--- conflicted
+++ resolved
@@ -697,11 +697,8 @@
   target_compile_options(sample_lib PUBLIC /LD)
   target_compile_options(subgraph_lib PUBLIC /LD)
   set_target_properties(sample_lib PROPERTIES PREFIX "lib")
-<<<<<<< HEAD
   set_target_properties(subgraph_lib PROPERTIES PREFIX "lib")
 endif()
-=======
->>>>>>> 77c7c3a9
 
   if(USE_CUDA)
     if(MSVC)
