cmake_minimum_required(VERSION 3.0.2)

project(mxnet C CXX)

if(EXISTS ${CMAKE_CURRENT_SOURCE_DIR}/build/private/local_config.cmake)
  include(${CMAKE_CURRENT_SOURCE_DIR}/build/private/local_config.cmake)
endif()

include(${CMAKE_CURRENT_SOURCE_DIR}/cmake/Utils.cmake)

#Some things have order. This must be put in front alone
mxnet_option(USE_CUDA             "Build with CUDA support"   ON)
mxnet_option(USE_OLDCMAKECUDA     "Build with old cmake cuda" OFF)
mxnet_option(USE_NCCL             "Use NVidia NCCL with CUDA" OFF)
mxnet_option(USE_OPENCV           "Build with OpenCV support" ON)
mxnet_option(USE_OPENMP           "Build with Openmp support" ON)
mxnet_option(USE_CUDNN            "Build with cudnn support"  ON) # one could set CUDNN_ROOT for search path
mxnet_option(USE_SSE              "Build with x86 SSE instruction support" ON IF NOT ARM)
mxnet_option(USE_F16C             "Build with x86 F16C instruction support" ON) # autodetects support if ON
mxnet_option(USE_LAPACK           "Build with lapack support" ON)
mxnet_option(USE_MKL_IF_AVAILABLE "Use MKL if found" ON)
mxnet_option(USE_MKLML_MKL        "Use MKLDNN variant of MKL (if MKL found)" ON IF USE_MKL_IF_AVAILABLE AND (NOT APPLE))
mxnet_option(USE_MKLDNN           "Use MKLDNN variant of MKL (if MKL found)" ON IF USE_MKL_IF_AVAILABLE AND (NOT APPLE))
mxnet_option(USE_OPERATOR_TUNING  "Enable auto-tuning of operators" ON IF NOT MSVC)
mxnet_option(USE_GPERFTOOLS       "Build with GPerfTools support (if found)" ON)
mxnet_option(USE_JEMALLOC         "Build with Jemalloc support"   ON)
mxnet_option(USE_PROFILER         "Build with Profiler support"   ON)
mxnet_option(USE_DIST_KVSTORE     "Build with DIST_KVSTORE support" OFF)
mxnet_option(USE_PLUGINS_WARPCTC  "Use WARPCTC Plugins" OFF)
mxnet_option(USE_PLUGIN_CAFFE     "Use Caffe Plugin" OFF)
mxnet_option(USE_CPP_PACKAGE      "Build C++ Package" OFF)
mxnet_option(USE_MXNET_LIB_NAMING "Use MXNet library naming conventions." ON)
mxnet_option(USE_GPROF            "Compile with gprof (profiling) flag" OFF)
mxnet_option(USE_CXX14_IF_AVAILABLE "Build with C++14 if the compiler supports it" OFF)
mxnet_option(USE_VTUNE            "Enable use of Intel Amplifier XE (VTune)" OFF) # one could set VTUNE_ROOT for search path
mxnet_option(ENABLE_CUDA_RTC      "Build with CUDA runtime compilation support" ON)
mxnet_option(BUILD_CPP_EXAMPLES   "Build cpp examples" ON)
mxnet_option(INSTALL_EXAMPLES     "Install the example source files." OFF)
mxnet_option(USE_SIGNAL_HANDLER   "Print stack traces on segfaults." OFF)
mxnet_option(USE_TENSORRT         "Enable infeference optimization with TensorRT." OFF)
mxnet_option(USE_ASAN             "Enable Clang/GCC ASAN sanitizers." OFF)
mxnet_option(ENABLE_TESTCOVERAGE  "Enable compilation with test coverage metric output" OFF)

message(STATUS "CMAKE_SYSTEM_NAME ${CMAKE_SYSTEM_NAME}")
if(USE_CUDA AND NOT USE_OLDCMAKECUDA)
  message(STATUS "CMake version '${CMAKE_VERSION}' using generator '${CMAKE_GENERATOR}'")
  if(
      (
        (${CMAKE_GENERATOR} MATCHES "Visual Studio.*")
        OR (${CMAKE_GENERATOR} MATCHES "Xcode.*")
        OR (${CMAKE_GENERATOR} STREQUAL "Unix Makefiles")
      ) AND (
        (${CMAKE_VERSION} VERSION_GREATER "3.9.0") OR (${CMAKE_VERSION} VERSION_EQUAL "3.9.0")
      )
    )
    set(FIRST_CUDA TRUE)
    project(mxnet C CXX CUDA)
  else()
    set(FIRST_CUDA FALSE)
    set(USE_OLDCMAKECUDA TRUE)
    project(mxnet C CXX)
  endif()
else()
  project(mxnet C CXX)
endif()


if(MSVC)
  set(SYSTEM_ARCHITECTURE x86_64)
else()
  execute_process(COMMAND uname -m COMMAND tr -d '\n' OUTPUT_VARIABLE SYSTEM_ARCHITECTURE)
endif()

set(CMAKE_MODULE_PATH "${CMAKE_CURRENT_SOURCE_DIR}/cmake/Modules;${CMAKE_MODULE_PATH}")

SET(EXTRA_OPERATORS "" CACHE PATH "EXTRA OPERATORS PATH")

if("$ENV{VERBOSE}" STREQUAL "1")
  message(STATUS " Verbose Makefile ACTIVATED")
  set(CMAKE_VERBOSE_MAKEFILE ON)
endif()


if(MSVC)
  add_definitions(-DWIN32_LEAN_AND_MEAN)
  add_definitions(-DDMLC_USE_CXX11)
  add_definitions(-DMSHADOW_IN_CXX11)
  add_definitions(-D_SCL_SECURE_NO_WARNINGS)
  add_definitions(-D_CRT_SECURE_NO_WARNINGS)
  add_definitions(-DMXNET_EXPORTS)
  add_definitions(-DNNVM_EXPORTS)
  add_definitions(-DDMLC_STRICT_CXX11)
  add_definitions(-DNOMINMAX)
  if(USE_F16C)
    message("F16C instruction set is not yet supported for MSVC")
  endif()
  set(CMAKE_C_FLAGS "/MP")
  set(CMAKE_CXX_FLAGS "${CMAKE_C_FLAGS} /bigobj")
else(MSVC)
  include(CheckCXXCompilerFlag)
  if(USE_CXX14_IF_AVAILABLE)
    check_cxx_compiler_flag("-std=c++14" SUPPORT_CXX14)
  endif()
  check_cxx_compiler_flag("-std=c++11"   SUPPORT_CXX11)
  check_cxx_compiler_flag("-std=c++0x"   SUPPORT_CXX0X)
  # For cross compilation, we can't rely on the compiler which accepts the flag, but mshadow will
  # add platform specific includes not available in other arches
  if(USE_SSE)
    check_cxx_compiler_flag("-msse2"     SUPPORT_MSSE2)
  else()
    set(SUPPORT_MSSE2 FALSE)
  endif()
  # For cross complication, turn off flag if target device does not support it
  if(USE_F16C)
    # Determine if hardware supports F16C instruction set
    message(STATUS "Determining F16C support")
    include(cmake/AutoDetectF16C.cmake)
  else()
    set(SUPPORT_F16C FALSE)
  endif()
  if(SUPPORT_F16C)
    set(CMAKE_CXX_FLAGS  "${CMAKE_CXX_FLAGS} -mf16c")
  else()
    add_definitions(-DMSHADOW_USE_F16C=0)
  endif()
  set(CMAKE_POSITION_INDEPENDENT_CODE ON)
  set(CMAKE_C_FLAGS "-Wall -Wno-unknown-pragmas -Wno-sign-compare")
  if ("${CMAKE_CXX_COMPILER_ID}" MATCHES ".*Clang$")
    set(CMAKE_C_FLAGS "-Wno-braced-scalar-init")
  endif()
  if(CMAKE_BUILD_TYPE STREQUAL "Debug")
    set(CMAKE_C_FLAGS "${CMAKE_C_FLAGS} -O0 -g")
  elseif(CMAKE_BUILD_TYPE STREQUAL "RelWithDebInfo")
    add_definitions(-DNDEBUG=1)
    set(CMAKE_C_FLAGS "${CMAKE_C_FLAGS} -O3 -g")
  else()
    add_definitions(-DNDEBUG=1)
    set(CMAKE_C_FLAGS "${CMAKE_C_FLAGS} -O3")
  endif()
  if(SUPPORT_MSSE2)
    set(CMAKE_C_FLAGS "${CMAKE_C_FLAGS} -msse2")
  endif()
  set(CMAKE_CXX_FLAGS ${CMAKE_C_FLAGS})
  if(SUPPORT_CXX14)
    add_definitions(-DDMLC_USE_CXX11=1)
    add_definitions(-DDMLC_USE_CXX14=1)
    set(CMAKE_CXX_FLAGS "${CMAKE_CXX_FLAGS} -std=c++14")
  elseif(SUPPORT_CXX11)
    add_definitions(-DDMLC_USE_CXX11=1)
    set(CMAKE_CXX_FLAGS "${CMAKE_CXX_FLAGS} -std=c++11")
  elseif(SUPPORT_CXX0X)
    add_definitions(-DDMLC_USE_CXX11=1)
    set(CMAKE_CXX_FLAGS "${CMAKE_CXX_FLAGS} -std=c++0x")
  endif()
endif(MSVC)

if(NOT mxnet_LINKER_LIBS)
  set(mxnet_LINKER_LIBS "")
endif(NOT mxnet_LINKER_LIBS)

if(USE_GPROF)
  message(STATUS "Using GPROF")
  set(CMAKE_C_FLAGS "${CMAKE_C_FLAGS} -fno-omit-frame-pointer -g -pg")
  set(CMAKE_CXX_FLAGS "${CMAKE_CXX_FLAGS} -fno-omit-frame-pointer -g -pg")
  set(CMAKE_LINK_LIBRARY_FILE_FLAG "${CMAKE_LINK_LIBRARY_FILE_FLAG} -g -pg")
endif()

if(USE_VTUNE)
  message(STATUS "Using VTUNE")
  if(NOT VTUNE_ROOT)
    set(VTUNE_ROOT /opt/intel/vtune_amplifier_xe_2017)
  endif()
  set(CMAKE_C_FLAGS "${CMAKE_C_FLAGS} -fno-omit-frame-pointer -g -pg")
  set(CMAKE_CXX_FLAGS "${CMAKE_CXX_FLAGS} -fno-omit-frame-pointer -g -pg")
  set(CMAKE_LINK_LIBRARY_FILE_FLAG "${CMAKE_LINK_LIBRARY_FILE_FLAG} -g -pg")
  add_definitions(-DMXNET_USE_VTUNE=1)
  include_directories(${VTUNE_ROOT}/include)
  list(APPEND mxnet_LINKER_LIBS ${VTUNE_ROOT}/lib64/libittnotify.a)
  list(APPEND mxnet_LINKER_LIBS dl)
endif()

if(USE_TENSORRT)
  message(STATUS "Using TensorRT")
  set(ONNX_PATH 3rdparty/onnx-tensorrt/third_party/onnx/build/)
  set(ONNX_TRT_PATH 3rdparty/onnx-tensorrt/build/)

  include_directories(${ONNX_PATH})
  include_directories(3rdparty/onnx-tensorrt/)
  include_directories(3rdparty/)
  add_definitions(-DMXNET_USE_TENSORRT=1)
  add_definitions(-DONNX_NAMESPACE=onnx)

  find_package(Protobuf REQUIRED)

  find_library(ONNX_LIBRARY NAMES libonnx.so REQUIRED
          PATHS ${ONNX_PATH}
          DOC "Path to onnx library.")
  find_library(ONNX_PROTO_LIBRARY NAMES libonnx_proto.so REQUIRED
          PATHS ${ONNX_PATH}
          DOC "Path to onnx_proto library.")
  find_library(ONNX_TRT_RUNTIME_LIBRARY NAMES libnvonnxparser_runtime.so REQUIRED
          PATHS ${ONNX_TRT_PATH}
          DOC "Path to onnx_proto library.")
  find_library(ONNX_TRT_PARSER_LIBRARY NAMES libnvonnxparser.so REQUIRED
          PATHS ${ONNX_TRT_PATH}
          DOC "Path to onnx_proto library.")

  list(APPEND mxnet_LINKER_LIBS libnvinfer.so ${ONNX_TRT_PARSER_LIBRARY} ${ONNX_TRT_RUNTIME_LIBRARY}
          ${ONNX_PROTO_LIBRARY} ${ONNX_LIBRARY} ${PROTOBUF_LIBRARY})
endif()

if(ENABLE_TESTCOVERAGE)
  message(STATUS "Compiling with test coverage support enabled. This will result in additional files being written to your source directory!")
  find_program( GCOV_PATH gcov )
  if(NOT GCOV_PATH)
    message(FATAL_ERROR "gcov not found! Aborting...")
  endif() # NOT GCOV_PATH
  
  set(CMAKE_C_FLAGS "${CMAKE_C_FLAGS} --coverage")
  set(CMAKE_CXX_FLAGS "${CMAKE_CXX_FLAGS} --coverage")
  set(CMAKE_LINKER_FLAGS "${CMAKE_LINKER_FLAGS} --coverage")
  set(GTEST_LIBRARIES "${GTEST_LIBRARIES} --coverage")
  link_libraries(gcov)
endif()

if(USE_MKLDNN)
  include(cmake/MklDnn.cmake)
  # CPU architecture (e.g., C5) can't run on another architecture (e.g., g3).
  if(NOT MSVC)
    set(ARCH_OPT_FLAGS "-mtune=generic")
  else()
    set(CMAKE_CXX_FLAGS_DEBUG "${CMAKE_CXX_FLAGS_DEBUG} /EHsc")
    set(CMAKE_CXX_FLAGS_RELEASE "${CMAKE_CXX_FLAGS_RELEASE} /EHsc /Gy")
  endif()
<<<<<<< HEAD

  set(WITH_TEST OFF)
  set(WITH_EXAMPLE OFF)
=======
  set(WITH_TEST OFF CACHE INTERNAL "" FORCE)
  set(WITH_EXAMPLE OFF CACHE INTERNAL "" FORCE)
  set(ARCH_OPT_FLAGS "" CACHE INTERNAL "" FORCE)

>>>>>>> e9a590fa
  add_subdirectory(3rdparty/mkldnn)

  include_directories(3rdparty/mkldnn/include)
  add_definitions(-DUSE_MKL=1)
  add_definitions(-DCUB_MKL=1)
  add_definitions(-DMXNET_USE_MKLDNN=1)
  list(APPEND mxnet_LINKER_LIBS mkldnn)
endif()

# Allow Cuda compiles outside of src tree to find things in 'src' and 'include'
include_directories(${CMAKE_CURRENT_SOURCE_DIR}/include)
include_directories(${CMAKE_CURRENT_SOURCE_DIR}/src)

if(USE_CUDA)
  find_package(CUDA REQUIRED)
  add_definitions(-DMSHADOW_USE_CUDA=1)
  if(FIRST_CUDA AND (NOT USE_OLDCMAKECUDA))
    if(NOT CUDA_TOOLSET)
      set(CUDA_TOOLSET "${CUDA_VERSION_STRING}")
    endif()
    set(CMAKE_GENERATOR_TOOLSET "cuda=${CUDA_TOOLSET},host=x64")
  else()
    set(FIRST_CUDA FALSE)
  endif()
  if(USE_NCCL)
    find_package(NCCL)
    if(NCCL_FOUND)
      include_directories(${NCCL_INCLUDE_DIRS})
      list(APPEND mxnet_LINKER_LIBS ${NCCL_LIBRARIES})
    else()
      message(WARNING "Could not find NCCL libraries")
    endif()
  endif()
else()
  add_definitions(-DMSHADOW_USE_CUDA=0)
endif()

if(NCCL_FOUND)
  add_definitions(-DMXNET_USE_NCCL=1)
else()
  add_definitions(-DMXNET_USE_NCCL=0)
endif()

if(USE_CUDA AND FIRST_CUDA)
  include(cmake/ChooseBlas.cmake)
  include(3rdparty/mshadow/cmake/Utils.cmake)
  include(cmake/FirstClassLangCuda.cmake)
  include_directories(${CMAKE_CUDA_TOOLKIT_INCLUDE_DIRECTORIES})
else()
  if(EXISTS ${CMAKE_CURRENT_SOURCE_DIR}/3rdparty/mshadow/cmake)
    include(3rdparty/mshadow/cmake/mshadow.cmake)
    include(3rdparty/mshadow/cmake/Utils.cmake)
    include(3rdparty/mshadow/cmake/Cuda.cmake)
  else()
    include(mshadowUtils)
    include(Cuda)
    include(mshadow)
  endif()
endif()

if(USE_ASAN)
  set(CMAKE_C_FLAGS "${CMAKE_C_FLAGS} -fno-omit-frame-pointer -fsanitize=address")
  set(CMAKE_CXX_FLAGS "${CMAKE_CXX_FLAGS} -fno-omit-frame-pointer -fsanitize=address")
  set(CMAKE_LINKER_FLAGS "${CMAKE_LINKER_FLAGS} -fsanitize=address")
  set(GTEST_LIBRARIES "${GTEST_LIBRARIES} -fsanitize=address")
  list(APPEND mxnet_LINKER_LIBS asan)
endif()

list(APPEND mxnet_LINKER_LIBS ${mshadow_LINKER_LIBS})

foreach(var ${C_CXX_INCLUDE_DIRECTORIES})
    include_directories(${var})
endforeach()

include_directories("include")
include_directories("3rdparty/mshadow")
include_directories("3rdparty/cub")
include_directories("3rdparty/tvm/nnvm/include")
include_directories("3rdparty/tvm/include")
include_directories("3rdparty/dmlc-core/include")
include_directories("3rdparty/dlpack/include")

# commented out until PR goes through
#if(EXISTS ${CMAKE_CURRENT_SOURCE_DIR}/3rdparty/dlpack)
#  add_subdirectory(3rdparty/dlpack)
#endif()

# Prevent stripping out symbols (operator registrations, for example)
if(NOT MSVC AND NOT APPLE)
  set(BEGIN_WHOLE_ARCHIVE -Wl,--whole-archive)
  set(END_WHOLE_ARCHIVE -Wl,--no-whole-archive)
elseif(CMAKE_CXX_COMPILER_ID MATCHES "Clang")
  # using regular Clang or AppleClang
  set(BEGIN_WHOLE_ARCHIVE -Wl,-force_load)
endif()

if(UNIX)
  find_library(RTLIB rt)
  if(RTLIB)
    list(APPEND mxnet_LINKER_LIBS ${RTLIB})
  endif()
endif()

set(ALT_MALLOC_FLAGS "-fno-builtin-malloc -fno-builtin-calloc -fno-builtin-realloc -fno-builtin-free")

# ---[ gperftools
if(USE_GPERFTOOLS)
  find_package(Gperftools)
  if(GPERFTOOLS_FOUND)
    message(STATUS "Using Gperftools malloc (tcmalloc)")
    include_directories(${GPERFTOOLS_INCLUDE_DIR})
    set(CMAKE_C_FLAGS "${CMAKE_C_FLAGS} ${ALT_MALLOC_FLAGS}")
    set(CMAKE_CXX_FLAGS "${CMAKE_CXX_FLAGS} ${ALT_MALLOC_FLAGS}")
    set(mxnet_LINKER_LIBS ${mxnet_LINKER_LIBS} ${GPERFTOOLS_LIBRARIES})
    set(USE_JEMALLOC 0)
  endif()
endif()

# ---[ jemalloc
if(USE_JEMALLOC)
  if(GPERFTOOLS_FOUND)
    message(ERROR " Only one of USE_JEMALLOC and USE_GPERFTOOLS can be defined at once")
  endif()
  find_package(JeMalloc)
  if(JEMALLOC_FOUND)
    message(STATUS "Using JEMalloc malloc")
    add_definitions(-DUSE_JEMALLOC)
    set(CMAKE_C_FLAGS "${CMAKE_C_FLAGS} ${ALT_MALLOC_FLAGS}")
    set(CMAKE_CXX_FLAGS "${CMAKE_CXX_FLAGS} ${ALT_MALLOC_FLAGS}")
    include_directories(${JEMALLOC_INCLUDE_DIRS})
    set(mxnet_LINKER_LIBS ${mxnet_LINKER_LIBS} ${JEMALLOC_LIBRARIES})
  endif()
endif()

# ---[ OpenCV
if(USE_OPENCV)
  find_package(OpenCV COMPONENTS core highgui imgproc imgcodecs)
  if(NOT OpenCV_FOUND) # if not OpenCV 3.x, then imgcodecs are not found
    message(STATUS "OpenCV imgcodecs missing")
    find_package(OpenCV REQUIRED COMPONENTS core highgui imgproc)
  endif()
  include_directories(SYSTEM ${OpenCV_INCLUDE_DIRS})
  list(APPEND mxnet_LINKER_LIBS ${OpenCV_LIBS})
  message(STATUS " OpenCV_LIBS=${OpenCV_LIBS}")
  message(STATUS "OpenCV ${OpenCV_VERSION} found (${OpenCV_CONFIG_PATH})")
  add_definitions(-DMXNET_USE_OPENCV=1)
else(USE_OPENCV)
  message(STATUS "OpenCV Disabled")
  add_definitions(-DMXNET_USE_OPENCV=0)
endif()

# ---[ OpenMP
if(USE_OPENMP)
  find_package(OpenMP REQUIRED)
  # This should build on Windows, but there's some problem and I don't have a Windows box, so
  # could a Windows user please fix?
  if(EXISTS ${CMAKE_CURRENT_SOURCE_DIR}/3rdparty/openmp/CMakeLists.txt
     AND SYSTEM_ARCHITECTURE STREQUAL "x86_64"
     AND NOT MSVC
     AND NOT CMAKE_CROSSCOMPILING)

    # Intel/llvm OpenMP: https://github.com/llvm-mirror/openmp
    set(OPENMP_STANDALONE_BUILD TRUE)
    set(LIBOMP_ENABLE_SHARED TRUE)
    add_subdirectory(${CMAKE_CURRENT_SOURCE_DIR}/3rdparty/openmp)
    list(REMOVE_ITEM mxnet_LINKER_LIBS iomp5)
    list(APPEND mxnet_LINKER_LIBS omp)
    if(UNIX)
      list(APPEND mxnet_LINKER_LIBS pthread)
    endif()
    set(CMAKE_C_FLAGS "${CMAKE_C_FLAGS} ${OpenMP_C_FLAGS}")
    set(CMAKE_CXX_FLAGS "${CMAKE_CXX_FLAGS} ${OpenMP_CXX_FLAGS}")
  else()
    if(OPENMP_FOUND)
      set(CMAKE_C_FLAGS "${CMAKE_C_FLAGS} ${OpenMP_C_FLAGS}")
      set(CMAKE_CXX_FLAGS "${CMAKE_CXX_FLAGS} ${OpenMP_CXX_FLAGS}")
      set(CMAKE_SHARED_LINKER_FLAGS "${CMAKE_SHARED_LINKER_FLAGS} ${OpenMP_EXE_LINKER_FLAGS}")
      set(CMAKE_EXE_LINKER_FLAGS "${CMAKE_EXE_LINKER_FLAGS} ${OpenMP_EXE_LINKER_FLAGS}")
    endif()
  endif()
elseif(UNIX AND NOT ANDROID)
  list(APPEND mxnet_LINKER_LIBS pthread)
endif()


# ---[ LAPack
if(USE_LAPACK)
  message("USE_LAPACK is ON")
  add_definitions(-DMXNET_USE_LAPACK=1)
  if (NOT MSVC)
    list(APPEND mxnet_LINKER_LIBS lapack)
  endif()
endif()


# ---[ jemalloc
if(USE_JEMALLOC)
  find_package(JeMalloc)
  if(JEMALLOC_FOUND)
    add_definitions(-DUSE_JEMALLOC)
    include_directories(${JEMALLOC_INCLUDE_DIRS})
    set(mxnet_LINKER_LIBS ${mxnet_LINKER_LIBS} ${JEMALLOC_LIBRARIES})
  endif()
endif()

include(CTest)
set(GTEST_ROOT "${CMAKE_CURRENT_SOURCE_DIR}/3rdparty/googletest/googletest")
set(GTEST_INCLUDE_DIR ${GTEST_ROOT}/include)
#set(GTEST_BOTH_LIBRARIES gtest gtest_main)
set(GTEST_LIBRARIES gtest gtest_main)
set(GTEST_MAIN_LIBRARY gtest_main)
set(GTEST_LIBRARY gtest)

add_subdirectory(${GTEST_ROOT})
find_package(GTest REQUIRED)

# cudnn detection
if(USE_CUDNN AND USE_CUDA)
  detect_cuDNN()
  if(HAVE_CUDNN)
    add_definitions(-DUSE_CUDNN)
    include_directories(SYSTEM ${CUDNN_INCLUDE})
    list(APPEND mxnet_LINKER_LIBS ${CUDNN_LIBRARY})
      add_definitions(-DMSHADOW_USE_CUDNN=1)
  endif()
endif()

if(EXISTS ${CMAKE_CURRENT_SOURCE_DIR}/3rdparty/dmlc-core/cmake)
  add_subdirectory("3rdparty/dmlc-core")
endif()

if(EXISTS ${CMAKE_CURRENT_SOURCE_DIR}/3rdparty/mshadow/cmake)
  add_subdirectory("3rdparty/mshadow")
endif()
FILE(GLOB_RECURSE SOURCE "src/*.cc" "src/*.h" "include/*.h")
FILE(GLOB_RECURSE CUDA "src/*.cu" "src/*.cuh")

# add nnvm to source
FILE(GLOB_RECURSE NNVMSOURCE
  3rdparty/tvm/nnvm/src/c_api/*.cc
  3rdparty/tvm/nnvm/src/core/*.cc
  3rdparty/tvm/nnvm/src/pass/*.cc
  3rdparty/tvm/nnvm/src/c_api/*.h
  3rdparty/tvm/nnvm/src/core/*.h
  3rdparty/tvm/nnvm/src/pass/*.h
  3rdparty/tvm/nnvm/include/*.h)
list(APPEND SOURCE ${NNVMSOURCE})

# add mshadow file
FILE(GLOB_RECURSE MSHADOWSOURCE "3rdparty/mshadow/mshadow/*.h")
FILE(GLOB_RECURSE MSHADOW_CUDASOURCE "3rdparty/mshadow/mshadow/*.cuh")
list(APPEND SOURCE ${MSHADOWSOURCE})
list(APPEND CUDA ${MSHADOW_CUDASOURCE})

# add source group
FILE(GLOB_RECURSE GROUP_SOURCE "src/*.cc" "3rdparty/tvm/nnvm/*.cc" "plugin/*.cc")
FILE(GLOB_RECURSE GROUP_Include "src/*.h" "3rdparty/tvm/nnvm/*.h" "3rdparty/mshadow/mshadow/*.h" "plugin/*.h")
FILE(GLOB_RECURSE GROUP_CUDA "src/*.cu" "src/*.cuh" "3rdparty/mshadow/mshadow/*.cuh" "plugin/*.cu"
  "plugin/*.cuh" "3rdparty/cub/cub/*.cuh")
assign_source_group("Source" ${GROUP_SOURCE})
assign_source_group("Include" ${GROUP_Include})
assign_source_group("CUDA" ${GROUP_CUDA})

if(USE_PLUGINS_WARPCTC)
    set(WARPCTC_INCLUDE  "" CACHE PATH "WARPCTC include")
    set(WARPCTC_LIB_DEBUG  "" CACHE FILEPATH "WARPCTC lib")
    set(WARPCTC_LIB_RELEASE  "" CACHE FILEPATH "WARPCTC lib")
    include_directories(SYSTEM ${WARPCTC_INCLUDE})
    list(APPEND mxnet_LINKER_LIBS ${WARPCTC_LIB})
    FILE(GLOB_RECURSE PLUGINS_SOURCE "plugin/warpctc/*.cc" "plugin/warpctc/*.h")
    FILE(GLOB_RECURSE PLUGINS_CUSRC "plugin/warpctc/*.cu")
    list(APPEND SOURCE ${PLUGINS_SOURCE})
    list(APPEND CUDA ${PLUGINS_CUSRC})
endif()

if(USE_OPERATOR_TUNING AND USE_OPENMP)
  add_definitions(-DMXNET_USE_OPERATOR_TUNING=1)
endif()

if(USE_PLUGIN_CAFFE)
  if(NOT USE_CUDA)
    set(CPU_ONLY ON)
    add_definitions(-DCPU_ONLY=1)
  endif()
  if(NOT DEFINED CAFFE_PATH)
    if(EXISTS ${CMAKE_CURRENT_SOURCE_DIR}/caffe)
      # Need newer FindCUDA.cmake that correctly handles -std=c++11
      cmake_minimum_required(VERSION 3.3)
      set(CAFFE_PATH ${CMAKE_CURRENT_SOURCE_DIR}/caffe)
    else()
      set(CAFFE_PATH $ENV{CAFFE_PATH})
    endif()
  endif()
  list(APPEND CMAKE_MODULE_PATH ${CAFFE_PATH}/cmake)
  include_directories(${CAFFE_PATH}/include)
  include_directories(${CAFFE_PATH}/build/src)
  include_directories(${CMAKE_BINARY_DIR}/caffe/include)
  link_directories(${CAFFE_PATH}/build/lib)
  if(NOT DEFINED CAFFE_PATH)
    message(FATAL_ERROR "Please set CAFFE_PATH to point to the caffe source installation")
  endif()
  FILE(GLOB_RECURSE PLUGINS_SOURCE "plugin/caffe/*.cc" "plugin/caffe/*.h")
  FILE(GLOB_RECURSE PLUGINS_CUSRC "plugin/caffe/*.cu")
  list(APPEND SOURCE ${PLUGINS_SOURCE})
  list(APPEND CUDA ${PLUGINS_CUSRC})
  include_directories(${CMAKE_BINARY_DIR}/include)
  add_definitions(-DMXNET_USE_CAFFE=1)
  list(APPEND mxnet_LINKER_LIBS
    protobuf boost_system boost_thread boost_filesystem
    gflags glog caffe
    ${Caffe_LINKER_LIBS}
)
endif()

if (NOT (EXTRA_OPERATORS STREQUAL ""))
    mxnet_source_group("Extra"   GLOB_RECURSE "${EXTRA_OPERATORS}/*.cc")
    mxnet_source_group("Extra\\Cuda"   GLOB_RECURSE "${EXTRA_OPERATORS}/*.cu")
    FILE(GLOB_RECURSE EXTRA_SRC "${EXTRA_OPERATORS}/*.cc")
    FILE(GLOB_RECURSE EXTRA_CUSRC "${EXTRA_OPERATORS}/*.cu")
    list(APPEND SOURCE ${EXTRA_SRC} ${EXTRA_CUSRC})
endif()

if(MSVC)
  foreach(flag_var
        CMAKE_CXX_FLAGS CMAKE_CXX_FLAGS_DEBUG CMAKE_CXX_FLAGS_RELEASE
        CMAKE_CXX_FLAGS_MINSIZEREL CMAKE_CXX_FLAGS_RELWITHDEBINFO)
    if(${flag_var} MATCHES "/MD")
      string(REGEX REPLACE "/MD" "/MT" ${flag_var} "${${flag_var}}")
    endif(${flag_var} MATCHES "/MD")
  endforeach(flag_var)
endif()

if(USE_CUDA)
  if(FIRST_CUDA)
    mshadow_select_nvcc_arch_flags(NVCC_FLAGS_ARCH)
    string(REPLACE ";" " " NVCC_FLAGS_ARCH "${NVCC_FLAGS_ARCH}")
    set(CMAKE_CUDA_FLAGS "${NVCC_FLAGS_ARCH}")
    list(APPEND mxnet_LINKER_LIBS cublas cufft cusolver curand)
    if(ENABLE_CUDA_RTC)
        list(APPEND mxnet_LINKER_LIBS nvrtc cuda)
        add_definitions(-DMXNET_ENABLE_CUDA_RTC=1)
    endif()
    list(APPEND SOURCE ${CUDA})
    add_definitions(-DMXNET_USE_CUDA=1)
    link_directories(${CUDA_TOOLKIT_ROOT_DIR}/lib64)
  else()
    list(APPEND CUDA_INCLUDE_DIRS ${INCLUDE_DIRECTORIES})
    # define preprocessor macro so that we will not include the generated forcelink header
    mshadow_cuda_compile(cuda_objs ${CUDA})
    if(MSVC)
        if(ENABLE_CUDA_RTC)
            FIND_LIBRARY(CUDA_nvrtc_LIBRARY nvrtc "${CUDA_TOOLKIT_ROOT_DIR}/lib/x64"  "${CUDA_TOOLKIT_ROOT_DIR}/lib/win32")
            list(APPEND mxnet_LINKER_LIBS ${CUDA_nvrtc_LIBRARY})
            set(CUDA_cuda_LIBRARY "${CUDA_nvrtc_LIBRARY}/../cuda.lib")
            list(APPEND mxnet_LINKER_LIBS ${CUDA_cuda_LIBRARY})
            add_definitions(-DMXNET_ENABLE_CUDA_RTC=1)
        endif()
        FIND_LIBRARY(CUDA_cufft_LIBRARY nvrtc "${CUDA_TOOLKIT_ROOT_DIR}/lib/x64"  "${CUDA_TOOLKIT_ROOT_DIR}/lib/win32")
        list(APPEND mxnet_LINKER_LIBS "${CUDA_cufft_LIBRARY}/../cufft.lib") # For fft operator
        FIND_LIBRARY(CUDA_cusolver_LIBRARY nvrtc "${CUDA_TOOLKIT_ROOT_DIR}/lib/x64"  "${CUDA_TOOLKIT_ROOT_DIR}/lib/win32")
        list(APPEND mxnet_LINKER_LIBS "${CUDA_cusolver_LIBRARY}/../cusolver.lib") # For cusolver
        link_directories(${CUDA_TOOLKIT_ROOT_DIR}/lib/win32)
        link_directories(${CUDA_TOOLKIT_ROOT_DIR}/lib/x64)
    else(MSVC)
        list(APPEND mxnet_LINKER_LIBS cufft cusolver)
        if(ENABLE_CUDA_RTC)
            list(APPEND mxnet_LINKER_LIBS nvrtc cuda)
            add_definitions(-DMXNET_ENABLE_CUDA_RTC=1)
        endif()
        link_directories("${CUDA_TOOLKIT_ROOT_DIR}/lib64")
    endif()
    list(APPEND SOURCE ${cuda_objs} ${CUDA})
    add_definitions(-DMXNET_USE_CUDA=1)
    if(CUDA_LIBRARY_PATH)
        if(IS_CONTAINER_BUILD)
        # In case of building on a production-like build container which may not have Cuda installed
        if(NOT CMAKE_SYSTEM_HAS_CUDA)
            # Assuming building in a container that doesn't have CUDA installed (ie CPU-only build machine)
            # so use the stub cuda driver shared library
            if(EXISTS ${CUDA_LIBRARY_PATH}/stubs/libcuda.so)
            link_directories(${CUDA_LIBRARY_PATH}/stubs)
            endif()
        endif()
        endif()
    endif()
 endif()
endif()

# unsupported: if caffe is a subdirectory of mxnet, load its CMakeLists.txt as well
if(USE_PLUGIN_CAFFE)
  if(EXISTS ${CMAKE_CURRENT_SOURCE_DIR}/caffe)
    add_subdirectory(caffe)
  endif()
endif()

if(NOT MSVC)
  # Only add c++11 flags and definitions after cuda compiling
  add_definitions(-DDMLC_USE_CXX11)
  add_definitions(-DMSHADOW_IN_CXX11)
  set(CMAKE_C_FLAGS "${CMAKE_C_FLAGS}")
  set(CMAKE_CXX_FLAGS "${CMAKE_CXX_FLAGS} -std=c++0x")
else()
  set(CMAKE_CXX_FLAGS_DEBUG "${CMAKE_CXX_FLAGS_DEBUG} /EHsc")
  set(CMAKE_CXX_FLAGS_RELEASE "${CMAKE_CXX_FLAGS_RELEASE} /EHsc /Gy")
  set(CMAKE_CXX_FLAGS_MINSIZEREL "${CMAKE_CXX_FLAGS_MINSIZEREL} /EHsc /Gy")
  set(CMAKE_CXX_FLAGS_RELWITHDEBINFO "${CMAKE_CXX_FLAGS_RELWITHDEBINFO} /EHsc /Gy")
  set(CMAKE_SHARED_LINKER_FLAGS_RELEASE "${CMAKE_SHARED_LINKER_FLAGS_RELEASE} /OPT:REF /OPT:ICF")
  set(CMAKE_SHARED_LINKER_FLAGS_MINSIZEREL "${CMAKE_SHARED_LINKER_FLAGS_MINSIZEREL} /OPT:REF /OPT:ICF")
  set(CMAKE_SHARED_LINKER_FLAGS_RELWITHDEBINFO "${CMAKE_SHARED_LINKER_FLAGS_RELWITHDEBINFO} /OPT:REF /OPT:ICF")

endif()

set(MXNET_INSTALL_TARGETS mxnet)
if(UNIX)
  # Create dummy file since we want an empty shared library before linking
  set(DUMMY_SOURCE ${CMAKE_BINARY_DIR}/dummy.c)
  file(WRITE ${DUMMY_SOURCE} "")
  list(APPEND MXNET_INSTALL_TARGETS mxnet_static)
  add_library(mxnet_static STATIC ${SOURCE})
  add_library(mxnet SHARED ${DUMMY_SOURCE})
  target_link_libraries(mxnet PRIVATE ${BEGIN_WHOLE_ARCHIVE} $<TARGET_FILE:mxnet_static> ${END_WHOLE_ARCHIVE})
  target_link_libraries(mxnet PRIVATE mxnet_static)
  set_target_properties(mxnet_static PROPERTIES OUTPUT_NAME mxnet)
else()
  add_library(mxnet SHARED ${SOURCE})
endif()

if(USE_CUDA)
  if(FIRST_CUDA AND MSVC)
    target_compile_options(mxnet PUBLIC "$<$<CONFIG:DEBUG>:-Xcompiler=-MTd -Gy>")
    target_compile_options(mxnet PUBLIC "$<$<CONFIG:RELEASE>:-Xcompiler=-MT -Gy>")
  endif()
endif()
if(USE_DIST_KVSTORE)
  if(EXISTS ${CMAKE_CURRENT_SOURCE_DIR}/3rdparty/ps-lite/CMakeLists.txt)
    add_subdirectory("3rdparty/ps-lite")
    list(APPEND pslite_LINKER_LIBS pslite protobuf)
    target_link_libraries(mxnet PUBLIC debug ${pslite_LINKER_LIBS_DEBUG})
    target_link_libraries(mxnet PUBLIC optimized ${pslite_LINKER_LIBS_RELEASE})
    if(CMAKE_BUILD_TYPE STREQUAL "Debug")
      list(APPEND mxnet_LINKER_LIBS ${pslite_LINKER_LIBS_DEBUG})
    else()
      list(APPEND mxnet_LINKER_LIBS ${pslite_LINKER_LIBS_RELEASE})
    endif()
    target_link_libraries(mxnet PUBLIC debug ${pslite_LINKER_LIBS_DEBUG})
    target_link_libraries(mxnet PUBLIC optimized ${pslite_LINKER_LIBS_RELEASE})

  else()
    set(pslite_LINKER_LIBS protobuf zmq-static)
  endif()
  add_definitions(-DMXNET_USE_DIST_KVSTORE)
  include_directories(SYSTEM ${pslite_INCLUDE_DIR})
  list(APPEND mxnet_LINKER_LIBS ${pslite_LINKER_LIBS})
endif()

target_link_libraries(mxnet PUBLIC ${mxnet_LINKER_LIBS})

if(USE_PLUGINS_WARPCTC)
  target_link_libraries(mxnet PUBLIC debug ${WARPCTC_LIB_DEBUG})
  target_link_libraries(mxnet PUBLIC optimized ${WARPCTC_LIB_RELEASE})
endif()


if(USE_OPENCV AND OpenCV_VERSION_MAJOR GREATER 2)
  add_executable(im2rec "tools/im2rec.cc")
  if(MSVC)
    target_link_libraries(im2rec mxnet)
  else()
    target_link_libraries(im2rec ${BEGIN_WHOLE_ARCHIVE} mxnet_static ${END_WHOLE_ARCHIVE})
  endif()
  target_link_libraries(im2rec
    ${mxnet_LINKER_LIBS}
    ${OpenCV_LIBS}
    dmlc
    ${pslite_LINKER_LIBS}
    )
else()
    message(WARNING "OpenCV_VERSION_MAJOR: ${OpenCV_VERSION_MAJOR}, version 3 with imgcodecs \
    is required for im2rec, im2rec will not be available")
endif()

target_link_libraries(mxnet PUBLIC dmlc)

if(MSVC AND USE_MXNET_LIB_NAMING)
  set_target_properties(mxnet PROPERTIES OUTPUT_NAME "libmxnet")
endif()

add_subdirectory(tests)

include(GNUInstallDirs)
install(TARGETS ${MXNET_INSTALL_TARGETS}
  RUNTIME DESTINATION ${CMAKE_INSTALL_BINDIR}
  LIBRARY DESTINATION ${CMAKE_INSTALL_LIBDIR}
  ARCHIVE DESTINATION ${CMAKE_INSTALL_LIBDIR}
)

install(DIRECTORY include/ DESTINATION ${CMAKE_INSTALL_INCLUDEDIR})
if (INSTALL_EXAMPLES)
  install(DIRECTORY example  DESTINATION ${CMAKE_INSTALL_DATADIR}/${PROJECT_NAME})
endif()

if (USE_SIGNAL_HANDLER)
    add_definitions(-DMXNET_USE_SIGNAL_HANDLER=1)
endif()

# AUTO_INSTALL_DIR -> Optional: specify post-build install direcory
if(AUTO_INSTALL_DIR)
  # ---[ Install Includes
  add_custom_command(TARGET mxnet POST_BUILD
    COMMAND ${CMAKE_COMMAND} -E copy_directory
    ${CMAKE_CURRENT_SOURCE_DIR}/include ${AUTO_INSTALL_DIR}/include
    )

  # ---[ Install Examples
  add_custom_command(TARGET mxnet POST_BUILD
    COMMAND ${CMAKE_COMMAND} -E copy_directory
    ${CMAKE_CURRENT_SOURCE_DIR}/example ${AUTO_INSTALL_DIR}/example
    )
endif()

if(INSTALL_PYTHON_VERSIONS)
  message(STATUS "Installing for python versions: ${INSTALL_PYTHON_VERSIONS}")
  foreach(version ${INSTALL_PYTHON_VERSIONS})
    set(outdir ${CMAKE_LIBRARY_OUTPUT_DIRECTORY}/python${version}/site-packages/mxnet)
    add_custom_command(TARGET mxnet POST_BUILD
      COMMAND mkdir -p ${outdir}
      COMMAND cp -ru ${CMAKE_CURRENT_SOURCE_DIR}/python/mxnet/* ${outdir}
      )
  endforeach()
endif()

if(USE_CPP_PACKAGE)
  add_subdirectory(cpp-package)
endif()

if(BUILD_CPP_EXAMPLES)
  add_subdirectory(example/image-classification/predict-cpp)
endif()

# ---[ Linter target
if(MSVC)
  find_package(PythonInterp)
  set(PYTHON_EXECUTABLE ${PYTHON_EXECUTABLE} CACHE FILEPATH "Path to the python executable")
endif()
set(LINT_DIRS "include src plugin cpp-package tests")
set(EXCLUDE_PATH "src/operator/contrib/ctc_include")
add_custom_target(mxnet_lint COMMAND ${CMAKE_COMMAND} -DMSVC=${MSVC} -DPYTHON_EXECUTABLE=${PYTHON_EXECUTABLE} -DLINT_DIRS=${LINT_DIRS} -DPROJECT_SOURCE_DIR=${CMAKE_CURRENT_SOURCE_DIR} -DPROJECT_NAME=mxnet -DEXCLUDE_PATH=${EXCLUDE_PATH} -P ${CMAKE_CURRENT_SOURCE_DIR}/3rdparty/dmlc-core/cmake/lint.cmake)<|MERGE_RESOLUTION|>--- conflicted
+++ resolved
@@ -232,16 +232,10 @@
     set(CMAKE_CXX_FLAGS_DEBUG "${CMAKE_CXX_FLAGS_DEBUG} /EHsc")
     set(CMAKE_CXX_FLAGS_RELEASE "${CMAKE_CXX_FLAGS_RELEASE} /EHsc /Gy")
   endif()
-<<<<<<< HEAD
-
-  set(WITH_TEST OFF)
-  set(WITH_EXAMPLE OFF)
-=======
   set(WITH_TEST OFF CACHE INTERNAL "" FORCE)
   set(WITH_EXAMPLE OFF CACHE INTERNAL "" FORCE)
   set(ARCH_OPT_FLAGS "" CACHE INTERNAL "" FORCE)
 
->>>>>>> e9a590fa
   add_subdirectory(3rdparty/mkldnn)
 
   include_directories(3rdparty/mkldnn/include)
