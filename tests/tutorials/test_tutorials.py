--- conflicted
+++ resolved
@@ -191,9 +191,5 @@
     assert _test_tutorial_nb('vision/cnn_visualization')
 
 def test_control_flow():
-<<<<<<< HEAD
     assert _test_tutorial_nb('control_flow/ControlFlowTutorial')
-=======
-    assert _test_tutorial_nb('control_flow/ControlFlowTutorial')
-    
->>>>>>> a03d59ed
+    