--- conflicted
+++ resolved
@@ -156,7 +156,13 @@
     
 def test_gluon_pretrained_models():
     assert _test_tutorial_nb('gluon/pretrained_models')    
-
+    
+def test_gluon_learning_rate_schedules():
+    assert _test_tutorial_nb('gluon/learning_rate_schedules')
+
+def test_gluon_learning_rate_schedules_advanced():
+    assert _test_tutorial_nb('gluon/learning_rate_schedules_advanced')
+  
 def test_nlp_cnn():
     assert _test_tutorial_nb('nlp/cnn')
 
@@ -193,6 +199,9 @@
 def test_python_types_of_data_augmentation():
     assert _test_tutorial_nb('python/types_of_data_augmentation')
 
+def test_python_profiler():
+    assert _test_tutorial_nb('python/profiler')
+    
 def test_sparse_row_sparse():
     assert _test_tutorial_nb('sparse/row_sparse')
 
@@ -212,15 +221,4 @@
     assert _test_tutorial_nb('vision/large_scale_classification')
 
 def test_vision_cnn_visualization():
-    assert _test_tutorial_nb('vision/cnn_visualization')
-
-<<<<<<< HEAD
-def test_learning_rate_schedules():
-    assert _test_tutorial_nb('gluon/learning_rate_schedules')
-
-def test_learning_rate_schedules_advanced():
-    assert _test_tutorial_nb('gluon/learning_rate_schedules_advanced')
-=======
-def test_python_profiler():
-    assert _test_tutorial_nb('python/profiler')
->>>>>>> ccee1767
+    assert _test_tutorial_nb('vision/cnn_visualization')