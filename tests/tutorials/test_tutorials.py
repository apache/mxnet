--- conflicted
+++ resolved
@@ -118,12 +118,9 @@
 def test_gluon_learning_rate_schedules_advanced():
     assert _test_tutorial_nb('gluon/learning_rate_schedules_advanced')
 
-<<<<<<< HEAD
 def test_gluon_info_gan():
     assert _test_tutorial_nb('gluon/info_gan')
 
-=======
->>>>>>> 24b8de08
 def test_nlp_cnn():
     assert _test_tutorial_nb('nlp/cnn')
 
