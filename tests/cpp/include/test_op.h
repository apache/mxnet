--- conflicted
+++ resolved
@@ -38,7 +38,9 @@
 #ifndef TEST_OP_H_
 #define TEST_OP_H_
 
-#include <mxnet/op_attr_types.h>
+#include "test_perf.h"
+#include "test_util.h"
+
 #include <ndarray/ndarray_function.h>
 #include <mshadow/base.h>
 #include <mshadow/stream_gpu-inl.h>
@@ -49,8 +51,6 @@
 #include <string>
 #include <vector>
 #include <utility>
-#include "./test_perf.h"
-#include "./test_util.h"
 
 namespace mxnet {
 namespace test {
@@ -63,9 +63,6 @@
 #endif
 
 #if MXNET_USE_CUDA
-/*!
- * \brief Maintain the lifecycle of a GPU stream
- */
 struct GPUStreamScope {
   explicit inline GPUStreamScope(OpContext *opContext)
     : opContext_(*opContext) {
@@ -86,67 +83,472 @@
 #endif  // MXNET_USE_CUDA
 
 /*!
- * \brief Base class for operator test-data classes
+ * \brief Manage test blobs and context, and universal logic
+ * Create an operator from its "Prop" class and sets up the operator
+ * and resources for both forward and backward passes
+ * \tparam DType
  */
-template<typename DType>
-class OperatorDataInitializer {
+template <typename DType, typename AccReal>
+class BasicOperatorData {
  public:
-  OperatorDataInitializer()
-  : generator_(new std::mt19937()) {
-  }
-
-  /*!
-   * \brief Fill a blob with random values
-   * \param blob Blob which to fill with random values
+  /*! \brief Manage test blobs and context */
+  BasicOperatorData(const bool isGPU, const TShape& topShape)
+#if !MXNET_USE_CUDA
+    : isGPU_(false)
+#else
+    : isGPU_(isGPU)
+#endif
+      , initializeForward_(0)   // unit testing may call inits in any order based
+      , initializeBackward_(0)  // upon its use-case (ie may not want to run forward pass first)
+      , initializeCallback_(0) {
+    opContext_.is_train = true;
+    opContext_.run_ctx.stream = nullptr;
+
+    shape_input_vec_.push_back(topShape);
+  }
+
+  inline mxnet::Context getContext() {
+    return isGPU_ ? mxnet::Context::GPU(0) : mxnet::Context{};
+  }
+
+  /*! \brief Initialize forward blob data values */
+  virtual void resetForward() {}
+
+  /*! \brief Initialize backward blob data values */
+  virtual void resetBackward() {}
+
+  /*! \brief Initialize auxiliary and output blobs */
+  virtual bool initForward(const OperatorProperty &opProp, std::vector<int> *in_type) {
+    if (!initializeForward_++) {
+      shape_input_vec_.resize(opProp.ListArguments().size());
+      op_.reset(opProp.CreateOperatorEx(getContext(), &shape_input_vec_, in_type));
+      if (op_) {
+        // Figure out what sort of blobs we need to allocate
+        std::vector<TShape> out_shape, aux_shape;
+        opProp.InferShape(&shape_input_vec_, &out_shape, &aux_shape);
+        std::vector<int> out_type, aux_type;
+        opProp.InferType(in_type, &out_type, &aux_type);
+
+        // Allocate top blobs (input)
+        for (size_t x = 0, n = shape_input_vec_.size(); x < n; ++x) {
+          int type;
+          if (x < in_type->size()) {
+            type = (*in_type)[x];
+          } else {
+            type = x ? mshadow::DataType<AccReal>::kFlag : mshadow::DataType<DType>::kFlag;
+          }
+
+          allocateBlob(&c_.blob_input_vec_, shape_input_vec_[x], false, type);
+        }
+
+        // Allocate aux blobs (scratch, hidden, etc.)
+        for (size_t x = 0, n = aux_shape.size(); x < n; ++x) {
+          CHECK(x < aux_type.size());
+          allocateBlob(&c_.blob_aux_states_, aux_shape[x], false, aux_type[x]);
+        }
+
+        // Allocate bottom blobs (output)
+        for (size_t x = 0, n = out_shape.size(); x < n; ++x) {
+          CHECK(x < out_type.size());
+          allocateBlob(&c_.blob_output_vec_, out_shape[x], false, out_type[x]);
+        }
+
+        // Get the resource of temporal space
+        std::vector<TShape> inputShapes;
+        for (size_t x = 0, n = shape_input_vec_.size(); x < n; ++x) {
+          inputShapes.push_back(shape_input_vec_[x]);
+        }
+        allocateResources(opProp.ForwardResource(inputShapes));
+
+        resetForward();
+        return true;
+      }
+      return false;
+    } else {
+      return true;
+    }
+  }
+
+  /*! \brief Initialize auxiliary and output blobs */
+  virtual bool initBackward(const OperatorProperty &opProp, std::vector<int> *in_type) {
+    initForward(opProp, in_type);
+    if (!initializeBackward_++) {
+      for (size_t x = 0, n = static_cast<size_t>(opProp.NumVisibleOutputs()); x < n; ++x) {
+        CHECK_LT(x, c_.blob_input_vec_.size());
+        allocateBlob(&c_.blob_out_grad_, c_.blob_input_vec_[x].shape_,
+                     false, c_.blob_input_vec_[x].type_flag_);
+      }
+
+      for (size_t x = 0, n = c_.blob_input_vec_.size(); x < n; ++x) {
+        allocateBlob(&c_.blob_in_grad_,  c_.blob_input_vec_[x].shape_,
+                     false, c_.blob_input_vec_[x].type_flag_);
+      }
+
+      // Get the resource of temporal space
+      std::vector<TShape> ishapes;
+      allocateResources(opProp.BackwardResource(ishapes));
+
+      resetBackward();
+      return false;
+    } else {
+      return true;
+    }
+  }
+
+  /*! \brief Run operator forward */
+  void forward(const size_t count = 1) {
+    // Possibly move data to/from CPU and GPU (outside of timing scope)
+    MXNET_CUDA_ONLY(std::unique_ptr<GPUOpData> gpuData(isGPU_ ?
+                       new GPUOpData(c_, &opContext_) : nullptr));
+    perf::TimingItem timeF(&timing_, Forward, "Forward", count);
+    if (!isGPU_) {
+      VTuneResume profile;  // VTune sample only this scope
+      for (size_t x = 0; x < count; ++x) {
+        op()->Forward(opContext_,
+                      c_.blob_input_vec_,
+                      {kWriteTo, kWriteTo, kWriteTo},
+                      c_.blob_output_vec_,
+                      c_.blob_aux_states_);
+      }
+    } else {
+      for (size_t x = 0; x < count; ++x) {
+        MXNET_CUDA_ONLY(op()->Forward(opContext_,
+                                      gpuData->blob_input_vec_,
+                                      {kWriteTo, kWriteTo, kWriteTo},
+                                      gpuData->blob_output_vec_,
+                                      gpuData->blob_aux_states_));
+      }
+    }
+  }
+
+  /*! \brief Run operator backwards */
+  void backward(const size_t count = 1) {
+    // Possibly move data to/from CPU and GPU (outside of timing scope)
+    MXNET_CUDA_ONLY(std::unique_ptr<GPUOpData> gpuData(isGPU_ ?
+                      new GPUOpData(c_, &opContext_) : nullptr));
+    perf::TimingItem timeB(&timing_, Backward, "Backward", count);
+    if (!isGPU_) {
+      VTuneResume profile;  // VTune sample only this scope
+      for (size_t x = 0; x < count; ++x) {
+        op()->Backward(opContext_,
+                       c_.blob_out_grad_,
+                       c_.blob_input_vec_,
+                       c_.blob_output_vec_,
+                       {kWriteTo, kWriteTo, kWriteTo},
+                       c_.blob_in_grad_,
+                       c_.blob_aux_states_);
+      }
+    } else {
+      for (size_t x = 0; x < count; ++x) {
+        MXNET_CUDA_ONLY(op()->Backward(opContext_,
+                                       gpuData->blob_out_grad_,
+                                       gpuData->blob_input_vec_,
+                                       gpuData->blob_output_vec_,
+                                       {kWriteTo, kWriteTo, kWriteTo},
+                                       gpuData->blob_in_grad_,
+                                       gpuData->blob_aux_states_));
+      }
+    }
+  }
+
+  /*! \brief Getter functions for the operator */
+  inline Operator *op() { return op_.get(); }
+  inline const Operator *op() const { return op_.get(); }
+
+  enum BlobVectorType {
+    kInput,
+    kOutput,
+    kAux,
+    kInGrad,
+    kOutGrad,
+    kBlobVectorTypeCount
+  };
+
+  #define CASE_STR(__v$) case (__v$): return #__v$
+
+  /*! \brief Convert BlobVectorType enum into a string */
+  static inline const char *bvt2String(const BlobVectorType bvt) {
+    switch (bvt) {
+      CASE_STR(kInput);
+      CASE_STR(kOutput);
+      CASE_STR(kAux);
+      CASE_STR(kInGrad);
+      CASE_STR(kOutGrad);
+      default:
+      CHECK(false);
+      return "";
+    }
+  }
+  #undef CASE_STR
+
+  /*! \brief Return a particular blob in a test data set */
+  inline const std::vector<TBlob>& getBlobVect(const BlobVectorType bvt) const {
+    switch (bvt) {
+      case kInput:
+        return c_.blob_input_vec_;
+      case kOutput:
+        return c_.blob_output_vec_;
+      case kAux:
+        return c_.blob_aux_states_;
+      case kInGrad:
+        return c_.blob_in_grad_;
+      case kOutGrad:
+        return c_.blob_out_grad_;
+      default:
+        CHECK(false);
+        return c_.blob_input_vec_;
+    }
+  }
+
+  /*! \brief Dump an operator's data set into compilable C++ data code for runtime validation
+   * When writing an operator test, you can generate a "known good operator data state" in C++
+   * code with this function, and then use load() to load the blob states into this
+   * class (BasicOperatorData).
+   * After that, you can compare with the "actual" operator state (BasicOperatorData) of
+   * the operator that you are testing.
    */
-  void FillRandom(const TBlob& blob) const {
-    std::uniform_real_distribution<DType> distribution(-1.0, 1.0);
-    test::patternFill<DType>(&blob, [this, &distribution]() -> DType {
-      return distribution(this->generator());
-    });
-  }
-
-  void FillZero(const TBlob& blob) const {
-    std::uniform_real_distribution<DType> distribution(-1.0, 1.0);
-    test::patternFill<DType>(&blob, [this, &distribution]() -> DType {
-      return DType(0);
-    });
-  }
-
- private:
-  /*!
-   * \brief mt19937 generator for random number generator
-   * \return reference to mt19937 generator object
-   */
-  std::mt19937& generator() const { return *generator_; }
-
-  /*! \brief Per-test generator */
-  std::unique_ptr<std::mt19937> generator_;
-};
-
-<<<<<<< HEAD
-//template <typename DType, typename AccReal>
-class OperatorExecutorTiming {
+  template<typename Stream>
+  inline void dumpC(Stream *_os, const std::string& label) {
+    Stream& os = *_os;
+    os << "static const std::vector< std::vector< std::vector<float> > > ___"
+       << label << "_data_shape_";
+    const TShape& shape = shape_input_vec_[0];
+    for (size_t i = 0, n = shape.ndim(); i < n; ++i) {
+      os << shape[i] << "_";
+    }
+    os << "__ =" << std::endl << "{" << std::endl;
+    for (size_t x = 0; x < kBlobVectorTypeCount; ++x) {
+      os << "  { /* " << bvt2String(BlobVectorType(x)) << " */" << std::endl;
+      const std::vector<TBlob>& blobVect = getBlobVect(BlobVectorType(x));
+      for (size_t i = 0, n = blobVect.size(); i < n; ++i) {
+        os << "    { ";
+        test::dump<DType>(&os, blobVect[i]);
+        os << " }";
+        if (i < n - 1) {
+          os << ",";
+        }
+        os << std::endl;
+      }
+      os << "  }";
+      if (x < kBlobVectorTypeCount - 1) {
+        os << ",";
+      }
+      os << std::endl;
+    }
+    os << "};" << std::endl;
+  }
+
+  static inline void copy(const TBlob& blob, const DType array[],
+                          const size_t start, const size_t end) {
+    const size_t blobSize = blob.Size();
+    DType *p = blob.dptr<DType>();
+    for (size_t i = 0, n = end - start; i < n; ++i) {
+      CHECK_LT(i, blobSize);
+      p[i] = array[i + start];
+    }
+  }
+
+  /*! \brief Runtime load of the C++ data code generated by dumpC() */
+  void load(const std::vector<std::vector<std::vector<DType>>>& cData) {
+    for (size_t i = 0, ni = cData.size(); i < ni; ++i) {
+      for (size_t j = 0, nj = cData[i].size(); j < nj; ++j)  {
+        const TBlob& blob = getBlobVect(BlobVectorType(i))[j];
+        const size_t sourceDataSize = cData[i][j].size();
+        CHECK_EQ(sourceDataSize, blob.Size());
+        const DType *sourceData = &cData[i][j][0];
+        copy(blob, sourceData, 0, sourceDataSize);
+      }
+    }
+  }
+
+  /*! \brief Runtime load of the C++ data code generated by dumpC() */
+  void load(const std::vector<std::vector<std::vector<DType>>>& cData,
+            const BlobVectorType type) {
+    CHECK_LT(type, cData.size());
+    for (size_t j = 0, nj = cData[type].size(); j < nj; ++j)  {
+      const TBlob& blob = getBlobVect(type)[j];
+      const size_t sourceDataSize = cData[type][j].size();
+      CHECK_EQ(sourceDataSize, blob.Size());
+      const DType *sourceData = &cData[type][j][0];
+      copy(blob, sourceData, 0, sourceDataSize);
+    }
+  }
+
+  /*! \brief Runtime load of the C++ data code generated by dumpC() */
+  void load(const std::vector<std::vector<std::vector<DType>>>& cData,
+            const BlobVectorType type, const int idx) {
+    CHECK_LT(type, cData.size());
+    CHECK_LT(idx, cData[type].size());
+    const TBlob& blob = getBlobVect(type)[idx];
+    const size_t sourceDataSize = cData[type][idx].size();
+    CHECK_EQ(sourceDataSize, blob.Size());
+    const DType *sourceData = &cData[type][idx][0];
+    copy(blob, sourceData, 0, sourceDataSize);
+  }
+
+  /*! \brief Input and output blobs */
+  OpContext                 opContext_;
+
+  std::vector<TShape>       shape_input_vec_;
+
+  struct OpData {
+    std::vector<TBlob> blob_input_vec_;
+    std::vector<TBlob> blob_output_vec_;
+    std::vector<TBlob> blob_aux_states_;
+    std::vector<TBlob> blob_in_grad_;
+    std::vector<TBlob> blob_out_grad_;  // Remaining err (loss) pushing back upstream
+
+    std::vector<std::vector<TBlob> *> all_blob_vects_;
+    inline OpData() {
+      all_blob_vects_.push_back(&blob_input_vec_);
+      all_blob_vects_.push_back(&blob_output_vec_);
+      all_blob_vects_.push_back(&blob_aux_states_);
+      all_blob_vects_.push_back(&blob_in_grad_);
+      all_blob_vects_.push_back(&blob_out_grad_);  // Remaining err (loss) pushing back upstream
+    }
+    virtual ~OpData() {}
+  };
+
+#if MXNET_USE_CUDA
+  class GPUOpData : public OpData {
+    GPUOpData() = delete;
+    GPUOpData(const GPUOpData& o) = delete;
+
+   public:
+    inline GPUOpData(const OpData& cpuData, OpContext *opContext)
+    : cpuData_(cpuData)
+      , allocGPUStream_(opContext) {
+      // Copy CPU->GPU
+      CHECK_EQ(gpuBlobs_.size(), 0U);
+      CHECK_EQ(cpuData_.all_blob_vects_.size(), this->all_blob_vects_.size());
+      for (size_t bvt = 0, nbvt = cpuData_.all_blob_vects_.size(); bvt < nbvt; ++bvt) {
+        std::vector<TBlob>& bv_src = *cpuData_.all_blob_vects_[bvt];
+        std::vector<TBlob>& bvt_dest = *this->all_blob_vects_[bvt];
+        for (size_t i = 0, n = bv_src.size(); i < n; ++i) {
+          const TBlob& srcBlob = bv_src[i];
+          TBlob *destBlob = allocateBlob(&gpuBlobs_, &bvt_dest, srcBlob.shape_,
+                                         true, srcBlob.type_flag_);
+
+          Context cpu_ctx, gpu_ctx;
+          cpu_ctx.dev_type = Context::kCPU;
+          gpu_ctx.dev_type = Context::kGPU;
+          cpu_ctx.dev_id = gpu_ctx.dev_id = 0;
+
+          mxnet::ndarray::Copy<cpu, gpu>(srcBlob, destBlob, cpu_ctx,
+                                         gpu_ctx, allocGPUStream_.opContext_.run_ctx);
+        }
+      }
+      cudaDeviceSynchronize();
+    }
+    inline ~GPUOpData() {
+      // Copy GPU->CPU
+      cudaDeviceSynchronize();
+      for (size_t bvt = 0, nbvt = this->all_blob_vects_.size(); bvt < nbvt; ++bvt) {
+        std::vector<TBlob>& bv_src = *this->all_blob_vects_[bvt];
+        std::vector<TBlob>& bvt_dest = *cpuData_.all_blob_vects_[bvt];
+        for (size_t i = 0, n = bv_src.size(); i < n; ++i) {
+          const TBlob& srcBlob = bv_src[i];
+          TBlob *destBlob = &bvt_dest[i];
+
+          Context cpu_ctx, gpu_ctx;
+          cpu_ctx.dev_type = Context::kCPU;
+          gpu_ctx.dev_type = Context::kGPU;
+          cpu_ctx.dev_id = gpu_ctx.dev_id = 0;
+
+          mxnet::ndarray::Copy<gpu, cpu>(srcBlob, destBlob, gpu_ctx,
+                                         cpu_ctx, allocGPUStream_.opContext_.run_ctx);
+        }
+      }
+      gpuBlobs_.clear();  // Force deallocation of the GPU blob data
+      cudaDeviceSynchronize();
+    }
+
+   private:
+    /*! \brief Reference to the src/dest CPU data */
+    const OpData& cpuData_;
+    /*! \brief The GPU-allocated blobs */
+    std::list<std::unique_ptr<test::StandaloneBlob>> gpuBlobs_;
+    /*! \brief Scoped GPU stream */
+    GPUStreamScope allocGPUStream_;
+  };
+#endif  // MXNET_USE_CUDA
+
+  OpData                    c_;
+
+ protected:
+  /*! \brief Allocate the operator's resource requests */
+  void allocateResources(const std::vector<ResourceRequest>& reqs) {
+    std::map<Context, Resource> cached_temp;
+
+    Context ctx;
+    ctx.dev_type = isGPU_ ? Context::kGPU : Context::kCPU;
+    ctx.dev_id = 0;
+
+    for (const ResourceRequest& req : reqs) {
+      if (req.type == ResourceRequest::kTempSpace) {
+        if (cached_temp.count(ctx) != 0) {
+          opContext_.requested.push_back(cached_temp.at(ctx));
+        } else {
+          Resource r = ResourceManager::Get()->Request(ctx, req);
+          opContext_.requested.push_back(r);
+          cached_temp[ctx] = r;
+        }
+      } else if (req.type == ResourceRequest::kRandom) {
+        opContext_.requested.push_back(ResourceManager::Get()->Request(ctx, req));
+      } else {
+        LOG(FATAL) << "resource type not yet supported";
+      }
+    }
+  }
+
+  /*! \brief Locally allocate a managed TBlob and insert into the supplied vector */
+  static TBlob *allocateBlob(std::list<std::unique_ptr<test::StandaloneBlob>> *standalone_blobs,
+                             std::vector<TBlob> *dest,
+                             const TShape& shape,
+                             const bool isGPU,
+                             const int dtype) {
+    test::StandaloneBlob *blob = new test::StandaloneBlob(shape, isGPU, dtype);
+    CHECK_NE(blob, static_cast<TBlob *>(nullptr));
+    standalone_blobs->push_back(std::unique_ptr<test::StandaloneBlob>(blob));
+    (*dest).push_back(*blob);
+    return blob;
+  }
+
+  /*! \brief Locally allocate a managed TBlob and insert into the supplied vector */
+  inline TBlob *allocateBlob(std::vector<TBlob> *dest, const TShape& shape,
+                             const bool isGPU, const int dtype) {
+    return allocateBlob(&standalone_blobs_, dest, shape, isGPU, dtype);
+  }
+
+  /*! \brief Performance timing categories */
+  enum TimingId {
+    Forward,
+    Backward
+  };
+
+  /*! \brief The operator */
+  std::unique_ptr<Operator>   op_;
+  /*! \brief Is this for a GPU? */
+  const bool                  isGPU_;
+  /*! \brief Assure that the Forward initialized only once */
+  std::atomic<int>            initializeForward_;
+  /*! \brief Assure that the Forward initialized only once */
+  std::atomic<int>            initializeBackward_;
+  /*! \brief Assure that the callback is initialized only once */
+  std::atomic<int>            initializeCallback_;
+  /*! \brief scoped lifecycle management of allocated blobs */
+  std::list<std::unique_ptr<test::StandaloneBlob>> standalone_blobs_;
+
  public:
-  //typedef DType   DataType;
-  //typedef AccReal AccRealType;
-
-=======
-class OperatorExecutorTiming {
- public:
->>>>>>> 100eb88a
-  inline test::perf::TimingInstrument& GetTiming() { return timing_; }
-
- private:
   /*! Timing instrumentation */
   test::perf::TimingInstrument timing_;
 };
 
 /*! \brief Top-level operator test state info structure */
-template<typename OperatorProp, typename OperatorExecutor>
+template<typename OperatorProp, typename DType, typename AccReal>
 struct OpInfo {
   /*! \brief The operator data */
-  std::shared_ptr< OperatorExecutor > executor_;
+  std::shared_ptr< test::op::BasicOperatorData<DType, AccReal> > data_;
   /*! \brief The operator prop class */
   std::shared_ptr<OperatorProp>                         prop_;
   /*! \brief The input type(s) */
@@ -154,12 +556,12 @@
 };
 
 /*! \brief Pair of op info objects, generally for validating ops against each other */
-template<typename OperatorProp1, typename OperatorProp2, typename OperatorExecutor>
+template<typename OperatorProp1, typename OperatorProp2, typename DType, typename AccReal>
 struct OpInfoPair {
   /*! \brief Operator item 1 */
-  test::op::OpInfo<OperatorProp1, OperatorExecutor>  info_1_;
+  test::op::OpInfo<OperatorProp1, DType, AccReal>  info_1_;
   /*! \brief Operator item 2 */
-  test::op::OpInfo<OperatorProp2, OperatorExecutor>  info_2_;
+  test::op::OpInfo<OperatorProp2, DType, AccReal>  info_2_;
 };
 
 /*! \brief Base validator class for validating test data */
@@ -255,34 +657,47 @@
     }
     return true;
   }
+
+  /*! \brief Compare similar blobs in two operator data structs */
+  static bool compare(
+    const test::op::BasicOperatorData<DType, AccReal>& i1,
+    const test::op::BasicOperatorData<DType, AccReal>& i2,
+    const typename test::op::BasicOperatorData<DType, AccReal>::BlobVectorType bvt,
+    const size_t idx, bool print = false) {
+    const std::vector<TBlob>& bv1 = i1.getBlobVect(bvt);
+    const std::vector<TBlob>& bv2 = i2.getBlobVect(bvt);
+
+    // If this is an invalid index, at least make sure the two blob vects
+    // are similarly too small for the index
+    if (bv1.size() <= idx) {
+      CHECK(bv1.size() == bv2.size());
+      return true;
+    }
+    const TBlob& b1 = bv1[idx];
+    const TBlob& b2 = bv2[idx];
+    if (print && test::debugOutput) {
+      test::print(&(std::cout << "Blob 1:"), b1, true, true);
+      test::print(&(std::cout << "Blob 2:"), b2, true, true);
+    }
+    return compare(b1, b2);
+  }
 };
 
 /*! \brief Operator Prop argument key/value pairs */
 typedef std::vector<std::pair<std::string, std::string> > kwargs_t;
 
 /*! \brief Create operator data, prop, the operator itself and init default forward input */
-template<
-  typename OperatorProp,
-  typename OperatorExecutor,
-  typename ...Args>
-static test::op::OpInfo<OperatorProp, OperatorExecutor> createOpAndInfoF(const kwargs_t &kwargs,
-                                                                         Args... args) {
-  test::op::OpInfo<OperatorProp, OperatorExecutor> info;
-  info.executor_ = std::make_shared<OperatorExecutor>(args...);
+template<typename OperatorProp, typename OperatorData, typename DType, typename AccReal>
+static test::op::OpInfo<OperatorProp, DType, AccReal> createOpAndInfoF(const bool isGPU,
+                                                              const TShape &inputShape,
+                                                              const kwargs_t &kwargs) {
+  test::op::OpInfo<OperatorProp, DType, AccReal> info;
+  info.data_ = std::make_shared<OperatorData>(isGPU, inputShape);
   info.prop_ = std::make_shared<OperatorProp>();
-  info.in_type_ = { mshadow::DataType<typename OperatorExecutor::DataType>::kFlag };
+  info.in_type_ = { mshadow::DataType<DType>::kFlag };
   info.prop_->Init(kwargs);
-  info.executor_->initForward(*info.prop_, &info.in_type_);
+  info.data_->initForward(*info.prop_, &info.in_type_);
   return info;
-}
-
-inline std::vector<TShape> ShapesOf(const std::vector<NDArray>& arrays) {
-  std::vector<TShape> res;
-  res.reserve(arrays.size());
-  for (const NDArray& ar : arrays) {
-    res.push_back(ar.shape());
-  }
-  return std::move(res);
 }
 
 }  // namespace op
