/*
 * Licensed to the Apache Software Foundation (ASF) under one
 * or more contributor license agreements.  See the NOTICE file
 * distributed with this work for additional information
 * regarding copyright ownership.  The ASF licenses this file
 * to you under the Apache License, Version 2.0 (the
 * "License"); you may not use this file except in compliance
 * with the License.  You may obtain a copy of the License at
 *
 *   http://www.apache.org/licenses/LICENSE-2.0
 *
 * Unless required by applicable law or agreed to in writing,
 * software distributed under the License is distributed on an
 * "AS IS" BASIS, WITHOUT WARRANTIES OR CONDITIONS OF ANY
 * KIND, either express or implied.  See the License for the
 * specific language governing permissions and limitations
 * under the License.
 */

/*!
 *  \file test_mkldnn.h
 *  \brief helper functions to test mkldnn.
 *  \author Alex Zai
 */

#ifndef TEST_MKLDNN_H_
#define TEST_MKLDNN_H_

#if MXNET_USE_MKLDNN == 1

#include <set>
#include <string>
#include <vector>
#include "../../../3rdparty/mkldnn/include/mkldnn_types.h"
#include "../../../3rdparty/googletest/googletest/include/gtest/gtest.h"
#include "../../../src/operator/nn/mkldnn/mkldnn_base-inl.h"

using namespace mxnet;

inline static mkldnn::memory::primitive_desc GetMemPD(const TShape s, int dtype,
                                               mkldnn::memory::format format) {
  mkldnn::memory::dims dims(s.ndim());
  for (size_t i = 0; i < dims.size(); i++)
    dims[i] = s[i];
  mkldnn::memory::desc desc{dims, get_mkldnn_type(dtype), format};
  return mkldnn::memory::primitive_desc(desc, CpuEngine::Get()->get_engine());
}

inline static mkldnn::memory::primitive_desc GetExpandedMemPD(
    mkldnn::memory::primitive_desc pd, float scale, int dim = 0) {
  CHECK(dim < pd.desc().data.ndims) << "dimension cannot be larger than total dimensions of input";
  nnvm::TShape s(pd.desc().data.ndims);
  for (size_t i = 0; i < pd.desc().data.ndims; i++)
    s[i] = pd.desc().data.dims[i];
  s[dim] = static_cast<int>(s[dim] * scale);
  return GetMemPD(s, mshadow::DataType<mshadow::default_real_t>::kFlag,
                  static_cast<mkldnn::memory::format>(pd.desc().data.format));
}

struct TestArrayShapes {
  std::vector<nnvm::TShape> shapes;
  std::vector<mkldnn::memory::primitive_desc> pds;
};

// Init arrays with the default layout.
inline static void InitDefaultArray(NDArray *arr, bool is_rand = false) {
  const TBlob &blob = arr->data();
  mshadow::default_real_t *data = blob.dptr<mshadow::default_real_t>();
  int size = blob.Size();

  for (int i = 0; i < size; i++)
    if (is_rand) {
      data[i] = (std::rand() % 100) - 50;
    } else {
      data[i] = i % 100 - 50;
    }
}


// Init arrays with the specified layout.
inline static void InitMKLDNNArray(NDArray *arr, const mkldnn::memory::primitive_desc &pd,
                            bool is_rand = false) {
  InitDefaultArray(arr, is_rand);
  arr->MKLDNNDataReorderAsync(pd);
  arr->WaitToRead();
}

inline static bool IsSameShape(mkldnn::memory::primitive_desc pd, TShape shape) {
  if (pd.desc().data.ndims != shape.ndim()) return false;
  for (size_t i = 0; i < shape.ndim(); i++)
    if (pd.desc().data.dims[i] != shape[i]) return false;
  return true;
}

// This function gets special MKLDNN formats without knowing the specific
// hardware configuration. Certainly, it potentially misses some format if
// it's specific for certain array shapes. It covers at least one special format
// for each of the formats: nchw, oihw, goihw.
// To test the logic of the code in NDArray, these formats should be enough.
inline static std::vector<mkldnn::memory::format> GetMKLDNNFormat(size_t num_dims, int dtype) {
  if (num_dims == 4) {
    mkldnn::memory::dims data_dims{1, 3, 224, 224};
    mkldnn::memory::desc data_md{data_dims, get_mkldnn_type(dtype),
                                 mkldnn::memory::format::any};
    mkldnn::memory::dims weight_dims{96, 3, 11, 11};
    mkldnn::memory::desc weight_md{weight_dims, get_mkldnn_type(dtype),
                                   mkldnn::memory::format::any};
    mkldnn::memory::dims output_dims{1, 96, 54, 54};
    mkldnn::memory::desc out_md{output_dims, get_mkldnn_type(dtype),
                                mkldnn::memory::format::any};
    mkldnn::memory::dims strides{4, 4};
    mkldnn::memory::dims padding{0, 0};

    mkldnn::convolution_forward::desc desc(mkldnn::prop_kind::forward_training,
                                           mkldnn::algorithm::convolution_direct,
                                           data_md, weight_md, out_md, strides,
                                           padding, padding, mkldnn::padding_kind::zero);
    mkldnn::convolution_forward::primitive_desc pd(desc, CpuEngine::Get()->get_engine());
    while (pd.dst_primitive_desc().get_size() != GetMemDescSize(out_md) ||
           pd.src_primitive_desc().get_size() != GetMemDescSize(data_md) ||
           pd.weights_primitive_desc().get_size() != GetMemDescSize(weight_md)) {
      CHECK(pd.next_impl()) << "No implementation";
    }

    std::vector<mkldnn::memory::format> ret(1);
    ret[0] = static_cast<mkldnn::memory::format>(pd.dst_primitive_desc().desc().data.format);
    printf("format: %d \n", ret[0]);
    return ret;
  } else if (num_dims == 5) {
    mkldnn::memory::dims data_dims{1, 32, 112, 112};
    mkldnn::memory::desc data_md{data_dims, get_mkldnn_type(dtype),
                                 mkldnn::memory::format::any};
    mkldnn::memory::dims weight_dims{32, 1, 1, 3, 3};
    mkldnn::memory::desc weight_md{weight_dims, get_mkldnn_type(dtype),
                                   mkldnn::memory::format::any};
    mkldnn::memory::dims output_dims{1, 32, 112, 112};
    mkldnn::memory::desc out_md{output_dims, get_mkldnn_type(dtype),
                                mkldnn::memory::format::any};
    mkldnn::memory::dims strides{1, 1};
    mkldnn::memory::dims padding{1, 1};

    mkldnn::convolution_forward::desc desc(mkldnn::prop_kind::forward_training,
                                           mkldnn::algorithm::convolution_direct,
                                           data_md, weight_md, out_md, strides,
                                           padding, padding, mkldnn::padding_kind::zero);
    mkldnn::convolution_forward::primitive_desc pd(desc, CpuEngine::Get()->get_engine());
    while (pd.dst_primitive_desc().get_size() != GetMemDescSize(out_md) ||
           pd.src_primitive_desc().get_size() != GetMemDescSize(data_md) ||
           pd.weights_primitive_desc().get_size() != GetMemDescSize(weight_md)) {
      CHECK(pd.next_impl()) << "No implementation";
    }

    std::vector<mkldnn::memory::format> ret(1);
    ret[0] = static_cast<mkldnn::memory::format>(pd.weights_primitive_desc().desc().data.format);
    printf("format: %d\n", ret[0]);
    return ret;
  } else {
    return std::vector<mkldnn::memory::format>();
  }
}

inline static TestArrayShapes GetTestArrayShapes(bool spatial_data_format = false) {
  int dtype = mshadow::DataType<mshadow::default_real_t>::kFlag;
  std::vector<TShape> shapes;
  std::vector<mkldnn::memory::primitive_desc> pds;
  {
    // 1D
    TShape s(1);
    s[0] = 279936;
    shapes.push_back(s);
    pds.push_back(GetMemPD(s, dtype, mkldnn::memory::format::x));
    s[0] = 34848;
    shapes.push_back(s);
    pds.push_back(GetMemPD(s, dtype, mkldnn::memory::format::x));
  }
  {
    // 2D
    TShape s(2);
    s[0] = 96;
    s[1] = 2916;
    shapes.push_back(s);
    pds.push_back(GetMemPD(s, dtype, mkldnn::memory::format::nc));
    s[0] = 96;
    s[1] = 363;
    shapes.push_back(s);
    pds.push_back(GetMemPD(s, dtype, mkldnn::memory::format::nc));
  }
  {
    // 4D
    TShape s1(4);
    s1[0] = 10; s1[1] = 96; s1[2] = 54; s1[3] = 54;
    shapes.push_back(s1);
    pds.push_back(GetMemPD(s1, dtype, mkldnn::memory::format::nchw));

    TShape s2(4);
    s2[0] = 96; s2[1] = 3; s2[2] = 11; s2[3] = 11;
    shapes.push_back(s2);
    pds.push_back(GetMemPD(s2, dtype, mkldnn::memory::format::oihw));

    std::vector<mkldnn::memory::format> formats = GetMKLDNNFormat(4, dtype);
<<<<<<< HEAD
    if (!spatial_data_format) {
      pds.push_back(GetMemPD(s1, dtype, formats[0]));
      pds.push_back(GetMemPD(s2, dtype, formats[1]));
    }
=======
    pds.push_back(GetMemPD(s1, dtype, formats[0]));
>>>>>>> 99534c97
  }
  {
    // 5D
    TShape s(5);
    s[0] = 96; s[1] = 1; s[2] = 3; s[3] = 11; s[4] = 11;
    shapes.push_back(s);
    pds.push_back(GetMemPD(s, dtype, mkldnn::memory::format::goihw));

    std::vector<mkldnn::memory::format> formats = GetMKLDNNFormat(5, dtype);
    if (!spatial_data_format) {
      pds.push_back(GetMemPD(s, dtype, formats[0]));
    }
  }

  TestArrayShapes ret;
  ret.shapes = shapes;
  ret.pds = pds;
  return ret;
}

struct NDArrayAttrs {
  NDArray arr;
  std::string desc;
  NDArrayAttrs(NDArray arr, std::string desc) : arr(arr), desc(desc) {}
};

struct OpAttrs {
  nnvm::NodeAttrs attrs;
  std::vector<DispatchMode> dispatches;
  std::set<OpReqType> requests;
  int num_inputs;
  int num_outputs;
  int input_types;
  int output_types;
};

enum ArrayTypes {
  Normal = 1,
  MKLDNN = 2,
  MKLDNNDiffShape = 4,
  MKLDNNDiffDim = 8,
  NormalReshaped = 16,
  MKLDNNReshaped = 32,
  MKLDNNReshapedDiffShape = 64,
  MKLDNNReshapedDiffDim = 128,
  NormalReused = 256,
  MKLDNNReused = 512,
  MKLDNNReusedDiffDim = 1024,
  NormalReshapedReused = 2048,
  NormalReusedDiffDtype = 4096,
  All = 8191,
};


inline NDArray CreateKernelNDArray(TShape kernel, int num_filters, TShape input,
    bool is_deconv = false) {
  CHECK(kernel.ndim() == 2) << "mkldnn only supports 2d filters on 4d inputs";
  TShape target_shape(4);
  target_shape[0] = is_deconv ? input[1] : num_filters;
  target_shape[1] = is_deconv ? num_filters : input[1];
  target_shape[2] = kernel[0];
  target_shape[3] = kernel[1];
  int dtype = mshadow::DataType<mshadow::default_real_t>::kFlag;
  NDArray arr(target_shape, Context());
  auto pd = GetMemPD(target_shape, dtype, mkldnn::memory::format::nchw);
  InitMKLDNNArray(&arr, pd);
  return arr;
}

inline NDArray CreateBiasNDArray(TShape target_shape) {
  int dtype = mshadow::DataType<mshadow::default_real_t>::kFlag;
  NDArray arr(target_shape, Context());
  auto pd = GetMemPD(target_shape, dtype, mkldnn::memory::format::x);
  InitMKLDNNArray(&arr, pd);
  return arr;
}

inline int CalculateWidthConvOutput(int width, int kernel, int padding, int stride) {
  return (width - kernel + 2 * padding) / stride  + 1;
}

inline int CalculateWidthDeconvOutput(int width, int kernel, int padding, int stride) {
  return stride * (width - 1) + kernel - 2 * padding;
}

inline std::string CreateShapeString(int value, int dim) {
  std::stringstream ss;
  ss << "(";
  for (int i = 0; i < dim; i++) {
    ss << value;
    if (i != dim - 1) ss << ",";
  }
  ss << ")";
  return ss.str();
}

inline void PrintVerifyMsg(const NDArrayAttrs &arr1, const NDArrayAttrs &arr2) {
  TShape t1 = arr1.arr.shape();
  TShape t2 = arr2.arr.shape();
  std::stringstream ss;
  std::cout << "Verifying: " << arr1.desc.c_str() << " " <<
            t1 << " with " << arr2.desc.c_str() << " " << t2 << "\n";
}

/*
 * We want to get a few types of NDArrays for testing:
 * 1. Normal NDArray
 * 2. Normal NDArray with MKLDNN layout (output from an MKLDNN operator)
 * 3. Normal NDArray with MKLDNN layout whose MKLDNN memory may have different
 *    dimensions from the NDArray (result of MKLDNNDataReorderAsync). However, this
 *    type of NDArrays only exists for weight arrays. I don't think we should
 *    pass them to all operators.
 *    In the inference mode, the MKLDNN memory in the weight array will be
 *    reordered to 5 dimensions.
 * 4. Reshaped/sliced NDArray
 * 5. Reshaped/sliced NDArray with MKLDNN layout (reshape/slice from Normal NDArray
 *    with MKLDNN layout)
 * 6. Reshaped/sliced NDArray with MKLDNN layout whose MKLDNN memory may have
 *    different dimensions from the NDArray (result of MKLDNNDataReorderAsync).
 *    However, this type of NDArrays only exists for weight arrays. I don't think
 *    we should pass them to all operators.
 *    In the inference mode, the MKLDNN memory in the weight array will be
 *    reordered to 5 dimensions.
 *
 *  num_inputs / dim arguments used to scale shape (used for concat backwards to enlarge input shapes)
 */
inline std::vector<NDArrayAttrs> GetTestInputArrays(
    int types = ArrayTypes::All, bool rand = false,
    std::vector<float> scale = {1}, bool spatial_data_format = false) {
  TestArrayShapes tas = GetTestArrayShapes(spatial_data_format);
  std::vector<nnvm::TShape> shapes = tas.shapes;
  std::vector<mkldnn::memory::primitive_desc> pds = tas.pds;

  std::vector<NDArrayAttrs> in_arrs;
  std::string desc;

  int slice_amount = scale[0];
  for (auto shape : shapes) {
    if (scale.size() > shape.ndim())
      continue;

    for (size_t dim = 0; dim < scale.size(); ++dim)
      shape[dim] = static_cast<int>(round(shape[dim] * scale[dim]));

    // Type 1.
    NDArray arr(shape, Context());
    if (types & ArrayTypes::Normal) {
      InitDefaultArray(&arr, rand);
      in_arrs.emplace_back(arr, "Normal NDArray");
    }

    // Type 4
    arr = NDArray(shape, Context());
    if (types & ArrayTypes::NormalReshaped) {
      InitDefaultArray(&arr, rand);
      in_arrs.emplace_back(arr.Slice(slice_amount, arr.shape()[0] - slice_amount),
                           "Reshaped Normal NDArray");
    }


    for (auto pd : pds) {
      for (size_t dim = 0; dim < scale.size(); ++dim) {
        // preserve if matching layout else just expand on 0 dim
        if (shape.ndim() == pd.desc().data.ndims)
          pd = GetExpandedMemPD(pd, scale[dim], dim);
        else
          pd = GetExpandedMemPD(pd, scale[dim]);
      }

      if (shape.Size() != pd.get_size() / sizeof(mshadow::default_real_t))
        continue;

      // Type 2, 3.
      arr = NDArray(shape, Context());
      if (shape.ndim() == pd.desc().data.ndims && IsSameShape(pd, shape)
          && types & ArrayTypes::MKLDNN) {
        desc = "MKLDNN NDArray";
        InitMKLDNNArray(&arr, pd, rand);
        in_arrs.emplace_back(arr, desc);
      } else if (shape.ndim() == pd.desc().data.ndims && !IsSameShape(pd, shape)
          && types & ArrayTypes::MKLDNNDiffShape) {
        desc = "MKLDNN NDArray with different shape";
        InitMKLDNNArray(&arr, pd, rand);
        in_arrs.emplace_back(arr, desc);
      } else if (shape.ndim() != pd.desc().data.ndims && types & ArrayTypes::MKLDNNDiffDim) {
        std::stringstream ss;
        ss << "MKLDNN NDArray with different dim " <<
           shape.ndim() << "/" << pd.desc().data.ndims;
        desc = ss.str();
        InitMKLDNNArray(&arr, pd, rand);
        in_arrs.emplace_back(arr, desc);
      }


      // Type 5, 6.
      arr = NDArray(shape, Context());
      if (shape.ndim() == pd.desc().data.ndims && IsSameShape(pd, shape)
          && types & ArrayTypes::MKLDNNReshaped) {
        desc = "Reshaped MKLDNN NDArray";
        InitMKLDNNArray(&arr, pd, rand);
        in_arrs.emplace_back(arr.Slice(slice_amount, arr.shape()[0] - slice_amount), desc);
      } else if (shape.ndim() == pd.desc().data.ndims && !IsSameShape(pd, shape)
          && types & ArrayTypes::MKLDNNReshapedDiffShape) {
        desc = "Reshaped MKLDNN NDArray with different shape";
        InitMKLDNNArray(&arr, pd, rand);
        in_arrs.emplace_back(arr.Slice(slice_amount, arr.shape()[0] - slice_amount), desc);
      } else if (shape.ndim() != pd.desc().data.ndims
          && types & ArrayTypes::MKLDNNReshapedDiffDim) {
        std::stringstream ss;
        ss << "MKLDNN NDArray with different dim " <<
           shape.ndim() << "/" << pd.desc().data.ndims;
        desc = ss.str();
        InitMKLDNNArray(&arr, pd, rand);
        in_arrs.emplace_back(arr.Slice(slice_amount, arr.shape()[0] - slice_amount), desc);
      }
    }
  }
  return in_arrs;
}

/*
 * We want to get a few types of NDArrays for testing:
 * 1. Normal NDArray
 * 2. Normal NDArray with MKLDNN layout (output from an MKLDNN operator)
 * 3. Normal NDArray with MKLDNN layout whose MKLDNN memory may have different
 *    dimensions from the NDArray (result of MKLDNNDataReorderAsync). However, this
 *    type of NDArrays only exists for weight arrays. I don't think we should
 *    pass them to all operators.
 *    In the inference mode, the MKLDNN memory in the weight array will be
 *    reordered to 5 dimensions.
 * 4. Reshaped/sliced NDArray
 * 5. Reused NDArray (this is created by the MXNet executor). This type of
 *    NDArrays can only be used as output arrays.
 * 6. Reused NDArray converted from an array with a different data type.
 * 7. Reused reshaped/sliced NDArray.
 * 8. Reused NDArray with MKLDNN layout.
 * 9. Reused NDArray with MKLDNN layout of different dimensions.
 *
 * Optional num_inputs / dim args can be passed to modify input shape (used for Concat test)
 */
inline std::vector<NDArrayAttrs> GetTestOutputArrays(
    const TShape &shp,
    const std::vector<mkldnn::memory::primitive_desc> &pds,
    std::vector<float>scale = {1}, bool rand = true, int types = ArrayTypes::All) {
  TShape shape = shp;

  for (int dim = 0; dim < scale.size(); dim++)
    shape[dim] = static_cast<int>(shape[dim] * scale[dim]);

  std::vector<NDArrayAttrs> in_arrs;
  std::string desc;
  // Type 1.
  NDArray arr(shape, Context());

  if (types & ArrayTypes::Normal) {
    in_arrs.emplace_back(arr, "Normal NDArray");
    InitDefaultArray(&in_arrs.back().arr, rand);
  }

  TShape tmp_shape = shape;
  if (types & ArrayTypes::NormalReshaped) {
    // Type 4.
    tmp_shape[0] = shape[0] * 2;
    NDArray arr0(tmp_shape, Context());
    InitDefaultArray(&arr0, rand);
    in_arrs.emplace_back(arr0.Slice(1, shape[0] + 1), "Reshaped NDArray");
  }

  nnvm::TShape s(1);
  if (types & ArrayTypes::NormalReused) {
    // Type 5.
    // Get a reused version.
    s[0] = shape.Size();
    NDArray arr1(s, Context());
    arr1 = arr1.AsArray(shape, arr1.dtype());
    InitDefaultArray(&arr1, rand);
    in_arrs.emplace_back(arr1, "Reused NDArray");
  }

  if (types & ArrayTypes::NormalReusedDiffDtype) {
    // Type 6.
    s[0] = shape.Size() * GetTypeSize(mshadow::default_type_flag);
    NDArray arr2(s, Context(), true, mshadow::kUint8);
    arr2 = arr2.AsArray(shape, mshadow::default_type_flag);
    InitDefaultArray(&arr2, rand);
    in_arrs.emplace_back(arr2, "Reused NDArray with diff data type");
  }

  if (types & ArrayTypes::NormalReshapedReused) {
    // Type 7
    s[0] = shape.Size() * GetTypeSize(mshadow::default_type_flag) * 2;
    NDArray arr3(s, Context(), true, mshadow::kUint8);
    tmp_shape[0] = shape[0] * 2;
    arr3 = arr3.AsArray(tmp_shape, mshadow::default_type_flag);
    InitDefaultArray(&arr3, rand);
    in_arrs.emplace_back(arr3.Slice(1, shape[0] + 1), "Reused+Reshaped NDArray");
  }

  for (auto pd : pds) {
    if (shape.Size() != pd.get_size() / sizeof(mshadow::default_real_t))
      continue;

    if (scale.size() > pd.desc().data.ndims)
      continue;

    for (int dim = 0; dim < scale.size(); dim++)
      pd = GetExpandedMemPD(pd, scale[dim]);

    // Type 2, 3.
    arr = NDArray(shape, Context());
    desc = "MKLDNN NDArray";
    if (shape.ndim() != pd.desc().data.ndims) {
      std::stringstream ss;
      ss << "MKLDNN NDArray with different memory layout "
         << shape.ndim() << "/" << pd.desc().data.ndims;
      desc = ss.str();
    }

    if ((types & ArrayTypes::MKLDNN && shape.ndim() == pd.desc().data.ndims) ||
        (types & ArrayTypes::MKLDNNDiffDim && shape.ndim() != pd.desc().data.ndims)) {
      in_arrs.emplace_back(arr, desc);
      InitMKLDNNArray(&in_arrs.back().arr, pd, rand);
    }

    // Type 8, 9.
    // Get a reused version.
    nnvm::TShape s(1);
    s[0] = shape.Size();
    NDArray arr = NDArray(s, Context());
    arr = arr.AsArray(shape, arr.dtype());
    InitMKLDNNArray(&arr, pd, rand);
    desc = "Reused MKLDNN NDArray";
    if (shape.ndim() != pd.desc().data.ndims) {
      std::stringstream ss;
      ss << "Reused MKLDNN NDArray with different memory layout "
         << shape.ndim() << "/" << pd.desc().data.ndims;
      desc = ss.str();
    }

    if ((types & ArrayTypes::MKLDNNReused && shape.ndim() == pd.desc().data.ndims) ||
        (types & ArrayTypes::MKLDNNReusedDiffDim && shape.ndim() != pd.desc().data.ndims)) {
      in_arrs.emplace_back(arr, desc);
    }
  }
  return in_arrs;
}

/*
 * Determines axis ndarrays are concatenated by
 * Used to verify concat/concat backwards operator
 */
inline int GetDim(TShape input_shape, TShape output_shape) {
  CHECK(input_shape.Size() != output_shape.Size());
  for (size_t i = 0; i < input_shape.ndim(); i++) {
    if (input_shape[i] != output_shape[i])
      return i;
  }
  return -1;
}

/*
 * Calculates the size of continuous block of array inside larger concatenated array
 * Used to verify concat/concat backwards operator
 */
inline int GetBlockSize(TShape shape, int dim) {
  int block_size = 1;
  for (int i = shape.ndim() - 1; i >= dim; i--)
    block_size *= shape[i];
  return block_size;
}

inline int CalculateWidthPoolOutput(int width, int kernel, int padding, int stride) {
  return (width - kernel + 2 * padding) / stride  + 1;
}

using VerifyFunc = std::function<void (const std::vector<NDArray *> &in_arrs,
                                       const std::vector<NDArray *> &out_arrs)>;

inline void VerifyAddRequest(const std::vector<NDArray*> &in_arrs,
                      const std::vector<NDArray*> &original_outputs,
                      const std::vector<NDArray*> &new_outputs,
                      VerifyFunc verify_fn) {
  CHECK(original_outputs.size() == new_outputs.size());
  std::vector<NDArray*> tmp_outputs;
  NDArray tmp;
  for (size_t i = 0; i < new_outputs.size(); i++) {
    tmp = new_outputs[i]->Reorder2Default() - original_outputs[i]->Reorder2Default();
    tmp_outputs.push_back(&tmp);
  }
  Engine::Get()->WaitForAll();
  verify_fn(in_arrs, tmp_outputs);
}

inline void VerifyCopyResult(const std::vector<NDArray *> &in_arrs,
                      const std::vector<NDArray *> &out_arrs) {
  NDArray tmp1 = in_arrs[0]->Reorder2Default();
  NDArray tmp2 = out_arrs[0]->Reorder2Default();
  EXPECT_EQ(tmp1.shape().Size(), tmp2.shape().Size());
  TBlob d1 = tmp1.data();
  TBlob d2 = tmp2.data();
  EXPECT_EQ(memcmp(d1.dptr_, d2.dptr_,
                   tmp1.shape().Size() * sizeof(mshadow::default_real_t)), 0);
}

inline void VerifySumResult(const std::vector<NDArray *> &in_arrs,
                     const std::vector<NDArray *> &out_arrs) {
  NDArray in1 = in_arrs[0]->Reorder2Default();
  NDArray in2 = in_arrs[1]->Reorder2Default();
  NDArray out = out_arrs[0]->Reorder2Default();
  EXPECT_EQ(in1.shape().Size(), in2.shape().Size());
  EXPECT_EQ(in1.shape().Size(), out.shape().Size());

  mshadow::default_real_t *d1 = in1.data().dptr<mshadow::default_real_t>();
  mshadow::default_real_t *d2 = in2.data().dptr<mshadow::default_real_t>();
  mshadow::default_real_t *o = out.data().dptr<mshadow::default_real_t>();
  for (size_t i = 0; i < in1.shape().Size(); i++)
    ASSERT_EQ(d1[i] + d2[i], o[i]);
}

#endif  // MXNET_USE_MKLDNN
#endif  // TEST_MKLDNN_H_<|MERGE_RESOLUTION|>--- conflicted
+++ resolved
@@ -198,14 +198,10 @@
     pds.push_back(GetMemPD(s2, dtype, mkldnn::memory::format::oihw));
 
     std::vector<mkldnn::memory::format> formats = GetMKLDNNFormat(4, dtype);
-<<<<<<< HEAD
     if (!spatial_data_format) {
       pds.push_back(GetMemPD(s1, dtype, formats[0]));
       pds.push_back(GetMemPD(s2, dtype, formats[1]));
     }
-=======
-    pds.push_back(GetMemPD(s1, dtype, formats[0]));
->>>>>>> 99534c97
   }
   {
     // 5D
