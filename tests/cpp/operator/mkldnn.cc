/*
 * Licensed to the Apache Software Foundation (ASF) under one
 * or more contributor license agreements.  See the NOTICE file
 * distributed with this work for additional information
 * regarding copyright ownership.  The ASF licenses this file
 * to you under the Apache License, Version 2.0 (the
 * "License"); you may not use this file except in compliance
 * with the License.  You may obtain a copy of the License at
 *
 *   http://www.apache.org/licenses/LICENSE-2.0
 *
 * Unless required by applicable law or agreed to in writing,
 * software distributed under the License is distributed on an
 * "AS IS" BASIS, WITHOUT WARRANTIES OR CONDITIONS OF ANY
 * KIND, either express or implied.  See the License for the
 * specific language governing permissions and limitations
 * under the License.
 */

/*!
 *  \file mkldnn.cc
 *  \brief test functions in mkldnn.
 *  \author Da Zheng
 */

#if MXNET_USE_MKLDNN == 1

#include <mkldnn_types.h>
#include <cmath>
#include <climits>
#include <set>
#include "gtest/gtest.h"
#include "mxnet/imperative.h"
#include "../../src/operator/nn/mkldnn/mkldnn_base-inl.h"
#include "../../src/operator/nn/mkldnn/mkldnn_ops-inl.h"
#include "../../src/operator/nn/mkldnn/mkldnn_pooling-inl.h"
#include "../../src/operator/nn/pooling-inl.h"

using namespace mxnet;

#if __GNUC__ >= 5
bool test_mem_align(void *mem, size_t size, size_t alignment, size_t space) {
  void *ret1, *ret2;
  size_t space1, space2;
  space1 = space;
  space2 = space;
  ret1 = mxnet::AlignMem(mem, size, alignment, &space1);
  ret2 = std::align(alignment, size, mem, space2);
  EXPECT_EQ(ret1, ret2);
  EXPECT_EQ(space1, space2);
  return ret1 == ret2;
}
#endif

TEST(MKLDNN_UTIL_FUNC, AlignMem) {
#if __GNUC__ >= 5
  size_t alignment = 4096;
  void *mem;
  size_t size, space;
  // When mem has been aligned.
  mem = reinterpret_cast<void *>(0x10000);
  size = 1000;
  space = 10000;
  test_mem_align(mem, size, alignment, space);

  // When mem isn't aligned and we have enough space for alignment.
  mem = reinterpret_cast<void *>(0x10010);
  size = 1000;
  space = 10000;
  test_mem_align(mem, size, alignment, space);

  // When mem isn't aligned and we don't have enough memory for alignment
  mem = reinterpret_cast<void *>(0x10010);
  size = 1000;
  space = 1001;
  test_mem_align(mem, size, alignment, space);

  for (size_t i = 0; i < 10000; i++) {
    mem = reinterpret_cast<void *>(random());
    size = random() % 2000;
    space = random() % 2000;
    test_mem_align(mem, size, alignment, space);
  }
#else
  // std::align is not supported in GCC < 5.0, this test case will be checked
  // with newer version
  LOG(INFO) << "Skipped for GCC " << __GNUC__ << "." << __GNUC_MINOR__;
#endif
}

TEST(MKLDNN_UTIL_FUNC, MemFormat) {
  // Check whether the number of format is correct.
  CHECK_EQ(mkldnn_format_last, 67);
  CHECK_EQ(mkldnn_nchw, 5);
  CHECK_EQ(mkldnn_oihw, 15);
}

// Init arrays with the default layout.
static void InitDefaultArray(NDArray *arr, bool is_rand = false) {
  const TBlob &blob = arr->data();
  mshadow::default_real_t *data = blob.dptr<mshadow::default_real_t>();
  int size = blob.Size();

  for (int i = 0; i < size; i++)
    if (is_rand) {
      data[i] = (std::rand() % 100) - 50;
    } else {
      int shift = size >> 1;
      data[i] = i - shift;
    }
}

using VerifyFunc = std::function<void (const std::vector<NDArray *> &in_arrs,
    const std::vector<NDArray *> &out_arrs)>;

// Init arrays with the specified layout.
static void InitMKLDNNArray(NDArray *arr, const mkldnn::memory::primitive_desc &pd,
                            bool is_rand = false) {
    InitDefaultArray(arr, is_rand);
    arr->MKLDNNDataReorderAsync(pd);
    arr->WaitToRead();
}

static void VerifyDefMem(const mkldnn::memory &mem) {
  mkldnn::memory::primitive_desc pd = mem.get_primitive_desc();
  mshadow::default_real_t *data
      = static_cast<mshadow::default_real_t *>(mem.get_data_handle());
  size_t size = pd.get_size() / sizeof(mshadow::default_real_t);
  size_t num_same = 0;
  int shift = size >> 1;
  for (int i = 0; i < size; i++)
    num_same += data[i] == static_cast<mshadow::default_real_t>(i - shift);
  EXPECT_EQ(num_same, size);
}

static void VerifyMem(const mkldnn::memory &mem) {
  mkldnn::memory::primitive_desc pd = mem.get_primitive_desc();

  if (pd.desc().data.format == GetDefaultFormat(pd.desc())) {
    VerifyDefMem(mem);
  } else {
    mkldnn::memory::dims dims(pd.desc().data.ndims);
    for (size_t i = 0; i < dims.size(); i++)
      dims[i] = pd.desc().data.dims[i];
    mkldnn::memory::desc desc{dims,
                              static_cast<mkldnn::memory::data_type>(pd.desc().data.data_type),
                              static_cast<mkldnn::memory::format>(GetDefaultFormat(pd.desc()))};
    mkldnn::memory::primitive_desc new_pd(desc, CpuEngine::Get()->get_engine());
    mkldnn::memory new_mem(new_pd);

    std::vector<mkldnn::primitive> net;
    net.push_back(mkldnn::reorder(mem, new_mem));
    mkldnn::stream(mkldnn::stream::kind::eager).submit(net).wait();
    VerifyDefMem(new_mem);
  }
}

static mkldnn::memory::primitive_desc GetMemPD(const TShape s, int dtype,
                                               mkldnn::memory::format format) {
  mkldnn::memory::dims dims(s.ndim());
  for (size_t i = 0; i < dims.size(); i++)
    dims[i] = s[i];
  mkldnn::memory::desc desc{dims, get_mkldnn_type(dtype), format};
  return mkldnn::memory::primitive_desc(desc, CpuEngine::Get()->get_engine());
}

static mkldnn::memory::primitive_desc GetExpandedMemPD(
    mkldnn::memory::primitive_desc pd, float scale, int dim = 0) {
  CHECK(dim < pd.desc().data.ndims) << "dimension cannot be larger than total dimensions of input";
  nnvm::TShape s(pd.desc().data.ndims);
  for (size_t i = 0; i < pd.desc().data.ndims; i++)
    s[i] = pd.desc().data.dims[i];
  s[dim] = static_cast<int>(s[dim] * scale);
  return GetMemPD(s, mshadow::DataType<mshadow::default_real_t>::kFlag,
                  static_cast<mkldnn::memory::format>(pd.desc().data.format));
}

// This function gets special MKLDNN formats without knowing the specific
// hardware configuration. Certainly, it potentially misses some format if
// it's specific for certain array shapes. It covers at least one special format
// for each of the formats: nchw, oihw, goihw.
// To test the logic of the code in NDArray, these formats should be enough.
static std::vector<mkldnn::memory::format> GetMKLDNNFormat(size_t num_dims, int dtype) {
  if (num_dims == 4) {
    mkldnn::memory::dims data_dims{1, 3, 224, 224};
    mkldnn::memory::desc data_md{data_dims, get_mkldnn_type(dtype),
                                 mkldnn::memory::format::any};
    mkldnn::memory::dims weight_dims{96, 3, 11, 11};
    mkldnn::memory::desc weight_md{weight_dims, get_mkldnn_type(dtype),
                                   mkldnn::memory::format::any};
    mkldnn::memory::dims output_dims{1, 96, 54, 54};
    mkldnn::memory::desc out_md{output_dims, get_mkldnn_type(dtype),
                                mkldnn::memory::format::any};
    mkldnn::memory::dims strides{4, 4};
    mkldnn::memory::dims padding{0, 0};

    mkldnn::convolution_forward::desc desc(mkldnn::prop_kind::forward_training,
                                           mkldnn::algorithm::convolution_direct,
                                           data_md, weight_md, out_md, strides,
                                           padding, padding, mkldnn::padding_kind::zero);
    mkldnn::convolution_forward::primitive_desc pd(desc, CpuEngine::Get()->get_engine());
    std::vector<mkldnn::memory::format> ret(2);
    ret[0] = static_cast<mkldnn::memory::format>(pd.dst_primitive_desc().desc().data.format);
    ret[1] = static_cast<mkldnn::memory::format>(pd.weights_primitive_desc().desc().data.format);
    printf("format: %d, %d\n", ret[0], ret[1]);
    return ret;
  } else if (num_dims == 5) {
    mkldnn::memory::dims data_dims{1, 32, 112, 112};
    mkldnn::memory::desc data_md{data_dims, get_mkldnn_type(dtype),
                                 mkldnn::memory::format::any};
    mkldnn::memory::dims weight_dims{32, 1, 1, 3, 3};
    mkldnn::memory::desc weight_md{weight_dims, get_mkldnn_type(dtype),
                                   mkldnn::memory::format::any};
    mkldnn::memory::dims output_dims{1, 32, 112, 112};
    mkldnn::memory::desc out_md{output_dims, get_mkldnn_type(dtype),
                                mkldnn::memory::format::any};
    mkldnn::memory::dims strides{1, 1};
    mkldnn::memory::dims padding{1, 1};

    mkldnn::convolution_forward::desc desc(mkldnn::prop_kind::forward_training,
                                           mkldnn::algorithm::convolution_direct,
                                           data_md, weight_md, out_md, strides,
                                           padding, padding, mkldnn::padding_kind::zero);
    mkldnn::convolution_forward::primitive_desc pd(desc, CpuEngine::Get()->get_engine());
    std::vector<mkldnn::memory::format> ret(1);
    ret[0] = static_cast<mkldnn::memory::format>(pd.weights_primitive_desc().desc().data.format);
    printf("format: %d\n", ret[0]);
    return ret;
  } else {
    return std::vector<mkldnn::memory::format>();
  }
}

struct TestArrayShapes {
  std::vector<nnvm::TShape> shapes;
  std::vector<mkldnn::memory::primitive_desc> pds;
};

static TestArrayShapes GetTestArrayShapes() {
  int dtype = mshadow::DataType<mshadow::default_real_t>::kFlag;
  std::vector<TShape> shapes;
  std::vector<mkldnn::memory::primitive_desc> pds;
  {
    // 1D
    TShape s(1);
    s[0] = 279936;
    shapes.push_back(s);
    pds.push_back(GetMemPD(s, dtype, mkldnn::memory::format::x));
    s[0] = 34848;
    shapes.push_back(s);
    pds.push_back(GetMemPD(s, dtype, mkldnn::memory::format::x));
  }
  {
    // 2D
    TShape s(2);
    s[0] = 96;
    s[1] = 2916;
    shapes.push_back(s);
    pds.push_back(GetMemPD(s, dtype, mkldnn::memory::format::nc));
    s[0] = 96;
    s[1] = 363;
    shapes.push_back(s);
    pds.push_back(GetMemPD(s, dtype, mkldnn::memory::format::nc));
  }
  {
    // 4D
    TShape s1(4);
    s1[0] = 10; s1[1] = 96; s1[2] = 54; s1[3] = 54;
    shapes.push_back(s1);
    pds.push_back(GetMemPD(s1, dtype, mkldnn::memory::format::nchw));

    TShape s2(4);
    s2[0] = 96; s2[1] = 3; s2[2] = 11; s2[3] = 11;
    shapes.push_back(s2);
    pds.push_back(GetMemPD(s2, dtype, mkldnn::memory::format::oihw));

    std::vector<mkldnn::memory::format> formats = GetMKLDNNFormat(4, dtype);
    pds.push_back(GetMemPD(s1, dtype, formats[0]));
    pds.push_back(GetMemPD(s2, dtype, formats[1]));
  }
  {
    // 5D
    TShape s(5);
    s[0] = 96; s[1] = 1; s[2] = 3; s[3] = 11; s[4] = 11;
    shapes.push_back(s);
    pds.push_back(GetMemPD(s, dtype, mkldnn::memory::format::goihw));

    std::vector<mkldnn::memory::format> formats = GetMKLDNNFormat(5, dtype);
    pds.push_back(GetMemPD(s, dtype, formats[0]));
  }

  TestArrayShapes ret;
  ret.shapes = shapes;
  ret.pds = pds;
  return ret;
}

TEST(MKLDNN_NDArray, GetDataReorder) {
  TestArrayShapes tas = GetTestArrayShapes();
  std::vector<TShape> shapes = tas.shapes;
  std::vector<mkldnn::memory::primitive_desc> pds = tas.pds;


  // Reorder from the default to any other layout.
  for (auto s : shapes) {
    NDArray arr(s, Context());
    InitDefaultArray(&arr);
    for (auto pd : pds) {
      if (s.Size() == pd.get_size() / sizeof(mshadow::default_real_t)) {
        const mkldnn::memory *mem = arr.GetMKLDNNDataReorder(pd);
        printf("reorder from (");
        for (size_t i = 0; i < s.ndim(); i++)
          printf("%ld, ", s[i]);
        printf(") to (");
        for (int i = 0; i < pd.desc().data.ndims; i++)
          printf("%d, ", pd.desc().data.dims[i]);
        printf("), format: %d\n", pd.desc().data.format);
        MKLDNNStream::Get()->Submit(false);
        VerifyMem(*mem);
        MKLDNNStream::Get()->Cleanup();
      }
    }
  }

  // Reorder from a special layout to another layout.
  for (auto s : shapes) {
    for (auto from_pd : pds) {
      if (from_pd.get_size() / sizeof(mshadow::default_real_t) == s.Size()) {
        NDArray arr(s, Context());
        // There is possibility that the dimensions of an NDArray doesn't match
        // with the MKLDNN memory inside.
        printf("Init array (");
        for (size_t i = 0; i < s.ndim(); i++)
          printf("%ld, ", s[i]);
        printf(") with MKLDNN memory (");
        for (int i = 0; i < from_pd.desc().data.ndims; i++)
          printf("%d, ", from_pd.desc().data.dims[i]);
        printf("), format: %d\n", from_pd.desc().data.format);
        InitMKLDNNArray(&arr, from_pd);
        for (auto to_pd : pds) {
          if (to_pd.get_size() / sizeof(mshadow::default_real_t) == s.Size()) {
            const mkldnn::memory *mem = arr.GetMKLDNNDataReorder(to_pd);
            printf("reorder from (");
            for (size_t i = 0; i < s.ndim(); i++)
              printf("%ld, ", s[i]);
            printf("), format: %d to (",
                   arr.GetMKLDNNData()->get_primitive_desc().desc().data.format);
            for (int i = 0; i < to_pd.desc().data.ndims; i++)
              printf("%d, ", to_pd.desc().data.dims[i]);
            printf("), format: %d\n", to_pd.desc().data.format);
            MKLDNNStream::Get()->Submit(false);
            VerifyMem(*mem);
            MKLDNNStream::Get()->Cleanup();
          }
        }
      }
    }
  }
}

struct NDArrayAttrs {
  NDArray arr;
  std::string desc;
  NDArrayAttrs(NDArray arr, std::string desc) : arr(arr), desc(desc) {}
};

struct OpAttrs {
  nnvm::NodeAttrs attrs;
  std::vector<DispatchMode> dispatches;
  std::set<OpReqType> requests;
  int num_inputs;
  int num_outputs;
  int input_types;
  int output_types;
};

enum ArrayTypes {
  Normal = 1,
  MKLDNN = 2,
  MKLDNNDiffDim = 4,
  NormalReshaped = 8,
  MKLDNNReshaped = 16,
  MKLDNNReshapedDiffDim = 32,
  NormalReused = 64,
  MKLDNNReused = 128,
  MKLDNNReusedDiffDim = 256,
  NormalReshapedReused = 512,
  NormalReusedDiffDtype = 1024,
  All = 2047,
};

OpAttrs GetCopyOp() {
  OpAttrs attrs;
  attrs.attrs.op = Op::Get("_copy");
  attrs.num_inputs = 1;
  attrs.num_outputs = 1;
  attrs.dispatches.resize(2);
  attrs.dispatches[0] = DispatchMode::kFCompute;
  attrs.dispatches[1] = DispatchMode::kFComputeEx;
  attrs.requests.insert(OpReqType::kWriteTo);
  attrs.requests.insert(OpReqType::kWriteInplace);
  attrs.requests.insert(OpReqType::kAddTo);
  return attrs;
}

OpAttrs GetCopyBackwardsOp() {
  OpAttrs attrs;
  attrs.attrs.op = Op::Get("_backward_copy");
  attrs.num_inputs = 1;
  attrs.num_outputs = 1;
  attrs.dispatches.resize(2);
  attrs.dispatches[0] = DispatchMode::kFCompute;
  attrs.dispatches[1] = DispatchMode::kFComputeEx;
  attrs.requests.insert(OpReqType::kWriteTo);
  attrs.requests.insert(OpReqType::kWriteInplace);
  attrs.requests.insert(OpReqType::kAddTo);
  return attrs;
}

OpAttrs GetReluOp() {
  OpAttrs attrs;
  attrs.attrs.op = Op::Get("Activation");
  attrs.attrs.dict.insert({"act_type", "relu"});
  attrs.attrs.op->attr_parser(&attrs.attrs);
  attrs.num_inputs = 1;
  attrs.num_outputs = 1;
  attrs.dispatches.resize(2);
  attrs.dispatches[0] = DispatchMode::kFCompute;
  attrs.dispatches[1] = DispatchMode::kFComputeEx;
  attrs.requests.insert(OpReqType::kWriteTo);
  attrs.requests.insert(OpReqType::kWriteInplace);
  attrs.requests.insert(OpReqType::kAddTo);
  return attrs;
}

OpAttrs GetReluBackwardsOp() {
  OpAttrs attrs;
  attrs.attrs.op = Op::Get("_backward_Activation");
  attrs.attrs.dict.insert({"act_type", "relu"});
  attrs.attrs.op->attr_parser(&attrs.attrs);
  attrs.num_inputs = 2;
  attrs.num_outputs = 1;
  attrs.dispatches.resize(2);
  attrs.dispatches[0] = DispatchMode::kFCompute;
  attrs.dispatches[1] = DispatchMode::kFComputeEx;
  attrs.requests.insert(OpReqType::kWriteTo);
  attrs.requests.insert(OpReqType::kWriteInplace);
  attrs.requests.insert(OpReqType::kAddTo);
  return attrs;
}

OpAttrs GetSumOp() {
  OpAttrs attrs;
  attrs.attrs.op = Op::Get("elemwise_add");
  attrs.num_inputs = 2;
  attrs.num_outputs = 1;
  attrs.dispatches.resize(2);
  attrs.dispatches[0] = DispatchMode::kFCompute;
  attrs.dispatches[1] = DispatchMode::kFComputeEx;
  attrs.requests.insert(OpReqType::kWriteTo);
  attrs.requests.insert(OpReqType::kWriteInplace);
  attrs.requests.insert(OpReqType::kAddTo);
  return attrs;
}

OpAttrs GetSumBackwardsOp() {
  OpAttrs attrs;
  attrs.attrs.op = Op::Get("_backward_add");
  attrs.num_inputs = 1;
  attrs.num_outputs = 2;
  attrs.dispatches.resize(2);
  attrs.dispatches[0] = DispatchMode::kFCompute;
  attrs.dispatches[1] = DispatchMode::kFComputeEx;
  attrs.requests.insert(OpReqType::kWriteTo);
  attrs.requests.insert(OpReqType::kWriteInplace);
  attrs.requests.insert(OpReqType::kAddTo);
  return attrs;
}

OpAttrs GetConcatOp(int num_args, int dim) {
  OpAttrs attrs;
  attrs.attrs.op = Op::Get("concat");
  attrs.num_inputs = num_args;
  attrs.num_outputs = 1;
  attrs.attrs.dict.insert({"num_args" , std::to_string(num_args)});
  attrs.attrs.dict.insert({"dim" , std::to_string(dim)});
  attrs.attrs.op->attr_parser(&attrs.attrs);
  attrs.dispatches.resize(2);
  attrs.dispatches[0] = DispatchMode::kFCompute;
  attrs.dispatches[1] = DispatchMode::kFComputeEx;
  return attrs;
}

OpAttrs GetConcatBackwardsOp(int num_args, int dim) {
  OpAttrs attrs;
  attrs.attrs.op = Op::Get("_backward_Concat");
  attrs.num_inputs = 2;
  attrs.num_outputs = num_args;
  attrs.attrs.dict.insert({"num_args" , std::to_string(num_args)});
  attrs.attrs.dict.insert({"dim" , std::to_string(dim)});
  attrs.attrs.op->attr_parser(&attrs.attrs);
  attrs.dispatches.resize(2);
  attrs.dispatches[0] = DispatchMode::kFCompute;
  attrs.dispatches[1] = DispatchMode::kFComputeEx;
  return attrs;
}

std::string CreateShapeString(int value, int dim) {
  std::stringstream ss;
  ss << "(";
  for (int i = 0; i < dim; i++) {
    ss << value;
    if (i != dim - 1) ss << ",";
  }
  ss << ")";
  return ss.str();
}


OpAttrs GetPoolingOp(int kernel, int dim, int stride, int pad) {
  OpAttrs attrs;
  attrs.attrs.op = Op::Get("Pooling");
  attrs.num_inputs = 1;
  attrs.num_outputs = dim == 2 ? 2 : 1;
  attrs.attrs.dict.insert({"kernel" , CreateShapeString(kernel, dim)});
  attrs.attrs.dict.insert({"stride" , CreateShapeString(stride, dim)});
  attrs.attrs.dict.insert({"pad" , CreateShapeString(pad, dim)});
  attrs.attrs.dict.insert({"pool_type" , "max"});
  attrs.attrs.op->attr_parser(&attrs.attrs);
  return attrs;
}

OpAttrs GetPoolingBackwardsOp(int kernel, int dim, int stride, int pad) {
  OpAttrs attrs;
  attrs.attrs.op = Op::Get("_backward_Pooling");
  attrs.num_inputs = dim == 2 ? 5 : 3;
  attrs.num_outputs = 1;
  attrs.attrs.dict.insert({"kernel" , CreateShapeString(kernel, dim)});
  attrs.attrs.dict.insert({"stride" , CreateShapeString(stride, dim)});
  attrs.attrs.dict.insert({"pad" , CreateShapeString(pad, dim)});
  attrs.attrs.dict.insert({"pool_type" , "max"});
  attrs.attrs.op->attr_parser(&attrs.attrs);
  return attrs;
}


void PrintVerifyMsg(const NDArrayAttrs &arr1, const NDArrayAttrs &arr2) {
  TShape t1 = arr1.arr.shape();
  TShape t2 = arr2.arr.shape();
  std::stringstream ss;
  std::cout << "Verifying: " << arr1.desc.c_str() << " " <<
     t1 << " with " << arr2.desc.c_str() << " " << t2 << "\n";
}

OpAttrs GetLRNOp() {
  OpAttrs attrs;
  attrs.attrs.op = Op::Get("LRN");
  attrs.num_inputs = 1;
  attrs.num_outputs = 2;
  attrs.attrs.dict.insert({"nsize" , "3"});
  attrs.attrs.op->attr_parser(&attrs.attrs);
  attrs.dispatches.resize(2);
  attrs.requests.insert(OpReqType::kWriteTo);
  attrs.requests.insert(OpReqType::kWriteInplace);
  attrs.requests.insert(OpReqType::kAddTo);
  attrs.input_types = ArrayTypes::Normal |
      ArrayTypes::MKLDNN |
      ArrayTypes::NormalReshaped |
      ArrayTypes::NormalReshaped |
      ArrayTypes::MKLDNNReshaped;
  attrs.output_types = ArrayTypes::Normal |
      ArrayTypes::MKLDNN |
      ArrayTypes::NormalReshaped |
      ArrayTypes::NormalReshaped |
      ArrayTypes::MKLDNNReshaped;
  return attrs;
}

OpAttrs GetLRNBackwardsOp() {
  OpAttrs attrs;
  attrs.attrs.op = Op::Get("_backward_LRN");
  attrs.num_inputs = 3;
  attrs.num_outputs = 1;
  attrs.attrs.dict.insert({"nsize" , "3"});
  attrs.attrs.op->attr_parser(&attrs.attrs);
  attrs.dispatches.resize(2);
  attrs.requests.insert(OpReqType::kWriteTo);
  attrs.requests.insert(OpReqType::kWriteInplace);
  attrs.requests.insert(OpReqType::kAddTo);
  return attrs;
}

/*
 * We want to get a few types of NDArrays for testing:
 * 1. Normal NDArray
 * 2. Normal NDArray with MKLDNN layout (output from an MKLDNN operator)
 * 3. Normal NDArray with MKLDNN layout whose MKLDNN memory may have different
 *    dimensions from the NDArray (result of MKLDNNDataReorderAsync). However, this
 *    type of NDArrays only exists for weight arrays. I don't think we should
 *    pass them to all operators.
 *    In the inference mode, the MKLDNN memory in the weight array will be
 *    reordered to 5 dimensions.
 * 4. Reshaped/sliced NDArray
 * 5. Reshaped/sliced NDArray with MKLDNN layout (reshape/slice from Normal NDArray
 *    with MKLDNN layout)
 * 6. Reshaped/sliced NDArray with MKLDNN layout whose MKLDNN memory may have
 *    different dimensions from the NDArray (result of MKLDNNDataReorderAsync).
 *    However, this type of NDArrays only exists for weight arrays. I don't think
 *    we should pass them to all operators.
 *    In the inference mode, the MKLDNN memory in the weight array will be
 *    reordered to 5 dimensions.
 *
 *  num_inputs / dim arguments used to scale shape (used for concat backwards to enlarge input shapes)
 */
std::vector<NDArrayAttrs> GetTestInputArrays(
    int types = ArrayTypes::All, bool rand = false,
    int num_inputs = 1, int dim = 0) {
  TestArrayShapes tas = GetTestArrayShapes();
  std::vector<nnvm::TShape> shapes = tas.shapes;
  std::vector<mkldnn::memory::primitive_desc> pds = tas.pds;

  std::vector<NDArrayAttrs> in_arrs;
  std::string desc;

  int slice_amount = 1;
  if (dim == 0)
    slice_amount = num_inputs;
  for (auto shape : shapes) {
    if (dim >= shape.ndim())
      continue;
    shape[dim] = shape[dim] * num_inputs;

    // Type 1.
    NDArray arr(shape, Context());
    if (types & ArrayTypes::Normal) {
      in_arrs.emplace_back(arr, "Normal NDArray");
      InitDefaultArray(&in_arrs.back().arr, rand);
    }
    for (auto pd : pds) {
      if (num_inputs > 1) {
        // preserve if matching layout else just expand on 0 dim
        if (shape.ndim() == pd.desc().data.ndims)
          pd = GetExpandedMemPD(pd, num_inputs, dim);
        else
          pd = GetExpandedMemPD(pd, num_inputs);
      }

      if (shape.Size() != pd.get_size() / sizeof(mshadow::default_real_t))
        continue;

      // Type 2, 3.
      arr = NDArray(shape, Context());
      desc = "MKLDNN NDArray";

      if (shape.ndim() != pd.desc().data.ndims) {
        std::stringstream ss;
        ss << "MKLDNN NDArray with different memory layout " <<
           shape.ndim() << "/" << pd.desc().data.ndims;
        desc = ss.str();
      }

      if ((types & ArrayTypes::MKLDNN && shape.ndim() == pd.desc().data.ndims) ||
          (types & ArrayTypes::MKLDNNDiffDim && shape.ndim() != pd.desc().data.ndims)) {
        InitMKLDNNArray(&arr, pd, rand);
        in_arrs.emplace_back(arr, desc);
      }

      // Type 4, 5, 6.
      arr = NDArray(shape, Context());
      desc = "Reshaped MKLDNN NDArray";
      if (shape.ndim() != pd.desc().data.ndims) {
        std::stringstream ss;
        ss << "Reshaped MKLDNN NDArray with different memory layout "
           << shape.ndim() << "/" << pd.desc().data.ndims;
        desc = ss.str();
      }

      if ((types & ArrayTypes::MKLDNNReshaped && shape.ndim() == pd.desc().data.ndims) ||
          (types & ArrayTypes::MKLDNNReshapedDiffDim && shape.ndim() != pd.desc().data.ndims)) {
        InitMKLDNNArray(&arr, pd, rand);
        in_arrs.emplace_back(arr.Slice(slice_amount, arr.shape()[0] - slice_amount), desc);
      }
    }
  }
  return in_arrs;
}

/*
 * We want to get a few types of NDArrays for testing:
 * 1. Normal NDArray
 * 2. Normal NDArray with MKLDNN layout (output from an MKLDNN operator)
 * 3. Normal NDArray with MKLDNN layout whose MKLDNN memory may have different
 *    dimensions from the NDArray (result of MKLDNNDataReorderAsync). However, this
 *    type of NDArrays only exists for weight arrays. I don't think we should
 *    pass them to all operators.
 *    In the inference mode, the MKLDNN memory in the weight array will be
 *    reordered to 5 dimensions.
 * 4. Reshaped/sliced NDArray
 * 5. Reused NDArray (this is created by the MXNet executor). This type of
 *    NDArrays can only be used as output arrays.
 * 6. Reused NDArray converted from an array with a different data type.
 * 7. Reused reshaped/sliced NDArray.
 * 8. Reused NDArray with MKLDNN layout.
 * 9. Reused NDArray with MKLDNN layout of different dimensions.
 *
 * Optional num_inputs / dim args can be passed to modify input shape (used for Concat test)
 */
std::vector<NDArrayAttrs> GetTestOutputArrays(
    const TShape &shp,
    const std::vector<mkldnn::memory::primitive_desc> &pds,
<<<<<<< HEAD
    float num_inputs = 0, int dim = 0, bool rand = true, int types = ArrayTypes::All) {
=======
    std::vector<float>scale = {1}) {
>>>>>>> 56281946
  TShape shape = shp;

  for (int dim = 0; dim < scale.size(); dim++)
    shape[dim] = static_cast<int>(shape[dim] * scale[dim]);

  std::vector<NDArrayAttrs> in_arrs;
  std::string desc;
  // Type 1.
  NDArray arr(shape, Context());

  if (types & ArrayTypes::Normal) {
    in_arrs.emplace_back(arr, "Normal NDArray");
    InitDefaultArray(&in_arrs.back().arr, rand);
  }

  TShape tmp_shape = shape;
  if (types & ArrayTypes::NormalReshaped) {
    // Type 4.
    tmp_shape[0] = shape[0] * 2;
    NDArray arr0(tmp_shape, Context());
    InitDefaultArray(&arr0, rand);
    in_arrs.emplace_back(arr0.Slice(1, shape[0] + 1), "Reshaped NDArray");
  }

  nnvm::TShape s(1);
  if (types & ArrayTypes::NormalReused) {
    // Type 5.
    // Get a reused version.
    s[0] = shape.Size();
    NDArray arr1(s, Context());
    arr1 = arr1.AsArray(shape, arr1.dtype());
    InitDefaultArray(&arr1, rand);
    in_arrs.emplace_back(arr1, "Reused NDArray");
  }

  if (types & ArrayTypes::NormalReusedDiffDtype) {
    // Type 6.
    s[0] = shape.Size() * GetTypeSize(mshadow::default_type_flag);
    NDArray arr2(s, Context(), true, mshadow::kUint8);
    arr2 = arr2.AsArray(shape, mshadow::default_type_flag);
    InitDefaultArray(&arr2, rand);
    in_arrs.emplace_back(arr2, "Reused NDArray with diff data type");
  }

  if (types & ArrayTypes::NormalReshapedReused) {
    // Type 7
    s[0] = shape.Size() * GetTypeSize(mshadow::default_type_flag) * 2;
    NDArray arr3(s, Context(), true, mshadow::kUint8);
    tmp_shape[0] = shape[0] * 2;
    arr3 = arr3.AsArray(tmp_shape, mshadow::default_type_flag);
    InitDefaultArray(&arr3, rand);
    in_arrs.emplace_back(arr3.Slice(1, shape[0] + 1), "Reused+Reshaped NDArray");
  }

  for (auto pd : pds) {
    if (shape.Size() != pd.get_size() / sizeof(mshadow::default_real_t))
      continue;

    if (scale.size() > pd.desc().data.ndims)
      continue;

<<<<<<< HEAD
=======
    for (int dim = 0; dim < scale.size(); dim++)
      pd = GetExpandedMemPD(pd, scale[dim]);

>>>>>>> 56281946
    // Type 2, 3.
    arr = NDArray(shape, Context());
    desc = "MKLDNN NDArray";
    if (shape.ndim() != pd.desc().data.ndims) {
      std::stringstream ss;
      ss << "MKLDNN NDArray with different memory layout "
         << shape.ndim() << "/" << pd.desc().data.ndims;
      desc = ss.str();
    }

    if ((types & ArrayTypes::MKLDNN && shape.ndim() == pd.desc().data.ndims) ||
        (types & ArrayTypes::MKLDNNDiffDim && shape.ndim() != pd.desc().data.ndims)) {
      in_arrs.emplace_back(arr, desc);
      InitMKLDNNArray(&in_arrs.back().arr, pd, rand);
    }

    // Type 8, 9.
    // Get a reused version.
    nnvm::TShape s(1);
    s[0] = shape.Size();
    NDArray arr = NDArray(s, Context());
    arr = arr.AsArray(shape, arr.dtype());
    InitMKLDNNArray(&arr, pd, rand);
    desc = "Reused MKLDNN NDArray";
    if (shape.ndim() != pd.desc().data.ndims) {
      std::stringstream ss;
      ss << "Reused MKLDNN NDArray with different memory layout "
         << shape.ndim() << "/" << pd.desc().data.ndims;
      desc = ss.str();
    }

    if ((types & ArrayTypes::MKLDNNReused && shape.ndim() == pd.desc().data.ndims) ||
        (types & ArrayTypes::MKLDNNReusedDiffDim && shape.ndim() != pd.desc().data.ndims)) {
      in_arrs.emplace_back(arr, desc);
    }
  }
  return in_arrs;
}

TEST(MKLDNN_NDArray, GetTestInputArraysConcat) {
  auto in_arrs = GetTestInputArrays();
  for (int dim = 0; dim < 5; dim++) {
    for (int num_inputs = 2; num_inputs < 5; num_inputs++) {
      std::vector<NDArrayAttrs> expanded_arrs = GetTestInputArrays(false, num_inputs, dim);
      int i = 0;
      for (auto &arr : in_arrs) {
        if (dim >= arr.arr.shape().ndim())
          continue;
        auto ex_arr = expanded_arrs[i];
        PrintVerifyMsg(arr, ex_arr);
        EXPECT_EQ(arr.arr.shape().Size() * num_inputs, ex_arr.arr.shape().Size());
        EXPECT_EQ(arr.arr.shape()[dim] * num_inputs, ex_arr.arr.shape()[dim]);
        i++;
      }
    }
  }
}

TEST(MKLDNN_NDArray, GetTestOutputArraysConcat) {
  auto shapes_pds = GetTestArrayShapes();
  std::vector<nnvm::TShape> shapes; shapes = shapes_pds.shapes;
  std::vector<mkldnn::memory::primitive_desc> pds = shapes_pds.pds;
  for (auto &shape : shapes) {
    for (int dim = 0; dim < 5; dim++) {
      for (int num_inputs = 2; num_inputs < 5; num_inputs++) {
        if (shape.ndim() <= dim)
          continue;
        std::cout << "Extending " << shape << " dim " <<
                  dim << " and " << num_inputs << "num_inputs\n";
        std::vector<float> scale_vector(shape.ndim());
        for (int i = 0; i < shape.ndim(); i++)
          scale_vector[i] = 1;
        scale_vector[dim] = num_inputs;
        auto output_arrs = GetTestOutputArrays(shape, pds, scale_vector);
        for (auto &out_arr : output_arrs) {
          auto out_shape = out_arr.arr.shape();
          EXPECT_EQ(shape.Size() * num_inputs, out_arr.arr.shape().Size());
          EXPECT_EQ(shape[dim] * num_inputs, out_arr.arr.shape()[dim]);
        }
      }
    }
  }
}

void VerifyCopyResult(const std::vector<NDArray *> &in_arrs,
                      const std::vector<NDArray *> &out_arrs) {
  NDArray tmp1 = in_arrs[0]->Reorder2Default();
  NDArray tmp2 = out_arrs[0]->Reorder2Default();
  EXPECT_EQ(tmp1.shape().Size(), tmp2.shape().Size());
  TBlob d1 = tmp1.data();
  TBlob d2 = tmp2.data();
  EXPECT_EQ(memcmp(d1.dptr_, d2.dptr_,
                   tmp1.shape().Size() * sizeof(mshadow::default_real_t)), 0);
}

void AssertEqual(const std::vector<NDArray *> &in_arrs,
                      const std::vector<NDArray *> &out_arrs) {
  NDArray tmp1 = in_arrs[0]->Reorder2Default();
  NDArray tmp2 = out_arrs[0]->Reorder2Default();
  EXPECT_EQ(tmp1.shape().Size(), tmp2.shape().Size());
  TBlob blob1 = tmp1.data();
  TBlob blob2 = tmp2.data();
  mshadow::default_real_t *d1 = static_cast<mshadow::default_real_t*>(blob1.dptr_);
  mshadow::default_real_t *d2 = static_cast<mshadow::default_real_t*>(blob2.dptr_);
  for (int i = 0; i < tmp1.shape().Size(); i++)
    ASSERT_FLOAT_EQ(d1[i], d2[i]);
}

void VerifyActResult(const std::vector<NDArray *> &in_arrs,
                     const std::vector<NDArray *> &out_arrs) {
  NDArray tmp1 = in_arrs[0]->Reorder2Default();
  NDArray tmp2 = out_arrs[0]->Reorder2Default();
  TBlob blob1 = tmp1.data();
  TBlob blob2 = tmp2.data();
  mshadow::default_real_t *d1 = static_cast<mshadow::default_real_t*>(blob1.dptr_);
  mshadow::default_real_t *d2 = static_cast<mshadow::default_real_t*>(blob2.dptr_);
  EXPECT_EQ(tmp1.shape().Size(), tmp2.shape().Size());
  for (size_t i = 0; i < tmp1.shape().Size(); i++) {
    EXPECT_EQ(std::fmax(d1[i], 0), d2[i]);
  }
}

void VerifySumResult(const std::vector<NDArray *> &in_arrs,
                     const std::vector<NDArray *> &out_arrs) {
  NDArray in1 = in_arrs[0]->Reorder2Default();
  NDArray in2 = in_arrs[1]->Reorder2Default();
  NDArray out = out_arrs[0]->Reorder2Default();
  EXPECT_EQ(in1.shape().Size(), in2.shape().Size());
  EXPECT_EQ(in1.shape().Size(), out.shape().Size());

  mshadow::default_real_t *d1 = in1.data().dptr<mshadow::default_real_t>();
  mshadow::default_real_t *d2 = in2.data().dptr<mshadow::default_real_t>();
  mshadow::default_real_t *o = out.data().dptr<mshadow::default_real_t>();
  for (size_t i = 0; i < in1.shape().Size(); i++)
    ASSERT_EQ(d1[i] + d2[i], o[i]);
}

void VerifyActBackwardsResult(const std::vector<NDArray *> &in_arrs,
                              const std::vector<NDArray *> &out_arrs) {
  NDArray tmp1 = in_arrs[0]->Reorder2Default();  // out grads
  NDArray tmp2 = in_arrs[1]->Reorder2Default();  // input
  NDArray tmp3 = out_arrs[0]->Reorder2Default();  // input grads
  TBlob blob1 = tmp1.data();
  TBlob blob2 = tmp2.data();
  TBlob blob3 = tmp3.data();
  mshadow::default_real_t *d1 = static_cast<mshadow::default_real_t*>(blob1.dptr_);
  mshadow::default_real_t *d2 = static_cast<mshadow::default_real_t*>(blob2.dptr_);
  mshadow::default_real_t *d3 = static_cast<mshadow::default_real_t*>(blob3.dptr_);
  EXPECT_EQ(tmp1.shape().Size(), tmp2.shape().Size());
  for (size_t i = 0; i < tmp1.shape().Size(); i++) {
    ASSERT_EQ(d2[i] > 0 ? d1[i] : 0, d3[i]);
  }
}

void VerifySumBackwardsResult(const std::vector<NDArray *> &in_arrs,
                               const std::vector<NDArray *> &out_arrs) {
  NDArray out_grads = in_arrs[0]->Reorder2Default();  // out grads
  NDArray input_grads1 = out_arrs[0]->Reorder2Default();  // input grads
  NDArray input_grads2 = out_arrs[1]->Reorder2Default();  // input grads
  mshadow::default_real_t *og = out_grads.data().dptr<mshadow::default_real_t>();
  mshadow::default_real_t *ig1 = input_grads1.data().dptr<mshadow::default_real_t>();
  mshadow::default_real_t *ig2 = input_grads2.data().dptr<mshadow::default_real_t>();
  for (size_t i = 0; i < out_grads.shape().Size(); i++) {
    ASSERT_EQ(og[i], ig1[i]);
    ASSERT_EQ(og[i], ig2[i]);
  }
}

/*
 * Determines axis ndarrays are concatenated by
 * Used to verify concat/concat backwards operator
 */
int GetDim(TShape input_shape, TShape output_shape) {
  CHECK(input_shape.Size() != output_shape.Size());
  for (size_t i = 0; i < input_shape.ndim(); i++) {
    if (input_shape[i] != output_shape[i])
      return i;
  }
  return -1;
}

/*
 * Calculates the size of continuous block of array inside larger concatenated array
 * Used to verify concat/concat backwards operator
 */
int GetBlockSize(TShape shape, int dim) {
  int block_size = 1;
  for (int i = shape.ndim() - 1; i >= dim; i--)
    block_size *= shape[i];
  return block_size;
}

void VerifyConcatResult(const std::vector<NDArray *> &in_arrs,
                        const std::vector<NDArray *> &out_arrs) {
  int num_inputs = in_arrs.size();
  int input_size = in_arrs[0]->shape().Size();
  TShape input_shape = in_arrs[0]->shape();
  NDArray output = out_arrs[0]->Reorder2Default();
  size_t total_size = output.shape().Size();
  EXPECT_EQ(input_size * num_inputs, total_size);
  mshadow::default_real_t *out_data = output.data().dptr<mshadow::default_real_t>();

  int dim = GetDim(input_shape, output.shape());
  int block_size = GetBlockSize(input_shape, dim);
  int num_blocks = input_size / block_size;
  for (size_t input_num = 0; input_num < num_inputs; input_num++) {
    NDArray tmp = in_arrs[input_num]->Reorder2Default();
    mshadow::default_real_t* data = tmp.data().dptr<mshadow::default_real_t>();
    for (size_t block_num = 0; block_num < num_blocks; block_num++) {
      for (size_t i = 0; i < block_size; i++)
        ASSERT_EQ(data[block_num * block_size + i],
                  out_data[(block_num * num_inputs + input_num) * block_size + i]);
    }
  }
}

void VerifyAddRequest(const std::vector<NDArray*> &in_arrs,
                      const std::vector<NDArray*> &original_outputs,
                      const std::vector<NDArray*> &new_outputs,
                      VerifyFunc verify_fn) {
  CHECK(original_outputs.size() == new_outputs.size());
  std::vector<NDArray*> tmp_outputs;
  NDArray tmp;
  for (size_t i = 0; i < new_outputs.size(); i++) {
    tmp = new_outputs[i]->Reorder2Default() - original_outputs[i]->Reorder2Default();
    tmp_outputs.push_back(&tmp);
  }
  Engine::Get()->WaitForAll();
  verify_fn(in_arrs, tmp_outputs);
}

void VerifyConcatBackwardsResult(const std::vector<NDArray *> &in_arrs,
                        const std::vector<NDArray *> &out_arrs) {
  // in_arrs is larger array, out_arr is ammler
  int num_inputs = out_arrs.size();
  int input_size = out_arrs[0]->shape().Size();
  TShape input_shape = out_arrs[0]->shape();
  NDArray output = in_arrs[0]->Reorder2Default();
  size_t total_size = output.shape().Size();
  EXPECT_EQ(input_size * num_inputs, total_size);
  mshadow::default_real_t *out_data = output.data().dptr<mshadow::default_real_t>();

  int dim = GetDim(input_shape, output.shape());
  int block_size = GetBlockSize(input_shape, dim);
  int num_blocks = input_size / block_size;
  for (size_t input_num = 0; input_num < num_inputs; input_num++) {
    NDArray tmp = out_arrs[input_num]->Reorder2Default();
    mshadow::default_real_t* data = tmp.data().dptr<mshadow::default_real_t>();
    for (size_t block_num = 0; block_num < num_blocks; block_num++) {
      for (size_t i = 0; i < block_size; i++)
        ASSERT_EQ(data[block_num * block_size + i],
                  out_data[(block_num * num_inputs + input_num) * block_size + i]);
    }
  }
}

TEST(MKLDNN_NDArray, CopyFrom) {
  TestArrayShapes tas = GetTestArrayShapes();
  std::vector<mkldnn::memory::primitive_desc> pds = tas.pds;

  std::vector<NDArrayAttrs> in_arrs = GetTestInputArrays();
  for (auto &in_arr : in_arrs) {
    if (in_arr.arr.IsMKLDNNData() && in_arr.arr.IsView())
      continue;
    std::vector<NDArrayAttrs> out_arrs = GetTestOutputArrays(in_arr.arr.shape(), pds);
    for (auto &out_arr : out_arrs) {
      const mkldnn::memory *mem = in_arr.arr.GetMKLDNNData();
      out_arr.arr.CopyFrom(*mem);
      MKLDNNStream::Get()->Submit();
      std::vector<NDArray *> inputs(1);
      inputs[0] = &in_arr.arr;
      VerifyCopyResult(inputs, {&out_arr.arr});
    }
  }
}

void TestOp(const OpAttrs &attrs, VerifyFunc verify_fn) {
  std::vector<NDArray*> inputs(attrs.num_inputs);
  std::vector<NDArray*> outputs(attrs.num_outputs);
  std::vector<OpReqType> req(attrs.num_outputs);
  std::vector<NDArrayAttrs> in_arrs;
  std::vector<std::vector<NDArrayAttrs>> out_arrs(attrs.num_outputs);
  std::vector<DispatchMode> dispatches = attrs.dispatches;

  TestArrayShapes tas = GetTestArrayShapes();
  std::vector<mkldnn::memory::primitive_desc> pds = tas.pds;

  if (attrs.requests.find(OpReqType::kWriteTo) != attrs.requests.end()) {
    std::vector<NDArrayAttrs> in_arrs = GetTestInputArrays();
    for (auto &in_arr : in_arrs) {
      for (auto &dispatch : dispatches) {
        std::vector<std::vector<NDArrayAttrs>> out_arrs(attrs.num_outputs);
        for (int i = 0; i < attrs.num_outputs; i++)
          out_arrs[i] = GetTestOutputArrays(in_arr.arr.shape(), pds);
        for (int i = 0; i < attrs.num_inputs; i++)
          inputs[i] = &in_arr.arr;
        for (size_t output_i = 0; output_i < out_arrs[0].size(); output_i++) {
          for (int i = 0; i < attrs.num_outputs; i++) {
            req[i] = kWriteTo;
            outputs[i] = &out_arrs[i][output_i].arr;
          }
          PrintVerifyMsg(in_arr, out_arrs[0][output_i]);
          Imperative::Get()->InvokeOp(Context(), attrs.attrs, inputs,
                                      outputs, req, dispatch, mxnet::OpStatePtr());
          Engine::Get()->WaitForAll();
          verify_fn(inputs, outputs);
        }
      }
    }
  }

  if (attrs.requests.find(OpReqType::kWriteInplace) != attrs.requests.end()) {
    for (auto &dispatch : dispatches) {
      in_arrs = GetTestInputArrays();
      for (auto &arr : in_arrs) {
        // If the array is a view, we shouldn't write data to it.
        if (arr.arr.IsView())
          continue;
        NDArrayAttrs orig(arr.arr.Copy(arr.arr.ctx()), "InPlace Copy");
        for (int i = 0; i < attrs.num_inputs; i++)
          inputs[i] = &arr.arr;
        for (int i = 0; i < attrs.num_outputs; i++) {
          req[i] = kWriteInplace;
          outputs[i] = &arr.arr;
        }
        PrintVerifyMsg(orig, arr);
        Imperative::Get()->InvokeOp(Context(), attrs.attrs, inputs, outputs, req,
                                    dispatch, mxnet::OpStatePtr());
        Engine::Get()->WaitForAll();
        std::vector<NDArray *> orig_inputs(attrs.num_inputs);
        for (int i = 0; i < attrs.num_inputs; i++)
          orig_inputs[i] = &orig.arr;
        verify_fn(orig_inputs, outputs);
      }
    }
  }

  if (attrs.requests.find(OpReqType::kAddTo) != attrs.requests.end()) {
    std::vector<NDArray*> original_outputs(attrs.num_outputs);
    in_arrs = GetTestInputArrays();
    for (auto &in_arr : in_arrs) {
      for (auto &dispatch : dispatches) {
        for (int i = 0; i < attrs.num_outputs; i++)
          out_arrs[i] = GetTestOutputArrays(in_arr.arr.shape(), pds);
        for (size_t i = 0; i < attrs.num_inputs; i++)
          inputs[i] = &in_arr.arr;
        for (size_t output_i = 0; output_i < out_arrs[0].size(); output_i++) {
          NDArray tmp;
          for (size_t i = 0; i < attrs.num_outputs; i++) {
            auto out_arr = out_arrs[i][output_i];
            tmp = out_arr.arr.Copy(out_arr.arr.ctx());
            original_outputs[i] =  &tmp;
            outputs[i] = &out_arrs[i][output_i].arr;
            req[i] = kAddTo;
          }
          PrintVerifyMsg(in_arr, out_arrs[0][output_i]);
          Imperative::Get()->InvokeOp(Context(), attrs.attrs, inputs,
                                      outputs, req, dispatch, mxnet::OpStatePtr());
          Engine::Get()->WaitForAll();
          VerifyAddRequest(inputs, original_outputs, outputs, verify_fn);
        }
      }
    }
  }
}

void TestConcatOp(const OpAttrs &attrs, VerifyFunc verify_fn,
            bool backwards = false) {
  std::vector<NDArray*> inputs(attrs.num_inputs);
  std::vector<NDArray*> outputs(attrs.num_outputs);
  std::vector<OpReqType> req(attrs.num_outputs);
  std::vector<DispatchMode> dispatches = attrs.dispatches;

  TestArrayShapes tas = GetTestArrayShapes();
  std::vector<mkldnn::memory::primitive_desc> pds = tas.pds;

  std::vector<NDArrayAttrs> in_arrs = GetTestInputArrays();

  // concat backwards uses scaled up inputs
  if (backwards) {
    std::string str_dim = const_cast<OpAttrs&>(attrs).attrs.dict["dim"];
    int dim = std::stoi(str_dim);
    in_arrs = GetTestInputArrays(ArrayTypes::All, false, attrs.num_outputs, dim);
  }

  for (auto &in_arr : in_arrs) {
    for (auto &dispatch : dispatches) {
      std::vector<std::vector<NDArrayAttrs>> out_arrs(attrs.num_outputs);

      std::string str_dim = const_cast<OpAttrs&>(attrs).attrs.dict["dim"];
      int dim = std::stoi(str_dim);
      if (dim >= in_arr.arr.shape().ndim())
        continue;
      float scale = backwards ? 1 / static_cast<float>(attrs.num_outputs) :
          static_cast<float>(attrs.num_inputs);

      std::vector<float> scale_vector(in_arr.arr.shape().ndim());
      for (int i = 0; i < in_arr.arr.shape().ndim(); i++)
        scale_vector[i] = 1;
      scale_vector[dim] = scale;
      for (int i = 0; i < attrs.num_outputs; i++)
        out_arrs[i] = GetTestOutputArrays(in_arr.arr.shape(), pds, scale_vector);

      for (int i = 0; i < attrs.num_inputs; i++)
        inputs[i] = &in_arr.arr;

      for (size_t output_i = 0; output_i < out_arrs[0].size(); output_i++) {
        for (int i = 0; i < attrs.num_outputs; i++) {
          req[i] = kWriteTo;
          outputs[i] = &out_arrs[i][output_i].arr;
        }
        PrintVerifyMsg(in_arr, out_arrs[0][output_i]);
        Imperative::Get()->InvokeOp(Context(), attrs.attrs, inputs,
                                    outputs, req, dispatch, mxnet::OpStatePtr());
        Engine::Get()->WaitForAll();
        verify_fn(inputs, outputs);
      }
    }
  }
}

<<<<<<< HEAD
// compares output of fcompute with fcomputex
void TestOpEx(const OpAttrs &forward_attrs, const OpAttrs &backwards_attrs) {
=======
int CalculateWidthPoolOutput(int width, int kernel, int padding, int stride) {
  return (width - kernel + 2 * padding) / stride  + 1;
}

void TestPoolingOp(const OpAttrs &forward_attrs, const OpAttrs &backwards_attrs) {
>>>>>>> 56281946
  std::vector<NDArray*> inputs(forward_attrs.num_inputs);
  std::vector<NDArray*> outputs(forward_attrs.num_outputs);
  std::vector<NDArray*> ex_outputs(forward_attrs.num_outputs);

  std::vector<NDArray*> backwards_input(backwards_attrs.num_inputs);
  std::vector<NDArray*> backwards_outputs(backwards_attrs.num_outputs);
  std::vector<NDArray*> backwards_ex_outputs(backwards_attrs.num_outputs);


  std::vector<OpReqType> req(forward_attrs.num_outputs);
  std::vector<OpReqType> back_req(backwards_attrs.num_outputs);
  std::vector<DispatchMode> dispatches = forward_attrs.dispatches;

  TestArrayShapes tas = GetTestArrayShapes();
  std::vector<mkldnn::memory::primitive_desc> pds = tas.pds;

<<<<<<< HEAD
  std::vector<NDArrayAttrs> in_arrs = GetTestInputArrays(forward_attrs.input_types, true);
  std::vector<std::vector<NDArrayAttrs>> out_arrs(forward_attrs.num_outputs);
  std::vector<std::vector<NDArrayAttrs>> ex_out_arrs(forward_attrs.num_outputs);

  if (forward_attrs.requests.find(OpReqType::kWriteTo) != forward_attrs.requests.end()) {
    for (int i1 = 0; i1 < in_arrs.size(); i1++) {
      auto in_arr = in_arrs[i1];

      if (in_arr.arr.shape().ndim() != 4)
        continue;

      //  cannot pool / lrn / conv if dims are not default
      if (in_arr.arr.IsMKLDNNData())
        continue;

      for (int i = 0; i < forward_attrs.num_outputs; i++) {
        out_arrs[i] =
            GetTestOutputArrays(in_arr.arr.shape(), pds, 0, 0, forward_attrs.output_types);
        ex_out_arrs[i] =
            GetTestOutputArrays(in_arr.arr.shape(), pds, 0, 0, forward_attrs.output_types);
      }

      for (int i = 0; i < forward_attrs.num_inputs; i++)
        inputs[i] = &in_arr.arr;

      for (size_t output_i = 0; output_i < out_arrs[0].size(); output_i++) {
        if (out_arrs[0][output_i].arr.IsMKLDNNData())
          continue;

        for (int i = 0; i < forward_attrs.num_outputs; i++) {
          req[i] = kWriteTo;
          outputs[i] = &out_arrs[i][output_i].arr;
          ex_outputs[i] = &ex_out_arrs[i][output_i].arr;
        }
        Imperative::Get()->set_is_training(true);

        PrintVerifyMsg(in_arr, out_arrs[0][output_i]);
        Imperative::Get()->InvokeOp(
            Context(), forward_attrs.attrs, inputs, outputs, req,
            DispatchMode::kFCompute, mxnet::OpStatePtr());
        Imperative::Get()->InvokeOp(
            Context(), forward_attrs.attrs, inputs, ex_outputs, req,
            DispatchMode::kFComputeEx, mxnet::OpStatePtr());
        Engine::Get()->WaitForAll();
        AssertEqual(outputs, ex_outputs);

        // backwards test performed same time since output needed
        backwards_input[0] = outputs[0];  // output grad
        backwards_input[1] = inputs[0];  // input
        backwards_input[2] = outputs[1];  // out norm

        auto tmp_output = GetTestInputArrays(forward_attrs.input_types, true)[i1];
        backwards_outputs[0] = &tmp_output.arr;

        auto tmp_output2 = GetTestInputArrays(forward_attrs.input_types, true)[i1];
        backwards_ex_outputs[0] = &tmp_output2.arr;

        for (int i = 0; i < backwards_attrs.num_outputs; i++)
          back_req[0] = kWriteTo;

        std::cout << "Backwards: ";
        PrintVerifyMsg(out_arrs[0][output_i], tmp_output);
        Imperative::Get()->InvokeOp(
            Context(), backwards_attrs.attrs, backwards_input, backwards_outputs,
            back_req, DispatchMode::kFCompute, mxnet::OpStatePtr());
        Imperative::Get()->InvokeOp(
            Context(), backwards_attrs.attrs, backwards_input, backwards_ex_outputs,
            back_req, DispatchMode::kFComputeEx, mxnet::OpStatePtr());
        Engine::Get()->WaitForAll();
        AssertEqual(backwards_outputs, backwards_ex_outputs);
      }
=======
  mxnet::op::PoolingParam param;
  param.Init(forward_attrs.attrs.dict);
  TShape kernel = param.kernel;
  TShape padding = param.pad;
  TShape stride = param.stride;

  std::vector<NDArrayAttrs> in_arrs = GetTestInputArrays();
  std::vector<std::vector<NDArrayAttrs>> out_arrs(forward_attrs.num_outputs);
  std::vector<std::vector<NDArrayAttrs>> ex_out_arrs(forward_attrs.num_outputs);

  for (int i1 = 0; i1 < in_arrs.size(); i1++) {
    auto in_arr = in_arrs[i1];

    // can only pool only 3D and 4D inputs
    TShape input_shape = in_arr.arr.shape();
    if (input_shape.ndim() != kernel.ndim() + 2)
      continue;
    // cannot pool if ndarray and mkldnn memory have different ndim
    if (in_arr.arr.IsView() || in_arr.arr.GetMKLDNNData()->get_primitive_desc().desc().data.ndims
        != in_arr.arr.shape().ndim())
      continue;
    std::vector<float> scale_vector(in_arr.arr.shape().ndim());
    for (int i = 0; i < in_arr.arr.shape().ndim(); i++) {
      if (i < 2)
        scale_vector[i] = 1;
      else
        scale_vector[i] = CalculateWidthPoolOutput(
            input_shape[i], kernel[i-2], padding[i-2], stride[i-2]) /
            static_cast<float>(input_shape[i]);
    }
    for (int i = 0; i < forward_attrs.num_outputs; i++) {
      out_arrs[i] = GetTestOutputArrays(in_arr.arr.shape(), pds, scale_vector);
      ex_out_arrs[i] = GetTestOutputArrays(in_arr.arr.shape(), pds, scale_vector);
    }

    for (int i = 0; i < forward_attrs.num_inputs; i++)
      inputs[i] = &in_arr.arr;

    for (size_t output_i = 0; output_i < out_arrs[0].size(); output_i++) {
      for (int i = 0; i < forward_attrs.num_outputs; i++) {
        req[i] = kWriteTo;
        outputs[i] = &out_arrs[i][output_i].arr;
        ex_outputs[i] = &ex_out_arrs[i][output_i].arr;
      }
      Imperative::Get()->set_is_training(true);

      PrintVerifyMsg(in_arr, out_arrs[0][output_i]);
      Imperative::Get()->InvokeOp(Context(), forward_attrs.attrs, inputs,
                                  outputs, req, DispatchMode::kFCompute, mxnet::OpStatePtr());
      Imperative::Get()->InvokeOp(Context(), forward_attrs.attrs, inputs,
                                  ex_outputs, req, DispatchMode::kFComputeEx, mxnet::OpStatePtr());
      Engine::Get()->WaitForAll();
      VerifyCopyResult(outputs, ex_outputs);


      // backwards test performed same time since output needed
      if (backwards_attrs.num_inputs == 3) {
        backwards_input[0] = outputs[0];  // output grad
        backwards_input[1] = inputs[0];  // input
        backwards_input[2] = outputs[0];  // output
      } else if (backwards_attrs.num_inputs == 5) {
        backwards_input[0] = outputs[0];  // output grad
        backwards_input[1] = outputs[0];  // workspace grad
        backwards_input[2] = inputs[0];  // input
        backwards_input[3] = outputs[0];  // output
        backwards_input[4] = ex_outputs[1];  // workspace
      }

      // needs copies of inputs since they be reused in next iteration
      // cannot use Copy method since we need to maintain MKLDNN format
      auto tmp_output = GetTestInputArrays()[i1];
      auto tmp_output2 = GetTestInputArrays()[i1];
      backwards_outputs[0] = &tmp_output.arr;
      backwards_ex_outputs[0] = &tmp_output2.arr;
      back_req[0] = kWriteTo;
      std::cout << "Backwards: ";
      PrintVerifyMsg(out_arrs[0][output_i], tmp_output);
      Imperative::Get()->InvokeOp(
          Context(), backwards_attrs.attrs, backwards_input, backwards_outputs,
          back_req, DispatchMode::kFCompute, mxnet::OpStatePtr());
      Imperative::Get()->InvokeOp(
          Context(), backwards_attrs.attrs, backwards_input, backwards_ex_outputs,
          back_req, DispatchMode::kFComputeEx, mxnet::OpStatePtr());
      Engine::Get()->WaitForAll();
      VerifyCopyResult(backwards_outputs, backwards_ex_outputs);
>>>>>>> 56281946
    }
  }
}

TEST(IMPERATIVE, CopyOp) {
  OpAttrs attrs = GetCopyOp();
  TestOp(attrs, VerifyCopyResult);
}

TEST(IMPERATIVE, CopyBackwardsOp) {
  OpAttrs attrs = GetCopyBackwardsOp();
  TestOp(attrs, VerifyCopyResult);
}

TEST(IMPERATIVE, ActOp) {
  OpAttrs attrs = GetReluOp();
  TestOp(attrs, VerifyActResult);
}

TEST(IMPERATIVE, ActBackwardsOp) {
  OpAttrs attrs = GetReluBackwardsOp();
  TestOp(attrs, VerifyActBackwardsResult);
}

TEST(IMPERATIVE, SumOp) {
  OpAttrs attrs = GetSumOp();
  TestOp(attrs, VerifySumResult);
}

TEST(IMPERATIVE, SumBackwardsOp) {
  OpAttrs attrs = GetSumBackwardsOp();
  TestOp(attrs, VerifySumBackwardsResult);
}

TEST(IMPERATIVE, ConcatOp) {
  for (int num_inputs = 2; num_inputs < 4; num_inputs++) {
    for (int dim = 0; dim < 5; dim++) {
      OpAttrs attrs = GetConcatOp(num_inputs, dim);
      TestConcatOp(attrs, VerifyConcatResult);
    }
  }
}

TEST(IMPERATIVE, ConcatBackwardsOp) {
  for (int num_inputs = 2; num_inputs < 4; num_inputs++) {
    for (int dim = 0; dim < 5; dim++) {
      OpAttrs attrs = GetConcatBackwardsOp(num_inputs, dim);
      TestConcatOp(attrs, VerifyConcatBackwardsResult, true);
    }
  }
}

<<<<<<< HEAD
TEST(IMPERATIVE, LRNOp) {
  OpAttrs forward_attrs = GetLRNOp();
  OpAttrs backwards_attrs = GetLRNBackwardsOp();
  TestOpEx(forward_attrs, backwards_attrs);
=======
TEST(IMPERATIVE, PoolingOp) {
  for (int dim = 2; dim < 4; dim++) {
    for (int kernel = 1; kernel < 4; kernel++) {
      for (int stride = 1; stride < 3; stride++) {
        for (int pad = 0; pad < 2; pad++) {
          if (kernel / 2. < pad)
            continue;
          OpAttrs forward_attrs = GetPoolingOp(kernel, dim, stride, pad);
          OpAttrs backwards_attrs = GetPoolingBackwardsOp(kernel, dim, stride, pad);
          TestPoolingOp(forward_attrs, backwards_attrs);
        }
      }
    }
  }
>>>>>>> 56281946
}

TEST(MKLDNN_BASE, MKLDNNSum) {
  std::vector<NDArrayAttrs> in_arrs = GetTestInputArrays();
  std::vector<NDArrayAttrs> in_arrs2 = GetTestInputArrays(ArrayTypes::All, true);
  TestArrayShapes tas = GetTestArrayShapes();
  std::vector<mkldnn::memory::primitive_desc> pds = tas.pds;

  for (int i = 0; i < in_arrs.size(); i++) {
    auto in_arr = in_arrs[i];
    auto in_arr2 = in_arrs2[i];
    if (!SupportMKLDNN(in_arr.arr))
      continue;
    if (in_arr.arr.IsMKLDNNData() && in_arr.arr.IsView()) {
      continue;
    }
    std::vector<NDArrayAttrs> out_arrs = GetTestOutputArrays(in_arr.arr.shape(), pds);
    for (auto &out_arr : out_arrs) {
      auto in_mem1 = in_arr.arr.GetMKLDNNData();
      auto in_mem2 = in_arr2.arr.GetMKLDNNData();
      if (out_arr.arr.IsView())
        continue;
      auto out_mem = out_arr.arr.GetMKLDNNData();
      PrintVerifyMsg(in_arr, in_arr);
      op::MKLDNNSum(*in_mem1, *in_mem2, *out_mem);
      MKLDNNStream::Get()->Submit();
      VerifySumResult({&in_arr.arr, &in_arr2.arr}, {&out_arr.arr});
    }
  }

  // in place
  for (int i = 0; i < in_arrs.size(); i++) {
    auto in_arr = in_arrs[i];
    auto in_arr2 = in_arrs2[i];
    if (!SupportMKLDNN(in_arr.arr))
      continue;
    if (in_arr.arr.IsMKLDNNData() && in_arr.arr.IsView()) {
      continue;
    }
    auto input_mem = in_arr.arr.GetMKLDNNData();
    auto input_mem2 = in_arr2.arr.GetMKLDNNData();
    NDArrayAttrs orig_arr(in_arr.arr.Copy(in_arr.arr.ctx()), "In Place Copy");
    PrintVerifyMsg(orig_arr, in_arr);
    InitMKLDNNArray(&orig_arr.arr, input_mem->get_primitive_desc());
    orig_arr.arr.CopyFrom(*input_mem);
    op::MKLDNNSum(*input_mem, *input_mem2, *input_mem);
    MKLDNNStream::Get()->Submit();
    VerifySumResult({&orig_arr.arr, &in_arr2.arr}, {&in_arr.arr});
  }
}

TEST(MKLDNN_BASE, CreateMKLDNNMem) {
  std::vector<NDArrayAttrs> in_arrs = GetTestInputArrays();
  std::vector<NDArrayAttrs> in_arrs2 = GetTestInputArrays(ArrayTypes::All, true);
  TestArrayShapes tas = GetTestArrayShapes();
  std::vector<mkldnn::memory::primitive_desc> pds = tas.pds;
  MKLDNNStream *stream = MKLDNNStream::Get();

  // kWriteTo
  for (int i = 0; i < in_arrs.size(); i++) {
    auto in_arr = in_arrs[i];
    auto in_arr2 = in_arrs2[i];
    if (!SupportMKLDNN(in_arr.arr))
      continue;
    if (in_arr.arr.IsMKLDNNData() && in_arr.arr.IsView()) {
      continue;
    }
    std::vector<NDArrayAttrs> out_arrs = GetTestOutputArrays(in_arr.arr.shape(), pds);
    for (auto &out_arr : out_arrs) {
      auto in_mem = in_arr.arr.GetMKLDNNData();
      auto in_mem2 = in_arr2.arr.GetMKLDNNData();
      NDArray orig_output = out_arr.arr.Copy(out_arr.arr.ctx());
      orig_output.WaitToRead();
      PrintVerifyMsg(in_arr, out_arr);
      auto out_mem = out_arr.arr.GetMKLDNNData();
      auto output_mem_t = CreateMKLDNNMem(out_arr.arr, out_mem->get_primitive_desc(), kWriteTo);
      op::MKLDNNSum(*in_mem, *in_mem2, *output_mem_t.second);
      CommitOutput(out_arr.arr, output_mem_t);
      stream->Submit();
      VerifySumResult({&in_arr.arr, &in_arr2.arr}, {&out_arr.arr});
    }
  }

  // kWriteInPlace
  for (int i = 0; i < in_arrs.size(); i++) {
    auto in_arr = in_arrs[i];
    auto in_arr2 = in_arrs2[i];
    if (!SupportMKLDNN(in_arr.arr))
      continue;
    if (in_arr.arr.IsMKLDNNData() && in_arr.arr.IsView()) {
      continue;
    }
    auto input_mem = in_arr.arr.GetMKLDNNData();
    auto input_mem2 = in_arr2.arr.GetMKLDNNData();
    NDArrayAttrs orig_arr(in_arr.arr.Copy(in_arr.arr.ctx()), "In Place Copy");
    orig_arr.arr.WaitToRead();
    PrintVerifyMsg(orig_arr, in_arr);
    InitMKLDNNArray(&orig_arr.arr, input_mem->get_primitive_desc());
    orig_arr.arr.CopyFrom(*input_mem);
    auto output_mem_t = CreateMKLDNNMem(in_arr.arr,
        input_mem->get_primitive_desc(), kWriteInplace, &in_arr.arr);
    op::MKLDNNSum(*input_mem, *input_mem2, *output_mem_t.second);
    CommitOutput(in_arr.arr, output_mem_t);
    stream->Submit();
    VerifySumResult({&orig_arr.arr, &in_arr2.arr}, {&in_arr.arr});
  }

  // kAddTo
  for (int i = 0; i < in_arrs.size(); i++) {
    auto in_arr = in_arrs[i];
    auto in_arr2 = in_arrs2[i];
    if (!SupportMKLDNN(in_arr.arr))
      continue;
    if (in_arr.arr.IsMKLDNNData() && in_arr.arr.IsView()) {
      continue;
    }
    std::vector<NDArrayAttrs> out_arrs = GetTestOutputArrays(in_arr.arr.shape(), pds);
    for (auto &out_arr : out_arrs) {
      auto in_mem = in_arr.arr.GetMKLDNNData();
      auto in_mem2 = in_arr2.arr.GetMKLDNNData();
      NDArray orig_output = out_arr.arr.Copy(out_arr.arr.ctx());
      orig_output.WaitToRead();
      PrintVerifyMsg(in_arr, out_arr);
      auto out_mem = out_arr.arr.GetMKLDNNData();
      auto output_mem_t = CreateMKLDNNMem(out_arr.arr, out_mem->get_primitive_desc(), kAddTo);
      op::MKLDNNSum(*in_mem, *in_mem2, *output_mem_t.second);
      CommitOutput(out_arr.arr, output_mem_t);
      stream->Submit();
      VerifyAddRequest(
          {&in_arr.arr, &in_arr2.arr}, {&orig_output}, {&out_arr.arr}, VerifySumResult);
    }
  }

  // kNullOp
  for (int i = 0; i < in_arrs.size(); i++) {
    auto in_arr = in_arrs[i];
    auto in_arr2 = in_arrs2[i];
    if (!SupportMKLDNN(in_arr.arr))
      continue;
    if (in_arr.arr.IsMKLDNNData() && in_arr.arr.IsView()) {
      continue;
    }
    auto input_mem = in_arr.arr.GetMKLDNNData();
    auto input_mem2 = in_arr2.arr.GetMKLDNNData();
    NDArrayAttrs orig_arr(in_arr.arr.Copy(in_arr.arr.ctx()), "In Place Copy");
    orig_arr.arr.WaitToRead();
    PrintVerifyMsg(orig_arr, in_arr);
    InitMKLDNNArray(&orig_arr.arr, input_mem->get_primitive_desc());
    orig_arr.arr.CopyFrom(*input_mem);
    auto output_mem_t = CreateMKLDNNMem(in_arr.arr, input_mem->get_primitive_desc(), kNullOp);
    op::MKLDNNSum(*input_mem, *input_mem2, *output_mem_t.second);
    CommitOutput(in_arr.arr, output_mem_t);
    stream->Submit();
    // original and input should be the same since noop
    VerifyCopyResult({&orig_arr.arr}, {&in_arr.arr});
  }
}

#endif<|MERGE_RESOLUTION|>--- conflicted
+++ resolved
@@ -708,11 +708,7 @@
 std::vector<NDArrayAttrs> GetTestOutputArrays(
     const TShape &shp,
     const std::vector<mkldnn::memory::primitive_desc> &pds,
-<<<<<<< HEAD
-    float num_inputs = 0, int dim = 0, bool rand = true, int types = ArrayTypes::All) {
-=======
-    std::vector<float>scale = {1}) {
->>>>>>> 56281946
+    std::vector<float>scale = {1}, bool rand = true, int types = ArrayTypes::All) {
   TShape shape = shp;
 
   for (int dim = 0; dim < scale.size(); dim++)
@@ -774,12 +770,9 @@
     if (scale.size() > pd.desc().data.ndims)
       continue;
 
-<<<<<<< HEAD
-=======
     for (int dim = 0; dim < scale.size(); dim++)
       pd = GetExpandedMemPD(pd, scale[dim]);
 
->>>>>>> 56281946
     // Type 2, 3.
     arr = NDArray(shape, Context());
     desc = "MKLDNN NDArray";
@@ -1201,16 +1194,8 @@
   }
 }
 
-<<<<<<< HEAD
 // compares output of fcompute with fcomputex
 void TestOpEx(const OpAttrs &forward_attrs, const OpAttrs &backwards_attrs) {
-=======
-int CalculateWidthPoolOutput(int width, int kernel, int padding, int stride) {
-  return (width - kernel + 2 * padding) / stride  + 1;
-}
-
-void TestPoolingOp(const OpAttrs &forward_attrs, const OpAttrs &backwards_attrs) {
->>>>>>> 56281946
   std::vector<NDArray*> inputs(forward_attrs.num_inputs);
   std::vector<NDArray*> outputs(forward_attrs.num_outputs);
   std::vector<NDArray*> ex_outputs(forward_attrs.num_outputs);
@@ -1227,7 +1212,6 @@
   TestArrayShapes tas = GetTestArrayShapes();
   std::vector<mkldnn::memory::primitive_desc> pds = tas.pds;
 
-<<<<<<< HEAD
   std::vector<NDArrayAttrs> in_arrs = GetTestInputArrays(forward_attrs.input_types, true);
   std::vector<std::vector<NDArrayAttrs>> out_arrs(forward_attrs.num_outputs);
   std::vector<std::vector<NDArrayAttrs>> ex_out_arrs(forward_attrs.num_outputs);
@@ -1299,7 +1283,31 @@
         Engine::Get()->WaitForAll();
         AssertEqual(backwards_outputs, backwards_ex_outputs);
       }
-=======
+    }
+  }
+}
+
+int CalculateWidthPoolOutput(int width, int kernel, int padding, int stride) {
+  return (width - kernel + 2 * padding) / stride  + 1;
+}
+
+void TestPoolingOp(const OpAttrs &forward_attrs, const OpAttrs &backwards_attrs) {
+  std::vector<NDArray*> inputs(forward_attrs.num_inputs);
+  std::vector<NDArray*> outputs(forward_attrs.num_outputs);
+  std::vector<NDArray*> ex_outputs(forward_attrs.num_outputs);
+
+  std::vector<NDArray*> backwards_input(backwards_attrs.num_inputs);
+  std::vector<NDArray*> backwards_outputs(backwards_attrs.num_outputs);
+  std::vector<NDArray*> backwards_ex_outputs(backwards_attrs.num_outputs);
+
+
+  std::vector<OpReqType> req(forward_attrs.num_outputs);
+  std::vector<OpReqType> back_req(backwards_attrs.num_outputs);
+  std::vector<DispatchMode> dispatches = forward_attrs.dispatches;
+
+  TestArrayShapes tas = GetTestArrayShapes();
+  std::vector<mkldnn::memory::primitive_desc> pds = tas.pds;
+
   mxnet::op::PoolingParam param;
   param.Init(forward_attrs.attrs.dict);
   TShape kernel = param.kernel;
@@ -1385,7 +1393,6 @@
           back_req, DispatchMode::kFComputeEx, mxnet::OpStatePtr());
       Engine::Get()->WaitForAll();
       VerifyCopyResult(backwards_outputs, backwards_ex_outputs);
->>>>>>> 56281946
     }
   }
 }
@@ -1438,12 +1445,12 @@
   }
 }
 
-<<<<<<< HEAD
 TEST(IMPERATIVE, LRNOp) {
   OpAttrs forward_attrs = GetLRNOp();
   OpAttrs backwards_attrs = GetLRNBackwardsOp();
   TestOpEx(forward_attrs, backwards_attrs);
-=======
+}
+
 TEST(IMPERATIVE, PoolingOp) {
   for (int dim = 2; dim < 4; dim++) {
     for (int kernel = 1; kernel < 4; kernel++) {
@@ -1458,7 +1465,6 @@
       }
     }
   }
->>>>>>> 56281946
 }
 
 TEST(MKLDNN_BASE, MKLDNNSum) {
