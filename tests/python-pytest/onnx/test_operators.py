--- conflicted
+++ resolved
@@ -415,7 +415,6 @@
     op_export_test('where', M, [cond, x, y], tmp_path)
 
 
-<<<<<<< HEAD
 # onnxruntime does not seem to support float64 and int32
 @pytest.mark.parametrize('dtype', ['float16', 'float32', 'int64'])
 @pytest.mark.parametrize('axis', [0, 2, -1, -2, -3])
@@ -461,14 +460,14 @@
             out = out_ ** 3
             return out
     op_export_test('link_op_with_multiple_outputs_case3', Model3, [A], tmp_path)
-=======
+
+
 @pytest.mark.parametrize('dtype', ['float16', 'float32', 'float64', 'int32', 'int64'])
 @pytest.mark.parametrize('shape', [(3, 4, 5), (1, 4, 1, 7)])
 def test_onnx_maximum_scalar(tmp_path, dtype, shape):
     x = mx.random.uniform(0, 10, shape).astype(dtype)
     M = def_model('maximum', right=5)
     op_export_test('_maximum_scalar', M, [x], tmp_path)
->>>>>>> c86bf0e5
 
 
 @pytest.mark.parametrize('dtype', ['float16', 'float32'])
