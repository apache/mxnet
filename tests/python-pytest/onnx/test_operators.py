--- conflicted
+++ resolved
@@ -414,7 +414,6 @@
     cond = mx.nd.random.randint(low=0, high=1, shape=shape, dtype='int32')
     op_export_test('where', M, [cond, x, y], tmp_path)
 
-<<<<<<< HEAD
 
 # onnxruntime does not seem to support float64 and int32
 @pytest.mark.parametrize('dtype', ['float16', 'float32', 'int64'])
@@ -461,7 +460,8 @@
             out = out_ ** 3
             return out
     op_export_test('link_op_with_multiple_outputs_case3', Model3, [A], tmp_path)
-=======
+
+
 @pytest.mark.parametrize('dtype', ['float16', 'float32'])
 @pytest.mark.parametrize('fmt', ['corner', 'center'])
 @pytest.mark.parametrize('clip', [-1., 0., .5, 5.])
@@ -475,6 +475,7 @@
     M2 = def_model('contrib.box_decode', format=fmt, clip=clip, std0=0.3, std1=1.4, std2=0.5, std3=1.6)
     op_export_test('contrib_box_decode', M1, [data, anchors], tmp_path)
 
+
 @pytest.mark.parametrize('dtype', ['float16', 'float32'])
 def test_onnx_export_contrib_AdaptiveAvgPooling2D(tmp_path, dtype):
     x = mx.nd.random.uniform(0, 1, (1, 2, 3, 4), dtype=dtype)
@@ -485,5 +486,4 @@
     M3 = def_model('contrib.AdaptiveAvgPooling2D', output_size=[1])
     op_export_test('contrib_AdaptiveAvgPooling2D', M3, [x], tmp_path)
     M4 = def_model('contrib.AdaptiveAvgPooling2D', output_size=[1,1])
-    op_export_test('contrib_AdaptiveAvgPooling2D', M4, [x], tmp_path)
->>>>>>> e8e4fcde
+    op_export_test('contrib_AdaptiveAvgPooling2D', M4, [x], tmp_path)