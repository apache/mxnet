--- conflicted
+++ resolved
@@ -740,13 +740,13 @@
     op_export_test('batch_dot2', M2, [x2, y2], tmp_path)
 
 
-<<<<<<< HEAD
 @pytest.mark.parametrize('dtype', ['float16', 'float32'])
 def test_onnx_export_log2(tmp_path, dtype):
     x = mx.random.normal(0, 10, (2, 3, 4, 5)).astype(dtype)
     M = def_model('log2')
     op_export_test('log2', M, [x], tmp_path)
-=======
+
+
 @pytest.mark.parametrize('dtype', ['int32', 'int64', 'float16', 'float32', 'float64'])
 @pytest.mark.parametrize('axis', [None, 1, [1,2], -1])
 def test_onnx_export_sum(tmp_path, dtype, axis):
@@ -766,5 +766,4 @@
     M = def_model('broadcast_mul')
     x = mx.nd.array([[1,2,3],[4,5,6]], dtype=dtype)
     y = mx.nd.array([[0],[3]], dtype=dtype)
-    op_export_test('broadcast_mul', M, [x, y], tmp_path)
->>>>>>> 193d3db3
+    op_export_test('broadcast_mul', M, [x, y], tmp_path)