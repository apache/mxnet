# Licensed to the Apache Software Foundation (ASF) under one
# or more contributor license agreements.  See the NOTICE file
# distributed with this work for additional information
# regarding copyright ownership.  The ASF licenses this file
# to you under the Apache License, Version 2.0 (the
# "License"); you may not use this file except in compliance
# with the License.  You may obtain a copy of the License at
#
#   http://www.apache.org/licenses/LICENSE-2.0
#
# Unless required by applicable law or agreed to in writing,
# software distributed under the License is distributed on an
# "AS IS" BASIS, WITHOUT WARRANTIES OR CONDITIONS OF ANY
# KIND, either express or implied.  See the License for the
# specific language governing permissions and limitations
# under the License.

import mxnet as mx
from mxnet.gluon import HybridBlock, nn
import numpy as np
import onnxruntime as rt
from mxnet.test_utils import assert_almost_equal
import pytest
import tempfile

def def_model(op_name, dummy_input=False, **params):
    class Model(HybridBlock):
        def __init__(self, **kwargs):
            super(Model, self).__init__(**kwargs)

        def hybrid_forward(self, F, *inputs):
            names = op_name.split('.')
            func = F
            for name in names:
                func = getattr(func, name)
            if dummy_input:
                return func(**params), inputs[0]
            else:
                return func(*inputs, **params)
    return Model

def op_export_test(model_name, Model, inputs, tmp_path, dummy_input=False):
    def export_to_onnx(model, model_name, inputs):
        model_path = '{}/{}'.format(tmp_path, model_name)
        model.export(model_path, epoch=0)
        sym_file = '{}-symbol.json'.format(model_path)
        params_file = '{}-0000.params'.format(model_path)
        dtype = inputs[0].dtype
        onnx_file = '{}/{}.onnx'.format(tmp_path, model_name)
        mx.contrib.onnx.export_model(sym_file, params_file, [inp.shape for inp in inputs],
                                     dtype, onnx_file)
        return onnx_file

    def onnx_rt(onnx_file, inputs):
        sess = rt.InferenceSession(onnx_file)
        dtype_0 = inputs[0].asnumpy().dtype
        input_dict = dict((sess.get_inputs()[i].name, inputs[i].asnumpy().astype(dtype_0)) for i in range(len(inputs)))
        pred = sess.run(None, input_dict)
        return pred

    # create a new model 
    model = Model()
    model.initialize(ctx=mx.cpu(0))
    model.hybridize()
    pred_nat = model(*inputs)
    onnx_file = export_to_onnx(model, model_name, inputs)
    pred_onx = onnx_rt(onnx_file, inputs)
    if dummy_input:
        pred_nat = pred_nat[0]
    if isinstance(pred_nat, list):
        for i in range(len(pred_nat)):
            assert_almost_equal(pred_nat[i], pred_onx[i])
    else:
        assert_almost_equal(pred_nat, pred_onx[0])


def test_onnx_export_abs(tmp_path):
    M = def_model('abs')
    x = mx.nd.array([[-2, -1], [0, 99]], dtype='float32')
    op_export_test('abs', M, [x], tmp_path)


@pytest.mark.parametrize('dtype', ['float32', 'float64', 'float16', 'int32', 'int64'])
@pytest.mark.parametrize('params', [[(0, 1), (2,3), (1, 1)],
                                    [(None, 1), (2, None), None],
                                    [(0, 0, 0), (None, 4, 5), (None, 1, 2)]])
def test_onnx_export_slice(tmp_path, dtype, params):
    M = def_model('slice', begin=params[0], end=params[1], step=params[2])
    x = mx.nd.arange(start=0, stop=60, dtype=dtype).reshape((3, 4, 5))
    op_export_test('slice', M, [x], tmp_path)


def test_onnx_export_stack(tmp_path):
    M = def_model('stack')
    x = mx.nd.array([1, 2], dtype='float32')
    y = mx.nd.array([3, 4], dtype='float32')
    op_export_test('stack', M, [x, y], tmp_path)


def test_onnx_export_zeros_like(tmp_path):
    M = def_model('zeros_like')
    x = mx.nd.array([[-2,-1,0],[0,50,99],[4,5,6],[7,8,9]], dtype='float32')
    op_export_test('zeros_like', M, [x], tmp_path)

def test_onnx_export_ones_like(tmp_path):
    M = def_model('ones_like')
    x = mx.nd.array([[-2,-1,0],[0,50,99],[4,5,6],[7,8,9]], dtype='float32')
    op_export_test('ones_like', M, [x], tmp_path)

@pytest.mark.parametrize("dtype", ["float32", "float64"])
@pytest.mark.parametrize("axis", [None,0,1])
@pytest.mark.parametrize("start", [0, 0.5, 1])
@pytest.mark.parametrize("step", [0.01, 0.1, 0.5, 1])
@pytest.mark.parametrize("test_data", [ mx.random.uniform(0, 1, (10,20)), [[0,1,2,3,4,5],[4,5,6,7,8,9],[8,9,10,11,12,13]]])
def test_onnx_export_arange_like(tmp_path, dtype, axis, start, step, test_data):
    M = def_model('contrib.arange_like', axis=axis, start=start, step=step)
    x = mx.nd.array(test_data, dtype=dtype)
    op_export_test('arange_like', M, [x], tmp_path)


@pytest.mark.parametrize("stop", [2, 50, 5000])
@pytest.mark.parametrize("step", [0.25, 0.5, 1, 5])
@pytest.mark.parametrize("start", [0., 1.])
@pytest.mark.parametrize("dtype", ["float32", "float64", "int32", "int64"])
def test_onnx_export_arange(tmp_path, dtype, start, stop, step):
    if "int" in dtype:
        start = int(start)
        stop = int(stop)
        step = int(step)
        if step == 0:
            step = 1
    M = def_model('arange', dummy_input=True, start=start, stop=stop, step=step, dtype=dtype)
    x = mx.nd.array([1], dtype='float32')
    op_export_test('arange', M, [x], tmp_path, dummy_input=True)


@pytest.mark.parametrize('dtype', ['float32'])
def test_onnx_export_layernorm(tmp_path, dtype):
    x = mx.nd.random.uniform(1, 2, (3, 4, 5), dtype=dtype)
    axes = list(range(np.shape(np.shape(x))[0]))
    axes.append(-1)
    for axis in axes:
        M = def_model('LayerNorm', axis=axis)
        gamma = mx.random.uniform(0, 1, [np.shape(x)[axis]], dtype=dtype)
        beta = mx.random.uniform(0, 1, [np.shape(x)[axis]], dtype=dtype)
        op_export_test('LayerNorm', M, [x, gamma, beta], tmp_path)


@pytest.mark.parametrize('dtype', ['float32', 'float64', 'int32'])
def test_onnx_export_broadcast_axis(tmp_path, dtype):
    M1 = def_model('broadcast_axis', axis=(0, 2), size=(3, 4))
    M2 = def_model('broadcast_axis', axis=(0, 2), size=(1, 5))
    x1 = mx.nd.array([[[1], [2]]], dtype=dtype)
    op_export_test('broadcast_axis_1', M1, [x1], tmp_path)
    op_export_test('broadcast_axis_2', M2, [x1], tmp_path)
    M3 = def_model('broadcast_axis', axis=(1, 4), size=(3, 5))
    x2 = mx.nd.ones((1, 1, 3, 1, 1, 1), dtype=dtype)
    op_export_test('broadcast_axis_3', M3, [x2], tmp_path)


#TODO: onnxruntime does not support float64 for Where
@pytest.mark.parametrize('dtype', ['float32'])
def test_onnx_export_SequenceMask(tmp_path, dtype):
    M1 = def_model('SequenceMask', use_sequence_length=True, axis=1, value=-5)
    M2 = def_model('SequenceMask', use_sequence_length=True, axis=0, value=-99)
    x = mx.nd.array([[[[  1.,   2.,   3.,  3.5]],
                      [[  4.,   5.,   6.,  6.5]]],
                     [[[  7.,   8.,   9.,  9.5]],
                      [[ 10.,  11.,  12., 12.5]]],
                     [[[ 13.,  14.,  15., 15.5]],
                      [[ 16.,  17.,  18., 18.5]]]], dtype=dtype)
    seq_len1 = mx.nd.array([1, 2, 1], dtype=dtype)
    seq_len2 = mx.nd.array([1, 2], dtype=dtype)
    op_export_test('SequenceMask_1', M1, [x, seq_len1], tmp_path)
    op_export_test('SequenceMask_2', M2, [x, seq_len2], tmp_path)


@pytest.mark.parametrize('dtype', ['float32'])
def test_onnx_export_contrib_interleaved_matmul_selfatt_qk(tmp_path, dtype):
    M1 = def_model('contrib.interleaved_matmul_selfatt_qk', heads=3)
    x1 = mx.nd.random.uniform(0, 1, (3, 3, 3*3*3), dtype=dtype)
    op_export_test('contrib_interleaved_matmul_selfatt_qk_1', M1, [x1], tmp_path)
    M2 = def_model('contrib.interleaved_matmul_selfatt_qk', heads=5)
    x2 = mx.nd.random.uniform(0, 1, (7, 5, 4*5*6), dtype=dtype)
    op_export_test('contrib_interleaved_matmul_selfatt_qk_2', M2, [x2], tmp_path)

@pytest.mark.parametrize('dtype', ['float32'])
def test_onnx_export_contrib_interleaved_matmul_selfatt_valatt(tmp_path, dtype):
    M = def_model('contrib.interleaved_matmul_selfatt_valatt', heads=6)
    x = mx.nd.random.uniform(0, 1, (4, 5, 6*7*3), dtype=dtype)
    att = mx.nd.random.uniform(0, 1, (5*6, 4, 4), dtype=dtype)
    op_export_test('contrib_interleaved_matmul_selfatt_valatt', M, [x, att], tmp_path)


@pytest.mark.parametrize('dtype', ['float32', 'float64', 'int32'])
def test_onnx_export_slice_axis(tmp_path, dtype):
    x = mx.nd.array([[  1.,   2.,   3.,   4.],
                     [  5.,   6.,   7.,   8.],
                     [  9.,  10.,  11.,  12.]], dtype=dtype)
    M1 = def_model('slice_axis', axis=0, begin=1, end=3)
    M2 = def_model('slice_axis', axis=0, begin=1, end=None)
    M3 = def_model('slice_axis', axis=1, begin=-3, end=-1)
    op_export_test('slice_axis_1', M1, [x], tmp_path)
    op_export_test('slice_axis_2', M2, [x], tmp_path)
    op_export_test('slice_axis_3', M3, [x], tmp_path)


@pytest.mark.parametrize('dtype', ['float32', 'float64', 'int32', 'int64'])
def test_onnx_export_reshape(tmp_path, dtype):
    x = mx.nd.ones((2, 3, 4, 5, 6), dtype=dtype)
    M1 = def_model('reshape', shape=(6, 1, 0, -1))
    op_export_test('reshape_1', M1, [x], tmp_path)
    M2 = def_model('reshape', shape=(3, -1, 0, 0), reverse=True)
    op_export_test('reshape_2', M2, [x], tmp_path)
    M3 = def_model('reshape', shape=(5, 1, 1, 1, 1, 0 -1, 0), reverse=True)
    op_export_test('reshape_3', M3, [x], tmp_path)


@pytest.mark.parametrize('dtype', ['int32', 'int64'])
def test_onnx_export_embedding(tmp_path, dtype):
    x = mx.nd.array([[ 1.,  3.],
                     [ 0.,  2.]], dtype=dtype)
    y = mx.nd.array([[  0.,   1.,   2.,   3.,   4.],
                     [  5.,   6.,   7.,   8.,   9.],
                     [ 10.,  11.,  12.,  13.,  14.],
                     [ 15.,  16.,  17.,  18.,  19.]], dtype=dtype)
    M = def_model('Embedding', input_dim=4, output_dim=5)
    op_export_test('Embedding', M, [x, y], tmp_path)


@pytest.mark.parametrize('dtype', ['float32', 'float64', 'int32', 'int64'])
@pytest.mark.parametrize('num_hidden', [1, 2, 7, 10, 20])
@pytest.mark.parametrize('no_bias', [True, False])
@pytest.mark.parametrize('flatten', [True, False])
def test_onnx_export_fully_connected(tmp_path, dtype, num_hidden, no_bias, flatten):
    M = def_model('FullyConnected', num_hidden=num_hidden, no_bias=no_bias, flatten=flatten)
    x = mx.nd.random.uniform(-0.5, 0.5, (3, 4, 5))
    if (flatten):
        weight = mx.nd.random.uniform(0, 1, (num_hidden, 4*5))
    else:
        weight = mx.nd.random.uniform(0, 1, (num_hidden, 5))
    args = [x, weight]
    if not no_bias:
        args.append(mx.nd.random.uniform(0,1,(num_hidden,)))
    op_export_test('FullyConnected', M, args, tmp_path)


#TODO: onnxruntime does not support float64 for the relu opertors
@pytest.mark.parametrize('dtype', ['float32', 'float16'])
@pytest.mark.parametrize('shape', [(1,), (3,), (4, 5), (3, 4, 5)])
@pytest.mark.parametrize('act_type', ['elu', 'leaky', 'prelu', 'selu', 'gelu'])
def test_onnx_export_LeakyReLU(tmp_path, dtype, shape, act_type):
    M = def_model('LeakyReLU', act_type='leaky')
    x = mx.nd.random.uniform(-0.5, 0.5, shape=shape, dtype=dtype)
    op_export_test('LeakyReLU', M, [x], tmp_path)


@pytest.mark.parametrize('dtype', ['float32', 'float64', 'float16', 'int32', 'int64'])
def test_onnx_export_Concat(tmp_path, dtype):
    x = mx.nd.array([[1,1],[2,2]], dtype=dtype)
    y = mx.nd.array([[3,3],[4,4],[5,5]], dtype=dtype)
    z = mx.nd.array([[6,6],[7,7],[8,8]], dtype=dtype)
    M1 = def_model('Concat', dim=0)
    M2 = def_model('Concat', dim=1)
    op_export_test('Concat_1', M1, [x, y, z], tmp_path)
    op_export_test('Concat_2', M2, [y, z], tmp_path)


@pytest.mark.parametrize('dtype', ['float32', 'float64', 'float16'])
@pytest.mark.parametrize('shape', [(1,), (3,), (4, 5), (3, 4, 5)])
def test_onnx_export_elemwise_add(tmp_path, dtype, shape):
    M = def_model('elemwise_add')
    x = mx.nd.random.uniform(-0.5, 0.5, shape=shape, dtype=dtype)
    y = mx.nd.random.uniform(-0.5, 0.5, shape=shape, dtype=dtype)
    op_export_test('elmwise_add', M, [x, y], tmp_path)


@pytest.mark.parametrize('dtype', ['float32', 'float16'])
@pytest.mark.parametrize('shape', [(1,), (3,), (4, 5), (3, 4, 5)])
@pytest.mark.parametrize('act_type', ['tanh', 'relu', 'sigmoid', 'softrelu', 'softsign'])
def test_onnx_export_Activation(tmp_path, dtype, shape, act_type):
    M = def_model('Activation', act_type=act_type)
    x = mx.nd.random.uniform(-0.5, 0.5, shape=shape, dtype=dtype)
    op_export_test('Activation', M, [x], tmp_path)


@pytest.mark.parametrize('dtype', ['float32', 'float64', 'int32', 'int64'])
@pytest.mark.parametrize('axes', [None, [1,0,2]])
def test_onnx_export_transpose(tmp_path, dtype, axes):
    if axes != None:
        M = def_model('transpose', axes=axes)
    else:
        M = def_model('transpose')
    x = mx.nd.array([[[1,2],[3,4]],[[5,6],[7,8]]], dtype=dtype)
    op_export_test('transpose', M, [x], tmp_path)


@pytest.mark.parametrize('dtype', ['float32', 'float64'])
@pytest.mark.parametrize('axis', [0, 1, 2])
def test_onnx_export_expand_dims(tmp_path, dtype, axis):
    M = def_model('expand_dims', axis=axis)
    x = mx.nd.random.uniform(0, 1, (2,3,4), dtype=dtype)
    op_export_test('expand_dims', M, [x], tmp_path)


@pytest.mark.parametrize('dtype', ['float32', 'float64', 'int32', 'int64'])
def test_onnx_export_broadcast_add(tmp_path, dtype):
    M = def_model('broadcast_add')
    x = mx.nd.array([[1,1,1],[1,1,1]], dtype=dtype)
    y = mx.nd.array([[0],[1]], dtype=dtype)
    op_export_test('broadcast_add', M, [x, y], tmp_path)


@pytest.mark.parametrize('dtype', ['float32', 'float64', 'int32', 'int64'])
@pytest.mark.parametrize('axis', [0, 1, 2, -1])
def test_onnx_export_stack(tmp_path, dtype, axis):
    M = def_model('stack', axis=axis)
    if 'int' in dtype:
        x = mx.nd.random.randint(0, 10*9, (3,4,5), dtype=dtype)
        y = mx.nd.random.randint(0, 10*9, (3,4,5), dtype=dtype)
    else:
        x = mx.nd.random.normal(0, 10*9, (3,4,5), dtype=dtype)
        y = mx.nd.random.normal(0, 10*9, (3,4,5), dtype=dtype)
    op_export_test('stack', M, [x, y], tmp_path)


@pytest.mark.parametrize('dtype', ['float32', 'float64'])
@pytest.mark.parametrize('p', [0.1, 0.2, 0.5, 0.8])
def test_onnx_export_dropout(tmp_path, dtype, p):
    M = def_model('Dropout', p=p)
    x = mx.nd.array([[3,0.5,-0.5,2,7],[2,-0.4,7,3,0.2]], dtype=dtype)
    op_export_test('Dropout', M, [x], tmp_path)


@pytest.mark.parametrize('src_dtype', ['float16', 'float32', 'float64'])
@pytest.mark.parametrize('dst_dtype', ['bool', 'float16', 'float32', 'float64', 'int32', 'int64', 'int8', 'uint8'])
@pytest.mark.parametrize('shape', [(2,3), (4,5,6)])
def test_onnx_export_cast(tmp_path, src_dtype, dst_dtype, shape):
    M = def_model('Cast', dtype=dst_dtype)
    x = mx.nd.ones(shape, dtype=src_dtype)
    op_export_test('Cast', M, [x], tmp_path)


@pytest.mark.parametrize('dtype', ['float16', 'float32'])
@pytest.mark.parametrize('temperature', [.1, 1., 10.])
def test_onnx_export_softmax(tmp_path, dtype, temperature):
    x = mx.nd.random.uniform(0, 1, (2, 3, 4), dtype=dtype)
    M1 = def_model('softmax')
    op_export_test('softmax_1', M1, [x], tmp_path)
    M2 = def_model('softmax', use_length=True, axis=0, temperature=temperature)
    l2 = mx.nd.array([[2,0,2,1],[1,1,2,1], [0,0,0,1]], dtype=int)
    op_export_test('softmax_2', M2, [x, l2], tmp_path)
    M3 = def_model('softmax', use_length=True, axis=-1, temperature=temperature)
    l3 = mx.nd.array([[2,0,4],[0,0,0]], dtype=int)
    op_export_test('softmax_3', M3, [x, l3], tmp_path)
    M4 = def_model('softmax', use_length=True, axis=1, temperature=temperature)
    l4 = mx.nd.array([[2,0,3,1],[0,1,0,0]], dtype=int)
    op_export_test('softmax_4', M4, [x, l4], tmp_path)


@pytest.mark.parametrize('dtype', ['float16', 'float32', 'float64', 'int32', 'int64'])
@pytest.mark.parametrize('axis', [0, 1, 2, 3])
def test_onnx_export_reverse(tmp_path, dtype, axis):
    x = mx.nd.arange(0, 120, dtype=dtype).reshape((2, 3, 4, 5))
    M = def_model('reverse', axis=axis)
    op_export_test('reverse', M, [x], tmp_path)


@pytest.mark.parametrize('dtype', ['float16', 'float32', 'float64', 'int32', 'int64'])
@pytest.mark.parametrize('axis', [None, 0, 1, 2, -1, -2, -3])
@pytest.mark.parametrize('repeats', [2, 1, 3])
def test_onnx_export_repeat(tmp_path, dtype, axis, repeats):
    x = mx.nd.arange(0, 27, dtype=dtype).reshape((3, 3, 3))
    M = def_model('repeat', axis=axis, repeats=repeats)
    op_export_test('repeat', M, [x], tmp_path)


@pytest.mark.parametrize('dtype', ['float16', 'float32', 'float64', 'int32', 'int64'])
@pytest.mark.parametrize('params', [{'height': 7, 'width': 13},
                                    {'height': 10, 'width': 16},
                                    {'height': 3, 'width': 5},
                                    {'height': 2, 'width': 4},
                                    {'scale_height': 3, 'scale_width': 2},
                                    {'scale_height': 1.7, 'scale_width': 2.3},
                                    {'scale_height': 0.5, 'scale_width': 0.6},
                                    {'scale_height': 0.8, 'scale_width': 0.1},
                                    {'scale_height': 2.5, 'scale_width': 0.5},
                                    {'scale_height': 3, 'scale_width': 0.00001},
                                    ])
def test_onnx_export_contrib_BilinearResize2D(tmp_path, dtype, params):
    x = mx.nd.arange(0, 160).reshape((2, 2, 5, 8))
    M = def_model('contrib.BilinearResize2D', **params)
    op_export_test('contrib_BilinearResize2D', M, [x], tmp_path)


@pytest.mark.parametrize('topk', [2, 3, 4])
@pytest.mark.parametrize('valid_thresh', [0.3, 0.4, 0.8])
@pytest.mark.parametrize('overlap_thresh', [0.4, 0.7, 1.0])
def test_onnx_export_contrib_box_nms_manual(tmp_path, topk, valid_thresh, overlap_thresh):
    # Note that ONNX NMS op only supports float32

    # Also note that onnxruntime's nms has slightly different implementation in handling
    # overlaps and score ordering when certain boxes are suppressed than that of mxnet
    # the following test tensors are manually tweaked to avoid such diferences
    # The purpose of theses tests cases are to show that the high level conversion logic is
    # laid out correctly

    A = mx.nd.array([[
                    [[[[0.5, 0.1, 0.1, 0.2, 0.2],
                    [0.4, 0.1, 0.1, 0.2, 0.2],
                    [0.7, 0.5, 0.5, 0.9, 0.9],
                    [0.8, 0.1, 0.9, 0.11, 0.91],
                    [0.001, 0.01, 0.01, 0.02, 0.02]]]],

                    [[[[0.5, 0.1, 0.1, 0.2, 0.2],
                    [0.4, 0.1, 0.1, 0.2, 0.2],
                    [0.7, 0.5, 0.5, 0.9, 0.9],
                    [0.8, 0.1, 0.9, 0.11, 0.91],
                    [0.001, 0.01, 0.01, 0.02, 0.02]]]],

                    [[[[0.4, 0.1, 0.1, 0.2, 0.2],
                    [0.3, 0.1, 0.1, 0.2, 0.2],
                    [0.7, 0.5, 0.5, 0.9, 0.9],
                    [0.8, 0.1, 0.9, 0.11, 0.91],
                    [0.001, 0.01, 0.01, 0.02, 0.02]]]],
                    ]])
    M = def_model('contrib.box_nms', coord_start=1, force_suppress=True,
                  overlap_thresh=overlap_thresh, valid_thresh=valid_thresh, score_index=0,
                  topk=topk, in_format='corner', out_format='corner')
    op_export_test('contrib_nms_manual_coner', M, [A], tmp_path)
    
    B = mx.nd.array([
                    [[[[0.7, 0.5, 0.5, 0.2, 0.2],
                    [0.6, 0.48, 0.48, 0.2, 0.2],
                    [0.8, 0.76, 0.76, 0.2, 0.2],
                    [0.9, 0.7, 0.7, 0.2, 0.2],
                    [0.001, 0.5, 0.1, 0.02, 0.02]]]],

                    [[[[0.5, 0.2, 0.2, 0.2, 0.2],
                    [0.6, 0.4, 0.4, 0.21, 0.21],
                    [0.7, 0.5, 0.5, 0.9, 0.9],
                    [0.8, 0.1, 0.9, 0.01, 0.01],
                    [0.001, 0.6, 0.1, 0.02, 0.02]]]],
                    ])
    M = def_model('contrib.box_nms', coord_start=1, force_suppress=True,
                  overlap_thresh=overlap_thresh, valid_thresh=valid_thresh, score_index=0,
                  topk=topk, in_format='center', out_format='center')
    op_export_test('contrib_nms_manual_center', M, [B], tmp_path)


@pytest.mark.parametrize("dtype", ["float16", "float32", "float64", "int32", "int64"])
@pytest.mark.parametrize("scalar", [0., 0.1, 0.5, 1., 5, 555.])
def test_onnx_export_greater_scalar(tmp_path, dtype, scalar):
    if 'int' in dtype:
        scalar = int(scalar)
        x = mx.nd.arange(0, 12, dtype=dtype).reshape((3, 4))
    else:
        x = mx.random.uniform(0, 9999, (5,10), dtype=dtype)
    M = def_model('_internal._greater_scalar', scalar=scalar)
    op_export_test('_internal._greater_scalar', M, [x], tmp_path)


@pytest.mark.parametrize("dtype", ["float16", "float32", "float64", "int32", "int64"])
@pytest.mark.parametrize("shape", [(1,1), (3,3), (10,2), (20,30,40)])
def test_onnx_export_where(tmp_path, dtype, shape):
    M = def_model('where')
    x = mx.nd.zeros(shape, dtype=dtype)
    y = mx.nd.ones(shape, dtype=dtype)
    cond = mx.nd.random.randint(low=0, high=1, shape=shape, dtype='int32')
    op_export_test('where', M, [cond, x, y], tmp_path)


# onnxruntime does not seem to support float64 and int32
@pytest.mark.parametrize('dtype', ['float16', 'float32', 'int64'])
@pytest.mark.parametrize('axis', [0, 2, -1, -2, -3])
@pytest.mark.parametrize('is_ascend', [0, 1])
@pytest.mark.parametrize('k', [1, 4])
@pytest.mark.parametrize('dtype_i', ['float32', 'int32', 'int64'])
@pytest.mark.parametrize('ret_typ', ['value', 'indices', 'both'])
def test_onnx_export_topk(tmp_path, dtype, axis, is_ascend, k, dtype_i, ret_typ):
    A = mx.random.uniform(0, 100, (4, 5, 6)).astype(dtype)
    M = def_model('topk', axis=axis, is_ascend=is_ascend, k=k, dtype=dtype_i, ret_typ=ret_typ)
    op_export_test('topk', M, [A], tmp_path)


def test_onnx_link_op_with_multiple_outputs(tmp_path):
    A = mx.random.uniform(0, 100, (4, 5, 6))
    class Model1(HybridBlock):
        def __init__(self, **kwargs):
            super(Model1, self).__init__(**kwargs)

        def hybrid_forward(self, F, x):
            out1, out2 = F.topk(x, k=3, ret_typ='both')
            out11 = out1 ** 2
            out22 = out2 ** 3
            return out11, out22
    op_export_test('link_op_with_multiple_outputs_case1', Model1, [A], tmp_path)

    class Model2(HybridBlock):
        def __init__(self, **kwargs):
            super(Model2, self).__init__(**kwargs)

        def hybrid_forward(self, F, x):
            out_ = F.topk(x, k=3, ret_typ='value')
            out = out_ ** 3
            return out
    op_export_test('link_op_with_multiple_outputs_case2', Model2, [A], tmp_path)

    class Model3(HybridBlock):
        def __init__(self, **kwargs):
            super(Model3, self).__init__(**kwargs)

        def hybrid_forward(self, F, x):
            out_ = F.topk(x, k=3, ret_typ='indices')
            out = out_ ** 3
            return out
    op_export_test('link_op_with_multiple_outputs_case3', Model3, [A], tmp_path)


@pytest.mark.parametrize('dtype', ['float16', 'float32', 'float64', 'int32', 'int64'])
@pytest.mark.parametrize('shape', [(3, 4, 5), (1, 4, 1, 7)])
def test_onnx_maximum_scalar(tmp_path, dtype, shape):
    x = mx.random.uniform(0, 10, shape).astype(dtype)
    M = def_model('maximum', right=5)
    op_export_test('_maximum_scalar', M, [x], tmp_path)


@pytest.mark.parametrize('dtype', ['float16', 'float32'])
@pytest.mark.parametrize('fmt', ['corner', 'center'])
@pytest.mark.parametrize('clip', [-1., 0., .5, 5.])
def test_onnx_export_contrib_box_decode(tmp_path, dtype, fmt, clip):
    # ensure data[0] < data[2] and data[1] < data[3] for corner format
    mul = mx.nd.array([-1, -1, 1, 1], dtype=dtype)
    data = mx.nd.random.uniform(0, 1, (2, 3, 4), dtype=dtype) * mul
    anchors = mx.nd.random.uniform(0, 1, (1, 3, 4), dtype=dtype) * mul
    M1 = def_model('contrib.box_decode', format=fmt, clip=clip)
    op_export_test('contrib_box_decode', M1, [data, anchors], tmp_path)
    M2 = def_model('contrib.box_decode', format=fmt, clip=clip, std0=0.3, std1=1.4, std2=0.5, std3=1.6)
    op_export_test('contrib_box_decode', M1, [data, anchors], tmp_path)


@pytest.mark.parametrize('dtype', ['float16', 'float32'])
def test_onnx_export_contrib_AdaptiveAvgPooling2D(tmp_path, dtype):
    x = mx.nd.random.uniform(0, 1, (1, 2, 3, 4), dtype=dtype)
    M1 = def_model('contrib.AdaptiveAvgPooling2D')
    op_export_test('contrib_AdaptiveAvgPooling2D', M1, [x], tmp_path)
    M2 = def_model('contrib.AdaptiveAvgPooling2D', output_size=1)
    op_export_test('contrib_AdaptiveAvgPooling2D', M2, [x], tmp_path)
    M3 = def_model('contrib.AdaptiveAvgPooling2D', output_size=[1])
    op_export_test('contrib_AdaptiveAvgPooling2D', M3, [x], tmp_path)
    M4 = def_model('contrib.AdaptiveAvgPooling2D', output_size=[1,1])
    op_export_test('contrib_AdaptiveAvgPooling2D', M4, [x], tmp_path)


@pytest.mark.parametrize('dtype', ['float16', 'float32', 'int32', 'int64'])
@pytest.mark.parametrize('shapes', [((3, 3, 3), (1, 3)), ((4, 5, 6, 7), (6, 7))])
def test_onnx_export_broadcast_mod(tmp_path, dtype, shapes):
    A = mx.nd.random.uniform(-300, 300, shapes[0]).astype(dtype)
    B = mx.nd.random.uniform(-30, 30, shapes[1]).astype(dtype)
    # test when dividend is zero
    B[-1] = 0
    M = def_model('broadcast_mod')
    op_export_test('broadcast_mod', M, [A, B], tmp_path)


@pytest.mark.parametrize('dtype', ['int32', 'int64', 'float16', 'float32', 'float64'])
def test_onnx_export_reshape_like(tmp_path, dtype):
    if 'int' in dtype:
        x = mx.nd.random.randint(0, 10, (2, 2, 3, 2), dtype=dtype)
        y = mx.nd.random.randint(0, 10, (1, 4, 3, 2), dtype=dtype)
    else:
        x = mx.nd.random.normal(0, 10, (2, 2, 3, 2), dtype=dtype)
        y = mx.nd.random.normal(0, 10, (1, 4, 3, 2), dtype=dtype)
    M1 = def_model('reshape_like')
    op_export_test('reshape_like1', M1, [x, y], tmp_path)
    M2 = def_model('reshape_like', lhs_begin=0, lhs_end=2, rhs_begin=1, rhs_end=2)
    op_export_test('reshape_like2', M2, [x, y], tmp_path)
    M3 = def_model('reshape_like', lhs_begin=-4, lhs_end=-2, rhs_begin=-3, rhs_end=-2)
    op_export_test('reshape_like3', M3, [x, y], tmp_path)
    M4 = def_model('reshape_like', lhs_begin=0, lhs_end=None, rhs_begin=1, rhs_end=None)
    op_export_test('reshape_like4', M4, [x, y], tmp_path)


@pytest.mark.parametrize('dtype', ['int32', 'int64', 'float16', 'float32', 'float64'])
def test_onnx_export_gather_nd(tmp_path, dtype):
    # y[0] == dim(x)
    x1 = mx.random.uniform(-100, 100, (4, 5, 6, 7)).astype(dtype)
    y1 = mx.random.randint(-4, 4, (4, 4, 4)).astype(dtype)
    M1 = def_model('gather_nd')
    op_export_test('gather_nd1', M1, [x1, y1], tmp_path)
    # y[0] < dim(x)
    x2 = mx.random.uniform(-100, 100, (4, 5, 6, 7)).astype(dtype)
    y2 = mx.random.randint(-4, 4, (2,3,4)).astype(dtype)
    M2 = def_model('gather_nd')
    op_export_test('gather_nd2', M2, [x2, y2], tmp_path)


@pytest.mark.parametrize('dtype', ['float16', 'float32', 'float64', 'int32', 'int64'])
@pytest.mark.parametrize('axes', [None, (0, 1, 2), (-2, -3), (-2, 0)])
def test_onnx_export_slice_like(tmp_path, dtype, axes):
    x = mx.nd.random.uniform(0, 1, (4, 5, 6, 7)).astype(dtype)
    if axes is None:
        M = def_model('slice_like')
        y = mx.nd.zeros((2, 3, 4, 5), dtype=dtype)
        op_export_test('slice_like', M, [x, y], tmp_path)
    else:
        M = def_model('slice_like', axes=axes)
        y1 = mx.nd.zeros((2, 3, 4), dtype=dtype)
        y2 = mx.nd.zeros((2, 3, 4, 5), dtype=dtype)
        y3 = mx.nd.zeros((2, 3, 4, 5, 6), dtype=dtype)
        op_export_test('slice_like_1', M, [x, y1], tmp_path)
        op_export_test('slice_like_2', M, [x, y2], tmp_path)
<<<<<<< HEAD
        op_export_test('slice_like_3', M, [x, y3], tmp_path)
=======
        op_export_test('slice_like_3', M, [x, y3], tmp_path)


@pytest.mark.parametrize('dtype', ['int32', 'int64', 'float16', 'float32', 'float64'])
@pytest.mark.parametrize('lhs_axes', [[1, 3], [3, 1], [-2, -4], [-4, -2]])
@pytest.mark.parametrize('rhs_axes', [[1, 3], [3, 1], [-2, -4], [-4, -2]])
def test_onnx_export_broadcast_like(tmp_path, dtype, lhs_axes, rhs_axes):
    x = mx.random.normal(0, 10, (2, 1, 1, 1, 6)).astype(dtype)
    y = mx.random.normal(0, 10, (2, 3, 4, 5, 6)).astype(dtype)
    M1 = def_model('broadcast_like')
    op_export_test('broadcast_like1', M1, [x, y], tmp_path)
    M2 = def_model('broadcast_like', lhs_axes=lhs_axes, rhs_axes=rhs_axes)
    op_export_test('broadcast_like2', M2, [x, y], tmp_path)
>>>>>>> 05de69b7
<|MERGE_RESOLUTION|>--- conflicted
+++ resolved
@@ -610,9 +610,6 @@
         y3 = mx.nd.zeros((2, 3, 4, 5, 6), dtype=dtype)
         op_export_test('slice_like_1', M, [x, y1], tmp_path)
         op_export_test('slice_like_2', M, [x, y2], tmp_path)
-<<<<<<< HEAD
-        op_export_test('slice_like_3', M, [x, y3], tmp_path)
-=======
         op_export_test('slice_like_3', M, [x, y3], tmp_path)
 
 
@@ -625,5 +622,4 @@
     M1 = def_model('broadcast_like')
     op_export_test('broadcast_like1', M1, [x, y], tmp_path)
     M2 = def_model('broadcast_like', lhs_axes=lhs_axes, rhs_axes=rhs_axes)
-    op_export_test('broadcast_like2', M2, [x, y], tmp_path)
->>>>>>> 05de69b7
+    op_export_test('broadcast_like2', M2, [x, y], tmp_path)