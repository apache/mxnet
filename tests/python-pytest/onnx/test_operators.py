# Licensed to the Apache Software Foundation (ASF) under one
# or more contributor license agreements.  See the NOTICE file
# distributed with this work for additional information
# regarding copyright ownership.  The ASF licenses this file
# to you under the Apache License, Version 2.0 (the
# "License"); you may not use this file except in compliance
# with the License.  You may obtain a copy of the License at
#
#   http://www.apache.org/licenses/LICENSE-2.0
#
# Unless required by applicable law or agreed to in writing,
# software distributed under the License is distributed on an
# "AS IS" BASIS, WITHOUT WARRANTIES OR CONDITIONS OF ANY
# KIND, either express or implied.  See the License for the
# specific language governing permissions and limitations
# under the License.

import mxnet as mx
from mxnet.gluon import HybridBlock, nn
import numpy as np
import onnxruntime as rt
from mxnet.test_utils import assert_almost_equal
import pytest
import tempfile

def def_model(op_name, dummy_input=False, **params):
    class Model(HybridBlock):
        def __init__(self, **kwargs):
            super(Model, self).__init__(**kwargs)

        def hybrid_forward(self, F, *inputs):
            names = op_name.split('.')
            func = F
            for name in names:
                func = getattr(func, name)
            if dummy_input:
                return func(**params), inputs[0]
            else:
                return func(*inputs, **params)
    return Model

def op_export_test(model_name, Model, inputs, tmp_path, dummy_input=False):
    def export_to_onnx(model, model_name, inputs):
        model_path = '{}/{}'.format(tmp_path, model_name)
        model.export(model_path, epoch=0)
        sym_file = '{}-symbol.json'.format(model_path)
        params_file = '{}-0000.params'.format(model_path)
        dtype = inputs[0].dtype
        onnx_file = '{}/{}.onnx'.format(tmp_path, model_name)
        mx.contrib.onnx.export_model(sym_file, params_file, [inp.shape for inp in inputs],
                                     dtype, onnx_file)
        return onnx_file

    def onnx_rt(onnx_file, inputs):
        sess = rt.InferenceSession(onnx_file)
        dtype_0 = inputs[0].asnumpy().dtype
        input_dict = dict((sess.get_inputs()[i].name, inputs[i].asnumpy().astype(dtype_0)) for i in range(len(inputs)))
        pred = sess.run(None, input_dict)[0]
        return pred

    # create a new model 
    model = Model()
    model.initialize(ctx=mx.cpu(0))
    model.hybridize()
    pred_nat = model(*inputs)
    onnx_file = export_to_onnx(model, model_name, inputs)
    pred_onx = onnx_rt(onnx_file, inputs)
    if dummy_input:
        pred_nat = pred_nat[0]
    assert_almost_equal(pred_nat, pred_onx)


def test_onnx_export_abs(tmp_path):
    M = def_model('abs')
    x = mx.nd.array([[-2, -1], [0, 99]], dtype='float32')
    op_export_test('abs', M, [x], tmp_path)


@pytest.mark.parametrize('dtype', ['float32', 'float64', 'float16', 'int32', 'int64'])
@pytest.mark.parametrize('params', [[(0, 1), (2,3), (1, 1)],
                                    [(None, 1), (2, None), None],
                                    [(0, 0, 0), (None, 4, 5), (None, 1, 2)]])
def test_onnx_export_slice(tmp_path, dtype, params):
    M = def_model('slice', begin=params[0], end=params[1], step=params[2])
    x = mx.nd.arange(start=0, stop=60, dtype=dtype).reshape((3, 4, 5))
    op_export_test('slice', M, [x], tmp_path)


def test_onnx_export_stack(tmp_path):
    M = def_model('stack')
    x = mx.nd.array([1, 2], dtype='float32')
    y = mx.nd.array([3, 4], dtype='float32')
    op_export_test('stack', M, [x, y], tmp_path)


def test_onnx_export_zeros_like(tmp_path):
    M = def_model('zeros_like')
    x = mx.nd.array([[-2,-1,0],[0,50,99],[4,5,6],[7,8,9]], dtype='float32')
    op_export_test('zeros_like', M, [x], tmp_path)

def test_onnx_export_ones_like(tmp_path):
    M = def_model('ones_like')
    x = mx.nd.array([[-2,-1,0],[0,50,99],[4,5,6],[7,8,9]], dtype='float32')
    op_export_test('ones_like', M, [x], tmp_path)

@pytest.mark.parametrize("dtype", ["float32", "float64"])
@pytest.mark.parametrize("axis", [None,0,1])
@pytest.mark.parametrize("start", [0, 0.5, 1])
@pytest.mark.parametrize("step", [0.01, 0.1, 0.5, 1])
@pytest.mark.parametrize("test_data", [ mx.random.uniform(0, 1, (10,20)), [[0,1,2,3,4,5],[4,5,6,7,8,9],[8,9,10,11,12,13]]])
def test_onnx_export_arange_like(tmp_path, dtype, axis, start, step, test_data):
    M = def_model('contrib.arange_like', axis=axis, start=start, step=step)
    x = mx.nd.array(test_data, dtype=dtype)
    op_export_test('arange_like', M, [x], tmp_path)


@pytest.mark.parametrize("stop", [2, 50, 5000])
@pytest.mark.parametrize("step", [0.25, 0.5, 1, 5])
@pytest.mark.parametrize("start", [0., 1.])
@pytest.mark.parametrize("dtype", ["float32", "float64", "int32", "int64"])
def test_onnx_export_arange(tmp_path, dtype, start, stop, step):
    if "int" in dtype:
        start = int(start)
        stop = int(stop)
        step = int(step)
        if step == 0:
            step = 1
    M = def_model('arange', dummy_input=True, start=start, stop=stop, step=step, dtype=dtype)
    x = mx.nd.array([1], dtype='float32')
    op_export_test('arange', M, [x], tmp_path, dummy_input=True)


@pytest.mark.parametrize('dtype', ['float32'])
def test_onnx_export_layernorm(tmp_path, dtype):
    x = mx.nd.random.uniform(1, 2, (3, 4, 5), dtype=dtype)
    axes = list(range(np.shape(np.shape(x))[0]))
    axes.append(-1)
    for axis in axes:
        M = def_model('LayerNorm', axis=axis)
        gamma = mx.random.uniform(0, 1, [np.shape(x)[axis]], dtype=dtype)
        beta = mx.random.uniform(0, 1, [np.shape(x)[axis]], dtype=dtype)
        op_export_test('LayerNorm', M, [x, gamma, beta], tmp_path)


@pytest.mark.parametrize('dtype', ['float32', 'float64', 'int32'])
def test_onnx_export_broadcast_axis(tmp_path, dtype):
    M1 = def_model('broadcast_axis', axis=(0, 2), size=(3, 4))
    M2 = def_model('broadcast_axis', axis=(0, 2), size=(1, 5))
    x1 = mx.nd.array([[[1], [2]]], dtype=dtype)
    op_export_test('broadcast_axis_1', M1, [x1], tmp_path)
    op_export_test('broadcast_axis_2', M2, [x1], tmp_path)
    M3 = def_model('broadcast_axis', axis=(1, 4), size=(3, 5))
    x2 = mx.nd.ones((1, 1, 3, 1, 1, 1), dtype=dtype)
    op_export_test('broadcast_axis_3', M3, [x2], tmp_path)


#TODO: onnxruntime does not support float64 for Where
@pytest.mark.parametrize('dtype', ['float32'])
def test_onnx_export_SequenceMask(tmp_path, dtype):
    M1 = def_model('SequenceMask', use_sequence_length=True, axis=1, value=-5)
    M2 = def_model('SequenceMask', use_sequence_length=True, axis=0, value=-99)
    x = mx.nd.array([[[[  1.,   2.,   3.,  3.5]],
                      [[  4.,   5.,   6.,  6.5]]],
                     [[[  7.,   8.,   9.,  9.5]],
                      [[ 10.,  11.,  12., 12.5]]],
                     [[[ 13.,  14.,  15., 15.5]],
                      [[ 16.,  17.,  18., 18.5]]]], dtype=dtype)
    seq_len1 = mx.nd.array([1, 2, 1], dtype=dtype)
    seq_len2 = mx.nd.array([1, 2], dtype=dtype)
    op_export_test('SequenceMask_1', M1, [x, seq_len1], tmp_path)
    op_export_test('SequenceMask_2', M2, [x, seq_len2], tmp_path)


@pytest.mark.parametrize('dtype', ['float32'])
def test_onnx_export_contrib_interleaved_matmul_selfatt_qk(tmp_path, dtype):
    M1 = def_model('contrib.interleaved_matmul_selfatt_qk', heads=3)
    x1 = mx.nd.random.uniform(0, 1, (3, 3, 3*3*3), dtype=dtype)
    op_export_test('contrib_interleaved_matmul_selfatt_qk_1', M1, [x1], tmp_path)
    M2 = def_model('contrib.interleaved_matmul_selfatt_qk', heads=5)
    x2 = mx.nd.random.uniform(0, 1, (7, 5, 4*5*6), dtype=dtype)
    op_export_test('contrib_interleaved_matmul_selfatt_qk_2', M2, [x2], tmp_path)

@pytest.mark.parametrize('dtype', ['float32'])
def test_onnx_export_contrib_interleaved_matmul_selfatt_valatt(tmp_path, dtype):
    M = def_model('contrib.interleaved_matmul_selfatt_valatt', heads=6)
    x = mx.nd.random.uniform(0, 1, (4, 5, 6*7*3), dtype=dtype)
    att = mx.nd.random.uniform(0, 1, (5*6, 4, 4), dtype=dtype)
    op_export_test('contrib_interleaved_matmul_selfatt_valatt', M, [x, att], tmp_path)


@pytest.mark.parametrize('dtype', ['float32', 'float64', 'int32'])
def test_onnx_export_slice_axis(tmp_path, dtype):
    x = mx.nd.array([[  1.,   2.,   3.,   4.],
                     [  5.,   6.,   7.,   8.],
                     [  9.,  10.,  11.,  12.]], dtype=dtype)
    M1 = def_model('slice_axis', axis=0, begin=1, end=3)
    M2 = def_model('slice_axis', axis=0, begin=1, end=None)
    M3 = def_model('slice_axis', axis=1, begin=-3, end=-1)
    op_export_test('slice_axis_1', M1, [x], tmp_path)
    op_export_test('slice_axis_2', M2, [x], tmp_path)
    op_export_test('slice_axis_3', M3, [x], tmp_path)


@pytest.mark.parametrize('dtype', ['float32', 'float64', 'int32', 'int64'])
def test_onnx_export_reshape(tmp_path, dtype):
    x = mx.nd.ones((2, 3, 4, 5, 6), dtype=dtype)
    M1 = def_model('reshape', shape=(6, 1, 0, -1))
    op_export_test('reshape_1', M1, [x], tmp_path)
    M2 = def_model('reshape', shape=(3, -1, 0, 0), reverse=True)
    op_export_test('reshape_2', M2, [x], tmp_path)
    M3 = def_model('reshape', shape=(5, 1, 1, 1, 1, 0 -1, 0), reverse=True)
    op_export_test('reshape_3', M3, [x], tmp_path)


@pytest.mark.parametrize('dtype', ['int32', 'int64'])
def test_onnx_export_embedding(tmp_path, dtype):
    x = mx.nd.array([[ 1.,  3.],
                     [ 0.,  2.]], dtype=dtype)
    y = mx.nd.array([[  0.,   1.,   2.,   3.,   4.],
                     [  5.,   6.,   7.,   8.,   9.],
                     [ 10.,  11.,  12.,  13.,  14.],
                     [ 15.,  16.,  17.,  18.,  19.]], dtype=dtype)
    M = def_model('Embedding', input_dim=4, output_dim=5)
    op_export_test('Embedding', M, [x, y], tmp_path)


@pytest.mark.parametrize('dtype', ['float32', 'float64', 'int32', 'int64'])
@pytest.mark.parametrize('num_hidden', [1, 2, 7, 10, 20])
@pytest.mark.parametrize('no_bias', [True, False])
@pytest.mark.parametrize('flatten', [True, False])
def test_onnx_export_fully_connected(tmp_path, dtype, num_hidden, no_bias, flatten):
    M = def_model('FullyConnected', num_hidden=num_hidden, no_bias=no_bias, flatten=flatten)
    x = mx.nd.random.uniform(-0.5, 0.5, (3, 4, 5))
    if (flatten):
        weight = mx.nd.random.uniform(0, 1, (num_hidden, 4*5))
    else:
        weight = mx.nd.random.uniform(0, 1, (num_hidden, 5))
    args = [x, weight]
    if not no_bias:
        args.append(mx.nd.random.uniform(0,1,(num_hidden,)))
    op_export_test('FullyConnected', M, args, tmp_path)


#TODO: onnxruntime does not support float64 for the relu opertors
@pytest.mark.parametrize('dtype', ['float32', 'float16'])
@pytest.mark.parametrize('shape', [(1,), (3,), (4, 5), (3, 4, 5)])
@pytest.mark.parametrize('act_type', ['elu', 'leaky', 'prelu', 'selu', 'gelu'])
def test_onnx_export_LeakyReLU(tmp_path, dtype, shape, act_type):
    M = def_model('LeakyReLU', act_type='leaky')
    x = mx.nd.random.uniform(-0.5, 0.5, shape=shape, dtype=dtype)
    op_export_test('LeakyReLU', M, [x], tmp_path)


@pytest.mark.parametrize('dtype', ['float32', 'float64', 'float16', 'int32', 'int64'])
def test_onnx_export_Concat(tmp_path, dtype):
    x = mx.nd.array([[1,1],[2,2]], dtype=dtype)
    y = mx.nd.array([[3,3],[4,4],[5,5]], dtype=dtype)
    z = mx.nd.array([[6,6],[7,7],[8,8]], dtype=dtype)
    M1 = def_model('Concat', dim=0)
    M2 = def_model('Concat', dim=1)
    op_export_test('Concat_1', M1, [x, y, z], tmp_path)
    op_export_test('Concat_2', M2, [y, z], tmp_path)


@pytest.mark.parametrize('dtype', ['float32', 'float64', 'float16'])
@pytest.mark.parametrize('shape', [(1,), (3,), (4, 5), (3, 4, 5)])
def test_onnx_export_elemwise_add(tmp_path, dtype, shape):
    M = def_model('elemwise_add')
    x = mx.nd.random.uniform(-0.5, 0.5, shape=shape, dtype=dtype)
    y = mx.nd.random.uniform(-0.5, 0.5, shape=shape, dtype=dtype)
    op_export_test('elmwise_add', M, [x, y], tmp_path)


@pytest.mark.parametrize('dtype', ['float32', 'float16'])
@pytest.mark.parametrize('shape', [(1,), (3,), (4, 5), (3, 4, 5)])
@pytest.mark.parametrize('act_type', ['tanh', 'relu', 'sigmoid', 'softrelu', 'softsign'])
def test_onnx_export_Activation(tmp_path, dtype, shape, act_type):
    M = def_model('Activation', act_type=act_type)
    x = mx.nd.random.uniform(-0.5, 0.5, shape=shape, dtype=dtype)
    op_export_test('Activation', M, [x], tmp_path)


@pytest.mark.parametrize('dtype', ['float32', 'float64', 'int32', 'int64'])
@pytest.mark.parametrize('axes', [None, [1,0,2]])
def test_onnx_export_transpose(tmp_path, dtype, axes):
    if axes != None:
        M = def_model('transpose', axes=axes)
    else:
        M = def_model('transpose')
    x = mx.nd.array([[[1,2],[3,4]],[[5,6],[7,8]]], dtype=dtype)
    op_export_test('transpose', M, [x], tmp_path)


@pytest.mark.parametrize('dtype', ['float32', 'float64'])
@pytest.mark.parametrize('axis', [0, 1, 2])
def test_onnx_export_expand_dims(tmp_path, dtype, axis):
    M = def_model('expand_dims', axis=axis)
    x = mx.nd.random.uniform(0, 1, (2,3,4), dtype=dtype)
    op_export_test('expand_dims', M, [x], tmp_path)


@pytest.mark.parametrize('dtype', ['float32', 'float64', 'int32', 'int64'])
def test_onnx_export_broadcast_add(tmp_path, dtype):
    M = def_model('broadcast_add')
    x = mx.nd.array([[1,1,1],[1,1,1]], dtype=dtype)
    y = mx.nd.array([[0],[1]], dtype=dtype)
    op_export_test('broadcast_add', M, [x, y], tmp_path)


@pytest.mark.parametrize('dtype', ['float32', 'float64', 'int32', 'int64'])
@pytest.mark.parametrize('axis', [0, 1, 2, -1])
def test_onnx_export_stack(tmp_path, dtype, axis):
    M = def_model('stack', axis=axis)
    if 'int' in dtype:
        x = mx.nd.random.randint(0, 10*9, (3,4,5), dtype=dtype)
        y = mx.nd.random.randint(0, 10*9, (3,4,5), dtype=dtype)
    else:
        x = mx.nd.random.normal(0, 10*9, (3,4,5), dtype=dtype)
        y = mx.nd.random.normal(0, 10*9, (3,4,5), dtype=dtype)
    op_export_test('stack', M, [x, y], tmp_path)


@pytest.mark.parametrize('dtype', ['float32', 'float64'])
@pytest.mark.parametrize('p', [0.1, 0.2, 0.5, 0.8])
def test_onnx_export_dropout(tmp_path, dtype, p):
    M = def_model('Dropout', p=p)
    x = mx.nd.array([[3,0.5,-0.5,2,7],[2,-0.4,7,3,0.2]], dtype=dtype)
    op_export_test('Dropout', M, [x], tmp_path)


@pytest.mark.parametrize('src_dtype', ['float16', 'float32', 'float64'])
@pytest.mark.parametrize('dst_dtype', ['bool', 'float16', 'float32', 'float64', 'int32', 'int64', 'int8', 'uint8'])
@pytest.mark.parametrize('shape', [(2,3), (4,5,6)])
def test_onnx_export_cast(tmp_path, src_dtype, dst_dtype, shape):
    M = def_model('Cast', dtype=dst_dtype)
    x = mx.nd.ones(shape, dtype=src_dtype)
    op_export_test('Cast', M, [x], tmp_path)


@pytest.mark.parametrize('dtype', ['float16', 'float32'])
@pytest.mark.parametrize('temperature', [.1, 1., 10.])
def test_onnx_export_softmax(tmp_path, dtype, temperature):
    x = mx.nd.random.uniform(0, 1, (2, 3, 4), dtype=dtype)
    M1 = def_model('softmax')
    op_export_test('softmax_1', M1, [x], tmp_path)
    M2 = def_model('softmax', use_length=True, axis=0, temperature=temperature)
    l2 = mx.nd.array([[2,0,2,1],[1,1,2,1], [0,0,0,1]], dtype=int)
    op_export_test('softmax_2', M2, [x, l2], tmp_path)
    M3 = def_model('softmax', use_length=True, axis=-1, temperature=temperature)
    l3 = mx.nd.array([[2,0,4],[0,0,0]], dtype=int)
    op_export_test('softmax_3', M3, [x, l3], tmp_path)
    M4 = def_model('softmax', use_length=True, axis=1, temperature=temperature)
    l4 = mx.nd.array([[2,0,3,1],[0,1,0,0]], dtype=int)
    op_export_test('softmax_4', M4, [x, l4], tmp_path)


@pytest.mark.parametrize('dtype', ['float16', 'float32', 'float64', 'int32', 'int64'])
@pytest.mark.parametrize('axis', [0, 1, 2, 3])
def test_onnx_export_reverse(tmp_path, dtype, axis):
    x = mx.nd.arange(0, 120, dtype=dtype).reshape((2, 3, 4, 5))
    M = def_model('reverse', axis=axis)
    op_export_test('reverse', M, [x], tmp_path)


@pytest.mark.parametrize('dtype', ['float16', 'float32', 'float64', 'int32', 'int64'])
@pytest.mark.parametrize('axis', [None, 0, 1, 2, -1, -2, -3])
@pytest.mark.parametrize('repeats', [2, 1, 3])
def test_onnx_export_repeat(tmp_path, dtype, axis, repeats):
    x = mx.nd.arange(0, 27, dtype=dtype).reshape((3, 3, 3))
    M = def_model('repeat', axis=axis, repeats=repeats)
    op_export_test('repeat', M, [x], tmp_path)


@pytest.mark.parametrize('dtype', ['float16', 'float32', 'float64', 'int32', 'int64'])
@pytest.mark.parametrize('params', [{'height': 7, 'width': 13},
                                    {'height': 10, 'width': 16},
                                    {'height': 3, 'width': 5},
                                    {'height': 2, 'width': 4},
                                    {'scale_height': 3, 'scale_width': 2},
                                    {'scale_height': 1.7, 'scale_width': 2.3},
                                    {'scale_height': 0.5, 'scale_width': 0.6},
                                    {'scale_height': 0.8, 'scale_width': 0.1},
                                    {'scale_height': 2.5, 'scale_width': 0.5},
                                    {'scale_height': 3, 'scale_width': 0.00001},
                                    ])
def test_onnx_export_contrib_BilinearResize2D(tmp_path, dtype, params):
    x = mx.nd.arange(0, 160).reshape((2, 2, 5, 8))
    M = def_model('contrib.BilinearResize2D', **params)
    op_export_test('contrib_BilinearResize2D', M, [x], tmp_path)


@pytest.mark.parametrize("dtype", ["float16", "float32", "float64", "int32", "int64"])
@pytest.mark.parametrize("scalar", [0., 0.1, 0.5, 1., 5, 555.])
def test_onnx_export_greater_scalar(tmp_path, dtype, scalar):
    if 'int' in dtype:
        scalar = int(scalar)
        x = mx.nd.arange(0, 12, dtype=dtype).reshape((3, 4))
    else:
        x = mx.random.uniform(0, 9999, (5,10), dtype=dtype)
    M = def_model('_internal._greater_scalar', scalar=scalar)
    op_export_test('_internal._greater_scalar', M, [x], tmp_path)


@pytest.mark.parametrize("dtype", ["float16", "float32", "float64", "int32", "int64"])
@pytest.mark.parametrize("shape", [(1,1), (3,3), (10,2), (20,30,40)])
def test_onnx_export_where(tmp_path, dtype, shape):
    M = def_model('where')
    x = mx.nd.zeros(shape, dtype=dtype)
    y = mx.nd.ones(shape, dtype=dtype)
    cond = mx.nd.random.randint(low=0, high=1, shape=shape, dtype='int32')
    op_export_test('where', M, [cond, x, y], tmp_path)

<<<<<<< HEAD

@pytest.mark.parametrize('dtype', ['float16', 'float32', 'float64', 'int32', 'int64'])
@pytest.mark.parametrize('shape', [(3, 4, 5), (1, 4, 1, 7)])
def test_onnx_maximum_scalar(tmp_path, dtype, shape):
    x = mx.random.uniform(0, 10, shape).astype(dtype)
    M = def_model('maximum', right=5)
    op_export_test('_maximum_scalar', M, [x], tmp_path)
=======
@pytest.mark.parametrize('dtype', ['float16', 'float32'])
@pytest.mark.parametrize('fmt', ['corner', 'center'])
@pytest.mark.parametrize('clip', [-1., 0., .5, 5.])
def test_onnx_export_contrib_box_decode(tmp_path, dtype, fmt, clip):
    # ensure data[0] < data[2] and data[1] < data[3] for corner format
    mul = mx.nd.array([-1, -1, 1, 1], dtype=dtype)
    data = mx.nd.random.uniform(0, 1, (2, 3, 4), dtype=dtype) * mul
    anchors = mx.nd.random.uniform(0, 1, (1, 3, 4), dtype=dtype) * mul
    M1 = def_model('contrib.box_decode', format=fmt, clip=clip)
    op_export_test('contrib_box_decode', M1, [data, anchors], tmp_path)
    M2 = def_model('contrib.box_decode', format=fmt, clip=clip, std0=0.3, std1=1.4, std2=0.5, std3=1.6)
    op_export_test('contrib_box_decode', M1, [data, anchors], tmp_path)

@pytest.mark.parametrize('dtype', ['float16', 'float32'])
def test_onnx_export_contrib_AdaptiveAvgPooling2D(tmp_path, dtype):
    x = mx.nd.random.uniform(0, 1, (1, 2, 3, 4), dtype=dtype)
    M1 = def_model('contrib.AdaptiveAvgPooling2D')
    op_export_test('contrib_AdaptiveAvgPooling2D', M1, [x], tmp_path)
    M2 = def_model('contrib.AdaptiveAvgPooling2D', output_size=1)
    op_export_test('contrib_AdaptiveAvgPooling2D', M2, [x], tmp_path)
    M3 = def_model('contrib.AdaptiveAvgPooling2D', output_size=[1])
    op_export_test('contrib_AdaptiveAvgPooling2D', M3, [x], tmp_path)
    M4 = def_model('contrib.AdaptiveAvgPooling2D', output_size=[1,1])
    op_export_test('contrib_AdaptiveAvgPooling2D', M4, [x], tmp_path)
>>>>>>> e8e4fcde
<|MERGE_RESOLUTION|>--- conflicted
+++ resolved
@@ -410,7 +410,6 @@
     cond = mx.nd.random.randint(low=0, high=1, shape=shape, dtype='int32')
     op_export_test('where', M, [cond, x, y], tmp_path)
 
-<<<<<<< HEAD
 
 @pytest.mark.parametrize('dtype', ['float16', 'float32', 'float64', 'int32', 'int64'])
 @pytest.mark.parametrize('shape', [(3, 4, 5), (1, 4, 1, 7)])
@@ -418,7 +417,8 @@
     x = mx.random.uniform(0, 10, shape).astype(dtype)
     M = def_model('maximum', right=5)
     op_export_test('_maximum_scalar', M, [x], tmp_path)
-=======
+
+
 @pytest.mark.parametrize('dtype', ['float16', 'float32'])
 @pytest.mark.parametrize('fmt', ['corner', 'center'])
 @pytest.mark.parametrize('clip', [-1., 0., .5, 5.])
@@ -432,6 +432,7 @@
     M2 = def_model('contrib.box_decode', format=fmt, clip=clip, std0=0.3, std1=1.4, std2=0.5, std3=1.6)
     op_export_test('contrib_box_decode', M1, [data, anchors], tmp_path)
 
+
 @pytest.mark.parametrize('dtype', ['float16', 'float32'])
 def test_onnx_export_contrib_AdaptiveAvgPooling2D(tmp_path, dtype):
     x = mx.nd.random.uniform(0, 1, (1, 2, 3, 4), dtype=dtype)
@@ -443,4 +444,3 @@
     op_export_test('contrib_AdaptiveAvgPooling2D', M3, [x], tmp_path)
     M4 = def_model('contrib.AdaptiveAvgPooling2D', output_size=[1,1])
     op_export_test('contrib_AdaptiveAvgPooling2D', M4, [x], tmp_path)
->>>>>>> e8e4fcde
