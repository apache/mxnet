--- conflicted
+++ resolved
@@ -468,8 +468,6 @@
     y = mx.nd.ones(shape, dtype=dtype)
     cond = mx.nd.random.randint(low=0, high=1, shape=shape, dtype='int32')
     op_export_test('where', M, [cond, x, y], tmp_path)
-<<<<<<< HEAD
-=======
 
 
 # onnxruntime does not seem to support float64 and int32
@@ -594,5 +592,4 @@
     x2 = mx.random.uniform(-100, 100, (4, 5, 6, 7)).astype(dtype)
     y2 = mx.random.randint(-4, 4, (2,3,4)).astype(dtype)
     M2 = def_model('gather_nd')
-    op_export_test('gather_nd2', M2, [x2, y2], tmp_path)
->>>>>>> 195f5aa8
+    op_export_test('gather_nd2', M2, [x2, y2], tmp_path)