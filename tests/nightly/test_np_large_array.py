--- conflicted
+++ resolved
@@ -2000,7 +2000,6 @@
 
 
 @use_np
-<<<<<<< HEAD
 def test_take():
     inp = np.zeros((INT_OVERFLOW, 2))
     inp[0], inp[-1] = 1, 2
@@ -2016,7 +2015,9 @@
     assert inp.grad[0, 0] == 1 and inp.grad[-1, 0] == 1
     assert indices.grad.shape == indices.shape
     assert indices[0, 0] == 0
-=======
+
+
+@use_np
 def test_vstack():
     inp1 = np.zeros((INT_OVERFLOW, 1))
     inp2 = np.ones((INT_OVERFLOW, 1))
@@ -2035,5 +2036,4 @@
     assert out2.shape == (2, INT_OVERFLOW)
     assert out2[0, -1] == 0 and out2[1, -1] == 1
     assert inp2.grad.shape == inp2.shape
-    assert inp2.grad[-1, -1] == 1
->>>>>>> d0ceecbb
+    assert inp2.grad[-1, -1] == 1