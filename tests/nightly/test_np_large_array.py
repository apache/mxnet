--- conflicted
+++ resolved
@@ -2112,7 +2112,6 @@
 
 
 @use_np
-<<<<<<< HEAD
 def test_kron():
     # tensor tensor case
     inp1 = np.array([5, 10], dtype="float64")
@@ -2139,7 +2138,9 @@
     assert inp3.grad.shape == inp3.shape and inp2.grad.shape == inp2.shape
     assert inp3.grad[0] == INT_OVERFLOW + 2
     assert inp2.grad[-1] == 3
-=======
+
+
+@use_np
 def test_logspace():
     data = np.logspace(1.0, 10.0, INT_OVERFLOW)
     assert data.shape == (INT_OVERFLOW, )
@@ -2153,7 +2154,6 @@
     assert data.shape == (INT_OVERFLOW, )
     assert data[0] == 0 and data[-1] == 1000
     assert data[HALF_INT_OVERFLOW] == 500
->>>>>>> 95f9ea2c
 
 
 @use_np
