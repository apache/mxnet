--- conflicted
+++ resolved
@@ -277,32 +277,7 @@
     assert A.grad.shape == (INT_OVERFLOW, 2)
     assert A[0][0] == 1
 
-<<<<<<< HEAD
-=======
-# broken
-# TODO add backward test after foward is fixed
-@use_np
-@pytest.mark.skip(reason='Does not support large tensor; to be fixed')
-def test_round():
-    A = np.ones((INT_OVERFLOW, 2))
-    B = np.round(A)
-    assert B.shape == (INT_OVERFLOW, 2)
-    assert B[0][0] == 1
-
-# broken
-# TODO add backward test after forward is fixed
-@use_np
-@pytest.mark.skip(reason='Does not support large tensor; to be fixed')
-def test_array_split():
-    A = np.zeros((INT_OVERFLOW, 2))
-    B = np.array_split(A, 2)
-    print(B)
-    assert B[0].shape ==(HALF_INT_OVERFLOW, 2)
-    assert B[1].shape ==(HALF_INT_OVERFLOW, 2)
-    assert B[0][0][0] == 0
-
-
->>>>>>> 45c933b8
+
 @use_np
 def test_atleast_xd_family():
     def batch_check(x, funcs, shapes):
@@ -596,6 +571,7 @@
     assert inp2.grad.shape == inp2.shape
     assert inp2.grad[0] == 0
 
+
 @use_np
 def test_deg_rad():
     # deg2rad is the same thing as radians
@@ -620,6 +596,7 @@
     assert out.grad.shape == out.shape
     assert_almost_equal(out.grad[0, 0], np.array([180.0 / np.pi]), rtol=1e-5, atol=1e-5)
 
+
 @use_np
 def test_divide():
     # np.divide and np.true_divide are the same thing
@@ -633,6 +610,7 @@
     assert_almost_equal(out[-1, -1], np.array([10 / 3]), rtol=1e-5, atol=1e-5)
     assert inp.grad.shape == inp.shape
     assert_almost_equal(inp.grad[-1, -1], np.array([1.0 / 3]), rtol=1e-5, atol=1e-5)
+
 
 @use_np
 def test_minimum():
@@ -651,6 +629,7 @@
     assert inp2.grad.shape == inp2.shape
     assert inp2.grad[-1] == 1 and inp2.grad[0] == 2
 
+
 @use_np
 def test_maximum():
     inp1 = np.ones((INT_OVERFLOW, 2))
@@ -667,6 +646,7 @@
     assert inp1.grad[-1, -1] == 0 and inp1.grad[0, 0] == 1
     assert inp2.grad.shape == inp2.shape
     assert inp2.grad[-1] == 1 and inp2.grad[0] == 0
+
 
 @use_np
 def test_eye():
@@ -682,6 +662,7 @@
         assert data2[i, i-1] == 1
     assert data2[0, 0] == 0 and data2[-1, -2] == 0
 
+
 @use_np
 def test_fix():
     inp = np.ones((2, INT_OVERFLOW))
@@ -695,6 +676,7 @@
     assert out[0, 0] == 2 and out[-1, -1] == -2
     assert inp.grad.shape == inp.shape
     assert inp.grad[-1, -1] == 0
+
 
 @use_np
 def test_flip():
@@ -711,6 +693,7 @@
     out2 = np.flip(inp, axis=1)
     assert out2[0, -1] == 2
 
+
 @use_np
 def test_fliplr():
     inp = np.zeros((1, 2, INT_OVERFLOW))
@@ -724,6 +707,7 @@
     assert inp.grad.shape == inp.shape
     assert inp.grad[0, 0, 0] == 1
 
+
 @use_np
 def test_flipud():
     inp = np.zeros((2, 1, INT_OVERFLOW))
@@ -736,6 +720,7 @@
     assert out[1, 0, 0] == 2
     assert inp.grad.shape == inp.shape
     assert inp.grad[0, 0, 0] == 1
+
 
 @use_np
 def test_full():
@@ -746,12 +731,14 @@
     assert data2.shape == (2, INT_OVERFLOW)
     assert data2[-1, -1] == 3
 
+
 @use_np
 def test_full_like():
     inp = np.zeros((INT_OVERFLOW, 2))
     out = np.full_like(inp, 2)
     assert out.shape == inp.shape
     assert out[-1, -1] == 2
+
 
 @use_np
 def test_comparison_family():
@@ -774,6 +761,7 @@
         [(True, False), (True, True), \
         (False, False), (False, True), (False, True), (True, False)])
 
+
 @use_np
 def test_lcm():
     inp1 = np.ones((2, INT_OVERFLOW), dtype='int32')
@@ -788,6 +776,7 @@
     assert out[-1, -1] == 15
     assert inp1.grad.shape == inp1.shape
     assert inp1.grad[-1, -1] == 0
+
 
 @use_np
 def test_log_family():
@@ -810,6 +799,7 @@
         [(4.6051702, 0.01), (2, 0.00434294), \
         (6.643856, 0.01442695), (4.6151204, 0.00990099)])
 
+
 @use_np
 def test_expand_dims():
     inp = np.zeros((INT_OVERFLOW))
@@ -821,6 +811,7 @@
     assert out1[0, -1] == 1
     assert out2[0, -1, 0] == 1
 
+
 @use_np
 def test_hamming():
     data = np.hamming((INT_OVERFLOW))
@@ -829,6 +820,7 @@
     assert data.shape == (INT_OVERFLOW, )
     assert_almost_equal(data[ind], ref, rtol=1e-3, atol=1e-5)
 
+
 @use_np
 def test_hanning():
     data = np.hanning((INT_OVERFLOW))
@@ -837,6 +829,7 @@
     assert data.shape == (INT_OVERFLOW, )
     assert_almost_equal(data[ind], ref, rtol=1e-3, atol=1e-5)
 
+
 @use_np
 def test_fmax():
     inp1 = np.ones((INT_OVERFLOW, 2))
@@ -854,6 +847,7 @@
     assert inp2.grad.shape == inp2.shape
     assert inp2.grad[-1] == 1 and inp2.grad[0] == 0
 
+
 @use_np
 def test_fmin():
     inp1 = np.ones((INT_OVERFLOW, 2))
@@ -871,6 +865,7 @@
     assert inp2.grad.shape == inp2.shape
     assert inp2.grad[-1] == 1 and inp2.grad[0] == 2
 
+
 @use_np
 def test_fmod():
     inp1 = np.ones((INT_OVERFLOW, 2))
@@ -887,6 +882,7 @@
     assert inp1.grad[0, 0] == 1
     assert inp2.grad.shape == inp2.shape
     assert inp2.grad[-1] == -1 and inp2.grad[0] == -2
+
 
 @use_np
 def test_mod():
@@ -905,6 +901,7 @@
     assert inp1.grad[0, 0] == 1
     assert inp2.grad.shape == inp2.shape
     assert inp2.grad[-1] == -1 and inp2.grad[0] == -2
+
 
 @use_np
 def test_value_check_family():
@@ -927,6 +924,7 @@
         (False, True, False, False), (False, False, False, True), \
         (True, False, False, False)])
 
+
 @use_np
 def test_rint():
     inp = np.zeros((INT_OVERFLOW, 2))
@@ -940,6 +938,7 @@
     assert inp.grad.shape == inp.shape
     assert inp.grad[-1, -1] == 0
 
+
 @use_np
 def test_invert():
     inp = np.zeros((2, INT_OVERFLOW), dtype='uint8')
@@ -952,6 +951,7 @@
     assert out[0, 0] == 255 and out[-1, -1] == 254
     assert inp.grad.shape == inp.shape
     assert inp.grad[-1, -1] == 0
+
 
 @use_np
 def test_exp():
@@ -967,6 +967,7 @@
     assert inp.grad.shape == inp.shape
     assert_almost_equal(inp.grad[-1, -1], out[-1, -1], rtol=1e-5, atol=1e-5)
 
+
 @use_np
 def test_expm1():
     inp = np.ones((2, INT_OVERFLOW))
@@ -980,6 +981,7 @@
     assert_almost_equal(out[-1, -1], np.array(np.e**2 - 1), rtol=1e-5, atol=1e-5)
     assert inp.grad.shape == inp.shape
     assert_almost_equal(inp.grad[-1, -1], np.array(np.e**2), rtol=1e-5, atol=1e-5)
+
 
 @use_np
 def test_frexp():
@@ -989,6 +991,7 @@
     assert_almost_equal(inp[-1, -1], out1[-1, -1] * 2 ** out2[-1, -1], \
         rtol=1e-5, atol=1e-5)
 
+
 @use_np
 def test_reciprocal():
     inp = np.ones((2, INT_OVERFLOW))
@@ -1002,6 +1005,7 @@
     assert inp.grad.shape == inp.shape
     assert_almost_equal(inp.grad[-1, -1], np.array([-1.0/3**2]), \
         rtol=1e-5, atol=1e-5)
+
 
 @use_np
 def test_sum():
@@ -1023,6 +1027,7 @@
     assert inp.grad.shape == inp.shape
     assert inp.grad[-1, -1] == 1
 
+
 @use_np
 def test_negative():
     inp = np.ones((2, INT_OVERFLOW))
@@ -1035,6 +1040,7 @@
     assert out[0, 0] == -1 and out[-1, -1] == 2
     assert inp.grad.shape == inp.shape
     assert inp.grad[-1, -1] == -1
+
 
 @use_np
 def test_identity():
@@ -1043,6 +1049,7 @@
     assert data.shape == (M, M)
     assert data[0, 0] == 1 and data[-1, -1] == 1 and data[-1, -2] == 0
 
+
 @use_np
 def test_square():
     inp = np.ones((INT_OVERFLOW, 2))
@@ -1056,6 +1063,7 @@
     assert inp.grad.shape == inp.shape
     assert inp.grad[-1, -1] == 6
 
+
 @use_np
 def test_sign():
     inp = np.zeros((INT_OVERFLOW, 2))
@@ -1068,6 +1076,7 @@
     assert out[0, 0] == 0 and out[-1, -1] == 1 and out[-2, -1] == -1
     assert inp.grad.shape == inp.shape
     assert inp.grad[-1, -1] == 0
+
 
 @use_np
 def test_prod():
@@ -1087,6 +1096,7 @@
     assert out2.shape == (INT_OVERFLOW, )
     assert out2[0] == 2 and out2[-1] == 10
     assert inp.grad.shape == inp.shape
+
 
 @use_np
 def test_add():
