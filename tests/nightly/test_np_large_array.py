# Licensed to the Apache Software Foundation (ASF) under one
# or more contributor license agreements.  See the NOTICE file
# distributed with this work for additional information
# regarding copyright ownership.  The ASF licenses this file
# to you under the Apache License, Version 2.0 (the
# "License"); you may not use this file except in compliance
# with the License.  You may obtain a copy of the License at
#
#   http://www.apache.org/licenses/LICENSE-2.0
#
# Unless required by applicable law or agreed to in writing,
# software distributed under the License is distributed on an
# "AS IS" BASIS, WITHOUT WARRANTIES OR CONDITIONS OF ANY
# KIND, either express or implied.  See the License for the
# specific language governing permissions and limitations
# under the License.

import os
import sys
import tempfile
import math
import numpy as _np
import mxnet as mx

curr_path = os.path.dirname(os.path.abspath(os.path.expanduser(__file__)))
sys.path.append(os.path.join(curr_path, '../python/unittest/'))

from mxnet.test_utils import rand_ndarray, assert_almost_equal, rand_coord_2d, default_context, check_symbolic_forward, create_2d_tensor, use_np
from mxnet import gluon, np, npx
from common import with_seed
import pytest


# dimension constants
MEDIUM_X = 10000
LARGE_X = 100000000
SMALL_X = 100
SMALL_Y = 50
INT_OVERFLOW = 2**31
HALF_INT_OVERFLOW = 2**30


@use_np
def test_gluon_embedding():
    m = gluon.nn.Embedding(SMALL_Y, MEDIUM_X)
    m.initialize()
    a = np.zeros((MEDIUM_X, SMALL_Y))
    b = m(a)
    assert b.shape == (MEDIUM_X, SMALL_Y, MEDIUM_X)
    assert b.asnumpy().size == MEDIUM_X * SMALL_Y * MEDIUM_X

@use_np
def test_fully_connected():
    a = np.ones(shape=(LARGE_X, SMALL_Y))
    b = np.ones(shape=(SMALL_Y, SMALL_Y))
    c = np.ones(shape=(b.shape[0],))

    # w/o bias
    res = mx.npx.fully_connected(a, b, num_hidden=b.shape[0], no_bias=True)
    assert np.sum(res[-1] == a.shape[1]) == b.shape[0]

    # w/ bias
    res = mx.npx.fully_connected(a, b, c, num_hidden=b.shape[0], no_bias=False)
    assert np.sum(res[-1] == a.shape[1] + 1) == b.shape[0]

@use_np
def test_dense():
    data = np.ones(shape=(LARGE_X, SMALL_X))
    linear = gluon.nn.Dense(SMALL_Y)
    linear.initialize()
    res = linear(data)
    assert res.shape == (LARGE_X, SMALL_Y)

@use_np
def test_softmax():
    input_data = np.ones((SMALL_Y, LARGE_X))
    for axis in [0, 1]:
        true_output = np.full((SMALL_Y, LARGE_X), (1 / input_data.shape[axis]))
        output = npx.softmax(input_data, axis=axis)
        assert_almost_equal(output.asnumpy(), true_output, rtol=1e-5, atol=1e-5)

'''
  _ _ _  _ _ __  _ __ _  _
 | ' \ || | '  \| '_ \ || |
 |_||_\_,_|_|_|_| .__/\_, |
                |_|   |__/
'''

@use_np
def test_abs():
    A = np.ones((INT_OVERFLOW, 2))
    A.attach_grad()
    with mx.autograd.record():
        B = np.abs(A)
    print(B)
    assert B.shape == (INT_OVERFLOW, 2)
    B.backward()
    assert A.grad.shape == (INT_OVERFLOW, 2)

@use_np
def test_absolute():
    A = np.ones((INT_OVERFLOW, 2))
    A.attach_grad()
    with mx.autograd.record():
        B = np.absolute(A)
    print(B)
    assert B.shape == (INT_OVERFLOW, 2)
    B.backward()
    assert A.grad.shape == (INT_OVERFLOW, 2)

@use_np
def test_add():
    A = np.ones((INT_OVERFLOW, 2))
    B = np.ones((INT_OVERFLOW, 2))
    A.attach_grad()
    with mx.autograd.record():
        C = np.add(A, B)
    print(C)
    assert C.shape == (INT_OVERFLOW, 2)
    C.backward()
    assert A.grad.shape == (INT_OVERFLOW, 2)

# this will fail; broadcast needs to be fixed
# TODO add backward test
@use_np
def test_add_broadcast():
    A = np.ones((INT_OVERFLOW, 2))
    B = np.ones((INT_OVERFLOW, 1))
    C = np.add(A, B)
    print(C)
    assert C.shape == (INT_OVERFLOW, 2)

@use_np
def test_all():
    A = np.ones((INT_OVERFLOW, 2))
    A.attach_grad()
    with mx.autograd.record():
        B = np.all(A)
    print(B)
    assert B.asnumpy() == True
    B.backward()
    assert A.grad.shape == (INT_OVERFLOW, 2)

@use_np
def test_amin():
    A = np.ones((INT_OVERFLOW, 2))
    A[100][1] = -1
    A.attach_grad()
    with mx.autograd.record():
        B = np.amin(A)
    print(B)
    assert B.asnumpy() == -1.0
    B.backward()
    assert A.grad.shape == (INT_OVERFLOW, 2)

@use_np
def test_amax():
    A = np.zeros((INT_OVERFLOW, 2))
    A[100][1] = 1
    A.attach_grad()
    with mx.autograd.record():
        B = np.amax(A)
    print(B)
    assert B.asnumpy() == 1.0
    B.backward()
    assert A.grad.shape == (INT_OVERFLOW, 2)

@use_np
def test_argmin():
    A = np.ones((INT_OVERFLOW, 2))
    A[10][1] = -1
    A.attach_grad()
    with mx.autograd.record():
        B = np.argmin(A)
    print(B)
    assert B.asnumpy() == 21
    B.backward()
    assert A.grad.shape == (INT_OVERFLOW, 2)

@use_np
def test_argmax():
    A = np.zeros((INT_OVERFLOW, 2))
    A[10][1] = 1
    A.attach_grad()
    with mx.autograd.record():
        B = np.argmax(A)
    print(B)
    assert B.asnumpy() == 21
    B.backward()
    assert A.grad.shape == (INT_OVERFLOW, 2)

@use_np
def test_trigonometric_family():
    def batch_check(x, funcs):
        for f in funcs:
            y = f(x)
            print(y)
            assert y.shape == (INT_OVERFLOW, 2)
    A = np.ones((INT_OVERFLOW, 2))
    batch_check(A, [np.arccos, np.arccosh, np.arcsin, \
        np.arcsin, np.arctan, np.arctanh, np.sin, np.cos, \
        np.tan, np.sinh, np.cosh, np.tanh])

@use_np
def test_any():
    A = np.zeros((10, 2))
    B = np.any(A)
    print(B)
    assert B.asnumpy() == False

@use_np
def test_append():
    A = np.ones((1, INT_OVERFLOW))
    B = np.ones((2, INT_OVERFLOW))
    C = np.append(A, B, axis=0)
    print(C.shape)
    assert C.shape == (3, INT_OVERFLOW)

@use_np
def test_arange():
    A = np.arange(INT_OVERFLOW)
    print(A)
    assert A.shape == (INT_OVERFLOW, )

@use_np
def test_argsort():
    A = np.ones((INT_OVERFLOW, 2))
    B = np.argsort(A)
    print(B)
    assert B.shape == (INT_OVERFLOW, 2)

# broken
@use_np
def test_round():
    A = np.ones((INT_OVERFLOW, 2))
    B = np.round(A)
    print(B)
    assert B.shape == (INT_OVERFLOW, 2)

# broken
@use_np
def test_array_split():
    A = np.zeros((INT_OVERFLOW, 2))
    B = np.array_split(A, 2)
    print(B)
    assert B[0].shape ==(HALF_INT_OVERFLOW, 2)
    assert B[1].shape ==(HALF_INT_OVERFLOW, 2)

@use_np
def test_atleast_xd_family():
    def batch_check(x, funcs, shapes):
        for f, s in zip(funcs, shapes):
            y = f(x)
            print(y.shape)
            assert y.shape == s
    A = np.zeros((INT_OVERFLOW))
    batch_check(A, [np.atleast_1d, np.atleast_2d, np.atleast_3d], \
            [(INT_OVERFLOW, ), (1, INT_OVERFLOW), (1, INT_OVERFLOW, 1)])

<<<<<<< HEAD
'''
                                     _               _
  _ _ _  _ _ __  _ __ _  _   _____ _| |_ ___ _ _  __(_)___ _ _
 | ' \ || | '  \| '_ \ || | / -_) \ /  _/ -_) ' \(_-< / _ \ ' \
 |_||_\_,_|_|_|_| .__/\_, | \___/_\_\\__\___|_||_/__/_\___/_||_|
                |_|   |__/
'''

def test_activation():
    A = np.zeros((INT_OVERFLOW, 2))
    A.attach_grad()
    with mx.autograd.record():
        B = npx.activation(A, act_type='sigmoid')
    print(B)
    assert B.shape == (INT_OVERFLOW, 2)
    B.backward()
    assert A.grad.shape == (INT_OVERFLOW, 2)

def test_arange_like():
    A = np.zeros((INT_OVERFLOW, 2))
    A.attach_grad()
    with mx.autograd.record():
        B = npx.arange_like(A)
    print(B)
    assert B.shape == (INT_OVERFLOW, 2)
    B.backward()
    assert A.grad.shape == (INT_OVERFLOW, 2)
=======
@use_np
def test_average():
    A = np.ones((INT_OVERFLOW, 2))
    B = np.average(A)
    print(B)
    assert B.asnumpy() == 1

@use_np
def test_bincount():
    A = np.ones((INT_OVERFLOW), dtype='int32')
    A[0] = 0
    B = np.bincount(A)
    print(B)
    assert B.shape == (2,)

# broken
@use_np
def test_bitwise_family():
    def batch_check(x1, x2, funcs):
        for f in funcs:
            y = f(x1, x2)
            print(y)
            assert y.shape == (INT_OVERFLOW, 2)
    # test on broadcast input
    A = np.ones((INT_OVERFLOW, 1), dtype='int32')
    B = np.ones((INT_OVERFLOW, 2), dtype='int32')
    batch_check(A, B, [np.bitwise_and, np.bitwise_or, np.bitwise_xor])
    C = np.bitwise_not(A)
    print(C)
    assert C.shape == (INT_OVERFLOW, 1)

@use_np
def test_blackman():
    A = np.blackman((INT_OVERFLOW))
    print(A)
    assert A.shape == (INT_OVERFLOW, )

@use_np
def test_broadcast_to():
    A = np.ones((2))
    B = np.broadcast_to(A, (INT_OVERFLOW, 2))
    print(B)
    assert B.shape == (INT_OVERFLOW, 2)
    B = np.broadcast_to(A.reshape(2, 1), (2, INT_OVERFLOW))
    print(B)
    assert B.shape == (2, INT_OVERFLOW)

@use_np
def test_root_family():
    def batch_check(x, funcs):
        for f in funcs:
            y = f(x)
            print(y)
            assert y.shape == (INT_OVERFLOW, 2)
    A = np.ones((INT_OVERFLOW, 2))
    batch_check(A, [np.sqrt, np.cbrt])

@use_np
def test_ceil_floor():
    def batch_check(x, funcs):
        for f in funcs:
            y = f(x)
            print(y)
            assert y.shape == (INT_OVERFLOW, 2)
    A = np.ones((INT_OVERFLOW, 2))
    batch_check(A, [np.ceil, np.floor])

@use_np
def test_clip():
    A = np.ones((INT_OVERFLOW, 2))
    B = np.clip(A, 1, 1)
    print(B)
    assert B.shape == (INT_OVERFLOW, 2)

@use_np
def test_column_stack():
    A = np.ones(INT_OVERFLOW)
    B = np.column_stack((A, A))
    print(B)
    assert B.shape == (INT_OVERFLOW, 2)

@use_np
def test_concatenate():
    def batch_check(x1, x2, axises, shapes):
        for a, s in zip(axises, shapes):
            y = np.concatenate((x1, x2), axis=a)
            print(y)
            print(y.shape)
            #assert y.shape == s
    A = np.ones((2, INT_OVERFLOW))
    B = np.ones((1, INT_OVERFLOW))
    batch_check(A, B, [0, None], \
            [(3, INT_OVERFLOW), (int(INT_OVERFLOW * 3), )])

@use_np
def test_copysign():
    A = np.ones((INT_OVERFLOW, 2))
    B = np.copysign(A, -1)
    print(B)
    assert B.shape == (INT_OVERFLOW, 2)
>>>>>>> 569ac271
<|MERGE_RESOLUTION|>--- conflicted
+++ resolved
@@ -257,35 +257,6 @@
     batch_check(A, [np.atleast_1d, np.atleast_2d, np.atleast_3d], \
             [(INT_OVERFLOW, ), (1, INT_OVERFLOW), (1, INT_OVERFLOW, 1)])
 
-<<<<<<< HEAD
-'''
-                                     _               _
-  _ _ _  _ _ __  _ __ _  _   _____ _| |_ ___ _ _  __(_)___ _ _
- | ' \ || | '  \| '_ \ || | / -_) \ /  _/ -_) ' \(_-< / _ \ ' \
- |_||_\_,_|_|_|_| .__/\_, | \___/_\_\\__\___|_||_/__/_\___/_||_|
-                |_|   |__/
-'''
-
-def test_activation():
-    A = np.zeros((INT_OVERFLOW, 2))
-    A.attach_grad()
-    with mx.autograd.record():
-        B = npx.activation(A, act_type='sigmoid')
-    print(B)
-    assert B.shape == (INT_OVERFLOW, 2)
-    B.backward()
-    assert A.grad.shape == (INT_OVERFLOW, 2)
-
-def test_arange_like():
-    A = np.zeros((INT_OVERFLOW, 2))
-    A.attach_grad()
-    with mx.autograd.record():
-        B = npx.arange_like(A)
-    print(B)
-    assert B.shape == (INT_OVERFLOW, 2)
-    B.backward()
-    assert A.grad.shape == (INT_OVERFLOW, 2)
-=======
 @use_np
 def test_average():
     A = np.ones((INT_OVERFLOW, 2))
@@ -386,4 +357,30 @@
     B = np.copysign(A, -1)
     print(B)
     assert B.shape == (INT_OVERFLOW, 2)
->>>>>>> 569ac271
+
+'''
+                                     _               _
+  _ _ _  _ _ __  _ __ _  _   _____ _| |_ ___ _ _  __(_)___ _ _
+ | ' \ || | '  \| '_ \ || | / -_) \ /  _/ -_) ' \(_-< / _ \ ' \
+ |_||_\_,_|_|_|_| .__/\_, | \___/_\_\\__\___|_||_/__/_\___/_||_|
+                |_|   |__/
+'''
+
+def test_activation():
+    A = np.zeros((INT_OVERFLOW, 2))
+    A.attach_grad()
+    with mx.autograd.record():
+        B = npx.activation(A, act_type='sigmoid')
+    print(B)
+    assert B.shape == (INT_OVERFLOW, 2)
+    B.backward()
+    assert A.grad.shape == (INT_OVERFLOW, 2)
+
+def test_arange_like():
+    A = np.zeros((INT_OVERFLOW, 2))
+    A.attach_grad()
+    with mx.autograd.record():
+        B = npx.arange_like(A)
+    print(B)
+    assert B.shape == (INT_OVERFLOW, 2)
+    B.backward()
