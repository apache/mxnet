# Licensed to the Apache Software Foundation (ASF) under one
# or more contributor license agreements.  See the NOTICE file
# distributed with this work for additional information
# regarding copyright ownership.  The ASF licenses this file
# to you under the Apache License, Version 2.0 (the
# "License"); you may not use this file except in compliance
# with the License.  You may obtain a copy of the License at
#
#   http://www.apache.org/licenses/LICENSE-2.0
#
# Unless required by applicable law or agreed to in writing,
# software distributed under the License is distributed on an
# "AS IS" BASIS, WITHOUT WARRANTIES OR CONDITIONS OF ANY
# KIND, either express or implied.  See the License for the
# specific language governing permissions and limitations
# under the License.

import os
import sys
import tempfile
import math
import numpy as _np
import mxnet as mx

curr_path = os.path.dirname(os.path.abspath(os.path.expanduser(__file__)))
sys.path.append(os.path.join(curr_path, '../python/unittest/'))

from mxnet.test_utils import rand_ndarray, assert_almost_equal, rand_coord_2d, default_context, check_symbolic_forward, create_2d_np_tensor, use_np
from mxnet import gluon, np, npx
import pytest
from tests.python.unittest.common import assertRaises
from mxnet.base import MXNetError

# dimension constants
MEDIUM_X = 10000
LARGE_X = 100000000
SMALL_X = 100
SMALL_Y = 50
INT_OVERFLOW = 2**31
HALF_INT_OVERFLOW = 2**30
DOUBLE_INT_OVERFLOW = 2**32


@use_np
def test_gluon_embedding():
    m = gluon.nn.Embedding(SMALL_Y, MEDIUM_X)
    m.initialize()
    a = np.zeros((MEDIUM_X, SMALL_Y))
    b = m(a)
    assert b.shape == (MEDIUM_X, SMALL_Y, MEDIUM_X)
    assert b.asnumpy().size == MEDIUM_X * SMALL_Y * MEDIUM_X


@use_np
def test_fully_connected():
    a = np.ones(shape=(LARGE_X, SMALL_Y))
    b = np.ones(shape=(SMALL_Y, SMALL_Y))
    c = np.ones(shape=(b.shape[0],))

    # w/o bias
    res = mx.npx.fully_connected(a, b, num_hidden=b.shape[0], no_bias=True)
    assert np.sum(res[-1] == a.shape[1]) == b.shape[0]

    # w/ bias
    res = mx.npx.fully_connected(a, b, c, num_hidden=b.shape[0], no_bias=False)
    assert np.sum(res[-1] == a.shape[1] + 1) == b.shape[0]


@use_np
def test_dense():
    data = np.ones(shape=(LARGE_X, SMALL_X))
    linear = gluon.nn.Dense(SMALL_Y)
    linear.initialize()
    res = linear(data)
    assert res.shape == (LARGE_X, SMALL_Y)


@use_np
def test_softmax():
    input_data = np.ones((SMALL_Y, LARGE_X))
    for axis in [0, 1]:
        true_output = np.full((SMALL_Y, LARGE_X), (1 / input_data.shape[axis]))
        output = npx.softmax(input_data, axis=axis)
        assert_almost_equal(output.asnumpy(), true_output, rtol=1e-5, atol=1e-5)

'''
  _ _ _  _ _ __  _ __ _  _
 | ' \ || | '  \| '_ \ || |
 |_||_\_,_|_|_|_| .__/\_, |
                |_|   |__/
'''

@use_np
def test_ones():
    A = np.ones((INT_OVERFLOW, 2))
    assert A.shape == (INT_OVERFLOW, 2)
    assert A[0][0] == 1


@use_np
def test_zeros():
    A = np.zeros((INT_OVERFLOW, 2))
    assert A.shape == (INT_OVERFLOW, 2)
    assert A[0][0] == 0


@use_np
def test_ones_like():
    inp = np.ones((2, INT_OVERFLOW))
    out = np.ones_like(inp)
    assert out.shape == inp.shape
    assert out[0, 0] == 1 and out[-1, -1] == 1


@use_np
def test_zeros_like():
    inp = np.ones((INT_OVERFLOW, 2))
    out = np.zeros_like(inp)
    assert out.shape == inp.shape
    assert out[0, 0] == 0 and out[-1, -1] == 0

@use_np
def test_abs():
    # abs absolute and fabs are the same thing
    inp = np.zeros((INT_OVERFLOW, 2))
    inp[-1, -1] = -1
    inp.attach_grad()
    with mx.autograd.record():
        out = np.abs(inp)
        out.backward()
    assert out.shape == (INT_OVERFLOW, 2)
    assert out[-1, -1] == 1
    assert inp.grad.shape == (INT_OVERFLOW, 2)
    assert inp.grad[-1, -1] == -1


@use_np
def test_binary_broadcast():
    A = np.ones((INT_OVERFLOW, 2))
    B = np.ones((INT_OVERFLOW, 1))
    C = np.add(A, B)
    assert C.shape == (INT_OVERFLOW, 2)
    assert C[0][0] == 2


@use_np
def test_all():
    A = np.ones((INT_OVERFLOW, 2))
    A.attach_grad()
    with mx.autograd.record():
        B = np.all(A)
    assert B == True
    B.backward()
    assert A.grad.shape == (INT_OVERFLOW, 2)
    assert A.grad[0][0] == 0 


@use_np
def test_amin():
    inp = np.ones((INT_OVERFLOW, 2))
    inp[-1, -1] = -1
    inp.attach_grad()
    with mx.autograd.record():
        out = np.amin(inp)
        out.backward()
    assert out == -1.0
    assert inp.grad.shape == (INT_OVERFLOW, 2)
    assert inp.grad[0, 0] == 0 and inp.grad[-1, -1] == 1


@use_np
def test_amax():
    inp = np.zeros((INT_OVERFLOW, 2))
    inp[-1, -1] = 1
    inp.attach_grad()
    with mx.autograd.record():
        out = np.amax(inp)
        out.backward()
    assert out == 1.0
    assert inp.grad.shape == (INT_OVERFLOW, 2)
    assert inp.grad[0, 0] == 0 and inp.grad[-1, -1] == 1


@use_np
def test_argmin():
    A = np.ones((INT_OVERFLOW, 2))
    A[10][1] = -1
    A.attach_grad()
    with mx.autograd.record():
        B = np.argmin(A)
    print(B)
    assert B == 21
    B.backward()
    assert A.grad.shape == (INT_OVERFLOW, 2)
    assert A.grad[0][0] == 0


@use_np
def test_argmax():
    A = np.zeros((INT_OVERFLOW, 2))
    A[10][1] = 1
    A.attach_grad()
    with mx.autograd.record():
        B = np.argmax(A)
    print(B)
    assert B == 21
    B.backward()
    assert A.grad.shape == (INT_OVERFLOW, 2)
    assert A.grad[0][0] == 0


@use_np
def test_trigonometric_family():
    def batch_check(x, funcs):
        for f in funcs:
            one = np.ones((1))
            x.attach_grad()
            one.attach_grad()
            with mx.autograd.record():
                y = f(x)
                _ = f(one)
            assert y.shape == (INT_OVERFLOW, 2)
            assert y[0][0] == _
            y.backward()
            _.backward()
            assert x.grad.shape == (INT_OVERFLOW, 2)
            assert x.grad[0][0] == one.grad
    A = np.ones((INT_OVERFLOW, 2))
    batch_check(A, [np.arccos, np.arccosh, np.arcsin, \
        np.arcsin, np.arctan, np.arctanh, np.sin, np.cos, \
        np.tan, np.sinh, np.cosh, np.tanh])


@use_np
def test_any():
    A = np.zeros((INT_OVERFLOW, 2))
    A.attach_grad()
    with mx.autograd.record():
        B = np.any(A)
    assert B == False
    B.backward()
    assert A.grad.shape == (INT_OVERFLOW, 2)
    assert A.grad[0][0] == 0


@use_np
def test_append():
    A = np.ones((1, INT_OVERFLOW))
    B = np.ones((2, INT_OVERFLOW))
    A.attach_grad() 
    with mx.autograd.record():
        C = np.append(A, B, axis=0)
    assert C.shape == (3, INT_OVERFLOW)
    assert C[2][0] == 1
    C.backward()
    assert A.grad.shape == (1, INT_OVERFLOW)
    assert A[0][0] == 1


@use_np
def test_arange():
    A = np.arange(INT_OVERFLOW, dtype='int32')
    assert A.shape == (INT_OVERFLOW, )
    assert A[100] == 100


@use_np
def test_argsort():
    A = np.ones((INT_OVERFLOW, 2))
    A.attach_grad()
    with mx.autograd.record():
        B = np.argsort(A)
    assert B.shape == (INT_OVERFLOW, 2)
    assert B[0][0] == 0
    B.backward()
    assert A.grad.shape == (INT_OVERFLOW, 2)
    assert A[0][0] == 1


@use_np
def test_atleast_xd_family():
    def batch_check(x, funcs, shapes):
        for f, s in zip(funcs, shapes):
            x.attach_grad()
            with mx.autograd.record():
                y = f(x)
            assert y.shape == s
            y.backward()
            assert x.grad.shape == (INT_OVERFLOW, )
            assert x.grad[0] == 0
    A = np.zeros((INT_OVERFLOW))
    batch_check(A, [np.atleast_1d, np.atleast_2d, np.atleast_3d], \
            [(INT_OVERFLOW, ), (1, INT_OVERFLOW), (1, INT_OVERFLOW, 1)])


@use_np
def test_average():
    A = np.ones((INT_OVERFLOW, 2))
    A.attach_grad()
    with mx.autograd.record():
        B = np.average(A)
    assert B == 1
    B.backward()
    assert A.grad.shape == (INT_OVERFLOW, 2)
    assert_almost_equal(A.grad[0][0], np.array([1.0 / DOUBLE_INT_OVERFLOW]), \
            rtol=1e-3, atol=1e-5)


@use_np
def test_bincount():
    A = np.ones((INT_OVERFLOW), dtype='int32')
    A[0] = 0
    A.attach_grad()
    with mx.autograd.record():
        B = np.bincount(A)
    assert B.shape == (2,)
    assert B[-1] == INT_OVERFLOW - 1
    B.backward()
    assert A.grad.shape == (INT_OVERFLOW, )
    assert A.grad[0] == 0 


@use_np
def test_blackman():
    data = np.blackman(INT_OVERFLOW)
    ind = int(INT_OVERFLOW / 6)
    ref = 0.42 - 0.5*math.cos(2*math.pi*ind/INT_OVERFLOW) \
        + 0.08*math.cos(4*math.pi*ind/INT_OVERFLOW)
    assert_almost_equal(data[ind], ref, rtol=1e-3, atol=1e-5)


@use_np
def test_broadcast_to():
    A = np.ones((2))
    A.attach_grad()
    with mx.autograd.record():
        B = np.broadcast_to(A, (INT_OVERFLOW, 2))
    assert B.shape == (INT_OVERFLOW, 2)
    assert B[0][0] == 1
    B.backward()
    assert A.grad.shape == (2, )
    with mx.autograd.record():
        B = np.broadcast_to(A.reshape(2, 1), (2, INT_OVERFLOW))
    assert B.shape == (2, INT_OVERFLOW)
    assert B[0][0] == 1
    B.backward()
    assert A.grad.shape == (2, )


@use_np
def test_root_family():
    def batch_check(x, funcs, grads):
        for f, g in zip(funcs, grads):
            x.attach_grad()
            with mx.autograd.record():
                y = f(x)
            assert y.shape == (INT_OVERFLOW, 2)
            assert y[0][0] == 1
            y.backward()
            assert x.grad.shape == (INT_OVERFLOW, 2)
            assert_almost_equal(A.grad[0][0], np.array(g), \
                rtol=1e-3, atol=1e-5)
    A = np.ones((INT_OVERFLOW, 2))
    batch_check(A, [np.sqrt, np.cbrt], [0.5, 1.0 / 3])


@use_np
def test_ceil_floor():
    def batch_check(x, funcs):
        for f in funcs:
            x.attach_grad()
            with mx.autograd.record():
                y = f(x)
            assert y.shape == (INT_OVERFLOW, 2)
            assert y[0][0] == 1
            y.backward()
            assert x.grad.shape == (INT_OVERFLOW, 2)
            assert x.grad[0][0] == 0
    A = np.ones((INT_OVERFLOW, 2))
    batch_check(A, [np.ceil, np.floor])


@use_np
def test_clip():
    A = np.ones((INT_OVERFLOW, 2))
    A.attach_grad()
    with mx.autograd.record():
        B = np.clip(A, 1, 1)
    assert B.shape == (INT_OVERFLOW, 2)
    assert B[0][0] == 1
    B.backward()
    assert A.grad.shape == (INT_OVERFLOW, 2)
    assert A.grad[0][0] == 1


@use_np
def test_column_stack():
    A = np.ones(INT_OVERFLOW)
    A.attach_grad()
    with mx.autograd.record():
        B = np.column_stack((A, A))
    assert B.shape == (INT_OVERFLOW, 2)
    assert B[0][0] == 1
    B.backward()
    assert A.grad.shape == (INT_OVERFLOW, )
    assert A.grad[0] == 2


@use_np
def test_concatenate():
    def batch_check(x1, x2, axises, shapes):
        for a, s in zip(axises, shapes):
            x1.attach_grad()
            with mx.autograd.record():
                y = np.concatenate((x1, x2), axis=a)
            assert y.shape == s
            y.backward()
            assert x1.grad.shape == (2, INT_OVERFLOW)
            assert x1.grad[0][0] == 1
    A = np.ones((2, INT_OVERFLOW))
    B = np.ones((1, INT_OVERFLOW))
    batch_check(A, B, [0, None], \
            [(3, INT_OVERFLOW), (int(INT_OVERFLOW * 3), )])

@use_np
def test_copysign():
    inp1 = np.ones((INT_OVERFLOW, 2))
    inp1[-1, -1] = 2
    inp1.attach_grad()
    inp2 = np.array([-1])
    with mx.autograd.record():
        out = np.copysign(inp1, inp2)
        out.backward()
    assert out.shape == (INT_OVERFLOW, 2)
    assert out[-1 ,-1] == -2
    assert inp1.grad.shape == (INT_OVERFLOW, 2)
    assert inp1.grad[-1, -1] == -1


@use_np
def test_random_uniform():
    A = np.random.uniform(low=0, high=1.0, size=(INT_OVERFLOW))
    assert A[0] <= 1 and A[0] >= 0


@use_np
def test_random_normal():
    A = np.random.normal(loc=0, scale=1.0, size=(INT_OVERFLOW))
    assert type(A[0]).__name__ == 'ndarray'

@use_np
@pytest.mark.skip(reason='times out (20 mins)')
def test_random_gamma():
    A = np.random.gamma(shape=1.0, size=(INT_OVERFLOW))
    assert type(A[0]).__name__ == 'ndarray'


@use_np
def test_random_exponential():
    A = np.random.exponential(size=(INT_OVERFLOW))
    assert type(A[0]).__name__ == 'ndarray'


@use_np
def test_random_laplace():
    A = np.random.laplace(loc=0, scale=1.0, size=(INT_OVERFLOW))
    assert type(A[0]).__name__ == 'ndarray'


@use_np
def test_random_choice():
    A = np.random.choice(a=10, size=(INT_OVERFLOW))
    assert A[0] <= 10 and A[0] >= 0


@use_np
def test_random_gumbel():
    A = np.random.gumbel(loc=0, scale=1.0, size=(INT_OVERFLOW))
    assert type(A[0]).__name__ == 'ndarray'


@use_np
def test_random_logistic():
    A = np.random.logistic(loc=0, scale=1.0, size=(INT_OVERFLOW))
    assert type(A[0]).__name__ == 'ndarray'

@use_np
@pytest.mark.skip(reason='times out (20 mins)')
def test_random_multinomial():
    A = np.random.multinomial(pvals=np.zeros(INT_OVERFLOW), n=1)
    assert A[-1] == 1

@use_np
def test_random_pareto():
    A = np.random.pareto(a=1.0, size=(INT_OVERFLOW))
    assert type(A[0]).__name__ == 'ndarray'


@use_np
def test_random_power():
    A = np.random.power(a=1.0, size=(INT_OVERFLOW))
    assert type(A[0]).__name__ == 'ndarray'


@use_np
def test_random_rayleigh():
    A = np.random.rayleigh(scale=1.0, size=(INT_OVERFLOW))
    assert type(A[0]).__name__ == 'ndarray'


@use_np
def test_random_weibull():
    A = np.random.weibull(a=1.0, size=(INT_OVERFLOW))
    assert type(A[0]).__name__ == 'ndarray'


@use_np
def test_random_shuffle():
    A = np.ones((INT_OVERFLOW, 2))
    np.random.shuffle(A)
    assert type(A[0]).__name__ == 'ndarray'


@use_np
def test_random_lognormal():
    A = np.random.lognormal(mean=0, sigma=1.0, size=(2**31))
    assert type(A[0]).__name__ == 'ndarray'


@use_np
def test_random_randint():
    A = np.random.randint(low=0, high=5, size=(2, 2**31))
    assert A[0][0] < 5 and A[0][0] >= 0


@use_np
def test_slice_assign():
    # test _slice_assign
    A = np.zeros((INT_OVERFLOW, 2))
    A[-1] = np.ones((1))
    assert A[-1, 0] == 1 and A[-1, 1] == 1
    # test _slice_assign_scalar
    B = np.zeros((INT_OVERFLOW, 2))
    B[-1] = 2
    assert B[-1, 0] == 2 and B[-1, 1] == 2


@use_np
def test_logical_family():
    def batch_check(x1, x2, funcs):
        x1.attach_grad()
        for f in funcs:
            with mx.autograd.record():
                y = f(x1, x2)
                y.backward()
            assert y.shape == x1.shape
            assert y[0] == f(x1[0], x2[0])
            assert x1.grad.shape == x1.shape
            assert x1.grad[0] == 0

    inp1 = np.zeros((INT_OVERFLOW), dtype='int32')
    inp2 = np.ones((INT_OVERFLOW), dtype='int32')
    batch_check(inp1, inp2, [np.logical_and, np.logical_or, np.logical_xor])
    inp2.attach_grad()
    with mx.autograd.record():
        out = np.logical_not(inp2)
        out.backward()
    assert out.shape == inp2.shape
    assert out[0] == 0
    assert inp2.grad.shape == inp2.shape
    assert inp2.grad[0] == 0


@use_np
def test_deg_rad():
    # deg2rad is the same thing as radians
    # rad2deg is the same thing as degrees
    inp = np.zeros((INT_OVERFLOW, 2))
    inp[-1, -1] = 180
    inp.attach_grad()
    with mx.autograd.record():
        out = np.deg2rad(inp)
        out.backward()
    assert out.shape == inp.shape
    assert out[0, 0] == 0
    assert_almost_equal(out[-1, -1], np.array([np.pi]), rtol=1e-5, atol=1e-5)
    assert inp.grad.shape == inp.shape
    assert_almost_equal(inp.grad[0, 0], np.array([1.0 / 180 * np.pi]), rtol=1e-5, atol=1e-5)
    out.attach_grad()
    with mx.autograd.record():
        out2 = np.rad2deg(out)
        out2.backward()
    assert out2.shape == out.shape
    assert out2[0, 0] == 0 and out2[-1, -1] == 180
    assert out.grad.shape == out.shape
    assert_almost_equal(out.grad[0, 0], np.array([180.0 / np.pi]), rtol=1e-5, atol=1e-5)


@use_np
def test_divide():
    # np.divide and np.true_divide are the same thing
    inp = np.ones((INT_OVERFLOW, 2))
    inp[-1, -1] = 10
    inp.attach_grad()
    with mx.autograd.record():
        out = np.divide(inp, np.array([2, 3]))
        out.backward()
    assert out.shape == inp.shape
    assert_almost_equal(out[-1, -1], np.array([10 / 3]), rtol=1e-5, atol=1e-5)
    assert inp.grad.shape == inp.shape
    assert_almost_equal(inp.grad[-1, -1], np.array([1.0 / 3]), rtol=1e-5, atol=1e-5)


@use_np
def test_minimum():
    inp1 = np.ones((INT_OVERFLOW, 2))
    inp1[-1, -1] = -1
    inp2 = np.zeros((INT_OVERFLOW, 1))
    inp1.attach_grad()
    inp2.attach_grad()
    with mx.autograd.record():
        out = np.minimum(inp1, inp2)
        out.backward()
    assert out.shape == inp1.shape
    assert out[-1, -1] == -1
    assert inp1.grad.shape == inp1.shape
    assert inp1.grad[-1, -1] == 1 and inp1.grad[0, 0] == 0
    assert inp2.grad.shape == inp2.shape
    assert inp2.grad[-1] == 1 and inp2.grad[0] == 2


@use_np
def test_maximum():
    inp1 = np.ones((INT_OVERFLOW, 2))
    inp1[-1, -1] = -1
    inp2 = np.zeros((INT_OVERFLOW, 1))
    inp1.attach_grad()
    inp2.attach_grad()
    with mx.autograd.record():
        out = np.maximum(inp1, inp2)
        out.backward()
    assert out.shape == inp1.shape
    assert out[-1, -1] == 0
    assert inp1.grad.shape == inp1.shape
    assert inp1.grad[-1, -1] == 0 and inp1.grad[0, 0] == 1
    assert inp2.grad.shape == inp2.shape
    assert inp2.grad[-1] == 1 and inp2.grad[0] == 0


@use_np
def test_eye():
    N = 2**16
    data1 = np.eye(N)
    assert data1.shape == (N, N)
    for i in range(N):
        assert data1[i, i] == 1
    assert data1[-1, -2] == 0 and data1[0, 1] == 0
    data2 = np.eye(N, M=N-1, k=-1)
    assert data2.shape == (N, N-1)
    for i in range(1, N):
        assert data2[i, i-1] == 1
    assert data2[0, 0] == 0 and data2[-1, -2] == 0


@use_np
def test_fix():
    inp = np.ones((2, INT_OVERFLOW))
    inp[-1, -1] = -2.9
    inp[0, 0] = 2.9
    inp.attach_grad()
    with mx.autograd.record():
        out = np.fix(inp)
        out.backward()
    assert out.shape == inp.shape
    assert out[0, 0] == 2 and out[-1, -1] == -2
    assert inp.grad.shape == inp.shape
    assert inp.grad[-1, -1] == 0


@use_np
def test_flip():
    inp = np.zeros((2, INT_OVERFLOW))
    inp[0, 0] = 2
    inp.attach_grad()
    with mx.autograd.record():
        out = np.flip(inp, axis=0)
        out.backward()
    assert out.shape == inp.shape
    assert out[1, 0] == 2
    assert inp.grad.shape == inp.shape
    assert inp.grad[0, 0] == 1
    out2 = np.flip(inp, axis=1)
    assert out2[0, -1] == 2


@use_np
def test_fliplr():
    inp = np.zeros((1, 2, INT_OVERFLOW))
    inp[0, 0, 0] = 2
    inp.attach_grad()
    with mx.autograd.record():
        out = np.fliplr(inp)
        out.backward()
    assert out.shape == inp.shape
    assert out[0, 1, 0] == 2
    assert inp.grad.shape == inp.shape
    assert inp.grad[0, 0, 0] == 1


@use_np
def test_flipud():
    inp = np.zeros((2, 1, INT_OVERFLOW))
    inp[0, 0, 0] = 2
    inp.attach_grad()
    with mx.autograd.record():
        out = np.flipud(inp)
        out.backward()
    assert out.shape == inp.shape
    assert out[1, 0, 0] == 2
    assert inp.grad.shape == inp.shape
    assert inp.grad[0, 0, 0] == 1


@use_np
def test_full():
    data1 = np.full((INT_OVERFLOW, 2), np.array([1, 2]))
    assert data1.shape == (INT_OVERFLOW, 2)
    assert data1[-1, 0] == 1 and data1[-1, 1] == 2
    data2 = np.full((2, INT_OVERFLOW), 3)
    assert data2.shape == (2, INT_OVERFLOW)
    assert data2[-1, -1] == 3


@use_np
def test_full_like():
    inp = np.zeros((INT_OVERFLOW, 2))
    out = np.full_like(inp, 2)
    assert out.shape == inp.shape
    assert out[-1, -1] == 2


@use_np
def test_comparison_family():
    def batch_check(funcs, exp):
        inp1.attach_grad()
        for f, e in zip(funcs, exp):
            with mx.autograd.record():
                out = f(inp1, inp2)
                out.backward()
            assert out.shape == inp1.shape
            assert (out[0, 0], out[-1, -1]) == e
            assert inp1.grad.shape == inp1.shape
            assert inp1.grad[-1, -1] == 0
    
    inp1 = np.ones((INT_OVERFLOW, 2))
    inp2 = np.zeros((INT_OVERFLOW, 2))
    inp2[-1, -1] = 1
    batch_check([np.greater, np.greater_equal, \
        np.less, np.less_equal, np.equal, np.not_equal], \
        [(True, False), (True, True), \
        (False, False), (False, True), (False, True), (True, False)])


@use_np
def test_lcm():
    inp1 = np.ones((2, INT_OVERFLOW), dtype='int32')
    inp2 = np.ones((2, INT_OVERFLOW), dtype='int32')
    inp1[-1, -1] = 3
    inp2[-1, -1] = 5
    inp1.attach_grad()
    with mx.autograd.record():
        out = np.lcm(inp1, inp2)
        out.backward()
    assert out.shape == inp1.shape
    assert out[-1, -1] == 15
    assert inp1.grad.shape == inp1.shape
    assert inp1.grad[-1, -1] == 0


@use_np
def test_log_family():
    def batch_check(funcs, exp):
        inp.attach_grad()
        for f, e in zip(funcs, exp):
            with mx.autograd.record():
                out = f(inp)
                out.backward()
            assert out.shape == inp.shape
            assert_almost_equal(out[-1, -1], np.array([e[0]]), \
                rtol=1e-5, atol=1e-5)
            assert inp.grad.shape == inp.shape
            assert_almost_equal(inp.grad[-1, -1], np.array([e[1]]), \
                rtol=1e-5, atol=1e-5)

    inp = np.ones((INT_OVERFLOW, 2))
    inp[-1, -1] = 100
    batch_check([np.log, np.log10, np.log2, np.log1p], \
        [(4.6051702, 0.01), (2, 0.00434294), \
        (6.643856, 0.01442695), (4.6151204, 0.00990099)])


@use_np
def test_expand_dims():
    inp = np.zeros((INT_OVERFLOW))
    inp[-1] = 1
    out1 = np.expand_dims(inp, axis=0)
    out2 = np.expand_dims(out1, axis=2)
    assert out1.shape == (1, INT_OVERFLOW)
    assert out2.shape == (1, INT_OVERFLOW, 1)
    assert out1[0, -1] == 1
    assert out2[0, -1, 0] == 1


@use_np
def test_hamming():
    data = np.hamming((INT_OVERFLOW))
    ind = int(INT_OVERFLOW / 6)
    ref = 0.54 - 0.46*math.cos(2*math.pi*ind/(INT_OVERFLOW-1))
    assert data.shape == (INT_OVERFLOW, )
    assert_almost_equal(data[ind], ref, rtol=1e-3, atol=1e-5)


@use_np
def test_hanning():
    data = np.hanning((INT_OVERFLOW))
    ind = int(INT_OVERFLOW / 6)
    ref = 0.5 - 0.5*math.cos(2*math.pi*ind/(INT_OVERFLOW-1))
    assert data.shape == (INT_OVERFLOW, )
    assert_almost_equal(data[ind], ref, rtol=1e-3, atol=1e-5)


@use_np
def test_fmax():
    inp1 = np.ones((INT_OVERFLOW, 2))
    inp1[-1, -1] = -1
    inp2 = np.zeros((INT_OVERFLOW, 1))
    inp1.attach_grad()
    inp2.attach_grad()
    with mx.autograd.record():
        out = np.fmax(inp1, inp2)
        out.backward()
    assert out.shape == inp1.shape
    assert out[-1, -1] == 0
    assert inp1.grad.shape == inp1.shape
    assert inp1.grad[-1, -1] == 0 and inp1.grad[0, 0] == 1
    assert inp2.grad.shape == inp2.shape
    assert inp2.grad[-1] == 1 and inp2.grad[0] == 0


@use_np
def test_fmin():
    inp1 = np.ones((INT_OVERFLOW, 2))
    inp1[-1, -1] = -1
    inp2 = np.zeros((INT_OVERFLOW, 1))
    inp1.attach_grad()
    inp2.attach_grad()
    with mx.autograd.record():
        out = np.fmin(inp1, inp2)
        out.backward()
    assert out.shape == inp1.shape
    assert out[-1, -1] == -1
    assert inp1.grad.shape == inp1.shape
    assert inp1.grad[-1, -1] == 1 and inp1.grad[0, 0] == 0
    assert inp2.grad.shape == inp2.shape
    assert inp2.grad[-1] == 1 and inp2.grad[0] == 2


@use_np
def test_fmod():
    inp1 = np.ones((INT_OVERFLOW, 2))
    inp2 = np.ones((INT_OVERFLOW, 1))
    inp1[-1, -1], inp2[-1, -1] = 11, 7
    inp1.attach_grad()
    inp2.attach_grad()
    with mx.autograd.record():
        out = np.fmod(inp1, inp2)
        out.backward()
    assert out.shape == inp1.shape
    assert out[-1, -1] == 4
    assert inp1.grad.shape == inp1.shape
    assert inp1.grad[0, 0] == 1
    assert inp2.grad.shape == inp2.shape
    assert inp2.grad[-1] == -1 and inp2.grad[0] == -2


@use_np
def test_mod():
    # np.mod and np.remainder are the same thing
    inp1 = np.ones((INT_OVERFLOW, 2))
    inp2 = np.ones((INT_OVERFLOW, 1))
    inp1[-1, -1], inp2[-1, -1] = 11, 7
    inp1.attach_grad()
    inp2.attach_grad()
    with mx.autograd.record():
        out = np.mod(inp1, inp2)
        out.backward()
    assert out.shape == inp1.shape
    assert out[-1, -1] == 4
    assert inp1.grad.shape == inp1.shape
    assert inp1.grad[0, 0] == 1
    assert inp2.grad.shape == inp2.shape
    assert inp2.grad[-1] == -1 and inp2.grad[0] == -2


@use_np
def test_value_check_family():
    def batch_check(funcs, ref):
        inp.attach_grad()
        for f, r in zip(funcs, ref):
            with mx.autograd.record():
                out = f(inp)
                out.backward()
            assert out.shape == inp.shape
            for i in range(4):
                assert out[i, -1] == r[i]
            assert inp.grad.shape == inp.shape
            assert inp.grad[-1, -1] == 0

    inp = np.zeros((4, INT_OVERFLOW))
    inp[1:, -1] = np.array([np.inf, -np.inf, np.nan])
    batch_check([np.isinf, np.isneginf, np.isposinf, np.isnan, np.isfinite], \
        [(False, True, True, False), (False, False, True, False), \
        (False, True, False, False), (False, False, False, True), \
        (True, False, False, False)])


@use_np
def test_rint():
    inp = np.zeros((INT_OVERFLOW, 2))
    inp[0, 0], inp[-1, -1] = 2.1,  2.9
    inp.attach_grad()
    with mx.autograd.record():
        out = np.rint(inp)
        out.backward()
    assert out.shape == inp.shape
    assert out[0, 0] == 2 and out[-1, -1] == 3
    assert inp.grad.shape == inp.shape
    assert inp.grad[-1, -1] == 0


@use_np
def test_invert():
    inp = np.zeros((2, INT_OVERFLOW), dtype='uint8')
    inp[-1, -1] = 1
    inp.attach_grad()
    with mx.autograd.record():
        out = np.invert(inp)
        out.backward()
    assert out.shape == inp.shape
    assert out[0, 0] == 255 and out[-1, -1] == 254
    assert inp.grad.shape == inp.shape
    assert inp.grad[-1, -1] == 0


@use_np
def test_exp():
    inp = np.ones((2, INT_OVERFLOW))
    inp[-1, -1] = 2
    inp.attach_grad()
    with mx.autograd.record():
        out = np.exp(inp)
        out.backward()
    assert out.shape == inp.shape
    assert_almost_equal(out[0, 0], np.array(np.e**1), rtol=1e-5, atol=1e-5)
    assert_almost_equal(out[-1, -1], np.array(np.e**2), rtol=1e-5, atol=1e-5)
    assert inp.grad.shape == inp.shape
    assert_almost_equal(inp.grad[-1, -1], out[-1, -1], rtol=1e-5, atol=1e-5)


@use_np
def test_expm1():
    inp = np.ones((2, INT_OVERFLOW))
    inp[-1, -1] = 2
    inp.attach_grad()
    with mx.autograd.record():
        out = np.expm1(inp)
        out.backward()
    assert out.shape == inp.shape
    assert_almost_equal(out[0, 0], np.array(np.e**1 - 1), rtol=1e-5, atol=1e-5)
    assert_almost_equal(out[-1, -1], np.array(np.e**2 - 1), rtol=1e-5, atol=1e-5)
    assert inp.grad.shape == inp.shape
    assert_almost_equal(inp.grad[-1, -1], np.array(np.e**2), rtol=1e-5, atol=1e-5)


@use_np
def test_frexp():
    inp = np.ones((2, INT_OVERFLOW))
    inp[-1, -1] = 9
    out1, out2 = np.frexp(inp)
    assert_almost_equal(inp[-1, -1], out1[-1, -1] * 2 ** out2[-1, -1], \
        rtol=1e-5, atol=1e-5)


@use_np
def test_reciprocal():
    inp = np.ones((2, INT_OVERFLOW))
    inp[-1, -1] = 3
    inp.attach_grad()
    with mx.autograd.record():
        out = np.reciprocal(inp)
        out.backward()
    assert out.shape == inp.shape
    assert_almost_equal(out[-1, -1], np.array([1.0/3]), rtol=1e-5, atol=1e-5)
    assert inp.grad.shape == inp.shape
    assert_almost_equal(inp.grad[-1, -1], np.array([-1.0/3**2]), \
        rtol=1e-5, atol=1e-5)


@use_np
def test_sum():
    inp = np.zeros((2, INT_OVERFLOW))
    inp[-1, -1] = 10
    inp.attach_grad()
    with mx.autograd.record():
        out1 = np.sum(inp, axis=1)
        out1.backward()
    assert out1.shape == (2, )
    assert out1[0] == 0 and out1[1] == 10
    assert inp.grad.shape == inp.shape
    assert inp.grad[-1, -1] == 1
    with mx.autograd.record():
        out2 = np.sum(inp, axis=0)
        out2.backward()
    assert out2.shape == (INT_OVERFLOW, )
    assert out2[0] == 0 and out2[-1] == 10
    assert inp.grad.shape == inp.shape
    assert inp.grad[-1, -1] == 1


@use_np
def test_negative():
    inp = np.ones((2, INT_OVERFLOW))
    inp[-1, -1] = -2
    inp.attach_grad()
    with mx.autograd.record():
        out = np.negative(inp)
        out.backward()
    assert out.shape == inp.shape
    assert out[0, 0] == -1 and out[-1, -1] == 2
    assert inp.grad.shape == inp.shape
    assert inp.grad[-1, -1] == -1


@use_np
def test_identity():
    M = 2**16
    data = np.identity(M)
    assert data.shape == (M, M)
    assert data[0, 0] == 1 and data[-1, -1] == 1 and data[-1, -2] == 0


@use_np
def test_square():
    inp = np.ones((INT_OVERFLOW, 2))
    inp[-1, -1] = 3
    inp.attach_grad()
    with mx.autograd.record():
        out = np.square(inp)
        out.backward()
    assert out.shape == inp.shape
    assert out[-1, -1] == 9
    assert inp.grad.shape == inp.shape
    assert inp.grad[-1, -1] == 6


@use_np
def test_sign():
    inp = np.zeros((INT_OVERFLOW, 2))
    inp[-1, -1], inp[-2, -1] = 2, -2
    inp.attach_grad()
    with mx.autograd.record():
        out = np.sign(inp)
        out.backward()
    assert out.shape == inp.shape
    assert out[0, 0] == 0 and out[-1, -1] == 1 and out[-2, -1] == -1
    assert inp.grad.shape == inp.shape
    assert inp.grad[-1, -1] == 0


@use_np
def test_prod():
    inp = np.ones((2, INT_OVERFLOW))
    inp[0, 0], inp[-1, -1] = 2, 10
    inp.attach_grad()
    with mx.autograd.record():
        out1 = np.prod(inp, axis=1)
        out1.backward()
    assert out1.shape == (2, )
    assert out1[0] == 2 and out1[1] == 10
    assert inp.grad.shape == inp.shape
    assert inp.grad[-1, -1] == 1
    with mx.autograd.record():
        out2 = np.sum(inp, axis=0)
        out2.backward()
    assert out2.shape == (INT_OVERFLOW, )
    assert out2[0] == 2 and out2[-1] == 10
    assert inp.grad.shape == inp.shape


@use_np
def test_add():
    A = np.ones((INT_OVERFLOW, 2))
    B = np.ones((INT_OVERFLOW, 2))
    A[-1, -1] = 2
    A.attach_grad()
    with mx.autograd.record():
        C = np.add(A, B)
        C.backward()
    assert C.shape == (INT_OVERFLOW, 2)
    assert C[-1, -1] == 3
    assert A.grad.shape == (INT_OVERFLOW, 2)
    assert A.grad[-1, -1] == 1


@use_np
def test_hypot():
    A = np.ones((INT_OVERFLOW, 2))
    B = np.ones((INT_OVERFLOW, 2))
    A[-1, -1], B[-1, -1] = 3, 4
    A.attach_grad()
    with mx.autograd.record():
        C = np.hypot(A, B)
        C.backward()
    assert C.shape == A.shape
    assert C[-1, -1] == 5
    assert A.grad.shape == A.shape
    assert_almost_equal(A.grad[-1, -1], np.array([0.6]), rtol=1e-5, atol=1e-5)


@use_np
def test_power():
    A = np.full((2, INT_OVERFLOW), 2)
    B = np.ones((2, INT_OVERFLOW))
    B[-1, -1] = 3
    A.attach_grad()
    B.attach_grad()
    with mx.autograd.record():
        C = np.power(A, B)
        C.backward()
    assert C.shape == A.shape
    assert C[-1, -1] == 8
    assert A.grad.shape == A.shape
    assert A.grad[-1, -1] == 12
    assert B.grad.shape == B.shape
    assert_almost_equal(B.grad[-1, -1], 2**3 * np.log(2), rtol=1e-5, atol=1e-5)


@use_np
def test_ldexp():
    A = np.ones((2, INT_OVERFLOW))
    B = np.ones((2, INT_OVERFLOW))
    A[-1, -1], B[-1, -1] = 5, 2
    A.attach_grad()
    B.attach_grad()
    with mx.autograd.record():
        C = np.ldexp(A, B)
        C.backward()
    assert C.shape == A.shape
    assert C[-1, -1] == 20
    assert A.grad.shape == A.shape
    assert A.grad[-1, -1] == 4
    assert B.grad.shape == B.shape
    assert_almost_equal(B.grad[-1, -1], A[-1, -1] * 2**B[-1, -1] * np.log(2), \
        rtol=1e-5, atol=1e-5)


@use_np
def test_multiply():
    A = np.ones((2, INT_OVERFLOW))
    B = np.ones((2, INT_OVERFLOW))
    A[-1, -1], B[-1, -1] = 2, 3
    A.attach_grad()
    B.attach_grad()
    with mx.autograd.record():
        C = np.multiply(A, B)
        C.backward()
    assert C.shape == A.shape
    assert C[0, 0] == 1 and C[-1, -1] == 6
    assert A.grad.shape == A.shape
    assert A.grad[-1, -1] == B[-1, -1]
    assert B.grad.shape == B.shape
    assert B.grad[-1, -1] == A[-1, -1]


@use_np
def test_subtract():
    A = np.zeros((INT_OVERFLOW, 2))
    B = np.ones((INT_OVERFLOW, 2))
    A[-1, -1] = 3
    A.attach_grad()
    B.attach_grad()
    with mx.autograd.record():
        C = np.subtract(A, B)
        C.backward()
    assert C.shape == (INT_OVERFLOW, 2)
    assert C[0, 0] == -1 and C[-1][-1] == 2
    assert A.grad.shape == (INT_OVERFLOW, 2)
    assert A.grad[0][0] == 1
    assert B.grad.shape == (INT_OVERFLOW, 2)
    assert B.grad[0][0] == -1


@use_np
def test_diag():
    # test diag extraction
    inp = np.zeros((2, INT_OVERFLOW+2))
    inp[-1, -1] = 1
    inp.attach_grad()
    with mx.autograd.record():
        out = np.diag(inp, k=INT_OVERFLOW)
        out.backward()
    assert out.shape == (2, )
    assert out[1] == 1
    assert inp.grad.shape == inp.shape
    assert inp.grad[1, -1] == 1 and inp.grad[0, -2] == 1
    # now test mat generation
    N = 2**16
    inp = np.ones((N))
    inp[-1] = 2
    inp.attach_grad()
    with mx.autograd.record():
        out = np.diag(inp)
        out.backward()
    assert out.shape == (N, N)
    assert out[-1, -1] == 2 and out[0, 0] == 1
    assert inp.grad.shape == inp.shape
    assert inp.grad[-1] == 1

    
@use_np
def test_diag_indices_from():
    N = 2**16
    inp = np.zeros((N, N))
    inp.attach_grad()
    with mx.autograd.record():
        dim1, dim2 = np.diag_indices_from(inp)
        dim1.backward()
    assert dim1.shape == (N, ) and dim2.shape == (N, )
    assert dim1[-1] == N-1 and dim2[-1] == N-1
    assert inp.grad.shape == inp.shape
    assert inp.grad[0, 0] == 0

    
@use_np
def test_diagflat():
    N = 2**15
    inp = np.ones((2, N))
    inp[-1, -1] = 2
    inp.attach_grad()
    with mx.autograd.record():
        out = np.diagflat(inp)
        out.backward()
    assert out.shape == (N*2, N*2)
    assert out[-1, -1] == 2 and out[-1, -2] == 0
    assert inp.grad.shape == inp.shape
    assert inp.grad[-1, -1] == 1


@use_np
def test_diagonal():
    inp = np.zeros((2, INT_OVERFLOW+2))
    inp[-1, -1] = 1
    inp.attach_grad()
    with mx.autograd.record():
        out = np.diagonal(inp, offset=INT_OVERFLOW)
        out.backward()
    assert out.shape == (2, )
    assert out[1] == 1
    assert inp.grad.shape == inp.shape
    assert inp.grad[1, -1] == 1 and inp.grad[0, -2] == 1
    # now test with axes specified
    N = 2**16
    inp = np.zeros((N, N, 2))
    inp[-1, -1] = np.array([1, 2])
    inp.attach_grad()
    with mx.autograd.record():
        out = np.diagonal(inp, offset=0, axis1=0, axis2=1)
        out.backward()
    assert out.shape == (2, N)
    assert out[0, -1] == 1 and out[1, -1] == 2
    assert inp.grad.shape == inp.shape
    assert inp.grad[-1, -1, 0] == 1 and inp.grad[-1, -1, 1] == 1


def test_roll():
    inp = np.zeros((2, INT_OVERFLOW))
    inp[-1, -1] = 1
    inp.attach_grad()
    with mx.autograd.record():
        out = np.roll(inp, 1)
        # equivalent but slower
        # out = np.roll(inp, shift=(1, 1), axis=(0, 1))
        out.backward()
    assert out.shape == (2, INT_OVERFLOW)
    assert out[0, 0] == 1, out[-1, -1] == 0
    assert inp.grad.shape == inp.shape
    assert inp.grad[-1, -1] == 1

    
def test_polyval():
    poly = np.array([1, 1, 5])
    inp = np.zeros((2, INT_OVERFLOW))
    inp[-1, -1] = 2
    poly.attach_grad()
    inp.attach_grad()
    with mx.autograd.record():
        out = np.polyval(poly, inp)
        out.backward()
    assert out.shape == inp.shape
    assert out[-1, -1] == 11 and out[0, 0] == 5
    assert inp.grad.shape == inp.shape
    assert inp.grad[-1, -1] == 5
    assert poly.grad.shape == poly.shape
    assert poly.grad[0] == 4

'''
                                     _               _
  _ _ _  _ _ __  _ __ _  _   _____ _| |_ ___ _ _  __(_)___ _ _
 | ' \ || | '  \| '_ \ || | / -_) \ /  _/ -_) ' \(_-< / _ \ ' \
 |_||_\_,_|_|_|_| .__/\_, | \___/_\_\\__\___|_||_/__/_\___/_||_|
                |_|   |__/
'''

@use_np
def test_activation():
    A = np.zeros((INT_OVERFLOW, 2))
    A.attach_grad()
    with mx.autograd.record():
        B = npx.activation(A, act_type='sigmoid')
    assert B.shape == (INT_OVERFLOW, 2)
    assert B[0][0] == 0.5
    B.backward()
    assert A.grad.shape == (INT_OVERFLOW, 2)
    assert_almost_equal(A.grad[0][0], np.array([0.25]), \
                rtol=1e-3, atol=1e-5)


@use_np
def test_arange_like():
    A = np.zeros((INT_OVERFLOW, 2))
    A.attach_grad()
    with mx.autograd.record():
        B = npx.arange_like(A)
    assert B.shape == (INT_OVERFLOW, 2)
    assert B[100][0] == 200
    B.backward()
    assert A.grad.shape == (INT_OVERFLOW, 2)
    assert A.grad[0][0] == 0

# TODO implement this test after dot is fixed for large tensors and we have
# migrated to using ILP64 BLAS/LAPACK
@use_np
@pytest.mark.skip(reason='dot is known to not work on large tensors. PR to fix: https://github.com/apache/incubator-mxnet/pull/18925')
def test_batch_dot():
    assert False 


@use_np
def test_cast():
    A = np.ones((INT_OVERFLOW, 2))
    A.attach_grad()
    with mx.autograd.record():
        B = npx.cast(A, dtype='float16')
    assert B.shape == (INT_OVERFLOW, 2)
    assert B[0][0] == 1
    B.backward()
    assert A.grad.shape == (INT_OVERFLOW, 2)
    assert A.grad[0][0] == 1


@use_np
def test_broadcast_like():
    A = np.ones((1, 2))
    B = np.zeros((INT_OVERFLOW, 2))
    A.attach_grad()
    with mx.autograd.record():
        C = npx.broadcast_like(A, B)
    assert C.shape == (INT_OVERFLOW, 2)
    assert C[0][0] == 1
    C.backward()
    assert A.grad.shape == (1, 2)
    with mx.autograd.record():
        C = npx.broadcast_like(A.reshape(2, 1), B.T)
    assert C.shape == (2, INT_OVERFLOW)
    assert C[0][0] == 1
    C.backward()
    assert A.grad.shape == (1, 2)
    assert_almost_equal(A.grad[0][0], np.array([INT_OVERFLOW]), \
                            rtol=1e-3, atol=1e-5)


@use_np
def test_constraint_check():
    A = np.ones((2, INT_OVERFLOW))
    constraint = (A > 0)
    B = npx.constraint_check(constraint)
    assert B == True

# broken
@use_np
def test_batch_flatten():
    A = np.ones((2, 1, INT_OVERFLOW))
    A.attach_grad()
    with mx.autograd.record():
        B = npx.batch_flatten(A)
    assert B.shape == (2, INT_OVERFLOW)
    assert B[0][0] == 1
    B.backward()
    assert A.grad.shape == (2, 1, INT_OVERFLOW)
    assert A.grad[0][0][0] == 1

# broken
@use_np
@pytest.mark.skip(reason='Does not support large tensor; to be fixed')
def test_batch_norm():
    A = np.ones((2, INT_OVERFLOW))
    gamma = np.ones((2))
    beta = np.zeros((2))
    mov_mean = np.ones((2))
    mov_var = np.ones((2))
    A.attach_grad() 
    with mx.autograd.record():
        B = npx.batch_norm(A, gamma, beta, mov_mean, mov_var)
    assert B.shape == (2, INT_OVERFLOW)
    assert B[0][0] == 0
    B.backward()
    assert A.grad.shape == (2, INT_OVERFLOW)
    assert A.grad[0][0] == 0


@use_np
def test_nonzero():
    A = np.zeros((2, INT_OVERFLOW))
    A[0, 1] = 1
    A[0, -2] = 1
    A.attach_grad()
    with mx.autograd.record():
        B = npx.nonzero(A)
    assert B.shape == (2, 2)
    assert B[0, 0] == 0 and B[0, 1] == 1
    assert B[1, 0] == 0 and B[1, 1] == int(INT_OVERFLOW - 2)
    B.backward()
    assert A.grad.shape == (2, INT_OVERFLOW)
    assert A.grad[0][0] == 0


@use_np
def test_one_hot():
    A = np.zeros((INT_OVERFLOW))
    A.attach_grad()
    with mx.autograd.record():
        B = npx.one_hot(A, 2)
    assert B.shape == (INT_OVERFLOW, 2)
    assert B[0][0] == 1
    B.backward()
    assert A.grad.shape == (INT_OVERFLOW, )
    assert A.grad[0] == 0


@use_np
def test_pick():
    INT_OVERFLOW = 2**31
    A = np.zeros((INT_OVERFLOW, 2))
    B = np.zeros((INT_OVERFLOW))
    A[-1, 0] = 3
    A.attach_grad()
    B.attach_grad()
    with mx.autograd.record():
        C = npx.pick(A, B)
    assert C.shape == (INT_OVERFLOW, )
    assert C[0] == 0
    assert C[-1] == 3
    C.backward()
    assert A.grad.shape == (INT_OVERFLOW, 2)
    assert B.grad.shape == (INT_OVERFLOW, )
    assert A.grad[0][0] == 1


@use_np
def test_scalar_poisson():
    A = npx.scalar_poisson(lam=4, shape=(2, INT_OVERFLOW))
    assert A.shape == (2, INT_OVERFLOW)


@use_np
def test_tensor_poisson():
    lam = np.array([2.0, 4.0])
    A = npx.tensor_poisson(lam, shape=(INT_OVERFLOW))
    assert A.shape == (2, INT_OVERFLOW)


@use_np
def test_reshape():
    A = np.ones((INT_OVERFLOW, 2))
    A.attach_grad() 
    with mx.autograd.record():
        B = npx.reshape(A, (-5))
    assert B.shape == (DOUBLE_INT_OVERFLOW, )
    assert B[0] == 1
    B.backward()
    assert A.grad.shape == (INT_OVERFLOW, 2)
    assert A.grad[0][0] == 1


@use_np
def test_reshape_like():
    A = np.ones((INT_OVERFLOW, 2))
    A.attach_grad()
    with mx.autograd.record():
        B = npx.reshape_like(A, np.zeros((2, INT_OVERFLOW)))
    assert B.shape == (2, INT_OVERFLOW)
    assert B[0][0] == 1
    B.backward()
    assert A.grad.shape == (INT_OVERFLOW, 2)
    assert A.grad[0][0] == 1


@use_np
def test_sigmoid():
    A = np.zeros((INT_OVERFLOW, 2))
    A.attach_grad()
    with mx.autograd.record():
        B = npx.sigmoid(A)
    assert B.shape == (INT_OVERFLOW, 2)
    assert B[0][0] == 0.5
    B.backward()
    assert A.grad.shape == (INT_OVERFLOW, 2)
    assert_almost_equal(A.grad[0][0], np.array([0.25]), \
                rtol=1e-3, atol=1e-5)


@use_np
def test_shape_array():
    A = np.zeros((INT_OVERFLOW, 2))
    A.attach_grad()
    with mx.autograd.record():
        B = npx.shape_array(A)
    assert B[0] == INT_OVERFLOW and B[1] == 2
    B.backward()
    assert A.grad.shape == (INT_OVERFLOW, 2)
    assert A.grad[0][0] == 0


@use_np
def test_stop_gradient():
    A = np.ones((INT_OVERFLOW, 2))
    A.attach_grad()
    with mx.autograd.record():
        B = npx.stop_gradient(A * 3)
    assert B.shape == (INT_OVERFLOW, 2)
    assert B[0][0] == 3
    B.backward()
    # should be 3 if not for stop_gradient()
    assert A.grad[0][0] == 0


@use_np
def test_sequence_mask():
    A = np.ones((2, 2, INT_OVERFLOW))
    A.attach_grad()
    with mx.autograd.record():
        B = npx.sequence_mask(A, sequence_length=np.array([1,1]), \
                use_sequence_length=True)
    assert B.shape == (2, 2, INT_OVERFLOW)
    assert B[0][0][0] == 1
    assert B[1][0][0] == 0
    B.backward()
    assert A.grad.shape == (2, 2, INT_OVERFLOW)
    assert A.grad[0][0][0] == 1


@use_np
def test_topk():
    A = np.ones((2, INT_OVERFLOW))
    A[0][100] = 2
    A[1][200] = 2
    A.attach_grad()
    with mx.autograd.record():
        B = npx.topk(A, k=2)
    assert B.shape == (2, 2)
    assert B[0][0] == 100 and B[1][0] == 200
    B.backward()
    assert A.grad.shape == (2, INT_OVERFLOW)
    assert A.grad[0][0] == 0


@use_np
def test_slice():
    A = np.ones((INT_OVERFLOW, 3))
    A[100][1] = 2
    B = npx.slice(A, begin=(100,1), end=(200,3))
    assert B.shape == (100, 2)
    assert B[0][0] == 2


@use_np
def test_smooth_l1():
    A = np.arange((INT_OVERFLOW))
    A.attach_grad() 
    with mx.autograd.record():
        B = npx.smooth_l1(A)
    assert B.shape == (INT_OVERFLOW, )
    assert B[1] == 0.5
    B.backward()
    assert A.grad.shape == (INT_OVERFLOW, )
    assert A.grad[0] == 0


@use_np
def test_gamma():
    A = np.ones((2, INT_OVERFLOW))
    A[0][0] = 5
    A.attach_grad()
    with mx.autograd.record():
        B = npx.gamma(A)
    assert B.shape == (2, INT_OVERFLOW)
    assert B[0][0] == 24
    B.backward()
    assert A.grad.shape == (2, INT_OVERFLOW)
    assert_almost_equal(A.grad[0][0], np.array([36.1428]), \
                rtol=1e-3, atol=1e-5)


@use_np
def test_gammaln():
    A = np.ones((2, INT_OVERFLOW))
    A[0][0] = 5
    A.attach_grad() 
    with mx.autograd.record():
        B = npx.gammaln(A)
    assert B.shape == (2, INT_OVERFLOW)
    assert_almost_equal(B[0][0], np.array([np.log(24)]), \
                rtol=1e-3, atol=1e-5)
    B.backward()
    assert A.grad.shape == (2, INT_OVERFLOW)
    assert_almost_equal(A.grad[0][0], np.array([1.5061178]), \
                rtol=1e-3, atol=1e-5)


@use_np
def test_digamma():
    A = np.ones((2, INT_OVERFLOW)) 
    A[0][0] = 5
    A.attach_grad()  
    with mx.autograd.record():
        B = npx.digamma(A)
    assert B.shape == (2, INT_OVERFLOW)
    assert_almost_equal(B[0][0], np.array([1.5061178]), \
                rtol=1e-3, atol=1e-5)
    B.backward()
    assert A.grad.shape == (2, INT_OVERFLOW)
    assert_almost_equal(A.grad[0][0], np.array([0.22132295]), \
                rtol=1e-3, atol=1e-5)


@use_np
def test_rnn_dim_check():
    L_SEQ, BAT, L_INP, L_STA = 2**31, 4, 2**10, 2
    data = np.random.uniform(-1, 1, (L_SEQ, BAT, L_INP))
    state = np.random.normal(0, 1, (1, BAT, L_STA))
    params = np.random.normal(0, 1, (2056,))
    assertRaises(ValueError, npx.rnn, data=data, parameters=params, \
        mode='rnn_relu', state=state, state_size=L_STA, num_layers=1)


@use_np
def test_rnn_vanilla():
    L_SEQ, BAT, L_INP, L_STA = 2**20, 4, 2**10, 2
    def batch_check(x, modes, params):
        state = np.random.normal(0, 1, (1, BAT, L_STA))
        for m, p in zip(modes, params):
            x.attach_grad()
            with mx.autograd.record():
                y = npx.rnn(data=x, parameters=p, mode=m, \
                    state=state, state_size=L_STA, num_layers=1)
            assert y.shape == (L_SEQ, BAT, L_STA)
            y.backward()
            npx.waitall()
    data = np.random.uniform(-1, 1, (L_SEQ, BAT, L_INP))
    modes = ['rnn_tanh', 'rnn_relu']
    params = [np.random.normal(0, 1, (2056,)), \
        np.random.normal(0, 1, (2056,))]
    batch_check(data, modes, params)


@use_np
def test_rnn_gru():
    L_SEQ, BAT, L_INP, L_STA = 2**20, 4, 2**10, 2
    data = np.random.uniform(-1, 1, (L_SEQ, BAT, L_INP))
    state = np.random.normal(0, 1, (1, BAT, L_STA))
    params = np.random.normal(0, 1, (6168,))
    data.attach_grad()
    with mx.autograd.record():
        out = npx.rnn(data=data, parameters=params, mode='gru', \
            state=state, state_size=L_STA, num_layers=1)
    assert out.shape == (L_SEQ, BAT, L_STA)
    out.backward()
    npx.waitall()


@use_np
def test_rnn_lstm():
    L_SEQ, BAT, L_INP, L_STA= 2**20, 4, 2**10, 2
    data = np.random.uniform(-1, 1, (L_SEQ, BAT, L_INP))
    state = np.random.normal(0, 1, (1, BAT, L_STA))
    state_cell = np.random.normal(0, 1, (1, BAT, L_STA))
    params = np.random.normal(0, 1, (8224,))
    data.attach_grad()
    with mx.autograd.record():
        out = npx.rnn(data=data, parameters=params, mode='lstm', \
            state=state, state_size=L_STA, state_cell=state_cell, num_layers=1)
    assert out.shape == (L_SEQ, BAT, L_STA)
    out.backward()
    npx.waitall()


@use_np
def test_ctc_loss():
    def test_ctc_loss_size_check(A, label):
        assertRaises(ValueError, npx.ctc_loss, A, label)
    
    L_SEQ, L_ALP, L_LAB, BAT = 2**10, 2**20, 2**6, 2
    A = np.zeros((L_SEQ, BAT, L_ALP))
    label = np.random.randint(0, L_ALP, (BAT, L_LAB))
    # test for expected exception
    test_ctc_loss_size_check(A, label)
    # now we shrink the size a little bit and test for an allowed case
    L_ALP = 2**20 - 1
    A = np.zeros((L_SEQ, BAT, L_ALP))
    label = np.random.randint(0, L_ALP, (BAT, L_LAB))
    A.attach_grad()
    with mx.autograd.record():
        B = npx.ctc_loss(A, label)
    assert B.shape == (BAT, )
    assert type(B[0]).__name__ == 'ndarray'
    B.backward()
    assert A.grad.shape == (L_SEQ, BAT, L_ALP)
    assert type(A[0]).__name__ == 'ndarray'


@use_np
def test_erf():
    A = np.ones((2, INT_OVERFLOW))
    A[0][0] = 10
    A.attach_grad()
    with mx.autograd.record():
        B = npx.erf(A)
    assert B.shape == (2, INT_OVERFLOW)
    assert B[0][0] == 1
    B.backward()
    assert A.grad.shape == (2, INT_OVERFLOW)
    assert_almost_equal(A.grad[0][0], np.array([4.2e-44]), \
                rtol=1e-3, atol=1e-5)


@use_np
def test_erfinv():
    A = np.ones((2, INT_OVERFLOW))
    A[0][0] = 0.5
    A.attach_grad()
    with mx.autograd.record():
        B = npx.erfinv(A)
    assert B.shape == (2, INT_OVERFLOW)
    assert_almost_equal(B[0][0], np.array([0.47693628]), \
                rtol=1e-3, atol=1e-5)
    B.backward()
    assert A.grad.shape == (2, INT_OVERFLOW)
    assert_almost_equal(A.grad[0][0], np.array([1.112585]), \
                rtol=1e-3, atol=1e-5)


@use_np
def test_index_add():
    A = np.zeros((2, INT_OVERFLOW))
    ind = np.array([[0, 0], [0, 1]], dtype='int32')
    val = np.array([100, 200])
    A.attach_grad() 
    with mx.autograd.record():
        B = npx.index_add(A, ind, val)
    assert B.shape == (2, INT_OVERFLOW)
    assert B[0][0] == 100 and B[0][1] == 200
    B.backward()
    assert A.grad.shape == (2, INT_OVERFLOW)
    assert A.grad[0][0] == 1


@use_np
def test_index_update():
    A = np.zeros((2, INT_OVERFLOW))
    ind = np.array([[0, 0], [0, 1]], dtype='int32')
    val = np.array([100, 200])
    A.attach_grad() 
    with mx.autograd.record():
        B = npx.index_update(A, ind, val) 
    assert B.shape == (2, INT_OVERFLOW) 
    assert B[0][0] == 100 and B[0][1] == 200
    B.backward()
    assert A.grad.shape == (2, INT_OVERFLOW)
    assert A.grad[0][0] == 0


@use_np
def test_layer_norm():
    A = np.ones((2, INT_OVERFLOW))
    A.attach_grad()
    with mx.autograd.record():
        B = npx.layer_norm(A, gamma=np.ones((2)), beta=np.zeros((2)), axis=0)
    assert B.shape == (2, INT_OVERFLOW) 
    assert B[0][0] == 0
    B.backward()
    assert A.grad.shape == (2, INT_OVERFLOW)
    assert A.grad[0][0] == 0


@use_np
def test_dlpack():
    A = np.ones((2, INT_OVERFLOW))
    A[0][100] = 100
    B = npx.to_dlpack_for_read(A)
    assert type(B).__name__ == 'PyCapsule'
    C = npx.from_dlpack(B)
    assert type(C).__name__ == 'ndarray'
    assert C.shape == (2, INT_OVERFLOW)
    assert C[0][100] == 100
    B = npx.to_dlpack_for_write(A)
    assert type(B).__name__ == 'PyCapsule'
    C = npx.from_dlpack(B)
    C += 1
    assert type(C).__name__ == 'ndarray'
    assert C.shape == (2, INT_OVERFLOW)
    assert C[0][100] == 101


@use_np
def test_pooling():
    def test_pooling_large_dim():
        A = np.ones((1, 1, INT_OVERFLOW))
        assertRaises(MXNetError, npx.pooling, data=A, kernel=(2), stride=(2), \
                pool_type='max')
    
    test_pooling_large_dim()
    D, H, W = 2**12, 2**10, 2**10
    A = np.ones((1, 1, D, H ,W))
    A[0, 0, 0, 0, 2] = 100
    A.attach_grad()
    with mx.autograd.record():
        B = npx.pooling(data=A, kernel=(2, 2, 2), stride=(2, 2, 2), \
                pool_type='max')
    assert B.shape == (1, 1, int(D/2), int(H/2), int(W/2))
    assert B[0, 0, 0, 0, 1] == 100
    B.backward()
    assert A.grad.shape == (1, 1, D, H, W)
    assert A.grad[0, 0, 0, 0, 0] == 1


@use_np
def test_roi_pooling():
    def test_roi_pooling_large_dim():
        A = np.ones((1, 1, INT_OVERFLOW, 5))
        roi = np.array([[0, 0, 0, 5, 5]])
        assertRaises(MXNetError, npx.roi_pooling, A, roi, pooled_size=(3, 3), \
            spatial_scale=1)
    
    test_roi_pooling_large_dim()
    H, W = 2**16, 2**16
    A = np.ones((1, 1, H, W))
    A[0, 0, 0, 2] = 100
    roi = np.array([[0, 0, 0, 5, 5]])
    A.attach_grad()
    with mx.autograd.record():
        B = npx.roi_pooling(A, roi, pooled_size=(3, 3), spatial_scale=1)
    assert B.shape == (1, 1, 3, 3)
    assert B[0][0][0][1] == 100
    B.backward()
    assert A.grad.shape == (1, 1, H, W)
    assert A.grad[0][0][0][0] == 1

@use_np
@pytest.mark.skip(reason='times out on (generally speaking) large tensors')
def test_save_load():
    A = np.ones((2, INT_OVERFLOW), dtype='int8')
    A[0][100] = 100
    npx.save('my_tensor', A)
    B = np.array(npx.load('my_tensor'))
    assert B[0].shape == (2, INT_OVERFLOW)
    assert B[0][0][100] == 100


@use_np
def test_gather_nd():
    A = np.ones((1, 2, INT_OVERFLOW))
    A [0, 1, 100] = 100
    A.attach_grad()
    with mx.autograd.record():
        B = npx.gather_nd(data=A, \
            indices=np.array([[0, 0] , [0, 1], [INT_OVERFLOW-1, 100]], \
            dtype='int64'))
    assert B.shape == (2, )
    assert B[0] == 1 and B[1] == 100
    B.backward()
    assert A.grad.shape == (1, 2, INT_OVERFLOW)
    assert A.grad[0, 0, 0] == 0
    assert A.grad[0, 0, INT_OVERFLOW-1] == 1


@use_np
def test_random_bernoulli():
    prob = np.zeros((INT_OVERFLOW))
    prob[0] = 1
    A = npx.random.bernoulli(prob=prob, size=(INT_OVERFLOW))
    assert A.shape == (INT_OVERFLOW, )
    assert A[0] == 1
    assert A[1] == 0


@use_np
def test_cumsum():
    input = np.ones((INT_OVERFLOW, 3), dtype='int64')
    input.attach_grad()
    with mx.autograd.record():
        output = np.cumsum(input, axis=0, dtype='int64')
        output.backward()
    assert output.shape == input.shape
    assert output[-1, -1] == INT_OVERFLOW
    assert input.grad.shape == input.shape
    assert input.grad[0, 0] == INT_OVERFLOW
    assert input.grad[-1, -1] == 1


@use_np
def test_round():
    input = np.ones((INT_OVERFLOW, 2))
    input[INT_OVERFLOW-1][0] = 1.6
    output = np.round(input)
    assert output.shape == (INT_OVERFLOW, 2)
    assert output[-1][0] == 2


@use_np
def test_cross():
    inp = np.ones((INT_OVERFLOW, 3))
    inp2 = np.ones((INT_OVERFLOW, 2))
    inp[-1] = np.array([1, 2, 3])
    inp2[-1] = np.array([4, 5])
    inp.attach_grad()
    with mx.autograd.record():
        out = np.cross(inp, inp2)
        out.backward()
    assert out.shape == (INT_OVERFLOW, 3)
    assert out[0, 0] == -1 and out[0, 1] == 1 and out[0, 2] == 0
    assert out[-1, 0] == -15 and out[-1, 1] == 12 and out[-1, 2] == -3
    assert inp.grad.shape == inp.shape
    assert inp.grad[0, 0] == 1 and inp.grad[0, 1] == -1 and inp.grad[0, 2] == 0
    assert inp.grad[-1, 0] == 5 and inp.grad[-1, 1] == -4 and inp.grad[-1, 2] == -1


@use_np
def test_array_split():
    inp = np.ones((INT_OVERFLOW, 2))
    inp[0][0] = 0
    inp[-1][-1] = 2
    out = np.array_split(inp, 2)
    assert out[0].shape ==(HALF_INT_OVERFLOW, 2)
    assert out[1].shape ==(HALF_INT_OVERFLOW, 2)
    assert out[0][0][0] == 0
    assert out[1][-1][-1] == 2


@use_np
def test_std():
    N = 2*20
    inp = np.zeros((2, INT_OVERFLOW))
    inp[-1, -1] = N
    inp.attach_grad()
    with mx.autograd.record():
        out = np.std(inp, axis=1)
        out.backward()
    assert out.shape == (2, )
    ref = ((float(N)/INT_OVERFLOW)**2 * (INT_OVERFLOW-1))**0.5
    assert_almost_equal(out[1], ref, rtol=1e-5, atol=1e-5)
    assert inp.grad.shape == inp.shape
    assert inp.grad[-1, -1] == 0


@use_np
def test_var():
    N = 2*20
    inp = np.zeros((2, INT_OVERFLOW))
    inp[-1, -1] = N
    inp.attach_grad()
    with mx.autograd.record():
        out = np.var(inp, axis=1)
        out.backward()
    assert out.shape == (2, )
    ref = (float(N)/INT_OVERFLOW)**2 * (INT_OVERFLOW-1)
    assert_almost_equal(out[1], ref, rtol=1e-5, atol=1e-5)

    assert inp.grad.shape == inp.shape
    assert inp.grad[-1, -1] == 0

@use_np
def test_rollaxis():
    inp = np.zeros((1, 1, 2, INT_OVERFLOW, 1))
    inp[-1, -1, -1, -1, -1] = 1
    inp.attach_grad()
    with mx.autograd.record():
        out = np.rollaxis(inp, 3)
        out.backward()
    assert out.shape == (INT_OVERFLOW, 1, 1, 2, 1)
    assert out[-1, -1, -1, -1, -1] == 1
    assert inp.grad.shape == inp.shape
    assert inp.grad[-1, -1, -1, -1, -1] == 1


@use_np
def test_vstack():
    inp1 = np.zeros((INT_OVERFLOW, 1))
    inp2 = np.ones((INT_OVERFLOW, 1))
    inp1.attach_grad()
    inp2.attach_grad()
    with mx.autograd.record():
        out1 = np.vstack((inp1, inp2))
        out1.backward()
    assert out1.shape == (DOUBLE_INT_OVERFLOW, 1)
    assert out1[INT_OVERFLOW-1, 0] == 0 and out1[-1, 0] == 1
    assert inp1.grad.shape == inp1.shape
    assert inp1.grad[-1, -1] == 1
    with mx.autograd.record():
        out2 = np.vstack((inp1.flatten(), inp2.flatten()))
        out2.backward()
    assert out2.shape == (2, INT_OVERFLOW)
    assert out2[0, -1] == 0 and out2[1, -1] == 1
    assert inp2.grad.shape == inp2.shape
    assert inp2.grad[-1, -1] == 1


@use_np
def test_ediff1d():
    inp = np.zeros((2, INT_OVERFLOW))
    inp[0, -1], inp[1, 0] = 1, 3
    inp.attach_grad()
    with mx.autograd.record():
        out = np.ediff1d(inp, to_begin=-99, to_end=np.array([88, 99]))
        out.backward()
    assert out.shape == (2 * INT_OVERFLOW - 1 + 1 + 2, )
    assert out[INT_OVERFLOW-1] == 1 and out[INT_OVERFLOW] == 2 and\
            out[INT_OVERFLOW+1] == -3
    assert inp.grad.shape == inp.shape
    assert inp.grad[0, 0] == -1 and inp.grad[-1, -1] == 1


@use_np
def test_split():
    inp = np.ones((INT_OVERFLOW, 2))
    inp[INT_OVERFLOW // 2] = 2
    inp.attach_grad()
    with mx.autograd.record():
        out = np.split(inp, 2, axis = 0)
        out[1].backward()
    assert out[0].shape == (INT_OVERFLOW // 2, 2)
    assert out[1].shape == (INT_OVERFLOW // 2, 2)
    assert out[0][0, 0] == 1
    assert out[1][0, 0] == 2
    assert inp.grad.shape == inp.shape
    assert inp.grad[0][0] == 0 and inp.grad[-1][-1] == 1


@use_np
def test_hsplit():
    inp = create_2d_np_tensor(rows=INT_OVERFLOW, columns=4)
    inp.attach_grad()
    with mx.autograd.record():
        out = np.hsplit(inp, 2)
        out[1].backward()
    assert out[1].shape == (INT_OVERFLOW, 2)
    assert out[0].shape == (INT_OVERFLOW, 2)
    assert out[1][-1][0] == INT_OVERFLOW-1
    assert out[0][-1][1] == INT_OVERFLOW-1
    assert inp.grad.shape == inp.shape
    assert inp.grad[0][0] == 0 and inp.grad[-1][-1] == 1


@use_np
def test_vsplit():
    inp = create_2d_np_tensor(rows=INT_OVERFLOW, columns=4)
    inp.attach_grad()
    with mx.autograd.record():
        out = np.vsplit(inp, 2)
        out[1].backward()
    assert out[1].shape == (INT_OVERFLOW//2, 4)
    assert out[0].shape == (INT_OVERFLOW//2, 4)
    assert out[0][-1][0] == INT_OVERFLOW // 2 -1
    assert out[1][-1][1] == INT_OVERFLOW - 1
    assert inp.grad.shape == inp.shape
    assert inp.grad[INT_OVERFLOW//2 - 1][-1] == 0 and inp.grad[-1][-1] == 1


@use_np
def test_dsplit():
    inp = np.arange(INT_OVERFLOW, dtype=np.int64).reshape(INT_OVERFLOW, 1, 1)
    inp = np.broadcast_to(inp, shape=(inp.shape[0], 2, 2))
    inp.attach_grad()
    with mx.autograd.record():
        out = np.dsplit(inp, 2)
        out[1].backward()
    assert out[1].shape == (INT_OVERFLOW, 2, 1)
    assert out[0].shape == (INT_OVERFLOW, 2, 1)
    assert out[0][-1][0][0] == INT_OVERFLOW - 1
    assert out[1][0][1][0] == 0
    assert inp.grad.shape == inp.shape
    assert inp.grad[-1][-1][0] == 0 and inp.grad[0][1][1] == 1


@use_np
<<<<<<< HEAD
def test_logspace():
    data = np.logspace(1.0, 10.0, INT_OVERFLOW)
    assert data.shape == (INT_OVERFLOW, )
    assert data[0] == 10 and data[-1] == 10000000000
    assert_almost_equal(data[HALF_INT_OVERFLOW], np.array(10**5.5), \
                rtol=1e-3, atol=1e-5)

@use_np
def test_linspace():
    data = np.linspace(0, 1000, INT_OVERFLOW)
    assert data.shape == (INT_OVERFLOW, )
    assert data[0] == 0 and data[-1] == 1000
    assert data[HALF_INT_OVERFLOW] == 500
=======
def test_histogram():
    inp = np.ones((INT_OVERFLOW, 2))
    inp[-1, -1] = 2
    hist, _ = np.histogram(inp, np.array([0.5, 1.5, 2.5, 3.5]))
    assert hist.shape == (3, )
    assert hist[0] == int(2 * INT_OVERFLOW - 1) and hist[1] == 1


@use_np
def test_nan_to_num():
    inp = np.zeros((3, INT_OVERFLOW))
    inp[:, -1] = np.array([np.nan, np.inf, -np.inf])
    inp.attach_grad()
    with mx.autograd.record():
        out = np.nan_to_num(inp, nan=0, posinf=1, neginf=-1)
        out.backward()
    assert out.shape == inp.shape
    assert out[0, -1] == 0 and out[1, -1] == 1 and out[2, -1] == -1
    assert inp.grad.shape == inp.shape
    assert inp.grad[0, -1] == 0 and inp.grad[1, -1] == 0
    assert inp.grad[0, 0] == 1 and inp.grad[2, -1] == 0
>>>>>>> eed080f2
<|MERGE_RESOLUTION|>--- conflicted
+++ resolved
@@ -2112,7 +2112,6 @@
 
 
 @use_np
-<<<<<<< HEAD
 def test_logspace():
     data = np.logspace(1.0, 10.0, INT_OVERFLOW)
     assert data.shape == (INT_OVERFLOW, )
@@ -2126,7 +2125,9 @@
     assert data.shape == (INT_OVERFLOW, )
     assert data[0] == 0 and data[-1] == 1000
     assert data[HALF_INT_OVERFLOW] == 500
-=======
+
+
+@use_np
 def test_histogram():
     inp = np.ones((INT_OVERFLOW, 2))
     inp[-1, -1] = 2
@@ -2148,4 +2149,3 @@
     assert inp.grad.shape == inp.shape
     assert inp.grad[0, -1] == 0 and inp.grad[1, -1] == 0
     assert inp.grad[0, 0] == 1 and inp.grad[2, -1] == 0
->>>>>>> eed080f2
