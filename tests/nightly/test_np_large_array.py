# Licensed to the Apache Software Foundation (ASF) under one
# or more contributor license agreements.  See the NOTICE file
# distributed with this work for additional information
# regarding copyright ownership.  The ASF licenses this file
# to you under the Apache License, Version 2.0 (the
# "License"); you may not use this file except in compliance
# with the License.  You may obtain a copy of the License at
#
#   http://www.apache.org/licenses/LICENSE-2.0
#
# Unless required by applicable law or agreed to in writing,
# software distributed under the License is distributed on an
# "AS IS" BASIS, WITHOUT WARRANTIES OR CONDITIONS OF ANY
# KIND, either express or implied.  See the License for the
# specific language governing permissions and limitations
# under the License.

import os
import sys
import tempfile
import math
import numpy as _np
import mxnet as mx

curr_path = os.path.dirname(os.path.abspath(os.path.expanduser(__file__)))
sys.path.append(os.path.join(curr_path, '../python/unittest/'))

from mxnet.test_utils import rand_ndarray, assert_almost_equal, rand_coord_2d, default_context, check_symbolic_forward, create_2d_tensor, use_np
from mxnet import gluon, np, npx
from common import with_seed
import pytest
from tests.python.unittest.common import assertRaises
from mxnet.base import MXNetError

# dimension constants
MEDIUM_X = 10000
LARGE_X = 100000000
SMALL_X = 100
SMALL_Y = 50
INT_OVERFLOW = 2**31
HALF_INT_OVERFLOW = 2**30
DOUBLE_INT_OVERFLOW = 2**32


@use_np
def test_gluon_embedding():
    m = gluon.nn.Embedding(SMALL_Y, MEDIUM_X)
    m.initialize()
    a = np.zeros((MEDIUM_X, SMALL_Y))
    b = m(a)
    assert b.shape == (MEDIUM_X, SMALL_Y, MEDIUM_X)
    assert b.asnumpy().size == MEDIUM_X * SMALL_Y * MEDIUM_X

@use_np
def test_fully_connected():
    a = np.ones(shape=(LARGE_X, SMALL_Y))
    b = np.ones(shape=(SMALL_Y, SMALL_Y))
    c = np.ones(shape=(b.shape[0],))

    # w/o bias
    res = mx.npx.fully_connected(a, b, num_hidden=b.shape[0], no_bias=True)
    assert np.sum(res[-1] == a.shape[1]) == b.shape[0]

    # w/ bias
    res = mx.npx.fully_connected(a, b, c, num_hidden=b.shape[0], no_bias=False)
    assert np.sum(res[-1] == a.shape[1] + 1) == b.shape[0]

@use_np
def test_dense():
    data = np.ones(shape=(LARGE_X, SMALL_X))
    linear = gluon.nn.Dense(SMALL_Y)
    linear.initialize()
    res = linear(data)
    assert res.shape == (LARGE_X, SMALL_Y)

@use_np
def test_softmax():
    input_data = np.ones((SMALL_Y, LARGE_X))
    for axis in [0, 1]:
        true_output = np.full((SMALL_Y, LARGE_X), (1 / input_data.shape[axis]))
        output = npx.softmax(input_data, axis=axis)
        assert_almost_equal(output.asnumpy(), true_output, rtol=1e-5, atol=1e-5)

'''
  _ _ _  _ _ __  _ __ _  _
 | ' \ || | '  \| '_ \ || |
 |_||_\_,_|_|_|_| .__/\_, |
                |_|   |__/
'''

@use_np
def test_ones():
    A = np.ones((INT_OVERFLOW, 2))
    assert A.shape == (INT_OVERFLOW, 2)
    assert A[0][0] == 1

@use_np
def test_zeros():
    A = np.zeros((INT_OVERFLOW, 2))
    assert A.shape == (INT_OVERFLOW, 2)
    assert A[0][0] == 0

@use_np
def test_ones_like():
    A = np.ones((2, INT_OVERFLOW))
    B = np.ones_like(A)
    assert B.shape == A.shape
    assert B[0, 0] == 1 and B[-1, -1] == 1

@use_np
def test_zeros_like():
    A = np.ones((INT_OVERFLOW, 2))
    B = np.zeros_like(A)
    assert B.shape == A.shape
    assert B[0, 0] == 0 and B[-1, -1] == 0

@use_np
def test_abs():
    # abs absolute and fabs are the same thing
    A = np.zeros((INT_OVERFLOW, 2))
    A[-1, -1] = -1
    A.attach_grad()
    with mx.autograd.record():
        B = np.abs(A)
    assert B.shape == (INT_OVERFLOW, 2)
    assert B[-1, -1] == 1
    B.backward()
    assert A.grad.shape == (INT_OVERFLOW, 2)
    assert A.grad[-1, -1] == -1

@use_np
@pytest.mark.skip(reason='backward errors out on (2^30,2), gives wrong result \
    on (2^31, 2)')
def test_add():
    INT_OVERFLOW = 2**30
    A = np.ones((INT_OVERFLOW, 2))
    B = np.ones((INT_OVERFLOW, 2))
    A.attach_grad()
    with mx.autograd.record():
        C = np.add(A, B)
    assert C.shape == (INT_OVERFLOW, 2)
    assert C[0][0] == 2
    C.backward()
    assert A.grad.shape == (INT_OVERFLOW, 2)
    assert A.grad[0][0] == 1

@use_np
def test_binary_broadcast():
    A = np.ones((INT_OVERFLOW, 2))
    B = np.ones((INT_OVERFLOW, 1))
    C = np.add(A, B)
    assert C.shape == (INT_OVERFLOW, 2)
    assert C[0][0] == 2

@use_np
def test_all():
    A = np.ones((INT_OVERFLOW, 2))
    A.attach_grad()
    with mx.autograd.record():
        B = np.all(A)
    assert B == True
    B.backward()
    assert A.grad.shape == (INT_OVERFLOW, 2)
    assert A.grad[0][0] == 0 

@use_np
def test_amin():
    A = np.ones((INT_OVERFLOW, 2))
    A[-1, -1] = -1
    A.attach_grad()
    with mx.autograd.record():
        B = np.amin(A)
    assert B == -1.0
    B.backward()
    assert A.grad.shape == (INT_OVERFLOW, 2)
    assert A.grad[0][0] == 0

@use_np
def test_amax():
    A = np.zeros((INT_OVERFLOW, 2))
    A[-1, -1] = 1
    A.attach_grad()
    with mx.autograd.record():
        B = np.amax(A)
    assert B == 1.0
    B.backward()
    assert A.grad.shape == (INT_OVERFLOW, 2)
    assert A.grad[0][0] == 0

@use_np
def test_argmin():
    A = np.ones((INT_OVERFLOW, 2))
    A[10][1] = -1
    A.attach_grad()
    with mx.autograd.record():
        B = np.argmin(A)
    print(B)
    assert B == 21
    B.backward()
    assert A.grad.shape == (INT_OVERFLOW, 2)
    assert A.grad[0][0] == 0

@use_np
def test_argmax():
    A = np.zeros((INT_OVERFLOW, 2))
    A[10][1] = 1
    A.attach_grad()
    with mx.autograd.record():
        B = np.argmax(A)
    print(B)
    assert B == 21
    B.backward()
    assert A.grad.shape == (INT_OVERFLOW, 2)
    assert A.grad[0][0] == 0

@use_np
def test_trigonometric_family():
    def batch_check(x, funcs):
        for f in funcs:
            one = np.ones((1))
            x.attach_grad()
            one.attach_grad()
            with mx.autograd.record():
                y = f(x)
                _ = f(one)
            assert y.shape == (INT_OVERFLOW, 2)
            assert y[0][0] == _
            y.backward()
            _.backward()
            assert x.grad.shape == (INT_OVERFLOW, 2)
            assert x.grad[0][0] == one.grad
    A = np.ones((INT_OVERFLOW, 2))
    batch_check(A, [np.arccos, np.arccosh, np.arcsin, \
        np.arcsin, np.arctan, np.arctanh, np.sin, np.cos, \
        np.tan, np.sinh, np.cosh, np.tanh])

@use_np
def test_any():
    A = np.zeros((INT_OVERFLOW, 2))
    A.attach_grad()
    with mx.autograd.record():
        B = np.any(A)
    assert B == False
    B.backward()
    assert A.grad.shape == (INT_OVERFLOW, 2)
    assert A.grad[0][0] == 0

@use_np
def test_append():
    A = np.ones((1, INT_OVERFLOW))
    B = np.ones((2, INT_OVERFLOW))
    A.attach_grad() 
    with mx.autograd.record():
        C = np.append(A, B, axis=0)
    assert C.shape == (3, INT_OVERFLOW)
    assert C[2][0] == 1
    C.backward()
    assert A.grad.shape == (1, INT_OVERFLOW)
    assert A[0][0] == 1

@use_np
def test_arange():
    A = np.arange(INT_OVERFLOW, dtype='int32')
    assert A.shape == (INT_OVERFLOW, )
    assert A[100] == 100

@use_np
def test_argsort():
    A = np.ones((INT_OVERFLOW, 2))
    A.attach_grad()
    with mx.autograd.record():
        B = np.argsort(A)
    assert B.shape == (INT_OVERFLOW, 2)
    assert B[0][0] == 0
    B.backward()
    assert A.grad.shape == (INT_OVERFLOW, 2)
    assert A[0][0] == 1

# broken
# TODO add backward test after foward is fixed
@use_np
@pytest.mark.skip(reason='Does not support large tensor; to be fixed')
def test_round():
    A = np.ones((INT_OVERFLOW, 2))
    B = np.round(A)
    assert B.shape == (INT_OVERFLOW, 2)
    assert B[0][0] == 1

# broken
# TODO add backward test after forward is fixed
@use_np
@pytest.mark.skip(reason='Does not support large tensor; to be fixed')
def test_array_split():
    A = np.zeros((INT_OVERFLOW, 2))
    B = np.array_split(A, 2)
    print(B)
    assert B[0].shape ==(HALF_INT_OVERFLOW, 2)
    assert B[1].shape ==(HALF_INT_OVERFLOW, 2)
    assert B[0][0][0] == 0

@use_np
def test_atleast_xd_family():
    def batch_check(x, funcs, shapes):
        for f, s in zip(funcs, shapes):
            x.attach_grad()
            with mx.autograd.record():
                y = f(x)
            assert y.shape == s
            y.backward()
            assert x.grad.shape == (INT_OVERFLOW, )
            assert x.grad[0] == 0
    A = np.zeros((INT_OVERFLOW))
    batch_check(A, [np.atleast_1d, np.atleast_2d, np.atleast_3d], \
            [(INT_OVERFLOW, ), (1, INT_OVERFLOW), (1, INT_OVERFLOW, 1)])

@use_np
def test_average():
    A = np.ones((INT_OVERFLOW, 2))
    A.attach_grad()
    with mx.autograd.record():
        B = np.average(A)
    assert B == 1
    B.backward()
    assert A.grad.shape == (INT_OVERFLOW, 2)
    assert_almost_equal(A.grad[0][0], np.array([1.0 / DOUBLE_INT_OVERFLOW]), \
            rtol=1e-3, atol=1e-5)

@use_np
def test_bincount():
    A = np.ones((INT_OVERFLOW), dtype='int32')
    A[0] = 0
    A.attach_grad()
    with mx.autograd.record():
        B = np.bincount(A)
    assert B.shape == (2,)
    assert B[-1] == INT_OVERFLOW - 1
    B.backward()
    assert A.grad.shape == (INT_OVERFLOW, )
    assert A.grad[0] == 0

# broken
# TODO add backward test after forward is fixed
@use_np
@pytest.mark.skip(reason='Does not support large tensor; to be fixed')
def test_bitwise_family():
    def batch_check(x1, x2, funcs):
        for f in funcs:
            y = f(x1, x2)
            one = np.ones((1), dtype='int32')
            assert y.shape == (INT_OVERFLOW, 2)
            assert y[0][0] == f(one, one)
    # test on broadcast input
    A = np.ones((INT_OVERFLOW, 1), dtype='int32')
    B = np.ones((INT_OVERFLOW, 2), dtype='int32')
    batch_check(A, B, [np.bitwise_and, np.bitwise_or, np.bitwise_xor])
    C = np.bitwise_not(A)
    assert C.shape == (INT_OVERFLOW, 1)
    assert C[0] == np.bitwise_not(np.ones((1), dtype='int32')) 

@use_np
def test_blackman():
    A = np.blackman((INT_OVERFLOW))
    npx.waitall()
    assert A.shape == (INT_OVERFLOW, )

@use_np
def test_broadcast_to():
    A = np.ones((2))
    A.attach_grad()
    with mx.autograd.record():
        B = np.broadcast_to(A, (INT_OVERFLOW, 2))
    assert B.shape == (INT_OVERFLOW, 2)
    assert B[0][0] == 1
    B.backward()
    assert A.grad.shape == (2, )
    with mx.autograd.record():
        B = np.broadcast_to(A.reshape(2, 1), (2, INT_OVERFLOW))
    assert B.shape == (2, INT_OVERFLOW)
    assert B[0][0] == 1
    B.backward()
    assert A.grad.shape == (2, )

@use_np
def test_root_family():
    def batch_check(x, funcs, grads):
        for f, g in zip(funcs, grads):
            x.attach_grad()
            with mx.autograd.record():
                y = f(x)
            assert y.shape == (INT_OVERFLOW, 2)
            assert y[0][0] == 1
            y.backward()
            assert x.grad.shape == (INT_OVERFLOW, 2)
            assert_almost_equal(A.grad[0][0], np.array(g), \
                rtol=1e-3, atol=1e-5)
    A = np.ones((INT_OVERFLOW, 2))
    batch_check(A, [np.sqrt, np.cbrt], [0.5, 1.0 / 3])

@use_np
def test_ceil_floor():
    def batch_check(x, funcs):
        for f in funcs:
            x.attach_grad()
            with mx.autograd.record():
                y = f(x)
            assert y.shape == (INT_OVERFLOW, 2)
            assert y[0][0] == 1
            y.backward()
            assert x.grad.shape == (INT_OVERFLOW, 2)
            assert x.grad[0][0] == 0
    A = np.ones((INT_OVERFLOW, 2))
    batch_check(A, [np.ceil, np.floor])

@use_np
def test_clip():
    A = np.ones((INT_OVERFLOW, 2))
    A.attach_grad()
    with mx.autograd.record():
        B = np.clip(A, 1, 1)
    assert B.shape == (INT_OVERFLOW, 2)
    assert B[0][0] == 1
    B.backward()
    assert A.grad.shape == (INT_OVERFLOW, 2)
    assert A.grad[0][0] == 1

@use_np
def test_column_stack():
    A = np.ones(INT_OVERFLOW)
    A.attach_grad()
    with mx.autograd.record():
        B = np.column_stack((A, A))
    assert B.shape == (INT_OVERFLOW, 2)
    assert B[0][0] == 1
    B.backward()
    assert A.grad.shape == (INT_OVERFLOW, )
    assert A.grad[0] == 2

@use_np
def test_concatenate():
    def batch_check(x1, x2, axises, shapes):
        for a, s in zip(axises, shapes):
            x1.attach_grad()
            with mx.autograd.record():
                y = np.concatenate((x1, x2), axis=a)
            assert y.shape == s
            y.backward()
            assert x1.grad.shape == (2, INT_OVERFLOW)
            assert x1.grad[0][0] == 1
    A = np.ones((2, INT_OVERFLOW))
    B = np.ones((1, INT_OVERFLOW))
    batch_check(A, B, [0, None], \
            [(3, INT_OVERFLOW), (int(INT_OVERFLOW * 3), )])

@use_np
# backward not working https://github.com/apache/incubator-mxnet/issues/18952
def test_copysign():
    A = np.ones((INT_OVERFLOW, 2))
    A.attach_grad()
    B = np.array([-1])
    with mx.autograd.record():
        C = np.copysign(A, B)
    assert C.shape == (INT_OVERFLOW, 2)
    assert C[0][0] == -1
    C.backward()
    assert A.grad.shape == (INT_OVERFLOW, 2)
    
@pytest.mark.skip(reason="CI hasn't switch to ILP64 OpenBLAS yet")
@use_np
def test_dot():
    A = np.ones((1, INT_OVERFLOW), dtype='float32')
    B = np.ones((INT_OVERFLOW, 1), dtype='float32')
    A.attach_grad()
    with mx.autograd.record():
        C = np.dot(A, B)
    assert_almost_equal(C, [INT_OVERFLOW], rtol=1e-5, atol=1e-5)
    C.backward()
    assert A.grad.shape == (1, INT_OVERFLOW)
    assert A.grad[0][0] == 1

@use_np
def test_random_uniform():
    A = np.random.uniform(low=0, high=1.0, size=(INT_OVERFLOW))
    assert A[0] <= 1 and A[0] >= 0

@use_np
def test_random_normal():
    A = np.random.normal(loc=0, scale=1.0, size=(INT_OVERFLOW))
    assert type(A[0]).__name__ == 'ndarray'

@use_np
@pytest.mark.skip(reason='times out (20 mins)')
def test_random_gamma():
    A = np.random.gamma(shape=1.0, size=(INT_OVERFLOW))
    assert type(A[0]).__name__ == 'ndarray'

@use_np
def test_random_exponential():
    A = np.random.exponential(size=(INT_OVERFLOW))
    assert type(A[0]).__name__ == 'ndarray'

@use_np
def test_random_laplace():
    A = np.random.laplace(loc=0, scale=1.0, size=(INT_OVERFLOW))
    assert type(A[0]).__name__ == 'ndarray'

@use_np
def test_random_choice():
    A = np.random.choice(a=10, size=(INT_OVERFLOW))
    assert A[0] <= 10 and A[0] >= 0

@use_np
def test_random_gumbel():
    A = np.random.gumbel(loc=0, scale=1.0, size=(INT_OVERFLOW))
    assert type(A[0]).__name__ == 'ndarray'

@use_np
def test_random_logistic():
    A = np.random.logistic(loc=0, scale=1.0, size=(INT_OVERFLOW))
    assert type(A[0]).__name__ == 'ndarray'

@use_np
@pytest.mark.skip(reason='times out (20 mins)')
def test_random_multinomial():
    A = np.random.multinomial(pvals=np.zeros(INT_OVERFLOW), n=1)
    assert A[-1] == 1

@use_np
def test_random_pareto():
    A = np.random.pareto(a=1.0, size=(INT_OVERFLOW))
    assert type(A[0]).__name__ == 'ndarray'

@use_np
def test_random_power():
    A = np.random.power(a=1.0, size=(INT_OVERFLOW))
    assert type(A[0]).__name__ == 'ndarray'

@use_np
def test_random_rayleigh():
    A = np.random.rayleigh(scale=1.0, size=(INT_OVERFLOW))
    assert type(A[0]).__name__ == 'ndarray'

@use_np
def test_random_weibull():
    A = np.random.weibull(a=1.0, size=(INT_OVERFLOW))
    assert type(A[0]).__name__ == 'ndarray'

@use_np
def test_random_shuffle():
    A = np.ones((INT_OVERFLOW, 2))
    np.random.shuffle(A)
    assert type(A[0]).__name__ == 'ndarray'

@use_np
def test_random_lognormal():
    A = np.random.lognormal(mean=0, sigma=1.0, size=(2**31))
    assert type(A[0]).__name__ == 'ndarray'

@use_np
def test_random_randint():
    A = np.random.randint(low=0, high=5, size=(2, 2**31))
    assert A[0][0] < 5 and A[0][0] >= 0

@use_np
def test_slice_assign():
    # test _slice_assign
    A = np.zeros((INT_OVERFLOW, 2))
    A[-1] = np.ones((1))
    assert A[-1, 0] == 1 and A[-1, 1] == 1
    # test _slice_assign_scalar
    B = np.zeros((INT_OVERFLOW, 2))
    B[-1] = 2
    assert B[-1, 0] == 2 and B[-1, 1] == 2

<<<<<<< HEAD
@use_np
@pytest.mark.skip(reason='This test will pass;  will fail if the dim along \
    the axis is large. Need to add dim check')
def test_cumsum():
    A = np.ones((INT_OVERFLOW, 3))
    A.attach_grad()
    with mx.autograd.record():
        B = np.cumsum(A, axis=1, dtype='float64')
    assert B.shape == A.shape
    assert B[-1, -1] == 3
    B.backward()
    assert A.grad.shape == A.shape
    assert A.grad[0, 0] == 3
    assert A.grad[-1, -1] == 1

@use_np
@pytest.mark.skip(reason='breaks on large tensor')
def test_cross():
    A = np.ones((INT_OVERFLOW, 3))
    B = np.ones((INT_OVERFLOW, 2))
    A[-1] = np.array([1, 2, 3])
    B[-1] = np.array([4, 5])
    A.attach_grad()
    with mx.autograd.record():
        C = np.cross(A, B)
    assert C.shape == (INT_OVERFLOW, 3)
    assert C[0, 0] == -1 and C[0, 1] == 1 and C[0, 2] == 0
    assert C[-1, 0] == -15 and C[-1, 1] == 12 and C[-1, 2] == -3
    C.backward()
    assert A.grad.shape == A.shape
    assert A.grad[0, 0] == 1 and A.grad[0, 1] == -1 and A.grad[0, 2] == 0
    assert A.grad[-1, 0] == 5 and A.grad[-1, 1] == -4 and A.grad[-1, 2] == -1

@use_np
def test_logical_family():
    def batch_check(x1, x2, funcs):
        x1.attach_grad()
        for f in funcs:
            with mx.autograd.record():
                y = f(x1, x2)
            assert y.shape == x1.shape
            assert y[0] == f(x1[0], x2[0])
            y.backward()
            assert x1.grad.shape == x1.shape
            assert x1.grad[0] == 0

    A = np.zeros((INT_OVERFLOW), dtype='int32')
    B = np.ones((INT_OVERFLOW), dtype='int32')
    batch_check(A, B, [np.logical_and, np.logical_or, np.logical_xor])
    B.attach_grad()
    with mx.autograd.record():
        C = np.logical_not(B)
    assert C.shape == B.shape
    assert C[0] == 0
    C.backward()
    assert B.grad.shape == B.shape
    assert B.grad[0] == 0

@use_np
def test_deg_rad():
    # deg2rad is the same thing as radians
    # rad2deg is the same thing as degrees
    A = np.zeros((INT_OVERFLOW, 2))
    A[-1, -1] = 180
    A.attach_grad()
    with mx.autograd.record():
        B = np.deg2rad(A)
    assert B.shape == A.shape
    assert B[0, 0] == 0
    assert_almost_equal(B[-1, -1], np.array([np.pi]), rtol=1e-5, atol=1e-5)
    B.backward()
    assert A.grad.shape == A.shape
    assert_almost_equal(A.grad[0, 0], np.array([1.0 / 180 * np.pi]), rtol=1e-5, atol=1e-5)
    B.attach_grad()
    with mx.autograd.record():
        C = np.rad2deg(B)
    assert C.shape == B.shape
    assert C[0, 0] == 0 and C[-1, -1] == 180
    C.backward()
    assert B.grad.shape == B.shape
    assert_almost_equal(B.grad[0, 0], np.array([180.0 / np.pi]), rtol=1e-5, atol=1e-5)

@use_np
@pytest.mark.skip(reason='breaks on large (>=2**31) tensor; times out \
    on large tensors')
def test_delete():
    A = np.zeros((INT_OVERFLOW, 2))
    A[-1, -1] = 2
    A[-2, -1] = 1
    A.attach_grad()
    B = np.delete(A, INT_OVERFLOW-1, axis=0)
    assert B.shape == (INT_OVERFLOW-1, 2)
    assert B[-1, -1] == 1

@use_np
@pytest.mark.skip(reason='segfault on large tensor ~2**31')
def test_diff():
    A = np.zeros((2, INT_OVERFLOW))
    A[-1, -1] = 100
    A.attach_grad()
    with mx.autograd.record():
        B = np.diff(A)
    assert B.shape == (2, INT_OVERFLOW-1)
    assert B[-1,-1] == 100
    B.backward()
    assert A.grad.shape == A.shape
    assert A[-1, -1] == 100

# Note that np.divide and np.true_divide are the same thing
@use_np
#TODO
def test_divide():
    A = np.ones((INT_OVERFLOW, 2))
    A[-1, -1] = 10
    A.attach_grad()
    with mx.autograd.record():
        B = np.divide(A, np.array([2, 3]))
    assert B.shape == A.shape
    assert_almost_equal(B[-1, -1], np.array([10 / 3]), rtol=1e-5, atol=1e-5)
    B.backward()
    assert A.grad.shape == A.shape
    assert_almost_equal(A.grad[-1, -1], np.array([1.0 / 3]), rtol=1e-5, atol=1e-5)

@use_np
@pytest.mark.skip(reason='errors out on 2**31')
# TODO test other split operators: dsplit vsplit hsplit
def test_split():
    A = np.ones((INT_OVERFLOW, 2))
    A[INT_OVERFLOW // 2] = 2
    A.attach_grad()
    with mx.autograd.record():
        B = np.split(A, 2, axis = 0)
    assert B[0].shape == (INT_OVERFLOW // 2, 2)
    assert B[1][0, 0] == 2
    B[1].backward()
    assert A.grad.shape == A.shape
    assert A.grad[0, 0] == 0 and A.grad[-1, -1] == 1

@use_np
#TODO
def test_minimum():
    A = np.ones((INT_OVERFLOW, 2))
    A[-1, -1] = -1
    B = np.zeros((INT_OVERFLOW, 1))
    A.attach_grad()
    B.attach_grad()
    with mx.autograd.record():
        C = np.minimum(A, B)
    assert C.shape == A.shape
    assert C[-1, -1] == -1
    C.backward()
    assert A.grad.shape == A.shape
    assert A.grad[-1, -1] == 1 and A.grad[0, 0] == 0
    assert B.grad.shape == B.shape
    assert B.grad[-1] == 1 and B.grad[0] == 2

@use_np
#TODO
def test_maximum():
    A = np.ones((INT_OVERFLOW, 2))
    A[-1, -1] = -1
    B = np.zeros((INT_OVERFLOW, 1))
    A.attach_grad()
    B.attach_grad()
    with mx.autograd.record():
        C = np.maximum(A, B)
    assert C.shape == A.shape
    assert C[-1, -1] == 0
    C.backward()
    assert A.grad.shape == A.shape
    assert A.grad[-1, -1] == 0 and A.grad[0, 0] == 1
    assert B.grad.shape == B.shape
    assert B.grad[-1] == 1 and B.grad[0] == 0

@use_np
def test_eye():
    N = 2**16
    A = np.eye(N)
    assert A.shape == (N, N)
    for i in range(N):
        assert A[i, i] == 1
    assert A[-1, -2] == 0 and A[0, 1] == 0
    B = np.eye(N, M=N-1,  k=-1)
    assert B.shape == (N, N-1)
    for i in range(1, N):
        assert B[i, i-1] == 1
    assert B[0, 0] == 0 and B[-1, -2] == 0

@use_np
def test_fix():
    A = np.ones((2, INT_OVERFLOW))
    A[-1, -1] = -2.9
    A[0, 0] = 2.9
    A.attach_grad()
    with mx.autograd.record():
        B = np.fix(A)
    assert B.shape == A.shape
    assert B[0, 0] == 2 and B[-1, -1] == -2
    B.backward()
    assert A.grad.shape == A.shape
    assert A.grad[-1, -1] == 0

@use_np
def test_flip():
    A = np.zeros((2, INT_OVERFLOW))
    A[0, 0] = 2
    A.attach_grad()
    with mx.autograd.record():
        B = np.flip(A, axis=0)
    assert B.shape == A.shape
    assert B[1, 0] == 2
    B.backward()
    assert A.grad.shape == A.shape
    assert A.grad[0, 0] == 1
    C = np.flip(A, axis=1)
    assert C[0, -1] == 2

@use_np
def test_fliplr():
    A = np.zeros((1, 2, INT_OVERFLOW))
    A[0, 0, 0] = 2
    A.attach_grad()
    with mx.autograd.record():
        B = np.fliplr(A)
    assert B.shape == A.shape
    assert B[0, 1, 0] == 2
    B.backward()
    assert A.grad.shape == A.shape
    assert A.grad[0, 0, 0] == 1

@use_np
def test_flipud():
    A = np.zeros((2, 1, INT_OVERFLOW))
    A[0, 0, 0] = 2
    A.attach_grad()
    with mx.autograd.record():
        B = np.flipud(A)
    assert B.shape == A.shape
    assert B[1, 0, 0] == 2
    B.backward()
    assert A.grad.shape == A.shape
    assert A.grad[0, 0, 0] == 1

@use_np
def test_full():
    A = np.full((INT_OVERFLOW, 2), np.array([1, 2]))
    assert A.shape == (INT_OVERFLOW, 2)
    assert A[-1, 0] == 1 and A [-1, 1] == 2
    B = np.full((2, INT_OVERFLOW), 3)
    assert B.shape == (2, INT_OVERFLOW)
    assert B[-1, -1] == 3

@use_np
def test_full_like():
    A = np.zeros((INT_OVERFLOW, 2))
    B = np.full_like(A, 2)
    assert B.shape == A.shape
    assert B[-1, -1] == 2

@use_np
def test_comparison_family():
    def batch_check(funcs, exp):
        A.attach_grad()
        for f, e in zip(funcs, exp):
            with mx.autograd.record():
                C = f(A, B)
            assert C.shape == A.shape
            assert (C[0, 0], C[-1, -1]) == e
            C.backward()
            assert A.grad.shape == A.shape
            assert A.grad[-1, -1] == 0
    
    A = np.ones((INT_OVERFLOW, 2))
    B = np.zeros((INT_OVERFLOW, 2))
    B[-1, -1] = 1
    batch_check([np.greater, np.greater_equal, \
        np.less, np.less_equal, np.equal, np.not_equal], \
        [(True, False), (True, True), \
        (False, False), (False, True), (False, True), (True, False)])

@use_np
def test_lcm():
    A = np.ones((2, INT_OVERFLOW), dtype='int32')
    B = np.ones((2, INT_OVERFLOW), dtype='int32')
    A[-1, -1] = 3
    B[-1, -1] = 5
    A.attach_grad()
    with mx.autograd.record():
        C = np.lcm(A, B)
    assert C.shape == A.shape
    assert C[-1, -1] == 15
    C.backward()
    assert A.grad.shape == A.shape
    assert A.grad[-1, -1] == 0

@use_np
def test_log_family():
    def batch_check(funcs, exp):
        A.attach_grad()
        for f, e in zip(funcs, exp):
            with mx.autograd.record():
                B = f(A)
            assert B.shape == A.shape
            assert_almost_equal(B[-1, -1], np.array([e[0]]), \
                rtol=1e-5, atol=1e-5)
            B.backward()
            assert A.grad.shape == A.shape
            assert_almost_equal(A.grad[-1, -1], np.array([e[1]]), \
                rtol=1e-5, atol=1e-5)

    A = np.ones((INT_OVERFLOW, 2))
    A[-1, -1] = 100
    batch_check([np.log, np.log10, np.log2, np.log1p], \
        [(4.6051702, 0.01), (2, 0.00434294), \
        (6.643856, 0.01442695), (4.6151204, 0.00990099)])

@use_np
@pytest.mark.skip(reason='errors out on 2**31')
def test_empty_like():
    A = np.zeros((INT_OVERFLOW, 2))
    B = np.empty_like(A)
    assert B.shape == A.shape
    npx.waitall()
    B[-1, -1] = 1
    assert B[-1, -1] == 1

@use_np
def test_expand_dims():
    A = np.zeros((INT_OVERFLOW))
    B = np.expand_dims(A, axis=0)
    C = np.expand_dims(B, axis=2)
    npx.waitall()
    assert B.shape == (1, INT_OVERFLOW)
    assert C.shape == (1, INT_OVERFLOW, 1)

@use_np
def test_hamming():
    A = np.hamming((INT_OVERFLOW))
    npx.waitall()
    assert A.shape == (INT_OVERFLOW, )

@use_np
def test_hanning():
    A = np.hanning((INT_OVERFLOW))
    npx.waitall()
    assert A.shape == (INT_OVERFLOW, )

@use_np
@pytest.mark.skip(reason='seg fault on 2**31')
def test_histogram():
    A = np.ones((INT_OVERFLOW, 2))
    A[-1, -1] = 2
    hist, _ = np.histogram(A, np.array([0.5, 1.5, 2.5]))
    assert hist.shape == (2, )
    assert hist[0] == int(2 * INT_OVERFLOW - 1) and hist[1] == 1

@use_np
@pytest.mark.skip(reason='backward segfaults on 2**31')
# problem is probably here https://github.com/apache/incubator-mxnet/blob/master/src/operator/tensor/elemwise_binary_op.h#L153
def test_hypot():
    A = np.ones((INT_OVERFLOW, 2))
    B = np.ones((INT_OVERFLOW, 2))
    A[-1, -1], B[-1, -1] = 3, 4
    A.attach_grad()
    with mx.autograd.record():
        C = np.hypot(A, B)
    assert C.shape == A.shape
    assert C[-1, -1] == 5
    C.backward()
    assert A.grad.shape == A.shape
    assert_almost_equal(A.grad[-1, -1], np.array([0.6]), rtol=1e-5, atol=1e-5)
=======
>>>>>>> 363caacf

'''
                                     _               _
  _ _ _  _ _ __  _ __ _  _   _____ _| |_ ___ _ _  __(_)___ _ _
 | ' \ || | '  \| '_ \ || | / -_) \ /  _/ -_) ' \(_-< / _ \ ' \
 |_||_\_,_|_|_|_| .__/\_, | \___/_\_\\__\___|_||_/__/_\___/_||_|
                |_|   |__/
'''

@use_np
def test_activation():
    A = np.zeros((INT_OVERFLOW, 2))
    A.attach_grad()
    with mx.autograd.record():
        B = npx.activation(A, act_type='sigmoid')
    assert B.shape == (INT_OVERFLOW, 2)
    assert B[0][0] == 0.5
    B.backward()
    assert A.grad.shape == (INT_OVERFLOW, 2)
    assert_almost_equal(A.grad[0][0], np.array([0.25]), \
                rtol=1e-3, atol=1e-5)
@use_np
def test_arange_like():
    A = np.zeros((INT_OVERFLOW, 2))
    A.attach_grad()
    with mx.autograd.record():
        B = npx.arange_like(A)
    assert B.shape == (INT_OVERFLOW, 2)
    assert B[100][0] == 200
    B.backward()
    assert A.grad.shape == (INT_OVERFLOW, 2)
    assert A.grad[0][0] == 0

# TODO implement this test after dot is fixed for large tensors and we have
# migrated to using ILP64 BLAS/LAPACK
@use_np
@pytest.mark.skip(reason='dot is known to not work on large tensors. PR to fix: https://github.com/apache/incubator-mxnet/pull/18925')
def test_batch_dot():
    assert False 

@use_np
def test_cast():
    A = np.ones((INT_OVERFLOW, 2))
    A.attach_grad()
    with mx.autograd.record():
        B = npx.cast(A, dtype='float16')
    assert B.shape == (INT_OVERFLOW, 2)
    assert B[0][0] == 1
    B.backward()
    assert A.grad.shape == (INT_OVERFLOW, 2)
    assert A.grad[0][0] == 1

@use_np
def test_broadcast_like():
    A = np.ones((1, 2))
    B = np.zeros((INT_OVERFLOW, 2))
    A.attach_grad()
    with mx.autograd.record():
        C = npx.broadcast_like(A, B)
    assert C.shape == (INT_OVERFLOW, 2)
    assert C[0][0] == 1
    C.backward()
    assert A.grad.shape == (1, 2)
    with mx.autograd.record():
        C = npx.broadcast_like(A.reshape(2, 1), B.T)
    assert C.shape == (2, INT_OVERFLOW)
    assert C[0][0] == 1
    C.backward()
    assert A.grad.shape == (1, 2)
    assert_almost_equal(A.grad[0][0], np.array([INT_OVERFLOW]), \
                            rtol=1e-3, atol=1e-5)

@use_np
def test_constraint_check():
    A = np.ones((2, INT_OVERFLOW))
    constraint = (A > 0)
    B = npx.constraint_check(constraint)
    assert B == True

# broken
@use_np
def test_batch_flatten():
    A = np.ones((2, 1, INT_OVERFLOW))
    A.attach_grad()
    with mx.autograd.record():
        B = npx.batch_flatten(A)
    assert B.shape == (2, INT_OVERFLOW)
    assert B[0][0] == 1
    B.backward()
    assert A.grad.shape == (2, 1, INT_OVERFLOW)
    assert A.grad[0][0][0] == 1

# broken
@use_np
@pytest.mark.skip(reason='Does not support large tensor; to be fixed')
def test_batch_norm():
    A = np.ones((2, INT_OVERFLOW))
    gamma = np.ones((2))
    beta = np.zeros((2))
    mov_mean = np.ones((2))
    mov_var = np.ones((2))
    A.attach_grad() 
    with mx.autograd.record():
        B = npx.batch_norm(A, gamma, beta, mov_mean, mov_var)
    assert B.shape == (2, INT_OVERFLOW)
    assert B[0][0] == 0
    B.backward()
    assert A.grad.shape == (2, INT_OVERFLOW)
    assert A.grad[0][0] == 0

@use_np
def test_nonzero():
    A = np.zeros((2, INT_OVERFLOW))
    A[0, 1] = 1
    A[0, -2] = 1
    A.attach_grad()
    with mx.autograd.record():
        B = npx.nonzero(A)
    assert B.shape == (2, 2)
    assert B[0, 0] == 0 and B[0, 1] == 1
    assert B[1, 0] == 0 and B[1, 1] == int(INT_OVERFLOW - 2)
    B.backward()
    assert A.grad.shape == (2, INT_OVERFLOW)
    assert A.grad[0][0] == 0

@use_np
def test_one_hot():
    A = np.zeros((INT_OVERFLOW))
    A.attach_grad()
    with mx.autograd.record():
        B = npx.one_hot(A, 2)
    assert B.shape == (INT_OVERFLOW, 2)
    assert B[0][0] == 1
    B.backward()
    assert A.grad.shape == (INT_OVERFLOW, )
    assert A.grad[0] == 0

@use_np
def test_pick():
    INT_OVERFLOW = 2**31
    A = np.zeros((INT_OVERFLOW, 2))
    B = np.zeros((INT_OVERFLOW))
    A[-1, 0] = 3
    A.attach_grad()
    B.attach_grad()
    with mx.autograd.record():
        C = npx.pick(A, B)
    assert C.shape == (INT_OVERFLOW, )
    assert C[0] == 0
    assert C[-1] == 3
    C.backward()
    assert A.grad.shape == (INT_OVERFLOW, 2)
    assert B.grad.shape == (INT_OVERFLOW, )
    assert A.grad[0][0] == 1

@use_np
def test_scalar_poisson():
    A = npx.scalar_poisson(lam=4, shape=(2, INT_OVERFLOW))
    assert A.shape == (2, INT_OVERFLOW)

@use_np
def test_tensor_poisson():
    lam = np.array([2.0, 4.0])
    A = npx.tensor_poisson(lam, shape=(INT_OVERFLOW))
    assert A.shape == (2, INT_OVERFLOW)

@use_np
def test_reshape():
    A = np.ones((INT_OVERFLOW, 2))
    A.attach_grad() 
    with mx.autograd.record():
        B = npx.reshape(A, (-5))
    assert B.shape == (DOUBLE_INT_OVERFLOW, )
    assert B[0] == 1
    B.backward()
    assert A.grad.shape == (INT_OVERFLOW, 2)
    assert A.grad[0][0] == 1

@use_np
def test_reshape_like():
    A = np.ones((INT_OVERFLOW, 2))
    A.attach_grad()
    with mx.autograd.record():
        B = npx.reshape_like(A, np.zeros((2, INT_OVERFLOW)))
    assert B.shape == (2, INT_OVERFLOW)
    assert B[0][0] == 1
    B.backward()
    assert A.grad.shape == (INT_OVERFLOW, 2)
    assert A.grad[0][0] == 1

@use_np
def test_sigmoid():
    A = np.zeros((INT_OVERFLOW, 2))
    A.attach_grad()
    with mx.autograd.record():
        B = npx.sigmoid(A)
    assert B.shape == (INT_OVERFLOW, 2)
    assert B[0][0] == 0.5
    B.backward()
    assert A.grad.shape == (INT_OVERFLOW, 2)
    assert_almost_equal(A.grad[0][0], np.array([0.25]), \
                rtol=1e-3, atol=1e-5)

@use_np
def test_shape_array():
    A = np.zeros((INT_OVERFLOW, 2))
    A.attach_grad()
    with mx.autograd.record():
        B = npx.shape_array(A)
    assert B[0] == INT_OVERFLOW and B[1] == 2
    B.backward()
    assert A.grad.shape == (INT_OVERFLOW, 2)
    assert A.grad[0][0] == 0

@use_np
def test_stop_gradient():
    A = np.ones((INT_OVERFLOW, 2))
    A.attach_grad()
    with mx.autograd.record():
        B = npx.stop_gradient(A * 3)
    assert B.shape == (INT_OVERFLOW, 2)
    assert B[0][0] == 3
    B.backward()
    # should be 3 if not for stop_gradient()
    assert A.grad[0][0] == 0
    
@use_np
def test_sequence_mask():
    A = np.ones((2, 2, INT_OVERFLOW))
    A.attach_grad()
    with mx.autograd.record():
        B = npx.sequence_mask(A, sequence_length=np.array([1,1]), \
                use_sequence_length=True)
    assert B.shape == (2, 2, INT_OVERFLOW)
    assert B[0][0][0] == 1
    assert B[1][0][0] == 0
    B.backward()
    assert A.grad.shape == (2, 2, INT_OVERFLOW)
    assert A.grad[0][0][0] == 1

@use_np
def test_topk():
    A = np.ones((2, INT_OVERFLOW))
    A[0][100] = 2
    A[1][200] = 2
    A.attach_grad()
    with mx.autograd.record():
        B = npx.topk(A, k=2)
    assert B.shape == (2, 2)
    assert B[0][0] == 100 and B[1][0] == 200
    B.backward()
    assert A.grad.shape == (2, INT_OVERFLOW)
    assert A.grad[0][0] == 0

@use_np
def test_slice():
    A = np.ones((INT_OVERFLOW, 3))
    A[100][1] = 2
    B = npx.slice(A, begin=(100,1), end=(200,3))
    assert B.shape == (100, 2)
    assert B[0][0] == 2

@use_np
def test_smooth_l1():
    A = np.arange((INT_OVERFLOW))
    A.attach_grad() 
    with mx.autograd.record():
        B = npx.smooth_l1(A)
    assert B.shape == (INT_OVERFLOW, )
    assert B[1] == 0.5
    B.backward()
    assert A.grad.shape == (INT_OVERFLOW, )
    assert A.grad[0] == 0

@use_np
def test_gamma():
    A = np.ones((2, INT_OVERFLOW))
    A[0][0] = 5
    A.attach_grad()
    with mx.autograd.record():
        B = npx.gamma(A)
    assert B.shape == (2, INT_OVERFLOW)
    assert B[0][0] == 24
    B.backward()
    assert A.grad.shape == (2, INT_OVERFLOW)
    assert_almost_equal(A.grad[0][0], np.array([36.1428]), \
                rtol=1e-3, atol=1e-5)

@use_np
def test_gammaln():
    A = np.ones((2, INT_OVERFLOW))
    A[0][0] = 5
    A.attach_grad() 
    with mx.autograd.record():
        B = npx.gammaln(A)
    assert B.shape == (2, INT_OVERFLOW)
    assert_almost_equal(B[0][0], np.array([np.log(24)]), \
                rtol=1e-3, atol=1e-5)
    B.backward()
    assert A.grad.shape == (2, INT_OVERFLOW)
    assert_almost_equal(A.grad[0][0], np.array([1.5061178]), \
                rtol=1e-3, atol=1e-5)
@use_np
def test_digamma():
    A = np.ones((2, INT_OVERFLOW)) 
    A[0][0] = 5
    A.attach_grad()  
    with mx.autograd.record():
        B = npx.digamma(A)
    assert B.shape == (2, INT_OVERFLOW)
    assert_almost_equal(B[0][0], np.array([1.5061178]), \
                rtol=1e-3, atol=1e-5)
    B.backward()
    assert A.grad.shape == (2, INT_OVERFLOW)
    assert_almost_equal(A.grad[0][0], np.array([0.22132295]), \
                rtol=1e-3, atol=1e-5)

@use_np
def test_rnn_dim_check():
    L_SEQ, BAT, L_INP, L_STA = 2**31, 4, 2**10, 2
    data = np.random.uniform(-1, 1, (L_SEQ, BAT, L_INP))
    state = np.random.normal(0, 1, (1, BAT, L_STA))
    params = np.random.normal(0, 1, (2056,))
    assertRaises(ValueError, npx.rnn, data=data, parameters=params, \
        mode='rnn_relu', state=state, state_size=L_STA, num_layers=1)


@use_np
def test_rnn_vanilla():
    L_SEQ, BAT, L_INP, L_STA = 2**20, 4, 2**10, 2
    def batch_check(x, modes, params):
        state = np.random.normal(0, 1, (1, BAT, L_STA))
        for m, p in zip(modes, params):
            x.attach_grad()
            with mx.autograd.record():
                y = npx.rnn(data=x, parameters=p, mode=m, \
                    state=state, state_size=L_STA, num_layers=1)
            assert y.shape == (L_SEQ, BAT, L_STA)
            y.backward()
            npx.waitall()
    data = np.random.uniform(-1, 1, (L_SEQ, BAT, L_INP))
    modes = ['rnn_tanh', 'rnn_relu']
    params = [np.random.normal(0, 1, (2056,)), \
        np.random.normal(0, 1, (2056,))]
    batch_check(data, modes, params)


@use_np
def test_rnn_gru():
    L_SEQ, BAT, L_INP, L_STA = 2**20, 4, 2**10, 2
    data = np.random.uniform(-1, 1, (L_SEQ, BAT, L_INP))
    state = np.random.normal(0, 1, (1, BAT, L_STA))
    params = np.random.normal(0, 1, (6168,))
    data.attach_grad()
    with mx.autograd.record():
        out = npx.rnn(data=data, parameters=params, mode='gru', \
            state=state, state_size=L_STA, num_layers=1)
    assert out.shape == (L_SEQ, BAT, L_STA)
    out.backward()
    npx.waitall()


@use_np
def test_rnn_lstm():
    L_SEQ, BAT, L_INP, L_STA= 2**20, 4, 2**10, 2
    data = np.random.uniform(-1, 1, (L_SEQ, BAT, L_INP))
    state = np.random.normal(0, 1, (1, BAT, L_STA))
    state_cell = np.random.normal(0, 1, (1, BAT, L_STA))
    params = np.random.normal(0, 1, (8224,))
    data.attach_grad()
    with mx.autograd.record():
        out = npx.rnn(data=data, parameters=params, mode='lstm', \
            state=state, state_size=L_STA, state_cell=state_cell, num_layers=1)
    assert out.shape == (L_SEQ, BAT, L_STA)
    out.backward()
    npx.waitall()


@use_np
def test_ctc_loss():
    def test_ctc_loss_size_check(A, label):
        assertRaises(ValueError, npx.ctc_loss, A, label)
    
    L_SEQ, L_ALP, L_LAB, BAT = 2**10, 2**20, 2**6, 2
    A = np.zeros((L_SEQ, BAT, L_ALP))
    label = np.random.randint(0, L_ALP, (BAT, L_LAB))
    # test for expected exception
    test_ctc_loss_size_check(A, label)
    # now we shrink the size a little bit and test for an allowed case
    L_ALP = 2**20 - 1
    A = np.zeros((L_SEQ, BAT, L_ALP))
    label = np.random.randint(0, L_ALP, (BAT, L_LAB))
    A.attach_grad()
    with mx.autograd.record():
        B = npx.ctc_loss(A, label)
    assert B.shape == (BAT, )
    assert type(B[0]).__name__ == 'ndarray'
    B.backward()
    assert A.grad.shape == (L_SEQ, BAT, L_ALP)
    assert type(A[0]).__name__ == 'ndarray'

@use_np
def test_erf():
    A = np.ones((2, INT_OVERFLOW))
    A[0][0] = 10
    A.attach_grad()
    with mx.autograd.record():
        B = npx.erf(A)
    assert B.shape == (2, INT_OVERFLOW)
    assert B[0][0] == 1
    B.backward()
    assert A.grad.shape == (2, INT_OVERFLOW)
    assert_almost_equal(A.grad[0][0], np.array([4.2e-44]), \
                rtol=1e-3, atol=1e-5)

@use_np
def test_erfinv():
    A = np.ones((2, INT_OVERFLOW))
    A[0][0] = 0.5
    A.attach_grad()
    with mx.autograd.record():
        B = npx.erfinv(A)
    assert B.shape == (2, INT_OVERFLOW)
    assert_almost_equal(B[0][0], np.array([0.47693628]), \
                rtol=1e-3, atol=1e-5)
    B.backward()
    assert A.grad.shape == (2, INT_OVERFLOW)
    assert_almost_equal(A.grad[0][0], np.array([1.112585]), \
                rtol=1e-3, atol=1e-5)

@use_np
def test_index_add():
    A = np.zeros((2, INT_OVERFLOW))
    ind = np.array([[0, 0], [0, 1]], dtype='int32')
    val = np.array([100, 200])
    A.attach_grad() 
    with mx.autograd.record():
        B = npx.index_add(A, ind, val)
    assert B.shape == (2, INT_OVERFLOW)
    assert B[0][0] == 100 and B[0][1] == 200
    B.backward()
    assert A.grad.shape == (2, INT_OVERFLOW)
    assert A.grad[0][0] == 1

@use_np
def test_index_update():
    A = np.zeros((2, INT_OVERFLOW))
    ind = np.array([[0, 0], [0, 1]], dtype='int32')
    val = np.array([100, 200])
    A.attach_grad() 
    with mx.autograd.record():
        B = npx.index_update(A, ind, val) 
    assert B.shape == (2, INT_OVERFLOW) 
    assert B[0][0] == 100 and B[0][1] == 200
    B.backward()
    assert A.grad.shape == (2, INT_OVERFLOW)
    assert A.grad[0][0] == 0

@use_np
def test_layer_norm():
    A = np.ones((2, INT_OVERFLOW))
    A.attach_grad()
    with mx.autograd.record():
        B = npx.layer_norm(A, gamma=np.ones((2)), beta=np.zeros((2)), axis=0)
    assert B.shape == (2, INT_OVERFLOW) 
    assert B[0][0] == 0
    B.backward()
    assert A.grad.shape == (2, INT_OVERFLOW)
    assert A.grad[0][0] == 0

@use_np
def test_dlpack():
    A = np.ones((2, INT_OVERFLOW))
    A[0][100] = 100
    B = npx.to_dlpack_for_read(A)
    assert type(B).__name__ == 'PyCapsule'
    C = npx.from_dlpack(B)
    assert type(C).__name__ == 'ndarray'
    assert C.shape == (2, INT_OVERFLOW)
    assert C[0][100] == 100
    B = npx.to_dlpack_for_write(A)
    assert type(B).__name__ == 'PyCapsule'
    C = npx.from_dlpack(B)
    C += 1
    assert type(C).__name__ == 'ndarray'
    assert C.shape == (2, INT_OVERFLOW)
    assert C[0][100] == 101

@use_np
def test_pooling():
    def test_pooling_large_dim():
        A = np.ones((1, 1, INT_OVERFLOW))
        assertRaises(MXNetError, npx.pooling, data=A, kernel=(2), stride=(2), \
                pool_type='max')
    
    test_pooling_large_dim()
    D, H, W = 2**12, 2**10, 2**10
    A = np.ones((1, 1, D, H ,W))
    A[0, 0, 0, 0, 2] = 100
    A.attach_grad()
    with mx.autograd.record():
        B = npx.pooling(data=A, kernel=(2, 2, 2), stride=(2, 2, 2), \
                pool_type='max')
    assert B.shape == (1, 1, int(D/2), int(H/2), int(W/2))
    assert B[0, 0, 0, 0, 1] == 100
    B.backward()
    assert A.grad.shape == (1, 1, D, H, W)
    assert A.grad[0, 0, 0, 0, 0] == 1

@use_np
def test_roi_pooling():
    def test_roi_pooling_large_dim():
        A = np.ones((1, 1, INT_OVERFLOW, 5))
        roi = np.array([[0, 0, 0, 5, 5]])
        assertRaises(MXNetError, npx.roi_pooling, A, roi, pooled_size=(3, 3), \
            spatial_scale=1)
    
    test_roi_pooling_large_dim()
    H, W = 2**16, 2**16
    A = np.ones((1, 1, H, W))
    A[0, 0, 0, 2] = 100
    roi = np.array([[0, 0, 0, 5, 5]])
    A.attach_grad()
    with mx.autograd.record():
        B = npx.roi_pooling(A, roi, pooled_size=(3, 3), spatial_scale=1)
    assert B.shape == (1, 1, 3, 3)
    assert B[0][0][0][1] == 100
    B.backward()
    assert A.grad.shape == (1, 1, H, W)
    assert A.grad[0][0][0][0] == 1

@use_np
@pytest.mark.skip(reason='times out on (generally speaking) large tensors')
def test_save_load():
    A = np.ones((2, INT_OVERFLOW), dtype='int8')
    A[0][100] = 100
    npx.save('my_tensor', A)
    B = np.array(npx.load('my_tensor'))
    assert B[0].shape == (2, INT_OVERFLOW)
    assert B[0][0][100] == 100

@use_np
def test_gather_nd():
    A = np.ones((1, 2, INT_OVERFLOW))
    A [0, 1, 100] = 100
    A.attach_grad()
    with mx.autograd.record():
        B = npx.gather_nd(data=A, \
            indices=np.array([[0, 0] , [0, 1], [INT_OVERFLOW-1, 100]], \
            dtype='int64'))
    assert B.shape == (2, )
    assert B[0] == 1 and B[1] == 100
    B.backward()
    assert A.grad.shape == (1, 2, INT_OVERFLOW)
    assert A.grad[0, 0, 0] == 0
    assert A.grad[0, 0, INT_OVERFLOW-1] == 1

@use_np
def test_random_bernoulli():
    prob = np.zeros((INT_OVERFLOW))
    prob[0] = 1
    A = npx.random.bernoulli(prob=prob, size=(INT_OVERFLOW))
    assert A.shape == (INT_OVERFLOW, )
    assert A[0] == 1
    assert A[1] == 0<|MERGE_RESOLUTION|>--- conflicted
+++ resolved
@@ -571,7 +571,6 @@
     B[-1] = 2
     assert B[-1, 0] == 2 and B[-1, 1] == 2
 
-<<<<<<< HEAD
 @use_np
 @pytest.mark.skip(reason='This test will pass;  will fail if the dim along \
     the axis is large. Need to add dim check')
@@ -943,8 +942,6 @@
     C.backward()
     assert A.grad.shape == A.shape
     assert_almost_equal(A.grad[-1, -1], np.array([0.6]), rtol=1e-5, atol=1e-5)
-=======
->>>>>>> 363caacf
 
 '''
                                      _               _
