# Licensed to the Apache Software Foundation (ASF) under one
# or more contributor license agreements.  See the NOTICE file
# distributed with this work for additional information
# regarding copyright ownership.  The ASF licenses this file
# to you under the Apache License, Version 2.0 (the
# "License"); you may not use this file except in compliance
# with the License.  You may obtain a copy of the License at
#
#   http://www.apache.org/licenses/LICENSE-2.0
#
# Unless required by applicable law or agreed to in writing,
# software distributed under the License is distributed on an
# "AS IS" BASIS, WITHOUT WARRANTIES OR CONDITIONS OF ANY
# KIND, either express or implied.  See the License for the
# specific language governing permissions and limitations
# under the License.

import os
import sys
import tempfile
import math
import numpy as _np
import mxnet as mx

curr_path = os.path.dirname(os.path.abspath(os.path.expanduser(__file__)))
sys.path.append(os.path.join(curr_path, '../python/unittest/'))

from mxnet.test_utils import rand_ndarray, assert_almost_equal, rand_coord_2d, default_context, check_symbolic_forward, create_2d_tensor, use_np
from mxnet import gluon, np, npx
from common import with_seed
import pytest
from tests.python.unittest.common import assertRaises
from mxnet.base import MXNetError

# dimension constants
MEDIUM_X = 10000
LARGE_X = 100000000
SMALL_X = 100
SMALL_Y = 50
INT_OVERFLOW = 2**31
HALF_INT_OVERFLOW = 2**30
DOUBLE_INT_OVERFLOW = 2**32


@use_np
def test_gluon_embedding():
    m = gluon.nn.Embedding(SMALL_Y, MEDIUM_X)
    m.initialize()
    a = np.zeros((MEDIUM_X, SMALL_Y))
    b = m(a)
    assert b.shape == (MEDIUM_X, SMALL_Y, MEDIUM_X)
    assert b.asnumpy().size == MEDIUM_X * SMALL_Y * MEDIUM_X


@use_np
def test_fully_connected():
    a = np.ones(shape=(LARGE_X, SMALL_Y))
    b = np.ones(shape=(SMALL_Y, SMALL_Y))
    c = np.ones(shape=(b.shape[0],))

    # w/o bias
    res = mx.npx.fully_connected(a, b, num_hidden=b.shape[0], no_bias=True)
    assert np.sum(res[-1] == a.shape[1]) == b.shape[0]

    # w/ bias
    res = mx.npx.fully_connected(a, b, c, num_hidden=b.shape[0], no_bias=False)
    assert np.sum(res[-1] == a.shape[1] + 1) == b.shape[0]


@use_np
def test_dense():
    data = np.ones(shape=(LARGE_X, SMALL_X))
    linear = gluon.nn.Dense(SMALL_Y)
    linear.initialize()
    res = linear(data)
    assert res.shape == (LARGE_X, SMALL_Y)


@use_np
def test_softmax():
    input_data = np.ones((SMALL_Y, LARGE_X))
    for axis in [0, 1]:
        true_output = np.full((SMALL_Y, LARGE_X), (1 / input_data.shape[axis]))
        output = npx.softmax(input_data, axis=axis)
        assert_almost_equal(output.asnumpy(), true_output, rtol=1e-5, atol=1e-5)

'''
  _ _ _  _ _ __  _ __ _  _
 | ' \ || | '  \| '_ \ || |
 |_||_\_,_|_|_|_| .__/\_, |
                |_|   |__/
'''

@use_np
def test_ones():
    A = np.ones((INT_OVERFLOW, 2))
    assert A.shape == (INT_OVERFLOW, 2)
    assert A[0][0] == 1


@use_np
def test_zeros():
    A = np.zeros((INT_OVERFLOW, 2))
    assert A.shape == (INT_OVERFLOW, 2)
    assert A[0][0] == 0


@use_np
def test_ones_like():
    inp = np.ones((2, INT_OVERFLOW))
    out = np.ones_like(inp)
    assert out.shape == inp.shape
    assert out[0, 0] == 1 and out[-1, -1] == 1


@use_np
def test_zeros_like():
    inp = np.ones((INT_OVERFLOW, 2))
    out = np.zeros_like(inp)
    assert out.shape == inp.shape
    assert out[0, 0] == 0 and out[-1, -1] == 0

@use_np
def test_abs():
    # abs absolute and fabs are the same thing
    inp = np.zeros((INT_OVERFLOW, 2))
    inp[-1, -1] = -1
    inp.attach_grad()
    with mx.autograd.record():
        out = np.abs(inp)
        out.backward()
    assert out.shape == (INT_OVERFLOW, 2)
    assert out[-1, -1] == 1
    assert inp.grad.shape == (INT_OVERFLOW, 2)
    assert inp.grad[-1, -1] == -1


@use_np
def test_binary_broadcast():
    A = np.ones((INT_OVERFLOW, 2))
    B = np.ones((INT_OVERFLOW, 1))
    C = np.add(A, B)
    assert C.shape == (INT_OVERFLOW, 2)
    assert C[0][0] == 2


@use_np
def test_all():
    A = np.ones((INT_OVERFLOW, 2))
    A.attach_grad()
    with mx.autograd.record():
        B = np.all(A)
    assert B == True
    B.backward()
    assert A.grad.shape == (INT_OVERFLOW, 2)
    assert A.grad[0][0] == 0 


@use_np
def test_amin():
    inp = np.ones((INT_OVERFLOW, 2))
    inp[-1, -1] = -1
    inp.attach_grad()
    with mx.autograd.record():
        out = np.amin(inp)
        out.backward()
    assert out == -1.0
    assert inp.grad.shape == (INT_OVERFLOW, 2)
    assert inp.grad[0, 0] == 0 and inp.grad[-1, -1] == 1


@use_np
def test_amax():
    inp = np.zeros((INT_OVERFLOW, 2))
    inp[-1, -1] = 1
    inp.attach_grad()
    with mx.autograd.record():
        out = np.amax(inp)
        out.backward()
    assert out == 1.0
    assert inp.grad.shape == (INT_OVERFLOW, 2)
    assert inp.grad[0, 0] == 0 and inp.grad[-1, -1] == 1


@use_np
def test_argmin():
    A = np.ones((INT_OVERFLOW, 2))
    A[10][1] = -1
    A.attach_grad()
    with mx.autograd.record():
        B = np.argmin(A)
    print(B)
    assert B == 21
    B.backward()
    assert A.grad.shape == (INT_OVERFLOW, 2)
    assert A.grad[0][0] == 0


@use_np
def test_argmax():
    A = np.zeros((INT_OVERFLOW, 2))
    A[10][1] = 1
    A.attach_grad()
    with mx.autograd.record():
        B = np.argmax(A)
    print(B)
    assert B == 21
    B.backward()
    assert A.grad.shape == (INT_OVERFLOW, 2)
    assert A.grad[0][0] == 0


@use_np
def test_trigonometric_family():
    def batch_check(x, funcs):
        for f in funcs:
            one = np.ones((1))
            x.attach_grad()
            one.attach_grad()
            with mx.autograd.record():
                y = f(x)
                _ = f(one)
            assert y.shape == (INT_OVERFLOW, 2)
            assert y[0][0] == _
            y.backward()
            _.backward()
            assert x.grad.shape == (INT_OVERFLOW, 2)
            assert x.grad[0][0] == one.grad
    A = np.ones((INT_OVERFLOW, 2))
    batch_check(A, [np.arccos, np.arccosh, np.arcsin, \
        np.arcsin, np.arctan, np.arctanh, np.sin, np.cos, \
        np.tan, np.sinh, np.cosh, np.tanh])


@use_np
def test_any():
    A = np.zeros((INT_OVERFLOW, 2))
    A.attach_grad()
    with mx.autograd.record():
        B = np.any(A)
    assert B == False
    B.backward()
    assert A.grad.shape == (INT_OVERFLOW, 2)
    assert A.grad[0][0] == 0


@use_np
def test_append():
    A = np.ones((1, INT_OVERFLOW))
    B = np.ones((2, INT_OVERFLOW))
    A.attach_grad() 
    with mx.autograd.record():
        C = np.append(A, B, axis=0)
    assert C.shape == (3, INT_OVERFLOW)
    assert C[2][0] == 1
    C.backward()
    assert A.grad.shape == (1, INT_OVERFLOW)
    assert A[0][0] == 1


@use_np
def test_arange():
    A = np.arange(INT_OVERFLOW, dtype='int32')
    assert A.shape == (INT_OVERFLOW, )
    assert A[100] == 100


@use_np
def test_argsort():
    A = np.ones((INT_OVERFLOW, 2))
    A.attach_grad()
    with mx.autograd.record():
        B = np.argsort(A)
    assert B.shape == (INT_OVERFLOW, 2)
    assert B[0][0] == 0
    B.backward()
    assert A.grad.shape == (INT_OVERFLOW, 2)
    assert A[0][0] == 1


@use_np
def test_atleast_xd_family():
    def batch_check(x, funcs, shapes):
        for f, s in zip(funcs, shapes):
            x.attach_grad()
            with mx.autograd.record():
                y = f(x)
            assert y.shape == s
            y.backward()
            assert x.grad.shape == (INT_OVERFLOW, )
            assert x.grad[0] == 0
    A = np.zeros((INT_OVERFLOW))
    batch_check(A, [np.atleast_1d, np.atleast_2d, np.atleast_3d], \
            [(INT_OVERFLOW, ), (1, INT_OVERFLOW), (1, INT_OVERFLOW, 1)])


@use_np
def test_average():
    A = np.ones((INT_OVERFLOW, 2))
    A.attach_grad()
    with mx.autograd.record():
        B = np.average(A)
    assert B == 1
    B.backward()
    assert A.grad.shape == (INT_OVERFLOW, 2)
    assert_almost_equal(A.grad[0][0], np.array([1.0 / DOUBLE_INT_OVERFLOW]), \
            rtol=1e-3, atol=1e-5)


@use_np
def test_bincount():
    A = np.ones((INT_OVERFLOW), dtype='int32')
    A[0] = 0
    A.attach_grad()
    with mx.autograd.record():
        B = np.bincount(A)
    assert B.shape == (2,)
    assert B[-1] == INT_OVERFLOW - 1
    B.backward()
    assert A.grad.shape == (INT_OVERFLOW, )
    assert A.grad[0] == 0 


@use_np
def test_blackman():
    data = np.blackman(INT_OVERFLOW)
    ind = int(INT_OVERFLOW / 6)
    ref = 0.42 - 0.5*math.cos(2*math.pi*ind/INT_OVERFLOW) \
        + 0.08*math.cos(4*math.pi*ind/INT_OVERFLOW)
    assert_almost_equal(data[ind], ref, rtol=1e-3, atol=1e-5)


@use_np
def test_broadcast_to():
    A = np.ones((2))
    A.attach_grad()
    with mx.autograd.record():
        B = np.broadcast_to(A, (INT_OVERFLOW, 2))
    assert B.shape == (INT_OVERFLOW, 2)
    assert B[0][0] == 1
    B.backward()
    assert A.grad.shape == (2, )
    with mx.autograd.record():
        B = np.broadcast_to(A.reshape(2, 1), (2, INT_OVERFLOW))
    assert B.shape == (2, INT_OVERFLOW)
    assert B[0][0] == 1
    B.backward()
    assert A.grad.shape == (2, )


@use_np
def test_root_family():
    def batch_check(x, funcs, grads):
        for f, g in zip(funcs, grads):
            x.attach_grad()
            with mx.autograd.record():
                y = f(x)
            assert y.shape == (INT_OVERFLOW, 2)
            assert y[0][0] == 1
            y.backward()
            assert x.grad.shape == (INT_OVERFLOW, 2)
            assert_almost_equal(A.grad[0][0], np.array(g), \
                rtol=1e-3, atol=1e-5)
    A = np.ones((INT_OVERFLOW, 2))
    batch_check(A, [np.sqrt, np.cbrt], [0.5, 1.0 / 3])


@use_np
def test_ceil_floor():
    def batch_check(x, funcs):
        for f in funcs:
            x.attach_grad()
            with mx.autograd.record():
                y = f(x)
            assert y.shape == (INT_OVERFLOW, 2)
            assert y[0][0] == 1
            y.backward()
            assert x.grad.shape == (INT_OVERFLOW, 2)
            assert x.grad[0][0] == 0
    A = np.ones((INT_OVERFLOW, 2))
    batch_check(A, [np.ceil, np.floor])


@use_np
def test_clip():
    A = np.ones((INT_OVERFLOW, 2))
    A.attach_grad()
    with mx.autograd.record():
        B = np.clip(A, 1, 1)
    assert B.shape == (INT_OVERFLOW, 2)
    assert B[0][0] == 1
    B.backward()
    assert A.grad.shape == (INT_OVERFLOW, 2)
    assert A.grad[0][0] == 1


@use_np
def test_column_stack():
    A = np.ones(INT_OVERFLOW)
    A.attach_grad()
    with mx.autograd.record():
        B = np.column_stack((A, A))
    assert B.shape == (INT_OVERFLOW, 2)
    assert B[0][0] == 1
    B.backward()
    assert A.grad.shape == (INT_OVERFLOW, )
    assert A.grad[0] == 2


@use_np
def test_concatenate():
    def batch_check(x1, x2, axises, shapes):
        for a, s in zip(axises, shapes):
            x1.attach_grad()
            with mx.autograd.record():
                y = np.concatenate((x1, x2), axis=a)
            assert y.shape == s
            y.backward()
            assert x1.grad.shape == (2, INT_OVERFLOW)
            assert x1.grad[0][0] == 1
    A = np.ones((2, INT_OVERFLOW))
    B = np.ones((1, INT_OVERFLOW))
    batch_check(A, B, [0, None], \
            [(3, INT_OVERFLOW), (int(INT_OVERFLOW * 3), )])

@use_np
def test_copysign():
    inp1 = np.ones((INT_OVERFLOW, 2))
    inp1[-1, -1] = 2
    inp1.attach_grad()
    inp2 = np.array([-1])
    with mx.autograd.record():
        out = np.copysign(inp1, inp2)
        out.backward()
    assert out.shape == (INT_OVERFLOW, 2)
    assert out[-1 ,-1] == -2
    assert inp1.grad.shape == (INT_OVERFLOW, 2)
    assert inp1.grad[-1, -1] == -1


@use_np
def test_random_uniform():
    A = np.random.uniform(low=0, high=1.0, size=(INT_OVERFLOW))
    assert A[0] <= 1 and A[0] >= 0


@use_np
def test_random_normal():
    A = np.random.normal(loc=0, scale=1.0, size=(INT_OVERFLOW))
    assert type(A[0]).__name__ == 'ndarray'

@use_np
@pytest.mark.skip(reason='times out (20 mins)')
def test_random_gamma():
    A = np.random.gamma(shape=1.0, size=(INT_OVERFLOW))
    assert type(A[0]).__name__ == 'ndarray'


@use_np
def test_random_exponential():
    A = np.random.exponential(size=(INT_OVERFLOW))
    assert type(A[0]).__name__ == 'ndarray'


@use_np
def test_random_laplace():
    A = np.random.laplace(loc=0, scale=1.0, size=(INT_OVERFLOW))
    assert type(A[0]).__name__ == 'ndarray'


@use_np
def test_random_choice():
    A = np.random.choice(a=10, size=(INT_OVERFLOW))
    assert A[0] <= 10 and A[0] >= 0


@use_np
def test_random_gumbel():
    A = np.random.gumbel(loc=0, scale=1.0, size=(INT_OVERFLOW))
    assert type(A[0]).__name__ == 'ndarray'


@use_np
def test_random_logistic():
    A = np.random.logistic(loc=0, scale=1.0, size=(INT_OVERFLOW))
    assert type(A[0]).__name__ == 'ndarray'

@use_np
@pytest.mark.skip(reason='times out (20 mins)')
def test_random_multinomial():
    A = np.random.multinomial(pvals=np.zeros(INT_OVERFLOW), n=1)
    assert A[-1] == 1

@use_np
def test_random_pareto():
    A = np.random.pareto(a=1.0, size=(INT_OVERFLOW))
    assert type(A[0]).__name__ == 'ndarray'


@use_np
def test_random_power():
    A = np.random.power(a=1.0, size=(INT_OVERFLOW))
    assert type(A[0]).__name__ == 'ndarray'


@use_np
def test_random_rayleigh():
    A = np.random.rayleigh(scale=1.0, size=(INT_OVERFLOW))
    assert type(A[0]).__name__ == 'ndarray'


@use_np
def test_random_weibull():
    A = np.random.weibull(a=1.0, size=(INT_OVERFLOW))
    assert type(A[0]).__name__ == 'ndarray'


@use_np
def test_random_shuffle():
    A = np.ones((INT_OVERFLOW, 2))
    np.random.shuffle(A)
    assert type(A[0]).__name__ == 'ndarray'


@use_np
def test_random_lognormal():
    A = np.random.lognormal(mean=0, sigma=1.0, size=(2**31))
    assert type(A[0]).__name__ == 'ndarray'


@use_np
def test_random_randint():
    A = np.random.randint(low=0, high=5, size=(2, 2**31))
    assert A[0][0] < 5 and A[0][0] >= 0


@use_np
def test_slice_assign():
    # test _slice_assign
    A = np.zeros((INT_OVERFLOW, 2))
    A[-1] = np.ones((1))
    assert A[-1, 0] == 1 and A[-1, 1] == 1
    # test _slice_assign_scalar
    B = np.zeros((INT_OVERFLOW, 2))
    B[-1] = 2
    assert B[-1, 0] == 2 and B[-1, 1] == 2


@use_np
def test_logical_family():
    def batch_check(x1, x2, funcs):
        x1.attach_grad()
        for f in funcs:
            with mx.autograd.record():
                y = f(x1, x2)
                y.backward()
            assert y.shape == x1.shape
            assert y[0] == f(x1[0], x2[0])
            assert x1.grad.shape == x1.shape
            assert x1.grad[0] == 0

    inp1 = np.zeros((INT_OVERFLOW), dtype='int32')
    inp2 = np.ones((INT_OVERFLOW), dtype='int32')
    batch_check(inp1, inp2, [np.logical_and, np.logical_or, np.logical_xor])
    inp2.attach_grad()
    with mx.autograd.record():
        out = np.logical_not(inp2)
        out.backward()
    assert out.shape == inp2.shape
    assert out[0] == 0
    assert inp2.grad.shape == inp2.shape
    assert inp2.grad[0] == 0


@use_np
def test_deg_rad():
    # deg2rad is the same thing as radians
    # rad2deg is the same thing as degrees
    inp = np.zeros((INT_OVERFLOW, 2))
    inp[-1, -1] = 180
    inp.attach_grad()
    with mx.autograd.record():
        out = np.deg2rad(inp)
        out.backward()
    assert out.shape == inp.shape
    assert out[0, 0] == 0
    assert_almost_equal(out[-1, -1], np.array([np.pi]), rtol=1e-5, atol=1e-5)
    assert inp.grad.shape == inp.shape
    assert_almost_equal(inp.grad[0, 0], np.array([1.0 / 180 * np.pi]), rtol=1e-5, atol=1e-5)
    out.attach_grad()
    with mx.autograd.record():
        out2 = np.rad2deg(out)
        out2.backward()
    assert out2.shape == out.shape
    assert out2[0, 0] == 0 and out2[-1, -1] == 180
    assert out.grad.shape == out.shape
    assert_almost_equal(out.grad[0, 0], np.array([180.0 / np.pi]), rtol=1e-5, atol=1e-5)


@use_np
def test_divide():
    # np.divide and np.true_divide are the same thing
    inp = np.ones((INT_OVERFLOW, 2))
    inp[-1, -1] = 10
    inp.attach_grad()
    with mx.autograd.record():
        out = np.divide(inp, np.array([2, 3]))
        out.backward()
    assert out.shape == inp.shape
    assert_almost_equal(out[-1, -1], np.array([10 / 3]), rtol=1e-5, atol=1e-5)
    assert inp.grad.shape == inp.shape
    assert_almost_equal(inp.grad[-1, -1], np.array([1.0 / 3]), rtol=1e-5, atol=1e-5)


@use_np
def test_minimum():
    inp1 = np.ones((INT_OVERFLOW, 2))
    inp1[-1, -1] = -1
    inp2 = np.zeros((INT_OVERFLOW, 1))
    inp1.attach_grad()
    inp2.attach_grad()
    with mx.autograd.record():
        out = np.minimum(inp1, inp2)
        out.backward()
    assert out.shape == inp1.shape
    assert out[-1, -1] == -1
    assert inp1.grad.shape == inp1.shape
    assert inp1.grad[-1, -1] == 1 and inp1.grad[0, 0] == 0
    assert inp2.grad.shape == inp2.shape
    assert inp2.grad[-1] == 1 and inp2.grad[0] == 2


@use_np
def test_maximum():
    inp1 = np.ones((INT_OVERFLOW, 2))
    inp1[-1, -1] = -1
    inp2 = np.zeros((INT_OVERFLOW, 1))
    inp1.attach_grad()
    inp2.attach_grad()
    with mx.autograd.record():
        out = np.maximum(inp1, inp2)
        out.backward()
    assert out.shape == inp1.shape
    assert out[-1, -1] == 0
    assert inp1.grad.shape == inp1.shape
    assert inp1.grad[-1, -1] == 0 and inp1.grad[0, 0] == 1
    assert inp2.grad.shape == inp2.shape
    assert inp2.grad[-1] == 1 and inp2.grad[0] == 0


@use_np
def test_eye():
    N = 2**16
    data1 = np.eye(N)
    assert data1.shape == (N, N)
    for i in range(N):
        assert data1[i, i] == 1
    assert data1[-1, -2] == 0 and data1[0, 1] == 0
    data2 = np.eye(N, M=N-1, k=-1)
    assert data2.shape == (N, N-1)
    for i in range(1, N):
        assert data2[i, i-1] == 1
    assert data2[0, 0] == 0 and data2[-1, -2] == 0


@use_np
def test_fix():
    inp = np.ones((2, INT_OVERFLOW))
    inp[-1, -1] = -2.9
    inp[0, 0] = 2.9
    inp.attach_grad()
    with mx.autograd.record():
        out = np.fix(inp)
        out.backward()
    assert out.shape == inp.shape
    assert out[0, 0] == 2 and out[-1, -1] == -2
    assert inp.grad.shape == inp.shape
    assert inp.grad[-1, -1] == 0


@use_np
def test_flip():
    inp = np.zeros((2, INT_OVERFLOW))
    inp[0, 0] = 2
    inp.attach_grad()
    with mx.autograd.record():
        out = np.flip(inp, axis=0)
        out.backward()
    assert out.shape == inp.shape
    assert out[1, 0] == 2
    assert inp.grad.shape == inp.shape
    assert inp.grad[0, 0] == 1
    out2 = np.flip(inp, axis=1)
    assert out2[0, -1] == 2


@use_np
def test_fliplr():
    inp = np.zeros((1, 2, INT_OVERFLOW))
    inp[0, 0, 0] = 2
    inp.attach_grad()
    with mx.autograd.record():
        out = np.fliplr(inp)
        out.backward()
    assert out.shape == inp.shape
    assert out[0, 1, 0] == 2
    assert inp.grad.shape == inp.shape
    assert inp.grad[0, 0, 0] == 1


@use_np
def test_flipud():
    inp = np.zeros((2, 1, INT_OVERFLOW))
    inp[0, 0, 0] = 2
    inp.attach_grad()
    with mx.autograd.record():
        out = np.flipud(inp)
        out.backward()
    assert out.shape == inp.shape
    assert out[1, 0, 0] == 2
    assert inp.grad.shape == inp.shape
    assert inp.grad[0, 0, 0] == 1


@use_np
def test_full():
    data1 = np.full((INT_OVERFLOW, 2), np.array([1, 2]))
    assert data1.shape == (INT_OVERFLOW, 2)
    assert data1[-1, 0] == 1 and data1[-1, 1] == 2
    data2 = np.full((2, INT_OVERFLOW), 3)
    assert data2.shape == (2, INT_OVERFLOW)
    assert data2[-1, -1] == 3


@use_np
def test_full_like():
    inp = np.zeros((INT_OVERFLOW, 2))
    out = np.full_like(inp, 2)
    assert out.shape == inp.shape
    assert out[-1, -1] == 2


@use_np
def test_comparison_family():
    def batch_check(funcs, exp):
        inp1.attach_grad()
        for f, e in zip(funcs, exp):
            with mx.autograd.record():
                out = f(inp1, inp2)
                out.backward()
            assert out.shape == inp1.shape
            assert (out[0, 0], out[-1, -1]) == e
            assert inp1.grad.shape == inp1.shape
            assert inp1.grad[-1, -1] == 0
    
    inp1 = np.ones((INT_OVERFLOW, 2))
    inp2 = np.zeros((INT_OVERFLOW, 2))
    inp2[-1, -1] = 1
    batch_check([np.greater, np.greater_equal, \
        np.less, np.less_equal, np.equal, np.not_equal], \
        [(True, False), (True, True), \
        (False, False), (False, True), (False, True), (True, False)])


@use_np
def test_lcm():
    inp1 = np.ones((2, INT_OVERFLOW), dtype='int32')
    inp2 = np.ones((2, INT_OVERFLOW), dtype='int32')
    inp1[-1, -1] = 3
    inp2[-1, -1] = 5
    inp1.attach_grad()
    with mx.autograd.record():
        out = np.lcm(inp1, inp2)
        out.backward()
    assert out.shape == inp1.shape
    assert out[-1, -1] == 15
    assert inp1.grad.shape == inp1.shape
    assert inp1.grad[-1, -1] == 0


@use_np
def test_log_family():
    def batch_check(funcs, exp):
        inp.attach_grad()
        for f, e in zip(funcs, exp):
            with mx.autograd.record():
                out = f(inp)
                out.backward()
            assert out.shape == inp.shape
            assert_almost_equal(out[-1, -1], np.array([e[0]]), \
                rtol=1e-5, atol=1e-5)
            assert inp.grad.shape == inp.shape
            assert_almost_equal(inp.grad[-1, -1], np.array([e[1]]), \
                rtol=1e-5, atol=1e-5)

    inp = np.ones((INT_OVERFLOW, 2))
    inp[-1, -1] = 100
    batch_check([np.log, np.log10, np.log2, np.log1p], \
        [(4.6051702, 0.01), (2, 0.00434294), \
        (6.643856, 0.01442695), (4.6151204, 0.00990099)])


@use_np
def test_expand_dims():
    inp = np.zeros((INT_OVERFLOW))
    inp[-1] = 1
    out1 = np.expand_dims(inp, axis=0)
    out2 = np.expand_dims(out1, axis=2)
    assert out1.shape == (1, INT_OVERFLOW)
    assert out2.shape == (1, INT_OVERFLOW, 1)
    assert out1[0, -1] == 1
    assert out2[0, -1, 0] == 1


@use_np
def test_hamming():
    data = np.hamming((INT_OVERFLOW))
    ind = int(INT_OVERFLOW / 6)
    ref = 0.54 - 0.46*math.cos(2*math.pi*ind/(INT_OVERFLOW-1))
    assert data.shape == (INT_OVERFLOW, )
    assert_almost_equal(data[ind], ref, rtol=1e-3, atol=1e-5)


@use_np
def test_hanning():
    data = np.hanning((INT_OVERFLOW))
    ind = int(INT_OVERFLOW / 6)
    ref = 0.5 - 0.5*math.cos(2*math.pi*ind/(INT_OVERFLOW-1))
    assert data.shape == (INT_OVERFLOW, )
    assert_almost_equal(data[ind], ref, rtol=1e-3, atol=1e-5)


@use_np
def test_fmax():
    inp1 = np.ones((INT_OVERFLOW, 2))
    inp1[-1, -1] = -1
    inp2 = np.zeros((INT_OVERFLOW, 1))
    inp1.attach_grad()
    inp2.attach_grad()
    with mx.autograd.record():
        out = np.fmax(inp1, inp2)
        out.backward()
    assert out.shape == inp1.shape
    assert out[-1, -1] == 0
    assert inp1.grad.shape == inp1.shape
    assert inp1.grad[-1, -1] == 0 and inp1.grad[0, 0] == 1
    assert inp2.grad.shape == inp2.shape
    assert inp2.grad[-1] == 1 and inp2.grad[0] == 0


@use_np
def test_fmin():
    inp1 = np.ones((INT_OVERFLOW, 2))
    inp1[-1, -1] = -1
    inp2 = np.zeros((INT_OVERFLOW, 1))
    inp1.attach_grad()
    inp2.attach_grad()
    with mx.autograd.record():
        out = np.fmin(inp1, inp2)
        out.backward()
    assert out.shape == inp1.shape
    assert out[-1, -1] == -1
    assert inp1.grad.shape == inp1.shape
    assert inp1.grad[-1, -1] == 1 and inp1.grad[0, 0] == 0
    assert inp2.grad.shape == inp2.shape
    assert inp2.grad[-1] == 1 and inp2.grad[0] == 2


@use_np
def test_fmod():
    inp1 = np.ones((INT_OVERFLOW, 2))
    inp2 = np.ones((INT_OVERFLOW, 1))
    inp1[-1, -1], inp2[-1, -1] = 11, 7
    inp1.attach_grad()
    inp2.attach_grad()
    with mx.autograd.record():
        out = np.fmod(inp1, inp2)
        out.backward()
    assert out.shape == inp1.shape
    assert out[-1, -1] == 4
    assert inp1.grad.shape == inp1.shape
    assert inp1.grad[0, 0] == 1
    assert inp2.grad.shape == inp2.shape
    assert inp2.grad[-1] == -1 and inp2.grad[0] == -2


@use_np
def test_mod():
    # np.mod and np.remainder are the same thing
    inp1 = np.ones((INT_OVERFLOW, 2))
    inp2 = np.ones((INT_OVERFLOW, 1))
    inp1[-1, -1], inp2[-1, -1] = 11, 7
    inp1.attach_grad()
    inp2.attach_grad()
    with mx.autograd.record():
        out = np.mod(inp1, inp2)
        out.backward()
    assert out.shape == inp1.shape
    assert out[-1, -1] == 4
    assert inp1.grad.shape == inp1.shape
    assert inp1.grad[0, 0] == 1
    assert inp2.grad.shape == inp2.shape
    assert inp2.grad[-1] == -1 and inp2.grad[0] == -2


@use_np
def test_value_check_family():
    def batch_check(funcs, ref):
        inp.attach_grad()
        for f, r in zip(funcs, ref):
            with mx.autograd.record():
                out = f(inp)
                out.backward()
            assert out.shape == inp.shape
            for i in range(4):
                assert out[i, -1] == r[i]
            assert inp.grad.shape == inp.shape
            assert inp.grad[-1, -1] == 0

    inp = np.zeros((4, INT_OVERFLOW))
    inp[1:, -1] = np.array([np.inf, -np.inf, np.nan])
    batch_check([np.isinf, np.isneginf, np.isposinf, np.isnan, np.isfinite], \
        [(False, True, True, False), (False, False, True, False), \
        (False, True, False, False), (False, False, False, True), \
        (True, False, False, False)])


@use_np
def test_rint():
    inp = np.zeros((INT_OVERFLOW, 2))
    inp[0, 0], inp[-1, -1] = 2.1,  2.9
    inp.attach_grad()
    with mx.autograd.record():
        out = np.rint(inp)
        out.backward()
    assert out.shape == inp.shape
    assert out[0, 0] == 2 and out[-1, -1] == 3
    assert inp.grad.shape == inp.shape
    assert inp.grad[-1, -1] == 0


@use_np
def test_invert():
    inp = np.zeros((2, INT_OVERFLOW), dtype='uint8')
    inp[-1, -1] = 1
    inp.attach_grad()
    with mx.autograd.record():
        out = np.invert(inp)
        out.backward()
    assert out.shape == inp.shape
    assert out[0, 0] == 255 and out[-1, -1] == 254
    assert inp.grad.shape == inp.shape
    assert inp.grad[-1, -1] == 0


@use_np
def test_exp():
    inp = np.ones((2, INT_OVERFLOW))
    inp[-1, -1] = 2
    inp.attach_grad()
    with mx.autograd.record():
        out = np.exp(inp)
        out.backward()
    assert out.shape == inp.shape
    assert_almost_equal(out[0, 0], np.array(np.e**1), rtol=1e-5, atol=1e-5)
    assert_almost_equal(out[-1, -1], np.array(np.e**2), rtol=1e-5, atol=1e-5)
    assert inp.grad.shape == inp.shape
    assert_almost_equal(inp.grad[-1, -1], out[-1, -1], rtol=1e-5, atol=1e-5)


@use_np
def test_expm1():
    inp = np.ones((2, INT_OVERFLOW))
    inp[-1, -1] = 2
    inp.attach_grad()
    with mx.autograd.record():
        out = np.expm1(inp)
        out.backward()
    assert out.shape == inp.shape
    assert_almost_equal(out[0, 0], np.array(np.e**1 - 1), rtol=1e-5, atol=1e-5)
    assert_almost_equal(out[-1, -1], np.array(np.e**2 - 1), rtol=1e-5, atol=1e-5)
    assert inp.grad.shape == inp.shape
    assert_almost_equal(inp.grad[-1, -1], np.array(np.e**2), rtol=1e-5, atol=1e-5)


@use_np
def test_frexp():
    inp = np.ones((2, INT_OVERFLOW))
    inp[-1, -1] = 9
    out1, out2 = np.frexp(inp)
    assert_almost_equal(inp[-1, -1], out1[-1, -1] * 2 ** out2[-1, -1], \
        rtol=1e-5, atol=1e-5)


@use_np
def test_reciprocal():
    inp = np.ones((2, INT_OVERFLOW))
    inp[-1, -1] = 3
    inp.attach_grad()
    with mx.autograd.record():
        out = np.reciprocal(inp)
        out.backward()
    assert out.shape == inp.shape
    assert_almost_equal(out[-1, -1], np.array([1.0/3]), rtol=1e-5, atol=1e-5)
    assert inp.grad.shape == inp.shape
    assert_almost_equal(inp.grad[-1, -1], np.array([-1.0/3**2]), \
        rtol=1e-5, atol=1e-5)


@use_np
def test_sum():
    inp = np.zeros((2, INT_OVERFLOW))
    inp[-1, -1] = 10
    inp.attach_grad()
    with mx.autograd.record():
        out1 = np.sum(inp, axis=1)
        out1.backward()
    assert out1.shape == (2, )
    assert out1[0] == 0 and out1[1] == 10
    assert inp.grad.shape == inp.shape
    assert inp.grad[-1, -1] == 1
    with mx.autograd.record():
        out2 = np.sum(inp, axis=0)
        out2.backward()
    assert out2.shape == (INT_OVERFLOW, )
    assert out2[0] == 0 and out2[-1] == 10
    assert inp.grad.shape == inp.shape
    assert inp.grad[-1, -1] == 1


@use_np
def test_negative():
    inp = np.ones((2, INT_OVERFLOW))
    inp[-1, -1] = -2
    inp.attach_grad()
    with mx.autograd.record():
        out = np.negative(inp)
        out.backward()
    assert out.shape == inp.shape
    assert out[0, 0] == -1 and out[-1, -1] == 2
    assert inp.grad.shape == inp.shape
    assert inp.grad[-1, -1] == -1


@use_np
def test_identity():
    M = 2**16
    data = np.identity(M)
    assert data.shape == (M, M)
    assert data[0, 0] == 1 and data[-1, -1] == 1 and data[-1, -2] == 0


@use_np
def test_square():
    inp = np.ones((INT_OVERFLOW, 2))
    inp[-1, -1] = 3
    inp.attach_grad()
    with mx.autograd.record():
        out = np.square(inp)
        out.backward()
    assert out.shape == inp.shape
    assert out[-1, -1] == 9
    assert inp.grad.shape == inp.shape
    assert inp.grad[-1, -1] == 6


@use_np
def test_sign():
    inp = np.zeros((INT_OVERFLOW, 2))
    inp[-1, -1], inp[-2, -1] = 2, -2
    inp.attach_grad()
    with mx.autograd.record():
        out = np.sign(inp)
        out.backward()
    assert out.shape == inp.shape
    assert out[0, 0] == 0 and out[-1, -1] == 1 and out[-2, -1] == -1
    assert inp.grad.shape == inp.shape
    assert inp.grad[-1, -1] == 0


@use_np
def test_prod():
    inp = np.ones((2, INT_OVERFLOW))
    inp[0, 0], inp[-1, -1] = 2, 10
    inp.attach_grad()
    with mx.autograd.record():
        out1 = np.prod(inp, axis=1)
        out1.backward()
    assert out1.shape == (2, )
    assert out1[0] == 2 and out1[1] == 10
    assert inp.grad.shape == inp.shape
    assert inp.grad[-1, -1] == 1
    with mx.autograd.record():
        out2 = np.sum(inp, axis=0)
        out2.backward()
    assert out2.shape == (INT_OVERFLOW, )
    assert out2[0] == 2 and out2[-1] == 10
    assert inp.grad.shape == inp.shape


@use_np
def test_add():
    A = np.ones((INT_OVERFLOW, 2))
    B = np.ones((INT_OVERFLOW, 2))
    A[-1, -1] = 2
    A.attach_grad()
    with mx.autograd.record():
        C = np.add(A, B)
        C.backward()
    assert C.shape == (INT_OVERFLOW, 2)
    assert C[-1, -1] == 3
    assert A.grad.shape == (INT_OVERFLOW, 2)
    assert A.grad[-1, -1] == 1


@use_np
def test_hypot():
    A = np.ones((INT_OVERFLOW, 2))
    B = np.ones((INT_OVERFLOW, 2))
    A[-1, -1], B[-1, -1] = 3, 4
    A.attach_grad()
    with mx.autograd.record():
        C = np.hypot(A, B)
        C.backward()
    assert C.shape == A.shape
    assert C[-1, -1] == 5
    assert A.grad.shape == A.shape
    assert_almost_equal(A.grad[-1, -1], np.array([0.6]), rtol=1e-5, atol=1e-5)


@use_np
def test_power():
    A = np.full((2, INT_OVERFLOW), 2)
    B = np.ones((2, INT_OVERFLOW))
    B[-1, -1] = 3
    A.attach_grad()
    B.attach_grad()
    with mx.autograd.record():
        C = np.power(A, B)
        C.backward()
    assert C.shape == A.shape
    assert C[-1, -1] == 8
    assert A.grad.shape == A.shape
    assert A.grad[-1, -1] == 12
    assert B.grad.shape == B.shape
    assert_almost_equal(B.grad[-1, -1], 2**3 * np.log(2), rtol=1e-5, atol=1e-5)


@use_np
def test_ldexp():
    A = np.ones((2, INT_OVERFLOW))
    B = np.ones((2, INT_OVERFLOW))
    A[-1, -1], B[-1, -1] = 5, 2
    A.attach_grad()
    B.attach_grad()
    with mx.autograd.record():
        C = np.ldexp(A, B)
        C.backward()
    assert C.shape == A.shape
    assert C[-1, -1] == 20
    assert A.grad.shape == A.shape
    assert A.grad[-1, -1] == 4
    assert B.grad.shape == B.shape
    assert_almost_equal(B.grad[-1, -1], A[-1, -1] * 2**B[-1, -1] * np.log(2), \
        rtol=1e-5, atol=1e-5)


@use_np
def test_multiply():
    A = np.ones((2, INT_OVERFLOW))
    B = np.ones((2, INT_OVERFLOW))
    A[-1, -1], B[-1, -1] = 2, 3
    A.attach_grad()
    B.attach_grad()
    with mx.autograd.record():
        C = np.multiply(A, B)
        C.backward()
    assert C.shape == A.shape
    assert C[0, 0] == 1 and C[-1, -1] == 6
    assert A.grad.shape == A.shape
    assert A.grad[-1, -1] == B[-1, -1]
    assert B.grad.shape == B.shape
    assert B.grad[-1, -1] == A[-1, -1]


@use_np
def test_subtract():
    A = np.zeros((INT_OVERFLOW, 2))
    B = np.ones((INT_OVERFLOW, 2))
    A[-1, -1] = 3
    A.attach_grad()
    B.attach_grad()
    with mx.autograd.record():
        C = np.subtract(A, B)
        C.backward()
    assert C.shape == (INT_OVERFLOW, 2)
    assert C[0, 0] == -1 and C[-1][-1] == 2
    assert A.grad.shape == (INT_OVERFLOW, 2)
    assert A.grad[0][0] == 1
    assert B.grad.shape == (INT_OVERFLOW, 2)
    assert B.grad[0][0] == -1

<<<<<<< HEAD

@use_np
def test_vstack():
    inp1 = np.zeros((INT_OVERFLOW, 1))
    inp2 = np.ones((INT_OVERFLOW, 1))
    inp1.attach_grad()
    inp2.attach_grad()
    with mx.autograd.record():
        out1 = np.vstack((inp1, inp2))
        out1.backward()
    assert out1.shape == (DOUBLE_INT_OVERFLOW, 1)
    assert out1[INT_OVERFLOW-1, 0] == 0 and out1[-1, 0] == 1
    assert inp1.grad.shape == inp1.shape
    assert inp1.grad[-1, -1] == 1
    with mx.autograd.record():
        out2 = np.vstack((inp1.flatten(), inp2.flatten()))
        out2.backward()
    assert out2.shape == (2, INT_OVERFLOW)
    assert out2[0, -1] == 0 and out2[1, -1] == 1
    assert inp2.grad.shape == inp2.shape
    assert inp2.grad[-1, -1] == 1


=======
    
>>>>>>> b6ab781c
@use_np
def test_roll():
    inp = np.zeros((2, INT_OVERFLOW))
    inp[-1, -1] = 1
    inp.attach_grad()
    with mx.autograd.record():
        out = np.roll(inp, 1)
        # equivalent but slower
        # out = np.roll(inp, shift=(1, 1), axis=(0, 1))
        out.backward()
    assert out.shape == (2, INT_OVERFLOW)
    assert out[0, 0] == 1, out[-1, -1] == 0
    assert inp.grad.shape == inp.shape
    assert inp.grad[-1, -1] == 1

    
def test_polyval():
    poly = np.array([1, 1, 5])
    inp = np.zeros((2, INT_OVERFLOW))
    inp[-1, -1] = 2
    poly.attach_grad()
    inp.attach_grad()
    with mx.autograd.record():
        out = np.polyval(poly, inp)
        out.backward()
    assert out.shape == inp.shape
    assert out[-1, -1] == 11 and out[0, 0] == 5
    assert inp.grad.shape == inp.shape
    assert inp.grad[-1, -1] == 5
    assert poly.grad.shape == poly.shape
    assert poly.grad[0] == 4

'''
                                     _               _
  _ _ _  _ _ __  _ __ _  _   _____ _| |_ ___ _ _  __(_)___ _ _
 | ' \ || | '  \| '_ \ || | / -_) \ /  _/ -_) ' \(_-< / _ \ ' \
 |_||_\_,_|_|_|_| .__/\_, | \___/_\_\\__\___|_||_/__/_\___/_||_|
                |_|   |__/
'''

@use_np
def test_activation():
    A = np.zeros((INT_OVERFLOW, 2))
    A.attach_grad()
    with mx.autograd.record():
        B = npx.activation(A, act_type='sigmoid')
    assert B.shape == (INT_OVERFLOW, 2)
    assert B[0][0] == 0.5
    B.backward()
    assert A.grad.shape == (INT_OVERFLOW, 2)
    assert_almost_equal(A.grad[0][0], np.array([0.25]), \
                rtol=1e-3, atol=1e-5)


@use_np
def test_arange_like():
    A = np.zeros((INT_OVERFLOW, 2))
    A.attach_grad()
    with mx.autograd.record():
        B = npx.arange_like(A)
    assert B.shape == (INT_OVERFLOW, 2)
    assert B[100][0] == 200
    B.backward()
    assert A.grad.shape == (INT_OVERFLOW, 2)
    assert A.grad[0][0] == 0

# TODO implement this test after dot is fixed for large tensors and we have
# migrated to using ILP64 BLAS/LAPACK
@use_np
@pytest.mark.skip(reason='dot is known to not work on large tensors. PR to fix: https://github.com/apache/incubator-mxnet/pull/18925')
def test_batch_dot():
    assert False 


@use_np
def test_cast():
    A = np.ones((INT_OVERFLOW, 2))
    A.attach_grad()
    with mx.autograd.record():
        B = npx.cast(A, dtype='float16')
    assert B.shape == (INT_OVERFLOW, 2)
    assert B[0][0] == 1
    B.backward()
    assert A.grad.shape == (INT_OVERFLOW, 2)
    assert A.grad[0][0] == 1


@use_np
def test_broadcast_like():
    A = np.ones((1, 2))
    B = np.zeros((INT_OVERFLOW, 2))
    A.attach_grad()
    with mx.autograd.record():
        C = npx.broadcast_like(A, B)
    assert C.shape == (INT_OVERFLOW, 2)
    assert C[0][0] == 1
    C.backward()
    assert A.grad.shape == (1, 2)
    with mx.autograd.record():
        C = npx.broadcast_like(A.reshape(2, 1), B.T)
    assert C.shape == (2, INT_OVERFLOW)
    assert C[0][0] == 1
    C.backward()
    assert A.grad.shape == (1, 2)
    assert_almost_equal(A.grad[0][0], np.array([INT_OVERFLOW]), \
                            rtol=1e-3, atol=1e-5)


@use_np
def test_constraint_check():
    A = np.ones((2, INT_OVERFLOW))
    constraint = (A > 0)
    B = npx.constraint_check(constraint)
    assert B == True

# broken
@use_np
def test_batch_flatten():
    A = np.ones((2, 1, INT_OVERFLOW))
    A.attach_grad()
    with mx.autograd.record():
        B = npx.batch_flatten(A)
    assert B.shape == (2, INT_OVERFLOW)
    assert B[0][0] == 1
    B.backward()
    assert A.grad.shape == (2, 1, INT_OVERFLOW)
    assert A.grad[0][0][0] == 1

# broken
@use_np
@pytest.mark.skip(reason='Does not support large tensor; to be fixed')
def test_batch_norm():
    A = np.ones((2, INT_OVERFLOW))
    gamma = np.ones((2))
    beta = np.zeros((2))
    mov_mean = np.ones((2))
    mov_var = np.ones((2))
    A.attach_grad() 
    with mx.autograd.record():
        B = npx.batch_norm(A, gamma, beta, mov_mean, mov_var)
    assert B.shape == (2, INT_OVERFLOW)
    assert B[0][0] == 0
    B.backward()
    assert A.grad.shape == (2, INT_OVERFLOW)
    assert A.grad[0][0] == 0


@use_np
def test_nonzero():
    A = np.zeros((2, INT_OVERFLOW))
    A[0, 1] = 1
    A[0, -2] = 1
    A.attach_grad()
    with mx.autograd.record():
        B = npx.nonzero(A)
    assert B.shape == (2, 2)
    assert B[0, 0] == 0 and B[0, 1] == 1
    assert B[1, 0] == 0 and B[1, 1] == int(INT_OVERFLOW - 2)
    B.backward()
    assert A.grad.shape == (2, INT_OVERFLOW)
    assert A.grad[0][0] == 0


@use_np
def test_one_hot():
    A = np.zeros((INT_OVERFLOW))
    A.attach_grad()
    with mx.autograd.record():
        B = npx.one_hot(A, 2)
    assert B.shape == (INT_OVERFLOW, 2)
    assert B[0][0] == 1
    B.backward()
    assert A.grad.shape == (INT_OVERFLOW, )
    assert A.grad[0] == 0


@use_np
def test_pick():
    INT_OVERFLOW = 2**31
    A = np.zeros((INT_OVERFLOW, 2))
    B = np.zeros((INT_OVERFLOW))
    A[-1, 0] = 3
    A.attach_grad()
    B.attach_grad()
    with mx.autograd.record():
        C = npx.pick(A, B)
    assert C.shape == (INT_OVERFLOW, )
    assert C[0] == 0
    assert C[-1] == 3
    C.backward()
    assert A.grad.shape == (INT_OVERFLOW, 2)
    assert B.grad.shape == (INT_OVERFLOW, )
    assert A.grad[0][0] == 1


@use_np
def test_scalar_poisson():
    A = npx.scalar_poisson(lam=4, shape=(2, INT_OVERFLOW))
    assert A.shape == (2, INT_OVERFLOW)


@use_np
def test_tensor_poisson():
    lam = np.array([2.0, 4.0])
    A = npx.tensor_poisson(lam, shape=(INT_OVERFLOW))
    assert A.shape == (2, INT_OVERFLOW)


@use_np
def test_reshape():
    A = np.ones((INT_OVERFLOW, 2))
    A.attach_grad() 
    with mx.autograd.record():
        B = npx.reshape(A, (-5))
    assert B.shape == (DOUBLE_INT_OVERFLOW, )
    assert B[0] == 1
    B.backward()
    assert A.grad.shape == (INT_OVERFLOW, 2)
    assert A.grad[0][0] == 1


@use_np
def test_reshape_like():
    A = np.ones((INT_OVERFLOW, 2))
    A.attach_grad()
    with mx.autograd.record():
        B = npx.reshape_like(A, np.zeros((2, INT_OVERFLOW)))
    assert B.shape == (2, INT_OVERFLOW)
    assert B[0][0] == 1
    B.backward()
    assert A.grad.shape == (INT_OVERFLOW, 2)
    assert A.grad[0][0] == 1


@use_np
def test_sigmoid():
    A = np.zeros((INT_OVERFLOW, 2))
    A.attach_grad()
    with mx.autograd.record():
        B = npx.sigmoid(A)
    assert B.shape == (INT_OVERFLOW, 2)
    assert B[0][0] == 0.5
    B.backward()
    assert A.grad.shape == (INT_OVERFLOW, 2)
    assert_almost_equal(A.grad[0][0], np.array([0.25]), \
                rtol=1e-3, atol=1e-5)


@use_np
def test_shape_array():
    A = np.zeros((INT_OVERFLOW, 2))
    A.attach_grad()
    with mx.autograd.record():
        B = npx.shape_array(A)
    assert B[0] == INT_OVERFLOW and B[1] == 2
    B.backward()
    assert A.grad.shape == (INT_OVERFLOW, 2)
    assert A.grad[0][0] == 0


@use_np
def test_stop_gradient():
    A = np.ones((INT_OVERFLOW, 2))
    A.attach_grad()
    with mx.autograd.record():
        B = npx.stop_gradient(A * 3)
    assert B.shape == (INT_OVERFLOW, 2)
    assert B[0][0] == 3
    B.backward()
    # should be 3 if not for stop_gradient()
    assert A.grad[0][0] == 0


@use_np
def test_sequence_mask():
    A = np.ones((2, 2, INT_OVERFLOW))
    A.attach_grad()
    with mx.autograd.record():
        B = npx.sequence_mask(A, sequence_length=np.array([1,1]), \
                use_sequence_length=True)
    assert B.shape == (2, 2, INT_OVERFLOW)
    assert B[0][0][0] == 1
    assert B[1][0][0] == 0
    B.backward()
    assert A.grad.shape == (2, 2, INT_OVERFLOW)
    assert A.grad[0][0][0] == 1


@use_np
def test_topk():
    A = np.ones((2, INT_OVERFLOW))
    A[0][100] = 2
    A[1][200] = 2
    A.attach_grad()
    with mx.autograd.record():
        B = npx.topk(A, k=2)
    assert B.shape == (2, 2)
    assert B[0][0] == 100 and B[1][0] == 200
    B.backward()
    assert A.grad.shape == (2, INT_OVERFLOW)
    assert A.grad[0][0] == 0


@use_np
def test_slice():
    A = np.ones((INT_OVERFLOW, 3))
    A[100][1] = 2
    B = npx.slice(A, begin=(100,1), end=(200,3))
    assert B.shape == (100, 2)
    assert B[0][0] == 2


@use_np
def test_smooth_l1():
    A = np.arange((INT_OVERFLOW))
    A.attach_grad() 
    with mx.autograd.record():
        B = npx.smooth_l1(A)
    assert B.shape == (INT_OVERFLOW, )
    assert B[1] == 0.5
    B.backward()
    assert A.grad.shape == (INT_OVERFLOW, )
    assert A.grad[0] == 0


@use_np
def test_gamma():
    A = np.ones((2, INT_OVERFLOW))
    A[0][0] = 5
    A.attach_grad()
    with mx.autograd.record():
        B = npx.gamma(A)
    assert B.shape == (2, INT_OVERFLOW)
    assert B[0][0] == 24
    B.backward()
    assert A.grad.shape == (2, INT_OVERFLOW)
    assert_almost_equal(A.grad[0][0], np.array([36.1428]), \
                rtol=1e-3, atol=1e-5)


@use_np
def test_gammaln():
    A = np.ones((2, INT_OVERFLOW))
    A[0][0] = 5
    A.attach_grad() 
    with mx.autograd.record():
        B = npx.gammaln(A)
    assert B.shape == (2, INT_OVERFLOW)
    assert_almost_equal(B[0][0], np.array([np.log(24)]), \
                rtol=1e-3, atol=1e-5)
    B.backward()
    assert A.grad.shape == (2, INT_OVERFLOW)
    assert_almost_equal(A.grad[0][0], np.array([1.5061178]), \
                rtol=1e-3, atol=1e-5)


@use_np
def test_digamma():
    A = np.ones((2, INT_OVERFLOW)) 
    A[0][0] = 5
    A.attach_grad()  
    with mx.autograd.record():
        B = npx.digamma(A)
    assert B.shape == (2, INT_OVERFLOW)
    assert_almost_equal(B[0][0], np.array([1.5061178]), \
                rtol=1e-3, atol=1e-5)
    B.backward()
    assert A.grad.shape == (2, INT_OVERFLOW)
    assert_almost_equal(A.grad[0][0], np.array([0.22132295]), \
                rtol=1e-3, atol=1e-5)


@use_np
def test_rnn_dim_check():
    L_SEQ, BAT, L_INP, L_STA = 2**31, 4, 2**10, 2
    data = np.random.uniform(-1, 1, (L_SEQ, BAT, L_INP))
    state = np.random.normal(0, 1, (1, BAT, L_STA))
    params = np.random.normal(0, 1, (2056,))
    assertRaises(ValueError, npx.rnn, data=data, parameters=params, \
        mode='rnn_relu', state=state, state_size=L_STA, num_layers=1)


@use_np
def test_rnn_vanilla():
    L_SEQ, BAT, L_INP, L_STA = 2**20, 4, 2**10, 2
    def batch_check(x, modes, params):
        state = np.random.normal(0, 1, (1, BAT, L_STA))
        for m, p in zip(modes, params):
            x.attach_grad()
            with mx.autograd.record():
                y = npx.rnn(data=x, parameters=p, mode=m, \
                    state=state, state_size=L_STA, num_layers=1)
            assert y.shape == (L_SEQ, BAT, L_STA)
            y.backward()
            npx.waitall()
    data = np.random.uniform(-1, 1, (L_SEQ, BAT, L_INP))
    modes = ['rnn_tanh', 'rnn_relu']
    params = [np.random.normal(0, 1, (2056,)), \
        np.random.normal(0, 1, (2056,))]
    batch_check(data, modes, params)


@use_np
def test_rnn_gru():
    L_SEQ, BAT, L_INP, L_STA = 2**20, 4, 2**10, 2
    data = np.random.uniform(-1, 1, (L_SEQ, BAT, L_INP))
    state = np.random.normal(0, 1, (1, BAT, L_STA))
    params = np.random.normal(0, 1, (6168,))
    data.attach_grad()
    with mx.autograd.record():
        out = npx.rnn(data=data, parameters=params, mode='gru', \
            state=state, state_size=L_STA, num_layers=1)
    assert out.shape == (L_SEQ, BAT, L_STA)
    out.backward()
    npx.waitall()


@use_np
def test_rnn_lstm():
    L_SEQ, BAT, L_INP, L_STA= 2**20, 4, 2**10, 2
    data = np.random.uniform(-1, 1, (L_SEQ, BAT, L_INP))
    state = np.random.normal(0, 1, (1, BAT, L_STA))
    state_cell = np.random.normal(0, 1, (1, BAT, L_STA))
    params = np.random.normal(0, 1, (8224,))
    data.attach_grad()
    with mx.autograd.record():
        out = npx.rnn(data=data, parameters=params, mode='lstm', \
            state=state, state_size=L_STA, state_cell=state_cell, num_layers=1)
    assert out.shape == (L_SEQ, BAT, L_STA)
    out.backward()
    npx.waitall()


@use_np
def test_ctc_loss():
    def test_ctc_loss_size_check(A, label):
        assertRaises(ValueError, npx.ctc_loss, A, label)
    
    L_SEQ, L_ALP, L_LAB, BAT = 2**10, 2**20, 2**6, 2
    A = np.zeros((L_SEQ, BAT, L_ALP))
    label = np.random.randint(0, L_ALP, (BAT, L_LAB))
    # test for expected exception
    test_ctc_loss_size_check(A, label)
    # now we shrink the size a little bit and test for an allowed case
    L_ALP = 2**20 - 1
    A = np.zeros((L_SEQ, BAT, L_ALP))
    label = np.random.randint(0, L_ALP, (BAT, L_LAB))
    A.attach_grad()
    with mx.autograd.record():
        B = npx.ctc_loss(A, label)
    assert B.shape == (BAT, )
    assert type(B[0]).__name__ == 'ndarray'
    B.backward()
    assert A.grad.shape == (L_SEQ, BAT, L_ALP)
    assert type(A[0]).__name__ == 'ndarray'


@use_np
def test_erf():
    A = np.ones((2, INT_OVERFLOW))
    A[0][0] = 10
    A.attach_grad()
    with mx.autograd.record():
        B = npx.erf(A)
    assert B.shape == (2, INT_OVERFLOW)
    assert B[0][0] == 1
    B.backward()
    assert A.grad.shape == (2, INT_OVERFLOW)
    assert_almost_equal(A.grad[0][0], np.array([4.2e-44]), \
                rtol=1e-3, atol=1e-5)


@use_np
def test_erfinv():
    A = np.ones((2, INT_OVERFLOW))
    A[0][0] = 0.5
    A.attach_grad()
    with mx.autograd.record():
        B = npx.erfinv(A)
    assert B.shape == (2, INT_OVERFLOW)
    assert_almost_equal(B[0][0], np.array([0.47693628]), \
                rtol=1e-3, atol=1e-5)
    B.backward()
    assert A.grad.shape == (2, INT_OVERFLOW)
    assert_almost_equal(A.grad[0][0], np.array([1.112585]), \
                rtol=1e-3, atol=1e-5)


@use_np
def test_index_add():
    A = np.zeros((2, INT_OVERFLOW))
    ind = np.array([[0, 0], [0, 1]], dtype='int32')
    val = np.array([100, 200])
    A.attach_grad() 
    with mx.autograd.record():
        B = npx.index_add(A, ind, val)
    assert B.shape == (2, INT_OVERFLOW)
    assert B[0][0] == 100 and B[0][1] == 200
    B.backward()
    assert A.grad.shape == (2, INT_OVERFLOW)
    assert A.grad[0][0] == 1


@use_np
def test_index_update():
    A = np.zeros((2, INT_OVERFLOW))
    ind = np.array([[0, 0], [0, 1]], dtype='int32')
    val = np.array([100, 200])
    A.attach_grad() 
    with mx.autograd.record():
        B = npx.index_update(A, ind, val) 
    assert B.shape == (2, INT_OVERFLOW) 
    assert B[0][0] == 100 and B[0][1] == 200
    B.backward()
    assert A.grad.shape == (2, INT_OVERFLOW)
    assert A.grad[0][0] == 0


@use_np
def test_layer_norm():
    A = np.ones((2, INT_OVERFLOW))
    A.attach_grad()
    with mx.autograd.record():
        B = npx.layer_norm(A, gamma=np.ones((2)), beta=np.zeros((2)), axis=0)
    assert B.shape == (2, INT_OVERFLOW) 
    assert B[0][0] == 0
    B.backward()
    assert A.grad.shape == (2, INT_OVERFLOW)
    assert A.grad[0][0] == 0


@use_np
def test_dlpack():
    A = np.ones((2, INT_OVERFLOW))
    A[0][100] = 100
    B = npx.to_dlpack_for_read(A)
    assert type(B).__name__ == 'PyCapsule'
    C = npx.from_dlpack(B)
    assert type(C).__name__ == 'ndarray'
    assert C.shape == (2, INT_OVERFLOW)
    assert C[0][100] == 100
    B = npx.to_dlpack_for_write(A)
    assert type(B).__name__ == 'PyCapsule'
    C = npx.from_dlpack(B)
    C += 1
    assert type(C).__name__ == 'ndarray'
    assert C.shape == (2, INT_OVERFLOW)
    assert C[0][100] == 101


@use_np
def test_pooling():
    def test_pooling_large_dim():
        A = np.ones((1, 1, INT_OVERFLOW))
        assertRaises(MXNetError, npx.pooling, data=A, kernel=(2), stride=(2), \
                pool_type='max')
    
    test_pooling_large_dim()
    D, H, W = 2**12, 2**10, 2**10
    A = np.ones((1, 1, D, H ,W))
    A[0, 0, 0, 0, 2] = 100
    A.attach_grad()
    with mx.autograd.record():
        B = npx.pooling(data=A, kernel=(2, 2, 2), stride=(2, 2, 2), \
                pool_type='max')
    assert B.shape == (1, 1, int(D/2), int(H/2), int(W/2))
    assert B[0, 0, 0, 0, 1] == 100
    B.backward()
    assert A.grad.shape == (1, 1, D, H, W)
    assert A.grad[0, 0, 0, 0, 0] == 1


@use_np
def test_roi_pooling():
    def test_roi_pooling_large_dim():
        A = np.ones((1, 1, INT_OVERFLOW, 5))
        roi = np.array([[0, 0, 0, 5, 5]])
        assertRaises(MXNetError, npx.roi_pooling, A, roi, pooled_size=(3, 3), \
            spatial_scale=1)
    
    test_roi_pooling_large_dim()
    H, W = 2**16, 2**16
    A = np.ones((1, 1, H, W))
    A[0, 0, 0, 2] = 100
    roi = np.array([[0, 0, 0, 5, 5]])
    A.attach_grad()
    with mx.autograd.record():
        B = npx.roi_pooling(A, roi, pooled_size=(3, 3), spatial_scale=1)
    assert B.shape == (1, 1, 3, 3)
    assert B[0][0][0][1] == 100
    B.backward()
    assert A.grad.shape == (1, 1, H, W)
    assert A.grad[0][0][0][0] == 1

@use_np
@pytest.mark.skip(reason='times out on (generally speaking) large tensors')
def test_save_load():
    A = np.ones((2, INT_OVERFLOW), dtype='int8')
    A[0][100] = 100
    npx.save('my_tensor', A)
    B = np.array(npx.load('my_tensor'))
    assert B[0].shape == (2, INT_OVERFLOW)
    assert B[0][0][100] == 100


@use_np
def test_gather_nd():
    A = np.ones((1, 2, INT_OVERFLOW))
    A [0, 1, 100] = 100
    A.attach_grad()
    with mx.autograd.record():
        B = npx.gather_nd(data=A, \
            indices=np.array([[0, 0] , [0, 1], [INT_OVERFLOW-1, 100]], \
            dtype='int64'))
    assert B.shape == (2, )
    assert B[0] == 1 and B[1] == 100
    B.backward()
    assert A.grad.shape == (1, 2, INT_OVERFLOW)
    assert A.grad[0, 0, 0] == 0
    assert A.grad[0, 0, INT_OVERFLOW-1] == 1


@use_np
def test_random_bernoulli():
    prob = np.zeros((INT_OVERFLOW))
    prob[0] = 1
    A = npx.random.bernoulli(prob=prob, size=(INT_OVERFLOW))
    assert A.shape == (INT_OVERFLOW, )
    assert A[0] == 1
    assert A[1] == 0


@use_np
def test_cumsum():
    input = np.ones((INT_OVERFLOW, 3), dtype='int64')
    input.attach_grad()
    with mx.autograd.record():
        output = np.cumsum(input, axis=0, dtype='int64')
        output.backward()
    assert output.shape == input.shape
    assert output[-1, -1] == INT_OVERFLOW
    assert input.grad.shape == input.shape
    assert input.grad[0, 0] == INT_OVERFLOW
    assert input.grad[-1, -1] == 1


@use_np
def test_round():
    input = np.ones((INT_OVERFLOW, 2))
    input[INT_OVERFLOW-1][0] = 1.6
    output = np.round(input)
    assert output.shape == (INT_OVERFLOW, 2)
    assert output[-1][0] == 2


@use_np
def test_cross():
    inp = np.ones((INT_OVERFLOW, 3))
    inp2 = np.ones((INT_OVERFLOW, 2))
    inp[-1] = np.array([1, 2, 3])
    inp2[-1] = np.array([4, 5])
    inp.attach_grad()
    with mx.autograd.record():
        out = np.cross(inp, inp2)
        out.backward()
    assert out.shape == (INT_OVERFLOW, 3)
    assert out[0, 0] == -1 and out[0, 1] == 1 and out[0, 2] == 0
    assert out[-1, 0] == -15 and out[-1, 1] == 12 and out[-1, 2] == -3
    assert inp.grad.shape == inp.shape
    assert inp.grad[0, 0] == 1 and inp.grad[0, 1] == -1 and inp.grad[0, 2] == 0
    assert inp.grad[-1, 0] == 5 and inp.grad[-1, 1] == -4 and inp.grad[-1, 2] == -1
<|MERGE_RESOLUTION|>--- conflicted
+++ resolved
@@ -1200,33 +1200,7 @@
     assert B.grad.shape == (INT_OVERFLOW, 2)
     assert B.grad[0][0] == -1
 
-<<<<<<< HEAD
-
-@use_np
-def test_vstack():
-    inp1 = np.zeros((INT_OVERFLOW, 1))
-    inp2 = np.ones((INT_OVERFLOW, 1))
-    inp1.attach_grad()
-    inp2.attach_grad()
-    with mx.autograd.record():
-        out1 = np.vstack((inp1, inp2))
-        out1.backward()
-    assert out1.shape == (DOUBLE_INT_OVERFLOW, 1)
-    assert out1[INT_OVERFLOW-1, 0] == 0 and out1[-1, 0] == 1
-    assert inp1.grad.shape == inp1.shape
-    assert inp1.grad[-1, -1] == 1
-    with mx.autograd.record():
-        out2 = np.vstack((inp1.flatten(), inp2.flatten()))
-        out2.backward()
-    assert out2.shape == (2, INT_OVERFLOW)
-    assert out2[0, -1] == 0 and out2[1, -1] == 1
-    assert inp2.grad.shape == inp2.shape
-    assert inp2.grad[-1, -1] == 1
-
-
-=======
-    
->>>>>>> b6ab781c
+
 @use_np
 def test_roll():
     inp = np.zeros((2, INT_OVERFLOW))
@@ -1898,3 +1872,25 @@
     assert inp.grad.shape == inp.shape
     assert inp.grad[0, 0] == 1 and inp.grad[0, 1] == -1 and inp.grad[0, 2] == 0
     assert inp.grad[-1, 0] == 5 and inp.grad[-1, 1] == -4 and inp.grad[-1, 2] == -1
+
+
+@use_np
+def test_vstack():
+    inp1 = np.zeros((INT_OVERFLOW, 1))
+    inp2 = np.ones((INT_OVERFLOW, 1))
+    inp1.attach_grad()
+    inp2.attach_grad()
+    with mx.autograd.record():
+        out1 = np.vstack((inp1, inp2))
+        out1.backward()
+    assert out1.shape == (DOUBLE_INT_OVERFLOW, 1)
+    assert out1[INT_OVERFLOW-1, 0] == 0 and out1[-1, 0] == 1
+    assert inp1.grad.shape == inp1.shape
+    assert inp1.grad[-1, -1] == 1
+    with mx.autograd.record():
+        out2 = np.vstack((inp1.flatten(), inp2.flatten()))
+        out2.backward()
+    assert out2.shape == (2, INT_OVERFLOW)
+    assert out2[0, -1] == 0 and out2[1, -1] == 1
+    assert inp2.grad.shape == inp2.shape
+    assert inp2.grad[-1, -1] == 1