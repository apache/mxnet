--- conflicted
+++ resolved
@@ -2354,7 +2354,6 @@
     assert out2.shape == (INT_OVERFLOW * 2 + 2,)
     assert out[0, 1] == 1 and out[-1, 1] == 2
     assert out2[1] == 5 and out2[2] == 6
-<<<<<<< HEAD
     assertRaises(MXNetError, np.insert, arr=inp3, obj=np.array([2, 2], dtype=np.int64), values=np.array([5, 6]))
 
 
@@ -2562,7 +2561,4 @@
     assert inp1.grad.shape == inp1.shape
     assert inp1.grad[-1, -1] == 3
     assert inp2.grad.shape == inp2.shape
-    assert inp2.grad[-1, -1] == 2
-=======
-    assertRaises(MXNetError, np.insert, arr=inp3, obj=np.array([2, 2], dtype=np.int64), values=np.array([5, 6]))
->>>>>>> 619eab26
+    assert inp2.grad[-1, -1] == 2