# Licensed to the Apache Software Foundation (ASF) under one
# or more contributor license agreements.  See the NOTICE file
# distributed with this work for additional information
# regarding copyright ownership.  The ASF licenses this file
# to you under the Apache License, Version 2.0 (the
# "License"); you may not use this file except in compliance
# with the License.  You may obtain a copy of the License at
#
#   http://www.apache.org/licenses/LICENSE-2.0
#
# Unless required by applicable law or agreed to in writing,
# software distributed under the License is distributed on an
# "AS IS" BASIS, WITHOUT WARRANTIES OR CONDITIONS OF ANY
# KIND, either express or implied.  See the License for the
# specific language governing permissions and limitations
# under the License.

import os
import sys
import tempfile
import math
import numpy as _np
import mxnet as mx

curr_path = os.path.dirname(os.path.abspath(os.path.expanduser(__file__)))
sys.path.append(os.path.join(curr_path, '../python/unittest/'))

from mxnet.test_utils import rand_ndarray, assert_almost_equal, rand_coord_2d, default_context, check_symbolic_forward, create_2d_tensor, use_np
from mxnet import gluon, np, npx
from common import with_seed
import pytest
from tests.python.unittest.common import assertRaises
from mxnet.base import MXNetError

# dimension constants
MEDIUM_X = 10000
LARGE_X = 100000000
SMALL_X = 100
SMALL_Y = 50
INT_OVERFLOW = 2**31
HALF_INT_OVERFLOW = 2**30
DOUBLE_INT_OVERFLOW = 2**32


@use_np
def test_gluon_embedding():
    m = gluon.nn.Embedding(SMALL_Y, MEDIUM_X)
    m.initialize()
    a = np.zeros((MEDIUM_X, SMALL_Y))
    b = m(a)
    assert b.shape == (MEDIUM_X, SMALL_Y, MEDIUM_X)
    assert b.asnumpy().size == MEDIUM_X * SMALL_Y * MEDIUM_X


@use_np
def test_fully_connected():
    a = np.ones(shape=(LARGE_X, SMALL_Y))
    b = np.ones(shape=(SMALL_Y, SMALL_Y))
    c = np.ones(shape=(b.shape[0],))

    # w/o bias
    res = mx.npx.fully_connected(a, b, num_hidden=b.shape[0], no_bias=True)
    assert np.sum(res[-1] == a.shape[1]) == b.shape[0]

    # w/ bias
    res = mx.npx.fully_connected(a, b, c, num_hidden=b.shape[0], no_bias=False)
    assert np.sum(res[-1] == a.shape[1] + 1) == b.shape[0]


@use_np
def test_dense():
    data = np.ones(shape=(LARGE_X, SMALL_X))
    linear = gluon.nn.Dense(SMALL_Y)
    linear.initialize()
    res = linear(data)
    assert res.shape == (LARGE_X, SMALL_Y)


@use_np
def test_softmax():
    input_data = np.ones((SMALL_Y, LARGE_X))
    for axis in [0, 1]:
        true_output = np.full((SMALL_Y, LARGE_X), (1 / input_data.shape[axis]))
        output = npx.softmax(input_data, axis=axis)
        assert_almost_equal(output.asnumpy(), true_output, rtol=1e-5, atol=1e-5)

'''
  _ _ _  _ _ __  _ __ _  _
 | ' \ || | '  \| '_ \ || |
 |_||_\_,_|_|_|_| .__/\_, |
                |_|   |__/
'''

@use_np
def test_ones():
    A = np.ones((INT_OVERFLOW, 2))
    assert A.shape == (INT_OVERFLOW, 2)
    assert A[0][0] == 1


@use_np
def test_zeros():
    A = np.zeros((INT_OVERFLOW, 2))
    assert A.shape == (INT_OVERFLOW, 2)
    assert A[0][0] == 0


@use_np
def test_ones_like():
    inp = np.ones((2, INT_OVERFLOW))
    out = np.ones_like(inp)
    assert out.shape == inp.shape
    assert out[0, 0] == 1 and out[-1, -1] == 1


@use_np
def test_zeros_like():
    inp = np.ones((INT_OVERFLOW, 2))
    out = np.zeros_like(inp)
    assert out.shape == inp.shape
    assert out[0, 0] == 0 and out[-1, -1] == 0

@use_np
def test_abs():
    # abs absolute and fabs are the same thing
    inp = np.zeros((INT_OVERFLOW, 2))
    inp[-1, -1] = -1
    inp.attach_grad()
    with mx.autograd.record():
        out = np.abs(inp)
        out.backward()
    assert out.shape == (INT_OVERFLOW, 2)
    assert out[-1, -1] == 1
    assert inp.grad.shape == (INT_OVERFLOW, 2)
    assert inp.grad[-1, -1] == -1


@use_np
def test_binary_broadcast():
    A = np.ones((INT_OVERFLOW, 2))
    B = np.ones((INT_OVERFLOW, 1))
    C = np.add(A, B)
    assert C.shape == (INT_OVERFLOW, 2)
    assert C[0][0] == 2


@use_np
def test_all():
    A = np.ones((INT_OVERFLOW, 2))
    A.attach_grad()
    with mx.autograd.record():
        B = np.all(A)
    assert B == True
    B.backward()
    assert A.grad.shape == (INT_OVERFLOW, 2)
    assert A.grad[0][0] == 0 


@use_np
def test_amin():
    inp = np.ones((INT_OVERFLOW, 2))
    inp[-1, -1] = -1
    inp.attach_grad()
    with mx.autograd.record():
        out = np.amin(inp)
        out.backward()
    assert out == -1.0
    assert inp.grad.shape == (INT_OVERFLOW, 2)
    assert inp.grad[0, 0] == 0 and inp.grad[-1, -1] == 1


@use_np
def test_amax():
    inp = np.zeros((INT_OVERFLOW, 2))
    inp[-1, -1] = 1
    inp.attach_grad()
    with mx.autograd.record():
        out = np.amax(inp)
        out.backward()
    assert out == 1.0
    assert inp.grad.shape == (INT_OVERFLOW, 2)
    assert inp.grad[0, 0] == 0 and inp.grad[-1, -1] == 1


@use_np
def test_argmin():
    A = np.ones((INT_OVERFLOW, 2))
    A[10][1] = -1
    A.attach_grad()
    with mx.autograd.record():
        B = np.argmin(A)
    print(B)
    assert B == 21
    B.backward()
    assert A.grad.shape == (INT_OVERFLOW, 2)
    assert A.grad[0][0] == 0


@use_np
def test_argmax():
    A = np.zeros((INT_OVERFLOW, 2))
    A[10][1] = 1
    A.attach_grad()
    with mx.autograd.record():
        B = np.argmax(A)
    print(B)
    assert B == 21
    B.backward()
    assert A.grad.shape == (INT_OVERFLOW, 2)
    assert A.grad[0][0] == 0


@use_np
def test_trigonometric_family():
    def batch_check(x, funcs):
        for f in funcs:
            one = np.ones((1))
            x.attach_grad()
            one.attach_grad()
            with mx.autograd.record():
                y = f(x)
                _ = f(one)
            assert y.shape == (INT_OVERFLOW, 2)
            assert y[0][0] == _
            y.backward()
            _.backward()
            assert x.grad.shape == (INT_OVERFLOW, 2)
            assert x.grad[0][0] == one.grad
    A = np.ones((INT_OVERFLOW, 2))
    batch_check(A, [np.arccos, np.arccosh, np.arcsin, \
        np.arcsin, np.arctan, np.arctanh, np.sin, np.cos, \
        np.tan, np.sinh, np.cosh, np.tanh])


@use_np
def test_any():
    A = np.zeros((INT_OVERFLOW, 2))
    A.attach_grad()
    with mx.autograd.record():
        B = np.any(A)
    assert B == False
    B.backward()
    assert A.grad.shape == (INT_OVERFLOW, 2)
    assert A.grad[0][0] == 0


@use_np
def test_append():
    A = np.ones((1, INT_OVERFLOW))
    B = np.ones((2, INT_OVERFLOW))
    A.attach_grad() 
    with mx.autograd.record():
        C = np.append(A, B, axis=0)
    assert C.shape == (3, INT_OVERFLOW)
    assert C[2][0] == 1
    C.backward()
    assert A.grad.shape == (1, INT_OVERFLOW)
    assert A[0][0] == 1


@use_np
def test_arange():
    A = np.arange(INT_OVERFLOW, dtype='int32')
    assert A.shape == (INT_OVERFLOW, )
    assert A[100] == 100


@use_np
def test_argsort():
    A = np.ones((INT_OVERFLOW, 2))
    A.attach_grad()
    with mx.autograd.record():
        B = np.argsort(A)
    assert B.shape == (INT_OVERFLOW, 2)
    assert B[0][0] == 0
    B.backward()
    assert A.grad.shape == (INT_OVERFLOW, 2)
    assert A[0][0] == 1


@use_np
def test_atleast_xd_family():
    def batch_check(x, funcs, shapes):
        for f, s in zip(funcs, shapes):
            x.attach_grad()
            with mx.autograd.record():
                y = f(x)
            assert y.shape == s
            y.backward()
            assert x.grad.shape == (INT_OVERFLOW, )
            assert x.grad[0] == 0
    A = np.zeros((INT_OVERFLOW))
    batch_check(A, [np.atleast_1d, np.atleast_2d, np.atleast_3d], \
            [(INT_OVERFLOW, ), (1, INT_OVERFLOW), (1, INT_OVERFLOW, 1)])


@use_np
def test_average():
    A = np.ones((INT_OVERFLOW, 2))
    A.attach_grad()
    with mx.autograd.record():
        B = np.average(A)
    assert B == 1
    B.backward()
    assert A.grad.shape == (INT_OVERFLOW, 2)
    assert_almost_equal(A.grad[0][0], np.array([1.0 / DOUBLE_INT_OVERFLOW]), \
            rtol=1e-3, atol=1e-5)


@use_np
def test_bincount():
    A = np.ones((INT_OVERFLOW), dtype='int32')
    A[0] = 0
    A.attach_grad()
    with mx.autograd.record():
        B = np.bincount(A)
    assert B.shape == (2,)
    assert B[-1] == INT_OVERFLOW - 1
    B.backward()
    assert A.grad.shape == (INT_OVERFLOW, )
    assert A.grad[0] == 0 


@use_np
def test_blackman():
    data = np.blackman(INT_OVERFLOW)
    ind = int(INT_OVERFLOW / 6)
    ref = 0.42 - 0.5*math.cos(2*math.pi*ind/INT_OVERFLOW) \
        + 0.08*math.cos(4*math.pi*ind/INT_OVERFLOW)
    assert_almost_equal(data[ind], ref, rtol=1e-3, atol=1e-5)


@use_np
def test_broadcast_to():
    A = np.ones((2))
    A.attach_grad()
    with mx.autograd.record():
        B = np.broadcast_to(A, (INT_OVERFLOW, 2))
    assert B.shape == (INT_OVERFLOW, 2)
    assert B[0][0] == 1
    B.backward()
    assert A.grad.shape == (2, )
    with mx.autograd.record():
        B = np.broadcast_to(A.reshape(2, 1), (2, INT_OVERFLOW))
    assert B.shape == (2, INT_OVERFLOW)
    assert B[0][0] == 1
    B.backward()
    assert A.grad.shape == (2, )


@use_np
def test_root_family():
    def batch_check(x, funcs, grads):
        for f, g in zip(funcs, grads):
            x.attach_grad()
            with mx.autograd.record():
                y = f(x)
            assert y.shape == (INT_OVERFLOW, 2)
            assert y[0][0] == 1
            y.backward()
            assert x.grad.shape == (INT_OVERFLOW, 2)
            assert_almost_equal(A.grad[0][0], np.array(g), \
                rtol=1e-3, atol=1e-5)
    A = np.ones((INT_OVERFLOW, 2))
    batch_check(A, [np.sqrt, np.cbrt], [0.5, 1.0 / 3])


@use_np
def test_ceil_floor():
    def batch_check(x, funcs):
        for f in funcs:
            x.attach_grad()
            with mx.autograd.record():
                y = f(x)
            assert y.shape == (INT_OVERFLOW, 2)
            assert y[0][0] == 1
            y.backward()
            assert x.grad.shape == (INT_OVERFLOW, 2)
            assert x.grad[0][0] == 0
    A = np.ones((INT_OVERFLOW, 2))
    batch_check(A, [np.ceil, np.floor])


@use_np
def test_clip():
    A = np.ones((INT_OVERFLOW, 2))
    A.attach_grad()
    with mx.autograd.record():
        B = np.clip(A, 1, 1)
    assert B.shape == (INT_OVERFLOW, 2)
    assert B[0][0] == 1
    B.backward()
    assert A.grad.shape == (INT_OVERFLOW, 2)
    assert A.grad[0][0] == 1


@use_np
def test_column_stack():
    A = np.ones(INT_OVERFLOW)
    A.attach_grad()
    with mx.autograd.record():
        B = np.column_stack((A, A))
    assert B.shape == (INT_OVERFLOW, 2)
    assert B[0][0] == 1
    B.backward()
    assert A.grad.shape == (INT_OVERFLOW, )
    assert A.grad[0] == 2


@use_np
def test_concatenate():
    def batch_check(x1, x2, axises, shapes):
        for a, s in zip(axises, shapes):
            x1.attach_grad()
            with mx.autograd.record():
                y = np.concatenate((x1, x2), axis=a)
            assert y.shape == s
            y.backward()
            assert x1.grad.shape == (2, INT_OVERFLOW)
            assert x1.grad[0][0] == 1
    A = np.ones((2, INT_OVERFLOW))
    B = np.ones((1, INT_OVERFLOW))
    batch_check(A, B, [0, None], \
            [(3, INT_OVERFLOW), (int(INT_OVERFLOW * 3), )])

@use_np
def test_copysign():
    inp1 = np.ones((INT_OVERFLOW, 2))
    inp1[-1, -1] = 2
    inp1.attach_grad()
    inp2 = np.array([-1])
    with mx.autograd.record():
        out = np.copysign(inp1, inp2)
        out.backward()
    assert out.shape == (INT_OVERFLOW, 2)
    assert out[-1 ,-1] == -2
    assert inp1.grad.shape == (INT_OVERFLOW, 2)
    assert inp1.grad[-1, -1] == -1


@use_np
def test_random_uniform():
    A = np.random.uniform(low=0, high=1.0, size=(INT_OVERFLOW))
    assert A[0] <= 1 and A[0] >= 0


@use_np
def test_random_normal():
    A = np.random.normal(loc=0, scale=1.0, size=(INT_OVERFLOW))
    assert type(A[0]).__name__ == 'ndarray'

@use_np
@pytest.mark.skip(reason='times out (20 mins)')
def test_random_gamma():
    A = np.random.gamma(shape=1.0, size=(INT_OVERFLOW))
    assert type(A[0]).__name__ == 'ndarray'


@use_np
def test_random_exponential():
    A = np.random.exponential(size=(INT_OVERFLOW))
    assert type(A[0]).__name__ == 'ndarray'


@use_np
def test_random_laplace():
    A = np.random.laplace(loc=0, scale=1.0, size=(INT_OVERFLOW))
    assert type(A[0]).__name__ == 'ndarray'


@use_np
def test_random_choice():
    A = np.random.choice(a=10, size=(INT_OVERFLOW))
    assert A[0] <= 10 and A[0] >= 0


@use_np
def test_random_gumbel():
    A = np.random.gumbel(loc=0, scale=1.0, size=(INT_OVERFLOW))
    assert type(A[0]).__name__ == 'ndarray'


@use_np
def test_random_logistic():
    A = np.random.logistic(loc=0, scale=1.0, size=(INT_OVERFLOW))
    assert type(A[0]).__name__ == 'ndarray'

@use_np
@pytest.mark.skip(reason='times out (20 mins)')
def test_random_multinomial():
    A = np.random.multinomial(pvals=np.zeros(INT_OVERFLOW), n=1)
    assert A[-1] == 1

@use_np
def test_random_pareto():
    A = np.random.pareto(a=1.0, size=(INT_OVERFLOW))
    assert type(A[0]).__name__ == 'ndarray'


@use_np
def test_random_power():
    A = np.random.power(a=1.0, size=(INT_OVERFLOW))
    assert type(A[0]).__name__ == 'ndarray'


@use_np
def test_random_rayleigh():
    A = np.random.rayleigh(scale=1.0, size=(INT_OVERFLOW))
    assert type(A[0]).__name__ == 'ndarray'


@use_np
def test_random_weibull():
    A = np.random.weibull(a=1.0, size=(INT_OVERFLOW))
    assert type(A[0]).__name__ == 'ndarray'


@use_np
def test_random_shuffle():
    A = np.ones((INT_OVERFLOW, 2))
    np.random.shuffle(A)
    assert type(A[0]).__name__ == 'ndarray'


@use_np
def test_random_lognormal():
    A = np.random.lognormal(mean=0, sigma=1.0, size=(2**31))
    assert type(A[0]).__name__ == 'ndarray'


@use_np
def test_random_randint():
    A = np.random.randint(low=0, high=5, size=(2, 2**31))
    assert A[0][0] < 5 and A[0][0] >= 0


@use_np
def test_slice_assign():
    # test _slice_assign
    A = np.zeros((INT_OVERFLOW, 2))
    A[-1] = np.ones((1))
    assert A[-1, 0] == 1 and A[-1, 1] == 1
    # test _slice_assign_scalar
    B = np.zeros((INT_OVERFLOW, 2))
    B[-1] = 2
    assert B[-1, 0] == 2 and B[-1, 1] == 2


@use_np
def test_logical_family():
    def batch_check(x1, x2, funcs):
        x1.attach_grad()
        for f in funcs:
            with mx.autograd.record():
                y = f(x1, x2)
                y.backward()
            assert y.shape == x1.shape
            assert y[0] == f(x1[0], x2[0])
            assert x1.grad.shape == x1.shape
            assert x1.grad[0] == 0

    inp1 = np.zeros((INT_OVERFLOW), dtype='int32')
    inp2 = np.ones((INT_OVERFLOW), dtype='int32')
    batch_check(inp1, inp2, [np.logical_and, np.logical_or, np.logical_xor])
    inp2.attach_grad()
    with mx.autograd.record():
        out = np.logical_not(inp2)
        out.backward()
    assert out.shape == inp2.shape
    assert out[0] == 0
    assert inp2.grad.shape == inp2.shape
    assert inp2.grad[0] == 0


@use_np
def test_deg_rad():
    # deg2rad is the same thing as radians
    # rad2deg is the same thing as degrees
    inp = np.zeros((INT_OVERFLOW, 2))
    inp[-1, -1] = 180
    inp.attach_grad()
    with mx.autograd.record():
        out = np.deg2rad(inp)
        out.backward()
    assert out.shape == inp.shape
    assert out[0, 0] == 0
    assert_almost_equal(out[-1, -1], np.array([np.pi]), rtol=1e-5, atol=1e-5)
    assert inp.grad.shape == inp.shape
    assert_almost_equal(inp.grad[0, 0], np.array([1.0 / 180 * np.pi]), rtol=1e-5, atol=1e-5)
    out.attach_grad()
    with mx.autograd.record():
        out2 = np.rad2deg(out)
        out2.backward()
    assert out2.shape == out.shape
    assert out2[0, 0] == 0 and out2[-1, -1] == 180
    assert out.grad.shape == out.shape
    assert_almost_equal(out.grad[0, 0], np.array([180.0 / np.pi]), rtol=1e-5, atol=1e-5)


@use_np
def test_divide():
    # np.divide and np.true_divide are the same thing
    inp = np.ones((INT_OVERFLOW, 2))
    inp[-1, -1] = 10
    inp.attach_grad()
    with mx.autograd.record():
        out = np.divide(inp, np.array([2, 3]))
        out.backward()
    assert out.shape == inp.shape
    assert_almost_equal(out[-1, -1], np.array([10 / 3]), rtol=1e-5, atol=1e-5)
    assert inp.grad.shape == inp.shape
    assert_almost_equal(inp.grad[-1, -1], np.array([1.0 / 3]), rtol=1e-5, atol=1e-5)


@use_np
def test_minimum():
    inp1 = np.ones((INT_OVERFLOW, 2))
    inp1[-1, -1] = -1
    inp2 = np.zeros((INT_OVERFLOW, 1))
    inp1.attach_grad()
    inp2.attach_grad()
    with mx.autograd.record():
        out = np.minimum(inp1, inp2)
        out.backward()
    assert out.shape == inp1.shape
    assert out[-1, -1] == -1
    assert inp1.grad.shape == inp1.shape
    assert inp1.grad[-1, -1] == 1 and inp1.grad[0, 0] == 0
    assert inp2.grad.shape == inp2.shape
    assert inp2.grad[-1] == 1 and inp2.grad[0] == 2


@use_np
def test_maximum():
    inp1 = np.ones((INT_OVERFLOW, 2))
    inp1[-1, -1] = -1
    inp2 = np.zeros((INT_OVERFLOW, 1))
    inp1.attach_grad()
    inp2.attach_grad()
    with mx.autograd.record():
        out = np.maximum(inp1, inp2)
        out.backward()
    assert out.shape == inp1.shape
    assert out[-1, -1] == 0
    assert inp1.grad.shape == inp1.shape
    assert inp1.grad[-1, -1] == 0 and inp1.grad[0, 0] == 1
    assert inp2.grad.shape == inp2.shape
    assert inp2.grad[-1] == 1 and inp2.grad[0] == 0


@use_np
def test_eye():
    N = 2**16
    data1 = np.eye(N)
    assert data1.shape == (N, N)
    for i in range(N):
        assert data1[i, i] == 1
    assert data1[-1, -2] == 0 and data1[0, 1] == 0
    data2 = np.eye(N, M=N-1, k=-1)
    assert data2.shape == (N, N-1)
    for i in range(1, N):
        assert data2[i, i-1] == 1
    assert data2[0, 0] == 0 and data2[-1, -2] == 0


@use_np
def test_fix():
    inp = np.ones((2, INT_OVERFLOW))
    inp[-1, -1] = -2.9
    inp[0, 0] = 2.9
    inp.attach_grad()
    with mx.autograd.record():
        out = np.fix(inp)
        out.backward()
    assert out.shape == inp.shape
    assert out[0, 0] == 2 and out[-1, -1] == -2
    assert inp.grad.shape == inp.shape
    assert inp.grad[-1, -1] == 0


@use_np
def test_flip():
    inp = np.zeros((2, INT_OVERFLOW))
    inp[0, 0] = 2
    inp.attach_grad()
    with mx.autograd.record():
        out = np.flip(inp, axis=0)
        out.backward()
    assert out.shape == inp.shape
    assert out[1, 0] == 2
    assert inp.grad.shape == inp.shape
    assert inp.grad[0, 0] == 1
    out2 = np.flip(inp, axis=1)
    assert out2[0, -1] == 2


@use_np
def test_fliplr():
    inp = np.zeros((1, 2, INT_OVERFLOW))
    inp[0, 0, 0] = 2
    inp.attach_grad()
    with mx.autograd.record():
        out = np.fliplr(inp)
        out.backward()
    assert out.shape == inp.shape
    assert out[0, 1, 0] == 2
    assert inp.grad.shape == inp.shape
    assert inp.grad[0, 0, 0] == 1


@use_np
def test_flipud():
    inp = np.zeros((2, 1, INT_OVERFLOW))
    inp[0, 0, 0] = 2
    inp.attach_grad()
    with mx.autograd.record():
        out = np.flipud(inp)
        out.backward()
    assert out.shape == inp.shape
    assert out[1, 0, 0] == 2
    assert inp.grad.shape == inp.shape
    assert inp.grad[0, 0, 0] == 1


@use_np
def test_full():
    data1 = np.full((INT_OVERFLOW, 2), np.array([1, 2]))
    assert data1.shape == (INT_OVERFLOW, 2)
    assert data1[-1, 0] == 1 and data1[-1, 1] == 2
    data2 = np.full((2, INT_OVERFLOW), 3)
    assert data2.shape == (2, INT_OVERFLOW)
    assert data2[-1, -1] == 3


@use_np
def test_full_like():
    inp = np.zeros((INT_OVERFLOW, 2))
    out = np.full_like(inp, 2)
    assert out.shape == inp.shape
    assert out[-1, -1] == 2


@use_np
def test_comparison_family():
    def batch_check(funcs, exp):
        inp1.attach_grad()
        for f, e in zip(funcs, exp):
            with mx.autograd.record():
                out = f(inp1, inp2)
                out.backward()
            assert out.shape == inp1.shape
            assert (out[0, 0], out[-1, -1]) == e
            assert inp1.grad.shape == inp1.shape
            assert inp1.grad[-1, -1] == 0
    
    inp1 = np.ones((INT_OVERFLOW, 2))
    inp2 = np.zeros((INT_OVERFLOW, 2))
    inp2[-1, -1] = 1
    batch_check([np.greater, np.greater_equal, \
        np.less, np.less_equal, np.equal, np.not_equal], \
        [(True, False), (True, True), \
        (False, False), (False, True), (False, True), (True, False)])


@use_np
def test_lcm():
    inp1 = np.ones((2, INT_OVERFLOW), dtype='int32')
    inp2 = np.ones((2, INT_OVERFLOW), dtype='int32')
    inp1[-1, -1] = 3
    inp2[-1, -1] = 5
    inp1.attach_grad()
    with mx.autograd.record():
        out = np.lcm(inp1, inp2)
        out.backward()
    assert out.shape == inp1.shape
    assert out[-1, -1] == 15
    assert inp1.grad.shape == inp1.shape
    assert inp1.grad[-1, -1] == 0


@use_np
def test_log_family():
    def batch_check(funcs, exp):
        inp.attach_grad()
        for f, e in zip(funcs, exp):
            with mx.autograd.record():
                out = f(inp)
                out.backward()
            assert out.shape == inp.shape
            assert_almost_equal(out[-1, -1], np.array([e[0]]), \
                rtol=1e-5, atol=1e-5)
            assert inp.grad.shape == inp.shape
            assert_almost_equal(inp.grad[-1, -1], np.array([e[1]]), \
                rtol=1e-5, atol=1e-5)

    inp = np.ones((INT_OVERFLOW, 2))
    inp[-1, -1] = 100
    batch_check([np.log, np.log10, np.log2, np.log1p], \
        [(4.6051702, 0.01), (2, 0.00434294), \
        (6.643856, 0.01442695), (4.6151204, 0.00990099)])


@use_np
def test_expand_dims():
    inp = np.zeros((INT_OVERFLOW))
    inp[-1] = 1
    out1 = np.expand_dims(inp, axis=0)
    out2 = np.expand_dims(out1, axis=2)
    assert out1.shape == (1, INT_OVERFLOW)
    assert out2.shape == (1, INT_OVERFLOW, 1)
    assert out1[0, -1] == 1
    assert out2[0, -1, 0] == 1


@use_np
def test_hamming():
    data = np.hamming((INT_OVERFLOW))
    ind = int(INT_OVERFLOW / 6)
    ref = 0.54 - 0.46*math.cos(2*math.pi*ind/(INT_OVERFLOW-1))
    assert data.shape == (INT_OVERFLOW, )
    assert_almost_equal(data[ind], ref, rtol=1e-3, atol=1e-5)


@use_np
def test_hanning():
    data = np.hanning((INT_OVERFLOW))
    ind = int(INT_OVERFLOW / 6)
    ref = 0.5 - 0.5*math.cos(2*math.pi*ind/(INT_OVERFLOW-1))
    assert data.shape == (INT_OVERFLOW, )
    assert_almost_equal(data[ind], ref, rtol=1e-3, atol=1e-5)


@use_np
def test_fmax():
    inp1 = np.ones((INT_OVERFLOW, 2))
    inp1[-1, -1] = -1
    inp2 = np.zeros((INT_OVERFLOW, 1))
    inp1.attach_grad()
    inp2.attach_grad()
    with mx.autograd.record():
        out = np.fmax(inp1, inp2)
        out.backward()
    assert out.shape == inp1.shape
    assert out[-1, -1] == 0
    assert inp1.grad.shape == inp1.shape
    assert inp1.grad[-1, -1] == 0 and inp1.grad[0, 0] == 1
    assert inp2.grad.shape == inp2.shape
    assert inp2.grad[-1] == 1 and inp2.grad[0] == 0


@use_np
def test_fmin():
    inp1 = np.ones((INT_OVERFLOW, 2))
    inp1[-1, -1] = -1
    inp2 = np.zeros((INT_OVERFLOW, 1))
    inp1.attach_grad()
    inp2.attach_grad()
    with mx.autograd.record():
        out = np.fmin(inp1, inp2)
        out.backward()
    assert out.shape == inp1.shape
    assert out[-1, -1] == -1
    assert inp1.grad.shape == inp1.shape
    assert inp1.grad[-1, -1] == 1 and inp1.grad[0, 0] == 0
    assert inp2.grad.shape == inp2.shape
    assert inp2.grad[-1] == 1 and inp2.grad[0] == 2


@use_np
def test_fmod():
    inp1 = np.ones((INT_OVERFLOW, 2))
    inp2 = np.ones((INT_OVERFLOW, 1))
    inp1[-1, -1], inp2[-1, -1] = 11, 7
    inp1.attach_grad()
    inp2.attach_grad()
    with mx.autograd.record():
        out = np.fmod(inp1, inp2)
        out.backward()
    assert out.shape == inp1.shape
    assert out[-1, -1] == 4
    assert inp1.grad.shape == inp1.shape
    assert inp1.grad[0, 0] == 1
    assert inp2.grad.shape == inp2.shape
    assert inp2.grad[-1] == -1 and inp2.grad[0] == -2


@use_np
def test_mod():
    # np.mod and np.remainder are the same thing
    inp1 = np.ones((INT_OVERFLOW, 2))
    inp2 = np.ones((INT_OVERFLOW, 1))
    inp1[-1, -1], inp2[-1, -1] = 11, 7
    inp1.attach_grad()
    inp2.attach_grad()
    with mx.autograd.record():
        out = np.mod(inp1, inp2)
        out.backward()
    assert out.shape == inp1.shape
    assert out[-1, -1] == 4
    assert inp1.grad.shape == inp1.shape
    assert inp1.grad[0, 0] == 1
    assert inp2.grad.shape == inp2.shape
    assert inp2.grad[-1] == -1 and inp2.grad[0] == -2


@use_np
def test_value_check_family():
    def batch_check(funcs, ref):
        inp.attach_grad()
        for f, r in zip(funcs, ref):
            with mx.autograd.record():
                out = f(inp)
                out.backward()
            assert out.shape == inp.shape
            for i in range(4):
                assert out[i, -1] == r[i]
            assert inp.grad.shape == inp.shape
            assert inp.grad[-1, -1] == 0

    inp = np.zeros((4, INT_OVERFLOW))
    inp[1:, -1] = np.array([np.inf, -np.inf, np.nan])
    batch_check([np.isinf, np.isneginf, np.isposinf, np.isnan, np.isfinite], \
        [(False, True, True, False), (False, False, True, False), \
        (False, True, False, False), (False, False, False, True), \
        (True, False, False, False)])


@use_np
def test_rint():
    inp = np.zeros((INT_OVERFLOW, 2))
    inp[0, 0], inp[-1, -1] = 2.1,  2.9
    inp.attach_grad()
    with mx.autograd.record():
        out = np.rint(inp)
        out.backward()
    assert out.shape == inp.shape
    assert out[0, 0] == 2 and out[-1, -1] == 3
    assert inp.grad.shape == inp.shape
    assert inp.grad[-1, -1] == 0


@use_np
def test_invert():
    inp = np.zeros((2, INT_OVERFLOW), dtype='uint8')
    inp[-1, -1] = 1
    inp.attach_grad()
    with mx.autograd.record():
        out = np.invert(inp)
        out.backward()
    assert out.shape == inp.shape
    assert out[0, 0] == 255 and out[-1, -1] == 254
    assert inp.grad.shape == inp.shape
    assert inp.grad[-1, -1] == 0


@use_np
def test_exp():
    inp = np.ones((2, INT_OVERFLOW))
    inp[-1, -1] = 2
    inp.attach_grad()
    with mx.autograd.record():
        out = np.exp(inp)
        out.backward()
    assert out.shape == inp.shape
    assert_almost_equal(out[0, 0], np.array(np.e**1), rtol=1e-5, atol=1e-5)
    assert_almost_equal(out[-1, -1], np.array(np.e**2), rtol=1e-5, atol=1e-5)
    assert inp.grad.shape == inp.shape
    assert_almost_equal(inp.grad[-1, -1], out[-1, -1], rtol=1e-5, atol=1e-5)


@use_np
def test_expm1():
    inp = np.ones((2, INT_OVERFLOW))
    inp[-1, -1] = 2
    inp.attach_grad()
    with mx.autograd.record():
        out = np.expm1(inp)
        out.backward()
    assert out.shape == inp.shape
    assert_almost_equal(out[0, 0], np.array(np.e**1 - 1), rtol=1e-5, atol=1e-5)
    assert_almost_equal(out[-1, -1], np.array(np.e**2 - 1), rtol=1e-5, atol=1e-5)
    assert inp.grad.shape == inp.shape
    assert_almost_equal(inp.grad[-1, -1], np.array(np.e**2), rtol=1e-5, atol=1e-5)


@use_np
def test_frexp():
    inp = np.ones((2, INT_OVERFLOW))
    inp[-1, -1] = 9
    out1, out2 = np.frexp(inp)
    assert_almost_equal(inp[-1, -1], out1[-1, -1] * 2 ** out2[-1, -1], \
        rtol=1e-5, atol=1e-5)


@use_np
def test_reciprocal():
    inp = np.ones((2, INT_OVERFLOW))
    inp[-1, -1] = 3
    inp.attach_grad()
    with mx.autograd.record():
        out = np.reciprocal(inp)
        out.backward()
    assert out.shape == inp.shape
    assert_almost_equal(out[-1, -1], np.array([1.0/3]), rtol=1e-5, atol=1e-5)
    assert inp.grad.shape == inp.shape
    assert_almost_equal(inp.grad[-1, -1], np.array([-1.0/3**2]), \
        rtol=1e-5, atol=1e-5)


@use_np
def test_sum():
    inp = np.zeros((2, INT_OVERFLOW))
    inp[-1, -1] = 10
    inp.attach_grad()
    with mx.autograd.record():
        out1 = np.sum(inp, axis=1)
        out1.backward()
    assert out1.shape == (2, )
    assert out1[0] == 0 and out1[1] == 10
    assert inp.grad.shape == inp.shape
    assert inp.grad[-1, -1] == 1
    with mx.autograd.record():
        out2 = np.sum(inp, axis=0)
        out2.backward()
    assert out2.shape == (INT_OVERFLOW, )
    assert out2[0] == 0 and out2[-1] == 10
    assert inp.grad.shape == inp.shape
    assert inp.grad[-1, -1] == 1


@use_np
def test_negative():
    inp = np.ones((2, INT_OVERFLOW))
    inp[-1, -1] = -2
    inp.attach_grad()
    with mx.autograd.record():
        out = np.negative(inp)
        out.backward()
    assert out.shape == inp.shape
    assert out[0, 0] == -1 and out[-1, -1] == 2
    assert inp.grad.shape == inp.shape
    assert inp.grad[-1, -1] == -1


@use_np
def test_identity():
    M = 2**16
    data = np.identity(M)
    assert data.shape == (M, M)
    assert data[0, 0] == 1 and data[-1, -1] == 1 and data[-1, -2] == 0


@use_np
def test_square():
    inp = np.ones((INT_OVERFLOW, 2))
    inp[-1, -1] = 3
    inp.attach_grad()
    with mx.autograd.record():
        out = np.square(inp)
        out.backward()
    assert out.shape == inp.shape
    assert out[-1, -1] == 9
    assert inp.grad.shape == inp.shape
    assert inp.grad[-1, -1] == 6


@use_np
def test_sign():
    inp = np.zeros((INT_OVERFLOW, 2))
    inp[-1, -1], inp[-2, -1] = 2, -2
    inp.attach_grad()
    with mx.autograd.record():
        out = np.sign(inp)
        out.backward()
    assert out.shape == inp.shape
    assert out[0, 0] == 0 and out[-1, -1] == 1 and out[-2, -1] == -1
    assert inp.grad.shape == inp.shape
    assert inp.grad[-1, -1] == 0


@use_np
def test_prod():
    inp = np.ones((2, INT_OVERFLOW))
    inp[0, 0], inp[-1, -1] = 2, 10
    inp.attach_grad()
    with mx.autograd.record():
        out1 = np.prod(inp, axis=1)
        out1.backward()
    assert out1.shape == (2, )
    assert out1[0] == 2 and out1[1] == 10
    assert inp.grad.shape == inp.shape
    assert inp.grad[-1, -1] == 1
    with mx.autograd.record():
        out2 = np.sum(inp, axis=0)
        out2.backward()
    assert out2.shape == (INT_OVERFLOW, )
    assert out2[0] == 2 and out2[-1] == 10
    assert inp.grad.shape == inp.shape


@use_np
def test_add():
    A = np.ones((INT_OVERFLOW, 2))
    B = np.ones((INT_OVERFLOW, 2))
    A[-1, -1] = 2
    A.attach_grad()
    with mx.autograd.record():
        C = np.add(A, B)
        C.backward()
    assert C.shape == (INT_OVERFLOW, 2)
    assert C[-1, -1] == 3
    assert A.grad.shape == (INT_OVERFLOW, 2)
    assert A.grad[-1, -1] == 1


@use_np
def test_hypot():
    A = np.ones((INT_OVERFLOW, 2))
    B = np.ones((INT_OVERFLOW, 2))
    A[-1, -1], B[-1, -1] = 3, 4
    A.attach_grad()
    with mx.autograd.record():
        C = np.hypot(A, B)
        C.backward()
    assert C.shape == A.shape
    assert C[-1, -1] == 5
    assert A.grad.shape == A.shape
    assert_almost_equal(A.grad[-1, -1], np.array([0.6]), rtol=1e-5, atol=1e-5)


@use_np
def test_power():
    A = np.full((2, INT_OVERFLOW), 2)
    B = np.ones((2, INT_OVERFLOW))
    B[-1, -1] = 3
    A.attach_grad()
    B.attach_grad()
    with mx.autograd.record():
        C = np.power(A, B)
        C.backward()
    assert C.shape == A.shape
    assert C[-1, -1] == 8
    assert A.grad.shape == A.shape
    assert A.grad[-1, -1] == 12
    assert B.grad.shape == B.shape
    assert_almost_equal(B.grad[-1, -1], 2**3 * np.log(2), rtol=1e-5, atol=1e-5)


@use_np
def test_ldexp():
    A = np.ones((2, INT_OVERFLOW))
    B = np.ones((2, INT_OVERFLOW))
    A[-1, -1], B[-1, -1] = 5, 2
    A.attach_grad()
    B.attach_grad()
    with mx.autograd.record():
        C = np.ldexp(A, B)
        C.backward()
    assert C.shape == A.shape
    assert C[-1, -1] == 20
    assert A.grad.shape == A.shape
    assert A.grad[-1, -1] == 4
    assert B.grad.shape == B.shape
    assert_almost_equal(B.grad[-1, -1], A[-1, -1] * 2**B[-1, -1] * np.log(2), \
        rtol=1e-5, atol=1e-5)


@use_np
def test_multiply():
    A = np.ones((2, INT_OVERFLOW))
    B = np.ones((2, INT_OVERFLOW))
    A[-1, -1], B[-1, -1] = 2, 3
    A.attach_grad()
    B.attach_grad()
    with mx.autograd.record():
        C = np.multiply(A, B)
        C.backward()
    assert C.shape == A.shape
    assert C[0, 0] == 1 and C[-1, -1] == 6
    assert A.grad.shape == A.shape
    assert A.grad[-1, -1] == B[-1, -1]
    assert B.grad.shape == B.shape
    assert B.grad[-1, -1] == A[-1, -1]


@use_np
def test_subtract():
    A = np.zeros((INT_OVERFLOW, 2))
    B = np.ones((INT_OVERFLOW, 2))
    A[-1, -1] = 3
    A.attach_grad()
    B.attach_grad()
    with mx.autograd.record():
        C = np.subtract(A, B)
        C.backward()
    assert C.shape == (INT_OVERFLOW, 2)
    assert C[0, 0] == -1 and C[-1][-1] == 2
    assert A.grad.shape == (INT_OVERFLOW, 2)
    assert A.grad[0][0] == 1
    assert B.grad.shape == (INT_OVERFLOW, 2)
    assert B.grad[0][0] == -1

@use_np
<<<<<<< HEAD
def test_roll():
    inp = np.zeros((2, INT_OVERFLOW))
    inp[-1, -1] = 1
    inp.attach_grad()
    with mx.autograd.record():
        out = np.roll(inp, 1)
        # equivalent but slower
        # out = np.roll(inp, shift=(1, 1), axis=(0, 1))
        out.backward()
    assert out.shape == (2, INT_OVERFLOW)
    assert out[0, 0] == 1, out[-1, -1] == 0
    assert inp.grad.shape == inp.shape
    assert inp.grad[-1, -1] == 1
=======
def test_polyval():
    poly = np.array([1, 1, 5])
    inp = np.zeros((2, INT_OVERFLOW))
    inp[-1, -1] = 2
    poly.attach_grad()
    inp.attach_grad()
    with mx.autograd.record():
        out = np.polyval(poly, inp)
        out.backward()
    assert out.shape == inp.shape
    assert out[-1, -1] == 11 and out[0, 0] == 5
    assert inp.grad.shape == inp.shape
    assert inp.grad[-1, -1] == 5
    assert poly.grad.shape == poly.shape
    assert poly.grad[0] == 4

>>>>>>> 562c69eb

'''
                                     _               _
  _ _ _  _ _ __  _ __ _  _   _____ _| |_ ___ _ _  __(_)___ _ _
 | ' \ || | '  \| '_ \ || | / -_) \ /  _/ -_) ' \(_-< / _ \ ' \
 |_||_\_,_|_|_|_| .__/\_, | \___/_\_\\__\___|_||_/__/_\___/_||_|
                |_|   |__/
'''

@use_np
def test_activation():
    A = np.zeros((INT_OVERFLOW, 2))
    A.attach_grad()
    with mx.autograd.record():
        B = npx.activation(A, act_type='sigmoid')
    assert B.shape == (INT_OVERFLOW, 2)
    assert B[0][0] == 0.5
    B.backward()
    assert A.grad.shape == (INT_OVERFLOW, 2)
    assert_almost_equal(A.grad[0][0], np.array([0.25]), \
                rtol=1e-3, atol=1e-5)


@use_np
def test_arange_like():
    A = np.zeros((INT_OVERFLOW, 2))
    A.attach_grad()
    with mx.autograd.record():
        B = npx.arange_like(A)
    assert B.shape == (INT_OVERFLOW, 2)
    assert B[100][0] == 200
    B.backward()
    assert A.grad.shape == (INT_OVERFLOW, 2)
    assert A.grad[0][0] == 0

# TODO implement this test after dot is fixed for large tensors and we have
# migrated to using ILP64 BLAS/LAPACK
@use_np
@pytest.mark.skip(reason='dot is known to not work on large tensors. PR to fix: https://github.com/apache/incubator-mxnet/pull/18925')
def test_batch_dot():
    assert False 


@use_np
def test_cast():
    A = np.ones((INT_OVERFLOW, 2))
    A.attach_grad()
    with mx.autograd.record():
        B = npx.cast(A, dtype='float16')
    assert B.shape == (INT_OVERFLOW, 2)
    assert B[0][0] == 1
    B.backward()
    assert A.grad.shape == (INT_OVERFLOW, 2)
    assert A.grad[0][0] == 1


@use_np
def test_broadcast_like():
    A = np.ones((1, 2))
    B = np.zeros((INT_OVERFLOW, 2))
    A.attach_grad()
    with mx.autograd.record():
        C = npx.broadcast_like(A, B)
    assert C.shape == (INT_OVERFLOW, 2)
    assert C[0][0] == 1
    C.backward()
    assert A.grad.shape == (1, 2)
    with mx.autograd.record():
        C = npx.broadcast_like(A.reshape(2, 1), B.T)
    assert C.shape == (2, INT_OVERFLOW)
    assert C[0][0] == 1
    C.backward()
    assert A.grad.shape == (1, 2)
    assert_almost_equal(A.grad[0][0], np.array([INT_OVERFLOW]), \
                            rtol=1e-3, atol=1e-5)


@use_np
def test_constraint_check():
    A = np.ones((2, INT_OVERFLOW))
    constraint = (A > 0)
    B = npx.constraint_check(constraint)
    assert B == True

# broken
@use_np
def test_batch_flatten():
    A = np.ones((2, 1, INT_OVERFLOW))
    A.attach_grad()
    with mx.autograd.record():
        B = npx.batch_flatten(A)
    assert B.shape == (2, INT_OVERFLOW)
    assert B[0][0] == 1
    B.backward()
    assert A.grad.shape == (2, 1, INT_OVERFLOW)
    assert A.grad[0][0][0] == 1

# broken
@use_np
@pytest.mark.skip(reason='Does not support large tensor; to be fixed')
def test_batch_norm():
    A = np.ones((2, INT_OVERFLOW))
    gamma = np.ones((2))
    beta = np.zeros((2))
    mov_mean = np.ones((2))
    mov_var = np.ones((2))
    A.attach_grad() 
    with mx.autograd.record():
        B = npx.batch_norm(A, gamma, beta, mov_mean, mov_var)
    assert B.shape == (2, INT_OVERFLOW)
    assert B[0][0] == 0
    B.backward()
    assert A.grad.shape == (2, INT_OVERFLOW)
    assert A.grad[0][0] == 0


@use_np
def test_nonzero():
    A = np.zeros((2, INT_OVERFLOW))
    A[0, 1] = 1
    A[0, -2] = 1
    A.attach_grad()
    with mx.autograd.record():
        B = npx.nonzero(A)
    assert B.shape == (2, 2)
    assert B[0, 0] == 0 and B[0, 1] == 1
    assert B[1, 0] == 0 and B[1, 1] == int(INT_OVERFLOW - 2)
    B.backward()
    assert A.grad.shape == (2, INT_OVERFLOW)
    assert A.grad[0][0] == 0


@use_np
def test_one_hot():
    A = np.zeros((INT_OVERFLOW))
    A.attach_grad()
    with mx.autograd.record():
        B = npx.one_hot(A, 2)
    assert B.shape == (INT_OVERFLOW, 2)
    assert B[0][0] == 1
    B.backward()
    assert A.grad.shape == (INT_OVERFLOW, )
    assert A.grad[0] == 0


@use_np
def test_pick():
    INT_OVERFLOW = 2**31
    A = np.zeros((INT_OVERFLOW, 2))
    B = np.zeros((INT_OVERFLOW))
    A[-1, 0] = 3
    A.attach_grad()
    B.attach_grad()
    with mx.autograd.record():
        C = npx.pick(A, B)
    assert C.shape == (INT_OVERFLOW, )
    assert C[0] == 0
    assert C[-1] == 3
    C.backward()
    assert A.grad.shape == (INT_OVERFLOW, 2)
    assert B.grad.shape == (INT_OVERFLOW, )
    assert A.grad[0][0] == 1


@use_np
def test_scalar_poisson():
    A = npx.scalar_poisson(lam=4, shape=(2, INT_OVERFLOW))
    assert A.shape == (2, INT_OVERFLOW)


@use_np
def test_tensor_poisson():
    lam = np.array([2.0, 4.0])
    A = npx.tensor_poisson(lam, shape=(INT_OVERFLOW))
    assert A.shape == (2, INT_OVERFLOW)


@use_np
def test_reshape():
    A = np.ones((INT_OVERFLOW, 2))
    A.attach_grad() 
    with mx.autograd.record():
        B = npx.reshape(A, (-5))
    assert B.shape == (DOUBLE_INT_OVERFLOW, )
    assert B[0] == 1
    B.backward()
    assert A.grad.shape == (INT_OVERFLOW, 2)
    assert A.grad[0][0] == 1


@use_np
def test_reshape_like():
    A = np.ones((INT_OVERFLOW, 2))
    A.attach_grad()
    with mx.autograd.record():
        B = npx.reshape_like(A, np.zeros((2, INT_OVERFLOW)))
    assert B.shape == (2, INT_OVERFLOW)
    assert B[0][0] == 1
    B.backward()
    assert A.grad.shape == (INT_OVERFLOW, 2)
    assert A.grad[0][0] == 1


@use_np
def test_sigmoid():
    A = np.zeros((INT_OVERFLOW, 2))
    A.attach_grad()
    with mx.autograd.record():
        B = npx.sigmoid(A)
    assert B.shape == (INT_OVERFLOW, 2)
    assert B[0][0] == 0.5
    B.backward()
    assert A.grad.shape == (INT_OVERFLOW, 2)
    assert_almost_equal(A.grad[0][0], np.array([0.25]), \
                rtol=1e-3, atol=1e-5)


@use_np
def test_shape_array():
    A = np.zeros((INT_OVERFLOW, 2))
    A.attach_grad()
    with mx.autograd.record():
        B = npx.shape_array(A)
    assert B[0] == INT_OVERFLOW and B[1] == 2
    B.backward()
    assert A.grad.shape == (INT_OVERFLOW, 2)
    assert A.grad[0][0] == 0


@use_np
def test_stop_gradient():
    A = np.ones((INT_OVERFLOW, 2))
    A.attach_grad()
    with mx.autograd.record():
        B = npx.stop_gradient(A * 3)
    assert B.shape == (INT_OVERFLOW, 2)
    assert B[0][0] == 3
    B.backward()
    # should be 3 if not for stop_gradient()
    assert A.grad[0][0] == 0


@use_np
def test_sequence_mask():
    A = np.ones((2, 2, INT_OVERFLOW))
    A.attach_grad()
    with mx.autograd.record():
        B = npx.sequence_mask(A, sequence_length=np.array([1,1]), \
                use_sequence_length=True)
    assert B.shape == (2, 2, INT_OVERFLOW)
    assert B[0][0][0] == 1
    assert B[1][0][0] == 0
    B.backward()
    assert A.grad.shape == (2, 2, INT_OVERFLOW)
    assert A.grad[0][0][0] == 1


@use_np
def test_topk():
    A = np.ones((2, INT_OVERFLOW))
    A[0][100] = 2
    A[1][200] = 2
    A.attach_grad()
    with mx.autograd.record():
        B = npx.topk(A, k=2)
    assert B.shape == (2, 2)
    assert B[0][0] == 100 and B[1][0] == 200
    B.backward()
    assert A.grad.shape == (2, INT_OVERFLOW)
    assert A.grad[0][0] == 0


@use_np
def test_slice():
    A = np.ones((INT_OVERFLOW, 3))
    A[100][1] = 2
    B = npx.slice(A, begin=(100,1), end=(200,3))
    assert B.shape == (100, 2)
    assert B[0][0] == 2


@use_np
def test_smooth_l1():
    A = np.arange((INT_OVERFLOW))
    A.attach_grad() 
    with mx.autograd.record():
        B = npx.smooth_l1(A)
    assert B.shape == (INT_OVERFLOW, )
    assert B[1] == 0.5
    B.backward()
    assert A.grad.shape == (INT_OVERFLOW, )
    assert A.grad[0] == 0


@use_np
def test_gamma():
    A = np.ones((2, INT_OVERFLOW))
    A[0][0] = 5
    A.attach_grad()
    with mx.autograd.record():
        B = npx.gamma(A)
    assert B.shape == (2, INT_OVERFLOW)
    assert B[0][0] == 24
    B.backward()
    assert A.grad.shape == (2, INT_OVERFLOW)
    assert_almost_equal(A.grad[0][0], np.array([36.1428]), \
                rtol=1e-3, atol=1e-5)


@use_np
def test_gammaln():
    A = np.ones((2, INT_OVERFLOW))
    A[0][0] = 5
    A.attach_grad() 
    with mx.autograd.record():
        B = npx.gammaln(A)
    assert B.shape == (2, INT_OVERFLOW)
    assert_almost_equal(B[0][0], np.array([np.log(24)]), \
                rtol=1e-3, atol=1e-5)
    B.backward()
    assert A.grad.shape == (2, INT_OVERFLOW)
    assert_almost_equal(A.grad[0][0], np.array([1.5061178]), \
                rtol=1e-3, atol=1e-5)


@use_np
def test_digamma():
    A = np.ones((2, INT_OVERFLOW)) 
    A[0][0] = 5
    A.attach_grad()  
    with mx.autograd.record():
        B = npx.digamma(A)
    assert B.shape == (2, INT_OVERFLOW)
    assert_almost_equal(B[0][0], np.array([1.5061178]), \
                rtol=1e-3, atol=1e-5)
    B.backward()
    assert A.grad.shape == (2, INT_OVERFLOW)
    assert_almost_equal(A.grad[0][0], np.array([0.22132295]), \
                rtol=1e-3, atol=1e-5)


@use_np
def test_rnn_dim_check():
    L_SEQ, BAT, L_INP, L_STA = 2**31, 4, 2**10, 2
    data = np.random.uniform(-1, 1, (L_SEQ, BAT, L_INP))
    state = np.random.normal(0, 1, (1, BAT, L_STA))
    params = np.random.normal(0, 1, (2056,))
    assertRaises(ValueError, npx.rnn, data=data, parameters=params, \
        mode='rnn_relu', state=state, state_size=L_STA, num_layers=1)


@use_np
def test_rnn_vanilla():
    L_SEQ, BAT, L_INP, L_STA = 2**20, 4, 2**10, 2
    def batch_check(x, modes, params):
        state = np.random.normal(0, 1, (1, BAT, L_STA))
        for m, p in zip(modes, params):
            x.attach_grad()
            with mx.autograd.record():
                y = npx.rnn(data=x, parameters=p, mode=m, \
                    state=state, state_size=L_STA, num_layers=1)
            assert y.shape == (L_SEQ, BAT, L_STA)
            y.backward()
            npx.waitall()
    data = np.random.uniform(-1, 1, (L_SEQ, BAT, L_INP))
    modes = ['rnn_tanh', 'rnn_relu']
    params = [np.random.normal(0, 1, (2056,)), \
        np.random.normal(0, 1, (2056,))]
    batch_check(data, modes, params)


@use_np
def test_rnn_gru():
    L_SEQ, BAT, L_INP, L_STA = 2**20, 4, 2**10, 2
    data = np.random.uniform(-1, 1, (L_SEQ, BAT, L_INP))
    state = np.random.normal(0, 1, (1, BAT, L_STA))
    params = np.random.normal(0, 1, (6168,))
    data.attach_grad()
    with mx.autograd.record():
        out = npx.rnn(data=data, parameters=params, mode='gru', \
            state=state, state_size=L_STA, num_layers=1)
    assert out.shape == (L_SEQ, BAT, L_STA)
    out.backward()
    npx.waitall()


@use_np
def test_rnn_lstm():
    L_SEQ, BAT, L_INP, L_STA= 2**20, 4, 2**10, 2
    data = np.random.uniform(-1, 1, (L_SEQ, BAT, L_INP))
    state = np.random.normal(0, 1, (1, BAT, L_STA))
    state_cell = np.random.normal(0, 1, (1, BAT, L_STA))
    params = np.random.normal(0, 1, (8224,))
    data.attach_grad()
    with mx.autograd.record():
        out = npx.rnn(data=data, parameters=params, mode='lstm', \
            state=state, state_size=L_STA, state_cell=state_cell, num_layers=1)
    assert out.shape == (L_SEQ, BAT, L_STA)
    out.backward()
    npx.waitall()


@use_np
def test_ctc_loss():
    def test_ctc_loss_size_check(A, label):
        assertRaises(ValueError, npx.ctc_loss, A, label)
    
    L_SEQ, L_ALP, L_LAB, BAT = 2**10, 2**20, 2**6, 2
    A = np.zeros((L_SEQ, BAT, L_ALP))
    label = np.random.randint(0, L_ALP, (BAT, L_LAB))
    # test for expected exception
    test_ctc_loss_size_check(A, label)
    # now we shrink the size a little bit and test for an allowed case
    L_ALP = 2**20 - 1
    A = np.zeros((L_SEQ, BAT, L_ALP))
    label = np.random.randint(0, L_ALP, (BAT, L_LAB))
    A.attach_grad()
    with mx.autograd.record():
        B = npx.ctc_loss(A, label)
    assert B.shape == (BAT, )
    assert type(B[0]).__name__ == 'ndarray'
    B.backward()
    assert A.grad.shape == (L_SEQ, BAT, L_ALP)
    assert type(A[0]).__name__ == 'ndarray'


@use_np
def test_erf():
    A = np.ones((2, INT_OVERFLOW))
    A[0][0] = 10
    A.attach_grad()
    with mx.autograd.record():
        B = npx.erf(A)
    assert B.shape == (2, INT_OVERFLOW)
    assert B[0][0] == 1
    B.backward()
    assert A.grad.shape == (2, INT_OVERFLOW)
    assert_almost_equal(A.grad[0][0], np.array([4.2e-44]), \
                rtol=1e-3, atol=1e-5)


@use_np
def test_erfinv():
    A = np.ones((2, INT_OVERFLOW))
    A[0][0] = 0.5
    A.attach_grad()
    with mx.autograd.record():
        B = npx.erfinv(A)
    assert B.shape == (2, INT_OVERFLOW)
    assert_almost_equal(B[0][0], np.array([0.47693628]), \
                rtol=1e-3, atol=1e-5)
    B.backward()
    assert A.grad.shape == (2, INT_OVERFLOW)
    assert_almost_equal(A.grad[0][0], np.array([1.112585]), \
                rtol=1e-3, atol=1e-5)


@use_np
def test_index_add():
    A = np.zeros((2, INT_OVERFLOW))
    ind = np.array([[0, 0], [0, 1]], dtype='int32')
    val = np.array([100, 200])
    A.attach_grad() 
    with mx.autograd.record():
        B = npx.index_add(A, ind, val)
    assert B.shape == (2, INT_OVERFLOW)
    assert B[0][0] == 100 and B[0][1] == 200
    B.backward()
    assert A.grad.shape == (2, INT_OVERFLOW)
    assert A.grad[0][0] == 1


@use_np
def test_index_update():
    A = np.zeros((2, INT_OVERFLOW))
    ind = np.array([[0, 0], [0, 1]], dtype='int32')
    val = np.array([100, 200])
    A.attach_grad() 
    with mx.autograd.record():
        B = npx.index_update(A, ind, val) 
    assert B.shape == (2, INT_OVERFLOW) 
    assert B[0][0] == 100 and B[0][1] == 200
    B.backward()
    assert A.grad.shape == (2, INT_OVERFLOW)
    assert A.grad[0][0] == 0


@use_np
def test_layer_norm():
    A = np.ones((2, INT_OVERFLOW))
    A.attach_grad()
    with mx.autograd.record():
        B = npx.layer_norm(A, gamma=np.ones((2)), beta=np.zeros((2)), axis=0)
    assert B.shape == (2, INT_OVERFLOW) 
    assert B[0][0] == 0
    B.backward()
    assert A.grad.shape == (2, INT_OVERFLOW)
    assert A.grad[0][0] == 0


@use_np
def test_dlpack():
    A = np.ones((2, INT_OVERFLOW))
    A[0][100] = 100
    B = npx.to_dlpack_for_read(A)
    assert type(B).__name__ == 'PyCapsule'
    C = npx.from_dlpack(B)
    assert type(C).__name__ == 'ndarray'
    assert C.shape == (2, INT_OVERFLOW)
    assert C[0][100] == 100
    B = npx.to_dlpack_for_write(A)
    assert type(B).__name__ == 'PyCapsule'
    C = npx.from_dlpack(B)
    C += 1
    assert type(C).__name__ == 'ndarray'
    assert C.shape == (2, INT_OVERFLOW)
    assert C[0][100] == 101


@use_np
def test_pooling():
    def test_pooling_large_dim():
        A = np.ones((1, 1, INT_OVERFLOW))
        assertRaises(MXNetError, npx.pooling, data=A, kernel=(2), stride=(2), \
                pool_type='max')
    
    test_pooling_large_dim()
    D, H, W = 2**12, 2**10, 2**10
    A = np.ones((1, 1, D, H ,W))
    A[0, 0, 0, 0, 2] = 100
    A.attach_grad()
    with mx.autograd.record():
        B = npx.pooling(data=A, kernel=(2, 2, 2), stride=(2, 2, 2), \
                pool_type='max')
    assert B.shape == (1, 1, int(D/2), int(H/2), int(W/2))
    assert B[0, 0, 0, 0, 1] == 100
    B.backward()
    assert A.grad.shape == (1, 1, D, H, W)
    assert A.grad[0, 0, 0, 0, 0] == 1


@use_np
def test_roi_pooling():
    def test_roi_pooling_large_dim():
        A = np.ones((1, 1, INT_OVERFLOW, 5))
        roi = np.array([[0, 0, 0, 5, 5]])
        assertRaises(MXNetError, npx.roi_pooling, A, roi, pooled_size=(3, 3), \
            spatial_scale=1)
    
    test_roi_pooling_large_dim()
    H, W = 2**16, 2**16
    A = np.ones((1, 1, H, W))
    A[0, 0, 0, 2] = 100
    roi = np.array([[0, 0, 0, 5, 5]])
    A.attach_grad()
    with mx.autograd.record():
        B = npx.roi_pooling(A, roi, pooled_size=(3, 3), spatial_scale=1)
    assert B.shape == (1, 1, 3, 3)
    assert B[0][0][0][1] == 100
    B.backward()
    assert A.grad.shape == (1, 1, H, W)
    assert A.grad[0][0][0][0] == 1

@use_np
@pytest.mark.skip(reason='times out on (generally speaking) large tensors')
def test_save_load():
    A = np.ones((2, INT_OVERFLOW), dtype='int8')
    A[0][100] = 100
    npx.save('my_tensor', A)
    B = np.array(npx.load('my_tensor'))
    assert B[0].shape == (2, INT_OVERFLOW)
    assert B[0][0][100] == 100


@use_np
def test_gather_nd():
    A = np.ones((1, 2, INT_OVERFLOW))
    A [0, 1, 100] = 100
    A.attach_grad()
    with mx.autograd.record():
        B = npx.gather_nd(data=A, \
            indices=np.array([[0, 0] , [0, 1], [INT_OVERFLOW-1, 100]], \
            dtype='int64'))
    assert B.shape == (2, )
    assert B[0] == 1 and B[1] == 100
    B.backward()
    assert A.grad.shape == (1, 2, INT_OVERFLOW)
    assert A.grad[0, 0, 0] == 0
    assert A.grad[0, 0, INT_OVERFLOW-1] == 1


@use_np
def test_random_bernoulli():
    prob = np.zeros((INT_OVERFLOW))
    prob[0] = 1
    A = npx.random.bernoulli(prob=prob, size=(INT_OVERFLOW))
    assert A.shape == (INT_OVERFLOW, )
    assert A[0] == 1
    assert A[1] == 0


@use_np
def test_cumsum():
    input = np.ones((INT_OVERFLOW, 3), dtype='int64')
    input.attach_grad()
    with mx.autograd.record():
        output = np.cumsum(input, axis=0, dtype='int64')
        output.backward()
    assert output.shape == input.shape
    assert output[-1, -1] == INT_OVERFLOW
    assert input.grad.shape == input.shape
    assert input.grad[0, 0] == INT_OVERFLOW
    assert input.grad[-1, -1] == 1<|MERGE_RESOLUTION|>--- conflicted
+++ resolved
@@ -1200,8 +1200,8 @@
     assert B.grad.shape == (INT_OVERFLOW, 2)
     assert B.grad[0][0] == -1
 
-@use_np
-<<<<<<< HEAD
+    
+@use_np
 def test_roll():
     inp = np.zeros((2, INT_OVERFLOW))
     inp[-1, -1] = 1
@@ -1215,7 +1215,8 @@
     assert out[0, 0] == 1, out[-1, -1] == 0
     assert inp.grad.shape == inp.shape
     assert inp.grad[-1, -1] == 1
-=======
+
+    
 def test_polyval():
     poly = np.array([1, 1, 5])
     inp = np.zeros((2, INT_OVERFLOW))
@@ -1232,7 +1233,6 @@
     assert poly.grad.shape == poly.shape
     assert poly.grad[0] == 4
 
->>>>>>> 562c69eb
 
 '''
                                      _               _
