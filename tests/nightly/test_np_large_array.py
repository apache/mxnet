# Licensed to the Apache Software Foundation (ASF) under one
# or more contributor license agreements.  See the NOTICE file
# distributed with this work for additional information
# regarding copyright ownership.  The ASF licenses this file
# to you under the Apache License, Version 2.0 (the
# "License"); you may not use this file except in compliance
# with the License.  You may obtain a copy of the License at
#
#   http://www.apache.org/licenses/LICENSE-2.0
#
# Unless required by applicable law or agreed to in writing,
# software distributed under the License is distributed on an
# "AS IS" BASIS, WITHOUT WARRANTIES OR CONDITIONS OF ANY
# KIND, either express or implied.  See the License for the
# specific language governing permissions and limitations
# under the License.

import os
import sys
import tempfile
import math
import numpy as _np
import mxnet as mx

curr_path = os.path.dirname(os.path.abspath(os.path.expanduser(__file__)))
sys.path.append(os.path.join(curr_path, '../python/unittest/'))

from mxnet.test_utils import rand_ndarray, assert_almost_equal, rand_coord_2d, default_context, check_symbolic_forward, create_2d_tensor, use_np
from mxnet import gluon, np, npx
from common import with_seed
import pytest
from tests.python.unittest.common import assertRaises
from mxnet.base import MXNetError

# dimension constants
MEDIUM_X = 10000
LARGE_X = 100000000
SMALL_X = 100
SMALL_Y = 50
INT_OVERFLOW = 2**31
HALF_INT_OVERFLOW = 2**30
DOUBLE_INT_OVERFLOW = 2**32


@use_np
def test_gluon_embedding():
    m = gluon.nn.Embedding(SMALL_Y, MEDIUM_X)
    m.initialize()
    a = np.zeros((MEDIUM_X, SMALL_Y))
    b = m(a)
    assert b.shape == (MEDIUM_X, SMALL_Y, MEDIUM_X)
    assert b.asnumpy().size == MEDIUM_X * SMALL_Y * MEDIUM_X


@use_np
def test_fully_connected():
    a = np.ones(shape=(LARGE_X, SMALL_Y))
    b = np.ones(shape=(SMALL_Y, SMALL_Y))
    c = np.ones(shape=(b.shape[0],))

    # w/o bias
    res = mx.npx.fully_connected(a, b, num_hidden=b.shape[0], no_bias=True)
    assert np.sum(res[-1] == a.shape[1]) == b.shape[0]

    # w/ bias
    res = mx.npx.fully_connected(a, b, c, num_hidden=b.shape[0], no_bias=False)
    assert np.sum(res[-1] == a.shape[1] + 1) == b.shape[0]


@use_np
def test_dense():
    data = np.ones(shape=(LARGE_X, SMALL_X))
    linear = gluon.nn.Dense(SMALL_Y)
    linear.initialize()
    res = linear(data)
    assert res.shape == (LARGE_X, SMALL_Y)


@use_np
def test_softmax():
    input_data = np.ones((SMALL_Y, LARGE_X))
    for axis in [0, 1]:
        true_output = np.full((SMALL_Y, LARGE_X), (1 / input_data.shape[axis]))
        output = npx.softmax(input_data, axis=axis)
        assert_almost_equal(output.asnumpy(), true_output, rtol=1e-5, atol=1e-5)

'''
  _ _ _  _ _ __  _ __ _  _
 | ' \ || | '  \| '_ \ || |
 |_||_\_,_|_|_|_| .__/\_, |
                |_|   |__/
'''

@use_np
def test_ones():
    A = np.ones((INT_OVERFLOW, 2))
    assert A.shape == (INT_OVERFLOW, 2)
    assert A[0][0] == 1


@use_np
def test_zeros():
    A = np.zeros((INT_OVERFLOW, 2))
    assert A.shape == (INT_OVERFLOW, 2)
    assert A[0][0] == 0


@use_np
def test_ones_like():
    inp = np.ones((2, INT_OVERFLOW))
    out = np.ones_like(inp)
    assert out.shape == inp.shape
    assert out[0, 0] == 1 and out[-1, -1] == 1


@use_np
def test_zeros_like():
    inp = np.ones((INT_OVERFLOW, 2))
    out = np.zeros_like(inp)
    assert out.shape == inp.shape
    assert out[0, 0] == 0 and out[-1, -1] == 0

@use_np
def test_abs():
    # abs absolute and fabs are the same thing
    inp = np.zeros((INT_OVERFLOW, 2))
    inp[-1, -1] = -1
    inp.attach_grad()
    with mx.autograd.record():
        out = np.abs(inp)
        out.backward()
    assert out.shape == (INT_OVERFLOW, 2)
    assert out[-1, -1] == 1
    assert inp.grad.shape == (INT_OVERFLOW, 2)
    assert inp.grad[-1, -1] == -1


@use_np
def test_binary_broadcast():
    A = np.ones((INT_OVERFLOW, 2))
    B = np.ones((INT_OVERFLOW, 1))
    C = np.add(A, B)
    assert C.shape == (INT_OVERFLOW, 2)
    assert C[0][0] == 2


@use_np
def test_all():
    A = np.ones((INT_OVERFLOW, 2))
    A.attach_grad()
    with mx.autograd.record():
        B = np.all(A)
    assert B == True
    B.backward()
    assert A.grad.shape == (INT_OVERFLOW, 2)
    assert A.grad[0][0] == 0 


@use_np
def test_amin():
    inp = np.ones((INT_OVERFLOW, 2))
    inp[-1, -1] = -1
    inp.attach_grad()
    with mx.autograd.record():
        out = np.amin(inp)
        out.backward()
    assert out == -1.0
    assert inp.grad.shape == (INT_OVERFLOW, 2)
    assert inp.grad[0, 0] == 0 and inp.grad[-1, -1] == 1


@use_np
def test_amax():
    inp = np.zeros((INT_OVERFLOW, 2))
    inp[-1, -1] = 1
    inp.attach_grad()
    with mx.autograd.record():
        out = np.amax(inp)
        out.backward()
    assert out == 1.0
    assert inp.grad.shape == (INT_OVERFLOW, 2)
    assert inp.grad[0, 0] == 0 and inp.grad[-1, -1] == 1


@use_np
def test_argmin():
    A = np.ones((INT_OVERFLOW, 2))
    A[10][1] = -1
    A.attach_grad()
    with mx.autograd.record():
        B = np.argmin(A)
    print(B)
    assert B == 21
    B.backward()
    assert A.grad.shape == (INT_OVERFLOW, 2)
    assert A.grad[0][0] == 0


@use_np
def test_argmax():
    A = np.zeros((INT_OVERFLOW, 2))
    A[10][1] = 1
    A.attach_grad()
    with mx.autograd.record():
        B = np.argmax(A)
    print(B)
    assert B == 21
    B.backward()
    assert A.grad.shape == (INT_OVERFLOW, 2)
    assert A.grad[0][0] == 0


@use_np
def test_trigonometric_family():
    def batch_check(x, funcs):
        for f in funcs:
            one = np.ones((1))
            x.attach_grad()
            one.attach_grad()
            with mx.autograd.record():
                y = f(x)
                _ = f(one)
            assert y.shape == (INT_OVERFLOW, 2)
            assert y[0][0] == _
            y.backward()
            _.backward()
            assert x.grad.shape == (INT_OVERFLOW, 2)
            assert x.grad[0][0] == one.grad
    A = np.ones((INT_OVERFLOW, 2))
    batch_check(A, [np.arccos, np.arccosh, np.arcsin, \
        np.arcsin, np.arctan, np.arctanh, np.sin, np.cos, \
        np.tan, np.sinh, np.cosh, np.tanh])


@use_np
def test_any():
    A = np.zeros((INT_OVERFLOW, 2))
    A.attach_grad()
    with mx.autograd.record():
        B = np.any(A)
    assert B == False
    B.backward()
    assert A.grad.shape == (INT_OVERFLOW, 2)
    assert A.grad[0][0] == 0


@use_np
def test_append():
    A = np.ones((1, INT_OVERFLOW))
    B = np.ones((2, INT_OVERFLOW))
    A.attach_grad() 
    with mx.autograd.record():
        C = np.append(A, B, axis=0)
    assert C.shape == (3, INT_OVERFLOW)
    assert C[2][0] == 1
    C.backward()
    assert A.grad.shape == (1, INT_OVERFLOW)
    assert A[0][0] == 1


@use_np
def test_arange():
    A = np.arange(INT_OVERFLOW, dtype='int32')
    assert A.shape == (INT_OVERFLOW, )
    assert A[100] == 100


@use_np
def test_argsort():
    A = np.ones((INT_OVERFLOW, 2))
    A.attach_grad()
    with mx.autograd.record():
        B = np.argsort(A)
    assert B.shape == (INT_OVERFLOW, 2)
    assert B[0][0] == 0
    B.backward()
    assert A.grad.shape == (INT_OVERFLOW, 2)
    assert A[0][0] == 1


@use_np
def test_atleast_xd_family():
    def batch_check(x, funcs, shapes):
        for f, s in zip(funcs, shapes):
            x.attach_grad()
            with mx.autograd.record():
                y = f(x)
            assert y.shape == s
            y.backward()
            assert x.grad.shape == (INT_OVERFLOW, )
            assert x.grad[0] == 0
    A = np.zeros((INT_OVERFLOW))
    batch_check(A, [np.atleast_1d, np.atleast_2d, np.atleast_3d], \
            [(INT_OVERFLOW, ), (1, INT_OVERFLOW), (1, INT_OVERFLOW, 1)])


@use_np
def test_average():
    A = np.ones((INT_OVERFLOW, 2))
    A.attach_grad()
    with mx.autograd.record():
        B = np.average(A)
    assert B == 1
    B.backward()
    assert A.grad.shape == (INT_OVERFLOW, 2)
    assert_almost_equal(A.grad[0][0], np.array([1.0 / DOUBLE_INT_OVERFLOW]), \
            rtol=1e-3, atol=1e-5)


@use_np
def test_bincount():
    A = np.ones((INT_OVERFLOW), dtype='int32')
    A[0] = 0
    A.attach_grad()
    with mx.autograd.record():
        B = np.bincount(A)
    assert B.shape == (2,)
    assert B[-1] == INT_OVERFLOW - 1
    B.backward()
    assert A.grad.shape == (INT_OVERFLOW, )
    assert A.grad[0] == 0 


@use_np
def test_blackman():
    data = np.blackman(INT_OVERFLOW)
    ind = int(INT_OVERFLOW / 6)
    ref = 0.42 - 0.5*math.cos(2*math.pi*ind/INT_OVERFLOW) \
        + 0.08*math.cos(4*math.pi*ind/INT_OVERFLOW)
    assert_almost_equal(data[ind], ref, rtol=1e-3, atol=1e-5)


@use_np
def test_broadcast_to():
    A = np.ones((2))
    A.attach_grad()
    with mx.autograd.record():
        B = np.broadcast_to(A, (INT_OVERFLOW, 2))
    assert B.shape == (INT_OVERFLOW, 2)
    assert B[0][0] == 1
    B.backward()
    assert A.grad.shape == (2, )
    with mx.autograd.record():
        B = np.broadcast_to(A.reshape(2, 1), (2, INT_OVERFLOW))
    assert B.shape == (2, INT_OVERFLOW)
    assert B[0][0] == 1
    B.backward()
    assert A.grad.shape == (2, )


@use_np
def test_root_family():
    def batch_check(x, funcs, grads):
        for f, g in zip(funcs, grads):
            x.attach_grad()
            with mx.autograd.record():
                y = f(x)
            assert y.shape == (INT_OVERFLOW, 2)
            assert y[0][0] == 1
            y.backward()
            assert x.grad.shape == (INT_OVERFLOW, 2)
            assert_almost_equal(A.grad[0][0], np.array(g), \
                rtol=1e-3, atol=1e-5)
    A = np.ones((INT_OVERFLOW, 2))
    batch_check(A, [np.sqrt, np.cbrt], [0.5, 1.0 / 3])


@use_np
def test_ceil_floor():
    def batch_check(x, funcs):
        for f in funcs:
            x.attach_grad()
            with mx.autograd.record():
                y = f(x)
            assert y.shape == (INT_OVERFLOW, 2)
            assert y[0][0] == 1
            y.backward()
            assert x.grad.shape == (INT_OVERFLOW, 2)
            assert x.grad[0][0] == 0
    A = np.ones((INT_OVERFLOW, 2))
    batch_check(A, [np.ceil, np.floor])


@use_np
def test_clip():
    A = np.ones((INT_OVERFLOW, 2))
    A.attach_grad()
    with mx.autograd.record():
        B = np.clip(A, 1, 1)
    assert B.shape == (INT_OVERFLOW, 2)
    assert B[0][0] == 1
    B.backward()
    assert A.grad.shape == (INT_OVERFLOW, 2)
    assert A.grad[0][0] == 1


@use_np
def test_column_stack():
    A = np.ones(INT_OVERFLOW)
    A.attach_grad()
    with mx.autograd.record():
        B = np.column_stack((A, A))
    assert B.shape == (INT_OVERFLOW, 2)
    assert B[0][0] == 1
    B.backward()
    assert A.grad.shape == (INT_OVERFLOW, )
    assert A.grad[0] == 2


@use_np
def test_concatenate():
    def batch_check(x1, x2, axises, shapes):
        for a, s in zip(axises, shapes):
            x1.attach_grad()
            with mx.autograd.record():
                y = np.concatenate((x1, x2), axis=a)
            assert y.shape == s
            y.backward()
            assert x1.grad.shape == (2, INT_OVERFLOW)
            assert x1.grad[0][0] == 1
    A = np.ones((2, INT_OVERFLOW))
    B = np.ones((1, INT_OVERFLOW))
    batch_check(A, B, [0, None], \
            [(3, INT_OVERFLOW), (int(INT_OVERFLOW * 3), )])

@use_np
def test_copysign():
    inp1 = np.ones((INT_OVERFLOW, 2))
    inp1[-1, -1] = 2
    inp1.attach_grad()
    inp2 = np.array([-1])
    with mx.autograd.record():
        out = np.copysign(inp1, inp2)
        out.backward()
    assert out.shape == (INT_OVERFLOW, 2)
    assert out[-1 ,-1] == -2
    assert inp1.grad.shape == (INT_OVERFLOW, 2)
    assert inp1.grad[-1, -1] == -1


@use_np
def test_random_uniform():
    A = np.random.uniform(low=0, high=1.0, size=(INT_OVERFLOW))
    assert A[0] <= 1 and A[0] >= 0


@use_np
def test_random_normal():
    A = np.random.normal(loc=0, scale=1.0, size=(INT_OVERFLOW))
    assert type(A[0]).__name__ == 'ndarray'

@use_np
@pytest.mark.skip(reason='times out (20 mins)')
def test_random_gamma():
    A = np.random.gamma(shape=1.0, size=(INT_OVERFLOW))
    assert type(A[0]).__name__ == 'ndarray'


@use_np
def test_random_exponential():
    A = np.random.exponential(size=(INT_OVERFLOW))
    assert type(A[0]).__name__ == 'ndarray'


@use_np
def test_random_laplace():
    A = np.random.laplace(loc=0, scale=1.0, size=(INT_OVERFLOW))
    assert type(A[0]).__name__ == 'ndarray'


@use_np
def test_random_choice():
    A = np.random.choice(a=10, size=(INT_OVERFLOW))
    assert A[0] <= 10 and A[0] >= 0


@use_np
def test_random_gumbel():
    A = np.random.gumbel(loc=0, scale=1.0, size=(INT_OVERFLOW))
    assert type(A[0]).__name__ == 'ndarray'


@use_np
def test_random_logistic():
    A = np.random.logistic(loc=0, scale=1.0, size=(INT_OVERFLOW))
    assert type(A[0]).__name__ == 'ndarray'

@use_np
@pytest.mark.skip(reason='times out (20 mins)')
def test_random_multinomial():
    A = np.random.multinomial(pvals=np.zeros(INT_OVERFLOW), n=1)
    assert A[-1] == 1

@use_np
def test_random_pareto():
    A = np.random.pareto(a=1.0, size=(INT_OVERFLOW))
    assert type(A[0]).__name__ == 'ndarray'


@use_np
def test_random_power():
    A = np.random.power(a=1.0, size=(INT_OVERFLOW))
    assert type(A[0]).__name__ == 'ndarray'


@use_np
def test_random_rayleigh():
    A = np.random.rayleigh(scale=1.0, size=(INT_OVERFLOW))
    assert type(A[0]).__name__ == 'ndarray'


@use_np
def test_random_weibull():
    A = np.random.weibull(a=1.0, size=(INT_OVERFLOW))
    assert type(A[0]).__name__ == 'ndarray'


@use_np
def test_random_shuffle():
    A = np.ones((INT_OVERFLOW, 2))
    np.random.shuffle(A)
    assert type(A[0]).__name__ == 'ndarray'


@use_np
def test_random_lognormal():
    A = np.random.lognormal(mean=0, sigma=1.0, size=(2**31))
    assert type(A[0]).__name__ == 'ndarray'


@use_np
def test_random_randint():
    A = np.random.randint(low=0, high=5, size=(2, 2**31))
    assert A[0][0] < 5 and A[0][0] >= 0


@use_np
def test_slice_assign():
    # test _slice_assign
    A = np.zeros((INT_OVERFLOW, 2))
    A[-1] = np.ones((1))
    assert A[-1, 0] == 1 and A[-1, 1] == 1
    # test _slice_assign_scalar
    B = np.zeros((INT_OVERFLOW, 2))
    B[-1] = 2
    assert B[-1, 0] == 2 and B[-1, 1] == 2


@use_np
def test_logical_family():
    def batch_check(x1, x2, funcs):
        x1.attach_grad()
        for f in funcs:
            with mx.autograd.record():
                y = f(x1, x2)
                y.backward()
            assert y.shape == x1.shape
            assert y[0] == f(x1[0], x2[0])
            assert x1.grad.shape == x1.shape
            assert x1.grad[0] == 0

    inp1 = np.zeros((INT_OVERFLOW), dtype='int32')
    inp2 = np.ones((INT_OVERFLOW), dtype='int32')
    batch_check(inp1, inp2, [np.logical_and, np.logical_or, np.logical_xor])
    inp2.attach_grad()
    with mx.autograd.record():
        out = np.logical_not(inp2)
        out.backward()
    assert out.shape == inp2.shape
    assert out[0] == 0
    assert inp2.grad.shape == inp2.shape
    assert inp2.grad[0] == 0


@use_np
def test_deg_rad():
    # deg2rad is the same thing as radians
    # rad2deg is the same thing as degrees
    inp = np.zeros((INT_OVERFLOW, 2))
    inp[-1, -1] = 180
    inp.attach_grad()
    with mx.autograd.record():
        out = np.deg2rad(inp)
        out.backward()
    assert out.shape == inp.shape
    assert out[0, 0] == 0
    assert_almost_equal(out[-1, -1], np.array([np.pi]), rtol=1e-5, atol=1e-5)
    assert inp.grad.shape == inp.shape
    assert_almost_equal(inp.grad[0, 0], np.array([1.0 / 180 * np.pi]), rtol=1e-5, atol=1e-5)
    out.attach_grad()
    with mx.autograd.record():
        out2 = np.rad2deg(out)
        out2.backward()
    assert out2.shape == out.shape
    assert out2[0, 0] == 0 and out2[-1, -1] == 180
    assert out.grad.shape == out.shape
    assert_almost_equal(out.grad[0, 0], np.array([180.0 / np.pi]), rtol=1e-5, atol=1e-5)


@use_np
def test_divide():
    # np.divide and np.true_divide are the same thing
    inp = np.ones((INT_OVERFLOW, 2))
    inp[-1, -1] = 10
    inp.attach_grad()
    with mx.autograd.record():
        out = np.divide(inp, np.array([2, 3]))
        out.backward()
    assert out.shape == inp.shape
    assert_almost_equal(out[-1, -1], np.array([10 / 3]), rtol=1e-5, atol=1e-5)
    assert inp.grad.shape == inp.shape
    assert_almost_equal(inp.grad[-1, -1], np.array([1.0 / 3]), rtol=1e-5, atol=1e-5)


@use_np
def test_minimum():
    inp1 = np.ones((INT_OVERFLOW, 2))
    inp1[-1, -1] = -1
    inp2 = np.zeros((INT_OVERFLOW, 1))
    inp1.attach_grad()
    inp2.attach_grad()
    with mx.autograd.record():
        out = np.minimum(inp1, inp2)
        out.backward()
    assert out.shape == inp1.shape
    assert out[-1, -1] == -1
    assert inp1.grad.shape == inp1.shape
    assert inp1.grad[-1, -1] == 1 and inp1.grad[0, 0] == 0
    assert inp2.grad.shape == inp2.shape
    assert inp2.grad[-1] == 1 and inp2.grad[0] == 2


@use_np
def test_maximum():
    inp1 = np.ones((INT_OVERFLOW, 2))
    inp1[-1, -1] = -1
    inp2 = np.zeros((INT_OVERFLOW, 1))
    inp1.attach_grad()
    inp2.attach_grad()
    with mx.autograd.record():
        out = np.maximum(inp1, inp2)
        out.backward()
    assert out.shape == inp1.shape
    assert out[-1, -1] == 0
    assert inp1.grad.shape == inp1.shape
    assert inp1.grad[-1, -1] == 0 and inp1.grad[0, 0] == 1
    assert inp2.grad.shape == inp2.shape
    assert inp2.grad[-1] == 1 and inp2.grad[0] == 0


@use_np
def test_eye():
    N = 2**16
    data1 = np.eye(N)
    assert data1.shape == (N, N)
    for i in range(N):
        assert data1[i, i] == 1
    assert data1[-1, -2] == 0 and data1[0, 1] == 0
    data2 = np.eye(N, M=N-1, k=-1)
    assert data2.shape == (N, N-1)
    for i in range(1, N):
        assert data2[i, i-1] == 1
    assert data2[0, 0] == 0 and data2[-1, -2] == 0


@use_np
def test_fix():
    inp = np.ones((2, INT_OVERFLOW))
    inp[-1, -1] = -2.9
    inp[0, 0] = 2.9
    inp.attach_grad()
    with mx.autograd.record():
        out = np.fix(inp)
        out.backward()
    assert out.shape == inp.shape
    assert out[0, 0] == 2 and out[-1, -1] == -2
    assert inp.grad.shape == inp.shape
    assert inp.grad[-1, -1] == 0


@use_np
def test_flip():
    inp = np.zeros((2, INT_OVERFLOW))
    inp[0, 0] = 2
    inp.attach_grad()
    with mx.autograd.record():
        out = np.flip(inp, axis=0)
        out.backward()
    assert out.shape == inp.shape
    assert out[1, 0] == 2
    assert inp.grad.shape == inp.shape
    assert inp.grad[0, 0] == 1
    out2 = np.flip(inp, axis=1)
    assert out2[0, -1] == 2


@use_np
def test_fliplr():
    inp = np.zeros((1, 2, INT_OVERFLOW))
    inp[0, 0, 0] = 2
    inp.attach_grad()
    with mx.autograd.record():
        out = np.fliplr(inp)
        out.backward()
    assert out.shape == inp.shape
    assert out[0, 1, 0] == 2
    assert inp.grad.shape == inp.shape
    assert inp.grad[0, 0, 0] == 1


@use_np
def test_flipud():
    inp = np.zeros((2, 1, INT_OVERFLOW))
    inp[0, 0, 0] = 2
    inp.attach_grad()
    with mx.autograd.record():
        out = np.flipud(inp)
        out.backward()
    assert out.shape == inp.shape
    assert out[1, 0, 0] == 2
    assert inp.grad.shape == inp.shape
    assert inp.grad[0, 0, 0] == 1


@use_np
def test_full():
    data1 = np.full((INT_OVERFLOW, 2), np.array([1, 2]))
    assert data1.shape == (INT_OVERFLOW, 2)
    assert data1[-1, 0] == 1 and data1[-1, 1] == 2
    data2 = np.full((2, INT_OVERFLOW), 3)
    assert data2.shape == (2, INT_OVERFLOW)
    assert data2[-1, -1] == 3


@use_np
def test_full_like():
    inp = np.zeros((INT_OVERFLOW, 2))
    out = np.full_like(inp, 2)
    assert out.shape == inp.shape
    assert out[-1, -1] == 2


@use_np
def test_comparison_family():
    def batch_check(funcs, exp):
        inp1.attach_grad()
        for f, e in zip(funcs, exp):
            with mx.autograd.record():
                out = f(inp1, inp2)
                out.backward()
            assert out.shape == inp1.shape
            assert (out[0, 0], out[-1, -1]) == e
            assert inp1.grad.shape == inp1.shape
            assert inp1.grad[-1, -1] == 0
    
    inp1 = np.ones((INT_OVERFLOW, 2))
    inp2 = np.zeros((INT_OVERFLOW, 2))
    inp2[-1, -1] = 1
    batch_check([np.greater, np.greater_equal, \
        np.less, np.less_equal, np.equal, np.not_equal], \
        [(True, False), (True, True), \
        (False, False), (False, True), (False, True), (True, False)])


@use_np
def test_lcm():
    inp1 = np.ones((2, INT_OVERFLOW), dtype='int32')
    inp2 = np.ones((2, INT_OVERFLOW), dtype='int32')
    inp1[-1, -1] = 3
    inp2[-1, -1] = 5
    inp1.attach_grad()
    with mx.autograd.record():
        out = np.lcm(inp1, inp2)
        out.backward()
    assert out.shape == inp1.shape
    assert out[-1, -1] == 15
    assert inp1.grad.shape == inp1.shape
    assert inp1.grad[-1, -1] == 0


@use_np
def test_log_family():
    def batch_check(funcs, exp):
        inp.attach_grad()
        for f, e in zip(funcs, exp):
            with mx.autograd.record():
                out = f(inp)
                out.backward()
            assert out.shape == inp.shape
            assert_almost_equal(out[-1, -1], np.array([e[0]]), \
                rtol=1e-5, atol=1e-5)
            assert inp.grad.shape == inp.shape
            assert_almost_equal(inp.grad[-1, -1], np.array([e[1]]), \
                rtol=1e-5, atol=1e-5)

    inp = np.ones((INT_OVERFLOW, 2))
    inp[-1, -1] = 100
    batch_check([np.log, np.log10, np.log2, np.log1p], \
        [(4.6051702, 0.01), (2, 0.00434294), \
        (6.643856, 0.01442695), (4.6151204, 0.00990099)])


@use_np
def test_expand_dims():
    inp = np.zeros((INT_OVERFLOW))
    inp[-1] = 1
    out1 = np.expand_dims(inp, axis=0)
    out2 = np.expand_dims(out1, axis=2)
    assert out1.shape == (1, INT_OVERFLOW)
    assert out2.shape == (1, INT_OVERFLOW, 1)
    assert out1[0, -1] == 1
    assert out2[0, -1, 0] == 1


@use_np
def test_hamming():
    data = np.hamming((INT_OVERFLOW))
    ind = int(INT_OVERFLOW / 6)
    ref = 0.54 - 0.46*math.cos(2*math.pi*ind/(INT_OVERFLOW-1))
    assert data.shape == (INT_OVERFLOW, )
    assert_almost_equal(data[ind], ref, rtol=1e-3, atol=1e-5)


@use_np
def test_hanning():
    data = np.hanning((INT_OVERFLOW))
    ind = int(INT_OVERFLOW / 6)
    ref = 0.5 - 0.5*math.cos(2*math.pi*ind/(INT_OVERFLOW-1))
    assert data.shape == (INT_OVERFLOW, )
    assert_almost_equal(data[ind], ref, rtol=1e-3, atol=1e-5)


@use_np
def test_fmax():
    inp1 = np.ones((INT_OVERFLOW, 2))
    inp1[-1, -1] = -1
    inp2 = np.zeros((INT_OVERFLOW, 1))
    inp1.attach_grad()
    inp2.attach_grad()
    with mx.autograd.record():
        out = np.fmax(inp1, inp2)
        out.backward()
    assert out.shape == inp1.shape
    assert out[-1, -1] == 0
    assert inp1.grad.shape == inp1.shape
    assert inp1.grad[-1, -1] == 0 and inp1.grad[0, 0] == 1
    assert inp2.grad.shape == inp2.shape
    assert inp2.grad[-1] == 1 and inp2.grad[0] == 0


@use_np
def test_fmin():
    inp1 = np.ones((INT_OVERFLOW, 2))
    inp1[-1, -1] = -1
    inp2 = np.zeros((INT_OVERFLOW, 1))
    inp1.attach_grad()
    inp2.attach_grad()
    with mx.autograd.record():
        out = np.fmin(inp1, inp2)
        out.backward()
    assert out.shape == inp1.shape
    assert out[-1, -1] == -1
    assert inp1.grad.shape == inp1.shape
    assert inp1.grad[-1, -1] == 1 and inp1.grad[0, 0] == 0
    assert inp2.grad.shape == inp2.shape
    assert inp2.grad[-1] == 1 and inp2.grad[0] == 2


@use_np
def test_fmod():
    inp1 = np.ones((INT_OVERFLOW, 2))
    inp2 = np.ones((INT_OVERFLOW, 1))
    inp1[-1, -1], inp2[-1, -1] = 11, 7
    inp1.attach_grad()
    inp2.attach_grad()
    with mx.autograd.record():
        out = np.fmod(inp1, inp2)
        out.backward()
    assert out.shape == inp1.shape
    assert out[-1, -1] == 4
    assert inp1.grad.shape == inp1.shape
    assert inp1.grad[0, 0] == 1
    assert inp2.grad.shape == inp2.shape
    assert inp2.grad[-1] == -1 and inp2.grad[0] == -2


@use_np
def test_mod():
    # np.mod and np.remainder are the same thing
    inp1 = np.ones((INT_OVERFLOW, 2))
    inp2 = np.ones((INT_OVERFLOW, 1))
    inp1[-1, -1], inp2[-1, -1] = 11, 7
    inp1.attach_grad()
    inp2.attach_grad()
    with mx.autograd.record():
        out = np.mod(inp1, inp2)
        out.backward()
    assert out.shape == inp1.shape
    assert out[-1, -1] == 4
    assert inp1.grad.shape == inp1.shape
    assert inp1.grad[0, 0] == 1
    assert inp2.grad.shape == inp2.shape
    assert inp2.grad[-1] == -1 and inp2.grad[0] == -2


@use_np
def test_value_check_family():
    def batch_check(funcs, ref):
        inp.attach_grad()
        for f, r in zip(funcs, ref):
            with mx.autograd.record():
                out = f(inp)
                out.backward()
            assert out.shape == inp.shape
            for i in range(4):
                assert out[i, -1] == r[i]
            assert inp.grad.shape == inp.shape
            assert inp.grad[-1, -1] == 0

    inp = np.zeros((4, INT_OVERFLOW))
    inp[1:, -1] = np.array([np.inf, -np.inf, np.nan])
    batch_check([np.isinf, np.isneginf, np.isposinf, np.isnan, np.isfinite], \
        [(False, True, True, False), (False, False, True, False), \
        (False, True, False, False), (False, False, False, True), \
        (True, False, False, False)])


@use_np
def test_rint():
    inp = np.zeros((INT_OVERFLOW, 2))
    inp[0, 0], inp[-1, -1] = 2.1,  2.9
    inp.attach_grad()
    with mx.autograd.record():
        out = np.rint(inp)
        out.backward()
    assert out.shape == inp.shape
    assert out[0, 0] == 2 and out[-1, -1] == 3
    assert inp.grad.shape == inp.shape
    assert inp.grad[-1, -1] == 0


@use_np
def test_invert():
    inp = np.zeros((2, INT_OVERFLOW), dtype='uint8')
    inp[-1, -1] = 1
    inp.attach_grad()
    with mx.autograd.record():
        out = np.invert(inp)
        out.backward()
    assert out.shape == inp.shape
    assert out[0, 0] == 255 and out[-1, -1] == 254
    assert inp.grad.shape == inp.shape
    assert inp.grad[-1, -1] == 0


@use_np
def test_exp():
    inp = np.ones((2, INT_OVERFLOW))
    inp[-1, -1] = 2
    inp.attach_grad()
    with mx.autograd.record():
        out = np.exp(inp)
        out.backward()
    assert out.shape == inp.shape
    assert_almost_equal(out[0, 0], np.array(np.e**1), rtol=1e-5, atol=1e-5)
    assert_almost_equal(out[-1, -1], np.array(np.e**2), rtol=1e-5, atol=1e-5)
    assert inp.grad.shape == inp.shape
    assert_almost_equal(inp.grad[-1, -1], out[-1, -1], rtol=1e-5, atol=1e-5)


@use_np
def test_expm1():
    inp = np.ones((2, INT_OVERFLOW))
    inp[-1, -1] = 2
    inp.attach_grad()
    with mx.autograd.record():
        out = np.expm1(inp)
        out.backward()
    assert out.shape == inp.shape
    assert_almost_equal(out[0, 0], np.array(np.e**1 - 1), rtol=1e-5, atol=1e-5)
    assert_almost_equal(out[-1, -1], np.array(np.e**2 - 1), rtol=1e-5, atol=1e-5)
    assert inp.grad.shape == inp.shape
    assert_almost_equal(inp.grad[-1, -1], np.array(np.e**2), rtol=1e-5, atol=1e-5)


@use_np
def test_frexp():
    inp = np.ones((2, INT_OVERFLOW))
    inp[-1, -1] = 9
    out1, out2 = np.frexp(inp)
    assert_almost_equal(inp[-1, -1], out1[-1, -1] * 2 ** out2[-1, -1], \
        rtol=1e-5, atol=1e-5)


@use_np
def test_reciprocal():
    inp = np.ones((2, INT_OVERFLOW))
    inp[-1, -1] = 3
    inp.attach_grad()
    with mx.autograd.record():
        out = np.reciprocal(inp)
        out.backward()
    assert out.shape == inp.shape
    assert_almost_equal(out[-1, -1], np.array([1.0/3]), rtol=1e-5, atol=1e-5)
    assert inp.grad.shape == inp.shape
    assert_almost_equal(inp.grad[-1, -1], np.array([-1.0/3**2]), \
        rtol=1e-5, atol=1e-5)


@use_np
def test_sum():
    inp = np.zeros((2, INT_OVERFLOW))
    inp[-1, -1] = 10
    inp.attach_grad()
    with mx.autograd.record():
        out1 = np.sum(inp, axis=1)
        out1.backward()
    assert out1.shape == (2, )
    assert out1[0] == 0 and out1[1] == 10
    assert inp.grad.shape == inp.shape
    assert inp.grad[-1, -1] == 1
    with mx.autograd.record():
        out2 = np.sum(inp, axis=0)
        out2.backward()
    assert out2.shape == (INT_OVERFLOW, )
    assert out2[0] == 0 and out2[-1] == 10
    assert inp.grad.shape == inp.shape
    assert inp.grad[-1, -1] == 1


@use_np
def test_negative():
    inp = np.ones((2, INT_OVERFLOW))
    inp[-1, -1] = -2
    inp.attach_grad()
    with mx.autograd.record():
        out = np.negative(inp)
        out.backward()
    assert out.shape == inp.shape
    assert out[0, 0] == -1 and out[-1, -1] == 2
    assert inp.grad.shape == inp.shape
    assert inp.grad[-1, -1] == -1


@use_np
def test_identity():
    M = 2**16
    data = np.identity(M)
    assert data.shape == (M, M)
    assert data[0, 0] == 1 and data[-1, -1] == 1 and data[-1, -2] == 0


@use_np
def test_square():
    inp = np.ones((INT_OVERFLOW, 2))
    inp[-1, -1] = 3
    inp.attach_grad()
    with mx.autograd.record():
        out = np.square(inp)
        out.backward()
    assert out.shape == inp.shape
    assert out[-1, -1] == 9
    assert inp.grad.shape == inp.shape
    assert inp.grad[-1, -1] == 6


@use_np
def test_sign():
    inp = np.zeros((INT_OVERFLOW, 2))
    inp[-1, -1], inp[-2, -1] = 2, -2
    inp.attach_grad()
    with mx.autograd.record():
        out = np.sign(inp)
        out.backward()
    assert out.shape == inp.shape
    assert out[0, 0] == 0 and out[-1, -1] == 1 and out[-2, -1] == -1
    assert inp.grad.shape == inp.shape
    assert inp.grad[-1, -1] == 0


@use_np
def test_prod():
    inp = np.ones((2, INT_OVERFLOW))
    inp[0, 0], inp[-1, -1] = 2, 10
    inp.attach_grad()
    with mx.autograd.record():
        out1 = np.prod(inp, axis=1)
        out1.backward()
    assert out1.shape == (2, )
    assert out1[0] == 2 and out1[1] == 10
    assert inp.grad.shape == inp.shape
    assert inp.grad[-1, -1] == 1
    with mx.autograd.record():
        out2 = np.sum(inp, axis=0)
        out2.backward()
    assert out2.shape == (INT_OVERFLOW, )
    assert out2[0] == 2 and out2[-1] == 10
    assert inp.grad.shape == inp.shape


@use_np
def test_add():
    A = np.ones((INT_OVERFLOW, 2))
    B = np.ones((INT_OVERFLOW, 2))
    A[-1, -1] = 2
    A.attach_grad()
    with mx.autograd.record():
        C = np.add(A, B)
        C.backward()
    assert C.shape == (INT_OVERFLOW, 2)
    assert C[-1, -1] == 3
    assert A.grad.shape == (INT_OVERFLOW, 2)
    assert A.grad[-1, -1] == 1


@use_np
def test_hypot():
    A = np.ones((INT_OVERFLOW, 2))
    B = np.ones((INT_OVERFLOW, 2))
    A[-1, -1], B[-1, -1] = 3, 4
    A.attach_grad()
    with mx.autograd.record():
        C = np.hypot(A, B)
        C.backward()
    assert C.shape == A.shape
    assert C[-1, -1] == 5
    assert A.grad.shape == A.shape
    assert_almost_equal(A.grad[-1, -1], np.array([0.6]), rtol=1e-5, atol=1e-5)


@use_np
def test_power():
    A = np.full((2, INT_OVERFLOW), 2)
    B = np.ones((2, INT_OVERFLOW))
    B[-1, -1] = 3
    A.attach_grad()
    B.attach_grad()
    with mx.autograd.record():
        C = np.power(A, B)
        C.backward()
    assert C.shape == A.shape
    assert C[-1, -1] == 8
    assert A.grad.shape == A.shape
    assert A.grad[-1, -1] == 12
    assert B.grad.shape == B.shape
    assert_almost_equal(B.grad[-1, -1], 2**3 * np.log(2), rtol=1e-5, atol=1e-5)


@use_np
def test_ldexp():
    A = np.ones((2, INT_OVERFLOW))
    B = np.ones((2, INT_OVERFLOW))
    A[-1, -1], B[-1, -1] = 5, 2
    A.attach_grad()
    B.attach_grad()
    with mx.autograd.record():
        C = np.ldexp(A, B)
        C.backward()
    assert C.shape == A.shape
    assert C[-1, -1] == 20
    assert A.grad.shape == A.shape
    assert A.grad[-1, -1] == 4
    assert B.grad.shape == B.shape
    assert_almost_equal(B.grad[-1, -1], A[-1, -1] * 2**B[-1, -1] * np.log(2), \
        rtol=1e-5, atol=1e-5)


@use_np
def test_multiply():
    A = np.ones((2, INT_OVERFLOW))
    B = np.ones((2, INT_OVERFLOW))
    A[-1, -1], B[-1, -1] = 2, 3
    A.attach_grad()
    B.attach_grad()
    with mx.autograd.record():
        C = np.multiply(A, B)
        C.backward()
    assert C.shape == A.shape
    assert C[0, 0] == 1 and C[-1, -1] == 6
    assert A.grad.shape == A.shape
    assert A.grad[-1, -1] == B[-1, -1]
    assert B.grad.shape == B.shape
    assert B.grad[-1, -1] == A[-1, -1]


@use_np
def test_subtract():
    A = np.zeros((INT_OVERFLOW, 2))
    B = np.ones((INT_OVERFLOW, 2))
    A[-1, -1] = 3
    A.attach_grad()
    B.attach_grad()
    with mx.autograd.record():
        C = np.subtract(A, B)
        C.backward()
    assert C.shape == (INT_OVERFLOW, 2)
    assert C[0, 0] == -1 and C[-1][-1] == 2
    assert A.grad.shape == (INT_OVERFLOW, 2)
    assert A.grad[0][0] == 1
    assert B.grad.shape == (INT_OVERFLOW, 2)
    assert B.grad[0][0] == -1

@use_np
<<<<<<< HEAD
def test_diag():
    # test diag extraction
    inp = np.zeros((2, INT_OVERFLOW+2))
    inp[-1, -1] = 1
    inp.attach_grad()
    with mx.autograd.record():
        out = np.diag(inp, k=INT_OVERFLOW)
        out.backward()
    assert out.shape == (2, )
    assert out[1] == 1
    assert inp.grad.shape == inp.shape
    assert inp.grad[1, -1] == 1 and inp.grad[0, -2] == 1
    # now test mat generation
    N = 2**16
    inp = np.ones((N))
    inp[-1] = 2
    inp.attach_grad()
    with mx.autograd.record():
        out = np.diag(inp)
        out.backward()
    assert out.shape == (N, N)
    assert out[-1, -1] == 2 and out[0, 0] == 1
    assert inp.grad.shape == inp.shape
    assert inp.grad[-1] == 1

@use_np
def test_diag_indices_from():
    N = 2**16
    inp = np.zeros((N, N))
    inp.attach_grad()
    with mx.autograd.record():
        dim1, dim2 = np.diag_indices_from(inp)
        dim1.backward()
    assert dim1.shape == (N, ) and dim2.shape == (N, )
    assert dim1[-1] == N-1 and dim2[-1] == N-1
    assert inp.grad.shape == inp.shape
    assert inp.grad[0, 0] == 0

@use_np
def test_diagflat():
    N = 2**15
    inp = np.ones((2, N))
    inp[-1, -1] = 2
    inp.attach_grad()
    with mx.autograd.record():
        out = np.diagflat(inp)
        out.backward()
    assert out.shape == (N*2, N*2)
    assert out[-1, -1] == 2 and out[-1, -2] == 0
    assert inp.grad.shape == inp.shape
    assert inp.grad[-1, -1] == 1

@use_np
def test_diagonal():
    inp = np.zeros((2, INT_OVERFLOW+2))
    inp[-1, -1] = 1
    inp.attach_grad()
    with mx.autograd.record():
        out = np.diagonal(inp, offset=INT_OVERFLOW)
        out.backward()
    assert out.shape == (2, )
    assert out[1] == 1
    assert inp.grad.shape == inp.shape
    assert inp.grad[1, -1] == 1 and inp.grad[0, -2] == 1
    # now test with axes specified
    N = 2**16
    inp = np.zeros((N, N, 2))
    inp[-1, -1] = np.array([1, 2])
    inp.attach_grad()
    with mx.autograd.record():
        out = np.diagonal(inp, offset=0, axis1=0, axis2=1)
        out.backward()
    assert out.shape == (2, N)
    assert out[0, -1] == 1 and out[1, -1] == 2
    assert inp.grad.shape == inp.shape
    assert inp.grad[-1, -1, 0] == 1 and inp.grad[-1, -1, 1] == 1
=======
def test_polyval():
    poly = np.array([1, 1, 5])
    inp = np.zeros((2, INT_OVERFLOW))
    inp[-1, -1] = 2
    poly.attach_grad()
    inp.attach_grad()
    with mx.autograd.record():
        out = np.polyval(poly, inp)
        out.backward()
    assert out.shape == inp.shape
    assert out[-1, -1] == 11 and out[0, 0] == 5
    assert inp.grad.shape == inp.shape
    assert inp.grad[-1, -1] == 5
    assert poly.grad.shape == poly.shape
    assert poly.grad[0] == 4

>>>>>>> 510900fa

'''
                                     _               _
  _ _ _  _ _ __  _ __ _  _   _____ _| |_ ___ _ _  __(_)___ _ _
 | ' \ || | '  \| '_ \ || | / -_) \ /  _/ -_) ' \(_-< / _ \ ' \
 |_||_\_,_|_|_|_| .__/\_, | \___/_\_\\__\___|_||_/__/_\___/_||_|
                |_|   |__/
'''

@use_np
def test_activation():
    A = np.zeros((INT_OVERFLOW, 2))
    A.attach_grad()
    with mx.autograd.record():
        B = npx.activation(A, act_type='sigmoid')
    assert B.shape == (INT_OVERFLOW, 2)
    assert B[0][0] == 0.5
    B.backward()
    assert A.grad.shape == (INT_OVERFLOW, 2)
    assert_almost_equal(A.grad[0][0], np.array([0.25]), \
                rtol=1e-3, atol=1e-5)


@use_np
def test_arange_like():
    A = np.zeros((INT_OVERFLOW, 2))
    A.attach_grad()
    with mx.autograd.record():
        B = npx.arange_like(A)
    assert B.shape == (INT_OVERFLOW, 2)
    assert B[100][0] == 200
    B.backward()
    assert A.grad.shape == (INT_OVERFLOW, 2)
    assert A.grad[0][0] == 0

# TODO implement this test after dot is fixed for large tensors and we have
# migrated to using ILP64 BLAS/LAPACK
@use_np
@pytest.mark.skip(reason='dot is known to not work on large tensors. PR to fix: https://github.com/apache/incubator-mxnet/pull/18925')
def test_batch_dot():
    assert False 


@use_np
def test_cast():
    A = np.ones((INT_OVERFLOW, 2))
    A.attach_grad()
    with mx.autograd.record():
        B = npx.cast(A, dtype='float16')
    assert B.shape == (INT_OVERFLOW, 2)
    assert B[0][0] == 1
    B.backward()
    assert A.grad.shape == (INT_OVERFLOW, 2)
    assert A.grad[0][0] == 1


@use_np
def test_broadcast_like():
    A = np.ones((1, 2))
    B = np.zeros((INT_OVERFLOW, 2))
    A.attach_grad()
    with mx.autograd.record():
        C = npx.broadcast_like(A, B)
    assert C.shape == (INT_OVERFLOW, 2)
    assert C[0][0] == 1
    C.backward()
    assert A.grad.shape == (1, 2)
    with mx.autograd.record():
        C = npx.broadcast_like(A.reshape(2, 1), B.T)
    assert C.shape == (2, INT_OVERFLOW)
    assert C[0][0] == 1
    C.backward()
    assert A.grad.shape == (1, 2)
    assert_almost_equal(A.grad[0][0], np.array([INT_OVERFLOW]), \
                            rtol=1e-3, atol=1e-5)


@use_np
def test_constraint_check():
    A = np.ones((2, INT_OVERFLOW))
    constraint = (A > 0)
    B = npx.constraint_check(constraint)
    assert B == True

# broken
@use_np
def test_batch_flatten():
    A = np.ones((2, 1, INT_OVERFLOW))
    A.attach_grad()
    with mx.autograd.record():
        B = npx.batch_flatten(A)
    assert B.shape == (2, INT_OVERFLOW)
    assert B[0][0] == 1
    B.backward()
    assert A.grad.shape == (2, 1, INT_OVERFLOW)
    assert A.grad[0][0][0] == 1

# broken
@use_np
@pytest.mark.skip(reason='Does not support large tensor; to be fixed')
def test_batch_norm():
    A = np.ones((2, INT_OVERFLOW))
    gamma = np.ones((2))
    beta = np.zeros((2))
    mov_mean = np.ones((2))
    mov_var = np.ones((2))
    A.attach_grad() 
    with mx.autograd.record():
        B = npx.batch_norm(A, gamma, beta, mov_mean, mov_var)
    assert B.shape == (2, INT_OVERFLOW)
    assert B[0][0] == 0
    B.backward()
    assert A.grad.shape == (2, INT_OVERFLOW)
    assert A.grad[0][0] == 0


@use_np
def test_nonzero():
    A = np.zeros((2, INT_OVERFLOW))
    A[0, 1] = 1
    A[0, -2] = 1
    A.attach_grad()
    with mx.autograd.record():
        B = npx.nonzero(A)
    assert B.shape == (2, 2)
    assert B[0, 0] == 0 and B[0, 1] == 1
    assert B[1, 0] == 0 and B[1, 1] == int(INT_OVERFLOW - 2)
    B.backward()
    assert A.grad.shape == (2, INT_OVERFLOW)
    assert A.grad[0][0] == 0


@use_np
def test_one_hot():
    A = np.zeros((INT_OVERFLOW))
    A.attach_grad()
    with mx.autograd.record():
        B = npx.one_hot(A, 2)
    assert B.shape == (INT_OVERFLOW, 2)
    assert B[0][0] == 1
    B.backward()
    assert A.grad.shape == (INT_OVERFLOW, )
    assert A.grad[0] == 0


@use_np
def test_pick():
    INT_OVERFLOW = 2**31
    A = np.zeros((INT_OVERFLOW, 2))
    B = np.zeros((INT_OVERFLOW))
    A[-1, 0] = 3
    A.attach_grad()
    B.attach_grad()
    with mx.autograd.record():
        C = npx.pick(A, B)
    assert C.shape == (INT_OVERFLOW, )
    assert C[0] == 0
    assert C[-1] == 3
    C.backward()
    assert A.grad.shape == (INT_OVERFLOW, 2)
    assert B.grad.shape == (INT_OVERFLOW, )
    assert A.grad[0][0] == 1


@use_np
def test_scalar_poisson():
    A = npx.scalar_poisson(lam=4, shape=(2, INT_OVERFLOW))
    assert A.shape == (2, INT_OVERFLOW)


@use_np
def test_tensor_poisson():
    lam = np.array([2.0, 4.0])
    A = npx.tensor_poisson(lam, shape=(INT_OVERFLOW))
    assert A.shape == (2, INT_OVERFLOW)


@use_np
def test_reshape():
    A = np.ones((INT_OVERFLOW, 2))
    A.attach_grad() 
    with mx.autograd.record():
        B = npx.reshape(A, (-5))
    assert B.shape == (DOUBLE_INT_OVERFLOW, )
    assert B[0] == 1
    B.backward()
    assert A.grad.shape == (INT_OVERFLOW, 2)
    assert A.grad[0][0] == 1


@use_np
def test_reshape_like():
    A = np.ones((INT_OVERFLOW, 2))
    A.attach_grad()
    with mx.autograd.record():
        B = npx.reshape_like(A, np.zeros((2, INT_OVERFLOW)))
    assert B.shape == (2, INT_OVERFLOW)
    assert B[0][0] == 1
    B.backward()
    assert A.grad.shape == (INT_OVERFLOW, 2)
    assert A.grad[0][0] == 1


@use_np
def test_sigmoid():
    A = np.zeros((INT_OVERFLOW, 2))
    A.attach_grad()
    with mx.autograd.record():
        B = npx.sigmoid(A)
    assert B.shape == (INT_OVERFLOW, 2)
    assert B[0][0] == 0.5
    B.backward()
    assert A.grad.shape == (INT_OVERFLOW, 2)
    assert_almost_equal(A.grad[0][0], np.array([0.25]), \
                rtol=1e-3, atol=1e-5)


@use_np
def test_shape_array():
    A = np.zeros((INT_OVERFLOW, 2))
    A.attach_grad()
    with mx.autograd.record():
        B = npx.shape_array(A)
    assert B[0] == INT_OVERFLOW and B[1] == 2
    B.backward()
    assert A.grad.shape == (INT_OVERFLOW, 2)
    assert A.grad[0][0] == 0


@use_np
def test_stop_gradient():
    A = np.ones((INT_OVERFLOW, 2))
    A.attach_grad()
    with mx.autograd.record():
        B = npx.stop_gradient(A * 3)
    assert B.shape == (INT_OVERFLOW, 2)
    assert B[0][0] == 3
    B.backward()
    # should be 3 if not for stop_gradient()
    assert A.grad[0][0] == 0


@use_np
def test_sequence_mask():
    A = np.ones((2, 2, INT_OVERFLOW))
    A.attach_grad()
    with mx.autograd.record():
        B = npx.sequence_mask(A, sequence_length=np.array([1,1]), \
                use_sequence_length=True)
    assert B.shape == (2, 2, INT_OVERFLOW)
    assert B[0][0][0] == 1
    assert B[1][0][0] == 0
    B.backward()
    assert A.grad.shape == (2, 2, INT_OVERFLOW)
    assert A.grad[0][0][0] == 1


@use_np
def test_topk():
    A = np.ones((2, INT_OVERFLOW))
    A[0][100] = 2
    A[1][200] = 2
    A.attach_grad()
    with mx.autograd.record():
        B = npx.topk(A, k=2)
    assert B.shape == (2, 2)
    assert B[0][0] == 100 and B[1][0] == 200
    B.backward()
    assert A.grad.shape == (2, INT_OVERFLOW)
    assert A.grad[0][0] == 0


@use_np
def test_slice():
    A = np.ones((INT_OVERFLOW, 3))
    A[100][1] = 2
    B = npx.slice(A, begin=(100,1), end=(200,3))
    assert B.shape == (100, 2)
    assert B[0][0] == 2


@use_np
def test_smooth_l1():
    A = np.arange((INT_OVERFLOW))
    A.attach_grad() 
    with mx.autograd.record():
        B = npx.smooth_l1(A)
    assert B.shape == (INT_OVERFLOW, )
    assert B[1] == 0.5
    B.backward()
    assert A.grad.shape == (INT_OVERFLOW, )
    assert A.grad[0] == 0


@use_np
def test_gamma():
    A = np.ones((2, INT_OVERFLOW))
    A[0][0] = 5
    A.attach_grad()
    with mx.autograd.record():
        B = npx.gamma(A)
    assert B.shape == (2, INT_OVERFLOW)
    assert B[0][0] == 24
    B.backward()
    assert A.grad.shape == (2, INT_OVERFLOW)
    assert_almost_equal(A.grad[0][0], np.array([36.1428]), \
                rtol=1e-3, atol=1e-5)


@use_np
def test_gammaln():
    A = np.ones((2, INT_OVERFLOW))
    A[0][0] = 5
    A.attach_grad() 
    with mx.autograd.record():
        B = npx.gammaln(A)
    assert B.shape == (2, INT_OVERFLOW)
    assert_almost_equal(B[0][0], np.array([np.log(24)]), \
                rtol=1e-3, atol=1e-5)
    B.backward()
    assert A.grad.shape == (2, INT_OVERFLOW)
    assert_almost_equal(A.grad[0][0], np.array([1.5061178]), \
                rtol=1e-3, atol=1e-5)


@use_np
def test_digamma():
    A = np.ones((2, INT_OVERFLOW)) 
    A[0][0] = 5
    A.attach_grad()  
    with mx.autograd.record():
        B = npx.digamma(A)
    assert B.shape == (2, INT_OVERFLOW)
    assert_almost_equal(B[0][0], np.array([1.5061178]), \
                rtol=1e-3, atol=1e-5)
    B.backward()
    assert A.grad.shape == (2, INT_OVERFLOW)
    assert_almost_equal(A.grad[0][0], np.array([0.22132295]), \
                rtol=1e-3, atol=1e-5)


@use_np
def test_rnn_dim_check():
    L_SEQ, BAT, L_INP, L_STA = 2**31, 4, 2**10, 2
    data = np.random.uniform(-1, 1, (L_SEQ, BAT, L_INP))
    state = np.random.normal(0, 1, (1, BAT, L_STA))
    params = np.random.normal(0, 1, (2056,))
    assertRaises(ValueError, npx.rnn, data=data, parameters=params, \
        mode='rnn_relu', state=state, state_size=L_STA, num_layers=1)


@use_np
def test_rnn_vanilla():
    L_SEQ, BAT, L_INP, L_STA = 2**20, 4, 2**10, 2
    def batch_check(x, modes, params):
        state = np.random.normal(0, 1, (1, BAT, L_STA))
        for m, p in zip(modes, params):
            x.attach_grad()
            with mx.autograd.record():
                y = npx.rnn(data=x, parameters=p, mode=m, \
                    state=state, state_size=L_STA, num_layers=1)
            assert y.shape == (L_SEQ, BAT, L_STA)
            y.backward()
            npx.waitall()
    data = np.random.uniform(-1, 1, (L_SEQ, BAT, L_INP))
    modes = ['rnn_tanh', 'rnn_relu']
    params = [np.random.normal(0, 1, (2056,)), \
        np.random.normal(0, 1, (2056,))]
    batch_check(data, modes, params)


@use_np
def test_rnn_gru():
    L_SEQ, BAT, L_INP, L_STA = 2**20, 4, 2**10, 2
    data = np.random.uniform(-1, 1, (L_SEQ, BAT, L_INP))
    state = np.random.normal(0, 1, (1, BAT, L_STA))
    params = np.random.normal(0, 1, (6168,))
    data.attach_grad()
    with mx.autograd.record():
        out = npx.rnn(data=data, parameters=params, mode='gru', \
            state=state, state_size=L_STA, num_layers=1)
    assert out.shape == (L_SEQ, BAT, L_STA)
    out.backward()
    npx.waitall()


@use_np
def test_rnn_lstm():
    L_SEQ, BAT, L_INP, L_STA= 2**20, 4, 2**10, 2
    data = np.random.uniform(-1, 1, (L_SEQ, BAT, L_INP))
    state = np.random.normal(0, 1, (1, BAT, L_STA))
    state_cell = np.random.normal(0, 1, (1, BAT, L_STA))
    params = np.random.normal(0, 1, (8224,))
    data.attach_grad()
    with mx.autograd.record():
        out = npx.rnn(data=data, parameters=params, mode='lstm', \
            state=state, state_size=L_STA, state_cell=state_cell, num_layers=1)
    assert out.shape == (L_SEQ, BAT, L_STA)
    out.backward()
    npx.waitall()


@use_np
def test_ctc_loss():
    def test_ctc_loss_size_check(A, label):
        assertRaises(ValueError, npx.ctc_loss, A, label)
    
    L_SEQ, L_ALP, L_LAB, BAT = 2**10, 2**20, 2**6, 2
    A = np.zeros((L_SEQ, BAT, L_ALP))
    label = np.random.randint(0, L_ALP, (BAT, L_LAB))
    # test for expected exception
    test_ctc_loss_size_check(A, label)
    # now we shrink the size a little bit and test for an allowed case
    L_ALP = 2**20 - 1
    A = np.zeros((L_SEQ, BAT, L_ALP))
    label = np.random.randint(0, L_ALP, (BAT, L_LAB))
    A.attach_grad()
    with mx.autograd.record():
        B = npx.ctc_loss(A, label)
    assert B.shape == (BAT, )
    assert type(B[0]).__name__ == 'ndarray'
    B.backward()
    assert A.grad.shape == (L_SEQ, BAT, L_ALP)
    assert type(A[0]).__name__ == 'ndarray'


@use_np
def test_erf():
    A = np.ones((2, INT_OVERFLOW))
    A[0][0] = 10
    A.attach_grad()
    with mx.autograd.record():
        B = npx.erf(A)
    assert B.shape == (2, INT_OVERFLOW)
    assert B[0][0] == 1
    B.backward()
    assert A.grad.shape == (2, INT_OVERFLOW)
    assert_almost_equal(A.grad[0][0], np.array([4.2e-44]), \
                rtol=1e-3, atol=1e-5)


@use_np
def test_erfinv():
    A = np.ones((2, INT_OVERFLOW))
    A[0][0] = 0.5
    A.attach_grad()
    with mx.autograd.record():
        B = npx.erfinv(A)
    assert B.shape == (2, INT_OVERFLOW)
    assert_almost_equal(B[0][0], np.array([0.47693628]), \
                rtol=1e-3, atol=1e-5)
    B.backward()
    assert A.grad.shape == (2, INT_OVERFLOW)
    assert_almost_equal(A.grad[0][0], np.array([1.112585]), \
                rtol=1e-3, atol=1e-5)


@use_np
def test_index_add():
    A = np.zeros((2, INT_OVERFLOW))
    ind = np.array([[0, 0], [0, 1]], dtype='int32')
    val = np.array([100, 200])
    A.attach_grad() 
    with mx.autograd.record():
        B = npx.index_add(A, ind, val)
    assert B.shape == (2, INT_OVERFLOW)
    assert B[0][0] == 100 and B[0][1] == 200
    B.backward()
    assert A.grad.shape == (2, INT_OVERFLOW)
    assert A.grad[0][0] == 1


@use_np
def test_index_update():
    A = np.zeros((2, INT_OVERFLOW))
    ind = np.array([[0, 0], [0, 1]], dtype='int32')
    val = np.array([100, 200])
    A.attach_grad() 
    with mx.autograd.record():
        B = npx.index_update(A, ind, val) 
    assert B.shape == (2, INT_OVERFLOW) 
    assert B[0][0] == 100 and B[0][1] == 200
    B.backward()
    assert A.grad.shape == (2, INT_OVERFLOW)
    assert A.grad[0][0] == 0


@use_np
def test_layer_norm():
    A = np.ones((2, INT_OVERFLOW))
    A.attach_grad()
    with mx.autograd.record():
        B = npx.layer_norm(A, gamma=np.ones((2)), beta=np.zeros((2)), axis=0)
    assert B.shape == (2, INT_OVERFLOW) 
    assert B[0][0] == 0
    B.backward()
    assert A.grad.shape == (2, INT_OVERFLOW)
    assert A.grad[0][0] == 0


@use_np
def test_dlpack():
    A = np.ones((2, INT_OVERFLOW))
    A[0][100] = 100
    B = npx.to_dlpack_for_read(A)
    assert type(B).__name__ == 'PyCapsule'
    C = npx.from_dlpack(B)
    assert type(C).__name__ == 'ndarray'
    assert C.shape == (2, INT_OVERFLOW)
    assert C[0][100] == 100
    B = npx.to_dlpack_for_write(A)
    assert type(B).__name__ == 'PyCapsule'
    C = npx.from_dlpack(B)
    C += 1
    assert type(C).__name__ == 'ndarray'
    assert C.shape == (2, INT_OVERFLOW)
    assert C[0][100] == 101


@use_np
def test_pooling():
    def test_pooling_large_dim():
        A = np.ones((1, 1, INT_OVERFLOW))
        assertRaises(MXNetError, npx.pooling, data=A, kernel=(2), stride=(2), \
                pool_type='max')
    
    test_pooling_large_dim()
    D, H, W = 2**12, 2**10, 2**10
    A = np.ones((1, 1, D, H ,W))
    A[0, 0, 0, 0, 2] = 100
    A.attach_grad()
    with mx.autograd.record():
        B = npx.pooling(data=A, kernel=(2, 2, 2), stride=(2, 2, 2), \
                pool_type='max')
    assert B.shape == (1, 1, int(D/2), int(H/2), int(W/2))
    assert B[0, 0, 0, 0, 1] == 100
    B.backward()
    assert A.grad.shape == (1, 1, D, H, W)
    assert A.grad[0, 0, 0, 0, 0] == 1


@use_np
def test_roi_pooling():
    def test_roi_pooling_large_dim():
        A = np.ones((1, 1, INT_OVERFLOW, 5))
        roi = np.array([[0, 0, 0, 5, 5]])
        assertRaises(MXNetError, npx.roi_pooling, A, roi, pooled_size=(3, 3), \
            spatial_scale=1)
    
    test_roi_pooling_large_dim()
    H, W = 2**16, 2**16
    A = np.ones((1, 1, H, W))
    A[0, 0, 0, 2] = 100
    roi = np.array([[0, 0, 0, 5, 5]])
    A.attach_grad()
    with mx.autograd.record():
        B = npx.roi_pooling(A, roi, pooled_size=(3, 3), spatial_scale=1)
    assert B.shape == (1, 1, 3, 3)
    assert B[0][0][0][1] == 100
    B.backward()
    assert A.grad.shape == (1, 1, H, W)
    assert A.grad[0][0][0][0] == 1

@use_np
@pytest.mark.skip(reason='times out on (generally speaking) large tensors')
def test_save_load():
    A = np.ones((2, INT_OVERFLOW), dtype='int8')
    A[0][100] = 100
    npx.save('my_tensor', A)
    B = np.array(npx.load('my_tensor'))
    assert B[0].shape == (2, INT_OVERFLOW)
    assert B[0][0][100] == 100


@use_np
def test_gather_nd():
    A = np.ones((1, 2, INT_OVERFLOW))
    A [0, 1, 100] = 100
    A.attach_grad()
    with mx.autograd.record():
        B = npx.gather_nd(data=A, \
            indices=np.array([[0, 0] , [0, 1], [INT_OVERFLOW-1, 100]], \
            dtype='int64'))
    assert B.shape == (2, )
    assert B[0] == 1 and B[1] == 100
    B.backward()
    assert A.grad.shape == (1, 2, INT_OVERFLOW)
    assert A.grad[0, 0, 0] == 0
    assert A.grad[0, 0, INT_OVERFLOW-1] == 1


@use_np
def test_random_bernoulli():
    prob = np.zeros((INT_OVERFLOW))
    prob[0] = 1
    A = npx.random.bernoulli(prob=prob, size=(INT_OVERFLOW))
    assert A.shape == (INT_OVERFLOW, )
    assert A[0] == 1
    assert A[1] == 0


@use_np
def test_cumsum():
    input = np.ones((INT_OVERFLOW, 3), dtype='int64')
    input.attach_grad()
    with mx.autograd.record():
        output = np.cumsum(input, axis=0, dtype='int64')
        output.backward()
    assert output.shape == input.shape
    assert output[-1, -1] == INT_OVERFLOW
    assert input.grad.shape == input.shape
    assert input.grad[0, 0] == INT_OVERFLOW
    assert input.grad[-1, -1] == 1<|MERGE_RESOLUTION|>--- conflicted
+++ resolved
@@ -1201,7 +1201,6 @@
     assert B.grad[0][0] == -1
 
 @use_np
-<<<<<<< HEAD
 def test_diag():
     # test diag extraction
     inp = np.zeros((2, INT_OVERFLOW+2))
@@ -1278,7 +1277,8 @@
     assert out[0, -1] == 1 and out[1, -1] == 2
     assert inp.grad.shape == inp.shape
     assert inp.grad[-1, -1, 0] == 1 and inp.grad[-1, -1, 1] == 1
-=======
+
+    
 def test_polyval():
     poly = np.array([1, 1, 5])
     inp = np.zeros((2, INT_OVERFLOW))
@@ -1295,7 +1295,6 @@
     assert poly.grad.shape == poly.shape
     assert poly.grad[0] == 4
 
->>>>>>> 510900fa
 
 '''
                                      _               _
