# Licensed to the Apache Software Foundation (ASF) under one
# or more contributor license agreements.  See the NOTICE file
# distributed with this work for additional information
# regarding copyright ownership.  The ASF licenses this file
# to you under the Apache License, Version 2.0 (the
# "License"); you may not use this file except in compliance
# with the License.  You may obtain a copy of the License at
#
#   http://www.apache.org/licenses/LICENSE-2.0
#
# Unless required by applicable law or agreed to in writing,
# software distributed under the License is distributed on an
# "AS IS" BASIS, WITHOUT WARRANTIES OR CONDITIONS OF ANY
# KIND, either express or implied.  See the License for the
# specific language governing permissions and limitations
# under the License.

import os
import sys
import tempfile
import math
import numpy as _np
import mxnet as mx

curr_path = os.path.dirname(os.path.abspath(os.path.expanduser(__file__)))
sys.path.append(os.path.join(curr_path, '../python/unittest/'))

from mxnet.test_utils import rand_ndarray, assert_almost_equal, rand_coord_2d, default_context, check_symbolic_forward, create_2d_np_tensor, use_np
from mxnet import gluon, np, npx
from common import with_seed
import pytest
from tests.python.unittest.common import assertRaises
from mxnet.base import MXNetError

# dimension constants
MEDIUM_X = 10000
LARGE_X = 100000000
SMALL_X = 100
SMALL_Y = 50
INT_OVERFLOW = 2**31
HALF_INT_OVERFLOW = 2**30
DOUBLE_INT_OVERFLOW = 2**32


@use_np
def test_gluon_embedding():
    m = gluon.nn.Embedding(SMALL_Y, MEDIUM_X)
    m.initialize()
    a = np.zeros((MEDIUM_X, SMALL_Y))
    b = m(a)
    assert b.shape == (MEDIUM_X, SMALL_Y, MEDIUM_X)
    assert b.asnumpy().size == MEDIUM_X * SMALL_Y * MEDIUM_X


@use_np
def test_fully_connected():
    a = np.ones(shape=(LARGE_X, SMALL_Y))
    b = np.ones(shape=(SMALL_Y, SMALL_Y))
    c = np.ones(shape=(b.shape[0],))

    # w/o bias
    res = mx.npx.fully_connected(a, b, num_hidden=b.shape[0], no_bias=True)
    assert np.sum(res[-1] == a.shape[1]) == b.shape[0]

    # w/ bias
    res = mx.npx.fully_connected(a, b, c, num_hidden=b.shape[0], no_bias=False)
    assert np.sum(res[-1] == a.shape[1] + 1) == b.shape[0]


@use_np
def test_dense():
    data = np.ones(shape=(LARGE_X, SMALL_X))
    linear = gluon.nn.Dense(SMALL_Y)
    linear.initialize()
    res = linear(data)
    assert res.shape == (LARGE_X, SMALL_Y)


@use_np
def test_softmax():
    input_data = np.ones((SMALL_Y, LARGE_X))
    for axis in [0, 1]:
        true_output = np.full((SMALL_Y, LARGE_X), (1 / input_data.shape[axis]))
        output = npx.softmax(input_data, axis=axis)
        assert_almost_equal(output.asnumpy(), true_output, rtol=1e-5, atol=1e-5)

'''
  _ _ _  _ _ __  _ __ _  _
 | ' \ || | '  \| '_ \ || |
 |_||_\_,_|_|_|_| .__/\_, |
                |_|   |__/
'''

@use_np
def test_ones():
    A = np.ones((INT_OVERFLOW, 2))
    assert A.shape == (INT_OVERFLOW, 2)
    assert A[0][0] == 1


@use_np
def test_zeros():
    A = np.zeros((INT_OVERFLOW, 2))
    assert A.shape == (INT_OVERFLOW, 2)
    assert A[0][0] == 0


@use_np
def test_ones_like():
    inp = np.ones((2, INT_OVERFLOW))
    out = np.ones_like(inp)
    assert out.shape == inp.shape
    assert out[0, 0] == 1 and out[-1, -1] == 1


@use_np
def test_zeros_like():
    inp = np.ones((INT_OVERFLOW, 2))
    out = np.zeros_like(inp)
    assert out.shape == inp.shape
    assert out[0, 0] == 0 and out[-1, -1] == 0

@use_np
def test_abs():
    # abs absolute and fabs are the same thing
    inp = np.zeros((INT_OVERFLOW, 2))
    inp[-1, -1] = -1
    inp.attach_grad()
    with mx.autograd.record():
        out = np.abs(inp)
        out.backward()
    assert out.shape == (INT_OVERFLOW, 2)
    assert out[-1, -1] == 1
    assert inp.grad.shape == (INT_OVERFLOW, 2)
    assert inp.grad[-1, -1] == -1


@use_np
def test_binary_broadcast():
    A = np.ones((INT_OVERFLOW, 2))
    B = np.ones((INT_OVERFLOW, 1))
    C = np.add(A, B)
    assert C.shape == (INT_OVERFLOW, 2)
    assert C[0][0] == 2


@use_np
def test_all():
    A = np.ones((INT_OVERFLOW, 2))
    A.attach_grad()
    with mx.autograd.record():
        B = np.all(A)
    assert B == True
    B.backward()
    assert A.grad.shape == (INT_OVERFLOW, 2)
    assert A.grad[0][0] == 0 


@use_np
def test_amin():
    inp = np.ones((INT_OVERFLOW, 2))
    inp[-1, -1] = -1
    inp.attach_grad()
    with mx.autograd.record():
        out = np.amin(inp)
        out.backward()
    assert out == -1.0
    assert inp.grad.shape == (INT_OVERFLOW, 2)
    assert inp.grad[0, 0] == 0 and inp.grad[-1, -1] == 1


@use_np
def test_amax():
    inp = np.zeros((INT_OVERFLOW, 2))
    inp[-1, -1] = 1
    inp.attach_grad()
    with mx.autograd.record():
        out = np.amax(inp)
        out.backward()
    assert out == 1.0
    assert inp.grad.shape == (INT_OVERFLOW, 2)
    assert inp.grad[0, 0] == 0 and inp.grad[-1, -1] == 1


@use_np
def test_argmin():
    A = np.ones((INT_OVERFLOW, 2))
    A[10][1] = -1
    A.attach_grad()
    with mx.autograd.record():
        B = np.argmin(A)
    print(B)
    assert B == 21
    B.backward()
    assert A.grad.shape == (INT_OVERFLOW, 2)
    assert A.grad[0][0] == 0


@use_np
def test_argmax():
    A = np.zeros((INT_OVERFLOW, 2))
    A[10][1] = 1
    A.attach_grad()
    with mx.autograd.record():
        B = np.argmax(A)
    print(B)
    assert B == 21
    B.backward()
    assert A.grad.shape == (INT_OVERFLOW, 2)
    assert A.grad[0][0] == 0


@use_np
def test_trigonometric_family():
    def batch_check(x, funcs):
        for f in funcs:
            one = np.ones((1))
            x.attach_grad()
            one.attach_grad()
            with mx.autograd.record():
                y = f(x)
                _ = f(one)
            assert y.shape == (INT_OVERFLOW, 2)
            assert y[0][0] == _
            y.backward()
            _.backward()
            assert x.grad.shape == (INT_OVERFLOW, 2)
            assert x.grad[0][0] == one.grad
    A = np.ones((INT_OVERFLOW, 2))
    batch_check(A, [np.arccos, np.arccosh, np.arcsin, \
        np.arcsin, np.arctan, np.arctanh, np.sin, np.cos, \
        np.tan, np.sinh, np.cosh, np.tanh])


@use_np
def test_any():
    A = np.zeros((INT_OVERFLOW, 2))
    A.attach_grad()
    with mx.autograd.record():
        B = np.any(A)
    assert B == False
    B.backward()
    assert A.grad.shape == (INT_OVERFLOW, 2)
    assert A.grad[0][0] == 0


@use_np
def test_append():
    A = np.ones((1, INT_OVERFLOW))
    B = np.ones((2, INT_OVERFLOW))
    A.attach_grad() 
    with mx.autograd.record():
        C = np.append(A, B, axis=0)
    assert C.shape == (3, INT_OVERFLOW)
    assert C[2][0] == 1
    C.backward()
    assert A.grad.shape == (1, INT_OVERFLOW)
    assert A[0][0] == 1


@use_np
def test_arange():
    A = np.arange(INT_OVERFLOW, dtype='int32')
    assert A.shape == (INT_OVERFLOW, )
    assert A[100] == 100


@use_np
def test_argsort():
    A = np.ones((INT_OVERFLOW, 2))
    A.attach_grad()
    with mx.autograd.record():
        B = np.argsort(A)
    assert B.shape == (INT_OVERFLOW, 2)
    assert B[0][0] == 0
    B.backward()
    assert A.grad.shape == (INT_OVERFLOW, 2)
    assert A[0][0] == 1


@use_np
def test_atleast_xd_family():
    def batch_check(x, funcs, shapes):
        for f, s in zip(funcs, shapes):
            x.attach_grad()
            with mx.autograd.record():
                y = f(x)
            assert y.shape == s
            y.backward()
            assert x.grad.shape == (INT_OVERFLOW, )
            assert x.grad[0] == 0
    A = np.zeros((INT_OVERFLOW))
    batch_check(A, [np.atleast_1d, np.atleast_2d, np.atleast_3d], \
            [(INT_OVERFLOW, ), (1, INT_OVERFLOW), (1, INT_OVERFLOW, 1)])


@use_np
def test_average():
    A = np.ones((INT_OVERFLOW, 2))
    A.attach_grad()
    with mx.autograd.record():
        B = np.average(A)
    assert B == 1
    B.backward()
    assert A.grad.shape == (INT_OVERFLOW, 2)
    assert_almost_equal(A.grad[0][0], np.array([1.0 / DOUBLE_INT_OVERFLOW]), \
            rtol=1e-3, atol=1e-5)


@use_np
def test_bincount():
    A = np.ones((INT_OVERFLOW), dtype='int32')
    A[0] = 0
    A.attach_grad()
    with mx.autograd.record():
        B = np.bincount(A)
    assert B.shape == (2,)
    assert B[-1] == INT_OVERFLOW - 1
    B.backward()
    assert A.grad.shape == (INT_OVERFLOW, )
    assert A.grad[0] == 0 


@use_np
def test_blackman():
    data = np.blackman(INT_OVERFLOW)
    ind = int(INT_OVERFLOW / 6)
    ref = 0.42 - 0.5*math.cos(2*math.pi*ind/INT_OVERFLOW) \
        + 0.08*math.cos(4*math.pi*ind/INT_OVERFLOW)
    assert_almost_equal(data[ind], ref, rtol=1e-3, atol=1e-5)


@use_np
def test_broadcast_to():
    A = np.ones((2))
    A.attach_grad()
    with mx.autograd.record():
        B = np.broadcast_to(A, (INT_OVERFLOW, 2))
    assert B.shape == (INT_OVERFLOW, 2)
    assert B[0][0] == 1
    B.backward()
    assert A.grad.shape == (2, )
    with mx.autograd.record():
        B = np.broadcast_to(A.reshape(2, 1), (2, INT_OVERFLOW))
    assert B.shape == (2, INT_OVERFLOW)
    assert B[0][0] == 1
    B.backward()
    assert A.grad.shape == (2, )


@use_np
def test_root_family():
    def batch_check(x, funcs, grads):
        for f, g in zip(funcs, grads):
            x.attach_grad()
            with mx.autograd.record():
                y = f(x)
            assert y.shape == (INT_OVERFLOW, 2)
            assert y[0][0] == 1
            y.backward()
            assert x.grad.shape == (INT_OVERFLOW, 2)
            assert_almost_equal(A.grad[0][0], np.array(g), \
                rtol=1e-3, atol=1e-5)
    A = np.ones((INT_OVERFLOW, 2))
    batch_check(A, [np.sqrt, np.cbrt], [0.5, 1.0 / 3])


@use_np
def test_ceil_floor():
    def batch_check(x, funcs):
        for f in funcs:
            x.attach_grad()
            with mx.autograd.record():
                y = f(x)
            assert y.shape == (INT_OVERFLOW, 2)
            assert y[0][0] == 1
            y.backward()
            assert x.grad.shape == (INT_OVERFLOW, 2)
            assert x.grad[0][0] == 0
    A = np.ones((INT_OVERFLOW, 2))
    batch_check(A, [np.ceil, np.floor])


@use_np
def test_clip():
    A = np.ones((INT_OVERFLOW, 2))
    A.attach_grad()
    with mx.autograd.record():
        B = np.clip(A, 1, 1)
    assert B.shape == (INT_OVERFLOW, 2)
    assert B[0][0] == 1
    B.backward()
    assert A.grad.shape == (INT_OVERFLOW, 2)
    assert A.grad[0][0] == 1


@use_np
def test_column_stack():
    A = np.ones(INT_OVERFLOW)
    A.attach_grad()
    with mx.autograd.record():
        B = np.column_stack((A, A))
    assert B.shape == (INT_OVERFLOW, 2)
    assert B[0][0] == 1
    B.backward()
    assert A.grad.shape == (INT_OVERFLOW, )
    assert A.grad[0] == 2


@use_np
def test_concatenate():
    def batch_check(x1, x2, axises, shapes):
        for a, s in zip(axises, shapes):
            x1.attach_grad()
            with mx.autograd.record():
                y = np.concatenate((x1, x2), axis=a)
            assert y.shape == s
            y.backward()
            assert x1.grad.shape == (2, INT_OVERFLOW)
            assert x1.grad[0][0] == 1
    A = np.ones((2, INT_OVERFLOW))
    B = np.ones((1, INT_OVERFLOW))
    batch_check(A, B, [0, None], \
            [(3, INT_OVERFLOW), (int(INT_OVERFLOW * 3), )])

@use_np
def test_copysign():
    inp1 = np.ones((INT_OVERFLOW, 2))
    inp1[-1, -1] = 2
    inp1.attach_grad()
    inp2 = np.array([-1])
    with mx.autograd.record():
        out = np.copysign(inp1, inp2)
        out.backward()
    assert out.shape == (INT_OVERFLOW, 2)
    assert out[-1 ,-1] == -2
    assert inp1.grad.shape == (INT_OVERFLOW, 2)
    assert inp1.grad[-1, -1] == -1


@use_np
def test_random_uniform():
    A = np.random.uniform(low=0, high=1.0, size=(INT_OVERFLOW))
    assert A[0] <= 1 and A[0] >= 0


@use_np
def test_random_normal():
    A = np.random.normal(loc=0, scale=1.0, size=(INT_OVERFLOW))
    assert type(A[0]).__name__ == 'ndarray'

@use_np
@pytest.mark.skip(reason='times out (20 mins)')
def test_random_gamma():
    A = np.random.gamma(shape=1.0, size=(INT_OVERFLOW))
    assert type(A[0]).__name__ == 'ndarray'


@use_np
def test_random_exponential():
    A = np.random.exponential(size=(INT_OVERFLOW))
    assert type(A[0]).__name__ == 'ndarray'


@use_np
def test_random_laplace():
    A = np.random.laplace(loc=0, scale=1.0, size=(INT_OVERFLOW))
    assert type(A[0]).__name__ == 'ndarray'


@use_np
def test_random_choice():
    A = np.random.choice(a=10, size=(INT_OVERFLOW))
    assert A[0] <= 10 and A[0] >= 0


@use_np
def test_random_gumbel():
    A = np.random.gumbel(loc=0, scale=1.0, size=(INT_OVERFLOW))
    assert type(A[0]).__name__ == 'ndarray'


@use_np
def test_random_logistic():
    A = np.random.logistic(loc=0, scale=1.0, size=(INT_OVERFLOW))
    assert type(A[0]).__name__ == 'ndarray'

@use_np
@pytest.mark.skip(reason='times out (20 mins)')
def test_random_multinomial():
    A = np.random.multinomial(pvals=np.zeros(INT_OVERFLOW), n=1)
    assert A[-1] == 1

@use_np
def test_random_pareto():
    A = np.random.pareto(a=1.0, size=(INT_OVERFLOW))
    assert type(A[0]).__name__ == 'ndarray'


@use_np
def test_random_power():
    A = np.random.power(a=1.0, size=(INT_OVERFLOW))
    assert type(A[0]).__name__ == 'ndarray'


@use_np
def test_random_rayleigh():
    A = np.random.rayleigh(scale=1.0, size=(INT_OVERFLOW))
    assert type(A[0]).__name__ == 'ndarray'


@use_np
def test_random_weibull():
    A = np.random.weibull(a=1.0, size=(INT_OVERFLOW))
    assert type(A[0]).__name__ == 'ndarray'


@use_np
def test_random_shuffle():
    A = np.ones((INT_OVERFLOW, 2))
    np.random.shuffle(A)
    assert type(A[0]).__name__ == 'ndarray'


@use_np
def test_random_lognormal():
    A = np.random.lognormal(mean=0, sigma=1.0, size=(2**31))
    assert type(A[0]).__name__ == 'ndarray'


@use_np
def test_random_randint():
    A = np.random.randint(low=0, high=5, size=(2, 2**31))
    assert A[0][0] < 5 and A[0][0] >= 0


@use_np
def test_slice_assign():
    # test _slice_assign
    A = np.zeros((INT_OVERFLOW, 2))
    A[-1] = np.ones((1))
    assert A[-1, 0] == 1 and A[-1, 1] == 1
    # test _slice_assign_scalar
    B = np.zeros((INT_OVERFLOW, 2))
    B[-1] = 2
    assert B[-1, 0] == 2 and B[-1, 1] == 2


@use_np
def test_logical_family():
    def batch_check(x1, x2, funcs):
        x1.attach_grad()
        for f in funcs:
            with mx.autograd.record():
                y = f(x1, x2)
                y.backward()
            assert y.shape == x1.shape
            assert y[0] == f(x1[0], x2[0])
            assert x1.grad.shape == x1.shape
            assert x1.grad[0] == 0

    inp1 = np.zeros((INT_OVERFLOW), dtype='int32')
    inp2 = np.ones((INT_OVERFLOW), dtype='int32')
    batch_check(inp1, inp2, [np.logical_and, np.logical_or, np.logical_xor])
    inp2.attach_grad()
    with mx.autograd.record():
        out = np.logical_not(inp2)
        out.backward()
    assert out.shape == inp2.shape
    assert out[0] == 0
    assert inp2.grad.shape == inp2.shape
    assert inp2.grad[0] == 0


@use_np
def test_deg_rad():
    # deg2rad is the same thing as radians
    # rad2deg is the same thing as degrees
    inp = np.zeros((INT_OVERFLOW, 2))
    inp[-1, -1] = 180
    inp.attach_grad()
    with mx.autograd.record():
        out = np.deg2rad(inp)
        out.backward()
    assert out.shape == inp.shape
    assert out[0, 0] == 0
    assert_almost_equal(out[-1, -1], np.array([np.pi]), rtol=1e-5, atol=1e-5)
    assert inp.grad.shape == inp.shape
    assert_almost_equal(inp.grad[0, 0], np.array([1.0 / 180 * np.pi]), rtol=1e-5, atol=1e-5)
    out.attach_grad()
    with mx.autograd.record():
        out2 = np.rad2deg(out)
        out2.backward()
    assert out2.shape == out.shape
    assert out2[0, 0] == 0 and out2[-1, -1] == 180
    assert out.grad.shape == out.shape
    assert_almost_equal(out.grad[0, 0], np.array([180.0 / np.pi]), rtol=1e-5, atol=1e-5)


@use_np
def test_divide():
    # np.divide and np.true_divide are the same thing
    inp = np.ones((INT_OVERFLOW, 2))
    inp[-1, -1] = 10
    inp.attach_grad()
    with mx.autograd.record():
        out = np.divide(inp, np.array([2, 3]))
        out.backward()
    assert out.shape == inp.shape
    assert_almost_equal(out[-1, -1], np.array([10 / 3]), rtol=1e-5, atol=1e-5)
    assert inp.grad.shape == inp.shape
    assert_almost_equal(inp.grad[-1, -1], np.array([1.0 / 3]), rtol=1e-5, atol=1e-5)


@use_np
def test_minimum():
    inp1 = np.ones((INT_OVERFLOW, 2))
    inp1[-1, -1] = -1
    inp2 = np.zeros((INT_OVERFLOW, 1))
    inp1.attach_grad()
    inp2.attach_grad()
    with mx.autograd.record():
        out = np.minimum(inp1, inp2)
        out.backward()
    assert out.shape == inp1.shape
    assert out[-1, -1] == -1
    assert inp1.grad.shape == inp1.shape
    assert inp1.grad[-1, -1] == 1 and inp1.grad[0, 0] == 0
    assert inp2.grad.shape == inp2.shape
    assert inp2.grad[-1] == 1 and inp2.grad[0] == 2


@use_np
def test_maximum():
    inp1 = np.ones((INT_OVERFLOW, 2))
    inp1[-1, -1] = -1
    inp2 = np.zeros((INT_OVERFLOW, 1))
    inp1.attach_grad()
    inp2.attach_grad()
    with mx.autograd.record():
        out = np.maximum(inp1, inp2)
        out.backward()
    assert out.shape == inp1.shape
    assert out[-1, -1] == 0
    assert inp1.grad.shape == inp1.shape
    assert inp1.grad[-1, -1] == 0 and inp1.grad[0, 0] == 1
    assert inp2.grad.shape == inp2.shape
    assert inp2.grad[-1] == 1 and inp2.grad[0] == 0


@use_np
def test_eye():
    N = 2**16
    data1 = np.eye(N)
    assert data1.shape == (N, N)
    for i in range(N):
        assert data1[i, i] == 1
    assert data1[-1, -2] == 0 and data1[0, 1] == 0
    data2 = np.eye(N, M=N-1, k=-1)
    assert data2.shape == (N, N-1)
    for i in range(1, N):
        assert data2[i, i-1] == 1
    assert data2[0, 0] == 0 and data2[-1, -2] == 0


@use_np
def test_fix():
    inp = np.ones((2, INT_OVERFLOW))
    inp[-1, -1] = -2.9
    inp[0, 0] = 2.9
    inp.attach_grad()
    with mx.autograd.record():
        out = np.fix(inp)
        out.backward()
    assert out.shape == inp.shape
    assert out[0, 0] == 2 and out[-1, -1] == -2
    assert inp.grad.shape == inp.shape
    assert inp.grad[-1, -1] == 0


@use_np
def test_flip():
    inp = np.zeros((2, INT_OVERFLOW))
    inp[0, 0] = 2
    inp.attach_grad()
    with mx.autograd.record():
        out = np.flip(inp, axis=0)
        out.backward()
    assert out.shape == inp.shape
    assert out[1, 0] == 2
    assert inp.grad.shape == inp.shape
    assert inp.grad[0, 0] == 1
    out2 = np.flip(inp, axis=1)
    assert out2[0, -1] == 2


@use_np
def test_fliplr():
    inp = np.zeros((1, 2, INT_OVERFLOW))
    inp[0, 0, 0] = 2
    inp.attach_grad()
    with mx.autograd.record():
        out = np.fliplr(inp)
        out.backward()
    assert out.shape == inp.shape
    assert out[0, 1, 0] == 2
    assert inp.grad.shape == inp.shape
    assert inp.grad[0, 0, 0] == 1


@use_np
def test_flipud():
    inp = np.zeros((2, 1, INT_OVERFLOW))
    inp[0, 0, 0] = 2
    inp.attach_grad()
    with mx.autograd.record():
        out = np.flipud(inp)
        out.backward()
    assert out.shape == inp.shape
    assert out[1, 0, 0] == 2
    assert inp.grad.shape == inp.shape
    assert inp.grad[0, 0, 0] == 1


@use_np
def test_full():
    data1 = np.full((INT_OVERFLOW, 2), np.array([1, 2]))
    assert data1.shape == (INT_OVERFLOW, 2)
    assert data1[-1, 0] == 1 and data1[-1, 1] == 2
    data2 = np.full((2, INT_OVERFLOW), 3)
    assert data2.shape == (2, INT_OVERFLOW)
    assert data2[-1, -1] == 3


@use_np
def test_full_like():
    inp = np.zeros((INT_OVERFLOW, 2))
    out = np.full_like(inp, 2)
    assert out.shape == inp.shape
    assert out[-1, -1] == 2


@use_np
def test_comparison_family():
    def batch_check(funcs, exp):
        inp1.attach_grad()
        for f, e in zip(funcs, exp):
            with mx.autograd.record():
                out = f(inp1, inp2)
                out.backward()
            assert out.shape == inp1.shape
            assert (out[0, 0], out[-1, -1]) == e
            assert inp1.grad.shape == inp1.shape
            assert inp1.grad[-1, -1] == 0
    
    inp1 = np.ones((INT_OVERFLOW, 2))
    inp2 = np.zeros((INT_OVERFLOW, 2))
    inp2[-1, -1] = 1
    batch_check([np.greater, np.greater_equal, \
        np.less, np.less_equal, np.equal, np.not_equal], \
        [(True, False), (True, True), \
        (False, False), (False, True), (False, True), (True, False)])


@use_np
def test_lcm():
    inp1 = np.ones((2, INT_OVERFLOW), dtype='int32')
    inp2 = np.ones((2, INT_OVERFLOW), dtype='int32')
    inp1[-1, -1] = 3
    inp2[-1, -1] = 5
    inp1.attach_grad()
    with mx.autograd.record():
        out = np.lcm(inp1, inp2)
        out.backward()
    assert out.shape == inp1.shape
    assert out[-1, -1] == 15
    assert inp1.grad.shape == inp1.shape
    assert inp1.grad[-1, -1] == 0


@use_np
def test_log_family():
    def batch_check(funcs, exp):
        inp.attach_grad()
        for f, e in zip(funcs, exp):
            with mx.autograd.record():
                out = f(inp)
                out.backward()
            assert out.shape == inp.shape
            assert_almost_equal(out[-1, -1], np.array([e[0]]), \
                rtol=1e-5, atol=1e-5)
            assert inp.grad.shape == inp.shape
            assert_almost_equal(inp.grad[-1, -1], np.array([e[1]]), \
                rtol=1e-5, atol=1e-5)

    inp = np.ones((INT_OVERFLOW, 2))
    inp[-1, -1] = 100
    batch_check([np.log, np.log10, np.log2, np.log1p], \
        [(4.6051702, 0.01), (2, 0.00434294), \
        (6.643856, 0.01442695), (4.6151204, 0.00990099)])


@use_np
def test_expand_dims():
    inp = np.zeros((INT_OVERFLOW))
    inp[-1] = 1
    out1 = np.expand_dims(inp, axis=0)
    out2 = np.expand_dims(out1, axis=2)
    assert out1.shape == (1, INT_OVERFLOW)
    assert out2.shape == (1, INT_OVERFLOW, 1)
    assert out1[0, -1] == 1
    assert out2[0, -1, 0] == 1


@use_np
def test_hamming():
    data = np.hamming((INT_OVERFLOW))
    ind = int(INT_OVERFLOW / 6)
    ref = 0.54 - 0.46*math.cos(2*math.pi*ind/(INT_OVERFLOW-1))
    assert data.shape == (INT_OVERFLOW, )
    assert_almost_equal(data[ind], ref, rtol=1e-3, atol=1e-5)


@use_np
def test_hanning():
    data = np.hanning((INT_OVERFLOW))
    ind = int(INT_OVERFLOW / 6)
    ref = 0.5 - 0.5*math.cos(2*math.pi*ind/(INT_OVERFLOW-1))
    assert data.shape == (INT_OVERFLOW, )
    assert_almost_equal(data[ind], ref, rtol=1e-3, atol=1e-5)


@use_np
def test_fmax():
    inp1 = np.ones((INT_OVERFLOW, 2))
    inp1[-1, -1] = -1
    inp2 = np.zeros((INT_OVERFLOW, 1))
    inp1.attach_grad()
    inp2.attach_grad()
    with mx.autograd.record():
        out = np.fmax(inp1, inp2)
        out.backward()
    assert out.shape == inp1.shape
    assert out[-1, -1] == 0
    assert inp1.grad.shape == inp1.shape
    assert inp1.grad[-1, -1] == 0 and inp1.grad[0, 0] == 1
    assert inp2.grad.shape == inp2.shape
    assert inp2.grad[-1] == 1 and inp2.grad[0] == 0


@use_np
def test_fmin():
    inp1 = np.ones((INT_OVERFLOW, 2))
    inp1[-1, -1] = -1
    inp2 = np.zeros((INT_OVERFLOW, 1))
    inp1.attach_grad()
    inp2.attach_grad()
    with mx.autograd.record():
        out = np.fmin(inp1, inp2)
        out.backward()
    assert out.shape == inp1.shape
    assert out[-1, -1] == -1
    assert inp1.grad.shape == inp1.shape
    assert inp1.grad[-1, -1] == 1 and inp1.grad[0, 0] == 0
    assert inp2.grad.shape == inp2.shape
    assert inp2.grad[-1] == 1 and inp2.grad[0] == 2


@use_np
def test_fmod():
    inp1 = np.ones((INT_OVERFLOW, 2))
    inp2 = np.ones((INT_OVERFLOW, 1))
    inp1[-1, -1], inp2[-1, -1] = 11, 7
    inp1.attach_grad()
    inp2.attach_grad()
    with mx.autograd.record():
        out = np.fmod(inp1, inp2)
        out.backward()
    assert out.shape == inp1.shape
    assert out[-1, -1] == 4
    assert inp1.grad.shape == inp1.shape
    assert inp1.grad[0, 0] == 1
    assert inp2.grad.shape == inp2.shape
    assert inp2.grad[-1] == -1 and inp2.grad[0] == -2


@use_np
def test_mod():
    # np.mod and np.remainder are the same thing
    inp1 = np.ones((INT_OVERFLOW, 2))
    inp2 = np.ones((INT_OVERFLOW, 1))
    inp1[-1, -1], inp2[-1, -1] = 11, 7
    inp1.attach_grad()
    inp2.attach_grad()
    with mx.autograd.record():
        out = np.mod(inp1, inp2)
        out.backward()
    assert out.shape == inp1.shape
    assert out[-1, -1] == 4
    assert inp1.grad.shape == inp1.shape
    assert inp1.grad[0, 0] == 1
    assert inp2.grad.shape == inp2.shape
    assert inp2.grad[-1] == -1 and inp2.grad[0] == -2


@use_np
def test_value_check_family():
    def batch_check(funcs, ref):
        inp.attach_grad()
        for f, r in zip(funcs, ref):
            with mx.autograd.record():
                out = f(inp)
                out.backward()
            assert out.shape == inp.shape
            for i in range(4):
                assert out[i, -1] == r[i]
            assert inp.grad.shape == inp.shape
            assert inp.grad[-1, -1] == 0

    inp = np.zeros((4, INT_OVERFLOW))
    inp[1:, -1] = np.array([np.inf, -np.inf, np.nan])
    batch_check([np.isinf, np.isneginf, np.isposinf, np.isnan, np.isfinite], \
        [(False, True, True, False), (False, False, True, False), \
        (False, True, False, False), (False, False, False, True), \
        (True, False, False, False)])


@use_np
def test_rint():
    inp = np.zeros((INT_OVERFLOW, 2))
    inp[0, 0], inp[-1, -1] = 2.1,  2.9
    inp.attach_grad()
    with mx.autograd.record():
        out = np.rint(inp)
        out.backward()
    assert out.shape == inp.shape
    assert out[0, 0] == 2 and out[-1, -1] == 3
    assert inp.grad.shape == inp.shape
    assert inp.grad[-1, -1] == 0


@use_np
def test_invert():
    inp = np.zeros((2, INT_OVERFLOW), dtype='uint8')
    inp[-1, -1] = 1
    inp.attach_grad()
    with mx.autograd.record():
        out = np.invert(inp)
        out.backward()
    assert out.shape == inp.shape
    assert out[0, 0] == 255 and out[-1, -1] == 254
    assert inp.grad.shape == inp.shape
    assert inp.grad[-1, -1] == 0


@use_np
def test_exp():
    inp = np.ones((2, INT_OVERFLOW))
    inp[-1, -1] = 2
    inp.attach_grad()
    with mx.autograd.record():
        out = np.exp(inp)
        out.backward()
    assert out.shape == inp.shape
    assert_almost_equal(out[0, 0], np.array(np.e**1), rtol=1e-5, atol=1e-5)
    assert_almost_equal(out[-1, -1], np.array(np.e**2), rtol=1e-5, atol=1e-5)
    assert inp.grad.shape == inp.shape
    assert_almost_equal(inp.grad[-1, -1], out[-1, -1], rtol=1e-5, atol=1e-5)


@use_np
def test_expm1():
    inp = np.ones((2, INT_OVERFLOW))
    inp[-1, -1] = 2
    inp.attach_grad()
    with mx.autograd.record():
        out = np.expm1(inp)
        out.backward()
    assert out.shape == inp.shape
    assert_almost_equal(out[0, 0], np.array(np.e**1 - 1), rtol=1e-5, atol=1e-5)
    assert_almost_equal(out[-1, -1], np.array(np.e**2 - 1), rtol=1e-5, atol=1e-5)
    assert inp.grad.shape == inp.shape
    assert_almost_equal(inp.grad[-1, -1], np.array(np.e**2), rtol=1e-5, atol=1e-5)


@use_np
def test_frexp():
    inp = np.ones((2, INT_OVERFLOW))
    inp[-1, -1] = 9
    out1, out2 = np.frexp(inp)
    assert_almost_equal(inp[-1, -1], out1[-1, -1] * 2 ** out2[-1, -1], \
        rtol=1e-5, atol=1e-5)


@use_np
def test_reciprocal():
    inp = np.ones((2, INT_OVERFLOW))
    inp[-1, -1] = 3
    inp.attach_grad()
    with mx.autograd.record():
        out = np.reciprocal(inp)
        out.backward()
    assert out.shape == inp.shape
    assert_almost_equal(out[-1, -1], np.array([1.0/3]), rtol=1e-5, atol=1e-5)
    assert inp.grad.shape == inp.shape
    assert_almost_equal(inp.grad[-1, -1], np.array([-1.0/3**2]), \
        rtol=1e-5, atol=1e-5)


@use_np
def test_sum():
    inp = np.zeros((2, INT_OVERFLOW))
    inp[-1, -1] = 10
    inp.attach_grad()
    with mx.autograd.record():
        out1 = np.sum(inp, axis=1)
        out1.backward()
    assert out1.shape == (2, )
    assert out1[0] == 0 and out1[1] == 10
    assert inp.grad.shape == inp.shape
    assert inp.grad[-1, -1] == 1
    with mx.autograd.record():
        out2 = np.sum(inp, axis=0)
        out2.backward()
    assert out2.shape == (INT_OVERFLOW, )
    assert out2[0] == 0 and out2[-1] == 10
    assert inp.grad.shape == inp.shape
    assert inp.grad[-1, -1] == 1


@use_np
def test_negative():
    inp = np.ones((2, INT_OVERFLOW))
    inp[-1, -1] = -2
    inp.attach_grad()
    with mx.autograd.record():
        out = np.negative(inp)
        out.backward()
    assert out.shape == inp.shape
    assert out[0, 0] == -1 and out[-1, -1] == 2
    assert inp.grad.shape == inp.shape
    assert inp.grad[-1, -1] == -1


@use_np
def test_identity():
    M = 2**16
    data = np.identity(M)
    assert data.shape == (M, M)
    assert data[0, 0] == 1 and data[-1, -1] == 1 and data[-1, -2] == 0


@use_np
def test_square():
    inp = np.ones((INT_OVERFLOW, 2))
    inp[-1, -1] = 3
    inp.attach_grad()
    with mx.autograd.record():
        out = np.square(inp)
        out.backward()
    assert out.shape == inp.shape
    assert out[-1, -1] == 9
    assert inp.grad.shape == inp.shape
    assert inp.grad[-1, -1] == 6


@use_np
def test_sign():
    inp = np.zeros((INT_OVERFLOW, 2))
    inp[-1, -1], inp[-2, -1] = 2, -2
    inp.attach_grad()
    with mx.autograd.record():
        out = np.sign(inp)
        out.backward()
    assert out.shape == inp.shape
    assert out[0, 0] == 0 and out[-1, -1] == 1 and out[-2, -1] == -1
    assert inp.grad.shape == inp.shape
    assert inp.grad[-1, -1] == 0


@use_np
def test_prod():
    inp = np.ones((2, INT_OVERFLOW))
    inp[0, 0], inp[-1, -1] = 2, 10
    inp.attach_grad()
    with mx.autograd.record():
        out1 = np.prod(inp, axis=1)
        out1.backward()
    assert out1.shape == (2, )
    assert out1[0] == 2 and out1[1] == 10
    assert inp.grad.shape == inp.shape
    assert inp.grad[-1, -1] == 1
    with mx.autograd.record():
        out2 = np.sum(inp, axis=0)
        out2.backward()
    assert out2.shape == (INT_OVERFLOW, )
    assert out2[0] == 2 and out2[-1] == 10
    assert inp.grad.shape == inp.shape


@use_np
def test_add():
    A = np.ones((INT_OVERFLOW, 2))
    B = np.ones((INT_OVERFLOW, 2))
    A[-1, -1] = 2
    A.attach_grad()
    with mx.autograd.record():
        C = np.add(A, B)
        C.backward()
    assert C.shape == (INT_OVERFLOW, 2)
    assert C[-1, -1] == 3
    assert A.grad.shape == (INT_OVERFLOW, 2)
    assert A.grad[-1, -1] == 1


@use_np
def test_hypot():
    A = np.ones((INT_OVERFLOW, 2))
    B = np.ones((INT_OVERFLOW, 2))
    A[-1, -1], B[-1, -1] = 3, 4
    A.attach_grad()
    with mx.autograd.record():
        C = np.hypot(A, B)
        C.backward()
    assert C.shape == A.shape
    assert C[-1, -1] == 5
    assert A.grad.shape == A.shape
    assert_almost_equal(A.grad[-1, -1], np.array([0.6]), rtol=1e-5, atol=1e-5)


@use_np
def test_power():
    A = np.full((2, INT_OVERFLOW), 2)
    B = np.ones((2, INT_OVERFLOW))
    B[-1, -1] = 3
    A.attach_grad()
    B.attach_grad()
    with mx.autograd.record():
        C = np.power(A, B)
        C.backward()
    assert C.shape == A.shape
    assert C[-1, -1] == 8
    assert A.grad.shape == A.shape
    assert A.grad[-1, -1] == 12
    assert B.grad.shape == B.shape
    assert_almost_equal(B.grad[-1, -1], 2**3 * np.log(2), rtol=1e-5, atol=1e-5)


@use_np
def test_ldexp():
    A = np.ones((2, INT_OVERFLOW))
    B = np.ones((2, INT_OVERFLOW))
    A[-1, -1], B[-1, -1] = 5, 2
    A.attach_grad()
    B.attach_grad()
    with mx.autograd.record():
        C = np.ldexp(A, B)
        C.backward()
    assert C.shape == A.shape
    assert C[-1, -1] == 20
    assert A.grad.shape == A.shape
    assert A.grad[-1, -1] == 4
    assert B.grad.shape == B.shape
    assert_almost_equal(B.grad[-1, -1], A[-1, -1] * 2**B[-1, -1] * np.log(2), \
        rtol=1e-5, atol=1e-5)


@use_np
def test_multiply():
    A = np.ones((2, INT_OVERFLOW))
    B = np.ones((2, INT_OVERFLOW))
    A[-1, -1], B[-1, -1] = 2, 3
    A.attach_grad()
    B.attach_grad()
    with mx.autograd.record():
        C = np.multiply(A, B)
        C.backward()
    assert C.shape == A.shape
    assert C[0, 0] == 1 and C[-1, -1] == 6
    assert A.grad.shape == A.shape
    assert A.grad[-1, -1] == B[-1, -1]
    assert B.grad.shape == B.shape
    assert B.grad[-1, -1] == A[-1, -1]


@use_np
def test_subtract():
    A = np.zeros((INT_OVERFLOW, 2))
    B = np.ones((INT_OVERFLOW, 2))
    A[-1, -1] = 3
    A.attach_grad()
    B.attach_grad()
    with mx.autograd.record():
        C = np.subtract(A, B)
        C.backward()
    assert C.shape == (INT_OVERFLOW, 2)
    assert C[0, 0] == -1 and C[-1][-1] == 2
    assert A.grad.shape == (INT_OVERFLOW, 2)
    assert A.grad[0][0] == 1
    assert B.grad.shape == (INT_OVERFLOW, 2)
    assert B.grad[0][0] == -1


@use_np
def test_diag():
    # test diag extraction
    inp = np.zeros((2, INT_OVERFLOW+2))
    inp[-1, -1] = 1
    inp.attach_grad()
    with mx.autograd.record():
        out = np.diag(inp, k=INT_OVERFLOW)
        out.backward()
    assert out.shape == (2, )
    assert out[1] == 1
    assert inp.grad.shape == inp.shape
    assert inp.grad[1, -1] == 1 and inp.grad[0, -2] == 1
    # now test mat generation
    N = 2**16
    inp = np.ones((N))
    inp[-1] = 2
    inp.attach_grad()
    with mx.autograd.record():
        out = np.diag(inp)
        out.backward()
    assert out.shape == (N, N)
    assert out[-1, -1] == 2 and out[0, 0] == 1
    assert inp.grad.shape == inp.shape
    assert inp.grad[-1] == 1

    
@use_np
def test_diag_indices_from():
    N = 2**16
    inp = np.zeros((N, N))
    inp.attach_grad()
    with mx.autograd.record():
        dim1, dim2 = np.diag_indices_from(inp)
        dim1.backward()
    assert dim1.shape == (N, ) and dim2.shape == (N, )
    assert dim1[-1] == N-1 and dim2[-1] == N-1
    assert inp.grad.shape == inp.shape
    assert inp.grad[0, 0] == 0

    
@use_np
def test_diagflat():
    N = 2**15
    inp = np.ones((2, N))
    inp[-1, -1] = 2
    inp.attach_grad()
    with mx.autograd.record():
        out = np.diagflat(inp)
        out.backward()
    assert out.shape == (N*2, N*2)
    assert out[-1, -1] == 2 and out[-1, -2] == 0
    assert inp.grad.shape == inp.shape
    assert inp.grad[-1, -1] == 1


@use_np
def test_diagonal():
    inp = np.zeros((2, INT_OVERFLOW+2))
    inp[-1, -1] = 1
    inp.attach_grad()
    with mx.autograd.record():
        out = np.diagonal(inp, offset=INT_OVERFLOW)
        out.backward()
    assert out.shape == (2, )
    assert out[1] == 1
    assert inp.grad.shape == inp.shape
    assert inp.grad[1, -1] == 1 and inp.grad[0, -2] == 1
    # now test with axes specified
    N = 2**16
    inp = np.zeros((N, N, 2))
    inp[-1, -1] = np.array([1, 2])
    inp.attach_grad()
    with mx.autograd.record():
        out = np.diagonal(inp, offset=0, axis1=0, axis2=1)
        out.backward()
    assert out.shape == (2, N)
    assert out[0, -1] == 1 and out[1, -1] == 2
    assert inp.grad.shape == inp.shape
    assert inp.grad[-1, -1, 0] == 1 and inp.grad[-1, -1, 1] == 1


def test_roll():
    inp = np.zeros((2, INT_OVERFLOW))
    inp[-1, -1] = 1
    inp.attach_grad()
    with mx.autograd.record():
        out = np.roll(inp, 1)
        # equivalent but slower
        # out = np.roll(inp, shift=(1, 1), axis=(0, 1))
        out.backward()
    assert out.shape == (2, INT_OVERFLOW)
    assert out[0, 0] == 1, out[-1, -1] == 0
    assert inp.grad.shape == inp.shape
    assert inp.grad[-1, -1] == 1

    
def test_polyval():
    poly = np.array([1, 1, 5])
    inp = np.zeros((2, INT_OVERFLOW))
    inp[-1, -1] = 2
    poly.attach_grad()
    inp.attach_grad()
    with mx.autograd.record():
        out = np.polyval(poly, inp)
        out.backward()
    assert out.shape == inp.shape
    assert out[-1, -1] == 11 and out[0, 0] == 5
    assert inp.grad.shape == inp.shape
    assert inp.grad[-1, -1] == 5
    assert poly.grad.shape == poly.shape
    assert poly.grad[0] == 4

'''
                                     _               _
  _ _ _  _ _ __  _ __ _  _   _____ _| |_ ___ _ _  __(_)___ _ _
 | ' \ || | '  \| '_ \ || | / -_) \ /  _/ -_) ' \(_-< / _ \ ' \
 |_||_\_,_|_|_|_| .__/\_, | \___/_\_\\__\___|_||_/__/_\___/_||_|
                |_|   |__/
'''

@use_np
def test_activation():
    A = np.zeros((INT_OVERFLOW, 2))
    A.attach_grad()
    with mx.autograd.record():
        B = npx.activation(A, act_type='sigmoid')
    assert B.shape == (INT_OVERFLOW, 2)
    assert B[0][0] == 0.5
    B.backward()
    assert A.grad.shape == (INT_OVERFLOW, 2)
    assert_almost_equal(A.grad[0][0], np.array([0.25]), \
                rtol=1e-3, atol=1e-5)


@use_np
def test_arange_like():
    A = np.zeros((INT_OVERFLOW, 2))
    A.attach_grad()
    with mx.autograd.record():
        B = npx.arange_like(A)
    assert B.shape == (INT_OVERFLOW, 2)
    assert B[100][0] == 200
    B.backward()
    assert A.grad.shape == (INT_OVERFLOW, 2)
    assert A.grad[0][0] == 0

# TODO implement this test after dot is fixed for large tensors and we have
# migrated to using ILP64 BLAS/LAPACK
@use_np
@pytest.mark.skip(reason='dot is known to not work on large tensors. PR to fix: https://github.com/apache/incubator-mxnet/pull/18925')
def test_batch_dot():
    assert False 


@use_np
def test_cast():
    A = np.ones((INT_OVERFLOW, 2))
    A.attach_grad()
    with mx.autograd.record():
        B = npx.cast(A, dtype='float16')
    assert B.shape == (INT_OVERFLOW, 2)
    assert B[0][0] == 1
    B.backward()
    assert A.grad.shape == (INT_OVERFLOW, 2)
    assert A.grad[0][0] == 1


@use_np
def test_broadcast_like():
    A = np.ones((1, 2))
    B = np.zeros((INT_OVERFLOW, 2))
    A.attach_grad()
    with mx.autograd.record():
        C = npx.broadcast_like(A, B)
    assert C.shape == (INT_OVERFLOW, 2)
    assert C[0][0] == 1
    C.backward()
    assert A.grad.shape == (1, 2)
    with mx.autograd.record():
        C = npx.broadcast_like(A.reshape(2, 1), B.T)
    assert C.shape == (2, INT_OVERFLOW)
    assert C[0][0] == 1
    C.backward()
    assert A.grad.shape == (1, 2)
    assert_almost_equal(A.grad[0][0], np.array([INT_OVERFLOW]), \
                            rtol=1e-3, atol=1e-5)


@use_np
def test_constraint_check():
    A = np.ones((2, INT_OVERFLOW))
    constraint = (A > 0)
    B = npx.constraint_check(constraint)
    assert B == True

# broken
@use_np
def test_batch_flatten():
    A = np.ones((2, 1, INT_OVERFLOW))
    A.attach_grad()
    with mx.autograd.record():
        B = npx.batch_flatten(A)
    assert B.shape == (2, INT_OVERFLOW)
    assert B[0][0] == 1
    B.backward()
    assert A.grad.shape == (2, 1, INT_OVERFLOW)
    assert A.grad[0][0][0] == 1

# broken
@use_np
@pytest.mark.skip(reason='Does not support large tensor; to be fixed')
def test_batch_norm():
    A = np.ones((2, INT_OVERFLOW))
    gamma = np.ones((2))
    beta = np.zeros((2))
    mov_mean = np.ones((2))
    mov_var = np.ones((2))
    A.attach_grad() 
    with mx.autograd.record():
        B = npx.batch_norm(A, gamma, beta, mov_mean, mov_var)
    assert B.shape == (2, INT_OVERFLOW)
    assert B[0][0] == 0
    B.backward()
    assert A.grad.shape == (2, INT_OVERFLOW)
    assert A.grad[0][0] == 0


@use_np
def test_nonzero():
    A = np.zeros((2, INT_OVERFLOW))
    A[0, 1] = 1
    A[0, -2] = 1
    A.attach_grad()
    with mx.autograd.record():
        B = npx.nonzero(A)
    assert B.shape == (2, 2)
    assert B[0, 0] == 0 and B[0, 1] == 1
    assert B[1, 0] == 0 and B[1, 1] == int(INT_OVERFLOW - 2)
    B.backward()
    assert A.grad.shape == (2, INT_OVERFLOW)
    assert A.grad[0][0] == 0


@use_np
def test_one_hot():
    A = np.zeros((INT_OVERFLOW))
    A.attach_grad()
    with mx.autograd.record():
        B = npx.one_hot(A, 2)
    assert B.shape == (INT_OVERFLOW, 2)
    assert B[0][0] == 1
    B.backward()
    assert A.grad.shape == (INT_OVERFLOW, )
    assert A.grad[0] == 0


@use_np
def test_pick():
    INT_OVERFLOW = 2**31
    A = np.zeros((INT_OVERFLOW, 2))
    B = np.zeros((INT_OVERFLOW))
    A[-1, 0] = 3
    A.attach_grad()
    B.attach_grad()
    with mx.autograd.record():
        C = npx.pick(A, B)
    assert C.shape == (INT_OVERFLOW, )
    assert C[0] == 0
    assert C[-1] == 3
    C.backward()
    assert A.grad.shape == (INT_OVERFLOW, 2)
    assert B.grad.shape == (INT_OVERFLOW, )
    assert A.grad[0][0] == 1


@use_np
def test_scalar_poisson():
    A = npx.scalar_poisson(lam=4, shape=(2, INT_OVERFLOW))
    assert A.shape == (2, INT_OVERFLOW)


@use_np
def test_tensor_poisson():
    lam = np.array([2.0, 4.0])
    A = npx.tensor_poisson(lam, shape=(INT_OVERFLOW))
    assert A.shape == (2, INT_OVERFLOW)


@use_np
def test_reshape():
    A = np.ones((INT_OVERFLOW, 2))
    A.attach_grad() 
    with mx.autograd.record():
        B = npx.reshape(A, (-5))
    assert B.shape == (DOUBLE_INT_OVERFLOW, )
    assert B[0] == 1
    B.backward()
    assert A.grad.shape == (INT_OVERFLOW, 2)
    assert A.grad[0][0] == 1


@use_np
def test_reshape_like():
    A = np.ones((INT_OVERFLOW, 2))
    A.attach_grad()
    with mx.autograd.record():
        B = npx.reshape_like(A, np.zeros((2, INT_OVERFLOW)))
    assert B.shape == (2, INT_OVERFLOW)
    assert B[0][0] == 1
    B.backward()
    assert A.grad.shape == (INT_OVERFLOW, 2)
    assert A.grad[0][0] == 1


@use_np
def test_sigmoid():
    A = np.zeros((INT_OVERFLOW, 2))
    A.attach_grad()
    with mx.autograd.record():
        B = npx.sigmoid(A)
    assert B.shape == (INT_OVERFLOW, 2)
    assert B[0][0] == 0.5
    B.backward()
    assert A.grad.shape == (INT_OVERFLOW, 2)
    assert_almost_equal(A.grad[0][0], np.array([0.25]), \
                rtol=1e-3, atol=1e-5)


@use_np
def test_shape_array():
    A = np.zeros((INT_OVERFLOW, 2))
    A.attach_grad()
    with mx.autograd.record():
        B = npx.shape_array(A)
    assert B[0] == INT_OVERFLOW and B[1] == 2
    B.backward()
    assert A.grad.shape == (INT_OVERFLOW, 2)
    assert A.grad[0][0] == 0


@use_np
def test_stop_gradient():
    A = np.ones((INT_OVERFLOW, 2))
    A.attach_grad()
    with mx.autograd.record():
        B = npx.stop_gradient(A * 3)
    assert B.shape == (INT_OVERFLOW, 2)
    assert B[0][0] == 3
    B.backward()
    # should be 3 if not for stop_gradient()
    assert A.grad[0][0] == 0


@use_np
def test_sequence_mask():
    A = np.ones((2, 2, INT_OVERFLOW))
    A.attach_grad()
    with mx.autograd.record():
        B = npx.sequence_mask(A, sequence_length=np.array([1,1]), \
                use_sequence_length=True)
    assert B.shape == (2, 2, INT_OVERFLOW)
    assert B[0][0][0] == 1
    assert B[1][0][0] == 0
    B.backward()
    assert A.grad.shape == (2, 2, INT_OVERFLOW)
    assert A.grad[0][0][0] == 1


@use_np
def test_topk():
    A = np.ones((2, INT_OVERFLOW))
    A[0][100] = 2
    A[1][200] = 2
    A.attach_grad()
    with mx.autograd.record():
        B = npx.topk(A, k=2)
    assert B.shape == (2, 2)
    assert B[0][0] == 100 and B[1][0] == 200
    B.backward()
    assert A.grad.shape == (2, INT_OVERFLOW)
    assert A.grad[0][0] == 0


@use_np
def test_slice():
    A = np.ones((INT_OVERFLOW, 3))
    A[100][1] = 2
    B = npx.slice(A, begin=(100,1), end=(200,3))
    assert B.shape == (100, 2)
    assert B[0][0] == 2


@use_np
def test_smooth_l1():
    A = np.arange((INT_OVERFLOW))
    A.attach_grad() 
    with mx.autograd.record():
        B = npx.smooth_l1(A)
    assert B.shape == (INT_OVERFLOW, )
    assert B[1] == 0.5
    B.backward()
    assert A.grad.shape == (INT_OVERFLOW, )
    assert A.grad[0] == 0


@use_np
def test_gamma():
    A = np.ones((2, INT_OVERFLOW))
    A[0][0] = 5
    A.attach_grad()
    with mx.autograd.record():
        B = npx.gamma(A)
    assert B.shape == (2, INT_OVERFLOW)
    assert B[0][0] == 24
    B.backward()
    assert A.grad.shape == (2, INT_OVERFLOW)
    assert_almost_equal(A.grad[0][0], np.array([36.1428]), \
                rtol=1e-3, atol=1e-5)


@use_np
def test_gammaln():
    A = np.ones((2, INT_OVERFLOW))
    A[0][0] = 5
    A.attach_grad() 
    with mx.autograd.record():
        B = npx.gammaln(A)
    assert B.shape == (2, INT_OVERFLOW)
    assert_almost_equal(B[0][0], np.array([np.log(24)]), \
                rtol=1e-3, atol=1e-5)
    B.backward()
    assert A.grad.shape == (2, INT_OVERFLOW)
    assert_almost_equal(A.grad[0][0], np.array([1.5061178]), \
                rtol=1e-3, atol=1e-5)


@use_np
def test_digamma():
    A = np.ones((2, INT_OVERFLOW)) 
    A[0][0] = 5
    A.attach_grad()  
    with mx.autograd.record():
        B = npx.digamma(A)
    assert B.shape == (2, INT_OVERFLOW)
    assert_almost_equal(B[0][0], np.array([1.5061178]), \
                rtol=1e-3, atol=1e-5)
    B.backward()
    assert A.grad.shape == (2, INT_OVERFLOW)
    assert_almost_equal(A.grad[0][0], np.array([0.22132295]), \
                rtol=1e-3, atol=1e-5)


@use_np
def test_rnn_dim_check():
    L_SEQ, BAT, L_INP, L_STA = 2**31, 4, 2**10, 2
    data = np.random.uniform(-1, 1, (L_SEQ, BAT, L_INP))
    state = np.random.normal(0, 1, (1, BAT, L_STA))
    params = np.random.normal(0, 1, (2056,))
    assertRaises(ValueError, npx.rnn, data=data, parameters=params, \
        mode='rnn_relu', state=state, state_size=L_STA, num_layers=1)


@use_np
def test_rnn_vanilla():
    L_SEQ, BAT, L_INP, L_STA = 2**20, 4, 2**10, 2
    def batch_check(x, modes, params):
        state = np.random.normal(0, 1, (1, BAT, L_STA))
        for m, p in zip(modes, params):
            x.attach_grad()
            with mx.autograd.record():
                y = npx.rnn(data=x, parameters=p, mode=m, \
                    state=state, state_size=L_STA, num_layers=1)
            assert y.shape == (L_SEQ, BAT, L_STA)
            y.backward()
            npx.waitall()
    data = np.random.uniform(-1, 1, (L_SEQ, BAT, L_INP))
    modes = ['rnn_tanh', 'rnn_relu']
    params = [np.random.normal(0, 1, (2056,)), \
        np.random.normal(0, 1, (2056,))]
    batch_check(data, modes, params)


@use_np
def test_rnn_gru():
    L_SEQ, BAT, L_INP, L_STA = 2**20, 4, 2**10, 2
    data = np.random.uniform(-1, 1, (L_SEQ, BAT, L_INP))
    state = np.random.normal(0, 1, (1, BAT, L_STA))
    params = np.random.normal(0, 1, (6168,))
    data.attach_grad()
    with mx.autograd.record():
        out = npx.rnn(data=data, parameters=params, mode='gru', \
            state=state, state_size=L_STA, num_layers=1)
    assert out.shape == (L_SEQ, BAT, L_STA)
    out.backward()
    npx.waitall()


@use_np
def test_rnn_lstm():
    L_SEQ, BAT, L_INP, L_STA= 2**20, 4, 2**10, 2
    data = np.random.uniform(-1, 1, (L_SEQ, BAT, L_INP))
    state = np.random.normal(0, 1, (1, BAT, L_STA))
    state_cell = np.random.normal(0, 1, (1, BAT, L_STA))
    params = np.random.normal(0, 1, (8224,))
    data.attach_grad()
    with mx.autograd.record():
        out = npx.rnn(data=data, parameters=params, mode='lstm', \
            state=state, state_size=L_STA, state_cell=state_cell, num_layers=1)
    assert out.shape == (L_SEQ, BAT, L_STA)
    out.backward()
    npx.waitall()


@use_np
def test_ctc_loss():
    def test_ctc_loss_size_check(A, label):
        assertRaises(ValueError, npx.ctc_loss, A, label)
    
    L_SEQ, L_ALP, L_LAB, BAT = 2**10, 2**20, 2**6, 2
    A = np.zeros((L_SEQ, BAT, L_ALP))
    label = np.random.randint(0, L_ALP, (BAT, L_LAB))
    # test for expected exception
    test_ctc_loss_size_check(A, label)
    # now we shrink the size a little bit and test for an allowed case
    L_ALP = 2**20 - 1
    A = np.zeros((L_SEQ, BAT, L_ALP))
    label = np.random.randint(0, L_ALP, (BAT, L_LAB))
    A.attach_grad()
    with mx.autograd.record():
        B = npx.ctc_loss(A, label)
    assert B.shape == (BAT, )
    assert type(B[0]).__name__ == 'ndarray'
    B.backward()
    assert A.grad.shape == (L_SEQ, BAT, L_ALP)
    assert type(A[0]).__name__ == 'ndarray'


@use_np
def test_erf():
    A = np.ones((2, INT_OVERFLOW))
    A[0][0] = 10
    A.attach_grad()
    with mx.autograd.record():
        B = npx.erf(A)
    assert B.shape == (2, INT_OVERFLOW)
    assert B[0][0] == 1
    B.backward()
    assert A.grad.shape == (2, INT_OVERFLOW)
    assert_almost_equal(A.grad[0][0], np.array([4.2e-44]), \
                rtol=1e-3, atol=1e-5)


@use_np
def test_erfinv():
    A = np.ones((2, INT_OVERFLOW))
    A[0][0] = 0.5
    A.attach_grad()
    with mx.autograd.record():
        B = npx.erfinv(A)
    assert B.shape == (2, INT_OVERFLOW)
    assert_almost_equal(B[0][0], np.array([0.47693628]), \
                rtol=1e-3, atol=1e-5)
    B.backward()
    assert A.grad.shape == (2, INT_OVERFLOW)
    assert_almost_equal(A.grad[0][0], np.array([1.112585]), \
                rtol=1e-3, atol=1e-5)


@use_np
def test_index_add():
    A = np.zeros((2, INT_OVERFLOW))
    ind = np.array([[0, 0], [0, 1]], dtype='int32')
    val = np.array([100, 200])
    A.attach_grad() 
    with mx.autograd.record():
        B = npx.index_add(A, ind, val)
    assert B.shape == (2, INT_OVERFLOW)
    assert B[0][0] == 100 and B[0][1] == 200
    B.backward()
    assert A.grad.shape == (2, INT_OVERFLOW)
    assert A.grad[0][0] == 1


@use_np
def test_index_update():
    A = np.zeros((2, INT_OVERFLOW))
    ind = np.array([[0, 0], [0, 1]], dtype='int32')
    val = np.array([100, 200])
    A.attach_grad() 
    with mx.autograd.record():
        B = npx.index_update(A, ind, val) 
    assert B.shape == (2, INT_OVERFLOW) 
    assert B[0][0] == 100 and B[0][1] == 200
    B.backward()
    assert A.grad.shape == (2, INT_OVERFLOW)
    assert A.grad[0][0] == 0


@use_np
def test_layer_norm():
    A = np.ones((2, INT_OVERFLOW))
    A.attach_grad()
    with mx.autograd.record():
        B = npx.layer_norm(A, gamma=np.ones((2)), beta=np.zeros((2)), axis=0)
    assert B.shape == (2, INT_OVERFLOW) 
    assert B[0][0] == 0
    B.backward()
    assert A.grad.shape == (2, INT_OVERFLOW)
    assert A.grad[0][0] == 0


@use_np
def test_dlpack():
    A = np.ones((2, INT_OVERFLOW))
    A[0][100] = 100
    B = npx.to_dlpack_for_read(A)
    assert type(B).__name__ == 'PyCapsule'
    C = npx.from_dlpack(B)
    assert type(C).__name__ == 'ndarray'
    assert C.shape == (2, INT_OVERFLOW)
    assert C[0][100] == 100
    B = npx.to_dlpack_for_write(A)
    assert type(B).__name__ == 'PyCapsule'
    C = npx.from_dlpack(B)
    C += 1
    assert type(C).__name__ == 'ndarray'
    assert C.shape == (2, INT_OVERFLOW)
    assert C[0][100] == 101


@use_np
def test_pooling():
    def test_pooling_large_dim():
        A = np.ones((1, 1, INT_OVERFLOW))
        assertRaises(MXNetError, npx.pooling, data=A, kernel=(2), stride=(2), \
                pool_type='max')
    
    test_pooling_large_dim()
    D, H, W = 2**12, 2**10, 2**10
    A = np.ones((1, 1, D, H ,W))
    A[0, 0, 0, 0, 2] = 100
    A.attach_grad()
    with mx.autograd.record():
        B = npx.pooling(data=A, kernel=(2, 2, 2), stride=(2, 2, 2), \
                pool_type='max')
    assert B.shape == (1, 1, int(D/2), int(H/2), int(W/2))
    assert B[0, 0, 0, 0, 1] == 100
    B.backward()
    assert A.grad.shape == (1, 1, D, H, W)
    assert A.grad[0, 0, 0, 0, 0] == 1


@use_np
def test_roi_pooling():
    def test_roi_pooling_large_dim():
        A = np.ones((1, 1, INT_OVERFLOW, 5))
        roi = np.array([[0, 0, 0, 5, 5]])
        assertRaises(MXNetError, npx.roi_pooling, A, roi, pooled_size=(3, 3), \
            spatial_scale=1)
    
    test_roi_pooling_large_dim()
    H, W = 2**16, 2**16
    A = np.ones((1, 1, H, W))
    A[0, 0, 0, 2] = 100
    roi = np.array([[0, 0, 0, 5, 5]])
    A.attach_grad()
    with mx.autograd.record():
        B = npx.roi_pooling(A, roi, pooled_size=(3, 3), spatial_scale=1)
    assert B.shape == (1, 1, 3, 3)
    assert B[0][0][0][1] == 100
    B.backward()
    assert A.grad.shape == (1, 1, H, W)
    assert A.grad[0][0][0][0] == 1

@use_np
@pytest.mark.skip(reason='times out on (generally speaking) large tensors')
def test_save_load():
    A = np.ones((2, INT_OVERFLOW), dtype='int8')
    A[0][100] = 100
    npx.save('my_tensor', A)
    B = np.array(npx.load('my_tensor'))
    assert B[0].shape == (2, INT_OVERFLOW)
    assert B[0][0][100] == 100


@use_np
def test_gather_nd():
    A = np.ones((1, 2, INT_OVERFLOW))
    A [0, 1, 100] = 100
    A.attach_grad()
    with mx.autograd.record():
        B = npx.gather_nd(data=A, \
            indices=np.array([[0, 0] , [0, 1], [INT_OVERFLOW-1, 100]], \
            dtype='int64'))
    assert B.shape == (2, )
    assert B[0] == 1 and B[1] == 100
    B.backward()
    assert A.grad.shape == (1, 2, INT_OVERFLOW)
    assert A.grad[0, 0, 0] == 0
    assert A.grad[0, 0, INT_OVERFLOW-1] == 1


@use_np
def test_random_bernoulli():
    prob = np.zeros((INT_OVERFLOW))
    prob[0] = 1
    A = npx.random.bernoulli(prob=prob, size=(INT_OVERFLOW))
    assert A.shape == (INT_OVERFLOW, )
    assert A[0] == 1
    assert A[1] == 0


@use_np
def test_cumsum():
    input = np.ones((INT_OVERFLOW, 3), dtype='int64')
    input.attach_grad()
    with mx.autograd.record():
        output = np.cumsum(input, axis=0, dtype='int64')
        output.backward()
    assert output.shape == input.shape
    assert output[-1, -1] == INT_OVERFLOW
    assert input.grad.shape == input.shape
    assert input.grad[0, 0] == INT_OVERFLOW
    assert input.grad[-1, -1] == 1


@use_np
def test_round():
    input = np.ones((INT_OVERFLOW, 2))
    input[INT_OVERFLOW-1][0] = 1.6
    output = np.round(input)
    assert output.shape == (INT_OVERFLOW, 2)
    assert output[-1][0] == 2


@use_np
def test_cross():
    inp = np.ones((INT_OVERFLOW, 3))
    inp2 = np.ones((INT_OVERFLOW, 2))
    inp[-1] = np.array([1, 2, 3])
    inp2[-1] = np.array([4, 5])
    inp.attach_grad()
    with mx.autograd.record():
        out = np.cross(inp, inp2)
        out.backward()
    assert out.shape == (INT_OVERFLOW, 3)
    assert out[0, 0] == -1 and out[0, 1] == 1 and out[0, 2] == 0
    assert out[-1, 0] == -15 and out[-1, 1] == 12 and out[-1, 2] == -3
    assert inp.grad.shape == inp.shape
    assert inp.grad[0, 0] == 1 and inp.grad[0, 1] == -1 and inp.grad[0, 2] == 0
    assert inp.grad[-1, 0] == 5 and inp.grad[-1, 1] == -4 and inp.grad[-1, 2] == -1


@use_np
def test_array_split():
    inp = np.ones((INT_OVERFLOW, 2))
    inp[0][0] = 0
    inp[-1][-1] = 2
    out = np.array_split(inp, 2)
    assert out[0].shape ==(HALF_INT_OVERFLOW, 2)
    assert out[1].shape ==(HALF_INT_OVERFLOW, 2)
    assert out[0][0][0] == 0
    assert out[1][-1][-1] == 2


@use_np
def test_std():
    N = 2*20
    inp = np.zeros((2, INT_OVERFLOW))
    inp[-1, -1] = N
    inp.attach_grad()
    with mx.autograd.record():
        out = np.std(inp, axis=1)
        out.backward()
    assert out.shape == (2, )
    ref = ((float(N)/INT_OVERFLOW)**2 * (INT_OVERFLOW-1))**0.5
    assert_almost_equal(out[1], ref, rtol=1e-5, atol=1e-5)
    assert inp.grad.shape == inp.shape
    assert inp.grad[-1, -1] == 0


@use_np
def test_var():
    N = 2*20
    inp = np.zeros((2, INT_OVERFLOW))
    inp[-1, -1] = N
    inp.attach_grad()
    with mx.autograd.record():
        out = np.var(inp, axis=1)
        out.backward()
    assert out.shape == (2, )
    ref = (float(N)/INT_OVERFLOW)**2 * (INT_OVERFLOW-1)
    assert_almost_equal(out[1], ref, rtol=1e-5, atol=1e-5)

    assert inp.grad.shape == inp.shape
    assert inp.grad[-1, -1] == 0

@use_np
def test_rollaxis():
    inp = np.zeros((1, 1, 2, INT_OVERFLOW, 1))
    inp[-1, -1, -1, -1, -1] = 1
    inp.attach_grad()
    with mx.autograd.record():
        out = np.rollaxis(inp, 3)
        out.backward()
    assert out.shape == (INT_OVERFLOW, 1, 1, 2, 1)
    assert out[-1, -1, -1, -1, -1] == 1
    assert inp.grad.shape == inp.shape
    assert inp.grad[-1, -1, -1, -1, -1] == 1


@use_np
def test_vstack():
    inp1 = np.zeros((INT_OVERFLOW, 1))
    inp2 = np.ones((INT_OVERFLOW, 1))
    inp1.attach_grad()
    inp2.attach_grad()
    with mx.autograd.record():
        out1 = np.vstack((inp1, inp2))
        out1.backward()
    assert out1.shape == (DOUBLE_INT_OVERFLOW, 1)
    assert out1[INT_OVERFLOW-1, 0] == 0 and out1[-1, 0] == 1
    assert inp1.grad.shape == inp1.shape
    assert inp1.grad[-1, -1] == 1
    with mx.autograd.record():
        out2 = np.vstack((inp1.flatten(), inp2.flatten()))
        out2.backward()
    assert out2.shape == (2, INT_OVERFLOW)
    assert out2[0, -1] == 0 and out2[1, -1] == 1
    assert inp2.grad.shape == inp2.shape
    assert inp2.grad[-1, -1] == 1


@use_np
<<<<<<< HEAD
def test_kron():
    # tensor tensor case
    inp1 = np.array([5, 10], dtype="float64")
    inp2 = np.ones((INT_OVERFLOW), dtype = 'float64')
    inp2[-1] = 3
    inp1.attach_grad()
    inp2.attach_grad()
    with mx.autograd.record():
        out1 = np.kron(inp1, inp2)
        out1.backward()
    assert out1.shape == (DOUBLE_INT_OVERFLOW, )
    assert out1[INT_OVERFLOW-1] == 15 and out1[-1] == 30
    assert inp1.grad.shape == inp1.shape and inp2.grad.shape == inp2.shape
    assert inp1.grad[0] == INT_OVERFLOW + 2
    assert inp2.grad[-1] == 15
    # scalar tensor case
    inp3 = np.array([3], dtype='float64')
    inp3.attach_grad()
    with mx.autograd.record():
        out2 = np.kron(inp3, inp2)
        out2.backward()
    assert out2.shape == (INT_OVERFLOW, )
    assert out2[INT_OVERFLOW-1] == 9
    assert inp3.grad.shape == inp3.shape and inp2.grad.shape == inp2.shape
    assert inp3.grad[0] == INT_OVERFLOW + 2
    assert inp2.grad[-1] == 3
=======
def test_split():
    inp = np.ones((INT_OVERFLOW, 2))
    inp[INT_OVERFLOW // 2] = 2
    inp.attach_grad()
    with mx.autograd.record():
        out = np.split(inp, 2, axis = 0)
        out[1].backward()
    assert out[0].shape == (INT_OVERFLOW // 2, 2)
    assert out[1].shape == (INT_OVERFLOW // 2, 2)
    assert out[0][0, 0] == 1
    assert out[1][0, 0] == 2
    assert inp.grad.shape == inp.shape
    assert inp.grad[0][0] == 0 and inp.grad[-1][-1] == 1


@use_np
def test_hsplit():
    inp = create_2d_np_tensor(rows=INT_OVERFLOW, columns=4)
    inp.attach_grad()
    with mx.autograd.record():
        out = np.hsplit(inp, 2)
        out[1].backward()
    assert out[1].shape == (INT_OVERFLOW, 2)
    assert out[0].shape == (INT_OVERFLOW, 2)
    assert out[1][-1][0] == INT_OVERFLOW-1
    assert out[0][-1][1] == INT_OVERFLOW-1
    assert inp.grad.shape == inp.shape
    assert inp.grad[0][0] == 0 and inp.grad[-1][-1] == 1


@use_np
def test_vsplit():
    inp = create_2d_np_tensor(rows=INT_OVERFLOW, columns=4)
    inp.attach_grad()
    with mx.autograd.record():
        out = np.vsplit(inp, 2)
        out[1].backward()
    assert out[1].shape == (INT_OVERFLOW//2, 4)
    assert out[0].shape == (INT_OVERFLOW//2, 4)
    assert out[0][-1][0] == INT_OVERFLOW // 2 -1
    assert out[1][-1][1] == INT_OVERFLOW - 1
    assert inp.grad.shape == inp.shape
    assert inp.grad[INT_OVERFLOW//2 - 1][-1] == 0 and inp.grad[-1][-1] == 1


@use_np
def test_dsplit():
    inp = np.arange(INT_OVERFLOW, dtype=np.int64).reshape(INT_OVERFLOW, 1, 1)
    inp = np.broadcast_to(inp, shape=(inp.shape[0], 2, 2))
    inp.attach_grad()
    with mx.autograd.record():
        out = np.dsplit(inp, 2)
        out[1].backward()
    assert out[1].shape == (INT_OVERFLOW, 2, 1)
    assert out[0].shape == (INT_OVERFLOW, 2, 1)
    assert out[0][-1][0][0] == INT_OVERFLOW - 1
    assert out[1][0][1][0] == 0
    assert inp.grad.shape == inp.shape
    assert inp.grad[-1][-1][0] == 0 and inp.grad[0][1][1] == 1
>>>>>>> dfda45bf
<|MERGE_RESOLUTION|>--- conflicted
+++ resolved
@@ -2036,7 +2036,68 @@
 
 
 @use_np
-<<<<<<< HEAD
+def test_split():
+    inp = np.ones((INT_OVERFLOW, 2))
+    inp[INT_OVERFLOW // 2] = 2
+    inp.attach_grad()
+    with mx.autograd.record():
+        out = np.split(inp, 2, axis = 0)
+        out[1].backward()
+    assert out[0].shape == (INT_OVERFLOW // 2, 2)
+    assert out[1].shape == (INT_OVERFLOW // 2, 2)
+    assert out[0][0, 0] == 1
+    assert out[1][0, 0] == 2
+    assert inp.grad.shape == inp.shape
+    assert inp.grad[0][0] == 0 and inp.grad[-1][-1] == 1
+
+
+@use_np
+def test_hsplit():
+    inp = create_2d_np_tensor(rows=INT_OVERFLOW, columns=4)
+    inp.attach_grad()
+    with mx.autograd.record():
+        out = np.hsplit(inp, 2)
+        out[1].backward()
+    assert out[1].shape == (INT_OVERFLOW, 2)
+    assert out[0].shape == (INT_OVERFLOW, 2)
+    assert out[1][-1][0] == INT_OVERFLOW-1
+    assert out[0][-1][1] == INT_OVERFLOW-1
+    assert inp.grad.shape == inp.shape
+    assert inp.grad[0][0] == 0 and inp.grad[-1][-1] == 1
+
+
+@use_np
+def test_vsplit():
+    inp = create_2d_np_tensor(rows=INT_OVERFLOW, columns=4)
+    inp.attach_grad()
+    with mx.autograd.record():
+        out = np.vsplit(inp, 2)
+        out[1].backward()
+    assert out[1].shape == (INT_OVERFLOW//2, 4)
+    assert out[0].shape == (INT_OVERFLOW//2, 4)
+    assert out[0][-1][0] == INT_OVERFLOW // 2 -1
+    assert out[1][-1][1] == INT_OVERFLOW - 1
+    assert inp.grad.shape == inp.shape
+    assert inp.grad[INT_OVERFLOW//2 - 1][-1] == 0 and inp.grad[-1][-1] == 1
+
+
+@use_np
+def test_dsplit():
+    inp = np.arange(INT_OVERFLOW, dtype=np.int64).reshape(INT_OVERFLOW, 1, 1)
+    inp = np.broadcast_to(inp, shape=(inp.shape[0], 2, 2))
+    inp.attach_grad()
+    with mx.autograd.record():
+        out = np.dsplit(inp, 2)
+        out[1].backward()
+    assert out[1].shape == (INT_OVERFLOW, 2, 1)
+    assert out[0].shape == (INT_OVERFLOW, 2, 1)
+    assert out[0][-1][0][0] == INT_OVERFLOW - 1
+    assert out[1][0][1][0] == 0
+    assert inp.grad.shape == inp.shape
+    assert inp.grad[-1][-1][0] == 0 and inp.grad[0][1][1] == 1
+
+
+@use_np
 def test_kron():
     # tensor tensor case
     inp1 = np.array([5, 10], dtype="float64")
@@ -2062,65 +2123,4 @@
     assert out2[INT_OVERFLOW-1] == 9
     assert inp3.grad.shape == inp3.shape and inp2.grad.shape == inp2.shape
     assert inp3.grad[0] == INT_OVERFLOW + 2
-    assert inp2.grad[-1] == 3
-=======
-def test_split():
-    inp = np.ones((INT_OVERFLOW, 2))
-    inp[INT_OVERFLOW // 2] = 2
-    inp.attach_grad()
-    with mx.autograd.record():
-        out = np.split(inp, 2, axis = 0)
-        out[1].backward()
-    assert out[0].shape == (INT_OVERFLOW // 2, 2)
-    assert out[1].shape == (INT_OVERFLOW // 2, 2)
-    assert out[0][0, 0] == 1
-    assert out[1][0, 0] == 2
-    assert inp.grad.shape == inp.shape
-    assert inp.grad[0][0] == 0 and inp.grad[-1][-1] == 1
-
-
-@use_np
-def test_hsplit():
-    inp = create_2d_np_tensor(rows=INT_OVERFLOW, columns=4)
-    inp.attach_grad()
-    with mx.autograd.record():
-        out = np.hsplit(inp, 2)
-        out[1].backward()
-    assert out[1].shape == (INT_OVERFLOW, 2)
-    assert out[0].shape == (INT_OVERFLOW, 2)
-    assert out[1][-1][0] == INT_OVERFLOW-1
-    assert out[0][-1][1] == INT_OVERFLOW-1
-    assert inp.grad.shape == inp.shape
-    assert inp.grad[0][0] == 0 and inp.grad[-1][-1] == 1
-
-
-@use_np
-def test_vsplit():
-    inp = create_2d_np_tensor(rows=INT_OVERFLOW, columns=4)
-    inp.attach_grad()
-    with mx.autograd.record():
-        out = np.vsplit(inp, 2)
-        out[1].backward()
-    assert out[1].shape == (INT_OVERFLOW//2, 4)
-    assert out[0].shape == (INT_OVERFLOW//2, 4)
-    assert out[0][-1][0] == INT_OVERFLOW // 2 -1
-    assert out[1][-1][1] == INT_OVERFLOW - 1
-    assert inp.grad.shape == inp.shape
-    assert inp.grad[INT_OVERFLOW//2 - 1][-1] == 0 and inp.grad[-1][-1] == 1
-
-
-@use_np
-def test_dsplit():
-    inp = np.arange(INT_OVERFLOW, dtype=np.int64).reshape(INT_OVERFLOW, 1, 1)
-    inp = np.broadcast_to(inp, shape=(inp.shape[0], 2, 2))
-    inp.attach_grad()
-    with mx.autograd.record():
-        out = np.dsplit(inp, 2)
-        out[1].backward()
-    assert out[1].shape == (INT_OVERFLOW, 2, 1)
-    assert out[0].shape == (INT_OVERFLOW, 2, 1)
-    assert out[0][-1][0][0] == INT_OVERFLOW - 1
-    assert out[1][0][1][0] == 0
-    assert inp.grad.shape == inp.shape
-    assert inp.grad[-1][-1][0] == 0 and inp.grad[0][1][1] == 1
->>>>>>> dfda45bf
+    assert inp2.grad[-1] == 3