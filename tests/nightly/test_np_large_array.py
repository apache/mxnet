# Licensed to the Apache Software Foundation (ASF) under one
# or more contributor license agreements.  See the NOTICE file
# distributed with this work for additional information
# regarding copyright ownership.  The ASF licenses this file
# to you under the Apache License, Version 2.0 (the
# "License"); you may not use this file except in compliance
# with the License.  You may obtain a copy of the License at
#
#   http://www.apache.org/licenses/LICENSE-2.0
#
# Unless required by applicable law or agreed to in writing,
# software distributed under the License is distributed on an
# "AS IS" BASIS, WITHOUT WARRANTIES OR CONDITIONS OF ANY
# KIND, either express or implied.  See the License for the
# specific language governing permissions and limitations
# under the License.

import os
import sys
import tempfile
import math
import numpy as _np
import mxnet as mx

curr_path = os.path.dirname(os.path.abspath(os.path.expanduser(__file__)))
sys.path.append(os.path.join(curr_path, '../python/unittest/'))

from mxnet.test_utils import rand_ndarray, assert_almost_equal, rand_coord_2d, default_context, check_symbolic_forward, create_2d_np_tensor, use_np
from mxnet import gluon, np, npx
from common import with_seed
import pytest
from tests.python.unittest.common import assertRaises
from mxnet.base import MXNetError

# dimension constants
MEDIUM_X = 10000
LARGE_X = 100000000
SMALL_X = 100
SMALL_Y = 50
INT_OVERFLOW = 2**31
HALF_INT_OVERFLOW = 2**30
DOUBLE_INT_OVERFLOW = 2**32


@use_np
def test_gluon_embedding():
    m = gluon.nn.Embedding(SMALL_Y, MEDIUM_X)
    m.initialize()
    a = np.zeros((MEDIUM_X, SMALL_Y))
    b = m(a)
    assert b.shape == (MEDIUM_X, SMALL_Y, MEDIUM_X)
    assert b.asnumpy().size == MEDIUM_X * SMALL_Y * MEDIUM_X


@use_np
def test_fully_connected():
    a = np.ones(shape=(LARGE_X, SMALL_Y))
    b = np.ones(shape=(SMALL_Y, SMALL_Y))
    c = np.ones(shape=(b.shape[0],))

    # w/o bias
    res = mx.npx.fully_connected(a, b, num_hidden=b.shape[0], no_bias=True)
    assert np.sum(res[-1] == a.shape[1]) == b.shape[0]

    # w/ bias
    res = mx.npx.fully_connected(a, b, c, num_hidden=b.shape[0], no_bias=False)
    assert np.sum(res[-1] == a.shape[1] + 1) == b.shape[0]


@use_np
def test_dense():
    data = np.ones(shape=(LARGE_X, SMALL_X))
    linear = gluon.nn.Dense(SMALL_Y)
    linear.initialize()
    res = linear(data)
    assert res.shape == (LARGE_X, SMALL_Y)


@use_np
def test_softmax():
    input_data = np.ones((SMALL_Y, LARGE_X))
    for axis in [0, 1]:
        true_output = np.full((SMALL_Y, LARGE_X), (1 / input_data.shape[axis]))
        output = npx.softmax(input_data, axis=axis)
        assert_almost_equal(output.asnumpy(), true_output, rtol=1e-5, atol=1e-5)

'''
  _ _ _  _ _ __  _ __ _  _
 | ' \ || | '  \| '_ \ || |
 |_||_\_,_|_|_|_| .__/\_, |
                |_|   |__/
'''

@use_np
def test_ones():
    A = np.ones((INT_OVERFLOW, 2))
    assert A.shape == (INT_OVERFLOW, 2)
    assert A[0][0] == 1


@use_np
def test_zeros():
    A = np.zeros((INT_OVERFLOW, 2))
    assert A.shape == (INT_OVERFLOW, 2)
    assert A[0][0] == 0


@use_np
def test_ones_like():
    inp = np.ones((2, INT_OVERFLOW))
    out = np.ones_like(inp)
    assert out.shape == inp.shape
    assert out[0, 0] == 1 and out[-1, -1] == 1


@use_np
def test_zeros_like():
    inp = np.ones((INT_OVERFLOW, 2))
    out = np.zeros_like(inp)
    assert out.shape == inp.shape
    assert out[0, 0] == 0 and out[-1, -1] == 0

@use_np
def test_abs():
    # abs absolute and fabs are the same thing
    inp = np.zeros((INT_OVERFLOW, 2))
    inp[-1, -1] = -1
    inp.attach_grad()
    with mx.autograd.record():
        out = np.abs(inp)
        out.backward()
    assert out.shape == (INT_OVERFLOW, 2)
    assert out[-1, -1] == 1
    assert inp.grad.shape == (INT_OVERFLOW, 2)
    assert inp.grad[-1, -1] == -1


@use_np
def test_binary_broadcast():
    A = np.ones((INT_OVERFLOW, 2))
    B = np.ones((INT_OVERFLOW, 1))
    C = np.add(A, B)
    assert C.shape == (INT_OVERFLOW, 2)
    assert C[0][0] == 2


@use_np
def test_all():
    A = np.ones((INT_OVERFLOW, 2))
    A.attach_grad()
    with mx.autograd.record():
        B = np.all(A)
    assert B == True
    B.backward()
    assert A.grad.shape == (INT_OVERFLOW, 2)
    assert A.grad[0][0] == 0 


@use_np
def test_amin():
    inp = np.ones((INT_OVERFLOW, 2))
    inp[-1, -1] = -1
    inp.attach_grad()
    with mx.autograd.record():
        out = np.amin(inp)
        out.backward()
    assert out == -1.0
    assert inp.grad.shape == (INT_OVERFLOW, 2)
    assert inp.grad[0, 0] == 0 and inp.grad[-1, -1] == 1


@use_np
def test_amax():
    inp = np.zeros((INT_OVERFLOW, 2))
    inp[-1, -1] = 1
    inp.attach_grad()
    with mx.autograd.record():
        out = np.amax(inp)
        out.backward()
    assert out == 1.0
    assert inp.grad.shape == (INT_OVERFLOW, 2)
    assert inp.grad[0, 0] == 0 and inp.grad[-1, -1] == 1


@use_np
def test_argmin():
    A = np.ones((INT_OVERFLOW, 2))
    A[10][1] = -1
    A.attach_grad()
    with mx.autograd.record():
        B = np.argmin(A)
    print(B)
    assert B == 21
    B.backward()
    assert A.grad.shape == (INT_OVERFLOW, 2)
    assert A.grad[0][0] == 0


@use_np
def test_argmax():
    A = np.zeros((INT_OVERFLOW, 2))
    A[10][1] = 1
    A.attach_grad()
    with mx.autograd.record():
        B = np.argmax(A)
    print(B)
    assert B == 21
    B.backward()
    assert A.grad.shape == (INT_OVERFLOW, 2)
    assert A.grad[0][0] == 0


@use_np
def test_trigonometric_family():
    def batch_check(x, funcs):
        for f in funcs:
            one = np.ones((1))
            x.attach_grad()
            one.attach_grad()
            with mx.autograd.record():
                y = f(x)
                _ = f(one)
            assert y.shape == (INT_OVERFLOW, 2)
            assert y[0][0] == _
            y.backward()
            _.backward()
            assert x.grad.shape == (INT_OVERFLOW, 2)
            assert x.grad[0][0] == one.grad
    A = np.ones((INT_OVERFLOW, 2))
    batch_check(A, [np.arccos, np.arccosh, np.arcsin, \
        np.arcsin, np.arctan, np.arctanh, np.sin, np.cos, \
        np.tan, np.sinh, np.cosh, np.tanh])


@use_np
def test_any():
    A = np.zeros((INT_OVERFLOW, 2))
    A.attach_grad()
    with mx.autograd.record():
        B = np.any(A)
    assert B == False
    B.backward()
    assert A.grad.shape == (INT_OVERFLOW, 2)
    assert A.grad[0][0] == 0


@use_np
def test_append():
    A = np.ones((1, INT_OVERFLOW))
    B = np.ones((2, INT_OVERFLOW))
    A.attach_grad() 
    with mx.autograd.record():
        C = np.append(A, B, axis=0)
    assert C.shape == (3, INT_OVERFLOW)
    assert C[2][0] == 1
    C.backward()
    assert A.grad.shape == (1, INT_OVERFLOW)
    assert A[0][0] == 1


@use_np
def test_arange():
    A = np.arange(INT_OVERFLOW, dtype='int32')
    assert A.shape == (INT_OVERFLOW, )
    assert A[100] == 100


@use_np
def test_argsort():
    A = np.ones((INT_OVERFLOW, 2))
    A.attach_grad()
    with mx.autograd.record():
        B = np.argsort(A)
    assert B.shape == (INT_OVERFLOW, 2)
    assert B[0][0] == 0
    B.backward()
    assert A.grad.shape == (INT_OVERFLOW, 2)
    assert A[0][0] == 1


@use_np
def test_atleast_xd_family():
    def batch_check(x, funcs, shapes):
        for f, s in zip(funcs, shapes):
            x.attach_grad()
            with mx.autograd.record():
                y = f(x)
            assert y.shape == s
            y.backward()
            assert x.grad.shape == (INT_OVERFLOW, )
            assert x.grad[0] == 0
    A = np.zeros((INT_OVERFLOW))
    batch_check(A, [np.atleast_1d, np.atleast_2d, np.atleast_3d], \
            [(INT_OVERFLOW, ), (1, INT_OVERFLOW), (1, INT_OVERFLOW, 1)])


@use_np
def test_average():
    A = np.ones((INT_OVERFLOW, 2))
    A.attach_grad()
    with mx.autograd.record():
        B = np.average(A)
    assert B == 1
    B.backward()
    assert A.grad.shape == (INT_OVERFLOW, 2)
    assert_almost_equal(A.grad[0][0], np.array([1.0 / DOUBLE_INT_OVERFLOW]), \
            rtol=1e-3, atol=1e-5)


@use_np
def test_bincount():
    A = np.ones((INT_OVERFLOW), dtype='int32')
    A[0] = 0
    A.attach_grad()
    with mx.autograd.record():
        B = np.bincount(A)
    assert B.shape == (2,)
    assert B[-1] == INT_OVERFLOW - 1
    B.backward()
    assert A.grad.shape == (INT_OVERFLOW, )
    assert A.grad[0] == 0 


@use_np
def test_blackman():
    data = np.blackman(INT_OVERFLOW)
    ind = int(INT_OVERFLOW / 6)
    ref = 0.42 - 0.5*math.cos(2*math.pi*ind/INT_OVERFLOW) \
        + 0.08*math.cos(4*math.pi*ind/INT_OVERFLOW)
    assert_almost_equal(data[ind], ref, rtol=1e-3, atol=1e-5)


@use_np
def test_broadcast_to():
    A = np.ones((2))
    A.attach_grad()
    with mx.autograd.record():
        B = np.broadcast_to(A, (INT_OVERFLOW, 2))
    assert B.shape == (INT_OVERFLOW, 2)
    assert B[0][0] == 1
    B.backward()
    assert A.grad.shape == (2, )
    with mx.autograd.record():
        B = np.broadcast_to(A.reshape(2, 1), (2, INT_OVERFLOW))
    assert B.shape == (2, INT_OVERFLOW)
    assert B[0][0] == 1
    B.backward()
    assert A.grad.shape == (2, )


@use_np
def test_root_family():
    def batch_check(x, funcs, grads):
        for f, g in zip(funcs, grads):
            x.attach_grad()
            with mx.autograd.record():
                y = f(x)
            assert y.shape == (INT_OVERFLOW, 2)
            assert y[0][0] == 1
            y.backward()
            assert x.grad.shape == (INT_OVERFLOW, 2)
            assert_almost_equal(A.grad[0][0], np.array(g), \
                rtol=1e-3, atol=1e-5)
    A = np.ones((INT_OVERFLOW, 2))
    batch_check(A, [np.sqrt, np.cbrt], [0.5, 1.0 / 3])


@use_np
def test_ceil_floor():
    def batch_check(x, funcs):
        for f in funcs:
            x.attach_grad()
            with mx.autograd.record():
                y = f(x)
            assert y.shape == (INT_OVERFLOW, 2)
            assert y[0][0] == 1
            y.backward()
            assert x.grad.shape == (INT_OVERFLOW, 2)
            assert x.grad[0][0] == 0
    A = np.ones((INT_OVERFLOW, 2))
    batch_check(A, [np.ceil, np.floor])


@use_np
def test_clip():
    A = np.ones((INT_OVERFLOW, 2))
    A.attach_grad()
    with mx.autograd.record():
        B = np.clip(A, 1, 1)
    assert B.shape == (INT_OVERFLOW, 2)
    assert B[0][0] == 1
    B.backward()
    assert A.grad.shape == (INT_OVERFLOW, 2)
    assert A.grad[0][0] == 1


@use_np
def test_column_stack():
    A = np.ones(INT_OVERFLOW)
    A.attach_grad()
    with mx.autograd.record():
        B = np.column_stack((A, A))
    assert B.shape == (INT_OVERFLOW, 2)
    assert B[0][0] == 1
    B.backward()
    assert A.grad.shape == (INT_OVERFLOW, )
    assert A.grad[0] == 2


@use_np
def test_concatenate():
    def batch_check(x1, x2, axises, shapes):
        for a, s in zip(axises, shapes):
            x1.attach_grad()
            with mx.autograd.record():
                y = np.concatenate((x1, x2), axis=a)
            assert y.shape == s
            y.backward()
            assert x1.grad.shape == (2, INT_OVERFLOW)
            assert x1.grad[0][0] == 1
    A = np.ones((2, INT_OVERFLOW))
    B = np.ones((1, INT_OVERFLOW))
    batch_check(A, B, [0, None], \
            [(3, INT_OVERFLOW), (int(INT_OVERFLOW * 3), )])

@use_np
def test_copysign():
    inp1 = np.ones((INT_OVERFLOW, 2))
    inp1[-1, -1] = 2
    inp1.attach_grad()
    inp2 = np.array([-1])
    with mx.autograd.record():
        out = np.copysign(inp1, inp2)
        out.backward()
    assert out.shape == (INT_OVERFLOW, 2)
    assert out[-1 ,-1] == -2
    assert inp1.grad.shape == (INT_OVERFLOW, 2)
    assert inp1.grad[-1, -1] == -1


@use_np
def test_random_uniform():
    A = np.random.uniform(low=0, high=1.0, size=(INT_OVERFLOW))
    assert A[0] <= 1 and A[0] >= 0


@use_np
def test_random_normal():
    A = np.random.normal(loc=0, scale=1.0, size=(INT_OVERFLOW))
    assert type(A[0]).__name__ == 'ndarray'

@use_np
@pytest.mark.skip(reason='times out (20 mins)')
def test_random_gamma():
    A = np.random.gamma(shape=1.0, size=(INT_OVERFLOW))
    assert type(A[0]).__name__ == 'ndarray'


@use_np
def test_random_exponential():
    A = np.random.exponential(size=(INT_OVERFLOW))
    assert type(A[0]).__name__ == 'ndarray'


@use_np
def test_random_laplace():
    A = np.random.laplace(loc=0, scale=1.0, size=(INT_OVERFLOW))
    assert type(A[0]).__name__ == 'ndarray'


@use_np
def test_random_choice():
    A = np.random.choice(a=10, size=(INT_OVERFLOW))
    assert A[0] <= 10 and A[0] >= 0


@use_np
def test_random_gumbel():
    A = np.random.gumbel(loc=0, scale=1.0, size=(INT_OVERFLOW))
    assert type(A[0]).__name__ == 'ndarray'


@use_np
def test_random_logistic():
    A = np.random.logistic(loc=0, scale=1.0, size=(INT_OVERFLOW))
    assert type(A[0]).__name__ == 'ndarray'

@use_np
@pytest.mark.skip(reason='times out (20 mins)')
def test_random_multinomial():
    A = np.random.multinomial(pvals=np.zeros(INT_OVERFLOW), n=1)
    assert A[-1] == 1

@use_np
def test_random_pareto():
    A = np.random.pareto(a=1.0, size=(INT_OVERFLOW))
    assert type(A[0]).__name__ == 'ndarray'


@use_np
def test_random_power():
    A = np.random.power(a=1.0, size=(INT_OVERFLOW))
    assert type(A[0]).__name__ == 'ndarray'


@use_np
def test_random_rayleigh():
    A = np.random.rayleigh(scale=1.0, size=(INT_OVERFLOW))
    assert type(A[0]).__name__ == 'ndarray'


@use_np
def test_random_weibull():
    A = np.random.weibull(a=1.0, size=(INT_OVERFLOW))
    assert type(A[0]).__name__ == 'ndarray'


@use_np
def test_random_shuffle():
    A = np.ones((INT_OVERFLOW, 2))
    np.random.shuffle(A)
    assert type(A[0]).__name__ == 'ndarray'


@use_np
def test_random_lognormal():
    A = np.random.lognormal(mean=0, sigma=1.0, size=(2**31))
    assert type(A[0]).__name__ == 'ndarray'


@use_np
def test_random_randint():
    A = np.random.randint(low=0, high=5, size=(2, 2**31))
    assert A[0][0] < 5 and A[0][0] >= 0


@use_np
def test_slice_assign():
    # test _slice_assign
    A = np.zeros((INT_OVERFLOW, 2))
    A[-1] = np.ones((1))
    assert A[-1, 0] == 1 and A[-1, 1] == 1
    # test _slice_assign_scalar
    B = np.zeros((INT_OVERFLOW, 2))
    B[-1] = 2
    assert B[-1, 0] == 2 and B[-1, 1] == 2


@use_np
def test_logical_family():
    def batch_check(x1, x2, funcs):
        x1.attach_grad()
        for f in funcs:
            with mx.autograd.record():
                y = f(x1, x2)
                y.backward()
            assert y.shape == x1.shape
            assert y[0] == f(x1[0], x2[0])
            assert x1.grad.shape == x1.shape
            assert x1.grad[0] == 0

    inp1 = np.zeros((INT_OVERFLOW), dtype='int32')
    inp2 = np.ones((INT_OVERFLOW), dtype='int32')
    batch_check(inp1, inp2, [np.logical_and, np.logical_or, np.logical_xor])
    inp2.attach_grad()
    with mx.autograd.record():
        out = np.logical_not(inp2)
        out.backward()
    assert out.shape == inp2.shape
    assert out[0] == 0
    assert inp2.grad.shape == inp2.shape
    assert inp2.grad[0] == 0


@use_np
def test_deg_rad():
    # deg2rad is the same thing as radians
    # rad2deg is the same thing as degrees
    inp = np.zeros((INT_OVERFLOW, 2))
    inp[-1, -1] = 180
    inp.attach_grad()
    with mx.autograd.record():
        out = np.deg2rad(inp)
        out.backward()
    assert out.shape == inp.shape
    assert out[0, 0] == 0
    assert_almost_equal(out[-1, -1], np.array([np.pi]), rtol=1e-5, atol=1e-5)
    assert inp.grad.shape == inp.shape
    assert_almost_equal(inp.grad[0, 0], np.array([1.0 / 180 * np.pi]), rtol=1e-5, atol=1e-5)
    out.attach_grad()
    with mx.autograd.record():
        out2 = np.rad2deg(out)
        out2.backward()
    assert out2.shape == out.shape
    assert out2[0, 0] == 0 and out2[-1, -1] == 180
    assert out.grad.shape == out.shape
    assert_almost_equal(out.grad[0, 0], np.array([180.0 / np.pi]), rtol=1e-5, atol=1e-5)


@use_np
def test_divide():
    # np.divide and np.true_divide are the same thing
    inp = np.ones((INT_OVERFLOW, 2))
    inp[-1, -1] = 10
    inp.attach_grad()
    with mx.autograd.record():
        out = np.divide(inp, np.array([2, 3]))
        out.backward()
    assert out.shape == inp.shape
    assert_almost_equal(out[-1, -1], np.array([10 / 3]), rtol=1e-5, atol=1e-5)
    assert inp.grad.shape == inp.shape
    assert_almost_equal(inp.grad[-1, -1], np.array([1.0 / 3]), rtol=1e-5, atol=1e-5)


@use_np
def test_minimum():
    inp1 = np.ones((INT_OVERFLOW, 2))
    inp1[-1, -1] = -1
    inp2 = np.zeros((INT_OVERFLOW, 1))
    inp1.attach_grad()
    inp2.attach_grad()
    with mx.autograd.record():
        out = np.minimum(inp1, inp2)
        out.backward()
    assert out.shape == inp1.shape
    assert out[-1, -1] == -1
    assert inp1.grad.shape == inp1.shape
    assert inp1.grad[-1, -1] == 1 and inp1.grad[0, 0] == 0
    assert inp2.grad.shape == inp2.shape
    assert inp2.grad[-1] == 1 and inp2.grad[0] == 2


@use_np
def test_maximum():
    inp1 = np.ones((INT_OVERFLOW, 2))
    inp1[-1, -1] = -1
    inp2 = np.zeros((INT_OVERFLOW, 1))
    inp1.attach_grad()
    inp2.attach_grad()
    with mx.autograd.record():
        out = np.maximum(inp1, inp2)
        out.backward()
    assert out.shape == inp1.shape
    assert out[-1, -1] == 0
    assert inp1.grad.shape == inp1.shape
    assert inp1.grad[-1, -1] == 0 and inp1.grad[0, 0] == 1
    assert inp2.grad.shape == inp2.shape
    assert inp2.grad[-1] == 1 and inp2.grad[0] == 0


@use_np
def test_eye():
    N = 2**16
    data1 = np.eye(N)
    assert data1.shape == (N, N)
    for i in range(N):
        assert data1[i, i] == 1
    assert data1[-1, -2] == 0 and data1[0, 1] == 0
    data2 = np.eye(N, M=N-1, k=-1)
    assert data2.shape == (N, N-1)
    for i in range(1, N):
        assert data2[i, i-1] == 1
    assert data2[0, 0] == 0 and data2[-1, -2] == 0


@use_np
def test_fix():
    inp = np.ones((2, INT_OVERFLOW))
    inp[-1, -1] = -2.9
    inp[0, 0] = 2.9
    inp.attach_grad()
    with mx.autograd.record():
        out = np.fix(inp)
        out.backward()
    assert out.shape == inp.shape
    assert out[0, 0] == 2 and out[-1, -1] == -2
    assert inp.grad.shape == inp.shape
    assert inp.grad[-1, -1] == 0


@use_np
def test_flip():
    inp = np.zeros((2, INT_OVERFLOW))
    inp[0, 0] = 2
    inp.attach_grad()
    with mx.autograd.record():
        out = np.flip(inp, axis=0)
        out.backward()
    assert out.shape == inp.shape
    assert out[1, 0] == 2
    assert inp.grad.shape == inp.shape
    assert inp.grad[0, 0] == 1
    out2 = np.flip(inp, axis=1)
    assert out2[0, -1] == 2


@use_np
def test_fliplr():
    inp = np.zeros((1, 2, INT_OVERFLOW))
    inp[0, 0, 0] = 2
    inp.attach_grad()
    with mx.autograd.record():
        out = np.fliplr(inp)
        out.backward()
    assert out.shape == inp.shape
    assert out[0, 1, 0] == 2
    assert inp.grad.shape == inp.shape
    assert inp.grad[0, 0, 0] == 1


@use_np
def test_flipud():
    inp = np.zeros((2, 1, INT_OVERFLOW))
    inp[0, 0, 0] = 2
    inp.attach_grad()
    with mx.autograd.record():
        out = np.flipud(inp)
        out.backward()
    assert out.shape == inp.shape
    assert out[1, 0, 0] == 2
    assert inp.grad.shape == inp.shape
    assert inp.grad[0, 0, 0] == 1


@use_np
def test_full():
    data1 = np.full((INT_OVERFLOW, 2), np.array([1, 2]))
    assert data1.shape == (INT_OVERFLOW, 2)
    assert data1[-1, 0] == 1 and data1[-1, 1] == 2
    data2 = np.full((2, INT_OVERFLOW), 3)
    assert data2.shape == (2, INT_OVERFLOW)
    assert data2[-1, -1] == 3


@use_np
def test_full_like():
    inp = np.zeros((INT_OVERFLOW, 2))
    out = np.full_like(inp, 2)
    assert out.shape == inp.shape
    assert out[-1, -1] == 2


@use_np
def test_comparison_family():
    def batch_check(funcs, exp):
        inp1.attach_grad()
        for f, e in zip(funcs, exp):
            with mx.autograd.record():
                out = f(inp1, inp2)
                out.backward()
            assert out.shape == inp1.shape
            assert (out[0, 0], out[-1, -1]) == e
            assert inp1.grad.shape == inp1.shape
            assert inp1.grad[-1, -1] == 0
    
    inp1 = np.ones((INT_OVERFLOW, 2))
    inp2 = np.zeros((INT_OVERFLOW, 2))
    inp2[-1, -1] = 1
    batch_check([np.greater, np.greater_equal, \
        np.less, np.less_equal, np.equal, np.not_equal], \
        [(True, False), (True, True), \
        (False, False), (False, True), (False, True), (True, False)])


@use_np
def test_lcm():
    inp1 = np.ones((2, INT_OVERFLOW), dtype='int32')
    inp2 = np.ones((2, INT_OVERFLOW), dtype='int32')
    inp1[-1, -1] = 3
    inp2[-1, -1] = 5
    inp1.attach_grad()
    with mx.autograd.record():
        out = np.lcm(inp1, inp2)
        out.backward()
    assert out.shape == inp1.shape
    assert out[-1, -1] == 15
    assert inp1.grad.shape == inp1.shape
    assert inp1.grad[-1, -1] == 0


@use_np
def test_log_family():
    def batch_check(funcs, exp):
        inp.attach_grad()
        for f, e in zip(funcs, exp):
            with mx.autograd.record():
                out = f(inp)
                out.backward()
            assert out.shape == inp.shape
            assert_almost_equal(out[-1, -1], np.array([e[0]]), \
                rtol=1e-5, atol=1e-5)
            assert inp.grad.shape == inp.shape
            assert_almost_equal(inp.grad[-1, -1], np.array([e[1]]), \
                rtol=1e-5, atol=1e-5)

    inp = np.ones((INT_OVERFLOW, 2))
    inp[-1, -1] = 100
    batch_check([np.log, np.log10, np.log2, np.log1p], \
        [(4.6051702, 0.01), (2, 0.00434294), \
        (6.643856, 0.01442695), (4.6151204, 0.00990099)])


@use_np
def test_expand_dims():
    inp = np.zeros((INT_OVERFLOW))
    inp[-1] = 1
    out1 = np.expand_dims(inp, axis=0)
    out2 = np.expand_dims(out1, axis=2)
    assert out1.shape == (1, INT_OVERFLOW)
    assert out2.shape == (1, INT_OVERFLOW, 1)
    assert out1[0, -1] == 1
    assert out2[0, -1, 0] == 1


@use_np
def test_hamming():
    data = np.hamming((INT_OVERFLOW))
    ind = int(INT_OVERFLOW / 6)
    ref = 0.54 - 0.46*math.cos(2*math.pi*ind/(INT_OVERFLOW-1))
    assert data.shape == (INT_OVERFLOW, )
    assert_almost_equal(data[ind], ref, rtol=1e-3, atol=1e-5)


@use_np
def test_hanning():
    data = np.hanning((INT_OVERFLOW))
    ind = int(INT_OVERFLOW / 6)
    ref = 0.5 - 0.5*math.cos(2*math.pi*ind/(INT_OVERFLOW-1))
    assert data.shape == (INT_OVERFLOW, )
    assert_almost_equal(data[ind], ref, rtol=1e-3, atol=1e-5)


@use_np
def test_fmax():
    inp1 = np.ones((INT_OVERFLOW, 2))
    inp1[-1, -1] = -1
    inp2 = np.zeros((INT_OVERFLOW, 1))
    inp1.attach_grad()
    inp2.attach_grad()
    with mx.autograd.record():
        out = np.fmax(inp1, inp2)
        out.backward()
    assert out.shape == inp1.shape
    assert out[-1, -1] == 0
    assert inp1.grad.shape == inp1.shape
    assert inp1.grad[-1, -1] == 0 and inp1.grad[0, 0] == 1
    assert inp2.grad.shape == inp2.shape
    assert inp2.grad[-1] == 1 and inp2.grad[0] == 0


@use_np
def test_fmin():
    inp1 = np.ones((INT_OVERFLOW, 2))
    inp1[-1, -1] = -1
    inp2 = np.zeros((INT_OVERFLOW, 1))
    inp1.attach_grad()
    inp2.attach_grad()
    with mx.autograd.record():
        out = np.fmin(inp1, inp2)
        out.backward()
    assert out.shape == inp1.shape
    assert out[-1, -1] == -1
    assert inp1.grad.shape == inp1.shape
    assert inp1.grad[-1, -1] == 1 and inp1.grad[0, 0] == 0
    assert inp2.grad.shape == inp2.shape
    assert inp2.grad[-1] == 1 and inp2.grad[0] == 2


@use_np
def test_fmod():
    inp1 = np.ones((INT_OVERFLOW, 2))
    inp2 = np.ones((INT_OVERFLOW, 1))
    inp1[-1, -1], inp2[-1, -1] = 11, 7
    inp1.attach_grad()
    inp2.attach_grad()
    with mx.autograd.record():
        out = np.fmod(inp1, inp2)
        out.backward()
    assert out.shape == inp1.shape
    assert out[-1, -1] == 4
    assert inp1.grad.shape == inp1.shape
    assert inp1.grad[0, 0] == 1
    assert inp2.grad.shape == inp2.shape
    assert inp2.grad[-1] == -1 and inp2.grad[0] == -2


@use_np
def test_mod():
    # np.mod and np.remainder are the same thing
    inp1 = np.ones((INT_OVERFLOW, 2))
    inp2 = np.ones((INT_OVERFLOW, 1))
    inp1[-1, -1], inp2[-1, -1] = 11, 7
    inp1.attach_grad()
    inp2.attach_grad()
    with mx.autograd.record():
        out = np.mod(inp1, inp2)
        out.backward()
    assert out.shape == inp1.shape
    assert out[-1, -1] == 4
    assert inp1.grad.shape == inp1.shape
    assert inp1.grad[0, 0] == 1
    assert inp2.grad.shape == inp2.shape
    assert inp2.grad[-1] == -1 and inp2.grad[0] == -2


@use_np
def test_value_check_family():
    def batch_check(funcs, ref):
        inp.attach_grad()
        for f, r in zip(funcs, ref):
            with mx.autograd.record():
                out = f(inp)
                out.backward()
            assert out.shape == inp.shape
            for i in range(4):
                assert out[i, -1] == r[i]
            assert inp.grad.shape == inp.shape
            assert inp.grad[-1, -1] == 0

    inp = np.zeros((4, INT_OVERFLOW))
    inp[1:, -1] = np.array([np.inf, -np.inf, np.nan])
    batch_check([np.isinf, np.isneginf, np.isposinf, np.isnan, np.isfinite], \
        [(False, True, True, False), (False, False, True, False), \
        (False, True, False, False), (False, False, False, True), \
        (True, False, False, False)])


@use_np
def test_rint():
    inp = np.zeros((INT_OVERFLOW, 2))
    inp[0, 0], inp[-1, -1] = 2.1,  2.9
    inp.attach_grad()
    with mx.autograd.record():
        out = np.rint(inp)
        out.backward()
    assert out.shape == inp.shape
    assert out[0, 0] == 2 and out[-1, -1] == 3
    assert inp.grad.shape == inp.shape
    assert inp.grad[-1, -1] == 0


@use_np
def test_invert():
    inp = np.zeros((2, INT_OVERFLOW), dtype='uint8')
    inp[-1, -1] = 1
    inp.attach_grad()
    with mx.autograd.record():
        out = np.invert(inp)
        out.backward()
    assert out.shape == inp.shape
    assert out[0, 0] == 255 and out[-1, -1] == 254
    assert inp.grad.shape == inp.shape
    assert inp.grad[-1, -1] == 0


@use_np
def test_exp():
    inp = np.ones((2, INT_OVERFLOW))
    inp[-1, -1] = 2
    inp.attach_grad()
    with mx.autograd.record():
        out = np.exp(inp)
        out.backward()
    assert out.shape == inp.shape
    assert_almost_equal(out[0, 0], np.array(np.e**1), rtol=1e-5, atol=1e-5)
    assert_almost_equal(out[-1, -1], np.array(np.e**2), rtol=1e-5, atol=1e-5)
    assert inp.grad.shape == inp.shape
    assert_almost_equal(inp.grad[-1, -1], out[-1, -1], rtol=1e-5, atol=1e-5)


@use_np
def test_expm1():
    inp = np.ones((2, INT_OVERFLOW))
    inp[-1, -1] = 2
    inp.attach_grad()
    with mx.autograd.record():
        out = np.expm1(inp)
        out.backward()
    assert out.shape == inp.shape
    assert_almost_equal(out[0, 0], np.array(np.e**1 - 1), rtol=1e-5, atol=1e-5)
    assert_almost_equal(out[-1, -1], np.array(np.e**2 - 1), rtol=1e-5, atol=1e-5)
    assert inp.grad.shape == inp.shape
    assert_almost_equal(inp.grad[-1, -1], np.array(np.e**2), rtol=1e-5, atol=1e-5)


@use_np
def test_frexp():
    inp = np.ones((2, INT_OVERFLOW))
    inp[-1, -1] = 9
    out1, out2 = np.frexp(inp)
    assert_almost_equal(inp[-1, -1], out1[-1, -1] * 2 ** out2[-1, -1], \
        rtol=1e-5, atol=1e-5)


@use_np
def test_reciprocal():
    inp = np.ones((2, INT_OVERFLOW))
    inp[-1, -1] = 3
    inp.attach_grad()
    with mx.autograd.record():
        out = np.reciprocal(inp)
        out.backward()
    assert out.shape == inp.shape
    assert_almost_equal(out[-1, -1], np.array([1.0/3]), rtol=1e-5, atol=1e-5)
    assert inp.grad.shape == inp.shape
    assert_almost_equal(inp.grad[-1, -1], np.array([-1.0/3**2]), \
        rtol=1e-5, atol=1e-5)


@use_np
def test_sum():
    inp = np.zeros((2, INT_OVERFLOW))
    inp[-1, -1] = 10
    inp.attach_grad()
    with mx.autograd.record():
        out1 = np.sum(inp, axis=1)
        out1.backward()
    assert out1.shape == (2, )
    assert out1[0] == 0 and out1[1] == 10
    assert inp.grad.shape == inp.shape
    assert inp.grad[-1, -1] == 1
    with mx.autograd.record():
        out2 = np.sum(inp, axis=0)
        out2.backward()
    assert out2.shape == (INT_OVERFLOW, )
    assert out2[0] == 0 and out2[-1] == 10
    assert inp.grad.shape == inp.shape
    assert inp.grad[-1, -1] == 1


@use_np
def test_negative():
    inp = np.ones((2, INT_OVERFLOW))
    inp[-1, -1] = -2
    inp.attach_grad()
    with mx.autograd.record():
        out = np.negative(inp)
        out.backward()
    assert out.shape == inp.shape
    assert out[0, 0] == -1 and out[-1, -1] == 2
    assert inp.grad.shape == inp.shape
    assert inp.grad[-1, -1] == -1


@use_np
def test_identity():
    M = 2**16
    data = np.identity(M)
    assert data.shape == (M, M)
    assert data[0, 0] == 1 and data[-1, -1] == 1 and data[-1, -2] == 0


@use_np
def test_square():
    inp = np.ones((INT_OVERFLOW, 2))
    inp[-1, -1] = 3
    inp.attach_grad()
    with mx.autograd.record():
        out = np.square(inp)
        out.backward()
    assert out.shape == inp.shape
    assert out[-1, -1] == 9
    assert inp.grad.shape == inp.shape
    assert inp.grad[-1, -1] == 6


@use_np
def test_sign():
    inp = np.zeros((INT_OVERFLOW, 2))
    inp[-1, -1], inp[-2, -1] = 2, -2
    inp.attach_grad()
    with mx.autograd.record():
        out = np.sign(inp)
        out.backward()
    assert out.shape == inp.shape
    assert out[0, 0] == 0 and out[-1, -1] == 1 and out[-2, -1] == -1
    assert inp.grad.shape == inp.shape
    assert inp.grad[-1, -1] == 0


@use_np
def test_prod():
    inp = np.ones((2, INT_OVERFLOW))
    inp[0, 0], inp[-1, -1] = 2, 10
    inp.attach_grad()
    with mx.autograd.record():
        out1 = np.prod(inp, axis=1)
        out1.backward()
    assert out1.shape == (2, )
    assert out1[0] == 2 and out1[1] == 10
    assert inp.grad.shape == inp.shape
    assert inp.grad[-1, -1] == 1
    with mx.autograd.record():
        out2 = np.sum(inp, axis=0)
        out2.backward()
    assert out2.shape == (INT_OVERFLOW, )
    assert out2[0] == 2 and out2[-1] == 10
    assert inp.grad.shape == inp.shape


@use_np
def test_add():
    A = np.ones((INT_OVERFLOW, 2))
    B = np.ones((INT_OVERFLOW, 2))
    A[-1, -1] = 2
    A.attach_grad()
    with mx.autograd.record():
        C = np.add(A, B)
        C.backward()
    assert C.shape == (INT_OVERFLOW, 2)
    assert C[-1, -1] == 3
    assert A.grad.shape == (INT_OVERFLOW, 2)
    assert A.grad[-1, -1] == 1


@use_np
def test_hypot():
    A = np.ones((INT_OVERFLOW, 2))
    B = np.ones((INT_OVERFLOW, 2))
    A[-1, -1], B[-1, -1] = 3, 4
    A.attach_grad()
    with mx.autograd.record():
        C = np.hypot(A, B)
        C.backward()
    assert C.shape == A.shape
    assert C[-1, -1] == 5
    assert A.grad.shape == A.shape
    assert_almost_equal(A.grad[-1, -1], np.array([0.6]), rtol=1e-5, atol=1e-5)


@use_np
def test_power():
    A = np.full((2, INT_OVERFLOW), 2)
    B = np.ones((2, INT_OVERFLOW))
    B[-1, -1] = 3
    A.attach_grad()
    B.attach_grad()
    with mx.autograd.record():
        C = np.power(A, B)
        C.backward()
    assert C.shape == A.shape
    assert C[-1, -1] == 8
    assert A.grad.shape == A.shape
    assert A.grad[-1, -1] == 12
    assert B.grad.shape == B.shape
    assert_almost_equal(B.grad[-1, -1], 2**3 * np.log(2), rtol=1e-5, atol=1e-5)


@use_np
def test_ldexp():
    A = np.ones((2, INT_OVERFLOW))
    B = np.ones((2, INT_OVERFLOW))
    A[-1, -1], B[-1, -1] = 5, 2
    A.attach_grad()
    B.attach_grad()
    with mx.autograd.record():
        C = np.ldexp(A, B)
        C.backward()
    assert C.shape == A.shape
    assert C[-1, -1] == 20
    assert A.grad.shape == A.shape
    assert A.grad[-1, -1] == 4
    assert B.grad.shape == B.shape
    assert_almost_equal(B.grad[-1, -1], A[-1, -1] * 2**B[-1, -1] * np.log(2), \
        rtol=1e-5, atol=1e-5)


@use_np
def test_multiply():
    A = np.ones((2, INT_OVERFLOW))
    B = np.ones((2, INT_OVERFLOW))
    A[-1, -1], B[-1, -1] = 2, 3
    A.attach_grad()
    B.attach_grad()
    with mx.autograd.record():
        C = np.multiply(A, B)
        C.backward()
    assert C.shape == A.shape
    assert C[0, 0] == 1 and C[-1, -1] == 6
    assert A.grad.shape == A.shape
    assert A.grad[-1, -1] == B[-1, -1]
    assert B.grad.shape == B.shape
    assert B.grad[-1, -1] == A[-1, -1]


@use_np
def test_subtract():
    A = np.zeros((INT_OVERFLOW, 2))
    B = np.ones((INT_OVERFLOW, 2))
    A[-1, -1] = 3
    A.attach_grad()
    B.attach_grad()
    with mx.autograd.record():
        C = np.subtract(A, B)
        C.backward()
    assert C.shape == (INT_OVERFLOW, 2)
    assert C[0, 0] == -1 and C[-1][-1] == 2
    assert A.grad.shape == (INT_OVERFLOW, 2)
    assert A.grad[0][0] == 1
    assert B.grad.shape == (INT_OVERFLOW, 2)
    assert B.grad[0][0] == -1


@use_np
def test_diag():
    # test diag extraction
    inp = np.zeros((2, INT_OVERFLOW+2))
    inp[-1, -1] = 1
    inp.attach_grad()
    with mx.autograd.record():
        out = np.diag(inp, k=INT_OVERFLOW)
        out.backward()
    assert out.shape == (2, )
    assert out[1] == 1
    assert inp.grad.shape == inp.shape
    assert inp.grad[1, -1] == 1 and inp.grad[0, -2] == 1
    # now test mat generation
    N = 2**16
    inp = np.ones((N))
    inp[-1] = 2
    inp.attach_grad()
    with mx.autograd.record():
        out = np.diag(inp)
        out.backward()
    assert out.shape == (N, N)
    assert out[-1, -1] == 2 and out[0, 0] == 1
    assert inp.grad.shape == inp.shape
    assert inp.grad[-1] == 1

    
@use_np
def test_diag_indices_from():
    N = 2**16
    inp = np.zeros((N, N))
    inp.attach_grad()
    with mx.autograd.record():
        dim1, dim2 = np.diag_indices_from(inp)
        dim1.backward()
    assert dim1.shape == (N, ) and dim2.shape == (N, )
    assert dim1[-1] == N-1 and dim2[-1] == N-1
    assert inp.grad.shape == inp.shape
    assert inp.grad[0, 0] == 0

    
@use_np
def test_diagflat():
    N = 2**15
    inp = np.ones((2, N))
    inp[-1, -1] = 2
    inp.attach_grad()
    with mx.autograd.record():
        out = np.diagflat(inp)
        out.backward()
    assert out.shape == (N*2, N*2)
    assert out[-1, -1] == 2 and out[-1, -2] == 0
    assert inp.grad.shape == inp.shape
    assert inp.grad[-1, -1] == 1


@use_np
def test_diagonal():
    inp = np.zeros((2, INT_OVERFLOW+2))
    inp[-1, -1] = 1
    inp.attach_grad()
    with mx.autograd.record():
        out = np.diagonal(inp, offset=INT_OVERFLOW)
        out.backward()
    assert out.shape == (2, )
    assert out[1] == 1
    assert inp.grad.shape == inp.shape
    assert inp.grad[1, -1] == 1 and inp.grad[0, -2] == 1
    # now test with axes specified
    N = 2**16
    inp = np.zeros((N, N, 2))
    inp[-1, -1] = np.array([1, 2])
    inp.attach_grad()
    with mx.autograd.record():
        out = np.diagonal(inp, offset=0, axis1=0, axis2=1)
        out.backward()
    assert out.shape == (2, N)
    assert out[0, -1] == 1 and out[1, -1] == 2
    assert inp.grad.shape == inp.shape
    assert inp.grad[-1, -1, 0] == 1 and inp.grad[-1, -1, 1] == 1


def test_roll():
    inp = np.zeros((2, INT_OVERFLOW))
    inp[-1, -1] = 1
    inp.attach_grad()
    with mx.autograd.record():
        out = np.roll(inp, 1)
        # equivalent but slower
        # out = np.roll(inp, shift=(1, 1), axis=(0, 1))
        out.backward()
    assert out.shape == (2, INT_OVERFLOW)
    assert out[0, 0] == 1, out[-1, -1] == 0
    assert inp.grad.shape == inp.shape
    assert inp.grad[-1, -1] == 1

    
def test_polyval():
    poly = np.array([1, 1, 5])
    inp = np.zeros((2, INT_OVERFLOW))
    inp[-1, -1] = 2
    poly.attach_grad()
    inp.attach_grad()
    with mx.autograd.record():
        out = np.polyval(poly, inp)
        out.backward()
    assert out.shape == inp.shape
    assert out[-1, -1] == 11 and out[0, 0] == 5
    assert inp.grad.shape == inp.shape
    assert inp.grad[-1, -1] == 5
    assert poly.grad.shape == poly.shape
    assert poly.grad[0] == 4

'''
                                     _               _
  _ _ _  _ _ __  _ __ _  _   _____ _| |_ ___ _ _  __(_)___ _ _
 | ' \ || | '  \| '_ \ || | / -_) \ /  _/ -_) ' \(_-< / _ \ ' \
 |_||_\_,_|_|_|_| .__/\_, | \___/_\_\\__\___|_||_/__/_\___/_||_|
                |_|   |__/
'''

@use_np
def test_activation():
    A = np.zeros((INT_OVERFLOW, 2))
    A.attach_grad()
    with mx.autograd.record():
        B = npx.activation(A, act_type='sigmoid')
    assert B.shape == (INT_OVERFLOW, 2)
    assert B[0][0] == 0.5
    B.backward()
    assert A.grad.shape == (INT_OVERFLOW, 2)
    assert_almost_equal(A.grad[0][0], np.array([0.25]), \
                rtol=1e-3, atol=1e-5)


@use_np
def test_arange_like():
    A = np.zeros((INT_OVERFLOW, 2))
    A.attach_grad()
    with mx.autograd.record():
        B = npx.arange_like(A)
    assert B.shape == (INT_OVERFLOW, 2)
    assert B[100][0] == 200
    B.backward()
    assert A.grad.shape == (INT_OVERFLOW, 2)
    assert A.grad[0][0] == 0

# TODO implement this test after dot is fixed for large tensors and we have
# migrated to using ILP64 BLAS/LAPACK
@use_np
@pytest.mark.skip(reason='dot is known to not work on large tensors. PR to fix: https://github.com/apache/incubator-mxnet/pull/18925')
def test_batch_dot():
    assert False 


@use_np
def test_cast():
    A = np.ones((INT_OVERFLOW, 2))
    A.attach_grad()
    with mx.autograd.record():
        B = npx.cast(A, dtype='float16')
    assert B.shape == (INT_OVERFLOW, 2)
    assert B[0][0] == 1
    B.backward()
    assert A.grad.shape == (INT_OVERFLOW, 2)
    assert A.grad[0][0] == 1


@use_np
def test_broadcast_like():
    A = np.ones((1, 2))
    B = np.zeros((INT_OVERFLOW, 2))
    A.attach_grad()
    with mx.autograd.record():
        C = npx.broadcast_like(A, B)
    assert C.shape == (INT_OVERFLOW, 2)
    assert C[0][0] == 1
    C.backward()
    assert A.grad.shape == (1, 2)
    with mx.autograd.record():
        C = npx.broadcast_like(A.reshape(2, 1), B.T)
    assert C.shape == (2, INT_OVERFLOW)
    assert C[0][0] == 1
    C.backward()
    assert A.grad.shape == (1, 2)
    assert_almost_equal(A.grad[0][0], np.array([INT_OVERFLOW]), \
                            rtol=1e-3, atol=1e-5)


@use_np
def test_constraint_check():
    A = np.ones((2, INT_OVERFLOW))
    constraint = (A > 0)
    B = npx.constraint_check(constraint)
    assert B == True

# broken
@use_np
def test_batch_flatten():
    A = np.ones((2, 1, INT_OVERFLOW))
    A.attach_grad()
    with mx.autograd.record():
        B = npx.batch_flatten(A)
    assert B.shape == (2, INT_OVERFLOW)
    assert B[0][0] == 1
    B.backward()
    assert A.grad.shape == (2, 1, INT_OVERFLOW)
    assert A.grad[0][0][0] == 1

# broken
@use_np
@pytest.mark.skip(reason='Does not support large tensor; to be fixed')
def test_batch_norm():
    A = np.ones((2, INT_OVERFLOW))
    gamma = np.ones((2))
    beta = np.zeros((2))
    mov_mean = np.ones((2))
    mov_var = np.ones((2))
    A.attach_grad() 
    with mx.autograd.record():
        B = npx.batch_norm(A, gamma, beta, mov_mean, mov_var)
    assert B.shape == (2, INT_OVERFLOW)
    assert B[0][0] == 0
    B.backward()
    assert A.grad.shape == (2, INT_OVERFLOW)
    assert A.grad[0][0] == 0


@use_np
def test_nonzero():
    A = np.zeros((2, INT_OVERFLOW))
    A[0, 1] = 1
    A[0, -2] = 1
    A.attach_grad()
    with mx.autograd.record():
        B = npx.nonzero(A)
    assert B.shape == (2, 2)
    assert B[0, 0] == 0 and B[0, 1] == 1
    assert B[1, 0] == 0 and B[1, 1] == int(INT_OVERFLOW - 2)
    B.backward()
    assert A.grad.shape == (2, INT_OVERFLOW)
    assert A.grad[0][0] == 0


@use_np
def test_one_hot():
    A = np.zeros((INT_OVERFLOW))
    A.attach_grad()
    with mx.autograd.record():
        B = npx.one_hot(A, 2)
    assert B.shape == (INT_OVERFLOW, 2)
    assert B[0][0] == 1
    B.backward()
    assert A.grad.shape == (INT_OVERFLOW, )
    assert A.grad[0] == 0


@use_np
def test_pick():
    INT_OVERFLOW = 2**31
    A = np.zeros((INT_OVERFLOW, 2))
    B = np.zeros((INT_OVERFLOW))
    A[-1, 0] = 3
    A.attach_grad()
    B.attach_grad()
    with mx.autograd.record():
        C = npx.pick(A, B)
    assert C.shape == (INT_OVERFLOW, )
    assert C[0] == 0
    assert C[-1] == 3
    C.backward()
    assert A.grad.shape == (INT_OVERFLOW, 2)
    assert B.grad.shape == (INT_OVERFLOW, )
    assert A.grad[0][0] == 1


@use_np
def test_scalar_poisson():
    A = npx.scalar_poisson(lam=4, shape=(2, INT_OVERFLOW))
    assert A.shape == (2, INT_OVERFLOW)


@use_np
def test_tensor_poisson():
    lam = np.array([2.0, 4.0])
    A = npx.tensor_poisson(lam, shape=(INT_OVERFLOW))
    assert A.shape == (2, INT_OVERFLOW)


@use_np
def test_reshape():
    A = np.ones((INT_OVERFLOW, 2))
    A.attach_grad() 
    with mx.autograd.record():
        B = npx.reshape(A, (-5))
    assert B.shape == (DOUBLE_INT_OVERFLOW, )
    assert B[0] == 1
    B.backward()
    assert A.grad.shape == (INT_OVERFLOW, 2)
    assert A.grad[0][0] == 1


@use_np
def test_reshape_like():
    A = np.ones((INT_OVERFLOW, 2))
    A.attach_grad()
    with mx.autograd.record():
        B = npx.reshape_like(A, np.zeros((2, INT_OVERFLOW)))
    assert B.shape == (2, INT_OVERFLOW)
    assert B[0][0] == 1
    B.backward()
    assert A.grad.shape == (INT_OVERFLOW, 2)
    assert A.grad[0][0] == 1


@use_np
def test_sigmoid():
    A = np.zeros((INT_OVERFLOW, 2))
    A.attach_grad()
    with mx.autograd.record():
        B = npx.sigmoid(A)
    assert B.shape == (INT_OVERFLOW, 2)
    assert B[0][0] == 0.5
    B.backward()
    assert A.grad.shape == (INT_OVERFLOW, 2)
    assert_almost_equal(A.grad[0][0], np.array([0.25]), \
                rtol=1e-3, atol=1e-5)


@use_np
def test_shape_array():
    A = np.zeros((INT_OVERFLOW, 2))
    A.attach_grad()
    with mx.autograd.record():
        B = npx.shape_array(A)
    assert B[0] == INT_OVERFLOW and B[1] == 2
    B.backward()
    assert A.grad.shape == (INT_OVERFLOW, 2)
    assert A.grad[0][0] == 0


@use_np
def test_stop_gradient():
    A = np.ones((INT_OVERFLOW, 2))
    A.attach_grad()
    with mx.autograd.record():
        B = npx.stop_gradient(A * 3)
    assert B.shape == (INT_OVERFLOW, 2)
    assert B[0][0] == 3
    B.backward()
    # should be 3 if not for stop_gradient()
    assert A.grad[0][0] == 0


@use_np
def test_sequence_mask():
    A = np.ones((2, 2, INT_OVERFLOW))
    A.attach_grad()
    with mx.autograd.record():
        B = npx.sequence_mask(A, sequence_length=np.array([1,1]), \
                use_sequence_length=True)
    assert B.shape == (2, 2, INT_OVERFLOW)
    assert B[0][0][0] == 1
    assert B[1][0][0] == 0
    B.backward()
    assert A.grad.shape == (2, 2, INT_OVERFLOW)
    assert A.grad[0][0][0] == 1


@use_np
def test_topk():
    A = np.ones((2, INT_OVERFLOW))
    A[0][100] = 2
    A[1][200] = 2
    A.attach_grad()
    with mx.autograd.record():
        B = npx.topk(A, k=2)
    assert B.shape == (2, 2)
    assert B[0][0] == 100 and B[1][0] == 200
    B.backward()
    assert A.grad.shape == (2, INT_OVERFLOW)
    assert A.grad[0][0] == 0


@use_np
def test_slice():
    A = np.ones((INT_OVERFLOW, 3))
    A[100][1] = 2
    B = npx.slice(A, begin=(100,1), end=(200,3))
    assert B.shape == (100, 2)
    assert B[0][0] == 2


@use_np
def test_smooth_l1():
    A = np.arange((INT_OVERFLOW))
    A.attach_grad() 
    with mx.autograd.record():
        B = npx.smooth_l1(A)
    assert B.shape == (INT_OVERFLOW, )
    assert B[1] == 0.5
    B.backward()
    assert A.grad.shape == (INT_OVERFLOW, )
    assert A.grad[0] == 0


@use_np
def test_gamma():
    A = np.ones((2, INT_OVERFLOW))
    A[0][0] = 5
    A.attach_grad()
    with mx.autograd.record():
        B = npx.gamma(A)
    assert B.shape == (2, INT_OVERFLOW)
    assert B[0][0] == 24
    B.backward()
    assert A.grad.shape == (2, INT_OVERFLOW)
    assert_almost_equal(A.grad[0][0], np.array([36.1428]), \
                rtol=1e-3, atol=1e-5)


@use_np
def test_gammaln():
    A = np.ones((2, INT_OVERFLOW))
    A[0][0] = 5
    A.attach_grad() 
    with mx.autograd.record():
        B = npx.gammaln(A)
    assert B.shape == (2, INT_OVERFLOW)
    assert_almost_equal(B[0][0], np.array([np.log(24)]), \
                rtol=1e-3, atol=1e-5)
    B.backward()
    assert A.grad.shape == (2, INT_OVERFLOW)
    assert_almost_equal(A.grad[0][0], np.array([1.5061178]), \
                rtol=1e-3, atol=1e-5)


@use_np
def test_digamma():
    A = np.ones((2, INT_OVERFLOW)) 
    A[0][0] = 5
    A.attach_grad()  
    with mx.autograd.record():
        B = npx.digamma(A)
    assert B.shape == (2, INT_OVERFLOW)
    assert_almost_equal(B[0][0], np.array([1.5061178]), \
                rtol=1e-3, atol=1e-5)
    B.backward()
    assert A.grad.shape == (2, INT_OVERFLOW)
    assert_almost_equal(A.grad[0][0], np.array([0.22132295]), \
                rtol=1e-3, atol=1e-5)


@use_np
def test_rnn_dim_check():
    L_SEQ, BAT, L_INP, L_STA = 2**31, 4, 2**10, 2
    data = np.random.uniform(-1, 1, (L_SEQ, BAT, L_INP))
    state = np.random.normal(0, 1, (1, BAT, L_STA))
    params = np.random.normal(0, 1, (2056,))
    assertRaises(ValueError, npx.rnn, data=data, parameters=params, \
        mode='rnn_relu', state=state, state_size=L_STA, num_layers=1)


@use_np
def test_rnn_vanilla():
    L_SEQ, BAT, L_INP, L_STA = 2**20, 4, 2**10, 2
    def batch_check(x, modes, params):
        state = np.random.normal(0, 1, (1, BAT, L_STA))
        for m, p in zip(modes, params):
            x.attach_grad()
            with mx.autograd.record():
                y = npx.rnn(data=x, parameters=p, mode=m, \
                    state=state, state_size=L_STA, num_layers=1)
            assert y.shape == (L_SEQ, BAT, L_STA)
            y.backward()
            npx.waitall()
    data = np.random.uniform(-1, 1, (L_SEQ, BAT, L_INP))
    modes = ['rnn_tanh', 'rnn_relu']
    params = [np.random.normal(0, 1, (2056,)), \
        np.random.normal(0, 1, (2056,))]
    batch_check(data, modes, params)


@use_np
def test_rnn_gru():
    L_SEQ, BAT, L_INP, L_STA = 2**20, 4, 2**10, 2
    data = np.random.uniform(-1, 1, (L_SEQ, BAT, L_INP))
    state = np.random.normal(0, 1, (1, BAT, L_STA))
    params = np.random.normal(0, 1, (6168,))
    data.attach_grad()
    with mx.autograd.record():
        out = npx.rnn(data=data, parameters=params, mode='gru', \
            state=state, state_size=L_STA, num_layers=1)
    assert out.shape == (L_SEQ, BAT, L_STA)
    out.backward()
    npx.waitall()


@use_np
def test_rnn_lstm():
    L_SEQ, BAT, L_INP, L_STA= 2**20, 4, 2**10, 2
    data = np.random.uniform(-1, 1, (L_SEQ, BAT, L_INP))
    state = np.random.normal(0, 1, (1, BAT, L_STA))
    state_cell = np.random.normal(0, 1, (1, BAT, L_STA))
    params = np.random.normal(0, 1, (8224,))
    data.attach_grad()
    with mx.autograd.record():
        out = npx.rnn(data=data, parameters=params, mode='lstm', \
            state=state, state_size=L_STA, state_cell=state_cell, num_layers=1)
    assert out.shape == (L_SEQ, BAT, L_STA)
    out.backward()
    npx.waitall()


@use_np
def test_ctc_loss():
    def test_ctc_loss_size_check(A, label):
        assertRaises(ValueError, npx.ctc_loss, A, label)
    
    L_SEQ, L_ALP, L_LAB, BAT = 2**10, 2**20, 2**6, 2
    A = np.zeros((L_SEQ, BAT, L_ALP))
    label = np.random.randint(0, L_ALP, (BAT, L_LAB))
    # test for expected exception
    test_ctc_loss_size_check(A, label)
    # now we shrink the size a little bit and test for an allowed case
    L_ALP = 2**20 - 1
    A = np.zeros((L_SEQ, BAT, L_ALP))
    label = np.random.randint(0, L_ALP, (BAT, L_LAB))
    A.attach_grad()
    with mx.autograd.record():
        B = npx.ctc_loss(A, label)
    assert B.shape == (BAT, )
    assert type(B[0]).__name__ == 'ndarray'
    B.backward()
    assert A.grad.shape == (L_SEQ, BAT, L_ALP)
    assert type(A[0]).__name__ == 'ndarray'


@use_np
def test_erf():
    A = np.ones((2, INT_OVERFLOW))
    A[0][0] = 10
    A.attach_grad()
    with mx.autograd.record():
        B = npx.erf(A)
    assert B.shape == (2, INT_OVERFLOW)
    assert B[0][0] == 1
    B.backward()
    assert A.grad.shape == (2, INT_OVERFLOW)
    assert_almost_equal(A.grad[0][0], np.array([4.2e-44]), \
                rtol=1e-3, atol=1e-5)


@use_np
def test_erfinv():
    A = np.ones((2, INT_OVERFLOW))
    A[0][0] = 0.5
    A.attach_grad()
    with mx.autograd.record():
        B = npx.erfinv(A)
    assert B.shape == (2, INT_OVERFLOW)
    assert_almost_equal(B[0][0], np.array([0.47693628]), \
                rtol=1e-3, atol=1e-5)
    B.backward()
    assert A.grad.shape == (2, INT_OVERFLOW)
    assert_almost_equal(A.grad[0][0], np.array([1.112585]), \
                rtol=1e-3, atol=1e-5)


@use_np
def test_index_add():
    A = np.zeros((2, INT_OVERFLOW))
    ind = np.array([[0, 0], [0, 1]], dtype='int32')
    val = np.array([100, 200])
    A.attach_grad() 
    with mx.autograd.record():
        B = npx.index_add(A, ind, val)
    assert B.shape == (2, INT_OVERFLOW)
    assert B[0][0] == 100 and B[0][1] == 200
    B.backward()
    assert A.grad.shape == (2, INT_OVERFLOW)
    assert A.grad[0][0] == 1


@use_np
def test_index_update():
    A = np.zeros((2, INT_OVERFLOW))
    ind = np.array([[0, 0], [0, 1]], dtype='int32')
    val = np.array([100, 200])
    A.attach_grad() 
    with mx.autograd.record():
        B = npx.index_update(A, ind, val) 
    assert B.shape == (2, INT_OVERFLOW) 
    assert B[0][0] == 100 and B[0][1] == 200
    B.backward()
    assert A.grad.shape == (2, INT_OVERFLOW)
    assert A.grad[0][0] == 0


@use_np
def test_layer_norm():
    A = np.ones((2, INT_OVERFLOW))
    A.attach_grad()
    with mx.autograd.record():
        B = npx.layer_norm(A, gamma=np.ones((2)), beta=np.zeros((2)), axis=0)
    assert B.shape == (2, INT_OVERFLOW) 
    assert B[0][0] == 0
    B.backward()
    assert A.grad.shape == (2, INT_OVERFLOW)
    assert A.grad[0][0] == 0


@use_np
def test_dlpack():
    A = np.ones((2, INT_OVERFLOW))
    A[0][100] = 100
    B = npx.to_dlpack_for_read(A)
    assert type(B).__name__ == 'PyCapsule'
    C = npx.from_dlpack(B)
    assert type(C).__name__ == 'ndarray'
    assert C.shape == (2, INT_OVERFLOW)
    assert C[0][100] == 100
    B = npx.to_dlpack_for_write(A)
    assert type(B).__name__ == 'PyCapsule'
    C = npx.from_dlpack(B)
    C += 1
    assert type(C).__name__ == 'ndarray'
    assert C.shape == (2, INT_OVERFLOW)
    assert C[0][100] == 101


@use_np
def test_pooling():
    def test_pooling_large_dim():
        A = np.ones((1, 1, INT_OVERFLOW))
        assertRaises(MXNetError, npx.pooling, data=A, kernel=(2), stride=(2), \
                pool_type='max')
    
    test_pooling_large_dim()
    D, H, W = 2**12, 2**10, 2**10
    A = np.ones((1, 1, D, H ,W))
    A[0, 0, 0, 0, 2] = 100
    A.attach_grad()
    with mx.autograd.record():
        B = npx.pooling(data=A, kernel=(2, 2, 2), stride=(2, 2, 2), \
                pool_type='max')
    assert B.shape == (1, 1, int(D/2), int(H/2), int(W/2))
    assert B[0, 0, 0, 0, 1] == 100
    B.backward()
    assert A.grad.shape == (1, 1, D, H, W)
    assert A.grad[0, 0, 0, 0, 0] == 1


@use_np
def test_roi_pooling():
    def test_roi_pooling_large_dim():
        A = np.ones((1, 1, INT_OVERFLOW, 5))
        roi = np.array([[0, 0, 0, 5, 5]])
        assertRaises(MXNetError, npx.roi_pooling, A, roi, pooled_size=(3, 3), \
            spatial_scale=1)
    
    test_roi_pooling_large_dim()
    H, W = 2**16, 2**16
    A = np.ones((1, 1, H, W))
    A[0, 0, 0, 2] = 100
    roi = np.array([[0, 0, 0, 5, 5]])
    A.attach_grad()
    with mx.autograd.record():
        B = npx.roi_pooling(A, roi, pooled_size=(3, 3), spatial_scale=1)
    assert B.shape == (1, 1, 3, 3)
    assert B[0][0][0][1] == 100
    B.backward()
    assert A.grad.shape == (1, 1, H, W)
    assert A.grad[0][0][0][0] == 1

@use_np
@pytest.mark.skip(reason='times out on (generally speaking) large tensors')
def test_save_load():
    A = np.ones((2, INT_OVERFLOW), dtype='int8')
    A[0][100] = 100
    npx.save('my_tensor', A)
    B = np.array(npx.load('my_tensor'))
    assert B[0].shape == (2, INT_OVERFLOW)
    assert B[0][0][100] == 100


@use_np
def test_gather_nd():
    A = np.ones((1, 2, INT_OVERFLOW))
    A [0, 1, 100] = 100
    A.attach_grad()
    with mx.autograd.record():
        B = npx.gather_nd(data=A, \
            indices=np.array([[0, 0] , [0, 1], [INT_OVERFLOW-1, 100]], \
            dtype='int64'))
    assert B.shape == (2, )
    assert B[0] == 1 and B[1] == 100
    B.backward()
    assert A.grad.shape == (1, 2, INT_OVERFLOW)
    assert A.grad[0, 0, 0] == 0
    assert A.grad[0, 0, INT_OVERFLOW-1] == 1


@use_np
def test_random_bernoulli():
    prob = np.zeros((INT_OVERFLOW))
    prob[0] = 1
    A = npx.random.bernoulli(prob=prob, size=(INT_OVERFLOW))
    assert A.shape == (INT_OVERFLOW, )
    assert A[0] == 1
    assert A[1] == 0


@use_np
def test_cumsum():
    input = np.ones((INT_OVERFLOW, 3), dtype='int64')
    input.attach_grad()
    with mx.autograd.record():
        output = np.cumsum(input, axis=0, dtype='int64')
        output.backward()
    assert output.shape == input.shape
    assert output[-1, -1] == INT_OVERFLOW
    assert input.grad.shape == input.shape
    assert input.grad[0, 0] == INT_OVERFLOW
    assert input.grad[-1, -1] == 1


@use_np
def test_round():
    input = np.ones((INT_OVERFLOW, 2))
    input[INT_OVERFLOW-1][0] = 1.6
    output = np.round(input)
    assert output.shape == (INT_OVERFLOW, 2)
    assert output[-1][0] == 2


@use_np
def test_cross():
    inp = np.ones((INT_OVERFLOW, 3))
    inp2 = np.ones((INT_OVERFLOW, 2))
    inp[-1] = np.array([1, 2, 3])
    inp2[-1] = np.array([4, 5])
    inp.attach_grad()
    with mx.autograd.record():
        out = np.cross(inp, inp2)
        out.backward()
    assert out.shape == (INT_OVERFLOW, 3)
    assert out[0, 0] == -1 and out[0, 1] == 1 and out[0, 2] == 0
    assert out[-1, 0] == -15 and out[-1, 1] == 12 and out[-1, 2] == -3
    assert inp.grad.shape == inp.shape
    assert inp.grad[0, 0] == 1 and inp.grad[0, 1] == -1 and inp.grad[0, 2] == 0
    assert inp.grad[-1, 0] == 5 and inp.grad[-1, 1] == -4 and inp.grad[-1, 2] == -1


@use_np
def test_array_split():
    inp = np.ones((INT_OVERFLOW, 2))
    inp[0][0] = 0
    inp[-1][-1] = 2
    out = np.array_split(inp, 2)
    assert out[0].shape ==(HALF_INT_OVERFLOW, 2)
    assert out[1].shape ==(HALF_INT_OVERFLOW, 2)
    assert out[0][0][0] == 0
    assert out[1][-1][-1] == 2


@use_np
def test_std():
    N = 2*20
    inp = np.zeros((2, INT_OVERFLOW))
    inp[-1, -1] = N
    inp.attach_grad()
    with mx.autograd.record():
        out = np.std(inp, axis=1)
        out.backward()
    assert out.shape == (2, )
    ref = ((float(N)/INT_OVERFLOW)**2 * (INT_OVERFLOW-1))**0.5
    assert_almost_equal(out[1], ref, rtol=1e-5, atol=1e-5)
    assert inp.grad.shape == inp.shape
    assert inp.grad[-1, -1] == 0


@use_np
def test_var():
    N = 2*20
    inp = np.zeros((2, INT_OVERFLOW))
    inp[-1, -1] = N
    inp.attach_grad()
    with mx.autograd.record():
        out = np.var(inp, axis=1)
        out.backward()
    assert out.shape == (2, )
    ref = (float(N)/INT_OVERFLOW)**2 * (INT_OVERFLOW-1)
    assert_almost_equal(out[1], ref, rtol=1e-5, atol=1e-5)

    assert inp.grad.shape == inp.shape
    assert inp.grad[-1, -1] == 0

@use_np
def test_rollaxis():
    inp = np.zeros((1, 1, 2, INT_OVERFLOW, 1))
    inp[-1, -1, -1, -1, -1] = 1
    inp.attach_grad()
    with mx.autograd.record():
        out = np.rollaxis(inp, 3)
        out.backward()
    assert out.shape == (INT_OVERFLOW, 1, 1, 2, 1)
    assert out[-1, -1, -1, -1, -1] == 1
    assert inp.grad.shape == inp.shape
    assert inp.grad[-1, -1, -1, -1, -1] == 1


@use_np
def test_vstack():
    inp1 = np.zeros((INT_OVERFLOW, 1))
    inp2 = np.ones((INT_OVERFLOW, 1))
    inp1.attach_grad()
    inp2.attach_grad()
    with mx.autograd.record():
        out1 = np.vstack((inp1, inp2))
        out1.backward()
    assert out1.shape == (DOUBLE_INT_OVERFLOW, 1)
    assert out1[INT_OVERFLOW-1, 0] == 0 and out1[-1, 0] == 1
    assert inp1.grad.shape == inp1.shape
    assert inp1.grad[-1, -1] == 1
    with mx.autograd.record():
        out2 = np.vstack((inp1.flatten(), inp2.flatten()))
        out2.backward()
    assert out2.shape == (2, INT_OVERFLOW)
    assert out2[0, -1] == 0 and out2[1, -1] == 1
    assert inp2.grad.shape == inp2.shape
    assert inp2.grad[-1, -1] == 1


@use_np
<<<<<<< HEAD
def test_logspace():
    data = np.logspace(1.0, 10.0, INT_OVERFLOW)
    assert data.shape == (INT_OVERFLOW, )
    assert data[0] == 10 and data[-1] == 10000000000
    assert_almost_equal(data[HALF_INT_OVERFLOW], np.array(10**5.5), \
                rtol=1e-3, atol=1e-5)

@use_np
def test_linspace():
    data = np.linspace(0, 1000, INT_OVERFLOW)
    assert data.shape == (INT_OVERFLOW, )
    assert data[0] == 0 and data[-1] == 1000
    assert data[HALF_INT_OVERFLOW] == 500
=======
def test_ediff1d():
    inp = np.zeros((2, INT_OVERFLOW))
    inp[0, -1], inp[1, 0] = 1, 3
    inp.attach_grad()
    with mx.autograd.record():
        out = np.ediff1d(inp, to_begin=-99, to_end=np.array([88, 99]))
        out.backward()
    assert out.shape == (2 * INT_OVERFLOW - 1 + 1 + 2, )
    assert out[INT_OVERFLOW-1] == 1 and out[INT_OVERFLOW] == 2 and\
            out[INT_OVERFLOW+1] == -3
    assert inp.grad.shape == inp.shape
    assert inp.grad[0, 0] == -1 and inp.grad[-1, -1] == 1


@use_np
def test_split():
    inp = np.ones((INT_OVERFLOW, 2))
    inp[INT_OVERFLOW // 2] = 2
    inp.attach_grad()
    with mx.autograd.record():
        out = np.split(inp, 2, axis = 0)
        out[1].backward()
    assert out[0].shape == (INT_OVERFLOW // 2, 2)
    assert out[1].shape == (INT_OVERFLOW // 2, 2)
    assert out[0][0, 0] == 1
    assert out[1][0, 0] == 2
    assert inp.grad.shape == inp.shape
    assert inp.grad[0][0] == 0 and inp.grad[-1][-1] == 1


@use_np
def test_hsplit():
    inp = create_2d_np_tensor(rows=INT_OVERFLOW, columns=4)
    inp.attach_grad()
    with mx.autograd.record():
        out = np.hsplit(inp, 2)
        out[1].backward()
    assert out[1].shape == (INT_OVERFLOW, 2)
    assert out[0].shape == (INT_OVERFLOW, 2)
    assert out[1][-1][0] == INT_OVERFLOW-1
    assert out[0][-1][1] == INT_OVERFLOW-1
    assert inp.grad.shape == inp.shape
    assert inp.grad[0][0] == 0 and inp.grad[-1][-1] == 1


@use_np
def test_vsplit():
    inp = create_2d_np_tensor(rows=INT_OVERFLOW, columns=4)
    inp.attach_grad()
    with mx.autograd.record():
        out = np.vsplit(inp, 2)
        out[1].backward()
    assert out[1].shape == (INT_OVERFLOW//2, 4)
    assert out[0].shape == (INT_OVERFLOW//2, 4)
    assert out[0][-1][0] == INT_OVERFLOW // 2 -1
    assert out[1][-1][1] == INT_OVERFLOW - 1
    assert inp.grad.shape == inp.shape
    assert inp.grad[INT_OVERFLOW//2 - 1][-1] == 0 and inp.grad[-1][-1] == 1


@use_np
def test_dsplit():
    inp = np.arange(INT_OVERFLOW, dtype=np.int64).reshape(INT_OVERFLOW, 1, 1)
    inp = np.broadcast_to(inp, shape=(inp.shape[0], 2, 2))
    inp.attach_grad()
    with mx.autograd.record():
        out = np.dsplit(inp, 2)
        out[1].backward()
    assert out[1].shape == (INT_OVERFLOW, 2, 1)
    assert out[0].shape == (INT_OVERFLOW, 2, 1)
    assert out[0][-1][0][0] == INT_OVERFLOW - 1
    assert out[1][0][1][0] == 0
    assert inp.grad.shape == inp.shape
    assert inp.grad[-1][-1][0] == 0 and inp.grad[0][1][1] == 1
>>>>>>> defaafe0
<|MERGE_RESOLUTION|>--- conflicted
+++ resolved
@@ -2036,7 +2036,6 @@
 
 
 @use_np
-<<<<<<< HEAD
 def test_logspace():
     data = np.logspace(1.0, 10.0, INT_OVERFLOW)
     assert data.shape == (INT_OVERFLOW, )
@@ -2050,7 +2049,9 @@
     assert data.shape == (INT_OVERFLOW, )
     assert data[0] == 0 and data[-1] == 1000
     assert data[HALF_INT_OVERFLOW] == 500
-=======
+
+
+@use_np
 def test_ediff1d():
     inp = np.zeros((2, INT_OVERFLOW))
     inp[0, -1], inp[1, 0] = 1, 3
@@ -2125,4 +2126,3 @@
     assert out[1][0][1][0] == 0
     assert inp.grad.shape == inp.shape
     assert inp.grad[-1][-1][0] == 0 and inp.grad[0][1][1] == 1
->>>>>>> defaafe0
