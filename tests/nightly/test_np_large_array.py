# Licensed to the Apache Software Foundation (ASF) under one
# or more contributor license agreements.  See the NOTICE file
# distributed with this work for additional information
# regarding copyright ownership.  The ASF licenses this file
# to you under the Apache License, Version 2.0 (the
# "License"); you may not use this file except in compliance
# with the License.  You may obtain a copy of the License at
#
#   http://www.apache.org/licenses/LICENSE-2.0
#
# Unless required by applicable law or agreed to in writing,
# software distributed under the License is distributed on an
# "AS IS" BASIS, WITHOUT WARRANTIES OR CONDITIONS OF ANY
# KIND, either express or implied.  See the License for the
# specific language governing permissions and limitations
# under the License.

import os
import sys
import tempfile
import math
import numpy as _np
import mxnet as mx

curr_path = os.path.dirname(os.path.abspath(os.path.expanduser(__file__)))
sys.path.append(os.path.join(curr_path, '../python/unittest/'))

from mxnet.test_utils import rand_ndarray, assert_almost_equal, rand_coord_2d, default_context, check_symbolic_forward, create_2d_np_tensor, use_np
from mxnet import gluon, np, npx
import pytest
from tests.python.unittest.common import assertRaises
from mxnet.base import MXNetError

# dimension constants
MEDIUM_X = 10000
LARGE_X = 100000000
SMALL_X = 100
SMALL_Y = 50
INT_OVERFLOW = 2**31
HALF_INT_OVERFLOW = 2**30
DOUBLE_INT_OVERFLOW = 2**32


@use_np
def test_gluon_embedding():
    m = gluon.nn.Embedding(SMALL_Y, MEDIUM_X)
    m.initialize()
    a = np.zeros((MEDIUM_X, SMALL_Y))
    b = m(a)
    assert b.shape == (MEDIUM_X, SMALL_Y, MEDIUM_X)
    assert b.asnumpy().size == MEDIUM_X * SMALL_Y * MEDIUM_X


@use_np
def test_fully_connected():
    a = np.ones(shape=(LARGE_X, SMALL_Y))
    b = np.ones(shape=(SMALL_Y, SMALL_Y))
    c = np.ones(shape=(b.shape[0],))

    # w/o bias
    res = mx.npx.fully_connected(a, b, num_hidden=b.shape[0], no_bias=True)
    assert np.sum(res[-1] == a.shape[1]) == b.shape[0]

    # w/ bias
    res = mx.npx.fully_connected(a, b, c, num_hidden=b.shape[0], no_bias=False)
    assert np.sum(res[-1] == a.shape[1] + 1) == b.shape[0]


@use_np
def test_dense():
    data = np.ones(shape=(LARGE_X, SMALL_X))
    linear = gluon.nn.Dense(SMALL_Y)
    linear.initialize()
    res = linear(data)
    assert res.shape == (LARGE_X, SMALL_Y)


@use_np
def test_softmax():
    input_data = np.ones((SMALL_Y, LARGE_X))
    for axis in [0, 1]:
        true_output = np.full((SMALL_Y, LARGE_X), (1 / input_data.shape[axis]))
        output = npx.softmax(input_data, axis=axis)
        assert_almost_equal(output.asnumpy(), true_output, rtol=1e-5, atol=1e-5)

'''
  _ _ _  _ _ __  _ __ _  _
 | ' \ || | '  \| '_ \ || |
 |_||_\_,_|_|_|_| .__/\_, |
                |_|   |__/
'''

@use_np
def test_ones():
    A = np.ones((INT_OVERFLOW, 2))
    assert A.shape == (INT_OVERFLOW, 2)
    assert A[0][0] == 1


@use_np
def test_zeros():
    A = np.zeros((INT_OVERFLOW, 2))
    assert A.shape == (INT_OVERFLOW, 2)
    assert A[0][0] == 0


@use_np
def test_ones_like():
    inp = np.ones((2, INT_OVERFLOW))
    out = np.ones_like(inp)
    assert out.shape == inp.shape
    assert out[0, 0] == 1 and out[-1, -1] == 1


@use_np
def test_zeros_like():
    inp = np.ones((INT_OVERFLOW, 2))
    out = np.zeros_like(inp)
    assert out.shape == inp.shape
    assert out[0, 0] == 0 and out[-1, -1] == 0

@use_np
def test_abs():
    # abs absolute and fabs are the same thing
    inp = np.zeros((INT_OVERFLOW, 2))
    inp[-1, -1] = -1
    inp.attach_grad()
    with mx.autograd.record():
        out = np.abs(inp)
        out.backward()
    assert out.shape == (INT_OVERFLOW, 2)
    assert out[-1, -1] == 1
    assert inp.grad.shape == (INT_OVERFLOW, 2)
    assert inp.grad[-1, -1] == -1


@use_np
def test_binary_broadcast():
    A = np.ones((INT_OVERFLOW, 2))
    B = np.ones((INT_OVERFLOW, 1))
    C = np.add(A, B)
    assert C.shape == (INT_OVERFLOW, 2)
    assert C[0][0] == 2


@use_np
def test_all():
    A = np.ones((INT_OVERFLOW, 2))
    A.attach_grad()
    with mx.autograd.record():
        B = np.all(A)
    assert B == True
    B.backward()
    assert A.grad.shape == (INT_OVERFLOW, 2)
    assert A.grad[0][0] == 0 


@use_np
def test_amin():
    inp = np.ones((INT_OVERFLOW, 2))
    inp[-1, -1] = -1
    inp.attach_grad()
    with mx.autograd.record():
        out = np.amin(inp)
        out.backward()
    assert out == -1.0
    assert inp.grad.shape == (INT_OVERFLOW, 2)
    assert inp.grad[0, 0] == 0 and inp.grad[-1, -1] == 1


@use_np
def test_amax():
    inp = np.zeros((INT_OVERFLOW, 2))
    inp[-1, -1] = 1
    inp.attach_grad()
    with mx.autograd.record():
        out = np.amax(inp)
        out.backward()
    assert out == 1.0
    assert inp.grad.shape == (INT_OVERFLOW, 2)
    assert inp.grad[0, 0] == 0 and inp.grad[-1, -1] == 1


@use_np
def test_argmin():
    A = np.ones((INT_OVERFLOW, 2))
    A[10][1] = -1
    A.attach_grad()
    with mx.autograd.record():
        B = np.argmin(A)
    print(B)
    assert B == 21
    B.backward()
    assert A.grad.shape == (INT_OVERFLOW, 2)
    assert A.grad[0][0] == 0


@use_np
def test_argmax():
    A = np.zeros((INT_OVERFLOW, 2))
    A[10][1] = 1
    A.attach_grad()
    with mx.autograd.record():
        B = np.argmax(A)
    print(B)
    assert B == 21
    B.backward()
    assert A.grad.shape == (INT_OVERFLOW, 2)
    assert A.grad[0][0] == 0


@use_np
def test_trigonometric_family():
    def batch_check(x, funcs):
        for f in funcs:
            one = np.ones((1))
            x.attach_grad()
            one.attach_grad()
            with mx.autograd.record():
                y = f(x)
                _ = f(one)
            assert y.shape == (INT_OVERFLOW, 2)
            assert y[0][0] == _
            y.backward()
            _.backward()
            assert x.grad.shape == (INT_OVERFLOW, 2)
            assert x.grad[0][0] == one.grad
    A = np.ones((INT_OVERFLOW, 2))
    batch_check(A, [np.arccos, np.arccosh, np.arcsin, \
        np.arcsin, np.arctan, np.arctanh, np.sin, np.cos, \
        np.tan, np.sinh, np.cosh, np.tanh])


@use_np
def test_any():
    A = np.zeros((INT_OVERFLOW, 2))
    A.attach_grad()
    with mx.autograd.record():
        B = np.any(A)
    assert B == False
    B.backward()
    assert A.grad.shape == (INT_OVERFLOW, 2)
    assert A.grad[0][0] == 0


@use_np
def test_append():
    A = np.ones((1, INT_OVERFLOW))
    B = np.ones((2, INT_OVERFLOW))
    A.attach_grad() 
    with mx.autograd.record():
        C = np.append(A, B, axis=0)
    assert C.shape == (3, INT_OVERFLOW)
    assert C[2][0] == 1
    C.backward()
    assert A.grad.shape == (1, INT_OVERFLOW)
    assert A[0][0] == 1


@use_np
def test_arange():
    A = np.arange(INT_OVERFLOW, dtype='int32')
    assert A.shape == (INT_OVERFLOW, )
    assert A[100] == 100


@use_np
def test_argsort():
    A = np.ones((INT_OVERFLOW, 2))
    A.attach_grad()
    with mx.autograd.record():
        B = np.argsort(A)
    assert B.shape == (INT_OVERFLOW, 2)
    assert B[0][0] == 0
    B.backward()
    assert A.grad.shape == (INT_OVERFLOW, 2)
    assert A[0][0] == 1


@use_np
def test_atleast_xd_family():
    def batch_check(x, funcs, shapes):
        for f, s in zip(funcs, shapes):
            x.attach_grad()
            with mx.autograd.record():
                y = f(x)
            assert y.shape == s
            y.backward()
            assert x.grad.shape == (INT_OVERFLOW, )
            assert x.grad[0] == 0
    A = np.zeros((INT_OVERFLOW))
    batch_check(A, [np.atleast_1d, np.atleast_2d, np.atleast_3d], \
            [(INT_OVERFLOW, ), (1, INT_OVERFLOW), (1, INT_OVERFLOW, 1)])


@use_np
def test_average():
    A = np.ones((INT_OVERFLOW, 2))
    A.attach_grad()
    with mx.autograd.record():
        B = np.average(A)
    assert B == 1
    B.backward()
    assert A.grad.shape == (INT_OVERFLOW, 2)
    assert_almost_equal(A.grad[0][0], np.array([1.0 / DOUBLE_INT_OVERFLOW]), \
            rtol=1e-3, atol=1e-5)


@use_np
def test_bincount():
    A = np.ones((INT_OVERFLOW), dtype='int32')
    A[0] = 0
    A.attach_grad()
    with mx.autograd.record():
        B = np.bincount(A)
    assert B.shape == (2,)
    assert B[-1] == INT_OVERFLOW - 1
    B.backward()
    assert A.grad.shape == (INT_OVERFLOW, )
    assert A.grad[0] == 0 


@use_np
def test_blackman():
    data = np.blackman(INT_OVERFLOW)
    ind = int(INT_OVERFLOW / 6)
    ref = 0.42 - 0.5*math.cos(2*math.pi*ind/INT_OVERFLOW) \
        + 0.08*math.cos(4*math.pi*ind/INT_OVERFLOW)
    assert_almost_equal(data[ind], ref, rtol=1e-3, atol=1e-5)


@use_np
def test_broadcast_to():
    A = np.ones((2))
    A.attach_grad()
    with mx.autograd.record():
        B = np.broadcast_to(A, (INT_OVERFLOW, 2))
    assert B.shape == (INT_OVERFLOW, 2)
    assert B[0][0] == 1
    B.backward()
    assert A.grad.shape == (2, )
    with mx.autograd.record():
        B = np.broadcast_to(A.reshape(2, 1), (2, INT_OVERFLOW))
    assert B.shape == (2, INT_OVERFLOW)
    assert B[0][0] == 1
    B.backward()
    assert A.grad.shape == (2, )


@use_np
def test_root_family():
    def batch_check(x, funcs, grads):
        for f, g in zip(funcs, grads):
            x.attach_grad()
            with mx.autograd.record():
                y = f(x)
            assert y.shape == (INT_OVERFLOW, 2)
            assert y[0][0] == 1
            y.backward()
            assert x.grad.shape == (INT_OVERFLOW, 2)
            assert_almost_equal(A.grad[0][0], np.array(g), \
                rtol=1e-3, atol=1e-5)
    A = np.ones((INT_OVERFLOW, 2))
    batch_check(A, [np.sqrt, np.cbrt], [0.5, 1.0 / 3])


@use_np
def test_ceil_floor():
    def batch_check(x, funcs):
        for f in funcs:
            x.attach_grad()
            with mx.autograd.record():
                y = f(x)
            assert y.shape == (INT_OVERFLOW, 2)
            assert y[0][0] == 1
            y.backward()
            assert x.grad.shape == (INT_OVERFLOW, 2)
            assert x.grad[0][0] == 0
    A = np.ones((INT_OVERFLOW, 2))
    batch_check(A, [np.ceil, np.floor])


@use_np
def test_clip():
    A = np.ones((INT_OVERFLOW, 2))
    A.attach_grad()
    with mx.autograd.record():
        B = np.clip(A, 1, 1)
    assert B.shape == (INT_OVERFLOW, 2)
    assert B[0][0] == 1
    B.backward()
    assert A.grad.shape == (INT_OVERFLOW, 2)
    assert A.grad[0][0] == 1


@use_np
def test_column_stack():
    A = np.ones(INT_OVERFLOW)
    A.attach_grad()
    with mx.autograd.record():
        B = np.column_stack((A, A))
    assert B.shape == (INT_OVERFLOW, 2)
    assert B[0][0] == 1
    B.backward()
    assert A.grad.shape == (INT_OVERFLOW, )
    assert A.grad[0] == 2


@use_np
def test_concatenate():
    def batch_check(x1, x2, axises, shapes):
        for a, s in zip(axises, shapes):
            x1.attach_grad()
            with mx.autograd.record():
                y = np.concatenate((x1, x2), axis=a)
            assert y.shape == s
            y.backward()
            assert x1.grad.shape == (2, INT_OVERFLOW)
            assert x1.grad[0][0] == 1
    A = np.ones((2, INT_OVERFLOW))
    B = np.ones((1, INT_OVERFLOW))
    batch_check(A, B, [0, None], \
            [(3, INT_OVERFLOW), (int(INT_OVERFLOW * 3), )])

@use_np
def test_copysign():
    inp1 = np.ones((INT_OVERFLOW, 2))
    inp1[-1, -1] = 2
    inp1.attach_grad()
    inp2 = np.array([-1])
    with mx.autograd.record():
        out = np.copysign(inp1, inp2)
        out.backward()
    assert out.shape == (INT_OVERFLOW, 2)
    assert out[-1 ,-1] == -2
    assert inp1.grad.shape == (INT_OVERFLOW, 2)
    assert inp1.grad[-1, -1] == -1


@use_np
def test_random_uniform():
    A = np.random.uniform(low=0, high=1.0, size=(INT_OVERFLOW))
    assert A[0] <= 1 and A[0] >= 0


@use_np
def test_random_normal():
    A = np.random.normal(loc=0, scale=1.0, size=(INT_OVERFLOW))
    assert type(A[0]).__name__ == 'ndarray'

@use_np
@pytest.mark.skip(reason='times out (20 mins)')
def test_random_gamma():
    A = np.random.gamma(shape=1.0, size=(INT_OVERFLOW))
    assert type(A[0]).__name__ == 'ndarray'


@use_np
def test_random_exponential():
    A = np.random.exponential(size=(INT_OVERFLOW))
    assert type(A[0]).__name__ == 'ndarray'


@use_np
def test_random_laplace():
    A = np.random.laplace(loc=0, scale=1.0, size=(INT_OVERFLOW))
    assert type(A[0]).__name__ == 'ndarray'


@use_np
def test_random_choice():
    A = np.random.choice(a=10, size=(INT_OVERFLOW))
    assert A[0] <= 10 and A[0] >= 0


@use_np
def test_random_gumbel():
    A = np.random.gumbel(loc=0, scale=1.0, size=(INT_OVERFLOW))
    assert type(A[0]).__name__ == 'ndarray'


@use_np
def test_random_logistic():
    A = np.random.logistic(loc=0, scale=1.0, size=(INT_OVERFLOW))
    assert type(A[0]).__name__ == 'ndarray'

@use_np
@pytest.mark.skip(reason='times out (20 mins)')
def test_random_multinomial():
    A = np.random.multinomial(pvals=np.zeros(INT_OVERFLOW), n=1)
    assert A[-1] == 1

@use_np
def test_random_pareto():
    A = np.random.pareto(a=1.0, size=(INT_OVERFLOW))
    assert type(A[0]).__name__ == 'ndarray'


@use_np
def test_random_power():
    A = np.random.power(a=1.0, size=(INT_OVERFLOW))
    assert type(A[0]).__name__ == 'ndarray'


@use_np
def test_random_rayleigh():
    A = np.random.rayleigh(scale=1.0, size=(INT_OVERFLOW))
    assert type(A[0]).__name__ == 'ndarray'


@use_np
def test_random_weibull():
    A = np.random.weibull(a=1.0, size=(INT_OVERFLOW))
    assert type(A[0]).__name__ == 'ndarray'


@use_np
def test_random_shuffle():
    A = np.ones((INT_OVERFLOW, 2))
    np.random.shuffle(A)
    assert type(A[0]).__name__ == 'ndarray'


@use_np
def test_random_lognormal():
    A = np.random.lognormal(mean=0, sigma=1.0, size=(2**31))
    assert type(A[0]).__name__ == 'ndarray'


@use_np
def test_random_randint():
    A = np.random.randint(low=0, high=5, size=(2, 2**31))
    assert A[0][0] < 5 and A[0][0] >= 0


@use_np
def test_slice_assign():
    # test _slice_assign
    A = np.zeros((INT_OVERFLOW, 2))
    A[-1] = np.ones((1))
    assert A[-1, 0] == 1 and A[-1, 1] == 1
    # test _slice_assign_scalar
    B = np.zeros((INT_OVERFLOW, 2))
    B[-1] = 2
    assert B[-1, 0] == 2 and B[-1, 1] == 2


@use_np
def test_logical_family():
    def batch_check(x1, x2, funcs):
        x1.attach_grad()
        for f in funcs:
            with mx.autograd.record():
                y = f(x1, x2)
                y.backward()
            assert y.shape == x1.shape
            assert y[0] == f(x1[0], x2[0])
            assert x1.grad.shape == x1.shape
            assert x1.grad[0] == 0

    inp1 = np.zeros((INT_OVERFLOW), dtype='int32')
    inp2 = np.ones((INT_OVERFLOW), dtype='int32')
    batch_check(inp1, inp2, [np.logical_and, np.logical_or, np.logical_xor])
    inp2.attach_grad()
    with mx.autograd.record():
        out = np.logical_not(inp2)
        out.backward()
    assert out.shape == inp2.shape
    assert out[0] == 0
    assert inp2.grad.shape == inp2.shape
    assert inp2.grad[0] == 0


@use_np
def test_deg_rad():
    # deg2rad is the same thing as radians
    # rad2deg is the same thing as degrees
    inp = np.zeros((INT_OVERFLOW, 2))
    inp[-1, -1] = 180
    inp.attach_grad()
    with mx.autograd.record():
        out = np.deg2rad(inp)
        out.backward()
    assert out.shape == inp.shape
    assert out[0, 0] == 0
    assert_almost_equal(out[-1, -1], np.array([np.pi]), rtol=1e-5, atol=1e-5)
    assert inp.grad.shape == inp.shape
    assert_almost_equal(inp.grad[0, 0], np.array([1.0 / 180 * np.pi]), rtol=1e-5, atol=1e-5)
    out.attach_grad()
    with mx.autograd.record():
        out2 = np.rad2deg(out)
        out2.backward()
    assert out2.shape == out.shape
    assert out2[0, 0] == 0 and out2[-1, -1] == 180
    assert out.grad.shape == out.shape
    assert_almost_equal(out.grad[0, 0], np.array([180.0 / np.pi]), rtol=1e-5, atol=1e-5)


@use_np
def test_divide():
    # np.divide and np.true_divide are the same thing
    inp = np.ones((INT_OVERFLOW, 2))
    inp[-1, -1] = 10
    inp.attach_grad()
    with mx.autograd.record():
        out = np.divide(inp, np.array([2, 3]))
        out.backward()
    assert out.shape == inp.shape
    assert_almost_equal(out[-1, -1], np.array([10 / 3]), rtol=1e-5, atol=1e-5)
    assert inp.grad.shape == inp.shape
    assert_almost_equal(inp.grad[-1, -1], np.array([1.0 / 3]), rtol=1e-5, atol=1e-5)


@use_np
def test_minimum():
    inp1 = np.ones((INT_OVERFLOW, 2))
    inp1[-1, -1] = -1
    inp2 = np.zeros((INT_OVERFLOW, 1))
    inp1.attach_grad()
    inp2.attach_grad()
    with mx.autograd.record():
        out = np.minimum(inp1, inp2)
        out.backward()
    assert out.shape == inp1.shape
    assert out[-1, -1] == -1
    assert inp1.grad.shape == inp1.shape
    assert inp1.grad[-1, -1] == 1 and inp1.grad[0, 0] == 0
    assert inp2.grad.shape == inp2.shape
    assert inp2.grad[-1] == 1 and inp2.grad[0] == 2


@use_np
def test_maximum():
    inp1 = np.ones((INT_OVERFLOW, 2))
    inp1[-1, -1] = -1
    inp2 = np.zeros((INT_OVERFLOW, 1))
    inp1.attach_grad()
    inp2.attach_grad()
    with mx.autograd.record():
        out = np.maximum(inp1, inp2)
        out.backward()
    assert out.shape == inp1.shape
    assert out[-1, -1] == 0
    assert inp1.grad.shape == inp1.shape
    assert inp1.grad[-1, -1] == 0 and inp1.grad[0, 0] == 1
    assert inp2.grad.shape == inp2.shape
    assert inp2.grad[-1] == 1 and inp2.grad[0] == 0


@use_np
def test_eye():
    N = 2**16
    data1 = np.eye(N)
    assert data1.shape == (N, N)
    for i in range(N):
        assert data1[i, i] == 1
    assert data1[-1, -2] == 0 and data1[0, 1] == 0
    data2 = np.eye(N, M=N-1, k=-1)
    assert data2.shape == (N, N-1)
    for i in range(1, N):
        assert data2[i, i-1] == 1
    assert data2[0, 0] == 0 and data2[-1, -2] == 0


@use_np
def test_fix():
    inp = np.ones((2, INT_OVERFLOW))
    inp[-1, -1] = -2.9
    inp[0, 0] = 2.9
    inp.attach_grad()
    with mx.autograd.record():
        out = np.fix(inp)
        out.backward()
    assert out.shape == inp.shape
    assert out[0, 0] == 2 and out[-1, -1] == -2
    assert inp.grad.shape == inp.shape
    assert inp.grad[-1, -1] == 0


@use_np
def test_flip():
    inp = np.zeros((2, INT_OVERFLOW))
    inp[0, 0] = 2
    inp.attach_grad()
    with mx.autograd.record():
        out = np.flip(inp, axis=0)
        out.backward()
    assert out.shape == inp.shape
    assert out[1, 0] == 2
    assert inp.grad.shape == inp.shape
    assert inp.grad[0, 0] == 1
    out2 = np.flip(inp, axis=1)
    assert out2[0, -1] == 2


@use_np
def test_fliplr():
    inp = np.zeros((1, 2, INT_OVERFLOW))
    inp[0, 0, 0] = 2
    inp.attach_grad()
    with mx.autograd.record():
        out = np.fliplr(inp)
        out.backward()
    assert out.shape == inp.shape
    assert out[0, 1, 0] == 2
    assert inp.grad.shape == inp.shape
    assert inp.grad[0, 0, 0] == 1


@use_np
def test_flipud():
    inp = np.zeros((2, 1, INT_OVERFLOW))
    inp[0, 0, 0] = 2
    inp.attach_grad()
    with mx.autograd.record():
        out = np.flipud(inp)
        out.backward()
    assert out.shape == inp.shape
    assert out[1, 0, 0] == 2
    assert inp.grad.shape == inp.shape
    assert inp.grad[0, 0, 0] == 1


@use_np
def test_full():
    data1 = np.full((INT_OVERFLOW, 2), np.array([1, 2]))
    assert data1.shape == (INT_OVERFLOW, 2)
    assert data1[-1, 0] == 1 and data1[-1, 1] == 2
    data2 = np.full((2, INT_OVERFLOW), 3)
    assert data2.shape == (2, INT_OVERFLOW)
    assert data2[-1, -1] == 3


@use_np
def test_full_like():
    inp = np.zeros((INT_OVERFLOW, 2))
    out = np.full_like(inp, 2)
    assert out.shape == inp.shape
    assert out[-1, -1] == 2


@use_np
def test_comparison_family():
    def batch_check(funcs, exp):
        inp1.attach_grad()
        for f, e in zip(funcs, exp):
            with mx.autograd.record():
                out = f(inp1, inp2)
                out.backward()
            assert out.shape == inp1.shape
            assert (out[0, 0], out[-1, -1]) == e
            assert inp1.grad.shape == inp1.shape
            assert inp1.grad[-1, -1] == 0
    
    inp1 = np.ones((INT_OVERFLOW, 2))
    inp2 = np.zeros((INT_OVERFLOW, 2))
    inp2[-1, -1] = 1
    batch_check([np.greater, np.greater_equal, \
        np.less, np.less_equal, np.equal, np.not_equal], \
        [(True, False), (True, True), \
        (False, False), (False, True), (False, True), (True, False)])


@use_np
def test_lcm():
    inp1 = np.ones((2, INT_OVERFLOW), dtype='int32')
    inp2 = np.ones((2, INT_OVERFLOW), dtype='int32')
    inp1[-1, -1] = 3
    inp2[-1, -1] = 5
    inp1.attach_grad()
    with mx.autograd.record():
        out = np.lcm(inp1, inp2)
        out.backward()
    assert out.shape == inp1.shape
    assert out[-1, -1] == 15
    assert inp1.grad.shape == inp1.shape
    assert inp1.grad[-1, -1] == 0


@use_np
def test_log_family():
    def batch_check(funcs, exp):
        inp.attach_grad()
        for f, e in zip(funcs, exp):
            with mx.autograd.record():
                out = f(inp)
                out.backward()
            assert out.shape == inp.shape
            assert_almost_equal(out[-1, -1], np.array([e[0]]), \
                rtol=1e-5, atol=1e-5)
            assert inp.grad.shape == inp.shape
            assert_almost_equal(inp.grad[-1, -1], np.array([e[1]]), \
                rtol=1e-5, atol=1e-5)

    inp = np.ones((INT_OVERFLOW, 2))
    inp[-1, -1] = 100
    batch_check([np.log, np.log10, np.log2, np.log1p], \
        [(4.6051702, 0.01), (2, 0.00434294), \
        (6.643856, 0.01442695), (4.6151204, 0.00990099)])


@use_np
def test_expand_dims():
    inp = np.zeros((INT_OVERFLOW))
    inp[-1] = 1
    out1 = np.expand_dims(inp, axis=0)
    out2 = np.expand_dims(out1, axis=2)
    assert out1.shape == (1, INT_OVERFLOW)
    assert out2.shape == (1, INT_OVERFLOW, 1)
    assert out1[0, -1] == 1
    assert out2[0, -1, 0] == 1


@use_np
def test_hamming():
    data = np.hamming((INT_OVERFLOW))
    ind = int(INT_OVERFLOW / 6)
    ref = 0.54 - 0.46*math.cos(2*math.pi*ind/(INT_OVERFLOW-1))
    assert data.shape == (INT_OVERFLOW, )
    assert_almost_equal(data[ind], ref, rtol=1e-3, atol=1e-5)


@use_np
def test_hanning():
    data = np.hanning((INT_OVERFLOW))
    ind = int(INT_OVERFLOW / 6)
    ref = 0.5 - 0.5*math.cos(2*math.pi*ind/(INT_OVERFLOW-1))
    assert data.shape == (INT_OVERFLOW, )
    assert_almost_equal(data[ind], ref, rtol=1e-3, atol=1e-5)


@use_np
def test_fmax():
    inp1 = np.ones((INT_OVERFLOW, 2))
    inp1[-1, -1] = -1
    inp2 = np.zeros((INT_OVERFLOW, 1))
    inp1.attach_grad()
    inp2.attach_grad()
    with mx.autograd.record():
        out = np.fmax(inp1, inp2)
        out.backward()
    assert out.shape == inp1.shape
    assert out[-1, -1] == 0
    assert inp1.grad.shape == inp1.shape
    assert inp1.grad[-1, -1] == 0 and inp1.grad[0, 0] == 1
    assert inp2.grad.shape == inp2.shape
    assert inp2.grad[-1] == 1 and inp2.grad[0] == 0


@use_np
def test_fmin():
    inp1 = np.ones((INT_OVERFLOW, 2))
    inp1[-1, -1] = -1
    inp2 = np.zeros((INT_OVERFLOW, 1))
    inp1.attach_grad()
    inp2.attach_grad()
    with mx.autograd.record():
        out = np.fmin(inp1, inp2)
        out.backward()
    assert out.shape == inp1.shape
    assert out[-1, -1] == -1
    assert inp1.grad.shape == inp1.shape
    assert inp1.grad[-1, -1] == 1 and inp1.grad[0, 0] == 0
    assert inp2.grad.shape == inp2.shape
    assert inp2.grad[-1] == 1 and inp2.grad[0] == 2


@use_np
def test_fmod():
    inp1 = np.ones((INT_OVERFLOW, 2))
    inp2 = np.ones((INT_OVERFLOW, 1))
    inp1[-1, -1], inp2[-1, -1] = 11, 7
    inp1.attach_grad()
    inp2.attach_grad()
    with mx.autograd.record():
        out = np.fmod(inp1, inp2)
        out.backward()
    assert out.shape == inp1.shape
    assert out[-1, -1] == 4
    assert inp1.grad.shape == inp1.shape
    assert inp1.grad[0, 0] == 1
    assert inp2.grad.shape == inp2.shape
    assert inp2.grad[-1] == -1 and inp2.grad[0] == -2


@use_np
def test_mod():
    # np.mod and np.remainder are the same thing
    inp1 = np.ones((INT_OVERFLOW, 2))
    inp2 = np.ones((INT_OVERFLOW, 1))
    inp1[-1, -1], inp2[-1, -1] = 11, 7
    inp1.attach_grad()
    inp2.attach_grad()
    with mx.autograd.record():
        out = np.mod(inp1, inp2)
        out.backward()
    assert out.shape == inp1.shape
    assert out[-1, -1] == 4
    assert inp1.grad.shape == inp1.shape
    assert inp1.grad[0, 0] == 1
    assert inp2.grad.shape == inp2.shape
    assert inp2.grad[-1] == -1 and inp2.grad[0] == -2


@use_np
def test_value_check_family():
    def batch_check(funcs, ref):
        inp.attach_grad()
        for f, r in zip(funcs, ref):
            with mx.autograd.record():
                out = f(inp)
                out.backward()
            assert out.shape == inp.shape
            for i in range(4):
                assert out[i, -1] == r[i]
            assert inp.grad.shape == inp.shape
            assert inp.grad[-1, -1] == 0

    inp = np.zeros((4, INT_OVERFLOW))
    inp[1:, -1] = np.array([np.inf, -np.inf, np.nan])
    batch_check([np.isinf, np.isneginf, np.isposinf, np.isnan, np.isfinite], \
        [(False, True, True, False), (False, False, True, False), \
        (False, True, False, False), (False, False, False, True), \
        (True, False, False, False)])


@use_np
def test_rint():
    inp = np.zeros((INT_OVERFLOW, 2))
    inp[0, 0], inp[-1, -1] = 2.1,  2.9
    inp.attach_grad()
    with mx.autograd.record():
        out = np.rint(inp)
        out.backward()
    assert out.shape == inp.shape
    assert out[0, 0] == 2 and out[-1, -1] == 3
    assert inp.grad.shape == inp.shape
    assert inp.grad[-1, -1] == 0


@use_np
def test_invert():
    inp = np.zeros((2, INT_OVERFLOW), dtype='uint8')
    inp[-1, -1] = 1
    inp.attach_grad()
    with mx.autograd.record():
        out = np.invert(inp)
        out.backward()
    assert out.shape == inp.shape
    assert out[0, 0] == 255 and out[-1, -1] == 254
    assert inp.grad.shape == inp.shape
    assert inp.grad[-1, -1] == 0


@use_np
def test_exp():
    inp = np.ones((2, INT_OVERFLOW))
    inp[-1, -1] = 2
    inp.attach_grad()
    with mx.autograd.record():
        out = np.exp(inp)
        out.backward()
    assert out.shape == inp.shape
    assert_almost_equal(out[0, 0], np.array(np.e**1), rtol=1e-5, atol=1e-5)
    assert_almost_equal(out[-1, -1], np.array(np.e**2), rtol=1e-5, atol=1e-5)
    assert inp.grad.shape == inp.shape
    assert_almost_equal(inp.grad[-1, -1], out[-1, -1], rtol=1e-5, atol=1e-5)


@use_np
def test_expm1():
    inp = np.ones((2, INT_OVERFLOW))
    inp[-1, -1] = 2
    inp.attach_grad()
    with mx.autograd.record():
        out = np.expm1(inp)
        out.backward()
    assert out.shape == inp.shape
    assert_almost_equal(out[0, 0], np.array(np.e**1 - 1), rtol=1e-5, atol=1e-5)
    assert_almost_equal(out[-1, -1], np.array(np.e**2 - 1), rtol=1e-5, atol=1e-5)
    assert inp.grad.shape == inp.shape
    assert_almost_equal(inp.grad[-1, -1], np.array(np.e**2), rtol=1e-5, atol=1e-5)


@use_np
def test_frexp():
    inp = np.ones((2, INT_OVERFLOW))
    inp[-1, -1] = 9
    out1, out2 = np.frexp(inp)
    assert_almost_equal(inp[-1, -1], out1[-1, -1] * 2 ** out2[-1, -1], \
        rtol=1e-5, atol=1e-5)


@use_np
def test_reciprocal():
    inp = np.ones((2, INT_OVERFLOW))
    inp[-1, -1] = 3
    inp.attach_grad()
    with mx.autograd.record():
        out = np.reciprocal(inp)
        out.backward()
    assert out.shape == inp.shape
    assert_almost_equal(out[-1, -1], np.array([1.0/3]), rtol=1e-5, atol=1e-5)
    assert inp.grad.shape == inp.shape
    assert_almost_equal(inp.grad[-1, -1], np.array([-1.0/3**2]), \
        rtol=1e-5, atol=1e-5)


@use_np
def test_sum():
    inp = np.zeros((2, INT_OVERFLOW))
    inp[-1, -1] = 10
    inp.attach_grad()
    with mx.autograd.record():
        out1 = np.sum(inp, axis=1)
        out1.backward()
    assert out1.shape == (2, )
    assert out1[0] == 0 and out1[1] == 10
    assert inp.grad.shape == inp.shape
    assert inp.grad[-1, -1] == 1
    with mx.autograd.record():
        out2 = np.sum(inp, axis=0)
        out2.backward()
    assert out2.shape == (INT_OVERFLOW, )
    assert out2[0] == 0 and out2[-1] == 10
    assert inp.grad.shape == inp.shape
    assert inp.grad[-1, -1] == 1


@use_np
def test_negative():
    inp = np.ones((2, INT_OVERFLOW))
    inp[-1, -1] = -2
    inp.attach_grad()
    with mx.autograd.record():
        out = np.negative(inp)
        out.backward()
    assert out.shape == inp.shape
    assert out[0, 0] == -1 and out[-1, -1] == 2
    assert inp.grad.shape == inp.shape
    assert inp.grad[-1, -1] == -1


@use_np
def test_identity():
    M = 2**16
    data = np.identity(M)
    assert data.shape == (M, M)
    assert data[0, 0] == 1 and data[-1, -1] == 1 and data[-1, -2] == 0


@use_np
def test_square():
    inp = np.ones((INT_OVERFLOW, 2))
    inp[-1, -1] = 3
    inp.attach_grad()
    with mx.autograd.record():
        out = np.square(inp)
        out.backward()
    assert out.shape == inp.shape
    assert out[-1, -1] == 9
    assert inp.grad.shape == inp.shape
    assert inp.grad[-1, -1] == 6


@use_np
def test_sign():
    inp = np.zeros((INT_OVERFLOW, 2))
    inp[-1, -1], inp[-2, -1] = 2, -2
    inp.attach_grad()
    with mx.autograd.record():
        out = np.sign(inp)
        out.backward()
    assert out.shape == inp.shape
    assert out[0, 0] == 0 and out[-1, -1] == 1 and out[-2, -1] == -1
    assert inp.grad.shape == inp.shape
    assert inp.grad[-1, -1] == 0


@use_np
def test_prod():
    inp = np.ones((2, INT_OVERFLOW))
    inp[0, 0], inp[-1, -1] = 2, 10
    inp.attach_grad()
    with mx.autograd.record():
        out1 = np.prod(inp, axis=1)
        out1.backward()
    assert out1.shape == (2, )
    assert out1[0] == 2 and out1[1] == 10
    assert inp.grad.shape == inp.shape
    assert inp.grad[-1, -1] == 1
    with mx.autograd.record():
        out2 = np.sum(inp, axis=0)
        out2.backward()
    assert out2.shape == (INT_OVERFLOW, )
    assert out2[0] == 2 and out2[-1] == 10
    assert inp.grad.shape == inp.shape


@use_np
def test_add():
    A = np.ones((INT_OVERFLOW, 2))
    B = np.ones((INT_OVERFLOW, 2))
    A[-1, -1] = 2
    A.attach_grad()
    with mx.autograd.record():
        C = np.add(A, B)
        C.backward()
    assert C.shape == (INT_OVERFLOW, 2)
    assert C[-1, -1] == 3
    assert A.grad.shape == (INT_OVERFLOW, 2)
    assert A.grad[-1, -1] == 1


@use_np
def test_hypot():
    A = np.ones((INT_OVERFLOW, 2))
    B = np.ones((INT_OVERFLOW, 2))
    A[-1, -1], B[-1, -1] = 3, 4
    A.attach_grad()
    with mx.autograd.record():
        C = np.hypot(A, B)
        C.backward()
    assert C.shape == A.shape
    assert C[-1, -1] == 5
    assert A.grad.shape == A.shape
    assert_almost_equal(A.grad[-1, -1], np.array([0.6]), rtol=1e-5, atol=1e-5)


@use_np
def test_power():
    A = np.full((2, INT_OVERFLOW), 2)
    B = np.ones((2, INT_OVERFLOW))
    B[-1, -1] = 3
    A.attach_grad()
    B.attach_grad()
    with mx.autograd.record():
        C = np.power(A, B)
        C.backward()
    assert C.shape == A.shape
    assert C[-1, -1] == 8
    assert A.grad.shape == A.shape
    assert A.grad[-1, -1] == 12
    assert B.grad.shape == B.shape
    assert_almost_equal(B.grad[-1, -1], 2**3 * np.log(2), rtol=1e-5, atol=1e-5)


@use_np
def test_ldexp():
    A = np.ones((2, INT_OVERFLOW))
    B = np.ones((2, INT_OVERFLOW))
    A[-1, -1], B[-1, -1] = 5, 2
    A.attach_grad()
    B.attach_grad()
    with mx.autograd.record():
        C = np.ldexp(A, B)
        C.backward()
    assert C.shape == A.shape
    assert C[-1, -1] == 20
    assert A.grad.shape == A.shape
    assert A.grad[-1, -1] == 4
    assert B.grad.shape == B.shape
    assert_almost_equal(B.grad[-1, -1], A[-1, -1] * 2**B[-1, -1] * np.log(2), \
        rtol=1e-5, atol=1e-5)


@use_np
def test_multiply():
    A = np.ones((2, INT_OVERFLOW))
    B = np.ones((2, INT_OVERFLOW))
    A[-1, -1], B[-1, -1] = 2, 3
    A.attach_grad()
    B.attach_grad()
    with mx.autograd.record():
        C = np.multiply(A, B)
        C.backward()
    assert C.shape == A.shape
    assert C[0, 0] == 1 and C[-1, -1] == 6
    assert A.grad.shape == A.shape
    assert A.grad[-1, -1] == B[-1, -1]
    assert B.grad.shape == B.shape
    assert B.grad[-1, -1] == A[-1, -1]


@use_np
def test_subtract():
    A = np.zeros((INT_OVERFLOW, 2))
    B = np.ones((INT_OVERFLOW, 2))
    A[-1, -1] = 3
    A.attach_grad()
    B.attach_grad()
    with mx.autograd.record():
        C = np.subtract(A, B)
        C.backward()
    assert C.shape == (INT_OVERFLOW, 2)
    assert C[0, 0] == -1 and C[-1][-1] == 2
    assert A.grad.shape == (INT_OVERFLOW, 2)
    assert A.grad[0][0] == 1
    assert B.grad.shape == (INT_OVERFLOW, 2)
    assert B.grad[0][0] == -1


@use_np
def test_diag():
    # test diag extraction
    inp = np.zeros((2, INT_OVERFLOW+2))
    inp[-1, -1] = 1
    inp.attach_grad()
    with mx.autograd.record():
        out = np.diag(inp, k=INT_OVERFLOW)
        out.backward()
    assert out.shape == (2, )
    assert out[1] == 1
    assert inp.grad.shape == inp.shape
    assert inp.grad[1, -1] == 1 and inp.grad[0, -2] == 1
    # now test mat generation
    N = 2**16
    inp = np.ones((N))
    inp[-1] = 2
    inp.attach_grad()
    with mx.autograd.record():
        out = np.diag(inp)
        out.backward()
    assert out.shape == (N, N)
    assert out[-1, -1] == 2 and out[0, 0] == 1
    assert inp.grad.shape == inp.shape
    assert inp.grad[-1] == 1

    
@use_np
def test_diag_indices_from():
    N = 2**16
    inp = np.zeros((N, N))
    inp.attach_grad()
    with mx.autograd.record():
        dim1, dim2 = np.diag_indices_from(inp)
        dim1.backward()
    assert dim1.shape == (N, ) and dim2.shape == (N, )
    assert dim1[-1] == N-1 and dim2[-1] == N-1
    assert inp.grad.shape == inp.shape
    assert inp.grad[0, 0] == 0

    
@use_np
def test_diagflat():
    N = 2**15
    inp = np.ones((2, N))
    inp[-1, -1] = 2
    inp.attach_grad()
    with mx.autograd.record():
        out = np.diagflat(inp)
        out.backward()
    assert out.shape == (N*2, N*2)
    assert out[-1, -1] == 2 and out[-1, -2] == 0
    assert inp.grad.shape == inp.shape
    assert inp.grad[-1, -1] == 1


@use_np
def test_diagonal():
    inp = np.zeros((2, INT_OVERFLOW+2))
    inp[-1, -1] = 1
    inp.attach_grad()
    with mx.autograd.record():
        out = np.diagonal(inp, offset=INT_OVERFLOW)
        out.backward()
    assert out.shape == (2, )
    assert out[1] == 1
    assert inp.grad.shape == inp.shape
    assert inp.grad[1, -1] == 1 and inp.grad[0, -2] == 1
    # now test with axes specified
    N = 2**16
    inp = np.zeros((N, N, 2))
    inp[-1, -1] = np.array([1, 2])
    inp.attach_grad()
    with mx.autograd.record():
        out = np.diagonal(inp, offset=0, axis1=0, axis2=1)
        out.backward()
    assert out.shape == (2, N)
    assert out[0, -1] == 1 and out[1, -1] == 2
    assert inp.grad.shape == inp.shape
    assert inp.grad[-1, -1, 0] == 1 and inp.grad[-1, -1, 1] == 1


def test_roll():
    inp = np.zeros((2, INT_OVERFLOW))
    inp[-1, -1] = 1
    inp.attach_grad()
    with mx.autograd.record():
        out = np.roll(inp, 1)
        # equivalent but slower
        # out = np.roll(inp, shift=(1, 1), axis=(0, 1))
        out.backward()
    assert out.shape == (2, INT_OVERFLOW)
    assert out[0, 0] == 1, out[-1, -1] == 0
    assert inp.grad.shape == inp.shape
    assert inp.grad[-1, -1] == 1

    
def test_polyval():
    poly = np.array([1, 1, 5])
    inp = np.zeros((2, INT_OVERFLOW))
    inp[-1, -1] = 2
    poly.attach_grad()
    inp.attach_grad()
    with mx.autograd.record():
        out = np.polyval(poly, inp)
        out.backward()
    assert out.shape == inp.shape
    assert out[-1, -1] == 11 and out[0, 0] == 5
    assert inp.grad.shape == inp.shape
    assert inp.grad[-1, -1] == 5
    assert poly.grad.shape == poly.shape
    assert poly.grad[0] == 4

'''
                                     _               _
  _ _ _  _ _ __  _ __ _  _   _____ _| |_ ___ _ _  __(_)___ _ _
 | ' \ || | '  \| '_ \ || | / -_) \ /  _/ -_) ' \(_-< / _ \ ' \
 |_||_\_,_|_|_|_| .__/\_, | \___/_\_\\__\___|_||_/__/_\___/_||_|
                |_|   |__/
'''

@use_np
def test_activation():
    A = np.zeros((INT_OVERFLOW, 2))
    A.attach_grad()
    with mx.autograd.record():
        B = npx.activation(A, act_type='sigmoid')
    assert B.shape == (INT_OVERFLOW, 2)
    assert B[0][0] == 0.5
    B.backward()
    assert A.grad.shape == (INT_OVERFLOW, 2)
    assert_almost_equal(A.grad[0][0], np.array([0.25]), \
                rtol=1e-3, atol=1e-5)


@use_np
def test_arange_like():
    A = np.zeros((INT_OVERFLOW, 2))
    A.attach_grad()
    with mx.autograd.record():
        B = npx.arange_like(A)
    assert B.shape == (INT_OVERFLOW, 2)
    assert B[100][0] == 200
    B.backward()
    assert A.grad.shape == (INT_OVERFLOW, 2)
    assert A.grad[0][0] == 0

# TODO implement this test after dot is fixed for large tensors and we have
# migrated to using ILP64 BLAS/LAPACK
@use_np
@pytest.mark.skip(reason='dot is known to not work on large tensors. PR to fix: https://github.com/apache/incubator-mxnet/pull/18925')
def test_batch_dot():
    assert False 


@use_np
def test_cast():
    A = np.ones((INT_OVERFLOW, 2))
    A.attach_grad()
    with mx.autograd.record():
        B = npx.cast(A, dtype='float16')
    assert B.shape == (INT_OVERFLOW, 2)
    assert B[0][0] == 1
    B.backward()
    assert A.grad.shape == (INT_OVERFLOW, 2)
    assert A.grad[0][0] == 1


@use_np
def test_broadcast_like():
    A = np.ones((1, 2))
    B = np.zeros((INT_OVERFLOW, 2))
    A.attach_grad()
    with mx.autograd.record():
        C = npx.broadcast_like(A, B)
    assert C.shape == (INT_OVERFLOW, 2)
    assert C[0][0] == 1
    C.backward()
    assert A.grad.shape == (1, 2)
    with mx.autograd.record():
        C = npx.broadcast_like(A.reshape(2, 1), B.T)
    assert C.shape == (2, INT_OVERFLOW)
    assert C[0][0] == 1
    C.backward()
    assert A.grad.shape == (1, 2)
    assert_almost_equal(A.grad[0][0], np.array([INT_OVERFLOW]), \
                            rtol=1e-3, atol=1e-5)


@use_np
def test_constraint_check():
    A = np.ones((2, INT_OVERFLOW))
    constraint = (A > 0)
    B = npx.constraint_check(constraint)
    assert B == True

# broken
@use_np
def test_batch_flatten():
    A = np.ones((2, 1, INT_OVERFLOW))
    A.attach_grad()
    with mx.autograd.record():
        B = npx.batch_flatten(A)
    assert B.shape == (2, INT_OVERFLOW)
    assert B[0][0] == 1
    B.backward()
    assert A.grad.shape == (2, 1, INT_OVERFLOW)
    assert A.grad[0][0][0] == 1

# broken
@use_np
@pytest.mark.skip(reason='Does not support large tensor; to be fixed')
def test_batch_norm():
    A = np.ones((2, INT_OVERFLOW))
    gamma = np.ones((2))
    beta = np.zeros((2))
    mov_mean = np.ones((2))
    mov_var = np.ones((2))
    A.attach_grad() 
    with mx.autograd.record():
        B = npx.batch_norm(A, gamma, beta, mov_mean, mov_var)
    assert B.shape == (2, INT_OVERFLOW)
    assert B[0][0] == 0
    B.backward()
    assert A.grad.shape == (2, INT_OVERFLOW)
    assert A.grad[0][0] == 0


@use_np
def test_nonzero():
    A = np.zeros((2, INT_OVERFLOW))
    A[0, 1] = 1
    A[0, -2] = 1
    A.attach_grad()
    with mx.autograd.record():
        B = npx.nonzero(A)
    assert B.shape == (2, 2)
    assert B[0, 0] == 0 and B[0, 1] == 1
    assert B[1, 0] == 0 and B[1, 1] == int(INT_OVERFLOW - 2)
    B.backward()
    assert A.grad.shape == (2, INT_OVERFLOW)
    assert A.grad[0][0] == 0


@use_np
def test_one_hot():
    A = np.zeros((INT_OVERFLOW))
    A.attach_grad()
    with mx.autograd.record():
        B = npx.one_hot(A, 2)
    assert B.shape == (INT_OVERFLOW, 2)
    assert B[0][0] == 1
    B.backward()
    assert A.grad.shape == (INT_OVERFLOW, )
    assert A.grad[0] == 0


@use_np
def test_pick():
    INT_OVERFLOW = 2**31
    A = np.zeros((INT_OVERFLOW, 2))
    B = np.zeros((INT_OVERFLOW))
    A[-1, 0] = 3
    A.attach_grad()
    B.attach_grad()
    with mx.autograd.record():
        C = npx.pick(A, B)
    assert C.shape == (INT_OVERFLOW, )
    assert C[0] == 0
    assert C[-1] == 3
    C.backward()
    assert A.grad.shape == (INT_OVERFLOW, 2)
    assert B.grad.shape == (INT_OVERFLOW, )
    assert A.grad[0][0] == 1


@use_np
def test_scalar_poisson():
    A = npx.scalar_poisson(lam=4, shape=(2, INT_OVERFLOW))
    assert A.shape == (2, INT_OVERFLOW)


@use_np
def test_tensor_poisson():
    lam = np.array([2.0, 4.0])
    A = npx.tensor_poisson(lam, shape=(INT_OVERFLOW))
    assert A.shape == (2, INT_OVERFLOW)


@use_np
def test_reshape():
    A = np.ones((INT_OVERFLOW, 2))
    A.attach_grad() 
    with mx.autograd.record():
        B = npx.reshape(A, (-5))
    assert B.shape == (DOUBLE_INT_OVERFLOW, )
    assert B[0] == 1
    B.backward()
    assert A.grad.shape == (INT_OVERFLOW, 2)
    assert A.grad[0][0] == 1


@use_np
def test_reshape_like():
    A = np.ones((INT_OVERFLOW, 2))
    A.attach_grad()
    with mx.autograd.record():
        B = npx.reshape_like(A, np.zeros((2, INT_OVERFLOW)))
    assert B.shape == (2, INT_OVERFLOW)
    assert B[0][0] == 1
    B.backward()
    assert A.grad.shape == (INT_OVERFLOW, 2)
    assert A.grad[0][0] == 1


@use_np
def test_sigmoid():
    A = np.zeros((INT_OVERFLOW, 2))
    A.attach_grad()
    with mx.autograd.record():
        B = npx.sigmoid(A)
    assert B.shape == (INT_OVERFLOW, 2)
    assert B[0][0] == 0.5
    B.backward()
    assert A.grad.shape == (INT_OVERFLOW, 2)
    assert_almost_equal(A.grad[0][0], np.array([0.25]), \
                rtol=1e-3, atol=1e-5)


@use_np
def test_shape_array():
    A = np.zeros((INT_OVERFLOW, 2))
    A.attach_grad()
    with mx.autograd.record():
        B = npx.shape_array(A)
    assert B[0] == INT_OVERFLOW and B[1] == 2
    B.backward()
    assert A.grad.shape == (INT_OVERFLOW, 2)
    assert A.grad[0][0] == 0


@use_np
def test_stop_gradient():
    A = np.ones((INT_OVERFLOW, 2))
    A.attach_grad()
    with mx.autograd.record():
        B = npx.stop_gradient(A * 3)
    assert B.shape == (INT_OVERFLOW, 2)
    assert B[0][0] == 3
    B.backward()
    # should be 3 if not for stop_gradient()
    assert A.grad[0][0] == 0


@use_np
def test_sequence_mask():
    A = np.ones((2, 2, INT_OVERFLOW))
    A.attach_grad()
    with mx.autograd.record():
        B = npx.sequence_mask(A, sequence_length=np.array([1,1]), \
                use_sequence_length=True)
    assert B.shape == (2, 2, INT_OVERFLOW)
    assert B[0][0][0] == 1
    assert B[1][0][0] == 0
    B.backward()
    assert A.grad.shape == (2, 2, INT_OVERFLOW)
    assert A.grad[0][0][0] == 1


@use_np
def test_topk():
    A = np.ones((2, INT_OVERFLOW))
    A[0][100] = 2
    A[1][200] = 2
    A.attach_grad()
    with mx.autograd.record():
        B = npx.topk(A, k=2)
    assert B.shape == (2, 2)
    assert B[0][0] == 100 and B[1][0] == 200
    B.backward()
    assert A.grad.shape == (2, INT_OVERFLOW)
    assert A.grad[0][0] == 0


@use_np
def test_slice():
    A = np.ones((INT_OVERFLOW, 3))
    A[100][1] = 2
    B = npx.slice(A, begin=(100,1), end=(200,3))
    assert B.shape == (100, 2)
    assert B[0][0] == 2


@use_np
def test_smooth_l1():
    A = np.arange((INT_OVERFLOW))
    A.attach_grad() 
    with mx.autograd.record():
        B = npx.smooth_l1(A)
    assert B.shape == (INT_OVERFLOW, )
    assert B[1] == 0.5
    B.backward()
    assert A.grad.shape == (INT_OVERFLOW, )
    assert A.grad[0] == 0


@use_np
def test_gamma():
    A = np.ones((2, INT_OVERFLOW))
    A[0][0] = 5
    A.attach_grad()
    with mx.autograd.record():
        B = npx.gamma(A)
    assert B.shape == (2, INT_OVERFLOW)
    assert B[0][0] == 24
    B.backward()
    assert A.grad.shape == (2, INT_OVERFLOW)
    assert_almost_equal(A.grad[0][0], np.array([36.1428]), \
                rtol=1e-3, atol=1e-5)


@use_np
def test_gammaln():
    A = np.ones((2, INT_OVERFLOW))
    A[0][0] = 5
    A.attach_grad() 
    with mx.autograd.record():
        B = npx.gammaln(A)
    assert B.shape == (2, INT_OVERFLOW)
    assert_almost_equal(B[0][0], np.array([np.log(24)]), \
                rtol=1e-3, atol=1e-5)
    B.backward()
    assert A.grad.shape == (2, INT_OVERFLOW)
    assert_almost_equal(A.grad[0][0], np.array([1.5061178]), \
                rtol=1e-3, atol=1e-5)


@use_np
def test_digamma():
    A = np.ones((2, INT_OVERFLOW)) 
    A[0][0] = 5
    A.attach_grad()  
    with mx.autograd.record():
        B = npx.digamma(A)
    assert B.shape == (2, INT_OVERFLOW)
    assert_almost_equal(B[0][0], np.array([1.5061178]), \
                rtol=1e-3, atol=1e-5)
    B.backward()
    assert A.grad.shape == (2, INT_OVERFLOW)
    assert_almost_equal(A.grad[0][0], np.array([0.22132295]), \
                rtol=1e-3, atol=1e-5)


@use_np
def test_rnn_dim_check():
    L_SEQ, BAT, L_INP, L_STA = 2**31, 4, 2**10, 2
    data = np.random.uniform(-1, 1, (L_SEQ, BAT, L_INP))
    state = np.random.normal(0, 1, (1, BAT, L_STA))
    params = np.random.normal(0, 1, (2056,))
    assertRaises(ValueError, npx.rnn, data=data, parameters=params, \
        mode='rnn_relu', state=state, state_size=L_STA, num_layers=1)


@use_np
def test_rnn_vanilla():
    L_SEQ, BAT, L_INP, L_STA = 2**20, 4, 2**10, 2
    def batch_check(x, modes, params):
        state = np.random.normal(0, 1, (1, BAT, L_STA))
        for m, p in zip(modes, params):
            x.attach_grad()
            with mx.autograd.record():
                y = npx.rnn(data=x, parameters=p, mode=m, \
                    state=state, state_size=L_STA, num_layers=1)
            assert y.shape == (L_SEQ, BAT, L_STA)
            y.backward()
            npx.waitall()
    data = np.random.uniform(-1, 1, (L_SEQ, BAT, L_INP))
    modes = ['rnn_tanh', 'rnn_relu']
    params = [np.random.normal(0, 1, (2056,)), \
        np.random.normal(0, 1, (2056,))]
    batch_check(data, modes, params)


@use_np
def test_rnn_gru():
    L_SEQ, BAT, L_INP, L_STA = 2**20, 4, 2**10, 2
    data = np.random.uniform(-1, 1, (L_SEQ, BAT, L_INP))
    state = np.random.normal(0, 1, (1, BAT, L_STA))
    params = np.random.normal(0, 1, (6168,))
    data.attach_grad()
    with mx.autograd.record():
        out = npx.rnn(data=data, parameters=params, mode='gru', \
            state=state, state_size=L_STA, num_layers=1)
    assert out.shape == (L_SEQ, BAT, L_STA)
    out.backward()
    npx.waitall()


@use_np
def test_rnn_lstm():
    L_SEQ, BAT, L_INP, L_STA= 2**20, 4, 2**10, 2
    data = np.random.uniform(-1, 1, (L_SEQ, BAT, L_INP))
    state = np.random.normal(0, 1, (1, BAT, L_STA))
    state_cell = np.random.normal(0, 1, (1, BAT, L_STA))
    params = np.random.normal(0, 1, (8224,))
    data.attach_grad()
    with mx.autograd.record():
        out = npx.rnn(data=data, parameters=params, mode='lstm', \
            state=state, state_size=L_STA, state_cell=state_cell, num_layers=1)
    assert out.shape == (L_SEQ, BAT, L_STA)
    out.backward()
    npx.waitall()


@use_np
def test_ctc_loss():
    def test_ctc_loss_size_check(A, label):
        assertRaises(ValueError, npx.ctc_loss, A, label)
    
    L_SEQ, L_ALP, L_LAB, BAT = 2**10, 2**20, 2**6, 2
    A = np.zeros((L_SEQ, BAT, L_ALP))
    label = np.random.randint(0, L_ALP, (BAT, L_LAB))
    # test for expected exception
    test_ctc_loss_size_check(A, label)
    # now we shrink the size a little bit and test for an allowed case
    L_ALP = 2**20 - 1
    A = np.zeros((L_SEQ, BAT, L_ALP))
    label = np.random.randint(0, L_ALP, (BAT, L_LAB))
    A.attach_grad()
    with mx.autograd.record():
        B = npx.ctc_loss(A, label)
    assert B.shape == (BAT, )
    assert type(B[0]).__name__ == 'ndarray'
    B.backward()
    assert A.grad.shape == (L_SEQ, BAT, L_ALP)
    assert type(A[0]).__name__ == 'ndarray'


@use_np
def test_erf():
    A = np.ones((2, INT_OVERFLOW))
    A[0][0] = 10
    A.attach_grad()
    with mx.autograd.record():
        B = npx.erf(A)
    assert B.shape == (2, INT_OVERFLOW)
    assert B[0][0] == 1
    B.backward()
    assert A.grad.shape == (2, INT_OVERFLOW)
    assert_almost_equal(A.grad[0][0], np.array([4.2e-44]), \
                rtol=1e-3, atol=1e-5)


@use_np
def test_erfinv():
    A = np.ones((2, INT_OVERFLOW))
    A[0][0] = 0.5
    A.attach_grad()
    with mx.autograd.record():
        B = npx.erfinv(A)
    assert B.shape == (2, INT_OVERFLOW)
    assert_almost_equal(B[0][0], np.array([0.47693628]), \
                rtol=1e-3, atol=1e-5)
    B.backward()
    assert A.grad.shape == (2, INT_OVERFLOW)
    assert_almost_equal(A.grad[0][0], np.array([1.112585]), \
                rtol=1e-3, atol=1e-5)


@use_np
def test_index_add():
    A = np.zeros((2, INT_OVERFLOW))
    ind = np.array([[0, 0], [0, 1]], dtype='int32')
    val = np.array([100, 200])
    A.attach_grad() 
    with mx.autograd.record():
        B = npx.index_add(A, ind, val)
    assert B.shape == (2, INT_OVERFLOW)
    assert B[0][0] == 100 and B[0][1] == 200
    B.backward()
    assert A.grad.shape == (2, INT_OVERFLOW)
    assert A.grad[0][0] == 1


@use_np
def test_index_update():
    A = np.zeros((2, INT_OVERFLOW))
    ind = np.array([[0, 0], [0, 1]], dtype='int32')
    val = np.array([100, 200])
    A.attach_grad() 
    with mx.autograd.record():
        B = npx.index_update(A, ind, val) 
    assert B.shape == (2, INT_OVERFLOW) 
    assert B[0][0] == 100 and B[0][1] == 200
    B.backward()
    assert A.grad.shape == (2, INT_OVERFLOW)
    assert A.grad[0][0] == 0


@use_np
def test_layer_norm():
    A = np.ones((2, INT_OVERFLOW))
    A.attach_grad()
    with mx.autograd.record():
        B = npx.layer_norm(A, gamma=np.ones((2)), beta=np.zeros((2)), axis=0)
    assert B.shape == (2, INT_OVERFLOW) 
    assert B[0][0] == 0
    B.backward()
    assert A.grad.shape == (2, INT_OVERFLOW)
    assert A.grad[0][0] == 0


@use_np
def test_dlpack():
    A = np.ones((2, INT_OVERFLOW))
    A[0][100] = 100
    B = npx.to_dlpack_for_read(A)
    assert type(B).__name__ == 'PyCapsule'
    C = npx.from_dlpack(B)
    assert type(C).__name__ == 'ndarray'
    assert C.shape == (2, INT_OVERFLOW)
    assert C[0][100] == 100
    B = npx.to_dlpack_for_write(A)
    assert type(B).__name__ == 'PyCapsule'
    C = npx.from_dlpack(B)
    C += 1
    assert type(C).__name__ == 'ndarray'
    assert C.shape == (2, INT_OVERFLOW)
    assert C[0][100] == 101


@use_np
def test_pooling():
    def test_pooling_large_dim():
        A = np.ones((1, 1, INT_OVERFLOW))
        assertRaises(MXNetError, npx.pooling, data=A, kernel=(2), stride=(2), \
                pool_type='max')
    
    test_pooling_large_dim()
    D, H, W = 2**12, 2**10, 2**10
    A = np.ones((1, 1, D, H ,W))
    A[0, 0, 0, 0, 2] = 100
    A.attach_grad()
    with mx.autograd.record():
        B = npx.pooling(data=A, kernel=(2, 2, 2), stride=(2, 2, 2), \
                pool_type='max')
    assert B.shape == (1, 1, int(D/2), int(H/2), int(W/2))
    assert B[0, 0, 0, 0, 1] == 100
    B.backward()
    assert A.grad.shape == (1, 1, D, H, W)
    assert A.grad[0, 0, 0, 0, 0] == 1


@use_np
def test_roi_pooling():
    def test_roi_pooling_large_dim():
        A = np.ones((1, 1, INT_OVERFLOW, 5))
        roi = np.array([[0, 0, 0, 5, 5]])
        assertRaises(MXNetError, npx.roi_pooling, A, roi, pooled_size=(3, 3), \
            spatial_scale=1)
    
    test_roi_pooling_large_dim()
    H, W = 2**16, 2**16
    A = np.ones((1, 1, H, W))
    A[0, 0, 0, 2] = 100
    roi = np.array([[0, 0, 0, 5, 5]])
    A.attach_grad()
    with mx.autograd.record():
        B = npx.roi_pooling(A, roi, pooled_size=(3, 3), spatial_scale=1)
    assert B.shape == (1, 1, 3, 3)
    assert B[0][0][0][1] == 100
    B.backward()
    assert A.grad.shape == (1, 1, H, W)
    assert A.grad[0][0][0][0] == 1

@use_np
@pytest.mark.skip(reason='times out on (generally speaking) large tensors')
def test_save_load():
    A = np.ones((2, INT_OVERFLOW), dtype='int8')
    A[0][100] = 100
    npx.save('my_tensor', A)
    B = np.array(npx.load('my_tensor'))
    assert B[0].shape == (2, INT_OVERFLOW)
    assert B[0][0][100] == 100


@use_np
def test_gather_nd():
    A = np.ones((1, 2, INT_OVERFLOW))
    A [0, 1, 100] = 100
    A.attach_grad()
    with mx.autograd.record():
        B = npx.gather_nd(data=A, \
            indices=np.array([[0, 0] , [0, 1], [INT_OVERFLOW-1, 100]], \
            dtype='int64'))
    assert B.shape == (2, )
    assert B[0] == 1 and B[1] == 100
    B.backward()
    assert A.grad.shape == (1, 2, INT_OVERFLOW)
    assert A.grad[0, 0, 0] == 0
    assert A.grad[0, 0, INT_OVERFLOW-1] == 1


@use_np
def test_random_bernoulli():
    prob = np.zeros((INT_OVERFLOW))
    prob[0] = 1
    A = npx.random.bernoulli(prob=prob, size=(INT_OVERFLOW))
    assert A.shape == (INT_OVERFLOW, )
    assert A[0] == 1
    assert A[1] == 0


@use_np
def test_cumsum():
    input = np.ones((INT_OVERFLOW, 3), dtype='int64')
    input.attach_grad()
    with mx.autograd.record():
        output = np.cumsum(input, axis=0, dtype='int64')
        output.backward()
    assert output.shape == input.shape
    assert output[-1, -1] == INT_OVERFLOW
    assert input.grad.shape == input.shape
    assert input.grad[0, 0] == INT_OVERFLOW
    assert input.grad[-1, -1] == 1


@use_np
def test_round():
    input = np.ones((INT_OVERFLOW, 2))
    input[INT_OVERFLOW-1][0] = 1.6
    output = np.round(input)
    assert output.shape == (INT_OVERFLOW, 2)
    assert output[-1][0] == 2


@use_np
def test_cross():
    inp = np.ones((INT_OVERFLOW, 3))
    inp2 = np.ones((INT_OVERFLOW, 2))
    inp[-1] = np.array([1, 2, 3])
    inp2[-1] = np.array([4, 5])
    inp.attach_grad()
    with mx.autograd.record():
        out = np.cross(inp, inp2)
        out.backward()
    assert out.shape == (INT_OVERFLOW, 3)
    assert out[0, 0] == -1 and out[0, 1] == 1 and out[0, 2] == 0
    assert out[-1, 0] == -15 and out[-1, 1] == 12 and out[-1, 2] == -3
    assert inp.grad.shape == inp.shape
    assert inp.grad[0, 0] == 1 and inp.grad[0, 1] == -1 and inp.grad[0, 2] == 0
    assert inp.grad[-1, 0] == 5 and inp.grad[-1, 1] == -4 and inp.grad[-1, 2] == -1


@use_np
def test_array_split():
    inp = np.ones((INT_OVERFLOW, 2))
    inp[0][0] = 0
    inp[-1][-1] = 2
    out = np.array_split(inp, 2)
    assert out[0].shape ==(HALF_INT_OVERFLOW, 2)
    assert out[1].shape ==(HALF_INT_OVERFLOW, 2)
    assert out[0][0][0] == 0
    assert out[1][-1][-1] == 2


@use_np
<<<<<<< HEAD
def test_take():
    inp = np.zeros((INT_OVERFLOW, 2))
    inp[0], inp[-1] = 1, 2
    indices = np.array([[0],[INT_OVERFLOW-1]], dtype='int64')
    inp.attach_grad()
    indices.attach_grad()
    with mx.autograd.record():
        out = np.take(inp, indices, axis=0)
        out.backward()
    assert out.shape == (2, 1, 2)
    assert out[0, 0, 0] == 1 and out[1, 0, 0] == 2
    assert inp.grad.shape == inp.shape
    assert inp.grad[0, 0] == 1 and inp.grad[-1, 0] == 1
    assert indices.grad.shape == indices.shape
    assert indices[0, 0] == 0


@use_np
=======
def test_std():
    N = 2*20
    inp = np.zeros((2, INT_OVERFLOW))
    inp[-1, -1] = N
    inp.attach_grad()
    with mx.autograd.record():
        out = np.std(inp, axis=1)
        out.backward()
    assert out.shape == (2, )
    ref = ((float(N)/INT_OVERFLOW)**2 * (INT_OVERFLOW-1))**0.5
    assert_almost_equal(out[1], ref, rtol=1e-5, atol=1e-5)
    assert inp.grad.shape == inp.shape
    assert inp.grad[-1, -1] == 0


@use_np
def test_var():
    N = 2*20
    inp = np.zeros((2, INT_OVERFLOW))
    inp[-1, -1] = N
    inp.attach_grad()
    with mx.autograd.record():
        out = np.var(inp, axis=1)
        out.backward()
    assert out.shape == (2, )
    ref = (float(N)/INT_OVERFLOW)**2 * (INT_OVERFLOW-1)
    assert_almost_equal(out[1], ref, rtol=1e-5, atol=1e-5)

    assert inp.grad.shape == inp.shape
    assert inp.grad[-1, -1] == 0

@use_np
>>>>>>> c6c5e4bf
def test_rollaxis():
    inp = np.zeros((1, 1, 2, INT_OVERFLOW, 1))
    inp[-1, -1, -1, -1, -1] = 1
    inp.attach_grad()
    with mx.autograd.record():
        out = np.rollaxis(inp, 3)
        out.backward()
    assert out.shape == (INT_OVERFLOW, 1, 1, 2, 1)
    assert out[-1, -1, -1, -1, -1] == 1
    assert inp.grad.shape == inp.shape
    assert inp.grad[-1, -1, -1, -1, -1] == 1


@use_np
def test_vstack():
    inp1 = np.zeros((INT_OVERFLOW, 1))
    inp2 = np.ones((INT_OVERFLOW, 1))
    inp1.attach_grad()
    inp2.attach_grad()
    with mx.autograd.record():
        out1 = np.vstack((inp1, inp2))
        out1.backward()
    assert out1.shape == (DOUBLE_INT_OVERFLOW, 1)
    assert out1[INT_OVERFLOW-1, 0] == 0 and out1[-1, 0] == 1
    assert inp1.grad.shape == inp1.shape
    assert inp1.grad[-1, -1] == 1
    with mx.autograd.record():
        out2 = np.vstack((inp1.flatten(), inp2.flatten()))
        out2.backward()
    assert out2.shape == (2, INT_OVERFLOW)
    assert out2[0, -1] == 0 and out2[1, -1] == 1
    assert inp2.grad.shape == inp2.shape
    assert inp2.grad[-1, -1] == 1


@use_np
def test_ediff1d():
    inp = np.zeros((2, INT_OVERFLOW))
    inp[0, -1], inp[1, 0] = 1, 3
    inp.attach_grad()
    with mx.autograd.record():
        out = np.ediff1d(inp, to_begin=-99, to_end=np.array([88, 99]))
        out.backward()
    assert out.shape == (2 * INT_OVERFLOW - 1 + 1 + 2, )
    assert out[INT_OVERFLOW-1] == 1 and out[INT_OVERFLOW] == 2 and\
            out[INT_OVERFLOW+1] == -3
    assert inp.grad.shape == inp.shape
    assert inp.grad[0, 0] == -1 and inp.grad[-1, -1] == 1


@use_np
def test_split():
    inp = np.ones((INT_OVERFLOW, 2))
    inp[INT_OVERFLOW // 2] = 2
    inp.attach_grad()
    with mx.autograd.record():
        out = np.split(inp, 2, axis = 0)
        out[1].backward()
    assert out[0].shape == (INT_OVERFLOW // 2, 2)
    assert out[1].shape == (INT_OVERFLOW // 2, 2)
    assert out[0][0, 0] == 1
    assert out[1][0, 0] == 2
    assert inp.grad.shape == inp.shape
    assert inp.grad[0][0] == 0 and inp.grad[-1][-1] == 1


@use_np
def test_hsplit():
    inp = create_2d_np_tensor(rows=INT_OVERFLOW, columns=4)
    inp.attach_grad()
    with mx.autograd.record():
        out = np.hsplit(inp, 2)
        out[1].backward()
    assert out[1].shape == (INT_OVERFLOW, 2)
    assert out[0].shape == (INT_OVERFLOW, 2)
    assert out[1][-1][0] == INT_OVERFLOW-1
    assert out[0][-1][1] == INT_OVERFLOW-1
    assert inp.grad.shape == inp.shape
    assert inp.grad[0][0] == 0 and inp.grad[-1][-1] == 1


@use_np
def test_vsplit():
    inp = create_2d_np_tensor(rows=INT_OVERFLOW, columns=4)
    inp.attach_grad()
    with mx.autograd.record():
        out = np.vsplit(inp, 2)
        out[1].backward()
    assert out[1].shape == (INT_OVERFLOW//2, 4)
    assert out[0].shape == (INT_OVERFLOW//2, 4)
    assert out[0][-1][0] == INT_OVERFLOW // 2 -1
    assert out[1][-1][1] == INT_OVERFLOW - 1
    assert inp.grad.shape == inp.shape
    assert inp.grad[INT_OVERFLOW//2 - 1][-1] == 0 and inp.grad[-1][-1] == 1


@use_np
def test_dsplit():
    inp = np.arange(INT_OVERFLOW, dtype=np.int64).reshape(INT_OVERFLOW, 1, 1)
    inp = np.broadcast_to(inp, shape=(inp.shape[0], 2, 2))
    inp.attach_grad()
    with mx.autograd.record():
        out = np.dsplit(inp, 2)
        out[1].backward()
    assert out[1].shape == (INT_OVERFLOW, 2, 1)
    assert out[0].shape == (INT_OVERFLOW, 2, 1)
    assert out[0][-1][0][0] == INT_OVERFLOW - 1
    assert out[1][0][1][0] == 0
    assert inp.grad.shape == inp.shape
    assert inp.grad[-1][-1][0] == 0 and inp.grad[0][1][1] == 1


@use_np
def test_diff():
    inp = np.zeros((2, INT_OVERFLOW+1))
    inp[-1, -1] = 100
    inp.attach_grad()
    with mx.autograd.record():
        out1 = np.diff(inp)
        out1.backward()
    assert out1.shape == (2, INT_OVERFLOW)
    assert out1[-1, -1] == 100
    assert inp.grad.shape == inp.shape
    assert inp.grad[-1, -1] == 1
    with mx.autograd.record():
        out2 = np.diff(inp, axis=0)
        out2.backward()
    assert out2.shape == (1, INT_OVERFLOW+1)
    assert out2[-1, -1] == 100
    assert inp.grad.shape == inp.shape
    assert inp.grad[1, -1] == 1, inp.grad[0, -1] == 1


@use_np
def test_kron():
    # tensor tensor case
    inp1 = np.array([5, 10], dtype="float64")
    inp2 = np.ones((INT_OVERFLOW), dtype = 'float64')
    inp2[-1] = 3
    inp1.attach_grad()
    inp2.attach_grad()
    with mx.autograd.record():
        out1 = np.kron(inp1, inp2)
        out1.backward()
    assert out1.shape == (DOUBLE_INT_OVERFLOW, )
    assert out1[INT_OVERFLOW-1] == 15 and out1[-1] == 30
    assert inp1.grad.shape == inp1.shape and inp2.grad.shape == inp2.shape
    assert inp1.grad[0] == INT_OVERFLOW + 2
    assert inp2.grad[-1] == 15
    # scalar tensor case
    inp3 = np.array([3], dtype='float64')
    inp3.attach_grad()
    with mx.autograd.record():
        out2 = np.kron(inp3, inp2)
        out2.backward()
    assert out2.shape == (INT_OVERFLOW, )
    assert out2[INT_OVERFLOW-1] == 9
    assert inp3.grad.shape == inp3.shape and inp2.grad.shape == inp2.shape
    assert inp3.grad[0] == INT_OVERFLOW + 2
    assert inp2.grad[-1] == 3


@use_np
def test_logspace():
    data = np.logspace(1.0, 10.0, INT_OVERFLOW)
    assert data.shape == (INT_OVERFLOW, )
    assert data[0] == 10 and data[-1] == 10000000000
    assert_almost_equal(data[HALF_INT_OVERFLOW], np.array(10**5.5), \
                rtol=1e-3, atol=1e-5)

@use_np
def test_linspace():
    data = np.linspace(0, 1000, INT_OVERFLOW)
    assert data.shape == (INT_OVERFLOW, )
    assert data[0] == 0 and data[-1] == 1000
    assert data[HALF_INT_OVERFLOW] == 500


@use_np
def test_histogram():
    inp = np.ones((INT_OVERFLOW, 2))
    inp[-1, -1] = 2
    hist, _ = np.histogram(inp, np.array([0.5, 1.5, 2.5, 3.5]))
    assert hist.shape == (3, )
    assert hist[0] == int(2 * INT_OVERFLOW - 1) and hist[1] == 1


@use_np
def test_nan_to_num():
    inp = np.zeros((3, INT_OVERFLOW))
    inp[:, -1] = np.array([np.nan, np.inf, -np.inf])
    inp.attach_grad()
    with mx.autograd.record():
        out = np.nan_to_num(inp, nan=0, posinf=1, neginf=-1)
        out.backward()
    assert out.shape == inp.shape
    assert out[0, -1] == 0 and out[1, -1] == 1 and out[2, -1] == -1
    assert inp.grad.shape == inp.shape
    assert inp.grad[0, -1] == 0 and inp.grad[1, -1] == 0
    assert inp.grad[0, 0] == 1 and inp.grad[2, -1] == 0


@use_np
def test_interp():
    xp = np.array([1, 2, 3])
    fp = np.array([3, 2, 1])
    inp = np.ones((2, INT_OVERFLOW))
    inp[-1, -1] = 2.5
    inp.attach_grad()
    with mx.autograd.record():
        B = np.interp(inp, xp, fp)
        B.backward()
    assert B.shape == inp.shape
    assert B[-1, -1] == 1.5
    assert inp.grad.shape == inp.shape
    assert inp.grad[-1, -1] == 0


@use_np
def test_edge_padding():
    inp = create_2d_np_tensor(rows=INT_OVERFLOW, columns=4, dtype=np.int64)
    out = np.pad(inp, ((1, 1), (1, 1)), "edge")
    assert out[0][0] == 0
    assert out[-1][-1] == INT_OVERFLOW - 1
    assert out.shape == (INT_OVERFLOW + 2, 4 + 2)


@use_np
def test_constant_padding():
    inp = create_2d_np_tensor(rows=INT_OVERFLOW, columns=4, dtype=np.int64)
    out = np.pad(inp, ((1, 1), (1, 1)), "constant")
    assert out[0][0] == 0
    assert out[-1][-1] == 0
    assert out.shape == (INT_OVERFLOW + 2, 4 + 2)


@use_np
def test_minimum_padding():
    inp = create_2d_np_tensor(rows=INT_OVERFLOW, columns=4, dtype=np.int64)
    out = np.pad(inp, ((1, 1), (1, 1)), "minimum")
    assert out[0][-1] == 0
    assert out[-1][-1] == 0
    assert out.shape == (INT_OVERFLOW + 2, 4 + 2)


@use_np
def test_reflection_padding():
    inp = create_2d_np_tensor(rows=INT_OVERFLOW, columns=4, dtype=np.int64)
    out = np.pad(inp, ((1, 1), (1, 1)), "reflect")
    assert out[0][-1] == 0 + 1
    assert out[-1][0] == INT_OVERFLOW - 1 - 1
    assert out.shape == (INT_OVERFLOW + 2, 4 + 2)


@use_np
def test_symmetric_padding():
    inp = create_2d_np_tensor(rows=INT_OVERFLOW, columns=4, dtype=np.int64)
    out = np.pad(inp, ((1, 1), (1, 1)), "symmetric")
    assert out[0][0] == 0
    assert out[-1][-1] == INT_OVERFLOW - 1
    assert out.shape == (INT_OVERFLOW + 2, 4 + 2)


@use_np
def test_fill_diagonal():
    # test 2d square matrix case
    N = 2**16
    data1 = np.zeros((N, N))
    np.fill_diagonal(data1, [1, 2, 3, 4])
    assert data1[0, 0] == 1 and data1[-1, -1] == 4
    # test 2d long matrix case with wrap
    data2 = np.zeros((INT_OVERFLOW, 2))
    np.fill_diagonal(data2, [1, 2], wrap=True)
    assert data2[0, 0] == 1 and data2[-1, -1] == 2<|MERGE_RESOLUTION|>--- conflicted
+++ resolved
@@ -1967,7 +1967,6 @@
 
 
 @use_np
-<<<<<<< HEAD
 def test_take():
     inp = np.zeros((INT_OVERFLOW, 2))
     inp[0], inp[-1] = 1, 2
@@ -1986,7 +1985,6 @@
 
 
 @use_np
-=======
 def test_std():
     N = 2*20
     inp = np.zeros((2, INT_OVERFLOW))
@@ -2019,7 +2017,6 @@
     assert inp.grad[-1, -1] == 0
 
 @use_np
->>>>>>> c6c5e4bf
 def test_rollaxis():
     inp = np.zeros((1, 1, 2, INT_OVERFLOW, 1))
     inp[-1, -1, -1, -1, -1] = 1
