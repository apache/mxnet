# Licensed to the Apache Software Foundation (ASF) under one
# or more contributor license agreements.  See the NOTICE file
# distributed with this work for additional information
# regarding copyright ownership.  The ASF licenses this file
# to you under the Apache License, Version 2.0 (the
# "License"); you may not use this file except in compliance
# with the License.  You may obtain a copy of the License at
#
#   http://www.apache.org/licenses/LICENSE-2.0
#
# Unless required by applicable law or agreed to in writing,
# software distributed under the License is distributed on an
# "AS IS" BASIS, WITHOUT WARRANTIES OR CONDITIONS OF ANY
# KIND, either express or implied.  See the License for the
# specific language governing permissions and limitations
# under the License.

import math
import numpy as np
import mxnet as mx

from mxnet.test_utils import rand_ndarray, assert_almost_equal, rand_coord_2d, create_vector
from mxnet import gluon, nd
from tests.python.unittest.common import with_seed, teardown

# dimension constants
LARGE_X = 5000000000
MEDIUM_X = 1000000000


def test_slice():
    a = nd.ones(LARGE_X)
    res = nd.slice(a, begin=(LARGE_X - MEDIUM_X), end=LARGE_X)
    assert a[0] == 1
    assert res.shape[0] == MEDIUM_X


def test_ndarray_zeros():
    a = nd.zeros(shape=LARGE_X)
    assert a[-1] == 0
    assert a.shape == (LARGE_X,)
    assert a.size == LARGE_X


def test_ndarray_ones():
    a = nd.ones(shape=LARGE_X)
    assert a[-1] == 1
    assert nd.sum(a).asnumpy() == LARGE_X


@with_seed()
def test_ndarray_random_uniform():
    a = nd.random.uniform(shape=LARGE_X)
    assert a[-1] != 0


@with_seed()
def test_ndarray_random_randint():
    a = nd.random.randint(100, 10000, shape=LARGE_X)
    assert a.shape == (LARGE_X,)
    # check if randint can generate value greater than 2**32 (large)
    low_large_value = 2**32
    high_large_value = 2**34
    a = nd.random.randint(low_large_value, high_large_value, dtype=np.int64)
    low = mx.nd.array([low_large_value], dtype='int64')
    high = mx.nd.array([high_large_value], dtype='int64')
    assert a >= low and a < high


def test_ndarray_empty():
    a = nd.empty(LARGE_X)
    assert a.shape == (LARGE_X,)


def test_elementwise():
    a = nd.ones(shape=LARGE_X)
    b = nd.ones(shape=LARGE_X)
    res = a + b
    assert res[-1].asnumpy() == 2
    res = a + 1
    assert res[-1].asnumpy() == 2
    res = nd.sqrt(a + 8)
    assert res[-1].asnumpy() == 3


def test_reduce():
    a = nd.ones(shape=(LARGE_X, 1))
    assert nd.sum(a).asnumpy() == a.shape[0] * a.shape[1]


def test_clip():
    a = create_vector(LARGE_X)
    res = nd.clip(a, a_min=100, a_max=1000)
    assert np.sum(res[-1].asnumpy() == 1000) == 1


def test_argmin():
    a = create_vector(LARGE_X, dtype=np.float32)
    assert a[0] == 0
    idx = mx.nd.argmin(a, axis=0)
    assert idx[0] == 0
    assert idx.shape[0] == 1


def test_take():
    a = nd.ones(shape=LARGE_X)
    idx = nd.arange(LARGE_X - 1000, LARGE_X)
    res = nd.take(a, idx)
    assert np.sum(res.asnumpy() == 1) == res.shape[0]


def test_slice_assign():
    a = nd.ones(shape=LARGE_X)
    a[LARGE_X-1:LARGE_X] = 1000
    assert np.sum(a[-1].asnumpy() == 1000) == 1


def test_expand_dims():
    a = nd.ones(shape=LARGE_X)
    res = nd.expand_dims(a, axis=0)
    assert res[0][0] == 1
    assert res.shape == (1, a.shape[0])


def test_squeeze():
    a = nd.ones(shape=LARGE_X)
    data = nd.expand_dims(a, axis=0)
    res = nd.squeeze(data)
    assert a[0] == res[0]
    assert res.shape == a.shape


def test_broadcast_div():
    a = nd.ones(shape=LARGE_X)
    b = nd.ones(shape=LARGE_X) * 2
    res = a / b
    assert np.sum(res.asnumpy() == 0.5) == a.shape[0]


def test_Dense(ctx=mx.cpu(0)):
    data = mx.nd.ones(shape=LARGE_X)
    linear = gluon.nn.Dense(2)
    linear.initialize(ctx=ctx)
    res = linear(data)
    assert res.shape == (LARGE_X, 2)


def test_argsort():
    b = create_vector(size=LARGE_X)
    s = nd.argsort(b, axis=0, is_ascend=False, dtype=np.int64)
    assert (s[0].asnumpy() == (LARGE_X - 1)).all()


def test_sort():
    b = create_vector(size=LARGE_X)
    s = nd.sort(b, axis=0, is_ascend=False)
    assert np.sum(s[-1].asnumpy() == 0).all()
    s = nd.sort(b, is_ascend=True)
    assert np.sum(s[0].asnumpy() == 0).all()


def test_topk():
    b = create_vector(size=LARGE_X)
    ind = nd.topk(b, k=10, axis=0, dtype=np.int64)
    assert np.sum(ind.asnumpy() == (LARGE_X - 1)) == 1
    ind, val = mx.nd.topk(b, k=3, axis=0, dtype=np.int64, ret_typ="both", is_ascend=False)
    assert np.all(ind == val)
    val = nd.topk(b, k=1, axis=0, dtype=np.int64, ret_typ="value")
    assert val.sum() == (LARGE_X - 1)


<<<<<<< HEAD
@with_seed()
def test_ndarray_random_exponential():
    a = nd.random.exponential(shape=LARGE_X)
    assert a[-1] >= 0.
    assert a.shape[0] == LARGE_X


@with_seed()
def test_ndarray_random_gamma():
    a = nd.random.gamma(shape=LARGE_X)
    assert a[-1] >= 0.
    assert a.shape[0] == LARGE_X


@with_seed()
def test_ndarray_random_generalized_negative_binomial():
    a = nd.random.generalized_negative_binomial(shape=LARGE_X)
    assert a[-1] >= 0.
    assert a.shape[0] == LARGE_X


@with_seed()
def test_ndarray_random_multinomial():
    a = nd.random.multinomial(nd.random.uniform(shape=LARGE_X))
    assert a[-1] >= 0.
    assert a.shape[0] == 1


@with_seed()
def test_ndarray_random_negative_binomial():
    a = nd.random.negative_binomial(shape=LARGE_X)
    assert a[-1] >= 0.
    assert a.shape[0] == LARGE_X


@with_seed()
def test_ndarray_random_normal():
    a = nd.random.normal(shape=LARGE_X)
    assert a.shape[0] == LARGE_X


@with_seed()
def test_ndarray_random_poisson():
    a = nd.random.poisson(shape=LARGE_X)
    assert a[-1] >= 0.
    assert a.shape[0] == LARGE_X


@with_seed()
def test_ndarray_random_randn():
    a = nd.random.randn(LARGE_X)
    assert a.shape[0] == LARGE_X


@with_seed()
def test_ndarray_random_shuffle():
    a = nd.ones(shape=LARGE_X)
    a[-1] = 3
    a = nd.random.shuffle(a)
    unique_a = np.unique(a.asnumpy())
    assert len(unique_a) == 2  # only 2 unique values
    assert unique_a[0] == 1  # first unique value is 1
    assert unique_a[1] == 3  # second unique value is 3
    assert a.shape[0] == LARGE_X


def test_exponent_logarithm_operators():
    a = 2*nd.ones(shape=LARGE_X)
    # exponent
    result = nd.exp(a)
    assert result[-1] == 7.389056
    assert result.shape == a.shape

    # exponent minus 1
    result = nd.expm1(a)
    assert result[-1] == 6.389056
    assert result.shape == a.shape

    # log2
    result = nd.log2(a)
    assert result[-1] == 1
    assert result.shape == a.shape

    # log10
    result = nd.log10(a)
    assert result[-1] == 0.30103
    assert result.shape == a.shape

    # log1p
    result = nd.log1p(a)
    assert result[-1] == 1.0986123
    assert result.shape == a.shape

    # log
    result = nd.log(a)
    assert result[-1] == 0.6931472
    assert result.shape == a.shape


def test_power_operators():
    a = 2*nd.ones(shape=LARGE_X)
    # sqrt
    result = nd.sqrt(a)
    assert result[-1] == 1.4142135
    assert result.shape == a.shape

    # rsqrt
    result = nd.rsqrt(a)
    assert result[-1] == 0.70710677
    assert result.shape == a.shape

    # cbrt
    result = nd.cbrt(a)
    assert result[-1] == 1.2599211
    assert result.shape == a.shape

    # rcbrt
    result = nd.rcbrt(a)
    assert result[-1] == 0.7937005
    assert result.shape == a.shape

    # square
    result = nd.square(a)
    assert result[-1] == 4
    assert result.shape == a.shape

    # reciprocal
    result = nd.reciprocal(a)
    assert result[-1] == 0.5
    assert result.shape == a.shape


def test_sequence_mask():
    # Sequence Mask input [max_sequence_length, batch_size]
    # test with input batch_size = 2
    a = nd.arange(0, LARGE_X * 2).reshape(LARGE_X, 2)

    # test as identity operator
    b = nd.SequenceMask(a)
    assert b[-1][0] == a[-1][0]
    assert b.shape == a.shape

    # test with default mask
    b = nd.SequenceMask(a, sequence_length=nd.array([1, 1]),
                        use_sequence_length=True)
    assert b[0][1] == a[0][1]  # first sequence of each batch kept
    assert b[-1][-1] != a[-1][-1]  # rest sequences masked
    assert b[-1][-1] == 0

    # test with mask value
    b = nd.SequenceMask(a, sequence_length=nd.array([1, 1]),
                        use_sequence_length=True, value=-1)
    assert b[-1][-1] == -1


def test_sequence_reverse():
    a = nd.arange(0, LARGE_X * 2).reshape(LARGE_X, 2)
    # test as reverse operator
    b = nd.SequenceReverse(a)
    assert b[-1][0] == a[0][0]
    assert b.shape == a.shape

    # test with sequence length
    b = nd.SequenceReverse(a, sequence_length=nd.array([2, 3]),
                           use_sequence_length=True)
    assert b[1][0] == a[0][0]  # check if reversed
    assert b[-1][0] == a[-1][0]  # check if intact
    assert b.shape == a.shape


def test_sequence_last():
    a = nd.arange(0, LARGE_X * 2).reshape(LARGE_X, 2)

    # test if returns last sequence
    b = nd.SequenceLast(a)
    assert_almost_equal(b.asnumpy(), a[-1].asnumpy())
    assert b.shape == (2,)

    # test with sequence length
    # parameter sequence_length - NDArray with shape (batch_size)
    # (2,3) indicates 2nd sequence from batch 1 and 3rd sequence from batch 2
    b = nd.SequenceLast(a, sequence_length=mx.nd.array([2, 3]),
                        use_sequence_length=True)
    # check if it takes 2nd sequence from the first batch
    assert b[0] == a[1][0]


# TODO: correctness of layernorm
# numpy implementation for large vector is flaky
def test_layer_norm():
    axis = 0
    eps = 1E-5
    in_shape = LARGE_X

    data = nd.random.normal(0, 1, in_shape)
    gamma = nd.random.normal(0, 1, in_shape)
    beta = nd.random.normal(0, 1, in_shape)
    mx_out = nd.LayerNorm(data, gamma, beta, axis, eps)
    assert mx_out.shape == (in_shape,)


# TODO: correctness of batchnorm
# in future, we could test if mean, var of output
# matches target output's mean, var
def test_batchnorm():
    shape = LARGE_X
    axis = 0  # since vector

    data = mx.nd.ones(shape=shape)
    bn_gamma = mx.nd.random.uniform(shape=shape)
    bn_beta = mx.nd.random.uniform(shape=shape)
    bn_running_mean = mx.nd.zeros(shape)
    bn_running_var = mx.nd.ones(shape)

    output = mx.nd.BatchNorm(data, bn_gamma, bn_beta,
                             bn_running_mean, bn_running_var, axis=axis)
    assert output.shape == (shape,)


def test_add():
    a = nd.ones(shape=LARGE_X)
    b = nd.ones(shape=LARGE_X)
    c = b
    c = c.__add__(a)
    assert c[-1] == 2
    assert c.shape == a.shape


def test_sub():
    a = 3*nd.ones(shape=LARGE_X)
    b = nd.ones(shape=LARGE_X)
    c = b
    c = c.__sub__(a)
    assert c[-1] == -2
    assert c.shape == a.shape


def test_rsub():
    a = 3*nd.ones(shape=LARGE_X)
    b = nd.ones(shape=LARGE_X)
    c = b
    c = c.__rsub__(a)
    assert c[-1] == 2
    assert c.shape == a.shape


def test_neg():
    a = nd.ones(shape=LARGE_X)
    c = a
    c = c.__neg__()
    assert c[-1] == -1
    assert c.shape == a.shape


def test_mul():
    a = 2*nd.ones(shape=LARGE_X)
    b = 3*nd.ones(shape=LARGE_X)
    c = b
    c = c.__mul__(a)
    assert c[-1] == 6
    assert c.shape == a.shape


def test_div():
    a = 2*nd.ones(shape=LARGE_X)
    b = 3*nd.ones(shape=LARGE_X)
    c = b
    c = c.__div__(a)
    assert c[-1] == 3/2
    assert c.shape == a.shape


def test_rdiv():
    a = 2*nd.ones(shape=LARGE_X)
    b = 3*nd.ones(shape=LARGE_X)
    c = b
    c = c.__rdiv__(a)
    assert c[-1] == 2/3
    assert c.shape == a.shape


def test_mod():
    a = 2*nd.ones(shape=LARGE_X)
    b = 3*nd.ones(shape=LARGE_X)
    c = b
    c = c.__mod__(a)
    assert c[-1] == 1
    assert c.shape == a.shape


def test_rmod():
    a = 2*nd.ones(shape=LARGE_X)
    b = 3*nd.ones(shape=LARGE_X)
    c = b
    c = c.__rmod__(a)
    assert c[-1] == 2
    assert c.shape == a.shape


def test_imod():
    a = 2*nd.ones(shape=LARGE_X)
    b = 3*nd.ones(shape=LARGE_X)
    c = b
    c = c.__imod__(a)
    assert c[-1] == 1
    assert c.shape == a.shape


def test_pow():
    a = 2*nd.ones(shape=LARGE_X)
    b = 3*nd.ones(shape=LARGE_X)
    c = b
    c = c.__pow__(a)
    assert c[-1] == 9
    assert c.shape == a.shape


def test_rpow():
    a = 2*nd.ones(shape=LARGE_X)
    b = 3*nd.ones(shape=LARGE_X)
    c = b
    c = c.__rpow__(a)
    assert c[-1] == 8
    assert c.shape == a.shape
=======
def test_shape():
    b = create_vector(size=LARGE_X)
    #explicit wait_to_read()
    assert b[0] == 0
    assert b.shape[0] == LARGE_X


def test_size():
    b = create_vector(size=LARGE_X)
    #explicit wait_to_read()
    assert b[0] == 0
    assert b.size == LARGE_X


def test_copy():
    a = nd.ones(LARGE_X)
    b = a.copy()
    assert a[0] == b[0]
    assert b.shape == a.shape
    assert b.size == LARGE_X


def test_copy_to():
    a = create_vector(size=LARGE_X)
    # keeping dtype same as input uses parallel copy which is much faster
    b = nd.zeros(LARGE_X, dtype=np.int64)
    c = a.copyto(b)
    assert c is b
    assert b[-1] == LARGE_X-1
    assert b[0] == 0


def test_zeros_like():
    a = nd.ones(LARGE_X)
    b = nd.zeros_like(a)
    assert b[-1] == 0
    assert b.shape == a.shape


def test_ones_like():
    a = nd.zeros(LARGE_X)
    b = nd.ones_like(a)
    assert b[-1] == 1
    assert b.shape == a.shape


def test_concat():
    a = nd.ones(LARGE_X)
    b = nd.zeros(LARGE_X)
    c = nd.concat(a,b, dim=0)
    assert c[0][0] == 1
    assert c[-1][-1] == 0
    assert c.shape[0] == (2 * LARGE_X)


def test_sum():
    a = nd.ones(LARGE_X)
    b = nd.sum(a, axis=0)
    assert b[0] == LARGE_X


def test_prod():
    a = nd.ones(LARGE_X)
    b = nd.prod(a, axis=0)
    assert b[0] == 1


def test_min():
    a = create_vector(size=LARGE_X)
    b = nd.min(a, axis=0)
    assert b[0] == 0
    assert b[-1] == 0


def test_max():
    a = create_vector(size=LARGE_X)
    b = nd.max(a, axis=0)
    assert b[0] == (LARGE_X - 1)


def test_argmax():
    a = nd.ones(LARGE_X)
    b = nd.zeros(LARGE_X)
    c = nd.concat(a, b, dim=0)
    d = nd.argmax(c, axis=0)
    assert c.shape[0] == (2 * LARGE_X)
    assert d == 0


def np_softmax(x, axis=-1, temperature=1.0):
    x = x - np.max(x, axis=axis, keepdims=True)
    x = np.exp(x/temperature)
    x /= np.sum(x, axis=axis, keepdims=True)
    return x


def test_iadd():
    a = nd.ones(LARGE_X)
    b = nd.ones(LARGE_X)
    c = b
    c += a
    assert c.shape == a.shape
    assert c[-1] == 2


def test_isub():
    a = nd.full(LARGE_X, 3)
    b = nd.ones(LARGE_X)
    c = a
    c -= b
    assert c.shape == a.shape
    assert c[-1] == 2


def test_imul():
    a = nd.full(LARGE_X, 3)
    b = nd.ones(LARGE_X)
    c = b
    c *= a
    assert c.shape == a.shape
    assert c[-1] == 3


def test_idiv():
    a = nd.full(LARGE_X, 4)
    b = nd.full(LARGE_X, 2)
    c = a
    c /= b
    assert c.shape == a.shape
    assert c[-1] == 2


def test_imod():
    a = nd.full(LARGE_X, 3)
    b = nd.full(LARGE_X, 2)
    c = a
    c %= b
    assert c.shape == a.shape
    assert c[0][-1] == 1


def test_eq():
    a = nd.full(LARGE_X, 3)
    b = nd.full(LARGE_X, 3)
    c = (a == b)
    assert np.sum(c[0].asnumpy() == 1).all()


def test_neq():
    a = nd.full(LARGE_X, 2)
    b = nd.full(LARGE_X, 3)
    c = (a != b)
    assert np.sum(c[0].asnumpy() == 1).all()


def test_lt():
    a = nd.full(LARGE_X, 2)
    b = nd.full(LARGE_X, 3)
    d = (a <= b)
    assert np.sum(d[0].asnumpy() == 1).all()


def test_lte():
    a = nd.full(LARGE_X, 2)
    b = nd.full(LARGE_X, 3)
    c = nd.full(LARGE_X, 2)
    d = (a <= b)
    assert np.sum(d[0].asnumpy() == 1).all()
    d = (a <= c)
    assert np.sum(d[0].asnumpy() == 1).all()


def test_gt():
    a = nd.full(LARGE_X, 3)
    b = nd.full(LARGE_X, 2)
    d = (a > b)
    assert np.sum(d[0].asnumpy() == 1).all()


def test_gte():
    a = nd.full(LARGE_X, 3)
    b = nd.full(LARGE_X, 2)
    c = nd.full(LARGE_X, 3)
    d = (a >= b)
    assert np.sum(d[0].asnumpy() == 1).all()
    d = (a >= c)
    assert np.sum(d[0].asnumpy() == 1).all()


def test_slice_like():
    a = create_vector(size=LARGE_X)
    b = nd.ones(LARGE_X//2)
    c = nd.slice_like(a, b)
    assert c.shape == b.shape
    assert c[0] == 0
    assert c[-1] == (LARGE_X//2-1)


def test_slice_axis():
    a = create_vector(size=LARGE_X)
    c = nd.slice_axis(a, axis=0, begin=0, end=LARGE_X//2)
    assert c.shape[0] == a.shape[0]//2
    assert c[-1][0] == (LARGE_X//2-1)


def test_full():
    a = nd.full(LARGE_X, 3)
    assert a.shape[0] == LARGE_X
    assert a[LARGE_X//2] == 3
    assert a[-1] == 3


def test_one_hot():
    a = nd.zeros(10)
    a[0] = 1
    a[-1] = 1
    b = nd.one_hot(a, LARGE_X)
    assert b[0][1] == 1
    assert b[-1][1] == 1
>>>>>>> d80510a3


if __name__ == '__main__':
    import nose
    nose.runmodule()<|MERGE_RESOLUTION|>--- conflicted
+++ resolved
@@ -169,7 +169,6 @@
     assert val.sum() == (LARGE_X - 1)
 
 
-<<<<<<< HEAD
 @with_seed()
 def test_ndarray_random_exponential():
     a = nd.random.exponential(shape=LARGE_X)
@@ -494,7 +493,8 @@
     c = c.__rpow__(a)
     assert c[-1] == 8
     assert c.shape == a.shape
-=======
+
+
 def test_shape():
     b = create_vector(size=LARGE_X)
     #explicit wait_to_read()
@@ -714,7 +714,6 @@
     b = nd.one_hot(a, LARGE_X)
     assert b[0][1] == 1
     assert b[-1][1] == 1
->>>>>>> d80510a3
 
 
 if __name__ == '__main__':
