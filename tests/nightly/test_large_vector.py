--- conflicted
+++ resolved
@@ -56,20 +56,11 @@
 @with_seed()
 def test_ndarray_random_randint():
     # check if randint can generate value greater than 2**32 (large)
-<<<<<<< HEAD
     low = 4294967296
     high = 17179869184
     a = nd.random.randint(low, high, dtype=np.int64, shape=LARGE_X).asnumpy()
     assert a.shape == (LARGE_X,)
     assert (a >= low).all()  and (a < high).all()
-=======
-    low_large_value = 2**32
-    high_large_value = 2**34
-    a = nd.random.randint(low_large_value, high_large_value, dtype=np.int64)
-    low = mx.nd.array([low_large_value], dtype='int64')
-    high = mx.nd.array([high_large_value], dtype='int64')
-    assert a >= low and a < high
->>>>>>> 6122dfc7
 
 
 def test_ndarray_empty():
