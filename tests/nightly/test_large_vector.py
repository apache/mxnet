# Licensed to the Apache Software Foundation (ASF) under one
# or more contributor license agreements.  See the NOTICE file
# distributed with this work for additional information
# regarding copyright ownership.  The ASF licenses this file
# to you under the Apache License, Version 2.0 (the
# "License"); you may not use this file except in compliance
# with the License.  You may obtain a copy of the License at
#
#   http://www.apache.org/licenses/LICENSE-2.0
#
# Unless required by applicable law or agreed to in writing,
# software distributed under the License is distributed on an
# "AS IS" BASIS, WITHOUT WARRANTIES OR CONDITIONS OF ANY
# KIND, either express or implied.  See the License for the
# specific language governing permissions and limitations
# under the License.

import math
import numpy as np
import mxnet as mx

from mxnet.test_utils import rand_ndarray, assert_almost_equal, rand_coord_2d, create_vector
from mxnet import gluon, nd
from tests.python.unittest.common import with_seed
from nose.tools import with_setup

# dimension constants
LARGE_X = 4300000000
MEDIUM_X = 1000000000


def test_slice():
    a = nd.ones(LARGE_X)
    res = nd.slice(a, begin=(LARGE_X - MEDIUM_X), end=LARGE_X)
    assert res.shape[0] == MEDIUM_X
    assert res[0] == 1


def test_ndarray_zeros():
    a = nd.zeros(shape=LARGE_X)
    assert a[-1] == 0
    assert a.shape == (LARGE_X,)
    assert a.size == LARGE_X


def test_ndarray_ones():
    a = nd.ones(shape=LARGE_X)
    assert a[-1] == 1
    assert nd.sum(a) == LARGE_X


@with_seed()
def test_ndarray_random_uniform():
    a = nd.random.uniform(shape=LARGE_X)
    assert a[-1] != 0


@with_seed()
def test_ndarray_random_randint():
    # check if randint can generate value greater than 2**32 (large)
    low = 2**32
    high = 2**34
    a = nd.random.randint(low, high, dtype=np.int64, shape=LARGE_X).asnumpy()
    assert a.shape == (LARGE_X,)
    assert (a >= low).all()  and (a < high).all()


def test_ndarray_empty():
    a = nd.empty(LARGE_X)
    assert a.shape == (LARGE_X,)


def test_elementwise():
    a = nd.ones(shape=LARGE_X)
    b = nd.ones(shape=LARGE_X)
    res = a + b
    assert res[-1].asnumpy() == 2
    res = a + 1
    assert res[-1].asnumpy() == 2
    res = nd.sqrt(a + 8)
    assert res[-1].asnumpy() == 3


def test_clip():
    a = create_vector(LARGE_X)
    res = nd.clip(a, a_min=100, a_max=1000)
    assert res[-1] == 1000


def test_argmin():
    a = create_vector(LARGE_X, dtype=np.float32)
    assert a[0] == 0
    idx = mx.nd.argmin(a, axis=0)
    assert idx[0] == 0
    assert idx.shape[0] == 1


def test_take():
    a = nd.ones(shape=LARGE_X)
    idx = nd.arange(LARGE_X - 1000, LARGE_X)
    res = nd.take(a, idx)
    assert np.sum(res.asnumpy() == 1) == res.shape[0]


def test_slice_assign():
    a = nd.ones(shape=LARGE_X)
    a[LARGE_X-1:LARGE_X] = 1000
    assert np.sum(a[-1].asnumpy() == 1000) == 1


def test_expand_dims():
    a = nd.ones(shape=LARGE_X)
    res = nd.expand_dims(a, axis=0)
    assert res[0][0] == 1
    assert res.shape == (1, a.shape[0])


def test_squeeze():
    a = nd.ones(shape=LARGE_X)
    data = nd.expand_dims(a, axis=0)
    res = nd.squeeze(data)
    assert a[0] == res[0]
    assert res.shape == a.shape


def test_broadcast_div():
    a = nd.ones(shape=LARGE_X)
    b = nd.ones(shape=LARGE_X) * 2
    res = a / b
    assert np.sum(res.asnumpy() == 0.5) == a.shape[0]


def test_Dense(ctx=mx.cpu(0)):
    data = mx.nd.ones(shape=LARGE_X)
    linear = gluon.nn.Dense(2)
    linear.initialize(ctx=ctx)
    res = linear(data)
    assert res.shape == (LARGE_X, 2)


def test_argsort():
    a = create_vector(size=LARGE_X)
    s = nd.argsort(a, axis=0, is_ascend=False, dtype=np.int64)
    assert s[0] == (LARGE_X - 1)


def test_sort():
    a = create_vector(size=LARGE_X)

    def test_descend(x):
        s = nd.sort(x, axis=0, is_ascend=False)
        assert s[-1] == 0

    def test_ascend(x):
        s = nd.sort(x, is_ascend=True)
        assert s[0] == 0

    test_descend(a)
    test_ascend(a)


def test_topk():
    a = create_vector(size=LARGE_X)
    ind = nd.topk(a, k=10, axis=0, dtype=np.int64)
    for i in range(10):
        assert ind[i] == (LARGE_X - i - 1)
    ind, val = mx.nd.topk(a, k=3, axis=0, dtype=np.int64, ret_typ="both", is_ascend=False)
    assert np.all(ind == val)
    val = nd.topk(a, k=1, axis=0, dtype=np.int64, ret_typ="value")
    assert val == (LARGE_X - 1)


def test_mean():
    a = nd.arange(-LARGE_X // 2, LARGE_X // 2 + 1, dtype=np.int64)
    b = nd.mean(a, axis=0)
    assert b == 0


@with_seed()
def test_ndarray_random_exponential():
    a = nd.random.exponential(shape=LARGE_X)
    assert a[-1] >= 0.
    assert a.shape[0] == LARGE_X


@with_seed()
def test_ndarray_random_gamma():
    a = nd.random.gamma(shape=LARGE_X)
    assert a[-1] >= 0.
    assert a.shape[0] == LARGE_X


@with_seed()
def test_ndarray_random_generalized_negative_binomial():
    a = nd.random.generalized_negative_binomial(shape=LARGE_X)
    assert a[-1] >= 0.
    assert a.shape[0] == LARGE_X


@with_seed()
def test_ndarray_random_multinomial():
    a = nd.random.multinomial(nd.random.uniform(shape=LARGE_X))
    assert a[-1] >= 0.
    assert a.shape[0] == 1


@with_seed()
def test_ndarray_random_negative_binomial():
    a = nd.random.negative_binomial(shape=LARGE_X)
    assert a[-1] >= 0.
    assert a.shape[0] == LARGE_X


@with_seed()
def test_ndarray_random_normal():
    a = nd.random.normal(shape=LARGE_X)
    assert a.shape[0] == LARGE_X


@with_seed()
def test_ndarray_random_poisson():
    a = nd.random.poisson(shape=LARGE_X)
    assert a[-1] >= 0.
    assert a.shape[0] == LARGE_X


@with_seed()
def test_ndarray_random_randn():
    a = nd.random.randn(LARGE_X)
    assert a.shape[0] == LARGE_X


@with_seed()
def test_ndarray_random_shuffle():
    a = nd.ones(shape=LARGE_X)
    a[-1] = 3
    a = nd.random.shuffle(a)
    unique_a = np.unique(a.asnumpy())
    assert len(unique_a) == 2  # only 2 unique values
    assert unique_a[0] == 1  # first unique value is 1
    assert unique_a[1] == 3  # second unique value is 3
    assert a.shape[0] == LARGE_X


def test_exponent_logarithm_operators():
    a = 2*nd.ones(shape=LARGE_X)
    # exponent
    result = nd.exp(a)
    assert result[-1] == 7.389056
    assert result.shape == a.shape

    # exponent minus 1
    result = nd.expm1(a)
    assert result[-1] == 6.389056
    assert result.shape == a.shape

    # log2
    result = nd.log2(a)
    assert result[-1] == 1
    assert result.shape == a.shape

    # log10
    result = nd.log10(a)
    assert result[-1] == 0.30103
    assert result.shape == a.shape

    # log1p
    result = nd.log1p(a)
    assert result[-1] == 1.0986123
    assert result.shape == a.shape

    # log
    result = nd.log(a)
    assert result[-1] == 0.6931472
    assert result.shape == a.shape


def test_power_operators():
    a = 2*nd.ones(shape=LARGE_X)
    # sqrt
    result = nd.sqrt(a)
    assert result[-1] == 1.4142135
    assert result.shape == a.shape

    # rsqrt
    result = nd.rsqrt(a)
    assert result[-1] == 0.70710677
    assert result.shape == a.shape

    # cbrt
    result = nd.cbrt(a)
    assert result[-1] == 1.2599211
    assert result.shape == a.shape

    # rcbrt
    result = nd.rcbrt(a)
    assert result[-1] == 0.7937005
    assert result.shape == a.shape

    # square
    result = nd.square(a)
    assert result[-1] == 4
    assert result.shape == a.shape

    # reciprocal
    result = nd.reciprocal(a)
    assert result[-1] == 0.5
    assert result.shape == a.shape


def test_sequence_mask():
    # Sequence Mask input [max_sequence_length, batch_size]
    # test with input batch_size = 2
    a = nd.arange(0, LARGE_X * 2).reshape(LARGE_X, 2)

    # test as identity operator
    b = nd.SequenceMask(a)
    assert b[-1][0] == a[-1][0]
    assert b.shape == a.shape

    # test with default mask
    b = nd.SequenceMask(a, sequence_length=nd.array([1, 1]),
                        use_sequence_length=True)
    assert b[0][1] == a[0][1]  # first sequence of each batch kept
    assert b[-1][-1] != a[-1][-1]  # rest sequences masked
    assert b[-1][-1] == 0

    # test with mask value
    b = nd.SequenceMask(a, sequence_length=nd.array([1, 1]),
                        use_sequence_length=True, value=-1)
    assert b[-1][-1] == -1


def test_sequence_reverse():
    a = nd.arange(0, LARGE_X * 2).reshape(LARGE_X, 2)
    # test as reverse operator
    b = nd.SequenceReverse(a)
    assert b[-1][0] == a[0][0]
    assert b.shape == a.shape

    # test with sequence length
    b = nd.SequenceReverse(a, sequence_length=nd.array([2, 3]),
                           use_sequence_length=True)
    assert b[1][0] == a[0][0]  # check if reversed
    assert b[-1][0] == a[-1][0]  # check if intact
    assert b.shape == a.shape


def test_sequence_last():
    a = nd.arange(0, LARGE_X * 2).reshape(LARGE_X, 2)

    # test if returns last sequence
    b = nd.SequenceLast(a)
    assert_almost_equal(b.asnumpy(), a[-1].asnumpy())
    assert b.shape == (2,)

    # test with sequence length
    # parameter sequence_length - NDArray with shape (batch_size)
    # (2,3) indicates 2nd sequence from batch 1 and 3rd sequence from batch 2
    # need to mention dtype = int64 for sequence_length ndarray to support large indices
    # else it defaults to float32 and errors
    b = nd.SequenceLast(a, sequence_length=mx.nd.array([2, 3], dtype="int64"),
                        use_sequence_length=True)
    # check if it takes 2nd sequence from the first batch
    assert b[0] == a[1][0]


# TODO: correctness of layernorm
# numpy implementation for large vector is flaky
def test_layer_norm():
    axis = 0
    eps = 1E-5
    in_shape = LARGE_X

    data = nd.random.normal(0, 1, in_shape)
    gamma = nd.random.normal(0, 1, in_shape)
    beta = nd.random.normal(0, 1, in_shape)
    mx_out = nd.LayerNorm(data, gamma, beta, axis, eps)
    assert mx_out.shape == (in_shape,)


# TODO: correctness of batchnorm
# in future, we could test if mean, var of output
# matches target output's mean, var
def test_batchnorm():
    shape = LARGE_X
    axis = 0  # since vector

    data = mx.nd.ones(shape=shape)
    bn_gamma = mx.nd.random.uniform(shape=shape)
    bn_beta = mx.nd.random.uniform(shape=shape)
    bn_running_mean = mx.nd.zeros(shape)
    bn_running_var = mx.nd.ones(shape)

    output = mx.nd.BatchNorm(data, bn_gamma, bn_beta,
                             bn_running_mean, bn_running_var, axis=axis)
    assert output.shape == (shape,)


def test_add():
    a = nd.ones(shape=LARGE_X)
    b = nd.ones(shape=LARGE_X)
    c = b
    c = c.__add__(a)
    assert c[-1] == 2
    assert c.shape == a.shape


def test_sub():
    a = 3*nd.ones(shape=LARGE_X)
    b = nd.ones(shape=LARGE_X)
    c = b
    c = c.__sub__(a)
    assert c[-1] == -2
    assert c.shape == a.shape


def test_rsub():
    a = 3*nd.ones(shape=LARGE_X)
    b = nd.ones(shape=LARGE_X)
    c = b
    c = c.__rsub__(a)
    assert c[-1] == 2
    assert c.shape == a.shape


def test_neg():
    a = nd.ones(shape=LARGE_X)
    c = a
    c = c.__neg__()
    assert c[-1] == -1
    assert c.shape == a.shape


def test_mul():
    a = 2*nd.ones(shape=LARGE_X)
    b = 3*nd.ones(shape=LARGE_X)
    c = b
    c = c.__mul__(a)
    assert c[-1] == 6
    assert c.shape == a.shape


def test_div():
    a = 2*nd.ones(shape=LARGE_X)
    b = 3*nd.ones(shape=LARGE_X)
    c = b
    c = c.__div__(a)
    assert c[-1] == 3/2
    assert c.shape == a.shape


def test_rdiv():
    a = 2*nd.ones(shape=LARGE_X)
    b = 3*nd.ones(shape=LARGE_X)
    c = b
    c = c.__rdiv__(a)
    assert c[-1] == 2/3
    assert c.shape == a.shape


def test_mod():
    a = 2*nd.ones(shape=LARGE_X)
    b = 3*nd.ones(shape=LARGE_X)
    c = b
    c = c.__mod__(a)
    assert c[-1] == 1
    assert c.shape == a.shape


def test_rmod():
    a = 2*nd.ones(shape=LARGE_X)
    b = 3*nd.ones(shape=LARGE_X)
    c = b
    c = c.__rmod__(a)
    assert c[-1] == 2
    assert c.shape == a.shape


def test_imod():
    a = 2*nd.ones(shape=LARGE_X)
    b = 3*nd.ones(shape=LARGE_X)
    c = b
    c = c.__imod__(a)
    assert c[-1] == 1
    assert c.shape == a.shape


def test_pow():
    a = 2*nd.ones(shape=LARGE_X)
    b = 3*nd.ones(shape=LARGE_X)
    c = b
    c = c.__pow__(a)
    assert c[-1] == 9
    assert c.shape == a.shape


def test_rpow():
    a = 2*nd.ones(shape=LARGE_X)
    b = 3*nd.ones(shape=LARGE_X)
    c = b
    c = c.__rpow__(a)
    assert c[-1] == 8
    assert c.shape == a.shape


def test_shape():
    b = create_vector(size=LARGE_X)
    # explicit wait_to_read()
    assert b[0] == 0
    assert b.shape[0] == LARGE_X


def test_size():
    b = create_vector(size=LARGE_X)
    # explicit wait_to_read()
    assert b[0] == 0
    assert b.size == LARGE_X


def test_copy():
    a = nd.ones(LARGE_X)
    b = a.copy()
    assert a[0] == b[0]
    assert b.shape == a.shape
    assert b.size == LARGE_X


def test_copy_to():
    a = create_vector(size=LARGE_X)
    # keeping dtype same as input uses parallel copy which is much faster
    b = nd.zeros(LARGE_X, dtype=np.int64)
    c = a.copyto(b)
    assert c is b
    assert b[-1] == LARGE_X-1
    assert b[0] == 0


def test_zeros_like():
    a = nd.ones(LARGE_X)
    b = nd.zeros_like(a)
    assert b[-1] == 0
    assert b.shape == a.shape


def test_ones_like():
    a = nd.zeros(LARGE_X)
    b = nd.ones_like(a)
    assert b[-1] == 1
    assert b.shape == a.shape


def test_concat():
    a = nd.ones(LARGE_X)
    b = nd.zeros(LARGE_X)
    c = nd.concat(a, b, dim=0)
    assert c[0] == 1
    assert c[-1] == 0
    assert c.shape[0] == (2 * LARGE_X)


def test_sum():
    a = nd.ones(LARGE_X)
    b = nd.sum(a, axis=0)
    assert b[0] == LARGE_X


def test_prod():
    a = nd.ones(LARGE_X)
    b = nd.prod(a, axis=0)
    assert b[0] == 1


def test_min():
    a = create_vector(size=LARGE_X)
    b = nd.min(a, axis=0)
    assert b[0] == 0
    assert b[-1] == 0


def test_max():
    a = create_vector(size=LARGE_X)
    b = nd.max(a, axis=0)
    assert b[0] == (LARGE_X - 1)


def test_argmax():
    a = nd.ones(LARGE_X)
    b = nd.zeros(LARGE_X)
    c = nd.concat(a, b, dim=0)
    d = nd.argmax(c, axis=0)
    assert c.shape[0] == (2 * LARGE_X)
    assert d == 0


def np_softmax(x, axis=-1, temperature=1.0):
    x = x - np.max(x, axis=axis, keepdims=True)
    x = np.exp(x/temperature)
    x /= np.sum(x, axis=axis, keepdims=True)
    return x


def test_iadd():
    a = nd.ones(LARGE_X)
    b = nd.ones(LARGE_X)
    c = b
    c += a
    assert c.shape == a.shape
    assert c[-1] == 2


def test_isub():
    a = nd.full(LARGE_X, 3)
    b = nd.ones(LARGE_X)
    c = a
    c -= b
    assert c.shape == a.shape
    assert c[-1] == 2


def test_imul():
    a = nd.full(LARGE_X, 3)
    b = nd.ones(LARGE_X)
    c = b
    c *= a
    assert c.shape == a.shape
    assert c[-1] == 3


def test_idiv():
    a = nd.full(LARGE_X, 4)
    b = nd.full(LARGE_X, 2)
    c = a
    c /= b
    assert c.shape == a.shape
    assert c[-1] == 2


def test_eq():
    a = nd.full(LARGE_X, 3)
    b = nd.full(LARGE_X, 3)
    c = (a == b)
    assert (c.asnumpy() == 1).all()


def test_neq():
    a = nd.full(LARGE_X, 2)
    b = nd.full(LARGE_X, 3)
    c = (a != b)
    assert (c.asnumpy() == 1).all()


def test_lt():
    a = nd.full(LARGE_X, 2)
    b = nd.full(LARGE_X, 3)
    d = (a <= b)
    assert (d.asnumpy() == 1).all()


def test_lte():
    a = nd.full(LARGE_X, 2)
    b = nd.full(LARGE_X, 3)
    c = nd.full(LARGE_X, 2)
    d = (a <= b)
    assert (d.asnumpy() == 1).all()
    d = (a <= c)
    assert (d.asnumpy() == 1).all()


def test_gt():
    a = nd.full(LARGE_X, 3)
    b = nd.full(LARGE_X, 2)
    d = (a > b)
    assert (d.asnumpy() == 1).all()


def test_gte():
    a = nd.full(LARGE_X, 3)
    b = nd.full(LARGE_X, 2)
    c = nd.full(LARGE_X, 3)
    d = (a >= b)
    assert (d.asnumpy() == 1).all()
    d = (a >= c)
    assert (d.asnumpy() == 1).all()


def test_slice_like():
    a = create_vector(size=LARGE_X)
    b = nd.ones(LARGE_X//2)
    c = nd.slice_like(a, b)
    assert c.shape == b.shape
    assert c[0] == 0
    assert c[-1] == (LARGE_X // 2 - 1)


def test_slice_axis():
    a = create_vector(size=LARGE_X)
    med = LARGE_X // 2
    c = nd.slice_axis(a, axis=0, begin=0, end=med)
    assert c.shape[0] == a.shape[0] // 2
    assert c[-1][0] == (med - 1)


def test_full():
    a = nd.full(LARGE_X, 3)
    assert a.shape[0] == LARGE_X
    assert a[LARGE_X // 2] == 3
    assert a[-1] == 3


<<<<<<< HEAD
def test_hyperbolic():
    def test_arccosh(a):
        mx_res = mx.nd.arccosh(a)
        assert_almost_equal(mx_res[-1].asnumpy(), np.arccosh(a[-1].asnumpy()))

    def test_arcsinh(a):
        mx_res = mx.nd.arcsinh(a)
        assert_almost_equal(mx_res[-1].asnumpy(), np.arcsinh(a[-1].asnumpy()))

    def test_arctanh(a):
        a[-1] = 0   # arctanh of 1 is inf, assert_almost_equal gives "divide by 0" for comparing 2 inf values
        mx_res = mx.nd.arctanh(a)
        assert_almost_equal(mx_res[-1].asnumpy(), np.arctanh(a[-1].asnumpy()))

    def test_cosh(a):
        mx_res = mx.nd.cosh(a)
        assert_almost_equal(mx_res[-1].asnumpy(), np.cosh(a[-1].asnumpy()))

    def test_sinh(a):
        mx_res = mx.nd.sinh(a)
        assert_almost_equal(mx_res[-1].asnumpy(), np.sinh(a[-1].asnumpy()))

    def test_tanh(a):
        mx_res = mx.nd.tanh(a)
        assert_almost_equal(mx_res[-1].asnumpy(), np.tanh(a[-1].asnumpy()))

    a = mx.nd.ones(LARGE_X)
    test_arccosh(a)
    test_arcsinh(a)
    test_arctanh(a)
    test_cosh(a)
    test_sinh(a)
    test_tanh(a)


def test_sign():
    a = mx.nd.random.normal(-1, 1, shape=LARGE_X)
    mx_res = mx.nd.sign(a)
    assert_almost_equal(mx_res[-1].asnumpy(), np.sign(a[-1].asnumpy()))


def test_logical():
    def test_logical_and(a, b):
        mx_res = mx.nd.logical_and(a, b)
        assert_almost_equal(mx_res[-1].asnumpy(), np.logical_and(a[-1].asnumpy(), b[-1].asnumpy()))

    def test_logical_or(a, b):
        mx_res = mx.nd.logical_and(a, b)
        assert_almost_equal(mx_res[-1].asnumpy(), np.logical_and(a[-1].asnumpy(), b[-1].asnumpy()))

    def test_logical_not(a, b):
        mx_res = mx.nd.logical_and(a, b)
        assert_almost_equal(mx_res[-1].asnumpy(), np.logical_and(a[-1].asnumpy(), b[-1].asnumpy()))

    def test_logical_xor(a, b):
        mx_res = mx.nd.logical_and(a, b)
        assert_almost_equal(mx_res[-1].asnumpy(), np.logical_and(a[-1].asnumpy(), b[-1].asnumpy()))

    a = mx.nd.ones(LARGE_X)
    b = mx.nd.zeros(LARGE_X)
    test_logical_and(a, b)
    test_logical_or(a, b)
    test_logical_not(a, b)
    test_logical_xor(a, b)


def test_regression():
    shape = LARGE_X

    def check_regression(symbol, forward, backward, shape):
        # init executor
        data_s = mx.symbol.Variable('data')
        label_s = mx.symbol.Variable('label')
        out_s = symbol(data=data_s, label=label_s)
        grad_req = {'data': 'write', 'label': 'null'}
        exe = out_s.simple_bind(ctx=default_context(), data=shape, label=shape, grad_req=grad_req)

        arg_map = dict(zip(out_s.list_arguments(), exe.arg_arrays))
        grad_map = dict(zip(out_s.list_arguments(), exe.grad_arrays))

        # init data
        data = mx.random.uniform(-1, -1, shape)
        arg_map["data"][:] = data
        atol = 1e-5
        density = 0.5
        stype = 'default'
        label = arg_map["label"]
        label[:] = rand_ndarray(shape, stype, density=density)
        exe.forward(is_train=True)
        exe.backward()
        np_out = forward(data.asnumpy())
        out_grad = backward(np_out, label.asnumpy().reshape(np_out.shape)) / shape[1]
        assert_almost_equal(exe.outputs[0].asnumpy(), np_out, atol=atol)
        assert_almost_equal(grad_map["data"].asnumpy(), out_grad, atol=atol)

    check_regression(mx.symbol.LogisticRegressionOutput,
                     lambda x: 1.0 / (1.0 + np.exp(-x)),
                     lambda x, y: x - y,
                     shape)
    check_regression(mx.symbol.LinearRegressionOutput,
                     lambda x: x,
                     lambda x, y: x - y,
                     shape)
=======
def test_astype():
    x = create_vector(size=LARGE_X//4)
    x = nd.tile(x, 4)
    y = x.astype('int32')
    assert y.dtype == np.int32
    assert y[-1] == LARGE_X//4-1


def test_cast():
    x = create_vector(size=LARGE_X//4)
    x = nd.tile(x, 4)
    y = nd.cast(x, np.int32)
    assert y.dtype == np.int32
    assert y[-1] == LARGE_X//4-1


def test_repeat():
    x = create_vector(size=LARGE_X//2)
    y = nd.repeat(x, repeats=2, axis = 0)
    assert y.shape[0] == LARGE_X
    assert y[1] == 0
    assert y[LARGE_X-1] == LARGE_X//2-1


def create_input_for_rounding_ops():
    # Creates an vector with values (-LARGE/2 .... -2, -1, 0, 1, 2, .... , LARGE/2-1)
    # then divides each element by 2 i.e (-LARGE/4 .... -1, -0.5, 0, 0.5, 1, .... , LARGE/4-1)
    inp = nd.arange(-LARGE_X//2, LARGE_X//2, dtype=np.float64)
    inp = inp/2
    return inp


def assert_correctness_of_rounding_ops(output, mid, expected_vals):
    # checks verifies 5 values at the middle positions of the input vector
    # i.e mid-2, mid-1, mid, mid+1, mid+2
    output_idx_to_inspect = [mid-2, mid-1, mid, mid+1, mid+2]
    for i in range(len(output_idx_to_inspect)):
        assert output[output_idx_to_inspect[i]] == expected_vals[i]


def test_rounding_ops():
    x = create_input_for_rounding_ops()
    
    def check_ceil():
        y = nd.ceil(x)
        # expected ouput for middle 5 values after applying ceil()
        expected_output = [-1, 0, 0, 1, 1]
        assert_correctness_of_rounding_ops(y, LARGE_X//2, expected_output)

    def check_fix():
        y = nd.fix(x)
        # expected ouput for middle 5 values after applying fix()
        expected_output = [-1, 0, 0, 0, 1]
        assert_correctness_of_rounding_ops(y, LARGE_X//2, expected_output)

    def check_floor():
        y = nd.floor(x)
        # expected ouput for middle 5 values after applying floor()
        expected_output = [-1, -1, 0, 0, 1]
        assert_correctness_of_rounding_ops(y, LARGE_X//2, expected_output)

    def check_rint():
        y = nd.rint(x)
        # expected ouput for middle 5 values after applying rint()
        expected_output = [-1, -1, 0, 0, 1]
        assert_correctness_of_rounding_ops(y, LARGE_X//2, expected_output)

    def check_round():
        y = nd.round(x)
        # expected ouput for middle 5 values after applying round()
        expected_output = [-1, -1, 0, 1, 1]
        assert_correctness_of_rounding_ops(y, LARGE_X//2, expected_output)

    def check_trunc():
        y = nd.trunc(x)
        # expected ouput for middle 5 values after applying trunc()
        expected_output = [-1, 0, 0, 0, 1]
        assert_correctness_of_rounding_ops(y, LARGE_X//2, expected_output)

    check_ceil()
    check_fix()
    check_floor()
    check_rint()
    check_round()
    check_trunc()


def create_input_for_trigonometric_ops(vals):
    # Creates large vector input of size(LARGE_X) from vals using tile operator
    inp = nd.array(vals)
    inp = nd.tile(inp, LARGE_X//len(vals))
    return inp


def assert_correctness_of_trigonometric_ops(output, expected_vals):
    # checks verifies 5 values at positions(0, 1, -3, -2, -1) of the input vector
    output_idx_to_inspect = [0, 1, -3, -2, -1]
    for i in range(len(output_idx_to_inspect)):
        assert np.abs(output[output_idx_to_inspect[i]].asnumpy()-expected_vals[i]) <= 1e-3


def test_trigonometric_ops():
    def check_arcsin():
        x = create_input_for_trigonometric_ops([-1, -.707, 0, .707, 1])
        y = nd.arcsin(x)
        # expected ouput for indices=(0, 1, -3, -2, -1) after applying arcsin()
        expected_output = [-np.pi/2, -np.pi/4, 0, np.pi/4, np.pi/2]
        assert_correctness_of_trigonometric_ops(y, expected_output)

    def check_arccos():
        x = create_input_for_trigonometric_ops([-1, -.707, 0, .707, 1])
        y = nd.arccos(x)
        # expected ouput for indices=(0, 1, -3, -2, -1) after applying arccos()
        expected_output = [np.pi, 3*np.pi/4, np.pi/2, np.pi/4, 0]
        assert_correctness_of_trigonometric_ops(y, expected_output)

    def check_arctan():
        x = create_input_for_trigonometric_ops([-np.Inf, -1, 0, 1, np.Inf])
        y = nd.arctan(x)
        # expected ouput for indices=(0, 1, -3, -2, -1) after applying arctan()
        expected_output = [-np.pi/2, -np.pi/4, 0, np.pi/4, np.pi/2]
        assert_correctness_of_trigonometric_ops(y, expected_output)

    def check_sin():
        x = create_input_for_trigonometric_ops([-np.pi/2, -np.pi/4, 0, np.pi/4, np.pi/2])
        y = nd.sin(x)
        # expected ouput for indices=(0, 1, -3, -2, -1) after applying sin()
        expected_output = [-1, -.707, 0, .707, 1]
        assert_correctness_of_trigonometric_ops(y, expected_output)

    def check_cos():
        x = create_input_for_trigonometric_ops([0, np.pi/4, np.pi/2, 3*np.pi/4, np.pi])
        y = nd.cos(x)
        # expected ouput for indices=(0, 1, -3, -2, -1) after applying cos()
        expected_output = [1, .707, 0, -.707, -1]
        assert_correctness_of_trigonometric_ops(y, expected_output)

    def check_tan():
        x = create_input_for_trigonometric_ops([-np.pi/6, -np.pi/4, 0, np.pi/4, np.pi/6])
        y = nd.tan(x)
        # expected ouput for indices=(0, 1, -3, -2, -1) after applying tan()
        expected_output = [-.577, -1, 0, 1, .577]
        assert_correctness_of_trigonometric_ops(y, expected_output)

    def check_radians():
        x = create_input_for_trigonometric_ops([0, 90, 180, 270, 360])
        y = nd.radians(x)
        # expected ouput for indices=(0, 1, -3, -2, -1) after applying radians()
        expected_output = [0, np.pi/2, np.pi, 3*np.pi/2, 2*np.pi]
        assert_correctness_of_trigonometric_ops(y, expected_output)

    def check_degrees():
        x = create_input_for_trigonometric_ops([0, np.pi/2, np.pi, 3*np.pi/2, 2*np.pi])
        y = nd.degrees(x)
        # expected ouput for indices=(0, 1, -3, -2, -1) after applying degrees()
        expected_output = [0, 90, 180, 270, 360]
        assert_correctness_of_trigonometric_ops(y, expected_output)

    check_arcsin()
    check_arccos()
    check_arctan()
    check_sin()
    check_cos()
    check_tan()
    check_radians()
    check_degrees()
>>>>>>> bf57ff89


if __name__ == '__main__':
    import nose
    nose.runmodule()<|MERGE_RESOLUTION|>--- conflicted
+++ resolved
@@ -708,7 +708,6 @@
     assert a[-1] == 3
 
 
-<<<<<<< HEAD
 def test_hyperbolic():
     def test_arccosh(a):
         mx_res = mx.nd.arccosh(a)
@@ -812,7 +811,8 @@
                      lambda x: x,
                      lambda x, y: x - y,
                      shape)
-=======
+
+
 def test_astype():
     x = create_vector(size=LARGE_X//4)
     x = nd.tile(x, 4)
@@ -979,7 +979,6 @@
     check_tan()
     check_radians()
     check_degrees()
->>>>>>> bf57ff89
 
 
 if __name__ == '__main__':
