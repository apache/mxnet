# Licensed to the Apache Software Foundation (ASF) under one
# or more contributor license agreements.  See the NOTICE file
# distributed with this work for additional information
# regarding copyright ownership.  The ASF licenses this file
# to you under the Apache License, Version 2.0 (the
# "License"); you may not use this file except in compliance
# with the License.  You may obtain a copy of the License at
#
#   http://www.apache.org/licenses/LICENSE-2.0
#
# Unless required by applicable law or agreed to in writing,
# software distributed under the License is distributed on an
# "AS IS" BASIS, WITHOUT WARRANTIES OR CONDITIONS OF ANY
# KIND, either express or implied.  See the License for the
# specific language governing permissions and limitations
# under the License.

import os
import sys
import tempfile
import math
import numpy as np
import mxnet as mx

curr_path = os.path.dirname(os.path.abspath(os.path.expanduser(__file__)))
sys.path.append(os.path.join(curr_path, '../python/unittest/'))

from mxnet.test_utils import rand_ndarray, assert_almost_equal, rand_coord_2d, default_context, check_symbolic_forward, create_2d_tensor, get_identity_mat, get_identity_mat_batch
from mxnet import gluon, nd
from common import with_seed, assertRaises
from mxnet.base import MXNetError
import unittest

# dimension constants
MEDIUM_X = 10000
VLARGE_X = 4300000000
LARGE_X = 100000000
SMALL_X = 100
SMALL_Y = 50
LARGE_SQ_X = 70000
LARGE_SIZE = LARGE_X * SMALL_Y
LARGE_TENSOR_SHAPE = 2**32
RNN_LARGE_TENSOR = 2**28


def test_nn():
    def check_gluon_embedding():
        m = gluon.nn.Embedding(SMALL_Y, MEDIUM_X)
        m.initialize()
        a = nd.zeros((MEDIUM_X, SMALL_Y))
        b = m(a)
        assert b.shape == (MEDIUM_X, SMALL_Y, MEDIUM_X)
        assert b.asnumpy().size == LARGE_SIZE

    def check_fully_connected():
        a = nd.ones(shape=(LARGE_X, SMALL_Y))
        b = nd.ones(shape=(SMALL_Y, SMALL_Y))
        c = nd.ones(shape=(b.shape[0],))

        # w/o bias
        res = nd.FullyConnected(a, b, num_hidden=b.shape[0], no_bias=True)
        assert np.sum(res[-1].asnumpy() == a.shape[1]) == b.shape[0]

        # w/ bias
        res = nd.FullyConnected(a, b, c, num_hidden=b.shape[0], no_bias=False)
        assert np.sum(res[-1].asnumpy() == a.shape[1] + 1) == b.shape[0]

    def check_dense():
        data = mx.nd.ones(shape=(50*1000*1000, 100))
        linear = gluon.nn.Dense(100)
        linear.initialize()
        res = linear(data)
        assert res.shape == (50000000, 100)

    def check_softmax():
        input_data = mx.nd.ones((SMALL_Y, LARGE_X))
        for axis in [0, 1]:
            true_output = np.full((SMALL_Y, LARGE_X), (1 / input_data.shape[axis]))
            output = nd.softmax(input_data, axis=axis)
            assert_almost_equal(output.asnumpy(), true_output, rtol=1e-5, atol=1e-5)

    def check_softmax_cross_entropy():
        # dtype of input data, mxnet cross entropy set explicitly to float64
        # numpy implicitly takes care of double precision
        batch_size = SMALL_Y
        num_labels = LARGE_X
        input_data = mx.nd.ones((batch_size, num_labels), dtype="float64")
        input_label = mx.nd.zeros((batch_size,), dtype="float64")
        true_softmax = np.full((batch_size, num_labels), (1 / num_labels))
        # use 1/batch_size when softmax axis=0
        # here 1/num_labels since softmax_cross_entropy uses default axis
        # by default axis=1
        np_one_hot_label = np.zeros((batch_size, num_labels))
        np_one_hot_label[:, 0] = 1
        true_softmax_cross_entropy = np.sum(-np.log(true_softmax) *
                                            np_one_hot_label)
        mx_softmax_cross_entropy = mx.nd.softmax_cross_entropy(input_data,
                                                               input_label,
                                                               dtype="float64")
        assert_almost_equal(mx_softmax_cross_entropy.asnumpy(),
                            true_softmax_cross_entropy, rtol=1e-3, atol=1e-5)

    def check_softmax_output():
        x = mx.sym.Variable('x')
        label = mx.sym.Variable('label')
        x_nd = mx.nd.ones((LARGE_X, SMALL_Y))
        grad_x = mx.nd.zeros((LARGE_X, SMALL_Y))
        label_nd = mx.nd.ones((LARGE_X))
        sym = mx.sym.SoftmaxOutput(data=x, label=label, ignore_label=0,
                                   use_ignore=False)

        ex = sym.bind(ctx=default_context(), args={'x': x_nd, 'label': label_nd},
                      args_grad=None)
        ex.forward(is_train=False)
        softmax_out = ex.outputs[0][0].asnumpy()
        expected_softmax_out = (1 / SMALL_Y) * mx.nd.ones((SMALL_Y)).asnumpy()
        assert np.isclose(softmax_out, expected_softmax_out).all()

        ex = sym.bind(ctx=default_context(), args={'x': x_nd, 'label': label_nd},
                      args_grad={'x': grad_x})
        ex.forward(is_train=True)
        softmax_out = ex.outputs[0][0].asnumpy()
        expected_softmax_out = (1 / SMALL_Y) * mx.nd.ones((SMALL_Y)).asnumpy()
        assert np.isclose(softmax_out, expected_softmax_out).all()

        ex.backward(is_train=True)
        grad_out = ex.grad_arrays[0][0].asnumpy()
        k = int(label_nd[0].asscalar())
        expected_grad_out = np.zeros((SMALL_Y,))
        expected_grad_out[k] = -1
        assert np.isclose(grad_out - softmax_out, expected_grad_out).all()

    def check_softmax_activation():
        data = nd.random_normal(shape=(2**29, 2, 2, 2))
        out = nd.random_normal(shape=(2**29, 2, 2, 2))

        res = nd.SoftmaxActivation(data=data, out=out)

        assert res.shape[0] == 536870912
        assert res.shape[1] == 2
        assert res.shape[2] == 2
        assert res.shape[3] == 2

    def np_softmax(x, axis=-1, temperature=1.0):
        x = x - np.max(x, axis=axis, keepdims=True)
        x = np.exp(x/temperature)
        x /= np.sum(x, axis=axis, keepdims=True)
        return x

    @unittest.skip("log_softmax flaky, tracked at "
                   "https://github.com/apache/incubator-mxnet/issues/17397")
    def check_log_softmax():
        ndim = 2
        shape = (SMALL_Y, LARGE_X)
        axis = np.random.randint(0, ndim)
        data = np.random.uniform(-2, 2, size=shape)
        sym = mx.sym.log_softmax(axis=axis-ndim)
        check_symbolic_forward(sym, [data], [np.log(np_softmax(data, axis=axis)+1e-20)])

    # TODO: correctness of prelu (currently flaky)
    def check_leaky_relu():
        a = -1*mx.nd.ones((LARGE_X, SMALL_Y))

        def check_leaky():
            res = mx.nd.LeakyReLU(a, act_type="leaky", slope=0.3)
            assert_almost_equal(res[-1][-1].asnumpy(), 0.3*a[-1][-1].asnumpy(), atol=1e-3, rtol=1e-3)

        def check_elu():
            res = mx.nd.LeakyReLU(a, act_type="elu", slope=0.3)
            assert_almost_equal(res[-1][-1].asnumpy(), 0.3*(np.exp(a[-1][-1].asnumpy())-1), atol=1e-3, rtol=1e-3)

        def check_selu():
            lam = 1.0507009873554804934193349852946
            alpha = 1.6732632423543772848170429916717
            res = mx.nd.LeakyReLU(a, act_type="selu")
            assert_almost_equal(res[-1][-1].asnumpy(), (lam * alpha * (np.exp(a[-1][-1].asnumpy())-1)), atol=1e-3, rtol=1e-3)

        def check_rrelu():
            lower = 0.125
            upper = 0.333999991
            res = mx.nd.LeakyReLU(a, act_type="rrelu")
            assert_almost_equal(res[0][-1][-1].asnumpy(), (lower + upper) / 2 * a[-1][-1].asnumpy(), atol=1e-3, rtol=1e-3)

        check_leaky()
        check_elu()
        check_selu()
        check_rrelu()

    def check_pooling():
        a = mx.nd.ones((MEDIUM_X, 200, SMALL_Y, SMALL_Y))

        def check_avg_pooling():
            res = mx.nd.Pooling(a, kernel=(5, 5), pool_type='avg')
            assert_almost_equal(res[-1][-1][-1][-1].asnumpy(), 1.0000001, atol=1e-3, rtol=1e-3)
            assert res.shape[-1] == SMALL_Y - 5 + 1

        def check_max_pooling():
            res = mx.nd.Pooling(a, kernel=(5, 5), pool_type='max')
            assert_almost_equal(res[-1][-1][-1][-1].asnumpy(), 1., atol=1e-3, rtol=1e-3)
            assert res.shape[-1] == SMALL_Y - 5 + 1

        def check_sum_pooling():
            res = mx.nd.Pooling(a, kernel=(5, 5), pool_type='sum')
            assert_almost_equal(res[-1][-1][-1][-1].asnumpy(), 25, atol=1e-3, rtol=1e-3)
            assert res.shape[-1] == SMALL_Y - 5 + 1

        def check_lp_pooling():
            res = mx.nd.Pooling(a, kernel=(5, 5), pool_type='lp', p_value=2)
            assert_almost_equal(res[-1][-1][-1][-1].asnumpy(), 5., atol=1e-3, rtol=1e-3)
            assert res.shape[-1] == SMALL_Y - 5 + 1

            res = mx.nd.Pooling(a, kernel=(5, 5), pool_type='lp', p_value=1)
            assert_almost_equal(res[-1][-1][-1][-1].asnumpy(), 25., atol=1e-3, rtol=1e-3)
            assert res.shape[-1] == SMALL_Y - 5 + 1

        check_avg_pooling()
        check_max_pooling()
        check_sum_pooling()
        check_lp_pooling()

    def check_layer_norm():
        dtype = np.float32
        forward_check_eps = 1E-3
        axis = 1
        eps = 1E-5
        in_shape = (LARGE_X, SMALL_Y)
        ctx = mx.cpu()

        def npy_layer_norm(data, gamma, beta, axis=1, eps=1E-5):
            if axis < 0:
                axis += data.ndim
            broadcast_shape = [1 for _ in range(data.ndim)]
            broadcast_shape[axis] = data.shape[axis]
            mean = data.mean(axis=axis, keepdims=True).astype(dtype)
            var = data.var(axis=axis, keepdims=True).astype(dtype)
            std = np.sqrt(var + dtype(eps)).astype(dtype)
            out = np.reshape(gamma, broadcast_shape) * (data - mean) / std + \
                  np.reshape(beta, broadcast_shape)
            return out
        data = np.random.normal(0, 1, in_shape).astype(dtype)
        gamma = np.random.normal(0, 1, (in_shape[axis],)).astype(dtype)
        beta = np.random.normal(0, 1, (in_shape[axis],)).astype(dtype)
        data_s = mx.symbol.Variable('data')
        gamma_s = mx.symbol.Variable('gamma')
        beta_s = mx.symbol.Variable('beta')
        out_s = mx.symbol.LayerNorm(data=data_s, gamma=gamma_s, beta=beta_s,
                                    axis=axis, eps=eps)
        exe = out_s.simple_bind(ctx, data=in_shape)
        exe.arg_dict['data'][:] = data
        exe.arg_dict['gamma'][:] = gamma
        exe.arg_dict['beta'][:] = beta
        out_nd = exe.forward()[0]
        out = npy_layer_norm(data, gamma, beta, axis, eps)
        assert_almost_equal(out, out_nd.asnumpy(), forward_check_eps,
                            forward_check_eps)

    # TODO: correctness of dropout
    # currently only test for dropout to work
    # since testing for correctness involves flakiness issue #14288
    def check_dropout():
        shape = (LARGE_X, SMALL_Y)
        x = mx.sym.var('data')
        y = mx.sym.Dropout(x, p=1, cudnn_off=True)
        exe = y.simple_bind(ctx=default_context(), data=shape)
        exe.arg_arrays[0][:] = 1
        out = exe.forward(is_train=True)
        nd.waitall()
        assert out[0].shape == shape

    def check_activation():
        x = mx.nd.ones((LARGE_X, SMALL_Y))
        check_x = -2
        x[-1, -1] = check_x
        # Hyperbolic tangent (tanh)
        # y = (exp(x)-exp(-x))/(exp(x)+exp(-x))
        y = mx.nd.Activation(x, act_type="tanh")
        tanh_x = ((np.exp(check_x)-np.exp(-check_x))/(np.exp(check_x)+np.exp(-check_x)))
        assert y[-1][-1] == np.float32(tanh_x)
        # Recitified Linear Unit (relu)
        # y = max(x,0)
        y = mx.nd.Activation(x, act_type="relu")
        assert y[-1][-1] == 0
        # Sigmoid
        # y = x/(1+abs(x))
        y = mx.nd.Activation(x, act_type="sigmoid")
        sigmoid_x = (1/(1+math.exp(-check_x)))
        assert_almost_equal(y[-1][-1].asnumpy(), np.float32(sigmoid_x), atol=1e-3, rtol=1e-3)
        # Soft Sign
        # y = 1/(1+exp(-x))
        y = mx.nd.Activation(x, act_type="softsign")
        softsign_x = (check_x/(1+abs(check_x)))
        assert y[-1][-1] == np.float32(softsign_x)


    # TODO: correctness of batchnorm
    # in future, we could test if mean, var of output
    # matches target output's mean, var
    def check_batchnorm():
        def get_np_mean_var(data, running_mean, running_var, eps, use_global_status=True):
            if not use_global_status:
                # train mode, calculate the real mean and var
                mean = np.mean(data, axis=(0, 2, 3))
                mean_broad = np.expand_dims(mean, axis=0)
                mean_broad = np.expand_dims(mean_broad, axis=2)
                mean_broad = np.expand_dims(mean_broad, axis=3)
                mean_broad = np.broadcast_to(mean_broad, data.shape)
                var = np.square(data - mean_broad)
                var = np.mean(var, axis=(0, 2, 3))
            else:
                # inference mode, use running_mean and running_var instead
                mean = np.full((data.shape[1],), running_mean)
                var = np.full((data.shape[1],), running_var)
            # calculate the inverse of standard variance
            invstdvar = 1. / np.sqrt(var + eps)
            return mean, invstdvar
        # Here use 4D input to cover mkldnn BN and non-mkldnn BN
        shape = (1, 2, LARGE_X, SMALL_Y)
        axis = 1  # default
        eps = 1e-3
        nch = shape[axis]
        data = mx.nd.ones(shape=shape)
        bn_gamma = mx.nd.random.uniform(shape=(nch,))
        bn_beta = mx.nd.random.uniform(shape=(nch,))
        bn_running_mean = mx.nd.zeros(nch)
        bn_running_var = mx.nd.ones(nch)
        output = mx.nd.BatchNorm(data, bn_gamma, bn_beta,
                                 bn_running_mean, bn_running_var, output_mean_var=True)
        assert output[0].shape == shape
        mean, invstdvar = output[1], output[2]
        np_mean, np_invstdvar = get_np_mean_var(data.asnumpy(), bn_running_mean.asnumpy(), bn_running_var.asnumpy(),
                                                eps, use_global_status=True)
        assert_almost_equal(mean.asnumpy(), np_mean)
        assert_almost_equal(invstdvar.asnumpy(), np_invstdvar)

    def check_relu():
        def frelu(x):
            return np.maximum(x, 0.0)

        def frelu_grad(x):
            return 1.0 * (x > 0.0)
        shape = (SMALL_Y, LARGE_X)
        x = mx.symbol.Variable("x")
        y = mx.sym.relu(x)
        xa = np.random.uniform(low=-1.0, high=1.0, size=shape)
        eps = 1e-4
        xa[abs(xa) < eps] = 1.0
        ya = frelu(xa)
        ga = frelu_grad(xa)
        check_symbolic_forward(y, [xa], [ya])

    def check_sigmoid():
        def fsigmoid(a):
            return np.divide(1.0, (1.0 + np.exp(-a)))
        shape = (SMALL_Y, LARGE_X)
        x = mx.symbol.Variable("x")
        y = mx.sym.sigmoid(x)
        xa = np.random.uniform(low=-1.0, high=1.0, size=shape)
        ya = fsigmoid(xa)
        check_symbolic_forward(y, [xa], [ya])

    def check_linear_and_logistic_regression():
        shape = (LARGE_X, SMALL_Y)

        def check_regression(symbol, forward, backward, shape):
            # init executor
            data_s = mx.symbol.Variable('data')
            label_s = mx.symbol.Variable('label')
            out_s = symbol(data=data_s, label=label_s)
            grad_req = {'data': 'write', 'label': 'null'}
            exe = out_s.simple_bind(ctx=default_context(), data=shape, label=shape, grad_req=grad_req)
            arg_map = dict(zip(out_s.list_arguments(), exe.arg_arrays))
            grad_map = dict(zip(out_s.list_arguments(), exe.grad_arrays))
            # init data
            data = mx.random.uniform(-1, -1, shape)
            arg_map["data"][:] = data
            atol = 1e-5
            density = 0.5
            stype = 'default'
            label = arg_map["label"]
            label[:] = rand_ndarray(shape, stype, density=density)
            exe.forward(is_train=True)
            exe.backward()
            np_out = forward(data.asnumpy())
            out_grad = backward(np_out, label.asnumpy().reshape(np_out.shape)) / shape[1]
            assert_almost_equal(exe.outputs[0].asnumpy(), np_out, atol=atol)
            assert_almost_equal(grad_map["data"].asnumpy(), out_grad, atol=atol)

        check_regression(mx.symbol.LogisticRegressionOutput,
                         lambda x: 1.0 / (1.0 + np.exp(-x)),
                         lambda x, y: x - y,
                         shape)
        check_regression(mx.symbol.LinearRegressionOutput,
                         lambda x: x,
                         lambda x, y: x - y,
                         shape)

    def check_l2_normalization():
        x = nd.ones((2, LARGE_X*2))
        x[0] = 3
        x[1] = 4
        # Channel Mode
        z = x.reshape(1, 2, LARGE_X*2)
        y = nd.L2Normalization(z, mode='channel')
        assert y[0][0][0] == 0.6
        assert y[0][0][-1] == 0.6
        assert y[0][1][0] == 0.8
        assert y[0][1][-1] == 0.8
        # Instance Mode
        z = x.T
        y = nd.L2Normalization(z, mode='instance')
        assert y[0][0] == 0.6
        assert y[0][1] == 0.8
        assert y[-1][0] == 0.6
        assert y[-1][1] == 0.8
        # Spatial Mode
        z = z.reshape(1, 200000000, 2)
        y = nd.L2Normalization(z, mode='spatial')
        assert y[0][0][0] == 0.6
        assert y[0][0][1] == 0.8
        assert y[0][-1][0] == 0.6
        assert y[0][-1][1] == 0.8

    def check_instance_norm():
        dtype = np.float32
        forward_check_eps = 1E-3
        axis = -1
        eps = 1E-5
        in_shape = (LARGE_X, 1, SMALL_Y)
        ctx = mx.cpu()

        # Implementation of instance normalization using numpy
        def npy_instance_norm(data, gamma, beta, axis, eps=1E-5):
            if axis < 0:
                axis += data.ndim
            broadcast_shape = [1 for _ in range(data.ndim)]
            broadcast_shape[axis] = data.shape[axis]
            mean = data.mean(axis=axis, keepdims=True).astype(dtype)
            var = data.var(axis=axis, keepdims=True).astype(dtype)
            std = np.sqrt(var + dtype(eps)).astype(dtype)
            out = gamma * (data - mean) / std + \
                  beta
            return out
        data = np.random.normal(0, 1, in_shape).astype(dtype)
        gamma = np.random.normal(0, 1, (1,)).astype(dtype)
        beta = np.random.normal(0, 1, (1,)).astype(dtype)
        data_s = mx.symbol.Variable('data')
        gamma_s = mx.symbol.Variable('gamma')
        beta_s = mx.symbol.Variable('beta')
        out_s = mx.symbol.InstanceNorm(data=data_s, gamma=gamma_s, beta=beta_s,
                                       eps=eps)
        exe = out_s.simple_bind(ctx, data=in_shape)
        exe.arg_dict['data'][:] = data
        exe.arg_dict['gamma'][:] = gamma
        exe.arg_dict['beta'][:] = beta
        out_nd = exe.forward()[0]
        # Calls implementation of instance norm in numpy and compares the output
        out = npy_instance_norm(data, gamma, beta, axis, eps)
        assert_almost_equal(out, out_nd.asnumpy(), forward_check_eps,
                            forward_check_eps)

    def check_col2im():
        data = nd.random_normal(shape=(1, 2**30, 4))
        output_size = (2, 2, 1)
        kernel = (1, 1, 1)

        res = nd.col2im(data=data, output_size=output_size, kernel=kernel)

        assert res.shape[0] == 1
        assert res.shape[1] == 1073741824
        assert res.shape[2] == 2
        assert res.shape[3] == 2
        assert res.shape[4] == 1
        
    def check_embedding():
        data = nd.random_normal(shape=(LARGE_TENSOR_SHAPE, 1))
        weight = nd.random_normal(shape=(LARGE_TENSOR_SHAPE, 1))
        input_dim = LARGE_TENSOR_SHAPE
        output_dim = 1

        out = nd.Embedding(data=data, weight=weight, input_dim=input_dim, output_dim=output_dim)

        assert out.shape[0] == LARGE_TENSOR_SHAPE
        assert out.shape[1] == 1
        
    def check_spatial_transformer():
        data = nd.random_normal(shape=(2, 2**29, 1, 6))
        loc = nd.random_normal(shape=(2, 6))
        transform_type = 'affine'
        sampler_type = 'bilinear'
        target_shape = (2, 6)

        res = nd.SpatialTransformer(data=data, loc=loc, transform_type=transform_type,
                                    sampler_type=sampler_type, target_shape=target_shape)

        assert res.shape[0] == 2
        assert res.shape[1] == 536870912
        assert res.shape[2] == 2
        assert res.shape[3] == 6
        
    def check_ravel():
        data = nd.random_normal(shape=(2, LARGE_TENSOR_SHAPE))
        shape = (2, 10)

        out = nd.ravel_multi_index(data=data, shape=shape)

        assert out.shape[0] == LARGE_TENSOR_SHAPE

    def check_rnn():
        data = nd.random_normal(shape=(RNN_LARGE_TENSOR, 4, 4))
        parameters_relu_tanh = nd.random_normal(shape=(7,))
        parameters_lstm = nd.random_normal(shape=(28,))
        parameters_gru = nd.random_normal(shape=(21,))
        state = nd.random_normal(shape=(1, 4, 1))
        state_cell = nd.random_normal(shape=(1, 4, 1))
        mode_relu = 'rnn_relu'
        mode_tanh = 'rnn_tanh'
        mode_lstm = 'lstm'
        mode_gru = 'gru'
        state_size = 1
        num_layers = 1

        out_relu = nd.RNN(data=data, parameters=parameters_relu_tanh, state=state, mode=mode_relu,
                          state_size=state_size, num_layers=num_layers)
        
        out_tanh = nd.RNN(data=data, parameters=parameters_relu_tanh, state=state, mode=mode_tanh,
                          state_size=state_size, num_layers=num_layers)
        
        out_lstm = nd.RNN(data=data, parameters=parameters_lstm, state=state, mode=mode_lstm,
                          state_cell=state_cell, state_size=state_size, num_layers=num_layers)

        out_gru = nd.RNN(data=data, parameters=parameters_gru, state=state, mode=mode_gru,
                         state_size=state_size, num_layers=num_layers)

        for out in [out_relu, out_tanh, out_lstm, out_gru]:
            assert out.shape[0] == RNN_LARGE_TENSOR
            assert out.shape[1] == 4
            assert out.shape[2] == 1

            assert type(out[0, 0, 0].asscalar()).__name__ == 'float32'

    check_gluon_embedding()
    check_fully_connected()
    check_dense()
    check_softmax()
    check_softmax_cross_entropy()
    check_softmax_output()
    check_softmax_activation()
    check_log_softmax()
    check_leaky_relu()
    check_pooling()
    check_layer_norm()
    check_dropout()
    check_activation()
    check_batchnorm()
    check_relu()
    check_sigmoid()
    check_linear_and_logistic_regression()
    check_l2_normalization()
    check_instance_norm()
    check_col2im()
    check_embedding()
    check_spatial_transformer()
    check_ravel()
    check_rnn()


def test_tensor():
    def check_ndarray_zeros():
        a = nd.zeros(shape=(LARGE_X, SMALL_Y))
        assert a[-1][0] == 0
        assert a.shape == (LARGE_X, SMALL_Y)
        assert a.size == LARGE_SIZE

    def check_ndarray_ones():
        a = nd.ones(shape=(LARGE_X, SMALL_Y))
        assert a[-1][0] == 1
        assert nd.sum(a).asnumpy() == LARGE_SIZE

    @with_seed()
    def check_ndarray_random_uniform():
        a = nd.random.uniform(shape=(LARGE_X, SMALL_Y))
        assert a[-1][0] != 0

    @unittest.skip("Randint flaky, tracked at "
                   "https://github.com/apache/incubator-mxnet/issues/16172")
    @with_seed()
    def check_ndarray_random_randint():
        a = nd.random.randint(100, 10000, shape=(LARGE_X, SMALL_Y))
        assert a.shape == (LARGE_X, SMALL_Y)
        # check if randint can generate value greater than 2**32 (large)
        low_large_value = 2**32
        high_large_value = 2**34
        a = nd.random.randint(low_large_value, high_large_value, dtype=np.int64)
        low = mx.nd.array([low_large_value], dtype='int64')
        high = mx.nd.array([high_large_value], dtype='int64')
        assert a >= low and a < high
        assert a[-1][0].dtype == np.int64

    @with_seed()
    def check_ndarray_random_exponential():
        scale_array = nd.random.uniform(shape=(MEDIUM_X, SMALL_X))
        a = nd.random.exponential(scale=scale_array, shape=(SMALL_X, SMALL_Y))
        assert a[-1][0][0][0] >= 0
        assert a.shape == (MEDIUM_X, SMALL_X, SMALL_X, SMALL_Y)

    @with_seed()
    def check_ndarray_random_gamma():
        alpha_array = nd.random.uniform(shape=(MEDIUM_X, SMALL_X))
        beta_array = nd.random.uniform(shape=(MEDIUM_X, SMALL_X))
        a = nd.random.gamma(alpha=alpha_array, beta=beta_array,
                            shape=(SMALL_X, SMALL_Y))
        assert a[-1][0][0][0] >= 0
        assert a.shape == (MEDIUM_X, SMALL_X, SMALL_X, SMALL_Y)

    @with_seed()
    def check_ndarray_random_multinomial():
        # test 1 shape dimension
        probs = nd.random.uniform(shape=(LARGE_X, SMALL_Y))
        a = nd.random.multinomial(probs)
        assert a[-1] >= 0
        assert a.shape == (LARGE_X,)
        # test for NDArray multi-dimension shape
        a = nd.random.multinomial(probs, shape=(2, SMALL_Y))
        assert a[-1][0][0] >= 0
        assert a.shape == (LARGE_X, 2, SMALL_Y)
        # test log_likelihood output shape
        a = nd.random.multinomial(probs, shape=(2, SMALL_Y), get_prob=True)
        assert a[0][0][0][0] >= 0
        assert a[0].shape == (LARGE_X, 2, SMALL_Y) and a[0].shape == a[1].shape

    @with_seed()
    def check_ndarray_random_generalized_negative_binomial():
        alpha_array = nd.random.uniform(shape=(MEDIUM_X, SMALL_X))
        mu_array = nd.random.uniform(shape=(MEDIUM_X, SMALL_X))
        a = nd.random.generalized_negative_binomial(mu=mu_array, alpha=alpha_array,
                                                    shape=(SMALL_X, SMALL_Y))
        assert a[-1][0][0][0] >= 0
        assert a.shape == (MEDIUM_X, SMALL_X, SMALL_X, SMALL_Y)

    @with_seed()
    def check_ndarray_random_negative_binomial():
        k_array = nd.random.uniform(shape=(MEDIUM_X, SMALL_X))
        p_array = nd.random.uniform(shape=(MEDIUM_X, SMALL_X))
        a = nd.random.negative_binomial(k=k_array, p=p_array,
                                        shape=(SMALL_X, SMALL_Y))
        assert a[-1][0][0][0] >= 0
        assert a.shape == (MEDIUM_X, SMALL_X, SMALL_X, SMALL_Y)

    @with_seed()
    def check_ndarray_random_normal():
        scale_array = nd.random.uniform(shape=(MEDIUM_X, SMALL_X))
        loc_array = nd.random.uniform(shape=(MEDIUM_X, SMALL_X))
        a = nd.random.normal(loc=loc_array, scale=scale_array,
                             shape=(SMALL_X, SMALL_Y))
        assert a.shape == (MEDIUM_X, SMALL_X, SMALL_X, SMALL_Y)

    @with_seed()
    def check_ndarray_random_poisson():
        lambda_array = nd.random.uniform(shape=(MEDIUM_X, SMALL_X))
        a = nd.random.poisson(lam=lambda_array, shape=(SMALL_X, SMALL_Y))
        assert a[-1][0][0][0] >= 0
        assert a.shape == (MEDIUM_X, SMALL_X, SMALL_X, SMALL_Y)

    @with_seed()
    def check_ndarray_random_randn():
        a = nd.random.randn(LARGE_X, SMALL_Y)
        assert a.shape == (LARGE_X, SMALL_Y)
        # TODO: Once PR #15772 for randn ndarray dtype for loc,scale param merged
        # Add check for (x,y,m,n) where x,y shape of loc,scale and m,n input shape

    @with_seed()
    def check_ndarray_random_shuffle():
        a = nd.ones(shape=(LARGE_X, SMALL_Y))
        a[-1] = 3  # assign 3 to entire last row
        a = nd.random.shuffle(a)
        # slice first column from shuffled array
        # pass LARGE_X values to numpy instead of LARGE_X*SMALL_Y
        # could have assigned to last column (so as to pass SMALL_Y)
        # but shuffle operation is performed along first axis
        unique_a = np.unique(a[:, 0].asnumpy())
        assert len(unique_a) == 2  # only 2 unique values
        assert unique_a[0] == 1  # first unique value is 1
        assert unique_a[1] == 3  # second unique value is 3
        assert a.shape == (LARGE_X, SMALL_Y)

    def check_ndarray_empty():
        a = nd.empty((LARGE_X, SMALL_Y))
        assert a.shape == (LARGE_X, SMALL_Y)

    def check_zeros_like():
        a = nd.array(np.ones((SMALL_Y, LARGE_X)))
        b = nd.zeros_like(a)
        assert b[-1][-1] == 0
        assert b.shape == a.shape

    def check_ones_like():
        a = nd.array(np.zeros((SMALL_Y, LARGE_X)))
        b = nd.ones_like(a)
        assert b[-1][-1] == 1
        assert b.shape == a.shape

    def check_broadcast():
        a = nd.ones(shape=(LARGE_X, SMALL_Y))
        b = nd.arange(0, LARGE_X).reshape(LARGE_X, 1)
        res = nd.broadcast_to(b, shape=(b.shape[0], SMALL_Y))
        assert np.sum(res[-1].asnumpy() == LARGE_X) == res.shape[1]
        res = mx.nd.broadcast_like(b, a)
        assert np.sum(res[-1].asnumpy() == LARGE_X) == a.shape[1]

    def check_clip():
        a = nd.arange(0, LARGE_X * SMALL_Y).reshape(LARGE_X, SMALL_Y)
        res = nd.clip(a, a_min=100, a_max=1000)
        assert np.sum(res[-1].asnumpy() == 1000) == a.shape[1]

    def check_split():
        a = nd.arange(0, LARGE_X * SMALL_Y).reshape(LARGE_X, SMALL_Y)
        outs = nd.split(a, num_outputs=SMALL_Y, axis=1)
        result = sum(1 for i, v in enumerate(outs) if i == v[0].asnumpy())
        assert result == a.shape[1]

    def check_tile():
        a = nd.arange(0, LARGE_X).reshape(LARGE_X, 1)
        b = nd.tile(a, reps=(1, SMALL_Y))
        assert np.sum(b[-1].asnumpy() == LARGE_X) == b.shape[1]

    def check_take():
        a = nd.ones(shape=(LARGE_X, SMALL_Y))
        idx = nd.arange(LARGE_X - 1000, LARGE_X)
        res = nd.take(a, idx)
        assert np.sum(res[-1].asnumpy() == 1) == res.shape[1]

    def check_slice():
        a = nd.ones(shape=(LARGE_X, SMALL_Y))
        res = nd.slice(a, begin=(LARGE_X-1000, 1), end=(LARGE_X, SMALL_Y))
        assert np.sum(res[-1].asnumpy() == 1) == res.shape[1]

    def check_slice_assign():
        a = nd.ones(shape=(LARGE_X, SMALL_Y))
        a[LARGE_X-1:LARGE_X] = 1000
        assert np.sum(a[-1].asnumpy() == 1000) == a.shape[1]

    def check_slice_like():
        a = create_2d_tensor(rows=SMALL_Y, columns=LARGE_X)
        b = nd.array(np.ones((SMALL_Y//2, LARGE_X//2)))
        c = nd.slice_like(a, b)
        d = nd.slice_like(a, b, axes=(0))
        e = nd.slice_like(a, b, axes=(-1))
        assert c.shape == b.shape
        assert d.shape[0] == b.shape[0]
        assert e.shape[-1] == b.shape[-1]
        assert c[0][-1] == 0
        assert d[-1][0] == (SMALL_Y//2-1)
        assert e[-1][-1] == (SMALL_Y-1)

    def check_slice_axis():
        a = create_2d_tensor(rows=SMALL_Y, columns=LARGE_X)
        c = nd.slice_axis(a, axis=0, begin=0, end=SMALL_Y//2)
        d = nd.slice_axis(a, axis=1, begin=0, end=LARGE_X//2)
        assert c.shape[0] == a.shape[0]//2
        assert d.shape[1] == a.shape[1]//2
        assert c[-1][0] == (SMALL_Y//2-1)
        assert d[-1][-1] == (SMALL_Y-1)

    def check_expand_dims():
        a = nd.ones(shape=(LARGE_X, SMALL_Y))
        res = nd.expand_dims(a, axis=1)
        res.wait_to_read()
        assert a[0][0][0] == 1
        assert res.shape == (a.shape[0], 1, a.shape[1])

    def check_squeeze():
        a = nd.ones(shape=(LARGE_X, SMALL_Y))
        data = nd.expand_dims(a, axis=1)
        res = nd.squeeze(data)
        assert res.shape == a.shape

    def check_broadcast_div():
        a = nd.ones(shape=(LARGE_X, SMALL_Y))
        b = nd.ones(shape=(LARGE_X, 1)) * 2
        res = a / b
        assert np.sum(res[-1].asnumpy() == 0.5) == a.shape[1]

    def check_where():
        a = nd.ones(shape=(LARGE_X, SMALL_Y))
        b = nd.arange(0, LARGE_X * SMALL_Y).reshape(LARGE_X, SMALL_Y)
        res = nd.where(b > 100, a, b)
        assert np.sum(res[-1].asnumpy() == 1) == b.shape[1]
        csr_cond = nd.sparse.cast_storage(b < 10, 'csr')
        res = nd.sparse.where(csr_cond, a, b)
        assert np.sum(res[0].asnumpy() == 1) == 10

    def check_pick():
        a = mx.nd.ones(shape=(256 * 35, 1024 * 1024))
        b = mx.nd.ones(shape=(256 * 35, ))
        res = mx.nd.pick(a, b)
        assert res.shape == b.shape

    @unittest.skip("Memory doesn't free up after stacked execution with other ops, "
                   "tracked at https://github.com/apache/incubator-mxnet/issues/17411")
    def check_depthtospace():
        def numpy_depth_to_space(x, blocksize):
            b, c, h, w = x.shape[0], x.shape[1], x.shape[2], x.shape[3]
            tmp = np.reshape(x, [b, blocksize, blocksize, c // (blocksize**2), h,
                             w])
            tmp = np.transpose(tmp, [0, 3, 4, 1, 5, 2])
            y = np.reshape(tmp, [b, c // (blocksize**2), h * blocksize,
                           w * blocksize])
            return y

        shape_inp = (LARGE_X, 8, 4, 2)
        data = rand_ndarray(shape_inp, 'default')
        data_np = data.asnumpy()
        expected = numpy_depth_to_space(data_np, 2)
        output = mx.nd.depth_to_space(data, 2)
        assert_almost_equal(output.asnumpy(), expected, atol=1e-3, rtol=1e-3)

    @unittest.skip("Memory doesn't free up after stacked execution with other ops, "
                   "tracked at https://github.com/apache/incubator-mxnet/issues/17411")
    def check_spacetodepth():
        def numpy_space_to_depth(x, blocksize):
            b, c, h, w = x.shape[0], x.shape[1], x.shape[2], x.shape[3]
            tmp = np.reshape(x, [b, c, h // blocksize, blocksize, w // blocksize,
                             blocksize])
            tmp = np.transpose(tmp, [0, 3, 5, 1, 2, 4])
            y = np.reshape(tmp, [b, c * (blocksize**2), h // blocksize,
                           w // blocksize])
            return y

        shape_inp = (LARGE_X, 2, 8, 4)
        data = rand_ndarray(shape_inp, 'default')
        data_np = data.asnumpy()
        expected = numpy_space_to_depth(data_np, 2)
        output = mx.nd.space_to_depth(data, 2)
        assert_almost_equal(output.asnumpy(), expected, atol=1e-3, rtol=1e-3)

    @with_seed()
    def check_diag():
        a_np = np.random.random((LARGE_X, SMALL_Y)).astype(np.float32)
        a = mx.nd.array(a_np)

        # k == 0
        r = mx.nd.diag(a)
        assert_almost_equal(r.asnumpy(), np.diag(a_np))

        # k == 1
        k = 1
        r = mx.nd.diag(a, k=k)
        assert_almost_equal(r.asnumpy(), np.diag(a_np, k=k))

        # k == -1
        k = -1
        r = mx.nd.diag(a, k=k)
        assert_almost_equal(r.asnumpy(), np.diag(a_np, k=k))

        # random k
        k = np.random.randint(-min(LARGE_X, SMALL_Y) + 1, min(LARGE_X, SMALL_Y))
        r = mx.nd.diag(a, k=k)
        assert_almost_equal(r.asnumpy(), np.diag(a_np, k=k))

    @with_seed()
    def check_ravel_multi_index():
        x1, y1 = rand_coord_2d((LARGE_X - 100), LARGE_X, 10, SMALL_Y)
        x2, y2 = rand_coord_2d((LARGE_X - 200), LARGE_X, 9, SMALL_Y)
        x3, y3 = rand_coord_2d((LARGE_X - 300), LARGE_X, 8, SMALL_Y)
        indices_2d = [[x1, x2, x3], [y1, y2, y3]]
        idx = mx.nd.ravel_multi_index(mx.nd.array(indices_2d, dtype=np.int64),
                                      shape=(LARGE_X, SMALL_Y))
        idx_numpy = np.ravel_multi_index(indices_2d, (LARGE_X, SMALL_Y))
        assert np.sum(1 for i in range(idx.size) if idx[i] == idx_numpy[i]) == 3

    @with_seed()
    def check_unravel_index():
        x1, y1 = rand_coord_2d((LARGE_X - 100), LARGE_X, 10, SMALL_Y)
        x2, y2 = rand_coord_2d((LARGE_X - 200), LARGE_X, 9, SMALL_Y)
        x3, y3 = rand_coord_2d((LARGE_X - 300), LARGE_X, 8, SMALL_Y)
        original_2d_indices = [[x1, x2, x3], [y1, y2, y3]]
        idx_numpy = np.ravel_multi_index(original_2d_indices, (LARGE_X, SMALL_Y))
        indices_2d = mx.nd.unravel_index(mx.nd.array(idx_numpy, dtype=np.int64),
                                         shape=(LARGE_X, SMALL_Y))
        assert (indices_2d.asnumpy() == np.array(original_2d_indices)).all()

    @unittest.skip("Memory doesn't free up after stacked execution with other ops, " +
                   "tracked at https://github.com/apache/incubator-mxnet/issues/17411")
    def check_transpose():
        check_dtypes = [np.float32, np.int64]
        for dtype in check_dtypes:
            b = create_2d_tensor(rows=LARGE_X, columns=SMALL_Y, dtype=dtype)
            t = b.T
            assert t.shape == (SMALL_Y, LARGE_X)
            ref_out = np.transpose(b.asnumpy())
            assert_almost_equal(t.asnumpy(), ref_out, rtol=1e-10)

    @unittest.skip("Memory doesn't free up after stacked execution with other ops, " +
                   "tracked at https://github.com/apache/incubator-mxnet/issues/17411")
    def check_swapaxes():
        b = create_2d_tensor(rows=LARGE_X, columns=SMALL_Y)
        t = nd.swapaxes(b, dim1=0, dim2=1)
        assert np.sum(t[:, -1].asnumpy() == (LARGE_X - 1)) == b.shape[1]
        assert t.shape == (SMALL_Y, LARGE_X)

    @unittest.skip("Memory doesn't free up after stacked execution with other ops, " +
                   "tracked at https://github.com/apache/incubator-mxnet/issues/17411")
    def check_flip():
        b = create_2d_tensor(rows=LARGE_X, columns=SMALL_Y)
        t = nd.flip(b, axis=0)
        assert np.sum(t[-1, :].asnumpy() == 0) == b.shape[1]
        assert t.shape == (LARGE_X, SMALL_Y)

    def check_sequence_mask():
        # Sequence Mask input [max_sequence_length, batch_size, other_feature_dims]
        # test with input batch_size = 2
        a = nd.arange(0, LARGE_X * SMALL_Y * 2).reshape(LARGE_X, 2, SMALL_Y)
        # test as identity operator
        b = nd.SequenceMask(a)
        assert b[-1][0][1] == a[-1][0][1]
        assert b.shape == a.shape
        # test with default mask
        b = nd.SequenceMask(a, sequence_length=nd.array([1, 1]),
                            use_sequence_length=True)
        assert b[0][1][-1] == a[0][1][-1]  # first sequence of each batch kept
        assert b[-1][-1][-1] != a[-1][-1][-1]  # rest sequences masked
        assert b[-1][-1][-1] == 0

        # test with mask value
        b = nd.SequenceMask(a, sequence_length=nd.array([1, 1]),
                            use_sequence_length=True, value=-1)
        assert b[-1][-1][-1] == -1

    def check_sequence_reverse():
        a = nd.arange(0, LARGE_X * SMALL_Y * 2).reshape(LARGE_X, 2, SMALL_Y)
        # test as reverse operator
        b = nd.SequenceReverse(a)
        assert b[-1][0][0] == a[0][0][0]
        assert b.shape == a.shape
        # test with sequence length
        # 2 rows of batch 1 and 3 rows of batch 2 reversed
        b = nd.SequenceReverse(a, sequence_length=nd.array([2, 3]),
                               use_sequence_length=True)
        assert b[1][0][0] == a[0][0][0]  # check if reversed
        assert b[-1][0][0] == a[-1][0][0]  # check if intact
        assert b.shape == a.shape

    def check_sequence_last():
        a = nd.arange(0, LARGE_X * SMALL_Y * 2).reshape(LARGE_X, 2, SMALL_Y)
        # test if returns last sequence
        b = nd.SequenceLast(a)
        assert_almost_equal(b.asnumpy(), a[-1].asnumpy())  # only checks for (2, SMALL_Y) tensor
        assert b.shape == (2, SMALL_Y)
        # test with sequence length
        # parameter sequence_length - NDArray with shape (batch_size)
        # (2,3) indicates 2nd sequence from batch 1 and 3rd sequence from batch 2
        b = nd.SequenceLast(a, sequence_length=mx.nd.array([2, 3]),
                            use_sequence_length=True)
        # check if it takes 2nd sequence from the first batch
        assert b[0][-1] == a[1][0][-1]

    def check_index_copy():
        x = mx.nd.zeros((LARGE_X, SMALL_Y))
        t = mx.nd.arange(1, SMALL_Y + 1).reshape((1, SMALL_Y))
        index = mx.nd.array([LARGE_X - 1], dtype="int64")

        x = mx.nd.contrib.index_copy(x, index, t)
        assert x[-1][-1] == t[0][-1]

    def check_one_hot():
        # default dtype of ndarray is float32 which cannot index elements over 2^32
        a = nd.array([1, (VLARGE_X - 1)], dtype=np.int64)
        b = nd.one_hot(a, VLARGE_X)
        b[0][1] == 1
        b[1][-1] == 1

    def check_full():
        a = nd.full((SMALL_Y, LARGE_X), 3)
        assert a.shape == (SMALL_Y, LARGE_X)
        assert a[SMALL_Y//2][LARGE_X//2] == 3
        assert a[-1][-1] == 3

    def check_shape():
        b = create_2d_tensor(rows=SMALL_Y, columns=LARGE_X)
        mx.nd.waitall()
        assert b.shape == (SMALL_Y, LARGE_X)

    def check_size():
        b = create_2d_tensor(rows=SMALL_Y, columns=LARGE_X)
        mx.nd.waitall()
        assert b.size == LARGE_SIZE

    def check_copy():
        a = nd.ones((SMALL_Y, LARGE_X))
        b = a.copy()
        nd.waitall()
        assert b.shape == a.shape
        assert b.size == LARGE_SIZE

    def check_copy_to():
        a = create_2d_tensor(rows=SMALL_Y, columns=LARGE_X)
        b = nd.array(np.zeros((SMALL_Y, LARGE_X)))
        c = a.copyto(b)
        assert c is b
        assert b[-1][-1] == SMALL_Y-1

    def check_reshape_like():
        a = nd.array(np.zeros((SMALL_Y, LARGE_X)))
        b = nd.array(np.zeros((SMALL_Y//2, LARGE_X*2)))
        c = nd.reshape_like(a, b)
        assert c.shape == (SMALL_Y//2, LARGE_X*2)

    def check_flatten():
        check_dtypes = [np.float32, np.int64]
        for dtype in check_dtypes:
            a = create_2d_tensor(rows=LARGE_X, columns=SMALL_Y, dtype=dtype).reshape((LARGE_X//2, 2, SMALL_Y))
            b = nd.flatten(a)
            # Here we removed the value asserts due to different precision of `int64` and `float32`.
            # For `float32`, it will lose some precision when `LARGE_X` is too large, that is `LARGE_X-1`
            # and `LARGE_X-2` can not represent the accurate value in the current situation.
            assert b.shape == (LARGE_X//2, SMALL_Y*2)
            assert_almost_equal(b[-1,-1].asnumpy(), a[-1,-1,-1].asnumpy(), rtol=1e-8)

    def check_concat():
        a = nd.array(np.ones((SMALL_Y, LARGE_X)))
        b = nd.array(np.zeros((SMALL_Y, LARGE_X)))
        for axis in [0, 1]:
            c = nd.concat(a, b, dim=axis)
            c.wait_to_read()
            assert c.shape[axis] == b.shape[axis] * 2
            assert c.shape[1-axis] == b.shape[1-axis]

    def check_stack():
        a = nd.array(np.ones((SMALL_Y, LARGE_X)))
        b = nd.array(np.zeros((SMALL_Y, LARGE_X)))
        c = nd.stack(a, b, axis=1)
        assert c.shape == (b.shape[0], 2, LARGE_X)

    def check_broadcast_axes():
        a = create_2d_tensor(rows=1, columns=LARGE_X)
        b = nd.broadcast_axis(a, axis=[0], size=2)
        assert b.shape == (a.shape[0]*2, a.shape[1])

    def check_astype():
        x = create_2d_tensor(rows=SMALL_Y, columns=LARGE_X)
        y = x.astype('int32')
        assert y.dtype == np.int32
        assert y[-1][-1] == SMALL_Y-1

    def check_cast():
        x = create_2d_tensor(rows=SMALL_Y, columns=LARGE_X)
        y = nd.cast(x, np.int32)
        assert y.dtype == np.int32
        assert y[-1][-1] == SMALL_Y-1

    def check_repeat():
        x = create_2d_tensor(rows=SMALL_Y, columns=LARGE_X//2)
        y = nd.repeat(x, repeats=2, axis = 1)
        assert y.shape == (SMALL_Y, LARGE_X)
        assert y[0][1] == 0
        assert y[-1][-1] == SMALL_Y-1
        x = create_2d_tensor(rows=SMALL_Y//2, columns=LARGE_X)
        y = nd.repeat(x, repeats=2, axis = 0)
        assert y.shape == (SMALL_Y, LARGE_X)
        assert y[0][1] == 0
        assert y[-1][0] == SMALL_Y//2-1

    def check_ndarray_convert():
        a = nd.zeros(shape=(LARGE_X, SMALL_Y))
        b = a.astype(np.int32)
        assert b.dtype == np.int32
        b = a.tostype('row_sparse')
        assert isinstance(b, mx.nd.sparse.RowSparseNDArray)

    def check_load_save():
        x = create_2d_tensor(SMALL_Y, LARGE_X)
        tmp = tempfile.mkdtemp()
        tmpfile = os.path.join(tmp, 'large_tensor')
        nd.save(tmpfile, [x])
        y = nd.load(tmpfile)
        y = y[0]
        assert x[0][0] == y[0][0]
        assert x[-1][-1]== y[-1][-1]

    def check_pad():
        x = create_2d_tensor(rows=SMALL_Y-2, columns=LARGE_X//2-2, dtype=np.float32).reshape(1 , 1, SMALL_Y-2, LARGE_X//2-2)
        y = nd.pad(x, mode="edge", pad_width=(0, 0, 0, 0, 1, 1, 1, 1))
        assert y[0][0][1][0] == 0
        assert y[0][0][1][-1] == 0
        assert y[0][0][-1][0] == SMALL_Y-3
        assert y[0][0][-1][-1] == SMALL_Y-3
        assert y.shape == (1, 1, SMALL_Y, LARGE_X//2)

    def check_gather():
        arr = mx.nd.ones((LARGE_X, SMALL_Y))
        idx = mx.nd.random.randint(0, LARGE_X, SMALL_X)
        # Calls gather_nd internally
        tmp = arr[idx]
        assert np.sum(tmp[0].asnumpy() == 1) == SMALL_Y
        # Calls gather_nd internally
        arr[idx] += 1
        assert np.sum(arr[idx[0]].asnumpy() == 2) == SMALL_Y

    def check_binary_broadcast():
        def check_correctness(mxnet_op, numpy_op, atol=1e-3):
            a = mx.nd.ones((LARGE_X, SMALL_Y)).as_np_ndarray()
            b = 2*mx.nd.ones((LARGE_X, SMALL_Y)).as_np_ndarray()
            res = mxnet_op(a, b)
            np_res = numpy_op(1, 2)
            assert np.abs(res[-1][-1] - np_res) < atol
        check_correctness(mx.np.arctan2, np.arctan2)
        check_correctness(mx.np.hypot, np.hypot)

    check_ndarray_zeros()
    check_ndarray_ones()
    check_ndarray_random_uniform()
    check_ndarray_random_randint()
    check_ndarray_random_exponential()
    check_ndarray_random_gamma()
    check_ndarray_random_multinomial()
    check_ndarray_random_generalized_negative_binomial()
    check_ndarray_random_negative_binomial()
    check_ndarray_random_normal()
    check_ndarray_random_poisson()
    check_ndarray_random_randn()
    check_ndarray_random_shuffle()
    check_ndarray_empty()
    check_zeros_like()
    check_ones_like()
    check_broadcast()
    check_clip()
    check_split()
    check_tile()
    check_take()
    check_slice()
    check_slice_assign()
    check_slice_like()
    check_slice_axis()
    check_expand_dims()
    check_squeeze()
    check_broadcast_div()
    check_where()
    check_pick()
    check_depthtospace()
    check_spacetodepth()
    check_diag()
    check_ravel_multi_index()
    check_unravel_index()
    check_transpose()
    check_swapaxes()
    check_flip()
    check_sequence_mask()
    check_sequence_reverse()
    check_sequence_last()
    check_index_copy()
    check_one_hot()
    check_full()
    check_shape()
    check_size()
    check_copy()
    check_copy_to()
    check_reshape_like()
    check_flatten()
    check_concat()
    check_stack()
    check_broadcast_axes()
    check_astype()
    check_cast()
    check_repeat()
    check_ndarray_convert()
    check_load_save()
    check_pad()
    check_gather()
    check_binary_broadcast()

def test_linalg():
    def check_potrf():
        def run_potrf(inp):
            inp.attach_grad()
            with mx.autograd.record():
                out = mx.nd.linalg.potrf(inp)
            return inp.grad, out

        A = get_identity_mat(LARGE_SQ_X)
        grad, out = run_potrf(A)
        assert(out.shape == (LARGE_SQ_X, LARGE_SQ_X))
        assert(out[0, 0] == 1)
        out.backward()
        assert(grad.shape == (LARGE_SQ_X, LARGE_SQ_X))
        assert(grad[0, 0] == 0.5)

    def check_potri():
        def run_potri(inp):
            inp.attach_grad()
            with mx.autograd.record():
                out = mx.nd.linalg.potri(inp)
            return inp.grad, out

        A = get_identity_mat(LARGE_SQ_X)
        grad, out = run_potri(A)
        assert(out.shape == (LARGE_SQ_X, LARGE_SQ_X))
        assert(out[0, 0] == 1)
        out.backward()
        assert(grad.shape == (LARGE_SQ_X, LARGE_SQ_X))
        assert(grad[0, 0] == -2)
    
    def check_syrk_batch():
        # test both forward and backward
        # batch syrk will be applied to the last two dimensions
        A = nd.zeros((2, LARGE_SQ_X, LARGE_SQ_X))
        for i in range(LARGE_SQ_X):
            A[0,i,i] = 1
            A[1,i,i] = 0.1
        A.attach_grad()
        with mx.autograd.record():
            out = nd.linalg.syrk(A, alpha=2, transpose=False)
        assert out.shape == (2, LARGE_SQ_X, LARGE_SQ_X)
        assert out[0,0,0] == 2
        assert_almost_equal(out[1,0,0], nd.array([0.02]), rtol=1e-3, atol=1e-5)
        out.backward()
        assert A.grad.shape == (2, LARGE_SQ_X, LARGE_SQ_X)
        assert A.grad[0,0,0] == 4
        assert_almost_equal(A.grad[1,0,0], nd.array([0.4]), rtol=1e-3, atol=1e-5)

    def check_gemm2():
        def run_gemm2(inp1, inp2):
            inp1.attach_grad()
            inp2.attach_grad()
            with mx.autograd.record():
                out = mx.nd.linalg.gemm2(inp1, inp2)
            return inp1.grad, inp2.grad, out

        inp1 = mx.nd.ones(shape=(SMALL_Y, LARGE_X))
        perturbation = 0.2
        inp1[0][0] = perturbation
        inp2 = mx.nd.ones(shape=(LARGE_X, SMALL_Y))
        inp1_grad, inp2_grad, out = run_gemm2(inp1, inp2)
        assert out.asnumpy()[0][0] == LARGE_X
        assert out.shape == (SMALL_Y, SMALL_Y)
        out.backward()
        assert inp1_grad.shape == (SMALL_Y, LARGE_X)
        assert inp2_grad.shape == (LARGE_X, SMALL_Y)
        assert_almost_equal(inp1_grad.asnumpy()[0][0], SMALL_Y)
        assert_almost_equal(inp2_grad.asnumpy()[0][0], SMALL_Y - (1 - perturbation))

    def check_gemm():
        def run_gemm(inp1,inp2, inp3):
            inp1.attach_grad()
            inp2.attach_grad()
            inp3.attach_grad()
            with mx.autograd.record():
                out = mx.nd.linalg.gemm(inp1, inp2, inp3, transpose_b=True)
            return inp1.grad, inp2.grad, inp3.grad, out

        inp1 = mx.nd.ones(shape=(MEDIUM_X, SMALL_Y, MEDIUM_X))
        perturbation = 0.2
        inp1[0][0][0] = perturbation
        inp2 = mx.nd.ones(shape=(MEDIUM_X, SMALL_Y, MEDIUM_X))
        inp3 = mx.nd.ones(shape=(MEDIUM_X, SMALL_Y, SMALL_Y))
        inp1_grad, inp2_grad, inp3_grad, out= run_gemm(inp1, inp2, inp3)
        assert_almost_equal(out.asnumpy()[0][0][0], MEDIUM_X + perturbation)
        assert out.shape == inp3.shape
        out.backward()
        assert inp1_grad.shape == (MEDIUM_X, SMALL_Y, MEDIUM_X)
        assert inp2_grad.shape == (MEDIUM_X, SMALL_Y, MEDIUM_X)
        assert inp3_grad.shape == (MEDIUM_X, SMALL_Y, SMALL_Y)
        assert_almost_equal(inp1_grad.asnumpy()[0][0][0], SMALL_Y)
        assert_almost_equal(inp2_grad.asnumpy()[0][0][0], SMALL_Y - (1 - perturbation))

    def check_det():
        def run_det(inp):
            inp.attach_grad()
            with mx.autograd.record():
                out = mx.nd.linalg.det(inp)
            return inp.grad, out

        A = get_identity_mat(LARGE_SQ_X)
        grad, out = run_det(A)
        assert(out.shape == (1,))
        assert(out[0] == 1)
        out.backward()
        assert(grad.shape == (LARGE_SQ_X, LARGE_SQ_X))
        assert(grad[0, 0] == 1)

    def check_inverse():
        def run_inverse(inp):
            inp.attach_grad()
            with mx.autograd.record():
                out = mx.nd.linalg.inverse(inp)
            return inp.grad, out

        A = get_identity_mat(LARGE_SQ_X)
        grad, out = run_inverse(A)
        assert(out.shape == (LARGE_SQ_X, LARGE_SQ_X))
        assert(out[0, 0] == 1)
        out.backward()
        assert(grad.shape == (LARGE_SQ_X, LARGE_SQ_X))
        assert(grad[0, 0] == -1)

    def check_trmm():
        def run_trmm(inp):
            inp.attach_grad()
            with mx.autograd.record():
                out = mx.nd.linalg.trmm(inp, inp)
            return inp.grad, out

        A = get_identity_mat(LARGE_SQ_X)
        grad, out = run_trmm(A)
        assert(out.shape == (LARGE_SQ_X, LARGE_SQ_X))
        assert(out[0, 0] == 1)
        out.backward()
        assert(grad.shape == (LARGE_SQ_X, LARGE_SQ_X))
        assert(grad[0, 0] == 2)

    def check_trsm():
        def run_trsm(inp):
            inp.attach_grad()
            with mx.autograd.record():
                out = mx.nd.linalg.trsm(inp, inp)
            return inp.grad, out

        A = get_identity_mat(LARGE_SQ_X)
        grad, out = run_trsm(A)
        assert(out.shape == (LARGE_SQ_X, LARGE_SQ_X))
        assert(out[0, 0] == 1)
        out.backward()
        assert(grad.shape == (LARGE_SQ_X, LARGE_SQ_X))
        assert(grad[0, 0] == 0)

    def check_batch_inverse():
        def run_inverse(inp):
            inp.attach_grad()
            with mx.autograd.record():
                out = mx.nd.linalg.inverse(inp)
            return inp.grad, out

        B = get_identity_mat_batch(LARGE_SQ_X)
        grad, out = run_inverse(B)
        assert(out.shape == (2, LARGE_SQ_X, LARGE_SQ_X))
        assert(out[0, 0, 0] == 1)
        assert(out[1, 0, 0] == 1)
        out.backward()
        assert(grad.shape == (2, LARGE_SQ_X, LARGE_SQ_X))
        assert(grad[0, 0, 0] == -1)
        assert(grad[1, 0, 0] == -1)

    def check_batch_trmm():
        def run_trmm(inp):
            inp.attach_grad()
            with mx.autograd.record():
                out = mx.nd.linalg.trmm(inp, inp)
            return inp.grad, out

        B = get_identity_mat_batch(LARGE_SQ_X)
        grad, out = run_trmm(B)
        assert(out.shape == (2, LARGE_SQ_X, LARGE_SQ_X))
        assert(out[0, 0, 0] == 1)
        assert(out[1, 0, 0] == 1)
        out.backward()
        assert(grad.shape == (2, LARGE_SQ_X, LARGE_SQ_X))
        assert(grad[0, 0, 0] == 2)
        assert(grad[1, 0, 0] == 2)

    def check_batch_trsm():
        def run_trsm(inp):
            inp.attach_grad()
            with mx.autograd.record():
                out = mx.nd.linalg.trsm(inp, inp)
            return inp.grad, out

        B = get_identity_mat_batch(LARGE_SQ_X)
        grad, out = run_trsm(B)
        assert(out.shape == (2, LARGE_SQ_X, LARGE_SQ_X))
        assert(out[0, 0, 0] == 1)
        assert(out[1, 0, 0] == 1)
        out.backward()
        assert(grad.shape == (2, LARGE_SQ_X, LARGE_SQ_X))
        assert(grad[0, 0, 0] == 0)
        assert(grad[1, 0, 0] == 0)

    check_gemm()
    check_potrf()
    check_potri()
    check_syrk_batch()
    check_gemm2()
    check_det()
    check_inverse()
    check_trmm()
    check_trsm()
    check_batch_inverse()
    check_batch_trmm()
    check_batch_trsm()


def test_linalg_errors():
    def check_syevd_error():
        A = get_identity_mat(LARGE_SQ_X)
        for i in range(LARGE_SQ_X):
            A[i,i] = 1
        assertRaises(MXNetError, mx.nd.linalg.syevd, A)

    check_syevd_error()


def test_basic():
    def check_elementwise():
        a = nd.ones(shape=(LARGE_X, SMALL_Y))
        b = nd.ones(shape=(LARGE_X, SMALL_Y))
        res = a + b
        assert np.sum(res[-1].asnumpy() == 2) == a.shape[1]
        res = a + 1
        assert np.sum(res[-1].asnumpy() == 2) == a.shape[1]
        res = nd.sqrt(a + 3)
        assert np.sum(res[-1].asnumpy() == 2) == a.shape[1]

    def check_reduce():
        a = nd.ones(shape=(LARGE_X, SMALL_Y))
        assert nd.sum(a).asnumpy() == a.shape[0] * a.shape[1]

    def check_dot():
        a = nd.ones(shape=(LARGE_X, SMALL_Y))
        b = nd.ones(shape=(SMALL_Y, SMALL_Y))
        res = nd.dot(a, b)
        assert np.sum(res[-1].asnumpy() == SMALL_Y) == b.shape[1]

    def check_argmin():
        a = nd.arange(0, LARGE_X * SMALL_Y).reshape(LARGE_X, SMALL_Y)
        idx = mx.nd.argmin(a, axis=0)
        assert idx.shape[0] == SMALL_Y

    @unittest.skip("Memory doesn't free up after stacked execution with other ops, " +
                   "tracked at https://github.com/apache/incubator-mxnet/issues/17411")
    def check_argsort():
        b = create_2d_tensor(rows=LARGE_X, columns=SMALL_Y)
        s = nd.argsort(b, axis=0, is_ascend=False, dtype=np.int64)
        mx.nd.waitall()
        assert (s[0].asnumpy() == (LARGE_X - 1)).all()

    @unittest.skip("Memory doesn't free up after stacked execution with other ops, " +
                   "tracked at https://github.com/apache/incubator-mxnet/issues/17411")
    def check_sort():
        b = create_2d_tensor(rows=LARGE_X, columns=SMALL_Y)
        s = nd.sort(b, axis=0, is_ascend=False)
        assert np.sum(s[-1][SMALL_Y//2:SMALL_Y].asnumpy() == 0).all()
        s = nd.sort(b, is_ascend=False)
        assert np.sum(s[0].asnumpy() == 0).all()

    @unittest.skip("Memory doesn't free up after stacked execution with other ops, " +
                   "tracked at https://github.com/apache/incubator-mxnet/issues/17411")
    def check_topk():
        b = create_2d_tensor(rows=LARGE_X, columns=SMALL_Y)
        k = nd.topk(b, k=10, axis=0, dtype=np.int64)
        assert np.sum(k.asnumpy() == (LARGE_X - 1)) == SMALL_Y
        ind, val = mx.nd.topk(b, k=3, axis=0, dtype=np.int64, ret_typ="both",
                              is_ascend=False)
        assert np.all(ind == val)
        b = create_2d_tensor(rows=SMALL_Y, columns=LARGE_X)
        l = nd.topk(b, k=1, axis=-1, dtype=np.int64, ret_typ="value")
        assert l.sum() == np.sum(np.arange(0, SMALL_Y))

    def check_exponent_logarithm_operators():
        a = 2*nd.ones(shape=(LARGE_X, SMALL_Y))
        # exponent
        result = nd.exp(a)
        assert result[0][-1] == 7.389056
        assert result.shape == a.shape
        # exponent minus 1
        result = nd.expm1(a)
        assert result[0][-1] == 6.389056
        assert result.shape == a.shape
        # log2
        result = nd.log2(a)
        assert result[0][-1] == 1
        assert result.shape == a.shape
        # log10
        result = nd.log10(a)
        assert result[0][-1] == 0.30103
        assert result.shape == a.shape
        # log1p
        result = nd.log1p(a)
        assert result[0][-1] == 1.0986123
        assert result.shape == a.shape
        # log
        result = nd.log(a)
        assert result[0][-1] == 0.6931472
        assert result.shape == a.shape

    def check_power_operators():
        a = 2*nd.ones(shape=(LARGE_X, SMALL_Y))
        # sqrt
        result = nd.sqrt(a)
        assert result[0][-1] == 1.4142135
        assert result.shape == a.shape
        # rsqrt
        result = nd.rsqrt(a)
        assert result[0][-1] == 0.70710677
        assert result.shape == a.shape
        # cbrt
        result = nd.cbrt(a)
        assert result[0][-1] == 1.2599211
        assert result.shape == a.shape
        # rcbrt
        result = nd.rcbrt(a)
        assert result[0][-1] == 0.7937005
        assert result.shape == a.shape
        # square
        result = nd.square(a)
        assert result[0][-1] == 4
        assert result.shape == a.shape
        # reciprocal
        result = nd.reciprocal(a)
        assert result[0][-1] == 0.5
        assert result.shape == a.shape

    def check_elemwise_add():
        a = nd.ones(shape=(LARGE_X, SMALL_Y))
        b = nd.ones(shape=(LARGE_X, SMALL_Y))
        res = nd.elemwise_add(a, b)
        assert np.sum(res[-1].asnumpy() == 2) == a.shape[1]

    def check_add():
        a = nd.ones(shape=(LARGE_X, SMALL_Y))
        b = nd.ones(shape=(LARGE_X, SMALL_Y))
        c = b.__add__(a)
        assert c[0][-1] == 2
        assert c.shape == a.shape

    def check_sub():
        a = 3*nd.ones(shape=(LARGE_X, SMALL_Y))
        b = nd.ones(shape=(LARGE_X, SMALL_Y))
        c = b.__sub__(a)
        assert c[0][-1] == -2
        assert c.shape == a.shape

    def check_rsub():
        a = 3*nd.ones(shape=(LARGE_X, SMALL_Y))
        b = nd.ones(shape=(LARGE_X, SMALL_Y))
        c = b.__rsub__(a)
        assert c[0][-1] == 2
        assert c.shape == a.shape

    def check_neg():
        a = nd.ones(shape=(LARGE_X, SMALL_Y))
        c = a.__neg__()
        assert c[0][-1] == -1
        assert c.shape == a.shape

    def check_mul():
        a = 2*nd.ones(shape=(LARGE_X, SMALL_Y))
        b = 3*nd.ones(shape=(LARGE_X, SMALL_Y))
        c = b.__mul__(a)
        assert c[0][-1] == 6
        assert c.shape == a.shape

    def check_div():
        a = 2*nd.ones(shape=(LARGE_X, SMALL_Y))
        b = 3*nd.ones(shape=(LARGE_X, SMALL_Y))
        c = b.__div__(a)
        mx_divide = nd.divide(b, a)
        assert c[0][-1] == 3/2
        assert mx_divide[0][-1] == c[0][-1]
        assert c.shape == a.shape

    def check_rdiv():
        a = 2*nd.ones(shape=(LARGE_X, SMALL_Y))
        b = 3*nd.ones(shape=(LARGE_X, SMALL_Y))
        c = b.__rdiv__(a)
        assert c[0][-1] == 2/3
        assert c.shape == a.shape

    def check_mod():
        a = 2*nd.ones(shape=(LARGE_X, SMALL_Y))
        b = 3*nd.ones(shape=(LARGE_X, SMALL_Y))
        c = b.__mod__(a)
        assert c[0][-1] == 1
        assert c.shape == a.shape

    def check_rmod():
        a = 2*nd.ones(shape=(LARGE_X, SMALL_Y))
        b = 3*nd.ones(shape=(LARGE_X, SMALL_Y))
        c = b.__rmod__(a)
        assert c[0][-1] == 2
        assert c.shape == a.shape

    def check_imod():
        a = 2*nd.ones(shape=(LARGE_X, SMALL_Y))
        b = 3*nd.ones(shape=(LARGE_X, SMALL_Y))
        c = b.__imod__(a)
        assert c[0][-1] == 1
        assert c.shape == a.shape

    def check_pow():
        a = 2*nd.ones(shape=(LARGE_X, SMALL_Y))
        b = 3*nd.ones(shape=(LARGE_X, SMALL_Y))
        c = b.__pow__(a)
        assert c[0][-1] == 9
        assert c.shape == a.shape

    def check_rpow():
        a = 2*nd.ones(shape=(LARGE_X, SMALL_Y))
        b = 3*nd.ones(shape=(LARGE_X, SMALL_Y))
        c = b.__rpow__(a)
        assert c[0][-1] == 8
        assert c.shape == a.shape

    def check_sum():
        a = nd.array(np.ones((SMALL_Y, LARGE_X)))
        b = nd.sum(a, axis=1)
        assert b.shape[0] == SMALL_Y

    def check_prod():
        a = nd.array(np.ones((SMALL_Y, LARGE_X)))
        b = nd.prod(a, axis=1)
        assert b.shape[0] == SMALL_Y

    def check_mean():
        a = create_2d_tensor(rows=SMALL_Y, columns=LARGE_X)
        b = nd.mean(a, axis=0)
        assert b[0] == (SMALL_Y/2-1)

    def check_min():
        a = create_2d_tensor(rows=SMALL_Y, columns=LARGE_X)
        b = nd.min(a, axis=0)
        assert b[0] == 0
        assert b[-1] == 0

    def check_max():
        a = create_2d_tensor(rows=SMALL_Y, columns=LARGE_X)
        b = nd.max(a, axis=0)
        assert b[0] == (SMALL_Y-1)
        assert b[-1] == (SMALL_Y-1)

    def check_norm():
        a = np.array(np.full((1, LARGE_X), 3))
        b = np.array(np.full((1, LARGE_X), 4))
        c = nd.array(np.concatenate((a, b), axis=0))
        d = nd.norm(c, ord=2, axis=0)
        e = nd.norm(c, ord=1, axis=0)
        assert d.shape[0] == LARGE_X
        assert e.shape[0] == LARGE_X
        assert d[-1] == 5
        assert e[-1] == 7

    def check_argmax():
        a = np.ones((SMALL_Y, LARGE_X))
        b = np.zeros((SMALL_Y, LARGE_X))
        c = nd.array(np.concatenate((a, b), axis=0))
        d = nd.argmax(c, axis=0)
        assert d.shape[0] == LARGE_X
        assert d[-1] == d[0] == 0

    def check_iadd():
        a = nd.array(np.ones((SMALL_Y, LARGE_X)))
        b = nd.array(np.ones((SMALL_Y, LARGE_X)))
        c = b + a
        assert c.shape == a.shape
        assert c[0][-1] == 2

    def check_isub():
        a = nd.array(np.array(np.full((SMALL_Y, LARGE_X), 3)))
        b = nd.array(np.ones((SMALL_Y, LARGE_X)))
        c = a - b
        assert c.shape == a.shape
        assert c[0][-1] == 2

    def check_imul():
        a = nd.array(np.array(np.full((SMALL_Y, LARGE_X), 3)))
        b = nd.array(np.ones((SMALL_Y, LARGE_X)))
        c = b * a
        assert c.shape == a.shape
        assert c[0][-1] == 3

    def check_idiv():
        a = nd.array(np.array(np.full((SMALL_Y, LARGE_X), 4)))
        b = nd.array(np.array(np.full((SMALL_Y, LARGE_X), 2)))
        c = a / b
        assert c.shape == a.shape
        assert c[0][-1] == 2

    def check_eq():
        a = nd.array(np.array(np.full((SMALL_Y, LARGE_X), 3)))
        b = nd.array(np.array(np.full((SMALL_Y, LARGE_X), 3)))
        c = (a == b)
        assert np.sum(c[0].asnumpy() == 1).all()

    def check_neq():
        a = nd.array(np.array(np.full((SMALL_Y, LARGE_X), 2)))
        b = nd.array(np.array(np.full((SMALL_Y, LARGE_X), 3)))
        c = (a != b)
        assert np.sum(c[0].asnumpy() == 1).all()

    def check_lt():
        a = nd.array(np.array(np.full((SMALL_Y, LARGE_X), 2)))
        b = nd.array(np.array(np.full((SMALL_Y, LARGE_X), 3)))
        d = (a <= b)
        assert np.sum(d[0].asnumpy() == 1).all()

    def check_lte():
        a = nd.array(np.array(np.full((SMALL_Y, LARGE_X), 2)))
        b = nd.array(np.array(np.full((SMALL_Y, LARGE_X), 3)))
        c = nd.array(np.array(np.full((SMALL_Y, LARGE_X), 2)))
        d = (a <= b)
        e = (a <= c)
        assert np.sum(d[0].asnumpy() == 1).all()
        assert np.sum(e[0].asnumpy() == 1).all()

    def check_gt():
        a = nd.array(np.array(np.full((SMALL_Y, LARGE_X), 3)))
        b = nd.array(np.array(np.full((SMALL_Y, LARGE_X), 2)))
        d = (a >= b)
        assert np.sum(d[0].asnumpy() == 1).all()

    def check_gte():
        a = nd.array(np.array(np.full((SMALL_Y, LARGE_X), 3)))
        b = nd.array(np.array(np.full((SMALL_Y, LARGE_X), 2)))
        c = nd.array(np.array(np.full((SMALL_Y, LARGE_X), 3)))
        d = (a >= b)
        e = (a >= c)
        assert np.sum(d[0].asnumpy() == 1).all()
        assert np.sum(e[0].asnumpy() == 1).all()

    def check_sign():
        a = mx.nd.random.normal(-1,1, shape=(LARGE_X, SMALL_Y))
        mx_res = mx.nd.sign(a)
        assert_almost_equal(mx_res[-1][-1].asnumpy(), np.sign(a[-1][-1].asnumpy()))

    def check_logical():
        def check_logical_and(a, b):
            mx_res = mx.nd.logical_and(a, b)
            assert_almost_equal(mx_res[-1][-1].asnumpy(), np.logical_and(a[-1][-1].asnumpy(), b[-1][-1].asnumpy()))

        def check_logical_or(a, b):
            mx_res = mx.nd.logical_or(a, b)
            assert_almost_equal(mx_res[-1][-1].asnumpy(), np.logical_or(a[-1][-1].asnumpy(), b[-1][-1].asnumpy()))

        def check_logical_not(a, b):
            mx_res = mx.nd.logical_not(a, b)
            assert_almost_equal(mx_res[-1][-1].asnumpy(), np.logical_not(a[-1][-1].asnumpy(), b[-1][-1].asnumpy()))

        def check_logical_xor(a, b):
            mx_res = mx.nd.logical_xor(a, b)
            assert_almost_equal(mx_res[-1][-1].asnumpy(), np.logical_xor(a[-1][-1].asnumpy(), b[-1][-1].asnumpy()))

        a = mx.nd.ones((LARGE_X, SMALL_Y))
        b = mx.nd.zeros((LARGE_X, SMALL_Y))
        check_logical_and(a, b)
        check_logical_or(a, b)
        check_logical_not(a, b)
        check_logical_xor(a, b)

    def create_input_for_rounding_ops():
        # Creates an vector with values (-LARGE_X/2 .... -2, -1, 0, 1, 2, .... , LARGE_X/2-1)
        # then divides each element by 2 i.e (-LARGE_X/4 .... -1, -0.5, 0, 0.5, 1, .... , LARGE_X/4-1)
        # and finally broadcasts to 
        inp = nd.arange(-LARGE_X//2, LARGE_X//2, dtype=np.float64).reshape(1, LARGE_X)
        inp = inp/2
        inp = nd.broadcast_to(inp, (SMALL_Y, LARGE_X))
        return inp

    def assert_correctness_of_rounding_ops(output, mid, expected_vals):
        # checks verifies 5 values at the middle positions of the input vector
        # i.e mid-2, mid-1, mid, mid+1, mid+2
        output_idx_to_inspect = [mid-2, mid-1, mid, mid+1, mid+2]
        for i in range(len(output_idx_to_inspect)):
            assert output[1][output_idx_to_inspect[i]] == expected_vals[i]

    # TODO(access2rohit): merge similar tests in large vector and array into one file. 
    def check_rounding_ops():
        x = create_input_for_rounding_ops()
        def check_ceil():
            y = nd.ceil(x)
            # expected ouput for middle 5 values after applying ceil()
            expected_output = [-1, 0, 0, 1, 1]
            assert_correctness_of_rounding_ops(y, LARGE_X//2, expected_output)
        def check_fix():
            y = nd.fix(x)
            # expected ouput for middle 5 values after applying fix()
            expected_output = [-1, 0, 0, 0, 1]
            assert_correctness_of_rounding_ops(y, LARGE_X//2, expected_output)
        def check_floor():
            y = nd.floor(x)
            # expected ouput for middle 5 values after applying floor()
            expected_output = [-1, -1, 0, 0, 1]
            assert_correctness_of_rounding_ops(y, LARGE_X//2, expected_output)
        def check_rint():
            y = nd.rint(x)
            # expected ouput for middle 5 values after applying rint()
            expected_output = [-1, -1, 0, 0, 1]
            assert_correctness_of_rounding_ops(y, LARGE_X//2, expected_output)
        def check_round():
            y = nd.round(x)
            # expected ouput for middle 5 values after applying round()
            expected_output = [-1, -1, 0, 1, 1]
            assert_correctness_of_rounding_ops(y, LARGE_X//2, expected_output)
        def check_trunc():
            y = nd.trunc(x)
            # expected ouput for middle 5 values after applying trunc()
            expected_output = [-1, 0, 0, 0, 1]
            assert_correctness_of_rounding_ops(y, LARGE_X//2, expected_output)
        check_ceil()
        check_fix()
        check_floor()
        check_rint()
        check_round()
        check_trunc()

    def create_input_for_trigonometric_ops(vals):
        # Creates large vector input of size(LARGE_X*10, SMALL_Y/10) from vals using broadcast_to operator
        inp = nd.array(vals).reshape(1, 5)
        inp = nd.broadcast_to(inp, (LARGE_X*10, SMALL_Y//10))
        return inp

    def assert_correctness_of_trigonometric_ops(output, expected_vals, atol=1e-3):
        # checks verifies 5 values at positions(0, 1, -3, -2, -1) of the input vector
        output_idx_to_inspect = [0, 1, -3, -2, -1]
        for i in range(len(output_idx_to_inspect)):
            assert np.abs(output[1][output_idx_to_inspect[i]].asnumpy()-expected_vals[i]) <= atol

    def check_trigonometric_ops():
        def check_arcsin():
            x = create_input_for_trigonometric_ops([-1, -.707, 0, .707, 1])
            y = nd.arcsin(x)
            # expected ouput for indices=(0, 1, -3, -2, -1) after applying arcsin()
            expected_output = [-np.pi/2, -np.pi/4, 0, np.pi/4, np.pi/2]
            assert_correctness_of_trigonometric_ops(y, expected_output)

        def check_arccos():
            x = create_input_for_trigonometric_ops([-1, -.707, 0, .707, 1])
            y = nd.arccos(x)
            # expected ouput for indices=(0, 1, -3, -2, -1) after applying arccos()
            expected_output = [np.pi, 3*np.pi/4, np.pi/2, np.pi/4, 0]
            assert_correctness_of_trigonometric_ops(y, expected_output)

        def check_arctan():
            x = create_input_for_trigonometric_ops([-np.Inf, -1, 0, 1, np.Inf])
            y = nd.arctan(x)
            # expected ouput for indices=(0, 1, -3, -2, -1) after applying arctan()
            expected_output = [-np.pi/2, -np.pi/4, 0, np.pi/4, np.pi/2]
            assert_correctness_of_trigonometric_ops(y, expected_output)

        def check_sin():
            x = create_input_for_trigonometric_ops([-np.pi/2, -np.pi/4, 0, np.pi/4, np.pi/2])
            y = nd.sin(x)
            # expected ouput for indices=(0, 1, -3, -2, -1) after applying sin()
            expected_output = [-1, -.707, 0, .707, 1]
            assert_correctness_of_trigonometric_ops(y, expected_output)

        def check_cos():
            x = create_input_for_trigonometric_ops([0, np.pi/4, np.pi/2, 3*np.pi/4, np.pi])
            y = nd.cos(x)
            # expected ouput for indices=(0, 1, -3, -2, -1) after applying cos()
            expected_output = [1, .707, 0, -.707, -1]
            assert_correctness_of_trigonometric_ops(y, expected_output)

        def check_tan():
            x = create_input_for_trigonometric_ops([-np.pi/6, -np.pi/4, 0, np.pi/4, np.pi/6])
            y = nd.tan(x)
            # expected ouput for indices=(0, 1, -3, -2, -1) after applying tan()
            expected_output = [-.577, -1, 0, 1, .577]
            assert_correctness_of_trigonometric_ops(y, expected_output)

        def check_arcsinh():
            x = create_input_for_trigonometric_ops([-np.pi/2, -np.pi/4, 0, np.pi/4, np.pi/2])
            y = nd.arcsinh(x)
            # expected ouput for indices=(0, 1, -3, -2, -1) after applying arcsinh()
            expected_output = [np.arcsinh(-np.pi/2), np.arcsinh(-np.pi/4), 0, np.arcsinh(np.pi/4), np.arcsinh(np.pi/2)]
            assert_correctness_of_trigonometric_ops(y, expected_output)

        def check_arccosh():
            x = create_input_for_trigonometric_ops([1, np.pi/2, 3*np.pi/4, np.pi, 5*np.pi/4])
            y = nd.arccosh(x)
            # expected ouput for indices=(0, 1, -3, -2, -1) after applying arccosh()
            expected_output = [0, np.arccosh(np.pi/2), np.arccosh(3*np.pi/4), np.arccosh(np.pi), np.arccosh(5*np.pi/4)]
            assert_correctness_of_trigonometric_ops(y, expected_output)

        def check_arctanh():
            x = create_input_for_trigonometric_ops([-1/4, -1/2, 0, 1/4, 1/2])
            y = nd.arctanh(x)
            # expected ouput for indices=(0, 1, -3, -2, -1) after applying arctanh()
            expected_output = [np.arctanh(-1/4), np.arctanh(-1/2), 0, np.arctanh(1/4), np.arctanh(1/2)]
            assert_correctness_of_trigonometric_ops(y, expected_output)

        def check_sinh():
            x = create_input_for_trigonometric_ops([-np.pi/2, -np.pi/4, 0, np.pi/4, np.pi/2])
            y = nd.sinh(x)
            # expected ouput for indices=(0, 1, -3, -2, -1) after applying sinh()
            expected_output = [np.sinh(-np.pi/2), np.sinh(-np.pi/4), 0, np.sinh(np.pi/4), np.sinh(np.pi/2)]
            assert_correctness_of_trigonometric_ops(y, expected_output)

        def check_cosh():
            x = create_input_for_trigonometric_ops([0, 1, np.pi/2, 3*np.pi/4, np.pi])
            y = nd.cosh(x)
            # expected ouput for indices=(0, 1, -3, -2, -1) after applying cosh()
            expected_output = [1, np.cosh(1), np.cosh(np.pi/2), np.cosh(3*np.pi/4), np.cosh(np.pi)]
            assert_correctness_of_trigonometric_ops(y, expected_output)

        def check_tanh():
            x = create_input_for_trigonometric_ops([-1/4, -1/2, 0, 1/4, 1/2])
            y = nd.tanh(x)
            # expected ouput for indices=(0, 1, -3, -2, -1) after applying tanh()
            expected_output = [np.tanh(-1/4), np.tanh(-1/2), 0, np.tanh(1/4), np.tanh(1/2)]
            assert_correctness_of_trigonometric_ops(y, expected_output)

        def check_radians():
            x = create_input_for_trigonometric_ops([0, 90, 180, 270, 360])
            y = nd.radians(x)
            # expected ouput for indices=(0, 1, -3, -2, -1) after applying radians()
            expected_output = [0, np.pi/2, np.pi, 3*np.pi/2, 2*np.pi]
            assert_correctness_of_trigonometric_ops(y, expected_output)

        def check_degrees():
            x = create_input_for_trigonometric_ops([0, np.pi/2, np.pi, 3*np.pi/2, 2*np.pi])
            y = nd.degrees(x)
            # expected ouput for indices=(0, 1, -3, -2, -1) after applying degrees()
            expected_output = [0, 90, 180, 270, 360]
            assert_correctness_of_trigonometric_ops(y, expected_output)

        check_arcsin()
        check_arccos()
        check_arctan()
        check_sin()
        check_cos()
        check_tan()
        check_arcsinh()
        check_arccosh()
        check_arctanh()
        check_sinh()
        check_cosh()
        check_tanh()
        check_radians()
        check_degrees()

    def check_add_n():
        x = [nd.ones(LARGE_X) for j in range(SMALL_Y)]
        y = nd.add_n(*x)
        assert y[0] == SMALL_Y
        assert y[-1] == SMALL_Y

    def check_modulo():
        x = mx.nd.ones((SMALL_Y, LARGE_X))*6
        y = mx.nd.ones(LARGE_X)*4
        z = (x%y)
        assert z[0][0] == 2
        assert z[-1][-1] == 2
        x = mx.nd.ones((SMALL_Y, LARGE_X))*5
        z = nd.modulo(x,y)
        assert z[0][0] == 1
        assert z[-1][-1] == 1

    def check_maximum():
        x = mx.nd.ones((SMALL_Y, LARGE_X))*3
        y = mx.nd.ones(LARGE_X)*4
        z = nd.maximum(x, y)
        assert z[0][0] == 4
        assert z[-1][-1] == 4
        z = nd.maximum(x, 5)
        assert z[0][0] == 5
        assert z[-1][-1] == 5

    def check_minimum():
        x = mx.nd.ones((SMALL_Y, LARGE_X))*3
        y = mx.nd.ones(LARGE_X)*2
        z = nd.minimum(x, y)
        assert z[0][0] == 2
        assert z[-1][-1] == 2
        z = nd.minimum(x, 5)
        assert z[0][0] == 3
        assert z[-1][-1] == 3

    check_elementwise()
    check_reduce()
    check_dot()
    check_argmin()
    check_argsort()
    check_sort()
    check_topk()
    check_exponent_logarithm_operators()
    check_power_operators()
    check_elemwise_add()
    check_add()
    check_sub()
    check_rsub()
    check_neg()
    check_mul()
    check_div()
    check_rdiv()
    check_mod()
    check_rmod()
    check_imod()
    check_pow()
    check_rpow()
    check_sum()
    check_prod()
    check_mean()
    check_min()
    check_max()
    check_norm()
    check_argmax()
    check_iadd()
    check_isub()
    check_imul()
    check_idiv()
    check_eq()
    check_neq()
    check_lt()
    check_lte()
    check_gt()
    check_gte()
    check_sign()
    check_logical()
    check_rounding_ops()
    check_trigonometric_ops()
    check_add_n()
    check_modulo()
    check_maximum()
    check_minimum()


def test_sparse_dot():
    shape = (2, VLARGE_X)
    sp_mat1 = nd.sparse.csr_matrix(([2], [6], [0, 1, 1]), shape=shape)
    mat2 = nd.ones((VLARGE_X, 2))
    out = nd.dot(sp_mat1, mat2)
    assert out.asnumpy()[0][0] == 2
    assert out.shape == (2, 2)


<<<<<<< HEAD
def test_custom_op_large_tensor():
    class AddOne(mx.operator.CustomOp):
        def forward(self, is_train, req, in_data, out_data, aux):
            self.assign(out_data[0], req[0], in_data[0]+1)

        def backward(self, req, out_grad, in_data, out_data, in_grad, aux):
            self.assign(in_grad[0], req[0], nd.ones(in_data[0].shape))

    @mx.operator.register("add_one")
    class AddOneProp(mx.operator.CustomOpProp):
        def __init__(self):
            super(AddOneProp, self).__init__(need_top_grad=True)

        def list_arguments(self):
            return ['input']

        def list_outputs(self):
            return ['output']

        def infer_shape(self, in_shape):
            return in_shape, [in_shape[0]], []

        def create_operator(self, ctx, shapes, dtypes):
            return AddOne()

    inp = nd.ones((2, 2**31))
    inp.attach_grad()
    with mx.autograd.record():
        out = mx.nd.Custom(inp, name='add_one', op_type='add_one')
        out.backward()
    assert out.shape == inp.shape
    assert out[-1, -1] == 2
    assert inp.grad.shape == inp.shape
    assert inp.grad[-1, -1] == 1
=======
def test_slice_assign():
    # test _slice_assign
    A = np.zeros((2**31, 2))
    A[-1] = np.ones((1))
    assert A[-1, 0] == 1 and A[-1, 1] == 1
    # test _slice_assign_scalar
    B = np.zeros((2**31, 2))
    B[-1] = 2
    assert B[-1, 0] == 2 and B[-1, 1] == 2
>>>>>>> 2ee33bca


if __name__ == '__main__':
    import nose
    nose.runmodule()<|MERGE_RESOLUTION|>--- conflicted
+++ resolved
@@ -2020,7 +2020,6 @@
     assert out.shape == (2, 2)
 
 
-<<<<<<< HEAD
 def test_custom_op_large_tensor():
     class AddOne(mx.operator.CustomOp):
         def forward(self, is_train, req, in_data, out_data, aux):
@@ -2055,7 +2054,8 @@
     assert out[-1, -1] == 2
     assert inp.grad.shape == inp.shape
     assert inp.grad[-1, -1] == 1
-=======
+
+
 def test_slice_assign():
     # test _slice_assign
     A = np.zeros((2**31, 2))
@@ -2065,7 +2065,6 @@
     B = np.zeros((2**31, 2))
     B[-1] = 2
     assert B[-1, 0] == 2 and B[-1, 1] == 2
->>>>>>> 2ee33bca
 
 
 if __name__ == '__main__':
