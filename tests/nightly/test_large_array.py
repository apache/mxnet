# Licensed to the Apache Software Foundation (ASF) under one
# or more contributor license agreements.  See the NOTICE file
# distributed with this work for additional information
# regarding copyright ownership.  The ASF licenses this file
# to you under the Apache License, Version 2.0 (the
# "License"); you may not use this file except in compliance
# with the License.  You may obtain a copy of the License at
#
#   http://www.apache.org/licenses/LICENSE-2.0
#
# Unless required by applicable law or agreed to in writing,
# software distributed under the License is distributed on an
# "AS IS" BASIS, WITHOUT WARRANTIES OR CONDITIONS OF ANY
# KIND, either express or implied.  See the License for the
# specific language governing permissions and limitations
# under the License.

import math
import numpy as np
import mxnet as mx

from mxnet.test_utils import rand_ndarray, assert_almost_equal, rand_coord_2d, default_context
from mxnet import gluon, nd
from tests.python.unittest.common import with_seed

# dimension constants
MEDIUM_X = 10000
LARGE_X = 100000000
SMALL_X = 100
SMALL_Y = 50
LARGE_SIZE = LARGE_X * SMALL_Y


def test_gluon_embedding():
    m = gluon.nn.Embedding(SMALL_Y, MEDIUM_X)
    m.initialize()
    a = nd.zeros((MEDIUM_X, SMALL_Y))
    b = m(a)
    assert b.shape == (MEDIUM_X, SMALL_Y, MEDIUM_X)
    assert b.asnumpy().size == LARGE_SIZE


def test_ndarray_zeros():
    a = nd.zeros(shape=(LARGE_X, SMALL_Y))
    assert a[-1][0] == 0
    assert a.shape == (LARGE_X, SMALL_Y)
    assert a.size == LARGE_SIZE


def test_ndarray_ones():
    a = nd.ones(shape=(LARGE_X, SMALL_Y))
    assert a[-1][0] == 1
    assert nd.sum(a).asnumpy() == LARGE_SIZE


def test_ndarray_convert():
    a = nd.zeros(shape=(LARGE_X, SMALL_Y))
    b = a.astype(np.int32)
    b.wait_to_read()
    assert b.dtype == np.int32
    b = a.tostype('row_sparse')
    b.wait_to_read()
    assert isinstance(b, mx.nd.sparse.RowSparseNDArray)


@with_seed()
def test_ndarray_random_uniform():
    a = nd.random.uniform(shape=(LARGE_X, SMALL_Y))
    assert a[-1][0] != 0


@with_seed()
def test_ndarray_random_randint():
    a = nd.random.randint(100, 10000, shape=(LARGE_X, SMALL_Y))
    assert a.shape == (LARGE_X, SMALL_Y)
    # check if randint can generate value greater than 2**32 (large)
    low_large_value = 2**32
    high_large_value = 2**34
    a = nd.random.randint(low_large_value, high_large_value, dtype=np.int64)
    low = mx.nd.array([low_large_value], dtype='int64')
    high = mx.nd.array([high_large_value], dtype='int64')
    assert a.__gt__(low) and a.__lt__(high)


@with_seed()
def test_ndarray_random_exponential():
    scale_array = nd.random.uniform(shape=(MEDIUM_X, SMALL_Y))
    a = nd.random.exponential(scale=scale_array, shape=(SMALL_X, SMALL_Y))
    assert a.shape == (MEDIUM_X, SMALL_Y, SMALL_X, SMALL_Y)
    assert a[-1][0][0][0] >= 0


@with_seed()
def test_ndarray_random_gamma():
    alpha_array = nd.random.uniform(shape=(MEDIUM_X, SMALL_Y))
    beta_array = nd.random.uniform(shape=(MEDIUM_X, SMALL_Y))
    a = nd.random.gamma(alpha=alpha_array, beta=beta_array,
                        shape=(SMALL_X, SMALL_Y))
    assert a.shape == (MEDIUM_X, SMALL_Y, SMALL_X, SMALL_Y)
    assert a[-1][0][0][0] >= 0


@with_seed()
def test_ndarray_random_multinomial():
    # test 1 shape dimension
    probs = nd.random.uniform(shape=(LARGE_X, SMALL_Y))
    a = nd.random.multinomial(probs)
    assert a.shape == (LARGE_X,)
    assert a[-1] >= 0
    # test for NDArray multi-dimension shape
    a = nd.random.multinomial(probs, shape=(SMALL_X, SMALL_Y))
    assert a.shape == (LARGE_X, SMALL_X, SMALL_Y)
    assert a[-1][0][0] >= 0
    # test log_likelihood output shape
    a = nd.random.multinomial(probs, shape=(SMALL_X, SMALL_Y), get_prob=True)
    assert a[0].shape == (LARGE_X, SMALL_X, SMALL_Y) and a[0].shape == a[1].shape
    assert a[-1][0][0] >= 0


@with_seed()
def test_ndarray_random_generalized_negative_binomial():
    alpha_array = nd.random.uniform(shape=(MEDIUM_X, SMALL_Y))
    mu_array = nd.random.uniform(shape=(MEDIUM_X, SMALL_Y))
    a = nd.random.generalized_negative_binomial(mu=mu_array, alpha=alpha_array,
                                                shape=(SMALL_X, SMALL_Y))
    assert a.shape == (MEDIUM_X, SMALL_Y, SMALL_X, SMALL_Y)
    assert a[-1][0][0][0] >= 0


@with_seed()
def test_ndarray_random_negative_binomial():
    k_array = nd.random.uniform(shape=(MEDIUM_X, SMALL_Y))
    p_array = nd.random.uniform(shape=(MEDIUM_X, SMALL_Y))
    a = nd.random.negative_binomial(k=k_array, p=p_array,
                                    shape=(SMALL_X, SMALL_Y))
    assert a.shape == (MEDIUM_X, SMALL_Y, SMALL_X, SMALL_Y)
    assert a[-1][0][0][0] >= 0


@with_seed()
def test_ndarray_random_normal():
    scale_array = nd.random.uniform(shape=(MEDIUM_X, SMALL_Y))
    loc_array = nd.random.uniform(shape=(MEDIUM_X, SMALL_Y))
    a = nd.random.normal(loc=loc_array, scale=scale_array,
                         shape=(SMALL_X, SMALL_Y))
    assert a.shape == (MEDIUM_X, SMALL_Y, SMALL_X, SMALL_Y)
    assert a[-1][0][0][0] >= 0


@with_seed()
def test_ndarray_random_poisson():
    lambda_array = nd.random.uniform(shape=(MEDIUM_X, SMALL_Y))
    a = nd.random.poisson(lam=lambda_array, shape=(SMALL_X, SMALL_Y))
    assert a.shape == (MEDIUM_X, SMALL_Y, SMALL_X, SMALL_Y)
    assert a[-1][0][0][0] >= 0


@with_seed()
def test_ndarray_random_randn():
    a = nd.random.randn(LARGE_X, SMALL_Y)
    assert a.shape == (LARGE_X, SMALL_Y)
    assert a[-1][0] >= 0
    # TODO: Once PR for randn ndarray dtype for loc,scale param merged
    # Add check for (x,y,m,n) where x,y shape of loc,scale and m,n input shape


def test_ndarray_empty():
    a = nd.empty((LARGE_X, SMALL_Y))
    assert a.shape == (LARGE_X, SMALL_Y)


def test_elementwise():
    a = nd.ones(shape=(LARGE_X, SMALL_Y))
    b = nd.ones(shape=(LARGE_X, SMALL_Y))
    res = a + b
    assert np.sum(res[-1].asnumpy() == 2) == a.shape[1]
    res = a + 1
    assert np.sum(res[-1].asnumpy() == 2) == a.shape[1]
    res = nd.sqrt(a + 3)
    assert np.sum(res[-1].asnumpy() == 2) == a.shape[1]


def test_reduce():
    a = nd.ones(shape=(LARGE_X, SMALL_Y))
    assert nd.sum(a).asnumpy() == a.shape[0] * a.shape[1]


def test_dot():
    a = nd.ones(shape=(LARGE_X, SMALL_Y))
    b = nd.ones(shape=(SMALL_Y, SMALL_Y))
    res = nd.dot(a, b)
    assert np.sum(res[-1].asnumpy() == SMALL_Y) == b.shape[1]


def test_FullyConnected():
    a = nd.ones(shape=(LARGE_X, SMALL_Y))
    b = nd.ones(shape=(SMALL_Y, SMALL_Y))
    res = nd.FullyConnected(a, b, num_hidden=b.shape[1], no_bias=True)
    assert np.sum(res[-1].asnumpy() == SMALL_Y) == b.shape[1]


def test_broadcast():
    a = nd.ones(shape=(LARGE_X, SMALL_Y))
    b = nd.arange(0, LARGE_X).reshape(LARGE_X, 1)
    res = nd.broadcast_to(b, shape=(b.shape[0], SMALL_Y))
    assert np.sum(res[-1].asnumpy() == LARGE_X) == res.shape[1]
    res = mx.nd.broadcast_like(b, a)
    assert np.sum(res[-1].asnumpy() == LARGE_X) == a.shape[1]


def test_clip():
    a = nd.arange(0, LARGE_X * SMALL_Y).reshape(LARGE_X, SMALL_Y)
    res = nd.clip(a, a_min=100, a_max=1000)
    assert np.sum(res[-1].asnumpy() == 1000) == a.shape[1]


def test_split():
    a = nd.arange(0, LARGE_X * SMALL_Y).reshape(LARGE_X, SMALL_Y)
    outs = nd.split(a, num_outputs=SMALL_Y, axis=1)
    result = sum(1 for i, v in enumerate(outs) if i == v[0].asnumpy())
    assert result == a.shape[1]


def test_argmin():
    a = nd.arange(0, LARGE_X * SMALL_Y).reshape(LARGE_X, SMALL_Y)
    idx = mx.nd.argmin(a, axis=0)
    assert idx.shape[0] == SMALL_Y


def test_tile():
    a = nd.arange(0, LARGE_X).reshape(LARGE_X, 1)
    b = nd.tile(a, reps=(1, SMALL_Y))
    assert np.sum(b[-1].asnumpy() == LARGE_X) == b.shape[1]


def test_take():
    a = nd.ones(shape=(LARGE_X, SMALL_Y))
    idx = nd.arange(LARGE_X - 1000, LARGE_X)
    res = nd.take(a, idx)
    assert np.sum(res[-1].asnumpy() == 1) == res.shape[1]


def test_slice():
    a = nd.ones(shape=(LARGE_X, SMALL_Y))
    res = nd.slice(a, begin=(LARGE_X-1000, 1), end=(LARGE_X, SMALL_Y))
    assert np.sum(res[-1].asnumpy() == 1) == res.shape[1]


def test_slice_assign():
    a = nd.ones(shape=(LARGE_X, SMALL_Y))
    a[LARGE_X-1:LARGE_X] = 1000
    assert np.sum(a[-1].asnumpy() == 1000) == a.shape[1]


def test_expand_dims():
    a = nd.ones(shape=(LARGE_X, SMALL_Y))
    res = nd.expand_dims(a, axis=1)
    assert res.shape == (a.shape[0], 1, a.shape[1])


def test_squeeze():
    a = nd.ones(shape=(LARGE_X, SMALL_Y))
    data = nd.expand_dims(a, axis=1)
    res = nd.squeeze(data)
    assert res.shape == a.shape


def test_broadcast_div():
    a = nd.ones(shape=(LARGE_X, SMALL_Y))
    b = nd.ones(shape=(LARGE_X, 1)) * 2
    res = a / b
    assert np.sum(res[-1].asnumpy() == 0.5) == a.shape[1]


def test_Dense(ctx=mx.cpu(0)):
    data = mx.nd.ones(shape=(50*1000*1000, 100))
    linear = gluon.nn.Dense(100)
    linear.initialize(ctx=ctx)
    res = linear(data)
    res.wait_to_read()
    assert res.shape == (50000000, 100)


def test_where():
    a = nd.ones(shape=(LARGE_X, SMALL_Y))
    b = nd.arange(0, LARGE_X * SMALL_Y).reshape(LARGE_X, SMALL_Y)
    res = nd.where(b > 100, a, b)
    assert np.sum(res[-1].asnumpy() == 1) == b.shape[1]
    csr_cond = nd.sparse.cast_storage(b < 10, 'csr')
    res = nd.sparse.where(csr_cond, a, b)
    assert np.sum(res[0].asnumpy() == 1) == 10


def test_pick():
    a = mx.nd.ones(shape=(256 * 35, 1024 * 1024))
    b = mx.nd.ones(shape=(256 * 35, ))
    res = mx.nd.pick(a, b)
    assert res.shape == b.shape


def test_depthtospace():
    def numpy_depth_to_space(x, blocksize):
        b, c, h, w = x.shape[0], x.shape[1], x.shape[2], x.shape[3]
        tmp = np.reshape(x, [b, blocksize, blocksize, c // (blocksize**2), h,
                         w])
        tmp = np.transpose(tmp, [0, 3, 4, 1, 5, 2])
        y = np.reshape(tmp, [b, c // (blocksize**2), h * blocksize,
                       w * blocksize])
        return y

    shape_inp = (LARGE_X, 8, 4, 2)
    data = rand_ndarray(shape_inp, 'default')
    data_np = data.asnumpy()
    expected = numpy_depth_to_space(data_np, 2)
    output = mx.nd.depth_to_space(data, 2)
    assert_almost_equal(output.asnumpy(), expected, atol=1e-3, rtol=1e-3)


def test_spacetodepth():
    def numpy_space_to_depth(x, blocksize):
        b, c, h, w = x.shape[0], x.shape[1], x.shape[2], x.shape[3]
        tmp = np.reshape(x, [b, c, h // blocksize, blocksize, w // blocksize,
                         blocksize])
        tmp = np.transpose(tmp, [0, 3, 5, 1, 2, 4])
        y = np.reshape(tmp, [b, c * (blocksize**2), h // blocksize,
                       w // blocksize])
        return y

    shape_inp = (LARGE_X, 2, 8, 4)
    data = rand_ndarray(shape_inp, 'default')
    data_np = data.asnumpy()
    expected = numpy_space_to_depth(data_np, 2)
    output = mx.nd.space_to_depth(data, 2)
    assert_almost_equal(output.asnumpy(), expected, atol=1e-3, rtol=1e-3)


@with_seed()
def test_diag():
    a_np = np.random.random((LARGE_X, SMALL_Y)).astype(np.float32)
    a = mx.nd.array(a_np)

    # k == 0
    r = mx.nd.diag(a)
    assert_almost_equal(r.asnumpy(), np.diag(a_np))

    # k == 1
    k = 1
    r = mx.nd.diag(a, k=k)
    assert_almost_equal(r.asnumpy(), np.diag(a_np, k=k))

    # k == -1
    k = -1
    r = mx.nd.diag(a, k=k)
    assert_almost_equal(r.asnumpy(), np.diag(a_np, k=k))

    # random k
    k = np.random.randint(-min(LARGE_X, SMALL_Y) + 1, min(LARGE_X, SMALL_Y))
    r = mx.nd.diag(a, k=k)
    assert_almost_equal(r.asnumpy(), np.diag(a_np, k=k))


@with_seed()
def test_ravel_multi_index():
    x1, y1 = rand_coord_2d((LARGE_X - 100), LARGE_X, 10, SMALL_Y)
    x2, y2 = rand_coord_2d((LARGE_X - 200), LARGE_X, 9, SMALL_Y)
    x3, y3 = rand_coord_2d((LARGE_X - 300), LARGE_X, 8, SMALL_Y)
    indices_2d = [[x1, x2, x3], [y1, y2, y3]]
    idx = mx.nd.ravel_multi_index(mx.nd.array(indices_2d, dtype=np.int64),
                                  shape=(LARGE_X, SMALL_Y))
    idx_numpy = np.ravel_multi_index(indices_2d, (LARGE_X, SMALL_Y))
    assert np.sum(1 for i in range(idx.size) if idx[i] == idx_numpy[i]) == 3


@with_seed()
def test_unravel_index():
    x1, y1 = rand_coord_2d((LARGE_X - 100), LARGE_X, 10, SMALL_Y)
    x2, y2 = rand_coord_2d((LARGE_X - 200), LARGE_X, 9, SMALL_Y)
    x3, y3 = rand_coord_2d((LARGE_X - 300), LARGE_X, 8, SMALL_Y)
    original_2d_indices = [[x1, x2, x3], [y1, y2, y3]]
    idx_numpy = np.ravel_multi_index(original_2d_indices, (LARGE_X, SMALL_Y))
    indices_2d = mx.nd.unravel_index(mx.nd.array(idx_numpy, dtype=np.int64),
                                     shape=(LARGE_X, SMALL_Y))
    assert (indices_2d.asnumpy() == np.array(original_2d_indices)).all()


def create_2d_tensor(rows, columns, dtype=np.int64):
    a = np.arange(0, rows).reshape(rows, 1)
    b = np.broadcast_to(a, shape=(a.shape[0], columns))
    return nd.array(b, dtype=dtype)


def test_transpose():
    b = create_2d_tensor(rows=LARGE_X, columns=SMALL_Y)
    t = b.T
    assert t.shape == (SMALL_Y, LARGE_X)
    assert np.sum(t[:, -1].asnumpy() == (LARGE_X - 1)) == b.shape[1]


def test_swapaxes():
    b = create_2d_tensor(rows=LARGE_X, columns=SMALL_Y)
    t = nd.swapaxes(b, dim1=0, dim2=1)
    assert t.shape == (SMALL_Y, LARGE_X)
    assert np.sum(t[:, -1].asnumpy() == (LARGE_X - 1)) == b.shape[1]


def test_flip():
    b = create_2d_tensor(rows=LARGE_X, columns=SMALL_Y)
    t = nd.flip(b, axis=0)
    assert t.shape == (LARGE_X, SMALL_Y)
    assert np.sum(t[-1, :].asnumpy() == 0) == b.shape[1]


def test_softmax():
    input_data = mx.nd.ones((SMALL_Y, LARGE_X))
    true_output = np.full((SMALL_Y, LARGE_X), (1 / SMALL_Y))
    output = nd.softmax(input_data, axis=0)
    assert_almost_equal(output.asnumpy(), true_output, rtol=1e-5, atol=1e-5)


def test_argsort():
    b = create_2d_tensor(rows=LARGE_X, columns=SMALL_Y)
    s = nd.argsort(b, axis=0, is_ascend=False, dtype=np.int64)
    mx.nd.waitall()
    assert (s[0].asnumpy() == (LARGE_X - 1)).all()


def test_sort():
    b = create_2d_tensor(rows=LARGE_X, columns=SMALL_Y)
    s = nd.sort(b, axis=0, is_ascend=False)
    assert np.sum(s[-1][SMALL_Y//2:SMALL_Y].asnumpy() == 0).all()
    s = nd.sort(b, is_ascend=False)
    assert np.sum(s[0].asnumpy() == 0).all()


def test_topk():
    b = create_2d_tensor(rows=LARGE_X, columns=SMALL_Y)
    k = nd.topk(b, k=10, axis=0, dtype=np.int64)
    assert np.sum(k.asnumpy() == (LARGE_X - 1)) == SMALL_Y
    ind, val = mx.nd.topk(b, k=3, axis=0, dtype=np.int64, ret_typ="both",
                          is_ascend=False)
    assert np.all(ind == val)
    b = create_2d_tensor(rows=SMALL_Y, columns=LARGE_X)
    l = nd.topk(b, k=1, axis=-1, dtype=np.int64, ret_typ="value")
    assert l.sum() == np.sum(np.arange(0, SMALL_Y))


<<<<<<< HEAD
def test_exponent_logarithm_operators():
    a = 2*nd.ones(shape=(LARGE_X, SMALL_Y))
    # exponent
    result = nd.exp(a)
    assert result[0][-1] == 7.389056
    assert result.shape == a.shape

    # exponent minus 1
    result = nd.expm1(a)
    assert result[0][-1] == 6.389056
    assert result.shape == a.shape

    # log2
    result = nd.log2(a)
    assert result[0][-1] == 1
    assert result.shape == a.shape

    # log10
    result = nd.log10(a)
    assert result[0][-1] == 0.30103
    assert result.shape == a.shape

    # log1p
    result = nd.log1p(a)
    assert result[0][-1] == 1.0986123
    assert result.shape == a.shape

    # log
    result = nd.log(a)
    assert result[0][-1] == 0.6931472
    assert result.shape == a.shape


def test_power_operators():
    a = 2*nd.ones(shape=(LARGE_X, SMALL_Y))
    # sqrt
    result = nd.sqrt(a)
    assert result[0][-1] == 1.4142135
    assert result.shape == a.shape

    # rsqrt
    result = nd.rsqrt(a)
    assert result[0][-1] == 0.70710677
    assert result.shape == a.shape

    # cbrt
    result = nd.cbrt(a)
    assert result[0][-1] == 1.2599211
    assert result.shape == a.shape

    # rcbrt
    result = nd.rcbrt(a)
    assert result[0][-1] == 0.7937005
    assert result.shape == a.shape

    # square
    result = nd.square(a)
    assert result[0][-1] == 4
    assert result.shape == a.shape

    # reciprocal
    result = nd.reciprocal(a)
    assert result[0][-1] == 0.5
    assert result.shape == a.shape
=======
def test_sequence_mask():
    # Sequence Mask input [max_sequence_length, batch_size, other_feature_dims]
    # test with input batch_size = 2
    a = nd.arange(0, LARGE_X * SMALL_Y * 2).reshape(LARGE_X, 2, SMALL_Y)

    # test as identity operator
    b = nd.SequenceMask(a)
    assert b[-1][0][1] == a[-1][0][1]
    assert b.shape == a.shape

    # test with default mask
    b = nd.SequenceMask(a, sequence_length=nd.array([1, 1]),
                        use_sequence_length=True)
    assert b[0][1][-1] == a[0][1][-1]  # first sequence of each batch kept
    assert b[-1][-1][-1] != a[-1][-1][-1]  # rest sequences masked
    assert b[-1][-1][-1] == 0

    # test with mask value
    b = nd.SequenceMask(a, sequence_length=nd.array([1, 1]),
                        use_sequence_length=True, value=-1)
    assert b[-1][-1][-1] == -1


def test_sequence_reverse():
    a = nd.arange(0, LARGE_X * SMALL_Y * 2).reshape(LARGE_X, 2, SMALL_Y)
    # test as reverse operator
    b = nd.SequenceReverse(a)
    assert b[-1][0][0] == a[0][0][0]
    assert b.shape == a.shape

    # test with sequence length
    b = nd.SequenceReverse(a, sequence_length=[2, 3])
    assert b[1][0][0] == a[0][0][0]  # check if reversed
    assert b[-1][0][0] == a[-1][0][0]  # check if intact
    assert b.shape == a.shape


def test_sequence_last():
    a = nd.arange(0, LARGE_X * SMALL_Y * 2).reshape(LARGE_X, 2, SMALL_Y)

    # test if returns last sequence
    b = nd.SequenceLast(a)
    assert_almost_equal(b, a[-1])  # only checks for (2,SMALL_Y) tensor
    assert b.shape == (2, SMALL_Y)

    # test with sequence length
    # parameter sequence_length - NDArray with shape (batch_size)
    # (2,3) indicates 2nd sequence from batch 1 and 3rd sequence from batch 2
    b = nd.SequenceLast(a, sequence_length=mx.nd.array([2, 3]),
                        use_sequence_length=True)
    # check if it takes 2nd sequence from the first batch
    assert b[0][-1] == a[1][0][-1]


def test_softmax_cross_entropy():
    # dtype of input data, mxnet cross entropy set explicitly to float64
    # numpy implicitly takes care of double precision
    batch_size = SMALL_Y
    num_labels = LARGE_X
    input_data = mx.nd.ones((batch_size, num_labels), dtype="float64")
    input_label = mx.nd.zeros((batch_size,), dtype="float64")

    true_softmax = np.full((batch_size, num_labels), (1 / num_labels))
    # use 1/batch_size when softmax axis=0
    # here 1/num_labels since softmax_cross_entropy uses default axis
    # by default axis=1
    np_one_hot_label = np.zeros((batch_size, num_labels))
    np_one_hot_label[:, 0] = 1

    true_softmax_cross_entropy = np.sum(-np.log(true_softmax) *
                                        np_one_hot_label)
    mx_softmax_cross_entropy = mx.nd.softmax_cross_entropy(input_data,
                                                           input_label,
                                                           dtype="float64")
    assert_almost_equal(mx_softmax_cross_entropy.asnumpy(),
                        true_softmax_cross_entropy, rtol=1e-3, atol=1e-5)


def test_index_copy():
    x = mx.nd.zeros((LARGE_X, SMALL_Y))
    t = mx.nd.arange(1, SMALL_Y + 1).reshape((1, SMALL_Y))
    index = mx.nd.array([LARGE_X - 1])

    x = mx.nd.contrib.index_copy(x, index, t)
    assert x[-1][-1] == t[0][-1]


def testSoftmaxOutput():
    x = mx.sym.Variable('x')
    label = mx.sym.Variable('label')
    x_nd = mx.nd.ones((LARGE_X, SMALL_Y))
    grad_x = mx.nd.zeros((LARGE_X, SMALL_Y))
    label_nd = mx.nd.ones((LARGE_X))

    sym = mx.sym.SoftmaxOutput(data=x, label=label, ignore_label=0,
                               use_ignore=False)
    ex = sym.bind(ctx=default_context(), args={'x': x_nd, 'label': label_nd},
                  args_grad={'x': grad_x})

    ex.forward(is_train=True)
    softmax_out = ex.outputs[0][0].asnumpy()
    expected_softmax_out = (1/SMALL_Y)*mx.nd.ones((SMALL_Y)).asnumpy()
    assert np.isclose(softmax_out, expected_softmax_out).all()

    ex.backward(is_train=True)
    grad_out = ex.grad_arrays[0][0].asnumpy()
    k = int(label_nd[0].asscalar())
    expected_grad_out = np.zeros((SMALL_Y,))
    expected_grad_out[k] = -1
    assert np.isclose(grad_out - softmax_out, expected_grad_out).all()


# TODO: correctness of prelu (currently flaky)
def test_leaky_relu():
    a = -1*mx.nd.ones((LARGE_X, SMALL_Y))

    def test_leaky():
        res = mx.nd.LeakyReLU(a, act_type="leaky", slope=0.3)
        assert res[-1][-1].asnumpy() == 0.3*a[-1][-1].asnumpy()

    def test_elu():
        res = mx.nd.LeakyReLU(a, act_type="elu", slope=0.3)
        assert res[-1][-1].asnumpy() == 0.3*(np.exp(a[-1][-1].asnumpy())-1)

    def test_selu():
        lam = 1.0507009873554804934193349852946
        alpha = 1.6732632423543772848170429916717
        res = mx.nd.LeakyReLU(a, act_type="selu")
        assert res[-1][-1].asnumpy() == (lam * alpha * (np.exp(a[-1][-1].asnumpy())-1))

    def test_rrelu():
        lower = 0.125
        upper = 0.333999991
        res = mx.nd.LeakyReLU(a, act_type="rrelu")
        assert res[-1][-1].asnumpy() == (lower + upper) / 2 * a[-1][-1].asnumpy()

    test_leaky()
    test_elu()
    test_selu()
    test_rrelu()


def test_pooling():
    a = mx.nd.ones((MEDIUM_X, MEDIUM_X, SMALL_Y, SMALL_Y))

    def test_avg_pooling():
        res = mx.nd.Pooling(a, kernel=(5, 5), pool_type='avg')
        assert res[-1][-1][-1][-1] == 1.0000001
        assert res.shape == SMALL_Y - 5 + 1

    def test_max_pooling():
        res = mx.nd.Pooling(a, kernel=(5, 5), pool_type='max')
        assert res[-1][-1][-1][-1] == 1.
        assert res.shape == SMALL_Y - 5 + 1

    def test_sum_pooling():
        res = mx.nd.Pooling(a, kernel=(5, 5), pool_type='sum')
        assert res[-1][-1][-1][-1] == 25
        assert res.shape == SMALL_Y - 5 + 1

    def test_lp_pooling():
        res = mx.nd.Pooling(a, kernel=(5, 5), pool_type='lp', p_value=2)
        assert res[-1][-1][-1][-1] == 5.
        assert res.shape == SMALL_Y - 5 + 1

        res = mx.nd.Pooling(a, kernel=(5, 5), pool_type='lp', p_value=1)
        assert res[-1][-1][-1][-1] == 25.
        assert res.shape == SMALL_Y - 5 + 1

    test_avg_pooling()
    test_max_pooling()
    test_sum_pooling()
    test_lp_pooling()


def test_layer_norm():
    dtype = np.float32
    forward_check_eps = 1E-3
    axis = 1
    eps = 1E-5
    in_shape = (LARGE_X, SMALL_Y)
    ctx = mx.cpu()

    def npy_layer_norm(data, gamma, beta, axis=1, eps=1E-5):
        if axis < 0:
            axis += data.ndim
        broadcast_shape = [1 for _ in range(data.ndim)]
        broadcast_shape[axis] = data.shape[axis]
        mean = data.mean(axis=axis, keepdims=True).astype(dtype)
        var = data.var(axis=axis, keepdims=True).astype(dtype)
        std = np.sqrt(var + dtype(eps)).astype(dtype)
        out = np.reshape(gamma, broadcast_shape) * (data - mean) / std + \
              np.reshape(beta, broadcast_shape)
        return out
    data = np.random.normal(0, 1, in_shape).astype(dtype)
    gamma = np.random.normal(0, 1, (in_shape[axis],)).astype(dtype)
    beta = np.random.normal(0, 1, (in_shape[axis],)).astype(dtype)
    data_s = mx.symbol.Variable('data')
    gamma_s = mx.symbol.Variable('gamma')
    beta_s = mx.symbol.Variable('beta')
    out_s = mx.symbol.LayerNorm(data=data_s, gamma=gamma_s, beta=beta_s,
                                axis=axis, eps=eps)
    exe = out_s.simple_bind(ctx, data=in_shape)
    exe.arg_dict['data'][:] = data
    exe.arg_dict['gamma'][:] = gamma
    exe.arg_dict['beta'][:] = beta
    out_nd = exe.forward()[0]
    out = npy_layer_norm(data, gamma, beta, axis, eps)
    assert_almost_equal(out, out_nd.asnumpy(), forward_check_eps,
                        forward_check_eps)

# TODO: correctness of dropout
# currently only test for dropout to work
# since testing for correctness involves flakiness issue #14288
def test_dropout():
    shape = (10, 10)
    x = mx.sym.var('data')
    y = mx.sym.Dropout(x, p=1, cudnn_off=True)
    exe = y.simple_bind(ctx=default_context(), data=shape)
    exe.arg_arrays[0][:] = 1
    out = exe.forward(is_train=True)
    out[0].wait_to_read()


def test_activation():
    a = mx.nd.ones((LARGE_X, SMALL_Y))
    test_x = -2
    a[-1, -1] = test_x

    # Hyperbolic tangent (tanh)
    # y = (exp(x)-exp(-x))/(exp(x)+exp(-x))
    a = mx.nd.Activation(a, act_type="tanh")
    tanh_x = (np.exp(-2)-np.exp(2))/(np.exp(-2)+np.exp(2))
    assert a[-1][-1] == tanh_x

    # Recitified Linear Unit (relu)
    # y = max(x,0)
    a = mx.nd.Activation(a, act_type="relu")
    assert a[-1][-1] == 0

    # Sigmoid
    # y = x/(1+abs(x))
    a = mx.nd.Activation(a, act_type="sigmoid")
    sigmoid_x = 1/(1+math.exp(-test_x))
    assert a[-1][-1] == sigmoid_x

    # Soft Sign
    # y = 1/(1+exp(-x))
    a = mx.nd.Activation(a, act_type="softsign")
    softsign_x = test_x/(1+abs(test_x))
    assert a[-1][-1] == softsign_x


# TODO: correctness of batchnorm
# in future, we could test if mean, var of output
# matches target output's mean, var
def test_batchnorm():
    shape = (LARGE_X, SMALL_Y)
    axis = 1  # default
    expand_shape = [1] * len(shape)
    expand_shape[axis] = shape[axis]

    nch = shape[axis]
    data = mx.nd.ones(shape=shape)
    bn_gamma = mx.nd.random.uniform(shape=(nch,))
    bn_beta = mx.nd.random.uniform(shape=(nch,))
    bn_running_mean = mx.nd.zeros(nch)
    bn_running_var = mx.nd.ones(nch)

    output = mx.nd.BatchNorm(data, bn_gamma, bn_beta,
                             bn_running_mean, bn_running_var)
    output.wait_to_read()
>>>>>>> 843c3ab4


def test_add():
    a = nd.ones(shape=(LARGE_X, SMALL_Y))
    b = nd.ones(shape=(LARGE_X, SMALL_Y))
    c = b
    c = c.__add__(a)
    assert c[0][-1] == 2
    assert c.shape == a.shape


def test_sub():
    a = 3*nd.ones(shape=(LARGE_X, SMALL_Y))
    b = nd.ones(shape=(LARGE_X, SMALL_Y))
    c = b
    c = c.__sub__(a)
    assert c[0][-1] == -2
    assert c.shape == a.shape


def test_rsub():
    a = 3*nd.ones(shape=(LARGE_X, SMALL_Y))
    b = nd.ones(shape=(LARGE_X, SMALL_Y))
    c = b
    c = c.__rsub__(a)
    assert c[0][-1] == 2
    assert c.shape == a.shape


def test_neg():
    a = nd.ones(shape=(LARGE_X, SMALL_Y))
    c = a
    c = c.__neg__()
    assert c[0][-1] == -1
    assert c.shape == a.shape


def test_mul():
    a = 2*nd.ones(shape=(LARGE_X, SMALL_Y))
    b = 3*nd.ones(shape=(LARGE_X, SMALL_Y))
    c = b
    c = c.__mul__(a)
    assert c[0][-1] == 6
    assert c.shape == a.shape


def test_div():
    a = 2*nd.ones(shape=(LARGE_X, SMALL_Y))
    b = 3*nd.ones(shape=(LARGE_X, SMALL_Y))
    c = b
    c = c.__div__(a)
    assert c[0][-1] == 3/2
    assert c.shape == a.shape


def test_rdiv():
    a = 2*nd.ones(shape=(LARGE_X, SMALL_Y))
    b = 3*nd.ones(shape=(LARGE_X, SMALL_Y))
    c = b
    c = c.__rdiv__(a)
    assert c[0][-1] == 2/3
    assert c.shape == a.shape


def test_mod():
    a = 2*nd.ones(shape=(LARGE_X, SMALL_Y))
    b = 3*nd.ones(shape=(LARGE_X, SMALL_Y))
    c = b
    c = c.__mod__(a)
    assert c[0][-1] == 1
    assert c.shape == a.shape


def test_rmod():
    a = 2*nd.ones(shape=(LARGE_X, SMALL_Y))
    b = 3*nd.ones(shape=(LARGE_X, SMALL_Y))
    c = b
    c = c.__rmod__(a)
    assert c[0][-1] == 2
    assert c.shape == a.shape


def test_imod():
    a = 2*nd.ones(shape=(LARGE_X, SMALL_Y))
    b = 3*nd.ones(shape=(LARGE_X, SMALL_Y))
    c = b
    c = c.__imod__(a)
    assert c[0][-1] == 1
    assert c.shape == a.shape


def test_pow():
    a = 2*nd.ones(shape=(LARGE_X, SMALL_Y))
    b = 3*nd.ones(shape=(LARGE_X, SMALL_Y))
    c = b
    c = c.__pow__(a)
    assert c[0][-1] == 9
    assert c.shape == a.shape


def test_rpow():
    a = 2*nd.ones(shape=(LARGE_X, SMALL_Y))
    b = 3*nd.ones(shape=(LARGE_X, SMALL_Y))
    c = b
    c = c.__rpow__(a)
    assert c[0][-1] == 8
    assert c.shape == a.shape


if __name__ == '__main__':
    import nose
    nose.runmodule()<|MERGE_RESOLUTION|>--- conflicted
+++ resolved
@@ -444,7 +444,6 @@
     assert l.sum() == np.sum(np.arange(0, SMALL_Y))
 
 
-<<<<<<< HEAD
 def test_exponent_logarithm_operators():
     a = 2*nd.ones(shape=(LARGE_X, SMALL_Y))
     # exponent
@@ -509,7 +508,8 @@
     result = nd.reciprocal(a)
     assert result[0][-1] == 0.5
     assert result.shape == a.shape
-=======
+
+
 def test_sequence_mask():
     # Sequence Mask input [max_sequence_length, batch_size, other_feature_dims]
     # test with input batch_size = 2
@@ -782,7 +782,6 @@
     output = mx.nd.BatchNorm(data, bn_gamma, bn_beta,
                              bn_running_mean, bn_running_var)
     output.wait_to_read()
->>>>>>> 843c3ab4
 
 
 def test_add():
