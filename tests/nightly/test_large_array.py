# Licensed to the Apache Software Foundation (ASF) under one
# or more contributor license agreements.  See the NOTICE file
# distributed with this work for additional information
# regarding copyright ownership.  The ASF licenses this file
# to you under the Apache License, Version 2.0 (the
# "License"); you may not use this file except in compliance
# with the License.  You may obtain a copy of the License at
#
#   http://www.apache.org/licenses/LICENSE-2.0
#
# Unless required by applicable law or agreed to in writing,
# software distributed under the License is distributed on an
# "AS IS" BASIS, WITHOUT WARRANTIES OR CONDITIONS OF ANY
# KIND, either express or implied.  See the License for the
# specific language governing permissions and limitations
# under the License.

import os
import sys
import tempfile
import math
import numpy as np
import mxnet as mx

curr_path = os.path.dirname(os.path.abspath(os.path.expanduser(__file__)))
sys.path.append(os.path.join(curr_path, '../python/unittest/'))

from mxnet.test_utils import rand_ndarray, assert_almost_equal, rand_coord_2d, default_context, check_symbolic_forward, create_2d_tensor, get_identity_mat, get_identity_mat_batch
from mxnet import gluon, nd
from common import with_seed, with_post_test_cleanup
from nose.tools import with_setup
import unittest

# dimension constants
MEDIUM_X = 10000
VLARGE_X = 4300000000
LARGE_X = 100000000
SMALL_X = 100
SMALL_Y = 50
LARGE_SQ_X = 70000
LARGE_SIZE = LARGE_X * SMALL_Y
LARGE_TENSOR_SHAPE = 2**32
RNN_LARGE_TENSOR = 2**28


def test_nn():
    def check_gluon_embedding():
        m = gluon.nn.Embedding(SMALL_Y, MEDIUM_X)
        m.initialize()
        a = nd.zeros((MEDIUM_X, SMALL_Y))
        b = m(a)
        assert b.shape == (MEDIUM_X, SMALL_Y, MEDIUM_X)
        assert b.asnumpy().size == LARGE_SIZE

    def check_fully_connected():
        a = nd.ones(shape=(LARGE_X, SMALL_Y))
        b = nd.ones(shape=(SMALL_Y, SMALL_Y))
        c = nd.ones(shape=(b.shape[0],))

        # w/o bias
        res = nd.FullyConnected(a, b, num_hidden=b.shape[0], no_bias=True)
        assert np.sum(res[-1].asnumpy() == a.shape[1]) == b.shape[0]

        # w/ bias
        res = nd.FullyConnected(a, b, c, num_hidden=b.shape[0], no_bias=False)
        assert np.sum(res[-1].asnumpy() == a.shape[1] + 1) == b.shape[0]

    def check_dense():
        data = mx.nd.ones(shape=(50*1000*1000, 100))
        linear = gluon.nn.Dense(100)
        linear.initialize()
        res = linear(data)
        assert res.shape == (50000000, 100)

    def check_softmax():
        input_data = mx.nd.ones((SMALL_Y, LARGE_X))
        for axis in [0, 1]:
            true_output = np.full((SMALL_Y, LARGE_X), (1 / input_data.shape[axis]))
            output = nd.softmax(input_data, axis=axis)
            assert_almost_equal(output.asnumpy(), true_output, rtol=1e-5, atol=1e-5)

    def check_softmax_cross_entropy():
        # dtype of input data, mxnet cross entropy set explicitly to float64
        # numpy implicitly takes care of double precision
        batch_size = SMALL_Y
        num_labels = LARGE_X
        input_data = mx.nd.ones((batch_size, num_labels), dtype="float64")
        input_label = mx.nd.zeros((batch_size,), dtype="float64")
        true_softmax = np.full((batch_size, num_labels), (1 / num_labels))
        # use 1/batch_size when softmax axis=0
        # here 1/num_labels since softmax_cross_entropy uses default axis
        # by default axis=1
        np_one_hot_label = np.zeros((batch_size, num_labels))
        np_one_hot_label[:, 0] = 1
        true_softmax_cross_entropy = np.sum(-np.log(true_softmax) *
                                            np_one_hot_label)
        mx_softmax_cross_entropy = mx.nd.softmax_cross_entropy(input_data,
                                                               input_label,
                                                               dtype="float64")
        assert_almost_equal(mx_softmax_cross_entropy.asnumpy(),
                            true_softmax_cross_entropy, rtol=1e-3, atol=1e-5)

    def check_softmax_output():
        x = mx.sym.Variable('x')
        label = mx.sym.Variable('label')
        x_nd = mx.nd.ones((LARGE_X, SMALL_Y))
        grad_x = mx.nd.zeros((LARGE_X, SMALL_Y))
        label_nd = mx.nd.ones((LARGE_X))
        sym = mx.sym.SoftmaxOutput(data=x, label=label, ignore_label=0,
                                   use_ignore=False)

        ex = sym.bind(ctx=default_context(), args={'x': x_nd, 'label': label_nd},
                      args_grad=None)
        ex.forward(is_train=False)
        softmax_out = ex.outputs[0][0].asnumpy()
        expected_softmax_out = (1 / SMALL_Y) * mx.nd.ones((SMALL_Y)).asnumpy()
        assert np.isclose(softmax_out, expected_softmax_out).all()

        ex = sym.bind(ctx=default_context(), args={'x': x_nd, 'label': label_nd},
                      args_grad={'x': grad_x})
        ex.forward(is_train=True)
        softmax_out = ex.outputs[0][0].asnumpy()
        expected_softmax_out = (1 / SMALL_Y) * mx.nd.ones((SMALL_Y)).asnumpy()
        assert np.isclose(softmax_out, expected_softmax_out).all()

        ex.backward(is_train=True)
        grad_out = ex.grad_arrays[0][0].asnumpy()
        k = int(label_nd[0].asscalar())
        expected_grad_out = np.zeros((SMALL_Y,))
        expected_grad_out[k] = -1
        assert np.isclose(grad_out - softmax_out, expected_grad_out).all()

    def check_softmax_activation():
        data = nd.random_normal(shape=(2**29, 2, 2, 2))
        out = nd.random_normal(shape=(2**29, 2, 2, 2))

        res = nd.SoftmaxActivation(data=data, out=out)

        assert res.shape[0] == 536870912
        assert res.shape[1] == 2
        assert res.shape[2] == 2
        assert res.shape[3] == 2

    def np_softmax(x, axis=-1, temperature=1.0):
        x = x - np.max(x, axis=axis, keepdims=True)
        x = np.exp(x/temperature)
        x /= np.sum(x, axis=axis, keepdims=True)
        return x

    @unittest.skip("log_softmax flaky, tracked at "
                   "https://github.com/apache/incubator-mxnet/issues/17397")
    def check_log_softmax():
        ndim = 2
        shape = (SMALL_Y, LARGE_X)
        axis = np.random.randint(0, ndim)
        data = np.random.uniform(-2, 2, size=shape)
        sym = mx.sym.log_softmax(axis=axis-ndim)
        check_symbolic_forward(sym, [data], [np.log(np_softmax(data, axis=axis)+1e-20)])

    # TODO: correctness of prelu (currently flaky)
    def check_leaky_relu():
        a = -1*mx.nd.ones((LARGE_X, SMALL_Y))

        def check_leaky():
            res = mx.nd.LeakyReLU(a, act_type="leaky", slope=0.3)
            assert_almost_equal(res[-1][-1].asnumpy(), 0.3*a[-1][-1].asnumpy(), atol=1e-3, rtol=1e-3)

        def check_elu():
            res = mx.nd.LeakyReLU(a, act_type="elu", slope=0.3)
            assert_almost_equal(res[-1][-1].asnumpy(), 0.3*(np.exp(a[-1][-1].asnumpy())-1), atol=1e-3, rtol=1e-3)

        def check_selu():
            lam = 1.0507009873554804934193349852946
            alpha = 1.6732632423543772848170429916717
            res = mx.nd.LeakyReLU(a, act_type="selu")
            assert_almost_equal(res[-1][-1].asnumpy(), (lam * alpha * (np.exp(a[-1][-1].asnumpy())-1)), atol=1e-3, rtol=1e-3)

        def check_rrelu():
            lower = 0.125
            upper = 0.333999991
            res = mx.nd.LeakyReLU(a, act_type="rrelu")
            assert_almost_equal(res[0][-1][-1].asnumpy(), (lower + upper) / 2 * a[-1][-1].asnumpy(), atol=1e-3, rtol=1e-3)

        check_leaky()
        check_elu()
        check_selu()
        check_rrelu()

    def check_pooling():
        a = mx.nd.ones((MEDIUM_X, 200, SMALL_Y, SMALL_Y))

        def check_avg_pooling():
            res = mx.nd.Pooling(a, kernel=(5, 5), pool_type='avg')
            assert_almost_equal(res[-1][-1][-1][-1].asnumpy(), 1.0000001, atol=1e-3, rtol=1e-3)
            assert res.shape[-1] == SMALL_Y - 5 + 1

        def check_max_pooling():
            res = mx.nd.Pooling(a, kernel=(5, 5), pool_type='max')
            assert_almost_equal(res[-1][-1][-1][-1].asnumpy(), 1., atol=1e-3, rtol=1e-3)
            assert res.shape[-1] == SMALL_Y - 5 + 1

        def check_sum_pooling():
            res = mx.nd.Pooling(a, kernel=(5, 5), pool_type='sum')
            assert_almost_equal(res[-1][-1][-1][-1].asnumpy(), 25, atol=1e-3, rtol=1e-3)
            assert res.shape[-1] == SMALL_Y - 5 + 1

        def check_lp_pooling():
            res = mx.nd.Pooling(a, kernel=(5, 5), pool_type='lp', p_value=2)
            assert_almost_equal(res[-1][-1][-1][-1].asnumpy(), 5., atol=1e-3, rtol=1e-3)
            assert res.shape[-1] == SMALL_Y - 5 + 1

            res = mx.nd.Pooling(a, kernel=(5, 5), pool_type='lp', p_value=1)
            assert_almost_equal(res[-1][-1][-1][-1].asnumpy(), 25., atol=1e-3, rtol=1e-3)
            assert res.shape[-1] == SMALL_Y - 5 + 1

        check_avg_pooling()
        check_max_pooling()
        check_sum_pooling()
        check_lp_pooling()

    def check_layer_norm():
        dtype = np.float32
        forward_check_eps = 1E-3
        axis = 1
        eps = 1E-5
        in_shape = (LARGE_X, SMALL_Y)
        ctx = mx.cpu()

        def npy_layer_norm(data, gamma, beta, axis=1, eps=1E-5):
            if axis < 0:
                axis += data.ndim
            broadcast_shape = [1 for _ in range(data.ndim)]
            broadcast_shape[axis] = data.shape[axis]
            mean = data.mean(axis=axis, keepdims=True).astype(dtype)
            var = data.var(axis=axis, keepdims=True).astype(dtype)
            std = np.sqrt(var + dtype(eps)).astype(dtype)
            out = np.reshape(gamma, broadcast_shape) * (data - mean) / std + \
                  np.reshape(beta, broadcast_shape)
            return out
        data = np.random.normal(0, 1, in_shape).astype(dtype)
        gamma = np.random.normal(0, 1, (in_shape[axis],)).astype(dtype)
        beta = np.random.normal(0, 1, (in_shape[axis],)).astype(dtype)
        data_s = mx.symbol.Variable('data')
        gamma_s = mx.symbol.Variable('gamma')
        beta_s = mx.symbol.Variable('beta')
        out_s = mx.symbol.LayerNorm(data=data_s, gamma=gamma_s, beta=beta_s,
                                    axis=axis, eps=eps)
        exe = out_s.simple_bind(ctx, data=in_shape)
        exe.arg_dict['data'][:] = data
        exe.arg_dict['gamma'][:] = gamma
        exe.arg_dict['beta'][:] = beta
        out_nd = exe.forward()[0]
        out = npy_layer_norm(data, gamma, beta, axis, eps)
        assert_almost_equal(out, out_nd.asnumpy(), forward_check_eps,
                            forward_check_eps)

    # TODO: correctness of dropout
    # currently only test for dropout to work
    # since testing for correctness involves flakiness issue #14288
    def check_dropout():
        shape = (LARGE_X, SMALL_Y)
        x = mx.sym.var('data')
        y = mx.sym.Dropout(x, p=1, cudnn_off=True)
        exe = y.simple_bind(ctx=default_context(), data=shape)
        exe.arg_arrays[0][:] = 1
        out = exe.forward(is_train=True)
        nd.waitall()
        assert out[0].shape == shape

    def check_activation():
        x = mx.nd.ones((LARGE_X, SMALL_Y))
        check_x = -2
        x[-1, -1] = check_x
        # Hyperbolic tangent (tanh)
        # y = (exp(x)-exp(-x))/(exp(x)+exp(-x))
        y = mx.nd.Activation(x, act_type="tanh")
        tanh_x = ((np.exp(check_x)-np.exp(-check_x))/(np.exp(check_x)+np.exp(-check_x)))
        assert y[-1][-1] == np.float32(tanh_x)
        # Recitified Linear Unit (relu)
        # y = max(x,0)
        y = mx.nd.Activation(x, act_type="relu")
        assert y[-1][-1] == 0
        # Sigmoid
        # y = x/(1+abs(x))
        y = mx.nd.Activation(x, act_type="sigmoid")
        sigmoid_x = (1/(1+math.exp(-check_x)))
        assert_almost_equal(y[-1][-1].asnumpy(), np.float32(sigmoid_x), atol=1e-3, rtol=1e-3)
        # Soft Sign
        # y = 1/(1+exp(-x))
        y = mx.nd.Activation(x, act_type="softsign")
        softsign_x = (check_x/(1+abs(check_x)))
        assert y[-1][-1] == np.float32(softsign_x)


    # TODO: correctness of batchnorm
    # in future, we could test if mean, var of output
    # matches target output's mean, var
    def check_batchnorm():
        def get_np_mean_var(data, running_mean, running_var, eps, use_global_status=True):
            if not use_global_status:
                # train mode, calculate the real mean and var
                mean = np.mean(data, axis=(0, 2, 3))
                mean_broad = np.expand_dims(mean, axis=0)
                mean_broad = np.expand_dims(mean_broad, axis=2)
                mean_broad = np.expand_dims(mean_broad, axis=3)
                mean_broad = np.broadcast_to(mean_broad, data.shape)
                var = np.square(data - mean_broad)
                var = np.mean(var, axis=(0, 2, 3))
            else:
                # inference mode, use running_mean and running_var instead
                mean = np.full((data.shape[1],), running_mean)
                var = np.full((data.shape[1],), running_var)
            # calculate the inverse of standard variance
            invstdvar = 1. / np.sqrt(var + eps)
            return mean, invstdvar
        # Here use 4D input to cover mkldnn BN and non-mkldnn BN
        shape = (1, 2, LARGE_X, SMALL_Y)
        axis = 1  # default
        eps = 1e-3
        nch = shape[axis]
        data = mx.nd.ones(shape=shape)
        bn_gamma = mx.nd.random.uniform(shape=(nch,))
        bn_beta = mx.nd.random.uniform(shape=(nch,))
        bn_running_mean = mx.nd.zeros(nch)
        bn_running_var = mx.nd.ones(nch)
        output = mx.nd.BatchNorm(data, bn_gamma, bn_beta,
                                 bn_running_mean, bn_running_var, output_mean_var=True)
        assert output[0].shape == shape
        mean, invstdvar = output[1], output[2]
        np_mean, np_invstdvar = get_np_mean_var(data.asnumpy(), bn_running_mean.asnumpy(), bn_running_var.asnumpy(),
                                                eps, use_global_status=True)
        assert_almost_equal(mean.asnumpy(), np_mean)
        assert_almost_equal(invstdvar.asnumpy(), np_invstdvar)

    def check_relu():
        def frelu(x):
            return np.maximum(x, 0.0)

        def frelu_grad(x):
            return 1.0 * (x > 0.0)
        shape = (SMALL_Y, LARGE_X)
        x = mx.symbol.Variable("x")
        y = mx.sym.relu(x)
        xa = np.random.uniform(low=-1.0, high=1.0, size=shape)
        eps = 1e-4
        xa[abs(xa) < eps] = 1.0
        ya = frelu(xa)
        ga = frelu_grad(xa)
        check_symbolic_forward(y, [xa], [ya])

    def check_sigmoid():
        def fsigmoid(a):
            return np.divide(1.0, (1.0 + np.exp(-a)))
        shape = (SMALL_Y, LARGE_X)
        x = mx.symbol.Variable("x")
        y = mx.sym.sigmoid(x)
        xa = np.random.uniform(low=-1.0, high=1.0, size=shape)
        ya = fsigmoid(xa)
        check_symbolic_forward(y, [xa], [ya])

    def check_linear_and_logistic_regression():
        shape = (LARGE_X, SMALL_Y)

        def check_regression(symbol, forward, backward, shape):
            # init executor
            data_s = mx.symbol.Variable('data')
            label_s = mx.symbol.Variable('label')
            out_s = symbol(data=data_s, label=label_s)
            grad_req = {'data': 'write', 'label': 'null'}
            exe = out_s.simple_bind(ctx=default_context(), data=shape, label=shape, grad_req=grad_req)
            arg_map = dict(zip(out_s.list_arguments(), exe.arg_arrays))
            grad_map = dict(zip(out_s.list_arguments(), exe.grad_arrays))
            # init data
            data = mx.random.uniform(-1, -1, shape)
            arg_map["data"][:] = data
            atol = 1e-5
            density = 0.5
            stype = 'default'
            label = arg_map["label"]
            label[:] = rand_ndarray(shape, stype, density=density)
            exe.forward(is_train=True)
            exe.backward()
            np_out = forward(data.asnumpy())
            out_grad = backward(np_out, label.asnumpy().reshape(np_out.shape)) / shape[1]
            assert_almost_equal(exe.outputs[0].asnumpy(), np_out, atol=atol)
            assert_almost_equal(grad_map["data"].asnumpy(), out_grad, atol=atol)

        check_regression(mx.symbol.LogisticRegressionOutput,
                         lambda x: 1.0 / (1.0 + np.exp(-x)),
                         lambda x, y: x - y,
                         shape)
        check_regression(mx.symbol.LinearRegressionOutput,
                         lambda x: x,
                         lambda x, y: x - y,
                         shape)

    def check_l2_normalization():
        x = nd.ones((2, LARGE_X*2))
        x[0] = 3
        x[1] = 4
        # Channel Mode
        z = x.reshape(1, 2, LARGE_X*2)
        y = nd.L2Normalization(z, mode='channel')
        assert y[0][0][0] == 0.6
        assert y[0][0][-1] == 0.6
        assert y[0][1][0] == 0.8
        assert y[0][1][-1] == 0.8
        # Instance Mode
        z = x.T
        y = nd.L2Normalization(z, mode='instance')
        assert y[0][0] == 0.6
        assert y[0][1] == 0.8
        assert y[-1][0] == 0.6
        assert y[-1][1] == 0.8
        # Spatial Mode
        z = z.reshape(1, 200000000, 2)
        y = nd.L2Normalization(z, mode='spatial')
        assert y[0][0][0] == 0.6
        assert y[0][0][1] == 0.8
        assert y[0][-1][0] == 0.6
        assert y[0][-1][1] == 0.8

    def check_instance_norm():
        dtype = np.float32
        forward_check_eps = 1E-3
        axis = -1
        eps = 1E-5
        in_shape = (LARGE_X, 1, SMALL_Y)
        ctx = mx.cpu()

        # Implementation of instance normalization using numpy
        def npy_instance_norm(data, gamma, beta, axis, eps=1E-5):
            if axis < 0:
                axis += data.ndim
            broadcast_shape = [1 for _ in range(data.ndim)]
            broadcast_shape[axis] = data.shape[axis]
            mean = data.mean(axis=axis, keepdims=True).astype(dtype)
            var = data.var(axis=axis, keepdims=True).astype(dtype)
            std = np.sqrt(var + dtype(eps)).astype(dtype)
            out = gamma * (data - mean) / std + \
                  beta
            return out
        data = np.random.normal(0, 1, in_shape).astype(dtype)
        gamma = np.random.normal(0, 1, (1,)).astype(dtype)
        beta = np.random.normal(0, 1, (1,)).astype(dtype)
        data_s = mx.symbol.Variable('data')
        gamma_s = mx.symbol.Variable('gamma')
        beta_s = mx.symbol.Variable('beta')
        out_s = mx.symbol.InstanceNorm(data=data_s, gamma=gamma_s, beta=beta_s,
                                       eps=eps)
        exe = out_s.simple_bind(ctx, data=in_shape)
        exe.arg_dict['data'][:] = data
        exe.arg_dict['gamma'][:] = gamma
        exe.arg_dict['beta'][:] = beta
        out_nd = exe.forward()[0]
        # Calls implementation of instance norm in numpy and compares the output
        out = npy_instance_norm(data, gamma, beta, axis, eps)
        assert_almost_equal(out, out_nd.asnumpy(), forward_check_eps,
                            forward_check_eps)

    def check_col2im():
        data = nd.random_normal(shape=(1, 2**30, 4))
        output_size = (2, 2, 1)
        kernel = (1, 1, 1)

        res = nd.col2im(data=data, output_size=output_size, kernel=kernel)

        assert res.shape[0] == 1
        assert res.shape[1] == 1073741824
        assert res.shape[2] == 2
        assert res.shape[3] == 2
        assert res.shape[4] == 1
        
    def check_embedding():
        data = nd.random_normal(shape=(LARGE_TENSOR_SHAPE, 1))
        weight = nd.random_normal(shape=(LARGE_TENSOR_SHAPE, 1))
        input_dim = LARGE_TENSOR_SHAPE
        output_dim = 1

        out = nd.Embedding(data=data, weight=weight, input_dim=input_dim, output_dim=output_dim)

        assert out.shape[0] == LARGE_TENSOR_SHAPE
        assert out.shape[1] == 1
        
    def check_spatial_transformer():
        data = nd.random_normal(shape=(2, 2**29, 1, 6))
        loc = nd.random_normal(shape=(2, 6))
        transform_type = 'affine'
        sampler_type = 'bilinear'
        target_shape = (2, 6)

        res = nd.SpatialTransformer(data=data, loc=loc, transform_type=transform_type,
                                    sampler_type=sampler_type, target_shape=target_shape)

        assert res.shape[0] == 2
        assert res.shape[1] == 536870912
        assert res.shape[2] == 2
        assert res.shape[3] == 6
        
    def check_ravel():
        data = nd.random_normal(shape=(2, LARGE_TENSOR_SHAPE))
        shape = (2, 10)

        out = nd.ravel_multi_index(data=data, shape=shape)

        assert out.shape[0] == LARGE_TENSOR_SHAPE

    def check_rnn():
        data = nd.random_normal(shape=(RNN_LARGE_TENSOR, 4, 4))
        parameters_relu_tanh = nd.random_normal(shape=(7,))
        parameters_lstm = nd.random_normal(shape=(28,))
        parameters_gru = nd.random_normal(shape=(21,))
        state = nd.random_normal(shape=(1, 4, 1))
        state_cell = nd.random_normal(shape=(1, 4, 1))
        mode_relu = 'rnn_relu'
        mode_tanh = 'rnn_tanh'
        mode_lstm = 'lstm'
        mode_gru = 'gru'
        state_size = 1
        num_layers = 1

        out_relu = nd.RNN(data=data, parameters=parameters_relu_tanh, state=state, mode=mode_relu,
                          state_size=state_size, num_layers=num_layers)
        
        out_tanh = nd.RNN(data=data, parameters=parameters_relu_tanh, state=state, mode=mode_tanh,
                          state_size=state_size, num_layers=num_layers)
        
        out_lstm = nd.RNN(data=data, parameters=parameters_lstm, state=state, mode=mode_lstm,
                          state_cell=state_cell, state_size=state_size, num_layers=num_layers)

        out_gru = nd.RNN(data=data, parameters=parameters_gru, state=state, mode=mode_gru,
                         state_size=state_size, num_layers=num_layers)

        for out in [out_relu, out_tanh, out_lstm, out_gru]:
            assert out.shape[0] == RNN_LARGE_TENSOR
            assert out.shape[1] == 4
            assert out.shape[2] == 1

            assert type(out[0, 0, 0].asscalar()).__name__ == 'float32'

    check_gluon_embedding()
    check_fully_connected()
    check_dense()
    check_softmax()
    check_softmax_cross_entropy()
    check_softmax_output()
    check_softmax_activation()
    check_log_softmax()
    check_leaky_relu()
    check_pooling()
    check_layer_norm()
    check_dropout()
    check_activation()
    check_batchnorm()
    check_relu()
    check_sigmoid()
    check_linear_and_logistic_regression()
    check_l2_normalization()
    check_instance_norm()
    check_col2im()
    check_embedding()
    check_spatial_transformer()
    check_ravel()
    check_rnn()


def test_tensor():
    def check_ndarray_zeros():
        a = nd.zeros(shape=(LARGE_X, SMALL_Y))
        assert a[-1][0] == 0
        assert a.shape == (LARGE_X, SMALL_Y)
        assert a.size == LARGE_SIZE

    def check_ndarray_ones():
        a = nd.ones(shape=(LARGE_X, SMALL_Y))
        assert a[-1][0] == 1
        assert nd.sum(a).asnumpy() == LARGE_SIZE

    @with_seed()
    def check_ndarray_random_uniform():
        a = nd.random.uniform(shape=(LARGE_X, SMALL_Y))
        assert a[-1][0] != 0

    @unittest.skip("Randint flaky, tracked at "
                   "https://github.com/apache/incubator-mxnet/issues/16172")
    @with_seed()
    def check_ndarray_random_randint():
        a = nd.random.randint(100, 10000, shape=(LARGE_X, SMALL_Y))
        assert a.shape == (LARGE_X, SMALL_Y)
        # check if randint can generate value greater than 2**32 (large)
        low_large_value = 2**32
        high_large_value = 2**34
        a = nd.random.randint(low_large_value, high_large_value, dtype=np.int64)
        low = mx.nd.array([low_large_value], dtype='int64')
        high = mx.nd.array([high_large_value], dtype='int64')
        assert a >= low and a < high
        assert a[-1][0].dtype == np.int64

    @with_seed()
    def check_ndarray_random_exponential():
        scale_array = nd.random.uniform(shape=(MEDIUM_X, SMALL_X))
        a = nd.random.exponential(scale=scale_array, shape=(SMALL_X, SMALL_Y))
        assert a[-1][0][0][0] >= 0
        assert a.shape == (MEDIUM_X, SMALL_X, SMALL_X, SMALL_Y)

    @with_seed()
    def check_ndarray_random_gamma():
        alpha_array = nd.random.uniform(shape=(MEDIUM_X, SMALL_X))
        beta_array = nd.random.uniform(shape=(MEDIUM_X, SMALL_X))
        a = nd.random.gamma(alpha=alpha_array, beta=beta_array,
                            shape=(SMALL_X, SMALL_Y))
        assert a[-1][0][0][0] >= 0
        assert a.shape == (MEDIUM_X, SMALL_X, SMALL_X, SMALL_Y)

    @with_seed()
    def check_ndarray_random_multinomial():
        # test 1 shape dimension
        probs = nd.random.uniform(shape=(LARGE_X, SMALL_Y))
        a = nd.random.multinomial(probs)
        assert a[-1] >= 0
        assert a.shape == (LARGE_X,)
        # test for NDArray multi-dimension shape
        a = nd.random.multinomial(probs, shape=(2, SMALL_Y))
        assert a[-1][0][0] >= 0
        assert a.shape == (LARGE_X, 2, SMALL_Y)
        # test log_likelihood output shape
        a = nd.random.multinomial(probs, shape=(2, SMALL_Y), get_prob=True)
        assert a[0][0][0][0] >= 0
        assert a[0].shape == (LARGE_X, 2, SMALL_Y) and a[0].shape == a[1].shape

    @with_seed()
    def check_ndarray_random_generalized_negative_binomial():
        alpha_array = nd.random.uniform(shape=(MEDIUM_X, SMALL_X))
        mu_array = nd.random.uniform(shape=(MEDIUM_X, SMALL_X))
        a = nd.random.generalized_negative_binomial(mu=mu_array, alpha=alpha_array,
                                                    shape=(SMALL_X, SMALL_Y))
        assert a[-1][0][0][0] >= 0
        assert a.shape == (MEDIUM_X, SMALL_X, SMALL_X, SMALL_Y)

    @with_seed()
    def check_ndarray_random_negative_binomial():
        k_array = nd.random.uniform(shape=(MEDIUM_X, SMALL_X))
        p_array = nd.random.uniform(shape=(MEDIUM_X, SMALL_X))
        a = nd.random.negative_binomial(k=k_array, p=p_array,
                                        shape=(SMALL_X, SMALL_Y))
        assert a[-1][0][0][0] >= 0
        assert a.shape == (MEDIUM_X, SMALL_X, SMALL_X, SMALL_Y)

    @with_seed()
    def check_ndarray_random_normal():
        scale_array = nd.random.uniform(shape=(MEDIUM_X, SMALL_X))
        loc_array = nd.random.uniform(shape=(MEDIUM_X, SMALL_X))
        a = nd.random.normal(loc=loc_array, scale=scale_array,
                             shape=(SMALL_X, SMALL_Y))
        assert a.shape == (MEDIUM_X, SMALL_X, SMALL_X, SMALL_Y)

    @with_seed()
    def check_ndarray_random_poisson():
        lambda_array = nd.random.uniform(shape=(MEDIUM_X, SMALL_X))
        a = nd.random.poisson(lam=lambda_array, shape=(SMALL_X, SMALL_Y))
        assert a[-1][0][0][0] >= 0
        assert a.shape == (MEDIUM_X, SMALL_X, SMALL_X, SMALL_Y)

    @with_seed()
    def check_ndarray_random_randn():
        a = nd.random.randn(LARGE_X, SMALL_Y)
        assert a.shape == (LARGE_X, SMALL_Y)
        # TODO: Once PR #15772 for randn ndarray dtype for loc,scale param merged
        # Add check for (x,y,m,n) where x,y shape of loc,scale and m,n input shape

    @with_seed()
    def check_ndarray_random_shuffle():
        a = nd.ones(shape=(LARGE_X, SMALL_Y))
        a[-1] = 3  # assign 3 to entire last row
        a = nd.random.shuffle(a)
        # slice first column from shuffled array
        # pass LARGE_X values to numpy instead of LARGE_X*SMALL_Y
        # could have assigned to last column (so as to pass SMALL_Y)
        # but shuffle operation is performed along first axis
        unique_a = np.unique(a[:, 0].asnumpy())
        assert len(unique_a) == 2  # only 2 unique values
        assert unique_a[0] == 1  # first unique value is 1
        assert unique_a[1] == 3  # second unique value is 3
        assert a.shape == (LARGE_X, SMALL_Y)

    def check_ndarray_empty():
        a = nd.empty((LARGE_X, SMALL_Y))
        assert a.shape == (LARGE_X, SMALL_Y)

    def check_zeros_like():
        a = nd.array(np.ones((SMALL_Y, LARGE_X)))
        b = nd.zeros_like(a)
        assert b[-1][-1] == 0
        assert b.shape == a.shape

    def check_ones_like():
        a = nd.array(np.zeros((SMALL_Y, LARGE_X)))
        b = nd.ones_like(a)
        assert b[-1][-1] == 1
        assert b.shape == a.shape

    def check_broadcast():
        a = nd.ones(shape=(LARGE_X, SMALL_Y))
        b = nd.arange(0, LARGE_X).reshape(LARGE_X, 1)
        res = nd.broadcast_to(b, shape=(b.shape[0], SMALL_Y))
        assert np.sum(res[-1].asnumpy() == LARGE_X) == res.shape[1]
        res = mx.nd.broadcast_like(b, a)
        assert np.sum(res[-1].asnumpy() == LARGE_X) == a.shape[1]

    def check_clip():
        a = nd.arange(0, LARGE_X * SMALL_Y).reshape(LARGE_X, SMALL_Y)
        res = nd.clip(a, a_min=100, a_max=1000)
        assert np.sum(res[-1].asnumpy() == 1000) == a.shape[1]

    def check_split():
        a = nd.arange(0, LARGE_X * SMALL_Y).reshape(LARGE_X, SMALL_Y)
        outs = nd.split(a, num_outputs=SMALL_Y, axis=1)
        result = sum(1 for i, v in enumerate(outs) if i == v[0].asnumpy())
        assert result == a.shape[1]

    def check_tile():
        a = nd.arange(0, LARGE_X).reshape(LARGE_X, 1)
        b = nd.tile(a, reps=(1, SMALL_Y))
        assert np.sum(b[-1].asnumpy() == LARGE_X) == b.shape[1]

    def check_take():
        a = nd.ones(shape=(LARGE_X, SMALL_Y))
        idx = nd.arange(LARGE_X - 1000, LARGE_X)
        res = nd.take(a, idx)
        assert np.sum(res[-1].asnumpy() == 1) == res.shape[1]

    def check_slice():
        a = nd.ones(shape=(LARGE_X, SMALL_Y))
        res = nd.slice(a, begin=(LARGE_X-1000, 1), end=(LARGE_X, SMALL_Y))
        assert np.sum(res[-1].asnumpy() == 1) == res.shape[1]

    def check_slice_assign():
        a = nd.ones(shape=(LARGE_X, SMALL_Y))
        a[LARGE_X-1:LARGE_X] = 1000
        assert np.sum(a[-1].asnumpy() == 1000) == a.shape[1]

    def check_slice_like():
        a = create_2d_tensor(rows=SMALL_Y, columns=LARGE_X)
        b = nd.array(np.ones((SMALL_Y//2, LARGE_X//2)))
        c = nd.slice_like(a, b)
        d = nd.slice_like(a, b, axes=(0))
        e = nd.slice_like(a, b, axes=(-1))
        assert c.shape == b.shape
        assert d.shape[0] == b.shape[0]
        assert e.shape[-1] == b.shape[-1]
        assert c[0][-1] == 0
        assert d[-1][0] == (SMALL_Y//2-1)
        assert e[-1][-1] == (SMALL_Y-1)

    def check_slice_axis():
        a = create_2d_tensor(rows=SMALL_Y, columns=LARGE_X)
        c = nd.slice_axis(a, axis=0, begin=0, end=SMALL_Y//2)
        d = nd.slice_axis(a, axis=1, begin=0, end=LARGE_X//2)
        assert c.shape[0] == a.shape[0]//2
        assert d.shape[1] == a.shape[1]//2
        assert c[-1][0] == (SMALL_Y//2-1)
        assert d[-1][-1] == (SMALL_Y-1)

    def check_expand_dims():
        a = nd.ones(shape=(LARGE_X, SMALL_Y))
        res = nd.expand_dims(a, axis=1)
        res.wait_to_read()
        assert a[0][0][0] == 1
        assert res.shape == (a.shape[0], 1, a.shape[1])

    def check_squeeze():
        a = nd.ones(shape=(LARGE_X, SMALL_Y))
        data = nd.expand_dims(a, axis=1)
        res = nd.squeeze(data)
        assert res.shape == a.shape

    def check_broadcast_div():
        a = nd.ones(shape=(LARGE_X, SMALL_Y))
        b = nd.ones(shape=(LARGE_X, 1)) * 2
        res = a / b
        assert np.sum(res[-1].asnumpy() == 0.5) == a.shape[1]

    def check_where():
        a = nd.ones(shape=(LARGE_X, SMALL_Y))
        b = nd.arange(0, LARGE_X * SMALL_Y).reshape(LARGE_X, SMALL_Y)
        res = nd.where(b > 100, a, b)
        assert np.sum(res[-1].asnumpy() == 1) == b.shape[1]
        csr_cond = nd.sparse.cast_storage(b < 10, 'csr')
        res = nd.sparse.where(csr_cond, a, b)
        assert np.sum(res[0].asnumpy() == 1) == 10

    def check_pick():
        a = mx.nd.ones(shape=(256 * 35, 1024 * 1024))
        b = mx.nd.ones(shape=(256 * 35, ))
        res = mx.nd.pick(a, b)
        assert res.shape == b.shape

    @unittest.skip("Memory doesn't free up after stacked execution with other ops, "
                   "tracked at https://github.com/apache/incubator-mxnet/issues/17411")
    def check_depthtospace():
        def numpy_depth_to_space(x, blocksize):
            b, c, h, w = x.shape[0], x.shape[1], x.shape[2], x.shape[3]
            tmp = np.reshape(x, [b, blocksize, blocksize, c // (blocksize**2), h,
                             w])
            tmp = np.transpose(tmp, [0, 3, 4, 1, 5, 2])
            y = np.reshape(tmp, [b, c // (blocksize**2), h * blocksize,
                           w * blocksize])
            return y

        shape_inp = (LARGE_X, 8, 4, 2)
        data = rand_ndarray(shape_inp, 'default')
        data_np = data.asnumpy()
        expected = numpy_depth_to_space(data_np, 2)
        output = mx.nd.depth_to_space(data, 2)
        assert_almost_equal(output.asnumpy(), expected, atol=1e-3, rtol=1e-3)

    @unittest.skip("Memory doesn't free up after stacked execution with other ops, "
                   "tracked at https://github.com/apache/incubator-mxnet/issues/17411")
    def check_spacetodepth():
        def numpy_space_to_depth(x, blocksize):
            b, c, h, w = x.shape[0], x.shape[1], x.shape[2], x.shape[3]
            tmp = np.reshape(x, [b, c, h // blocksize, blocksize, w // blocksize,
                             blocksize])
            tmp = np.transpose(tmp, [0, 3, 5, 1, 2, 4])
            y = np.reshape(tmp, [b, c * (blocksize**2), h // blocksize,
                           w // blocksize])
            return y

        shape_inp = (LARGE_X, 2, 8, 4)
        data = rand_ndarray(shape_inp, 'default')
        data_np = data.asnumpy()
        expected = numpy_space_to_depth(data_np, 2)
        output = mx.nd.space_to_depth(data, 2)
        assert_almost_equal(output.asnumpy(), expected, atol=1e-3, rtol=1e-3)

    @with_seed()
    def check_diag():
        a_np = np.random.random((LARGE_X, SMALL_Y)).astype(np.float32)
        a = mx.nd.array(a_np)

        # k == 0
        r = mx.nd.diag(a)
        assert_almost_equal(r.asnumpy(), np.diag(a_np))

        # k == 1
        k = 1
        r = mx.nd.diag(a, k=k)
        assert_almost_equal(r.asnumpy(), np.diag(a_np, k=k))

        # k == -1
        k = -1
        r = mx.nd.diag(a, k=k)
        assert_almost_equal(r.asnumpy(), np.diag(a_np, k=k))

        # random k
        k = np.random.randint(-min(LARGE_X, SMALL_Y) + 1, min(LARGE_X, SMALL_Y))
        r = mx.nd.diag(a, k=k)
        assert_almost_equal(r.asnumpy(), np.diag(a_np, k=k))

    @with_seed()
    def check_ravel_multi_index():
        x1, y1 = rand_coord_2d((LARGE_X - 100), LARGE_X, 10, SMALL_Y)
        x2, y2 = rand_coord_2d((LARGE_X - 200), LARGE_X, 9, SMALL_Y)
        x3, y3 = rand_coord_2d((LARGE_X - 300), LARGE_X, 8, SMALL_Y)
        indices_2d = [[x1, x2, x3], [y1, y2, y3]]
        idx = mx.nd.ravel_multi_index(mx.nd.array(indices_2d, dtype=np.int64),
                                      shape=(LARGE_X, SMALL_Y))
        idx_numpy = np.ravel_multi_index(indices_2d, (LARGE_X, SMALL_Y))
        assert np.sum(1 for i in range(idx.size) if idx[i] == idx_numpy[i]) == 3

    @with_seed()
    def check_unravel_index():
        x1, y1 = rand_coord_2d((LARGE_X - 100), LARGE_X, 10, SMALL_Y)
        x2, y2 = rand_coord_2d((LARGE_X - 200), LARGE_X, 9, SMALL_Y)
        x3, y3 = rand_coord_2d((LARGE_X - 300), LARGE_X, 8, SMALL_Y)
        original_2d_indices = [[x1, x2, x3], [y1, y2, y3]]
        idx_numpy = np.ravel_multi_index(original_2d_indices, (LARGE_X, SMALL_Y))
        indices_2d = mx.nd.unravel_index(mx.nd.array(idx_numpy, dtype=np.int64),
                                         shape=(LARGE_X, SMALL_Y))
        assert (indices_2d.asnumpy() == np.array(original_2d_indices)).all()

    @unittest.skip("Memory doesn't free up after stacked execution with other ops, " +
                   "tracked at https://github.com/apache/incubator-mxnet/issues/17411")
    def check_transpose():
        check_dtypes = [np.float32, np.int64]
        for dtype in check_dtypes:
            b = create_2d_tensor(rows=LARGE_X, columns=SMALL_Y, dtype=dtype)
            t = b.T
            assert t.shape == (SMALL_Y, LARGE_X)
            ref_out = np.transpose(b.asnumpy())
            assert_almost_equal(t.asnumpy(), ref_out, rtol=1e-10)

    @unittest.skip("Memory doesn't free up after stacked execution with other ops, " +
                   "tracked at https://github.com/apache/incubator-mxnet/issues/17411")
    def check_swapaxes():
        b = create_2d_tensor(rows=LARGE_X, columns=SMALL_Y)
        t = nd.swapaxes(b, dim1=0, dim2=1)
        assert np.sum(t[:, -1].asnumpy() == (LARGE_X - 1)) == b.shape[1]
        assert t.shape == (SMALL_Y, LARGE_X)

    @unittest.skip("Memory doesn't free up after stacked execution with other ops, " +
                   "tracked at https://github.com/apache/incubator-mxnet/issues/17411")
    def check_flip():
        b = create_2d_tensor(rows=LARGE_X, columns=SMALL_Y)
        t = nd.flip(b, axis=0)
        assert np.sum(t[-1, :].asnumpy() == 0) == b.shape[1]
        assert t.shape == (LARGE_X, SMALL_Y)

    def check_sequence_mask():
        # Sequence Mask input [max_sequence_length, batch_size, other_feature_dims]
        # test with input batch_size = 2
        a = nd.arange(0, LARGE_X * SMALL_Y * 2).reshape(LARGE_X, 2, SMALL_Y)
        # test as identity operator
        b = nd.SequenceMask(a)
        assert b[-1][0][1] == a[-1][0][1]
        assert b.shape == a.shape
        # test with default mask
        b = nd.SequenceMask(a, sequence_length=nd.array([1, 1]),
                            use_sequence_length=True)
        assert b[0][1][-1] == a[0][1][-1]  # first sequence of each batch kept
        assert b[-1][-1][-1] != a[-1][-1][-1]  # rest sequences masked
        assert b[-1][-1][-1] == 0

        # test with mask value
        b = nd.SequenceMask(a, sequence_length=nd.array([1, 1]),
                            use_sequence_length=True, value=-1)
        assert b[-1][-1][-1] == -1

    def check_sequence_reverse():
        a = nd.arange(0, LARGE_X * SMALL_Y * 2).reshape(LARGE_X, 2, SMALL_Y)
        # test as reverse operator
        b = nd.SequenceReverse(a)
        assert b[-1][0][0] == a[0][0][0]
        assert b.shape == a.shape
        # test with sequence length
        # 2 rows of batch 1 and 3 rows of batch 2 reversed
        b = nd.SequenceReverse(a, sequence_length=nd.array([2, 3]),
                               use_sequence_length=True)
        assert b[1][0][0] == a[0][0][0]  # check if reversed
        assert b[-1][0][0] == a[-1][0][0]  # check if intact
        assert b.shape == a.shape

    def check_sequence_last():
        a = nd.arange(0, LARGE_X * SMALL_Y * 2).reshape(LARGE_X, 2, SMALL_Y)
        # test if returns last sequence
        b = nd.SequenceLast(a)
        assert_almost_equal(b.asnumpy(), a[-1].asnumpy())  # only checks for (2, SMALL_Y) tensor
        assert b.shape == (2, SMALL_Y)
        # test with sequence length
        # parameter sequence_length - NDArray with shape (batch_size)
        # (2,3) indicates 2nd sequence from batch 1 and 3rd sequence from batch 2
        b = nd.SequenceLast(a, sequence_length=mx.nd.array([2, 3]),
                            use_sequence_length=True)
        # check if it takes 2nd sequence from the first batch
        assert b[0][-1] == a[1][0][-1]

    def check_index_copy():
        x = mx.nd.zeros((LARGE_X, SMALL_Y))
        t = mx.nd.arange(1, SMALL_Y + 1).reshape((1, SMALL_Y))
        index = mx.nd.array([LARGE_X - 1], dtype="int64")

        x = mx.nd.contrib.index_copy(x, index, t)
        assert x[-1][-1] == t[0][-1]

    def check_one_hot():
        # default dtype of ndarray is float32 which cannot index elements over 2^32
        a = nd.array([1, (VLARGE_X - 1)], dtype=np.int64)
        b = nd.one_hot(a, VLARGE_X)
        b[0][1] == 1
        b[1][-1] == 1

    def check_full():
        a = nd.full((SMALL_Y, LARGE_X), 3)
        assert a.shape == (SMALL_Y, LARGE_X)
        assert a[SMALL_Y//2][LARGE_X//2] == 3
        assert a[-1][-1] == 3

    def check_shape():
        b = create_2d_tensor(rows=SMALL_Y, columns=LARGE_X)
        mx.nd.waitall()
        assert b.shape == (SMALL_Y, LARGE_X)

    def check_size():
        b = create_2d_tensor(rows=SMALL_Y, columns=LARGE_X)
        mx.nd.waitall()
        assert b.size == LARGE_SIZE

    def check_copy():
        a = nd.ones((SMALL_Y, LARGE_X))
        b = a.copy()
        nd.waitall()
        assert b.shape == a.shape
        assert b.size == LARGE_SIZE

    def check_copy_to():
        a = create_2d_tensor(rows=SMALL_Y, columns=LARGE_X)
        b = nd.array(np.zeros((SMALL_Y, LARGE_X)))
        c = a.copyto(b)
        assert c is b
        assert b[-1][-1] == SMALL_Y-1

    def check_reshape_like():
        a = nd.array(np.zeros((SMALL_Y, LARGE_X)))
        b = nd.array(np.zeros((SMALL_Y//2, LARGE_X*2)))
        c = nd.reshape_like(a, b)
        assert c.shape == (SMALL_Y//2, LARGE_X*2)

    def check_flatten():
        check_dtypes = [np.float32, np.int64]
        for dtype in check_dtypes:
            a = create_2d_tensor(rows=LARGE_X, columns=SMALL_Y, dtype=dtype).reshape((LARGE_X//2, 2, SMALL_Y))
            b = nd.flatten(a)
            # Here we removed the value asserts due to different precision of `int64` and `float32`.
            # For `float32`, it will lose some precision when `LARGE_X` is too large, that is `LARGE_X-1`
            # and `LARGE_X-2` can not represent the accurate value in the current situation.
            assert b.shape == (LARGE_X//2, SMALL_Y*2)
            assert_almost_equal(b[-1,-1].asnumpy(), a[-1,-1,-1].asnumpy(), rtol=1e-8)

    def check_concat():
        a = nd.array(np.ones((SMALL_Y, LARGE_X)))
        b = nd.array(np.zeros((SMALL_Y, LARGE_X)))
        for axis in [0, 1]:
            c = nd.concat(a, b, dim=axis)
            c.wait_to_read()
            assert c.shape[axis] == b.shape[axis] * 2
            assert c.shape[1-axis] == b.shape[1-axis]

    def check_stack():
        a = nd.array(np.ones((SMALL_Y, LARGE_X)))
        b = nd.array(np.zeros((SMALL_Y, LARGE_X)))
        c = nd.stack(a, b, axis=1)
        assert c.shape == (b.shape[0], 2, LARGE_X)

    def check_broadcast_axes():
        a = create_2d_tensor(rows=1, columns=LARGE_X)
        b = nd.broadcast_axis(a, axis=[0], size=2)
        assert b.shape == (a.shape[0]*2, a.shape[1])

    def check_astype():
        x = create_2d_tensor(rows=SMALL_Y, columns=LARGE_X)
        y = x.astype('int32')
        assert y.dtype == np.int32
        assert y[-1][-1] == SMALL_Y-1

    def check_cast():
        x = create_2d_tensor(rows=SMALL_Y, columns=LARGE_X)
        y = nd.cast(x, np.int32)
        assert y.dtype == np.int32
        assert y[-1][-1] == SMALL_Y-1

    def check_repeat():
        x = create_2d_tensor(rows=SMALL_Y, columns=LARGE_X//2)
        y = nd.repeat(x, repeats=2, axis = 1)
        assert y.shape == (SMALL_Y, LARGE_X)
        assert y[0][1] == 0
        assert y[-1][-1] == SMALL_Y-1
        x = create_2d_tensor(rows=SMALL_Y//2, columns=LARGE_X)
        y = nd.repeat(x, repeats=2, axis = 0)
        assert y.shape == (SMALL_Y, LARGE_X)
        assert y[0][1] == 0
        assert y[-1][0] == SMALL_Y//2-1

    def check_ndarray_convert():
        a = nd.zeros(shape=(LARGE_X, SMALL_Y))
        b = a.astype(np.int32)
        assert b.dtype == np.int32
        b = a.tostype('row_sparse')
        assert isinstance(b, mx.nd.sparse.RowSparseNDArray)

    def check_load_save():
        x = create_2d_tensor(SMALL_Y, LARGE_X)
        tmp = tempfile.mkdtemp()
        tmpfile = os.path.join(tmp, 'large_tensor')
        nd.save(tmpfile, [x])
        y = nd.load(tmpfile)
        y = y[0]
        assert x[0][0] == y[0][0]
        assert x[-1][-1]== y[-1][-1]

    def check_pad():
        x = create_2d_tensor(rows=SMALL_Y-2, columns=LARGE_X//2-2, dtype=np.float32).reshape(1 , 1, SMALL_Y-2, LARGE_X//2-2)
        y = nd.pad(x, mode="edge", pad_width=(0, 0, 0, 0, 1, 1, 1, 1))
        assert y[0][0][1][0] == 0
        assert y[0][0][1][-1] == 0
        assert y[0][0][-1][0] == SMALL_Y-3
        assert y[0][0][-1][-1] == SMALL_Y-3
        assert y.shape == (1, 1, SMALL_Y, LARGE_X//2)

    def check_gather():
        arr = mx.nd.ones((LARGE_X, SMALL_Y))
        idx = mx.nd.random.randint(0, LARGE_X, SMALL_X)
        # Calls gather_nd internally
        tmp = arr[idx]
        assert np.sum(tmp[0].asnumpy() == 1) == SMALL_Y
        # Calls gather_nd internally
        arr[idx] += 1
        assert np.sum(arr[idx[0]].asnumpy() == 2) == SMALL_Y

    def check_binary_broadcast():
        def check_correctness(mxnet_op, numpy_op, atol=1e-3):
            a = mx.nd.ones((LARGE_X, SMALL_Y)).as_np_ndarray()
            b = 2*mx.nd.ones((LARGE_X, SMALL_Y)).as_np_ndarray()
            res = mxnet_op(a, b)
            np_res = numpy_op(1, 2)
            assert np.abs(res[-1][-1] - np_res) < atol
        check_correctness(mx.np.arctan2, np.arctan2)
        check_correctness(mx.np.hypot, np.hypot)

    check_ndarray_zeros()
    check_ndarray_ones()
    check_ndarray_random_uniform()
    check_ndarray_random_randint()
    check_ndarray_random_exponential()
    check_ndarray_random_gamma()
    check_ndarray_random_multinomial()
    check_ndarray_random_generalized_negative_binomial()
    check_ndarray_random_negative_binomial()
    check_ndarray_random_normal()
    check_ndarray_random_poisson()
    check_ndarray_random_randn()
    check_ndarray_random_shuffle()
    check_ndarray_empty()
    check_zeros_like()
    check_ones_like()
    check_broadcast()
    check_clip()
    check_split()
    check_tile()
    check_take()
    check_slice()
    check_slice_assign()
    check_slice_like()
    check_slice_axis()
    check_expand_dims()
    check_squeeze()
    check_broadcast_div()
    check_where()
    check_pick()
    check_depthtospace()
    check_spacetodepth()
    check_diag()
    check_ravel_multi_index()
    check_unravel_index()
    check_transpose()
    check_swapaxes()
    check_flip()
    check_sequence_mask()
    check_sequence_reverse()
    check_sequence_last()
    check_index_copy()
    check_one_hot()
    check_full()
    check_shape()
    check_size()
    check_copy()
    check_copy_to()
    check_reshape_like()
    check_flatten()
    check_concat()
    check_stack()
    check_broadcast_axes()
    check_astype()
    check_cast()
    check_repeat()
    check_ndarray_convert()
    check_load_save()
    check_pad()
    check_gather()
    check_binary_broadcast()

def test_linalg():
    def check_potrf():
        # creating an identity matrix input
        A = nd.zeros((LARGE_SQ_X, LARGE_SQ_X))
        for i in range(LARGE_SQ_X):
            A[i,i] = 1

        out = nd.linalg.potrf(A)
        # output should be an identity matrix
        for i in range(LARGE_SQ_X):
            assert out[i,i] == 1

    def check_potri():
        # creating an identity matrix input
        A = nd.zeros((LARGE_SQ_X, LARGE_SQ_X))
        for i in range(LARGE_SQ_X):
            A[i,i] = 1

        out = nd.linalg.potri(A)
        # output should be an identity matrix
        for i in range(LARGE_SQ_X):
            assert out[i,i] == 1
    
    def check_syrk_batch():
        # test both forward and backward
        # batch syrk will be applied to the last two dimensions
        A = nd.zeros((2, LARGE_SQ_X, LARGE_SQ_X))
        for i in range(LARGE_SQ_X):
            A[0,i,i] = 1
            A[1,i,i] = 0.1
        A.attach_grad()
        with mx.autograd.record():
            out = nd.linalg.syrk(A, alpha=2, transpose=False)
        assert out[0,0,0] == 2
        assert_almost_equal(out[1,0,0], nd.array([0.02]), rtol=1e-3, atol=1e-5)
        out.backward()
        assert A.grad[0,0,0] == 4
        assert_almost_equal(A.grad[1,0,0], nd.array([0.4]), rtol=1e-3, atol=1e-5)

<<<<<<< HEAD
    def check_gemm2():
        def run_gemm2(inp1,inp2):
            inp1.attach_grad()
            inp2.attach_grad()
            with mx.autograd.record():
                out = mx.nd.linalg.gemm2(inp1,inp2)
            return inp1.grad, inp2.grad, out

        inp1=mx.nd.ones(shape=(SMALL_Y, LARGE_X))
        inp1[0][0]=0.1
        inp2=mx.nd.ones(shape=(LARGE_X, SMALL_Y))
        inp1_grad, inp2_grad, out= run_gemm2(inp1,inp2)
        assert out.asnumpy()[0][0] == LARGE_X
        assert out.shape == (SMALL_Y, SMALL_Y)
        out.backward()
        assert inp1_grad.shape == (SMALL_Y, LARGE_X)
        assert inp2_grad.shape == (LARGE_X, SMALL_Y)
        assert_almost_equal(inp2_grad.asnumpy()[0][0],49.1)

=======
    def check_det():
        def run_det(inp):
            inp.attach_grad()
            with mx.autograd.record():
                out = mx.nd.linalg.det(inp)
            return inp.grad, out

        A = get_identity_mat(LARGE_SQ_X)
        grad, out = run_det(A)
        assert(out.shape == (1,))
        assert(out[0] == 1)
        out.backward()
        assert(grad.shape == (LARGE_SQ_X, LARGE_SQ_X))
        assert(grad[0, 0] == 1)

    def check_inverse():
        def run_inverse(inp):
            inp.attach_grad()
            with mx.autograd.record():
                out = mx.nd.linalg.inverse(inp)
            return inp.grad, out

        A = get_identity_mat(LARGE_SQ_X)
        grad, out = run_inverse(A)
        assert(out.shape == (LARGE_SQ_X, LARGE_SQ_X))
        assert(out[0, 0] == 1)
        out.backward()
        assert(grad.shape == (LARGE_SQ_X, LARGE_SQ_X))
        assert(grad[0, 0] == -1)

    def check_trmm():
        def run_trmm(inp):
            inp.attach_grad()
            with mx.autograd.record():
                out = mx.nd.linalg.trmm(inp, inp)
            return inp.grad, out

        A = get_identity_mat(LARGE_SQ_X)
        grad, out = run_trmm(A)
        assert(out.shape == (LARGE_SQ_X, LARGE_SQ_X))
        assert(out[0, 0] == 1)
        out.backward()
        assert(grad.shape == (LARGE_SQ_X, LARGE_SQ_X))
        assert(grad[0, 0] == 2)

    def check_trsm():
        def run_trsm(inp):
            inp.attach_grad()
            with mx.autograd.record():
                out = mx.nd.linalg.trsm(inp, inp)
            return inp.grad, out

        A = get_identity_mat(LARGE_SQ_X)
        grad, out = run_trsm(A)
        assert(out.shape == (LARGE_SQ_X, LARGE_SQ_X))
        assert(out[0, 0] == 1)
        out.backward()
        assert(grad.shape == (LARGE_SQ_X, LARGE_SQ_X))
        assert(grad[0, 0] == 0)

    def check_batch_inverse():
        def run_inverse(inp):
            inp.attach_grad()
            with mx.autograd.record():
                out = mx.nd.linalg.inverse(inp)
            return inp.grad, out

        B = get_identity_mat_batch(LARGE_SQ_X)
        grad, out = run_inverse(B)
        assert(out.shape == (2, LARGE_SQ_X, LARGE_SQ_X))
        assert(out[0, 0, 0] == 1)
        assert(out[1, 0, 0] == 1)
        out.backward()
        assert(grad.shape == (2, LARGE_SQ_X, LARGE_SQ_X))
        assert(grad[0, 0, 0] == -1)
        assert(grad[1, 0, 0] == -1)

    def check_batch_trmm():
        def run_trmm(inp):
            inp.attach_grad()
            with mx.autograd.record():
                out = mx.nd.linalg.trmm(inp, inp)
            return inp.grad, out

        B = get_identity_mat_batch(LARGE_SQ_X)
        grad, out = run_trmm(B)
        assert(out.shape == (2, LARGE_SQ_X, LARGE_SQ_X))
        assert(out[0, 0, 0] == 1)
        assert(out[1, 0, 0] == 1)
        out.backward()
        assert(grad.shape == (2, LARGE_SQ_X, LARGE_SQ_X))
        assert(grad[0, 0, 0] == 2)
        assert(grad[1, 0, 0] == 2)

    def check_batch_trsm():
        def run_trsm(inp):
            inp.attach_grad()
            with mx.autograd.record():
                out = mx.nd.linalg.trsm(inp, inp)
            return inp.grad, out

        B = get_identity_mat_batch(LARGE_SQ_X)
        grad, out = run_trsm(B)
        assert(out.shape == (2, LARGE_SQ_X, LARGE_SQ_X))
        assert(out[0, 0, 0] == 1)
        assert(out[1, 0, 0] == 1)
        out.backward()
        assert(grad.shape == (2, LARGE_SQ_X, LARGE_SQ_X))
        assert(grad[0, 0, 0] == 0)
        assert(grad[1, 0, 0] == 0)
>>>>>>> 566d9d34

    check_potrf()
    check_potri()
    check_syrk_batch()
<<<<<<< HEAD
    check_gemm2()
=======
    check_det()
    check_inverse()
    check_trmm()
    check_trsm()
    check_batch_inverse()
    check_batch_trmm()
    check_batch_trsm()
>>>>>>> 566d9d34


def test_basic():
    def check_elementwise():
        a = nd.ones(shape=(LARGE_X, SMALL_Y))
        b = nd.ones(shape=(LARGE_X, SMALL_Y))
        res = a + b
        assert np.sum(res[-1].asnumpy() == 2) == a.shape[1]
        res = a + 1
        assert np.sum(res[-1].asnumpy() == 2) == a.shape[1]
        res = nd.sqrt(a + 3)
        assert np.sum(res[-1].asnumpy() == 2) == a.shape[1]

    def check_reduce():
        a = nd.ones(shape=(LARGE_X, SMALL_Y))
        assert nd.sum(a).asnumpy() == a.shape[0] * a.shape[1]

    def check_dot():
        a = nd.ones(shape=(LARGE_X, SMALL_Y))
        b = nd.ones(shape=(SMALL_Y, SMALL_Y))
        res = nd.dot(a, b)
        assert np.sum(res[-1].asnumpy() == SMALL_Y) == b.shape[1]

    def check_argmin():
        a = nd.arange(0, LARGE_X * SMALL_Y).reshape(LARGE_X, SMALL_Y)
        idx = mx.nd.argmin(a, axis=0)
        assert idx.shape[0] == SMALL_Y

    @unittest.skip("Memory doesn't free up after stacked execution with other ops, " +
                   "tracked at https://github.com/apache/incubator-mxnet/issues/17411")
    def check_argsort():
        b = create_2d_tensor(rows=LARGE_X, columns=SMALL_Y)
        s = nd.argsort(b, axis=0, is_ascend=False, dtype=np.int64)
        mx.nd.waitall()
        assert (s[0].asnumpy() == (LARGE_X - 1)).all()

    @unittest.skip("Memory doesn't free up after stacked execution with other ops, " +
                   "tracked at https://github.com/apache/incubator-mxnet/issues/17411")
    def check_sort():
        b = create_2d_tensor(rows=LARGE_X, columns=SMALL_Y)
        s = nd.sort(b, axis=0, is_ascend=False)
        assert np.sum(s[-1][SMALL_Y//2:SMALL_Y].asnumpy() == 0).all()
        s = nd.sort(b, is_ascend=False)
        assert np.sum(s[0].asnumpy() == 0).all()

    @unittest.skip("Memory doesn't free up after stacked execution with other ops, " +
                   "tracked at https://github.com/apache/incubator-mxnet/issues/17411")
    def check_topk():
        b = create_2d_tensor(rows=LARGE_X, columns=SMALL_Y)
        k = nd.topk(b, k=10, axis=0, dtype=np.int64)
        assert np.sum(k.asnumpy() == (LARGE_X - 1)) == SMALL_Y
        ind, val = mx.nd.topk(b, k=3, axis=0, dtype=np.int64, ret_typ="both",
                              is_ascend=False)
        assert np.all(ind == val)
        b = create_2d_tensor(rows=SMALL_Y, columns=LARGE_X)
        l = nd.topk(b, k=1, axis=-1, dtype=np.int64, ret_typ="value")
        assert l.sum() == np.sum(np.arange(0, SMALL_Y))

    def check_exponent_logarithm_operators():
        a = 2*nd.ones(shape=(LARGE_X, SMALL_Y))
        # exponent
        result = nd.exp(a)
        assert result[0][-1] == 7.389056
        assert result.shape == a.shape
        # exponent minus 1
        result = nd.expm1(a)
        assert result[0][-1] == 6.389056
        assert result.shape == a.shape
        # log2
        result = nd.log2(a)
        assert result[0][-1] == 1
        assert result.shape == a.shape
        # log10
        result = nd.log10(a)
        assert result[0][-1] == 0.30103
        assert result.shape == a.shape
        # log1p
        result = nd.log1p(a)
        assert result[0][-1] == 1.0986123
        assert result.shape == a.shape
        # log
        result = nd.log(a)
        assert result[0][-1] == 0.6931472
        assert result.shape == a.shape

    def check_power_operators():
        a = 2*nd.ones(shape=(LARGE_X, SMALL_Y))
        # sqrt
        result = nd.sqrt(a)
        assert result[0][-1] == 1.4142135
        assert result.shape == a.shape
        # rsqrt
        result = nd.rsqrt(a)
        assert result[0][-1] == 0.70710677
        assert result.shape == a.shape
        # cbrt
        result = nd.cbrt(a)
        assert result[0][-1] == 1.2599211
        assert result.shape == a.shape
        # rcbrt
        result = nd.rcbrt(a)
        assert result[0][-1] == 0.7937005
        assert result.shape == a.shape
        # square
        result = nd.square(a)
        assert result[0][-1] == 4
        assert result.shape == a.shape
        # reciprocal
        result = nd.reciprocal(a)
        assert result[0][-1] == 0.5
        assert result.shape == a.shape

    def check_elemwise_add():
        a = nd.ones(shape=(LARGE_X, SMALL_Y))
        b = nd.ones(shape=(LARGE_X, SMALL_Y))
        res = nd.elemwise_add(a, b)
        assert np.sum(res[-1].asnumpy() == 2) == a.shape[1]

    def check_add():
        a = nd.ones(shape=(LARGE_X, SMALL_Y))
        b = nd.ones(shape=(LARGE_X, SMALL_Y))
        c = b.__add__(a)
        assert c[0][-1] == 2
        assert c.shape == a.shape

    def check_sub():
        a = 3*nd.ones(shape=(LARGE_X, SMALL_Y))
        b = nd.ones(shape=(LARGE_X, SMALL_Y))
        c = b.__sub__(a)
        assert c[0][-1] == -2
        assert c.shape == a.shape

    def check_rsub():
        a = 3*nd.ones(shape=(LARGE_X, SMALL_Y))
        b = nd.ones(shape=(LARGE_X, SMALL_Y))
        c = b.__rsub__(a)
        assert c[0][-1] == 2
        assert c.shape == a.shape

    def check_neg():
        a = nd.ones(shape=(LARGE_X, SMALL_Y))
        c = a.__neg__()
        assert c[0][-1] == -1
        assert c.shape == a.shape

    def check_mul():
        a = 2*nd.ones(shape=(LARGE_X, SMALL_Y))
        b = 3*nd.ones(shape=(LARGE_X, SMALL_Y))
        c = b.__mul__(a)
        assert c[0][-1] == 6
        assert c.shape == a.shape

    def check_div():
        a = 2*nd.ones(shape=(LARGE_X, SMALL_Y))
        b = 3*nd.ones(shape=(LARGE_X, SMALL_Y))
        c = b.__div__(a)
        mx_divide = nd.divide(b, a)
        assert c[0][-1] == 3/2
        assert mx_divide[0][-1] == c[0][-1]
        assert c.shape == a.shape

    def check_rdiv():
        a = 2*nd.ones(shape=(LARGE_X, SMALL_Y))
        b = 3*nd.ones(shape=(LARGE_X, SMALL_Y))
        c = b.__rdiv__(a)
        assert c[0][-1] == 2/3
        assert c.shape == a.shape

    def check_mod():
        a = 2*nd.ones(shape=(LARGE_X, SMALL_Y))
        b = 3*nd.ones(shape=(LARGE_X, SMALL_Y))
        c = b.__mod__(a)
        assert c[0][-1] == 1
        assert c.shape == a.shape

    def check_rmod():
        a = 2*nd.ones(shape=(LARGE_X, SMALL_Y))
        b = 3*nd.ones(shape=(LARGE_X, SMALL_Y))
        c = b.__rmod__(a)
        assert c[0][-1] == 2
        assert c.shape == a.shape

    def check_imod():
        a = 2*nd.ones(shape=(LARGE_X, SMALL_Y))
        b = 3*nd.ones(shape=(LARGE_X, SMALL_Y))
        c = b.__imod__(a)
        assert c[0][-1] == 1
        assert c.shape == a.shape

    def check_pow():
        a = 2*nd.ones(shape=(LARGE_X, SMALL_Y))
        b = 3*nd.ones(shape=(LARGE_X, SMALL_Y))
        c = b.__pow__(a)
        assert c[0][-1] == 9
        assert c.shape == a.shape

    def check_rpow():
        a = 2*nd.ones(shape=(LARGE_X, SMALL_Y))
        b = 3*nd.ones(shape=(LARGE_X, SMALL_Y))
        c = b.__rpow__(a)
        assert c[0][-1] == 8
        assert c.shape == a.shape

    def check_sum():
        a = nd.array(np.ones((SMALL_Y, LARGE_X)))
        b = nd.sum(a, axis=1)
        assert b.shape[0] == SMALL_Y

    def check_prod():
        a = nd.array(np.ones((SMALL_Y, LARGE_X)))
        b = nd.prod(a, axis=1)
        assert b.shape[0] == SMALL_Y

    def check_mean():
        a = create_2d_tensor(rows=SMALL_Y, columns=LARGE_X)
        b = nd.mean(a, axis=0)
        assert b[0] == (SMALL_Y/2-1)

    def check_min():
        a = create_2d_tensor(rows=SMALL_Y, columns=LARGE_X)
        b = nd.min(a, axis=0)
        assert b[0] == 0
        assert b[-1] == 0

    def check_max():
        a = create_2d_tensor(rows=SMALL_Y, columns=LARGE_X)
        b = nd.max(a, axis=0)
        assert b[0] == (SMALL_Y-1)
        assert b[-1] == (SMALL_Y-1)

    def check_norm():
        a = np.array(np.full((1, LARGE_X), 3))
        b = np.array(np.full((1, LARGE_X), 4))
        c = nd.array(np.concatenate((a, b), axis=0))
        d = nd.norm(c, ord=2, axis=0)
        e = nd.norm(c, ord=1, axis=0)
        assert d.shape[0] == LARGE_X
        assert e.shape[0] == LARGE_X
        assert d[-1] == 5
        assert e[-1] == 7

    def check_argmax():
        a = np.ones((SMALL_Y, LARGE_X))
        b = np.zeros((SMALL_Y, LARGE_X))
        c = nd.array(np.concatenate((a, b), axis=0))
        d = nd.argmax(c, axis=0)
        assert d.shape[0] == LARGE_X
        assert d[-1] == d[0] == 0

    def check_iadd():
        a = nd.array(np.ones((SMALL_Y, LARGE_X)))
        b = nd.array(np.ones((SMALL_Y, LARGE_X)))
        c = b + a
        assert c.shape == a.shape
        assert c[0][-1] == 2

    def check_isub():
        a = nd.array(np.array(np.full((SMALL_Y, LARGE_X), 3)))
        b = nd.array(np.ones((SMALL_Y, LARGE_X)))
        c = a - b
        assert c.shape == a.shape
        assert c[0][-1] == 2

    def check_imul():
        a = nd.array(np.array(np.full((SMALL_Y, LARGE_X), 3)))
        b = nd.array(np.ones((SMALL_Y, LARGE_X)))
        c = b * a
        assert c.shape == a.shape
        assert c[0][-1] == 3

    def check_idiv():
        a = nd.array(np.array(np.full((SMALL_Y, LARGE_X), 4)))
        b = nd.array(np.array(np.full((SMALL_Y, LARGE_X), 2)))
        c = a / b
        assert c.shape == a.shape
        assert c[0][-1] == 2

    def check_eq():
        a = nd.array(np.array(np.full((SMALL_Y, LARGE_X), 3)))
        b = nd.array(np.array(np.full((SMALL_Y, LARGE_X), 3)))
        c = (a == b)
        assert np.sum(c[0].asnumpy() == 1).all()

    def check_neq():
        a = nd.array(np.array(np.full((SMALL_Y, LARGE_X), 2)))
        b = nd.array(np.array(np.full((SMALL_Y, LARGE_X), 3)))
        c = (a != b)
        assert np.sum(c[0].asnumpy() == 1).all()

    def check_lt():
        a = nd.array(np.array(np.full((SMALL_Y, LARGE_X), 2)))
        b = nd.array(np.array(np.full((SMALL_Y, LARGE_X), 3)))
        d = (a <= b)
        assert np.sum(d[0].asnumpy() == 1).all()

    def check_lte():
        a = nd.array(np.array(np.full((SMALL_Y, LARGE_X), 2)))
        b = nd.array(np.array(np.full((SMALL_Y, LARGE_X), 3)))
        c = nd.array(np.array(np.full((SMALL_Y, LARGE_X), 2)))
        d = (a <= b)
        e = (a <= c)
        assert np.sum(d[0].asnumpy() == 1).all()
        assert np.sum(e[0].asnumpy() == 1).all()

    def check_gt():
        a = nd.array(np.array(np.full((SMALL_Y, LARGE_X), 3)))
        b = nd.array(np.array(np.full((SMALL_Y, LARGE_X), 2)))
        d = (a >= b)
        assert np.sum(d[0].asnumpy() == 1).all()

    def check_gte():
        a = nd.array(np.array(np.full((SMALL_Y, LARGE_X), 3)))
        b = nd.array(np.array(np.full((SMALL_Y, LARGE_X), 2)))
        c = nd.array(np.array(np.full((SMALL_Y, LARGE_X), 3)))
        d = (a >= b)
        e = (a >= c)
        assert np.sum(d[0].asnumpy() == 1).all()
        assert np.sum(e[0].asnumpy() == 1).all()

    def check_sign():
        a = mx.nd.random.normal(-1,1, shape=(LARGE_X, SMALL_Y))
        mx_res = mx.nd.sign(a)
        assert_almost_equal(mx_res[-1][-1].asnumpy(), np.sign(a[-1][-1].asnumpy()))

    def check_logical():
        def check_logical_and(a, b):
            mx_res = mx.nd.logical_and(a, b)
            assert_almost_equal(mx_res[-1][-1].asnumpy(), np.logical_and(a[-1][-1].asnumpy(), b[-1][-1].asnumpy()))

        def check_logical_or(a, b):
            mx_res = mx.nd.logical_or(a, b)
            assert_almost_equal(mx_res[-1][-1].asnumpy(), np.logical_or(a[-1][-1].asnumpy(), b[-1][-1].asnumpy()))

        def check_logical_not(a, b):
            mx_res = mx.nd.logical_not(a, b)
            assert_almost_equal(mx_res[-1][-1].asnumpy(), np.logical_not(a[-1][-1].asnumpy(), b[-1][-1].asnumpy()))

        def check_logical_xor(a, b):
            mx_res = mx.nd.logical_xor(a, b)
            assert_almost_equal(mx_res[-1][-1].asnumpy(), np.logical_xor(a[-1][-1].asnumpy(), b[-1][-1].asnumpy()))

        a = mx.nd.ones((LARGE_X, SMALL_Y))
        b = mx.nd.zeros((LARGE_X, SMALL_Y))
        check_logical_and(a, b)
        check_logical_or(a, b)
        check_logical_not(a, b)
        check_logical_xor(a, b)

    def create_input_for_rounding_ops():
        # Creates an vector with values (-LARGE_X/2 .... -2, -1, 0, 1, 2, .... , LARGE_X/2-1)
        # then divides each element by 2 i.e (-LARGE_X/4 .... -1, -0.5, 0, 0.5, 1, .... , LARGE_X/4-1)
        # and finally broadcasts to 
        inp = nd.arange(-LARGE_X//2, LARGE_X//2, dtype=np.float64).reshape(1, LARGE_X)
        inp = inp/2
        inp = nd.broadcast_to(inp, (SMALL_Y, LARGE_X))
        return inp

    def assert_correctness_of_rounding_ops(output, mid, expected_vals):
        # checks verifies 5 values at the middle positions of the input vector
        # i.e mid-2, mid-1, mid, mid+1, mid+2
        output_idx_to_inspect = [mid-2, mid-1, mid, mid+1, mid+2]
        for i in range(len(output_idx_to_inspect)):
            assert output[1][output_idx_to_inspect[i]] == expected_vals[i]

    # TODO(access2rohit): merge similar tests in large vector and array into one file. 
    def check_rounding_ops():
        x = create_input_for_rounding_ops()
        def check_ceil():
            y = nd.ceil(x)
            # expected ouput for middle 5 values after applying ceil()
            expected_output = [-1, 0, 0, 1, 1]
            assert_correctness_of_rounding_ops(y, LARGE_X//2, expected_output)
        def check_fix():
            y = nd.fix(x)
            # expected ouput for middle 5 values after applying fix()
            expected_output = [-1, 0, 0, 0, 1]
            assert_correctness_of_rounding_ops(y, LARGE_X//2, expected_output)
        def check_floor():
            y = nd.floor(x)
            # expected ouput for middle 5 values after applying floor()
            expected_output = [-1, -1, 0, 0, 1]
            assert_correctness_of_rounding_ops(y, LARGE_X//2, expected_output)
        def check_rint():
            y = nd.rint(x)
            # expected ouput for middle 5 values after applying rint()
            expected_output = [-1, -1, 0, 0, 1]
            assert_correctness_of_rounding_ops(y, LARGE_X//2, expected_output)
        def check_round():
            y = nd.round(x)
            # expected ouput for middle 5 values after applying round()
            expected_output = [-1, -1, 0, 1, 1]
            assert_correctness_of_rounding_ops(y, LARGE_X//2, expected_output)
        def check_trunc():
            y = nd.trunc(x)
            # expected ouput for middle 5 values after applying trunc()
            expected_output = [-1, 0, 0, 0, 1]
            assert_correctness_of_rounding_ops(y, LARGE_X//2, expected_output)
        check_ceil()
        check_fix()
        check_floor()
        check_rint()
        check_round()
        check_trunc()

    def create_input_for_trigonometric_ops(vals):
        # Creates large vector input of size(LARGE_X*10, SMALL_Y/10) from vals using broadcast_to operator
        inp = nd.array(vals).reshape(1, 5)
        inp = nd.broadcast_to(inp, (LARGE_X*10, SMALL_Y//10))
        return inp

    def assert_correctness_of_trigonometric_ops(output, expected_vals, atol=1e-3):
        # checks verifies 5 values at positions(0, 1, -3, -2, -1) of the input vector
        output_idx_to_inspect = [0, 1, -3, -2, -1]
        for i in range(len(output_idx_to_inspect)):
            assert np.abs(output[1][output_idx_to_inspect[i]].asnumpy()-expected_vals[i]) <= atol

    def check_trigonometric_ops():
        def check_arcsin():
            x = create_input_for_trigonometric_ops([-1, -.707, 0, .707, 1])
            y = nd.arcsin(x)
            # expected ouput for indices=(0, 1, -3, -2, -1) after applying arcsin()
            expected_output = [-np.pi/2, -np.pi/4, 0, np.pi/4, np.pi/2]
            assert_correctness_of_trigonometric_ops(y, expected_output)

        def check_arccos():
            x = create_input_for_trigonometric_ops([-1, -.707, 0, .707, 1])
            y = nd.arccos(x)
            # expected ouput for indices=(0, 1, -3, -2, -1) after applying arccos()
            expected_output = [np.pi, 3*np.pi/4, np.pi/2, np.pi/4, 0]
            assert_correctness_of_trigonometric_ops(y, expected_output)

        def check_arctan():
            x = create_input_for_trigonometric_ops([-np.Inf, -1, 0, 1, np.Inf])
            y = nd.arctan(x)
            # expected ouput for indices=(0, 1, -3, -2, -1) after applying arctan()
            expected_output = [-np.pi/2, -np.pi/4, 0, np.pi/4, np.pi/2]
            assert_correctness_of_trigonometric_ops(y, expected_output)

        def check_sin():
            x = create_input_for_trigonometric_ops([-np.pi/2, -np.pi/4, 0, np.pi/4, np.pi/2])
            y = nd.sin(x)
            # expected ouput for indices=(0, 1, -3, -2, -1) after applying sin()
            expected_output = [-1, -.707, 0, .707, 1]
            assert_correctness_of_trigonometric_ops(y, expected_output)

        def check_cos():
            x = create_input_for_trigonometric_ops([0, np.pi/4, np.pi/2, 3*np.pi/4, np.pi])
            y = nd.cos(x)
            # expected ouput for indices=(0, 1, -3, -2, -1) after applying cos()
            expected_output = [1, .707, 0, -.707, -1]
            assert_correctness_of_trigonometric_ops(y, expected_output)

        def check_tan():
            x = create_input_for_trigonometric_ops([-np.pi/6, -np.pi/4, 0, np.pi/4, np.pi/6])
            y = nd.tan(x)
            # expected ouput for indices=(0, 1, -3, -2, -1) after applying tan()
            expected_output = [-.577, -1, 0, 1, .577]
            assert_correctness_of_trigonometric_ops(y, expected_output)

        def check_arcsinh():
            x = create_input_for_trigonometric_ops([-np.pi/2, -np.pi/4, 0, np.pi/4, np.pi/2])
            y = nd.arcsinh(x)
            # expected ouput for indices=(0, 1, -3, -2, -1) after applying arcsinh()
            expected_output = [np.arcsinh(-np.pi/2), np.arcsinh(-np.pi/4), 0, np.arcsinh(np.pi/4), np.arcsinh(np.pi/2)]
            assert_correctness_of_trigonometric_ops(y, expected_output)

        def check_arccosh():
            x = create_input_for_trigonometric_ops([1, np.pi/2, 3*np.pi/4, np.pi, 5*np.pi/4])
            y = nd.arccosh(x)
            # expected ouput for indices=(0, 1, -3, -2, -1) after applying arccosh()
            expected_output = [0, np.arccosh(np.pi/2), np.arccosh(3*np.pi/4), np.arccosh(np.pi), np.arccosh(5*np.pi/4)]
            assert_correctness_of_trigonometric_ops(y, expected_output)

        def check_arctanh():
            x = create_input_for_trigonometric_ops([-1/4, -1/2, 0, 1/4, 1/2])
            y = nd.arctanh(x)
            # expected ouput for indices=(0, 1, -3, -2, -1) after applying arctanh()
            expected_output = [np.arctanh(-1/4), np.arctanh(-1/2), 0, np.arctanh(1/4), np.arctanh(1/2)]
            assert_correctness_of_trigonometric_ops(y, expected_output)

        def check_sinh():
            x = create_input_for_trigonometric_ops([-np.pi/2, -np.pi/4, 0, np.pi/4, np.pi/2])
            y = nd.sinh(x)
            # expected ouput for indices=(0, 1, -3, -2, -1) after applying sinh()
            expected_output = [np.sinh(-np.pi/2), np.sinh(-np.pi/4), 0, np.sinh(np.pi/4), np.sinh(np.pi/2)]
            assert_correctness_of_trigonometric_ops(y, expected_output)

        def check_cosh():
            x = create_input_for_trigonometric_ops([0, 1, np.pi/2, 3*np.pi/4, np.pi])
            y = nd.cosh(x)
            # expected ouput for indices=(0, 1, -3, -2, -1) after applying cosh()
            expected_output = [1, np.cosh(1), np.cosh(np.pi/2), np.cosh(3*np.pi/4), np.cosh(np.pi)]
            assert_correctness_of_trigonometric_ops(y, expected_output)

        def check_tanh():
            x = create_input_for_trigonometric_ops([-1/4, -1/2, 0, 1/4, 1/2])
            y = nd.tanh(x)
            # expected ouput for indices=(0, 1, -3, -2, -1) after applying tanh()
            expected_output = [np.tanh(-1/4), np.tanh(-1/2), 0, np.tanh(1/4), np.tanh(1/2)]
            assert_correctness_of_trigonometric_ops(y, expected_output)

        def check_radians():
            x = create_input_for_trigonometric_ops([0, 90, 180, 270, 360])
            y = nd.radians(x)
            # expected ouput for indices=(0, 1, -3, -2, -1) after applying radians()
            expected_output = [0, np.pi/2, np.pi, 3*np.pi/2, 2*np.pi]
            assert_correctness_of_trigonometric_ops(y, expected_output)

        def check_degrees():
            x = create_input_for_trigonometric_ops([0, np.pi/2, np.pi, 3*np.pi/2, 2*np.pi])
            y = nd.degrees(x)
            # expected ouput for indices=(0, 1, -3, -2, -1) after applying degrees()
            expected_output = [0, 90, 180, 270, 360]
            assert_correctness_of_trigonometric_ops(y, expected_output)

        check_arcsin()
        check_arccos()
        check_arctan()
        check_sin()
        check_cos()
        check_tan()
        check_arcsinh()
        check_arccosh()
        check_arctanh()
        check_sinh()
        check_cosh()
        check_tanh()
        check_radians()
        check_degrees()

    def check_add_n():
        x = [nd.ones(LARGE_X) for j in range(SMALL_Y)]
        y = nd.add_n(*x)
        assert y[0] == SMALL_Y
        assert y[-1] == SMALL_Y

    def check_modulo():
        x = mx.nd.ones((SMALL_Y, LARGE_X))*6
        y = mx.nd.ones(LARGE_X)*4
        z = (x%y)
        assert z[0][0] == 2
        assert z[-1][-1] == 2
        x = mx.nd.ones((SMALL_Y, LARGE_X))*5
        z = nd.modulo(x,y)
        assert z[0][0] == 1
        assert z[-1][-1] == 1

    def check_maximum():
        x = mx.nd.ones((SMALL_Y, LARGE_X))*3
        y = mx.nd.ones(LARGE_X)*4
        z = nd.maximum(x, y)
        assert z[0][0] == 4
        assert z[-1][-1] == 4
        z = nd.maximum(x, 5)
        assert z[0][0] == 5
        assert z[-1][-1] == 5

    def check_minimum():
        x = mx.nd.ones((SMALL_Y, LARGE_X))*3
        y = mx.nd.ones(LARGE_X)*2
        z = nd.minimum(x, y)
        assert z[0][0] == 2
        assert z[-1][-1] == 2
        z = nd.minimum(x, 5)
        assert z[0][0] == 3
        assert z[-1][-1] == 3

    check_elementwise()
    check_reduce()
    check_dot()
    check_argmin()
    check_argsort()
    check_sort()
    check_topk()
    check_exponent_logarithm_operators()
    check_power_operators()
    check_elemwise_add()
    check_add()
    check_sub()
    check_rsub()
    check_neg()
    check_mul()
    check_div()
    check_rdiv()
    check_mod()
    check_rmod()
    check_imod()
    check_pow()
    check_rpow()
    check_sum()
    check_prod()
    check_mean()
    check_min()
    check_max()
    check_norm()
    check_argmax()
    check_iadd()
    check_isub()
    check_imul()
    check_idiv()
    check_eq()
    check_neq()
    check_lt()
    check_lte()
    check_gt()
    check_gte()
    check_sign()
    check_logical()
    check_rounding_ops()
    check_trigonometric_ops()
    check_add_n()
    check_modulo()
    check_maximum()
    check_minimum()


def test_sparse_dot():
    shape = (2, VLARGE_X)
    sp_mat1 = nd.sparse.csr_matrix(([2], [6], [0, 1, 1]), shape=shape)
    mat2 = nd.ones((VLARGE_X, 2))
    out = nd.dot(sp_mat1, mat2)
    assert out.asnumpy()[0][0] == 2
    assert out.shape == (2, 2)


if __name__ == '__main__':
    import nose
    nose.runmodule()<|MERGE_RESOLUTION|>--- conflicted
+++ resolved
@@ -1207,7 +1207,6 @@
         assert A.grad[0,0,0] == 4
         assert_almost_equal(A.grad[1,0,0], nd.array([0.4]), rtol=1e-3, atol=1e-5)
 
-<<<<<<< HEAD
     def check_gemm2():
         def run_gemm2(inp1,inp2):
             inp1.attach_grad()
@@ -1227,7 +1226,6 @@
         assert inp2_grad.shape == (LARGE_X, SMALL_Y)
         assert_almost_equal(inp2_grad.asnumpy()[0][0],49.1)
 
-=======
     def check_det():
         def run_det(inp):
             inp.attach_grad()
@@ -1338,14 +1336,11 @@
         assert(grad.shape == (2, LARGE_SQ_X, LARGE_SQ_X))
         assert(grad[0, 0, 0] == 0)
         assert(grad[1, 0, 0] == 0)
->>>>>>> 566d9d34
 
     check_potrf()
     check_potri()
     check_syrk_batch()
-<<<<<<< HEAD
     check_gemm2()
-=======
     check_det()
     check_inverse()
     check_trmm()
@@ -1353,7 +1348,6 @@
     check_batch_inverse()
     check_batch_trmm()
     check_batch_trsm()
->>>>>>> 566d9d34
 
 
 def test_basic():
