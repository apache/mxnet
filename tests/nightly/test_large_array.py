--- conflicted
+++ resolved
@@ -1187,7 +1187,6 @@
     assert a[-1][-1] == 3
 
 
-<<<<<<< HEAD
 def test_hyperbolic():
     def test_arccosh(a):
         mx_res = mx.nd.arccosh(a)
@@ -1235,15 +1234,15 @@
         assert_almost_equal(mx_res[-1][-1].asnumpy(), np.logical_and(a[-1][-1].asnumpy(), b[-1][-1].asnumpy()))
 
     def test_logical_or(a, b):
-        mx_res = mx.nd.logical_and(a, b)
+        mx_res = mx.nd.logical_or(a, b)
         assert_almost_equal(mx_res[-1][-1].asnumpy(), np.logical_and(a[-1][-1].asnumpy(), b[-1][-1].asnumpy()))
 
     def test_logical_not(a, b):
-        mx_res = mx.nd.logical_and(a, b)
+        mx_res = mx.nd.logical_not(a, b)
         assert_almost_equal(mx_res[-1][-1].asnumpy(), np.logical_and(a[-1][-1].asnumpy(), b[-1][-1].asnumpy()))
 
     def test_logical_xor(a, b):
-        mx_res = mx.nd.logical_and(a, b)
+        mx_res = mx.nd.logical_xor(a, b)
         assert_almost_equal(mx_res[-1][-1].asnumpy(), np.logical_and(a[-1][-1].asnumpy(), b[-1][-1].asnumpy()))
 
     a = mx.nd.ones((LARGE_X, SMALL_Y))
@@ -1299,7 +1298,8 @@
                      lambda x: x,
                      lambda x, y: x - y,
                      shape)
-=======
+
+
 def test_astype():
     x = create_2d_tensor(rows=SMALL_Y, columns=LARGE_X)
     y = x.astype('int32')
@@ -1450,6 +1450,48 @@
         expected_output = [-.577, -1, 0, 1, .577]
         assert_correctness_of_trigonometric_ops(y, expected_output)
 
+    def check_arcsinh():
+        x = create_input_for_trigonometric_ops([-np.pi/2, -np.pi/4, 0, np.pi/4, np.pi/2])
+        y = nd.arcsinh(x)
+        # expected ouput for indices=(0, 1, -3, -2, -1) after applying arcsinh()
+        expected_output = [np.arcsinh(-np.pi/2), np.arcsinh(-np.pi/4), 0, np.arcsinh(np.pi/4), np.arcsinh(np.pi/2)]
+        assert_correctness_of_trigonometric_ops(y, expected_output)
+
+    def check_arccosh():
+        x = create_input_for_trigonometric_ops([1, np.pi/2, 3*np.pi/4, np.pi])
+        y = nd.arccosh(x)
+        # expected ouput for indices=(0, 1, -3, -2, -1) after applying arccosh()
+        expected_output = [0, np.arccosh(np.pi/2), np.arccosh(3*np.pi/4), np.arccosh(np.pi)]
+        assert_correctness_of_trigonometric_ops(y, expected_output)
+
+    def check_arctanh():
+        x = create_input_for_trigonometric_ops([-1/4, -1/2, 0, 1/4, 1/2])
+        y = nd.arctanh(x)
+        # expected ouput for indices=(0, 1, -3, -2, -1) after applying arctanh()
+        expected_output = [np.arctanh(-1/4), np.arctanh(-1/2), 0, np.arctanh(1/4), np.arctanh(1/2)]
+        assert_correctness_of_trigonometric_ops(y, expected_output)
+
+    def check_sinh():
+        x = create_input_for_trigonometric_ops([-np.pi/2, -np.pi/4, 0, np.pi/4, np.pi/2])
+        y = nd.sinh(x)
+        # expected ouput for indices=(0, 1, -3, -2, -1) after applying sinh()
+        expected_output = [np.sinh(-np.pi/2), np.sinh(-np.pi/4), 0, np.sinh(np.pi/4), np.sinh(np.pi/2)]
+        assert_correctness_of_trigonometric_ops(y, expected_output)
+
+    def check_cosh():
+        x = create_input_for_trigonometric_ops([0, 1, np.pi/2, 3*np.pi/4, np.pi])
+        y = nd.cosh(x)
+        # expected ouput for indices=(0, 1, -3, -2, -1) after applying cosh()
+        expected_output = [1, np.cosh(1), np.cosh(np.pi/2), np.cosh(3*np.pi/4), np.cosh(np.pi)]
+        assert_correctness_of_trigonometric_ops(y, expected_output)
+
+    def check_tanh():
+        x = create_input_for_trigonometric_ops([-1/4, -1/2, 0, 1/4, 1/2])
+        y = nd.tanh(x)
+        # expected ouput for indices=(0, 1, -3, -2, -1) after applying tanh()
+        expected_output = [np.tanh(-1/4), np.tanh(-1/2), 0, np.tanh(1/4), np.tanh(1/2)]
+        assert_correctness_of_trigonometric_ops(y, expected_output)
+
     def check_radians():
         x = create_input_for_trigonometric_ops([0, 90, 180, 270, 360])
         y = nd.radians(x)
@@ -1470,6 +1512,12 @@
     check_sin()
     check_cos()
     check_tan()
+    check_arcsinh()
+    check_arccosh()
+    check_arctanh()
+    check_sinh()
+    check_cosh()
+    check_tanh()
     check_radians()
     check_degrees()
 
@@ -1591,7 +1639,6 @@
     assert z[0][0] == 3
     assert z[-1][-1] == 3
 
->>>>>>> 4b8a95ff
 
 if __name__ == '__main__':
     import nose
