#!/usr/bin/env bash

# Licensed to the Apache Software Foundation (ASF) under one
# or more contributor license agreements.  See the NOTICE file
# distributed with this work for additional information
# regarding copyright ownership.  The ASF licenses this file
# to you under the Apache License, Version 2.0 (the
# "License"); you may not use this file except in compliance
# with the License.  You may obtain a copy of the License at
#
#   http://www.apache.org/licenses/LICENSE-2.0
#
# Unless required by applicable law or agreed to in writing,
# software distributed under the License is distributed on an
# "AS IS" BASIS, WITHOUT WARRANTIES OR CONDITIONS OF ANY
# KIND, either express or implied.  See the License for the
# specific language governing permissions and limitations
# under the License.

#Author: Piyush Ghai

set -ex

run_models() {
	echo '=========================='
	echo "Running training files and preparing models"
	echo '=========================='
  export MXNET_ENFORCE_DETERMINISM=1
	python model_backwards_compat_train.py
	echo '=========================='
}

install_mxnet() {
	version=$1
	echo "Installing MXNet "$version
	pip install mxnet==$version --user
}

## Cuts the string and gives only the major version part.
## eg : 12.3.0 ---> 12
get_major_version() {
    major=$(echo $1 | cut -d. -f1)
    echo $major
}

## We read the current major version from libinfo.py file. And we extract the major version from it.
curr_mxnet_version=$(grep -w "__version__" python/mxnet/libinfo.py | grep -o '".*"' | sed 's/"//g')
## Expected in <numeric>.<numeric>.<numeric> format
if [[ $curr_mxnet_version = [[:digit:][[:digit:]]*.[[:digit:][[:digit:]]*.[[:digit:][[:digit:]]* ]]
then
    curr_major_version=$(get_major_version $curr_mxnet_version)
else
    echo "The current major version does not comply with the regex expected. Exiting here."
    exit 1
fi

echo `pwd`
cd tests/nightly/model_backwards_compatibility_check
echo `pwd`

## Fetch the latest release tags, filtering out 'rcs' and filtering out some other irrelevant ones
## This list is sorted in descending order chronologically.
## Sample output for the below git tag command is : 1.2.0 utils 1.1.0 1.0.0 0.12.1
## so from this sample, we will pick up all the versions matching with the current latest version
<<<<<<< HEAD
## Now while performing inference the latest version could be 1.4.1, which will help in validating models trained
## on 1.1.0 and 1.2.0 by loading them on the latest version (1.4.1)
=======
## Now while performing inference the latest version could be 1.5.1, which will help in validating models trained
## on 1.1.0 and 1.2.0 by loading them on the latest version (1.5.1)
>>>>>>> c9818480
## Over a period of time, the model repository will grow since with every new release we
## upload models trained on newer versions as well through this script
previous_versions=($(git tag --sort=-creatordate | grep --invert-match rc))
count=0
for version in ${previous_versions[*]}
do
	## If MXNet major version starts with a number >=1. with a wildcard match for the minor version numbers
	## Could have used a [[:digit:]]+. as well but it was not working as a traditional regex in bash.
	## so had to resort to using [[:digit:]] [[:digit:]]* to indicate multi-digit version regex match
	## Example : #previous_versions=(12.0.0 12.12.0 12.12.12 2.0.0 1.0.4 1.2.0 v.12.0.0 beta.12.0.1)
	## When passed through the regex, the output is : [12.0.0 12.12.0 12.12.12 2.0.0 1.0.4 1.2.0]
	if [[ $version = [[:digit:][[:digit:]]*.[[:digit:][[:digit:]]*.[[:digit:][[:digit:]]* ]]
	then
#	    echo $version
	    major_version=$(get_major_version $version)
	    if [ ${major_version} -eq ${curr_major_version} ]
	        then
#			echo $version
		        install_mxnet $version
		        run_models
	    fi
	fi
done
exit 0<|MERGE_RESOLUTION|>--- conflicted
+++ resolved
@@ -62,13 +62,8 @@
 ## This list is sorted in descending order chronologically.
 ## Sample output for the below git tag command is : 1.2.0 utils 1.1.0 1.0.0 0.12.1
 ## so from this sample, we will pick up all the versions matching with the current latest version
-<<<<<<< HEAD
-## Now while performing inference the latest version could be 1.4.1, which will help in validating models trained
-## on 1.1.0 and 1.2.0 by loading them on the latest version (1.4.1)
-=======
 ## Now while performing inference the latest version could be 1.5.1, which will help in validating models trained
 ## on 1.1.0 and 1.2.0 by loading them on the latest version (1.5.1)
->>>>>>> c9818480
 ## Over a period of time, the model repository will grow since with every new release we
 ## upload models trained on newer versions as well through this script
 previous_versions=($(git tag --sort=-creatordate | grep --invert-match rc))
