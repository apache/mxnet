--- conflicted
+++ resolved
@@ -529,97 +529,9 @@
         # Evaluate model
         net(data_in).asnumpy()
 
-<<<<<<< HEAD
-# isolated execution bulking test function to be invoked with different env var settings
-
-
-@mx.util.use_np
-def _test_bulking_in_process(seed, time_per_iteration):
-    # Use flip since it's a simple function with same-sized I/O unlikely to ever be fused.
-    class Flip(gluon.HybridBlock):
-        def __init__(self, **kwargs):
-            super(Flip, self).__init__(**kwargs)
-
-        def forward(self, x):
-            return mx.np.flip(x, axis=0)
-
-    def get_net(num_ops):
-        net = nn.HybridSequential()
-        for _ in range(num_ops):
-            net.add(Flip())
-        return net
-
-    data_shape = (10,)
-    num_ops = 1000
-    num_iterations = 20
-
-    # build model
-    x = mx.np.zeros(data_shape)
-    x.attach_grad()
-    dy = mx.np.ones(data_shape)
-    net = get_net(num_ops)
-    net.hybridize(static_alloc=True, static_shape=True)
-
-    # time a number of forward() and backward() executions after some warm-up iterations
-    warmups = 1
-    for i in range(num_iterations + warmups):
-        with autograd.record():
-            if i == warmups:
-                start = time.time()
-            y = net(x)
-            y.backward(dy)
-            x.grad.wait_to_read()
-
-    time_per_iteration.value = (time.time() - start) / num_iterations
-
-def _test_bulking(test_bulking_func):
-    # test case format: (max_fwd_segment_size, max_bwd_segment_size, enable_bulking_in_training)
-    test_cases = [(0, 0, True), (1, 1, True), (15, 15, False),
-                  (15, 0, True), (0, 15, True), (15, 15, True)]
-    times = {}
-    times_str = ''
-    for seg_sizes in test_cases:
-        # Create shared variable to return measured time from test process
-        time_per_iteration = mp.Manager().Value('d', 0.0)
-
-        if not run_in_spawned_process(test_bulking_func,
-                                      {'MXNET_EXEC_BULK_EXEC_MAX_NODE_TRAIN_FWD': str(seg_sizes[0]),
-                                       'MXNET_EXEC_BULK_EXEC_MAX_NODE_TRAIN_BWD': str(seg_sizes[1]),
-                                       'MXNET_EXEC_BULK_EXEC_TRAIN': str(seg_sizes[2])},
-                                      time_per_iteration):
-            # skip test since the python version can't run it properly.  Warning msg was logged.
-            return
-        times[seg_sizes] = time_per_iteration.value
-        times_str += \
-            '\n    runtime of (fwd,bwd,enable) op seg setting ({},{},{}) =\t{:.1f} msec'.format(
-                seg_sizes[0], seg_sizes[1], seg_sizes[2], 1000.0 * times[seg_sizes])
-
-    fastest_non_bulked_time = min(times[(0, 0, True)], times[(1, 1, True)], times[(15, 15, False)])
-    slowest_half_bulked_time = max(times[(0, 15, True)], times[(15, 0, True)])
-    fastest_half_bulked_time = min(times[(0, 15, True)], times[(15, 0, True)])
-    fully_bulked_time = times[(15, 15, True)]
-
-    print(times_str)
-    # Non-bulked times[0,0,True], times[1,1,True] and times[15,15,False] should be about the same,
-    # slower than both half-bulked times[0,15,True] and times[15,0,True]
-    assert slowest_half_bulked_time < fastest_non_bulked_time, \
-        'A half-bulked exec time is slower than the non-bulked time by {} secs! {}' \
-        .format(slowest_half_bulked_time - fastest_non_bulked_time, times_str)
-    # The fully bulked times[15,15,True] should be faster than both half-bulked runs
-    assert fully_bulked_time < fastest_half_bulked_time, \
-        'The fully-bulked exec time is slower than a half-bulked time by {} secs! {}' \
-        .format(fully_bulked_time - fastest_half_bulked_time, times_str)
-
-@pytest.mark.skip(reason='skippping temporarily, tracked by https://github.com/apache/incubator-mxnet/issues/14970')
-def test_bulking_gluon_gpu():
-    _test_bulking(_test_bulking_in_process)
-
 
 @mx.util.use_np
 def test_hybridblock_mix_device_raise():
-=======
-def test_hybridblock_mix_ctx_raise():
->>>>>>> 3dffdc1e
     class FooHybrid(gluon.HybridBlock):
         def forward(self, a, b):
             if isinstance(a, (list, tuple)):
