# Licensed to the Apache Software Foundation (ASF) under one
# or more contributor license agreements.  See the NOTICE file
# distributed with this work for additional information
# regarding copyright ownership.  The ASF licenses this file
# to you under the Apache License, Version 2.0 (the
# "License"); you may not use this file except in compliance
# with the License.  You may obtain a copy of the License at
#
#   http://www.apache.org/licenses/LICENSE-2.0
#
# Unless required by applicable law or agreed to in writing,
# software distributed under the License is distributed on an
# "AS IS" BASIS, WITHOUT WARRANTIES OR CONDITIONS OF ANY
# KIND, either express or implied.  See the License for the
# specific language governing permissions and limitations
# under the License.

import sys
import os
import random
import itertools
import mxnet as mx
import numpy as np
from mxnet import autograd, gluon
from mxnet.test_utils import *

curr_path = os.path.dirname(os.path.abspath(os.path.expanduser(__file__)))
sys.path.insert(0, os.path.join(curr_path, '../unittest'))
from common import setup_module, teardown, with_seed, with_environment

def check_fused_symbol(sym, **kwargs):
    inputs = sym.list_inputs()
    shapes = {inp : kwargs[inp].shape for inp in inputs}
    ctx = kwargs.get('ctx', mx.gpu(0))
    # Double identity so that there is always something to fuse
    test_sym = mx.sym.Group([mx.sym.identity(mx.sym.identity(s)) for s in sym])
    rtol = {'float16' : 1e-2,
            'float32' : 1.5e-6,
            'float64' : 1.5e-6,
            }
    atol = {'float16' : 1e-3,
            'float32' : 1e-7,
            'float64' : 1e-7,
            }
    for dtype in ['float16', 'float32', 'float64']:
        data = {inp : kwargs[inp].astype(dtype) for inp in inputs}
        for grad_req in ['write', 'add']:
            type_dict = {inp : dtype for inp in inputs}
<<<<<<< HEAD
            with environment('MXNET_USE_FUSION', '0'):
                orig_exec = test_sym.simple_bind(ctx=ctx, grad_req=grad_req, type_dict=type_dict, **shapes)
            with environment('MXNET_USE_FUSION', '1'):
                fused_exec = test_sym.simple_bind(ctx=ctx, grad_req=grad_req, type_dict=type_dict, **shapes)
=======
            os.environ["MXNET_USE_FUSION"] = "0"
            orig_exec = test_sym._simple_bind(ctx=ctx, grad_req=grad_req, type_dict=type_dict, **shapes)
            os.environ["MXNET_USE_FUSION"] = "1"
            fused_exec = test_sym._simple_bind(ctx=ctx, grad_req=grad_req, type_dict=type_dict, **shapes)
>>>>>>> 9548b0c6
            fwd_orig = orig_exec.forward(is_train=True, **data)
            out_grads = [mx.nd.ones_like(arr) for arr in fwd_orig]
            orig_exec.backward(out_grads=out_grads)
            fwd_fused = fused_exec.forward(is_train=True, **data)
            fused_exec.backward(out_grads=out_grads)
            for orig, fused in zip(fwd_orig, fwd_fused):
                np.testing.assert_allclose(orig.asnumpy(), fused.asnumpy(), rtol=rtol[dtype], atol=atol[dtype])
            for orig, fused in zip(orig_exec.grad_arrays, fused_exec.grad_arrays):
                if orig is None and fused is None:
                    continue
                assert orig is not None
                assert fused is not None
                np.testing.assert_allclose(orig.asnumpy(), fused.asnumpy(), rtol=rtol[dtype], atol=atol[dtype])

def check_unary_ops():
    unary_ops = [
            'relu',
            'sigmoid',
            'softsign',
            'exp',
            'expm1',
            'log',
            'log10',
            'log2',
            'log1p',
            'degrees',
            'radians',
            'sin',
            'cos',
            'tan',
            'arcsin',
            'arccos',
            'arctan',
            'sinh',
            'cosh',
            'tanh',
            'arcsinh',
            'arctanh',
            'sqrt',
            'rsqrt',
            'cbrt',
            'rcbrt',
            'square',
            'squeeze',
            'zeros_like',
            'ones_like',
            'flatten',
            'round',
            'rint',
            'fix',
            'floor',
            'ceil',
            'trunc',
            'sign',
            'reciprocal',
            'abs',
            'gamma',
            'gammaln',
            'erf',
            'negative',
            ]

    def announce_check(op_name):
        print("Checking fusion of " + op_name)

    arr = mx.random.uniform(shape=rand_shape_2d())
    a = mx.sym.Variable('a')
    for op_name in unary_ops:
        announce_check(op_name)
        op = getattr(mx.sym, op_name)
        sym = op(a)
        check_fused_symbol(sym, a=arr)

    # unary ops requiring special treatment

    # arccosh needs input to be >= 1
    arr2 = arr + 1
    announce_check('arccosh')
    check_fused_symbol(mx.sym.arccosh(a), a=arr2)

    # erfinv needs -1 < input < 1, but we avoid the limits of this range where the slope nears +inf.
    arr2 = (arr - 0.5) * 1.99
    announce_check('erfinv')
    check_fused_symbol(mx.sym.erfinv(a), a=arr2)

    # Activation requires act_type attribute
    for act_type in ['relu', 'sigmoid', 'tanh', 'softrelu', 'softsign']:
        announce_check("Activation(act_type='{}')".format(act_type))
        check_fused_symbol(mx.sym.Activation(a, act_type=act_type), a=arr)
        if act_type == 'softrelu':
            # Check that softrelu implementation doesn't overflow on large inputs
            check_fused_symbol(mx.sym.Activation(a, act_type=act_type), a=1000 * arr)

    # Cast requires dtype
    for dtype in ['float16', 'float32', 'float64', 'int32']:
        announce_check("Cast(dtype='{}')".format(dtype))
        check_fused_symbol(mx.sym.Cast(a, dtype=dtype), a=arr)

    # reshape requires shape
    announce_check('reshape')
    check_fused_symbol(mx.sym.reshape(a, shape=(-1,)), a=arr)

    # expand_dims requires axis
    announce_check('expand_dims')
    check_fused_symbol(mx.sym.expand_dims(a, axis=1), a=arr)

    # clip requires a_min, a_max
    announce_check('clip')
    check_fused_symbol(mx.sym.clip(a, a_min=0.3, a_max=0.7), a=arr)

    # smooth_l1 requires a scalar
    announce_check('smooth_l1')
    check_fused_symbol(mx.sym.smooth_l1(a, scalar=0.3), a=arr)

def check_binary_ops():
    a = mx.sym.Variable('a')
    b = mx.sym.Variable('b')
    shape = rand_shape_2d()
    arr1 = mx.random.uniform(shape=shape)
    arr2 = mx.random.uniform(shape=shape)

    check_fused_symbol(a+b, a=arr1, b=arr2)
    check_fused_symbol(a+3, a=arr1)
    check_fused_symbol(a-b, a=arr1, b=arr2)
    check_fused_symbol(a-3, a=arr1)
    check_fused_symbol(3-a, a=arr1)
    check_fused_symbol(a*b, a=arr1, b=arr2)
    check_fused_symbol(a*3, a=arr1)
    check_fused_symbol(a/(b+1), a=arr1, b=arr2)
    check_fused_symbol(a/3, a=arr1)
    check_fused_symbol(3/a, a=arr1)
    check_fused_symbol(a**b, a=arr1, b=arr2)
    check_fused_symbol(a**3, a=arr1)
    check_fused_symbol(mx.sym.pow(3,a), a=arr1)
    check_fused_symbol(mx.sym.maximum(a,b), a=arr1, b=arr2)
    check_fused_symbol(mx.sym.minimum(a,b), a=arr1, b=arr2)
    check_fused_symbol(mx.sym.hypot(a,b), a=arr1, b=arr2)
    check_fused_symbol(mx.sym.hypot(a,3), a=arr1)

def check_other_ops():
    a = mx.sym.Variable('a')
    b = mx.sym.Variable('b')
    c = mx.sym.Variable('c')
    shape = rand_shape_2d()
    shape = list((5,) + shape)
    # Make sure there is at least 2 elements for the test with negative indices
    shape[1] += 1
    shape[2] += 1
    arr1 = mx.random.uniform(shape=shape)
    arr2 = mx.random.uniform(shape=shape)
    arr3 = mx.random.uniform(shape=shape)

    check_fused_symbol(mx.sym.add_n(a,b,c), a=arr1, b=arr2, c=arr3)

    check_fused_symbol(mx.sym.slice_axis(a, axis=0, begin=1, end=4), a=arr1)

    # Testing handling of negative axis
    check_fused_symbol(mx.sym.slice_axis(a, axis=-3, begin=1, end=4), a=arr1)

    begin = (random.randint(0, shape[0]-1),
             random.randint(0, shape[1]-1),
             random.randint(0, shape[2]-1))
    end = (random.randint(begin[0]+1, shape[0]),
           random.randint(begin[1]+1, shape[1]),
           random.randint(begin[2]+1, shape[2]))
    check_fused_symbol(mx.sym.slice(a, begin=begin, end=end), a=arr1)

    begin = (random.randint(-shape[0], -2),
             random.randint(-shape[1], -2),
             random.randint(-shape[2], -2))
    end = (random.randint(begin[0]+1, -1),
           random.randint(begin[1]+1, -1),
           random.randint(begin[2]+1, -1))
    check_fused_symbol(mx.sym.slice(a, begin=begin, end=end), a=arr1)

    arr1 = mx.random.uniform(shape=(2,3,4,5))
    arr2 = mx.random.uniform(shape=(1,2,3))
    check_fused_symbol(mx.sym.slice_like(a,b, axes=[-2, 0]), a=arr1, b=arr2)

    arr1 = mx.random.uniform(shape=(1,1,2,3))
    arr2 = mx.random.uniform(shape=(2,2,2,3))
    check_fused_symbol(mx.sym.broadcast_like(a, b, lhs_axes=[0], rhs_axes=[0]), a=arr1, b=arr2)


def check_leakyrelu_ops():
    a = mx.sym.Variable('a')
    b = mx.sym.Variable('b')
    shape = rand_shape_2d()
    arr1 = mx.random.uniform(shape=shape)
    arr2 = mx.random.uniform(shape=shape)

    # Testing gelu
    print("Checking fusion of LeakyReLU:gelu")
    check_fused_symbol(mx.sym.LeakyReLU(a+b, act_type='gelu'), a=arr1, b=arr2)


@with_seed()
def test_fusion():
    check_unary_ops()
    check_binary_ops()
    check_other_ops()
    check_leakyrelu_ops()

@with_seed()
def test_fusion_compiler_cache():
    # Stresses the internal cache of CUfunctions by creating the same kernel multiple times and
    # on multiple GPUs if available.
    a = mx.sym.Variable('a')
    b = mx.sym.Variable('b')
    shape = rand_shape_2d()
    arr1 = mx.random.uniform(shape=shape)
    arr2 = mx.random.uniform(shape=shape)

    # Invoke the same model twice, second time will exercise compile cache
    check_fused_symbol(a+b, ctx=mx.gpu(0), a=arr1, b=arr2)
    check_fused_symbol(a+b, ctx=mx.gpu(0), a=arr1, b=arr2)

    # On multi-GPU systems, invoke the same model on other GPUs
    num_gpus = mx.context.num_gpus()
    if num_gpus > 1:
        check_fused_symbol(a+b, ctx=mx.gpu(1), a=arr1, b=arr2)

@with_seed()
@use_np
def test_fusion_boolean_inputs():
    from mxnet.gluon import HybridBlock

    class Foo(HybridBlock):
        def __init__(self):
            super(Foo, self).__init__()

        def hybrid_forward(self, F, valid_length):
            mask = valid_length.astype(np.float32)
            mask2 = valid_length.astype(np.float32)
            mask = mask * F.np.expand_dims(mask2, axis=-1)
            return mask

    foo = Foo()
    foo.hybridize(static_alloc=True)
    out = foo(mx.np.ones((10,), ctx=mx.gpu(), dtype=np.bool))
    mx.npx.waitall()

@with_seed()
def test_fusion_different_dimensions():
    from mxnet.gluon import HybridBlock

    class Foo(HybridBlock):
        def __init__(self):
            super(Foo, self).__init__()

        def hybrid_forward(self, F, x):
            mask2 = x.astype(np.float32)
            mask = F.expand_dims(mask2, axis=-1)
            return mask

    foo = Foo()
    foo.hybridize(static_alloc=True)
    # Pass 1-D data
    out = foo(mx.nd.ones((10,), ctx=mx.gpu()))
    assert np.all(out.asnumpy() == np.ones((10,1)))
    assert out.shape == (10,1)
    # Pass 2-D data
    out = foo(mx.nd.ones((10,10), ctx=mx.gpu()))
    assert np.all(out.asnumpy() == np.ones((10,10)))
    assert out.shape == (10,10,1)

@with_seed()
<<<<<<< HEAD
def test_fusion_reshape_executor():
    a = mx.sym.Variable("data1")
    b = mx.sym.Variable("data2")
    c = a + b + 1
    sym = mx.sym.relu(c)
    orig_shape = (10,10)
    e = sym.simple_bind(ctx=mx.gpu(), data1=orig_shape, data2=orig_shape)
    data = mx.nd.zeros(orig_shape, ctx=mx.gpu())
    out = e.forward(is_train=False)
    assert out[0].sum().asscalar() == 100
    changed_shape = (80, 2)
    new_shape = {'data1': changed_shape, 'data2': changed_shape}
    data = mx.nd.zeros(new_shape['data1'], ctx=mx.gpu())
    f = e.reshape(allow_up_sizing=True, **new_shape)
    out = f.forward(is_train=False, data1=data, data2=data)
    assert out[0].sum().asscalar() == 160
    # Reshape again
    changed_shape = (30, 5)
    new_shape = {'data1': changed_shape, 'data2': changed_shape}
    data = mx.nd.zeros(new_shape['data1'], ctx=mx.gpu())
    f = e.reshape(allow_up_sizing=True, **new_shape)
    out = f.forward(is_train=False, data1=data, data2=data)
    assert out[0].sum().asscalar() == 150


if __name__ == '__main__':
    import nose
    nose.runmodule()
=======
def test_input_reorder():
    class Block(gluon.HybridBlock):
        def __init__(self, **kwargs):
            super(Block, self).__init__(**kwargs)

        def hybrid_forward(self, F, x, y, z):
            s = x * 2
            s2 = s + z
            s = F.broadcast_add(s, y * y)
            return F.dot(s, s2)

    for static_alloc in (False, True):
        arg_shapes = [(10, 10), (10, 1), (10, 10)]
        arg_data = [mx.random.uniform(shape=s) for s in arg_shapes]

        arrays = {}
        for use_fusion in ('0', '1'):
            os.environ['MXNET_USE_FUSION'] = use_fusion
            arrays[use_fusion] = {}
            n = Block()
            n.hybridize(static_alloc=static_alloc)
            args = [arg.copyto(mx.gpu()) for arg in arg_data]
            for arg in args:
                arg.attach_grad()
            with autograd.record():
                r = n(*args)
            arrays[use_fusion]['result'] = r
            r.backward()
            for i, arg in enumerate(args):
                arrays[use_fusion][i] = arg.grad
        for key in ['result'] + list(range(len(arg_data))):
            assert_allclose(arrays['0'][key].asnumpy(), arrays['1'][key].asnumpy())
>>>>>>> 9548b0c6
<|MERGE_RESOLUTION|>--- conflicted
+++ resolved
@@ -46,17 +46,10 @@
         data = {inp : kwargs[inp].astype(dtype) for inp in inputs}
         for grad_req in ['write', 'add']:
             type_dict = {inp : dtype for inp in inputs}
-<<<<<<< HEAD
             with environment('MXNET_USE_FUSION', '0'):
                 orig_exec = test_sym.simple_bind(ctx=ctx, grad_req=grad_req, type_dict=type_dict, **shapes)
             with environment('MXNET_USE_FUSION', '1'):
                 fused_exec = test_sym.simple_bind(ctx=ctx, grad_req=grad_req, type_dict=type_dict, **shapes)
-=======
-            os.environ["MXNET_USE_FUSION"] = "0"
-            orig_exec = test_sym._simple_bind(ctx=ctx, grad_req=grad_req, type_dict=type_dict, **shapes)
-            os.environ["MXNET_USE_FUSION"] = "1"
-            fused_exec = test_sym._simple_bind(ctx=ctx, grad_req=grad_req, type_dict=type_dict, **shapes)
->>>>>>> 9548b0c6
             fwd_orig = orig_exec.forward(is_train=True, **data)
             out_grads = [mx.nd.ones_like(arr) for arr in fwd_orig]
             orig_exec.backward(out_grads=out_grads)
@@ -324,36 +317,6 @@
     assert out.shape == (10,10,1)
 
 @with_seed()
-<<<<<<< HEAD
-def test_fusion_reshape_executor():
-    a = mx.sym.Variable("data1")
-    b = mx.sym.Variable("data2")
-    c = a + b + 1
-    sym = mx.sym.relu(c)
-    orig_shape = (10,10)
-    e = sym.simple_bind(ctx=mx.gpu(), data1=orig_shape, data2=orig_shape)
-    data = mx.nd.zeros(orig_shape, ctx=mx.gpu())
-    out = e.forward(is_train=False)
-    assert out[0].sum().asscalar() == 100
-    changed_shape = (80, 2)
-    new_shape = {'data1': changed_shape, 'data2': changed_shape}
-    data = mx.nd.zeros(new_shape['data1'], ctx=mx.gpu())
-    f = e.reshape(allow_up_sizing=True, **new_shape)
-    out = f.forward(is_train=False, data1=data, data2=data)
-    assert out[0].sum().asscalar() == 160
-    # Reshape again
-    changed_shape = (30, 5)
-    new_shape = {'data1': changed_shape, 'data2': changed_shape}
-    data = mx.nd.zeros(new_shape['data1'], ctx=mx.gpu())
-    f = e.reshape(allow_up_sizing=True, **new_shape)
-    out = f.forward(is_train=False, data1=data, data2=data)
-    assert out[0].sum().asscalar() == 150
-
-
-if __name__ == '__main__':
-    import nose
-    nose.runmodule()
-=======
 def test_input_reorder():
     class Block(gluon.HybridBlock):
         def __init__(self, **kwargs):
@@ -385,5 +348,4 @@
             for i, arg in enumerate(args):
                 arrays[use_fusion][i] = arg.grad
         for key in ['result'] + list(range(len(arg_data))):
-            assert_allclose(arrays['0'][key].asnumpy(), arrays['1'][key].asnumpy())
->>>>>>> 9548b0c6
+            assert_allclose(arrays['0'][key].asnumpy(), arrays['1'][key].asnumpy())