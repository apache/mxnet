# Licensed to the Apache Software Foundation (ASF) under one
# or more contributor license agreements.  See the NOTICE file
# distributed with this work for additional information
# regarding copyright ownership.  The ASF licenses this file
# to you under the Apache License, Version 2.0 (the
# "License"); you may not use this file except in compliance
# with the License.  You may obtain a copy of the License at
#
#   http://www.apache.org/licenses/LICENSE-2.0
#
# Unless required by applicable law or agreed to in writing,
# software distributed under the License is distributed on an
# "AS IS" BASIS, WITHOUT WARRANTIES OR CONDITIONS OF ANY
# KIND, either express or implied.  See the License for the
# specific language governing permissions and limitations
# under the License.

import sys
import os
import time
import multiprocessing as mp
import mxnet as mx
import numpy as np
import pytest
import itertools
import scipy.sparse as sps
import mxnet.ndarray.sparse as mxsps
from mxnet.test_utils import check_consistency, set_default_device, assert_almost_equal, assert_allclose
from mxnet.test_utils import check_symbolic_forward, check_symbolic_backward, discard_stderr
from mxnet.test_utils import default_device, rand_shape_2d, rand_ndarray, same, environment, get_rtc_compile_opts
from mxnet.base import MXNetError
from mxnet import autograd

curr_path = os.path.dirname(os.path.abspath(os.path.expanduser(__file__)))
sys.path.insert(0, os.path.join(curr_path, '../unittest'))
from common import assert_raises_cudnn_not_satisfied, assert_raises_cuda_not_satisfied
from common import run_in_spawned_process
from test_operator import check_sequence_reverse, allclose_function
from test_operator import *
from test_numpy_ndarray import *
from test_numpy_op import *
from test_numpy_interoperability import *
from test_gluon_probability_v2 import *
from test_optimizer import *
from test_random import *
from test_exc_handling import *
from test_sparse_ndarray import *
from test_sparse_operator import *
from test_ndarray import *
from test_subgraph_op import *
from test_contrib_operator import test_multibox_target_op
from test_optimizer import test_adamW
del test_custom_op_fork  #noqa

set_default_device(mx.gpu(0))

def check_countsketch(in_dim,out_dim,n):
    data = mx.sym.Variable("data")
    h = mx.sym.Variable("h")
    s = mx.sym.Variable("s")
    sym = mx.sym.contrib.count_sketch(data=data, h=h, s=s, name='countsketch',out_dim = out_dim)
    shape = [(n,in_dim), (1,in_dim),(1,in_dim)]     #shape of input x, hash h and hash s

    arr = [mx.nd.empty(shape[i]) for i in range(3)]
    arr_grad = [mx.nd.empty(shape[i]) for i in range(3)]
    x = np.random.uniform(-10, 10, shape[0])
    arr[0][:] = x                                 #input x
    h = np.random.randint(0, out_dim, shape[1])
    arr[1][:] = h                                 #hash h
    s = np.random.randint(0, 2, shape[2])*2-np.ones(shape[2])
    arr[2][:] = s                                 #hash s
    locations = {"data": x, "h": h, "s": s}
    a = np.zeros((n,out_dim))
    temp = np.multiply(x, s)
    for num_sample in np.arange(0,n):
        for idx in np.arange(0,in_dim):
            a[num_sample][h[0][idx]] += temp[num_sample][idx]
    check_symbolic_forward(sym, locations, [a], rtol=1e-3, atol=1e-5, ctx=mx.gpu(0))
    out_grad = mx.nd.empty((n,out_dim))
    out_grad[:] = np.random.normal(-3, 3, (n,out_dim))
    a = np.zeros((n,in_dim))
    for j in np.arange(0,n):
        for i in np.arange(0,in_dim):
            a[j,i] = out_grad.asnumpy()[j, h[0,i]] * s[0,i]
    check_symbolic_backward(sym, locations, [out_grad], [a], rtol=1e-3, atol=1e-5, ctx=mx.gpu(0))


@pytest.mark.serial
def test_countsketch():
    minindim = 40
    maxindim = 100
    minoutdim = 5
    maxoutdim = 30
    maxn = 200
    in_dim = np.random.randint(minindim, maxindim)
    out_dim = np.random.randint(minoutdim, maxoutdim)
    n = np.random.randint(1, maxn)
    check_countsketch(in_dim, out_dim, n)


def check_fft(shape):
    sym = mx.sym.contrib.fft(name='fft', compute_size = 128)
    if len(shape) == 2:
        if shape[1]%2 != 0:
            lst = list(shape)
            lst[1] = lst[1]*2
            shape = tuple(lst)
            shape_old = shape
    if len(shape) == 4:
        if shape[3]%2 != 0:
            lst = list(shape)
            lst[3] = lst[3]*2
            shape = tuple(lst)
            shape_old = shape
    init = [np.random.normal(size=shape, scale=1.0)]
    arr_grad = [mx.nd.empty(shape)]
    ctx_list = [{'ctx': mx.gpu(0),'fft_data': shape, 'type_dict': {'fft_data': np.float32}}]
    exe_list = [sym._simple_bind(**ctx) for ctx in ctx_list]

    for exe in exe_list:
        for arr, iarr in zip(exe.arg_arrays, init):
            arr[:] = iarr.astype(arr.dtype)
    # forward
    for exe in exe_list:
        exe.forward(is_train=True)
    out1 = [exe.outputs[0].asnumpy() for exe in exe_list]
    out = np.fft.fft(init, n=None, axis=-1, norm=None)
    if len(shape) == 2:
        out = np.reshape(out,(out.shape[1],out.shape[2]))
        out2 = np.append(out.real, out.imag, axis = 1)
        a = np.zeros(out1[0].shape)
        p = 0
        for i in range(out2.shape[1]//2):
            a[:,p] = out2[:,i]
            a[:,p+1] = out2[:,i+out2.shape[1]//2]
            p = p+2

    if len(shape) == 4:
        out = np.reshape(out,(out.shape[1],out.shape[2],out.shape[3],out.shape[4]))
        out2 = np.append(out.real, out.imag, axis = 1)
        a = np.zeros(out1[0].shape)
        for i in range(out1[0].shape[0]):
            for j in range(out1[0].shape[1]):
                p = 0
                for k in range(out2.shape[3]):
                    a[i,j,:,p] = out2[i,j,:,k]
                    a[i,j,:,p+1] = out2[i,j+out1[0].shape[1],:,k]
                    p = p+2

    assert_almost_equal(a, out1[0], rtol=1e-3, atol=1e-5)

    # backward
    if len(shape) == 2:
        out_grad = mx.nd.empty((shape[0],2*shape[1]))
        out_grad[:] = np.random.normal(-3, 3, (shape[0],2*shape[1]))
        # out_grad_to_complex
        out_grad_complex = np.zeros(shape,dtype = np.complex64)
        for i in range(0,shape[1]):
            out_grad_complex.real[:,i] = out_grad.asnumpy()[:,2*i]
            out_grad_complex.imag[:,i] = out_grad.asnumpy()[:,2*i+1]
        for exe in exe_list:
            exe.backward([out_grad])
        a = np.fft.ifft(out_grad_complex, n=None, axis=-1, norm=None)
        assert_almost_equal(a.real, exe.grad_arrays[0]/shape[1],rtol=1e-3, atol=1e-5)

    if len(shape) == 4:
        out_grad = mx.nd.empty(out1[0].shape)
        out_grad[:] = np.random.normal(-3, 3, out1[0].shape)
        # out_grad_to_complex
        out_grad_complex = np.zeros(shape,dtype = np.complex64)
        for i in range(0,shape[3]):
            out_grad_complex.real[:,:,:,i] = out_grad.asnumpy()[:,:,:,2*i]
            out_grad_complex.imag[:,:,:,i] = out_grad.asnumpy()[:,:,:,2*i+1]
        for exe in exe_list:
            exe.backward([out_grad])
        a = np.fft.ifft(out_grad_complex, n=None, axis=-1, norm=None)
        assert_almost_equal(a.real, exe.grad_arrays[0]/shape[3],rtol=1e-3, atol=1e-5)

def test_fft():
    nrepeat = 2
    maxdim = 10
    for _ in range(nrepeat):
        for order in [2,4]:
            shape = tuple(np.random.randint(1, maxdim, size=order))
            check_fft(shape)

def _make_ndarrays(input_list, ctx=mx.gpu(0)):
    return [mx.nd.array(arr, dtype=arr.dtype, ctx=ctx) for arr in input_list]

def check_multi_sum_sq(dtype, shapes, ctx, tol1, tol2):
    values_arr = [np.random.rand(*shape).astype(dtype) * 10. for shape in shapes]
    mx_vals = _make_ndarrays(values_arr, ctx=ctx)
    sum_sq = mx.nd.multi_sum_sq(*mx_vals, num_arrays=len(shapes))
    sum_sq2 = mx.nd.multi_sum_sq(*mx_vals, num_arrays=len(shapes))
    # checks that operator is deterministic
    assert np.array_equal(sum_sq.asnumpy(), sum_sq2.asnumpy())

    ref_sum_sq = mx.nd.array([(v.astype('float32') ** 2).sum() for v in values_arr],
                             dtype='float32', ctx=ctx)
    assert_almost_equal(ref_sum_sq.asnumpy(), sum_sq.asnumpy(), atol=tol1, rtol=tol1)

@pytest.mark.serial
def test_multi_sum_sq():
    min_nparam = 100
    max_nparam = 120
    min_dim = 50000
    max_dim = 100000
    max_ndim = 1

    dtypes = ['float16','float32', 'float64']
    for ctx in [mx.gpu(0)]:
        for dtype in dtypes:
            nparam = np.random.randint(min_nparam + 1, max_nparam + 1)
            shapes = [np.random.randint(min_dim, max_dim + 1, size=max_ndim) for i in range(nparam)]
            low_tol = ctx == mx.cpu(0) and ('float16'in [dtype])
            tol1 = 1e-3 if low_tol else 1e-5
            tol2 = 1e-6 if low_tol else 1e-7
            check_multi_sum_sq(dtype, shapes, ctx, tol1, tol2)

def check_fast_lars(w_dtype, g_dtype, shapes, ctx, tol1, tol2):
    weights_arr = [np.random.rand(*shape).astype(w_dtype) * 10. for shape in shapes]
    grads_arr = [np.random.rand(*shape).astype(g_dtype) for shape in shapes]

    lrs = (np.random.rand(len(shapes)).astype('float32') + 0.1) / 100.
    wds = (np.random.rand(len(shapes)).astype('float32') + 0.1) / 1000.
    eta = (np.random.rand() + 0.1)
    eps = (np.random.rand() + 0.1) / 10000.

    mx_w = _make_ndarrays(weights_arr, ctx=ctx)
    mx_g = _make_ndarrays(grads_arr, ctx=ctx)
    mx_lrs = mx.nd.array(lrs, dtype='float32', ctx=ctx)
    mx_wds = mx.nd.array(wds, dtype='float32', ctx=ctx)

    w_sum_sq = mx.nd.multi_sum_sq(*mx_w, num_arrays=len(shapes))
    g_sum_sq = mx.nd.multi_sum_sq(*mx_g, num_arrays=len(shapes))

    ref_w_sum_sq = mx.nd.array([(w.astype('float32') ** 2).sum() for w in weights_arr],
                                dtype='float32', ctx=ctx)
    ref_g_sum_sq = mx.nd.array([(g.astype('float32') ** 2).sum() for g in grads_arr],
                                dtype='float32', ctx=ctx)
    assert_almost_equal(ref_w_sum_sq.asnumpy(), w_sum_sq.asnumpy(), atol=tol1, rtol=tol1)
    assert_almost_equal(ref_g_sum_sq.asnumpy(), g_sum_sq.asnumpy(), atol=tol1, rtol=tol1)

    rescale_grad = (np.random.rand() + 0.5) * 100.
    mx_new_lrs = mx.nd.multi_lars(mx_lrs, w_sum_sq, g_sum_sq, mx_wds, eta=eta, eps=eps,
                                  rescale_grad=rescale_grad)
    ref_w_l2norm = mx.nd.sqrt(ref_w_sum_sq)
    ref_g_l2norm = mx.nd.sqrt(ref_g_sum_sq * rescale_grad * rescale_grad)
    ref_new_lrs = mx.nd.zeros(ref_w_l2norm.shape, dtype='float32', ctx=ctx)
    for i in range(ref_w_l2norm.size):
        _w = ref_w_l2norm[i]
        _g = ref_g_l2norm[i]
        if _w > 0.0 and _g > 0.0:
            ref_new_lrs[i] = lrs[i] * eta * _w / (_g + wds[i] * _w + eps)
        else:
            ref_new_lrs[i] = lrs[i]
    assert_almost_equal(ref_new_lrs.asnumpy(), mx_new_lrs.asnumpy(), atol=tol2, rtol=tol2)

@pytest.mark.serial
def test_fast_lars():
    min_nparam = 50
    max_nparam = 60
    maxdim = 10000
    maxndim = 1

    dtypes = ['float16','float32', 'float64']
    for ctx in [mx.cpu(0), mx.gpu(0)]:
        for w_dtype in dtypes:
            for g_dtype in dtypes:
                nparam = np.random.randint(min_nparam + 1, max_nparam + 1)
                shapes = [np.random.randint(1, maxdim + 1, size=maxndim) for i in range(nparam)]
                lowTol = ctx == mx.cpu(0) and ('float16'in [w_dtype, g_dtype])
                tol1 = 1e-3 if lowTol else 1e-5
                tol2 = 1e-6 if lowTol else 1e-7
                check_fast_lars(w_dtype, g_dtype, shapes, ctx, tol1, tol2)

def check_preloaded_multi_sgd(dtype, shapes, momentum, use_master_weights):
    def _flatten_list(nested_list):
        return [item for sublist in nested_list for item in sublist]
    weights_arr = [np.random.rand(*shape).astype(dtype) * 100. for shape in shapes]
    grads_arr = [np.random.rand(*shape).astype(dtype) * 100. for shape in shapes]
    rescale_grad = (np.random.random() + 1.0)
    mx_w = _make_ndarrays(weights_arr)
    mx_g = _make_ndarrays(grads_arr)
    mx_p_w = _make_ndarrays(weights_arr)
    mx_p_g = _make_ndarrays(grads_arr)
    lrs = list((np.random.random(size=len(shapes)).astype('float32') + 0.1) / 100.)
    mx_lrs = mx.nd.array(lrs, dtype='float32', ctx=mx.gpu(0))
    wds = list((np.random.random(size=len(shapes)).astype('float32') + 0.1) / 1000.)
    mx_wds = mx.nd.array(wds, dtype='float32', ctx=mx.gpu(0))
    if use_master_weights:
        weights32_arr = [arr.astype('float32') for arr in weights_arr]
        mx_w32 = _make_ndarrays(weights32_arr)
        mx_p_w32 = _make_ndarrays(weights32_arr)
    if momentum is None:
        if use_master_weights:
            mx.nd.multi_mp_sgd_update(
                                     *_flatten_list(zip(mx_w, mx_g, mx_w32)),
                                     num_weights=len(shapes), lrs=lrs, wds=wds,
                                     rescale_grad=rescale_grad, out=mx_w)
            mx.nd.preloaded_multi_mp_sgd_update(
                                     *(_flatten_list(zip(mx_p_w, mx_p_g, mx_p_w32)) +
                                      [mx_lrs, mx_wds]), num_weights=len(shapes),
                                     rescale_grad=rescale_grad, out=mx_p_w)
        else:
            out = mx.nd.multi_sgd_update(
                                    *_flatten_list(zip(mx_w, mx_g)),
                                    num_weights=len(shapes), lrs=lrs, wds=wds,
                                    rescale_grad=rescale_grad, out=mx_w)
            preloaded_out = mx.nd.preloaded_multi_sgd_update(
                                    *(_flatten_list(zip(mx_p_w, mx_p_g)) +
                                     [mx_lrs, mx_wds]), num_weights=len(shapes),
                                    rescale_grad=rescale_grad, out=mx_p_w)
    else:
        if use_master_weights:
            momentums_arr = [np.random.rand(*shape).astype("float32") for shape in shapes]
            mx_m = _make_ndarrays(momentums_arr)
            mx_p_m = _make_ndarrays(momentums_arr)
            out = mx.nd.multi_mp_sgd_mom_update(
                                    *_flatten_list(zip(mx_w, mx_g, mx_m, mx_w32)),
                                    num_weights=len(shapes), lrs=lrs, wds=wds,
                                    rescale_grad=0.95, momentum=momentum, out=mx_w)
            preloaded_out = mx.nd.preloaded_multi_mp_sgd_mom_update(
                                    *(_flatten_list(zip(mx_p_w, mx_p_g, mx_p_m, mx_p_w32)) +
                                      [mx_lrs, mx_wds]), num_weights=len(shapes),
                                    rescale_grad=0.95, momentum=momentum, out=mx_p_w)
        else:
            momentums_arr = [np.random.rand(*shape).astype(dtype) for shape in shapes]
            mx_m = _make_ndarrays(momentums_arr)
            mx_p_m = _make_ndarrays(momentums_arr)
            mx.nd.multi_sgd_mom_update(
                                    *_flatten_list(zip(mx_w, mx_g, mx_m)),
                                    num_weights=len(shapes), lrs=lrs, wds=wds,
                                    rescale_grad=0.95, momentum=momentum, out=mx_w)
            mx.nd.preloaded_multi_sgd_mom_update(
                                    *(_flatten_list(zip(mx_p_w, mx_p_g, mx_p_m)) +
                                      [mx_lrs, mx_wds]), num_weights=len(shapes),
                                    rescale_grad=0.95, momentum=momentum, out=mx_p_w)

    def _assert_all_almost_equal(lhs_list, rhs_list, rtol, atol):
        for _, (lhs, rhs) in enumerate(zip(lhs_list, rhs_list)):
            assert_almost_equal(lhs.asnumpy(), rhs.asnumpy(), rtol=rtol, atol=atol)
    if dtype == 'float16':
        rtol = 1e-3
        atol = 1e-2
    else:
        rtol = 1e-5
        atol = 1e-6
    _assert_all_almost_equal(mx_p_w, mx_w, rtol, atol)
    if momentum is not None:
        _assert_all_almost_equal(mx_p_m, mx_m, rtol, atol)
    if use_master_weights:
        _assert_all_almost_equal(mx_p_w32, mx_w32, 1e-5, 1e-6)

def test_preloaded_multi_sgd():
    dtypes = ['float16', 'float32']
    momentums = [None, 0.9]
    min_nparam = 5
    max_nparam = 10
    maxdim = 6
    maxndim = 4
    for dtype in dtypes:
        use_master_weights_list = [False,] if dtype == 'float32' else [True, False]
        for use_master_weights in use_master_weights_list:
            for momentum in momentums:
                nparam = np.random.randint(min_nparam + 1, max_nparam + 1)
                shapes = [np.random.randint(1, maxdim + 1, size=maxndim) for i in range(nparam)]
                check_preloaded_multi_sgd(dtype, shapes, momentum, use_master_weights)


@pytest.mark.serial
@pytest.mark.flaky
def test_batchnorm_with_type():
  ctx_list_v2_2D = [
    {'ctx': mx.cpu(0), 'norm_data': (5, 2, 5, 5), 'type_dict': {'norm_data': np.float32}},
    {'ctx': mx.cpu(0), 'norm_data': (5, 2, 5, 5), 'type_dict': {'norm_data': np.float16}},
    {'ctx': mx.cpu(0), 'norm_data': (5, 2, 5, 5), 'type_dict': {'norm_data': np.float64}},
    {'ctx': mx.gpu(0), 'norm_data': (5, 2, 5, 5), 'type_dict': {'norm_data': np.float32}},
    {'ctx': mx.gpu(0), 'norm_data': (5, 2, 5, 5), 'type_dict': {'norm_data': np.float16}},
    {'ctx': mx.gpu(0), 'norm_data': (5, 2, 5, 5), 'type_dict': {'norm_data': np.float64}},
  ]

  ctx_list_v2_1D = [
    {'ctx': mx.cpu(0), 'norm_data': (5, 2, 5), 'type_dict': {'norm_data': np.float16}},
    {'ctx': mx.cpu(0), 'norm_data': (5, 2, 5), 'type_dict': {'norm_data': np.float32}},
    {'ctx': mx.cpu(0), 'norm_data': (5, 2, 5), 'type_dict': {'norm_data': np.float64}},
    {'ctx': mx.gpu(0), 'norm_data': (5, 2, 5), 'type_dict': {'norm_data': np.float16}},
    {'ctx': mx.gpu(0), 'norm_data': (5, 2, 5), 'type_dict': {'norm_data': np.float32}},
    {'ctx': mx.gpu(0), 'norm_data': (5, 2, 5), 'type_dict': {'norm_data': np.float64}},
  ]

  ctx_list_v2_3D = [
    {'ctx': mx.cpu(0), 'norm_data': (3, 2, 3, 2, 3), 'type_dict': {'norm_data': np.float16}},
    {'ctx': mx.cpu(0), 'norm_data': (3, 2, 3, 2, 3), 'type_dict': {'norm_data': np.float32}},
    {'ctx': mx.cpu(0), 'norm_data': (3, 2, 3, 2, 3), 'type_dict': {'norm_data': np.float64}},
    {'ctx': mx.gpu(0), 'norm_data': (3, 2, 3, 2, 3), 'type_dict': {'norm_data': np.float16}},
    {'ctx': mx.gpu(0), 'norm_data': (3, 2, 3, 2, 3), 'type_dict': {'norm_data': np.float32}},
    {'ctx': mx.gpu(0), 'norm_data': (3, 2, 3, 2, 3), 'type_dict': {'norm_data': np.float64}}
  ]

  # V2, 2D
  bools = [False, True]
  for fix_gamma, cudnn_off in itertools.product(bools, bools):
      sym = mx.sym.BatchNorm(name='norm', fix_gamma=fix_gamma, cudnn_off=cudnn_off)
      check_consistency(sym, ctx_list_v2_2D)

  # V2, 1D
  for fix_gamma, cudnn_off in itertools.product(bools, bools):
      sym = mx.sym.BatchNorm(name='norm', fix_gamma=fix_gamma, cudnn_off=cudnn_off)
      check_consistency(sym, ctx_list_v2_1D)

  # V2, 3D
  for fix_gamma, cudnn_off in itertools.product(bools, [True,]):
      sym = mx.sym.BatchNorm(name='norm', fix_gamma=fix_gamma, cudnn_off=cudnn_off)
      check_consistency(sym, ctx_list_v2_3D)


@pytest.mark.serial
def test_batchnorm_versions():
  def test_batchnorm_versions_helper(batchnorm_op_list, data, fix_gamma, use_global_stats):
    ctx_list = []
    sym_list = []

    # BatchNorm cpu
    if 'batchnorm_cpu' in batchnorm_op_list:
      ctx_list.append({'ctx': mx.cpu(0), 'batchnorm_data': data, 'type_dict': {'batchnorm_data': np.float32}})
      sym_list.append(mx.sym.BatchNorm(fix_gamma=fix_gamma,
                                       use_global_stats=use_global_stats,
                                       name='batchnorm'))

    # BatchNorm gpu (organic)
    if 'batchnorm_gpu' in batchnorm_op_list:
      ctx_list.append({'ctx': mx.gpu(0), 'batchnorm_data': data, 'type_dict': {'batchnorm_data': np.float32}})
      sym_list.append(mx.sym.BatchNorm(fix_gamma=fix_gamma,
                                       use_global_stats=use_global_stats,
                                       name='batchnorm', cudnn_off=True))

    # BatchNorm gpu cudnn (if cudnn is enabled)
    if 'batchnorm_cudnn' in batchnorm_op_list:
      ctx_list.append({'ctx': mx.gpu(0), 'batchnorm_data': data, 'type_dict': {'batchnorm_data': np.float32}})
      sym_list.append(mx.sym.BatchNorm(fix_gamma=fix_gamma,
                                       use_global_stats=use_global_stats,
                                       name='batchnorm', cudnn_off=False))

    check_consistency(sym_list, ctx_list)

  def test_1d_batchnorm(fix_gamma, use_global_stats):
    data = (2, 3, 20)
    test_batchnorm_versions_helper(batchnorm_op_list=['batchnorm_cpu',
                                                      'batchnorm_gpu', 'batchnorm_cudnn'],
                                   data=data,
                                   fix_gamma=fix_gamma, use_global_stats=use_global_stats)

  def test_2d_batchnorm(fix_gamma, use_global_stats):
    data = (2, 3, 10, 10)
    test_batchnorm_versions_helper(batchnorm_op_list=['batchnorm_cpu',
                                                      'batchnorm_gpu', 'batchnorm_cudnn'],
                                   data=data,
                                   fix_gamma=fix_gamma, use_global_stats=use_global_stats)

  def test_3d_batchnorm(fix_gamma, use_global_stats):
    data = (2, 3, 3, 5, 5)
    test_batchnorm_versions_helper(batchnorm_op_list=['batchnorm_cpu',
                                                      'batchnorm_gpu'],
                                   data=data,
                                   fix_gamma=fix_gamma, use_global_stats=use_global_stats)

  test_1d_batchnorm(True,  False)
  test_1d_batchnorm(False, False)
  test_1d_batchnorm(False, True)
  test_1d_batchnorm(True,  True)

  test_2d_batchnorm(True,  False)
  test_2d_batchnorm(False, False)
  test_2d_batchnorm(False, True)
  test_2d_batchnorm(True,  True)

  test_3d_batchnorm(True,  False)
  test_3d_batchnorm(False, False)
  test_3d_batchnorm(False, True)
  test_3d_batchnorm(True,  True)


@pytest.mark.seed(1234)
@assert_raises_cudnn_not_satisfied(min_version='5.1.10')
@pytest.mark.serial
def test_convolution_with_type():
    sym1 = mx.sym.Convolution(num_filter=3, kernel=(3,3), name='conv')

    data = mx.sym.Variable('conv_data')
    w = mx.sym.Variable('conv_weight')
    b = mx.sym.Variable('conv_bias')
    w = mx.sym.transpose(w, axes=(0,2,3,1))
    sym2 = mx.sym.transpose(data, axes=(0,2,3,1))
    sym2 = mx.sym.Convolution(sym2, w, b, layout='NHWC', num_filter=3, kernel=(3,3))
    sym2 = mx.sym.transpose(sym2, axes=(0,3,1,2), name='conv')

    sym = [sym1, sym1, sym1, sym1, sym1, sym2, sym2]
    ctx_list = [{'ctx': mx.gpu(0), 'conv_data': (2, 2, 10, 10), 'type_dict': {'conv_data': np.float64}},
                {'ctx': mx.gpu(0), 'conv_data': (2, 2, 10, 10), 'type_dict': {'conv_data': np.float32}},
                {'ctx': mx.gpu(0), 'conv_data': (2, 2, 10, 10), 'type_dict': {'conv_data': np.float16}},
                {'ctx': mx.cpu(0), 'conv_data': (2, 2, 10, 10), 'type_dict': {'conv_data': np.float64}},
                {'ctx': mx.cpu(0), 'conv_data': (2, 2, 10, 10), 'type_dict': {'conv_data': np.float32}},
                # NHWC
                {'ctx': mx.gpu(0), 'conv_data': (2, 2, 10, 10), 'conv_weight': (3, 2, 3, 3),
                 'type_dict': {'conv_data': np.float32, 'conv_weight': np.float32}},
                {'ctx': mx.gpu(0), 'conv_data': (2, 2, 10, 10), 'conv_weight': (3, 2, 3, 3),
                 'type_dict': {'conv_data': np.float16, 'conv_weight': np.float16}}
                ]
    # wider tolerance needed for true-fp16 NCHW test above
    tol = {np.dtype(np.float16): 0.5,
               np.dtype(np.float32): 1e-3,
               np.dtype(np.float64): 1e-5,
               np.dtype(np.uint8): 0,
               np.dtype(np.int32): 0}
    check_consistency(sym, ctx_list, rtol=tol, atol=tol)
    # test ability to turn off training on bias
    check_consistency(sym, ctx_list, grad_req={'conv_data': 'write', 'conv_weight': 'write', 'conv_bias': 'null'}, rtol=tol, atol=tol)


# Apply N symbols against each of M contexts, checking that all NxM combinations match.
def check_consistency_NxM(sym_list, ctx_list):
    # e.g. if sym_list=[sym1, sym2] and ctx_list=[ctx1, ctx2, ctx3], then resulting lists are:
    # sym_list=[sym1, sym1, sym1, sym2, sym2, sym2] and ctx_list=[ctx1, ctx2, ctx3, ctx1, ctx2, ctx3]
    check_consistency(np.repeat(sym_list, len(ctx_list)), ctx_list * len(sym_list), scale=0.5)


@pytest.mark.skip(reason="test fails intermittently. temporarily disabled till it gets fixed. tracked at https://github.com/apache/incubator-mxnet/issues/10141")
@pytest.mark.serial
def test_convolution_options():
    # 1D convolution
    ctx_list = [{'ctx': mx.gpu(0), 'conv_data': (2, 2, 7), 'type_dict': {'conv_data': np.float64}},
                {'ctx': mx.gpu(0), 'conv_data': (2, 2, 7), 'type_dict': {'conv_data': np.float32}},
                {'ctx': mx.gpu(0), 'conv_data': (2, 2, 7), 'type_dict': {'conv_data': np.float16}},
                {'ctx': mx.cpu(0), 'conv_data': (2, 2, 7), 'type_dict': {'conv_data': np.float64}},
                {'ctx': mx.cpu(0), 'conv_data': (2, 2, 7), 'type_dict': {'conv_data': np.float32}}]
    # Pad > 0
    sym = mx.sym.Convolution(layout='NCW', num_filter=3, kernel=(3,), pad=(1,), name='conv')
    sym_no_cudnn = mx.sym.Convolution(num_filter=3, kernel=(3,), pad=(1,), cudnn_off=True, name='conv')
    check_consistency_NxM([sym, sym_no_cudnn], ctx_list)
    # Stride > 1
    sym = mx.sym.Convolution(layout='NCW', num_filter=3, kernel=(3,), stride=(2,), name='conv')
    sym_no_cudnn = mx.sym.Convolution(num_filter=3, kernel=(3,), stride=(2,), cudnn_off=True, name='conv')
    check_consistency_NxM([sym, sym_no_cudnn], ctx_list)
    # Dilate > 1
    sym = mx.sym.Convolution(layout='NCW', num_filter=3, kernel=(3,), dilate=(2,), name='conv')
    sym_no_cudnn = mx.sym.Convolution(num_filter=3, kernel=(3,), dilate=(2,), cudnn_off=True, name='conv')
    check_consistency_NxM([sym, sym_no_cudnn], ctx_list)
    # 1x1 convolution
    sym = mx.sym.Convolution(layout='NCW', num_filter=3, kernel=(1,), pad=(0,), name='conv')
    sym_no_cudnn = mx.sym.Convolution(num_filter=3, kernel=(1,), pad=(0,), cudnn_off=True, name='conv')
    check_consistency_NxM([sym, sym_no_cudnn], ctx_list)

    # 2D convolution
    ctx_list = [{'ctx': mx.gpu(0), 'conv_data': (2, 2, 7, 7), 'type_dict': {'conv_data': np.float64}},
                {'ctx': mx.gpu(0), 'conv_data': (2, 2, 7, 7), 'type_dict': {'conv_data': np.float32}},
                {'ctx': mx.gpu(0), 'conv_data': (2, 2, 7, 7), 'type_dict': {'conv_data': np.float16}},
                {'ctx': mx.cpu(0), 'conv_data': (2, 2, 7, 7), 'type_dict': {'conv_data': np.float64}},
                {'ctx': mx.cpu(0), 'conv_data': (2, 2, 7, 7), 'type_dict': {'conv_data': np.float32}}]
    # Pad > 0
    sym = mx.sym.Convolution(num_filter=3, kernel=(3,3), pad=(1,1), name='conv')
    sym_no_cudnn = mx.sym.Convolution(num_filter=3, kernel=(3,3), pad=(1,1), cudnn_off=True, name='conv')
    check_consistency_NxM([sym, sym_no_cudnn], ctx_list)
    # Stride > 1
    sym = mx.sym.Convolution(num_filter=3, kernel=(3,3), stride=(2,2), name='conv')
    sym_no_cudnn = mx.sym.Convolution(num_filter=3, kernel=(3,3), stride=(2,2), cudnn_off=True, name='conv')
    check_consistency_NxM([sym, sym_no_cudnn], ctx_list)
    # Dilate > 1
    sym = mx.sym.Convolution(num_filter=3, kernel=(3,3), dilate=(2,2), name='conv')
    sym_no_cudnn = mx.sym.Convolution(num_filter=3, kernel=(3,3), dilate=(2,2), cudnn_off=True, name='conv')
    check_consistency_NxM([sym, sym_no_cudnn], ctx_list)
    # 1x1 convolution
    sym = mx.sym.Convolution(num_filter=3, kernel=(1,1), pad=(0,0), name='conv')
    sym_no_cudnn = mx.sym.Convolution(num_filter=3, kernel=(1,1), pad=(0,0), cudnn_off=True, name='conv')
    check_consistency_NxM([sym, sym_no_cudnn], ctx_list)

    # 3D convolution
    ctx_list = [{'ctx': mx.cpu(0), 'conv_data': (2, 2, 5, 7, 7), 'type_dict': {'conv_data': np.float64}},
                {'ctx': mx.cpu(0), 'conv_data': (2, 2, 5, 7, 7), 'type_dict': {'conv_data': np.float64}},
                {'ctx': mx.gpu(0), 'conv_data': (2, 2, 5, 7, 7), 'type_dict': {'conv_data': np.float64}},
                {'ctx': mx.gpu(0), 'conv_data': (2, 2, 5, 7, 7), 'type_dict': {'conv_data': np.float32}}]
    # Pad > 0
    sym = mx.sym.Convolution(num_filter=3, kernel=(2,3,3), pad=(1,1,1), name='conv')
    sym_no_cudnn = mx.sym.Convolution(num_filter=3, kernel=(2,3,3), pad=(1,1,1), cudnn_off=True, name='conv')
    check_consistency_NxM([sym, sym_no_cudnn], ctx_list)
    # Stride > 1
    sym = mx.sym.Convolution(num_filter=3, kernel=(2,3,3), stride=(2,2,2), name='conv')
    sym_no_cudnn = mx.sym.Convolution(num_filter=3, kernel=(2,3,3), stride=(2,2,2), cudnn_off=True, name='conv')
    check_consistency_NxM([sym, sym_no_cudnn], ctx_list)
    # 1x1 convolution
    sym = mx.sym.Convolution(num_filter=3, kernel=(1,1,1), pad=(0,0,0), name='conv')
    sym_no_cudnn = mx.sym.Convolution(num_filter=3, kernel=(1,1,1), pad=(0,0,0), cudnn_off=True, name='conv')
    check_consistency_NxM([sym, sym_no_cudnn], ctx_list)


@pytest.mark.serial
def test_conv_deconv_guards():
    # Test cases for convolution and deconvolution via strided fft.  Ensure that the framework
    # guards against problematic CUDNN_CONVOLUTION_BWD_DATA_ALGO_FFT_TILING in cuDNN [7.3.1,7.5)
    # see https://docs.nvidia.com/deeplearning/sdk/cudnn-release-notes/rel_750.html#rel_750
    for (op, opname) in [(mx.sym.Convolution, 'conv'), (mx.sym.Deconvolution, 'deconv')]:
        dataname = opname + '_data'
        ctx = {'ctx': mx.gpu(0), dataname: (32, 32, 64, 64), 'type_dict': {dataname: np.float32}}
        test_cases = [
            {'num_filter':32, 'kernel':(6,6), 'pad':(0,0), 'stride':(2,2), 'name': opname},
            {'num_filter':32, 'kernel':(6,6), 'pad':(1,1), 'stride':(2,2), 'name': opname},
            {'num_filter':32, 'kernel':(6,7), 'pad':(0,1), 'stride':(2,2), 'name': opname},
            {'num_filter':32, 'kernel':(7,6), 'pad':(1,0), 'stride':(2,2), 'name': opname},
            {'num_filter':32, 'kernel':(7,7), 'pad':(0,0), 'stride':(2,2), 'name': opname},
            {'num_filter':32, 'kernel':(7,7), 'pad':(1,1), 'stride':(2,2), 'name': opname}]
        for test_case_args in test_cases:
            try:
                sym = op(**test_case_args)
                sym_no_cudnn = op(cudnn_off=True, **test_case_args)
                check_consistency([sym, sym_no_cudnn], [ctx, ctx], scale=0.1)
            except:
                print('Test failure of mx.sym.{} with args: {}'.format(op.__name__, test_case_args))
                raise


def _conv_with_num_streams(seed):
    with random_seed(seed):
        # Try to expose timing-dependent improper workspace sharing by parallel dgrad and wgrad
        num_trials = 20
        for _ in range(num_trials):
            size = np.random.randint(32, 128)
            # The cudnn conv operator runs dgrad and wgrad in separate streams if enabled, with possible
            # kernel overlap.  The non-cudnn conv op doesn't do this so is used as the 'golden copy'.
            ctx = {'ctx': mx.gpu(0), 'conv_data': (2, 2, size, size),
                   'type_dict': {'conv_data': np.float32}}
            # Adding 'flip' here isolates the model from the input node (which can't use inplace store)
            flipped = mx.sym.flip(axis=0, name='conv')
            sym = mx.sym.Convolution(data=flipped, num_filter=3, kernel=(3,3), pad=(1,1), name='conv')
            flipped_no_cudnn = mx.sym.flip(axis=0, name='conv')
            sym_no_cudnn = mx.sym.Convolution(data=flipped_no_cudnn, num_filter=3, kernel=(3,3), pad=(1,1),
                                              cudnn_off=True, name='conv')
            try:
                # tol can be pretty high- we're looking for a large diff due to garbaged workspace
                check_consistency([sym, sym_no_cudnn], [ctx, ctx], rtol=1e-2, atol=1e-2)
            except:
                print('Failing conv size = {}'.format(size))
                raise


@pytest.mark.skip(reason="skipping for now due to severe flakiness")
def test_convolution_multiple_streams():
    for num_streams in ['1', '2']:
        for engine in ['NaiveEngine', 'ThreadedEngine', 'ThreadedEnginePerDevice']:
            print('Starting engine {} with {} streams.'.format(engine, num_streams), file=sys.stderr)
            run_in_spawned_process(_conv_with_num_streams,
                {'MXNET_GPU_WORKER_NSTREAMS' : num_streams, 'MXNET_ENGINE_TYPE' : engine})
            print('Finished engine {} with {} streams.'.format(engine, num_streams), file=sys.stderr)


# This test is designed to expose an issue with cudnn v7.1.4 algo find() when invoked with large c.
# Algos returned by find() can fail to run with grad_req='add' (wgrad kernel beta parameter == 1.0f).
@pytest.mark.serial
def test_convolution_large_c():
    problematic_c = 64 * 1024
    # The convolution accumulates many values, so scale the input magnitude.
    scale = 0.1
    def test_1D_with_width(width, grad_req):
        ctx_list = [{'ctx': mx.gpu(0), 'conv_data': (1, problematic_c, width), 'type_dict': {'conv_data': np.float32}},
                    {'ctx': mx.gpu(0), 'conv_data': (1, problematic_c, width), 'type_dict': {'conv_data': np.float64}}]
        sym = mx.sym.Convolution(layout='NCW', num_filter=8, kernel=(2,), name='conv')
        check_consistency([sym, sym], ctx_list, grad_req=grad_req, scale=scale)

    def test_2D_with_width(width, grad_req):
        ctx_list = [{'ctx': mx.gpu(0), 'conv_data': (1, problematic_c, 2, width), 'type_dict': {'conv_data': np.float32}},
                    {'ctx': mx.gpu(0), 'conv_data': (1, problematic_c, 2, width), 'type_dict': {'conv_data': np.float64}}]
        sym = mx.sym.Convolution(layout='NCHW', num_filter=4, kernel=(2,2), name='conv')
        check_consistency([sym, sym], ctx_list, grad_req=grad_req, scale=scale)

    # Run with different data tensor shapes to run cudnnFind() multiple times.
    # First, populate algo and op caches with models that always use cudnnFind() (req == 'write').
    # Then run models that must avoid cached cudnnFind() results in some cases (req == 'add').
    widths = [4, 16, 64]
    for req in ['write', 'add']:
        for width in widths:
            test_1D_with_width(width, req)
            test_2D_with_width(width, req)


# This test is designed to expose an issue with cudnn v7.1.4 algo find() when invoked with large c.
# Algos returned by find() can fail to run with grad_req='add' (wgrad kernel beta parameter == 1.0f).
@pytest.mark.serial
def test_deconvolution_large_c():
    problematic_c = 64 * 1024
    # The deconvolution accumulates many values, so scale the input magnitude.
    scale = 0.1
    def test_1D_with_width(width, grad_req):
        ctx_list = [{'ctx': mx.gpu(0), 'deconv_data': (1, 8, width), 'type_dict': {'deconv_data': np.float32}},
                    {'ctx': mx.gpu(0), 'deconv_data': (1, 8, width), 'type_dict': {'deconv_data': np.float64}}]
        sym = mx.sym.Deconvolution(layout='NCW', num_filter=problematic_c, kernel=(2,), name='deconv')
        check_consistency([sym, sym], ctx_list, grad_req=grad_req, scale=scale)

    def test_2D_with_width(width, grad_req):
        ctx_list = [{'ctx': mx.gpu(0), 'deconv_data': (1, 8, 2, width), 'type_dict': {'deconv_data': np.float32}},
                    {'ctx': mx.gpu(0), 'deconv_data': (1, 8, 2, width), 'type_dict': {'deconv_data': np.float64}}]
        sym = mx.sym.Deconvolution(layout='NCHW', num_filter=problematic_c, kernel=(2,2), name='deconv')
        check_consistency([sym, sym], ctx_list, grad_req=grad_req, scale=scale)

    # Run with different data tensor shapes to run cudnnFind() multiple times.
    # First, populate algo and op caches with models that always use cudnnFind() (req == 'write').
    # Then run models that must avoid cached cudnnFind() results in some cases (req == 'add').
    widths = [4, 16, 64]
    for req in ['write', 'add']:
        for width in widths:
            test_1D_with_width(width, req)
            test_2D_with_width(width, req)


@pytest.mark.serial
def test_convolution_versions():
    # 2D convolution NCHW
    ctx_list = [{'ctx': mx.cpu(0), 'conv_data': (2, 2, 7, 7), 'type_dict': {'conv_data': np.float32}},
                {'ctx': mx.cpu(0), 'conv_data': (2, 2, 7, 7), 'type_dict': {'conv_data': np.float32}},
                {'ctx': mx.gpu(0), 'conv_data': (2, 2, 7, 7), 'type_dict': {'conv_data': np.float32}}]
    conv_cudnn = mx.sym.Convolution(num_filter=3, kernel=(3,3), pad=(1,1), name='conv')
    conv_cpu = mx.sym.Convolution(num_filter=3, kernel=(3,3), pad=(1,1), name='conv')
    conv_gpu = mx.sym.Convolution(num_filter=3, kernel=(3,3), pad=(1,1), cudnn_off=True, name='conv')
    syms = [conv_cudnn, conv_cpu, conv_gpu]
    check_consistency(syms, ctx_list)

    # 3D convolution NCDHW
    ctx_list = [{'ctx': mx.gpu(0), 'conv_data': (2, 2, 5, 7, 7), 'type_dict': {'conv_data': np.float32}},
                {'ctx': mx.cpu(0), 'conv_data': (2, 2, 5, 7, 7), 'type_dict': {'conv_data': np.float32}},
                {'ctx': mx.gpu(0), 'conv_data': (2, 2, 5, 7, 7), 'type_dict': {'conv_data': np.float32}}]
    conv_cudnn = mx.sym.Convolution(num_filter=3, kernel=(2,3,3), pad=(1,1,1), name='conv')
    conv_cpu = mx.sym.Convolution(num_filter=3, kernel=(2,3,3), pad=(1,1,1), name='conv')
    conv_gpu = mx.sym.Convolution(num_filter=3, kernel=(2,3,3), pad=(1,1,1), cudnn_off=True, name='conv')
    syms = [conv_cudnn, conv_cpu, conv_gpu]
    check_consistency(syms, ctx_list)


# More max-pooling strides and pads to test cudnn pooling implementation code paths
@pytest.mark.serial
def test_pooling_nhwc_with_convention():
    def make_pooling_syms(**kwargs):
        # Conventional NCHW layout pooling
        sym = mx.sym.Pooling(**kwargs)
        # NHWC pooling
        data = mx.sym.Variable('pool_data')
        sym_nhwc = mx.sym.transpose(data, axes=(0,2,3,1))
        sym_nhwc = mx.sym.Pooling(sym_nhwc, layout='NHWC', **kwargs)
        sym_nhwc = mx.sym.transpose(sym_nhwc, axes=(0,3,1,2), name='pool')
        return [sym, sym_nhwc]

    # While the float32 and float64 output is reliably consistent, float16 departs occasionally.
    # We compare nhwc and nchw results only within a given precision.
    for in_shape in [(3, 4, 8, 8), (2, 2, 20, 20)]:
        for kernel in [(2,2), (3,3), (4,4)]:
            for stride in [(1,1), (1,2), (2,1), (2,2)]:
                for data_type in [np.float64, np.float32, np.float16]:
                    ctx_list = [{'ctx': mx.gpu(0), 'pool_data': in_shape,
                                 'type_dict': {'pool_data': data_type}}]
                    symlist = make_pooling_syms(kernel=kernel, pool_type='max', stride=stride,
                                                pooling_convention='valid', name='pool')
                    check_consistency_NxM(symlist, ctx_list)

                    symlist = make_pooling_syms(kernel=kernel, pool_type='max', stride=stride,
                                                pooling_convention='full', name='pool')
                    check_consistency_NxM(symlist, ctx_list)

                    symlist = make_pooling_syms(kernel=(300,300), pool_type='max',
                                                global_pool=True, name='pool')
                    check_consistency_NxM(symlist, ctx_list)


@pytest.mark.serial
def test_pooling_with_type():
    ctx_list = [{'ctx': mx.gpu(0), 'pool_data': (2, 2, 10, 10), 'type_dict': {'pool_data': np.float64}},
                {'ctx': mx.gpu(0), 'pool_data': (2, 2, 10, 10), 'type_dict': {'pool_data': np.float32}},
                {'ctx': mx.gpu(0), 'pool_data': (2, 2, 10, 10), 'type_dict': {'pool_data': np.float16}},
                {'ctx': mx.cpu(0), 'pool_data': (2, 2, 10, 10), 'type_dict': {'pool_data': np.float64}},
                {'ctx': mx.cpu(0), 'pool_data': (2, 2, 10, 10), 'type_dict': {'pool_data': np.float32}}]
    sym = mx.sym.Pooling(kernel=(3,3), pool_type='max', pooling_convention='valid', name='pool')
    check_consistency(sym, ctx_list, rand_type=np.float16)

    sym = mx.sym.Pooling(kernel=(3,3), pool_type='max', pooling_convention='full', name='pool')
    check_consistency(sym, ctx_list, rand_type=np.float16)

    sym = mx.sym.Pooling(kernel=(300,300), pool_type='max', global_pool=True, name='pool')
    check_consistency(sym, ctx_list, rand_type=np.float16)


@pytest.mark.serial
def test_deconvolution_with_type():
    # Test basic deconvolution without exercising stride, pad or dilation.
    # 1D deconvolution
    sym = mx.sym.Deconvolution(num_filter=3, kernel=(3,), name='deconv')
    ctx_list = [{'ctx': mx.gpu(0), 'deconv_data': (2, 2, 7), 'type_dict': {'deconv_data': np.float64}},
                {'ctx': mx.gpu(0), 'deconv_data': (2, 2, 7), 'type_dict': {'deconv_data': np.float32}},
                {'ctx': mx.gpu(0), 'deconv_data': (2, 2, 7), 'type_dict': {'deconv_data': np.float16}},
                {'ctx': mx.cpu(0), 'deconv_data': (2, 2, 7), 'type_dict': {'deconv_data': np.float64}},
                {'ctx': mx.cpu(0), 'deconv_data': (2, 2, 7), 'type_dict': {'deconv_data': np.float32}}]
    # wider tolerance needed for true-fp16 test above
    tol = {np.dtype(np.float16): 0.3,
               np.dtype(np.float32): 1e-3,
               np.dtype(np.float64): 1e-5,
               np.dtype(np.uint8): 0,
               np.dtype(np.int32): 0}
    check_consistency(sym, ctx_list, rtol=tol, atol=tol)
    check_consistency(sym, ctx_list, rtol=tol, atol=tol, grad_req="add")

    # 2D deconvolution
    sym = mx.sym.Deconvolution(num_filter=2, kernel=(3,3), name='deconv')
    ctx_list = [{'ctx': mx.gpu(0), 'deconv_data': (2, 2, 10, 10), 'type_dict': {'deconv_data': np.float64}},
                {'ctx': mx.gpu(0), 'deconv_data': (2, 2, 10, 10), 'type_dict': {'deconv_data': np.float32}},
                {'ctx': mx.gpu(0), 'deconv_data': (2, 2, 10, 10), 'type_dict': {'deconv_data': np.float16}},
                {'ctx': mx.cpu(0), 'deconv_data': (2, 2, 10, 10), 'type_dict': {'deconv_data': np.float64}},
                {'ctx': mx.cpu(0), 'deconv_data': (2, 2, 10, 10), 'type_dict': {'deconv_data': np.float32}}]
    # wider tolerance needed for true-fp16 test above
    tol = {np.dtype(np.float16): 0.3,
               np.dtype(np.float32): 1e-3,
               np.dtype(np.float64): 1e-5,
               np.dtype(np.uint8): 0,
               np.dtype(np.int32): 0}
    check_consistency(sym, ctx_list, rtol=tol, atol=tol)
    check_consistency(sym, ctx_list, rtol=tol, atol=tol, grad_req="add")


@pytest.mark.serial
def test_deconvolution_options():

    # 1D deconvolution
    ctx_list = [{'ctx': mx.gpu(0), 'deconv_data': (2, 2, 7), 'type_dict': {'deconv_data': np.float64}},
                {'ctx': mx.gpu(0), 'deconv_data': (2, 2, 7), 'type_dict': {'deconv_data': np.float32}},
                {'ctx': mx.gpu(0), 'deconv_data': (2, 2, 7), 'type_dict': {'deconv_data': np.float16}},
                {'ctx': mx.cpu(0), 'deconv_data': (2, 2, 7), 'type_dict': {'deconv_data': np.float64}},
                {'ctx': mx.cpu(0), 'deconv_data': (2, 2, 7), 'type_dict': {'deconv_data': np.float32}}]
    # Pad > 0
    sym = mx.sym.Deconvolution(layout='NCW', num_filter=3, kernel=(3,), pad=(1,), name='deconv')
    sym_no_cudnn = mx.sym.Deconvolution(num_filter=3, kernel=(3,), pad=(1,), cudnn_off=True, name='deconv')
    check_consistency_NxM([sym, sym_no_cudnn], ctx_list)
    # Stride > 1
    sym = mx.sym.Deconvolution(layout='NCW', num_filter=3, kernel=(3,), stride=(2,), name='deconv')
    sym_no_cudnn = mx.sym.Deconvolution(num_filter=3, kernel=(3,), stride=(2,), cudnn_off=True, name='deconv')
    check_consistency_NxM([sym, sym_no_cudnn], ctx_list)
    # Dilate > 1
    sym = mx.sym.Deconvolution(layout='NCW', num_filter=3, kernel=(3,), dilate=(2,), name='deconv')
    sym_no_cudnn = mx.sym.Deconvolution(num_filter=3, kernel=(3,), dilate=(2,), cudnn_off=True, name='deconv')
    check_consistency_NxM([sym, sym_no_cudnn], ctx_list)

    # 2D deconvolution
    ctx_list = [{'ctx': mx.gpu(0), 'deconv_data': (2, 8, 10, 10), 'type_dict': {'deconv_data': np.float64}},
                {'ctx': mx.gpu(0), 'deconv_data': (2, 8, 10, 10), 'type_dict': {'deconv_data': np.float32}},
                {'ctx': mx.gpu(0), 'deconv_data': (2, 8, 10, 10), 'type_dict': {'deconv_data': np.float16}},
                {'ctx': mx.cpu(0), 'deconv_data': (2, 8, 10, 10), 'type_dict': {'deconv_data': np.float64}},
                {'ctx': mx.cpu(0), 'deconv_data': (2, 8, 10, 10), 'type_dict': {'deconv_data': np.float32}}]
    # Pad > 0
    sym = mx.sym.Deconvolution(num_filter=2, kernel=(3,3), pad=(1,1), name='deconv')
    sym_no_cudnn = mx.sym.Deconvolution(num_filter=2, kernel=(3,3), pad=(1,1), cudnn_off=True, name='deconv')
    check_consistency_NxM([sym, sym_no_cudnn], ctx_list)
    # Stride > 1
    sym = mx.sym.Deconvolution(num_filter=2, kernel=(3,3), stride=(2,2), name='deconv')
    sym_no_cudnn = mx.sym.Deconvolution(num_filter=2, kernel=(3,3), stride=(2,2), cudnn_off=True, name='deconv')
    check_consistency_NxM([sym, sym_no_cudnn], ctx_list)
    # Dilate > 1
    sym = mx.sym.Deconvolution(num_filter=2, kernel=(3,3), dilate=(2,2), name='deconv')
    sym_no_cudnn = mx.sym.Deconvolution(num_filter=2, kernel=(3,3), dilate=(2,2), cudnn_off=True, name='deconv')
    check_consistency_NxM([sym, sym_no_cudnn], ctx_list)

#    # 3D deconvolution (not yet enabled)
#    ctx_list = [{'ctx': mx.cpu(0), 'conv_data': (2, 2, 5, 7, 7), 'type_dict': {'conv_data': np.float64}},
#                {'ctx': mx.cpu(0), 'conv_data': (2, 2, 5, 7, 7), 'type_dict': {'conv_data': np.float64}},
#                {'ctx': mx.gpu(0), 'conv_data': (2, 2, 5, 7, 7), 'type_dict': {'conv_data': np.float64}},
#                {'ctx': mx.gpu(0), 'conv_data': (2, 2, 5, 7, 7), 'type_dict': {'conv_data': np.float32}}]
#    # Pad > 0
#    sym = mx.sym.Convolution(num_filter=3, kernel=(2,3,3), pad=(1,1,1), name='conv')
#    sym_no_cudnn = mx.sym.Convolution(num_filter=3, kernel=(2,3,3), pad=(1,1,1), cudnn_off=True, name='conv')
#    check_consistency_NxM([sym, sym_no_cudnn], ctx_list)
#    # Stride > 1
#    sym = mx.sym.Convolution(num_filter=3, kernel=(2,3,3), stride=(2,2,2), name='conv')
#    sym_no_cudnn = mx.sym.Convolution(num_filter=3, kernel=(2,3,3), stride=(2,2,2), cudnn_off=True, name='conv')
#    check_consistency_NxM([sym, sym_no_cudnn], ctx_list)


@pytest.mark.seed(1234)
def test_bilinear_sampler_with_type():
    data = mx.sym.Variable('data')
    grid = mx.sym.Variable('grid')
    sym = mx.sym.BilinearSampler(data=data, grid=grid)
    ctx_list = [{'ctx': mx.gpu(0), 'data': (1, 5, 10, 10), 'grid': (1, 2, 10, 10),
                 'type_dict': {'data': np.float64}},
                {'ctx': mx.gpu(0), 'data': (1, 5, 10, 10), 'grid': (1, 2, 10, 10),
                 'type_dict': {'data': np.float32}},
                {'ctx': mx.gpu(0), 'data': (1, 5, 10, 10), 'grid': (1, 2, 10, 10),
                 'type_dict': {'data': np.float16}},
                {'ctx': mx.cpu(0), 'data': (1, 5, 10, 10), 'grid': (1, 2, 10, 10),
                 'type_dict': {'data': np.float64}},
                {'ctx': mx.cpu(0), 'data': (1, 5, 10, 10), 'grid': (1, 2, 10, 10),
                 'type_dict': {'data': np.float32}}]
    check_consistency(sym, ctx_list)
    check_consistency(sym, ctx_list, grad_req="add")


def test_grid_generator_with_type():
    data = mx.sym.Variable('data')
    sym = mx.sym.GridGenerator(data=data, transform_type='affine', target_shape=(20, 20))
    scale = 1
    ctx_list = [{'ctx': mx.gpu(0), 'data': (3, 6), 'type_dict': {'data': np.float32}},
                {'ctx': mx.cpu(0), 'data': (3, 6), 'type_dict': {'data': np.float32}}]
    check_consistency(sym, ctx_list, scale=scale)
    check_consistency(sym, ctx_list, scale=scale, grad_req="add")
    sym = mx.sym.GridGenerator(data=data, transform_type='warp', target_shape=(20, 20))
    ctx_list = [{'ctx': mx.gpu(0), 'data': (3, 2, 20, 20), 'type_dict': {'data': np.float32}},
                {'ctx': mx.cpu(0), 'data': (3, 2, 20, 20), 'type_dict': {'data': np.float32}}]
    check_consistency(sym, ctx_list)
    check_consistency(sym, ctx_list, grad_req="add")


def test_spatial_transformer_with_type():
    data = mx.sym.Variable('data')
    loc = mx.sym.Flatten(data)
    loc = mx.sym.FullyConnected(data=loc, num_hidden=10)
    loc = mx.sym.Activation(data=loc, act_type='relu')
    loc = mx.sym.FullyConnected(data=loc, num_hidden=6)
    sym = mx.sym.SpatialTransformer(data=data, loc=loc, target_shape=(10, 10),
                                    transform_type="affine", sampler_type="bilinear", cudnn_off=True)
    ctx_list = [{'ctx': mx.gpu(0), 'data': (1, 5, 10, 10), 'type_dict': {'data': np.float64}},
                {'ctx': mx.cpu(0), 'data': (1, 5, 10, 10), 'type_dict': {'data': np.float64}}]
    check_consistency(sym, ctx_list)
    check_consistency(sym, ctx_list, grad_req="add")
    sym = mx.sym.SpatialTransformer(data=data, loc=loc, target_shape=(10, 10),
                                    transform_type="affine", sampler_type="bilinear", cudnn_off=False)
    check_consistency(sym, ctx_list)
    check_consistency(sym, ctx_list, grad_req="add")

def test_pooling_with_type2():
    # While the float32 and float64 output is reliably consistent, float16 departs occasionally.
    # We compare cpu and gpu results only within a given precision.
    for data_type in [np.float64, np.float32, np.float16]:
        ctx_list = [{'ctx': mx.gpu(0), 'pool_data': (10, 2, 10, 10), 'type_dict': {'pool_data': data_type}},
                    {'ctx': mx.cpu(0), 'pool_data': (10, 2, 10, 10), 'type_dict': {'pool_data': data_type}}]

        sym = mx.sym.Pooling(name='pool', kernel=(3,3), stride=(2,2), pool_type='max')
        check_consistency(sym, ctx_list)

        sym = mx.sym.Pooling(name='pool', kernel=(3,3), pad=(1,1), pool_type='avg')
        check_consistency(sym, ctx_list)

        sym = mx.sym.Pooling(name='pool', kernel=(5,5), pad=(2,2), pool_type='max')
        check_consistency(sym, ctx_list)

        sym = mx.sym.Pooling(name='pool', kernel=(3,3), pad=(1,1), pool_type='sum')
        check_consistency(sym, ctx_list)

def test_pooling_nhwc_with_type():
    def make_pooling_syms(**kwargs):
        # Conventional NCHW layout pooling
        sym = mx.sym.Pooling(**kwargs)
        # NHWC pooling
        data = mx.sym.Variable('pool_data')
        sym_nhwc = mx.sym.transpose(data, axes=(0,2,3,1))
        sym_nhwc = mx.sym.Pooling(sym_nhwc, layout='NHWC', **kwargs)
        sym_nhwc = mx.sym.transpose(sym_nhwc, axes=(0,3,1,2), name='pool')
        return [sym, sym_nhwc]

    # While the float32 and float64 output is reliably consistent, float16 departs occasionally.
    # We compare nhwc and nchw results only within a given precision.
    for data_type in [np.float64, np.float32, np.float16]:
        # NHWC pooling only enabled on GPU with CUDNN
        ctx_list = [{'ctx': mx.gpu(0), 'pool_data': (10, 2, 10, 10), 'type_dict': {'pool_data': data_type}}]
        symlist = make_pooling_syms(name='pool', kernel=(3,3), stride=(2,2), pool_type='max')
        check_consistency_NxM(symlist, ctx_list)

        symlist = make_pooling_syms(name='pool', kernel=(3,3), pad=(1,1), pool_type='avg')
        check_consistency_NxM(symlist, ctx_list)

        symlist = make_pooling_syms(name='pool', kernel=(5,5), pad=(2,2), pool_type='max')
        check_consistency_NxM(symlist, ctx_list)


@pytest.mark.serial
def test_pooling_versions():

    # Produce the name of the 'transposed' layout, given the dimension
    def transposed_layout(ndim):
        if ndim < 3 or ndim > 5:
            raise RuntimeError("Invalid data dim, expecting 3, 4 or 5")
        return ('NWC', 'NHWC', 'NDHWC')[ndim-3]

    # default padding is all zeros
    def is_default_pad(pad):
        return pad == (0,) * len(pad)

    # default stride is all ones
    def is_default_stride(stride):
        return stride == (1,) * len(stride)

    # returns True/False randomly with equal probability
    def random_choice():
        return np.random.random(1)[0] < 0.5

    def test_pooling_versions_helper(pool_op_list, data, kernel, pool_type, pad, stride,
                                     pooling_convention='valid', global_pool=False, p_value=2,
                                     count_include_pad=True, tol=None, dtype=np.float32):
        ctx_list = []
        sym_list = []
        for pool_ctx in pool_op_list:
            (pool_op, ctx_type) = pool_ctx.rsplit('_', 1)
            expected_ctxs = ['cpu', 'gpu', 'cudnn']
            if ctx_type not in expected_ctxs:
                raise RuntimeError('Expected one of {}, saw {}.'.format(expected_ctxs, ctx_type))
            ctx = mx.cpu(0) if ctx_type == 'cpu' else mx.gpu(0)
            ctx_list.append({'ctx': ctx, 'pool_data': data, 'type_dict': {'pool_data': dtype}})
            # start with pool args present in all cases
            pool_op_args = {'kernel': kernel, 'pool_type': pool_type,
                            'pooling_convention' : pooling_convention, 'name' : 'pool'}
            # add other args as needed
            if global_pool:
                pool_op_args['global_pool'] = True
            else:
                # Add pad and stride param if needed, plus randomly when it matches the default
                if not is_default_pad(pad) or random_choice():
                    pool_op_args.update({'pad' : pad})
                if not is_default_stride(stride) or random_choice():
                    pool_op_args.update({'stride' : stride})

            expected_pool_ops = ['pool', 'pool_transposed']
            pool_op_args.update({'p_value' : p_value, 'count_include_pad' : count_include_pad})
            if ctx_type != 'cpu':
                pool_op_args['cudnn_off'] = ctx_type == 'gpu'
            if pool_op == 'pool':
                # isolate pooling input from symbol input to test shared tensor optimizations
                buffered_input = mx.sym.identity(name='pool')
                sym = mx.sym.Pooling(buffered_input, **pool_op_args)
            elif pool_op == 'pool_transposed':
                ndim = len(data)
                # NCW->NWC axes=(0,2,1) NCHW->NHWC axes=(0,2,3,1) NCDHW->NDHWC axes=(0,2,3,4,1);
                axes = (0,) + tuple(range(2,ndim)) + (1,)
                transposed = mx.sym.transpose(axes=axes, name='pool')
                pooled = mx.sym.Pooling(data=transposed, layout=transposed_layout(ndim),
                                        **pool_op_args)
                # NWC->NCW axes=(0,2,1) NHWC->NCHW axes=(0,3,1,2) NDHWC->NCDHW axes=(0,4,1,2,3);
                axes = (0, ndim-1) + tuple(range(1,ndim-1))
                sym = mx.sym.transpose(data=pooled, axes=axes, name='pool')
            else:
                raise RuntimeError('Expected one of {}, saw {}.'.format(expected_pool_ops,
                                                                        pool_op))
            sym_list.append(sym)

        check_consistency(sym_list, ctx_list, equal_nan=(not count_include_pad), rtol=tol, atol=tol)

    def test_pooling_dim(dim, pool_type, dtype, pool_op_list, p_value=2, count_include_pad=True,
                         tol=None):
        if dim == '1D':
            data = (3, 3, 10)
            kernels = [(4,), (4,), (5,)]
            pads = [(0,), (2,), (2,)]
            strides = [(1,), (2,), (1,)]
        elif dim == '2D_no_padding':
            data = (3, 2, 20, 20)
            kernels = [(3, 3), (4, 5)]
            pads = [(0, 0), (0, 0)]
            strides = [(1, 1), (2, 1)]
        elif dim == '2D':
            data = (2, 2, 20, 20)
            kernels = [(3, 3), (3, 5), (4, 5), (4, 5)]
            pads = [(0, 0), (1, 2), (0, 0), (2, 3)]
            strides = [(1, 1), (1, 1), (2, 1), (1, 1)]
        elif dim == '3D':
            data = (2, 3, 20, 20, 20)
            kernels = [(4, 5, 3), (4, 5, 3), (3, 5, 7)]
            pads = [(0, 0, 0), (2, 3, 2), (1, 2, 3)]
            strides = [(1, 1, 1), (2, 3, 1), (1, 1, 1)]
        else:
            raise RuntimeError('Unexpected pooling test class: {}.'.format(dim))

        for kernel, pad, stride in zip(kernels, pads, strides):
            for pooling_convention in ['valid', 'full']:
                try:
                    test_pooling_versions_helper(pool_op_list=pool_op_list,
                                     data=data, kernel=kernel, pad=pad, stride=stride,
                                     pool_type=pool_type, pooling_convention=pooling_convention,
                                     global_pool=False, p_value=p_value,
                                     count_include_pad=count_include_pad, tol=tol, dtype=dtype)
                except:
                    print('pool_op_list = {}'.format(pool_op_list))
                    print('kernel={}, pad={}, stride={}'.format(kernel, pad, stride))
                    print('pool_type={}, pooling_convention={}, global_pool=False'.format(pool_type,
                          pooling_convention))
                    print('p_value={}, count_include_pad={}, dtype={}'.format(p_value,
                          count_include_pad, dtype))
                    print('environ = \n{}'.format(os.environ))
                    raise

        # Make sure kernel is ignored during global_pool by sometimes setting it to a crazy value
        kernel = kernels[0]
        if random_choice():
            kernel = (300,) * len(kernel)

        test_pooling_versions_helper(pool_op_list=pool_op_list,
                                     data=data, kernel=kernel, pad=None, stride=None,
                                     pool_type=pool_type, global_pool=True, p_value=p_value,
                                     count_include_pad=count_include_pad, tol=tol, dtype=dtype)

    # The various implementations of the standard pooling operator
    std_pool_op_list = ['pool_cpu', 'pool_transposed_cpu',
                        'pool_gpu', 'pool_transposed_gpu',
                        'pool_cudnn', 'pool_transposed_cudnn']

    for dtype in [np.float32, np.float64, np.float16]:
        # Testing of the standard (not 'v1') pooling operator is universal across all
        # data dimensions, implementations and layouts.
        for dim in ['1D', '2D', '3D']:
            test_pooling_dim(dim, 'max', dtype, std_pool_op_list)
            test_pooling_dim(dim, 'avg', dtype, std_pool_op_list, count_include_pad=True)
            test_pooling_dim(dim, 'avg', dtype, std_pool_op_list, count_include_pad=False)
            test_pooling_dim(dim, 'sum', dtype, std_pool_op_list)
            test_pooling_dim(dim, 'lp', dtype, std_pool_op_list, p_value=1)
            test_pooling_dim(dim, 'lp', dtype, std_pool_op_list, p_value=2)
            test_pooling_dim(dim, 'lp', dtype, std_pool_op_list, p_value=3)


def test_pooling_full_2d():
    def test_pooling_full_2d_type(pool_type):
        data = (2, 2, 10, 10)
        kernel = (4, 5)
        pad = (1, 2)
        stride = (3, 4)

        convention = 'full'
        ctx_list = []
        sym_list = []

        # o_h = ceil((10 + 1 + 1 - 4) / 3) + 1 = 4
        # o_w = ceil((10 + 2 + 2 - 5) / 4) + 1 = 4
        ctx_list.append({'ctx': mx.cpu(0), 'pool_data': data, 'type_dict': {'pool_data': np.float32}})
        sym_list.append(mx.sym.Pooling(kernel=kernel, pad=pad, stride=stride, pool_type=pool_type,
                                       pooling_convention=convention, global_pool=False, name='pool'))

        ctx_list.append({'ctx': mx.gpu(0), 'pool_data': data, 'type_dict': {'pool_data': np.float32}})
        sym_list.append(mx.sym.Pooling(kernel=kernel, pad=pad, stride=stride, pool_type=pool_type,
                                       pooling_convention=convention, global_pool=False, name='pool'))

        check_consistency(sym_list, ctx_list)

    test_pooling_full_2d_type('max')
    test_pooling_full_2d_type('avg')
    test_pooling_full_2d_type('sum')


@pytest.mark.serial
def test_flatten_slice_after_conv():
    ctx_list = []

    data = mx.sym.Variable('conv_data')
    conv = mx.symbol.Convolution(data=data, name='conv', num_filter=16, kernel=(3,3), stride=(1,1))
    flatten = mx.symbol.flatten(data=conv)
    slice_sym = mx.symbol.slice(data=flatten, begin=0, end=1)

    ctx_list = [{'ctx': mx.gpu(0), 'conv_data': (2, 16, 16, 16), 'type_dict': {'conv_data': np.float32}},
                {'ctx': mx.cpu(0), 'conv_data': (2, 16, 16, 16), 'type_dict': {'conv_data': np.float32}}]
    check_consistency(slice_sym, ctx_list, scale=0.5)


def test_bilinear_resize_op():
    ctx_list = [{'ctx': mx.cpu(0), 'data': (2, 2, 20, 20), 'type_dict': {'data': np.float32}},
                {'ctx': mx.gpu(0), 'data': (2, 2, 20, 20), 'type_dict': {'data': np.float32}}]

    data = mx.sym.Variable('data')
    sym = mx.sym.contrib.BilinearResize2D(data, height=10, width=5, align_corners=True)
    check_consistency(sym, ctx_list)

    sym = mx.sym.contrib.BilinearResize2D(data, height=10, width=5, align_corners=False)
    check_consistency(sym, ctx_list)

    sym = mx.sym.contrib.BilinearResize2D(data, None, scale_height=2, scale_width=0.5, mode='odd_scale', align_corners=True)
    check_consistency(sym, ctx_list)

    sym = mx.sym.contrib.BilinearResize2D(data, None, scale_height=2, scale_width=0.5, mode='odd_scale', align_corners=False)
    check_consistency(sym, ctx_list)

    sym = mx.sym.contrib.BilinearResize2D(data, None, scale_height=0.5, scale_width=2, mode='to_even_up', align_corners=True)
    check_consistency(sym, ctx_list)

    sym = mx.sym.contrib.BilinearResize2D(data, None, scale_height=0.5, scale_width=2, mode='to_even_up', align_corners=False)
    check_consistency(sym, ctx_list)

@pytest.mark.serial
def test_global_pooling():
    def test_1d_pooling(pool_type, p_value=2):
        data = (2, 3, 20)
        kernel = (4,)
        pad = (2,)
        stride = (2,)

        ctx_list = []
        sym_list = []

        pooling_convention = 'valid'

        ctx_list.append({'ctx': mx.cpu(0), 'pool_data': data, 'type_dict': {'pool_data': np.float32}})
        sym_list.append(mx.sym.Pooling(kernel=kernel, pad=pad, stride=stride, pool_type=pool_type,
                                       pooling_convention=pooling_convention, global_pool=True, name='pool', p_value=p_value))

        ctx_list.append({'ctx': mx.cpu(0), 'pool_data': data, 'type_dict': {'pool_data': np.float32}})
        sym_list.append(mx.sym.Pooling(kernel=kernel, pool_type=pool_type,
                                       pooling_convention=pooling_convention, global_pool=True, name='pool', p_value=p_value))

        ctx_list.append({'ctx': mx.cpu(0), 'pool_data': data, 'type_dict': {'pool_data': np.float32}})
        sym_list.append(mx.sym.Pooling(pool_type=pool_type,
                                       pooling_convention=pooling_convention, global_pool=True, name='pool', p_value=p_value))

        ctx_list.append({'ctx': mx.gpu(0), 'pool_data': data, 'type_dict': {'pool_data': np.float32}})
        sym_list.append(mx.sym.Pooling(kernel=kernel, pad=pad, stride=stride, pool_type=pool_type,
                                       pooling_convention=pooling_convention, global_pool=True, p_value=p_value, cudnn_off=False, name='pool'))

        ctx_list.append({'ctx': mx.gpu(0), 'pool_data': data, 'type_dict': {'pool_data': np.float32}})
        sym_list.append(mx.sym.Pooling(kernel=kernel, pool_type=pool_type,
                                       pooling_convention=pooling_convention, global_pool=True, p_value=p_value, cudnn_off=False, name='pool'))

        ctx_list.append({'ctx': mx.gpu(0), 'pool_data': data, 'type_dict': {'pool_data': np.float32}})
        sym_list.append(mx.sym.Pooling(pool_type=pool_type,
                                       pooling_convention=pooling_convention, global_pool=True, p_value=p_value, cudnn_off=False, name='pool'))

        ctx_list.append({'ctx': mx.gpu(0), 'pool_data': data, 'type_dict': {'pool_data': np.float32}})
        sym_list.append(mx.sym.Pooling(kernel=kernel, pad=pad, stride=stride, pool_type=pool_type,
                                       pooling_convention=pooling_convention, global_pool=True, p_value=p_value, cudnn_off=True, name='pool'))

        ctx_list.append({'ctx': mx.gpu(0), 'pool_data': data, 'type_dict': {'pool_data': np.float32}})
        sym_list.append(mx.sym.Pooling(kernel=kernel, pool_type=pool_type,
                                       pooling_convention=pooling_convention, global_pool=True, p_value=p_value, cudnn_off=True, name='pool'))

        ctx_list.append({'ctx': mx.gpu(0), 'pool_data': data, 'type_dict': {'pool_data': np.float32}})
        sym_list.append(mx.sym.Pooling(pool_type=pool_type,
                                       pooling_convention=pooling_convention, global_pool=True, p_value=p_value, cudnn_off=True, name='pool'))

        check_consistency(sym_list, ctx_list)

    def test_2d_pooling(pool_type, p_value=2):
        data = (2, 3, 20, 20)
        kernel = (4, 4)
        pad = (2, 2)
        stride = (2, 2)

        ctx_list = []
        sym_list = []

        pooling_convention = 'valid'

        ctx_list.append({'ctx': mx.cpu(0), 'pool_data': data, 'type_dict': {'pool_data': np.float32}})
        sym_list.append(mx.sym.Pooling(kernel=kernel, pad=pad, stride=stride, pool_type=pool_type,
                                       pooling_convention=pooling_convention, global_pool=True, p_value=p_value, name='pool'))

        ctx_list.append({'ctx': mx.cpu(0), 'pool_data': data, 'type_dict': {'pool_data': np.float32}})
        sym_list.append(mx.sym.Pooling(kernel=kernel, pool_type=pool_type,
                                       pooling_convention=pooling_convention, global_pool=True, p_value=p_value, name='pool'))

        ctx_list.append({'ctx': mx.cpu(0), 'pool_data': data, 'type_dict': {'pool_data': np.float32}})
        sym_list.append(mx.sym.Pooling(pool_type=pool_type,
                                       pooling_convention=pooling_convention, global_pool=True, p_value=p_value, name='pool'))

        ctx_list.append({'ctx': mx.gpu(0), 'pool_data': data, 'type_dict': {'pool_data': np.float32}})
        sym_list.append(mx.sym.Pooling(kernel=kernel, pad=pad, stride=stride, pool_type=pool_type,
                                       pooling_convention=pooling_convention, global_pool=True, p_value=p_value, cudnn_off=False, name='pool'))

        ctx_list.append({'ctx': mx.gpu(0), 'pool_data': data, 'type_dict': {'pool_data': np.float32}})
        sym_list.append(mx.sym.Pooling(kernel=kernel, pool_type=pool_type,
                                       pooling_convention=pooling_convention, global_pool=True, p_value=p_value, cudnn_off=False, name='pool'))

        ctx_list.append({'ctx': mx.gpu(0), 'pool_data': data, 'type_dict': {'pool_data': np.float32}})
        sym_list.append(mx.sym.Pooling(pool_type=pool_type,
                                       pooling_convention=pooling_convention, global_pool=True, p_value=p_value, cudnn_off=False, name='pool'))

        ctx_list.append({'ctx': mx.gpu(0), 'pool_data': data, 'type_dict': {'pool_data': np.float32}})
        sym_list.append(mx.sym.Pooling(kernel=kernel, pad=pad, stride=stride, pool_type=pool_type,
                                       pooling_convention=pooling_convention, global_pool=True, p_value=p_value, cudnn_off=True, name='pool'))

        ctx_list.append({'ctx': mx.gpu(0), 'pool_data': data, 'type_dict': {'pool_data': np.float32}})
        sym_list.append(mx.sym.Pooling(kernel=kernel, pool_type=pool_type,
                                       pooling_convention=pooling_convention, global_pool=True, p_value=p_value, cudnn_off=True, name='pool'))

        ctx_list.append({'ctx': mx.gpu(0), 'pool_data': data, 'type_dict': {'pool_data': np.float32}})
        sym_list.append(mx.sym.Pooling(pool_type=pool_type,
                                       pooling_convention=pooling_convention, global_pool=True, p_value=p_value, cudnn_off=True, name='pool'))


        check_consistency(sym_list, ctx_list)

    test_1d_pooling('max')
    test_1d_pooling('avg')
    test_1d_pooling('sum')
    test_1d_pooling('lp', p_value=1)
    test_1d_pooling('lp', p_value=2)
    test_1d_pooling('lp', p_value=3)

    test_2d_pooling('max')
    test_2d_pooling('avg')
    test_2d_pooling('sum')
    test_2d_pooling('lp', p_value=1)
    test_2d_pooling('lp', p_value=2)
    test_2d_pooling('lp', p_value=3)


def test_upsampling_with_type():
    sym = mx.sym.UpSampling(scale=2, num_filter=2, name='up', sample_type='nearest', num_args=1)
    ctx_list = [{'ctx': mx.gpu(0), 'up_arg0': (2, 2, 2, 10), 'type_dict': {'up_arg0': np.float64}},
                {'ctx': mx.gpu(0), 'up_arg0': (2, 2, 2, 10), 'type_dict': {'up_arg0': np.float32}},
                {'ctx': mx.gpu(0), 'up_arg0': (2, 2, 2, 10), 'type_dict': {'up_arg0': np.float16}},
                {'ctx': mx.cpu(0), 'up_arg0': (2, 2, 2, 10), 'type_dict': {'up_arg0': np.float64}},
                {'ctx': mx.cpu(0), 'up_arg0': (2, 2, 2, 10), 'type_dict': {'up_arg0': np.float32}}]
    check_consistency(sym, ctx_list)


def test_upsampling_bilinear_with_type():
    sym = mx.sym.UpSampling(scale=2, num_filter=2, name='up', sample_type='bilinear', num_args=1)
    ctx_list = [{'ctx': mx.gpu(0), 'up_data': (2, 2, 2, 10), 'type_dict': {'up_data': np.float64}},
                {'ctx': mx.gpu(0), 'up_data': (2, 2, 2, 10), 'type_dict': {'up_data': np.float32}},
                {'ctx': mx.gpu(0), 'up_data': (2, 2, 2, 10), 'type_dict': {'up_data': np.float16}},
                {'ctx': mx.cpu(0), 'up_data': (2, 2, 2, 10), 'type_dict': {'up_data': np.float64}},
                {'ctx': mx.cpu(0), 'up_data': (2, 2, 2, 10), 'type_dict': {'up_data': np.float32}}]
    check_consistency(sym, ctx_list)


def test_concat_with_type():
    sym = mx.sym.Concat(name='concat', num_args=2)
    ctx_list = [{'ctx': mx.gpu(0), 'concat_arg1': (2, 10), 'concat_arg0': (2, 10),
                 'type_dict': {'concat_arg0': np.float64, 'concat_arg1': np.float64}},
                {'ctx': mx.gpu(0), 'concat_arg1': (2, 10), 'concat_arg0': (2, 10),
                 'type_dict': {'concat_arg0': np.float32, 'concat_arg1': np.float32}},
                {'ctx': mx.gpu(0), 'concat_arg1': (2, 10), 'concat_arg0': (2, 10),
                 'type_dict': {'concat_arg0': np.float16, 'concat_arg1': np.float16}},
                {'ctx': mx.cpu(0), 'concat_arg1': (2, 10), 'concat_arg0': (2, 10),
                 'type_dict': {'concat_arg0': np.float64, 'concat_arg1': np.float64}},
                {'ctx': mx.cpu(0), 'concat_arg1': (2, 10), 'concat_arg0': (2, 10),
                 'type_dict': {'concat_arg0': np.float32, 'concat_arg1': np.float32}}]
    check_consistency(sym, ctx_list)


def test_elementwisesum_with_type():
    dev_types = [[mx.gpu(0), [np.float64, np.float32, np.float16]],
                 [mx.cpu(0), [np.float64, np.float32]] ]
    for num_args in range(1, 6):
        ews_arg_shape = {}
        for i in range(num_args):
            ews_arg_shape['ews_arg'+str(i)] = (2, 10)
        sym = mx.sym.ElementWiseSum(name='ews', num_args=num_args)
        ctx_list = []
        for dev, types in dev_types:
            for dtype in types:
                ews_arg_dtype = {'type_dict':{}}
                for i in range(num_args):
                    ews_arg_dtype['type_dict']['ews_arg'+str(i)] = dtype
                ctx_elem = {'ctx': dev}
                ctx_elem.update(ews_arg_shape)
                ctx_elem.update(ews_arg_dtype)
                ctx_list.append(ctx_elem)
    check_consistency(sym, ctx_list)


def test_reshape_with_type():
    sym = mx.sym.Reshape(name='reshape', shape=(-1,1,1,0))
    ctx_list = [{'ctx': mx.gpu(0), 'reshape_data': (2, 2, 2, 10), 'type_dict': {'reshape_data': np.float64}},
                {'ctx': mx.gpu(0), 'reshape_data': (2, 2, 2, 10), 'type_dict': {'reshape_data': np.float32}},
                {'ctx': mx.gpu(0), 'reshape_data': (2, 2, 2, 10), 'type_dict': {'reshape_data': np.float16}},
                {'ctx': mx.cpu(0), 'reshape_data': (2, 2, 2, 10), 'type_dict': {'reshape_data': np.float64}},
                {'ctx': mx.cpu(0), 'reshape_data': (2, 2, 2, 10), 'type_dict': {'reshape_data': np.float32}}]
    check_consistency(sym, ctx_list)


def test_blockgrad_with_type():
    sym = mx.sym.BlockGrad(name='bg')
    ctx_list = [{'ctx': mx.gpu(0), 'bg_data': (2, 2, 2, 10), 'type_dict': {'bg_data': np.float64}},
                {'ctx': mx.gpu(0), 'bg_data': (2, 2, 2, 10), 'type_dict': {'bg_data': np.float32}},
                {'ctx': mx.gpu(0), 'bg_data': (2, 2, 2, 10), 'type_dict': {'bg_data': np.float16}},
                {'ctx': mx.cpu(0), 'bg_data': (2, 2, 2, 10), 'type_dict': {'bg_data': np.float64}},
                {'ctx': mx.cpu(0), 'bg_data': (2, 2, 2, 10), 'type_dict': {'bg_data': np.float32}}]
    check_consistency(sym, ctx_list)


def test_swapaxis_with_type():
    sym = mx.sym.SwapAxis(name='swap', dim1=1)
    ctx_list = [{'ctx': mx.gpu(0), 'swap_data': (2, 2, 2, 10), 'type_dict': {'swap_data': np.float64}},
                {'ctx': mx.gpu(0), 'swap_data': (2, 2, 2, 10), 'type_dict': {'swap_data': np.float32}},
                {'ctx': mx.gpu(0), 'swap_data': (2, 2, 2, 10), 'type_dict': {'swap_data': np.float16}},
                {'ctx': mx.cpu(0), 'swap_data': (2, 2, 2, 10), 'type_dict': {'swap_data': np.float64}},
                {'ctx': mx.cpu(0), 'swap_data': (2, 2, 2, 10), 'type_dict': {'swap_data': np.float32}}]
    check_consistency(sym, ctx_list)


def test_fullyconnected_with_type():
    sym = mx.sym.FullyConnected(num_hidden=3, name='inner')
    ctx_list = [{'ctx': mx.gpu(0), 'inner_data': (2, 10), 'type_dict': {'inner_data': np.float64}},
                {'ctx': mx.gpu(0), 'inner_data': (2, 10), 'type_dict': {'inner_data': np.float32}},
                {'ctx': mx.gpu(0), 'inner_data': (2, 10), 'type_dict': {'inner_data': np.float16}},
                {'ctx': mx.cpu(0), 'inner_data': (2, 10), 'type_dict': {'inner_data': np.float64}},
                {'ctx': mx.cpu(0), 'inner_data': (2, 10), 'type_dict': {'inner_data': np.float32}}]
    check_consistency(sym, ctx_list)
    # Sizes are divisible by 8 to test TensorCore on Volta GPU.
    sym = mx.sym.FullyConnected(num_hidden=8, name='inner')
    ctx_list = [{'ctx': mx.gpu(0), 'inner_data': (16, 24), 'type_dict': {'inner_data': np.float16}},
                {'ctx': mx.cpu(0), 'inner_data': (16, 24), 'type_dict': {'inner_data': np.float32}}]
    check_consistency(sym, ctx_list)


def test_activation_with_type():
    act_types = ['relu', 'sigmoid', 'tanh', 'softrelu', 'softsign']
    shape = (2, 2, 10, 10)
    for act_type in act_types:
        sym = mx.sym.Activation(name='act', act_type=act_type)
        ctx_list = [{'ctx': mx.gpu(0), 'act_data': shape, 'type_dict': {'act_data': np.float64}},
                    {'ctx': mx.gpu(0), 'act_data': shape, 'type_dict': {'act_data': np.float32}},
                    {'ctx': mx.gpu(0), 'act_data': shape, 'type_dict': {'act_data': np.float16}},
                    {'ctx': mx.cpu(0), 'act_data': shape, 'type_dict': {'act_data': np.float64}},
                    {'ctx': mx.cpu(0), 'act_data': shape, 'type_dict': {'act_data': np.float32}},
                    {'ctx': mx.cpu(0), 'act_data': shape, 'type_dict': {'act_data': np.float16}}]
        check_consistency(sym, ctx_list)


def test_lrn():
    sym = mx.sym.LRN(alpha=0.0001, beta=0.75, knorm=2, nsize=5, name='lrn')
    ctx_list = [{'ctx': mx.gpu(0), 'lrn_data': (2, 6, 10, 10), 'type_dict': {'lrn_data': np.float32}},
                {'ctx': mx.cpu(0), 'lrn_data': (2, 6, 10, 10), 'type_dict': {'lrn_data': np.float32}}]
    check_consistency(sym, ctx_list)


@pytest.mark.skipif(os.environ.get('MXNET_ENGINE_TYPE') == 'NaiveEngine',
                    reason="Testing with naive engine consistently triggers illegal memory access. Tracked in #17713")
def test_embedding_with_type():
    def test_embedding_helper(data_types, weight_types, low_pad, high_pad):
        NVD = [[20, 10, 20], [200, 10, 300], [10000, 4, 20]]
        for safe_accumulation in ['0', '1', None]:
            for N, V, D in NVD:
                with environment('MXNET_SAFE_ACCUMULATION', safe_accumulation):
                    if N > 1000 and safe_accumulation != '1':
                        break
                    sym = mx.sym.Embedding(name='embedding', input_dim=V, output_dim=D)
                    ctx_list = []
                    for data_type in data_types:
                        for weight_type in weight_types:
                            ctx_list.append({'ctx': mx.gpu(0), 'embedding_data': (N,),
                                'type_dict': {'embedding_data': data_type, 'embedding_weight': weight_type}})
                            ctx_list.append({'ctx': mx.cpu(0), 'embedding_data': (N,),
                                'type_dict': {'embedding_data': data_type, 'embedding_weight': weight_type}})
                    arg_params = {'embedding_data': np.random.randint(low=-low_pad, high=V+high_pad, size=(N,))}
                    check_consistency(sym, ctx_list, grad_req={'embedding_data': 'null','embedding_weight': 'write'},
                                      arg_params=arg_params, scale=0.1)

    data_types = [np.float16, np.float32, np.float64, np.int32]
    weight_types = [np.float16, np.float32, np.float64]
    test_embedding_helper(data_types, weight_types, 5, 5)
    data_types = [np.uint8]
    weight_types = [np.float16, np.float32, np.float64]
    test_embedding_helper(data_types, weight_types, 0, 5)


def test_take_with_type():
    sym = mx.sym.take(name='take')
    for safe_accumulation in ['0', '1', None]:
        for data_ndim in range(2, 5):
            for idx_ndim in range(1, 4):
                data_shape = ()
                for _ in range(data_ndim):
                    data_shape += (np.random.randint(low=3, high=6), )
                idx_shape = ()
                for _ in range(idx_ndim):
                    idx_shape += (np.random.randint(low=3, high=5), )
                ctx_list = [{'ctx': mx.gpu(0), 'take_indices': idx_shape,
                             'take_a': data_shape,
                             'type_dict': {'take_indices': np.float64,
                                           'take_a': np.float64}},
                            {'ctx': mx.gpu(0), 'take_indices': idx_shape,
                             'take_a': data_shape,
                             'type_dict': {'take_indices': np.float32,
                                           'take_a': np.float32}},
                            {'ctx': mx.gpu(0), 'take_indices': idx_shape,
                             'take_a': data_shape,
                             'type_dict': {'take_indices': np.float16,
                                           'take_a': np.float16}},
                            {'ctx': mx.cpu(0), 'take_indices': idx_shape,
                             'take_a': data_shape,
                             'type_dict': {'take_indices': np.float64,
                                           'take_a': np.float64}},
                            {'ctx': mx.cpu(0), 'take_indices': idx_shape,
                             'take_a': data_shape,
                             'type_dict': {'take_indices': np.float32,
                                           'take_a': np.float32}},
                            {'ctx': mx.cpu(0), 'take_indices': idx_shape,
                             'take_a': data_shape,
                             'type_dict': {'take_indices': np.float16,
                                           'take_a': np.float16}}]
                arg_params = {'take_indices': np.random.randint(low=0,
                                                                high=data_shape[0],
                                                                size=idx_shape),
                              'take_a': np.random.normal(size=data_shape)}
                with environment('MXNET_SAFE_ACCUMULATION', safe_accumulation):
                    check_consistency(sym, ctx_list,
                                      grad_req={'take_indices': 'null',
                                                'take_a': 'write'},
                                      arg_params=arg_params)

    # check a large num of indices: may underflow calculating gradient in FP16,
    # if MXNET_SAFE_ACCUMULATION is not activated
    with environment('MXNET_SAFE_ACCUMULATION', '1'):
        data_size = 4
        indices_size = 10000
        out_dim = 20
        data_types = [np.float16, np.float32, np.float64]
        indices_types = [np.float16, np.float32, np.float64, np.int32]
        # axis 0
        sym = mx.sym.take(name='take', axis=0)
        ctx_list = []
        for data_type in data_types:
            for index_type in indices_types:
                ctx_list.append({'ctx': mx.cpu(0), 'take_indices': (indices_size,),
                    'take_a': (data_size, out_dim),
                    'type_dict': {'take_indices': index_type, 'take_a': data_type}})
                ctx_list.append({'ctx': mx.gpu(0), 'take_indices': (indices_size,),
                    'take_a': (data_size, out_dim),
                    'type_dict': {'take_indices': index_type, 'take_a': data_type}})
                arg_params = {'take_indices': np.random.randint(0, data_size,
                              size=(indices_size,)),
                              'take_a': np.random.normal(size=(data_size, out_dim))}
                check_consistency(sym, ctx_list,
                                  grad_req={'take_indices': 'null','take_a': 'write'},
                                  arg_params=arg_params)
        # axis 1
        sym = mx.sym.take(name='take', axis=1)
        ctx_list = []
        for data_type in data_types:
            for index_type in indices_types:
                ctx_list.append({'ctx': mx.cpu(0), 'take_indices': (indices_size,),
                    'take_a': (data_size, out_dim),
                    'type_dict': {'take_indices': index_type, 'take_a': data_type}})
                ctx_list.append({'ctx': mx.gpu(0), 'take_indices': (indices_size,),
                    'take_a': (data_size, out_dim),
                    'type_dict': {'take_indices': index_type, 'take_a': data_type}})
                arg_params = {'take_indices': np.random.randint(0, data_size,
                              size=(indices_size,)),
                              'take_a': np.random.normal(size=(data_size, out_dim))}
                check_consistency(sym, ctx_list,
                                  grad_req={'take_indices': 'null','take_a': 'write'},
                                  arg_params=arg_params)

@pytest.mark.serial
def test_psroipooling_with_type():
    arg_params = {
        'psroipool_rois': np.array([[0, 10, 22, 161, 173], [0, 20, 15, 154, 160]])}

    # plain psroipooling
    sym = mx.sym.contrib.PSROIPooling(spatial_scale=0.0625, output_dim=2, pooled_size=3, name='psroipool')
    ctx_list = [{'ctx': mx.gpu(0),
                 'psroipool_data': (1, 18, 14, 14),
                 'psroipool_rois': (2, 5),
                 'type_dict': {'psroipool_data': np.float64, 'psroipool_rois': np.float64}},
                {'ctx': mx.gpu(0),
                 'psroipool_data': (1, 18, 14, 14),
                 'psroipool_rois': (2, 5),
                 'type_dict': {'psroipool_data': np.float32, 'psroipool_rois': np.float32}},
                {'ctx': mx.gpu(0),
                 'psroipool_data': (1, 18, 14, 14),
                 'psroipool_rois': (2, 5),
                 'type_dict': {'psroipool_data': np.float16, 'psroipool_rois': np.float16}},
                ]

    check_consistency(sym, ctx_list, grad_req={'psroipool_data': 'write',
                                               'psroipool_rois': 'null'}, arg_params=arg_params)


@pytest.mark.serial
def test_deformable_psroipooling_with_type():
    tol = {np.dtype(np.float32): 1e-1,
           np.dtype(np.float64): 1e-3,
           np.dtype(np.float16): 1e-2}

    arg_params = {
        'deformable_psroipool_rois': np.array([[0, 10, 22, 161, 173], [0, 20, 15, 154, 160]])}

    # deformable psroipooling
    sym = mx.sym.contrib.DeformablePSROIPooling(spatial_scale=0.0625, sample_per_part=4, group_size=3, pooled_size=3,
                                                output_dim=2, trans_std=0.1, no_trans=False, name='deformable_psroipool')

    ctx_list = [{'ctx': mx.gpu(0),
                 'deformable_psroipool_data': (1, 18, 14, 14),
                 'deformable_psroipool_rois': (2, 5),
                 'deformable_psroipool_trans': (2, 4, 3, 3),
                 'type_dict': {'deformable_psroipool_data': np.float64, 'deformable_psroipool_rois': np.float64,
                               'deformable_psroipool_trans': np.float64}},
                {'ctx': mx.gpu(0),
                 'deformable_psroipool_data': (1, 18, 14, 14),
                 'deformable_psroipool_rois': (2, 5),
                 'deformable_psroipool_trans': (2, 4, 3, 3),
                 'type_dict': {'deformable_psroipool_data': np.float32, 'deformable_psroipool_rois': np.float32,
                               'deformable_psroipool_trans': np.float32}},
                {'ctx': mx.gpu(0),
                 'deformable_psroipool_data': (1, 18, 14, 14),
                 'deformable_psroipool_rois': (2, 5),
                 'deformable_psroipool_trans': (2, 4, 3, 3),
                 'type_dict': {'deformable_psroipool_data': np.float16, 'deformable_psroipool_rois': np.float16,
                               'deformable_psroipool_trans': np.float16}},
                {'ctx': mx.cpu(0),
                 'deformable_psroipool_data': (1, 18, 14, 14),
                 'deformable_psroipool_rois': (2, 5),
                 'deformable_psroipool_trans': (2, 4, 3, 3),
                 'type_dict': {'deformable_psroipool_data': np.float64, 'deformable_psroipool_rois': np.float64,
                               'deformable_psroipool_trans': np.float64}},
                {'ctx': mx.cpu(0),
                 'deformable_psroipool_data': (1, 18, 14, 14),
                 'deformable_psroipool_rois': (2, 5),
                 'deformable_psroipool_trans': (2, 4, 3, 3),
                 'type_dict': {'deformable_psroipool_data': np.float32, 'deformable_psroipool_rois': np.float32,
                               'deformable_psroipool_trans': np.float32}},
                {'ctx': mx.cpu(0),
                 'deformable_psroipool_data': (1, 18, 14, 14),
                 'deformable_psroipool_rois': (2, 5),
                 'deformable_psroipool_trans': (2, 4, 3, 3),
                 'type_dict': {'deformable_psroipool_data': np.float16, 'deformable_psroipool_rois': np.float16,
                               'deformable_psroipool_trans': np.float16}},
                ]

    check_consistency(sym, ctx_list, scale=0.1, rtol=tol, atol=tol,
                      grad_req={'deformable_psroipool_data': 'write',
                                'deformable_psroipool_rois': 'null',
                                'deformable_psroipool_trans': 'write'}, arg_params=arg_params)


@pytest.mark.serial
def test_deformable_convolution_with_type():
    tol = {np.dtype(np.float32): 1e-1,
           np.dtype(np.float64): 1e-3}

    sym = mx.sym.npx.deformable_convolution(num_filter=3, kernel=(3,3), name='deformable_conv')
    # since atomicAdd does not support fp16 (which deformable conv uses in backward), we do not test fp16 here
    ctx_list = [{'ctx': mx.gpu(0),
                 'deformable_conv_data': (2, 2, 10, 10),
                 'deformable_conv_offset': (2, 18, 8, 8),
                 'type_dict': {'deformable_conv_data': np.float64, 'deformable_conv_offset': np.float64}},
                {'ctx': mx.gpu(0),
                 'deformable_conv_data': (2, 2, 10, 10),
                 'deformable_conv_offset': (2, 18, 8, 8),
                 'type_dict': {'deformable_conv_data': np.float32, 'deformable_conv_offset': np.float32}},
                {'ctx': mx.cpu(0),
                 'deformable_conv_data': (2, 2, 10, 10),
                 'deformable_conv_offset': (2, 18, 8, 8),
                 'type_dict': {'deformable_conv_data': np.float64, 'deformable_conv_offset': np.float64}},
                {'ctx': mx.cpu(0),
                 'deformable_conv_data': (2, 2, 10, 10),
                 'deformable_conv_offset': (2, 18, 8, 8),
                 'type_dict': {'deformable_conv_data': np.float32, 'deformable_conv_offset': np.float32}},
                ]

    check_consistency(sym, ctx_list, scale=0.1, rtol=tol, atol=tol)
    # test ability to turn off training on bias
    check_consistency(sym, ctx_list, scale=0.1, rtol=tol, atol=tol,
                      grad_req={'deformable_conv_data': 'write',
                                'deformable_conv_offset': 'write',
                                'deformable_conv_weight': 'write',
                                'deformable_conv_bias': 'null'})


def test_deformable_convolution_options():
    tol = {np.dtype(np.float32): 1e-1,
           np.dtype(np.float64): 1e-3}
    # 2D convolution
    # since atomicAdd does not support fp16 (which deformable conv uses in backward), we do not test fp16 here

    # Pad > 0
    ctx_list = [{'ctx': mx.gpu(0),
                 'deformable_conv_data': (2, 2, 7, 7),
                 'deformable_conv_offset': (2, 18, 7, 7),
                 'type_dict': {'deformable_conv_data': np.float64, 'deformable_conv_offset': np.float64}},
                {'ctx': mx.gpu(0),
                 'deformable_conv_data': (2, 2, 7, 7),
                 'deformable_conv_offset': (2, 18, 7, 7),
                 'type_dict': {'deformable_conv_data': np.float32, 'deformable_conv_offset': np.float32}},
                {'ctx': mx.cpu(0),
                 'deformable_conv_data': (2, 2, 7, 7),
                 'deformable_conv_offset': (2, 18, 7, 7),
                 'type_dict': {'deformable_conv_data': np.float64, 'deformable_conv_offset': np.float64}},
                {'ctx': mx.cpu(0),
                 'deformable_conv_data': (2, 2, 7, 7),
                 'deformable_conv_offset': (2, 18, 7, 7),
                 'type_dict': {'deformable_conv_data': np.float32, 'deformable_conv_offset': np.float32}},
                ]
    sym = mx.sym.npx.deformable_convolution(num_filter=3, kernel=(3,3), pad=(1,1), name='deformable_conv')
    check_consistency(sym, ctx_list, scale=0.1, rtol=tol, atol=tol)

    # Stride > 1
    ctx_list = [{'ctx': mx.gpu(0),
                 'deformable_conv_data': (2, 2, 7, 7),
                 'deformable_conv_offset': (2, 18, 3, 3),
                 'type_dict': {'deformable_conv_data': np.float64, 'deformable_conv_offset': np.float64}},
                {'ctx': mx.gpu(0),
                 'deformable_conv_data': (2, 2, 7, 7),
                 'deformable_conv_offset': (2, 18, 3, 3),
                 'type_dict': {'deformable_conv_data': np.float32, 'deformable_conv_offset': np.float32}},
                {'ctx': mx.cpu(0),
                 'deformable_conv_data': (2, 2, 7, 7),
                 'deformable_conv_offset': (2, 18, 3, 3),
                 'type_dict': {'deformable_conv_data': np.float64, 'deformable_conv_offset': np.float64}},
                {'ctx': mx.cpu(0),
                 'deformable_conv_data': (2, 2, 7, 7),
                 'deformable_conv_offset': (2, 18, 3, 3),
                 'type_dict': {'deformable_conv_data': np.float32, 'deformable_conv_offset': np.float32}},
                ]
    sym = mx.sym.npx.deformable_convolution(num_filter=3, kernel=(3,3), stride=(2,2), name='deformable_conv')
    check_consistency(sym, ctx_list, scale=0.1, rtol=tol, atol=tol)

    # Dilate > 1
    ctx_list = [{'ctx': mx.gpu(0),
                 'deformable_conv_data': (2, 2, 7, 7),
                 'deformable_conv_offset': (2, 18, 3, 3),
                 'type_dict': {'deformable_conv_data': np.float64, 'deformable_conv_offset': np.float64}},
                {'ctx': mx.gpu(0),
                 'deformable_conv_data': (2, 2, 7, 7),
                 'deformable_conv_offset': (2, 18, 3, 3),
                 'type_dict': {'deformable_conv_data': np.float32, 'deformable_conv_offset': np.float32}},
                {'ctx': mx.cpu(0),
                 'deformable_conv_data': (2, 2, 7, 7),
                 'deformable_conv_offset': (2, 18, 3, 3),
                 'type_dict': {'deformable_conv_data': np.float64, 'deformable_conv_offset': np.float64}},
                {'ctx': mx.cpu(0),
                 'deformable_conv_data': (2, 2, 7, 7),
                 'deformable_conv_offset': (2, 18, 3, 3),
                 'type_dict': {'deformable_conv_data': np.float32, 'deformable_conv_offset': np.float32}},
                ]
    sym = mx.sym.npx.deformable_convolution(num_filter=3, kernel=(3,3), dilate=(2,2), name='deformable_conv')
    check_consistency(sym, ctx_list, scale=0.1, rtol=tol, atol=tol)

    # Deformable group > 1
    ctx_list = [{'ctx': mx.gpu(0),
                 'deformable_conv_data': (2, 2, 7, 7),
                 'deformable_conv_offset': (2, 36, 5, 5),
                 'type_dict': {'deformable_conv_data': np.float64, 'deformable_conv_offset': np.float64}},
                {'ctx': mx.gpu(0),
                 'deformable_conv_data': (2, 2, 7, 7),
                 'deformable_conv_offset': (2, 36, 5, 5),
                 'type_dict': {'deformable_conv_data': np.float32, 'deformable_conv_offset': np.float32}},
                {'ctx': mx.cpu(0),
                 'deformable_conv_data': (2, 2, 7, 7),
                 'deformable_conv_offset': (2, 36, 5, 5),
                 'type_dict': {'deformable_conv_data': np.float64, 'deformable_conv_offset': np.float64}},
                {'ctx': mx.cpu(0),
                 'deformable_conv_data': (2, 2, 7, 7),
                 'deformable_conv_offset': (2, 36, 5, 5),
                 'type_dict': {'deformable_conv_data': np.float32, 'deformable_conv_offset': np.float32}},
                ]
    sym = mx.sym.npx.deformable_convolution(num_filter=4, kernel=(3,3), num_deformable_group=2, name='deformable_conv')
    check_consistency(sym, ctx_list, scale=0.1, rtol=tol, atol=tol)


def check_rnn_layer(layer):
    layer.initialize(ctx=[mx.cpu(0), mx.gpu(0)])
    with mx.gpu(0):
        x = mx.nd.ones((10, 16, 30))
        states = layer.begin_state(16)
        go, gs = layer(x, states)

    with mx.cpu(0):
        x = mx.nd.ones((10, 16, 30))
        states = layer.begin_state(16)
        co, cs = layer(x, states)

    # atol of 1e-6 required, as exposed by seed 2124685726
    assert_almost_equal(go, co, rtol=1e-2, atol=1e-6)
    for g, c in zip(gs, cs):
        assert_almost_equal(g, c, rtol=1e-2, atol=1e-6)

def check_rnn_layer_w_rand_inputs(layer):
    layer.initialize(ctx=[mx.cpu(0), mx.gpu(0)])
    x = mx.nd.uniform(shape=(10, 16, 30))
    with mx.gpu(0):
        x = x.copyto(mx.gpu(0))
        states = layer.begin_state(16)
        go, gs = layer(x, states)

    with mx.cpu(0):
        x = x.copyto(mx.cpu(0))
        states = layer.begin_state(16)
        co, cs = layer(x, states)

    assert_almost_equal(go, co, rtol=1e-2, atol=1e-6)
    for g, c in zip(gs, cs):
        assert_almost_equal(g, c, rtol=1e-2, atol=1e-6)

@pytest.mark.serial
def test_sequence_reverse():
    check_sequence_reverse(mx.gpu(0))


@pytest.mark.serial
def test_autograd_save_memory():
    x = mx.nd.zeros((128, 512, 512), ctx=mx.gpu(0))
    x.attach_grad()

    with mx.autograd.record():
        for _ in range(200):
            x = x + 1
            x.wait_to_read()
    x.backward()


@pytest.mark.serial
def test_cuda_rtc():
    ctx = mx.gpu(0)
    source = r'''
    extern "C" __global__ void axpy(const float *x, float *y, float alpha) {
        int i = threadIdx.x + blockIdx.x * blockDim.x;
        y[i] += alpha * x[i];
    }

    extern "C" __global__ void saxpy(const float *x, float *y, float alpha) {
        extern __shared__ float smem[];
        int i = threadIdx.x + blockIdx.x * blockDim.x;
        smem[threadIdx.x] = x[i];
        y[i] += alpha * smem[threadIdx.x];
    }
    '''

    compile_opts = get_rtc_compile_opts(ctx)
    module = mx.rtc.CudaModule(source, options=compile_opts)
    axpy = module.get_kernel("axpy", "const float *x, float *y, float alpha")
    x = mx.nd.ones((10,), ctx=ctx)
    y = mx.nd.zeros((10,), ctx=ctx)
    axpy.launch([x, y, 3.0], ctx, (1, 1, 1), (10, 1, 1))
    assert (y.asnumpy() == 3).all()

    saxpy = module.get_kernel("saxpy", "const float *x, float *y, float alpha")
    saxpy.launch([x, y, 4.0], ctx, (1, 1, 1), (10, 1, 1), 10)
    assert (y.asnumpy() == 7).all()

    saxpy.launch([x, y, 5.0], ctx, (2, 1, 1), (5, 1, 1), 5)
    assert (y.asnumpy() == 12).all()


@pytest.mark.serial
def test_cross_device_autograd():
    x = mx.nd.random.uniform(shape=(10,))
    x.attach_grad()

    with mx.autograd.record():
        y = mx.nd.tanh(x)
        y = y.copyto(mx.gpu(0))
        y = mx.nd.tanh(y)
        y = y.copyto(mx.cpu(0))
        y = mx.nd.tanh(y)
        y = y.copyto(mx.gpu(0))
        y = y.copyto(mx.gpu(0))

        y.backward()

    dx = x.grad.copy()
    x.grad[:] = 0

    with mx.autograd.record():
        y = x
        for _ in range(3):
            y = mx.nd.tanh(y)
        y.backward()

    assert_almost_equal(dx, x.grad)

@pytest.mark.serial
def test_multi_proposal_op():
    # paramters
    feature_stride = 16
    scales = (8, 16, 32)
    ratios = (0.5, 1, 2)
    rpn_pre_nms_top_n = 12000
    rpn_post_nms_top_n = 2000
    rpn_min_size = feature_stride

    feat_len = (1000 + 15) // 16
    H, W = feat_len, feat_len
    num_anchors = len(scales) * len(ratios)
    count_anchors = H * W * num_anchors

    def get_new_data(batch_size, ctx):
        '''
        cls_prob: (batch_size, 2 * num_anchors, H, W)
        bbox_pred: (batch_size, 4 * num_anchors, H, W)
        im_info: (batch_size, 3)
        '''

        dtype = np.float32
        cls_prob = mx.nd.empty((batch_size, 2 * num_anchors, H, W), dtype = dtype, ctx = ctx)
        bbox_pred = mx.nd.empty((batch_size, 4 * num_anchors, H, W), dtype = dtype, ctx = ctx)
        im_info = mx.nd.empty((batch_size, 3), dtype = dtype, ctx = ctx)

        cls = [1.0 * (i + 1) / cls_prob.size for i in range(cls_prob.size)]
        np.random.shuffle(cls)
        cls_prob = mx.nd.reshape(mx.nd.array(cls, dtype = dtype, ctx = ctx), shape = cls_prob.shape)
        bbox_pred = mx.nd.array(np.random.randint(-2, 3, size = bbox_pred.shape), dtype = dtype, ctx = ctx)

        for i in range(batch_size):
            im_size = np.random.randint(600, feat_len * feature_stride, size = (2,))
            im_scale = np.random.randint(80, 100) / 100.0
            im_info[i, :] = [im_size[0], im_size[1], im_scale]
        return cls_prob, bbox_pred, im_info

    def check_proposal_consistency(op, batch_size, with_nms=False):
        '''
        op is mx.nd.contrib.Proposal or mx.nd.contrib.MultiProposal
        '''
        cls_prob, bbox_pred, im_info = get_new_data(batch_size, mx.cpu(0))
        rois_cpu, score_cpu = op(
                cls_prob = cls_prob,
                bbox_pred = bbox_pred,
                im_info = im_info,
                feature_stride = feature_stride,
                scales = scales,
                ratios = ratios,
                rpn_pre_nms_top_n = rpn_pre_nms_top_n,
                rpn_post_nms_top_n = rpn_post_nms_top_n,
                threshold = 0.7 if with_nms else 1.0,
                rpn_min_size = rpn_min_size, output_score = True)

        gpu_ctx = mx.gpu(0)

        # copy data to gpu from cpu
        cls_prob_gpu = cls_prob.as_in_context(gpu_ctx)
        bbox_pred_gpu = bbox_pred.as_in_context(gpu_ctx)
        im_info_gpu = im_info.as_in_context(gpu_ctx)

        rois_gpu, score_gpu = op(
                cls_prob = cls_prob_gpu,
                bbox_pred = bbox_pred_gpu,
                im_info = im_info_gpu,
                feature_stride = feature_stride,
                scales = scales,
                ratios = ratios,
                rpn_pre_nms_top_n = rpn_pre_nms_top_n,
                rpn_post_nms_top_n = rpn_post_nms_top_n,
                threshold = 0.7 if with_nms else 1.0,
                rpn_min_size = rpn_min_size, output_score = True)

        rois_cpu_np = rois_cpu.asnumpy()
        rois_gpu_np = rois_gpu.asnumpy()

        score_cpu_np = score_cpu.asnumpy()
        score_gpu_np = score_gpu.asnumpy()

        if not with_nms:
            assert_almost_equal(score_cpu_np, score_gpu_np, atol = 1e-3, rtol = 1e-3)
            assert_almost_equal(rois_cpu_np, rois_gpu_np, atol = 1e-3, rtol = 1e-3)
        else:
            # no 100% gurantee with nms
            assert(np.sum(np.abs(score_cpu_np - score_gpu_np) < 1e-3) >= 10)
            assert(np.sum(np.abs(rois_cpu_np - rois_gpu_np) < 1e-3) >= 40)

    check_proposal_consistency(mx.nd.contrib.Proposal, 1)
    check_proposal_consistency(mx.nd.contrib.MultiProposal, 5)
    check_proposal_consistency(mx.nd.contrib.Proposal, 1, with_nms=True)
    check_proposal_consistency(mx.nd.contrib.MultiProposal, 5, with_nms=True)


# The following 2 functions launch 0-thread kernels, an error that should be caught and signaled.
def kernel_error_check_imperative():
    with environment('MXNET_ENGINE_TYPE', 'NaiveEngine'):
        with mx.np_shape(active=True):
            a = mx.nd.array([1,2,3],ctx=mx.gpu(0))
            b = mx.nd.array([],ctx=mx.gpu(0))
            c = (a / b).asnumpy()

def kernel_error_check_symbolic():
    with environment('MXNET_ENGINE_TYPE', 'NaiveEngine'):
        with mx.np_shape(active=True):
            a = mx.sym.Variable('a')
            b = mx.sym.Variable('b')
            c = a / b
            f = c.bind(mx.gpu(0), {'a':mx.nd.array([1,2,3],ctx=mx.gpu(0)),
                                   'b':mx.nd.array([],ctx=mx.gpu(0))})
            f.forward()
            g = f.outputs[0].asnumpy()

@pytest.mark.serial
def test_kernel_error_checking():
    # Running tests that may throw exceptions out of worker threads will stop CI testing
    # if not run in a separate process (with its own address space for CUDA compatibility).
    try:
        mpctx = mp.get_context('spawn')
    except:
        print('SKIP: python%s.%s lacks the required process fork-exec support ... ' %
              sys.version_info[0:2], file=sys.stderr, end='')
    else:
        with discard_stderr():
            for f in [kernel_error_check_imperative, kernel_error_check_symbolic]:
                p = mpctx.Process(target=f)
                p.start()
                p.join()
                assert p.exitcode != 0,\
                    "Expected a synchronous kernel error from %s(), none seen." % f.__name__

def test_incorrect_gpu():
    # Try setting dev_id to a really big number
    pytest.raises(MXNetError, mx.nd.ones, (2,2), ctx=mx.gpu(100001))

def test_batchnorm_backwards_notrain():
    for ctx in [mx.cpu(0), mx.gpu(0)]:
        for cudnn_o in [False, True]:
            B,C,H,W = 4,3,2,2
            x = mx.nd.random.poisson(1,shape=(B,C,H,W)).as_in_context(ctx)
            gamma = mx.nd.random.normal(shape=(C)).as_in_context(ctx)
            beta = mx.nd.random.normal(shape=(C)).as_in_context(ctx)
            mean = mx.nd.random.normal(shape=(C)).as_in_context(ctx)
            std = mx.nd.random.normal(shape=(C)).as_in_context(ctx)
            x.attach_grad()

            with autograd.record(False):
                y = mx.ndarray.BatchNorm(x, gamma, beta, mean, std.square(),
                                         fix_gamma=False, cudnn_off=cudnn_o)
                loss=y.square().sum()
            loss.backward(train_mode=False)

def test_create_sparse_ndarray_gpu_to_cpu():
    dim0 = 10
    dim1 = 5
    densities = [0, 0.5, 1]
    for density in densities:
        shape = rand_shape_2d(dim0, dim1)
        matrix = rand_ndarray(shape, 'row_sparse', density)
        data = matrix.data
        indices = matrix.indices
        rsp_created = mx.nd.sparse.row_sparse_array((data, indices), shape=shape, ctx=mx.cpu())
        assert rsp_created.stype == 'row_sparse'
        assert same(rsp_created.data.asnumpy(), data.asnumpy())
        assert same(rsp_created.indices.asnumpy(), indices.asnumpy())
        rsp_copy = mx.nd.array(rsp_created)
        assert(same(rsp_copy.asnumpy(), rsp_created.asnumpy()))


def test_softmax_activation():
    gpu_a = mx.nd.array([[3., 0.5, -0.5, 2., 7.],
        [2., -.4, 7.,   3., 0.2]], ctx=mx.gpu(0))
    cpu_a = mx.nd.array([[3., 0.5, -0.5, 2., 7.],
        [2., -.4, 7.,   3., 0.2]], ctx=mx.cpu())

    cpu_a.attach_grad()
    gpu_a.attach_grad()
    with mx.autograd.record():
        gpu_y = mx.nd.SoftmaxActivation(data = gpu_a)
        cpu_y = mx.nd.SoftmaxActivation(data = cpu_a)
        assert_almost_equal(cpu_y, gpu_y, atol = 1e-3, rtol = 1e-3)

        gpu_y.backward()
        cpu_y.backward()
        assert_almost_equal(cpu_a.grad, gpu_a.grad, atol = 1e-3, rtol = 1e-3)


@pytest.mark.serial
@pytest.mark.serial
def test_bilinear_sampler_versions():
    data = mx.sym.Variable('data')
    grid = mx.sym.Variable('grid')
    sym1 = mx.sym.BilinearSampler(data=data, grid=grid)
    sym2 = mx.sym.BilinearSampler(data=data, grid=grid, cudnn_off=True)
    sym3 = mx.sym.BilinearSampler(data=data, grid=grid)

    test_cases = [[(1,3,15,16),(1,2,10,10)],
                 [(1,6,7,16),(1,2,10,4)],
                 [(1,7,3,16),(1,2,8,11)],
                 [(1,9,50,50),(1,2,50,50)]]

    for item in test_cases:
        data_shape, grid_shape = item
        # kWriteTo
        exe_cpu = sym1._simple_bind(data=data_shape, grid=grid_shape, ctx=mx.cpu(), grad_req='write')
        exe_gpu = sym2._simple_bind(data=data_shape, grid=grid_shape, ctx=default_device(), grad_req='write')
        exe_cudnn = sym3._simple_bind(data=data_shape, grid=grid_shape, ctx=default_device(), grad_req='write')
        exe_list = [exe_cpu, exe_gpu, exe_cudnn]
        ref_idx = 0
        test_data = np.random.uniform(low=-0.1, high=0.1,size=data_shape).astype(np.float32)
        test_grid = np.random.uniform(low=-2, high=2, size=grid_shape).astype(np.float32)
        for exe in exe_list:
            exe.arg_dict['data'][:] = test_data
            exe.arg_dict['grid'][:] = test_grid
            exe.forward(is_train=True)
            mx.test_utils.assert_almost_equal(exe_list[ref_idx].outputs[0], exe.outputs[0], rtol=1e-3, atol=1e-5)

        out_grad = np.random.uniform(low=-0.01, high=0.01,size=data_shape[:2] + grid_shape[2:]).astype(np.float32)
        for exe in exe_list:
            exe.backward(mx.nd.array(out_grad))
            assert_almost_equal(exe.grad_dict['data'], exe_list[ref_idx].grad_dict['data'], rtol=1e-3, atol=1e-5)
            assert_almost_equal(exe.grad_dict['grid'], exe_list[ref_idx].grad_dict['grid'], rtol=1e-3, atol=1e-5)

        data_grad = exe_list[ref_idx].grad_dict['data'].asnumpy()
        grid_grad = exe_list[ref_idx].grad_dict['grid'].asnumpy()

        # kAddTo
        exe_cpu_addto = sym1._simple_bind(data=data_shape, grid=grid_shape, ctx=mx.cpu(), grad_req='add')
        exe_gpu_addto = sym2._simple_bind(data=data_shape, grid=grid_shape, ctx=default_device(), grad_req='add')
        exe_cudnn_addto = sym3._simple_bind(data=data_shape, grid=grid_shape, ctx=default_device(), grad_req='add')
        exe_list = [exe_cpu_addto, exe_gpu_addto, exe_cudnn_addto]
        data_initial_grad = np.random.normal(size=exe_list[ref_idx].grad_dict['data'].shape).astype(np.float32)
        grid_initial_grad = np.random.normal(size=exe_list[ref_idx].grad_dict['grid'].shape).astype(np.float32)
        for exe in exe_list:
            exe.arg_dict['data'][:] = test_data
            exe.arg_dict['grid'][:] = test_grid
            exe.grad_dict['data'][:] = data_initial_grad
            exe.grad_dict['grid'][:] = grid_initial_grad
            exe.forward(is_train=True)
            exe.backward(mx.nd.array(out_grad))
            assert_almost_equal(exe.grad_dict['data'], exe_list[ref_idx].grad_dict['data'], rtol=1e-3, atol=1e-5)
            assert_almost_equal(exe.grad_dict['grid'], exe_list[ref_idx].grad_dict['grid'], rtol=1e-3, atol=1e-5)
        assert_almost_equal(exe_list[ref_idx].grad_dict['data'], data_grad + data_initial_grad, rtol=1e-3, atol=1e-5)
        assert_almost_equal(exe_list[ref_idx].grad_dict['grid'], grid_grad + grid_initial_grad, rtol=1e-3, atol=1e-5)

        for req_dict in [{'data' : 'null', 'grid' : 'write'}, {'data' : 'write', 'grid' : 'null'}]:
            # Mixture of kWriteTo and kNullOp
            exe_cpu_mix = sym1._simple_bind(data=data_shape, grid=grid_shape, ctx=mx.cpu(), grad_req=req_dict)
            exe_gpu_mix = sym2._simple_bind(data=data_shape, grid=grid_shape, ctx=default_device(), grad_req=req_dict)
            exe_cudnn_mix = sym3._simple_bind(data=data_shape, grid=grid_shape, ctx=default_device(), grad_req=req_dict)
            exe_list = [exe_cpu_mix, exe_gpu_mix, exe_cudnn_mix]
            for exe in exe_list:
                exe.arg_dict['data'][:] = test_data
                exe.arg_dict['grid'][:] = test_grid
                exe.forward(is_train=True)
                exe.backward(mx.nd.array(out_grad))
                if req_dict['data'] is 'write':
                    assert_almost_equal(exe.grad_dict['data'], exe_list[ref_idx].grad_dict['data'], rtol=1e-3, atol=1e-5)
                if req_dict['grid'] is 'write':
                    assert_almost_equal(exe.grad_dict['grid'], exe_list[ref_idx].grad_dict['grid'], rtol=1e-3, atol=1e-5)

<<<<<<< HEAD

# isolated execution bulking test function to be invoked with different env var settings
def _test_bulking_in_process(seed, time_per_iteration):
    data_shape = (10,)
    num_ops = 1000
    num_iterations = 20

    ctx = default_device()
    # build symbol
    X = mx.sym.Variable('X')
    sym = mx.sym.flip(X, axis=0)
    for _ in range(num_ops-1):
        sym = mx.sym.flip(sym, axis=0)
    x = mx.ndarray.zeros(data_shape)
    dx = mx.ndarray.zeros(data_shape)
    dy = mx.ndarray.ones(data_shape)
    exe = sym._bind(ctx=ctx, args=[x], args_grad = {'X':dx})

    # time a number of forward() and backward() executions after some warm-up iterations
    warmups = 1
    for i in range(num_iterations+warmups):
        if i == warmups:
            start = time.time()
        exe.forward(is_train=True)
        exe.backward(dy)
        dx.wait_to_read()
    time_per_iteration.value = (time.time() - start) / num_iterations


@pytest.mark.skip(reason='skippping temporarily, tracked by https://github.com/apache/incubator-mxnet/issues/16517')
def test_bulking_operator_gpu():
    _test_bulking(_test_bulking_in_process)


@pytest.mark.skip(reason='skippping temporarily, tracked by https://github.com/apache/incubator-mxnet/issues/14970')
def test_bulking():
    # test case format: (max_fwd_segment_size, max_bwd_segment_size, enable_bulking_in_training)
    test_cases = [(0,0,True), (1,1,True), (15,15,False), (15,0,True), (0,15,True), (15,15,True)]
    times = {}
    times_str = ''
    for seg_sizes in test_cases:
        # Create shared variable to return measured time from test process
        time_per_iteration = mp.Manager().Value('d', 0.0)
        if not run_in_spawned_process(_test_bulking_in_process,
                                      {'MXNET_EXEC_BULK_EXEC_MAX_NODE_TRAIN_FWD' : str(seg_sizes[0]),
                                       'MXNET_EXEC_BULK_EXEC_MAX_NODE_TRAIN_BWD' : str(seg_sizes[1]),
                                       'MXNET_EXEC_BULK_EXEC_TRAIN' : str(seg_sizes[2])},
                                      time_per_iteration):
            # skip test since the python version can't run it properly.  Warning msg was logged.
            return
        times[seg_sizes] = time_per_iteration.value
        times_str += \
            '\n    runtime of (fwd,bwd,enable) op seg setting ({},{},{}) =\t{:.1f} msec'.format(
            seg_sizes[0], seg_sizes[1], seg_sizes[2], 1000.0 * times[seg_sizes])

    fastest_non_bulked_time = min(times[(0,0,True)], times[(1,1,True)], times[(15,15,False)])
    slowest_half_bulked_time = max(times[(0,15,True)], times[(15,0,True)])
    fastest_half_bulked_time = min(times[(0,15,True)], times[(15,0,True)])
    fully_bulked_time = times[(15,15,True)]

    print(times_str)
    # Non-bulked times[0,0,True], times[1,1,True] and times[15,15,False] should be about the same,
    # slower than both half-bulked times[0,15,True] and times[15,0,True]
    assert slowest_half_bulked_time < fastest_non_bulked_time, \
        'A half-bulked exec time is slower than the non-bulked time by {} secs! {}' \
            .format(slowest_half_bulked_time - fastest_non_bulked_time, times_str)
    # The fully bulked times[15,15,True] should be faster than both half-bulked runs
    assert fully_bulked_time < fastest_half_bulked_time, \
        'The fully-bulked exec time is slower than a half-bulked time by {} secs! {}' \
            .format(fully_bulked_time - fastest_half_bulked_time, times_str)


=======
>>>>>>> 3dffdc1e
@pytest.mark.serial
def test_allclose_function_gpu():
    allclose_function([mx.cpu(), mx.gpu(0)])

def test_context_num_gpus():
    # Test that num_gpus reports at least one GPU, as the test is run on a GPU host.
    assert mx.device.num_gpus() > 0

def math_log(shape, dtype, check_value):
    np_x = np.random.rand(*tuple(shape))
    x = mx.nd.array(np_x, dtype=dtype)
    y = mx.nd.log(data=x)
    if check_value:
        x_ = x.as_in_context(mx.cpu())
        y_ = mx.nd.log(data=x_)
        assert_almost_equal(y.asnumpy(), y_.asnumpy())

def math_erf(shape, dtype, check_value):
    np_x = np.random.rand(*tuple(shape))
    x = mx.nd.array(np_x, dtype=dtype)
    y = mx.nd.erf(data=x)
    if check_value:
        x_ = x.as_in_context(mx.cpu())
        y_ = mx.nd.erf(data=x_)
        assert_almost_equal(y.asnumpy(), y_.asnumpy())

def math_square(shape, dtype, check_value):
    np_x = np.random.rand(*tuple(shape))
    x = mx.nd.array(np_x, dtype=dtype)
    y = mx.nd.square(data=x)
    if check_value:
        x_ = x.as_in_context(mx.cpu())
        y_ = mx.nd.square(data=x_)
        assert_almost_equal(y.asnumpy(), y_.asnumpy())

def run_math(op, shape, dtype="float32", check_value=True):
    run_num = 10
    for _ in range(run_num):
        if op == 'log':
            math_log(shape=shape, dtype=dtype, check_value=check_value)
        elif op == 'erf':
            math_erf(shape=shape, dtype=dtype, check_value=check_value)
        elif op == 'square':
            math_square(shape=shape, dtype=dtype, check_value=check_value)

@pytest.mark.serial
def test_math():
    ops = ['log', 'erf', 'square']
    check_value= True
    shape_lst = [[1000], [100,1000], [10,100,100], [10,100,100,100]]
    dtypes = ["float32", "float64"]
    for shape in shape_lst:
        for dtype in dtypes:
            for op in ops:
                run_math(op, shape, dtype, check_value=check_value)

@pytest.mark.serial
def test_arange_like_dtype():
    dtypes = [np.float16, np.float32, np.float64]

    for t in dtypes:
        x = mx.sym.Variable('x', dtype=t)
        y = mx.sym.reshape(x, shape=(0, 0, -1))
        z = mx.sym.contrib.arange_like(y, axis=-1)

        mod = z._simple_bind(ctx=mx.gpu(0), x=(3, 4, 5, 6), grad_req='null')
        mod.arg_arrays[0][:] = np.random.normal(size=mod.arg_arrays[0].shape).astype(t)
        out = mod.forward(is_train=False)
        for v in out:
            assert v.dtype == t


def test_fp16_spmm():
    inp = mxsps.csr_matrix(sps.coo_matrix(([2.0], ([150], [100000]))).tocsr())
    inp = inp.astype('float16', copy=False)
    weight = mx.nd.random.randn(100001, 151)
    weight = weight.astype('float16', copy=False)
    out = mxsps.dot(inp, weight)
    out_np = mx.nd.dot(inp, weight)
    assert_almost_equal(out.asnumpy(), out_np, rtol=1e-3, atol=1e-5)

@pytest.mark.serial
@pytest.mark.parametrize('dtype', ["float16", "float32", "float64"])
def test_split_v2_fwd(dtype):
    dim = random.randint(2, 9)
    shape = rand_shape_nd(dim)
    axis = random.randint(-dim, dim-1)
    axis_size = shape[axis]
    samples = random.randint(0, axis_size - 1)
    indices = sorted(random.sample([i for i in range(1, axis_size)], samples))
    indices = tuple(indices)
    mx_data = rand_ndarray(shape, dtype=dtype)
    np_data = mx_data.asnumpy()
    np_out = np.split(np_data, indices_or_sections=indices, axis=axis)
    data = mx.sym.Variable("data")
    sym = mx.sym.split_v2(data, indices_or_sections=indices, axis=axis)
    check_symbolic_forward(sym, {"data": mx_data}, np_out, rtol=1e-3, atol=1e-5)<|MERGE_RESOLUTION|>--- conflicted
+++ resolved
@@ -2114,81 +2114,7 @@
                 if req_dict['grid'] is 'write':
                     assert_almost_equal(exe.grad_dict['grid'], exe_list[ref_idx].grad_dict['grid'], rtol=1e-3, atol=1e-5)
 
-<<<<<<< HEAD
-
-# isolated execution bulking test function to be invoked with different env var settings
-def _test_bulking_in_process(seed, time_per_iteration):
-    data_shape = (10,)
-    num_ops = 1000
-    num_iterations = 20
-
-    ctx = default_device()
-    # build symbol
-    X = mx.sym.Variable('X')
-    sym = mx.sym.flip(X, axis=0)
-    for _ in range(num_ops-1):
-        sym = mx.sym.flip(sym, axis=0)
-    x = mx.ndarray.zeros(data_shape)
-    dx = mx.ndarray.zeros(data_shape)
-    dy = mx.ndarray.ones(data_shape)
-    exe = sym._bind(ctx=ctx, args=[x], args_grad = {'X':dx})
-
-    # time a number of forward() and backward() executions after some warm-up iterations
-    warmups = 1
-    for i in range(num_iterations+warmups):
-        if i == warmups:
-            start = time.time()
-        exe.forward(is_train=True)
-        exe.backward(dy)
-        dx.wait_to_read()
-    time_per_iteration.value = (time.time() - start) / num_iterations
-
-
-@pytest.mark.skip(reason='skippping temporarily, tracked by https://github.com/apache/incubator-mxnet/issues/16517')
-def test_bulking_operator_gpu():
-    _test_bulking(_test_bulking_in_process)
-
-
-@pytest.mark.skip(reason='skippping temporarily, tracked by https://github.com/apache/incubator-mxnet/issues/14970')
-def test_bulking():
-    # test case format: (max_fwd_segment_size, max_bwd_segment_size, enable_bulking_in_training)
-    test_cases = [(0,0,True), (1,1,True), (15,15,False), (15,0,True), (0,15,True), (15,15,True)]
-    times = {}
-    times_str = ''
-    for seg_sizes in test_cases:
-        # Create shared variable to return measured time from test process
-        time_per_iteration = mp.Manager().Value('d', 0.0)
-        if not run_in_spawned_process(_test_bulking_in_process,
-                                      {'MXNET_EXEC_BULK_EXEC_MAX_NODE_TRAIN_FWD' : str(seg_sizes[0]),
-                                       'MXNET_EXEC_BULK_EXEC_MAX_NODE_TRAIN_BWD' : str(seg_sizes[1]),
-                                       'MXNET_EXEC_BULK_EXEC_TRAIN' : str(seg_sizes[2])},
-                                      time_per_iteration):
-            # skip test since the python version can't run it properly.  Warning msg was logged.
-            return
-        times[seg_sizes] = time_per_iteration.value
-        times_str += \
-            '\n    runtime of (fwd,bwd,enable) op seg setting ({},{},{}) =\t{:.1f} msec'.format(
-            seg_sizes[0], seg_sizes[1], seg_sizes[2], 1000.0 * times[seg_sizes])
-
-    fastest_non_bulked_time = min(times[(0,0,True)], times[(1,1,True)], times[(15,15,False)])
-    slowest_half_bulked_time = max(times[(0,15,True)], times[(15,0,True)])
-    fastest_half_bulked_time = min(times[(0,15,True)], times[(15,0,True)])
-    fully_bulked_time = times[(15,15,True)]
-
-    print(times_str)
-    # Non-bulked times[0,0,True], times[1,1,True] and times[15,15,False] should be about the same,
-    # slower than both half-bulked times[0,15,True] and times[15,0,True]
-    assert slowest_half_bulked_time < fastest_non_bulked_time, \
-        'A half-bulked exec time is slower than the non-bulked time by {} secs! {}' \
-            .format(slowest_half_bulked_time - fastest_non_bulked_time, times_str)
-    # The fully bulked times[15,15,True] should be faster than both half-bulked runs
-    assert fully_bulked_time < fastest_half_bulked_time, \
-        'The fully-bulked exec time is slower than a half-bulked time by {} secs! {}' \
-            .format(fully_bulked_time - fastest_half_bulked_time, times_str)
-
-
-=======
->>>>>>> 3dffdc1e
+
 @pytest.mark.serial
 def test_allclose_function_gpu():
     allclose_function([mx.cpu(), mx.gpu(0)])
