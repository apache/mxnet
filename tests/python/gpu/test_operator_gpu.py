--- conflicted
+++ resolved
@@ -558,13 +558,8 @@
         print("SKIP: 'ThreadedEngine', only running against %s" % engines, file=sys.stderr, end='')
 
     for num_streams in [1, 2]:
-<<<<<<< HEAD
-        for engine in ['NaiveEngine', 'ThreadedEngine', 'ThreadedEnginePerDevice']:
+        for engine in engines:
             run_in_spawned_process(_conv_with_num_streams,
-=======
-        for engine in engines:
-            _test_in_separate_process(_conv_with_num_streams,
->>>>>>> d6eafca2
                 {'MXNET_GPU_WORKER_NSTREAMS' : num_streams, 'MXNET_ENGINE_TYPE' : engine})
 
 
