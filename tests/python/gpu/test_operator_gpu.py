# Licensed to the Apache Software Foundation (ASF) under one
# or more contributor license agreements.  See the NOTICE file
# distributed with this work for additional information
# regarding copyright ownership.  The ASF licenses this file
# to you under the Apache License, Version 2.0 (the
# "License"); you may not use this file except in compliance
# with the License.  You may obtain a copy of the License at
#
#   http://www.apache.org/licenses/LICENSE-2.0
#
# Unless required by applicable law or agreed to in writing,
# software distributed under the License is distributed on an
# "AS IS" BASIS, WITHOUT WARRANTIES OR CONDITIONS OF ANY
# KIND, either express or implied.  See the License for the
# specific language governing permissions and limitations
# under the License.

from __future__ import print_function
import sys
import os
import time
import multiprocessing as mp
import unittest
import mxnet as mx
import numpy as np
import unittest
from mxnet.test_utils import check_consistency, set_default_context, assert_almost_equal
from numpy.testing import assert_allclose

curr_path = os.path.dirname(os.path.abspath(os.path.expanduser(__file__)))
sys.path.insert(0, os.path.join(curr_path, '../unittest'))
from common import setup_module, with_seed
from test_operator import *
from test_optimizer import *
from test_random import *
from test_gluon import *
from test_loss import *
from test_exc_handling import *
#from test_rnn import *
from test_gluon_rnn import *
from test_sparse_ndarray import test_create_csr, test_create_row_sparse, test_sparse_nd_slice
from test_sparse_ndarray import test_create_sparse_nd_empty, test_create_sparse_nd_from_sparse
from test_sparse_ndarray import test_create_sparse_nd_from_dense, test_create_sparse_nd_infer_shape
from test_sparse_ndarray import test_sparse_nd_check_format, test_sparse_nd_copy
from test_sparse_ndarray import test_sparse_nd_setitem, test_sparse_nd_binary_scalar_op
from test_sparse_operator import *
from test_ndarray import *

set_default_context(mx.gpu(0))
del test_support_vector_machine_l1_svm
del test_support_vector_machine_l2_svm


def check_countsketch(in_dim,out_dim,n):
    sym = mx.sym.contrib.count_sketch(name='countsketch',out_dim = out_dim)
    shape = [(n,in_dim), (1,in_dim),(1,in_dim)]     #shape of input x, hash h and hash s

    arr = [mx.nd.empty(shape[i]) for i in range(3)]
    arr_grad = [mx.nd.empty(shape[i]) for i in range(3)]
    x = np.random.uniform(-10, 10, shape[0])
    arr[0][:] = x                                 #input x
    h = np.random.randint(0, out_dim, shape[1])
    arr[1][:] = h                                 #hash h
    s = np.random.randint(0, 2, shape[2])*2-np.ones(shape[2])
    arr[2][:] = s                                 #hash s
    # forward
    exe_list = [sym.bind(mx.gpu(0), arr, arr_grad)]
    for exe in exe_list:
        exe.forward(is_train= True)
    out1 = [exe.outputs[0].asnumpy() for exe in exe_list]

    a = np.zeros((n,out_dim))
    temp = np.multiply(x, s)
    for num_sample in np.arange(0,n):
        for idx in np.arange(0,in_dim):
            a[num_sample][h[0][idx]] += temp[num_sample][idx]
    assert_almost_equal(a,out1[0],rtol=1e-3, atol=1e-12)

    # backward
    out_grad = mx.nd.empty((n,out_dim))
    out_grad[:] = np.random.normal(-3, 3, (n,out_dim))
    for exe in exe_list:
        exe.backward([out_grad])

        a = np.zeros((n,in_dim))
        for j in np.arange(0,n):
            for i in np.arange(0,in_dim):
                a[j,i] = out_grad.asnumpy()[j, h[0,i]] * s[0,i]
    assert_almost_equal(a,arr_grad[0].asnumpy(),rtol=1e-3, atol=1e-12)

@with_seed(0)
def test_countsketch():
    nrepeat = 2
    minindim = 40
    maxindim = 100
    minoutdim = 5
    maxoutdim = 30
    maxn = 200
    for repeat in range(nrepeat):
        in_dim = np.random.randint(minindim, maxindim)
        out_dim = np.random.randint(minoutdim, maxoutdim)
        n = np.random.randint(1,maxn)
        check_countsketch(in_dim, out_dim, n)


def check_ifft(shape):
    shape_old = shape
    if len(shape) == 2:
        if shape[1]%2 != 0:
            lst = list(shape)
            lst[1] = lst[1]*2
            shape = tuple(lst)
            shape_old = shape
        shape = (shape[0],shape[1]*2)
    if len(shape) == 4:
        if shape[3]%2 != 0:
            lst = list(shape)
            lst[3] = lst[3]*2
            shape = tuple(lst)
            shape_old = shape
        shape = (shape[0],shape[1],shape[2],shape[3]*2)
    sym = mx.sym.contrib.ifft(name='ifft', compute_size = 128)
    init = [np.random.normal(size=shape, scale=1.0)]
    arr_grad = [mx.nd.empty(shape)]
    ctx_list = [{'ctx': mx.gpu(0),'ifft_data': shape, 'type_dict': {'ifft_data': np.float32}}]
    exe_list = [sym.simple_bind(args_grad=arr_grad,**ctx) for ctx in ctx_list]

    for exe in exe_list:
        for arr, iarr in zip(exe.arg_arrays, init):
            arr[:] = iarr.astype(arr.dtype)
    # forward
    for exe in exe_list:
        exe.forward(is_train= True)
        out1 = [exe.outputs[0].asnumpy() for exe in exe_list]

    if len(shape) == 2:
        init_complex = np.zeros(shape_old,dtype = np.complex64)
        for i in range(0,shape_old[1]):
            init_complex.real[:,i] = init[0][:,2*i]
            init_complex.imag[:,i] = init[0][:,2*i+1]
        a = np.fft.ifft(init_complex, n=None, axis=-1, norm=None)
        assert_almost_equal(a.real, out1[0]/shape_old[1],rtol=1e-3, atol=1e-12)

    if len(shape) == 4:
        init_complex = np.zeros(shape_old,dtype = np.complex64)
        for i in range(0,shape_old[3]):
            init_complex.real[:,:,:,i] = init[0][:,:,:,2*i]
            init_complex.imag[:,:,:,i] = init[0][:,:,:,2*i+1]
        a = np.fft.ifft(init_complex, n=None, axis=-1, norm=None)
        assert_almost_equal(a.real, out1[0]/shape_old[3],rtol=1e-3, atol=1e-12)
    # backward
    if len(shape) == 2:
        out_grad = mx.nd.empty(shape_old)
        out_grad[:] = np.random.normal(-3, 3, shape_old)
        for exe in exe_list:
            exe.backward([out_grad])
            temp = exe.grad_arrays[0].asnumpy()
            temp = np.zeros(shape_old)
            for i in range(shape_old[1]):
                temp[:,i] = exe.grad_arrays[0].asnumpy()[:,2*i]

        a = np.fft.fft(out_grad.asnumpy(), n=None, axis=-1, norm=None)
        assert_almost_equal(a.real, temp, rtol=1e-3, atol=1e-12)
    if len(shape) == 4:
        out_grad = mx.nd.empty(shape_old)
        out_grad[:] = np.random.normal(-3, 3, shape_old)
        for exe in exe_list:
            exe.backward([out_grad])
            temp = exe.grad_arrays[0].asnumpy()
            temp = np.zeros(shape_old)
            for i in range(shape_old[3]):
                temp[:,:,:,i] = exe.grad_arrays[0].asnumpy()[:,:,:,2*i]

        a = np.fft.fft(out_grad.asnumpy(), n=None, axis=-1, norm=None)
        assert_almost_equal(a.real, temp, rtol=1e-3, atol=1e-12)

@with_seed(0)
def test_ifft():
    nrepeat = 2
    maxdim = 10
    for repeat in range(nrepeat):
        for order in [2,4]:
            shape = tuple(np.random.randint(1, maxdim, size=order))
            check_ifft(shape)


def check_fft(shape):
    sym = mx.sym.contrib.fft(name='fft', compute_size = 128)
    if len(shape) == 2:
        if shape[1]%2 != 0:
            lst = list(shape)
            lst[1] = lst[1]*2
            shape = tuple(lst)
            shape_old = shape
    if len(shape) == 4:
        if shape[3]%2 != 0:
            lst = list(shape)
            lst[3] = lst[3]*2
            shape = tuple(lst)
            shape_old = shape
    init = [np.random.normal(size=shape, scale=1.0)]
    arr_grad = [mx.nd.empty(shape)]
    ctx_list = [{'ctx': mx.gpu(0),'fft_data': shape, 'type_dict': {'fft_data': np.float32}}]
    exe_list = [sym.simple_bind(args_grad=arr_grad,**ctx) for ctx in ctx_list]

    for exe in exe_list:
        for arr, iarr in zip(exe.arg_arrays, init):
            arr[:] = iarr.astype(arr.dtype)
    #forward
    for exe in exe_list:
        exe.forward(is_train=True)
    out1 = [exe.outputs[0].asnumpy() for exe in exe_list]
    out = np.fft.fft(init, n=None, axis=-1, norm=None)
    if len(shape) == 2:
        out = np.reshape(out,(out.shape[1],out.shape[2]))
        out2 = np.append(out.real, out.imag, axis = 1)
        a = np.zeros(out1[0].shape)
        p = 0
        for i in range(out2.shape[1]//2):
            a[:,p] = out2[:,i]
            a[:,p+1] = out2[:,i+out2.shape[1]//2]
            p = p+2

    if len(shape) == 4:
        out = np.reshape(out,(out.shape[1],out.shape[2],out.shape[3],out.shape[4]))
        out2 = np.append(out.real, out.imag, axis = 1)
        a = np.zeros(out1[0].shape)
        for i in range(out1[0].shape[0]):
            for j in range(out1[0].shape[1]):
                p = 0
                for k in range(out2.shape[3]):
                    a[i,j,:,p] = out2[i,j,:,k]
                    a[i,j,:,p+1] = out2[i,j+out1[0].shape[1],:,k]
                    p = p+2

    assert_almost_equal(a, out1[0],rtol=1e-3, atol=1e-6)

    # backward
    if len(shape) == 2:
        out_grad = mx.nd.empty((shape[0],2*shape[1]))
        out_grad[:] = np.random.normal(-3, 3, (shape[0],2*shape[1]))
        # out_grad_to_complex
        out_grad_complex = np.zeros(shape,dtype = np.complex64)
        for i in range(0,shape[1]):
            out_grad_complex.real[:,i] = out_grad.asnumpy()[:,2*i]
            out_grad_complex.imag[:,i] = out_grad.asnumpy()[:,2*i+1]
        for exe in exe_list:
            exe.backward([out_grad])
        a = np.fft.ifft(out_grad_complex, n=None, axis=-1, norm=None)
        assert_almost_equal(a.real, exe.grad_arrays[0].asnumpy()/shape[1],rtol=1e-3, atol=1e-8)

    if len(shape) == 4:
        out_grad = mx.nd.empty(out1[0].shape)
        out_grad[:] = np.random.normal(-3, 3, out1[0].shape)
        # out_grad_to_complex
        out_grad_complex = np.zeros(shape,dtype = np.complex64)
        for i in range(0,shape[3]):
            out_grad_complex.real[:,:,:,i] = out_grad.asnumpy()[:,:,:,2*i]
            out_grad_complex.imag[:,:,:,i] = out_grad.asnumpy()[:,:,:,2*i+1]
        for exe in exe_list:
            exe.backward([out_grad])
        a = np.fft.ifft(out_grad_complex, n=None, axis=-1, norm=None)
        assert_almost_equal(a.real, exe.grad_arrays[0].asnumpy()/shape[3],rtol=1e-3, atol=1e-6)

@with_seed(0)
def test_fft():
    nrepeat = 2
    maxdim = 10
    for repeat in range(nrepeat):
        for order in [2,4]:
            shape = tuple(np.random.randint(1, maxdim, size=order))
            check_fft(shape)


@with_seed()
def test_batchnorm_with_type():
  ctx_list_v1_2D = [
    {'ctx': mx.cpu(0), 'norm_data': (10, 2, 10, 10), 'type_dict': {'norm_data': np.float32}},
    {'ctx': mx.gpu(0), 'norm_data': (10, 2, 10, 10), 'type_dict': {'norm_data': np.float32}},
  ]

  ctx_list_v2_2D = [
    {'ctx': mx.cpu(0), 'norm_data': (10, 2, 10, 10), 'type_dict': {'norm_data': np.float32}},
    {'ctx': mx.cpu(0), 'norm_data': (10, 2, 10, 10), 'type_dict': {'norm_data': np.float16}},
    {'ctx': mx.cpu(0), 'norm_data': (10, 2, 10, 10), 'type_dict': {'norm_data': np.float64}},
    {'ctx': mx.gpu(0), 'norm_data': (10, 2, 10, 10), 'type_dict': {'norm_data': np.float32}},
    {'ctx': mx.gpu(0), 'norm_data': (10, 2, 10, 10), 'type_dict': {'norm_data': np.float16}},
    {'ctx': mx.gpu(0), 'norm_data': (10, 2, 10, 10), 'type_dict': {'norm_data': np.float64}},
  ]

  ctx_list_v2_1D = [
    {'ctx': mx.cpu(0), 'norm_data': (10, 2, 10), 'type_dict': {'norm_data': np.float16}},
    {'ctx': mx.cpu(0), 'norm_data': (10, 2, 10), 'type_dict': {'norm_data': np.float32}},
    {'ctx': mx.cpu(0), 'norm_data': (10, 2, 10), 'type_dict': {'norm_data': np.float64}},
    {'ctx': mx.gpu(0), 'norm_data': (10, 2, 10), 'type_dict': {'norm_data': np.float16}},
    {'ctx': mx.gpu(0), 'norm_data': (10, 2, 10), 'type_dict': {'norm_data': np.float32}},
    {'ctx': mx.gpu(0), 'norm_data': (10, 2, 10), 'type_dict': {'norm_data': np.float64}},
  ]

  ctx_list_v2_3D = [
    {'ctx': mx.cpu(0), 'norm_data': (4, 2, 3, 5, 5), 'type_dict': {'norm_data': np.float16}},
    {'ctx': mx.cpu(0), 'norm_data': (4, 2, 3, 5, 5), 'type_dict': {'norm_data': np.float32}},
    {'ctx': mx.cpu(0), 'norm_data': (4, 2, 3, 5, 5), 'type_dict': {'norm_data': np.float64}},
    {'ctx': mx.gpu(0), 'norm_data': (4, 2, 3, 5, 5), 'type_dict': {'norm_data': np.float16}},
    {'ctx': mx.gpu(0), 'norm_data': (4, 2, 3, 5, 5), 'type_dict': {'norm_data': np.float32}},
    {'ctx': mx.gpu(0), 'norm_data': (4, 2, 3, 5, 5), 'type_dict': {'norm_data': np.float64}}
  ]

  # V1, 2D
  sym = mx.sym.BatchNorm_v1(name='norm', fix_gamma=False)
  check_consistency(sym, ctx_list_v1_2D)
  sym = mx.sym.BatchNorm_v1(name='norm', fix_gamma=True)
  check_consistency(sym, ctx_list_v1_2D)


  # V2, 2D
  sym = mx.sym.BatchNorm(name='norm', fix_gamma=False, cudnn_off=True)
  check_consistency(sym, ctx_list_v2_2D)
  sym = mx.sym.BatchNorm(name='norm', fix_gamma=False, cudnn_off=True)
  check_consistency(sym, ctx_list_v2_2D)
  sym = mx.sym.BatchNorm(name='norm', fix_gamma=True, cudnn_off=True)
  check_consistency(sym, ctx_list_v2_2D)
  sym = mx.sym.BatchNorm(name='norm', fix_gamma=True, cudnn_off=True)
  check_consistency(sym, ctx_list_v2_2D)

  # V2, 1D
  sym = mx.sym.BatchNorm(name='norm', fix_gamma=False, cudnn_off=True)
  check_consistency(sym, ctx_list_v2_1D)
  sym = mx.sym.BatchNorm(name='norm', fix_gamma=False, cudnn_off=True)
  check_consistency(sym, ctx_list_v2_1D)
  sym = mx.sym.BatchNorm(name='norm', fix_gamma=True, cudnn_off=True)
  check_consistency(sym, ctx_list_v2_1D)
  sym = mx.sym.BatchNorm(name='norm', fix_gamma=True, cudnn_off=True)
  check_consistency(sym, ctx_list_v2_1D)
  #
  # # V2, 3D
  sym = mx.sym.BatchNorm(name='norm', fix_gamma=False, cudnn_off=True)
  check_consistency(sym, ctx_list_v2_3D)
  sym = mx.sym.BatchNorm(name='norm', fix_gamma=True, cudnn_off=True)
  check_consistency(sym, ctx_list_v2_3D)


@with_seed()
def test_batchnorm_versions():
  def test_batchnorm_versions_helper(batchnorm_op_list, data, fix_gamma, use_global_stats):
    ctx_list = []
    sym_list = []
    # BatchNormV1 cpu
    if 'batchnorm_v1_cpu' in batchnorm_op_list:
      ctx_list.append({'ctx': mx.cpu(0), 'batchnorm_data': data, 'type_dict': {'batchnorm_data': np.float32}})
      sym_list.append(mx.sym.BatchNorm_v1(fix_gamma=fix_gamma,
                                          use_global_stats=use_global_stats,
                                          name='batchnorm'))

    # BatchNormV1 gpu (organic)
    if 'batchnorm_v1_gpu' in batchnorm_op_list:
      ctx_list.append({'ctx': mx.gpu(0), 'batchnorm_data': data, 'type_dict': {'batchnorm_data': np.float32}})
      sym_list.append(mx.sym.BatchNorm_v1(fix_gamma=fix_gamma,
                                          use_global_stats=use_global_stats,
                                          name='batchnorm'))

    # BatchNorm cpu
    if 'batchnorm_cpu' in batchnorm_op_list:
      ctx_list.append({'ctx': mx.cpu(0), 'batchnorm_data': data, 'type_dict': {'batchnorm_data': np.float32}})
      sym_list.append(mx.sym.BatchNorm(fix_gamma=fix_gamma,
                                       use_global_stats=use_global_stats,
                                       name='batchnorm'))

    # BatchNorm gpu (organic)
    if 'batchnorm_gpu' in batchnorm_op_list:
      ctx_list.append({'ctx': mx.gpu(0), 'batchnorm_data': data, 'type_dict': {'batchnorm_data': np.float32}})
      sym_list.append(mx.sym.BatchNorm(fix_gamma=fix_gamma,
                                       use_global_stats=use_global_stats,
                                       name='batchnorm', cudnn_off=True))

    # BatchNorm gpu cudnn (if cudnn is enabled)
    if 'batchnorm_cudnn' in batchnorm_op_list:
      ctx_list.append({'ctx': mx.gpu(0), 'batchnorm_data': data, 'type_dict': {'batchnorm_data': np.float32}})
      sym_list.append(mx.sym.BatchNorm(fix_gamma=fix_gamma,
                                       use_global_stats=use_global_stats,
                                       name='batchnorm', cudnn_off=False))

    check_consistency(sym_list, ctx_list)

  def test_1d_batchnorm(fix_gamma, use_global_stats):
    data = (2, 3, 20)
    test_batchnorm_versions_helper(batchnorm_op_list=['batchnorm_cpu',
                                                      'batchnorm_gpu', 'batchnorm_cudnn'],
                                   data=data,
                                   fix_gamma=fix_gamma, use_global_stats=use_global_stats)

  def test_2d_batchnorm(fix_gamma, use_global_stats):
    data = (2, 3, 10, 10)
    test_batchnorm_versions_helper(batchnorm_op_list=['batchnorm_v1_cpu', 'batchnorm_v1_gpu',
                                                      'batchnorm_cpu',
                                                      'batchnorm_gpu', 'batchnorm_cudnn'],
                                   data=data,
                                   fix_gamma=fix_gamma, use_global_stats=use_global_stats)

  def test_3d_batchnorm(fix_gamma, use_global_stats):
    data = (2, 3, 3, 5, 5)
    test_batchnorm_versions_helper(batchnorm_op_list=['batchnorm_cpu',
                                                      'batchnorm_gpu'],
                                   data=data,
                                   fix_gamma=fix_gamma, use_global_stats=use_global_stats)

  test_1d_batchnorm(True,  False)
  test_1d_batchnorm(False, False)
  test_1d_batchnorm(False, True)
  test_1d_batchnorm(True,  True)

  test_2d_batchnorm(True,  False)
  test_2d_batchnorm(False, False)
  test_2d_batchnorm(False, True)
  test_2d_batchnorm(True,  True)

  test_3d_batchnorm(True,  False)
  test_3d_batchnorm(False, False)
  test_3d_batchnorm(False, True)
  test_3d_batchnorm(True,  True)


@with_seed(1234)
def test_convolution_with_type():
    sym1 = mx.sym.Convolution(num_filter=3, kernel=(3,3), name='conv')

    data = mx.sym.Variable('conv_data')
    w = mx.sym.Variable('conv_weight')
    b = mx.sym.Variable('conv_bias')
    w = mx.sym.transpose(w, axes=(0,2,3,1))
    sym2 = mx.sym.transpose(data, axes=(0,2,3,1))
    sym2 = mx.sym.Convolution(sym2, w, b, layout='NHWC', num_filter=3, kernel=(3,3))
    sym2 = mx.sym.transpose(sym2, axes=(0,3,1,2), name='conv')

    sym = [sym1, sym1, sym1, sym1, sym1, sym2, sym2]
    ctx_list = [{'ctx': mx.gpu(0), 'conv_data': (2, 2, 10, 10), 'type_dict': {'conv_data': np.float64}},
                {'ctx': mx.gpu(0), 'conv_data': (2, 2, 10, 10), 'type_dict': {'conv_data': np.float32}},
                {'ctx': mx.gpu(0), 'conv_data': (2, 2, 10, 10), 'type_dict': {'conv_data': np.float16}},
                {'ctx': mx.cpu(0), 'conv_data': (2, 2, 10, 10), 'type_dict': {'conv_data': np.float64}},
                {'ctx': mx.cpu(0), 'conv_data': (2, 2, 10, 10), 'type_dict': {'conv_data': np.float32}},
                # NHWC
                {'ctx': mx.gpu(0), 'conv_data': (2, 2, 10, 10), 'conv_weight': (3, 2, 3, 3),
                 'type_dict': {'conv_data': np.float32, 'conv_weight': np.float32}},
                {'ctx': mx.gpu(0), 'conv_data': (2, 2, 10, 10), 'conv_weight': (3, 2, 3, 3),
                 'type_dict': {'conv_data': np.float16, 'conv_weight': np.float16}}
                ]
    # wider tolerance needed for true-fp16 NCHW test above
    tol = {np.dtype(np.float16): 0.5,
               np.dtype(np.float32): 1e-3,
               np.dtype(np.float64): 1e-5,
               np.dtype(np.uint8): 0,
               np.dtype(np.int32): 0}
    check_consistency(sym, ctx_list, tol=tol)
    # test ability to turn off training on bias
    check_consistency(sym, ctx_list, grad_req={'conv_data': 'write', 'conv_weight': 'write', 'conv_bias': 'null'}, tol=tol)


# Apply N symbols against each of M contexts, checking that all NxM combinations match.
def check_consistency_NxM(sym_list, ctx_list):
    # e.g. if sym_list=[sym1, sym2] and ctx_list=[ctx1, ctx2, ctx3], then resulting lists are:
    # sym_list=[sym1, sym1, sym1, sym2, sym2, sym2] and ctx_list=[ctx1, ctx2, ctx3, ctx1, ctx2, ctx3]
    check_consistency(np.repeat(sym_list, len(ctx_list)), ctx_list * len(sym_list))

@with_seed()
def test_convolution_options():
    # 1D convolution
    ctx_list = [{'ctx': mx.gpu(0), 'conv_data': (2, 2, 7), 'type_dict': {'conv_data': np.float64}},
                {'ctx': mx.gpu(0), 'conv_data': (2, 2, 7), 'type_dict': {'conv_data': np.float32}},
                {'ctx': mx.gpu(0), 'conv_data': (2, 2, 7), 'type_dict': {'conv_data': np.float16}},
                {'ctx': mx.cpu(0), 'conv_data': (2, 2, 7), 'type_dict': {'conv_data': np.float64}},
                {'ctx': mx.cpu(0), 'conv_data': (2, 2, 7), 'type_dict': {'conv_data': np.float32}}]
    # Pad > 0
    sym = mx.sym.Convolution(layout='NCW', num_filter=3, kernel=(3,), pad=(1,), name='conv')
    sym_no_cudnn = mx.sym.Convolution(num_filter=3, kernel=(3,), pad=(1,), cudnn_off=True, name='conv')
    check_consistency_NxM([sym, sym_no_cudnn], ctx_list)
    # Stride > 1
    sym = mx.sym.Convolution(layout='NCW', num_filter=3, kernel=(3,), stride=(2,), name='conv')
    sym_no_cudnn = mx.sym.Convolution(num_filter=3, kernel=(3,), stride=(2,), cudnn_off=True, name='conv')
    check_consistency_NxM([sym, sym_no_cudnn], ctx_list)
    # Dilate > 1
    sym = mx.sym.Convolution(layout='NCW', num_filter=3, kernel=(3,), dilate=(2,), name='conv')
    sym_no_cudnn = mx.sym.Convolution(num_filter=3, kernel=(3,), dilate=(2,), cudnn_off=True, name='conv')
    check_consistency_NxM([sym, sym_no_cudnn], ctx_list)
    # 1x1 convolution
    sym = mx.sym.Convolution(layout='NCW', num_filter=3, kernel=(1,), pad=(0,), name='conv')
    sym_no_cudnn = mx.sym.Convolution(num_filter=3, kernel=(1,), pad=(0,), cudnn_off=True, name='conv')
    check_consistency_NxM([sym, sym_no_cudnn], ctx_list)

    # 2D convolution
    ctx_list = [{'ctx': mx.gpu(0), 'conv_data': (2, 2, 7, 7), 'type_dict': {'conv_data': np.float64}},
                {'ctx': mx.gpu(0), 'conv_data': (2, 2, 7, 7), 'type_dict': {'conv_data': np.float32}},
                {'ctx': mx.gpu(0), 'conv_data': (2, 2, 7, 7), 'type_dict': {'conv_data': np.float16}},
                {'ctx': mx.cpu(0), 'conv_data': (2, 2, 7, 7), 'type_dict': {'conv_data': np.float64}},
                {'ctx': mx.cpu(0), 'conv_data': (2, 2, 7, 7), 'type_dict': {'conv_data': np.float32}}]
    # Pad > 0
    sym = mx.sym.Convolution(num_filter=3, kernel=(3,3), pad=(1,1), name='conv')
    sym_no_cudnn = mx.sym.Convolution(num_filter=3, kernel=(3,3), pad=(1,1), cudnn_off=True, name='conv')
    check_consistency_NxM([sym, sym_no_cudnn], ctx_list)
    # Stride > 1
    sym = mx.sym.Convolution(num_filter=3, kernel=(3,3), stride=(2,2), name='conv')
    sym_no_cudnn = mx.sym.Convolution(num_filter=3, kernel=(3,3), stride=(2,2), cudnn_off=True, name='conv')
    check_consistency_NxM([sym, sym_no_cudnn], ctx_list)
    # Dilate > 1
    sym = mx.sym.Convolution(num_filter=3, kernel=(3,3), dilate=(2,2), name='conv')
    sym_no_cudnn = mx.sym.Convolution(num_filter=3, kernel=(3,3), dilate=(2,2), cudnn_off=True, name='conv')
    check_consistency_NxM([sym, sym_no_cudnn], ctx_list)
    # 1x1 convolution
    sym = mx.sym.Convolution(num_filter=3, kernel=(1,1), pad=(0,0), name='conv')
    sym_no_cudnn = mx.sym.Convolution(num_filter=3, kernel=(1,1), pad=(0,0), cudnn_off=True, name='conv')
    check_consistency_NxM([sym, sym_no_cudnn], ctx_list)

    # 3D convolution
    ctx_list = [{'ctx': mx.cpu(0), 'conv_data': (2, 2, 5, 7, 7), 'type_dict': {'conv_data': np.float64}},
                {'ctx': mx.cpu(0), 'conv_data': (2, 2, 5, 7, 7), 'type_dict': {'conv_data': np.float64}},
                {'ctx': mx.gpu(0), 'conv_data': (2, 2, 5, 7, 7), 'type_dict': {'conv_data': np.float64}},
                {'ctx': mx.gpu(0), 'conv_data': (2, 2, 5, 7, 7), 'type_dict': {'conv_data': np.float32}}]
    # Pad > 0
    sym = mx.sym.Convolution(num_filter=3, kernel=(2,3,3), pad=(1,1,1), name='conv')
    sym_no_cudnn = mx.sym.Convolution(num_filter=3, kernel=(2,3,3), pad=(1,1,1), cudnn_off=True, name='conv')
    check_consistency_NxM([sym, sym_no_cudnn], ctx_list)
    # Stride > 1
    sym = mx.sym.Convolution(num_filter=3, kernel=(2,3,3), stride=(2,2,2), name='conv')
    sym_no_cudnn = mx.sym.Convolution(num_filter=3, kernel=(2,3,3), stride=(2,2,2), cudnn_off=True, name='conv')
    check_consistency_NxM([sym, sym_no_cudnn], ctx_list)
    # 1x1 convolution
    sym = mx.sym.Convolution(num_filter=3, kernel=(1,1,1), pad=(0,0,0), name='conv')
    sym_no_cudnn = mx.sym.Convolution(num_filter=3, kernel=(1,1,1), pad=(0,0,0), cudnn_off=True, name='conv')
    check_consistency_NxM([sym, sym_no_cudnn], ctx_list)


@with_seed()
def test_convolution_versions():
    # 2D convolution NCHW
    ctx_list = [{'ctx': mx.cpu(0), 'conv_data': (2, 2, 7, 7), 'type_dict': {'conv_data': np.float32}},
                {'ctx': mx.gpu(0), 'conv_data': (2, 2, 7, 7), 'type_dict': {'conv_data': np.float32}},
                {'ctx': mx.gpu(0), 'conv_data': (2, 2, 7, 7), 'type_dict': {'conv_data': np.float32}},
                {'ctx': mx.cpu(0), 'conv_data': (2, 2, 7, 7), 'type_dict': {'conv_data': np.float32}},
                {'ctx': mx.gpu(0), 'conv_data': (2, 2, 7, 7), 'type_dict': {'conv_data': np.float32}}]
    conv_v1_cpu = mx.sym.Convolution_v1(num_filter=3, kernel=(3,3), pad=(1,1), name='conv')
    conv_v1_gpu = mx.sym.Convolution_v1(num_filter=3, kernel=(3,3), pad=(1,1), cudnn_off=True, name='conv')
    conv_cudnn = mx.sym.Convolution(num_filter=3, kernel=(3,3), pad=(1,1), name='conv')
    conv_cpu = mx.sym.Convolution(num_filter=3, kernel=(3,3), pad=(1,1), name='conv')
    conv_gpu = mx.sym.Convolution(num_filter=3, kernel=(3,3), pad=(1,1), cudnn_off=True, name='conv')
    syms = [conv_v1_cpu, conv_v1_gpu, conv_cudnn, conv_cpu, conv_gpu]
    check_consistency(syms, ctx_list)

    # 3D convolution NCDHW
    ctx_list = [{'ctx': mx.gpu(0), 'conv_data': (2, 2, 5, 7, 7), 'type_dict': {'conv_data': np.float32}},
                {'ctx': mx.cpu(0), 'conv_data': (2, 2, 5, 7, 7), 'type_dict': {'conv_data': np.float32}},
                {'ctx': mx.gpu(0), 'conv_data': (2, 2, 5, 7, 7), 'type_dict': {'conv_data': np.float32}}]
    conv_cudnn = mx.sym.Convolution(num_filter=3, kernel=(2,3,3), pad=(1,1,1), name='conv')
    conv_cpu = mx.sym.Convolution(num_filter=3, kernel=(2,3,3), pad=(1,1,1), name='conv')
    conv_gpu = mx.sym.Convolution(num_filter=3, kernel=(2,3,3), pad=(1,1,1), cudnn_off=True, name='conv')
    syms = [conv_cudnn, conv_cpu, conv_gpu]
    check_consistency(syms, ctx_list)


@with_seed()
def test_pooling_with_type():
    ctx_list = [{'ctx': mx.gpu(0), 'pool_data': (2, 2, 10, 10), 'type_dict': {'pool_data': np.float64}},
                {'ctx': mx.gpu(0), 'pool_data': (2, 2, 10, 10), 'type_dict': {'pool_data': np.float32}},
                {'ctx': mx.gpu(0), 'pool_data': (2, 2, 10, 10), 'type_dict': {'pool_data': np.float16}},
                {'ctx': mx.cpu(0), 'pool_data': (2, 2, 10, 10), 'type_dict': {'pool_data': np.float64}},
                {'ctx': mx.cpu(0), 'pool_data': (2, 2, 10, 10), 'type_dict': {'pool_data': np.float32}}]
    sym = mx.sym.Pooling(kernel=(3,3), pool_type='max', pooling_convention='valid', name='pool')
    check_consistency(sym, ctx_list)

    sym = mx.sym.Pooling(kernel=(3,3), pool_type='max', pooling_convention='full', name='pool')
    check_consistency(sym, ctx_list)

    sym = mx.sym.Pooling(kernel=(300,300), pool_type='max', global_pool=True, name='pool')
    check_consistency(sym, ctx_list)


@with_seed()
def test_deconvolution_with_type():
    # Test basic deconvolution without exercising stride, pad or dilation.
    # 1D deconvolution
    sym = mx.sym.Deconvolution(num_filter=3, kernel=(3,), name='deconv')
    ctx_list = [{'ctx': mx.gpu(0), 'deconv_data': (2, 2, 7), 'type_dict': {'deconv_data': np.float64}},
                {'ctx': mx.gpu(0), 'deconv_data': (2, 2, 7), 'type_dict': {'deconv_data': np.float32}},
                {'ctx': mx.gpu(0), 'deconv_data': (2, 2, 7), 'type_dict': {'deconv_data': np.float16}},
                {'ctx': mx.cpu(0), 'deconv_data': (2, 2, 7), 'type_dict': {'deconv_data': np.float64}},
                {'ctx': mx.cpu(0), 'deconv_data': (2, 2, 7), 'type_dict': {'deconv_data': np.float32}}]
    # wider tolerance needed for true-fp16 test above
    tol = {np.dtype(np.float16): 0.3,
               np.dtype(np.float32): 1e-3,
               np.dtype(np.float64): 1e-5,
               np.dtype(np.uint8): 0,
               np.dtype(np.int32): 0}
    check_consistency(sym, ctx_list, tol=tol)
    check_consistency(sym, ctx_list, tol=tol, grad_req="add")

    # 2D deconvolution
    sym = mx.sym.Deconvolution(num_filter=2, kernel=(3,3), name='deconv')
    ctx_list = [{'ctx': mx.gpu(0), 'deconv_data': (2, 2, 10, 10), 'type_dict': {'deconv_data': np.float64}},
                {'ctx': mx.gpu(0), 'deconv_data': (2, 2, 10, 10), 'type_dict': {'deconv_data': np.float32}},
                {'ctx': mx.gpu(0), 'deconv_data': (2, 2, 10, 10), 'type_dict': {'deconv_data': np.float16}},
                {'ctx': mx.cpu(0), 'deconv_data': (2, 2, 10, 10), 'type_dict': {'deconv_data': np.float64}},
                {'ctx': mx.cpu(0), 'deconv_data': (2, 2, 10, 10), 'type_dict': {'deconv_data': np.float32}}]
    # wider tolerance needed for true-fp16 test above
    tol = {np.dtype(np.float16): 0.3,
               np.dtype(np.float32): 1e-3,
               np.dtype(np.float64): 1e-5,
               np.dtype(np.uint8): 0,
               np.dtype(np.int32): 0}
    check_consistency(sym, ctx_list, tol=tol)
    check_consistency(sym, ctx_list, tol=tol, grad_req="add")


@with_seed()
def test_deconvolution_options():

    # 1D deconvolution
    ctx_list = [{'ctx': mx.gpu(0), 'deconv_data': (2, 2, 7), 'type_dict': {'deconv_data': np.float64}},
                {'ctx': mx.gpu(0), 'deconv_data': (2, 2, 7), 'type_dict': {'deconv_data': np.float32}},
                {'ctx': mx.gpu(0), 'deconv_data': (2, 2, 7), 'type_dict': {'deconv_data': np.float16}},
                {'ctx': mx.cpu(0), 'deconv_data': (2, 2, 7), 'type_dict': {'deconv_data': np.float64}},
                {'ctx': mx.cpu(0), 'deconv_data': (2, 2, 7), 'type_dict': {'deconv_data': np.float32}}]
    # Pad > 0
    sym = mx.sym.Deconvolution(layout='NCW', num_filter=3, kernel=(3,), pad=(1,), name='deconv')
    sym_no_cudnn = mx.sym.Deconvolution(num_filter=3, kernel=(3,), pad=(1,), cudnn_off=True, name='deconv')
    check_consistency_NxM([sym, sym_no_cudnn], ctx_list)
    # Stride > 1
    sym = mx.sym.Deconvolution(layout='NCW', num_filter=3, kernel=(3,), stride=(2,), name='deconv')
    sym_no_cudnn = mx.sym.Deconvolution(num_filter=3, kernel=(3,), stride=(2,), cudnn_off=True, name='deconv')
    check_consistency_NxM([sym, sym_no_cudnn], ctx_list)
    # Dilate > 1
    sym = mx.sym.Deconvolution(layout='NCW', num_filter=3, kernel=(3,), dilate=(2,), name='deconv')
    sym_no_cudnn = mx.sym.Deconvolution(num_filter=3, kernel=(3,), dilate=(2,), cudnn_off=True, name='deconv')
    check_consistency_NxM([sym, sym_no_cudnn], ctx_list)

    # 2D deconvolution
    ctx_list = [{'ctx': mx.gpu(0), 'deconv_data': (2, 2, 10, 10), 'type_dict': {'deconv_data': np.float64}},
                {'ctx': mx.gpu(0), 'deconv_data': (2, 2, 10, 10), 'type_dict': {'deconv_data': np.float32}},
                {'ctx': mx.gpu(0), 'deconv_data': (2, 2, 10, 10), 'type_dict': {'deconv_data': np.float16}},
                {'ctx': mx.cpu(0), 'deconv_data': (2, 2, 10, 10), 'type_dict': {'deconv_data': np.float64}},
                {'ctx': mx.cpu(0), 'deconv_data': (2, 2, 10, 10), 'type_dict': {'deconv_data': np.float32}}]
    # Pad > 0
    sym = mx.sym.Deconvolution(num_filter=2, kernel=(3,3), pad=(1,1), name='deconv')
    sym_no_cudnn = mx.sym.Deconvolution(num_filter=2, kernel=(3,3), pad=(1,1), cudnn_off=True, name='deconv')
    check_consistency_NxM([sym, sym_no_cudnn], ctx_list)
    # Stride > 1
    sym = mx.sym.Deconvolution(num_filter=2, kernel=(3,3), stride=(2,2), name='deconv')
    sym_no_cudnn = mx.sym.Deconvolution(num_filter=2, kernel=(3,3), stride=(2,2), cudnn_off=True, name='deconv')
    check_consistency_NxM([sym, sym_no_cudnn], ctx_list)
    # Dilate > 1
    sym = mx.sym.Deconvolution(num_filter=2, kernel=(3,3), dilate=(2,2), name='deconv')
    sym_no_cudnn = mx.sym.Deconvolution(num_filter=2, kernel=(3,3), dilate=(2,2), cudnn_off=True, name='deconv')
    check_consistency_NxM([sym, sym_no_cudnn], ctx_list)

#    # 3D deconvolution (not yet enabled)
#    ctx_list = [{'ctx': mx.cpu(0), 'conv_data': (2, 2, 5, 7, 7), 'type_dict': {'conv_data': np.float64}},
#                {'ctx': mx.cpu(0), 'conv_data': (2, 2, 5, 7, 7), 'type_dict': {'conv_data': np.float64}},
#                {'ctx': mx.gpu(0), 'conv_data': (2, 2, 5, 7, 7), 'type_dict': {'conv_data': np.float64}},
#                {'ctx': mx.gpu(0), 'conv_data': (2, 2, 5, 7, 7), 'type_dict': {'conv_data': np.float32}}]
#    # Pad > 0
#    sym = mx.sym.Convolution(num_filter=3, kernel=(2,3,3), pad=(1,1,1), name='conv')
#    sym_no_cudnn = mx.sym.Convolution(num_filter=3, kernel=(2,3,3), pad=(1,1,1), cudnn_off=True, name='conv')
#    check_consistency_NxM([sym, sym_no_cudnn], ctx_list)
#    # Stride > 1
#    sym = mx.sym.Convolution(num_filter=3, kernel=(2,3,3), stride=(2,2,2), name='conv')
#    sym_no_cudnn = mx.sym.Convolution(num_filter=3, kernel=(2,3,3), stride=(2,2,2), cudnn_off=True, name='conv')
#    check_consistency_NxM([sym, sym_no_cudnn], ctx_list)


@with_seed(1234)
def test_bilinear_sampler_with_type():
    data = mx.sym.Variable('data')
    grid = mx.sym.Variable('grid')
    sym = mx.sym.BilinearSampler(data=data, grid=grid)
    ctx_list = [{'ctx': mx.gpu(0), 'data': (1, 5, 10, 10), 'grid': (1, 2, 10, 10),
                 'type_dict': {'data': np.float64}},
                {'ctx': mx.gpu(0), 'data': (1, 5, 10, 10), 'grid': (1, 2, 10, 10),
                 'type_dict': {'data': np.float32}},
                {'ctx': mx.gpu(0), 'data': (1, 5, 10, 10), 'grid': (1, 2, 10, 10),
                 'type_dict': {'data': np.float16}},
                {'ctx': mx.cpu(0), 'data': (1, 5, 10, 10), 'grid': (1, 2, 10, 10),
                 'type_dict': {'data': np.float64}},
                {'ctx': mx.cpu(0), 'data': (1, 5, 10, 10), 'grid': (1, 2, 10, 10),
                 'type_dict': {'data': np.float32}}]
    check_consistency(sym, ctx_list)
    check_consistency(sym, ctx_list, grad_req="add")


@with_seed()
def test_grid_generator_with_type():
    data = mx.sym.Variable('data')
    sym = mx.sym.GridGenerator(data=data, transform_type='affine', target_shape=(20, 20))
    ctx_list = [{'ctx': mx.gpu(0), 'data': (3, 6), 'type_dict': {'data': np.float32}},
                {'ctx': mx.cpu(0), 'data': (3, 6), 'type_dict': {'data': np.float32}}]
    check_consistency(sym, ctx_list)
    check_consistency(sym, ctx_list, grad_req="add")
    sym = mx.sym.GridGenerator(data=data, transform_type='warp', target_shape=(20, 20))
    ctx_list = [{'ctx': mx.gpu(0), 'data': (3, 2, 20, 20), 'type_dict': {'data': np.float32}},
                {'ctx': mx.cpu(0), 'data': (3, 2, 20, 20), 'type_dict': {'data': np.float32}}]
    check_consistency(sym, ctx_list)
    check_consistency(sym, ctx_list, grad_req="add")


@unittest.skip("test fails intermittently. temporarily disabled till it gets fixed. tracked at https://github.com/apache/incubator-mxnet/issues/7645")
@with_seed(1234)
def test_spatial_transformer_with_type():
    data = mx.sym.Variable('data')
    loc = mx.sym.Flatten(data)
    loc = mx.sym.FullyConnected(data=loc, num_hidden=10)
    loc = mx.sym.Activation(data=loc, act_type='relu')
    loc = mx.sym.FullyConnected(data=loc, num_hidden=6)
    sym = mx.sym.SpatialTransformer(data=data, loc=loc, target_shape=(10, 10),
                                    transform_type="affine", sampler_type="bilinear")
    ctx_list = [{'ctx': mx.gpu(0), 'data': (1, 5, 10, 10), 'type_dict': {'data': np.float32}},
                {'ctx': mx.cpu(0), 'data': (1, 5, 10, 10), 'type_dict': {'data': np.float32}}]
    check_consistency(sym, ctx_list)
    check_consistency(sym, ctx_list, grad_req="add")


# Checking max pooling consistency over the data sets of different float types is problematic
# as one max value in a float32 data set may not be the max value in a float16 data set.
# This function will not be called.
@with_seed(1234)
def test_pooling_with_type():
    ctx_list = [{'ctx': mx.gpu(0), 'pool_data': (10, 2, 10, 10), 'type_dict': {'pool_data': np.float64}},
                {'ctx': mx.gpu(0), 'pool_data': (10, 2, 10, 10), 'type_dict': {'pool_data': np.float32}},
                {'ctx': mx.gpu(0), 'pool_data': (10, 2, 10, 10), 'type_dict': {'pool_data': np.float16}},
                {'ctx': mx.cpu(0), 'pool_data': (10, 2, 10, 10), 'type_dict': {'pool_data': np.float64}},
                {'ctx': mx.cpu(0), 'pool_data': (10, 2, 10, 10), 'type_dict': {'pool_data': np.float32}}]

    sym = mx.sym.Pooling(name='pool', kernel=(3,3), stride=(2,2), pool_type='max')
    check_consistency(sym, ctx_list)

    sym = mx.sym.Pooling(name='pool', kernel=(3,3), pad=(1,1), pool_type='avg')
    check_consistency(sym, ctx_list)

    # this is unstable
    # sym = mx.sym.Pooling(name='pool', kernel=(5,5), pad=(2,2), pool_type='max')
    # check_consistency(sym, ctx_list)

    sym = mx.sym.Pooling(name='pool', kernel=(3,3), pad=(1,1), pool_type='sum')
    check_consistency(sym, ctx_list)


@with_seed()
def test_pooling_versions():
    def test_pooling_versions_helper(pool_op_list, data, kernel, pool_type, pad, stride,
                                     pooling_convention='valid', global_pool=False):
        ctx_list = []
        sym_list = []
        # PoolingV1 cpu
        if 'pool_v1_cpu' in pool_op_list:
            ctx_list.append({'ctx': mx.cpu(0), 'pool_data': data, 'type_dict': {'pool_data': np.float32}})
            if not global_pool:
                sym_list.append(mx.sym.Pooling_v1(kernel=kernel, pad=pad, stride=stride, pool_type=pool_type,
                                                  pooling_convention=pooling_convention, name='pool'))
            else:
                sym_list.append(mx.sym.Pooling_v1(kernel=kernel, pool_type=pool_type, global_pool=True, name='pool'))
        # PoolingV1 gpu
        if 'pool_v1_gpu' in pool_op_list:
            ctx_list.append({'ctx': mx.gpu(0), 'pool_data': data, 'type_dict': {'pool_data': np.float32}})
            if not global_pool:
                sym_list.append(mx.sym.Pooling_v1(kernel=kernel, pad=pad, stride=stride, pool_type=pool_type,
                                                  pooling_convention=pooling_convention, name='pool'))
            else:
                sym_list.append(mx.sym.Pooling_v1(kernel=kernel, pool_type=pool_type, global_pool=True, name='pool'))
        # Pooling cpu
        if 'pool_cpu' in pool_op_list:
            ctx_list.append({'ctx': mx.cpu(0), 'pool_data': data, 'type_dict': {'pool_data': np.float32}})
            if not global_pool:
                sym_list.append(mx.sym.Pooling(kernel=kernel, pad=pad, stride=stride, pool_type=pool_type,
                                               pooling_convention=pooling_convention, name='pool'))
            else:
                sym_list.append(mx.sym.Pooling(kernel=kernel, pool_type=pool_type, global_pool=True, name='pool'))
        # Pooling gpu
        if 'pool_gpu' in pool_op_list:
            ctx_list.append({'ctx': mx.gpu(0), 'pool_data': data, 'type_dict': {'pool_data': np.float32}})
            if not global_pool:
                sym_list.append(mx.sym.Pooling(kernel=kernel, pad=pad, stride=stride, pool_type=pool_type,
                                               pooling_convention=pooling_convention, cudnn_off=True, name='pool'))
            else:
                sym_list.append(mx.sym.Pooling(kernel=kernel, pool_type=pool_type, global_pool=True, cudnn_off=True,
                                               name='pool'))
        # CuDNNPooling
        if 'pool_cudnn' in pool_op_list:
            ctx_list.append({'ctx': mx.gpu(0), 'pool_data': data, 'type_dict': {'pool_data': np.float32}})
            if not global_pool:
                sym_list.append(mx.sym.Pooling(kernel=kernel, pad=pad, stride=stride, pool_type=pool_type,
                                               pooling_convention=pooling_convention, cudnn_off=False, name='pool'))
            else:
                sym_list.append(mx.sym.Pooling(kernel=kernel, pool_type=pool_type, global_pool=True, cudnn_off=False,
                                               name='pool'))
        check_consistency(sym_list, ctx_list)

    def test_1d_pooling(pool_type):
        data = (2, 3, 20)
        kernel = (4,)
        pad = (0,)
        stride = (1,)
        test_pooling_versions_helper(pool_op_list=['pool_cpu', 'pool_gpu'],
                                     data=data, kernel=kernel, pad=pad, stride=stride, pool_type=pool_type,
                                     pooling_convention='valid', global_pool=False)

        pad = (2,)
        stride = (2,)
        test_pooling_versions_helper(pool_op_list=['pool_cpu', 'pool_gpu'],
                                     data=data, kernel=kernel, pad=pad, stride=stride, pool_type=pool_type,
                                     pooling_convention='valid', global_pool=False)

        pad = (0,)
        stride = (1,)
        test_pooling_versions_helper(pool_op_list=['pool_cpu', 'pool_gpu'],
                                     data=data, kernel=kernel, pad=pad, stride=stride, pool_type=pool_type,
                                     pooling_convention='full', global_pool=False)

        pad = (2,)
        stride = (2,)
        test_pooling_versions_helper(pool_op_list=['pool_cpu', 'pool_gpu'],
                                     data=data, kernel=kernel, pad=pad, stride=stride, pool_type=pool_type,
                                     pooling_convention='full', global_pool=False)

        test_pooling_versions_helper(pool_op_list=['pool_cpu', 'pool_gpu'],
                                     data=data, kernel=kernel, pad=pad, stride=stride, pool_type=pool_type,
                                     global_pool=True)

    def test_2d_pooling(pool_type):
        data = (2, 3, 20, 20)
        kernel = (4, 5)
        pad = (0, 0)
        stride = (1, 1)
        test_pooling_versions_helper(pool_op_list=['pool_v1_cpu', 'pool_v1_gpu', 'pool_cpu', 'pool_gpu', 'pool_cudnn'],
                                     data=data, kernel=kernel, pad=pad, stride=stride, pool_type=pool_type,
                                     pooling_convention='valid', global_pool=False)

        # pool_v1 has bugs when pad is not 0, do not test PoolingV1 here
        pad = (2, 3)
        stride = (2, 3)
        test_pooling_versions_helper(pool_op_list=['pool_cpu', 'pool_gpu', 'pool_cudnn'],
                                     data=data, kernel=kernel, pad=pad, stride=stride, pool_type=pool_type,
                                     pooling_convention='valid', global_pool=False)

        pad = (0, 0)
        stride = (1, 1)
        test_pooling_versions_helper(pool_op_list=['pool_v1_cpu', 'pool_v1_gpu', 'pool_cpu', 'pool_gpu', 'pool_cudnn'],
                                     data=data, kernel=kernel, pad=pad, stride=stride, pool_type=pool_type,
                                     pooling_convention='full', global_pool=False)

        # pool_v1 has bugs when pad is not 0, do not test PoolingV1 here
        pad = (2, 3)
        stride = (2, 3)
        test_pooling_versions_helper(pool_op_list=['pool_cpu', 'pool_gpu', 'pool_cudnn'],
                                     data=data, kernel=kernel, pad=pad, stride=stride, pool_type=pool_type,
                                     pooling_convention='full', global_pool=False)

        test_pooling_versions_helper(pool_op_list=['pool_v1_cpu', 'pool_v1_gpu', 'pool_cpu', 'pool_gpu', 'pool_cudnn'],
                                     data=data, kernel=kernel, pad=pad, stride=stride, pool_type=pool_type,
                                     global_pool=True)

    def test_3d_pooling(pool_type):
        data = (2, 3, 20, 20, 20)
        kernel = (4, 5, 3)
        pad = (0, 0, 0)
        stride = (1, 1, 1)
        test_pooling_versions_helper(pool_op_list=['pool_cpu', 'pool_gpu', 'pool_cudnn'],
                                     data=data, kernel=kernel, pad=pad, stride=stride, pool_type=pool_type,
                                     pooling_convention='valid', global_pool=False)

        pad = (2, 3, 3)
        stride = (2, 3, 1)
        test_pooling_versions_helper(pool_op_list=['pool_cpu', 'pool_gpu', 'pool_cudnn'],
                                     data=data, kernel=kernel, pad=pad, stride=stride, pool_type=pool_type,
                                     pooling_convention='valid', global_pool=False)

        pad = (0, 0, 0)
        stride = (1, 1, 1)
        test_pooling_versions_helper(pool_op_list=['pool_cpu', 'pool_gpu', 'pool_cudnn'],
                                     data=data, kernel=kernel, pad=pad, stride=stride, pool_type=pool_type,
                                     pooling_convention='full', global_pool=False)

        pad = (2, 3, 3)
        stride = (2, 3, 1)
        test_pooling_versions_helper(pool_op_list=['pool_cpu', 'pool_gpu', 'pool_cudnn'],
                                     data=data, kernel=kernel, pad=pad, stride=stride, pool_type=pool_type,
                                     pooling_convention='full', global_pool=False)

        test_pooling_versions_helper(pool_op_list=['pool_cpu', 'pool_gpu', 'pool_cudnn'],
                                     data=data, kernel=kernel, pad=pad, stride=stride, pool_type=pool_type,
                                     global_pool=True)

    test_1d_pooling('max')
    test_1d_pooling('avg')
    test_1d_pooling('sum')

    test_2d_pooling('max')
    test_2d_pooling('avg')
    test_2d_pooling('sum')

    test_3d_pooling('max')
    test_3d_pooling('avg')
    test_3d_pooling('sum')


@with_seed()
def test_global_pooling():
    def test_1d_pooling(pool_type):
        data = (2, 3, 20)
        kernel = (4,)
        pad = (2,)
        stride = (2,)
    
        ctx_list = []
        sym_list = []
    
        pooling_convention = 'valid'
    
        ctx_list.append({'ctx': mx.cpu(0), 'pool_data': data, 'type_dict': {'pool_data': np.float32}})
        sym_list.append(mx.sym.Pooling(kernel=kernel, pad=pad, stride=stride, pool_type=pool_type,
                                       pooling_convention=pooling_convention, global_pool=True, name='pool'))
    
        ctx_list.append({'ctx': mx.cpu(0), 'pool_data': data, 'type_dict': {'pool_data': np.float32}})
        sym_list.append(mx.sym.Pooling(kernel=kernel, pool_type=pool_type,
                                       pooling_convention=pooling_convention, global_pool=True, name='pool'))
    
        ctx_list.append({'ctx': mx.gpu(0), 'pool_data': data, 'type_dict': {'pool_data': np.float32}})
        sym_list.append(mx.sym.Pooling(kernel=kernel, pad=pad, stride=stride, pool_type=pool_type,
                                       pooling_convention=pooling_convention, global_pool=True, cudnn_off=False, name='pool'))
    
        ctx_list.append({'ctx': mx.gpu(0), 'pool_data': data, 'type_dict': {'pool_data': np.float32}})
        sym_list.append(mx.sym.Pooling(kernel=kernel, pool_type=pool_type,
                                       pooling_convention=pooling_convention, global_pool=True, cudnn_off=False, name='pool'))
    
        ctx_list.append({'ctx': mx.gpu(0), 'pool_data': data, 'type_dict': {'pool_data': np.float32}})
        sym_list.append(mx.sym.Pooling(kernel=kernel, pad=pad, stride=stride, pool_type=pool_type,
                                       pooling_convention=pooling_convention, global_pool=True, cudnn_off=True, name='pool'))
    
        ctx_list.append({'ctx': mx.gpu(0), 'pool_data': data, 'type_dict': {'pool_data': np.float32}})
        sym_list.append(mx.sym.Pooling(kernel=kernel, pool_type=pool_type,
                                       pooling_convention=pooling_convention, global_pool=True, cudnn_off=True, name='pool'))
    
        check_consistency(sym_list, ctx_list)
    
    def test_2d_pooling(pool_type):
        data = (2, 3, 20, 20)
        kernel = (4, 4)
        pad = (2, 2)
        stride = (2, 2)
    
        ctx_list = []
        sym_list = []
    
        pooling_convention = 'valid'
    
        ctx_list.append({'ctx': mx.cpu(0), 'pool_data': data, 'type_dict': {'pool_data': np.float32}})
        sym_list.append(mx.sym.Pooling_v1(kernel=kernel, pad=pad, stride=stride, pool_type=pool_type,
                                       pooling_convention=pooling_convention, global_pool=True, name='pool'))
    
        ctx_list.append({'ctx': mx.cpu(0), 'pool_data': data, 'type_dict': {'pool_data': np.float32}})
        sym_list.append(mx.sym.Pooling_v1(kernel=kernel, pool_type=pool_type,
                                       pooling_convention=pooling_convention, global_pool=True, name='pool'))
    
        ctx_list.append({'ctx': mx.cpu(0), 'pool_data': data, 'type_dict': {'pool_data': np.float32}})
        sym_list.append(mx.sym.Pooling(kernel=kernel, pad=pad, stride=stride, pool_type=pool_type,
                                       pooling_convention=pooling_convention, global_pool=True, name='pool'))
    
        ctx_list.append({'ctx': mx.cpu(0), 'pool_data': data, 'type_dict': {'pool_data': np.float32}})
        sym_list.append(mx.sym.Pooling(kernel=kernel, pool_type=pool_type,
                                       pooling_convention=pooling_convention, global_pool=True, name='pool'))
    
        ctx_list.append({'ctx': mx.gpu(0), 'pool_data': data, 'type_dict': {'pool_data': np.float32}})
        sym_list.append(mx.sym.Pooling(kernel=kernel, pad=pad, stride=stride, pool_type=pool_type,
                                       pooling_convention=pooling_convention, global_pool=True, cudnn_off=False, name='pool'))
    
        ctx_list.append({'ctx': mx.gpu(0), 'pool_data': data, 'type_dict': {'pool_data': np.float32}})
        sym_list.append(mx.sym.Pooling(kernel=kernel, pool_type=pool_type,
                                       pooling_convention=pooling_convention, global_pool=True, cudnn_off=False, name='pool'))
    
        ctx_list.append({'ctx': mx.gpu(0), 'pool_data': data, 'type_dict': {'pool_data': np.float32}})
        sym_list.append(mx.sym.Pooling(kernel=kernel, pad=pad, stride=stride, pool_type=pool_type,
                                       pooling_convention=pooling_convention, global_pool=True, cudnn_off=True, name='pool'))
    
        ctx_list.append({'ctx': mx.gpu(0), 'pool_data': data, 'type_dict': {'pool_data': np.float32}})
        sym_list.append(mx.sym.Pooling(kernel=kernel, pool_type=pool_type,
                                       pooling_convention=pooling_convention, global_pool=True, cudnn_off=True, name='pool'))
    
        check_consistency(sym_list, ctx_list)

    test_1d_pooling('max')
    test_1d_pooling('avg')
    test_1d_pooling('sum')

    test_2d_pooling('max')
    test_2d_pooling('avg')
    test_2d_pooling('sum')


@with_seed()
def test_upsampling_with_type():
    sym = mx.sym.UpSampling(scale=2, num_filter=2, name='up', sample_type='nearest', num_args=1)
    ctx_list = [{'ctx': mx.gpu(0), 'up_arg0': (2, 2, 2, 10), 'type_dict': {'up_arg0': np.float64}},
                {'ctx': mx.gpu(0), 'up_arg0': (2, 2, 2, 10), 'type_dict': {'up_arg0': np.float32}},
                {'ctx': mx.gpu(0), 'up_arg0': (2, 2, 2, 10), 'type_dict': {'up_arg0': np.float16}},
                {'ctx': mx.cpu(0), 'up_arg0': (2, 2, 2, 10), 'type_dict': {'up_arg0': np.float64}},
                {'ctx': mx.cpu(0), 'up_arg0': (2, 2, 2, 10), 'type_dict': {'up_arg0': np.float32}}]
    check_consistency(sym, ctx_list)


@with_seed()
def test_upsampling_bilinear_with_type():
    sym = mx.sym.UpSampling(scale=2, num_filter=2, name='up', sample_type='bilinear', num_args=1)
    ctx_list = [{'ctx': mx.gpu(0), 'up_data': (2, 2, 2, 10), 'type_dict': {'up_data': np.float64}},
                {'ctx': mx.gpu(0), 'up_data': (2, 2, 2, 10), 'type_dict': {'up_data': np.float32}},
                {'ctx': mx.gpu(0), 'up_data': (2, 2, 2, 10), 'type_dict': {'up_data': np.float16}},
                {'ctx': mx.cpu(0), 'up_data': (2, 2, 2, 10), 'type_dict': {'up_data': np.float64}},
                {'ctx': mx.cpu(0), 'up_data': (2, 2, 2, 10), 'type_dict': {'up_data': np.float32}}]
    check_consistency(sym, ctx_list)


@with_seed()
def test_concat_with_type():
    sym = mx.sym.Concat(name='concat', num_args=2)
    ctx_list = [{'ctx': mx.gpu(0), 'concat_arg1': (2, 10), 'concat_arg0': (2, 10),
                 'type_dict': {'concat_arg0': np.float64, 'concat_arg1': np.float64}},
                {'ctx': mx.gpu(0), 'concat_arg1': (2, 10), 'concat_arg0': (2, 10),
                 'type_dict': {'concat_arg0': np.float32, 'concat_arg1': np.float32}},
                {'ctx': mx.gpu(0), 'concat_arg1': (2, 10), 'concat_arg0': (2, 10),
                 'type_dict': {'concat_arg0': np.float16, 'concat_arg1': np.float16}},
                {'ctx': mx.cpu(0), 'concat_arg1': (2, 10), 'concat_arg0': (2, 10),
                 'type_dict': {'concat_arg0': np.float64, 'concat_arg1': np.float64}},
                {'ctx': mx.cpu(0), 'concat_arg1': (2, 10), 'concat_arg0': (2, 10),
                 'type_dict': {'concat_arg0': np.float32, 'concat_arg1': np.float32}}]
    check_consistency(sym, ctx_list)


@with_seed()
def test_elementwisesum_with_type():
    dev_types = [[mx.gpu(0), [np.float64, np.float32, np.float16]],
                 [mx.cpu(0), [np.float64, np.float32]] ]
    for num_args in range(1, 6):
        ews_arg_shape = {}
        for i in range(num_args):
            ews_arg_shape['ews_arg'+str(i)] = (2, 10)
        sym = mx.sym.ElementWiseSum(name='ews', num_args=num_args)
        ctx_list = []
        for dev, types in dev_types:
            for dtype in types:
                ews_arg_dtype = {'type_dict':{}}
                for i in range(num_args):
                    ews_arg_dtype['type_dict']['ews_arg'+str(i)] = dtype
                ctx_elem = {'ctx': dev}
                ctx_elem.update(ews_arg_shape)
                ctx_elem.update(ews_arg_dtype)
                ctx_list.append(ctx_elem)
    check_consistency(sym, ctx_list)


@with_seed()
def test_reshape_with_type():
    sym = mx.sym.Reshape(name='reshape', shape=(-1,1,1,0))
    ctx_list = [{'ctx': mx.gpu(0), 'reshape_data': (2, 2, 2, 10), 'type_dict': {'reshape_data': np.float64}},
                {'ctx': mx.gpu(0), 'reshape_data': (2, 2, 2, 10), 'type_dict': {'reshape_data': np.float32}},
                {'ctx': mx.gpu(0), 'reshape_data': (2, 2, 2, 10), 'type_dict': {'reshape_data': np.float16}},
                {'ctx': mx.cpu(0), 'reshape_data': (2, 2, 2, 10), 'type_dict': {'reshape_data': np.float64}},
                {'ctx': mx.cpu(0), 'reshape_data': (2, 2, 2, 10), 'type_dict': {'reshape_data': np.float32}}]
    check_consistency(sym, ctx_list)


@with_seed()
def test_blockgrad_with_type():
    sym = mx.sym.BlockGrad(name='bg')
    ctx_list = [{'ctx': mx.gpu(0), 'bg_data': (2, 2, 2, 10), 'type_dict': {'bg_data': np.float64}},
                {'ctx': mx.gpu(0), 'bg_data': (2, 2, 2, 10), 'type_dict': {'bg_data': np.float32}},
                {'ctx': mx.gpu(0), 'bg_data': (2, 2, 2, 10), 'type_dict': {'bg_data': np.float16}},
                {'ctx': mx.cpu(0), 'bg_data': (2, 2, 2, 10), 'type_dict': {'bg_data': np.float64}},
                {'ctx': mx.cpu(0), 'bg_data': (2, 2, 2, 10), 'type_dict': {'bg_data': np.float32}}]
    check_consistency(sym, ctx_list)


@with_seed()
def test_swapaxis_with_type():
    sym = mx.sym.SwapAxis(name='swap', dim1=1)
    ctx_list = [{'ctx': mx.gpu(0), 'swap_data': (2, 2, 2, 10), 'type_dict': {'swap_data': np.float64}},
                {'ctx': mx.gpu(0), 'swap_data': (2, 2, 2, 10), 'type_dict': {'swap_data': np.float32}},
                {'ctx': mx.gpu(0), 'swap_data': (2, 2, 2, 10), 'type_dict': {'swap_data': np.float16}},
                {'ctx': mx.cpu(0), 'swap_data': (2, 2, 2, 10), 'type_dict': {'swap_data': np.float64}},
                {'ctx': mx.cpu(0), 'swap_data': (2, 2, 2, 10), 'type_dict': {'swap_data': np.float32}}]
    check_consistency(sym, ctx_list)


@with_seed()
def test_fullyconnected_with_type():
    sym = mx.sym.FullyConnected(num_hidden=3, name='inner')
    ctx_list = [{'ctx': mx.gpu(0), 'inner_data': (2, 10), 'type_dict': {'inner_data': np.float64}},
                {'ctx': mx.gpu(0), 'inner_data': (2, 10), 'type_dict': {'inner_data': np.float32}},
                {'ctx': mx.gpu(0), 'inner_data': (2, 10), 'type_dict': {'inner_data': np.float16}},
                {'ctx': mx.cpu(0), 'inner_data': (2, 10), 'type_dict': {'inner_data': np.float64}},
                {'ctx': mx.cpu(0), 'inner_data': (2, 10), 'type_dict': {'inner_data': np.float32}}]
    check_consistency(sym, ctx_list)
    # Sizes are divisible by 8 to test TensorCore on Volta GPU.
    sym = mx.sym.FullyConnected(num_hidden=8, name='inner')
    ctx_list = [{'ctx': mx.gpu(0), 'inner_data': (16, 24), 'type_dict': {'inner_data': np.float16}},
                {'ctx': mx.cpu(0), 'inner_data': (16, 24), 'type_dict': {'inner_data': np.float32}}]
    check_consistency(sym, ctx_list)


@with_seed()
def test_activation_with_type():
    sym = mx.sym.Activation(name='act', act_type='sigmoid')
    ctx_list = [{'ctx': mx.gpu(0), 'act_data': (2, 2, 10, 10), 'type_dict': {'act_data': np.float64}},
                {'ctx': mx.gpu(0), 'act_data': (2, 2, 10, 10), 'type_dict': {'act_data': np.float32}},
                {'ctx': mx.gpu(0), 'act_data': (2, 2, 10, 10), 'type_dict': {'act_data': np.float16}},
                {'ctx': mx.cpu(0), 'act_data': (2, 2, 10, 10), 'type_dict': {'act_data': np.float64}},
                {'ctx': mx.cpu(0), 'act_data': (2, 2, 10, 10), 'type_dict': {'act_data': np.float32}},
                {'ctx': mx.cpu(0), 'act_data': (2, 2, 10, 10), 'type_dict': {'act_data': np.float16}}]
    check_consistency(sym, ctx_list)


<<<<<<< HEAD
@with_seed()
=======
def test_lrn():
    sym = mx.sym.LRN(alpha=0.0001, beta=0.75, knorm=2, nsize=5, name='lrn')
    ctx_list = [{'ctx': mx.gpu(0), 'lrn_data': (2, 6, 10, 10), 'type_dict': {'lrn_data': np.float32}},
                {'ctx': mx.cpu(0), 'lrn_data': (2, 6, 10, 10), 'type_dict': {'lrn_data': np.float32}}]
    check_consistency(sym, ctx_list)


>>>>>>> c3e3a832
def test_embedding_with_type():
    def test_embedding_helper(data_types, weight_types, low_pad, high_pad):
        NVD = [[20, 10, 20], [200, 10, 300]]
        for N, V, D in NVD:
            sym = mx.sym.Embedding(name='embedding', input_dim=V, output_dim=D)
            ctx_list = []
            for data_type in data_types:
                for weight_type in weight_types:
                    ctx_list.append({'ctx': mx.gpu(0), 'embedding_data': (N,),
                        'type_dict': {'embedding_data': data_type, 'embedding_weight': weight_type}})
                    ctx_list.append({'ctx': mx.cpu(0), 'embedding_data': (N,),
                        'type_dict': {'embedding_data': data_type, 'embedding_weight': weight_type}})
            arg_params = {'embedding_data': np.random.randint(low=-low_pad, high=V+high_pad, size=(N,))}
            check_consistency(sym, ctx_list, grad_req={'embedding_data': 'null','embedding_weight': 'write'},
                              arg_params=arg_params)

    data_types = [np.float16, np.float32, np.float64, np.int32]
    weight_types = [np.float16, np.float32, np.float64]
    test_embedding_helper(data_types, weight_types, 5, 5)
    data_types = [np.uint8]
    weight_types = [np.float16, np.float32, np.float64]
    test_embedding_helper(data_types, weight_types, 0, 5)


@unittest.skip("test fails intermittently. temporarily disabled till it gets fixed. tracked at https://github.com/apache/incubator-mxnet/issues/8288")
@with_seed()
def test_svmoutput_with_type():
    sym = mx.sym.SVMOutput(name='svmoutput', use_linear=True)
    ctx_list = [{'ctx': mx.gpu(0), 'svmoutput_data': (20, 10), 'type_dict': {'svmoutput_data': np.float64}},
                {'ctx': mx.gpu(0), 'svmoutput_data': (20, 10), 'type_dict': {'svmoutput_data': np.float32}},
                {'ctx': mx.gpu(0), 'svmoutput_data': (20, 10), 'type_dict': {'svmoutput_data': np.float16}},
                {'ctx': mx.cpu(0), 'svmoutput_data': (20, 10), 'type_dict': {'svmoutput_data': np.float64}},
                {'ctx': mx.cpu(0), 'svmoutput_data': (20, 10), 'type_dict': {'svmoutput_data': np.float32}},
                {'ctx': mx.cpu(0), 'svmoutput_data': (20, 10), 'type_dict': {'svmoutput_data': np.float16}}]
    check_consistency(sym, ctx_list)


@with_seed()
def test_take_with_type():
    sym = mx.sym.take(name='take')
    for data_ndim in range(2, 5):
        for idx_ndim in range(1, 4):
            data_shape = ()
            for _ in range(data_ndim):
                data_shape += (np.random.randint(low=3, high=6), )
            idx_shape = ()
            for _ in range(idx_ndim):
                idx_shape += (np.random.randint(low=3, high=5), )
            ctx_list = [{'ctx': mx.gpu(0), 'take_indices': idx_shape,
                         'take_a': data_shape,
                         'type_dict': {'take_indices': np.float64,
                                       'take_a': np.float64}},
                        {'ctx': mx.gpu(0), 'take_indices': idx_shape,
                         'take_a': data_shape,
                         'type_dict': {'take_indices': np.float32,
                                       'take_a': np.float32}},
                        {'ctx': mx.gpu(0), 'take_indices': idx_shape,
                         'take_a': data_shape,
                         'type_dict': {'take_indices': np.float16,
                                       'take_a': np.float16}},
                        {'ctx': mx.cpu(0), 'take_indices': idx_shape,
                         'take_a': data_shape,
                         'type_dict': {'take_indices': np.float64,
                                       'take_a': np.float64}},
                        {'ctx': mx.cpu(0), 'take_indices': idx_shape,
                         'take_a': data_shape,
                         'type_dict': {'take_indices': np.float32,
                                       'take_a': np.float32}},
                        {'ctx': mx.cpu(0), 'take_indices': idx_shape,
                         'take_a': data_shape,
                         'type_dict': {'take_indices': np.float16,
                                       'take_a': np.float16}}]
            arg_params = {'take_indices': np.random.randint(low=0,
                                                            high=data_shape[0],
                                                            size=idx_shape),
                          'take_a': np.random.normal(size=data_shape)}
            check_consistency(sym, ctx_list,
                              grad_req={'take_indices': 'null',
                                        'take_a': 'write'},
                              arg_params=arg_params)


def check_rnn_consistency(cell1, cell2):
    dshape = (32, 5, 200)
    data = mx.sym.Variable('data')

    sym1, _ = cell1.unroll(5, data, merge_outputs=True)
    mod1 = mx.mod.Module(sym1, label_names=None, context=mx.gpu(0))
    mod1.bind(data_shapes=[('data', dshape)], label_shapes=None)

    sym2, _ = cell2.unroll(5, data, merge_outputs=True)
    mod2 = mx.mod.Module(sym2, label_names=None, context=mx.gpu(0))
    mod2.bind(data_shapes=[('data', dshape)], label_shapes=None)

    mod1.init_params()
    args, auxs = mod1.get_params()
    args = cell1.unpack_weights(args)
    args = cell2.pack_weights(args)
    mod2.set_params(args, auxs)

    batch=mx.io.DataBatch(data=[mx.random.uniform(shape=dshape)], label=[])
    mod1.forward(batch, is_train=False)
    mod2.forward(batch, is_train=False)

    assert_allclose(mod1.get_outputs()[0].asnumpy(), mod2.get_outputs()[0].asnumpy(), rtol=1e-2, atol=1e-4)

@with_seed()
def test_rnn():
    fused = mx.rnn.FusedRNNCell(100, num_layers=2, mode='rnn_relu', prefix='')

    stack = mx.rnn.SequentialRNNCell()
    stack.add(mx.rnn.RNNCell(100, activation='relu', prefix='l0_'))
    stack.add(mx.rnn.RNNCell(100, activation='relu', prefix='l1_'))

    check_rnn_consistency(fused, stack)
    check_rnn_consistency(stack, fused)


@with_seed()
def test_lstm():
    fused = mx.rnn.FusedRNNCell(100, num_layers=2, mode='lstm', prefix='')

    stack = mx.rnn.SequentialRNNCell()
    stack.add(mx.rnn.LSTMCell(100, prefix='l0_'))
    stack.add(mx.rnn.LSTMCell(100, prefix='l1_'))

    check_rnn_consistency(fused, stack)
    check_rnn_consistency(stack, fused)


@with_seed()
def test_lstm_forget_bias():
    forget_bias = 2.0
    fused = mx.rnn.FusedRNNCell(10, forget_bias=forget_bias, num_layers=2, mode='lstm', prefix='')

    dshape = (32, 1, 20)
    data = mx.sym.Variable('data')

    sym, _ = fused.unroll(1, data, merge_outputs=True)
    mod = mx.mod.Module(sym, label_names=None, context=mx.gpu(0))
    mod.bind(data_shapes=[('data', dshape)], label_shapes=None)

    mod.init_params()

    args, auxs = mod.get_params()
    args = fused.unpack_weights(args)

    bias_name = next(x for x in args if x.endswith('f_bias'))
    expected_bias = forget_bias * np.ones(10, )
    assert_allclose(args[bias_name].asnumpy(), expected_bias)


@with_seed()
def test_gru():
    fused = mx.rnn.FusedRNNCell(100, num_layers=2, mode='gru', prefix='')

    stack = mx.rnn.SequentialRNNCell()
    stack.add(mx.rnn.GRUCell(100, prefix='l0_'))
    stack.add(mx.rnn.GRUCell(100, prefix='l1_'))

    check_rnn_consistency(fused, stack)
    check_rnn_consistency(stack, fused)


@with_seed()
def test_bidirectional():
    fused = mx.rnn.FusedRNNCell(100, num_layers=2, mode='gru', prefix='',
            bidirectional=True)

    stack = mx.rnn.SequentialRNNCell()
    stack.add(mx.rnn.BidirectionalCell(
                mx.rnn.GRUCell(100, prefix='l0_'),
                mx.rnn.GRUCell(100, prefix='r0_'),
                output_prefix='bi_gru_0_'))
    stack.add(mx.rnn.BidirectionalCell(
                mx.rnn.GRUCell(100, prefix='l1_'),
                mx.rnn.GRUCell(100, prefix='r1_'),
                output_prefix='bi_gru_1_'))

    check_rnn_consistency(fused, stack)
    check_rnn_consistency(stack, fused)


@with_seed()
def test_unfuse():
    for mode in ['rnn_tanh', 'rnn_relu', 'lstm', 'gru']:
        fused = mx.rnn.FusedRNNCell(
            100, num_layers=2, mode=mode,
            prefix='test_%s'%mode,
            bidirectional=True,
            dropout=0.5)

        stack = fused.unfuse()

        check_rnn_consistency(fused, stack)
        check_rnn_consistency(stack, fused)


@with_seed(1234)
def test_psroipooling_with_type():
    arg_params = {
        'psroipool_rois': np.array([[0, 10, 22, 161, 173], [0, 20, 15, 154, 160]])}

    # plain psroipooling
    sym = mx.sym.contrib.PSROIPooling(spatial_scale=0.0625, output_dim=2, pooled_size=3, name='psroipool')
    ctx_list = [{'ctx': mx.gpu(0),
                 'psroipool_data': (1, 18, 14, 14),
                 'psroipool_rois': (2, 5),
                 'type_dict': {'psroipool_data': np.float64, 'psroipool_rois': np.float64}},
                {'ctx': mx.gpu(0),
                 'psroipool_data': (1, 18, 14, 14),
                 'psroipool_rois': (2, 5),
                 'type_dict': {'psroipool_data': np.float32, 'psroipool_rois': np.float32}},
                {'ctx': mx.gpu(0),
                 'psroipool_data': (1, 18, 14, 14),
                 'psroipool_rois': (2, 5),
                 'type_dict': {'psroipool_data': np.float16, 'psroipool_rois': np.float16}},
                ]

    check_consistency(sym, ctx_list, grad_req={'psroipool_data': 'write',
                                               'psroipool_rois': 'null'}, arg_params=arg_params)


@with_seed(1234)
def test_deformable_psroipooling_with_type():
    arg_params = {
        'deformable_psroipool_rois': np.array([[0, 10, 22, 161, 173], [0, 20, 15, 154, 160]])}

    # deformable psroipooling
    sym = mx.sym.contrib.DeformablePSROIPooling(spatial_scale=0.0625, sample_per_part=4, group_size=3, pooled_size=3,
                                                output_dim=2, trans_std=0.1, no_trans=False, name='deformable_psroipool')

    ctx_list = [{'ctx': mx.gpu(0),
                 'deformable_psroipool_data': (1, 18, 14, 14),
                 'deformable_psroipool_rois': (2, 5),
                 'deformable_psroipool_trans': (2, 4, 3, 3),
                 'type_dict': {'deformable_psroipool_data': np.float64, 'deformable_psroipool_rois': np.float64,
                               'deformable_psroipool_trans': np.float64}},
                {'ctx': mx.gpu(0),
                 'deformable_psroipool_data': (1, 18, 14, 14),
                 'deformable_psroipool_rois': (2, 5),
                 'deformable_psroipool_trans': (2, 4, 3, 3),
                 'type_dict': {'deformable_psroipool_data': np.float32, 'deformable_psroipool_rois': np.float32,
                               'deformable_psroipool_trans': np.float32}},
                {'ctx': mx.gpu(0),
                 'deformable_psroipool_data': (1, 18, 14, 14),
                 'deformable_psroipool_rois': (2, 5),
                 'deformable_psroipool_trans': (2, 4, 3, 3),
                 'type_dict': {'deformable_psroipool_data': np.float16, 'deformable_psroipool_rois': np.float16,
                               'deformable_psroipool_trans': np.float16}},
                ]

    check_consistency(sym, ctx_list, grad_req={'deformable_psroipool_data': 'write',
                                               'deformable_psroipool_rois': 'null',
                                               'deformable_psroipool_trans': 'write'}, arg_params=arg_params)


@with_seed(1234)
def test_deformable_convolution_with_type():
    sym = mx.sym.contrib.DeformableConvolution(num_filter=3, kernel=(3,3), name='deformable_conv')
    # since atomicAdd does not support fp16 (which deformable conv uses in backward), we do not test fp16 here
    ctx_list = [{'ctx': mx.gpu(0),
                 'deformable_conv_data': (2, 2, 10, 10),
                 'deformable_conv_offset': (2, 18, 8, 8),
                 'type_dict': {'deformable_conv_data': np.float64, 'deformable_conv_offset': np.float64}},
                {'ctx': mx.gpu(0),
                 'deformable_conv_data': (2, 2, 10, 10),
                 'deformable_conv_offset': (2, 18, 8, 8),
                 'type_dict': {'deformable_conv_data': np.float32, 'deformable_conv_offset': np.float32}},
                # {'ctx': mx.gpu(0),
                #  'deformable_conv_data': (2, 2, 10, 10),
                #  'deformable_conv_offset': (2, 18, 8, 8),
                #  'type_dict': {'deformable_conv_data': np.float16, 'deformable_conv_offset': np.float16}},
                ]
    # wider tolerance needed for true-fp16 NCHW test above
    tol = {np.dtype(np.float16): 0.5,
               np.dtype(np.float32): 1e-3,
               np.dtype(np.float64): 1e-5,
               np.dtype(np.uint8): 0,
               np.dtype(np.int32): 0}
    check_consistency(sym, ctx_list, tol=tol)
    # test ability to turn off training on bias
    check_consistency(sym, ctx_list, grad_req={'deformable_conv_data': 'write',
                                               'deformable_conv_offset': 'write',
                                               'deformable_conv_weight': 'write',
                                               'deformable_conv_bias': 'null'}, tol=tol)


@with_seed()
def test_deformable_convolution_options():
    # 2D convolution

    # Pad > 0
    # since atomicAdd does not support fp16 (which deformable conv uses in backward), we do not test fp16 here
    ctx_list = [{'ctx': mx.gpu(0),
                 'deformable_conv_data': (2, 2, 7, 7),
                 'deformable_conv_offset': (2, 18, 7, 7),
                 'type_dict': {'deformable_conv_data': np.float64, 'deformable_conv_offset': np.float64}},
                {'ctx': mx.gpu(0),
                 'deformable_conv_data': (2, 2, 7, 7),
                 'deformable_conv_offset': (2, 18, 7, 7),
                 'type_dict': {'deformable_conv_data': np.float32, 'deformable_conv_offset': np.float32}},
                # {'ctx': mx.gpu(0),
                #  'deformable_conv_data': (2, 2, 7, 7),
                #  'deformable_offset': (2, 18, 7, 7),
                #  'type_dict': {'deformable_conv_data': np.float16, 'deformable_offset': np.float16}},
                ]
    sym = mx.sym.contrib.DeformableConvolution(num_filter=3, kernel=(3,3), pad=(1,1), name='deformable_conv')
    check_consistency(sym, ctx_list)

    # Stride > 1
    # since atomicAdd does not support fp16 (which deformable conv uses in backward), we do not test fp16 here
    ctx_list = [{'ctx': mx.gpu(0),
                 'deformable_conv_data': (2, 2, 7, 7),
                 'deformable_conv_offset': (2, 18, 3, 3),
                 'type_dict': {'deformable_conv_data': np.float64, 'deformable_conv_offset': np.float64}},
                {'ctx': mx.gpu(0),
                 'deformable_conv_data': (2, 2, 7, 7),
                 'deformable_conv_offset': (2, 18, 3, 3),
                 'type_dict': {'deformable_conv_data': np.float32, 'deformable_conv_offset': np.float32}},
                # {'ctx': mx.gpu(0),
                #  'deformable_conv_data': (2, 2, 7, 7),
                # 'deformable_conv_offset': (2, 18, 3, 3),
                #  'type_dict': {'deformable_conv_data': np.float16, 'deformable_offset': np.float16}},
                ]
    sym = mx.sym.contrib.DeformableConvolution(num_filter=3, kernel=(3,3), stride=(2,2), name='deformable_conv')
    check_consistency(sym, ctx_list)

    # Dilate > 1
    # since atomicAdd does not support fp16 (which deformable conv uses in backward), we do not test fp16 here
    ctx_list = [{'ctx': mx.gpu(0),
                 'deformable_conv_data': (2, 2, 7, 7),
                 'deformable_conv_offset': (2, 18, 3, 3),
                 'type_dict': {'deformable_conv_data': np.float64, 'deformable_conv_offset': np.float64}},
                {'ctx': mx.gpu(0),
                 'deformable_conv_data': (2, 2, 7, 7),
                 'deformable_conv_offset': (2, 18, 3, 3),
                 'type_dict': {'deformable_conv_data': np.float32, 'deformable_conv_offset': np.float32}},
                # {'ctx': mx.gpu(0),
                #  'deformable_conv_data': (2, 2, 7, 7),
                # 'deformable_conv_offset': (2, 18, 3, 3),
                #  'type_dict': {'deformable_conv_data': np.float16, 'deformable_offset': np.float16}},
                ]
    sym = mx.sym.contrib.DeformableConvolution(num_filter=3, kernel=(3,3), dilate=(2,2), name='deformable_conv')
    check_consistency(sym, ctx_list)

    # Deformable group > 1
    # since atomicAdd does not support fp16 (which deformable conv uses in backward), we do not test fp16 here
    ctx_list = [{'ctx': mx.gpu(0),
                 'deformable_conv_data': (2, 2, 7, 7),
                 'deformable_conv_offset': (2, 36, 5, 5),
                 'type_dict': {'deformable_conv_data': np.float64, 'deformable_conv_offset': np.float64}},
                {'ctx': mx.gpu(0),
                 'deformable_conv_data': (2, 2, 7, 7),
                 'deformable_conv_offset': (2, 36, 5, 5),
                 'type_dict': {'deformable_conv_data': np.float32, 'deformable_conv_offset': np.float32}},
                # {'ctx': mx.gpu(0),
                #  'deformable_conv_data': (2, 2, 7, 7),
                #  'deformable_conv_offset': (2, 36, 5, 5),
                #  'type_dict': {'deformable_conv_data': np.float16, 'deformable_offset': np.float16}},
                ]
    sym = mx.sym.contrib.DeformableConvolution(num_filter=4, kernel=(3,3), num_deformable_group=2,
                                               name='deformable_conv')


@with_seed()
def test_residual_fused():
    cell = mx.rnn.ResidualCell(
            mx.rnn.FusedRNNCell(50, num_layers=3, mode='lstm',
                               prefix='rnn_', dropout=0.5))

    inputs = [mx.sym.Variable('rnn_t%d_data'%i) for i in range(2)]
    outputs, _ = cell.unroll(2, inputs, merge_outputs=None)
    assert sorted(cell.params._params.keys()) == \
           ['rnn_parameters']

    args, outs, auxs = outputs.infer_shape(rnn_t0_data=(10, 50), rnn_t1_data=(10, 50))
    assert outs == [(10, 2, 50)]
    outputs = outputs.eval(ctx=mx.gpu(0),
                           rnn_t0_data=mx.nd.ones((10, 50), ctx=mx.gpu(0))+5,
                           rnn_t1_data=mx.nd.ones((10, 50), ctx=mx.gpu(0))+5,
                           rnn_parameters=mx.nd.zeros((61200,), ctx=mx.gpu(0)))
    expected_outputs = np.ones((10, 2, 50))+5
    assert np.array_equal(outputs[0].asnumpy(), expected_outputs)


def check_rnn_layer(layer):
    layer.collect_params().initialize(ctx=[mx.cpu(0), mx.gpu(0)])
    with mx.gpu(0):
        x = mx.nd.ones((10, 16, 30))
        states = layer.begin_state(16)
        go, gs = layer(x, states)

    with mx.cpu(0):
        x = mx.nd.ones((10, 16, 30))
        states = layer.begin_state(16)
        co, cs = layer(x, states)

    # atol of 1e-6 required, as exposed by seed 2124685726
    assert_almost_equal(go.asnumpy(), co.asnumpy(), rtol=1e-2, atol=1e-6)
    for g, c in zip(gs, cs):
        assert_almost_equal(g.asnumpy(), c.asnumpy(), rtol=1e-2, atol=1e-6)

@with_seed()
def test_rnn_layer():
    check_rnn_layer(gluon.rnn.RNN(100, num_layers=3))
    check_rnn_layer(gluon.rnn.RNN(100, activation='tanh', num_layers=3))
    check_rnn_layer(gluon.rnn.LSTM(100, num_layers=3))
    check_rnn_layer(gluon.rnn.GRU(100, num_layers=3))

    check_rnn_layer(gluon.rnn.LSTM(100, num_layers=3, bidirectional=True))


@with_seed()
def test_sequence_reverse():
    check_sequence_reverse(mx.gpu(0))


@unittest.skip("Test fails intermittently. Temporarily disabled until fixed. Tracked at https://github.com/apache/incubator-mxnet/issues/8211")
@with_seed()
def test_autograd_save_memory():
    x = mx.nd.zeros((128, 512, 512), ctx=mx.gpu(0))
    x.attach_grad()

    with mx.autograd.record():
        for i in range(200):
            x = x + 1
            x.wait_to_read()
    x.backward()


@with_seed()
def test_gluon_ctc_consistency():
    loss = mx.gluon.loss.CTCLoss()
    data = mx.nd.arange(0, 4, repeat=40, ctx=mx.gpu(0)).reshape((2,20,4)).flip(axis=0)
    cpu_label = mx.nd.array([[2,1,-1,-1],[3,2,2,-1]], ctx=mx.cpu(0))
    gpu_label = mx.nd.array([[2,1,-1,-1],[3,2,2,-1]], ctx=mx.gpu(0))

    cpu_data = data.copy().as_in_context(mx.cpu(0))
    cpu_data.attach_grad()
    with mx.autograd.record():
        l_cpu = loss(cpu_data, cpu_label)
        l_cpu.backward()

    gpu_data = data.copyto(mx.gpu(0))
    gpu_data.attach_grad()
    with mx.autograd.record():
        l_gpu = loss(gpu_data, gpu_label)
        l_gpu.backward()

    assert_almost_equal(cpu_data.grad.asnumpy(), gpu_data.grad.asnumpy(), atol=1e-3, rtol=1e-3)


@with_seed()
def test_cuda_rtc():
    source = r'''
    extern "C" __global__ void axpy(const float *x, float *y, float alpha) {
        int i = threadIdx.x + blockIdx.x * blockDim.x;
        y[i] += alpha * x[i];
    }

    extern "C" __global__ void saxpy(const float *x, float *y, float alpha) {
        extern __shared__ float smem[];
        int i = threadIdx.x + blockIdx.x * blockDim.x;
        smem[threadIdx.x] = x[i];
        y[i] += alpha * smem[threadIdx.x];
    }
    '''
    module = mx.rtc.CudaModule(source)
    axpy = module.get_kernel("axpy", "const float *x, float *y, float alpha")
    x = mx.nd.ones((10,), ctx=mx.gpu(0))
    y = mx.nd.zeros((10,), ctx=mx.gpu(0))
    axpy.launch([x, y, 3.0], mx.gpu(0), (1, 1, 1), (10, 1, 1))
    assert (y.asnumpy() == 3).all()

    saxpy = module.get_kernel("saxpy", "const float *x, float *y, float alpha")
    saxpy.launch([x, y, 4.0], mx.gpu(0), (1, 1, 1), (10, 1, 1), 10)
    assert (y.asnumpy() == 7).all()

    saxpy.launch([x, y, 5.0], mx.gpu(0), (2, 1, 1), (5, 1, 1), 5)
    assert (y.asnumpy() == 12).all()


@with_seed()
def test_global_norm_clip_multi_device():
    x1 = mx.nd.ones((3,3), ctx=mx.gpu(0))
    x2 = mx.nd.ones((4,4), ctx=mx.cpu(0))
    norm = gluon.utils.clip_global_norm([x1, x2], 1.0)
    assert norm == 5.0
    assert_almost_equal(x1.asnumpy(), np.ones((3,3))/5)
    assert_almost_equal(x2.asnumpy(), np.ones((4,4))/5)


@with_seed()
def test_cross_device_autograd():
    x = mx.nd.random.uniform(shape=(10,))
    x.attach_grad()

    with mx.autograd.record():
        y = mx.nd.tanh(x)
        y = y.copyto(mx.gpu(0))
        y = mx.nd.tanh(y)
        y = y.copyto(mx.cpu(0))
        y = mx.nd.tanh(y)
        y = y.copyto(mx.gpu(0))
        y = y.copyto(mx.gpu(0))

        y.backward()

    dx = x.grad.asnumpy()
    x.grad[:] = 0

    with mx.autograd.record():
        y = x
        for i in range(3):
            y = mx.nd.tanh(y)
        y.backward()

    assert_almost_equal(dx, x.grad.asnumpy())


# The following 2 functions launch 0-thread kernels, an error that should be caught and signaled.
def kernel_error_check_imperative():
    os.environ['MXNET_ENGINE_TYPE'] = 'NaiveEngine'
    a = mx.nd.array([1,2,3],ctx=mx.gpu(0))
    b = mx.nd.array([],ctx=mx.gpu(0))
    c = (a / b).asnumpy()

def kernel_error_check_symbolic():
    os.environ['MXNET_ENGINE_TYPE'] = 'NaiveEngine'
    a = mx.sym.Variable('a')
    b = mx.sym.Variable('b')
    c = a / b
    f = c.bind(mx.gpu(0), { 'a':mx.nd.array([1,2,3],ctx=mx.gpu(0)),
                            'b':mx.nd.array([],ctx=mx.gpu(0))})
    f.forward()
    g = f.outputs[0].asnumpy()

def test_kernel_error_checking():
    # Running tests that may throw exceptions out of worker threads will stop CI testing
    # if not run in a separate process (with its own address space for CUDA compatibility).
    try:
        mpctx = mp.get_context('spawn')
    except:
        print('SKIP: python%s.%s lacks the required process fork-exec support ... ' %
              sys.version_info[0:2], file=sys.stderr, end='')
    else:
        with discard_stderr():
            for f in [kernel_error_check_imperative, kernel_error_check_symbolic]:
                p = mpctx.Process(target=f)
                p.start()
                p.join()
                assert p.exitcode != 0,\
                    "Expected a synchronous kernel error from %s(), none seen." % f.__name__


if __name__ == '__main__':
    import nose
    nose.runmodule()<|MERGE_RESOLUTION|>--- conflicted
+++ resolved
@@ -1111,9 +1111,7 @@
     check_consistency(sym, ctx_list)
 
 
-<<<<<<< HEAD
-@with_seed()
-=======
+@with_seed()
 def test_lrn():
     sym = mx.sym.LRN(alpha=0.0001, beta=0.75, knorm=2, nsize=5, name='lrn')
     ctx_list = [{'ctx': mx.gpu(0), 'lrn_data': (2, 6, 10, 10), 'type_dict': {'lrn_data': np.float32}},
@@ -1121,7 +1119,7 @@
     check_consistency(sym, ctx_list)
 
 
->>>>>>> c3e3a832
+@with_seed()
 def test_embedding_with_type():
     def test_embedding_helper(data_types, weight_types, low_pad, high_pad):
         NVD = [[20, 10, 20], [200, 10, 300]]
