# Licensed to the Apache Software Foundation (ASF) under one
# or more contributor license agreements.  See the NOTICE file
# distributed with this work for additional information
# regarding copyright ownership.  The ASF licenses this file
# to you under the Apache License, Version 2.0 (the
# "License"); you may not use this file except in compliance
# with the License.  You may obtain a copy of the License at
#
#   http://www.apache.org/licenses/LICENSE-2.0
#
# Unless required by applicable law or agreed to in writing,
# software distributed under the License is distributed on an
# "AS IS" BASIS, WITHOUT WARRANTIES OR CONDITIONS OF ANY
# KIND, either express or implied.  See the License for the
# specific language governing permissions and limitations
# under the License.
from __future__ import print_function
import os
import sys
import mxnet as mx
import mxnet.ndarray as nd
import numpy as np
from mxnet import gluon
from mxnet.base import MXNetError
from mxnet.gluon.data.vision import transforms
from mxnet.test_utils import assert_almost_equal, set_default_context
from mxnet.test_utils import almost_equal, same
curr_path = os.path.dirname(os.path.abspath(os.path.expanduser(__file__)))
sys.path.insert(0, os.path.join(curr_path, '../unittest'))
from common import assertRaises, setup_module, with_seed, teardown
from test_gluon_data_vision import test_to_tensor, test_normalize, test_crop_resize

set_default_context(mx.gpu(0))

@with_seed()
def test_normalize_gpu():
    test_normalize()


@with_seed()
def test_to_tensor_gpu():
    test_to_tensor()


@with_seed()
def test_resize_gpu():
    # Test with normal case 3D input float type
    data_in_3d = nd.random.uniform(0, 255, (300, 300, 3))
    out_nd_3d = transforms.Resize((100, 100))(data_in_3d)
    data_in_4d_nchw = nd.moveaxis(nd.expand_dims(data_in_3d, axis=0), 3, 1)
    data_expected_3d = (nd.moveaxis(nd.contrib.BilinearResize2D(data_in_4d_nchw, height=100, width=100, align_corners=False), 1, 3))[0]
    assert_almost_equal(out_nd_3d.asnumpy(), data_expected_3d.asnumpy())

    # Test with normal case 4D input float type
    data_in_4d = nd.random.uniform(0, 255, (2, 300, 300, 3))
    out_nd_4d = transforms.Resize((100, 100))(data_in_4d)
    data_in_4d_nchw = nd.moveaxis(data_in_4d, 3, 1)
    data_expected_4d = nd.moveaxis(nd.contrib.BilinearResize2D(data_in_4d_nchw, height=100, width=100, align_corners=False), 1, 3)
    assert_almost_equal(out_nd_4d.asnumpy(), data_expected_4d.asnumpy())

    # Test invalid interp
    data_in_3d = nd.random.uniform(0, 255, (300, 300, 3))
    invalid_transform = transforms.Resize(-150, keep_ratio=False, interpolation=2)
    assertRaises(MXNetError, invalid_transform, data_in_3d)

    # Credited to Hang Zhang
    def py_bilinear_resize_nhwc(x, outputHeight, outputWidth):
        batch, inputHeight, inputWidth, channel = x.shape
        if outputHeight == inputHeight and outputWidth == inputWidth:
            return x
        y = np.empty([batch, outputHeight, outputWidth, channel]).astype('uint8')
        rheight = 1.0 * (inputHeight - 1) / (outputHeight - 1) if outputHeight > 1 else 0.0
        rwidth = 1.0 * (inputWidth - 1) / (outputWidth - 1) if outputWidth > 1 else 0.0
        for h2 in range(outputHeight):
            h1r = 1.0 * h2 * rheight
            h1 = int(np.floor(h1r))
            h1lambda = h1r - h1
            h1p = 1 if h1 < (inputHeight - 1) else 0
            for w2 in range(outputWidth):
                w1r = 1.0 * w2 * rwidth
                w1 = int(np.floor(w1r))
                w1lambda = w1r - w1
                w1p = 1 if w1 < (inputHeight - 1) else 0
                for b in range(batch):
                    for c in range(channel):
                        y[b][h2][w2][c] = (1-h1lambda)*((1-w1lambda)*x[b][h1][w1][c] + \
                            w1lambda*x[b][h1][w1+w1p][c]) + \
                            h1lambda*((1-w1lambda)*x[b][h1+h1p][w1][c] + \
                            w1lambda*x[b][h1+h1p][w1+w1p][c])
<<<<<<< HEAD
        return y
=======
        return y

    # Test with normal case 3D input int8 type
    data_in_4d = nd.random.uniform(0, 255, (1, 300, 300, 3)).astype('uint8')
    out_nd_3d = transforms.Resize((100, 100))(data_in_4d[0])
    assert_almost_equal(out_nd_3d.asnumpy(), py_bilinear_resize_nhwc(data_in_4d.asnumpy(), 100, 100)[0], atol=1.0)

    # Test with normal case 4D input int8 type
    data_in_4d = nd.random.uniform(0, 255, (2, 300, 300, 3)).astype('uint8')
    out_nd_4d = transforms.Resize((100, 100))(data_in_4d)
    assert_almost_equal(out_nd_4d.asnumpy(), py_bilinear_resize_nhwc(data_in_4d.asnumpy(), 100, 100), atol=1.0)


@with_seed()
def test_crop_resize_gpu():
    test_crop_resize()
>>>>>>> dcf5fc8c
<|MERGE_RESOLUTION|>--- conflicted
+++ resolved
@@ -87,23 +87,8 @@
                             w1lambda*x[b][h1][w1+w1p][c]) + \
                             h1lambda*((1-w1lambda)*x[b][h1+h1p][w1][c] + \
                             w1lambda*x[b][h1+h1p][w1+w1p][c])
-<<<<<<< HEAD
         return y
-=======
-        return y
-
-    # Test with normal case 3D input int8 type
-    data_in_4d = nd.random.uniform(0, 255, (1, 300, 300, 3)).astype('uint8')
-    out_nd_3d = transforms.Resize((100, 100))(data_in_4d[0])
-    assert_almost_equal(out_nd_3d.asnumpy(), py_bilinear_resize_nhwc(data_in_4d.asnumpy(), 100, 100)[0], atol=1.0)
-
-    # Test with normal case 4D input int8 type
-    data_in_4d = nd.random.uniform(0, 255, (2, 300, 300, 3)).astype('uint8')
-    out_nd_4d = transforms.Resize((100, 100))(data_in_4d)
-    assert_almost_equal(out_nd_4d.asnumpy(), py_bilinear_resize_nhwc(data_in_4d.asnumpy(), 100, 100), atol=1.0)
-
 
 @with_seed()
 def test_crop_resize_gpu():
-    test_crop_resize()
->>>>>>> dcf5fc8c
+    test_crop_resize()