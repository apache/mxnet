--- conflicted
+++ resolved
@@ -751,15 +751,9 @@
             arg_params, aux_params = mod.get_params()
             excluded_names = []
             if mx.current_context() == mx.cpu():
-<<<<<<< HEAD
-               excluded_names += ['fc']
-            if mx.current_context() == mx.gpu():
-               excluded_names += ['sum0']
-=======
                excluded_names += ['fc', 'conv1']
             if mx.current_context() == mx.gpu():
-               excluded_names += ['relu0', 'relu1']
->>>>>>> 0da4b67e
+               excluded_names += ['sum0', 'relu0', 'relu1']
             excluded_names += ['concat']
 
             optional_names = ['pool0']
