--- conflicted
+++ resolved
@@ -22,11 +22,7 @@
 import os
 import numpy as np
 import mxnet as mx
-<<<<<<< HEAD
-from test_mkldnn_gluon import *
-=======
 import unittest
->>>>>>> 90599e10
 from mxnet.test_utils import rand_ndarray, assert_almost_equal
 from mxnet import gluon
 from mxnet.gluon import nn
@@ -70,18 +66,18 @@
     net = gluon.nn.HybridSequential()
     with net.name_scope():
         net.add(gluon.nn.Conv2D(channels=32, kernel_size=3, activation=None))
-    net.collect_params().initialize(init=mx.init.Constant(0.001), ctx=ctx)
+    net.collect_params().initialize(ctx=ctx)
     x = mx.nd.array(np.ones([32, 3, 224, 224]), ctx)
     y = net(x)
 
     # trigger computation on ndarray slice
-    assert_almost_equal(y[0].asnumpy()[0, 0, 0], 0.027)
+    assert_almost_equal(y[0].asnumpy()[0, 0, 0], 0.3376348)
 
 def test_mkldnn_engine_threading():
     net = gluon.nn.HybridSequential()
     with net.name_scope():
         net.add(gluon.nn.Conv2D(channels=32, kernel_size=3, activation=None))
-    net.collect_params().initialize(init=mx.init.Constant(0.001), ctx=mx.cpu())
+    net.collect_params().initialize(ctx=mx.cpu())
     class Dummy(gluon.data.Dataset):
         def __len__(self):
             return 2
@@ -98,13 +94,8 @@
     # below line triggers different execution thread
     for _ in loader:
         y = net(mx.nd.array(np.ones(X))).asnumpy()
-<<<<<<< HEAD
-        # output should be 0.027 (non-mkldnn mode output) 
-        assert_almost_equal(y[0, 0, 0, 0], 0.027)
-=======
         # output should be 016711406 (non-mkldnn mode output)
         assert_almost_equal(y[0, 0, 0, 0], 0.016711406)
->>>>>>> 90599e10
         break
 
 
