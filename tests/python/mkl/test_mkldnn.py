# Licensed to the Apache Software Foundation (ASF) under one
# or more contributor license agreements.  See the NOTICE file
# distributed with this work for additional information
# regarding copyright ownership.  The ASF licenses this file
# to you under the Apache License, Version 2.0 (the
# "License"); you may not use this file except in compliance
# with the License.  You may obtain a copy of the License at
#
#   http://www.apache.org/licenses/LICENSE-2.0
#
# Unless required by applicable law or agreed to in writing,
# software distributed under the License is distributed on an
# "AS IS" BASIS, WITHOUT WARRANTIES OR CONDITIONS OF ANY
# KIND, either express or implied.  See the License for the
# specific language governing permissions and limitations
# under the License.

"""
MKL-DNN related test cases
"""
import sys
import os
import numpy as np
import mxnet as mx
from mxnet.test_utils import rand_ndarray, assert_almost_equal
from mxnet import gluon
from mxnet.gluon import nn
from mxnet.test_utils import *
curr_path = os.path.dirname(os.path.abspath(os.path.expanduser(__file__)))
sys.path.append(os.path.join(curr_path, '../unittest/'))
from common import with_seed


def test_mkldnn_model():
    model = os.path.join(os.path.dirname(os.path.realpath(__file__)), "data",
                         "test_mkldnn_test_mkldnn_model_model1.json")
    shape = (32, 3, 300, 300)
    ctx = mx.cpu()

    sym = mx.sym.load(model)
    args = sym.list_arguments()
    shapes = sym.infer_shape(data=shape)

    def get_tensors(args, shapes, ctx):
        return {x: mx.nd.ones(y, ctx) for x, y in zip(args, shapes)}

    inputs = get_tensors(args, shapes[0], ctx)
    grads = get_tensors(args, shapes[0], ctx)

    try:
        exe = sym.bind(ctx, inputs, args_grad=grads)
        for _ in range(2):
            exe.forward(is_train=True)
            for y in exe.outputs:
                y.wait_to_read()
            exe.backward()
            for y in exe.grad_arrays:
                y.wait_to_read()
    except:  # pylint: disable=bare-except
        assert 0, "test_mkldnn_model exception in bind and execution"

def test_mkldnn_ndarray_slice():
    ctx = mx.cpu()
    net = gluon.nn.HybridSequential()
    with net.name_scope():
        net.add(gluon.nn.Conv2D(channels=32, kernel_size=3, activation=None))
    net.collect_params().initialize(ctx=ctx)
    x = mx.nd.array(np.ones([32, 3, 224, 224]), ctx)
    y = net(x)

    # trigger computation on ndarray slice
    assert_almost_equal(y[0].asnumpy()[0, 0, 0], 0.3376348)

def test_mkldnn_engine_threading():
    net = gluon.nn.HybridSequential()
    with net.name_scope():
        net.add(gluon.nn.Conv2D(channels=32, kernel_size=3, activation=None))
    net.collect_params().initialize(ctx=mx.cpu())
    class Dummy(gluon.data.Dataset):
        def __len__(self):
            return 2
        def __getitem__(self, key):
            return key, np.ones((3, 224, 224)), np.ones((10, ))

    loader = gluon.data.DataLoader(Dummy(), batch_size=2, num_workers=1)

    X = (32, 3, 32, 32)
    # trigger mkldnn execution thread
    y = net(mx.nd.array(np.ones(X))).asnumpy()

    # Use Gluon dataloader to trigger different thread.
    # below line triggers different execution thread
    for _ in loader:
        y = net(mx.nd.array(np.ones(X))).asnumpy()
        # output should be 016711406 (non-mkldnn mode output) 
        assert_almost_equal(y[0, 0, 0, 0], 0.016711406)
        break


@with_seed()
def test_reshape_before_conv():
    class Net(gluon.HybridBlock):
        """
        test Net
        """
        def __init__(self, **kwargs):
            super(Net, self).__init__(**kwargs)
            with self.name_scope():
                self.conv0 = nn.Conv2D(10, (3, 3))
                self.conv1 = nn.Conv2D(5, (3, 3))

        def hybrid_forward(self, F, x, *args, **kwargs):
            x_reshape = x.reshape((0, 0, 20, 5))
            y = self.conv0(x_reshape)
            y_reshape = y.reshape((0, 0, 9, 6))
            out = self.conv1(y_reshape)
            return out
    x = mx.nd.random.uniform(shape=(2, 4, 10, 10))
    x.attach_grad()
    net = Net()
    net.collect_params().initialize()
    with mx.autograd.record():
        out1 = net(x)
    out1.backward()
    dx1 = x.grad
    net.hybridize()
    with mx.autograd.record():
        out2 = net(x)
    out2.backward()
    mx.test_utils.assert_almost_equal(dx1.asnumpy(), x.grad.asnumpy(), rtol=1e-5, atol=1e-6)
    mx.test_utils.assert_almost_equal(out1.asnumpy(), out2.asnumpy(), rtol=1e-5, atol=1e-6)


@with_seed()
def test_slice_before_conv():
    class Net(gluon.HybridBlock):
        """
        test Net
        """
        def __init__(self, **kwargs):
            super(Net, self).__init__(**kwargs)
            with self.name_scope():
                self.conv0 = nn.Conv2D(4, (3, 3))
                self.conv1 = nn.Conv2D(4, (3, 3))

        def hybrid_forward(self, F, x, *args, **kwargs):
            x_slice = x.slice(begin=(0, 0, 0, 0), end=(2, 4, 10, 10))
            y = self.conv0(x_slice)
            y_slice = y.slice(begin=(1, 0, 2, 2), end=(2, 1, 7, 7))
            out = self.conv1(y_slice)
            return out
    x = mx.nd.random.uniform(shape=(2, 10, 10, 10))
    x.attach_grad()
    net = Net()
    net.collect_params().initialize()
    with mx.autograd.record():
        out1 = net(x)
    out1.backward()
    dx1 = x.grad
    net.hybridize()
    with mx.autograd.record():
        out2 = net(x)
    out2.backward()
    mx.test_utils.assert_almost_equal(dx1.asnumpy(), x.grad.asnumpy(), rtol=1e-5, atol=1e-6)
    mx.test_utils.assert_almost_equal(out1.asnumpy(), out2.asnumpy(), rtol=1e-5, atol=1e-6)


@with_seed()
def test_slice_reshape_before_conv():
    class Net(gluon.HybridBlock):
        """
        test Net
        """
        def __init__(self, **kwargs):
            super(Net, self).__init__(**kwargs)
            with self.name_scope():
                self.conv0 = nn.Conv2D(4, (3, 3))
                self.conv1 = nn.Conv2D(4, (3, 3))

        def hybrid_forward(self, F, x, *args, **kwargs):
            x_slice = x.slice(begin=(0, 0, 0, 0), end=(2, 4, 8, 9))
            y = self.conv0(x_slice)
            y_reshape = y.reshape((0, 0, 14, 3))
            out = self.conv1(y_reshape)
            return out
    x = mx.nd.random.uniform(shape=(2, 10, 10, 10))
    x.attach_grad()
    net = Net()
    net.collect_params().initialize()
    with mx.autograd.record():
        out1 = net(x)
    out1.backward()
    dx1 = x.grad
    net.hybridize()
    with mx.autograd.record():
        out2 = net(x)
    out2.backward()
    mx.test_utils.assert_almost_equal(dx1.asnumpy(), x.grad.asnumpy(), rtol=1e-5, atol=1e-6)
    mx.test_utils.assert_almost_equal(out1.asnumpy(), out2.asnumpy(), rtol=1e-5, atol=1e-6)


def test_mkldnn_sum_inplace_with_cpu_layout():

    x_shape = (32, 3, 224, 224)
    x_npy = np.ones(x_shape)
    y_shape = (32, 32, 222, 222)
    y_npy = np.ones(y_shape)
    x = mx.sym.Variable("x")
    y = mx.sym.Variable("y")
    z = mx.symbol.Convolution(data=x, num_filter=32, kernel=(3, 3))
    z = mx.sym.add_n(z, y)
    exe = z.simple_bind(ctx=mx.cpu(), x=x_shape, y=y_shape)
    out = exe.forward(is_train=False, x=x_npy, y=y_npy)[0]
    assert_almost_equal(out[0].asnumpy()[0, 0, 0], 1.0)


@with_seed()
def test_batchnorm():
    def check_batchnorm_training(stype):
        for shape in [(2, 3), (2, 3, 2, 2)]:
            data_tmp = np.random.normal(-0.1, 0.1, size=shape)
            s = shape[1],
            gamma = np.ones(s)
            beta = np.ones(s)
            gamma[1] = 3
            beta[0] = 3

            rolling_mean = np.random.uniform(size=s)
            rolling_std = np.random.uniform(size=s)

            data = mx.symbol.Variable('data', stype=stype)
            in_location = [mx.nd.array(data_tmp).tostype(stype), mx.nd.array(gamma).tostype(stype),
                           mx.nd.array(beta).tostype(stype)]
            mean_std = [mx.nd.array(rolling_mean).tostype(stype), mx.nd.array(rolling_std).tostype(stype)]

            test = mx.symbol.BatchNorm(data, fix_gamma=False)
            check_numeric_gradient(test, in_location, mean_std, numeric_eps=1e-2, rtol=0.16, atol=1e-2)

    stypes = ['row_sparse', 'default']
    for stype in stypes:
        check_batchnorm_training(stype)

<<<<<<< HEAD
@with_seed()
def test_softmax():
    def check_softmax_training(stype):
        for shape in [(2, 3), (2, 3, 2, 2)]:
            data_tmp = np.random.normal(-0.1, 0.1, size=shape)

            data = mx.symbol.Variable('data', stype=stype)
            in_location = [mx.nd.array(data_tmp).tostype(stype)]

            test = mx.symbol.softmax(data, axis=-1)
            check_numeric_gradient(test, in_location, numeric_eps=1e-2,rtol=0.16, atol=1e-4)

    stypes = ['row_sparse', 'default']
    for stype in stypes:
        check_softmax_training(stype)

@with_seed()
def test_SoftmaxOutput():
    def check_SoftmaxOutput_training(stype):
        for shape in [(10, 3)]:
            data_tmp = np.random.normal(-0.1, 0.1, size=shape)
            label_tmp = np.random.randint(2,size=shape[0])

            data = mx.symbol.Variable('data', stype=stype)
            label = mx.symbol.Variable('label',stype=stype)

            in_location = [mx.nd.array(data_tmp).tostype(stype),mx.nd.array(label_tmp).tostype(stype)]

            test = mx.symbol.SoftmaxOutput(data,label)
            check_numeric_gradient(test, in_location, numeric_eps=1e-2,rtol=0.16, atol=1e-4)

    stypes = ['row_sparse', 'default']
    for stype in stypes:
        check_SoftmaxOutput_training(stype)

@with_seed()
def test_pooling():
    def check_pooling_training(stype):
        for shape in [(3, 3, 10),(3, 3, 20, 20)]:
            data_tmp = np.random.normal(-0.1,0.1, size=shape)
            data = mx.symbol.Variable('data', stype=stype)
            in_location = [mx.nd.array(data_tmp).tostype(stype)]

            if np.array(shape).shape[0] == 3:
                test = mx.symbol.Pooling(data=data, kernel=(3,), stride=(2), pool_type='avg')
            elif np.array(shape).shape[0] == 4:
                test = mx.symbol.Pooling(data=data, kernel=(3, 3), stride=(2, 2), pool_type='avg')
            else:
                return 0
            check_numeric_gradient(test, in_location, numeric_eps=1e-2,rtol=0.16, atol=1e-4)

    stypes = ['row_sparse', 'default']
    for stype in stypes:
        check_pooling_training(stype)

@with_seed()
def test_activation():
    def check_activation_training(stype):
        for shape in [(2, 3, 3), (2, 3, 2, 2)]:
            data_tmp = np.random.normal(-0.1, 1, size=shape)

            data = mx.symbol.Variable('data', stype=stype)
            in_location = [mx.nd.array(data_tmp).tostype(stype)]

            test = mx.symbol.Activation(data, act_type="relu")
            check_numeric_gradient(test, in_location, numeric_eps=1e-2,rtol=0.16, atol=1e-4)

    stypes = ['row_sparse', 'default']
    for stype in stypes:
        check_activation_training(stype)

def test_convolution():
    def check_convolution_training(stype):
        for shape in [(3, 3, 10),(3, 3, 10, 10)]:
            data_tmp = np.random.normal(-0.1, 1, size=shape)
            data = mx.symbol.Variable('data', stype=stype)

            if np.array(shape).shape[0] == 3:
                test = mx.symbol.Convolution(data=data, kernel=(3,), stride=(2), num_filter=4)
                weight_tmp = np.random.normal(-0.1, 0.1, size=(4, 3, 3))
            elif np.array(shape).shape[0] == 4:
                test = mx.symbol.Convolution(data=data, kernel=(3, 3), stride=(2, 2), num_filter=4)
                weight_tmp = np.random.normal(-0.1, 0.1, size=(4,3,3,3))
            else:
                return 0
            bias_tmp = np.random.normal(0.1, 0.1, size=(4,))
            in_location = [mx.nd.array(data_tmp).tostype(stype),mx.nd.array(weight_tmp).tostype(stype), mx.nd.array(bias_tmp).tostype(stype)]
            check_numeric_gradient(test, in_location, numeric_eps=1e-2,rtol=0.16, atol=1e-4)

    stypes = ['row_sparse', 'default']
    for stype in stypes:
        check_convolution_training(stype)

def test_Deconvolution():
    def check_Deconvolution_training(stype):
        for shape in [(3, 3, 10),(3, 3, 10, 10)]:
            data_tmp = np.random.randint(256, size=shape)
            data = mx.symbol.Variable('data', stype=stype)

            if np.array(shape).shape[0] == 3:
                test = mx.symbol.Deconvolution(data=data, kernel=(3,), stride=(2), num_filter=4)
                weight_tmp = np.random.normal(-0.1, 0.1, size=(3, 4, 3))
            elif np.array(shape).shape[0] == 4:
                test = mx.symbol.Deconvolution(data=data, kernel=(3, 3), stride=(2, 2), num_filter=4)
                weight_tmp = np.random.normal(-0.1, 0.1, size=(3,4,3,3))
            else:
                return 0
            bias_tmp = np.random.normal(0.1, 0.1, size=(4,))
            in_location = [mx.nd.array(data_tmp).tostype(stype),mx.nd.array(weight_tmp).tostype(stype), mx.nd.array(bias_tmp).tostype(stype)]
            check_numeric_gradient(test, in_location, numeric_eps=1e-2,rtol=0.16, atol=1e-4)

    stypes = ['row_sparse', 'default']
    for stype in stypes:
        check_Deconvolution_training(stype)

@with_seed()
def test_LRN():
    def check_LRN_training(stype):
        for shape in [(3, 4, 5, 5)]:
            data_tmp = np.random.normal(-0.1, 0.1, size=shape)
            data = mx.symbol.Variable('data', stype=stype)
            in_location = [mx.nd.array(data_tmp).tostype(stype)]

            test = mx.symbol.LRN(data,nsize=3)
            check_numeric_gradient(test, in_location, numeric_eps=1e-2,rtol=0.16, atol=1e-4)

    stypes = ['row_sparse', 'default']
    for stype in stypes:
        check_LRN_training(stype)
=======

@with_seed()
def test_fullyconnected():
    def check_fullyconnected_training(stype):
        data_shape = rand_shape_nd(2)
        weight_shape = rand_shape_nd(2)
        weight_shape = (weight_shape[0], data_shape[1])
        for density in [1.0, 0.5, 0.0]:
            x = rand_ndarray(shape=data_shape, stype=stype, density=density)
            w = rand_ndarray(shape=weight_shape, stype=stype, density=density)
            x_sym = mx.sym.Variable("data")
            w_sym = mx.sym.Variable("weight")
            sym = mx.sym.FullyConnected(data=x_sym, weight=w_sym, num_hidden=weight_shape[0], no_bias=True)
            in_location = [x, w]
            check_numeric_gradient(sym, in_location, numeric_eps=1e-3, rtol=1e-3, atol=5e-3)
    stypes = ['row_sparse', 'default']
    for stype in stypes:
        check_fullyconnected_training(stype)

>>>>>>> 5495e2af

if __name__ == '__main__':
    test_mkldnn_install()<|MERGE_RESOLUTION|>--- conflicted
+++ resolved
@@ -240,7 +240,6 @@
     for stype in stypes:
         check_batchnorm_training(stype)
 
-<<<<<<< HEAD
 @with_seed()
 def test_softmax():
     def check_softmax_training(stype):
@@ -370,7 +369,6 @@
     stypes = ['row_sparse', 'default']
     for stype in stypes:
         check_LRN_training(stype)
-=======
 
 @with_seed()
 def test_fullyconnected():
@@ -390,7 +388,5 @@
     for stype in stypes:
         check_fullyconnected_training(stype)
 
->>>>>>> 5495e2af
-
 if __name__ == '__main__':
     test_mkldnn_install()