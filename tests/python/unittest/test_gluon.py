# Licensed to the Apache Software Foundation (ASF) under one
# or more contributor license agreements.  See the NOTICE file
# distributed with this work for additional information
# regarding copyright ownership.  The ASF licenses this file
# to you under the Apache License, Version 2.0 (the
# "License"); you may not use this file except in compliance
# with the License.  You may obtain a copy of the License at
#
#   http://www.apache.org/licenses/LICENSE-2.0
#
# Unless required by applicable law or agreed to in writing,
# software distributed under the License is distributed on an
# "AS IS" BASIS, WITHOUT WARRANTIES OR CONDITIONS OF ANY
# KIND, either express or implied.  See the License for the
# specific language governing permissions and limitations
# under the License.

import os
import gc

import mxnet as mx
from mxnet import gluon
from mxnet.gluon import nn
from mxnet.base import py_str, MXNetError
from mxnet.test_utils import assert_almost_equal
from mxnet.util import is_np_array
from mxnet.ndarray.ndarray import _STORAGE_TYPE_STR_TO_ID
from mxnet.test_utils import use_np
import mxnet.numpy as _mx_np
from common import (setup_module, with_seed, assertRaises, teardown_module,
                    assert_raises_cudnn_not_satisfied, xfail_when_nonstandard_decimal_separator)
import numpy as np
from numpy.testing import assert_array_equal
import pytest
from copy import deepcopy
import warnings
import json
import random
import tempfile

@with_seed()
def test_parameter():
    p = gluon.Parameter('weight', shape=(10, 10))
    p.initialize(init='xavier', ctx=[mx.cpu(0), mx.cpu(1)])
    assert len(p.list_data()) == 2
    assert len(p.list_grad()) == 2
    assert p.data(mx.cpu(1)).context == mx.cpu(1)
    assert p.data(mx.cpu(0)).shape == (10, 10)
    assert p.grad(mx.cpu(0)).stype == 'default'
    assert p.data(mx.cpu(0)).stype == 'default'

    p.reset_ctx(ctx=[mx.cpu(1), mx.cpu(2)])
    assert p.list_ctx() == [mx.cpu(1), mx.cpu(2)]

@with_seed()
def test_invalid_parameter_stype():
    with pytest.raises(AssertionError):
        p = gluon.Parameter('weight', shape=(10, 10), stype='invalid')

@with_seed()
def test_invalid_parameter_grad_stype():
    with pytest.raises(AssertionError):
        p = gluon.Parameter('weight', shape=(10, 10), grad_stype='invalid')

@with_seed()
def test_sparse_parameter():
    p = gluon.Parameter('weight', shape=(10, 10), stype='row_sparse', grad_stype='row_sparse')
    p.initialize(init='xavier', ctx=[mx.cpu(0), mx.cpu(1)])
    row_id = mx.nd.arange(0, 10, ctx=mx.cpu(1))
    assert len(p.list_grad()) == 2
    # getting row_sparse data without trainer throws an exception
    assertRaises(RuntimeError, p.list_row_sparse_data, row_id)
    trainer = mx.gluon.Trainer([p], 'sgd')
    assert len(p.list_row_sparse_data(row_id)) == 2
    weight = p.row_sparse_data(row_id)
    assert weight.context == mx.cpu(1)
    assert weight.shape == (10, 10)
    assert weight.stype == 'row_sparse'
    assert p.var().attr('__storage_type__') == str(_STORAGE_TYPE_STR_TO_ID['row_sparse'])
    assert p.grad(mx.cpu(0)).stype == 'row_sparse'

    p.reset_ctx(ctx=[mx.cpu(1), mx.cpu(2)])
    assert p.list_ctx() == [mx.cpu(1), mx.cpu(2)]

@with_seed()
def test_parameter_invalid_access():
    # cannot call data on row_sparse parameters
    p0 = gluon.Parameter('weight', shape=(10, 10), stype='row_sparse', grad_stype='row_sparse')
    p0.initialize(init='xavier', ctx=[mx.cpu(0), mx.cpu(1)])
    assertRaises(RuntimeError, p0.data)
    assertRaises(RuntimeError, p0.list_data)
    row_id = mx.nd.arange(0, 10)
    # cannot call row_sparse_data on dense parameters
    p1 = gluon.Parameter('weight', shape=(10, 10))
    p1.initialize(init='xavier', ctx=[mx.cpu(0), mx.cpu(1)])
    assertRaises(RuntimeError, p1.row_sparse_data, row_id.copyto(mx.cpu(0)))
    assertRaises(RuntimeError, p1.list_row_sparse_data, row_id)

@with_seed()
@pytest.mark.usefixtures("check_leak_ndarray")
def test_parameter_dict():
    ctx = mx.cpu(1)
    params0 = gluon.ParameterDict('net_')
    params0.get('w0', shape=(10, 10))
    params0.get('w1', shape=(10, 10), stype='row_sparse')
    all_row_ids = mx.nd.arange(0, 10, ctx=ctx)
    # check param names
    assert list(params0.keys()) == ['net_w0', 'net_w1']
    params0.initialize(ctx=ctx)
    trainer0 = mx.gluon.Trainer(params0, 'sgd')
    prev_w0 = params0.get('w0').data(ctx)
    prev_w1 = params0.get('w1').row_sparse_data(all_row_ids)
    # save params
    params0.save('test_parameter_dict.params')

    # load params
    params1 = gluon.ParameterDict('net_')
    params1.get('w0', shape=(10, 10))
    params1.get('w1', shape=(10, 10), stype='row_sparse')
    params1.load('test_parameter_dict.params', ctx)
    trainer1 = mx.gluon.Trainer(params1, 'sgd')

    # compare the values before and after save/load
    cur_w0 = params1.get('w0').data(ctx)
    cur_w1 = params1.get('w1').row_sparse_data(all_row_ids)
    mx.test_utils.assert_almost_equal(prev_w0.asnumpy(), cur_w0.asnumpy())
    mx.test_utils.assert_almost_equal(prev_w1.asnumpy(), cur_w1.asnumpy())

    # create a new param dict with dense params, and load from the checkpoint
    # of sparse & dense params
    params2 = gluon.ParameterDict('net_')
    params2.get('w0', shape=(10, 10))
    params2.get('w1', shape=(10, 10))
    params2.load('test_parameter_dict.params', ctx)

    # compare the values before and after save/load
    cur_w0 = params2.get('w0').data(ctx)
    cur_w1 = params2.get('w1').data(ctx)
    mx.test_utils.assert_almost_equal(prev_w0.asnumpy(), cur_w0.asnumpy())
    mx.test_utils.assert_almost_equal(prev_w1.asnumpy(), cur_w1.asnumpy())

    # test reset_ctx
    params3 = gluon.ParameterDict('net_')
    params3.get('w0', shape=(10, 10))
    params3.get('w1', shape=(10, 10))
    params3.initialize(ctx=ctx)
    list_contexts = [mx.cpu(42), mx.cpu(24)]
    params3.reset_ctx(list_contexts)
    for p in params3.values():
        assert set(p.list_ctx()) == set(list_contexts)

    # and test list_ctx
    assert set(params3.list_ctx()) == set(list_contexts)


    # test the dtype casting functionality
    params0 = gluon.ParameterDict('')
    params0.get('w0', shape=(10, 10), dtype='float32')
    params0.get('w1', shape=(10, 10), dtype='int8')
    params0.initialize(mx.init.One(), ctx=ctx)
    params0.save('test_parameter_dict.params')

    params1 = gluon.ParameterDict('')
    params1.get('w0', shape=(10, 10), dtype='float16')
    params1.get('w1', shape=(10, 10), dtype='float64')
    params1.load('test_parameter_dict.params', cast_dtype=True, dtype_source='current')
    assert params1['w0'].data().dtype == np.float16
    assert params1['w1'].data().dtype == np.float64
    params1.load('test_parameter_dict.params', cast_dtype=True, dtype_source='saved')
    assert params1['w0'].data().dtype == np.float32
    assert params1['w1'].data().dtype == np.int8


@with_seed()
def test_parameter_row_sparse_data():
    ctx0 = mx.cpu(1)
    ctx1 = mx.cpu(2)
    dim0 = 4
    x = gluon.Parameter('x', shape=(dim0, 2), stype='row_sparse')
    x.initialize(init='xavier', ctx=[ctx0, ctx1])
    trainer = gluon.Trainer([x], 'sgd')
    x_param = x._data[0].copy()
    assert x_param.stype == 'row_sparse'
    row_id_0 = mx.nd.array([0,1], ctx=ctx0)
    retained_0 = x.row_sparse_data(row_id_0)
    retained_target_0 = mx.nd.sparse.retain(x_param, row_id_0.as_in_context(ctx0))
    mx.test_utils.assert_almost_equal(retained_0.asnumpy(), retained_target_0.asnumpy())
    assert retained_0.context == ctx0
    row_id_1 = mx.nd.arange(0, dim0, ctx=ctx1)
    retained_1 = x.row_sparse_data(row_id_1)
    retained_target_1 = x_param
    mx.test_utils.assert_almost_equal(retained_1.asnumpy(), retained_target_1.asnumpy())
    assert retained_1.context == ctx1
    row_id_2 = mx.nd.array([0,1,2])
    retained_2 = x.list_row_sparse_data(row_id_2)
    retained_target_2 = mx.nd.sparse.retain(x_param, row_id_2.as_in_context(ctx0))
    mx.test_utils.assert_almost_equal(retained_2[0].asnumpy(), retained_target_2.asnumpy())


@with_seed()
def test_constant():
    class Test(gluon.HybridBlock):
        def __init__(self, **kwargs):
            super(Test, self).__init__(**kwargs)
            self.value = np.asarray([[1,2], [3,4]])
            self.const = gluon.Constant(self.value)

        def hybrid_forward(self, F, x, const):
            return x + const

    test = Test()
    test.initialize()
    trainer = gluon.Trainer(test.collect_params(), 'sgd',
                            {'learning_rate': 1.0, 'momentum': 0.5})

    with mx.autograd.record():
        x = mx.nd.ones((2,2))
        x.attach_grad()
        y = test(x)
        y.backward()

    trainer.step(1)

    assert (test.const.data().asnumpy() == test.value).all()
    assert (x.grad.asnumpy() == 1).all()


@with_seed()
def test_parameter_sharing():
    class Net(gluon.Block):
        def __init__(self, in_units=0, **kwargs):
            super(Net, self).__init__(**kwargs)
            self.dense0 = nn.Dense(5, in_units=in_units)
            self.dense1 = nn.Dense(5, in_units=in_units)

        def forward(self, x):
            return self.dense1(self.dense0(x))

    net1 = Net(in_units=5)
    net2 = Net().share_parameters(net1.collect_params())
    net1.initialize()
    net2(mx.nd.zeros((3, 5)))

    net1.save_parameters('net1.params')

    net3 = Net()
    net3.load_parameters('net1.params', mx.cpu())

    net4 = Net()
    net5 = Net(in_units=5).share_parameters(net4.collect_params())
    net4.initialize()
    net5(mx.nd.zeros((3, 5)))

    net4.save_parameters('net4.params')

    net6 = Net()
    net6.load_parameters('net4.params', mx.cpu())


@with_seed()
def test_parameter_str():
    class Net(gluon.Block):
        def __init__(self, **kwargs):
            super(Net, self).__init__(**kwargs)
            self.dense0 = nn.Dense(10, in_units=5, use_bias=False)

    net = Net()
    lines = str(net.collect_params()).splitlines()
    
    assert 'dense0.weight' in lines[0]
    assert '(10, 5)' in lines[0]
    assert 'float32' in lines[0]
    

@with_seed()
def test_collect_parameters():
    net = nn.HybridSequential()
    net.add(nn.Conv2D(10, 3))
    net.add(nn.Dense(10, activation='relu'))
    assert set(net.collect_params().keys()) == \
        set(['0.weight', '0.bias','1.weight','1.bias'])
    assert set(net.collect_params('.*weight').keys()) == \
        set(['0.weight', '1.weight'])
    assert set(net.collect_params('0.bias|1.bias').keys()) == \
        set(['0.bias', '1.bias'])

@with_seed()
def test_basic():
    model = nn.Sequential()
    model.add(nn.Dense(128, activation='tanh', in_units=10, flatten=False))
    model.add(nn.Dropout(0.5))
    model.add(nn.Dense(64, activation='tanh', in_units=256),
              nn.Dense(32, in_units=64))
    model.add(nn.Activation('relu'))
    # symbol
    x = mx.sym.var('data')
    y = model(x)
    assert len(y.list_arguments()) == 7

    # ndarray
    model.initialize(mx.init.Xavier(magnitude=2.24))
    x = model(mx.nd.zeros((32, 2, 10)))
    assert x.shape == (32, 32)
    x.wait_to_read()

    model.setattr('grad_req', 'null')
    assert list(model.collect_params().values())[0]._grad is None
    model.setattr('grad_req', 'write')
    assert list(model.collect_params().values())[0]._grad is not None


@with_seed()
def test_dense():
    model = nn.Dense(128, activation='tanh', in_units=10, flatten=False)
    inputs = mx.sym.Variable('data')
    outputs = model(inputs)
    assert set(model.collect_params().keys()) == set(['weight', 'bias'])
    args, outs, auxs = outputs.infer_shape(data=(2, 3, 10))
    assert outs == [(2, 3, 128)]

    model = nn.Dense(128, activation='relu', in_units=30, flatten=True)
    inputs = mx.sym.Variable('data')
    outputs = model(inputs)
    assert set(model.collect_params().keys()) == set(['weight', 'bias'])
    args, outs, auxs = outputs.infer_shape(data=(17, 2, 5, 3))
    assert outs == [(17, 128)]


@with_seed()
def test_symbol_block(tmpdir):
    model = nn.HybridSequential()
    model.add(nn.Dense(128, activation='tanh'))
    model.add(nn.Dropout(0.5))
    model.add(nn.Dense(64, activation='tanh'),
              nn.Dense(32, in_units=64))
    model.add(nn.Activation('relu'))

    model.initialize()

    inputs = mx.sym.var('data')
    outputs = model(inputs).get_internals()

    smodel = gluon.SymbolBlock(outputs, inputs, params=model.collect_params())

    assert len(smodel(mx.nd.zeros((16, 10)))) == 14

    out = smodel(mx.sym.var('in'))
    assert len(out) == len(outputs.list_outputs())

    class Net(nn.HybridBlock):
        def __init__(self, model):
            super(Net, self).__init__()
            self.model = model

        def hybrid_forward(self, F, x):
            out = self.model(x)
            return F.add_n(*[i.sum() for i in out])

    net = Net(smodel)
    net.hybridize()
    assert isinstance(net(mx.nd.zeros((16, 10))), mx.nd.NDArray)

    inputs = mx.sym.var('data')
    outputs = model(inputs)
    smodel = gluon.SymbolBlock(outputs, inputs, params=model.collect_params())
    net = Net(smodel)
    net.hybridize()
    assert isinstance(net(mx.nd.zeros((16, 10))), mx.nd.NDArray)

    # Test case to verify if initializing the SymbolBlock from a model with params
    # other than fp32 param dtype.

    # 1. Load a resnet model, cast it to fp64 and export
    tmp = str(tmpdir)
    tmpfile = os.path.join(tmp, 'resnet34_fp64')
    ctx = mx.cpu(0)

    net_fp32 = mx.gluon.model_zoo.vision.resnet34_v2(pretrained=True, ctx=ctx, root=tmp)
    net_fp32.cast('float64')
    net_fp32.hybridize()
    data = mx.nd.zeros((1,3,224,224), dtype='float64', ctx=ctx)
    net_fp32.forward(data)
    net_fp32.export(tmpfile, 0)

    # 2.a Load the saved model and verify if all the params are loaded correctly.
    # and choose one of the param to verify the type if fp64.\
    sym_file = tmpfile + '-symbol.json'
    params_file = tmpfile + '-0000.params'
    sm = mx.sym.load(sym_file)
    inputs = mx.sym.var('data', dtype='float64')
    net_fp64 = mx.gluon.SymbolBlock(sm, inputs)
    net_fp64.load_parameters(params_file, ctx=ctx)
    # Get a conv layer's weight parameter name. Conv layer's weight param is
    # expected to be of dtype casted, fp64.
    for param_name in net_fp64.params.keys():
        if 'conv' in param_name and 'weight' in param_name:
            break
    assert np.dtype(net_fp64.params[param_name].dtype) == np.dtype(np.float64)

    # 3.b Verify same functionnality with the imports API
    net_fp_64 = mx.gluon.SymbolBlock.imports(sym_file, 'data', params_file, ctx=ctx)

    # Get a conv layer's weight parameter name. Conv layer's weight param is
    # expected to be of dtype casted, fp64.
    for param_name in net_fp_64.params.keys():
        if 'conv' in param_name and 'weight' in param_name:
            break
    assert np.dtype(net_fp_64.params[param_name].dtype) == np.dtype(np.float64)

    # Cast the symbol block to FP32 and try to forward a FP32 data.
    # This will verify SymbolBlock.cast() functionality.
    net_fp64.cast('float32')
    fp32_data = mx.nd.zeros((1,3,224,224), dtype='float32', ctx=ctx)
    prediction = net_fp64.forward(fp32_data)
    assert np.dtype(prediction.dtype) == np.dtype(np.float32)

@with_seed()
def test_sparse_symbol_block():
    data = mx.sym.var('data')
    weight = mx.sym.var('weight', stype='row_sparse')
    bias = mx.sym.var('bias')
    out = mx.sym.broadcast_add(mx.sym.dot(data, weight), bias)
    with pytest.raises(AssertionError):
        # an exception is expected when creating a SparseBlock w/ sparse param
        net = gluon.SymbolBlock(out, data)

@with_seed()
def test_sparse_hybrid_block():
    params = {}
    params['weight'] = gluon.Parameter('weight', shape=(5,5), stype='row_sparse', dtype='float32')
    params['bias'] = gluon.Parameter('bias', shape=(5), dtype='float32')
    net = gluon.nn.Dense(5).share_parameters(params)
    net.initialize()
    x = mx.nd.ones((2,5))
    with pytest.raises(RuntimeError):
        # an exception is expected when forwarding a HybridBlock w/ sparse param
        y = net(x)

@with_seed()
def test_hybrid_block_none_args():
    class Foo(gluon.HybridBlock):
        def hybrid_forward(self, F, a, b):
            if a is None and b is not None:
                return b
            elif b is None and a is not None:
                return a
            elif a is not None and b is not None:
                return a + b
            else:
                raise NotImplementedError

    class FooDefault(gluon.HybridBlock):
        def hybrid_forward(self, F, a, b=None):
            if a is None and b is not None:
                return b
            elif b is None and a is not None:
                return a
            elif a is not None and b is not None:
                return a + b
            else:
                raise NotImplementedError


    class FooNested(gluon.HybridBlock):
        def __init__(self):
            super(FooNested, self).__init__()
            self.f1 = Foo()
            self.f2 = Foo()
            self.f3 = Foo()

        def hybrid_forward(self, F, a, b):
            data = self.f1(a, b)
            data = self.f2(a, data)
            data = self.f3(data, b)
            return data

    for arg_inputs in [(None, mx.nd.ones((10,))),
                       (mx.nd.ones((10,)), mx.nd.ones((10,))),
                       (mx.nd.ones((10,)), None)]:
        foo1 = FooNested()
        foo1.hybridize()
        foo2 = FooNested()
        for _ in range(2): # Loop for 2 times to trigger forwarding of the cached version
            out1 = foo1(*arg_inputs)
            out2 = foo2(*arg_inputs)
            if isinstance(out1, tuple):
                for lhs, rhs in zip(out1, out2):
                    assert_almost_equal(lhs.asnumpy(), rhs.asnumpy())
            else:
                assert_almost_equal(out1.asnumpy(), out2.asnumpy())
    for do_hybridize in [True, False]:
        foo = FooNested()
        if do_hybridize:
            foo.hybridize()
        pytest.raises(ValueError, foo, None, None)

    # Make sure the ValueError is correctly raised
    foo = FooNested()
    foo.hybridize()
    foo(None, mx.nd.ones((10,)))  # Pass for the first time to initialize the cached op
    pytest.raises(ValueError, lambda: foo(mx.nd.ones((10,)), mx.nd.ones((10,))))
    foo = FooNested()
    pytest.raises(ValueError, lambda: foo(mx.nd.ones((10,)), mx.sym.var('a')))
    foo = FooNested()
    pytest.raises(ValueError, lambda: foo(mx.sym.var('a'), mx.nd.ones((10,))))

    # Test the case of the default values
    foo1 = FooDefault()
    foo1.hybridize()
    foo2 = FooDefault()
    out1 = foo1(mx.nd.ones((10,)))
    out2 = foo2(mx.nd.ones((10,)))
    out3 = foo1(mx.nd.ones((10,)), None)
    out4 = foo2(mx.nd.ones((10,)), None)
    assert_almost_equal(out1.asnumpy(), out2.asnumpy())
    assert_almost_equal(out1.asnumpy(), out3.asnumpy())
    assert_almost_equal(out1.asnumpy(), out4.asnumpy())
    foo1 = FooDefault()
    foo1.hybridize()
    out1 = foo1(mx.nd.ones((10,)), None)
    out2 = foo1(mx.nd.ones((10,)))
    assert_almost_equal(out1.asnumpy(), out2.asnumpy())
    pytest.raises(ValueError, lambda: foo1(mx.nd.ones((10,)), mx.nd.ones((10,))))


@with_seed()
def test_hybrid_block_hybrid_no_hybrid():
    class FooHybrid(gluon.HybridBlock):
        def hybrid_forward(self, F, a, b):
            if isinstance(a, (list, tuple)):
                a = sum(a)
            if isinstance(b, (list, tuple)):
                b = sum(b)
            return a + b

    class Foo(gluon.Block):
        def forward(self, a, b):
            if isinstance(a, (list, tuple)):
                a = sum(a)
            if isinstance(b, (list, tuple)):
                b = sum(b)
            return a + b
    # When hybridize is not called, HybridBlock acts the same as Block
    foo_hybrid = FooHybrid()
    foo = Foo()
    for a, b in [(mx.nd.ones((10,)), 1),
                 (mx.nd.ones((20,)), 2),
                 ([mx.nd.ones((10,)), mx.nd.ones((10,))],
                  [mx.nd.ones((10)), mx.nd.ones((10,)), mx.nd.ones((10,))]),
                 ([mx.nd.ones((10,)), mx.nd.ones((10,))], 3)]:
        hybrid_block_out = foo_hybrid(a, b)
        block_out = foo(a, b)
        assert_almost_equal(hybrid_block_out.asnumpy(), block_out.asnumpy())
    # When hybridize is called, we need to make sure that the model raises for the unsupported cases
    # 1. Scalar values in the input
    # 2. No mixing of sym/ndarray
    # 3. No mixing of cpu ndarray and gpu ndarray  (Tested in gpu/test_gluon_gpu.py)
    # 4. Allow mixing of cpu_pinned and cpu
    foo_hybrid = FooHybrid()
    foo_hybrid.hybridize()
    pytest.raises(ValueError, lambda: foo_hybrid(mx.nd.ones((10,)), 1))
    foo_hybrid = FooHybrid()
    foo_hybrid.hybridize()
    pytest.raises(ValueError, lambda: foo_hybrid(mx.nd.ones((10,)), mx.sym.var('a')))
    foo_hybrid = FooHybrid()
    foo_hybrid.hybridize()
    pytest.raises(ValueError, lambda: foo_hybrid(mx.nd.ones((10,), ctx=mx.cpu(1)),
                                                 mx.nd.ones((10,), ctx=mx.cpu(2))))


@with_seed()
def check_layer_forward(layer, dshape):
    print("checking layer {}\nshape: {}.".format(layer, dshape))
    layer.initialize()
    x = mx.nd.ones(shape=dshape)
    x.attach_grad()
    with mx.autograd.record():
        out = layer(x)
    out.backward()

    np_out = out.asnumpy()
    np_dx = x.grad.asnumpy()

    layer.hybridize()

    x = mx.nd.ones(shape=dshape)
    x.attach_grad()
    with mx.autograd.record():
        out = layer(x)
    out.backward()

    mx.test_utils.assert_almost_equal(np_out, out.asnumpy(), rtol=1e-5, atol=1e-6)
    mx.test_utils.assert_almost_equal(np_dx, x.grad.asnumpy(), rtol=1e-5, atol=1e-6)

@with_seed()
@pytest.mark.parametrize('layer,shape', [
    (nn.Conv1D(16, 3, in_channels=4), (1, 4, 10)),
    (nn.Conv1D(16, 3, groups=2, in_channels=4), (1, 4, 10)),
    (nn.Conv1D(16, 3, strides=3, groups=2, in_channels=4), (1, 4, 10)),
    (nn.Conv2D(16, (3, 4), in_channels=4), (1, 4, 20, 20)),
    (nn.Conv2D(16, (5, 4), in_channels=4), (1, 4, 20, 20)),
    (nn.Conv2D(16, (3, 4), groups=2, in_channels=4), (1, 4, 20, 20)),
    (nn.Conv2D(16, (3, 4), strides=4, in_channels=4), (1, 4, 20, 20)),
    (nn.Conv2D(16, (3, 4), dilation=4, in_channels=4), (1, 4, 20, 20)),
    (nn.Conv2D(16, (3, 4), padding=4, in_channels=4), (1, 4, 20, 20)),
    (nn.Conv3D(16, (1, 8, 4), in_channels=4, activation='relu'), (1, 4, 10, 10, 10)),
    (nn.Conv3D(16, (5, 4, 3), in_channels=4), (1, 4, 10, 10, 10)),
    (nn.Conv3D(16, (3, 3, 3), groups=2, in_channels=4), (1, 4, 10, 10, 10)),
    (nn.Conv3D(16, 4, strides=4, in_channels=4), (1, 4, 10, 10, 10)),
    (nn.Conv3D(16, (3, 3, 3), padding=4, in_channels=4), (1, 4, 10, 10, 10)),
])
def test_conv(layer, shape):
    check_layer_forward(layer, shape)

@with_seed()
@pytest.mark.parametrize('layer,shape', [
    (nn.Conv2D(16, (3, 3), layout='NHWC', in_channels=4), (1, 10, 10, 4)),
    # (nn.Conv3D(16, (3, 3, 3), layout='NDHWC', in_channels=4), (1, 10, 10, 10, 4)),
])
@pytest.mark.skipif(mx.context.current_context().device_type!='gpu' or
                    not mx.runtime.Features().is_enabled('CUDNN'),
                    reason='nhwc/ndhwc layout is only supported with CUDNN.')
def test_conv_nhwc(layer, shape):
    check_layer_forward(layer, shape)


@with_seed()
def test_deconv():
    # layers1d = [
    #     nn.Conv1DTranspose(16, 3, in_channels=4),
    #     nn.Conv1DTranspose(16, 3, groups=2, in_channels=4),
    #     nn.Conv1DTranspose(16, 3, strides=3, groups=2, in_channels=4),
    #     ]
    # for layer in layers1d:
    #     check_layer_forward(layer, (1, 4, 10))


    layers2d = [
        nn.Conv2DTranspose(16, (3, 4), in_channels=4),
        nn.Conv2DTranspose(16, (5, 4), in_channels=4),
        nn.Conv2DTranspose(16, (3, 4), groups=2, in_channels=4),
        nn.Conv2DTranspose(16, (3, 4), strides=4, in_channels=4),
        nn.Conv2DTranspose(16, (3, 4), dilation=4, in_channels=4),
    #   nn.Conv2DTranspose(16, (3, 4), padding=4, in_channels=4),
        nn.Conv2DTranspose(16, (3, 4), strides=4, output_padding=3, in_channels=4),
        ]
    for layer in layers2d:
        check_layer_forward(layer, (1, 4, 20, 20))


    # layers3d = [
    #     nn.Conv3DTranspose(16, (1, 8, 4), in_channels=4),
    #     nn.Conv3DTranspose(16, (5, 4, 3), in_channels=4),
    #     nn.Conv3DTranspose(16, (3, 3, 3), groups=2, in_channels=4),
    #     nn.Conv3DTranspose(16, 4, strides=4, in_channels=4),
    #     nn.Conv3DTranspose(16, (3, 3, 3), padding=4, in_channels=4),
    #     ]
    # for layer in layers3d:
    #     check_layer_forward(layer, (1, 4, 10, 10, 10))
    #
    #
    # layer = nn.Conv2DTranspose(16, (3, 3), layout='NHWC', in_channels=4)
    # # check_layer_forward(layer, (1, 10, 10, 4))
    #
    # layer = nn.Conv3DTranspose(16, (3, 3, 3), layout='NDHWC', in_channels=4)
    # # check_layer_forward(layer, (1, 10, 10, 10, 4))


@with_seed()
def test_pool():
    # transpose shape to bring feature dimension 'c' from 2nd position to last
    def transpose(shape):
        return (shape[0],) + shape[2:] + (shape[1],)

    for layout in ['NCW', 'NWC']:
        shape1d = (1, 2, 10)
        if layout == 'NWC':
            shape1d = transpose(shape1d)
        layers1d = [
            nn.MaxPool1D(layout=layout),
            nn.MaxPool1D(3, layout=layout),
            nn.MaxPool1D(3, 2, layout=layout),
            nn.AvgPool1D(layout=layout),
            nn.AvgPool1D(count_include_pad=False, layout=layout),
            nn.GlobalAvgPool1D(layout=layout),
            ]
        for layer in layers1d:
            check_layer_forward(layer, shape1d)


    for layout in ['NCHW', 'NHWC']:
        shape2d = (1, 2, 10, 10)
        if layout == 'NHWC':
            shape2d = transpose(shape2d)
        layers2d = [
            nn.MaxPool2D(layout=layout),
            nn.MaxPool2D((3, 3), layout=layout),
            nn.MaxPool2D(3, 2, layout=layout),
            nn.AvgPool2D(layout=layout),
            nn.AvgPool2D(count_include_pad=False, layout=layout),
            nn.GlobalAvgPool2D(layout=layout),
            ]
        for layer in layers2d:
            check_layer_forward(layer, shape2d)

    for layout in ['NCDHW', 'NDHWC']:
        shape3d = (1, 2, 10, 10, 10)
        if layout == 'NDHWC':
            shape3d = transpose(shape3d)
        layers3d = [
            nn.MaxPool3D(layout=layout),
            nn.MaxPool3D((3, 3, 3), layout=layout),
            nn.MaxPool3D(3, 2, layout=layout),
            nn.AvgPool3D(layout=layout),
            nn.AvgPool3D(count_include_pad=False, layout=layout),
            nn.GlobalAvgPool3D(layout=layout),
            ]
        for layer in layers3d:
            check_layer_forward(layer, shape3d)

    # test ceil_mode
    for layout in ['NCHW', 'NHWC']:
        xshape = (2, 2, 10, 10)
        noceil_out_shape = (2, 2, 3, 3)
        ceil_out_shape = (2, 2, 4, 4)
        if layout == 'NHWC':
            xshape = transpose(xshape)
            noceil_out_shape = transpose(noceil_out_shape)
            ceil_out_shape = transpose(ceil_out_shape)

        x = mx.nd.zeros(xshape)

        layer = nn.MaxPool2D(3, ceil_mode=False, layout=layout)
        layer.initialize()
        assert (layer(x).shape==noceil_out_shape)

        layer = nn.MaxPool2D(3, ceil_mode=True, layout=layout)
        layer.initialize()
        assert (layer(x).shape==ceil_out_shape)


@with_seed()
def test_batchnorm():
    layer = nn.BatchNorm(in_channels=10)
    check_layer_forward(layer, (2, 10, 10, 10))


@xfail_when_nonstandard_decimal_separator
@with_seed()
def test_sync_batchnorm():
    def _check_batchnorm_result(input, num_devices=1, cuda=False):
        from mxnet.gluon.utils import split_and_load

        def _find_bn(module):
            if isinstance(module, (mx.gluon.nn.BatchNorm, mx.gluon.contrib.nn.SyncBatchNorm)):
                return module
            elif isinstance(module.module, (mx.gluon.nn.BatchNorm, mx.gluon.contrib.nn.SyncBatchNorm)):
                return module.module

            raise RuntimeError('BN not found')

        def _syncParameters(bn1, bn2, ctx):
            ctx = input.context
            bn2.gamma.set_data(bn1.gamma.data(ctx))
            bn2.beta.set_data(bn1.beta.data(ctx))
            bn2.running_mean.set_data(bn1.running_mean.data(ctx))
            bn2.running_var.set_data(bn1.running_var.data(ctx))

        input1 = input.copy()
        input2 = input.copy()

        if cuda:
            input1 = input.as_in_context(mx.gpu(0))
            ctx_list = [mx.gpu(i) for i in range(num_devices)]
        else:
            ctx_list = [mx.cpu(0) for _ in range(num_devices)]

        nch = input.shape[1] if input.ndim > 1 else 1
        bn1 = mx.gluon.nn.BatchNorm(in_channels=nch)
        bn2 = mx.gluon.contrib.nn.SyncBatchNorm(
            in_channels=nch, num_devices=num_devices)

        bn1.initialize(ctx=ctx_list[0])
        bn2.initialize(ctx=ctx_list)

        # using the same values for gamma and beta
        #_syncParameters(_find_bn(bn1), _find_bn(bn2), ctx_list[0])

        input1.attach_grad()
        inputs2 = split_and_load(input2, ctx_list, batch_axis=0)
        for xi in inputs2:
            xi.attach_grad()

        with mx.autograd.record():
            output1 = bn1(input1)
            output2 = [bn2(xi) for xi in inputs2]
            loss1 = (output1 ** 2).sum()
            loss2 = [(output ** 2).sum() for output in output2]
            mx.autograd.backward(loss1)
            mx.autograd.backward(loss2)

        output2 = mx.nd.concat(*[output.as_in_context(input.context)
                                 for output in output2], dim=0)
        # check bn1

        momentum = 0.9
        epsilon = 1e-5
        axis = 1
        data = input1
        running_mean = mx.nd.zeros(nch, ctx=data.context)
        running_var = mx.nd.ones(nch, ctx=data.context)

        data_mean = data.mean(
            axis=axis, exclude=True, keepdims=True)
        data_var = (data - data_mean).square().mean(axis=axis,
                                                    exclude=True, keepdims=True)

        target_output = (data - data_mean) / (data_var + epsilon).sqrt()

        # squeeze data_mean and data_var
        data_mean_flat = data_mean.squeeze()
        data_var_flat = data_var.squeeze()

        running_mean = running_mean * momentum + \
            data_mean_flat * (1 - momentum)
        running_var = running_var * momentum + \
            data_var_flat * (1 - momentum)

        atol = 1e-2
        rtol = 1e-2
        assert_almost_equal(output1.asnumpy(), target_output.asnumpy(),
                            atol=atol, rtol=rtol)
        assert_almost_equal(_find_bn(bn1).running_mean.data(ctx_list[0]).asnumpy(),
                            running_mean.asnumpy(),
                            atol=atol, rtol=rtol)
        assert_almost_equal(_find_bn(bn1).running_var.data(ctx_list[0]).asnumpy(),
                            running_var.asnumpy(),
                            atol=atol, rtol=rtol)
        # assert forwarding
        assert_almost_equal(input1.asnumpy(), input2.asnumpy(),
                            atol=atol, rtol=rtol)
        assert_almost_equal(output1.asnumpy(),
                            output2.asnumpy(), atol=atol, rtol=rtol)
        assert_almost_equal(_find_bn(bn1).running_mean.data(ctx_list[0]).asnumpy(),
                            _find_bn(bn2).running_mean.data(ctx_list[0]).asnumpy(),
                            atol=atol, rtol=rtol)
        assert_almost_equal(_find_bn(bn1).running_var.data(ctx_list[0]).asnumpy(),
                            _find_bn(bn2).running_var.data(ctx_list[0]).asnumpy(),
                            atol=atol, rtol=rtol)
        input2grad = mx.nd.concat(
            *[output.grad.as_in_context(input.context) for output in inputs2], dim=0)
        assert_almost_equal(input1.grad.asnumpy(),
                            input2grad.asnumpy(), atol=atol, rtol=rtol)

    cfgs = [(1, False)]
    num_gpus = mx.context.num_gpus()
    batch_size = 24
    for i in range(1, num_gpus + 1):
        if batch_size % i == 0:
            cfgs.append((i, True))
    for ndev, cuda in cfgs:
        # check with unsync version
        for shape in [(batch_size, 2), (batch_size, 3, 4), (batch_size, 4, 4, 4), (batch_size, 5, 6, 4, 4)]:
            print(str((ndev, cuda, shape)))
            for i in range(10):
                _check_batchnorm_result(mx.nd.random.uniform(shape=shape,
                                                             ctx=mx.cpu(0)),
                                        num_devices=ndev, cuda=cuda)


@with_seed()
def test_instancenorm():
    layer = nn.InstanceNorm(in_channels=10)
    check_layer_forward(layer, (2, 10, 10, 10))

@with_seed()
def test_layernorm():
    layer = nn.LayerNorm(in_channels=10)
    check_layer_forward(layer, (2, 10, 10, 10))
    # Check for the case of error raising
    for hybridize in [False, True]:
        layer = nn.LayerNorm(in_channels=10)
        layer.initialize()
        if hybridize:
            layer.hybridize()
        pytest.raises(MXNetError, lambda: layer(mx.nd.ones((2, 11))))

@with_seed()
def test_groupnorm():
    layer = nn.GroupNorm()
    check_layer_forward(layer, (2, 10, 10, 10))
    layer = nn.GroupNorm(num_groups=2)
    check_layer_forward(layer, (2, 10, 10, 10))
    layer = nn.GroupNorm(num_groups=5)
    check_layer_forward(layer, (2, 10, 10, 10))

@with_seed()
def test_reflectionpad():
    layer = nn.ReflectionPad2D(3)
    check_layer_forward(layer, (2, 3, 24, 24))


@with_seed()
def test_reshape():
    x = mx.nd.ones((2, 4, 10, 10))
    layer = nn.Conv2D(10, 2, in_channels=4)
    layer.initialize()
    with mx.autograd.record():
        x = layer(x)
        x = x.reshape((-1,))
        x = x + 10
    x.backward()


@with_seed()
def test_slice():
    x = mx.nd.ones((5, 4, 10, 10))
    layer = nn.Conv2D(10, 2, in_channels=4)
    layer.initialize()
    with mx.autograd.record():
        x = layer(x)
        x = x[1:3]
        x = x + 10
    x.backward()


@with_seed()
def test_at():
    x = mx.nd.ones((5, 4, 10, 10))
    layer = nn.Conv2D(10, 2, in_channels=4)
    layer.initialize()
    with mx.autograd.record():
        x = layer(x)
        x = x[1]
        x = x + 10
    x.backward()


@with_seed()
def test_deferred_init():
    x = mx.nd.ones((5, 4, 10, 10))
    layer = nn.Conv2D(10, 2)
    layer.initialize()
    layer(x)



def check_split_data(x, num_slice, batch_axis, **kwargs):
    res = gluon.utils.split_data(x, num_slice, batch_axis, **kwargs)
    assert len(res) == num_slice
    if not is_np_array():
        mx.test_utils.assert_almost_equal(mx.nd.concat(*res, dim=batch_axis).asnumpy(),
                                          x.asnumpy())
    else:
        mx.test_utils.assert_almost_equal(_mx_np.concatenate(res, axis=batch_axis).asnumpy(),
                                          x.asnumpy())
    np_res = np.array_split(x.asnumpy(), num_slice, axis=batch_axis)
    res_asnp = [s.asnumpy() for s in res]
    for r1, r2 in zip(np_res, res_asnp):
        assert all(r1.reshape(-1) == r2.reshape(-1))


@with_seed()
@use_np
def test_split_data_np():
    x = _mx_np.random.uniform(size=(128, 33, 64))
    check_split_data(x, 8, 0)
    check_split_data(x, 3, 1)
    check_split_data(x, 4, 1, even_split=False)
    check_split_data(x, 15, 1, even_split=False)
    try:
        check_split_data(x, 4, 1)
    except ValueError:
        return
    assert False, "Should have failed"

@with_seed()
def test_split_data():
    x = mx.nd.random.uniform(shape=(128, 33, 64))
    check_split_data(x, 8, 0)
    check_split_data(x, 3, 1)
    check_split_data(x, 4, 1, even_split=False)
    check_split_data(x, 15, 1, even_split=False)
    try:
        check_split_data(x, 4, 1)
    except ValueError:
        return
    assert False, "Should have failed"

@with_seed()
def test_flatten():
    flatten = nn.Flatten()
    x = mx.nd.zeros((3,4,5,6))
    assert flatten(x).shape == (3, 4*5*6)
    x = mx.nd.zeros((3,6))
    assert flatten(x).shape == (3, 6)
    x = mx.nd.zeros((3,))
    assert flatten(x).shape == (3, 1)

@with_seed()
def test_block_attr_hidden():
    b = gluon.Block()

    # regular attributes can change types
    b.a = None
    b.a = 1


@with_seed()
def test_block_attr_block():
    b = gluon.Block()

    with pytest.raises(TypeError):
        # regular variables can't change types
        b.b = gluon.Block()
        b.b = (2,)


@with_seed()
def test_block_attr_param():
    b = gluon.Block()

    with pytest.raises(TypeError):
        # regular variables can't change types
        b.b = gluon.Parameter()
        b.b = (2,)


@with_seed()
def test_block_attr_regular():
    b = gluon.Block()

    # set block attribute also sets a weakref in _children
    b.c = gluon.Block()
    c2 = gluon.Block()
    b.c = c2
    assert b.c is c2 and list(b._children.values())[0]() is c2


@with_seed()
def test_block_attr_list_of_block():
    class Model1(gluon.Block):
        def __init__(self, **kwargs):
            super(Model1, self).__init__(**kwargs)
            self.layers = [nn.Dense(i * 10) for i in range(6)]

    class Model2(gluon.Block):
        def __init__(self, **kwargs):
            super(Model2, self).__init__(**kwargs)
            self.layers = dict()
            self.layers['a'] = [nn.Dense(10), nn.Dense(10)]

    class Model3(gluon.Block):
        def __init__(self, **kwargs):
            super(Model3, self).__init__(**kwargs)
            self.layers = nn.Sequential()
            self.layers.add(*[nn.Dense(i * 10) for i in range(6)])

    class Model4(gluon.Block):
        def __init__(self, **kwargs):
            super(Model4, self).__init__(**kwargs)
            self.data = {'a': '4', 'b': 123}

    with warnings.catch_warnings(record=True) as w:
        warnings.simplefilter('always')
        model = Model1()
        model.collect_params()
        assert len(w) > 0
    with warnings.catch_warnings(record=True) as w:
        warnings.simplefilter('always')
        model = Model2()
        model.collect_params()
        assert len(w) > 0
    with warnings.catch_warnings(record=True) as w:
        warnings.simplefilter('always')
        model = Model3()
        model.collect_params()
        assert len(w) == 0
    with warnings.catch_warnings(record=True) as w:
        warnings.simplefilter('always')
        model = Model4()
        model.collect_params()
        assert len(w) == 0

def check_sequential(net):
    dense1 = gluon.nn.Dense(10)
    net.add(dense1)
    dense2 = gluon.nn.Dense(10)
    net.add(dense2)
    dense3 = gluon.nn.Dense(10)
    net.add(dense3)

    assert net[1] is dense2
    assert net[-1] is dense3
    slc = net[1:3]
    assert len(slc) == 2 and slc[0] is dense2 and slc[1] is dense3
    assert isinstance(slc, type(net))

@with_seed()
def test_sequential():
    check_sequential(gluon.nn.Sequential())
    check_sequential(gluon.nn.HybridSequential())

@with_seed()
def test_sequential_warning():
    with warnings.catch_warnings(record=True) as w:
        # The following line permits the test to pass if run multiple times
        warnings.simplefilter('always')
        b = gluon.nn.Sequential()
        b.add(gluon.nn.Dense(20))
        b.hybridize()
        assert len(w) == 1


@with_seed()
def test_global_norm_clip():
    stypes = ['default', 'row_sparse']
    def check_global_norm_clip(stype, check_isfinite):
        x1 = mx.nd.ones((3,3)).tostype(stype)
        x2 = mx.nd.ones((4,4)).tostype(stype)
        norm = gluon.utils.clip_global_norm([x1, x2], 1.0, check_isfinite=check_isfinite)
        assert norm == 5.0
        assert_almost_equal(x1.asnumpy(), np.ones((3,3))/5)
        assert_almost_equal(x2.asnumpy(), np.ones((4,4))/5)

        x3 = mx.nd.array([1.0, 2.0, float('nan')]).tostype(stype)
        with warnings.catch_warnings(record=True) as w:
            warnings.simplefilter("always")
            gluon.utils.clip_global_norm([x1, x3], 2.0, check_isfinite=check_isfinite)
            assert len(w) == check_isfinite

    for stype in stypes:
        for check_isfinite in [True, False]:
            check_global_norm_clip(stype, check_isfinite)

@with_seed()
def test_embedding():
    def check_embedding(sparse_grad):
        layer = gluon.nn.Embedding(10, 100, sparse_grad=sparse_grad)
        layer.initialize()
        x = mx.nd.array([3,4,2,0,1])
        with mx.autograd.record():
            y = layer(x)
            y.backward()
        assert (layer.weight.grad().asnumpy()[:5] == 1).all()
        assert (layer.weight.grad().asnumpy()[5:] == 0).all()

    def check_embedding_large_input(sparse_grad):
        embedding = mx.gluon.nn.Embedding(10, 1, sparse_grad=True)
        embedding.initialize()
        embedding.hybridize()
        shape = (20481,)
        with mx.autograd.record():
            emb_in = embedding(mx.nd.ones(shape))
            loss = emb_in.sum()
        loss.backward()
        assert embedding.weight.grad().data.sum().asscalar() == 20481

    check_embedding(True)
    check_embedding(False)
    check_embedding_large_input(True)
    check_embedding_large_input(False)

@with_seed()
def test_export():
    ctx = mx.context.current_context()
    model = gluon.model_zoo.vision.resnet18_v1(
        ctx=ctx, pretrained=True)
    model.hybridize()
    data = mx.nd.random.normal(shape=(1, 3, 32, 32))
    out = model(data)

    symbol_filename, params_filename = model.export('gluon')
    assert symbol_filename == 'gluon-symbol.json'
    assert params_filename == 'gluon-0000.params'

<<<<<<< HEAD
    module = mx.mod.Module.load('gluon', 0, label_names=None, context=ctx)
    module.bind(data_shapes=[('data', data.shape)])
    module.forward(mx.io.DataBatch([data], None), is_train=False)
    mod_out, = module.get_outputs()

    assert_almost_equal(out.asnumpy(), mod_out.asnumpy())

=======
    model2 = gluon.model_zoo.vision.resnet18_v1(prefix='resnet', ctx=ctx)
    model2.collect_params().load('gluon-0000.params', ctx)
    out2 = model2(data)

    assert_almost_equal(out.asnumpy(), out2.asnumpy())
>>>>>>> fb73de75

@with_seed()
def test_import():
    ctx = mx.context.current_context()
    net1 = gluon.model_zoo.vision.resnet18_v1(
        ctx=ctx, pretrained=True)
    net1.hybridize()
    data = mx.nd.random.normal(shape=(1, 3, 32, 32))
    out1 = net1(data)

    net1.export('net1', epoch=1)

    net2 = gluon.SymbolBlock.imports(
        'net1-symbol.json', ['data'], 'net1-0001.params', ctx)
    out2 = net2(data)
    lines = str(net2).splitlines()

    assert_almost_equal(out1.asnumpy(), out2.asnumpy())
    assert lines[0] == 'SymbolBlock('
    assert lines[1]
    assert lines[2] == ')'


@with_seed()
def test_hybrid_stale_cache():
    net = mx.gluon.nn.HybridSequential()
    net.add(mx.gluon.nn.Dense(10, weight_initializer='zeros', bias_initializer='ones', flatten=False))

    net.hybridize()
    net.initialize()
    net(mx.nd.ones((2,3,5)))

    net.add(mx.gluon.nn.Flatten())
    assert net(mx.nd.ones((2,3,5))).shape == (2, 30)

    net = mx.gluon.nn.HybridSequential()
    net.fc1 = mx.gluon.nn.Dense(10, weight_initializer='zeros',
                                bias_initializer='ones', flatten=False)
    net.fc2 = mx.gluon.nn.Dense(10, weight_initializer='zeros',
                                bias_initializer='ones', flatten=False)
    net.hybridize()
    net.initialize()
    net(mx.nd.ones((2,3,5)))

    net.fc2 = mx.gluon.nn.Dense(10, weight_initializer='zeros',
                                bias_initializer='ones', flatten=True)
    net.initialize()
    assert net(mx.nd.ones((2,3,5))).shape == (2, 10)


@with_seed()
def test_lambda():
    net1 = mx.gluon.nn.HybridSequential()
    net1.add(nn.Activation('tanh'),
             nn.LeakyReLU(0.1))

    net2 = mx.gluon.nn.HybridSequential()
    op3 = lambda F, x, *args: F.LeakyReLU(x, *args, slope=0.1)
    net2.add(nn.HybridLambda('tanh'),
             nn.HybridLambda(op3))

    op4 = lambda x: mx.nd.LeakyReLU(x, slope=0.1)
    net3 = mx.gluon.nn.Sequential()
    net3.add(nn.Lambda('tanh'),
             nn.Lambda(op4))

    input_data = mx.nd.random.uniform(shape=(2, 3, 5, 7))
    out1, out2, out3 = net1(input_data), net2(input_data), net3(input_data)
    assert_almost_equal(out1.asnumpy(), out2.asnumpy(), rtol=1e-3, atol=1e-3)
    assert_almost_equal(out1.asnumpy(), out3.asnumpy(), rtol=1e-3, atol=1e-3)


@with_seed()
def test_fill_shape_deferred():
    net = nn.HybridSequential()
    net.add(nn.Conv2D(64, kernel_size=2, padding=1),
            nn.BatchNorm(),
            nn.Dense(10))
    net
    net.hybridize()
    net.initialize()
    net(mx.nd.ones((2,3,5,7)))
    assert net[0].weight.shape[1] == 3, net[0].weight.shape[1]
    assert net[1].gamma.shape[0] == 64, net[1].gamma.shape[0]
    assert net[2].weight.shape[1] == 3072, net[2].weight.shape[1]


@with_seed()
def test_dtype():
    net = mx.gluon.model_zoo.vision.resnet18_v1()
    net.initialize()
    net.cast('float64')
    with mx.autograd.record():
        y = net(mx.nd.ones((16, 3, 32, 32), dtype='float64'))
        y.backward()

    net = mx.gluon.model_zoo.vision.resnet18_v1()
    net.initialize()
    net.hybridize()
    net(mx.nd.ones((16, 3, 32, 32), dtype='float32'))

    net.cast('float64')
    net(mx.nd.ones((16, 3, 32, 32), dtype='float64'))

    mx.nd.waitall()

    class Net(gluon.Block):
        def __init__(self, in_dim, output_dim):
            super(Net, self).__init__()
            self.embed = gluon.nn.Embedding(input_dim=in_dim, output_dim=output_dim,dtype=np.float64)
            self.dense = gluon.nn.Dense(2, dtype=np.float64)

        def forward(self, x):
            e = self.embed(x)
            assert(e.dtype == np.float64)
            y = self.dense(e)
            assert(y.dtype == np.float64)
            return y

    net = Net(5, 10)
    net.initialize()
    out = net(mx.nd.ones((3,), dtype=np.float64))
    mx.nd.waitall()

@with_seed()
def test_fill_shape_load():
    ctx = mx.context.current_context()
    net1 = nn.HybridSequential()
    net1.add(nn.Conv2D(64, kernel_size=2, padding=1),
             nn.BatchNorm(),
             nn.Dense(10))
    net1
    net1.hybridize()
    net1.initialize(ctx=ctx)
    net1(mx.nd.ones((2,3,5,7), ctx))
    net1.save_parameters('net_fill.params')

    net2 = nn.HybridSequential()
    net2.add(nn.Conv2D(64, kernel_size=2, padding=1),
             nn.BatchNorm(),
             nn.Dense(10))
    net2.hybridize()
    net2.initialize()
    net2.load_parameters('net_fill.params', ctx)
    assert net2[0].weight.shape[1] == 3, net2[0].weight.shape[1]
    assert net2[1].gamma.shape[0] == 64, net2[1].gamma.shape[0]
    assert net2[2].weight.shape[1] == 3072, net2[2].weight.shape[1]


@with_seed()
def test_inline():
    net = mx.gluon.nn.HybridSequential()
    net.add(mx.gluon.nn.Dense(10))
    net.add(mx.gluon.nn.Dense(10))
    net.add(mx.gluon.nn.Dense(10))

    net.initialize()
    net.hybridize(inline_limit=3)
    with mx.autograd.record():
        y = net(mx.nd.zeros((1,10)))

    len_1 = len(json.loads(mx.autograd.get_symbol(y).tojson())['nodes'])
    y.backward()

    net.hybridize(inline_limit=0)
    with mx.autograd.record():
        y = net(mx.nd.zeros((1,10)))

    len_2 = len(json.loads(mx.autograd.get_symbol(y).tojson())['nodes'])
    y.backward()

    assert len_1 == len_2 + 2


@xfail_when_nonstandard_decimal_separator
@with_seed()
def test_activations():
    point_to_validate = mx.nd.array([-0.1, 0.1] * 3)

    swish = mx.gluon.nn.Swish()
    def swish_test(x):
        return x * mx.nd.sigmoid(x)

    for test_point, ref_point in zip(swish_test(point_to_validate), swish(point_to_validate)):
        assert test_point == ref_point

    elu = mx.gluon.nn.ELU()
    def elu_test(x):
        def elu(x):
            return mx.nd.expm1(x) if x <= 0.0 else x
        return [elu(x_i) for x_i in x]

    for test_point, ref_point in zip(elu_test(point_to_validate), elu(point_to_validate)):
        assert_almost_equal(test_point.asnumpy(), ref_point.asnumpy())

    selu = mx.gluon.nn.SELU()
    def selu_test(x):
        def selu(x):
            scale, alpha = 1.0507009873554804934193349852946, 1.6732632423543772848170429916717
            return scale * x if x >= 0 else scale * alpha * mx.nd.expm1(x)
        return [selu(x_i) for x_i in x]

    for test_point, ref_point in zip(selu_test(point_to_validate), selu(point_to_validate)):
        assert test_point == ref_point

    prelu = mx.gluon.nn.PReLU()
    prelu.initialize()
    x = point_to_validate.reshape((1, 3, 2))
    assert_almost_equal(prelu(x).asnumpy(), mx.nd.where(x >= 0, x, 0.25 * x).asnumpy())

    multichannel_init = mx.initializer.Constant(mx.nd.array([0.1, 0.25, 0.5]))
    prelu_multichannel = mx.gluon.nn.PReLU(alpha_initializer=multichannel_init, in_channels=3)
    prelu_multichannel.initialize()
    assert_almost_equal(prelu_multichannel(x).asnumpy(), np.array([[-0.01, 0.1], [-0.025, 0.1], [-0.05, 0.1]]))

    # https://github.com/apache/incubator-mxnet/issues/18381
    # gelu = mx.gluon.nn.GELU()
    # def gelu_test(x):
    #     CUBE_CONSTANT = 0.044715
    #     ROOT_TWO_OVER_PI = 0.7978845608028654
    #     def g(x):
    #         return ROOT_TWO_OVER_PI * (x + CUBE_CONSTANT * x * x * x)
    #     def f(x):
    #         return 1.0 + mx.nd.tanh(g(x))
    #     def gelu(x):
    #         return 0.5 * x * f(x)
    #     return [gelu(x_i) for x_i in x]

    # for test_point, ref_point in zip(gelu_test(point_to_validate), gelu(point_to_validate)):
    #     assert test_point == ref_point


@with_seed()
def test_dropout():
    def get_slice(x, axis, idx):
        ix = ()
        for i in range(x.ndim):
            if i == axis:
                ix += (idx,)
            else:
                ix += (slice(None, None, None),)
        return x[ix]

    def check_dropout_axes(ratio, shape, axes):
        compactshape = list(shape)
        for axis in axes:
            compactshape[axis] = 1
        compactx = mx.random.uniform(shape=tuple(compactshape))
        broadcastx = compactx.broadcast_to(shape)
        dropouty = mx.gluon.nn.Dropout(rate=ratio, axes=axes)(broadcastx)
        for axis in axes:
            target = get_slice(dropouty, axis, 0).asnumpy()
            for i in range(1, shape[axis]):
                assert(get_slice(dropouty, axis, i).asnumpy() == target).all()

    nshape = (10, 10, 10, 10)
    with mx.autograd.train_mode():
        check_dropout_axes(0.25, nshape, axes = (0,))
        check_dropout_axes(0.25, nshape, axes = (1,))
        check_dropout_axes(0.25, nshape, axes = (2,))
        check_dropout_axes(0.25, nshape, axes = (3,))
        check_dropout_axes(0.25, nshape, axes = (0, 1))
        check_dropout_axes(0.25, nshape, axes = (0, 2))
        check_dropout_axes(0.25, nshape, axes = (0, 3))
        check_dropout_axes(0.25, nshape, axes = (1, 2))
        check_dropout_axes(0.25, nshape, axes = (1, 3))
        check_dropout_axes(0.25, nshape, axes = (2, 3))
        check_dropout_axes(0.25, nshape, axes = (0, 1, 2))
        check_dropout_axes(0.25, nshape, axes = (0, 2, 3))
        check_dropout_axes(0.25, nshape, axes = (1, 2, 3))

@with_seed()
def test_req():
    data = mx.nd.random.uniform(shape=(1,3,224,224))
    label = mx.nd.random.uniform(shape=(1))
    label[:] = 1
    loss = gluon.loss.SoftmaxCrossEntropyLoss()

    net = nn.HybridSequential()
    net1 = nn.HybridSequential()
    net1.add(nn.Dense(4))
    net2 = nn.HybridSequential()
    net2.add(nn.Dense(3))
    net2.add(nn.Dense(2))
    net.add(net1)
    net.add(net2)
    net.initialize()

    net.hybridize()

    for v in net.collect_params().values():
        v.grad_req = 'add'

    net.zero_grad()
    with mx.autograd.record():
        pred = net(data)
        l = loss(pred, label)
        l.backward()
        grad = net[0][0].weight.grad().mean().asnumpy()
        # run twice to check req = add
        pred = net(data)
        l = loss(pred, label)
        l.backward()

    grad_double = net[0][0].weight.grad().mean().asnumpy()
    assert_almost_equal(grad * 2, grad_double)


@with_seed()
def test_save_load(tmpdir):
    net = mx.gluon.model_zoo.vision.get_resnet(1, 18, pretrained=True, root=str(tmpdir))
    net.save_parameters(os.path.join(str(tmpdir), 'test_save_load.params'))

    net = mx.gluon.model_zoo.vision.get_resnet(1, 18)
    net.output = mx.gluon.nn.Dense(1000)

    net.load_parameters(os.path.join(str(tmpdir), 'test_save_load.params'))

    class Network(gluon.Block):
        def __init__(self, **kwargs):
            super(Network, self).__init__(**kwargs)
            self.encoders = gluon.nn.Sequential()
            for _ in range(2):
                lstm = mx.gluon.rnn.LSTM(200, 1, bidirectional=True)
                self.encoders.add(lstm)

        def forward(self, x):
            for i in range(2):
                x = self.encoders[i](x)
            return x
    net = Network()
    net.initialize(mx.init.Xavier(), ctx=mx.cpu())
    net.hybridize()
    x = np.random.rand(32, 10, 10)
    x = mx.nd.array(x).as_in_context(mx.cpu())
    net(x)
    _, param_path = tempfile.mkstemp(suffix='.params', dir=str(tmpdir))
    net.save_parameters(param_path)
    net2 = Network()
    net2.load_parameters(param_path)

@with_seed()
def test_save_load_deduplicate_with_shared_params(tmpdir):
    class B(mx.gluon.Block):
        def __init__(self):
            super(B, self).__init__()
            self.weight = gluon.Parameter('weight', shape=(10, 10))

    class C(mx.gluon.Block):
        def __init__(self, b1, b2):
            super(C, self).__init__()
            self.b1 = b1
            self.b2 = b2

    b1 = B()
    b2 = B().share_parameters(b1.collect_params())
    c = C(b1, b2)
    c.initialize()
    _, param_path = tempfile.mkstemp(suffix='.params', dir=str(tmpdir))
    c.save_parameters(param_path, deduplicate=True)

    params = mx.nd.load(param_path)
    assert len(params) == 1  # Only a single copy of the shared parameter is saved

    b1 = B()
    b2 = B().share_parameters(b1.collect_params())
    c = C(b1, b2)
    c.load_parameters(param_path)

    # Test default behavior
    c.save_parameters(param_path, deduplicate=False)

    params = mx.nd.load(param_path)
    assert len(params) == 2  # Only a single copy of the shared parameter is saved

    b1 = B()
    b2 = B().share_parameters(b1.collect_params())
    c = C(b1, b2)
    c.load_parameters(param_path)

@with_seed()
def test_symbol_block_save_load():
    class Net(gluon.HybridBlock):
        def __init__(self):
            super(Net, self).__init__()
            backbone = gluon.model_zoo.vision.resnet18_v1()
            data = mx.sym.var('data')
            featnames = [backbone.features[i][1].name for i in range(4, 7)]
            out_names = ['_'.join([featname, 'activation0_output']) for featname in featnames]
            internals = backbone(data).get_internals()
            outs = [internals[out_name] for out_name in out_names]
            self.backbone = gluon.SymbolBlock(outs, data, params=backbone.collect_params())
            self.body = nn.Conv2D(3, 1)

        def hybrid_forward(self, F, x):
            x = self.body(x)
            return self.backbone(x)

    net1 = Net()
    net1.initialize(mx.init.Normal())
    net1.hybridize()
    net1(mx.nd.random.normal(shape=(1, 3, 32, 32)))
    net1.save_parameters('./test_symbol_block_save_load.params')

    net2 = Net()
    net2.load_parameters('./test_symbol_block_save_load.params', ctx=mx.cpu())


@with_seed()
def test_hybrid_multi_context():
    net = mx.gluon.model_zoo.vision.get_resnet(1, 18)
    net.initialize(ctx=[mx.cpu(0), mx.cpu(1)])
    net.hybridize()
    net(mx.nd.zeros((1, 3, 32, 32), ctx=mx.cpu(0))).asnumpy()

@with_seed()
def test_zero_grad():
    def _test_grad_reset(ctx, dtype='float32', sparse=False, embeddingType=None):
        data = mx.nd.random.uniform(shape=(3,3), dtype=dtype, ctx=ctx)
        if embeddingType is None:
            embeddingType = dtype
        net = nn.Embedding(3, 4, sparse_grad=sparse, dtype=embeddingType)
        net.initialize(ctx=ctx)
        with mx.autograd.record():
            l = net(data)
            l.backward()
        net.zero_grad()
        grad = net.collect_params()['weight'].grad()
        assert_almost_equal(grad.asnumpy(), grad.asnumpy() * 0)

    def _test_multi_reset(nArrays, dtype, ctx):
        # Construct the list of non-zeros arrays with random shapes
        arr = []
        for _ in range(nArrays):
            arrType = random.choice(dtype) if isinstance(dtype, list) else dtype
            shape = ()
            for _ in range(np.random.randint(1, 5)):
                shape = shape + (np.random.randint(1, 10),)
            arr.append(mx.nd.random.uniform(shape=shape, dtype=arrType, ctx=ctx))

        # Reset all arrays
        mx.nd.reset_arrays(*arr, num_arrays=len(arr))

        # Check results
        for i in range(nArrays):
            grad = arr[i].asnumpy()
            assert_almost_equal(grad, grad * 0)


    # Setting context for current test
    ctx = mx.context.current_context()

    # Launching _test_multi_reset 10 times with different types & randomly chosen nArrays
    testedTypes = ['float16', 'float32', 'float64']
    for _ in range(10):
        for type in [testedTypes] + testedTypes:
            _test_multi_reset(np.random.randint(1, 50), type, ctx)

    # Saving value of environment variable, if it was defined
    envVarKey = 'MXNET_STORAGE_FALLBACK_LOG_VERBOSE'
    envVarValue = os.environ[envVarKey] if envVarKey in os.environ else None
    # Changing value of environment variable
    os.environ[envVarKey] = '0'
    for type in ['float16', 'float32', 'float64']:
        for embType in ['float32', 'float64']:
            for sparse in [True, False]:
                _test_grad_reset(ctx, dtype=type, sparse=sparse, embeddingType=embType)

    # Remove or restore the value of environment variable
    if envVarValue is None:
        del os.environ[envVarKey]
    else:
        os.environ[envVarKey] = envVarValue

def check_hybrid_static_memory(**kwargs):
    x = mx.nd.random.uniform(shape=(2, 3, 32, 32))
    x.attach_grad()

    net1 = gluon.model_zoo.vision.get_resnet(
        1, 18, pretrained=True, ctx=mx.context.current_context())
    net2 = gluon.model_zoo.vision.get_resnet(
        1, 18, pretrained=True, ctx=mx.context.current_context())
    net2.hybridize(**kwargs)
    net1(x)
    net2(x)

    def test(net, x):
        with mx.autograd.record():
            y = net(x) + net(x)
            y.backward()

        grads = {k: v.grad() for k, v in net.collect_params().items() if v.grad_req != 'null'}

        return y, grads

    y1, grads1 = test(net1, x)
    y2, grads2 = test(net2, x)

    assert_almost_equal(y1.asnumpy(), y2.asnumpy(), rtol=1e-3, atol=1e-5)
    for key in grads1:
        assert_almost_equal(grads1[key].asnumpy(), grads2[key].asnumpy(), rtol=1e-3, atol=1e-4)

@with_seed()
def test_hybrid_static_memory():
    check_hybrid_static_memory()
    check_hybrid_static_memory(static_alloc=True)
    check_hybrid_static_memory(static_alloc=True, static_shape=True)

def check_hybrid_static_memory_switching(**kwargs):
    net = gluon.model_zoo.vision.get_resnet(
        1, 18, pretrained=True, ctx=mx.context.current_context())
    net.hybridize(**kwargs)

    x = mx.nd.random.uniform(shape=(4, 3, 32, 32))
    net(x)
    with mx.autograd.record():
        y = net(x)
        y.backward()
    x = mx.nd.random.uniform(shape=(2, 3, 32, 32))
    net(x)
    with mx.autograd.record():
        y = net(x)
        y.backward()
    mx.nd.waitall()

@with_seed()
def test_hybrid_static_memory_switching():
    check_hybrid_static_memory_switching()
    check_hybrid_static_memory_switching(static_alloc=True)
    check_hybrid_static_memory_switching(static_alloc=True, static_shape=True)

@with_seed()
def test_hook():
    global hook_call_count
    hook_call_count = 0
    global pre_hook_call_count
    pre_hook_call_count = 0

    def call_hook(block, x, y):
        global hook_call_count
        hook_call_count += 1

    def call_pre_hook(block, x):
        global pre_hook_call_count
        pre_hook_call_count += 1

    block = nn.Dense(10)
    block.initialize()
    handle = block.register_forward_hook(call_hook)
    pre_handle = block.register_forward_pre_hook(call_pre_hook)
    block(mx.nd.ones((3, 5)))

    assert hook_call_count == 1
    assert pre_hook_call_count == 1

    handle.detach()
    block(mx.nd.ones((3, 5)))

    assert hook_call_count == 1
    assert pre_hook_call_count == 2

    pre_handle.detach()
    block(mx.nd.ones((3, 5)))
    assert hook_call_count == 1
    assert pre_hook_call_count == 2

@with_seed()
def test_op_hook_output_names():
    def check_name(block, expected_names, inputs=None, expected_opr_names=None, monitor_all=False):
        opr_names = []
        output_names = []

        def mon_callback(node_name, opr_name, arr):
            output_names.append(node_name)
            opr_names.append(opr_name)
            assert isinstance(arr, mx.nd.NDArray)

        block.register_op_hook(mon_callback, monitor_all)
        if not inputs:
            block(mx.nd.ones((2, 3, 4)))
        else:
            block(inputs)

        for output_name, expected_name in zip(output_names, expected_names):
            print(output_name)
            assert output_name == expected_name

        if expected_opr_names:
            for opr_name, expected_opr_name in zip(opr_names, expected_opr_names):
                assert opr_name == expected_opr_name

    # Test with Dense layer
    model = mx.gluon.nn.HybridSequential()
    model.add(mx.gluon.nn.Dense(2))
    model.initialize()
    model.hybridize()
    check_name(model, [model[0].name + "_fwd_output"])

    # Test with Activation, FListInputNames not registered, input name will have _input appended
    model = mx.gluon.nn.HybridSequential()
    model.add(mx.gluon.nn.Activation("relu"))
    model.initialize()
    model.hybridize()
    check_name(model, [model[0].name + "_fwd_output"])

    # Test with Pooling, monitor_all is set to True
    model = mx.gluon.nn.HybridSequential()
    model.add(mx.gluon.nn.AvgPool1D())
    model.initialize()
    model.hybridize()
    check_name(model, [model[0].name + '_fwd_data', model[0].name + '_fwd_output'], 
               expected_opr_names=["Pooling"], monitor_all=True)

    # stack two layers and test
    model = mx.gluon.nn.HybridSequential()
    model.add(mx.gluon.nn.Dense(2))
    model.add(mx.gluon.nn.Activation("relu"))
    model.initialize()
    model.hybridize()
    check_name(model,
               [model[0].name + '_fwd_data', model[0].name + '_fwd_weight',
                model[0].name + '_fwd_bias', model[0].name + '_fwd_output',
                model[1].name + '_fwd_input0', model[1].name + '_fwd_output'], monitor_all=True)

    # check with different hybridize modes
    model.hybridize(static_alloc=True)
    check_name(model,
               [model[0].name + '_fwd_data', model[0].name + '_fwd_weight',
                model[0].name + '_fwd_bias', model[0].name + '_fwd_output',
                model[1].name + '_fwd_input0', model[1].name + '_fwd_output'], monitor_all=True)

@with_seed()
def test_apply():
    global called_blocks
    called_blocks = []

    def record_name(block):
        global called_blocks
        called_blocks.append(type(block))

    block = nn.HybridSequential()
    block.add(nn.Dense(10))
    block.add(nn.Dropout(0.5))
    block.apply(record_name)

    assert called_blocks == [type(block[0]), type(block[1]), type(block)]


@with_seed()
@assert_raises_cudnn_not_satisfied(min_version='5.1.10')
def test_summary():
    net = gluon.model_zoo.vision.resnet50_v1()
    net.initialize()
    net.summary(mx.nd.ones((32, 3, 224, 224)))

    net2 = nn.Sequential()
    net2.add(nn.Embedding(40, 30))
    net2.add(gluon.rnn.LSTM(30))
    net2.add(nn.Dense(40, flatten=False).share_parameters(net2[0].params))
    net2.initialize()
    net2.summary(mx.nd.ones((80, 32)))

    net3 = gluon.rnn.LSTM(30)
    net3.initialize()
    begin_state = net3.begin_state(32)
    net3.summary(mx.nd.ones((80, 32, 5)), begin_state)

    net.hybridize()
    pytest.raises(AssertionError, net.summary, mx.nd.ones((32, 3, 224, 224)))

@with_seed()
def test_sparse_hybrid_block_grad():
    class Embedding(mx.gluon.HybridBlock):
        def __init__(self, num_tokens, embedding_size):
            super(Embedding, self).__init__()
            self.num_tokens = num_tokens

            self.embedding = mx.gluon.nn.Embedding(
                num_tokens, embedding_size, sparse_grad=True)

        def hybrid_forward(self, F, words):
            emb = self.embedding(words)
            return emb + F.ones_like(emb)

    embedding = Embedding(20, 3)
    embedding.initialize()
    embedding.hybridize()

    with mx.autograd.record():
        emb0 = embedding(mx.nd.arange(10)).sum()
        emb1 = embedding(mx.nd.arange(10)).sum()
        loss = emb0 + emb1
    loss.backward()
    grad = embedding.embedding.weight.grad().asnumpy()
    assert (grad[:10] == 2).all()
    assert (grad[10:] == 0).all()

@with_seed()
def test_sparse_hybrid_block():
    class Linear(mx.gluon.HybridBlock):
        def __init__(self, units):
            super(Linear, self).__init__()
            self.w = gluon.Parameter('w', shape=(units, units))

        def hybrid_forward(self, F, x, w):
            return F.dot(x, w)

    class SparseBlock(mx.gluon.HybridBlock):
        def __init__(self, units):
            super(SparseBlock, self).__init__()
            self.net = Linear(units)

        def hybrid_forward(self, F, x):
            return self.net(x) * x

    block = SparseBlock(2)
    block.initialize()
    block.hybridize()
    x = mx.nd.ones((2,2)).tostype('csr')
    with mx.autograd.record():
        z = block(x) + block(x)
    z.backward()
    assert (block.net.w.grad().asnumpy() == 4).all()

def test_hybrid_static_memory_recording():
    net = gluon.model_zoo.vision.get_resnet(
        1, 18, pretrained=True, ctx=mx.context.current_context())
    net.hybridize(static_alloc=True)

    x = mx.nd.random.uniform(shape=(1, 3, 32, 32))
    with mx.autograd.record(True):
        net(x)
    net(x)


def test_share_inputs_outputs():
    class TestIOBackward(gluon.HybridBlock):
        def __init__(self):
            super(TestIOBackward, self).__init__()

        def hybrid_forward(self, F, in1, in2):
            return in1 + in2

    class TestIOForward(gluon.HybridBlock):
        def __init__(self):
            super(TestIOForward, self).__init__()

        def hybrid_forward(self, F, in1):
            return in1

    d1 = mx.nd.arange(10)
    d2 = mx.nd.arange(10)

    params=[{'inline_limit':0},
            {'inline_limit':0, 'static_alloc':True},
            {'inline_limit':0, 'static_alloc':True, 'static_shape':True}]
    # Test the case that inputs and outputs of a forward graph share NDArrays.
    for param in params:
        t = TestIOForward()
        t.hybridize(**param)
        for i in range(5):
            d1.attach_grad()
            out_grad = mx.nd.random.uniform(shape=(10))
            res = t(d1)
            assert_almost_equal(res.asnumpy(), d1.asnumpy())

    param = deepcopy(params[2])
    param['param_indices'] = (1)
    param['data_indices'] = (0)
    params.append(param)
    # Test the case that inputs and outputs of a backward graph share NDArrays.
    for param in params:
        t = TestIOBackward()
        t.hybridize(**param)
        for i in range(5):
            d1.attach_grad()
            d2.attach_grad()
            out_grad = mx.nd.random.uniform(shape=(10))
            with mx.autograd.record():
                res = t(d1, d2)
            res.backward(out_grad=out_grad)
            assert_almost_equal(out_grad.asnumpy(), d1.grad.asnumpy())
            assert_almost_equal(out_grad.asnumpy(), d2.grad.asnumpy())


def test_grad_graph_change():
    class Model(mx.gluon.HybridBlock):
        def hybrid_forward(self, F, array, index):
            row = array.take(index)
            return row, index
    array = mx.nd.arange(3)
    index = mx.nd.array([2])
    array.attach_grad()
    model = Model()
    model.hybridize(inline_limit=0)
    with mx.autograd.record(train_mode=True):
        row, _ = model(array, index)
    row.backward()


def check_layer_forward_withinput(net, x):
    x_hybrid = x.copy()
    x.attach_grad()
    x_hybrid.attach_grad()
    net.initialize()
    with mx.autograd.record():
        out1 = net(x)
    out1.backward()
    net.hybridize()
    with mx.autograd.record():
        out2 = net(x_hybrid)
    out2.backward()
    mx.test_utils.assert_almost_equal(x.grad.asnumpy(), x_hybrid.grad.asnumpy(), rtol=1e-5, atol=1e-6)
    mx.test_utils.assert_almost_equal(out1.asnumpy(), out2.asnumpy(), rtol=1e-5, atol=1e-6)

@with_seed()
@pytest.mark.parametrize('chn_num', [16, 256])
@pytest.mark.parametrize('kernel', [1, 3, 224])
def test_conv2d_16c(chn_num, kernel):
    batch_size = 4
    class Net(gluon.HybridBlock):
        def __init__(self,
                     chn_num,
                     kernel,
                     **kwargs):
            super(Net, self).__init__(**kwargs)
            self.conv0 = gluon.nn.Conv2D(chn_num, (kernel, kernel))

        def hybrid_forward(self, F, x):
            out = self.conv0(x)
            return out

    x = mx.nd.random.uniform(-1.0, 1.0, shape=(batch_size, 3, 224, 224))
    net = Net(chn_num, kernel)
    check_layer_forward_withinput(net, x)

@with_seed()
def test_group_conv2d_16c():
    grp_list = [16]
    input_size_list = np.random.randint(low=3, high=65, size=10).tolist()
    kernel_list = [1, 3]
    batch_size = 4
    class Net(gluon.HybridBlock):
        def __init__(self,
                     chn_num,
                     kernel,
                     **kwargs):
            super(Net, self).__init__(**kwargs)
            self.conv0 = gluon.nn.Conv2D(chn_num, (1, 1))
            self.conv1 = gluon.nn.Conv2D(chn_num, (kernel, kernel), groups=chn_num)

        def hybrid_forward(self, F, x):
            y = self.conv0(x)
            out = self.conv1(y)
            return out

    for i in range(len(input_size_list)):
        x = mx.nd.random.uniform(-1.0, 1.0, shape=(batch_size, 3, input_size_list[i], input_size_list[i]))
        for j in range(len(grp_list)):
            for k in range(len(kernel_list)):
                net = Net(grp_list[j], kernel_list[k])
                check_layer_forward_withinput(net, x)

@with_seed()
@pytest.mark.skip(reason='skippping temporarily, tracked by https://github.com/apache/incubator-mxnet/issues/11164')
def test_deconv2d_16c():
    in_chn_list = [1024, 512, 256, 128, 64, 32, 16]
    out_chn_list = [512, 256, 128, 64, 32, 16, 3]
    kernel_list = [1, 3, 5, 7]
    in_shape = [4, 8, 16, 32, 64, 224]
    batch_size = 4
    class Net(gluon.HybridBlock):
        def __init__(self, chn_num, kernel, **kwargs):
            super(Net, self).__init__(**kwargs)
            self.deconv0 = gluon.nn.Conv2DTranspose(chn_num, (kernel, kernel))

        def hybrid_forward(self, F, x):
            out = self.deconv0(x)
            return out
    for i in range(len(in_shape)):
        x = mx.nd.random.uniform(-1.0, 1.0, shape=(batch_size, in_chn_list[i], in_shape[i], in_shape[i]))
        for j in range(len(kernel_list)):
            net = Net(out_chn_list[i], kernel_list[j])
            check_layer_forward_withinput(net, x)


@with_seed()
@pytest.mark.skip(reason='skippping temporarily, tracked by https://github.com/apache/incubator-mxnet/issues/11164')
def test_batchnorm_16c():
    chn_list = [16, 1024]
    shape = np.random.randint(low=1, high=300, size=10)
    shape_list = []
    for i in range(len(shape)):
        shape_list.append((shape[i], shape[i]))
    batch_size = 4
    class Net(gluon.HybridBlock):
        def __init__(self,
                     chn_num,
                     kernel,
                     axis,
                     **kwargs):
            super(Net, self).__init__(**kwargs)
            self.conv0 = gluon.nn.Conv2D(chn_num, (kernel, kernel))
            self.bn0   = gluon.nn.BatchNorm(axis=axis)

        def hybrid_forward(self, F, x):
            conv = self.conv0(x)
            out = self.bn0(conv)
            return out

    for i in range(len(chn_list)):
        for j in range(len(shape_list)):
            shape = (batch_size, ) + (3,) + shape_list[j]
            x = mx.nd.random.uniform(-1.0, 1.0, shape=shape)
            net = Net(chn_list[i], 1, 1)
            check_layer_forward_withinput(net, x)


@with_seed()
def test_concat():
    chn_list = [16, 64]
    shapes = [1, 3, 5]
    input_num = np.random.randint(low=2, high=11)
    shape_list = []
    for i in range(len(shapes)):
        shape_list.append((shapes[i], shapes[i]))
    batch_size = 4
    class Net(gluon.HybridBlock):
        def __init__(self,
                     check_dim,
                     input_num,
                     chn_num,
                     kernel,
                     **kwargs):
            super(Net, self).__init__(**kwargs)
            from mxnet.gluon.contrib.nn import HybridConcurrent
            self.concat = HybridConcurrent(axis=check_dim)
            for i in range(input_num):
                self.concat.add(gluon.nn.Conv2D(chn_num, (kernel, kernel)))

        def hybrid_forward(self, F, x):
            return self.concat(x)

    for s in range(len(shape_list)):
        shape = (batch_size,) + (3,) + shape_list[i]
        x = mx.nd.random.uniform(-1.0, 1.0, shape=shape)
        for i in range(len(chn_list)):
            for axis in range(4):
                net = Net(axis, input_num, chn_list[i], 1)
                check_layer_forward_withinput(net, x)

@with_seed()
def test_reshape_conv():
    class Net(gluon.HybridBlock):
        def __init__(self, **kwargs):
            super(Net, self).__init__(**kwargs)
            self.conv0 = nn.Conv2D(64, (3, 3))

        def hybrid_forward(self, F, x):
            x_reshape = x.reshape((0, 0, 128, 32))
            out = self.conv0(x_reshape)
            return out
    x = mx.nd.random.uniform(shape=(4, 3, 64, 64))
    net = Net()
    check_layer_forward_withinput(net, x)


@with_seed()
@pytest.mark.skip(reason='skippping temporarily, tracked by https://github.com/apache/incubator-mxnet/issues/11164')
def test_reshape_conv_reshape_conv():
    class Net(gluon.HybridBlock):
        def __init__(self, **kwargs):
            super(Net, self).__init__(**kwargs)
            self.conv0 = nn.Conv2D(64, (3, 3))
            self.conv1 = nn.Conv2D(128, (3, 3))

        def hybrid_forward(self, F, x):
            x_reshape = x.reshape((0, 0, 128, 32))
            y = self.conv0(x_reshape)
            "spatial shape of y is (62, 62)"
            y_reshape = y.reshape((0, 0, 124, 31))
            out = self.conv1(y_reshape)
            return out
    x = mx.nd.random.uniform(shape=(4, 3, 64, 64))
    net = Net()
    check_layer_forward_withinput(net, x)

@with_seed()
def test_slice_conv():
    class Net(gluon.HybridBlock):
        def __init__(self, **kwargs):
            super(Net, self).__init__(**kwargs)
            self.conv0 = nn.Conv2D(16, (3, 3))

        def hybrid_forward(self, F, x):
            x_slice = x.slice(begin=(0, 2, 0, 0), end=(4, 5, 32, 32))
            out = self.conv0(x_slice)
            return out
    x = mx.nd.random.uniform(shape=(8, 6, 32, 32))
    net = Net()
    check_layer_forward_withinput(net, x)


@with_seed()
def test_slice_conv_slice_conv():
    class Net(gluon.HybridBlock):
        def __init__(self, **kwargs):
            super(Net, self).__init__(**kwargs)
            self.conv0 = nn.Conv2D(32, (3, 3))
            self.conv1 = nn.Conv2D(16, (1, 1))

        def hybrid_forward(self, F, x):
            x_slice = x.slice(begin=(0, 0, 0, 0), end=(4, 16, 16, 16))
            y = self.conv0(x_slice)
            "shape of y is (4, 32, 14, 14)"
            y_slice = y.slice(begin=(0, 0, 0, 0), end=(4, 16, 3, 3))
            out = self.conv1(y_slice)
            return out
    x = mx.nd.random.uniform(shape=(4, 32, 32, 32))
    net = Net()
    check_layer_forward_withinput(net, x)


@with_seed()
@pytest.mark.skip(reason='skippping temporarily, tracked by https://github.com/apache/incubator-mxnet/issues/11164')
def test_slice_conv_reshape_conv():
    class Net(gluon.HybridBlock):
        def __init__(self, **kwargs):
            super(Net, self).__init__(**kwargs)
            self.conv0 = nn.Conv2D(64, (3, 3))
            self.conv1 = nn.Conv2D(128, (3, 3))

        def hybrid_forward(self, F, x):
            x_slice = x.slice(begin=(0, 0, 1, 1), end=(4, 16, 33, 33))
            y = self.conv0(x_slice)
            "shape of y is (4, 64, 30, 30)"
            y_reshape = y.reshape((0, 0, 60, 15))
            out = self.conv1(y_reshape)
            return out

    x = mx.nd.random.uniform(shape=(4, 32, 64, 64))
    net = Net()
    check_layer_forward_withinput(net, x)

@with_seed()
def test_reshape_conv_slice_conv():
    """
    This test will test gluon Conv2d computation with ndarray reshape and slice
    """
    class Net(gluon.HybridBlock):
        def __init__(self, **kwargs):
            super(Net, self).__init__(**kwargs)
            self.conv0 = nn.Conv2D(16, (3, 3))
            self.conv1 = nn.Conv2D(32, (3, 3))

        def hybrid_forward(self, F, x):
            x_reshape = x.reshape((0, 0, 64, 16))
            y = self.conv0(x_reshape)
            "shape of y is (4, 16, 62, 14)"
            y_slice = y.slice(begin=(0, 0, 0, 0), end=(2, 16, 14, 14))
            out = self.conv1(y_slice)
            return out
    x = mx.nd.random.uniform(shape=(4, 3, 32, 32))
    net = Net()
    check_layer_forward_withinput(net, x)

@with_seed()
def test_reshape_dense():
    class Net(gluon.HybridBlock):
        def __init__(self, **kwargs):
            super(Net, self).__init__(**kwargs)
            channel0 = np.random.randint(1, 17)
            self.dense0 = nn.Dense(channel0)

        def hybrid_forward(self, F, x):
            x_reshape = x.reshape((8, 64, 128, -1))
            out = self.dense0(x_reshape)
            return out

    x = mx.nd.random.uniform(shape=(4, 32, 64, 64))
    net = Net()
    check_layer_forward_withinput(net, x)


@with_seed()
def test_slice_dense():
    class Net(gluon.HybridBlock):
        def __init__(self, slice, **kwargs):
            super(Net, self).__init__(**kwargs)
            channel0 = np.random.randint(1, 17)
            self.dense0 = nn.Dense(channel0)
            self.slice = slice

        def hybrid_forward(self, F, x):
            x_slice = x.slice(begin=tuple(self.slice[0]),
                              end=tuple(self.slice[1]))
            out = self.dense0(x_slice)
            return out

    x = mx.nd.random.uniform(shape=(16, 32, 64, 64))
    slice = [[0, 16, 0, 0], [4, 32, 32, 32]]
    net = Net(slice)
    check_layer_forward_withinput(net, x)

@with_seed()
def test_slice_dense_slice_dense():
    class Net(gluon.HybridBlock):
        def __init__(self, slice, **kwargs):
            super(Net, self).__init__(**kwargs)
            channel0 = 32
            channel1 = np.random.randint(1, 17)
            self.dense0 = nn.Dense(channel0)
            self.dense1 = nn.Dense(channel1)
            self.slice = slice

        def hybrid_forward(self, F, x):
            x_slice = x.slice(begin=tuple(self.slice[0]), end=tuple(self.slice[1]))
            y = self.dense0(x_slice)
            y_slice = y.slice(begin=(1, 0), end=(3, 10))
            out = self.dense1(y_slice)
            return out

    x = mx.nd.random.uniform(shape=(16, 32, 64, 64))
    slice = [[0, 16, 0, 0], [4, 32, 32, 32]]
    net = Net(slice)
    check_layer_forward_withinput(net, x)

@with_seed()
def test_reshape_dense_reshape_dense():
    class Net(gluon.HybridBlock):
        def __init__(self, **kwargs):
            super(Net, self).__init__(**kwargs)
            channel0 = np.random.randint(1, 17)
            channel1 = np.random.randint(1, 33)
            self.dense0 = nn.Dense(channel0)
            self.dense1 = nn.Dense(channel1)

        def hybrid_forward(self, F, x):
            x_reshape = x.reshape((4, 16, 128, 32))
            y = self.dense0(x_reshape)
            y_reshape = y.reshape((1, -1))
            out = self.dense1(y_reshape)
            return out

    x = mx.nd.random.uniform(shape=(4, 16, 64, 64))
    net = Net()
    check_layer_forward_withinput(net, x)


@with_seed()
def test_slice_dense_reshape_dense():
    class Net(gluon.HybridBlock):
        def __init__(self, slice, **kwargs):
            super(Net, self).__init__(**kwargs)
            channel0 = np.random.randint(1, 17)
            channel1 = np.random.randint(1, 17)
            self.dense0 = nn.Dense(channel0)
            self.dense1 = nn.Dense(channel1)
            self.slice = slice

        def hybrid_forward(self, F, x):
            x_slice = x.slice(begin=tuple(self.slice[0]), end=tuple(self.slice[1]))
            y = self.dense0(x_slice)
            y_reshape = y.reshape((1, -1))
            out = self.dense1(y_reshape)
            return out

    x = mx.nd.random.uniform(shape=(16, 32, 64, 64))
    slice = [[0, 16, 0, 0], [4, 32, 32, 32]]
    net = Net(slice)
    check_layer_forward_withinput(net, x)


@with_seed()
def test_reshape_dense_slice_dense():
    class Net(gluon.HybridBlock):
        def __init__(self, **kwargs):
            super(Net, self).__init__(**kwargs)
            channel0 = 64
            channel1 = np.random.randint(1, 17)
            self.dense0 = nn.Dense(channel0)
            self.dense1 = nn.Dense(channel1)

        def hybrid_forward(self, F, x):
            x_reshape = x.reshape((4, 16, 128, 32))
            y = self.dense0(x_reshape)
            y_slice = y.slice(begin=(1, 32), end=(3, 64))
            out = self.dense1(y_slice)
            return out

    x = mx.nd.random.uniform(shape=(4, 16, 64, 64))
    net = Net()
    check_layer_forward_withinput(net, x)


@with_seed()
@pytest.mark.skip(reason='skippping temporarily, tracked by https://github.com/apache/incubator-mxnet/issues/11164')
def test_reshape_batchnorm():
    class Net(gluon.HybridBlock):
        def __init__(self, shape, **kwargs):
            super(Net, self).__init__(**kwargs)
            self.conv0 = nn.Conv2D(96, (1, 1))
            self.bn0 = nn.BatchNorm()
            self.reshape = shape

        def hybrid_forward(self, F, x):
            x_in = self.conv0(x)
            x_reshape = x_in.reshape(self.reshape)
            out = self.bn0(x_reshape)
            return out

    x = mx.nd.random.uniform(shape=(4, 32, 64, 64))
    shape = (4, 64, 64, -1)
    net = Net(shape)
    check_layer_forward_withinput(net, x)


@with_seed()
@pytest.mark.serial
def test_slice_batchnorm():
    class Net(gluon.HybridBlock):
        def __init__(self, slice, **kwargs):
            super(Net, self).__init__(**kwargs)
            self.conv0 = nn.Conv2D(128, (1, 1))
            self.bn0 = nn.BatchNorm()
            self.slice = slice

        def hybrid_forward(self, F, x):
            x_in = self.conv0(x)
            x_slice = x_in.slice(begin=tuple(self.slice[0]),
                              end=tuple(self.slice[1]))
            out = self.bn0(x_slice)
            return out

    x = mx.nd.random.uniform(shape=(16, 128, 256, 256))
    slice = [[0, 0, 0, 0], [4, 32, 32, 32]]
    net = Net(slice)
    check_layer_forward_withinput(net, x)


@with_seed()
@pytest.mark.skip(reason='skippping temporarily, tracked by https://github.com/apache/incubator-mxnet/issues/11164')
@pytest.mark.serial
def test_slice_batchnorm_slice_batchnorm():
    class Net(gluon.HybridBlock):
        def __init__(self, slice, **kwargs):
            super(Net, self).__init__(**kwargs)
            self.conv0 = nn.Conv2D(128, (1, 1))
            self.bn0 = nn.BatchNorm()
            self.bn1 = nn.BatchNorm()
            self.slice = slice

        def hybrid_forward(self, F, x):
            x_in = self.conv0(x)
            x_slice = x_in.slice(begin=tuple(self.slice[0][0]), end=tuple(self.slice[0][1]))
            y = self.bn0(x_slice)
            y_slice = y.slice(begin=tuple(self.slice[1][0]), end=tuple(self.slice[1][1]))
            out = self.bn1(y_slice)
            return out

    x = mx.nd.random.uniform(shape=(16, 128, 256, 256))
    slice = [[[0, 0, 0, 0], [4, 32, 32, 32]], [[0, 0, 0, 0], [2, 64, 16, 16]]]
    net = Net(slice)
    check_layer_forward_withinput(net, x)


@with_seed()
@pytest.mark.skip(reason='skippping temporarily, tracked by https://github.com/apache/incubator-mxnet/issues/11164')
def test_reshape_batchnorm_reshape_batchnorm():
    class Net(gluon.HybridBlock):
        def __init__(self, shape, **kwargs):
            super(Net, self).__init__(**kwargs)
            self.conv0 = nn.Conv2D(128, (1, 1))
            self.bn0 = nn.BatchNorm()
            self.bn1 = nn.BatchNorm()
            self.reshape = shape

        def hybrid_forward(self, F, x):
            x_in = self.conv0(x)
            x_reshape = x_in.reshape(self.reshape[0])
            y = self.bn0(x_reshape)
            y_reshape = y.reshape(self.reshape[1])
            out = self.bn1(y_reshape)
            return out

    x = mx.nd.random.uniform(shape=(4, 32, 64, 64))
    shape = [(4, 64, 64, -1), (4, 128, -1, 32)]
    net = Net(shape)
    check_layer_forward_withinput(net, x)


@with_seed()
@pytest.mark.serial
def test_slice_batchnorm_reshape_batchnorm():
    class Net(gluon.HybridBlock):
        def __init__(self, shape, slice, **kwargs):
            super(Net, self).__init__(**kwargs)
            self.conv0 = nn.Conv2D(128, (1, 1))
            self.bn0 = nn.BatchNorm()
            self.bn1 = nn.BatchNorm()
            self.reshape = shape
            self.slice = slice

        def hybrid_forward(self, F, x):
            x_in = self.conv0(x)
            x_slice = x_in.slice(begin=tuple(self.slice[0]), end=tuple(self.slice[1]))
            y = self.bn0(x_slice)
            y_reshape = y.reshape(self.reshape)
            out = self.bn1(y_reshape)
            return out

    x = mx.nd.random.uniform(shape=(16, 128, 256, 256))
    slice = [[0, 0, 0, 0], [4, 32, 32, 32]]
    shape = (1, 128, 64, -1)
    net = Net(shape, slice)
    check_layer_forward_withinput(net, x)


@with_seed()
@pytest.mark.skip(reason='skippping temporarily, tracked by https://github.com/apache/incubator-mxnet/issues/11164')
def test_reshape_batchnorm_slice_batchnorm():
    class Net(gluon.HybridBlock):
        def __init__(self, shape, slice, **kwargs):
            super(Net, self).__init__(**kwargs)
            self.conv0 = nn.Conv2D(128, (1, 1))
            self.bn0 = nn.BatchNorm()
            self.bn1 = nn.BatchNorm()
            self.reshape = shape
            self.slice = slice

        def hybrid_forward(self, F, x):
            x_in = self.conv0(x)
            x_reshape = x_in.reshape(self.reshape)
            y = self.bn0(x_reshape)
            y_slice = y.slice(begin=tuple(self.slice[0]), end=tuple(self.slice[1]))
            out = self.bn1(y_slice)
            return out

    x = mx.nd.random.uniform(shape=(4, 32, 64, 64))
    slice = [[0, 0, 0, 0], [2, 64, 32, 32]]
    shape = (4, 64, 64, -1)
    net = Net(shape, slice)
    check_layer_forward_withinput(net, x)

@with_seed()
@pytest.mark.skip(reason='skippping temporarily, tracked by https://github.com/apache/incubator-mxnet/issues/11164')
def test_reshape_pooling2d():
    max_pooling = nn.MaxPool2D(strides=(2, 3), padding=(1, 1))
    avg_pooling = nn.AvgPool2D(strides=(2, 2), padding=(1, 1))
    global_maxpooling = nn.GlobalMaxPool2D()
    global_avgpooling = nn.GlobalAvgPool2D()
    pooling_layers = [max_pooling, avg_pooling, global_maxpooling, global_avgpooling]
    class Net(gluon.HybridBlock):
        def __init__(self,
                     shape,
                     pooling_layer,
                     **kwargs):
            super(Net, self).__init__(**kwargs)
            self.reshape = shape
            self.pool0 = pooling_layer

        def hybrid_forward(self, F, x):
            x_reshape = x.reshape(self.reshape)
            out = self.pool0(x_reshape)
            return out

    x = mx.nd.random.uniform(shape=(4, 32, 32, 32))
    shape = (4, 64, 64, -1)
    for i in range(len(pooling_layers)):
        net = Net(shape, pooling_layers[i])
        check_layer_forward_withinput(net, x)

@with_seed()
@pytest.mark.serial
def test_slice_pooling2d():
    # transpose shape to bring feature dimension 'c' from 2nd position to last
    def transpose(shape):
        return (shape[0],) + shape[2:] + (shape[1],)

    for layout in ['NCHW', 'NHWC']:
        max_pooling = nn.MaxPool2D(strides=(2, 3), padding=(1, 1), layout=layout)
        avg_pooling = nn.AvgPool2D(strides=(2, 2), padding=(1, 1), layout=layout)
        global_maxpooling = nn.GlobalMaxPool2D(layout=layout)
        global_avgpooling = nn.GlobalAvgPool2D(layout=layout)
        pooling_layers = [max_pooling, avg_pooling, global_maxpooling, global_avgpooling]
        class Net(gluon.HybridBlock):
            def __init__(self,
                         slice,
                         pooling_layer,
                         **kwargs):
                super(Net, self).__init__(**kwargs)
                self.slice = slice
                self.pool0 = pooling_layer

            def hybrid_forward(self, F, x):
                x_slice = x.slice(begin=self.slice[0], end=self.slice[1])
                out = self.pool0(x_slice)
                return out

        xshape = (16, 128, 256, 256)
        slice_shape = (4, 16, 32, 64)
        if layout == 'NHWC':
            xshape = transpose(xshape)
            slice_shape = transpose(slice_shape)
        x = mx.nd.random.uniform(shape=xshape)
        slice = [(0, 0, 0, 0), slice_shape]
        for i in range(len(pooling_layers)):
            net = Net(slice, pooling_layers[i])
            check_layer_forward_withinput(net, x)

@with_seed()
@pytest.mark.skip(reason='skippping temporarily, tracked by https://github.com/apache/incubator-mxnet/issues/11164')
def test_reshape_pooling2d_reshape_pooling2d():
    max_pooling = nn.MaxPool2D(strides=(2, 2), padding=(1, 1))
    avg_pooling = nn.AvgPool2D(strides=(2, 2), padding=(1, 1))
    global_maxpooling = nn.GlobalMaxPool2D()
    global_avgpooling = nn.GlobalAvgPool2D()
    pooling_layers = [max_pooling, avg_pooling, global_maxpooling, global_avgpooling]
    class Net(gluon.HybridBlock):
        def __init__(self,
                     shape,
                     pooling_layer1,
                     pooling_layer2,
                     **kwargs):
            super(Net, self).__init__(**kwargs)
            self.reshape = shape
            self.pool0 = pooling_layer1
            self.pool1 = pooling_layer2

        def hybrid_forward(self, F, x):
            x_reshape = x.reshape(self.reshape[0])
            y = self.pool0(x_reshape)
            y_reshape = y.reshape(self.reshape[1])
            out = self.pool1(y_reshape)
            return out

    x = mx.nd.random.uniform(shape=(16, 128, 256, 256))
    shape = [(128, 256, 64, -1), (128, 256, 11, -1)]
    for i in range(len(pooling_layers)):
        for j in range(len(pooling_layers)):
            if isinstance(pooling_layers[i], (nn.GlobalMaxPool2D, nn.GlobalAvgPool2D)):
                shape[1] = (256, 128, 1, 1)
            net = Net(shape, pooling_layers[i], pooling_layers[j])
            check_layer_forward_withinput(net, x)

@with_seed()
@pytest.mark.serial
def test_slice_pooling2d_slice_pooling2d():
    max_pooling = nn.MaxPool2D(strides=(2, 3), padding=(1, 1))
    avg_pooling = nn.AvgPool2D(strides=(2, 2), padding=(1, 1))
    global_maxpooling = nn.GlobalMaxPool2D()
    global_avgpooling = nn.GlobalAvgPool2D()
    pooling_layers = [max_pooling, avg_pooling, global_maxpooling, global_avgpooling]
    class Net(gluon.HybridBlock):
        def __init__(self,
                     slice,
                     pooling_layer1,
                     pooling_layer2,
                     **kwargs):
            super(Net, self).__init__(**kwargs)
            self.slice = slice
            self.pool0 = pooling_layer1
            self.pool1 = pooling_layer2

        def hybrid_forward(self, F, x):
            x_slice = x.slice(begin=self.slice[0][0], end=self.slice[0][1])
            y = self.pool0(x_slice)
            y_slice = y.slice(begin=self.slice[1][0], end=self.slice[1][1])
            out = self.pool1(y_slice)
            return out

    x = mx.nd.random.uniform(shape=(16, 128, 256, 256))
    slice = [[(8, 0, 100, 50), (16, -1, -1, -1)], [(0, 64, 0, 50), (2, -1, -1, -1)]]
    for i in range(len(pooling_layers)):
        for j in range(len(pooling_layers)):
            if isinstance(pooling_layers[i], (nn.GlobalMaxPool2D, nn.GlobalAvgPool2D)):
                slice[1] = [(0, 64, 0, 0), (2, -1, 1, 1)]
            net = Net(slice, pooling_layers[i], pooling_layers[j])
            check_layer_forward_withinput(net, x)

@with_seed()
@pytest.mark.skip(reason='skippping temporarily, tracked by https://github.com/apache/incubator-mxnet/issues/11164')
def test_slice_pooling2d_reshape_pooling2d():
    max_pooling = nn.MaxPool2D(strides=(2, 3), padding=(1, 1))
    avg_pooling = nn.AvgPool2D(strides=(2, 2), padding=(1, 1))
    global_maxpooling = nn.GlobalMaxPool2D()
    global_avgpooling = nn.GlobalAvgPool2D()
    pooling_layers = [max_pooling, avg_pooling, global_maxpooling, global_avgpooling]
    class Net(gluon.HybridBlock):
        def __init__(self,
                     shape,
                     slice,
                     pooling_layer1,
                     pooling_layer2,
                     **kwargs):
            super(Net, self).__init__(**kwargs)
            self.reshape = shape
            self.slice = slice
            self.pool0 = pooling_layer1
            self.pool1 = pooling_layer2

        def hybrid_forward(self, F, x):
            x_slice = x.slice(begin=self.slice[0], end=self.slice[1])
            y = self.pool0(x_slice)
            y_reshape = y.reshape(self.reshape)
            out = self.pool1(y_reshape)
            return out

    x = mx.nd.random.uniform(shape=(16, 128, 256, 256))
    slice = [(8, 0, 100, 50), (16, 128, 256, 256)]
    shape = (32, -1, 0, 0)
    for i in range(len(pooling_layers)):
        for j in range(len(pooling_layers)):
            net = Net(shape, slice, pooling_layers[i], pooling_layers[j])
            check_layer_forward_withinput(net, x)

@with_seed()
@pytest.mark.skip(reason='skippping temporarily, tracked by https://github.com/apache/incubator-mxnet/issues/11164')
@pytest.mark.serial
def test_reshape_pooling2d_slice_pooling2d():
    max_pooling = nn.MaxPool2D(strides=(2, 3), padding=(1, 1))
    avg_pooling = nn.AvgPool2D(strides=(2, 2), padding=(1, 1))
    global_maxpooling = nn.GlobalMaxPool2D()
    global_avgpooling = nn.GlobalAvgPool2D()
    pooling_layers = [max_pooling, avg_pooling, global_maxpooling, global_avgpooling]
    class Net(gluon.HybridBlock):
        def __init__(self,
                     shape,
                     slice,
                     pooling_layer1,
                     pooling_layer2,
                     **kwargs):
            super(Net, self).__init__(**kwargs)
            self.reshape = shape
            self.slice = slice
            self.pool0 = pooling_layer1
            self.pool1 = pooling_layer2

        def hybrid_forward(self, F, x):
            x_reshape = x.reshape(self.reshape)
            y = self.pool0(x_reshape)
            y_slice = y.slice(begin=self.slice[0], end=self.slice[1])
            out = self.pool1(y_slice)
            return out

    x = mx.nd.random.uniform(shape=(16, 128, 256, 256))
    shape = (0, 512, 64, -1)
    slice = [(8, 256, 10, 20), (-1, -1, -1, 70)]
    for i in range(len(pooling_layers)):
        for j in range(len(pooling_layers)):
            if isinstance(pooling_layers[i], (nn.GlobalMaxPool2D, nn.GlobalAvgPool2D)):
                slice = [(8, 256, 0, 0), (-1, -1, 1, 1)]
            net = Net(shape, slice, pooling_layers[i], pooling_layers[j])
            check_layer_forward_withinput(net, x)

@with_seed()
@pytest.mark.skip(reason='skippping temporarily, tracked by https://github.com/apache/incubator-mxnet/issues/11164')
@pytest.mark.serial
def test_reshape_deconv():
    class Net(gluon.HybridBlock):
        def __init__(self, shape, **kwargs):
            super(Net, self).__init__(**kwargs)
            self.reshape = shape
            self.conv0 = nn.Conv2DTranspose(64, (3, 3))

        def hybrid_forward(self, F, x):
            x_reshape = x.reshape(self.reshape)
            out = self.conv0(x_reshape)
            return out
    x = mx.nd.random.uniform(shape=(4, 16, 32, 32))
    shape = (4, 16, 64, -1)
    net = Net(shape)
    check_layer_forward_withinput(net, x)

@with_seed()
@pytest.mark.skip(reason='skippping temporarily, tracked by https://github.com/apache/incubator-mxnet/issues/11164')
@pytest.mark.serial
def test_slice_deconv():
    class Net(gluon.HybridBlock):
        def __init__(self, slice, **kwargs):
            super(Net, self).__init__(**kwargs)
            self.slice = slice
            self.conv0 = nn.Conv2DTranspose(64, (3, 3))

        def hybrid_forward(self, F, x):
            x_slice = x.slice(begin=self.slice[0], end=self.slice[1])
            out = self.conv0(x_slice)
            return out
    x = mx.nd.random.uniform(shape=(8, 32, 64, 64))
    slice = [(0, 16, 0, 0), (4, 32, 32, 32)]
    net = Net(slice)
    check_layer_forward_withinput(net, x)

@with_seed()
@pytest.mark.skip(reason='skippping temporarily, tracked by https://github.com/apache/incubator-mxnet/issues/11164')
@pytest.mark.serial
def test_reshape_deconv_reshape_deconv():
    class Net(gluon.HybridBlock):
        def __init__(self, shape, **kwargs):
            super(Net, self).__init__(**kwargs)
            self.reshape = shape
            self.conv0 = nn.Conv2DTranspose(32, (3, 3))
            self.conv1 = nn.Conv2DTranspose(64, (3, 3), strides=(2, 2))

        def hybrid_forward(self, F, x):
            x_reshape = x.reshape(self.reshape[0])
            y = self.conv0(x_reshape)
            "shape of y is (4, 32, 66, 18)"
            y_reshape = y.reshape(self.reshape[1])
            out = self.conv1(y_reshape)
            return out
    x = mx.nd.random.uniform(shape=(4, 16, 32, 32))
    shape = [(4, 16, 64, -1), (4, 32, 33, -1)]
    net = Net(shape)
    check_layer_forward_withinput(net, x)

@with_seed()
@pytest.mark.skip(reason='skippping temporarily, tracked by https://github.com/apache/incubator-mxnet/issues/11164')
@pytest.mark.serial
def test_slice_deconv_slice_deconv():
    class Net(gluon.HybridBlock):
        def __init__(self, slice, **kwargs):
            super(Net, self).__init__(**kwargs)
            self.slice = slice
            self.conv0 = nn.Conv2DTranspose(32, (3, 3))
            self.conv1 = nn.Conv2DTranspose(64, (3, 3), strides=(2, 2))

        def hybrid_forward(self, F, x):
            x_slice = x.slice(begin=self.slice[0][0], end=self.slice[0][1])
            y = self.conv0(x_slice)
            "shape of y is (4, 32, 66, 18)"
            y_slice = y.slice(begin=self.slice[1][0], end=self.slice[1][1])
            out = self.conv1(y_slice)
            return out
    x = mx.nd.random.uniform(shape=(8, 32, 64, 64))
    slice = [[(0, 0, 0, 0), (4, 16, 32, 32)], [(0, 0, 0, 0), (2, 16, 16, 16)]]
    net = Net(slice)
    check_layer_forward_withinput(net, x)

@with_seed()
@pytest.mark.skip(reason='skippping temporarily, tracked by https://github.com/apache/incubator-mxnet/issues/11164')
@pytest.mark.serial
def test_reshape_deconv_slice_deconv():
    class Net(gluon.HybridBlock):
        def __init__(self, shape, slice, **kwargs):
            super(Net, self).__init__(**kwargs)
            self.reshape = shape
            self.slice = slice
            self.conv0 = nn.Conv2DTranspose(32, (3, 3))
            self.conv1 = nn.Conv2DTranspose(64, (3, 3), strides=(2, 2))

        def hybrid_forward(self, F, x):
            x_reshape = x.reshape(self.reshape)
            y = self.conv0(x_reshape)
            "shape of y is (4, 32, 66, 18)"
            y_slice = y.slice(begin=self.slice[0], end=self.slice[1])
            out = self.conv1(y_slice)
            return out
    x = mx.nd.random.uniform(shape=(4, 16, 32, 32))
    shape = (4, 16, 64, -1)
    slice = [(0, 0, 0, 0), (2, 16, 16, 16)]
    net = Net(shape, slice)
    check_layer_forward_withinput(net, x)

@with_seed()
@pytest.mark.skip(reason='skippping temporarily, tracked by https://github.com/apache/incubator-mxnet/issues/11164')
@pytest.mark.serial
def test_slice_deconv_reshape_deconv():
    class Net(gluon.HybridBlock):
        def __init__(self, shape, slice, **kwargs):
            super(Net, self).__init__(**kwargs)
            self.reshape = shape
            self.slice = slice
            self.conv0 = nn.Conv2DTranspose(32, (3, 3))
            self.conv1 = nn.Conv2DTranspose(96, (3, 3), strides=(2, 2))

        def hybrid_forward(self, F, x):
            x_slice = x.slice(begin=self.slice[0], end=self.slice[1])
            y = self.conv0(x_slice)
            "shape of y is (4, 32, 34, 34)"
            y_reshape = y.reshape(self.reshape)
            out = self.conv1(y_reshape)
            return out
    x = mx.nd.random.uniform(shape=(8, 32, 64, 64))
    shape = (4, 64, 34, -1)
    slice = [(4, 0, 0, 0), (8, 16, 32, 32)]
    net = Net(shape, slice)
    check_layer_forward_withinput(net, x)

@with_seed()
@pytest.mark.serial
def test_reshape_activation():
    class Net(gluon.HybridBlock):
        def __init__(self, act, shape, **kwargs):
            super(Net, self).__init__(**kwargs)
            self.reshape = shape
            self.act = nn.Activation(act)

        def hybrid_forward(self, F, x):
            x_reshape = x.reshape(self.reshape)
            out = self.act(x_reshape)
            return out
    acts = ["relu", "sigmoid", "tanh", "softrelu", "softsign"]
    for act in acts:
        x = mx.nd.random.uniform(-1, 1, shape=(4, 16, 32, 32))
        shape = (4, 32, 32, -1)
        net = Net(act, shape)
        check_layer_forward_withinput(net, x)


@with_seed()
@pytest.mark.serial
def test_slice_activation():
    class Net(gluon.HybridBlock):
        def __init__(self, act, slice, **kwargs):
            super(Net, self).__init__(**kwargs)
            self.slice = slice
            self.act = nn.Activation(act)

        def hybrid_forward(self, F, x):
            x_slice = x.slice(begin=self.slice[0], end=self.slice[1])
            out = self.act(x_slice)
            return out

    acts = ["relu", "sigmoid", "tanh", "softrelu", "softsign"]
    for act in acts:
        x = mx.nd.random.uniform(-1, 1, shape=(8, 32, 64, 64))
        slice = [(0, 16, 32, 32), (4, 32, 64, 64)]
        net = Net(act, slice)
        check_layer_forward_withinput(net, x)


@with_seed()
@pytest.mark.serial
def test_reshape_activation_reshape_activation():
    class Net(gluon.HybridBlock):
        def __init__(self, act0, act1, shape, **kwargs):
            super(Net, self).__init__(**kwargs)
            self.reshape = shape
            self.act0 = nn.Activation(act0)
            self.act1 = nn.Activation(act1)

        def hybrid_forward(self, F, x):
            x_reshape = x.reshape(self.reshape[0])
            y = self.act0(x_reshape)
            y_reshape = y.reshape(self.reshape[1])
            out = self.act1(y_reshape)
            return out
    acts = ["relu", "sigmoid", "tanh", "softrelu", "softsign"]
    for idx0, act0 in enumerate(acts):
        for idx1, act1 in enumerate(acts):
            if idx1 == idx0:
                continue
            x = mx.nd.random.uniform(-1, 1, shape=(4, 16, 32, 32))
            shape = [(4, 32, 32, -1), (4, 32, 16, -1)]
            net = Net(act0, act1, shape)
            check_layer_forward_withinput(net, x)


@with_seed()
@pytest.mark.serial
def test_slice_activation_slice_activation():
    class Net(gluon.HybridBlock):
        def __init__(self, act0, act1, slice, **kwargs):
            super(Net, self).__init__(**kwargs)
            self.slice = slice
            self.act0 = nn.Activation(act0)
            self.act1 = nn.Activation(act1)

        def hybrid_forward(self, F, x):
            x_slice = x.slice(begin=self.slice[0][0], end=self.slice[0][1])
            y = self.act0(x_slice)
            y_slice = y.slice(begin=self.slice[1][0], end=self.slice[1][1])
            out = self.act1(y_slice)
            return out
    acts = ["relu", "sigmoid", "tanh", "softrelu", "softsign"]
    for idx0, act0 in enumerate(acts):
        for idx1, act1 in enumerate(acts):
            if idx1 == idx0:
                continue
            x = mx.nd.random.uniform(-1, 1, shape=(8, 32, 64, 64))
            slice = [[(0, 16, 32, 32), (4, 32, 64, 64)], [(2, 0, 16, 16), (4, 16, 32, 32)]]
            net = Net(act0, act1, slice)
            check_layer_forward_withinput(net, x)


@with_seed()
@pytest.mark.serial
def test_reshape_activation_slice_activation():
    class Net(gluon.HybridBlock):
        def __init__(self, act0, act1, shape, slice, **kwargs):
            super(Net, self).__init__(**kwargs)
            self.reshape = shape
            self.slice = slice
            self.act0 = nn.Activation(act0)
            self.act1 = nn.Activation(act1)

        def hybrid_forward(self, F, x):
            x_reshape = x.reshape(self.reshape)
            y = self.act0(x_reshape)
            y_slice = y.slice(begin=self.slice[0], end=self.slice[1])
            out = self.act1(y_slice)
            return out
    acts = ["relu", "sigmoid", "tanh", "softrelu", "softsign"]
    for idx0, act0 in enumerate(acts):
        for idx1, act1 in enumerate(acts):
            if idx1 == idx0:
                continue
            x = mx.nd.random.uniform(-1, 1, shape=(4, 16, 32, 32))
            shape = (4, 32, 32, -1)
            slice = [(0, 0, 0, 0), (2, 16, 16, 16)]
            net = Net(act0, act1, shape, slice)
            check_layer_forward_withinput(net, x)


@with_seed()
@pytest.mark.serial
def test_slice_activation_reshape_activation():
    class Net(gluon.HybridBlock):
        def __init__(self, act0, act1, shape, slice, **kwargs):
            super(Net, self).__init__(**kwargs)
            self.reshape = shape
            self.slice = slice
            self.act0 = nn.Activation(act0)
            self.act1 = nn.Activation(act1)

        def hybrid_forward(self, F, x):
            x_slice = x.slice(begin=self.slice[0], end=self.slice[1])
            y = self.act0(x_slice)
            y_reshape = y.reshape(self.reshape)
            out = self.act1(y_reshape)
            return out
    acts = ["relu", "sigmoid", "tanh", "softrelu", "softsign"]
    for idx0, act0 in enumerate(acts):
        for idx1, act1 in enumerate(acts):
            if idx1 == idx0:
                continue
            x = mx.nd.random.uniform(-1, 1, shape=(8, 32, 64, 64))
            slice = [(0, 16, 32, 32), (4, 32, 64, 64)]
            shape = (4, 32, 32, -1)
            net = Net(act0, act1, shape, slice)
            check_layer_forward_withinput(net, x)

@with_seed()
@pytest.mark.serial
def test_np_shape_parameters():
    class Foo(gluon.Block):
        def __init__(self, **kwargs):
            super(Foo, self).__init__(**kwargs)
            self.dense = gluon.nn.Dense(16)
        def forward(self, x):
            return self.dense(x)

    with mx.np_shape(True):
        z = mx.nd.zeros((2,2016))
        print(z.shape)
        foo = Foo()
        foo.initialize()
        print(foo(z).shape)

@with_seed()
def test_gluon_param_load():
    net = mx.gluon.nn.Dense(10, in_units=10)
    net.initialize()
    net.save_parameters('test_gluon_param_load.params')
    net.cast('float16')
    net.load_parameters('test_gluon_param_load.params', cast_dtype=True)
    mx.nd.waitall()

@with_seed()
def test_gluon_param_load_dtype_source():
    net = mx.gluon.nn.Dense(10, in_units=10)
    net.initialize()
    net.cast('float16')
    net.save_parameters('test_gluon_param_load_dtype_source.params')
    net.cast('float32')
    net.load_parameters('test_gluon_param_load_dtype_source.params', cast_dtype=True, dtype_source="saved")
    assert net.weight.dtype == np.float16
    mx.nd.waitall()

@with_seed()
def test_squeeze_consistency():
    class Foo(gluon.HybridBlock):
        def __init__(self, inplace, **kwargs):
            super(Foo, self).__init__(**kwargs)
            self.inplace = inplace

        def forward(self, x):
            return x.squeeze(inplace=self.inplace)

    for inplace in (True, False):
        block = Foo(inplace)
        block.hybridize()
        shape = (np.random.randint(1, 10), np.random.randint(1, 10), 1)
        block(mx.nd.ones(shape))

def test_shared_parameters_with_non_default_initializer():
    class MyBlock(gluon.HybridBlock):
        def __init__(self, **kwargs):
            super(MyBlock, self).__init__(**kwargs)

            self.param = gluon.Parameter(shape=(1, ), init=mx.init.Constant(-10.0))

    bl = MyBlock()
    bl2 = MyBlock().share_parameters(bl.collect_params())
    assert bl.param is bl2.param
    bl3 = MyBlock()
    assert bl.param is not bl3.param
    assert bl.param.init == bl3.param.init

@with_seed()
def test_reqs_switching_training_inference():
    class Foo(gluon.HybridBlock):
        def __init__(self, **kwargs):
            super(Foo, self).__init__(**kwargs)

        def hybrid_forward(self, F, x):
            y = 2 * x
            return F.sqrt(x) + F.sqrt(y)

    f = Foo()
    f.hybridize(static_alloc=True)
    x = mx.nd.ones(shape=(10,10))
    x.attach_grad()
    x2 = mx.nd.ones(shape=x.shape) * 2
    x2.attach_grad()

    # Call first in training mode
    with mx.autograd.record():
        y = f(x)
    y.backward()

    grad1 = x.grad.asnumpy()

    # Compute the gradient with some other input
    with mx.autograd.record():
        y = f(x2)
    y.backward()

    # Call inference mode
    y = f(x)

    # Call training mode again
    with mx.autograd.record():
        y = f(x)
    y.backward()

    grad2 = x.grad.asnumpy()

    mx.test_utils.assert_almost_equal(grad1, grad2)


@pytest.mark.usefixtures("check_leak_ndarray")
def test_no_memory_leak_in_gluon():
    class MyNet(mx.gluon.Block):
        def __init__(self):
            super().__init__()
            self.net = mx.gluon.nn.Dense(10, in_units=10)
    net = MyNet()
    net.initialize()<|MERGE_RESOLUTION|>--- conflicted
+++ resolved
@@ -1174,22 +1174,6 @@
     assert symbol_filename == 'gluon-symbol.json'
     assert params_filename == 'gluon-0000.params'
 
-<<<<<<< HEAD
-    module = mx.mod.Module.load('gluon', 0, label_names=None, context=ctx)
-    module.bind(data_shapes=[('data', data.shape)])
-    module.forward(mx.io.DataBatch([data], None), is_train=False)
-    mod_out, = module.get_outputs()
-
-    assert_almost_equal(out.asnumpy(), mod_out.asnumpy())
-
-=======
-    model2 = gluon.model_zoo.vision.resnet18_v1(prefix='resnet', ctx=ctx)
-    model2.collect_params().load('gluon-0000.params', ctx)
-    out2 = model2(data)
-
-    assert_almost_equal(out.asnumpy(), out2.asnumpy())
->>>>>>> fb73de75
-
 @with_seed()
 def test_import():
     ctx = mx.context.current_context()
