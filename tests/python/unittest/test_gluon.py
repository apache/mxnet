# Licensed to the Apache Software Foundation (ASF) under one
# or more contributor license agreements.  See the NOTICE file
# distributed with this work for additional information
# regarding copyright ownership.  The ASF licenses this file
# to you under the Apache License, Version 2.0 (the
# "License"); you may not use this file except in compliance
# with the License.  You may obtain a copy of the License at
#
#   http://www.apache.org/licenses/LICENSE-2.0
#
# Unless required by applicable law or agreed to in writing,
# software distributed under the License is distributed on an
# "AS IS" BASIS, WITHOUT WARRANTIES OR CONDITIONS OF ANY
# KIND, either express or implied.  See the License for the
# specific language governing permissions and limitations
# under the License.

import os
import gc

import mxnet as mx
from mxnet import gluon
from mxnet import init
from mxnet.gluon import nn
from mxnet.base import py_str, MXNetError
from mxnet.test_utils import assert_almost_equal, default_device, assert_allclose
from mxnet.util import is_np_array
from mxnet.ndarray.ndarray import _STORAGE_TYPE_STR_TO_ID
from mxnet.test_utils import use_np
from common import assertRaises, assert_raises_cudnn_not_satisfied, \
    xfail_when_nonstandard_decimal_separator, environment
import numpy as onp
from numpy.testing import assert_array_equal
import pytest
from copy import deepcopy
import warnings
import json
import random
import tempfile

mx.npx.reset_np()

def test_parameter():
    p = gluon.Parameter('weight', shape=(10, 10))
    p.initialize(init='xavier', device=[mx.cpu(0), mx.cpu(1)])
    assert len(p.list_data()) == 2
    assert len(p.list_grad()) == 2
    assert p.data(mx.cpu(1)).context == mx.cpu(1)
    assert p.data(mx.cpu(0)).shape == (10, 10)
    assert p.grad(mx.cpu(0)).stype == 'default'
    assert p.data(mx.cpu(0)).stype == 'default'

    p.reset_device(device=[mx.cpu(1), mx.cpu(2)])
    assert p.list_device() == [mx.cpu(1), mx.cpu(2)]

def test_invalid_parameter_stype():
    with pytest.raises(AssertionError):
        p = gluon.Parameter('weight', shape=(10, 10), stype='invalid')

def test_invalid_parameter_grad_stype():
    with pytest.raises(AssertionError):
        p = gluon.Parameter('weight', shape=(10, 10), grad_stype='invalid')

def test_sparse_parameter():
    p = gluon.Parameter('weight', shape=(10, 10), stype='row_sparse', grad_stype='row_sparse')
    p.initialize(init='xavier', device=[mx.cpu(0), mx.cpu(1)])
    row_id = mx.np.arange(0, 10, device=mx.cpu(1))
    assert len(p.list_grad()) == 2
    # getting row_sparse data without trainer throws an exception
    assertRaises(RuntimeError, p.list_row_sparse_data, row_id)
    trainer = mx.gluon.Trainer([p], 'sgd')
    assert len(p.list_row_sparse_data(row_id)) == 2
    weight = p.row_sparse_data(row_id)
    assert weight.context == mx.cpu(1)
    assert weight.shape == (10, 10)
    assert weight.stype == 'row_sparse'
    assert p.var().attr('__storage_type__') == str(_STORAGE_TYPE_STR_TO_ID['row_sparse'])
    assert p.grad(mx.cpu(0)).stype == 'row_sparse'

    p.reset_device(device=[mx.cpu(1), mx.cpu(2)])
    assert p.list_device() == [mx.cpu(1), mx.cpu(2)]

def test_parameter_invalid_access():
    # cannot call data on row_sparse parameters
    p0 = gluon.Parameter('weight', shape=(10, 10), stype='row_sparse', grad_stype='row_sparse')
    p0.initialize(init='xavier', device=[mx.cpu(0), mx.cpu(1)])
    assertRaises(RuntimeError, p0.data)
    assertRaises(RuntimeError, p0.list_data)
    row_id = mx.np.arange(0, 10)
    # cannot call row_sparse_data on dense parameters
    p1 = gluon.Parameter('weight', shape=(10, 10))
    p1.initialize(init='xavier', device=[mx.cpu(0), mx.cpu(1)])
    assertRaises(RuntimeError, p1.row_sparse_data, row_id.copyto(mx.cpu(0)))
    assertRaises(RuntimeError, p1.list_row_sparse_data, row_id)


def test_parameter_row_sparse_data():
    ctx0 = mx.cpu(1)
    ctx1 = mx.cpu(2)
    dim0 = 4
    x = gluon.Parameter('x', shape=(dim0, 2), stype='row_sparse')
    x.initialize(init='xavier', ctx=[ctx0, ctx1])
    trainer = gluon.Trainer([x], 'sgd')
    x_param = x._data[0].copy()
    assert x_param.stype == 'row_sparse'
    row_id_0 = mx.nd.array([0,1], ctx=ctx0)
    retained_0 = x.row_sparse_data(row_id_0)
    retained_target_0 = mx.nd.sparse.retain(x_param, row_id_0.as_in_context(ctx0))
    mx.test_utils.assert_almost_equal(retained_0.asnumpy(), retained_target_0.asnumpy())
    assert retained_0.context == ctx0
    row_id_1 = mx.nd.arange(0, dim0, ctx=ctx1)
    retained_1 = x.row_sparse_data(row_id_1)
    retained_target_1 = x_param
    mx.test_utils.assert_almost_equal(retained_1.asnumpy(), retained_target_1.asnumpy())
    assert retained_1.context == ctx1
    row_id_2 = mx.nd.array([0,1,2])
    retained_2 = x.list_row_sparse_data(row_id_2)
    retained_target_2 = mx.nd.sparse.retain(x_param, row_id_2.as_in_context(ctx0))
    mx.test_utils.assert_almost_equal(retained_2[0].asnumpy(), retained_target_2.asnumpy())


@use_np
def test_constant():
    class Test(gluon.HybridBlock):
        def __init__(self, **kwargs):
            super(Test, self).__init__(**kwargs)
            self.value = onp.asarray([[1,2], [3,4]])
            self.const = gluon.Constant(self.value)

        def forward(self, x):
            return x + self.const.data()

    test = Test()
    test.initialize()
    trainer = gluon.Trainer(test.collect_params(), 'sgd',
                            {'learning_rate': 1.0, 'momentum': 0.5})

    with mx.autograd.record():
        x = mx.np.ones((2,2))
        x.attach_grad()
        y = test(x)
        y.backward()

    trainer.step(1)

    assert (test.const.data().asnumpy() == test.value).all()
    assert (x.grad.asnumpy() == 1).all()


@use_np
def test_parameter_sharing():
    class Net(gluon.Block):
        def __init__(self, in_units=0, **kwargs):
            super(Net, self).__init__(**kwargs)
            self.dense0 = nn.Dense(5, in_units=in_units)
            self.dense1 = nn.Dense(5, in_units=in_units)

        def forward(self, x):
            return self.dense1(self.dense0(x))

    net1 = Net(in_units=5)
    net2 = Net().share_parameters(net1.collect_params())
    net1.initialize()
    net2(mx.np.zeros((3, 5)))

    net1.save_parameters('net1.params')

    net3 = Net()
    net3.load_parameters('net1.params', mx.cpu())

    net4 = Net()
    net5 = Net(in_units=5).share_parameters(net4.collect_params())
    net4.initialize()
    net5(mx.np.zeros((3, 5)))

    net4.save_parameters('net4.params')

    net6 = Net()
    net6.load_parameters('net4.params', mx.cpu())


def test_parameter_str():
    class Net(gluon.Block):
        def __init__(self, **kwargs):
            super(Net, self).__init__(**kwargs)
            self.dense0 = nn.Dense(10, in_units=5, use_bias=False)

    net = Net()
    lines = str(net.collect_params()).splitlines()

    assert 'dense0.weight' in lines[0]
    assert '(10, 5)' in lines[0]
    assert 'float32' in lines[0]


def test_collect_parameters():
    net = nn.HybridSequential()
    net.add(nn.Conv2D(10, 3))
    net.add(nn.Dense(10, activation='relu'))
    assert set(net.collect_params().keys()) == \
        set(['0.weight', '0.bias','1.weight','1.bias'])
    assert set(net.collect_params('.*weight').keys()) == \
        set(['0.weight', '1.weight'])
    assert set(net.collect_params('0.bias|1.bias').keys()) == \
        set(['0.bias', '1.bias'])

@use_np
def test_basic():
    model = nn.Sequential()
    model.add(nn.Dense(128, activation='tanh', in_units=10, flatten=False))
    model.add(nn.Dropout(0.5))
    model.add(nn.Dense(64, activation='tanh', in_units=256),
              nn.Dense(32, in_units=64))
    model.add(nn.Activation('relu'))

    # ndarray
    model.initialize(mx.init.Xavier(magnitude=2.24))
    x = model(mx.np.zeros((32, 2, 10)))
    assert x.shape == (32, 32)
    x.wait_to_read()

    model.setattr('grad_req', 'null')
    assert list(model.collect_params().values())[0]._grad is None
    model.setattr('grad_req', 'write')
    assert list(model.collect_params().values())[0]._grad is not None


def test_sparse_symbol_block():
    data = mx.sym.var('data')
    weight = mx.sym.var('weight', stype='row_sparse')
    bias = mx.sym.var('bias')
    out = mx.sym.broadcast_add(mx.sym.dot(data, weight), bias)
    with pytest.raises(AssertionError):
        # an exception is expected when creating a SparseBlock w/ sparse param
        net = gluon.SymbolBlock(out, data)

def test_sparse_hybrid_block():
    params = {}
    params['weight'] = gluon.Parameter('weight', shape=(5,5), stype='row_sparse', dtype='float32')
    params['bias'] = gluon.Parameter('bias', shape=(5), dtype='float32')
    net = gluon.nn.Dense(5).share_parameters(params)
    net.initialize()
    x = mx.np.ones((2,5))
    with pytest.raises(RuntimeError):
        # an exception is expected when forwarding a HybridBlock w/ sparse param
        y = net(x)


@use_np
def test_hybrid_block_none_args():
    class Foo(gluon.HybridBlock):
        def forward(self, a, b):
            if a is None and b is not None:
                return b
            elif b is None and a is not None:
                return a
            elif a is not None and b is not None:
                return a + b
            else:
                raise NotImplementedError

    class FooDefault(gluon.HybridBlock):
        def forward(self, a, b=None):
            if a is None and b is not None:
                return b
            elif b is None and a is not None:
                return a
            elif a is not None and b is not None:
                return a + b
            else:
                raise NotImplementedError


    class FooNested(gluon.HybridBlock):
        def __init__(self):
            super(FooNested, self).__init__()
            self.f1 = Foo()
            self.f2 = Foo()
            self.f3 = Foo()

        def forward(self, a, b):
            data = self.f1(a, b)
            data = self.f2(a, data)
            data = self.f3(data, b)
            return data

    for arg_inputs in [(None, mx.np.ones((10,))),
                       (mx.np.ones((10,)), mx.np.ones((10,))),
                       (mx.np.ones((10,)), None)]:
        foo1 = FooNested()
        foo1.hybridize()
        foo2 = FooNested()
        for _ in range(2): # Loop for 2 times to trigger forwarding of the cached version
            out1 = foo1(*arg_inputs)
            out2 = foo2(*arg_inputs)
            if isinstance(out1, tuple):
                for lhs, rhs in zip(out1, out2):
                    assert_almost_equal(lhs.asnumpy(), rhs.asnumpy())
            else:
                assert_almost_equal(out1.asnumpy(), out2.asnumpy())

    for do_hybridize in [True, False]:
        foo = FooNested()
        if do_hybridize:
            foo.hybridize()
        pytest.raises(ValueError, foo, None, None)

    # Make sure the ValueError is correctly raised
    foo = FooNested()
    foo.hybridize()
    foo(None, mx.np.ones((10,)))  # Pass for the first time to initialize the cached op
    pytest.raises(ValueError, lambda: foo(mx.np.ones((10,)), mx.np.ones((10,))))
    foo = FooNested()
    pytest.raises(TypeError, lambda: foo(mx.np.ones((10,)), mx.sym.var('a')))
    foo = FooNested()
    pytest.raises(TypeError, lambda: foo(mx.sym.var('a'), mx.np.ones((10,))))

    # Test the case of the default values
    foo1 = FooDefault()
    foo1.hybridize()
    foo2 = FooDefault()
    out1 = foo1(mx.np.ones((10,)))
    out2 = foo2(mx.np.ones((10,)))
    out3 = foo1(mx.np.ones((10,)), None)
    out4 = foo2(mx.np.ones((10,)), None)
    assert_almost_equal(out1.asnumpy(), out2.asnumpy())
    assert_almost_equal(out1.asnumpy(), out3.asnumpy())
    assert_almost_equal(out1.asnumpy(), out4.asnumpy())
    foo1 = FooDefault()
    foo1.hybridize()
    out1 = foo1(mx.np.ones((10,)), None)
    out2 = foo1(mx.np.ones((10,)))
    assert_almost_equal(out1.asnumpy(), out2.asnumpy())
    pytest.raises(ValueError, lambda: foo1(mx.np.ones((10,)), mx.np.ones((10,))))


@use_np
def test_hybrid_block_hybrid_no_hybrid():
    class FooHybrid(gluon.HybridBlock):
        def forward(self, a, b):
            if isinstance(a, (list, tuple)):
                a = sum(a)
            if isinstance(b, (list, tuple)):
                b = sum(b)
            return a + b

    class Foo(gluon.Block):
        def forward(self, a, b):
            if isinstance(a, (list, tuple)):
                a = sum(a)
            if isinstance(b, (list, tuple)):
                b = sum(b)
            return a + b
    # When hybridize is not called, HybridBlock acts the same as Block
    foo_hybrid = FooHybrid()
    foo = Foo()
    for a, b in [(mx.np.ones((10,)), 1),
                 (mx.np.ones((20,)), 2),
                 ([mx.np.ones((10,)), mx.np.ones((10,))],
                  [mx.np.ones((10)), mx.np.ones((10,)), mx.np.ones((10,))]),
                 ([mx.np.ones((10,)), mx.np.ones((10,))], 3)]:
        hybrid_block_out = foo_hybrid(a, b)
        block_out = foo(a, b)
        assert_almost_equal(hybrid_block_out.asnumpy(), block_out.asnumpy())
    # When hybridize is called, we need to make sure that the model raises for the unsupported cases
    # 1. Scalar values in the input
    # 2. No sym in the input
    # 3. No mixing of cpu ndarray and gpu ndarray  (Tested in gpu/test_gluon_gpu.py)
    # 4. Allow mixing of cpu_pinned and cpu
    foo_hybrid = FooHybrid()
    foo_hybrid.hybridize()
    pytest.raises(ValueError, lambda: foo_hybrid(mx.np.ones((10,)), 1))
    foo_hybrid = FooHybrid()
    foo_hybrid.hybridize()
    pytest.raises(TypeError, lambda: foo_hybrid(mx.np.ones((10,)), mx.sym.var('a')))
    foo_hybrid = FooHybrid()
    foo_hybrid.hybridize()
    pytest.raises(ValueError, lambda: foo_hybrid(mx.np.ones((10,), device=mx.cpu(1)),
                                                 mx.np.ones((10,), device=mx.cpu(2))))


def check_layer_forward(layer, dshape):
    print("checking layer {}\nshape: {}.".format(layer, dshape))
    layer.initialize()
    x = mx.np.ones(shape=dshape)
    x.attach_grad()
    with mx.autograd.record():
        out = layer(x)
    out.backward()

    np_out = out.asnumpy()
    np_dx = x.grad.asnumpy()

    layer.hybridize()

    x = mx.np.ones(shape=dshape)
    x.attach_grad()
    with mx.autograd.record():
        out = layer(x)
    out.backward()

    mx.test_utils.assert_almost_equal(np_out, out.asnumpy(), rtol=1e-5, atol=1e-6)
    mx.test_utils.assert_almost_equal(np_dx, x.grad.asnumpy(), rtol=1e-5, atol=1e-6)

@pytest.mark.parametrize('layer,shape', [
    (nn.Conv1D(16, 3, in_channels=4), (1, 4, 10)),
    (nn.Conv1D(16, 3, groups=2, in_channels=4), (1, 4, 10)),
    (nn.Conv1D(16, 3, strides=3, groups=2, in_channels=4), (1, 4, 10)),
    (nn.Conv2D(16, (3, 4), in_channels=4), (1, 4, 20, 20)),
    (nn.Conv2D(16, (5, 4), in_channels=4), (1, 4, 20, 20)),
    (nn.Conv2D(16, (3, 4), groups=2, in_channels=4), (1, 4, 20, 20)),
    (nn.Conv2D(16, (3, 4), strides=4, in_channels=4), (1, 4, 20, 20)),
    (nn.Conv2D(16, (3, 4), dilation=4, in_channels=4), (1, 4, 20, 20)),
    (nn.Conv2D(16, (3, 4), padding=4, in_channels=4), (1, 4, 20, 20)),
    (nn.Conv3D(16, (1, 8, 4), in_channels=4, activation='relu'), (1, 4, 10, 10, 10)),
    (nn.Conv3D(16, (5, 4, 3), in_channels=4), (1, 4, 10, 10, 10)),
    (nn.Conv3D(16, (3, 3, 3), groups=2, in_channels=4), (1, 4, 10, 10, 10)),
    (nn.Conv3D(16, 4, strides=4, in_channels=4), (1, 4, 10, 10, 10)),
    (nn.Conv3D(16, (3, 3, 3), padding=4, in_channels=4), (1, 4, 10, 10, 10)),
])
def test_conv(layer, shape):
    check_layer_forward(layer, shape)

@pytest.mark.parametrize('layer,shape', [
    (nn.Conv2D(16, (3, 3), layout='NHWC', in_channels=4), (1, 10, 10, 4)),
    # (nn.Conv3D(16, (3, 3, 3), layout='NDHWC', in_channels=4), (1, 10, 10, 10, 4)),
])
@pytest.mark.skipif(mx.device.current_device().device_type!='gpu' or
                    not mx.runtime.Features().is_enabled('CUDNN'),
                    reason='nhwc/ndhwc layout is only supported with CUDNN.')
def test_conv_nhwc(layer, shape):
    check_layer_forward(layer, shape)


@pytest.mark.parametrize('layer,shape', [
    (nn.Conv1DTranspose(16, 3, in_channels=4), (1, 4, 10)),
    (nn.Conv1DTranspose(16, 3, groups=2, in_channels=4), (1, 4, 10)),
    (nn.Conv1DTranspose(16, 3, strides=3, groups=2, in_channels=4, output_padding=2), (1, 4, 10)),
    (nn.Conv2DTranspose(16, (3, 4), in_channels=4), (1, 4, 20, 20)),
    (nn.Conv2DTranspose(16, (5, 4), in_channels=4), (1, 4, 20, 20)),
    (nn.Conv2DTranspose(16, (3, 4), groups=2, in_channels=4), (1, 4, 20, 20)),
    (nn.Conv2DTranspose(16, (3, 4), strides=4, in_channels=4, output_padding=3), (1, 4, 20, 20)),
    (nn.Conv2DTranspose(16, (3, 4), dilation=4, in_channels=4), (1, 4, 20, 20)),
    (nn.Conv2DTranspose(16, (3, 4), padding=4, in_channels=4), (1, 4, 20, 20)),
    (nn.Conv3DTranspose(16, (1, 8, 4), in_channels=4, activation='relu'), (1, 4, 10, 10, 10)),
    (nn.Conv3DTranspose(16, (5, 4, 3), in_channels=4), (1, 4, 10, 10, 10)),
    (nn.Conv3DTranspose(16, (3, 3, 3), groups=2, in_channels=4), (1, 4, 10, 10, 10)),
    (nn.Conv3DTranspose(16, 4, strides=4, in_channels=4, output_padding=3), (1, 4, 10, 10, 10)),
    (nn.Conv3DTranspose(16, (3, 3, 3), padding=4, in_channels=4), (1, 4, 10, 10, 10)),
])
def test_deconv(layer, shape):
    if len(shape) == 5 and mx.current_device().device_type == 'gpu':
        pytest.skip('Skipping Conv3DTranspose tests for GPU')
    check_layer_forward(layer, shape)


@use_np
def test_deconv_dilation():
    data = mx.np.array([[[[0, 0, 0],
                         [0, 1, 0],
                         [0, 0, 0]]],
                        [[[0, 0, 0],
                         [0, 2, 0],
                         [0, 0, 0]]]])

    weight = mx.np.array([[[[1, 2, 3],
                          [4, 5, 6],
                          [7, 8, 9]]]])

    layer = nn.Conv2DTranspose(in_channels=1, channels=1,
                               kernel_size=(3, 3), padding=(1, 1),
                               strides=(1, 1), dilation=(2, 2))
    layer.initialize()
    layer.weight.set_data(weight)
    out = layer(data)
    expected = mx.np.array(
        [[[[1., 0., 2., 0., 3.],
           [0., 0., 0., 0., 0.],
           [4., 0., 5., 0., 6.],
           [0., 0., 0., 0., 0.],
           [7., 0., 8., 0., 9.]]],
         [[[2., 0., 4., 0., 6.],
           [0., 0., 0., 0., 0.],
           [8., 0., 10., 0., 12.],
           [0., 0., 0., 0., 0.],
           [14., 0., 16., 0., 18.]]]
         ])
    assert_almost_equal(out, expected)


def test_pool():
    # transpose shape to bring feature dimension 'c' from 2nd position to last
    def transpose(shape):
        return (shape[0],) + shape[2:] + (shape[1],)

    for layout in ['NCW', 'NWC']:
        shape1d = (1, 2, 10)
        if layout == 'NWC':
            shape1d = transpose(shape1d)
        layers1d = [
            nn.MaxPool1D(layout=layout),
            nn.MaxPool1D(3, layout=layout),
            nn.MaxPool1D(3, 2, layout=layout),
            nn.AvgPool1D(layout=layout),
            nn.AvgPool1D(count_include_pad=False, layout=layout),
            nn.GlobalAvgPool1D(layout=layout),
            ]
        for layer in layers1d:
            check_layer_forward(layer, shape1d)


    for layout in ['NCHW', 'NHWC']:
        shape2d = (1, 2, 10, 10)
        if layout == 'NHWC':
            shape2d = transpose(shape2d)
        layers2d = [
            nn.MaxPool2D(layout=layout),
            nn.MaxPool2D((3, 3), layout=layout),
            nn.MaxPool2D(3, 2, layout=layout),
            nn.AvgPool2D(layout=layout),
            nn.AvgPool2D(count_include_pad=False, layout=layout),
            nn.GlobalAvgPool2D(layout=layout),
            ]
        for layer in layers2d:
            check_layer_forward(layer, shape2d)

    for layout in ['NCDHW', 'NDHWC']:
        shape3d = (1, 2, 10, 10, 10)
        if layout == 'NDHWC':
            shape3d = transpose(shape3d)
        layers3d = [
            nn.MaxPool3D(layout=layout),
            nn.MaxPool3D((3, 3, 3), layout=layout),
            nn.MaxPool3D(3, 2, layout=layout),
            nn.AvgPool3D(layout=layout),
            nn.AvgPool3D(count_include_pad=False, layout=layout),
            nn.GlobalAvgPool3D(layout=layout),
            ]
        for layer in layers3d:
            check_layer_forward(layer, shape3d)

    # test ceil_mode
    for layout in ['NCHW', 'NHWC']:
        xshape = (2, 2, 10, 10)
        noceil_out_shape = (2, 2, 3, 3)
        ceil_out_shape = (2, 2, 4, 4)
        if layout == 'NHWC':
            xshape = transpose(xshape)
            noceil_out_shape = transpose(noceil_out_shape)
            ceil_out_shape = transpose(ceil_out_shape)

        x = mx.np.zeros(xshape)

        layer = nn.MaxPool2D(3, ceil_mode=False, layout=layout)
        layer.initialize()
        assert (layer(x).shape==noceil_out_shape)

        layer = nn.MaxPool2D(3, ceil_mode=True, layout=layout)
        layer.initialize()
        assert (layer(x).shape==ceil_out_shape)


@pytest.mark.parametrize('variable', ['running_var', 'running_mean'])
def test_batchnorm_backward_synchronization(variable):
    """
    Tests if synchronization of BatchNorm running variables is done correctly.
    If not, the test sometimes fails - depending on the timing.
    """
    device = mx.test_utils.default_device()

    for _ in range(20):
        layer = nn.BatchNorm()
        layer.initialize(device=device)
        for _ in range(3):
            data = mx.np.random.normal(loc=10, scale=2, size=(1, 3, 10, 10), device=device)
            with mx.autograd.record():
                out = layer(data)
            out.backward()

        # check if each read give the same value
        var1 = getattr(layer, variable).data().asnumpy()
        for _ in range(10):
            var2 = getattr(layer, variable).data().asnumpy()
            if (var1 != var2).any():
                raise AssertionError("Two consecutive reads of " + variable + " give different results")


def test_batchnorm():
    layer = nn.BatchNorm(in_channels=10)
    check_layer_forward(layer, (2, 10, 10, 10))


@use_np
@xfail_when_nonstandard_decimal_separator
def test_sync_batchnorm():
    def _check_batchnorm_result(input, num_devices=1, cuda=False):
        from mxnet.gluon.utils import split_and_load

        def _find_bn(module):
            if isinstance(module, (mx.gluon.nn.BatchNorm, mx.gluon.nn.SyncBatchNorm)):
                return module
            elif isinstance(module.module, (mx.gluon.nn.BatchNorm, mx.gluon.nn.SyncBatchNorm)):
                return module.module

            raise RuntimeError('BN not found')

        def _syncParameters(bn1, bn2, device):
            device = input.context
            bn2.gamma.set_data(bn1.gamma.data(device))
            bn2.beta.set_data(bn1.beta.data(device))
            bn2.running_mean.set_data(bn1.running_mean.data(device))
            bn2.running_var.set_data(bn1.running_var.data(device))

        input1 = input.copy()
        input2 = input.copy()

        if cuda:
            input1 = input.as_in_context(mx.gpu(0))
            device_list = [mx.gpu(i) for i in range(num_devices)]
        else:
            device_list = [mx.cpu(0) for _ in range(num_devices)]

        nch = input.shape[1] if input.ndim > 1 else 1
        bn1 = mx.gluon.nn.BatchNorm(in_channels=nch)
        bn2 = mx.gluon.nn.SyncBatchNorm(
            in_channels=nch, num_devices=num_devices)

        bn1.initialize(device=device_list[0])
        bn2.initialize(device=device_list)

        # using the same values for gamma and beta
        #_syncParameters(_find_bn(bn1), _find_bn(bn2), device_list[0])

        input1.attach_grad()
        inputs2 = split_and_load(input2, device_list, batch_axis=0)
        for xi in inputs2:
            xi.attach_grad()

        with mx.autograd.record():
            output1 = bn1(input1)
            output2 = [bn2(xi) for xi in inputs2]
            loss1 = (output1 ** 2).sum()
            loss2 = [(output ** 2).sum() for output in output2]
            mx.autograd.backward(loss1)
            mx.autograd.backward(loss2)

        output2 = mx.np.concatenate([output.as_in_context(input.context)
                                    for output in output2], axis=1)
        # check bn1

        momentum = 0.9
        epsilon = 1e-5
        axis = 1
        data = input1
        running_mean = mx.np.zeros(nch, device=data.context)
        running_var = mx.np.ones(nch, device=data.context)

        axes = list(range(data.ndim))
        del axes[axis]
        data_mean = data.mean(axis=axes, keepdims=True)
        data_var = mx.np.square(data - data_mean).mean(axis=axes, keepdims=True)

        target_output = (data - data_mean) / mx.np.sqrt(data_var + epsilon)

        # squeeze data_mean and data_var
        data_mean_flat = data_mean.squeeze()
        data_var_flat = data_var.squeeze()

        running_mean = running_mean * momentum + \
            data_mean_flat * (1 - momentum)
        running_var = running_var * momentum + \
            data_var_flat * (1 - momentum)

        atol = 1e-2
        rtol = 1e-2
        assert_almost_equal(output1.asnumpy(), target_output.asnumpy(),
                            atol=atol, rtol=rtol)
        assert_almost_equal(_find_bn(bn1).running_mean.data(device_list[0]).asnumpy(),
                            running_mean.asnumpy(),
                            atol=atol, rtol=rtol)
        assert_almost_equal(_find_bn(bn1).running_var.data(device_list[0]).asnumpy(),
                            running_var.asnumpy(),
                            atol=atol, rtol=rtol)
        # assert forwarding
        assert_almost_equal(input1.asnumpy(), input2.asnumpy(),
                            atol=atol, rtol=rtol)
        assert_almost_equal(output1.asnumpy(),
                            output2.asnumpy(), atol=atol, rtol=rtol)
        assert_almost_equal(_find_bn(bn1).running_mean.data(device_list[0]).asnumpy(),
                            _find_bn(bn2).running_mean.data(device_list[0]).asnumpy(),
                            atol=atol, rtol=rtol)
        assert_almost_equal(_find_bn(bn1).running_var.data(device_list[0]).asnumpy(),
                            _find_bn(bn2).running_var.data(device_list[0]).asnumpy(),
                            atol=atol, rtol=rtol)
        input2grad = mx.np.concatenate(
            [output.grad.as_in_context(input.device) for output in inputs2], axis=0)
        assert_almost_equal(input1.grad.asnumpy(),
                            input2grad.asnumpy(), atol=atol, rtol=rtol)

    cfgs = [(1, False)]
    num_gpus = 0 if default_device().device_type != 'gpu' else mx.device.num_gpus()
    batch_size = 24
    for i in range(1, num_gpus + 1):
        if batch_size % i == 0:
            cfgs.append((i, True))
    for ndev, cuda in cfgs:
        # check with unsync version
        for shape in [(batch_size, 2), (batch_size, 3, 4), (batch_size, 4, 4, 4), (batch_size, 5, 6, 4, 4)]:
            print(str((ndev, cuda, shape)))
            for _ in range(10):
                _check_batchnorm_result(mx.np.random.uniform(size=shape,
                                                             device=mx.cpu(0)),
                                        num_devices=ndev, cuda=cuda)


def test_instancenorm():
    layer = nn.InstanceNorm(in_channels=10)
    check_layer_forward(layer, (2, 10, 10, 10))

def test_layernorm():
    layer = nn.LayerNorm(in_channels=10)
    check_layer_forward(layer, (2, 10, 10, 10))
    # Check for the case of error raising
    for hybridize in [False, True]:
        layer = nn.LayerNorm(in_channels=10)
        layer.initialize()
        if hybridize:
            layer.hybridize()
        pytest.raises(AssertionError, lambda: layer(mx.np.ones((2, 11))))

def test_groupnorm():
    layer = nn.GroupNorm()
    check_layer_forward(layer, (2, 10, 10, 10))
    layer = nn.GroupNorm(num_groups=2)
    check_layer_forward(layer, (2, 10, 10, 10))
    layer = nn.GroupNorm(num_groups=5)
    check_layer_forward(layer, (2, 10, 10, 10))

def test_reflectionpad():
    layer = nn.ReflectionPad2D(3)
    check_layer_forward(layer, (2, 3, 24, 24))


def test_reshape():
    x = mx.np.ones((2, 4, 10, 10))
    layer = nn.Conv2D(10, 2, in_channels=4)
    layer.initialize()
    with mx.autograd.record():
        x = layer(x)
        x = x.reshape((-1,))
        x = x + 10
    x.backward()


def test_slice():
    x = mx.np.ones((5, 4, 10, 10))
    layer = nn.Conv2D(10, 2, in_channels=4)
    layer.initialize()
    with mx.autograd.record():
        x = layer(x)
        x = x[1:3]
        x = x + 10
    x.backward()


def test_at():
    x = mx.np.ones((5, 4, 10, 10))
    layer = nn.Conv2D(10, 2, in_channels=4)
    layer.initialize()
    with mx.autograd.record():
        x = layer(x)
        x = x[1]
        x = x + 10
    x.backward()


def test_deferred_init():
    x = mx.np.ones((5, 4, 10, 10))
    layer = nn.Conv2D(10, 2)
    layer.initialize()
    layer(x)



@use_np
def check_split_data(x, num_slice, batch_axis, **kwargs):
    res = gluon.utils.split_data(x, num_slice, batch_axis, **kwargs)
    assert len(res) == num_slice
    mx.test_utils.assert_almost_equal(mx.np.concatenate(res, axis=batch_axis).asnumpy(),
                                      x.asnumpy())
    np_res = onp.array_split(x.asnumpy(), num_slice, axis=batch_axis)
    res_asnp = [s.asnumpy() for s in res]
    for r1, r2 in zip(np_res, res_asnp):
        assert all(r1.reshape(-1) == r2.reshape(-1))


@use_np
def test_split_data_np():
    x = mx.np.random.uniform(size=(128, 33, 64))
    check_split_data(x, 8, 0)
    check_split_data(x, 3, 1)
    check_split_data(x, 4, 1, even_split=False)
    check_split_data(x, 15, 1, even_split=False)
    try:
        check_split_data(x, 4, 1)
    except ValueError:
        return
    assert False, "Should have failed"

def test_split_data():
    x = mx.np.random.uniform(size=(128, 33, 64))
    check_split_data(x, 8, 0)
    check_split_data(x, 3, 1)
    check_split_data(x, 4, 1, even_split=False)
    check_split_data(x, 15, 1, even_split=False)
    try:
        check_split_data(x, 4, 1)
    except ValueError:
        return
    assert False, "Should have failed"

def test_flatten():
    flatten = nn.Flatten()
    x = mx.np.zeros((3,4,5,6))
    assert flatten(x).shape == (3, 4*5*6)
    x = mx.np.zeros((3,6))
    assert flatten(x).shape == (3, 6)
    x = mx.np.zeros((3,))
    assert flatten(x).shape == (3, 1)

def test_block_attr_hidden():
    b = gluon.Block()

    # regular attributes can change types
    b.a = None
    b.a = 1


def test_block_attr_block():
    b = gluon.Block()

    with pytest.raises(TypeError):
        # regular variables can't change types
        b.b = gluon.Block()
        b.b = (2,)


def test_block_attr_param():
    b = gluon.Block()

    with pytest.raises(TypeError):
        # regular variables can't change types
        b.b = gluon.Parameter()
        b.b = (2,)


def test_block_attr_regular():
    b = gluon.Block()

    # set block attribute also sets a weakref in _children
    b.c = gluon.Block()
    c2 = gluon.Block()
    b.c = c2
    assert b.c is c2 and list(b._children.values())[0]() is c2


def test_block_attr_list_of_block():
    class Model1(gluon.Block):
        def __init__(self, **kwargs):
            super(Model1, self).__init__(**kwargs)
            self.layers = [nn.Dense(i * 10) for i in range(6)]

    class Model2(gluon.Block):
        def __init__(self, **kwargs):
            super(Model2, self).__init__(**kwargs)
            self.layers = dict()
            self.layers['a'] = [nn.Dense(10), nn.Dense(10)]

    class Model3(gluon.Block):
        def __init__(self, **kwargs):
            super(Model3, self).__init__(**kwargs)
            self.layers = nn.Sequential()
            self.layers.add(*[nn.Dense(i * 10) for i in range(6)])

    class Model4(gluon.Block):
        def __init__(self, **kwargs):
            super(Model4, self).__init__(**kwargs)
            self.data = {'a': '4', 'b': 123}

    with warnings.catch_warnings(record=True) as w:
        warnings.simplefilter('always')
        model = Model1()
        model.collect_params()
        assert len(w) > 0
    with warnings.catch_warnings(record=True) as w:
        warnings.simplefilter('always')
        model = Model2()
        model.collect_params()
        assert len(w) > 0
    with warnings.catch_warnings(record=True) as w:
        warnings.simplefilter('always')
        model = Model3()
        model.collect_params()
        assert len(w) == 0
    with warnings.catch_warnings(record=True) as w:
        warnings.simplefilter('always')
        model = Model4()
        model.collect_params()
        assert len(w) == 0

def check_sequential(net):
    dense1 = gluon.nn.Dense(10)
    net.add(dense1)
    dense2 = gluon.nn.Dense(10)
    net.add(dense2)
    dense3 = gluon.nn.Dense(10)
    net.add(dense3)
    net.initialize()

    net(mx.np.zeros((10, 10)))
    net.hybridize()
    assert net[1] is dense2
    assert net[-1] is dense3
    slc = net[1:3]
    assert len(slc) == 2 and slc[0] is dense2 and slc[1] is dense3
    assert isinstance(slc, type(net))

@use_np
def check_sequential_dc(net):
    class MyBlock(mx.gluon.HybridBlock):
        def __init__(self):
            super().__init__()
            self.dense = mx.gluon.nn.Dense(units=10, in_units=10)
            self.weight = mx.gluon.Parameter('weight', shape=(10, ))

        def forward(self, x):
            return self.dense(x) + self.weight.data()

    dense1 = MyBlock()
    net.add(dense1)
    dense2 = MyBlock()
    net.add(dense2)
    dense3 = MyBlock()
    net.add(dense3)

    net.initialize()
    net.hybridize()
    net(mx.np.zeros((10, 10)))
    assert net[1] is dense2
    assert net[-1] is dense3
    slc = net[1:3]
    assert len(slc) == 2 and slc[0] is dense2 and slc[1] is dense3
    assert isinstance(slc, type(net))

@use_np
@pytest.mark.garbage_expected
def test_sequential():
    check_sequential(gluon.nn.Sequential())
    check_sequential(gluon.nn.HybridSequential())
    check_sequential_dc(gluon.nn.HybridSequential())

def test_sequential_warning():
    with warnings.catch_warnings(record=True) as w:
        # The following line permits the test to pass if run multiple times
        warnings.simplefilter('always')
        b = gluon.nn.Sequential()
        b.add(gluon.nn.Dense(20))
        b.hybridize()
        assert len(w) == 1


@use_np
def test_global_norm_clip():
    def check_global_norm_clip(check_isfinite):
        x1 = mx.np.ones((3,3))
        x2 = mx.np.ones((4,4))
        norm = gluon.utils.clip_global_norm([x1, x2], 1.0, check_isfinite=check_isfinite)
        assert norm == 5.0
        assert_almost_equal(x1.asnumpy(), onp.ones((3,3))/5)
        assert_almost_equal(x2.asnumpy(), onp.ones((4,4))/5)

        x3 = mx.np.array([1.0, 2.0, float('nan')])
        with warnings.catch_warnings(record=True) as w:
            warnings.simplefilter("always")
            gluon.utils.clip_global_norm([x1, x3], 2.0, check_isfinite=check_isfinite)
            assert len(w) == check_isfinite

    for check_isfinite in [True, False]:
        check_global_norm_clip(check_isfinite)


def test_embedding():
    def check_embedding():
        layer = gluon.nn.Embedding(10, 100)
        layer.initialize()
        x = mx.np.array([3,4,2,0,1])
        with mx.autograd.record():
            y = layer(x)
            y.backward()
        assert (layer.weight.grad().asnumpy()[:5] == 1).all()
        assert (layer.weight.grad().asnumpy()[5:] == 0).all()

    def check_embedding_large_input():
        embedding = mx.gluon.nn.Embedding(10, 1)
        embedding.initialize()
        embedding.hybridize()
        shape = (20481,)
        with mx.autograd.record():
            emb_in = embedding(mx.np.ones(shape))
            loss = emb_in.sum()
        loss.backward()
        assert embedding.weight.grad().sum().item() == 20481

    check_embedding()
    check_embedding_large_input()

def test_export(tmpdir):
    tmpfile = os.path.join(str(tmpdir), 'gluon')
    device = mx.device.current_device()
    model = gluon.model_zoo.vision.resnet18_v1(
        device=device, pretrained=False)
    model.initialize()
    model.hybridize()
    data = mx.np.random.normal(size=(1, 3, 32, 32))
    out = model(data)

    symbol_filename, params_filename = model.export(tmpfile)
    assert symbol_filename == tmpfile+'-symbol.json'
    assert params_filename == tmpfile+'-0000.params'

@use_np
def test_import():
    device = mx.device.current_device()
    net1 = gluon.model_zoo.vision.resnet18_v1(
        device=device, pretrained=False)
    net1.initialize()
    net1.hybridize()
    data = mx.np.random.normal(size=(1, 3, 32, 32))
    out1 = net1(data)

    net1.export('net1', epoch=1)

    net2 = gluon.SymbolBlock.imports(
        'net1-symbol.json', ['data'], 'net1-0001.params', device)
    out2 = net2(data)
    lines = str(net2).splitlines()

    assert_almost_equal(out1.asnumpy(), out2.asnumpy())
    assert lines[0] == 'SymbolBlock('
    assert lines[1]
    assert lines[2] == ')'


def test_hybrid_stale_cache():
    net = mx.gluon.nn.HybridSequential()
    net.add(mx.gluon.nn.Dense(10, weight_initializer='zeros', bias_initializer='ones', flatten=False))

    net.hybridize()
    net.initialize()
    net(mx.np.ones((2,3,5)))

    net.add(mx.gluon.nn.Flatten())
    assert net(mx.np.ones((2,3,5))).shape == (2, 30)

    net = mx.gluon.nn.HybridSequential()
    net.fc1 = mx.gluon.nn.Dense(10, weight_initializer='zeros',
                                bias_initializer='ones', flatten=False)
    net.fc2 = mx.gluon.nn.Dense(10, weight_initializer='zeros',
                                bias_initializer='ones', flatten=False)
    net.hybridize()
    net.initialize()
    net(mx.np.ones((2,3,5)))

    net.fc2 = mx.gluon.nn.Dense(10, weight_initializer='zeros',
                                bias_initializer='ones', flatten=True)
    net.initialize()
    assert net(mx.np.ones((2,3,5))).shape == (2, 10)


def test_lambda():
    net1 = mx.gluon.nn.HybridSequential()
    net1.add(nn.Activation('tanh'),
             nn.LeakyReLU(0.1))

    net2 = mx.gluon.nn.HybridSequential()
    op3 = lambda x, *args: mx.npx.leaky_relu(x, *args, slope=0.1)
    net2.add(nn.HybridLambda('tanh'),
             nn.HybridLambda(op3))

    op4 = lambda x: mx.npx.leaky_relu(x, slope=0.1)
    net3 = mx.gluon.nn.Sequential()
    net3.add(nn.Lambda('tanh'),
             nn.Lambda(op4))

    input_data = mx.np.random.uniform(size=(2, 3, 5, 7))
    out1, out2, out3 = net1(input_data), net2(input_data), net3(input_data)
    assert_almost_equal(out1.asnumpy(), out2.asnumpy(), rtol=1e-3, atol=1e-3)
    assert_almost_equal(out1.asnumpy(), out3.asnumpy(), rtol=1e-3, atol=1e-3)


@use_np
def test_fill_shape_deferred():
    net = nn.HybridSequential()
    net.add(nn.Conv2D(64, kernel_size=2, padding=1),
            nn.BatchNorm(),
            nn.Dense(10))
    net
    net.hybridize()
    net.initialize()
    net(mx.np.ones((2,3,5,7)))
    assert net[0].weight.shape[1] == 3, net[0].weight.shape[1]
    assert net[1].gamma.shape[0] == 64, net[1].gamma.shape[0]
    assert net[2].weight.shape[1] == 3072, net[2].weight.shape[1]


@use_np
def test_dtype():
    net = mx.gluon.model_zoo.vision.resnet18_v1()
    net.initialize()
    net.cast('float64')
    with mx.autograd.record():
        y = net(mx.np.ones((16, 3, 32, 32), dtype='float64'))
        y.backward()

    net = mx.gluon.model_zoo.vision.resnet18_v1()
    net.initialize()
    net.hybridize()
    net(mx.np.ones((16, 3, 32, 32), dtype='float32'))

    net.cast('float64')
    net(mx.np.ones((16, 3, 32, 32), dtype='float64'))

    mx.npx.waitall()

    class Net(gluon.Block):
        def __init__(self, in_dim, output_dim):
            super(Net, self).__init__()
            self.embed = gluon.nn.Embedding(input_dim=in_dim, output_dim=output_dim,dtype=onp.float64)
            self.dense = gluon.nn.Dense(2, dtype=onp.float64)

        def forward(self, x):
            e = self.embed(x)
            assert(e.dtype == onp.float64)
            y = self.dense(e)
            assert(y.dtype == onp.float64)
            return y

    net = Net(5, 10)
    net.initialize()
    out = net(mx.np.ones((3,), dtype=onp.float64))
    mx.npx.waitall()

def test_fill_shape_load():
    device = mx.device.current_device()
    net1 = nn.HybridSequential()
    net1.add(nn.Conv2D(64, kernel_size=2, padding=1),
             nn.BatchNorm(),
             nn.Dense(10))
    net1
    net1.hybridize()
    net1.initialize(device=device)
    net1(mx.np.ones((2,3,5,7), device=device))
    net1.save_parameters('net_fill.params')

    net2 = nn.HybridSequential()
    net2.add(nn.Conv2D(64, kernel_size=2, padding=1),
             nn.BatchNorm(),
             nn.Dense(10))
    net2.hybridize()
    net2.initialize()
    net2.load_parameters('net_fill.params', device)
    assert net2[0].weight.shape[1] == 3, net2[0].weight.shape[1]
    assert net2[1].gamma.shape[0] == 64, net2[1].gamma.shape[0]
    assert net2[2].weight.shape[1] == 3072, net2[2].weight.shape[1]


def test_inline():
    net = mx.gluon.nn.HybridSequential()
    net.add(mx.gluon.nn.Dense(10))
    net.add(mx.gluon.nn.Dense(10))
    net.add(mx.gluon.nn.Dense(10))

    net.initialize()
    net.hybridize(inline_limit=3)
    with mx.autograd.record():
        y = net(mx.np.zeros((1,10)))

    len_1 = len(json.loads(mx.autograd.get_symbol(y).tojson())['nodes'])
    y.backward()

    net.hybridize(inline_limit=0)
    with mx.autograd.record():
        y = net(mx.np.zeros((1,10)))

    len_2 = len(json.loads(mx.autograd.get_symbol(y).tojson())['nodes'])
    y.backward()

    assert len_1 == len_2 + 2


@xfail_when_nonstandard_decimal_separator
def test_activations():
    point_to_validate = mx.np.array([-0.1, 0.1] * 3)

    swish = mx.gluon.nn.Swish()
    def swish_test(x):
        return x * mx.npx.sigmoid(x)

    for test_point, ref_point in zip(swish_test(point_to_validate), swish(point_to_validate)):
        assert test_point == ref_point

    silu = mx.gluon.nn.SiLU()
    def silu_test(x):
        return x * mx.npx.sigmoid(x)

    for test_point, ref_point in zip(silu_test(point_to_validate), silu(point_to_validate)):
        assert test_point == ref_point

    elu = mx.gluon.nn.ELU()
    def elu_test(x):
        def elu(x):
            return mx.np.expm1(x) if x <= 0.0 else x
        return [elu(x_i) for x_i in x]

    for test_point, ref_point in zip(elu_test(point_to_validate), elu(point_to_validate)):
        assert_almost_equal(test_point.asnumpy(), ref_point.asnumpy())

    selu = mx.gluon.nn.SELU()
    def selu_test(x):
        def selu(x):
            scale, alpha = 1.0507009873554804934193349852946, 1.6732632423543772848170429916717
            return scale * x if x >= 0 else scale * alpha * mx.np.expm1(x)
        return [selu(x_i) for x_i in x]

    for test_point, ref_point in zip(selu_test(point_to_validate), selu(point_to_validate)):
        assert test_point == ref_point

    prelu = mx.gluon.nn.PReLU()
    prelu.initialize()
    x = point_to_validate.reshape((1, 3, 2))
    assert_almost_equal(prelu(x).asnumpy(), mx.np.where(x >= 0, x, 0.25 * x).asnumpy())

    multichannel_init = mx.initializer.Constant(mx.np.array([0.1, 0.25, 0.5]))
    prelu_multichannel = mx.gluon.nn.PReLU(alpha_initializer=multichannel_init, in_channels=3)
    prelu_multichannel.initialize()
    assert_almost_equal(prelu_multichannel(x).asnumpy(), onp.array([[-0.01, 0.1], [-0.025, 0.1], [-0.05, 0.1]]))

    # https://github.com/apache/incubator-mxnet/issues/18381
    # gelu = mx.gluon.nn.GELU()
    # def gelu_test(x):
    #     CUBE_CONSTANT = 0.044715
    #     ROOT_TWO_OVER_PI = 0.7978845608028654
    #     def g(x):
    #         return ROOT_TWO_OVER_PI * (x + CUBE_CONSTANT * x * x * x)
    #     def f(x):
    #         return 1.0 + mx.nd.tanh(g(x))
    #     def gelu(x):
    #         return 0.5 * x * f(x)
    #     return [gelu(x_i) for x_i in x]

    # for test_point, ref_point in zip(gelu_test(point_to_validate), gelu(point_to_validate)):
    #     assert test_point == ref_point


@use_np
def test_dropout():
    def get_slice(x, axis, idx):
        ix = ()
        for i in range(x.ndim):
            if i == axis:
                ix += (idx,)
            else:
                ix += (slice(None, None, None),)
        return x[ix]

    def check_dropout_axes(ratio, shape, axes):
        compactshape = list(shape)
        for axis in axes:
            compactshape[axis] = 1
        compactx = mx.np.random.uniform(size=tuple(compactshape))
        broadcastx = compactx.broadcast_to(shape)
        dropouty = mx.gluon.nn.Dropout(rate=ratio, axes=axes)(broadcastx)
        for axis in axes:
            target = get_slice(dropouty, axis, 0).asnumpy()
            for i in range(1, shape[axis]):
                assert(get_slice(dropouty, axis, i).asnumpy() == target).all()

    nshape = (10, 10, 10, 10)
    with mx.autograd.train_mode():
        check_dropout_axes(0.25, nshape, axes = (0,))
        check_dropout_axes(0.25, nshape, axes = (1,))
        check_dropout_axes(0.25, nshape, axes = (2,))
        check_dropout_axes(0.25, nshape, axes = (3,))
        check_dropout_axes(0.25, nshape, axes = (0, 1))
        check_dropout_axes(0.25, nshape, axes = (0, 2))
        check_dropout_axes(0.25, nshape, axes = (0, 3))
        check_dropout_axes(0.25, nshape, axes = (1, 2))
        check_dropout_axes(0.25, nshape, axes = (1, 3))
        check_dropout_axes(0.25, nshape, axes = (2, 3))
        check_dropout_axes(0.25, nshape, axes = (0, 1, 2))
        check_dropout_axes(0.25, nshape, axes = (0, 2, 3))
        check_dropout_axes(0.25, nshape, axes = (1, 2, 3))

def test_req():
    data = mx.np.random.uniform(size=(1,3,224,224))
    label = mx.np.random.uniform(size=(1))
    label[:] = 1
    loss = gluon.loss.SoftmaxCrossEntropyLoss()

    net = nn.HybridSequential()
    net1 = nn.HybridSequential()
    net1.add(nn.Dense(4))
    net2 = nn.HybridSequential()
    net2.add(nn.Dense(3))
    net2.add(nn.Dense(2))
    net.add(net1)
    net.add(net2)
    net.initialize()

    net.hybridize()

    for v in net.collect_params().values():
        v.grad_req = 'add'

    net.zero_grad()
    with mx.autograd.record():
        pred = net(data)
        l = loss(pred, label)
        l.backward()
        grad = net[0][0].weight.grad().mean().asnumpy()
        # run twice to check req = add
        pred = net(data)
        l = loss(pred, label)
        l.backward()

    grad_double = net[0][0].weight.grad().mean().asnumpy()
    assert_almost_equal(grad * 2, grad_double)


@use_np
def test_save_load(tmpdir):
    net = mx.gluon.model_zoo.vision.get_resnet(1, 18, pretrained=False, root=str(tmpdir))
    net.initialize()
    net(mx.np.ones((1,3,224,224)))
    net.save_parameters(os.path.join(str(tmpdir), 'test_save_load.params'))

    net = mx.gluon.model_zoo.vision.get_resnet(1, 18)
    net.output = mx.gluon.nn.Dense(1000)

    net.load_parameters(os.path.join(str(tmpdir), 'test_save_load.params'))

    class Network(gluon.HybridBlock):
        def __init__(self, **kwargs):
            super(Network, self).__init__(**kwargs)
            self.encoders = gluon.nn.HybridSequential()
            for _ in range(2):
                lstm = mx.gluon.rnn.LSTM(200, 1, bidirectional=True)
                self.encoders.add(lstm)

        def forward(self, x):
            for i in range(2):
                x = self.encoders[i](x)
            return x
    net = Network()
<<<<<<< HEAD
    net.initialize(mx.init.Xavier(), device=mx.cpu())
=======
    net.initialize(mx.init.Uniform(), ctx=mx.cpu())
>>>>>>> 5d247f13
    net.hybridize()
    x = onp.random.rand(32, 10, 10)
    x = mx.np.array(x).as_in_context(mx.cpu())
    net(x)
    # _, param_path = tempfile.mkstemp(suffix='.params', dir=str(tmpdir))
    param_path = os.path.join(str(tmpdir), 'test_save_load_network.params')
    net.save_parameters(param_path)
    net2 = Network()
    net2.load_parameters(param_path)

@use_np
def test_save_load_deduplicate_with_shared_params(tmpdir):
    class B(mx.gluon.Block):
        def __init__(self):
            super(B, self).__init__()
            self.weight = gluon.Parameter('weight', shape=(10, 10))

    class C(mx.gluon.Block):
        def __init__(self, b1, b2):
            super(C, self).__init__()
            self.b1 = b1
            self.b2 = b2

    b1 = B()
    b2 = B().share_parameters(b1.collect_params())
    c = C(b1, b2)
    c.initialize()
    # _, param_path = tempfile.mkstemp(suffix='.params', dir=str(tmpdir))
    param_path = os.path.join(str(tmpdir), 'test_save_load_deduplicate_with_shared_params.params')
    c.save_parameters(param_path, deduplicate=True)

    params = mx.npx.load(param_path)
    assert len(params) == 1  # Only a single copy of the shared parameter is saved

    b1 = B()
    b2 = B().share_parameters(b1.collect_params())
    c = C(b1, b2)
    c.load_parameters(param_path)

    # Test default behavior
    c.save_parameters(param_path, deduplicate=False)

    params = mx.npx.load(param_path)
    assert len(params) == 2  # Only a single copy of the shared parameter is saved

    b1 = B()
    b2 = B().share_parameters(b1.collect_params())
    c = C(b1, b2)
    c.load_parameters(param_path)


def test_hybrid_multi_context():
    net = mx.gluon.model_zoo.vision.get_resnet(1, 18)
    net.initialize(device=[mx.cpu(0), mx.cpu(1)])
    net.hybridize()
    net(mx.np.zeros((1, 3, 32, 32), device=mx.cpu(0))).asnumpy()

def test_zero_grad():
    def _test_grad_reset(device, dtype='float32', sparse=False, embeddingType=None):
        data = mx.np.random.uniform(size=(3,3), dtype=dtype, device=device)
        if embeddingType is None:
            embeddingType = dtype
        net = nn.Embedding(3, 4, sparse_grad=sparse, dtype=embeddingType)
        net.initialize(device=device)
        with mx.autograd.record():
            l = net(data)
            l.backward()
        net.zero_grad()
        grad = net.collect_params()['weight'].grad()
        assert_almost_equal(grad.asnumpy(), grad.asnumpy() * 0)

    def _test_multi_reset(nArrays, dtype, device):
        # Construct the list of non-zeros arrays with random shapes
        arr = []
        for _ in range(nArrays):
            arrType = random.choice(dtype) if isinstance(dtype, list) else dtype
            shape = ()
            for _ in range(onp.random.randint(1, 5)):
                shape = shape + (onp.random.randint(1, 10),)
            arr.append(mx.nd.random.uniform(shape=shape, dtype=arrType, ctx=device))

        # Reset all arrays
        mx.nd.reset_arrays(*arr, num_arrays=len(arr))

        # Check results
        for i in range(nArrays):
            grad = arr[i].asnumpy()
            assert_almost_equal(grad, grad * 0)


    # Setting context for current test
    device = mx.device.current_device()

    # Launching _test_multi_reset 10 times with different types & randomly chosen nArrays
    testedTypes = ['float16', 'float32', 'float64']
    for _ in range(10):
        for type in [testedTypes] + testedTypes:
            _test_multi_reset(onp.random.randint(1, 50), type, device)

    with environment('MXNET_STORAGE_FALLBACK_LOG_VERBOSE', '0'):
        for type in ['float16', 'float32', 'float64']:
            for embType in ['float32', 'float64']:
                _test_grad_reset(device, dtype=type, sparse=False, embeddingType=embType)


@pytest.mark.parametrize('static_alloc', [False, True])
@pytest.mark.parametrize('static_shape', [False, True])
def test_hybrid_static_memory(static_alloc, static_shape):
    if static_shape and not static_alloc:
        pytest.skip()
    x = mx.np.random.uniform(size=(2, 3, 32, 32))
    x.attach_grad()

    net = gluon.model_zoo.vision.get_resnet(
        1, 18, pretrained=False, device=mx.device.current_device())
    net.initialize()
    net(x)

    def test(net, x):
        with mx.autograd.record():
            y = net(x) + net(x)
            y.backward()

        grads = {k: v.grad() for k, v in net.collect_params().items() if v.grad_req != 'null'}

        return y, grads

    y1, grads1 = test(net, x)
    net.hybridize(static_alloc=static_alloc, static_shape=static_shape)
    y2, grads2 = test(net, x)

    assert_almost_equal(y1.asnumpy(), y2.asnumpy(), rtol=1e-3, atol=1e-5)
    for key in grads1:
        assert_almost_equal(grads1[key].asnumpy(), grads2[key].asnumpy(), rtol=1e-3, atol=1e-4)


@pytest.mark.parametrize('static_alloc', [False, True])
@pytest.mark.parametrize('static_shape', [False, True])
def test_hybrid_static_memory_switching(static_alloc, static_shape):
    if static_shape and not static_alloc:
        pytest.skip()
    net = gluon.model_zoo.vision.get_resnet(
        1, 18, pretrained=False, device=mx.device.current_device())
    net.initialize()
    net.hybridize(static_alloc=static_alloc, static_shape=static_shape)

    x = mx.np.random.uniform(size=(4, 3, 32, 32))
    net(x)
    with mx.autograd.record():
        y = net(x)
        y.backward()
    x = mx.np.random.uniform(size=(2, 3, 32, 32))
    net(x)
    with mx.autograd.record():
        y = net(x)
        y.backward()
    mx.npx.waitall()

def test_hook():
    global hook_call_count
    hook_call_count = 0
    global pre_hook_call_count
    pre_hook_call_count = 0

    def call_hook(block, x, y):
        global hook_call_count
        hook_call_count += 1

    def call_pre_hook(block, x):
        global pre_hook_call_count
        pre_hook_call_count += 1

    block = nn.Dense(10)
    block.initialize()
    handle = block.register_forward_hook(call_hook)
    pre_handle = block.register_forward_pre_hook(call_pre_hook)
    block(mx.np.ones((3, 5)))

    assert hook_call_count == 1
    assert pre_hook_call_count == 1

    handle.detach()
    block(mx.np.ones((3, 5)))

    assert hook_call_count == 1
    assert pre_hook_call_count == 2

    pre_handle.detach()
    block(mx.np.ones((3, 5)))
    assert hook_call_count == 1
    assert pre_hook_call_count == 2

@use_np
def test_op_hook_output_names():
    def check_name(block, expected_names, inputs=None, expected_opr_names=None, monitor_all=False):
        opr_names = []
        output_names = []

        def mon_callback(node_name, opr_name, arr):
            output_names.append(node_name)
            opr_names.append(opr_name)
            assert isinstance(arr, mx.nd.NDArray)

        block.register_op_hook(mon_callback, monitor_all)
        if not inputs:
            block(mx.np.ones((2, 3, 4)))
        else:
            block(inputs)

        for output_name, expected_name in zip(output_names, expected_names):
            output_name_list = output_name.split('_')
            output_name_list.pop(1)
            expected_name_list = expected_name.split('_')
            expected_name_list.pop(1)
            assert output_name_list == expected_name_list

        if expected_opr_names:
            for opr_name, expected_opr_name in zip(opr_names, expected_opr_names):
                assert opr_name == expected_opr_name

    # Test with Dense layer
    model = mx.gluon.nn.HybridSequential()
    model.add(mx.gluon.nn.Dense(2))
    model.initialize()
    model.hybridize()
    check_name(model, ["node_0_output"])

    # Test with Activation, FListInputNames not registered, input name will have _input appended
    model = mx.gluon.nn.HybridSequential()
    model.add(mx.gluon.nn.Activation("relu"))
    model.initialize()
    model.hybridize()
    check_name(model, ["node_1_output"])

    # Test with Pooling, monitor_all is set to True
    model = mx.gluon.nn.HybridSequential()
    model.add(mx.gluon.nn.AvgPool1D())
    model.initialize()
    model.hybridize()
    check_name(model, ['node_2_data', 'node_2_output'],
               expected_opr_names=["Pooling"], monitor_all=True)

    # stack two layers and test
    model = mx.gluon.nn.HybridSequential()
    model.add(mx.gluon.nn.Dense(2))
    model.add(mx.gluon.nn.Activation("relu"))
    model.initialize()
    model.hybridize()
    check_name(model,
               ['node_3_data', 'node_3_weight',
                'node_3_bias', 'node_3_output',
                'node_4_input0', 'node_4_output'], monitor_all=True)

    # check with different hybridize modes
    model.hybridize(static_alloc=True)
    check_name(model,
               ['node_5_data', 'node_5_weight',
                'node_5_bias', 'node_5_output',
                'node_6_input0', 'node_6_output'], monitor_all=True)

def test_apply():
    global called_blocks
    called_blocks = []

    def record_name(block):
        global called_blocks
        called_blocks.append(type(block))

    block = nn.HybridSequential()
    block.add(nn.Dense(10))
    block.add(nn.Dropout(0.5))
    block.apply(record_name)

    assert called_blocks == [type(block[0]), type(block[1]), type(block)]


@use_np
@assert_raises_cudnn_not_satisfied(min_version='5.1.10')
def test_summary():
    net = gluon.model_zoo.vision.resnet50_v1()
    net.initialize()
    net.summary(mx.np.ones((32, 3, 224, 224)))

    net2 = nn.Sequential()
    net2.add(nn.Embedding(40, 30))
    net2.add(gluon.rnn.LSTM(30))
    net2.add(nn.Dense(40, flatten=False).share_parameters(net2[0].params))
    net2.initialize()
    with mx.util.np_shape(True), mx.util.np_array(True):
        net2.summary(mx.np.ones((80, 32)))

    net3 = gluon.rnn.LSTM(30)
    net3.initialize()
    begin_state = net3.begin_state(32)
    net3.summary(mx.np.ones((80, 32, 5)), begin_state)

    net.hybridize()
    pytest.raises(AssertionError, net.summary, mx.np.ones((32, 3, 224, 224)))

@use_np
@pytest.mark.skip(reason='Currently, sparse feature is not supported in Gluon2.0')
def test_sparse_hybrid_block_grad():
    class Embedding(mx.gluon.HybridBlock):
        def __init__(self, num_tokens, embedding_size):
            super(Embedding, self).__init__()
            self.num_tokens = num_tokens

            self.embedding = mx.gluon.nn.Embedding(
                num_tokens, embedding_size, sparse_grad=True)

        def forward(self, words):
            emb = self.embedding(words)
            return emb + mx.np.ones_like(emb)

    embedding = Embedding(20, 3)
    embedding.initialize()
    embedding.hybridize()

    with mx.autograd.record():
        emb0 = embedding(mx.np.arange(10)).sum()
        emb1 = embedding(mx.np.arange(10)).sum()
        loss = emb0 + emb1
    loss.backward()
    grad = embedding.embedding.weight.grad().asnumpy()
    assert (grad[:10] == 2).all()
    assert (grad[10:] == 0).all()

@use_np
@pytest.mark.skip(reason='Currently, sparse feature is not supported in Gluon2.0')
def test_sparse_hybrid_block():
    class Linear(mx.gluon.HybridBlock):
        def __init__(self, units):
            super(Linear, self).__init__()
            self.w = gluon.Parameter('w', shape=(units, units))

        def forward(self, x, w):
            return mx.np.dot(x, w)

    class SparseBlock(mx.gluon.HybridBlock):
        def __init__(self, units):
            super(SparseBlock, self).__init__()
            self.net = Linear(units)

        def forward(self, x):
            return self.net(x) * x

    block = SparseBlock(2)
    block.initialize()
    block.hybridize()
    x = mx.np.ones((2,2)).tostype('csr')
    with mx.autograd.record():
        z = block(x) + block(x)
    z.backward()
    assert (block.net.w.grad().asnumpy() == 4).all()

def test_hybrid_static_memory_recording():
    net = gluon.model_zoo.vision.get_resnet(
        1, 18, pretrained=False, device=mx.device.current_device())
    net.initialize()
    net.hybridize(static_alloc=True)

    x = mx.np.random.uniform(size=(1, 3, 32, 32))
    with mx.autograd.record(True):
        net(x)
    net(x)


@use_np
def test_share_inputs_outputs():
    class TestIOBackward(gluon.HybridBlock):
        def __init__(self):
            super(TestIOBackward, self).__init__()

        def forward(self, in1, in2):
            return in1 + in2

    class TestIOForward(gluon.HybridBlock):
        def __init__(self):
            super(TestIOForward, self).__init__()

        def forward(self, in1):
            return in1

    d1 = mx.np.arange(10)
    d2 = mx.np.arange(10)

    params=[{'inline_limit':0},
            {'inline_limit':0, 'static_alloc':True},
            {'inline_limit':0, 'static_alloc':True, 'static_shape':True}]
    # Test the case that inputs and outputs of a forward graph share NDArrays.
    for param in params:
        t = TestIOForward()
        t.hybridize(**param)
        for _ in range(5):
            d1.attach_grad()
            out_grad = mx.np.random.uniform(size=(10))
            res = t(d1)
            assert_almost_equal(res.asnumpy(), d1.asnumpy())

    # Test the case that inputs and outputs of a backward graph share NDArrays.
    for param in params:
        t = TestIOBackward()
        t.hybridize(**param)
        for _ in range(5):
            d1.attach_grad()
            d2.attach_grad()
            out_grad = mx.np.random.uniform(size=(10))
            with mx.autograd.record():
                res = t(d1, d2)
            res.backward(out_grad=out_grad)
            assert_almost_equal(out_grad.asnumpy(), d1.grad.asnumpy())
            assert_almost_equal(out_grad.asnumpy(), d2.grad.asnumpy())


@use_np
def test_grad_graph_change():
    class Model(mx.gluon.HybridBlock):
        def forward(self, array, index):
            row = array.take(index)
            return row, index
    array = mx.np.arange(3)
    index = mx.np.array([2])
    array.attach_grad()
    model = Model()
    model.hybridize(inline_limit=0)
    with mx.autograd.record(train_mode=True):
        row, _ = model(array, index)
    row.backward()


def check_layer_forward_withinput(net, x):
    x_hybrid = x.copy()
    x.attach_grad()
    x_hybrid.attach_grad()
    net.initialize()
    with mx.autograd.record():
        out1 = net(x_hybrid)
    out1.backward()
    net.hybridize()
    with mx.autograd.record():
        out2 = net(x)
    out2.backward()
    mx.test_utils.assert_almost_equal(x.grad.asnumpy(), x_hybrid.grad.asnumpy(), rtol=1e-5, atol=1e-6)
    mx.test_utils.assert_almost_equal(out1.asnumpy(), out2.asnumpy(), rtol=1e-5, atol=1e-6)

@use_np
@pytest.mark.parametrize('chn_num', [16, 256])
@pytest.mark.parametrize('kernel', [1, 3, 224])
def test_conv2d_16c(chn_num, kernel):
    batch_size = 4
    class Net(gluon.HybridBlock):
        def __init__(self,
                     chn_num,
                     kernel,
                     **kwargs):
            super(Net, self).__init__(**kwargs)
            self.conv0 = gluon.nn.Conv2D(chn_num, (kernel, kernel))

        def forward(self, x):
            out = self.conv0(x)
            return out

    x = mx.np.random.uniform(-1.0, 1.0, size=(batch_size, 3, 224, 224))
    net = Net(chn_num, kernel)
    check_layer_forward_withinput(net, x)

@use_np
@pytest.mark.parametrize('grp', [16])
@pytest.mark.parametrize('kernel_size', [1, 3])
def test_group_conv2d_16c(grp, kernel_size):
    input_size_list = onp.random.randint(low=3, high=65, size=10).tolist()
    batch_size = 4
    class Net(gluon.HybridBlock):
        def __init__(self,
                     chn_num,
                     kernel,
                     **kwargs):
            super(Net, self).__init__(**kwargs)
            self.conv0 = gluon.nn.Conv2D(chn_num, (1, 1))
            self.conv1 = gluon.nn.Conv2D(chn_num, (kernel, kernel), groups=chn_num)

        def forward(self, x):
            y = self.conv0(x)
            out = self.conv1(y)
            return out

    for i in range(len(input_size_list)):
        x = mx.np.random.uniform(-1.0, 1.0, size=(batch_size, 3, input_size_list[i], input_size_list[i]))
        net = Net(grp, kernel_size)
        check_layer_forward_withinput(net, x)

@use_np
@pytest.mark.skip(reason='skippping temporarily, tracked by https://github.com/apache/incubator-mxnet/issues/11164')
def test_deconv2d_16c():
    in_chn_list = [1024, 512, 256, 128, 64, 32, 16]
    out_chn_list = [512, 256, 128, 64, 32, 16, 3]
    kernel_list = [1, 3, 5, 7]
    in_shape = [4, 8, 16, 32, 64, 224]
    batch_size = 4
    class Net(gluon.HybridBlock):
        def __init__(self, chn_num, kernel, **kwargs):
            super(Net, self).__init__(**kwargs)
            self.deconv0 = gluon.nn.Conv2DTranspose(chn_num, (kernel, kernel))

        def forward(self, x):
            out = self.deconv0(x)
            return out
    for i in range(len(in_shape)):
        x = mx.np.random.uniform(-1.0, 1.0, size=(batch_size, in_chn_list[i], in_shape[i], in_shape[i]))
        for j in range(len(kernel_list)):
            net = Net(out_chn_list[i], kernel_list[j])
            check_layer_forward_withinput(net, x)


@use_np
@pytest.mark.skip(reason='skippping temporarily, tracked by https://github.com/apache/incubator-mxnet/issues/11164')
def test_batchnorm_16c():
    chn_list = [16, 1024]
    shape = onp.random.randint(low=1, high=300, size=10)
    shape_list = []
    for i in range(len(shape)):
        shape_list.append((shape[i], shape[i]))
    batch_size = 4
    class Net(gluon.HybridBlock):
        def __init__(self,
                     chn_num,
                     kernel,
                     axis,
                     **kwargs):
            super(Net, self).__init__(**kwargs)
            self.conv0 = gluon.nn.Conv2D(chn_num, (kernel, kernel))
            self.bn0   = gluon.nn.BatchNorm(axis=axis)

        def forward(self, x):
            conv = self.conv0(x)
            out = self.bn0(conv)
            return out

    for i in range(len(chn_list)):
        for j in range(len(shape_list)):
            shape = (batch_size, ) + (3,) + shape_list[j]
            x = mx.np.random.uniform(-1.0, 1.0, size=shape)
            net = Net(chn_list[i], 1, 1)
            check_layer_forward_withinput(net, x)


@use_np
def test_batchnorm_chnls():
    chn_list = [1024, 512, 256, 128, 64, 45, 32, 16, 3]
    class Net(gluon.HybridBlock):
        def __init__(self,
                     chn_num,
                     norm_kwargs=None,
                     in_channels=3,
                     **kwargs):
            super(Net, self).__init__(**kwargs)
            self.in_channels = in_channels
            self.conv1 = gluon.nn.Conv3D(
                    in_channels=self.in_channels,
                    channels=chn_num,
                    kernel_size=(1, 7, 7),
                    strides=(1, 2, 2),
                    padding=(0, 3, 3),
                    use_bias=False,
                    )
            self.bn1 = gluon.nn.BatchNorm(in_channels=chn_num, **({} if norm_kwargs is None else norm_kwargs))

        def forward(self, x):
            """Hybrid forward of R2+1D net"""
            conv = self.conv1(x)
            out = self.bn1(conv)
            return out

    for i in range(len(chn_list)):
        net = Net(chn_list[i])
        net.initialize(init=init.Constant(1))
        x = mx.np.zeros((1, 3, 8, 160, 160))
        net(x).asnumpy()


@use_np
def test_concat():
    chn_list = [16, 64]
    shapes = [1, 3, 5]
    input_num = onp.random.randint(low=2, high=11)
    shape_list = []
    for i in range(len(shapes)):
        shape_list.append((shapes[i], shapes[i]))
    batch_size = 4
    class Net(gluon.HybridBlock):
        def __init__(self,
                     check_dim,
                     input_num,
                     chn_num,
                     kernel,
                     **kwargs):
            super(Net, self).__init__(**kwargs)
            self.concat = nn.HybridConcatenate(axis=check_dim)
            for _ in range(input_num):
                self.concat.add(gluon.nn.Conv2D(chn_num, (kernel, kernel)))

        def forward(self, x):
            return self.concat(x)

    for _ in range(len(shape_list)):
        shape = (batch_size,) + (3,) + shape_list[i]
        x = mx.np.random.uniform(-1.0, 1.0, size=shape)
        for i in range(len(chn_list)):
            for axis in range(4):
                net = Net(axis, input_num, chn_list[i], 1)
                check_layer_forward_withinput(net, x)

@use_np
def test_reshape_conv():
    class Net(gluon.HybridBlock):
        def __init__(self, **kwargs):
            super(Net, self).__init__(**kwargs)
            self.conv0 = nn.Conv2D(64, (3, 3))

        def forward(self, x):
            x_reshape = x.reshape((-1, 3, 128, 32))
            out = self.conv0(x_reshape)
            return out
    x = mx.np.random.uniform(size=(4, 3, 64, 64))
    net = Net()
    check_layer_forward_withinput(net, x)


@use_np
@pytest.mark.skip(reason='skippping temporarily, tracked by https://github.com/apache/incubator-mxnet/issues/11164')
def test_reshape_conv_reshape_conv():
    class Net(gluon.HybridBlock):
        def __init__(self, **kwargs):
            super(Net, self).__init__(**kwargs)
            self.conv0 = nn.Conv2D(64, (3, 3))
            self.conv1 = nn.Conv2D(128, (3, 3))

        def forward(self, x):
            x_reshape = x.reshape((0, 0, 128, 32))
            y = self.conv0(x_reshape)
            "spatial shape of y is (62, 62)"
            y_reshape = y.reshape((0, 0, 124, 31))
            out = self.conv1(y_reshape)
            return out
    x = mx.np.random.uniform(size=(4, 3, 64, 64))
    net = Net()
    check_layer_forward_withinput(net, x)

@use_np
def test_slice_conv():
    class Net(gluon.HybridBlock):
        def __init__(self, **kwargs):
            super(Net, self).__init__(**kwargs)
            self.conv0 = nn.Conv2D(16, (3, 3))

        def forward(self, x):
            x_slice = mx.npx.slice(x, begin=(0, 2, 0, 0), end=(4, 5, 32, 32))
            out = self.conv0(x_slice)
            return out
    x = mx.np.random.uniform(size=(8, 6, 32, 32))
    net = Net()
    check_layer_forward_withinput(net, x)


@use_np
def test_slice_conv_slice_conv():
    class Net(gluon.HybridBlock):
        def __init__(self, **kwargs):
            super(Net, self).__init__(**kwargs)
            self.conv0 = nn.Conv2D(32, (3, 3))
            self.conv1 = nn.Conv2D(16, (1, 1))

        def forward(self, x):
            x_slice = mx.npx.slice(x, begin=(0, 0, 0, 0), end=(4, 16, 16, 16))
            y = self.conv0(x_slice)
            "shape of y is (4, 32, 14, 14)"
            y_slice = mx.npx.slice(y, begin=(0, 0, 0, 0), end=(4, 16, 3, 3))
            out = self.conv1(y_slice)
            return out
    x = mx.np.random.uniform(size=(4, 32, 32, 32))
    net = Net()
    check_layer_forward_withinput(net, x)


@use_np
@pytest.mark.skip(reason='skippping temporarily, tracked by https://github.com/apache/incubator-mxnet/issues/11164')
def test_slice_conv_reshape_conv():
    class Net(gluon.HybridBlock):
        def __init__(self, **kwargs):
            super(Net, self).__init__(**kwargs)
            self.conv0 = nn.Conv2D(64, (3, 3))
            self.conv1 = nn.Conv2D(128, (3, 3))

        def forward(self, x):
            x_slice = mx.npx.slice(x, begin=(0, 0, 1, 1), end=(4, 16, 33, 33))
            y = self.conv0(x_slice)
            "shape of y is (4, 64, 30, 30)"
            y_reshape = y.reshape((0, 0, 60, 15))
            out = self.conv1(y_reshape)
            return out

    x = mx.np.random.uniform(size=(4, 32, 64, 64))
    net = Net()
    check_layer_forward_withinput(net, x)

@use_np
def test_reshape_conv_slice_conv():
    """
    This test will test gluon Conv2d computation with ndarray reshape and slice
    """
    class Net(gluon.HybridBlock):
        def __init__(self, **kwargs):
            super(Net, self).__init__(**kwargs)
            self.conv0 = nn.Conv2D(16, (3, 3))
            self.conv1 = nn.Conv2D(32, (3, 3))

        def forward(self, x):
            x_reshape = x.reshape((-1, 3, 64, 16))
            y = self.conv0(x_reshape)
            "shape of y is (4, 16, 62, 14)"
            y_slice = mx.npx.slice(y, begin=(0, 0, 0, 0), end=(2, 16, 14, 14))
            out = self.conv1(y_slice)
            return out
    x = mx.np.random.uniform(size=(4, 3, 32, 32))
    net = Net()
    check_layer_forward_withinput(net, x)

@use_np
def test_reshape_dense():
    class Net(gluon.HybridBlock):
        def __init__(self, **kwargs):
            super(Net, self).__init__(**kwargs)
            channel0 = onp.random.randint(1, 17)
            self.dense0 = nn.Dense(channel0)

        def forward(self, x):
            x_reshape = x.reshape((8, 64, 128, -1))
            out = self.dense0(x_reshape)
            return out

    x = mx.np.random.uniform(size=(4, 32, 64, 64))
    net = Net()
    check_layer_forward_withinput(net, x)


@use_np
def test_slice_dense():
    class Net(gluon.HybridBlock):
        def __init__(self, slice, **kwargs):
            super(Net, self).__init__(**kwargs)
            channel0 = onp.random.randint(1, 17)
            self.dense0 = nn.Dense(channel0)
            self.slice = slice

        def forward(self, x):
            x_slice = mx.npx.slice(x, begin=tuple(self.slice[0]),
                              end=tuple(self.slice[1]))
            out = self.dense0(x_slice)
            return out

    x = mx.np.random.uniform(size=(16, 32, 64, 64))
    slice = [[0, 16, 0, 0], [4, 32, 32, 32]]
    net = Net(slice)
    check_layer_forward_withinput(net, x)

@use_np
def test_slice_dense_slice_dense():
    class Net(gluon.HybridBlock):
        def __init__(self, slice, **kwargs):
            super(Net, self).__init__(**kwargs)
            channel0 = 32
            channel1 = onp.random.randint(1, 17)
            self.dense0 = nn.Dense(channel0)
            self.dense1 = nn.Dense(channel1)
            self.slice = slice

        def forward(self, x):
            x_slice = mx.npx.slice(x, begin=tuple(self.slice[0]), end=tuple(self.slice[1]))
            y = self.dense0(x_slice)
            y_slice = mx.npx.slice(y, begin=(1, 0), end=(3, 10))
            out = self.dense1(y_slice)
            return out

    x = mx.np.random.uniform(size=(16, 32, 64, 64))
    slice = [[0, 16, 0, 0], [4, 32, 32, 32]]
    net = Net(slice)
    check_layer_forward_withinput(net, x)

@use_np
def test_reshape_dense_reshape_dense():
    class Net(gluon.HybridBlock):
        def __init__(self, **kwargs):
            super(Net, self).__init__(**kwargs)
            channel0 = onp.random.randint(1, 17)
            channel1 = onp.random.randint(1, 33)
            self.dense0 = nn.Dense(channel0)
            self.dense1 = nn.Dense(channel1)

        def forward(self, x):
            x_reshape = x.reshape((4, 16, 128, 32))
            y = self.dense0(x_reshape)
            y_reshape = y.reshape((1, -1))
            out = self.dense1(y_reshape)
            return out

    x = mx.np.random.uniform(size=(4, 16, 64, 64))
    net = Net()
    check_layer_forward_withinput(net, x)


@use_np
def test_slice_dense_reshape_dense():
    class Net(gluon.HybridBlock):
        def __init__(self, slice, **kwargs):
            super(Net, self).__init__(**kwargs)
            channel0 = onp.random.randint(1, 17)
            channel1 = onp.random.randint(1, 17)
            self.dense0 = nn.Dense(channel0)
            self.dense1 = nn.Dense(channel1)
            self.slice = slice

        def forward(self, x):
            x_slice = mx.npx.slice(x, begin=tuple(self.slice[0]), end=tuple(self.slice[1]))
            y = self.dense0(x_slice)
            y_reshape = y.reshape((1, -1))
            out = self.dense1(y_reshape)
            return out

    x = mx.np.random.uniform(size=(16, 32, 64, 64))
    slice = [[0, 16, 0, 0], [4, 32, 32, 32]]
    net = Net(slice)
    check_layer_forward_withinput(net, x)


@use_np
def test_reshape_dense_slice_dense():
    class Net(gluon.HybridBlock):
        def __init__(self, **kwargs):
            super(Net, self).__init__(**kwargs)
            channel0 = 64
            channel1 = onp.random.randint(1, 17)
            self.dense0 = nn.Dense(channel0)
            self.dense1 = nn.Dense(channel1)

        def forward(self, x):
            x_reshape = x.reshape((4, 16, 128, 32))
            y = self.dense0(x_reshape)
            y_slice = mx.npx.slice(y, begin=(1, 32), end=(3, 64))
            out = self.dense1(y_slice)
            return out

    x = mx.np.random.uniform(size=(4, 16, 64, 64))
    net = Net()
    check_layer_forward_withinput(net, x)


@use_np
@pytest.mark.skip(reason='skippping temporarily, tracked by https://github.com/apache/incubator-mxnet/issues/11164')
def test_reshape_batchnorm():
    class Net(gluon.HybridBlock):
        def __init__(self, shape, **kwargs):
            super(Net, self).__init__(**kwargs)
            self.conv0 = nn.Conv2D(96, (1, 1))
            self.bn0 = nn.BatchNorm()
            self.reshape = shape

        def forward(self, x):
            x_in = self.conv0(x)
            x_reshape = x_in.reshape(self.reshape)
            out = self.bn0(x_reshape)
            return out

    x = mx.np.random.uniform(size=(4, 32, 64, 64))
    shape = (4, 64, 64, -1)
    net = Net(shape)
    check_layer_forward_withinput(net, x)


@use_np
@pytest.mark.serial
def test_slice_batchnorm():
    class Net(gluon.HybridBlock):
        def __init__(self, slice, **kwargs):
            super(Net, self).__init__(**kwargs)
            self.conv0 = nn.Conv2D(128, (1, 1))
            self.bn0 = nn.BatchNorm()
            self.slice = slice

        def forward(self, x):
            x_in = self.conv0(x)
            x_slice = mx.npx.slice(x_in, begin=tuple(self.slice[0]),
                              end=tuple(self.slice[1]))
            out = self.bn0(x_slice)
            return out

    x = mx.np.random.uniform(size=(16, 128, 256, 256))
    slice = [[0, 0, 0, 0], [4, 32, 32, 32]]
    net = Net(slice)
    check_layer_forward_withinput(net, x)


@use_np
@pytest.mark.skip(reason='skippping temporarily, tracked by https://github.com/apache/incubator-mxnet/issues/11164')
@pytest.mark.serial
def test_slice_batchnorm_slice_batchnorm():
    class Net(gluon.HybridBlock):
        def __init__(self, slice, **kwargs):
            super(Net, self).__init__(**kwargs)
            self.conv0 = nn.Conv2D(128, (1, 1))
            self.bn0 = nn.BatchNorm()
            self.bn1 = nn.BatchNorm()
            self.slice = slice

        def forward(self, x):
            x_in = self.conv0(x)
            x_slice = mx.npx.slice(x_in, begin=tuple(self.slice[0][0]), end=tuple(self.slice[0][1]))
            y = self.bn0(x_slice)
            y_slice = mx.npx.slice(y, begin=tuple(self.slice[1][0]), end=tuple(self.slice[1][1]))
            out = self.bn1(y_slice)
            return out

    x = mx.np.random.uniform(size=(16, 128, 256, 256))
    slice = [[[0, 0, 0, 0], [4, 32, 32, 32]], [[0, 0, 0, 0], [2, 64, 16, 16]]]
    net = Net(slice)
    check_layer_forward_withinput(net, x)


@use_np
@pytest.mark.skip(reason='skippping temporarily, tracked by https://github.com/apache/incubator-mxnet/issues/11164')
def test_reshape_batchnorm_reshape_batchnorm():
    class Net(gluon.HybridBlock):
        def __init__(self, shape, **kwargs):
            super(Net, self).__init__(**kwargs)
            self.conv0 = nn.Conv2D(128, (1, 1))
            self.bn0 = nn.BatchNorm()
            self.bn1 = nn.BatchNorm()
            self.reshape = shape

        def forward(self, x):
            x_in = self.conv0(x)
            x_reshape = x_in.reshape(self.reshape[0])
            y = self.bn0(x_reshape)
            y_reshape = y.reshape(self.reshape[1])
            out = self.bn1(y_reshape)
            return out

    x = mx.np.random.uniform(size=(4, 32, 64, 64))
    shape = [(4, 64, 64, -1), (4, 128, -1, 32)]
    net = Net(shape)
    check_layer_forward_withinput(net, x)


@use_np
@pytest.mark.serial
def test_slice_batchnorm_reshape_batchnorm():
    class Net(gluon.HybridBlock):
        def __init__(self, shape, slice, **kwargs):
            super(Net, self).__init__(**kwargs)
            self.conv0 = nn.Conv2D(128, (1, 1))
            self.bn0 = nn.BatchNorm()
            self.bn1 = nn.BatchNorm()
            self.reshape = shape
            self.slice = slice

        def forward(self, x):
            x_in = self.conv0(x)
            x_slice = mx.npx.slice(x_in, begin=tuple(self.slice[0]), end=tuple(self.slice[1]))
            y = self.bn0(x_slice)
            y_reshape = y.reshape(self.reshape)
            out = self.bn1(y_reshape)
            return out

    x = mx.np.random.uniform(size=(16, 128, 256, 256))
    slice = [[0, 0, 0, 0], [4, 32, 32, 32]]
    shape = (1, 128, 64, -1)
    net = Net(shape, slice)
    check_layer_forward_withinput(net, x)


@pytest.mark.skip(reason='skippping temporarily, tracked by https://github.com/apache/incubator-mxnet/issues/11164')
def test_reshape_batchnorm_slice_batchnorm():
    class Net(gluon.HybridBlock):
        def __init__(self, shape, slice, **kwargs):
            super(Net, self).__init__(**kwargs)
            self.conv0 = nn.Conv2D(128, (1, 1))
            self.bn0 = nn.BatchNorm()
            self.bn1 = nn.BatchNorm()
            self.reshape = shape
            self.slice = slice

        def forward(self, x):
            x_in = self.conv0(x)
            x_reshape = x_in.reshape(self.reshape)
            y = self.bn0(x_reshape)
            y_slice = y.slice(begin=tuple(self.slice[0]), end=tuple(self.slice[1]))
            out = self.bn1(y_slice)
            return out

    x = mx.np.random.uniform(size=(4, 32, 64, 64))
    slice = [[0, 0, 0, 0], [2, 64, 32, 32]]
    shape = (4, 64, 64, -1)
    net = Net(shape, slice)
    check_layer_forward_withinput(net, x)

@pytest.mark.skip(reason='skippping temporarily, tracked by https://github.com/apache/incubator-mxnet/issues/11164')
def test_reshape_pooling2d():
    max_pooling = nn.MaxPool2D(strides=(2, 3), padding=(1, 1))
    avg_pooling = nn.AvgPool2D(strides=(2, 2), padding=(1, 1))
    global_maxpooling = nn.GlobalMaxPool2D()
    global_avgpooling = nn.GlobalAvgPool2D()
    pooling_layers = [max_pooling, avg_pooling, global_maxpooling, global_avgpooling]
    class Net(gluon.HybridBlock):
        def __init__(self,
                     shape,
                     pooling_layer,
                     **kwargs):
            super(Net, self).__init__(**kwargs)
            self.reshape = shape
            self.pool0 = pooling_layer

        def forward(self, x):
            x_reshape = x.reshape(self.reshape)
            out = self.pool0(x_reshape)
            return out

    x = mx.np.random.uniform(size=(4, 32, 32, 32))
    shape = (4, 64, 64, -1)
    for i in range(len(pooling_layers)):
        net = Net(shape, pooling_layers[i])
        check_layer_forward_withinput(net, x)

@pytest.mark.serial
def test_slice_pooling2d():
    # transpose shape to bring feature dimension 'c' from 2nd position to last
    def transpose(shape):
        return (shape[0],) + shape[2:] + (shape[1],)

    for layout in ['NCHW', 'NHWC']:
        max_pooling = nn.MaxPool2D(strides=(2, 3), padding=(1, 1), layout=layout)
        avg_pooling = nn.AvgPool2D(strides=(2, 2), padding=(1, 1), layout=layout)
        global_maxpooling = nn.GlobalMaxPool2D(layout=layout)
        global_avgpooling = nn.GlobalAvgPool2D(layout=layout)
        pooling_layers = [max_pooling, avg_pooling, global_maxpooling, global_avgpooling]
        class Net(gluon.HybridBlock):
            def __init__(self,
                         slice,
                         pooling_layer,
                         **kwargs):
                super(Net, self).__init__(**kwargs)
                self.slice = slice
                self.pool0 = pooling_layer

            def forward(self, x):
                x_slice = mx.npx.slice(x, begin=self.slice[0], end=self.slice[1])
                out = self.pool0(x_slice)
                return out

        xshape = (16, 128, 256, 256)
        slice_shape = (4, 16, 32, 64)
        if layout == 'NHWC':
            xshape = transpose(xshape)
            slice_shape = transpose(slice_shape)
        x = mx.np.random.uniform(size=xshape)
        slice = [(0, 0, 0, 0), slice_shape]
        for i in range(len(pooling_layers)):
            net = Net(slice, pooling_layers[i])
            check_layer_forward_withinput(net, x)

@pytest.mark.skip(reason='skippping temporarily, tracked by https://github.com/apache/incubator-mxnet/issues/11164')
def test_reshape_pooling2d_reshape_pooling2d():
    max_pooling = nn.MaxPool2D(strides=(2, 2), padding=(1, 1))
    avg_pooling = nn.AvgPool2D(strides=(2, 2), padding=(1, 1))
    global_maxpooling = nn.GlobalMaxPool2D()
    global_avgpooling = nn.GlobalAvgPool2D()
    pooling_layers = [max_pooling, avg_pooling, global_maxpooling, global_avgpooling]
    class Net(gluon.HybridBlock):
        def __init__(self,
                     shape,
                     pooling_layer1,
                     pooling_layer2,
                     **kwargs):
            super(Net, self).__init__(**kwargs)
            self.reshape = shape
            self.pool0 = pooling_layer1
            self.pool1 = pooling_layer2

        def forward(self, x):
            x_reshape = x.reshape(self.reshape[0])
            y = self.pool0(x_reshape)
            y_reshape = y.reshape(self.reshape[1])
            out = self.pool1(y_reshape)
            return out

    x = mx.np.random.uniform(size=(16, 128, 256, 256))
    shape = [(128, 256, 64, -1), (128, 256, 11, -1)]
    for i in range(len(pooling_layers)):
        for j in range(len(pooling_layers)):
            if isinstance(pooling_layers[i], (nn.GlobalMaxPool2D, nn.GlobalAvgPool2D)):
                shape[1] = (256, 128, 1, 1)
            net = Net(shape, pooling_layers[i], pooling_layers[j])
            check_layer_forward_withinput(net, x)

@pytest.mark.serial
def test_slice_pooling2d_slice_pooling2d():
    max_pooling = nn.MaxPool2D(strides=(2, 3), padding=(1, 1))
    avg_pooling = nn.AvgPool2D(strides=(2, 2), padding=(1, 1))
    global_maxpooling = nn.GlobalMaxPool2D()
    global_avgpooling = nn.GlobalAvgPool2D()
    pooling_layers = [max_pooling, avg_pooling, global_maxpooling, global_avgpooling]
    class Net(gluon.HybridBlock):
        def __init__(self,
                     slice,
                     pooling_layer1,
                     pooling_layer2,
                     **kwargs):
            super(Net, self).__init__(**kwargs)
            self.slice = slice
            self.pool0 = pooling_layer1
            self.pool1 = pooling_layer2

        def forward(self, x):
            x_slice = mx.npx.slice(x, begin=self.slice[0][0], end=self.slice[0][1])
            y = self.pool0(x_slice)
            y_slice = mx.npx.slice(y, begin=self.slice[1][0], end=self.slice[1][1])
            out = self.pool1(y_slice)
            return out

    x = mx.np.random.uniform(size=(16, 128, 256, 256))
    slice = [[(8, 0, 100, 50), (16, -1, -1, -1)], [(0, 64, 0, 50), (2, -1, -1, -1)]]
    for i in range(len(pooling_layers)):
        for j in range(len(pooling_layers)):
            if isinstance(pooling_layers[i], (nn.GlobalMaxPool2D, nn.GlobalAvgPool2D)):
                slice[1] = [(0, 64, 0, 0), (2, -1, 1, 1)]
            net = Net(slice, pooling_layers[i], pooling_layers[j])
            check_layer_forward_withinput(net, x)

@pytest.mark.skip(reason='skippping temporarily, tracked by https://github.com/apache/incubator-mxnet/issues/11164')
def test_slice_pooling2d_reshape_pooling2d():
    max_pooling = nn.MaxPool2D(strides=(2, 3), padding=(1, 1))
    avg_pooling = nn.AvgPool2D(strides=(2, 2), padding=(1, 1))
    global_maxpooling = nn.GlobalMaxPool2D()
    global_avgpooling = nn.GlobalAvgPool2D()
    pooling_layers = [max_pooling, avg_pooling, global_maxpooling, global_avgpooling]
    class Net(gluon.HybridBlock):
        def __init__(self,
                     shape,
                     slice,
                     pooling_layer1,
                     pooling_layer2,
                     **kwargs):
            super(Net, self).__init__(**kwargs)
            self.reshape = shape
            self.slice = slice
            self.pool0 = pooling_layer1
            self.pool1 = pooling_layer2

        def forward(self, x):
            x_slice = x.slice(begin=self.slice[0], end=self.slice[1])
            y = self.pool0(x_slice)
            y_reshape = y.reshape(self.reshape)
            out = self.pool1(y_reshape)
            return out

    x = mx.np.random.uniform(size=(16, 128, 256, 256))
    slice = [(8, 0, 100, 50), (16, 128, 256, 256)]
    shape = (32, -1, 0, 0)
    for i in range(len(pooling_layers)):
        for j in range(len(pooling_layers)):
            net = Net(shape, slice, pooling_layers[i], pooling_layers[j])
            check_layer_forward_withinput(net, x)

@pytest.mark.skip(reason='skippping temporarily, tracked by https://github.com/apache/incubator-mxnet/issues/11164')
@pytest.mark.serial
def test_reshape_pooling2d_slice_pooling2d():
    max_pooling = nn.MaxPool2D(strides=(2, 3), padding=(1, 1))
    avg_pooling = nn.AvgPool2D(strides=(2, 2), padding=(1, 1))
    global_maxpooling = nn.GlobalMaxPool2D()
    global_avgpooling = nn.GlobalAvgPool2D()
    pooling_layers = [max_pooling, avg_pooling, global_maxpooling, global_avgpooling]
    class Net(gluon.HybridBlock):
        def __init__(self,
                     shape,
                     slice,
                     pooling_layer1,
                     pooling_layer2,
                     **kwargs):
            super(Net, self).__init__(**kwargs)
            self.reshape = shape
            self.slice = slice
            self.pool0 = pooling_layer1
            self.pool1 = pooling_layer2

        def forward(self, x):
            x_reshape = x.reshape(self.reshape)
            y = self.pool0(x_reshape)
            y_slice = y.slice(begin=self.slice[0], end=self.slice[1])
            out = self.pool1(y_slice)
            return out

    x = mx.np.random.uniform(size=(16, 128, 256, 256))
    shape = (0, 512, 64, -1)
    slice = [(8, 256, 10, 20), (-1, -1, -1, 70)]
    for i in range(len(pooling_layers)):
        for j in range(len(pooling_layers)):
            if isinstance(pooling_layers[i], (nn.GlobalMaxPool2D, nn.GlobalAvgPool2D)):
                slice = [(8, 256, 0, 0), (-1, -1, 1, 1)]
            net = Net(shape, slice, pooling_layers[i], pooling_layers[j])
            check_layer_forward_withinput(net, x)

@pytest.mark.skip(reason='skippping temporarily, tracked by https://github.com/apache/incubator-mxnet/issues/11164')
@pytest.mark.serial
def test_reshape_deconv():
    class Net(gluon.HybridBlock):
        def __init__(self, shape, **kwargs):
            super(Net, self).__init__(**kwargs)
            self.reshape = shape
            self.conv0 = nn.Conv2DTranspose(64, (3, 3))

        def forward(self, x):
            x_reshape = x.reshape(self.reshape)
            out = self.conv0(x_reshape)
            return out
    x = mx.np.random.uniform(size=(4, 16, 32, 32))
    shape = (4, 16, 64, -1)
    net = Net(shape)
    check_layer_forward_withinput(net, x)

@pytest.mark.skip(reason='skippping temporarily, tracked by https://github.com/apache/incubator-mxnet/issues/11164')
@pytest.mark.serial
def test_slice_deconv():
    class Net(gluon.HybridBlock):
        def __init__(self, slice, **kwargs):
            super(Net, self).__init__(**kwargs)
            self.slice = slice
            self.conv0 = nn.Conv2DTranspose(64, (3, 3))

        def forward(self, x):
            x_slice = x.slice(begin=self.slice[0], end=self.slice[1])
            out = self.conv0(x_slice)
            return out
    x = mx.np.random.uniform(size=(8, 32, 64, 64))
    slice = [(0, 16, 0, 0), (4, 32, 32, 32)]
    net = Net(slice)
    check_layer_forward_withinput(net, x)

@pytest.mark.skip(reason='skippping temporarily, tracked by https://github.com/apache/incubator-mxnet/issues/11164')
@pytest.mark.serial
def test_reshape_deconv_reshape_deconv():
    class Net(gluon.HybridBlock):
        def __init__(self, shape, **kwargs):
            super(Net, self).__init__(**kwargs)
            self.reshape = shape
            self.conv0 = nn.Conv2DTranspose(32, (3, 3))
            self.conv1 = nn.Conv2DTranspose(64, (3, 3), strides=(2, 2))

        def forward(self, x):
            x_reshape = x.reshape(self.reshape[0])
            y = self.conv0(x_reshape)
            "shape of y is (4, 32, 66, 18)"
            y_reshape = y.reshape(self.reshape[1])
            out = self.conv1(y_reshape)
            return out
    x = mx.np.random.uniform(size=(4, 16, 32, 32))
    shape = [(4, 16, 64, -1), (4, 32, 33, -1)]
    net = Net(shape)
    check_layer_forward_withinput(net, x)

@pytest.mark.skip(reason='skippping temporarily, tracked by https://github.com/apache/incubator-mxnet/issues/11164')
@pytest.mark.serial
def test_slice_deconv_slice_deconv():
    class Net(gluon.HybridBlock):
        def __init__(self, slice, **kwargs):
            super(Net, self).__init__(**kwargs)
            self.slice = slice
            self.conv0 = nn.Conv2DTranspose(32, (3, 3))
            self.conv1 = nn.Conv2DTranspose(64, (3, 3), strides=(2, 2))

        def forward(self, x):
            x_slice = x.slice(begin=self.slice[0][0], end=self.slice[0][1])
            y = self.conv0(x_slice)
            "shape of y is (4, 32, 66, 18)"
            y_slice = y.slice(begin=self.slice[1][0], end=self.slice[1][1])
            out = self.conv1(y_slice)
            return out
    x = mx.np.random.uniform(size=(8, 32, 64, 64))
    slice = [[(0, 0, 0, 0), (4, 16, 32, 32)], [(0, 0, 0, 0), (2, 16, 16, 16)]]
    net = Net(slice)
    check_layer_forward_withinput(net, x)

@pytest.mark.skip(reason='skippping temporarily, tracked by https://github.com/apache/incubator-mxnet/issues/11164')
@pytest.mark.serial
def test_reshape_deconv_slice_deconv():
    class Net(gluon.HybridBlock):
        def __init__(self, shape, slice, **kwargs):
            super(Net, self).__init__(**kwargs)
            self.reshape = shape
            self.slice = slice
            self.conv0 = nn.Conv2DTranspose(32, (3, 3))
            self.conv1 = nn.Conv2DTranspose(64, (3, 3), strides=(2, 2))

        def forward(self, x):
            x_reshape = x.reshape(self.reshape)
            y = self.conv0(x_reshape)
            "shape of y is (4, 32, 66, 18)"
            y_slice = y.slice(begin=self.slice[0], end=self.slice[1])
            out = self.conv1(y_slice)
            return out
    x = mx.np.random.uniform(size=(4, 16, 32, 32))
    shape = (4, 16, 64, -1)
    slice = [(0, 0, 0, 0), (2, 16, 16, 16)]
    net = Net(shape, slice)
    check_layer_forward_withinput(net, x)

@pytest.mark.skip(reason='skippping temporarily, tracked by https://github.com/apache/incubator-mxnet/issues/11164')
@pytest.mark.serial
def test_slice_deconv_reshape_deconv():
    class Net(gluon.HybridBlock):
        def __init__(self, shape, slice, **kwargs):
            super(Net, self).__init__(**kwargs)
            self.reshape = shape
            self.slice = slice
            self.conv0 = nn.Conv2DTranspose(32, (3, 3))
            self.conv1 = nn.Conv2DTranspose(96, (3, 3), strides=(2, 2))

        def forward(self, x):
            x_slice = x.slice(begin=self.slice[0], end=self.slice[1])
            y = self.conv0(x_slice)
            "shape of y is (4, 32, 34, 34)"
            y_reshape = y.reshape(self.reshape)
            out = self.conv1(y_reshape)
            return out
    x = mx.np.random.uniform(size=(8, 32, 64, 64))
    shape = (4, 64, 34, -1)
    slice = [(4, 0, 0, 0), (8, 16, 32, 32)]
    net = Net(shape, slice)
    check_layer_forward_withinput(net, x)

@use_np
@pytest.mark.serial
def test_reshape_activation():
    class Net(gluon.HybridBlock):
        def __init__(self, act, shape, **kwargs):
            super(Net, self).__init__(**kwargs)
            self.reshape = shape
            self.act = nn.Activation(act)

        def forward(self, x):
            x_reshape = x.reshape(self.reshape)
            out = self.act(x_reshape)
            return out
    acts = ["relu", "sigmoid", "tanh", "softrelu", "softsign"]
    for act in acts:
        x = mx.np.random.uniform(-1, 1, size=(4, 16, 32, 32))
        shape = (4, 32, 32, -1)
        net = Net(act, shape)
        check_layer_forward_withinput(net, x)


@use_np
@pytest.mark.serial
def test_slice_activation():
    class Net(gluon.HybridBlock):
        def __init__(self, act, slice, **kwargs):
            super(Net, self).__init__(**kwargs)
            self.slice = slice
            self.act = nn.Activation(act)

        def forward(self, x):
            x_slice = mx.npx.slice(x, begin=self.slice[0], end=self.slice[1])
            out = self.act(x_slice)
            return out

    acts = ["relu", "sigmoid", "tanh", "softrelu", "softsign"]
    for act in acts:
        x = mx.np.random.uniform(-1, 1, size=(8, 32, 64, 64))
        slice = [(0, 16, 32, 32), (4, 32, 64, 64)]
        net = Net(act, slice)
        check_layer_forward_withinput(net, x)


@use_np
@pytest.mark.serial
def test_reshape_activation_reshape_activation():
    class Net(gluon.HybridBlock):
        def __init__(self, act0, act1, shape, **kwargs):
            super(Net, self).__init__(**kwargs)
            self.reshape = shape
            self.act0 = nn.Activation(act0)
            self.act1 = nn.Activation(act1)

        def forward(self, x):
            x_reshape = x.reshape(self.reshape[0])
            y = self.act0(x_reshape)
            y_reshape = y.reshape(self.reshape[1])
            out = self.act1(y_reshape)
            return out
    acts = ["relu", "sigmoid", "tanh", "softrelu", "softsign"]
    for idx0, act0 in enumerate(acts):
        for idx1, act1 in enumerate(acts):
            if idx1 == idx0:
                continue
            x = mx.np.random.uniform(-1, 1, size=(4, 16, 32, 32))
            shape = [(4, 32, 32, -1), (4, 32, 16, -1)]
            net = Net(act0, act1, shape)
            check_layer_forward_withinput(net, x)


@use_np
@pytest.mark.serial
def test_slice_activation_slice_activation():
    class Net(gluon.HybridBlock):
        def __init__(self, act0, act1, slice, **kwargs):
            super(Net, self).__init__(**kwargs)
            self.slice = slice
            self.act0 = nn.Activation(act0)
            self.act1 = nn.Activation(act1)

        def forward(self, x):
            x_slice = mx.npx.slice(x, begin=self.slice[0][0], end=self.slice[0][1])
            y = self.act0(x_slice)
            y_slice = mx.npx.slice(y, begin=self.slice[1][0], end=self.slice[1][1])
            out = self.act1(y_slice)
            return out
    acts = ["relu", "sigmoid", "tanh", "softrelu", "softsign"]
    for idx0, act0 in enumerate(acts):
        for idx1, act1 in enumerate(acts):
            if idx1 == idx0:
                continue
            x = mx.np.random.uniform(-1, 1, size=(8, 32, 64, 64))
            slice = [[(0, 16, 32, 32), (4, 32, 64, 64)], [(2, 0, 16, 16), (4, 16, 32, 32)]]
            net = Net(act0, act1, slice)
            check_layer_forward_withinput(net, x)


@use_np
@pytest.mark.serial
def test_reshape_activation_slice_activation():
    class Net(gluon.HybridBlock):
        def __init__(self, act0, act1, shape, slice, **kwargs):
            super(Net, self).__init__(**kwargs)
            self.reshape = shape
            self.slice = slice
            self.act0 = nn.Activation(act0)
            self.act1 = nn.Activation(act1)

        def forward(self, x):
            x_reshape = x.reshape(self.reshape)
            y = self.act0(x_reshape)
            y_slice = mx.npx.slice(y, begin=self.slice[0], end=self.slice[1])
            out = self.act1(y_slice)
            return out
    acts = ["relu", "sigmoid", "tanh", "softrelu", "softsign"]
    for idx0, act0 in enumerate(acts):
        for idx1, act1 in enumerate(acts):
            if idx1 == idx0:
                continue
            x = mx.np.random.uniform(-1, 1, size=(4, 16, 32, 32))
            shape = (4, 32, 32, -1)
            slice = [(0, 0, 0, 0), (2, 16, 16, 16)]
            net = Net(act0, act1, shape, slice)
            check_layer_forward_withinput(net, x)


@use_np
@pytest.mark.serial
def test_slice_activation_reshape_activation():
    class Net(gluon.HybridBlock):
        def __init__(self, act0, act1, shape, slice, **kwargs):
            super(Net, self).__init__(**kwargs)
            self.reshape = shape
            self.slice = slice
            self.act0 = nn.Activation(act0)
            self.act1 = nn.Activation(act1)

        def forward(self, x):
            x_slice = mx.npx.slice(x, begin=self.slice[0], end=self.slice[1])
            y = self.act0(x_slice)
            y_reshape = y.reshape(self.reshape)
            out = self.act1(y_reshape)
            return out
    acts = ["relu", "sigmoid", "tanh", "softrelu", "softsign"]
    for idx0, act0 in enumerate(acts):
        for idx1, act1 in enumerate(acts):
            if idx1 == idx0:
                continue
            x = mx.np.random.uniform(-1, 1, size=(8, 32, 64, 64))
            slice = [(0, 16, 32, 32), (4, 32, 64, 64)]
            shape = (4, 32, 32, -1)
            net = Net(act0, act1, shape, slice)
            check_layer_forward_withinput(net, x)

@use_np
@pytest.mark.serial
def test_np_shape_parameters():
    class Foo(gluon.Block):
        def __init__(self, **kwargs):
            super(Foo, self).__init__(**kwargs)
            self.dense = gluon.nn.Dense(16)
        def forward(self, x):
            return self.dense(x)

    with mx.np_shape(True):
        z = mx.np.zeros((2,2016))
        print(z.shape)
        foo = Foo()
        foo.initialize()
        print(foo(z).shape)

def test_gluon_param_load():
    net = mx.gluon.nn.Dense(10, in_units=10)
    net.initialize()
    net.save_parameters('test_gluon_param_load.params')
    net.cast('float16')
    net.load_parameters('test_gluon_param_load.params', cast_dtype=True)
    mx.npx.waitall()

def test_gluon_param_load_dtype_source():
    net = mx.gluon.nn.Dense(10, in_units=10)
    net.initialize()
    net.cast('float16')
    net.save_parameters('test_gluon_param_load_dtype_source.params')
    net.cast('float32')
    net.load_parameters('test_gluon_param_load_dtype_source.params', cast_dtype=True, dtype_source="saved")
    assert net.weight.dtype == onp.float16
    mx.npx.waitall()

@use_np
def test_squeeze_consistency():
    class Foo(gluon.HybridBlock):
        def __init__(self, **kwargs):
            super(Foo, self).__init__(**kwargs)

        def forward(self, x):
            return x.squeeze()

    block = Foo()
    block.hybridize()
    shape = (onp.random.randint(1, 10), onp.random.randint(1, 10), 1)
    block(mx.np.ones(shape))

def test_shared_parameters_with_non_default_initializer():
    class MyBlock(gluon.HybridBlock):
        def __init__(self, **kwargs):
            super(MyBlock, self).__init__(**kwargs)

            self.param = gluon.Parameter(shape=(1, ), init=mx.init.Constant(-10.0))

    bl = MyBlock()
    bl2 = MyBlock().share_parameters(bl.collect_params())
    assert bl.param is bl2.param
    bl3 = MyBlock()
    assert bl.param is not bl3.param
    assert bl.param.init == bl3.param.init

@use_np
def test_reqs_switching_training_inference():
    class Foo(gluon.HybridBlock):
        def __init__(self, **kwargs):
            super(Foo, self).__init__(**kwargs)

        def forward(self, x):
            y = 2 * x
            return mx.np.sqrt(x) + mx.np.sqrt(y)

    f = Foo()
    f.hybridize(static_alloc=True)
    x = mx.np.ones(shape=(10,10))
    x.attach_grad()
    x2 = mx.np.ones(shape=x.shape) * 2
    x2.attach_grad()

    # Call first in training mode
    with mx.autograd.record():
        y = f(x)
    y.backward()

    grad1 = x.grad.asnumpy()

    # Compute the gradient with some other input
    with mx.autograd.record():
        y = f(x2)
    y.backward()

    # Call inference mode
    y = f(x)

    # Call training mode again
    with mx.autograd.record():
        y = f(x)
    y.backward()

    grad2 = x.grad.asnumpy()

    mx.test_utils.assert_almost_equal(grad1, grad2)


@pytest.mark.usefixtures("check_leak_ndarray")
def test_no_memory_leak_in_gluon():
    class MyNet(mx.gluon.Block):
        def __init__(self):
            super().__init__()
            self.net = mx.gluon.nn.Dense(10, in_units=10)
    net = MyNet()
    net.initialize()

def test_DeformableConvolution():
    """test of the deformable convolution layer with possible combinations of arguments,
    currently this layer only supports gpu
    """
    try:
        device = mx.gpu()
        _ = mx.np.array([0], device=device)
    except mx.base.MXNetError:
        pytest.skip("deformable_convolution only supports GPU")
    net = nn.HybridSequential()
    net.add(
        nn.DeformableConvolution(10, kernel_size=(3, 3), strides=1, padding=0),
        nn.DeformableConvolution(10, kernel_size=(3, 2), strides=1, padding=0, activation='relu',
                                  offset_use_bias=False, use_bias=False),
        nn.DeformableConvolution(10, kernel_size=(3, 2), strides=1, padding=0, activation='relu',
                                  offset_use_bias=False),
        nn.DeformableConvolution(10, kernel_size=(3, 2), strides=1, padding=0, activation='relu',
                                  use_bias=False),
        nn.DeformableConvolution(10, kernel_size=(3, 2), strides=1, padding=0, offset_use_bias=False, use_bias=False),
        nn.DeformableConvolution(10, kernel_size=(3, 2), strides=1, padding=0, offset_use_bias=False),
        nn.DeformableConvolution(12, kernel_size=(3, 2), strides=1, padding=0, use_bias=False),
        nn.DeformableConvolution(12, kernel_size=(3, 2), strides=1, padding=0, use_bias=False, num_deformable_group=4),
    )

    net.initialize(force_reinit=True, device=device)
    net.hybridize()

    x = mx.np.random.uniform(size=(8, 5, 30, 31), device=device)
    with mx.autograd.record():
        y = net(x)
        y.backward()

def test_ModulatedDeformableConvolution():
    """test of the deformable convolution layer with possible combinations of arguments,
    currently this layer only supports gpu
    """
    net = nn.HybridSequential()
    net.add(
        nn.DeformableConvolution(10, kernel_size=(3, 3), strides=1, padding=0),
        nn.DeformableConvolution(10, kernel_size=(1, 1), strides=1, padding=0),
        nn.DeformableConvolution(10, kernel_size=(5, 5), strides=1, padding=0),
        nn.DeformableConvolution(10, kernel_size=(3, 5), strides=1, padding=0),
        nn.DeformableConvolution(10, kernel_size=(5, 1), strides=1, padding=0, num_deformable_group=2),
        nn.DeformableConvolution(10, kernel_size=(3, 2), strides=1, padding=0, activation='relu',
                                 offset_use_bias=False, use_bias=False),
        nn.DeformableConvolution(10, kernel_size=(3, 2), strides=1, padding=0, activation='relu',
                                 offset_use_bias=False),
        nn.DeformableConvolution(10, kernel_size=(3, 2), strides=1, padding=0, activation='relu',
                                 use_bias=False),
        nn.DeformableConvolution(10, kernel_size=(3, 2), strides=1, padding=0, offset_use_bias=False, use_bias=False),
        nn.DeformableConvolution(10, kernel_size=(3, 2), strides=1, padding=0, offset_use_bias=False),
        nn.DeformableConvolution(12, kernel_size=(3, 2), strides=1, padding=0, use_bias=False),
        nn.DeformableConvolution(12, kernel_size=(3, 2), strides=1, padding=0, use_bias=False, num_deformable_group=4),
    )

    device = default_device()
    net.initialize(force_reinit=True, device=device)
    net.hybridize()

    x = mx.np.random.uniform(size=(8, 5, 30, 31), device=device)
    with mx.autograd.record():
        y = net(x)


@use_np
@pytest.mark.parametrize('dc', [True, False])
@pytest.mark.parametrize('hybridize', [True, False])
@pytest.mark.garbage_expected
def test_concatenate(dc, hybridize):
    if dc:
        class MyBlock(mx.gluon.HybridBlock):
            def __init__(self, units, activation=None, in_units=0):
                super().__init__()
                self.dense = mx.gluon.nn.Dense(units, activation=activation, in_units=in_units)

            def forward(self, x):
                return self.dense(x)
    else:
        MyBlock = nn.Dense

    model = nn.HybridConcatenate(axis=1)
    model.add(MyBlock(128, activation='tanh', in_units=10))
    model.add(MyBlock(64, activation='tanh', in_units=10))
    model.add(MyBlock(32, in_units=10))
    model2 = nn.Concatenate(axis=1)
    model2.add(MyBlock(128, activation='tanh', in_units=10))
    model2.add(MyBlock(64, activation='tanh', in_units=10))
    model2.add(MyBlock(32, in_units=10))

    # ndarray
    model.initialize(mx.init.Xavier(magnitude=2.24))
    model2.initialize(mx.init.Xavier(magnitude=2.24))
    if hybridize:
        model.hybridize()
        model2.hybridize()
    x = model(mx.np.zeros((32, 10)))
    x2 = model2(mx.np.zeros((32, 10)))
    assert x.shape == (32, 224)
    assert x2.shape == (32, 224)
    x.wait_to_read()
    x2.wait_to_read()

def test_identity():
    model = nn.Identity()
    x = mx.np.random.uniform(size=(128, 33, 64))
    assert_almost_equal(model(x), x)

def test_pixelshuffle1d():
    nchan = 2
    up_x = 2
    nx = 3
    shape_before = (1, nchan * up_x, nx)
    shape_after = (1, nchan, nx * up_x)
    layer = nn.PixelShuffle1D(up_x)
    x = mx.np.arange(onp.prod(shape_before)).reshape(shape_before)
    y = layer(x)
    assert y.shape == shape_after
    assert_allclose(
        y,
        [[[0, 3, 1, 4, 2, 5],
          [6, 9, 7, 10, 8, 11]]]
    )

def test_pixelshuffle2d():
    nchan = 2
    up_x = 2
    up_y = 3
    nx = 2
    ny = 3
    shape_before = (1, nchan * up_x * up_y, nx, ny)
    shape_after = (1, nchan, nx * up_x, ny * up_y)
    layer = nn.PixelShuffle2D((up_x, up_y))
    x = mx.np.arange(onp.prod(shape_before)).reshape(shape_before)
    y = layer(x)
    assert y.shape == shape_after
    # - Channels are reshaped to form 2x3 blocks
    # - Within each block, the increment is `nx * ny` when increasing the column
    #   index by 1
    # - Increasing the block index adds an offset of 1
    # - Increasing the channel index adds an offset of `nx * up_x * ny * up_y`
    assert_allclose(
        y,
        [[[[ 0,  6, 12,  1,  7, 13,  2,  8, 14],
           [18, 24, 30, 19, 25, 31, 20, 26, 32],
           [ 3,  9, 15,  4, 10, 16,  5, 11, 17],
           [21, 27, 33, 22, 28, 34, 23, 29, 35]],

          [[36, 42, 48, 37, 43, 49, 38, 44, 50],
           [54, 60, 66, 55, 61, 67, 56, 62, 68],
           [39, 45, 51, 40, 46, 52, 41, 47, 53],
           [57, 63, 69, 58, 64, 70, 59, 65, 71]]]]
    )

def test_pixelshuffle3d():
    nchan = 1
    up_x = 2
    up_y = 1
    up_z = 2
    nx = 2
    ny = 3
    nz = 4
    shape_before = (1, nchan * up_x * up_y * up_z, nx, ny, nz)
    shape_after = (1, nchan, nx * up_x, ny * up_y, nz * up_z)
    layer = nn.PixelShuffle3D((up_x, up_y, up_z))
    x = mx.np.arange(onp.prod(shape_before)).reshape(shape_before)
    y = layer(x)
    assert y.shape == shape_after
    # - Channels are reshaped to form 2x1x2 blocks
    # - Within each block, the increment is `nx * ny * nz` when increasing the
    #   column index by 1, e.g. the block [[[ 0, 24]], [[48, 72]]]
    # - Increasing the block index adds an offset of 1
    assert_allclose(
        y,
        [[[[[ 0, 24,  1, 25,  2, 26,  3, 27],
            [ 4, 28,  5, 29,  6, 30,  7, 31],
            [ 8, 32,  9, 33, 10, 34, 11, 35]],

           [[48, 72, 49, 73, 50, 74, 51, 75],
            [52, 76, 53, 77, 54, 78, 55, 79],
            [56, 80, 57, 81, 58, 82, 59, 83]],

           [[12, 36, 13, 37, 14, 38, 15, 39],
            [16, 40, 17, 41, 18, 42, 19, 43],
            [20, 44, 21, 45, 22, 46, 23, 47]],

           [[60, 84, 61, 85, 62, 86, 63, 87],
            [64, 88, 65, 89, 66, 90, 67, 91],
            [68, 92, 69, 93, 70, 94, 71, 95]]]]]
    )<|MERGE_RESOLUTION|>--- conflicted
+++ resolved
@@ -1362,11 +1362,7 @@
                 x = self.encoders[i](x)
             return x
     net = Network()
-<<<<<<< HEAD
-    net.initialize(mx.init.Xavier(), device=mx.cpu())
-=======
-    net.initialize(mx.init.Uniform(), ctx=mx.cpu())
->>>>>>> 5d247f13
+    net.initialize(mx.init.Uniform(), device=mx.cpu())
     net.hybridize()
     x = onp.random.rand(32, 10, 10)
     x = mx.np.array(x).as_in_context(mx.cpu())
