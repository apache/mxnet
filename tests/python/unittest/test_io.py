--- conflicted
+++ resolved
@@ -421,12 +421,8 @@
         r'DataBatch: data shapes: \[\(2L?, 3L?\), \(7L?, 8L?\)\] label shapes: \[\(4L?, 5L?\)\]', str(batch))
 
 
-<<<<<<< HEAD
 @pytest.mark.skip(reason="https://github.com/apache/incubator-mxnet/issues/18382")
-def test_CSVIter():
-=======
 def test_CSVIter(tmpdir):
->>>>>>> 5b9aedd9
     def check_CSVIter_synthetic(dtype='float32'):
         data_path = os.path.join(str(tmpdir), 'data.t')
         label_path = os.path.join(str(tmpdir), 'label.t')
