# Licensed to the Apache Software Foundation (ASF) under one
# or more contributor license agreements.  See the NOTICE file
# distributed with this work for additional information
# regarding copyright ownership.  The ASF licenses this file
# to you under the Apache License, Version 2.0 (the
# "License"); you may not use this file except in compliance
# with the License.  You may obtain a copy of the License at
#
#   http://www.apache.org/licenses/LICENSE-2.0
#
# Unless required by applicable law or agreed to in writing,
# software distributed under the License is distributed on an
# "AS IS" BASIS, WITHOUT WARRANTIES OR CONDITIONS OF ANY
# KIND, either express or implied.  See the License for the
# specific language governing permissions and limitations
# under the License.

# pylint: skip-file
from __future__ import absolute_import
from distutils.version import StrictVersion
import sys
import copy
import itertools
from mxnet.gluon.parameter import Parameter
import numpy as onp
import platform
import mxnet as mx
import scipy.stats as ss
import scipy.special as scipy_special
import pytest
import mxnet.ndarray.numpy._internal as _npi
from mxnet import np, npx
from mxnet.gluon import HybridBlock
from mxnet.base import MXNetError
from mxnet.test_utils import same, assert_almost_equal, rand_shape_nd, rand_ndarray
from mxnet.test_utils import check_numeric_gradient, use_np, collapse_sum_like, effective_dtype
from mxnet.test_utils import new_matrix_with_real_eigvals_nd
from mxnet.test_utils import new_sym_matrix_with_real_eigvals_nd
from common import assertRaises, retry, xfail_when_nonstandard_decimal_separator
import random
from mxnet.test_utils import verify_generator, gen_buckets_probs_with_ppf
from mxnet.numpy_op_signature import _get_builtin_op
from mxnet.test_utils import is_op_runnable, has_tvm_ops, rand_shape_2d
from mxnet.operator import get_all_registered_operators
from common import assert_raises_cuda_not_satisfied
from numpy.testing import assert_allclose


@use_np
@pytest.mark.parametrize('hybridize', [True, False])
@pytest.mark.parametrize('dtype', [onp.float32, onp.float64])
@pytest.mark.parametrize('a_shape,b_shape,axes', [
    ((3, 5), (5, 4), 1),
    ((3,), (3,), 1),
    ((3, 4, 5, 3, 2), (5, 3, 2, 1, 2), 3),
    ((3, 5, 4, 3, 2), (2, 3, 5, 1, 2), [[1, 3, 4], [2, 1, 0]]),
    ((3, 5, 4), (5, 4, 3), [[1, 0, 2], [0, 2, 1]]),
    ((3, 5, 4), (5, 3, 4), [[2, 0], [-1, -2]]),
    ((2, 2), (2, 2), 2),
    ((3, 5, 4), (5, ), [[-2], [0]]),
    ((3, 5, 4), (5, ), [[1], [0]]),
    ((2,), (2, 3), 1),
    ((3,), (3,), 0),
    ((2,), (2, 3), 0),
    ((3, 5, 4), (5, ), 0),
    ((2, 3, 4), (4, 3, 2), [[], []]),
    ((3, 0), (0, 5), 1),
    ((3, 0), (0, 4), [[1], [0]]),
    ((0, 3), (3, 5), 1),
    ((0, 3), (5, 0), [[0], [1]])
])
def test_np_tensordot(a_shape, b_shape, axes, hybridize, dtype):
    class TestTensordot(HybridBlock):
        def __init__(self, axes):
            super(TestTensordot, self).__init__()
            self._axes = axes

        def forward(self, a, b):
            return np.tensordot(a, b, axes = self._axes)

    def tensordot_backward(out_grad, a, b, axes=2):
        if (a.ndim < 1) or (b.ndim < 1):
            raise ValueError('An input is zero-dim')

        if onp.isscalar(axes):
            a_axes_summed = [i + a.ndim - axes for i in range(axes)]
            b_axes_summed = [i for i in range(axes)]
        else:
            if len(axes) != 2:
                raise ValueError('Axes must consist of two arrays.')
            a_axes_summed, b_axes_summed = axes
            if onp.isscalar(a_axes_summed):
                a_axes_summed = a_axes_summed,
            if onp.isscalar(b_axes_summed):
                b_axes_summed = b_axes_summed,

            for i in range(len(a_axes_summed)):
                a_axes_summed[i] = (a_axes_summed[i] + a.ndim) % a.ndim

            for i in range(len(b_axes_summed)):
                b_axes_summed[i] = (b_axes_summed[i] + b.ndim) % b.ndim

        if len(a_axes_summed) != len(b_axes_summed):
            raise ValueError('Axes length mismatch')

        a_axes_remained = []
        for i in range(a.ndim):
            if not (i in a_axes_summed):
                a_axes_remained.append(i)
        a_axes = a_axes_remained[:] + a_axes_summed[:]

        b_axes_remained = []
        for i in range(b.ndim):
            if not (i in b_axes_summed):
                b_axes_remained.append(i)
        b_axes = b_axes_summed[:] + b_axes_remained[:]

        ad1 = onp.prod([a.shape[i] for i in a_axes_remained]) if len(a_axes_remained) > 0 else 1
        ad2 = onp.prod([a.shape[i] for i in a_axes_summed]) if len(a_axes_summed) > 0 else 1
        bd1 = onp.prod([b.shape[i] for i in b_axes_summed]) if len(b_axes_summed) > 0 else 1
        bd2 = onp.prod([b.shape[i] for i in b_axes_remained]) if len(b_axes_remained) > 0 else 1

        out_grad = out_grad.reshape((ad1, bd2))

        new_a = onp.transpose(a, a_axes)
        new_a_shape = new_a.shape[:]
        new_a = new_a.reshape((ad1, ad2))
        new_b = onp.transpose(b, b_axes)
        new_b_shape = new_b.shape[:]
        new_b = new_b.reshape((bd1, bd2))

        reverse_a_axes = [0 for i in a_axes]
        for i in range(len(a_axes)):
            reverse_a_axes[a_axes[i]] = i

        reverse_b_axes = [0 for i in b_axes]
        for i in range(len(b_axes)):
            reverse_b_axes[b_axes[i]] = i

        grad_b = onp.dot(new_a.T, out_grad).reshape(new_b_shape)
        grad_b = onp.transpose(grad_b, reverse_b_axes)
        grad_a = onp.dot(out_grad, new_b.T).reshape(new_a_shape)
        grad_a = onp.transpose(grad_a, reverse_a_axes)

        return [grad_a, grad_b]

    test_tensordot = TestTensordot(axes)
    if hybridize:
        test_tensordot.hybridize()
    a = rand_ndarray(shape = a_shape, dtype = dtype).as_np_ndarray()
    b = rand_ndarray(shape = b_shape, dtype = dtype).as_np_ndarray()
    a.attach_grad()
    b.attach_grad()

    np_out = onp.tensordot(a.asnumpy(), b.asnumpy(), axes)
    with mx.autograd.record():
        mx_out = test_tensordot(a, b)
    assert mx_out.shape == np_out.shape
    assert_almost_equal(mx_out.asnumpy(), np_out, rtol = 1e-3, atol = 1e-5)
    mx_out.backward()
    np_backward = tensordot_backward(onp.ones(np_out.shape), a.asnumpy(), b.asnumpy(), axes)
    assert_almost_equal(a.grad.asnumpy(), np_backward[0], rtol = 1e-3, atol=1e-5)
    assert_almost_equal(b.grad.asnumpy(), np_backward[1], rtol = 1e-3, atol=1e-5)

    # Test imperative once again
    mx_out = np.tensordot(a, b, axes = axes)
    np_out = onp.tensordot(a.asnumpy(), b.asnumpy(), axes)
    assert_almost_equal(mx_out.asnumpy(), np_out, rtol=1e-3, atol=1e-5)

    # test numeric gradient
    if (onp.prod(a_shape) > 0 and onp.prod(b_shape) > 0):
        a_sym = mx.sym.Variable("a").as_np_ndarray()
        b_sym = mx.sym.Variable("b").as_np_ndarray()
        mx_sym = mx.sym.np.tensordot(a_sym, b_sym, axes).as_nd_ndarray()
        check_numeric_gradient(mx_sym, [a.as_nd_ndarray(), b.as_nd_ndarray()],
          rtol=1e-1, atol=1e-1, dtype = dtype)

    # General Gradient Test
    for a_grad_status in ['add', 'write']:
        for b_grad_status in ['add', 'write']:
            a = mx.np.random.normal(0, 1, a_shape)
            b = mx.np.random.normal(0, 1, b_shape)
            a.attach_grad(a_grad_status)
            b.attach_grad(b_grad_status)
            if a_grad_status == 'add':
                ori_a_grad = mx.np.random.normal(0, 1, a_shape)
                if a.ndim == 0:
                    a.grad[()] = ori_a_grad
                else:
                    a.grad[:] = ori_a_grad
            if b_grad_status == 'add':
                ori_b_grad = mx.np.random.normal(0, 1, b_shape)
                if b.ndim == 0:
                    b.grad[()] = ori_b_grad
                else:
                    b.grad[:] = ori_b_grad

            with mx.autograd.record():
                mx_out = mx.np.tensordot(a, b, axes = axes)
                out_grad = mx.np.random.normal(0, 1, mx_out.shape)
                loss = (mx_out * out_grad).sum()
                loss.backward()

            gt_in_grad = tensordot_backward(out_grad.asnumpy(), a.asnumpy(), b.asnumpy(), axes)

            if(a_grad_status == 'add'):
                gt_in_grad[0] += ori_a_grad
            if(b_grad_status == 'add'):
                gt_in_grad[1] += ori_b_grad

            assert_almost_equal(a.grad.asnumpy(), gt_in_grad[0], rtol=1e-2, atol=1e-2)
            assert_almost_equal(b.grad.asnumpy(), gt_in_grad[1], rtol=1e-2, atol=1e-2)


@use_np
@pytest.mark.parametrize('shape_a,shape_b', [
    ((3, 0), (0, 4)),
    ((3,), (3,)),
    ((3, 4), (4, 5)),
    ((), ()),
    ((3, 4, 5), ()),
    ((), (3, 4, 5)),
    ((3, 4, 5), (5, )),
    ((3, 4, 5), (5, 2)),
    ((5,), (5, 2)),
    ((3, 5, 4), (5, 4, 3)),
    ((3, 4), (5, 4, 3)),
    ((4,), (5, 4, 3))
])
def test_np_dot(shape_a, shape_b):
    eps = 1e-3

    np_a = onp.random.uniform(-1.0, 1.0, shape_a)
    np_a[abs(np_a) < eps] = 2 * eps
    np_b = onp.random.uniform(-1.0, 1.0, shape_b)
    np_b[abs(np_b) < eps] = 2 * eps
    a = mx.nd.array(np_a)
    b = mx.nd.array(np_b)
    np_res = onp.dot(np_a, np_b)
    mx_res = np.dot(a.as_np_ndarray(), b.as_np_ndarray())
    assert mx_res.shape == np_res.shape
    assert_almost_equal(np_res, mx_res.asnumpy(), rtol=1e-5, atol=1e-5)
    mx_a = mx.sym.Variable("a")
    mx_b = mx.sym.Variable("b")
    mx_sym = mx.sym.np.dot(mx_a.as_np_ndarray(), mx_b.as_np_ndarray()).as_nd_ndarray()
    if (len(shape_a) > 0 and len(shape_b) > 0 and onp.prod(shape_a) > 0 and onp.prod(shape_b) > 0):
        check_numeric_gradient(mx_sym, {"a": a, "b": b}, numeric_eps=eps, rtol=1e-2, atol=1e-3)


@use_np
@pytest.mark.parametrize('shape_a,shape_b', [
    ((4, 5), (2, 3)),
    ((3, 4, 5), (6, ))
])
def test_np_dot_error(shape_a, shape_b):
    a = mx.nd.array(random.random()) if len(shape_a) == 0 else rand_ndarray(shape_a)
    b = mx.nd.array(random.random()) if len(shape_b) == 0 else rand_ndarray(shape_b)
    with pytest.raises(mx.base.MXNetError):
        mx_res = np.dot(a.as_np_ndarray(), b.as_np_ndarray())


@use_np
@pytest.mark.parametrize('shape', [(), (5,), (3, 3)])
@pytest.mark.parametrize('hybridize', [True, False])
@pytest.mark.parametrize('dtype', [onp.float32, onp.float64])
def test_np_vdot(shape, dtype, hybridize):
    class TestVdot(HybridBlock):
        def __init__(self):
            super(TestVdot, self).__init__()

        def forward(self, a, b):
            return np.vdot(a, b)

    def vdot_backward(a, b):
        return [b, a]

    test_vdot = TestVdot()
    if hybridize:
        test_vdot.hybridize()
    a = rand_ndarray(shape=shape, dtype=dtype).as_np_ndarray()
    b = rand_ndarray(shape=shape, dtype=dtype).as_np_ndarray()
    a.attach_grad()
    b.attach_grad()

    np_out = onp.vdot(a.asnumpy(), b.asnumpy())
    with mx.autograd.record():
        mx_out = test_vdot(a, b)
    assert mx_out.shape == np_out.shape
    assert_almost_equal(mx_out.asnumpy(), np_out, rtol = 1e-3, atol = 1e-5)
    mx_out.backward()
    np_backward = vdot_backward(a.asnumpy(), b.asnumpy())
    assert_almost_equal(a.grad.asnumpy(), np_backward[0], rtol = 1e-2, atol=1e-2)
    assert_almost_equal(b.grad.asnumpy(), np_backward[1], rtol = 1e-2, atol=1e-2)

    # Test imperative once again
    mx_out = np.vdot(a, b)
    np_out = onp.vdot(a.asnumpy(), b.asnumpy())
    assert_almost_equal(mx_out.asnumpy(), np_out, rtol=1e-3, atol=1e-5)

    # test numeric gradient
    if len(shape) > 0 and onp.prod(shape) > 0:
        a_sym = mx.sym.Variable("a").as_np_ndarray()
        b_sym = mx.sym.Variable("b").as_np_ndarray()
        mx_sym = mx.sym.np.vdot(a_sym, b_sym).as_nd_ndarray()
        check_numeric_gradient(mx_sym, [a.as_nd_ndarray(), b.as_nd_ndarray()],
          rtol=1e-1, atol=1e-1, dtype=dtype)


@use_np
@pytest.mark.parametrize('a_shape,b_shape', [
    ((3,), (3,)),
    ((2, 3), (3,)),
    ((3,), (2, 3))
])
@pytest.mark.parametrize('hybridize', [True, False])
@pytest.mark.parametrize('dtype', [onp.float32, onp.float64])
def test_np_inner(a_shape, b_shape, dtype, hybridize):
    class TestInner(HybridBlock):
        def __init__(self):
            super(TestInner, self).__init__()

        def forward(self, a, b):
            return np.inner(a, b)

    def inner_backward(a, b):
        a_axes_summed = [a.ndim - 1]
        b_axes_summed = [b.ndim - 1]

        a_axes_remained = []
        for i in range(a.ndim):
            if not (i in a_axes_summed):
                a_axes_remained.append(i)
        a_axes = a_axes_remained[:] + a_axes_summed[:]

        b_axes_remained = []
        for i in range(b.ndim):
            if not (i in b_axes_summed):
                b_axes_remained.append(i)
        b_axes = b_axes_summed[:] + b_axes_remained[:]

        ad1 = onp.prod([a.shape[i] for i in a_axes_remained]) if len(a_axes_remained) > 0 else 1
        ad2 = onp.prod([a.shape[i] for i in a_axes_summed]) if len(a_axes_summed) > 0 else 1
        bd1 = onp.prod([b.shape[i] for i in b_axes_summed]) if len(b_axes_summed) > 0 else 1
        bd2 = onp.prod([b.shape[i] for i in b_axes_remained]) if len(b_axes_remained) > 0 else 1

        out_grad = onp.ones((ad1, bd2))

        new_a = onp.transpose(a, a_axes)
        new_a_shape = new_a.shape[:]
        new_a = new_a.reshape((ad1, ad2))
        new_b = onp.transpose(b, b_axes)
        new_b_shape = new_b.shape[:]
        new_b = new_b.reshape((bd1, bd2))

        reverse_a_axes = [0 for i in a_axes]
        for i in range(len(a_axes)):
            reverse_a_axes[a_axes[i]] = i

        reverse_b_axes = [0 for i in b_axes]
        for i in range(len(b_axes)):
            reverse_b_axes[b_axes[i]] = i

        grad_b = onp.dot(new_a.T, out_grad).reshape(new_b_shape)
        grad_b = onp.transpose(grad_b, reverse_b_axes)
        grad_a = onp.dot(out_grad, new_b.T).reshape(new_a_shape)
        grad_a = onp.transpose(grad_a, reverse_a_axes)

        return [grad_a, grad_b]

    test_inner = TestInner()
    if hybridize:
        test_inner.hybridize()
    a = rand_ndarray(shape=a_shape, dtype=dtype).as_np_ndarray()
    b = rand_ndarray(shape=b_shape, dtype=dtype).as_np_ndarray()
    a.attach_grad()
    b.attach_grad()

    np_out = onp.inner(a.asnumpy(), b.asnumpy())
    with mx.autograd.record():
        mx_out = test_inner(a, b)
    assert mx_out.shape == np_out.shape
    assert_almost_equal(mx_out.asnumpy(), np_out, rtol = 1e-3, atol = 1e-5)
    mx_out.backward()
    np_backward = inner_backward(a.asnumpy(), b.asnumpy())
    assert_almost_equal(a.grad.asnumpy(), np_backward[0], rtol = 1e-2, atol=1e-2)
    assert_almost_equal(b.grad.asnumpy(), np_backward[1], rtol = 1e-2, atol=1e-2)

    # Test imperative once again
    mx_out = np.inner(a, b)
    np_out = onp.inner(a.asnumpy(), b.asnumpy())
    assert_almost_equal(mx_out.asnumpy(), np_out, rtol=1e-3, atol=1e-5)

    # test numeric gradient
    a_sym = mx.sym.Variable("a").as_np_ndarray()
    b_sym = mx.sym.Variable("b").as_np_ndarray()
    mx_sym = mx.sym.np.inner(a_sym, b_sym).as_nd_ndarray()
    check_numeric_gradient(mx_sym, [a.as_nd_ndarray(), b.as_nd_ndarray()],
      rtol=1e-1, atol=1e-1, dtype=dtype)


@use_np
@pytest.mark.parametrize('a_shape,b_shape', [
    ((3,), (3,)),
    ((2, 3), (6,)),
    ((6,), (2, 3))
])
@pytest.mark.parametrize('hybridize', [True, False])
@pytest.mark.parametrize('dtype', [onp.float32, onp.float64])
def test_np_outer(a_shape, b_shape, dtype, hybridize):
    class TestOuter(HybridBlock):
        def __init__(self):
            super(TestOuter, self).__init__()

        def forward(self, a, b):
            return np.outer(a, b)

    test_outer = TestOuter()
    if hybridize:
        test_outer.hybridize()
    a = rand_ndarray(shape=a_shape, dtype=dtype).as_np_ndarray()
    b = rand_ndarray(shape=b_shape, dtype=dtype).as_np_ndarray()
    a.attach_grad()
    b.attach_grad()

    np_out = onp.outer(a.asnumpy(), b.asnumpy())
    with mx.autograd.record():
        mx_out = test_outer(a, b)
    assert mx_out.shape == np_out.shape
    assert_almost_equal(mx_out.asnumpy(), np_out, rtol=1e-3, atol=1e-5)
    mx_out.backward()

    # Test imperative once again
    mx_out = np.outer(a, b)
    np_out = onp.outer(a.asnumpy(), b.asnumpy())
    assert_almost_equal(mx_out.asnumpy(), np_out, rtol=1e-3, atol=1e-5)

    # test numeric gradient
    a_sym = mx.sym.Variable("a").as_np_ndarray()
    b_sym = mx.sym.Variable("b").as_np_ndarray()
    mx_sym = mx.sym.np.outer(a_sym, b_sym).as_nd_ndarray()
    check_numeric_gradient(mx_sym, [a.as_nd_ndarray(), b.as_nd_ndarray()],
                           rtol=1e-1, atol=1e-1, dtype=dtype)


@use_np
@pytest.mark.parametrize('shape_a,shape_b', [
    ((3,), (3,)),
    ((3, 4), (4, 5)),
    ((3, 0), (0, 4)),
    ((4, 5), (5,)),
    ((3, 4, 5), (5,)),
    ((5,), (5, 2)),
    ((2,), (4, 2, 3)),
    ((2, 1, 3, 4, 5), (5, 2)),
    ((1, 3, 5, 4), (1, 4, 3)),
    ((3, 5, 4), (2, 1, 4, 3)),
    ((3, 4), (1, 5, 4, 3))
])
@pytest.mark.parametrize('grad_req_a', ['write', 'add', 'null'])
@pytest.mark.parametrize('grad_req_b', ['write', 'add', 'null'])
@pytest.mark.parametrize('hybridize', [True, False])
@pytest.mark.parametrize('dtype', [onp.float32, onp.float64])
def test_np_matmul(shape_a, shape_b, grad_req_a, grad_req_b,
                   dtype, hybridize):
    class TestMatmul(HybridBlock):
        def __init__(self):
            super(TestMatmul, self).__init__()

        def forward(self, a, b):
            return np.matmul(a, b)

    def matmul_backward(a, b):
        def ShapeInfer(mat_a, mat_b):
            if mat_a.ndim == 1:
                mat_a = mat_a.reshape((1, mat_a.size))
            if mat_b.ndim == 1:
                mat_b = mat_b.reshape((mat_b.size, 1))
            ndim = max(mat_a.ndim, mat_b.ndim)
            newshape_a = list(onp.array(mat_a, ndmin=ndim).shape)
            newshape_b = list(onp.array(mat_b, ndmin=ndim).shape)
            if ndim >= 3:
                pre_shape = onp.fmax(newshape_a[ndim - 3::-1], newshape_b[ndim - 3::-1])
                newshape_a[ndim - 3::-1] = pre_shape
                newshape_b[ndim - 3::-1] = pre_shape
            else:
                pre_shape = onp.array([])
            out_shape = onp.append(pre_shape[::-1].astype(onp.int64), [newshape_a[ndim - 2], newshape_b[ndim - 1]])
            return [ndim, newshape_a, newshape_b, out_shape]

        def ShapeReduce(mat, shape, is_b=False):
            ndim = mat.ndim
            if is_b and len(shape) == 1:
                rng = onp.arange(ndim - 2)
            else:
                pre_len = ndim - len(shape)
                in_pre = onp.array(mat.shape[pre_len : ndim - 2])
                out_pre = onp.array(shape[:len(shape) - 2])
                diff = onp.nonzero(in_pre != out_pre)[0] + pre_len
                rng = onp.append(onp.arange(ndim - len(shape)), diff)
            mat = onp.sum(mat, axis=tuple(rng))
            return mat.reshape(shape)

        a_shape = a.shape
        b_shape = b.shape
        [ndim, newshape_a, newshape_b, out_shape] = ShapeInfer(a, b)
        new_a = onp.broadcast_to(a, newshape_a)
        if len(b_shape) == 1:
            new_b = onp.broadcast_to(b.reshape((b.size, 1)), newshape_b)
        else:
            new_b = onp.broadcast_to(b, newshape_b)

        ad1 = new_a.shape[ndim - 2]
        ad2 = new_a.shape[ndim - 1]
        bd1 = new_b.shape[ndim - 2]
        bd2 = new_b.shape[ndim - 1]
        a_T = onp.moveaxis(new_a, [ndim - 2, ndim - 1], [ndim - 1, ndim - 2])
        b_T = onp.moveaxis(new_b, [ndim - 2, ndim - 1], [ndim - 1, ndim - 2])
        out_grad = onp.ones(out_shape)
        grad_b = onp.matmul(a_T, out_grad)
        grad_b = ShapeReduce(grad_b, b_shape, is_b=True)
        grad_a = onp.matmul(out_grad, b_T)
        grad_a = ShapeReduce(grad_a, a_shape)
        return [grad_a, grad_b]

    eps = 1E-4
    test_matmul = TestMatmul()
    if hybridize:
        test_matmul.hybridize()
    np_a = onp.random.uniform(-1.0, 1.0, shape_a).astype(dtype)
    np_a[abs(np_a) < eps] = 2 * eps
    np_b = onp.random.uniform(-1.0, 1.0, shape_b).astype(dtype)
    np_b[abs(np_b) < eps] = 2 * eps
    a = mx.np.array(np_a, dtype=dtype)
    a.attach_grad(grad_req=grad_req_a)
    b = mx.np.array(np_b, dtype=dtype)
    b.attach_grad(grad_req=grad_req_b)

    np_out = onp.matmul(np_a, np_b)
    with mx.autograd.record():
        mx_out = test_matmul(a, b)
    assert mx_out.shape == np_out.shape
    assert_almost_equal(np_out, mx_out.asnumpy(), rtol=eps, atol=eps)

    if grad_req_a != 'null' or grad_req_b != 'null':
        mx_out.backward()
        np_backward = matmul_backward(np_a, np_b)
        if grad_req_a == 'null':
            assert a.grad is None
        else:
            assert_almost_equal(a.grad.asnumpy(), np_backward[0], rtol = eps, atol=eps)
        if grad_req_b == 'null':
            assert b.grad is None
        else:
            assert_almost_equal(b.grad.asnumpy(), np_backward[1], rtol = eps, atol=eps)

    mx_out = np.matmul(a, b)
    np_out = onp.matmul(np_a, np_b)
    assert_almost_equal(mx_out.asnumpy(), np_out, rtol=eps, atol=eps)


@pytest.mark.parametrize('shape_a,shape_b', [
    ((1,), (2,)),            # mismatched vector vector
    ((2, 1,), (2,)),         # mismatched matrix vector
    ((2,), (1, 2)),          # mismatched vector matrix
    ((1, 2), (3, 1)),        # mismatched matrix matrix
    ((1,), ()),              # vector scalar
    ((), (1,)),              # scalar vector
    ((1, 1), ()),            # matrix scalar
    ((), (1, 1)),            # scalar matrix
    ((2, 2, 1), (3, 1, 2)),  # cannot broadcast
])
def test_np_matmul_error(shape_a, shape_b):
    a = np.random.uniform(size=shape_a)
    b = np.random.uniform(size=shape_b)
    with pytest.raises(MXNetError):
        np.matmul(a, b)


@use_np
@pytest.mark.parametrize('a_shape,b_shape', [
    ((3,), (3,)),
    ((2, 3), (3,)),
    ((2, 3, 4), (2,)),
    ((3, 2), ())
])
@pytest.mark.parametrize('dtype', [onp.float32, onp.float64])
@pytest.mark.parametrize('hybridize', [True, False])
def test_np_kron(a_shape, b_shape, dtype, hybridize):
    def np_kron_backward(ograd, a, b):
        ndim = ograd.ndim
        # Make ndim equal
        if ndim > a.ndim:
            a = a.reshape((1,)*(ndim - a.ndim) + a.shape)
        else:
            b = b.reshape((1,)*(ndim - b.ndim) + b.shape)
        assert(a.ndim == b.ndim)

        # Compute agrad
        agrad = onp.zeros(a.shape)
        for i in range(a.size):
            ia = onp.asarray(onp.unravel_index(i, a.shape))
            for j in range(b.size):
                jb = onp.asarray(onp.unravel_index(j, b.shape))
                k = ia * onp.asarray(b.shape) + jb
                agrad[tuple(ia)] += ograd[tuple(k)] * b[tuple(jb)]
        # Compute bgrad
        bgrad = onp.zeros(b.shape)
        for j in range(b.size):
            jb = onp.asarray(onp.unravel_index(j, b.shape))
            for i in range(a.size):
                ia = onp.asarray(onp.unravel_index(i, a.shape))
                k = ia * onp.asarray(b.shape) + jb
                bgrad[tuple(jb)] += ograd[tuple(k)] * a[tuple(ia)]
        return [agrad, bgrad]

    class TestKron(HybridBlock):
        def __init__(self):
            super(TestKron, self).__init__()

        def forward(self, a, b):
            return np.kron(a, b)

    test_kron = TestKron()
    if hybridize:
        test_kron.hybridize()
    a = rand_ndarray(shape=a_shape, dtype=dtype).as_np_ndarray()
    b = rand_ndarray(shape=b_shape, dtype=dtype).as_np_ndarray()
    a.attach_grad()
    b.attach_grad()

    np_out = onp.kron(a.asnumpy(), b.asnumpy())
    with mx.autograd.record():
        mx_out = test_kron(a, b)
    assert mx_out.shape == np_out.shape
    assert_almost_equal(mx_out.asnumpy(), np_out, rtol=1e-3, atol=1e-5, use_broadcast=False)
    mx_out.backward()

    # Test imperative once again
    mx_out = np.kron(a, b)
    np_out = onp.kron(a.asnumpy(), b.asnumpy())
    assert_almost_equal(mx_out.asnumpy(), np_out, rtol=1e-3, atol=1e-5, use_broadcast=False)

    # test numeric gradient
    a_sym = mx.sym.Variable("a").as_np_ndarray()
    b_sym = mx.sym.Variable("b").as_np_ndarray()
    mx_sym = mx.sym.np.kron(a_sym, b_sym).as_nd_ndarray()
    check_numeric_gradient(mx_sym, [a.as_nd_ndarray(), b.as_nd_ndarray()],
                           rtol=1e-2, atol=1e-2, dtype=dtype)

    # test gradient via backward implemented by numpy
    np_backward = np_kron_backward(onp.ones(np_out.shape, dtype = dtype), a.asnumpy(), b.asnumpy())
    assert_almost_equal(a.grad.asnumpy(), np_backward[0], rtol=1e-2, atol=1e-2)
    assert_almost_equal(b.grad.asnumpy(), np_backward[1], rtol=1e-2, atol=1e-2)


@use_np
@pytest.mark.parametrize('shape', [rand_shape_nd(4, dim=4), (4, 0, 4, 0)])
@pytest.mark.parametrize('axis', [0, 1, 2, 3, (), None])
@pytest.mark.parametrize('keepdims', [True, False])
@pytest.mark.parametrize('dtype', ['float16', 'float32', 'float64', 'int8', 'int32', 'int64'])
@pytest.mark.parametrize('itype,acc_type', [
    ('float16', 'float32'),
    ('float32', 'float64'),
    ('float64', 'float64'),
    ('int8', 'int32'),
    ('int32', 'int64'),
    ('int64', 'int64'),
    ('bool', 'int64')
])
@pytest.mark.parametrize('hybridize', [True, False])
def test_np_sum(shape, axis, keepdims, itype, acc_type, dtype, hybridize):
    class TestSum(HybridBlock):
        def __init__(self, axis=None, dtype=None, keepdims=False):
            super(TestSum, self).__init__()
            self._axis = axis
            self._dtype = dtype
            self._keepdims = keepdims

        def forward(self, a, *args, **kwargs):
            return np.sum(a, axis=self._axis, dtype=self._dtype, keepdims=self._keepdims)

    class TestSumConv(HybridBlock):
        def __init__(self, axis=None, dtype=None, keepdims=False):
            super(TestSumConv, self).__init__()
            self._axis = axis
            self._dtype = dtype
            self._keepdims = keepdims

        def forward(self, a, *args, **kwargs):
            return a.sum(axis=self._axis, dtype=self._dtype, keepdims=self._keepdims)

    def is_int(dtype):
        return 'int' in dtype

    is_windows = sys.platform.startswith('win')
    if (is_int(dtype) and not is_int(itype)) or (is_windows and is_int(itype))\
            or (itype == 'bool' and\
                (dtype not in ('float32', 'float64', 'int32', 'int64') or is_windows)):
        return
    # test gluon
    test_sum = TestSum(axis=axis, dtype=dtype, keepdims=keepdims)
    test_sum_conv = TestSumConv(axis=axis, dtype=dtype, keepdims=keepdims)
    if hybridize:
        test_sum.hybridize()
        test_sum_conv.hybridize()
    if is_int(itype):
        x = onp.random.randint(-128, 128, shape, dtype=itype)
        x = np.array(x)
    elif itype == 'bool':
        x = onp.random.randint(0, 2, shape) < 1
        x = np.array(x, dtype='bool')
    else:
        x = np.random.uniform(-1.0, 1.0, size=shape, dtype=itype)
    expected_ret = onp.sum(x.asnumpy(), axis=axis, dtype=acc_type, keepdims=keepdims)
    expected_ret = expected_ret.astype(dtype)
    if itype == 'bool':
        if is_op_runnable() and (not is_windows):  # special handling of boolean ndarray
            y = test_sum(x)
            y_conv = test_sum_conv(x)
            assert y.dtype == expected_ret.dtype
            assert_almost_equal(y.asnumpy(), expected_ret, rtol=1e-4, atol=1e-5,
                                use_broadcast=False)
            assert y_conv.dtype == expected_ret.dtype
            assert_almost_equal(y_conv.asnumpy(), expected_ret, rtol=1e-4, atol=1e-5,
                                use_broadcast=False)
        return

    x.attach_grad()
    with mx.autograd.record():
        y = test_sum(x)
        y_conv = test_sum_conv(x)
    assert y.shape == expected_ret.shape
    assert_almost_equal(y.asnumpy(), expected_ret, rtol=1e-3 if dtype == 'float16' else 1e-3,
                        atol=1e-5 if dtype == 'float16' else 1e-5, use_broadcast=False)
    assert y_conv.shape == expected_ret.shape
    assert_almost_equal(y_conv.asnumpy(), expected_ret, rtol=1e-3 if dtype == 'float16' else 1e-3,
                        atol=1e-5 if dtype == 'float16' else 1e-5, use_broadcast=False)
    y.backward()
    assert same(x.grad.asnumpy(), onp.ones(shape=x.shape, dtype=x.dtype))

    # test numeric
    if itype == 'float32' and dtype == 'float32' and shape != (4, 0, 4, 0):
        x_sym = mx.sym.Variable("x").as_np_ndarray()
        mx_sym = mx.sym.np.sum(x_sym, axis=axis, dtype=dtype, keepdims=keepdims).as_nd_ndarray()
        check_numeric_gradient(mx_sym, [x.as_nd_ndarray()],
                                numeric_eps=1e-3, rtol=1e-2, atol=1e-3, dtype=onp.float32)

    # test imperative
    mx_out = np.sum(x, axis=axis, dtype=dtype, keepdims=keepdims)
    np_out = onp.sum(x.asnumpy(), axis=axis, dtype=acc_type, keepdims=keepdims).astype(dtype)
    assert_almost_equal(mx_out.asnumpy(), np_out, rtol=1e-3, atol=1e-5, use_broadcast=False)


@use_np
@pytest.mark.parametrize('bool_agg', ['all', 'any'])
@pytest.mark.parametrize('shape', [
    (), (5, ), (10, ), (2, 5), (5, 5), (10, 10),
    (4, 4, 4), (4, 6, 9), (6, 6, 6), (6, 0, 5),
    (7, 8, 9, 10), (7, 9, 11, 13), (0, 7, 7, 5)
])
@pytest.mark.parametrize('axis', [True, False])
@pytest.mark.parametrize('hybridize', [True, False])
@pytest.mark.parametrize('keepdim', [True, False])
@pytest.mark.parametrize('dtype', [np.int8, np.uint8, np.int32, np.int64, np.float16, np.float32, np.float64, np.bool])
def test_np_bool_agg(bool_agg, shape, axis, keepdim, dtype, hybridize):
    class TestOp(HybridBlock):
        def __init__(self, axis=None, keepdims=False) :
            super(TestOp, self).__init__()
            self._axis = axis
            self._keepdims = keepdims

        def forward(self, a):
            return getattr(np, bool_agg)(a, axis=self._axis, keepdims=self._keepdims)

    ndim = len(shape)
    samples = random.randint(0, ndim)
    axis = None if not axis else tuple(random.sample([i for i in range(0, ndim)], samples))
    x = np.random.normal(0, 5.0, size=shape).astype(dtype)
    test_op = TestOp(axis=axis, keepdims=keepdim)
    if hybridize:
        test_op.hybridize()
    y = test_op(x)
    expected_ret = getattr(onp, bool_agg)(x.asnumpy(), axis=axis, keepdims=keepdim)
    assert_almost_equal(y.asnumpy(), expected_ret)

    # test imperative
    mx_outs = getattr(np, bool_agg)(x, axis=axis, keepdims=keepdim)
    np_outs = getattr(onp, bool_agg)(x.asnumpy(), axis=axis, keepdims=keepdim)
    assert_almost_equal(mx_outs.asnumpy(), np_outs)


@use_np
@pytest.mark.parametrize('func', ['max', 'min'])
@pytest.mark.parametrize('in_data_dim', [2, 3, 4])
@pytest.mark.parametrize('itype', ['float16', 'float32', 'float64', 'int'])
@pytest.mark.parametrize('hybridize', [True, False])
@pytest.mark.parametrize('keepdims', [True, False])
def test_np_max_min(func, in_data_dim, itype, keepdims, hybridize):
    class TestOp(HybridBlock):
        def __init__(self, axis=None, keepdims=False):
            super(TestOp, self).__init__()
            self._axis = axis
            self._keepdims = keepdims

        def forward(self, a, *args, **kwargs):
            return getattr(a, func)(axis=self._axis, keepdims=self._keepdims)

    def is_int(dtype):
        return 'int' == dtype

    def get_grad(axis, func_name):
        index = -1 if func_name == 'max' else 0
        if axis == ():
            return onp.ones((2,3,4,5))
        else:
            temp = onp.zeros((2,3,4,5))
            if axis == 0:
                temp[index,:,:,:] = 1
                return temp
            elif axis == 1:
                temp[:,index,:,:] = 1
                return temp
            elif axis == 2:
                temp[:,:,index,:] = 1
                return temp
            elif (axis == 3 or axis == -1):
                temp[:,:,:,index] = 1
                return temp
            elif not axis:
                temp[index,index,index,index] = 1
                return temp
            raise ValueError('axis should be int or None or ()')

    shape = rand_shape_nd(in_data_dim, dim=3)
    for axis in ([i for i in range(in_data_dim)] + [(), None] + [-1]):
        test_gluon = TestOp(axis=axis, keepdims=keepdims)
        if hybridize:
            test_gluon.hybridize()
        if is_int(itype):
            x = np.arange(120).reshape((2, 3, 4, 5))
        else:
            x = np.random.uniform(-1.0, 1.0, size=shape, dtype=itype)
        x.attach_grad()
        ref_op = getattr(onp, 'a'+func)
        expected_ret = ref_op(x.asnumpy(), axis=axis, keepdims=keepdims)
        with mx.autograd.record():
            y = test_gluon(x)
        assert y.shape == expected_ret.shape
        assert_almost_equal(y.asnumpy(), expected_ret, rtol=1e-3 if itype == 'float16' else 1e-3,
                            atol=1e-5 if itype == 'float16' else 1e-5)
        y.backward()
        # only check the gradient with hardcoded input
        if is_int(itype):
            assert same(x.grad.asnumpy(), get_grad(axis, func)), \
                'x={}\ny={}\nx.grad={}\nnumpy={}'.format(x.asnumpy(), y.asnumpy(), x.grad.asnumpy(), get_grad(axis))

        # test imperative
        mx_out = getattr(np, func)(x, axis=axis, keepdims=keepdims)
        np_out = ref_op(x.asnumpy(), axis=axis, keepdims=keepdims)
        assert_almost_equal(mx_out.asnumpy(), np_out, rtol=1e-3, atol=1e-5)

@use_np
@pytest.mark.parametrize('func', ['max', 'min'])
@pytest.mark.parametrize('shape,exception', [
    ((), False),
    ((0), True),
    ((2, 0), True),
    ((0, 2, 1), True)
])
def test_np_max_min_error(func, shape, exception):
    # test zero and zero dim
    def _test_np_exception(func, shape, dim):
        x = np.random.uniform(-1.0, 1.0, shape)
        out = getattr(x, func)()
        assert out.ndim == dim, 'dimension mismatch, output.ndim={}, dim={}'.format(output.ndim, dim)
    dim = 0
    if exception:
        assertRaises(MXNetError, _test_np_exception, func, shape, dim)
    else:
        _test_np_exception(func, shape, dim)


@use_np
@pytest.mark.parametrize('a_shape,w_shape,axes', [
    ((3, 5), (3, 5), None),
    ((4, 5, 6), (4, 5, 6), (0, 2)),
    ((3,), (3,), 0),
    ((2, 3), (3,), 1),
    ((2, 3, 4), (2,), 0),
    ((2, 3, 4), (3,), 1),
    ((2, 3, 4), (4,), -1),
    ((2, 3, 4, 5), (5,), 3)
])
@pytest.mark.parametrize('dtype', ['float32', 'float64'])
@pytest.mark.parametrize('hybridize', [True, False])
@pytest.mark.parametrize('is_weighted', [True, False])
@pytest.mark.parametrize('returned', [True, False])
@pytest.mark.parametrize('req_a', ['null', 'add', 'write'])
@pytest.mark.flaky
def test_np_average(a_shape, w_shape, axes, is_weighted, req_a,
                    hybridize, returned, dtype):
    class TestAverage(HybridBlock):
        def __init__(self, axis=None, returned=False):
            super(TestAverage, self).__init__()
            # necessary initializations
            self._axis = axis
            self._returned = returned

        def forward(self, a, weights):
            return np.average(a, weights=weights, axis=self._axis, returned=self._returned)

    def avg_backward(a, w, avg, axes, init_a_grad=None, init_w_grad=None):
        # avg = sum(a * w) / sum(w)
        if axes is not None and not isinstance(axes, tuple) and axes < 0:
            axes += a.ndim
        if w is None:
            a_grad = onp.ones(shape=a.shape, dtype=a.dtype)/(a.size/avg.size)
            if init_a_grad is not None:
                a_grad += init_a_grad.asnumpy()
            return [a_grad, None]
        onedim = a.ndim != w.ndim
        if onedim:
            new_shape = [a.shape[i] if i == axes else 1 for i in range(a.ndim)]
            w = w.reshape(new_shape)
            w = onp.broadcast_to(w, a.shape)

        # partial a = w / sum(w)
        # partial w = (a*sum(w) - sum(a*w)) / (sum(w) * sum(w))
        scl = onp.sum(w, axis=axes, keepdims=True)
        a_grad = onp.divide(w, scl)
        w_grad = onp.divide(a*scl-onp.sum(a*w, axis=axes, keepdims=True), scl*scl)

        if onedim:
            axis = list(range(a.ndim))
            axis.remove(axes)
            w_grad = onp.sum(w_grad, axis=tuple(axis))
        if init_a_grad is not None:
            a_grad += init_a_grad.asnumpy()
        if init_w_grad is not None:
            w_grad += init_w_grad.asnumpy()
        return [a_grad, w_grad]

    if req_a == 'null' and not is_weighted:
        return
    rtol, atol = 1e-3, 1e-4
    test_average = TestAverage(axes, returned)
    if hybridize:
        test_average.hybridize()
    a = np.random.uniform(-1.0, 1.0, size=a_shape, dtype=dtype)
    a.attach_grad(req_a)
    init_a_grad = np.random.uniform(-1.0, 1.0, size=a_shape, dtype=dtype) if req_a == 'add' else None
    init_w_grad = None
    req_w = req_a
    w, np_w = None, None
    if is_weighted:
        w = np.random.uniform(-1.0, 1.0, size=w_shape, dtype=dtype)
        if req_a == 'null':
            req_w = random.choice(['add', 'write'])
        w.attach_grad(req_w)
        if req_w == 'add':
            init_w_grad = np.random.uniform(-1.0, 1.0, size=w_shape, dtype=dtype)
        np_w = w.asnumpy()
    np_out = onp.average(a.asnumpy(), axis=axes, weights=np_w, returned=returned)
    with mx.autograd.record():
        mx_out = test_average(a, w)
    if returned:
        np_out, np_sum_of_weights = np_out
        mx_out, mx_sum_of_weights = mx_out
        assert_almost_equal(mx_sum_of_weights.asnumpy(), np_sum_of_weights, rtol=rtol, atol=atol)
    assert mx_out.shape == np_out.shape
    assert_almost_equal(mx_out.asnumpy(), np_out, rtol=rtol, atol=atol)
    if req_a == 'add':
        a.grad[:] = init_a_grad
    if is_weighted and req_w == 'add':
        w.grad[:] = init_w_grad
    mx_out.backward()
    # Code to get reference backward value
    a_grad, w_grad = avg_backward(a.asnumpy(), np_w, np_out, axes, init_a_grad, init_w_grad)
    if is_weighted:
        assert_almost_equal(w.grad.asnumpy(), w_grad, rtol=rtol*10, atol=atol*10)
    if req_a == 'null':
        assert a.grad is None
    else:
        assert_almost_equal(a.grad.asnumpy(), a_grad, rtol=rtol, atol=atol)

    # Test imperative once again
    np_out = onp.average(a.asnumpy(), weights=np_w, axis=axes, returned=returned)
    mx_out = np.average(a, weights=w, axis=axes, returned=returned)
    if returned:
        np_out, np_sum_of_weights = np_out
        mx_out, mx_sum_of_weights = mx_out
        assert_almost_equal(mx_sum_of_weights.asnumpy(), np_sum_of_weights, rtol=rtol, atol=atol)
    assert_almost_equal(mx_out.asnumpy(), np_out, rtol=rtol, atol=atol)


@use_np
def test_np_mean():
    class TestMean(HybridBlock):
        def __init__(self, axis=None, dtype=None, keepdims=False):
            super(TestMean, self).__init__()
            self._axis = axis
            self._dtype = dtype
            self._keepdims = keepdims

        def forward(self, a, *args, **kwargs):
            return a.mean(axis=self._axis, dtype=self._dtype, keepdims=self._keepdims)

    def is_int(dtype):
        return 'int' in dtype

    is_windows = sys.platform.startswith('win')
    in_data_dim = random.choice([2, 3, 4])
    shape = rand_shape_nd(in_data_dim, dim=3)
    acc_type = {'float16': 'float32', 'float32': 'float64', 'float64': 'float64',
                'bool': 'int64', 'int8': 'int32', 'int32': 'int64', 'int64': 'int64'}
    ft_types = ['float16', 'float32', 'float64']
    it_types = ['bool', 'int8', 'int32', 'int64']
    for hybridize in [False, True]:
        for keepdims in [True, False]:
            for axis in ([i for i in range(in_data_dim)] + [(), None]):
                for itype, dtype in itertools.product(ft_types, [None] + ft_types + it_types):
                    if dtype == 'bool':
                        continue
                    # test gluon
                    test_mean = TestMean(axis=axis, dtype=dtype, keepdims=keepdims)
                    if hybridize:
                        test_mean.hybridize()
                    x = np.random.uniform(-1.0, 1.0, size=shape).astype(itype)
                    x = x.as_np_ndarray()
                    x.attach_grad()

                    expected_ret = onp.mean(x.asnumpy(), axis=axis, dtype=acc_type[itype], keepdims=keepdims)
                    expected_ret = expected_ret.astype(dtype)
                    with mx.autograd.record():
                        y = test_mean(x)
                    assert y.shape == expected_ret.shape
                    assert_almost_equal(y.asnumpy(), expected_ret, rtol=1e-3 if dtype == 'float16' else 1e-3,
                                        atol=1e-5 if dtype == 'float16' else 1e-5)

                    y.backward()
                    N = x.size / y.size
                    assert same(x.grad.asnumpy(), onp.ones(shape=x.shape, dtype=x.dtype) / N)

                    # test numeric
                    if itype == 'float32' and dtype == 'float32':
                        x_sym = mx.sym.Variable("x").as_np_ndarray()
                        mx_sym = mx.sym.np.mean(x_sym, axis=axis, dtype=dtype, keepdims=keepdims).as_nd_ndarray()
                        check_numeric_gradient(mx_sym, [x.as_nd_ndarray()],
                                               numeric_eps=1e-3, rtol=1e-3, atol=1e-4, dtype=onp.float32)

                    # test imperative
                    mx_out = np.mean(x, axis=axis, dtype=dtype, keepdims=keepdims)
                    np_out = onp.mean(x.asnumpy(), axis=axis, dtype=acc_type[itype], keepdims=keepdims).astype(dtype)
                    assert_almost_equal(mx_out.asnumpy(), np_out, rtol=1e-3, atol=1e-5)

                for itype, dtype in itertools.product(it_types, [None] + ft_types + it_types):
                    if dtype == 'bool':
                        continue
                    # test gluon
                    test_mean = TestMean(axis=axis, dtype=dtype, keepdims=keepdims)
                    if hybridize:
                        test_mean.hybridize()

                    if itype == 'bool':
                        x = np.array(onp.random.uniform(size=shape) > 0.5)
                    else:
                        x = np.random.uniform(-128, 127, size=shape).astype(itype)

                    expected_ret = onp.mean(x.asnumpy(), axis=axis, dtype=dtype, keepdims=keepdims)

                    if itype == 'bool':
                        if is_op_runnable() and (not is_windows) and dtype not in ['float16', 'int8']:  # special handling of boolean ndarray
                            y = test_mean(x)
                            assert y.shape == expected_ret.shape
                            assert_almost_equal(y.asnumpy(), expected_ret, rtol=1e-3 if dtype == 'float16' else 1e-3,
                                                atol=1e-5 if dtype == 'float16' else 1e-5)
                        continue

                    y = test_mean(x)
                    assert y.shape == expected_ret.shape
                    assert_almost_equal(y.asnumpy(), expected_ret, rtol=1e-3 if dtype == 'float16' else 1e-3,
                                        atol=1e-5 if dtype == 'float16' else 1e-5)

                    # test imperative
                    mx_out = np.mean(x, axis=axis, dtype=dtype, keepdims=keepdims)
                    np_out = onp.mean(x.asnumpy(), axis=axis, dtype=dtype, keepdims=keepdims).astype(dtype)
                    assert_almost_equal(mx_out.asnumpy(), np_out, rtol=1e-3, atol=1e-5)


@use_np
def test_np_moment():
    class TestMoment(HybridBlock):
        def __init__(self, name, axis=None, dtype=None, keepdims=False, ddof=0):
            super(TestMoment, self).__init__()
            self._moment_name = name
            self._axis = axis
            self._dtype = dtype
            self._keepdims = keepdims
            self._ddof = ddof

        def forward(self, a, *args, **kwargs):
            return getattr(a, self._moment_name)(axis=self._axis, dtype=self._dtype,
                                                 keepdims=self._keepdims, ddof=self._ddof)

    def is_int(dtype):
        return 'int' in dtype

    def legalize_shape(shape):
        shape_ = list(shape)
        for i in range(len(shape_)):
            shape_[i] += 1
        return tuple(shape_)

    in_data_dim = random.choice([2, 3, 4])
    shape = rand_shape_nd(in_data_dim, dim=3)
    shape = legalize_shape(shape)
    acc_type = {'float16': 'float32', 'float32': 'float64', 'float64': 'float64',
                'int8': 'float64', 'int32': 'float64', 'int64': 'float64'}

    for name in ['var', 'std']:
        for hybridize in [False, True]:
            for ddof in [0, 1]:
                for keepdims in [True, False]:
                    for axis in ([i for i in range(in_data_dim)] + [(), None]):
                        for itype in ['float16', 'float32', 'float64', 'int8', 'int32', 'int64']:
                            for dtype in ['float16', 'float32', 'float64']:
                                if is_int(dtype) and not is_int(itype) or is_int(itype) and is_int(dtype):
                                    continue
                                atol = 3e-4 if itype == 'float16' or dtype == 'float16' else 1e-5
                                rtol = 1e-2 if itype == 'float16' or dtype == 'float16' else 1e-3
                                # test gluon
                                test_moment = TestMoment(name, axis=axis, dtype=dtype, keepdims=keepdims, ddof=ddof)
                                if hybridize:
                                    test_moment.hybridize()
                                if is_int(itype):
                                    x = onp.random.randint(-16, 16, shape, dtype=itype)
                                    x = mx.nd.array(x)
                                else:
                                    x = mx.nd.random.uniform(-1.0, 1.0, shape=shape, dtype=itype)
                                x = x.as_np_ndarray()
                                x.attach_grad()
                                expected_ret = getattr(onp, name)(x.asnumpy(), axis=axis, dtype=acc_type[itype], keepdims=keepdims, ddof=ddof)
                                expected_ret = expected_ret.astype(dtype)
                                y = test_moment(x)
                                assert y.shape == expected_ret.shape
                                assert_almost_equal(y.asnumpy(), expected_ret, rtol=rtol, atol=atol, use_broadcast=False, equal_nan=True)

                                # test imperative
                                mx_out = getattr(np, name)(x, axis=axis, dtype=dtype, keepdims=keepdims, ddof=ddof)
                                np_out = getattr(onp, name)(x.asnumpy(), axis=axis, dtype=acc_type[itype], keepdims=keepdims, ddof=ddof).astype(dtype)
                                assert_almost_equal(mx_out.asnumpy(), np_out, rtol=rtol, atol=atol, use_broadcast=False, equal_nan=True)


@use_np
def test_np_shape():
    shapes = [
        (),
        (0, 1),
        (2, 3),
        (2, 3, 4),
    ]

    for shape in shapes:
        mx_a = np.random.uniform(size=shape)
        np_a = onp.random.uniform(size=shape)

        mx_shape = np.shape(mx_a)
        np_shape = onp.shape(np_a)

        assert mx_shape == np_shape


@use_np
@pytest.mark.parametrize('config', [
    (0.0, 1.0, 10),
    (-2, 4, 30),
    (5.234324, 8.98324, 324),
    (2, 10, 100)
])
@pytest.mark.parametrize('dtype', ['int32', 'float16', 'float32', 'float64', None])
@pytest.mark.parametrize('endpoint', [True, False])
@pytest.mark.parametrize('retstep', [True, False])
def test_np_linspace(config, dtype, endpoint, retstep):
    if isinstance(config, tuple):
        mx_ret = np.linspace(*config, endpoint=endpoint, retstep=retstep, dtype=dtype)
        np_ret = onp.linspace(*config, endpoint=endpoint, retstep=retstep, dtype=dtype)
    else:
        mx_ret = np.linspace(config, endpoint=endpoint, retstep=retstep, dtype=dtype)
        np_ret = onp.linspace(config, endpoint=endpoint, retstep=retstep, dtype=dtype)
    if retstep:
        assert_almost_equal(mx_ret[0].asnumpy(), np_ret[0], atol=1e-3, rtol=1e-5)
        same(mx_ret[1], np_ret[1])
    else:
        assert_almost_equal(mx_ret.asnumpy(), np_ret, atol=1e-3, rtol=1e-5)

@use_np
@pytest.mark.parametrize('config', [
    (0.0, 1.0, 10),
    (-2, 4, 30),
    (5.234324, 8.98324, 324),
    (2, 10, 100)
])
@pytest.mark.parametrize('dtype', ['int32', 'float16', 'float32', 'float64', None])
@pytest.mark.parametrize('hybridize', [True, False])
@pytest.mark.parametrize('endpoint', [True, False])
def test_np_linspace_gluon(config, dtype, endpoint, hybridize):
    class TestLinspace(HybridBlock):
        def __init__(self, start, stop, num=50, endpoint=None, retstep=False, dtype=None, axis=0):
            super(TestLinspace, self).__init__()
            self._start = start
            self._stop = stop
            self._num = num
            self._endpoint = endpoint
            self._retstep = retstep
            self._dtype = dtype

        def forward(self, x):
            if self._retstep:
                raise ValueError("linspace didn't support retstep = True inside HybridBlock")
            else:
<<<<<<< HEAD
                return x + np.linspace(self._start, self._stop, self._num,
                endpoint = self._endpoint, retstep = self._retstep, dtype = self._dtype)
=======
                return x + np.linspace(self._start, self._stop, num=self._num, \
                endpoint=self._endpoint, retstep=self._retstep, dtype=self._dtype)
>>>>>>> af1622e5

    x = np.zeros(shape=(), dtype=dtype)
    if isinstance(config, tuple):
        net = TestLinspace(*config, endpoint=endpoint, dtype=dtype)
        np_out = onp.linspace(*config, endpoint=endpoint, dtype=dtype)
    else:
        net = TestLinspace(config, endpoint=endpoint, dtype=dtype)
        np_out = onp.linspace(config, endpoint=endpoint, dtype=dtype)
    if hybridize:
        net.hybridize()
    mx_out = net(x)
    assert_almost_equal(mx_out.asnumpy(), np_out, atol=1e-3, rtol=1e-5)

@use_np
@pytest.mark.parametrize('config', [
    (0, 10, -1),
    (0, 1, 2.5)
])
def test_np_linspace_error(config):
    with pytest.raises(MXNetError):
        np.linspace(*config)


@use_np
def test_np_linspace_arange():
    # check linspace equivalent to arange
    for test_index in range(1000):
        assert_almost_equal(mx.np.linspace(0, test_index, test_index + 1).asnumpy(), onp.arange(test_index + 1))


@use_np
@pytest.mark.parametrize('config', [
    (0.0, 1.0, 20),
    (2, 8, 0),
    (22, 11, 1),
    (2.22, 9.99, 11),
    (4.99999, 12.11111111, 111)
])
@pytest.mark.parametrize('dtype', ['float32', 'float64', None])
@pytest.mark.parametrize('hybridize', [True, False])
@pytest.mark.parametrize('endpoint', [True, False])
@pytest.mark.parametrize('base', [0, 1, 5, 8, 10, 33])
def test_np_logspace(config, dtype, endpoint, hybridize, base):
    class TestLogspace(HybridBlock):
        def __init__(self, start, stop, num=50, endpoint=None, base=50.0, dtype=None, axis=0):
            super(TestLogspace, self).__init__()
            self._start = start
            self._stop = stop
            self._num = num
            self._endpoint = endpoint
            self._base = base
            self._dtype = dtype
            self.axis = axis

        def forward(self, x):
            return x + np.logspace(self._start, self._stop, self._num,
                                   endpoint = self._endpoint, base = self._base, dtype = self._dtype, axis = self.axis)

    x = np.zeros(shape=(), dtype=dtype)
    net = TestLogspace(*config, endpoint=endpoint, base=base, dtype=dtype)
    np_out = onp.logspace(*config, endpoint=endpoint, base=base, dtype=dtype)
    if hybridize:
        net.hybridize()
    mx_out = net(x)
    assert_almost_equal(mx_out.asnumpy(), np_out, atol=1e-3, rtol=1e-5)
    if dtype is not None:
        assert mx_out.dtype == np_out.dtype

    # Test imperative once again
    mx_ret = np.logspace(*config, endpoint=endpoint, base=base, dtype=dtype)
    np_ret = onp.logspace(*config, endpoint=endpoint, base=base, dtype=dtype)
    assert_almost_equal(mx_ret.asnumpy(), np_ret, atol=1e-3, rtol=1e-5)
    if dtype is not None:
        assert mx_out.dtype == np_out.dtype


@use_np
@pytest.mark.parametrize('start,end,step', [
    ([], [], None),
    ([], [], []),
    ([1], [4], None),
    ([1], [10], [3]),
    ([10], [0], [-2]),
    ([None], [None], [None]),
    ([None], [None], [-1]),
    ([10], [None], [-1]),
    ([1, 0, 3], [-2, 10, -4], [None, 2, 3]),
    ([-2, -3, -5, -6], [1, 3, 4, 5], None),
    ([-2, -3, -5, -6], [1, 3, 4, 5], [-1, -2, -3, -4]),
    ([2, -3, -5, -6], [2, 3, 4, 5], None),
    ([2, -3, -5, 5], [3, 3, 4, 5], None),
])
@pytest.mark.parametrize('hybridize', [True, False])
def test_npx_slice(start, end, step, hybridize):
    class TestSlice(HybridBlock):
        def __init__(self, begin, end, step):
            super(TestSlice, self).__init__()
            self._begin = begin
            self._end = end
            self._step = step

        def forward(self, a):
            return npx.slice(a, begin=self._begin, end=self._end, step=self._step)

    shape = (8, 16, 9, 9)
    np_array = onp.arange(onp.prod(shape), dtype='int32').reshape(shape)

    test_slice = TestSlice(begin=start, end=end, step=step)
    if hybridize:
        test_slice.hybridize()

    a = np.array(np_array, dtype=np_array.dtype)
    a.attach_grad()
    basic_index = tuple([
        slice(start[i], end[i], step[i]) if step is not None else slice(start[i], end[i])
        for i in range(len(start))
    ])
    expected_ret = np_array[basic_index]
    with mx.autograd.record():
        y = test_slice(a)

    assert same(y.asnumpy(), expected_ret)

    # test backward
    mx.autograd.backward(y)
    expected_grad = onp.zeros(shape)
    expected_grad[basic_index] = 1
    assert same(a.grad.asnumpy(), expected_grad)

@use_np
def test_npx_index_add():
    class TestIndexAdd(HybridBlock):
        def __init__(self):
            super(TestIndexAdd, self).__init__()

        def forward(self, a, ind, val):
            return npx.index_add(a, ind, val)

    def index_add_forward(a, ind, val, ind_ndim, ind_num):
        if val.dtype != a.dtype:
            val = val.astype(a.dtype)
        ind_arr = ind.transpose()
        if ind_arr.ndim == 0:
            ind_arr = onp.array([ind_arr])
        for i in range(ind_arr.shape[0]):
            t_ind = ind_arr[i]
            t_ind = tuple(t_ind.tolist()) if type(t_ind) is onp.ndarray else t_ind.tolist()
            if val.ndim + ind_ndim > a.ndim:
                t_val = val[tuple([0 if val.shape[0]==1 else i])]
                if type(t_val) is onp.ndarray and t_val.shape[0] == 1:
                    a[t_ind] += onp.squeeze(t_val, axis=0)
                else:
                    a[t_ind] += t_val
            else:
                a[t_ind] += val
        return a

    def index_add_bwd(out_grad, a_grad, ind, val_grad, ind_ndim, ind_num, grad_req_a, grad_req_val):
        if grad_req_a == 'add':
            init_a_grad = onp.array(a_grad)
        if grad_req_val == 'add':
            init_val_grad = onp.array(val_grad)
        a_grad = onp.zeros(a_grad.shape) + out_grad
        a_grad = a_grad.astype(a_grad.dtype)
        val_grad = onp.zeros(val_grad.shape).astype(val_grad.dtype)

        ind_arr = ind.transpose()
        if ind_arr.ndim == 0:
            ind_arr = onp.array([ind_arr])
        for i in range(ind_arr.shape[0]):
            t_ind = ind_arr[i]
            t_ind = tuple(ind_arr[i].tolist()) if type(ind_arr[i]) is onp.ndarray else ind_arr[i].tolist()
            if val_grad.ndim + ind_ndim > a_grad.ndim:
                idx = 0 if val_grad.shape[0]==1 else i
                t_grad = out_grad[t_ind]
                t_grad_shape = onp.array(t_grad.shape)
                val_grad_shape = onp.array(val_grad[idx].shape)
                if type(val_grad[idx]) is not onp.ndarray:
                    t_grad = onp.sum(t_grad)
                else:
                    is_not_equal = t_grad_shape - val_grad_shape
                    if onp.any(is_not_equal):
                        broadcast_dim = onp.nonzero(onp.where(is_not_equal, 1, 0))
                        t_grad = onp.sum(t_grad, axis=tuple(broadcast_dim[0].reshape(1, -1)[0]), keepdims=True)
                val_grad[idx] += t_grad
            else:
                t_grad = out_grad[t_ind]
                if type(val_grad) is not onp.ndarray or val_grad.shape == ():
                    t_grad = onp.sum(t_grad)
                else:
                    if type(t_grad) is onp.ndarray:
                        ext_dim = t_grad.ndim() - val_grad.ndim()
                        if ext_dim:
                            t_grad = onp.sum(t_grad, axis=tuple(onp.arange(ext_dim)))
                        t_grad_shape = onp.array(t_grad.shape)
                        val_grad_shape = onp.array(val_grad.shape)
                        is_not_equal = t_grad_shape - val_grad_shape
                        if onp.any(is_not_equal):
                            broadcast_dim = onp.nonzero(onp.where(is_not_equal, 1, 0))
                            t_grad = onp.sum(t_grad, axis=tuple(broadcast_dim.reshape(1, -1)[0]), keepdims=True)
                val_grad += t_grad
        if grad_req_a == 'add':
            a_grad += init_a_grad
        if grad_req_val == 'add':
            val_grad += init_val_grad
        return a_grad, val_grad

    # a.shape, ind.shape, val.shape, ind_ndim, ind_num
    configs = [((2, ), np.array(1, dtype=onp.int32), (1, ), 1, 1)]
    shape = tuple(onp.random.randint(1, 6, size=(4))) # a.shape
    for ind_ndim in range(1, 5): # ind.shape: (ind_ndim, ind_num)
        ind_num = onp.random.randint(1, 7)
        ind = []
        for ind_dim in range(ind_ndim):
            ind.append(onp.random.randint(0, shape[ind_dim], size=(ind_num)))
        ind = onp.array(ind).astype(onp.int32)
        # case: val is scalar
        configs.append(tuple([shape, ind, (), ind_ndim, ind_num]))
        for _ in range(1, 5 - ind_ndim):
            val_shape = [1 if onp.random.randint(0, 5)==0 else ind_num]
            for val_dim in range(ind_ndim, 4):
                val_shape.append(1 if onp.random.randint(0, 5)==0 else shape[val_dim])
            # case: val is tensor
            configs.append(tuple([shape, ind, tuple(val_shape), ind_ndim, ind_num]))

    dtypes = ['float32', 'float64', 'int32', 'int64']
    grad_req = ['write', 'null', 'add']
    for hybridize, grad_req_a, grad_req_val, dtype, indtype in \
        itertools.product([True, False], grad_req, grad_req, dtypes, ['int32', 'int64']):
        for a_shape, ind, val_shape ,ind_ndim, ind_num in configs:
            eps = 1e-3
            atype = dtype
            valtype = dtype
            test_index_add = TestIndexAdd()
            if hybridize:
                test_index_add.hybridize()
            a = mx.nd.random.uniform(-10.0, 10.0, shape=a_shape).as_np_ndarray().astype(atype)
            a.attach_grad(grad_req=grad_req_a)
            val = mx.nd.random.uniform(-10.0, 10.0, shape=val_shape).as_np_ndarray().astype(valtype)
            val.attach_grad(grad_req=grad_req_val)
            expected_ret = index_add_forward(a.asnumpy(), ind.astype(indtype), val.asnumpy(), ind_ndim, ind_num)
            with mx.autograd.record():
                mx_ret = test_index_add(a, np.array(ind).astype(indtype), val)
            assert mx_ret.shape == a.shape
            assert expected_ret.shape == a.shape
            assert mx_ret.dtype == a.dtype
            assert expected_ret.dtype == a.dtype
            assert_almost_equal(mx_ret.asnumpy(), expected_ret, rtol=eps, atol=eps)

            if atype not in ['float16', 'float32', 'float64'] or valtype not in ['float16', 'float32', 'float64']:
                continue
            if grad_req_a != 'null' or grad_req_val != 'null':
                init_a_grad = mx.nd.random.uniform(-10.0, 10.0, shape=a_shape).as_np_ndarray().astype(atype)
                init_val_grad = mx.nd.random.uniform(-10.0, 10.0, shape=val_shape).as_np_ndarray().astype(valtype)
                out_grad = mx.nd.random.uniform(-10.0, 10.0, shape=a_shape).as_np_ndarray().astype(atype)
                if grad_req_a == 'add':
                    if init_a_grad.ndim == 0:
                        a.grad[()] = init_a_grad.item()
                    else:
                        a.grad[:] = init_a_grad
                if grad_req_val == 'add':
                    if init_val_grad.ndim == 0:
                        val.grad[()] = init_val_grad.item()
                    else:
                        val.grad[:] = init_val_grad
                mx_ret.backward(out_grad)
                expected_bwd_a, expected_bwd_val = index_add_bwd(out_grad.asnumpy(), init_a_grad.asnumpy(), ind,
                                                                 init_val_grad.asnumpy(), ind_ndim, ind_num,
                                                                 grad_req_a, grad_req_val)
                if grad_req_a == 'null':
                    assert a.grad is None
                else:
                    assert_almost_equal(a.grad.asnumpy(), expected_bwd_a, rtol = eps, atol=eps)
                if grad_req_val == 'null':
                    assert val.grad is None
                else:
                    assert_almost_equal(val.grad.asnumpy(), expected_bwd_val, rtol = eps, atol=eps)

            mx_out = npx.index_add(a, np.array(ind).astype(indtype), val)
            assert_almost_equal(mx_out.asnumpy(), expected_ret, rtol=eps, atol=eps)


@use_np
def test_npx_index_update():
    class TestIndexUpdate(HybridBlock):
        def __init__(self):
            super(TestIndexUpdate, self).__init__()

        def forward(self, a, ind, val):
            return npx.index_update(a, ind, val)

    def check_index_update_forward(mx_ret, a, ind, val, ind_ndim, ind_num, eps):
        if val.dtype != a.dtype:
            val = val.astype(a.dtype)
        ind_arr = ind.transpose()
        if ind_arr.ndim == 0:
            ind_arr = onp.array([ind_arr])
        for i in range(ind_arr.shape[0]):
            t_ind = ind_arr[i]
            t_ind = tuple(t_ind.tolist()) if type(t_ind) is onp.ndarray else t_ind.tolist()
            if val.ndim + ind_ndim > a.ndim:
                t_val = val[tuple([0 if val.shape[0]==1 else i])]
                if type(t_val) is onp.ndarray and t_val.shape[0] == 1:
                    expect_tmp = onp.squeeze(t_val, axis=0)
                else:
                    expect_tmp = t_val
            else:
                expect_tmp = val
            mx_tmp = mx_ret[t_ind]
            close_pos = onp.where(onp.isclose(expect_tmp, mx_tmp, rtol=eps, atol=eps))
            if a[t_ind].ndim == 0:
                if close_pos[0].size == 1:
                    mx_ret[t_ind] = 0
                    a[t_ind] = 0
            else:
                mx_ret[t_ind][close_pos] = 0
                a[t_ind][close_pos] = 0
        assert_almost_equal(mx_ret, a, rtol=eps, atol=eps)

    def index_update_bwd(out_grad, a_grad, ind, val_grad, ind_ndim, ind_num, grad_req_a, grad_req_val):
        if grad_req_a == 'add':
            init_a_grad = onp.array(a_grad)
        if grad_req_val == 'add':
            init_val_grad = onp.array(val_grad)
        a_grad = onp.zeros(a_grad.shape) + out_grad
        a_grad = a_grad.astype(a_grad.dtype)
        val_grad = onp.zeros(val_grad.shape).astype(val_grad.dtype)

        ind_arr = ind.transpose()
        if ind_arr.ndim == 0:
            ind_arr = onp.array([ind_arr])
        for i in range(ind_arr.shape[0]):
            t_ind = ind_arr[i]
            t_ind = tuple(ind_arr[i].tolist()) if type(ind_arr[i]) is onp.ndarray else ind_arr[i].tolist()
            a_grad[t_ind] = 0
            if val_grad.ndim + ind_ndim > a_grad.ndim:
                idx = 0 if val_grad.shape[0]==1 else i
                t_grad = out_grad[t_ind]
                t_grad_shape = onp.array(t_grad.shape)
                val_grad_shape = onp.array(val_grad[idx].shape)
                if type(val_grad[idx]) is not onp.ndarray:
                    t_grad = onp.sum(t_grad)
                else:
                    is_not_equal = t_grad_shape - val_grad_shape
                    if onp.any(is_not_equal):
                        broadcast_dim = onp.nonzero(onp.where(is_not_equal, 1, 0))
                        t_grad = onp.sum(t_grad, axis=tuple(broadcast_dim[0].reshape(1, -1)[0]), keepdims=True)
                val_grad[idx] += t_grad
            else:
                t_grad = out_grad[t_ind]
                if type(val_grad) is not onp.ndarray or val_grad.shape == ():
                    t_grad = onp.sum(t_grad)
                else:
                    if type(t_grad) is onp.ndarray:
                        ext_dim = t_grad.ndim() - val_grad.ndim()
                        if ext_dim:
                            t_grad = onp.sum(t_grad, axis=tuple(onp.arange(ext_dim)))
                        t_grad_shape = onp.array(t_grad.shape)
                        val_grad_shape = onp.array(val_grad.shape)
                        is_not_equal = t_grad_shape - val_grad_shape
                        if onp.any(is_not_equal):
                            broadcast_dim = onp.nonzero(onp.where(is_not_equal, 1, 0))
                            t_grad = onp.sum(t_grad, axis=tuple(broadcast_dim.reshape(1, -1)[0]), keepdims=True)
                val_grad += t_grad
        if grad_req_a == 'add':
            a_grad += init_a_grad
        if grad_req_val == 'add':
            val_grad += init_val_grad
        return a_grad, val_grad

    # a.shape, ind.shape, val.shape, ind_ndim, ind_num
    configs = [((2, ), np.array(1, dtype=onp.int32), (1, ), 1, 1)]
    shape = tuple(onp.random.randint(1, 6, size=(4))) # a.shape
    for ind_ndim in range(1, 5): # ind.shape: (ind_ndim, ind_num)
        ind_num = onp.random.randint(1, 7)
        ind = []
        for ind_dim in range(ind_ndim):
            ind.append(onp.random.randint(0, shape[ind_dim], size=(ind_num)))
        ind = onp.array(ind).astype(onp.int32)
        # case: val is scalar
        configs.append(tuple([shape, ind, (), ind_ndim, ind_num]))
        for _ in range(1, 5 - ind_ndim):
            val_shape = [1 if onp.random.randint(0, 5)==0 else ind_num]
            for val_dim in range(ind_ndim, 4):
                val_shape.append(1 if onp.random.randint(0, 5)==0 else shape[val_dim])
            # case: val is tensor
            configs.append(tuple([shape, ind, tuple(val_shape), ind_ndim, ind_num]))

    dtypes = ['float32', 'float64', 'int32', 'int64']
    grad_req = ['write', 'null', 'add']
    for hybridize, grad_req_a, grad_req_val, dtype, indtype in \
        itertools.product([True, False], grad_req, grad_req, dtypes, ['int32', 'int64']):
        for a_shape, ind, val_shape ,ind_ndim, ind_num in configs:
            eps = 1e-3
            atype = dtype
            valtype = dtype
            test_index_update = TestIndexUpdate()
            if hybridize:
                test_index_update.hybridize()
            a = mx.nd.random.uniform(-10.0, 10.0, shape=a_shape).as_np_ndarray().astype(atype)
            a.attach_grad(grad_req=grad_req_a)
            val = mx.nd.random.uniform(-10.0, 10.0, shape=val_shape).as_np_ndarray().astype(valtype)
            val.attach_grad(grad_req=grad_req_val)
            with mx.autograd.record():
                mx_ret = test_index_update(a, np.array(ind).astype(indtype), val)
            assert mx_ret.shape == a.shape
            assert mx_ret.dtype == a.dtype
            check_index_update_forward(mx_ret.asnumpy(), a.asnumpy(), ind.astype(indtype), val.asnumpy(), ind_ndim, ind_num, eps)

            if atype not in ['float16', 'float32', 'float64'] or valtype not in ['float16', 'float32', 'float64']:
                continue
            if grad_req_a != 'null' or grad_req_val != 'null':
                init_a_grad = mx.nd.random.uniform(-10.0, 10.0, shape=a_shape).as_np_ndarray().astype(atype)
                init_val_grad = mx.nd.random.uniform(-10.0, 10.0, shape=val_shape).as_np_ndarray().astype(valtype)
                out_grad = mx.nd.random.uniform(-10.0, 10.0, shape=a_shape).as_np_ndarray().astype(atype)
                if grad_req_a == 'add':
                    if init_a_grad.ndim == 0:
                        a.grad[()] = init_a_grad.item()
                    else:
                        a.grad[:] = init_a_grad
                if grad_req_val == 'add':
                    if init_val_grad.ndim == 0:
                        val.grad[()] = init_val_grad.item()
                    else:
                        val.grad[:] = init_val_grad
                mx_ret.backward(out_grad)
                expected_bwd_a, expected_bwd_val = index_update_bwd(out_grad.asnumpy(), init_a_grad.asnumpy(), ind,
                                                                    init_val_grad.asnumpy(), ind_ndim, ind_num,
                                                                    grad_req_a, grad_req_val)

                if grad_req_a == 'null':
                    assert a.grad is None
                else:
                    assert_almost_equal(a.grad.asnumpy(), expected_bwd_a, rtol = eps, atol=eps)
                if grad_req_val == 'null':
                    assert val.grad is None
                else:
                    assert_almost_equal(val.grad.asnumpy(), expected_bwd_val, rtol = eps, atol=eps)

            mx_out = npx.index_update(a, np.array(ind).astype(indtype), val)
            check_index_update_forward(mx_out.asnumpy(), a.asnumpy(), ind.astype(indtype), val.asnumpy(), ind_ndim, ind_num, eps)


@use_np
def test_npx_batch_dot():
    device = mx.device.current_device()
    dtypes = ['float32', 'float64']
    if device.device_type == 'gpu':
        dtypes += ['float16']
    eps_dict = {'float32': 1E-4, 'float64': 1E-4, 'float16': 1E-3}
    class TestBatchDot(HybridBlock):
        def __init__(self, transpose_a, transpose_b):
            super(TestBatchDot, self).__init__()
            self._transpose_a = transpose_a
            self._transpose_b = transpose_b

        def forward(self, lhs, rhs):
            return npx.batch_dot(lhs, rhs,
                                   transpose_a=self._transpose_a,
                                   transpose_b=self._transpose_b)

    def batch_dot_numpy(lhs, rhs, transpose_a, transpose_b):
        assert lhs.ndim == rhs.ndim >= 3
        if transpose_a:
            lhs = lhs.swapaxes(-1, -2)
        if transpose_b:
            rhs = rhs.swapaxes(-1, -2)
        return onp.matmul(lhs, rhs)

    def gt_grad_batch_dot_numpy(lhs, rhs, ograd, transpose_a, transpose_b, lhs_req, rhs_req,
                                init_lhs_grad, init_rhs_grad):

        if transpose_a and transpose_b:
            # Gradient of z = dot(x.T, y.T)
            # dx = dot(dz, y).T = dot(y.T, dz.T)
            # dy = dot(x, dz).T = dot(dz.T, x.T)
            lhs_grad = batch_dot_numpy(rhs, ograd, transpose_a=True, transpose_b=True)
            rhs_grad = batch_dot_numpy(ograd, lhs, transpose_a=True, transpose_b=True)
        elif not transpose_a and transpose_b:
            # Gradient of z = dot(x, y.T)
            # dx = dot(dz, y)
            # dy = dot(x.T, dz).T = dot(dz.T, x)
            lhs_grad = batch_dot_numpy(ograd, rhs, transpose_a=False, transpose_b=False)
            rhs_grad = batch_dot_numpy(ograd, lhs, transpose_a=True, transpose_b=False)
        elif transpose_a and not transpose_b:
            # Gradient of z = dot(x.T, y)
            # dx = dot(dz, y.T).T = dot(y, dz.T)
            # dy = dot(x, dz)
            lhs_grad = batch_dot_numpy(rhs, ograd, transpose_a=False, transpose_b=True)
            rhs_grad = batch_dot_numpy(lhs, ograd, transpose_a=False, transpose_b=False)
        else:
            # Gradient of z = dot(x, y)
            # dx = dot(dz, y.T)
            # dy = dot(x.T, dz)
            lhs_grad = batch_dot_numpy(ograd, rhs, transpose_a=False, transpose_b=True)
            rhs_grad = batch_dot_numpy(lhs, ograd, transpose_a=True, transpose_b=False)
        if lhs_req == 'add':
            lhs_grad += init_lhs_grad
        if rhs_req == 'add':
            rhs_grad += init_rhs_grad
        return lhs_grad, rhs_grad


    configs = [
        ((2, 3, 0), (2, 4, 0), False, True),
        ((2, 4, 3), (2, 4, 3), True, False),
        ((0, 3, 0), (0, 0, 2), False, False),
        ((3, 2, 3, 2), (3, 2, 2, 3), True, True),
        ((3, 1, 5, 2), (3, 1, 2, 1), False, False)
    ]
    bad_configs = [
        ((5, 3, 2), (5, 1, 3), False, False),
        ((2, 5, 3, 1), (2, 4, 3, 1), True, False)
    ]
    for hybridize in [True, False]:
        for lhs_shape, rhs_shape, transpose_a, transpose_b in configs:
            for dtype in dtypes:
                eps = eps_dict[dtype]
                for lhs_grad_req in ['write', 'add']:
                    for rhs_grad_req in ['write', 'add']:
                        f_batch_dot = TestBatchDot(transpose_a=transpose_a,
                                                   transpose_b=transpose_b)
                        if hybridize:
                            f_batch_dot.hybridize()
                        lhs_val = mx.np.array(onp.random.uniform(-1.0, 1.0, lhs_shape), dtype=dtype)
                        rhs_val = mx.np.array(onp.random.uniform(-1.0, 1.0, rhs_shape), dtype=dtype)
                        lhs_val.attach_grad(grad_req=lhs_grad_req)
                        rhs_val.attach_grad(grad_req=rhs_grad_req)
                        gt_out = batch_dot_numpy(lhs_val.asnumpy(), rhs_val.asnumpy(),
                                                 transpose_a, transpose_b)
                        init_lhs_grad = mx.np.random.uniform(-1.0, 1.0, lhs_shape, dtype=dtype)
                        init_rhs_grad = mx.np.random.uniform(-1.0, 1.0, rhs_shape, dtype=dtype)
                        o_grad = mx.np.random.uniform(-1.0, 1.0, gt_out.shape, dtype=dtype)
                        if lhs_grad_req == 'add':
                            lhs_val.grad[:] = init_lhs_grad
                        if rhs_grad_req == 'add':
                            rhs_val.grad[:] = init_rhs_grad
                        with mx.autograd.record():
                            out = f_batch_dot(lhs_val, rhs_val)
                        out.backward(o_grad)
                        assert_almost_equal(out.asnumpy(), gt_out, rtol=eps, atol=eps)
                        gt_lhs_grad, gt_rhs_grad = gt_grad_batch_dot_numpy(lhs_val.asnumpy(),
                                                              rhs_val.asnumpy(),
                                                              o_grad.asnumpy(),
                                                              transpose_a=transpose_a,
                                                              transpose_b=transpose_b,
                                                              lhs_req=lhs_grad_req,
                                                              rhs_req=rhs_grad_req,
                                                              init_lhs_grad=init_lhs_grad.asnumpy(),
                                                              init_rhs_grad=init_rhs_grad.asnumpy())
                        assert_almost_equal(lhs_val.grad.asnumpy(), gt_lhs_grad, rtol=eps, atol=eps)
                        assert_almost_equal(rhs_val.grad.asnumpy(), gt_rhs_grad, rtol=eps, atol=eps)
    for lhs_shape, rhs_shape, transpose_a, transpose_b in bad_configs:
        for dtype in dtypes:
            lhs_val = mx.np.array(onp.random.uniform(-1.0, 1.0, lhs_shape), dtype=dtype)
            rhs_val = mx.np.array(onp.random.uniform(-1.0, 1.0, rhs_shape), dtype=dtype)
            pytest.raises(MXNetError, lambda: mx.npx.batch_dot(lhs_val, rhs_val,
                                                               transpose_a=transpose_a,
                                                               transpose_b=transpose_b))


@use_np
@pytest.mark.parametrize('shape', [(4, 2), (4, 3, 4),
    (4, 6, 4, 5), (4, 5, 6, 4, 5)])
@pytest.mark.parametrize('fix_gamma', [False, True])
@pytest.mark.parametrize('cudnn_off', [False, True])
@pytest.mark.parametrize('output_mean_var', [False, True])
@pytest.mark.flaky
def test_npx_batch_norm(shape, fix_gamma, cudnn_off, output_mean_var):
    momentum = 0.9
    epsilon = 1e-5
    class TestBatchNorm(HybridBlock):
        def __init__(self, eps=1e-5, fix_gamma=False, momentum=0.9, **kwargs):
            super().__init__()
            self.eps = eps
            self.fix_gamma = fix_gamma
            self.momentum = momentum
            self.kwargs = kwargs
        def forward(self, data, bn_gamma, bn_beta,
                           bn_running_mean, bn_running_var):
            op = npx.batch_norm
            output = op(data, bn_gamma, bn_beta,
                        bn_running_mean, bn_running_var,
                        momentum=self.momentum, eps=self.eps,
                        fix_gamma=self.fix_gamma, **self.kwargs)
            return output

    def _test_batchnorm_impl(axis,
                             data_grad_req, gamma_grad_req, beta_grad_req):
        kwargs = dict(output_mean_var=output_mean_var)
        kwargs.update(dict(axis=axis, cudnn_off=cudnn_off))
        op = TestBatchNorm(eps=epsilon, fix_gamma=fix_gamma, momentum=momentum, **kwargs)
        nch = shape[axis]

        if not fix_gamma:
            bn_gamma = np.random.uniform(size=(nch,))
            bn_gamma.attach_grad(grad_req=gamma_grad_req)
        else:
            bn_gamma = np.ones((nch,))

        bn_beta = np.random.uniform(size=(nch,))
        bn_beta.attach_grad(grad_req=beta_grad_req)

        bn_running_mean = np.zeros(nch)
        bn_running_var = np.ones(nch)

        running_mean = np.zeros(nch)
        running_var = np.ones(nch)
        num_iters = 10
        expand_shape = [1] * len(shape)
        expand_shape[axis] = shape[axis]
        expand_shape = tuple(expand_shape)
        data = np.random.uniform(size=shape)
        data.attach_grad(grad_req=data_grad_req)
        adX, adW, adb = 0, 0, 0
        is_train = data_grad_req != 'null' or \
            (not fix_gamma and gamma_grad_req != 'null') or \
            beta_grad_req != 'null'
        for _ in range(num_iters):
            if data_grad_req != 'add':
                data = np.random.uniform(size=shape)
                data.attach_grad(grad_req=data_grad_req)
            ograd = np.random.uniform(size=shape)
            with mx.autograd.record():
                output = op(data, bn_gamma, bn_beta,
                            bn_running_mean, bn_running_var)
                if output_mean_var:
                    output, output_mean, output_std = output
                if is_train:
                    output.backward(ograd)
            mx.nd.waitall()

            assert 0 <= axis < data.ndim
            reduce_axis = tuple(i for i in range(data.ndim) if i != axis)
            assert len(reduce_axis) == data.ndim - 1
            data_mean = data.mean(
                axis=reduce_axis, keepdims=True)
            data_var = ((data - data_mean) ** 2).mean(axis=reduce_axis,
                                                        keepdims=True)

            target_output = (data - data_mean) / \
                np.sqrt(data_var + epsilon) * \
                bn_gamma.reshape(expand_shape) + \
                bn_beta.reshape(expand_shape)

            # squeeze data_mean and data_var
            data_mean_flat = data_mean.squeeze()
            data_var_flat = data_var.squeeze()

            running_mean = running_mean * momentum + \
                data_mean_flat * (1 - momentum)

            m = onp.prod(shape) / shape[axis]
            # cudnn uses m-1 in the denominator of its sample variance calculation, not m
            sample_var_adjust = 1.0 if cudnn_off or fix_gamma else m / (m-1)
            running_var = running_var * momentum + \
                data_var_flat * sample_var_adjust * (1 - momentum)

            W = bn_gamma.reshape(expand_shape)
            dnx = ograd * W
            xsm = data - data_mean
            nd = 1.0 / np.sqrt(data_var + epsilon)
            nx = xsm * nd
            dvar = (dnx * xsm).sum(axis=reduce_axis, keepdims=True,
                                  ) * (-0.5) * np.power(nd, 3)
            dmean = -nd * dnx.sum(axis=reduce_axis, keepdims=True) - \
                dvar * xsm.mean(axis=reduce_axis, keepdims=True,
                                ) * 2.0
            dX = dnx * nd + dvar * xsm * (2.0 / m) + dmean * (1.0 / m)
            dW = (ograd * nx).sum(axis=reduce_axis)
            db = ograd.sum(axis=reduce_axis)
            adX = dX if data_grad_req != 'add' else adX + dX
            adW = dW if gamma_grad_req != 'add' else adW + dW
            adb = db if beta_grad_req != 'add' else adb + db

            atol, rtol = 5e-2, 5e-2

            if output_mean_var:
                assert_almost_equal(output_mean.asnumpy(),
                                    data_mean_flat.asnumpy(),
                                    atol=atol, rtol=rtol)
                assert_almost_equal(output_std.asnumpy(),
                                    (1.0 / np.sqrt(data_var_flat +
                                            epsilon)).asnumpy(),
                                    atol=atol, rtol=rtol)
            assert_almost_equal(output.asnumpy(), target_output.asnumpy(),
                                atol=atol, rtol=rtol)
            if is_train:
                assert_almost_equal(bn_running_mean.asnumpy(
                ), running_mean.asnumpy(), atol=atol, rtol=rtol)
                assert_almost_equal(bn_running_var.asnumpy(
                ), running_var.asnumpy(), atol=atol, rtol=rtol)

            if data_grad_req != 'null':
                assert_almost_equal(data.grad.asnumpy(),
                                    adX.asnumpy(), atol=atol, rtol=rtol)
            if not fix_gamma:
                if gamma_grad_req != 'null':
                    assert_almost_equal(
                        bn_gamma.grad.asnumpy(), adW.asnumpy(),
                        atol=atol, rtol=rtol)
            else:
                assert((bn_gamma.asnumpy() == 1).all())
            if beta_grad_req != 'null':
                assert_almost_equal(
                    bn_beta.grad.asnumpy(), adb.asnumpy(), atol=atol, rtol=rtol)

    grad_reqs = ['write'] if len(shape) != 4 else ['null', 'write', 'add']
    for data_grad_req in grad_reqs:
        for gamma_grad_req in grad_reqs:
            if fix_gamma and gamma_grad_req != 'null':
                continue
            for beta_grad_req in grad_reqs:
                for axis in range(len(shape)):
                    _test_batchnorm_impl(axis,
                        data_grad_req, gamma_grad_req, beta_grad_req)


def np_softmax(x, axis=-1):
    if (x.shape[axis] == 0):
        return onp.sum(x, axis=axis, keepdims=True)
    x = x - onp.max(x, axis=axis, keepdims=True)
    x = onp.exp(x)
    x /= onp.sum(x, axis=axis, keepdims=True)
    return x

def np_log_softmax(x, axis=-1):
    return onp.log(np_softmax(x, axis))

@use_np
def test_npx_softmax():
    class TestSoftmax(HybridBlock):
        def __init__(self, axis):
            super(TestSoftmax, self).__init__()
            self._axis = axis

        def forward(self, a):
            return npx.softmax(a, axis=axis)

    class TestLogSoftmax(HybridBlock):
        def __init__(self, axis):
            super(TestLogSoftmax, self).__init__()
            self._axis = axis

        def forward(self, a):
            return npx.log_softmax(a, axis=axis)


    #(operator, function) tuples
    tested_ops = [(TestSoftmax, np_softmax),
                  (TestLogSoftmax, np_log_softmax)]

    # only testing 0-size shaped inputs here, other input cases have been tested in test_opeartor.py
    for SoftmaxOp, softmax_function in tested_ops:
        for hybridize in [True, False]:
            for shape in [(3, 0, 4), (0, 0)]:
                mx_a = np.random.uniform(size=shape)
                mx_a.attach_grad()
                for axis in range(-len(shape), len(shape)):
                    test_softmax_op = SoftmaxOp(axis)
                    if hybridize:
                        test_softmax_op.hybridize()

                    with mx.autograd.record():
                        mx_out = test_softmax_op(mx_a)

                    mx_out.wait_to_read()

                    np_out = softmax_function(mx_a.asnumpy(), axis)
                    assert_almost_equal(mx_out.asnumpy(), np_out, rtol=1e-3, atol=1e-5, equal_nan=True)

                    mx_out.backward()
                    mx_a.grad.wait_to_read()
                    assert_almost_equal(mx_a.grad.asnumpy(), onp.zeros(shape), rtol=1e-3, atol=1e-5)


def np_masked_softmax(data, mask, axis=-1, temperature=1.0):
    neg = -1e18
    if data.dtype == onp.float16:
        neg = -1e4
    temp = onp.where(mask, data, neg)
    result = (np_softmax(temp, axis=axis) / temperature) * mask
    return result

def np_masked_log_softmax(data, mask, axis=-1, temperature=1.0):
    neg = -1e18
    if data.dtype == onp.float16:
        neg = -1e4
    data = onp.where(mask, data, neg)
    return onp.where(mask, np_log_softmax(data, axis=axis) / temperature, -onp.inf)

@use_np
@pytest.mark.parametrize('hybridize', [True, False])
@pytest.mark.parametrize('shape', [(3, 0, 4), (0, 0)])
def test_npx_masked_softmax(hybridize, shape):
    class TestMaskedSoftmax(HybridBlock):
        def __init__(self, axis):
            super(TestMaskedSoftmax, self).__init__()
            self._axis = axis

        def forward(self, a, mask):
            return npx.masked_softmax(a, mask, axis=self._axis)

    class TestMaskedLogSoftmax(HybridBlock):
        def __init__(self, axis):
            super(TestMaskedLogSoftmax, self).__init__()
            self._axis = axis

        def forward(self, a, mask):
            return npx.masked_log_softmax(a, mask, axis=self._axis)

    #(operator, function) tuples
    tested_ops = [(TestMaskedSoftmax, np_masked_softmax),
                  (TestMaskedLogSoftmax, np_masked_log_softmax)]

    # only testing 0-size shaped inputs here, other input cases have been tested in test_opeartor.py
    for SoftmaxOp, softmax_function in tested_ops:
        mx_a = np.random.uniform(size=shape)
        mask = np.random.randint(0, 2, shape)
        mx_a.attach_grad()
        mask.attach_grad()
        for axis in range(-len(shape), len(shape)):
            test_softmax_op = SoftmaxOp(axis)
            if hybridize:
                test_softmax_op.hybridize()

            with mx.autograd.record():
                mx_out = test_softmax_op(mx_a, mask)

            mx_out.wait_to_read()

            np_out = softmax_function(mx_a.asnumpy(), mask.asnumpy(), axis)
            assert_almost_equal(mx_out.asnumpy(), np_out, rtol=1e-3, atol=1e-5, equal_nan=True)


@use_np
def test_npi_boolean_assign():
    class TestBooleanAssignScalar(HybridBlock):
        def __init__(self, val, start_axis):
            super(TestBooleanAssignScalar, self).__init__()
            self._val = val
            self._start_axis = start_axis

        def forward(self, a, mask):
            return _npi.boolean_mask_assign_scalar(a, mask, self._val, start_axis=self._start_axis, out=a)

    class TestBooleanAssignTensor(HybridBlock):
        def __init__(self, start_axis):
            super(TestBooleanAssignTensor, self).__init__()
            self._start_axis = start_axis

        def forward(self, a, mask, value):
            return _npi.boolean_mask_assign_tensor(a, mask, value, start_axis=self._start_axis, out=a)

    configs = [
        ((3, 4), (3, 4), 0),
        ((3, 0), (3, 0), 0),
        ((), (), 0),
        ((2, 3, 4, 5), (2, 3), 0),
        ((2, 3, 4, 5), (3, 4), 1),
        ((2, 3, 4, 5), (4, 5), 2),
    ]

    for hybridize in [False]:
        for config in configs:
            dshape, mshape, start_axis = config
            test_data = np.random.uniform(size=dshape)
            valid_num = 0
            while valid_num == 0:
                mx_mask = np.random.choice(np.array([False, True], dtype=np.bool), size=mshape)
                if test_data.size == 0:
                    break
                valid_num = int(mx_mask.asnumpy().sum())
            np_mask = mx_mask.asnumpy().astype(onp.bool)
            vshape = []
            vshape_broadcast = []
            for i in range(len(dshape)):
                if i < start_axis:
                    vshape.append(dshape[i])
                    vshape_broadcast.append(dshape[i])
                elif i == start_axis:
                    vshape.append(valid_num)
                    vshape_broadcast.append(1)
                elif i >= start_axis + len(mshape):
                    vshape.append(dshape[i])
                    vshape_broadcast.append(dshape[i])
            vshape_broadcast = tuple(vshape_broadcast)
            for val in [42.0, onp.array(42.), onp.array([42.]), onp.random.uniform(size=vshape), onp.random.uniform(size=vshape_broadcast)]:
                mx_val = val if isinstance(val, float) else np.array(val, dtype=np.float32)
                test_block = TestBooleanAssignScalar(val, start_axis) if isinstance(val, float) else TestBooleanAssignTensor(start_axis)
                if hybridize:
                    test_block.hybridize()
                np_data = test_data.asnumpy()
                mx_data1 = test_data.copy()
                mx_data2 = test_data.copy()
                trailing_axis = len(np_data.shape) - len(np_mask.shape) - start_axis
                if start_axis == 0:
                    if trailing_axis == 0:
                        np_data[np_mask] = val
                        mx_data1[mx_mask] = mx_val
                    elif trailing_axis == 1:
                        np_data[np_mask, :] = val
                        mx_data1[mx_mask, :] = mx_val
                    elif trailing_axis == 2:
                        np_data[np_mask, :, :] = val
                        mx_data1[mx_mask, :, :] = mx_val
                elif start_axis == 1:
                    if trailing_axis == 0:
                        np_data[:, np_mask] = val
                        mx_data1[:, mx_mask] = mx_val
                    elif trailing_axis == 1:
                        np_data[:, np_mask, :] = val
                        mx_data1[:, mx_mask, :] = mx_val
                elif start_axis == 2:
                    if trailing_axis == 0:
                        np_data[:, :, np_mask] = val
                        mx_data1[:, :, mx_mask] = mx_val
                mx_data1 = test_block(mx_data2, mx_mask) if isinstance(val, float) else test_block(mx_data2, mx_mask, mx_val)
                assert_almost_equal(mx_data1.asnumpy(), np_data, rtol=1e-3, atol=1e-5, use_broadcast=False)
                assert_almost_equal(mx_data2.asnumpy(), np_data, rtol=1e-3, atol=1e-5, use_broadcast=False)


@use_np
def test_np_reshape():
    class TestReshape(HybridBlock):
        def __init__(self, newshape):
            super(TestReshape, self).__init__()
            self._newshape = newshape

        def forward(self, a):
            return np.reshape(a, self._newshape)

    shape_pairs = [((2, 6), (6, 2)), ((2, 6), (3, 4)), ((1, 0), (0,)), ((0, 0), (0,)), ((), (1, 1, 1))]
    for hybridize in [True, False]:
        for shape_pair in shape_pairs:
            shape1, shape2 = shape_pair
            test_reshape = TestReshape(shape2)
            if hybridize:
                test_reshape.hybridize()
            x = rand_ndarray(shape1).as_np_ndarray()
            x.attach_grad()
            np_out = onp.reshape(x.asnumpy(), shape2)
            with mx.autograd.record():
                mx_out = test_reshape(x)
            assert mx_out.shape == np_out.shape
            assert_almost_equal(mx_out.asnumpy(), np_out, rtol=1e-3, atol=1e-5, use_broadcast=False)
            mx_out.backward()
            np_backward = onp.ones(shape1)
            assert_almost_equal(x.grad.asnumpy(), np_backward, rtol=1e-3, atol=1e-5, use_broadcast=False)

            mx_out = np.reshape(x, shape2)
            np_out = onp.reshape(x.asnumpy(), shape2)
            assert_almost_equal(mx_out.asnumpy(), np_out, rtol=1e-3, atol=1e-5, use_broadcast=False)


@use_np
@pytest.mark.parametrize('descending', [True, False])
@pytest.mark.parametrize('shape', [
    (),
    (2, 3),
    (1, 0, 2),
])
@pytest.mark.parametrize('hybrid', [False, True])
def test_np_argsort(descending, shape, hybrid):
    class TestArgsort(HybridBlock):
        def __init__(self, axis, descending):
            super(TestArgsort, self).__init__()
            self._axis = axis
            self._descending = descending

        def forward(self, x):
<<<<<<< HEAD
            return np.argsort(x, axis = self._axis)

    shapes = [
        (),
        (2, 3),
        (1, 0, 2),
    ]
=======
            return np.argsort(x, axis=self._axis, descending=self._descending)
>>>>>>> af1622e5

    data = np.random.uniform(size=shape)
    np_data = data.asnumpy()
    for axis in [None] + [i for i in range(-len(shape), len(shape))]:
        if descending:
            np_out = onp.argsort(-1 * np_data, axis)
        else:
            np_out = onp.argsort(np_data, axis)

        test_argsort = TestArgsort(axis, descending)

<<<<<<< HEAD
            mx_out = np.argsort(data, axis = axis)
            assert_almost_equal(mx_out.asnumpy(), np_out, rtol=1e-5, atol=1e-6, use_broadcast=False)
=======
        if hybrid:
            test_argsort.hybridize()
        mx_out = test_argsort(data)
        assert_almost_equal(mx_out.asnumpy(), np_out, rtol=1e-5, atol=1e-6, use_broadcast=False)

        mx_out = np.argsort(data, axis, descending)
        assert_almost_equal(mx_out.asnumpy(), np_out, rtol=1e-5, atol=1e-6, use_broadcast=False)
>>>>>>> af1622e5


@use_np
@pytest.mark.parametrize('descending', [True, False])
@pytest.mark.parametrize('shape', [
    (),
    (1,),
    (5,),
    (4, 3),
    (3, 5),
    (4, 4),
    (4, 5),
    (5, 5),
    (5, 6),
    (6, 6),
    (0, 1),
    (6, 5, 6),
    (2, 3, 3, 4),
    (4, 2, 1, 2),
    (0, 5, 3, 3),
    (5, 0, 3, 3),
    (3, 3, 0, 0),
])
@pytest.mark.parametrize('dtype', [np.int8, np.uint8, np.int32, np.int64, np.float32, np.float64])
@pytest.mark.parametrize('hybridize', [True, False])
def test_np_sort(shape, dtype, hybridize, descending):
    class TestSort(HybridBlock):
        def __init__(self, axis, descending):
            super(TestSort, self).__init__()
            self._axis = axis
            self._descending = descending

<<<<<<< HEAD
        def forward(self, x, *args, **kwargs):
            return np.sort(x, axis = self._axis, kind = self._kind)
=======
        def forward(self, x):
            return np.sort(x, self._axis, descending=self._descending)
>>>>>>> af1622e5

    a = np.random.uniform(low=0, high=100, size=shape, dtype='float64').astype(dtype)
    axis_list = list(range(len(shape)))
    axis_list.append(None)
    axis_list.append(-1)
    for axis in axis_list:
        test = TestSort(axis, descending)
        if hybridize:
            test.hybridize()
        if axis == -1 and len(shape)==0:
            continue
        ret = test(a)
        if descending:
            expected_ret = -onp.sort(-1 * a.asnumpy(), axis)
        else:
            expected_ret = onp.sort(a.asnumpy(), axis)
        assert_almost_equal(ret.asnumpy(), expected_ret, atol=1e-5, rtol=1e-5, use_broadcast=False)

        # check imperative again
<<<<<<< HEAD
        ret = np.sort(a, axis=axis, kind=kind)
=======
        ret = np.sort(a, axis=axis, descending=descending)
>>>>>>> af1622e5
        assert_almost_equal(ret.asnumpy(), expected_ret, atol=1e-5, rtol=1e-5, use_broadcast=False)


@use_np
def test_np_squeeze():
    config = [((), None),
              ((), -1),
              ((), 0),
              ((4, 1, 2), None),
              ((1, 1, 1), None),
              ((1, 0, 1, 5), 2),
              ((1, 0, 1, 1), (-1, -4))]

    class TestSqueeze(HybridBlock):
        def __init__(self, axis):
            super(TestSqueeze, self).__init__()
            self._axis = axis

        def forward(self, x):
            return np.squeeze(x, self._axis)

    for shape, axis in config:
        data_np = onp.random.uniform(size=shape)
        data_mx = np.array(data_np, dtype=data_np.dtype)
        ret_np = onp.squeeze(data_np, axis)
        ret_mx = np.squeeze(data_mx, axis)
        assert_almost_equal(ret_mx.asnumpy(), ret_np, rtol=1e-5, atol=1e-6, use_broadcast=False)

        net = TestSqueeze(axis)
        for hybrid in [False, True]:
            if hybrid:
                net.hybridize()
            data_mx.attach_grad()
            with mx.autograd.record():
                ret_mx = net(data_mx)
            assert_almost_equal(ret_mx.asnumpy(), ret_np, rtol=1e-5, atol=1e-6, use_broadcast=False)
            ret_mx.backward()
            assert_almost_equal(data_mx.grad.asnumpy(), onp.ones_like(data_np),
                                rtol=1e-5, atol=1e-6, use_broadcast=False)


@xfail_when_nonstandard_decimal_separator
@use_np
def test_np_tri():
    class TestTri(HybridBlock):
        def __init__(self, N, M=None, k=0, dtype=None):
            super(TestTri, self).__init__()
            self._N = N
            self._M = M
            self._k = k
            self._dtype = dtype

        def forward(self, x):
            return x + np.tri(self._N, self._M, self._k, dtype = self._dtype)

    dtypes = ['float16', 'float32', 'float64', 'int32', 'int64', 'int8', 'uint8', None]
    hybrids = [False, True]

    for dtype, hybrid in itertools.product(dtypes, hybrids):
        N = random.randint(2,6)
        M = random.randint(2,6)
        k = random.randint(-M*2, N*2)

        test_tri = TestTri(N, M, k, dtype)
        if hybrid:
            test_tri.hybridize()
        np_out = np.tri(N, M, k, dtype = dtype)
        x = np.zeros(shape=(), dtype=dtype)
        mx_out = test_tri(x)
        assert_almost_equal(mx_out.asnumpy(), np_out, rtol=1e-5, atol=1e-6, use_broadcast=False)

        mx_out = np.tri(N, M, k, dtype = dtype)
        assert_almost_equal(mx_out.asnumpy(), np_out, rtol=1e-5, atol=1e-6, use_broadcast=False)


@use_np
def test_np_prod():
    class TestProd(HybridBlock):
        def __init__(self, axis=None, dtype=None, keepdims=False):
            super(TestProd, self).__init__()
            self._axis = axis
            self._dtype = dtype
            self._keepdims = keepdims

        def forward(self, a, *args, **kwargs):
            return np.prod(a, axis=self._axis, dtype=self._dtype, keepdims=self._keepdims)

    in_data_dim = random.choice([3, 4])
    shape = rand_shape_nd(in_data_dim, dim=3)
    for hybridize in [False, True]:
        for keepdims in [True, False]:
            for axis in ([i for i in range(in_data_dim)] + [(), None]):
                for itype in ['float32', 'float64']:
                    for dtype in ['float32', 'float64']:
                        # test gluon
                        test_prod = TestProd(axis=axis, dtype=dtype, keepdims=keepdims)
                        if hybridize:
                            test_prod.hybridize()
                        x = np.array(onp.random.uniform(-2.0, 2.0, size=shape), dtype=itype)
                        x.attach_grad()
                        expected_ret = onp.prod(x.asnumpy(), axis=axis, keepdims=keepdims)
                        expected_ret = expected_ret.astype(dtype)
                        with mx.autograd.record():
                            y = test_prod(x)
                        assert y.shape == expected_ret.shape
                        assert_almost_equal(y.asnumpy(), expected_ret, rtol=1e-3, atol=1e-5, use_broadcast=False)
                        y.backward()
                        # use keepdims=True so that broadcast divide can be used to calculate
                        # grad of input
                        expected_ret = onp.prod(x.asnumpy(), axis=axis, keepdims=True)
                        assert_almost_equal(x.grad.asnumpy(), expected_ret / x.asnumpy(), rtol=1e-3, atol=1e-3,
                                            use_broadcast=False)

                        # test numeric
                        if itype == 'float32' and dtype == 'float32':
                            x_sym = mx.sym.Variable("x").as_np_ndarray()
                            mx_sym = mx.sym.np.prod(x_sym, axis=axis, dtype=dtype, keepdims=keepdims).as_nd_ndarray()
                            check_numeric_gradient(mx_sym, [x.as_nd_ndarray()],
                                                   numeric_eps=1e-3, rtol=1e-3, atol=1e-4, dtype=onp.float32)

                        # test imperative
                        mx_out = np.prod(x, axis=axis, dtype=dtype, keepdims=keepdims)
                        np_out = onp.prod(x.asnumpy(), axis=axis, keepdims=keepdims).astype(dtype)
                        assert_almost_equal(mx_out.asnumpy(), np_out, rtol=1e-3, atol=1e-5, use_broadcast=False)


@use_np
def test_np_flatten():
    class TestFlatten(HybridBlock):
        def forward(self, x):
            return x.flatten()

    shapes = [(), (2, 0, 1), (3, 4, 5), 6, (0,), (0, 0, 0)]
    for shape in shapes:
        for hybridize in [True, False]:
            test_flatten = TestFlatten()
            if hybridize:
                test_flatten.hybridize()
            a_np = onp.random.uniform(size=shape).astype('float32')
            a_mx = np.array(a_np, dtype=a_np.dtype)
            a_mx.attach_grad()
            with mx.autograd.record():
                ret = test_flatten(a_mx)
            expected_ret = a_np.flatten()
            assert_almost_equal(expected_ret, ret.asnumpy(), rtol=1e-5, atol=1e-6, use_broadcast=False)
            # check gradient
            ret.backward()
            assert_almost_equal(a_mx.grad.asnumpy(), onp.ones_like(a_np), rtol=1e-5, atol=1e-6, use_broadcast=False)


@use_np
@pytest.mark.parametrize('src_shape,dst_shape', [
    ((), (1, 2, 4, 5)),
    ((1,), (4, 5, 6)),
    ((1, 0), (2, 4, 0)),
    ((1, 1), (2, 4, 0)),
    ((4, 1), (1, 2, 3, 4, 5)),
    ((4, 1), (1, 0, 3, 4, 5))
])
@pytest.mark.parametrize('hybridize', [True, False])
def test_np_broadcast_to(src_shape, dst_shape, hybridize):
    class TestBroadcastTo(HybridBlock):
        def __init__(self, dst_shape):
            super(TestBroadcastTo, self).__init__()
            self._dst_shape = dst_shape

        def forward(self, x):
            return np.broadcast_to(x, self._dst_shape)

    class TestScalarBroadcastTo(HybridBlock):
        def __init__(self, scalar, dst_shape):
            super(TestScalarBroadcastTo, self).__init__()
            self._scalar = scalar
            self._dst_shape = dst_shape

        def forward(self, x):
            return np.broadcast_to(self._scalar, self._dst_shape)

    test_broadcast_to = TestBroadcastTo(dst_shape)
    if hybridize:
        test_broadcast_to.hybridize()

    a = onp.random.uniform(size=src_shape).astype(np.float32)
    expected_ret = onp.broadcast_to(a, dst_shape)
    a_mx = np.array(a, dtype=a.dtype)
    a_mx.attach_grad()
    with mx.autograd.record():
        ret = test_broadcast_to(a_mx)
    assert_almost_equal(ret.asnumpy(), expected_ret, rtol=1e-5, atol=1e-6, use_broadcast=False)
    ret.backward()
    expected_grad = collapse_sum_like(onp.ones_like(expected_ret), src_shape)
    assert_almost_equal(a_mx.grad.asnumpy(), expected_grad, rtol=1e-5, atol=1e-6, use_broadcast=False)

    # Test scalar case
    scalar = 1.0
    test_scalar_broadcast_to = TestScalarBroadcastTo(scalar, dst_shape)
    expected_ret = onp.broadcast_to(scalar, dst_shape)
    with mx.autograd.record():
        # `np.empty(())` serves as a dummpy input
        ret = test_scalar_broadcast_to(np.empty(()))
    assert_almost_equal(ret.asnumpy(), expected_ret, rtol=1e-5, atol=1e-6, use_broadcast=False)

@use_np
@pytest.mark.parametrize('src_shape,npx_dst_shape,np_dst_shape', [
    ((5,), (3, 4, -2), (3, 4, 5)),
    ((5,), (0, -2), (0, 5)),
    ((1, 0), (2, -2, -2), (2, 1, 0)),
    ((3, 4), (1, 2, 3, -2), (1, 2, 3, 4)),
    ((3, 4), (1, 0, -2, 4), (1, 0, 3, 4))
])
@pytest.mark.parametrize('hybridize', [True, False])
def test_np_broadcast_to_npx(src_shape, npx_dst_shape, np_dst_shape, hybridize):
    class TestBroadcastTo(HybridBlock):
        def __init__(self, dst_shape):
            super(TestBroadcastTo, self).__init__()
            self._dst_shape = dst_shape

        def forward(self, x):
            return np.broadcast_to(x, self._dst_shape)

    class TestScalarBroadcastTo(HybridBlock):
        def __init__(self, scalar, dst_shape):
            super(TestScalarBroadcastTo, self).__init__()
            self._scalar = scalar
            self._dst_shape = dst_shape

        def forward(self, x):
            return np.broadcast_to(self._scalar, self._dst_shape)

    test_broadcast_to = TestBroadcastTo(npx_dst_shape)
    if hybridize:
        test_broadcast_to.hybridize()

    a = onp.random.uniform(size=src_shape).astype(np.float32)
    expected_ret = onp.broadcast_to(a, np_dst_shape)
    a_mx = np.array(a, dtype=a.dtype)
    a_mx.attach_grad()
    with mx.autograd.record():
        ret = test_broadcast_to(a_mx)
    assert_almost_equal(ret.asnumpy(), expected_ret, rtol=1e-5, atol=1e-6, use_broadcast=False)
    ret.backward()
    expected_grad = collapse_sum_like(onp.ones_like(expected_ret), src_shape)
    assert_almost_equal(a_mx.grad.asnumpy(), expected_grad, rtol=1e-5, atol=1e-6, use_broadcast=False)


@use_np
@pytest.mark.parametrize('hybridize', [True, False])
@pytest.mark.parametrize('dtype', [onp.float32, onp.float16, onp.int32])
@pytest.mark.parametrize('data_shape,axes_workload', [
    [(), [(), None]],
    [(2,), [(0,), None]],
    [(0, 2), [(0, 1), (1, 0)]],
    [(5, 10), [(0, 1), (1, 0), None]],
    [(8, 2, 3), [(2, 0, 1), (0, 2, 1), (0, 1, 2), (2, 1, 0), (-1, 1, 0), None]],
    [(8, 2, 16), [(0, 2, 1), (2, 0, 1), (0, 1, 2), (2, 1, 0), (-1, -2, -3)]],
    [(8, 3, 4, 8), [(0, 2, 3, 1), (1, 2, 3, 0), (0, 3, 2, 1)]],
    [(8, 3, 2, 3, 8), [(0, 1, 3, 2, 4), (0, 1, 2, 3, 4), (4, 0, 1, 2, 3)]],
    [(3, 4, 3, 4, 3, 2), [(0, 1, 3, 2, 4, 5), (2, 3, 4, 1, 0, 5), None]],
    [(3, 4, 3, 4, 3, 2, 2), [(0, 1, 3, 2, 4, 5, 6),
     (2, 3, 4, 1, 0, 5, 6), None]],
    [(3, 4, 3, 4, 3, 2, 3, 2), [(0, 1, 3, 2, 4, 5, 7, 6),
     (2, 3, 4, 1, 0, 5, 7, 6), None]],
])
@pytest.mark.parametrize('grad_req', ['write', 'add'])
def test_np_transpose(data_shape, axes_workload, hybridize, dtype, grad_req):
    def np_transpose_grad(out_shape, dtype, axes=None):
        ograd = onp.ones(out_shape, dtype=dtype)
        if axes is None or axes == ():
            return onp.transpose(ograd, axes)
        np_axes = onp.array(list(axes))
        transpose_axes = onp.zeros_like(np_axes)
        transpose_axes[np_axes] = onp.arange(len(np_axes))
        return onp.transpose(ograd, tuple(list(transpose_axes)))

    class TestTranspose(HybridBlock):
        def __init__(self, axes=None):
            super(TestTranspose, self).__init__()
            self.axes = axes

        def forward(self, a):
            return np.transpose(a, axes = self.axes)

    for axes in axes_workload:
        test_trans = TestTranspose(axes)
        if hybridize:
            test_trans.hybridize()
        x = np.random.normal(0, 1, data_shape).astype(dtype)
        x = x.astype(dtype)
        x.attach_grad(grad_req=grad_req)
        if grad_req == 'add':
            x.grad[()] = np.random.normal(0, 1, x.grad.shape).astype(x.grad.dtype)
            x_grad_np = x.grad.asnumpy()
        np_out = onp.transpose(x.asnumpy(), axes)
        with mx.autograd.record():
            mx_out = test_trans(x)
        assert mx_out.shape == np_out.shape
        assert_almost_equal(mx_out.asnumpy(), np_out, rtol=1e-3, atol=1e-5, use_broadcast=False)
        mx_out.backward()
        np_backward = np_transpose_grad(np_out.shape, dtype, axes)
        if grad_req == 'add':
            assert_almost_equal(x.grad.asnumpy(), np_backward + x_grad_np,
                                rtol=1e-3, atol=1e-5, use_broadcast=False)
        else:
            assert_almost_equal(x.grad.asnumpy(), np_backward, rtol=1e-3, atol=1e-5, use_broadcast=False)

        mx_out = x.transpose(axes)
        np_out = x.asnumpy().transpose(axes)
        assert_almost_equal(mx_out.asnumpy(), np_out, rtol=1e-3, atol=1e-5, use_broadcast=False)

        if isinstance(axes, (list, tuple)):
            mx_out = x.transpose(*axes)
            np_out = x.asnumpy().transpose(*axes)
            assert_almost_equal(mx_out.asnumpy(), np_out, rtol=1e-3, atol=1e-5, use_broadcast=False)


@use_np
def test_np_transpose_error():
    # Test for error raising
    dat = np.random.normal(0, 1, (3, 4, 5), dtype=np.float32)
    pytest.raises(ValueError, lambda: dat.transpose((0, 0, 1)))
    pytest.raises(MXNetError, lambda: dat.transpose((0, 1, 3)))


@use_np
@pytest.mark.parametrize('hybridize', [True, False])
@pytest.mark.parametrize('dtype', [onp.float32, onp.float16, onp.int32])
@pytest.mark.parametrize('data_shape,axes_workload', [
    [(), [(), None]],
    [(2,), [(0,), None]],
    [(0, 2), [(0, 1), (1, 0)]],
    [(5, 10), [(0, 1), (1, 0), None]],
    [(8, 2, 3), [(2, 0, 1), (0, 2, 1), (0, 1, 2), (2, 1, 0), (-1, 1, 0), None]],
    [(8, 2, 16), [(0, 2, 1), (2, 0, 1), (0, 1, 2), (2, 1, 0), (-1, -2, -3)]],
    [(8, 3, 4, 8), [(0, 2, 3, 1), (1, 2, 3, 0), (0, 3, 2, 1)]],
    [(8, 3, 2, 3, 8), [(0, 1, 3, 2, 4), (0, 1, 2, 3, 4), (4, 0, 1, 2, 3)]],
    [(3, 4, 3, 4, 3, 2), [(0, 1, 3, 2, 4, 5), (2, 3, 4, 1, 0, 5), None]],
    [(3, 4, 3, 4, 3, 2, 2), [(0, 1, 3, 2, 4, 5, 6),
     (2, 3, 4, 1, 0, 5, 6), None]],
    [(3, 4, 3, 4, 3, 2, 3, 2), [(0, 1, 3, 2, 4, 5, 7, 6),
     (2, 3, 4, 1, 0, 5, 7, 6), None]],
])
@pytest.mark.parametrize('grad_req', ['write', 'add'])
def test_np_permute_dims(data_shape, axes_workload, hybridize, dtype, grad_req):
    def np_permute_dims_grad(out_shape, dtype, axes=None):
        ograd = onp.ones(out_shape, dtype=dtype)
        if axes is None or axes == ():
            return onp.transpose(ograd, axes)
        np_axes = onp.array(list(axes))
        permute_dims_axes = onp.zeros_like(np_axes)
        permute_dims_axes[np_axes] = onp.arange(len(np_axes))
        return onp.transpose(ograd, tuple(list(permute_dims_axes)))

    class TestPermuteDims(HybridBlock):
        def __init__(self, axes=None):
            super(TestPermuteDims, self).__init__()
            self.axes = axes

        def forward(self, a):
            return np.permute_dims(a, axes=self.axes)

    for axes in axes_workload:
        test_trans = TestPermuteDims(axes)
        if hybridize:
            test_trans.hybridize()
        x = np.random.normal(0, 1, data_shape).astype(dtype)
        x = x.astype(dtype)
        x.attach_grad(grad_req=grad_req)
        if grad_req == 'add':
            x.grad[()] = np.random.normal(0, 1, x.grad.shape).astype(x.grad.dtype)
            x_grad_np = x.grad.asnumpy()
        np_out = onp.transpose(x.asnumpy(), axes)
        with mx.autograd.record():
            mx_out = test_trans(x)
        assert mx_out.shape == np_out.shape
        assert_almost_equal(mx_out.asnumpy(), np_out, rtol=1e-3, atol=1e-5, use_broadcast=False)
        mx_out.backward()
        np_backward = np_permute_dims_grad(np_out.shape, dtype, axes)
        if grad_req == 'add':
            assert_almost_equal(x.grad.asnumpy(), np_backward + x_grad_np,
                                rtol=1e-3, atol=1e-5, use_broadcast=False)
        else:
            assert_almost_equal(x.grad.asnumpy(), np_backward, rtol=1e-3, atol=1e-5, use_broadcast=False)


@use_np
def test_np_meshgrid():
    nx, ny = (4, 5)
    x = np.array(onp.linspace(0, 1, nx), dtype=np.float32)
    y = np.array(onp.linspace(0, 1, ny), dtype=np.float32)
    z = np.ones(())
    xv, yv, zv = np.meshgrid(x, y, z)
    xv_expected, yv_expected, zv_expected = onp.meshgrid(x.asnumpy(), y.asnumpy(), z.asnumpy())
    assert same(xv.asnumpy(), xv_expected)
    assert same(yv.asnumpy(), yv_expected)
    assert same(zv.asnumpy(), zv_expected)


@use_np
@pytest.mark.parametrize('shapes', [
    [(), (2, 1), (1, 3), (4, 1, 1), (5, 4, 2, 3)],
    [(0,), (), (2, 1), (1, 0), (3, 2, 1)]
])
def test_np_broadcast_arrays(shapes):
    arrays_np = [onp.random.randint(low=0, high=1000, size=shape, dtype=onp.int32) for shape in shapes]
    arrays_mx = [np.array(arr, dtype=arr.dtype) for arr in arrays_np]
    expected_rets = onp.broadcast_arrays(*arrays_np)
    rets = np.broadcast_arrays(*arrays_mx)
    for expected_ret, ret in zip(expected_rets, rets):
        assert same(expected_ret, ret.asnumpy())


@use_np
def test_np_tile():
    config = [
        ((), ()),
        ((), 0),
        ((), (2, 0)),
        ((), (2, 3)),
        ((4, 2), (2,)),
        ((4, 2), (2, 3)),
        ((4, 2), (2, 1, 4)),
        ((4, 2), (2, 3, 4)),
        ((4, 2), (2, 0)),
        ((4, 2), (2, 0, 3)),
        ((4, 2), (2, 0, 3)),
        ((4, 0), (2, 0, 3)),
    ]

    class TestTile(HybridBlock):
        def __init__(self, reps):
            super(TestTile, self).__init__()
            self._reps = reps

        def forward(self, x):
            return np.tile(x, self._reps)

    for shape, reps in config:
        data_np = onp.random.randint(low=0, high=1000, size=shape)
        data_mx = np.array(data_np, dtype=data_np.dtype)
        ret_np = onp.tile(data_np, reps)
        ret_mx = np.tile(data_mx, reps)
        assert same(ret_mx.asnumpy(), ret_np)

        net = TestTile(reps)
        for hybrid in [False, True]:
            if hybrid:
                net.hybridize()
            ret_mx = net(data_mx)
            assert same(ret_mx.asnumpy(), ret_np)


@use_np
def test_np_tril():
    # numpy tril does not support scalar array (zero-dim)
    config = [
        ((4, 2), 3),
        ((4, 2), 9),
        ((4, 2), 0),
        ((4, 2), -1),
        ((4, 5, 6), 0),
        ((4, 5, 6), 5),
        ((4, 5, 6), 2),
        ((4, 5, 6), -2),
        ((4, 5, 6), -5),
        ((4, 0), 0),
        ((4, 0), 2),
        ((4, 0), 4),
        ((4, 0), -3),
        ((4, 0, 5), 0),
        ((4, 0, 5), 1),
        ((4, 0, 5), 5),
        ((4, 0, 5), -3),
        ((3, ), 0),
        ((3, ), 2),
        ((3, ), 5)
    ]

    class TestTril(HybridBlock):
        def __init__(self, k):
            super(TestTril, self).__init__()
            self._k = k

        def forward(self, x):
            return np.tril(x, k=self._k)

    for prefix in [1, -1]:
        for shape, k in config:
            data_np = onp.random.uniform(size=shape).astype(onp.float32)
            data_mx = np.array(data_np, dtype=data_np.dtype)
            data_mx.attach_grad()
            ret_np = onp.tril(data_np, k*prefix)
            with mx.autograd.record():
                ret_mx = np.tril(data_mx, k=k*prefix)
            assert same(ret_mx.asnumpy(), ret_np)
            ret_mx.backward()
            if len(shape) == 2:
                grad_np = onp.tri(*shape, k=k*prefix)
                assert same(data_mx.grad.asnumpy(), grad_np)
            if len(shape) == 1:
                grad_np = onp.tri(*shape, k=k*prefix)
                grad_np = grad_np.sum(axis=0, keepdims=False)
                assert same(data_mx.grad.asnumpy(), grad_np)

            net = TestTril(k*prefix)
            for hybrid in [False, True]:
                if hybrid:
                    net.hybridize()
                ret_mx = net(data_mx)
                assert same(ret_mx.asnumpy(), ret_np)


@use_np
def test_np_triu():
    # numpy triu does not support scalar array (zero-dim)
    config = [
        ((4, 2), 3),
        ((4, 2), 9),
        ((4, 2), 0),
        ((4, 2), -1),
        ((4, 5, 6), 0),
        ((4, 5, 6), 5),
        ((4, 5, 6), 2),
        ((4, 5, 6), -2),
        ((4, 5, 6), -5),
        ((4, 0), 0),
        ((4, 0), 2),
        ((4, 0), 4),
        ((4, 0), -3),
        ((4, 0, 5), 0),
        ((4, 0, 5), 1),
        ((4, 0, 5), 5),
        ((4, 0, 5), -3),
        ((3, ), 0),
        ((3, ), 2),
        ((3, ), 5)
    ]

    class TestTriu(HybridBlock):
        def __init__(self, k):
            super(TestTriu, self).__init__()
            self._k = k

        def forward(self, x):
            return np.triu(x, k=self._k)

    for prefix in [1, -1]:
        for shape, k in config:
            data_np = onp.random.uniform(size=shape).astype(onp.float32)
            data_mx = np.array(data_np, dtype=data_np.dtype)
            data_mx.attach_grad()
            ret_np = onp.triu(data_np, k*prefix)
            with mx.autograd.record():
                ret_mx = np.triu(data_mx, k=k*prefix)
            assert same(ret_mx.asnumpy(), ret_np)
            ret_mx.backward()
            if len(shape) == 2:
                grad_np = onp.triu(onp.ones_like(data_np), k*prefix)
                assert same(data_mx.grad.asnumpy(), grad_np)
            if len(shape) == 1:
                grad_np = onp.triu(onp.ones(shape), k*prefix)
                grad_np = grad_np.sum(axis=0, keepdims=False)
                assert same(data_mx.grad.asnumpy(), grad_np)

            net = TestTriu(k*prefix)
            for hybrid in [False, True]:
                if hybrid:
                    net.hybridize()
                ret_mx = net(data_mx)
                assert same(ret_mx.asnumpy(), ret_np)


@use_np
def test_np_unary_funcs():
    def check_unary_func(func, ref_grad, shape, low, high):
        class TestUnary(HybridBlock):
            def __init__(self, func):
                super(TestUnary, self).__init__()
                self._func = func

            def forward(self, a, *args, **kwargs):
                return getattr(np, self._func)(a)

        np_func = getattr(onp, func)
        np_test_data = onp.random.uniform(low, high, shape).astype(onp.float32)
        mx_test_data = mx.numpy.array(np_test_data)
        for hybridize in [True, False]:
            mx_func = TestUnary(func)
            if hybridize:
                mx_func.hybridize()
            if ref_grad:
                mx_test_data.attach_grad()
            np_out = np_func(np_test_data)
            with mx.autograd.record():
                y = mx_func(mx_test_data)
            assert y.shape == np_out.shape
            assert_almost_equal(y.asnumpy(), np_out, rtol=1e-3, atol=1e-5)
            if np_out.dtype == np.bool_:
                assert y.dtype == np.bool_

            if ref_grad:
                y.backward()
                assert_almost_equal(mx_test_data.grad.asnumpy(), ref_grad(np_test_data), rtol=1e-1, atol=1e-2, equal_nan=True)

        np_out = getattr(onp, func)(np_test_data)
        mx_out = getattr(mx.np, func)(mx_test_data)
        assert mx_out.shape == np_out.shape
        assert_almost_equal(mx_out.asnumpy(), np_out, rtol=1e-3, atol=1e-5)


        assertRaises(NotImplementedError, getattr(np, func), mx_test_data, where=False)
        assertRaises(NotImplementedError, getattr(np, func), mx_test_data,  subok=False)
        assertRaises(NotImplementedError, getattr(np, func), mx_test_data,  dtype=onp.int8)
        assertRaises(TypeError, getattr(np, func), mx_test_data,  dtype="abcdefg")
        assertRaises(NotImplementedError, getattr(np, func), mx_test_data,  casting='safe')
        assertRaises(TypeError, getattr(np, func), mx_test_data,  casting='mxnet')
        assertRaises(NotImplementedError, getattr(np, func), mx_test_data,  order='C')
        assertRaises(NotImplementedError, getattr(np, func), mx_test_data,  order='mxnet')

    funcs = {
        'absolute' : (lambda x: -1. * (x < 0) + (x > 0), -1.0, 1.0),
        'logical_not' : (None, -1.0, 1.0),
        'negative' : (lambda x: -1. * onp.ones(x.shape), -1.0, 1.0),
        'positive' : (lambda x: onp.ones(x.shape), -1.0, 1.0),
        'reciprocal' : (lambda x: -1. / (x ** 2), 0.01, 1.0),
        'sign' : (None, -1.0, 1.0),
        'square' : (lambda x: 2.0 * x, -1.0, 1.0),
    }
    if has_tvm_ops():
        funcs['rad2deg'] = (lambda x: 180. / onp.pi * onp.ones(x.shape), -1.0, 1.0)
        funcs['deg2rad'] = (lambda x: onp.pi / 180. * onp.ones(x.shape), -1.0, 1.0)
    ndim = random.choice([2, 3, 4])
    for shape in [rand_shape_nd(ndim, dim=3), (1, 0, 2)]:
        for func, func_data in funcs.items():
            ref_grad, low, high = func_data
            check_unary_func(func, ref_grad, shape, low, high)


@use_np
def test_negation():
    class TestNegation(HybridBlock):
        def forward(self, a):
            return -a
    mx_func = TestNegation()
    for dtype in [onp.int8, onp.int32, onp.float16, onp.float32, onp.float64]:
        np_test_data = onp.random.uniform(-1, 1, (5, 5)).astype(dtype)
        for hybridize in [True, False]:
            mx_test_data = mx.numpy.array(np_test_data, dtype=dtype)
            if hybridize:
                mx_func.hybridize()
            y = mx_func(mx_test_data)
            assert y.shape == (5, 5)
            assert y.dtype == dtype
            assert_almost_equal(y.asnumpy(), -np_test_data)


@use_np
@retry(3)
@pytest.mark.parametrize('func,ref_grad,low,high', [
    ('cbrt', lambda x: 1. / (3. * onp.cbrt(x) ** 2), -1.0, 1.0),
    ('ceil', None, -10.0, 10.0),
    ('exp', lambda x: onp.exp(x), -1.0, 1.0),
    ('expm1', lambda x: onp.exp(x), -1.0, 1.0),
    ('fix', None, -10.0, 10.0),
    ('floor', None, -10.0, 10.0),
    ('log', lambda x: 1.0 / x, 0.1, 5.0),
    ('log10', lambda x: 1.0 / (x * onp.log(10)), 0.1, 10.0),
    ('log1p', lambda x: 1.0 / (1.0 + x), -0.9, 5.0),
    ('log2', lambda x: 1.0 / (x * onp.log(2)), 0.1, 2.0),
    ('rint', None, -5.0, 5.0),
    ('sqrt', lambda x: 0.5 / onp.sqrt(x), 0.001, 10.0),
    ('trunc', None, -5.0, 5.0),
    ('sin', lambda x: onp.cos(x), -1.0, 1.0),
    ('cos', lambda x: -onp.sin(x), -1.0, 1.0),
    ('tan', lambda x: onp.tan(x) ** 2 + 1.0, -1.0, 1.0),
    ('arcsin', lambda x: 1. / (1. - x ** 2) ** (1. / 2.), -1.0, 1.0),
    ('arccos', lambda x: -1. / (1. - x ** 2.) ** (1. / 2.), -1.0, 1.0),
    ('arctan', lambda x: 1. / (x ** 2. + 1.), -1.0, 1.0),
    ('degrees', lambda x: 180. / onp.pi * onp.ones(x.shape), -1.0, 1.0),
    ('radians', lambda x: onp.pi / 180. * onp.ones(x.shape), -1.0, 1.0),
    ('sinh', lambda x: onp.cosh(x), -1.0, 1.0),
    ('cosh', lambda x: onp.sinh(x), -1.0, 1.0),
    ('tanh', lambda x: 1. - onp.tanh(x) ** 2, -1.0, 1.0),
    ('arcsinh', lambda x: 1./(x**2 + 1.)**(1./2.), -1.0, 1.0),
    ('arccosh', lambda x: 1./(x**2 - 1.)**(1./2.), 2.0, 5.0),
    ('arctanh', lambda x: -1./(x**2 - 1.), -0.99, 0.99)
])
@pytest.mark.parametrize('ndim', [2, 3, 4])
@pytest.mark.parametrize('dtype', ['float16', 'float32', 'float64', 'int8', 'uint8', 'int32', 'int64', 'bool'])
def test_np_mixedType_unary_funcs(func, ref_grad, low, high, ndim, dtype):
    class TestMixedUnary(HybridBlock):
        def __init__(self, func):
            super(TestMixedUnary, self).__init__()
            self._func = func

        def forward(self, a, *args, **kwargs):
            return getattr(np, self._func)(a)

    import math

    shapes = [i for i in [rand_shape_nd(ndim, dim=3), (1, 0, 2)]];
    for shape in shapes:
        print(func, dtype, shape)
        rtol = 1e-2 if dtype == np.float16 else 1e-3
        atol = 1e-4 if dtype == np.float16 else 1e-5
        # get rid of warning: divide by zero
        if((func=='log' or func=='log10' or func=='log2') and
            (dtype=='int8' or dtype=='uint8' or dtype=='int32' or
            dtype=='int64')):
            low = 1
        if (func=='arctanh' and dtype=='bool'):
            continue
        np_func = getattr(onp, func)
        mx_func = TestMixedUnary(func)
        np_test_data = onp.random.uniform(low, high, shape).astype(dtype)
        mx_test_data = np.array(np_test_data)
        for hybridize in [True, False]:
            if hybridize:
                mx_func.hybridize()
            if ref_grad:
                mx_test_data.attach_grad()
            np_out = np_func(np_test_data)
            with mx.autograd.record():
                y = mx_func(mx_test_data)
            assert y.shape == np_out.shape
            assert_almost_equal(y.asnumpy(), np_out, rtol=1e-3, atol=1e-5)
            if np_out.dtype == np.bool_:
                assert y.dtype == np.bool_

            if ref_grad and (dtype == 'float16' or dtype == 'float32' or dtype == 'float64'):
                y.backward()
                assert_almost_equal(mx_test_data.grad.asnumpy(), ref_grad(np_test_data), rtol=1e-1, atol=1e-2, equal_nan=True)

        np_out = getattr(onp, func)(np_test_data)
        mx_out = getattr(mx.np, func)(mx_test_data)
        assert mx_out.shape == np_out.shape
        assert_almost_equal(mx_out.asnumpy(), np_out, rtol=1e-3, atol=1e-5)

        assertRaises(NotImplementedError, getattr(np, func), mx_test_data, where=False)
        assertRaises(NotImplementedError, getattr(np, func), mx_test_data, subok=False)
        assertRaises(NotImplementedError, getattr(np, func), mx_test_data, dtype=onp.int8)
        assertRaises(TypeError, getattr(np, func), mx_test_data, dtype="abcdefg")
        assertRaises(NotImplementedError, getattr(np, func), mx_test_data, casting='safe')
        assertRaises(TypeError, getattr(np, func), mx_test_data, casting='mxnet')
        assertRaises(NotImplementedError, getattr(np, func), mx_test_data, order='C')
        assertRaises(NotImplementedError, getattr(np, func), mx_test_data, order='mxnet')


@use_np
@pytest.mark.parametrize('ndim', [2, 3, 4])
@pytest.mark.parametrize('func,low,high', [
    ('bitwise_not', -5, 5),
    ('invert', -5, 5),
])
def test_np_bitwise_not(func, low, high, ndim):
    def check_unary_func(func, shape, low, high):
        class TestUnary(HybridBlock):
            def __init__(self, func):
                super(TestUnary, self).__init__()
                self._func = func

            def forward(self, a, *args, **kwargs):
                return getattr(np, self._func)(a)

        np_func = getattr(onp, func)
        mx_func = TestUnary(func)
        np_test_data = onp.random.uniform(low, high, shape).astype(onp.int32)
        mx_test_data = mx.numpy.array(np_test_data).astype(onp.int32)
        for hybridize in [True, False]:
            if hybridize:
                mx_func.hybridize()
            np_out = np_func(np_test_data)
            with mx.autograd.record():
                y = mx_func(mx_test_data)
            assert y.shape == np_out.shape
            assert_almost_equal(y.asnumpy(), np_out, rtol=1e-3, atol=1e-5)
            if np_out.dtype == np.bool_:
                assert y.dtype == np.bool_

        np_out = getattr(onp, func)(np_test_data)
        mx_out = getattr(mx.np, func)(mx_test_data)
        assert mx_out.shape == np_out.shape
        assert_almost_equal(mx_out.asnumpy(), np_out, rtol=1e-3, atol=1e-5)

        assertRaises(NotImplementedError, getattr(np, func), mx_test_data, where=False)
        assertRaises(NotImplementedError, getattr(np, func), mx_test_data,  subok=False)
        assertRaises(NotImplementedError, getattr(np, func), mx_test_data,  dtype=onp.int8)
        assertRaises(TypeError, getattr(np, func), mx_test_data,  dtype="abcdefg")
        assertRaises(NotImplementedError, getattr(np, func), mx_test_data,  casting='safe')
        assertRaises(TypeError, getattr(np, func), mx_test_data,  casting='mxnet')
        assertRaises(NotImplementedError, getattr(np, func), mx_test_data,  order='C')
        assertRaises(NotImplementedError, getattr(np, func), mx_test_data,  order='mxnet')

    shape = random.choice([rand_shape_nd(ndim, dim=3), (1, 0, 2)])
    for shape in [rand_shape_nd(ndim, dim=3), (1, 0, 2)]:
        check_unary_func(func, shape, low, high)


@use_np
@pytest.mark.parametrize('ndim', [2, 3, 4])
@pytest.mark.parametrize('func,low,high', [
    ('left_shift', -5, 5),
    ('right_shift', -5, 5),
])
def test_np_bitwise_shift(func, low, high, ndim):
    def check_unary_func(func, shape, low, high):
        class TestUnary(HybridBlock):
            def __init__(self, func):
                super(TestUnary, self).__init__()
                self._func = func

            def forward(self, a, b, *args, **kwargs):
                return getattr(np, self._func)(a, b)

        np_func = getattr(onp, func)
        mx_func = TestUnary("bitwise_" + func)
        np_test_data1 = onp.random.randint(low, high, shape).astype(onp.int64)
        np_test_data2 = onp.random.randint(low + 5, high + 5, shape).astype(onp.int64)
        mx_test_data1 = mx.numpy.array(np_test_data1).astype(onp.int64)
        mx_test_data2 = mx.numpy.array(np_test_data2).astype(onp.int64)
        for hybridize in [True, False]:
            if hybridize:
                mx_func.hybridize()
            np_out = np_func(np_test_data1, np_test_data2)
            with mx.autograd.record():
                y = mx_func(mx_test_data1, mx_test_data2)
            assert y.shape == np_out.shape
            assert_almost_equal(y.asnumpy(), np_out, rtol=1e-3, atol=1e-5)
            if np_out.dtype == np.bool_:
                assert y.dtype == np.bool_

        np_out = getattr(onp, func)(np_test_data1, np_test_data2)
        mx_out = getattr(mx.np, "bitwise_" + func)(mx_test_data1, mx_test_data2)
        assert mx_out.shape == np_out.shape
        assert_almost_equal(mx_out.asnumpy(), np_out, rtol=1e-3, atol=1e-5)

        assertRaises(TypeError, getattr(np, "bitwise_" + func), mx_test_data1, mx_test_data2, where=False)
        assertRaises(TypeError, getattr(np, "bitwise_" + func), mx_test_data1, mx_test_data2, subok=False)
        assertRaises(TypeError, getattr(np, "bitwise_" + func), mx_test_data1, mx_test_data2, dtype=onp.int8)
        assertRaises(TypeError, getattr(np, "bitwise_" + func), mx_test_data1, mx_test_data2, dtype="abcdefg")
        assertRaises(TypeError, getattr(np, "bitwise_" + func), mx_test_data1, mx_test_data2, casting='safe')
        assertRaises(TypeError, getattr(np, "bitwise_" + func), mx_test_data1, mx_test_data2, casting='mxnet')
        assertRaises(TypeError, getattr(np, "bitwise_" + func), mx_test_data1, mx_test_data2, order='C')
        assertRaises(TypeError, getattr(np, "bitwise_" + func), mx_test_data1, mx_test_data2, order='mxnet')

    shape = random.choice([rand_shape_nd(ndim, dim=3), (1, 0, 2)])
    for shape in [rand_shape_nd(ndim, dim=3), (1, 0, 2)]:
        check_unary_func(func, shape, low, high)


@use_np
def test_np_binary_funcs():
    def check_binary_func(func, lshape, rshape, low, high, lgrads, rgrads=None, alltypes=None):
        class TestBinary(HybridBlock):
            def __init__(self, func):
                super(TestBinary, self).__init__()
                self._func = func

            def forward(self, a, b, *args, **kwargs):
                return getattr(np, self._func)(a, b)

        np_func = getattr(onp, func)
        mx_func = TestBinary(func)
        alltypes = alltypes if alltypes else [[onp.float16, onp.float32, onp.float64]]
        for dtypes, lgrad, rgrad in zip(alltypes, lgrads, rgrads if rgrads else lgrads):
            for dtype in dtypes:
                ldtype = rdtype = dtype
                if isinstance(dtype, tuple):
                    assert len(dtype) == 2
                    ldtype, rdtype = dtype
                npldtype = ldtype if dtype != onp.float16 else onp.float32
                nprdtype = rdtype if dtype != onp.float16 else onp.float32
                np_test_x1 = onp.random.uniform(low, high, lshape).astype(ldtype).astype(npldtype)
                np_test_x2 = onp.random.uniform(low, high, rshape).astype(rdtype).astype(nprdtype)
                mx_test_x1 = mx.numpy.array(np_test_x1, dtype=ldtype)
                mx_test_x2 = mx.numpy.array(np_test_x2, dtype=rdtype)
                for hybridize in [True, False]:
                    if hybridize:
                        mx_func.hybridize()
                    if lgrad:
                        mx_test_x1.attach_grad()
                        mx_test_x2.attach_grad()
                    np_out = np_func(np_test_x1, np_test_x2)
                    with mx.autograd.record():
                        y = mx_func(mx_test_x1, mx_test_x2)
                    assert y.shape == np_out.shape
                    assert_almost_equal(y.asnumpy(), np_out.astype(y.dtype), rtol=1e-3, atol=1e-5,
                                        use_broadcast=False, equal_nan=True)

                    if lgrad:
                        y.backward()
                        assert_almost_equal(mx_test_x1.grad.asnumpy(),
                                            collapse_sum_like(lgrad(y.asnumpy(), np_test_x1, np_test_x2), mx_test_x1.shape),
                                            rtol=1e-1, atol=1e-2, equal_nan=True, use_broadcast=False)
                        if rgrads is None:
                            assert_almost_equal(mx_test_x2.grad.asnumpy(),
                                                collapse_sum_like(rgrad(y.asnumpy(), np_test_x2, np_test_x1), mx_test_x2.shape),
                                                rtol=1e-1, atol=1e-2, equal_nan=True, use_broadcast=False)
                        else:
                            assert_almost_equal(mx_test_x2.grad.asnumpy(),
                                                collapse_sum_like(rgrad(y.asnumpy(), np_test_x1, np_test_x2), mx_test_x2.shape),
                                                rtol=1e-1, atol=1e-2, equal_nan=True, use_broadcast=False)

                np_out = getattr(onp, func)(np_test_x1, np_test_x2)
                mx_out = getattr(mx.np, func)(mx_test_x1, mx_test_x2)
                assert mx_out.shape == np_out.shape
                assert_almost_equal(mx_out.asnumpy(), np_out.astype(mx_out.dtype), rtol=1e-3, atol=1e-5,
                                    use_broadcast=False, equal_nan=True)

                assertRaises(NotImplementedError, getattr(np, func), mx_test_x1, mx_test_x2, where=False)
                assertRaises(NotImplementedError, getattr(np, func), mx_test_x1, mx_test_x2,  subok=False)
                assertRaises(NotImplementedError, getattr(np, func), mx_test_x1, mx_test_x2,  dtype=onp.int8)
                assertRaises(TypeError, getattr(np, func), mx_test_x1, mx_test_x2,  dtype="abcdefg")
                assertRaises(NotImplementedError, getattr(np, func), mx_test_x1, mx_test_x2,  casting='safe')
                assertRaises(TypeError, getattr(np, func), mx_test_x1, mx_test_x2,  casting='mxnet')
                assertRaises(NotImplementedError, getattr(np, func), mx_test_x1, mx_test_x2,  order='C')
                assertRaises(NotImplementedError, getattr(np, func), mx_test_x1, mx_test_x2,  order='mxnet')

    funcs = {
        'add': (-1.0, 1.0, [lambda y, x1, x2: onp.ones(y.shape)], None),
        'subtract':
        (-1.0, 1.0, [lambda y, x1, x2: onp.ones(y.shape)],
                    [lambda y, x1, x2: -onp.ones(y.shape)]),
        'multiply': (-1.0, 1.0, [lambda y, x1, x2: onp.broadcast_to(x2, y.shape)],
                                [lambda y, x1, x2: onp.broadcast_to(x1, y.shape)]),
        'divide': (0.1, 1.0, [lambda y, x1, x2: onp.ones(y.shape) / x2],
                   [lambda y, x1, x2: -x1 / (x2 * x2)]),
        'mod': (1.0, 10.0,
                [lambda y, x1, x2: onp.ones(y.shape),
                 lambda y, x1, x2: onp.zeros(y.shape)],
                [lambda y, x1, x2: -onp.floor(x1 / x2),
                 lambda y, x1, x2: onp.zeros(y.shape)],
                [[onp.float16, onp.float32, onp.float64], [onp.int32]]),
        'fmod': (1.0, 10.0,
                [lambda y, x1, x2: onp.ones(y.shape),
                 lambda y, x1, x2: onp.zeros(y.shape)],
                [lambda y, x1, x2: -onp.floor(x1 / x2),
                 lambda y, x1, x2: onp.zeros(y.shape)],
                [[onp.float16, onp.float32, onp.float64], [onp.int32]]),
        'remainder': (1.0, 10.0,
                      [lambda y, x1, x2: onp.ones(y.shape),
                       lambda y, x1, x2: onp.zeros(y.shape)],
                      [lambda y, x1, x2: -onp.floor(x1 / x2),
                       lambda y, x1, x2: onp.zeros(y.shape)],
                      [[onp.float16, onp.float32, onp.float64], [onp.int32]]),
        'power': (1.0, 3.0, [lambda y, x1, x2: onp.power(x1, x2 - 1.0) * x2],
                             [lambda y, x1, x2: onp.power(x1, x2) * onp.log(x1)]),
        'gcd': (-100, 100, [None], None, [[onp.int32]]),
        'lcm': (-100, 100, [None], None, [[onp.int32]]),
        'bitwise_and': (-100, 100, [None], None, [[onp.int32]]),
        'bitwise_xor': (-100, 100, [None], None, [[onp.int32]]),
        'bitwise_or': (-100, 100, [None], None, [[onp.int32]]),
        'maximum': (-10, 10, [lambda y, x1, x2: onp.ones(y.shape) * (x1 >= x2)],
                             [lambda y, x1, x2: onp.ones(y.shape) * (x1 < x2)],
                             [[onp.int32, onp.float16, onp.float32, onp.float64]]),
        'fmax': (-1, 1, [lambda y, x1, x2: onp.ones(y.shape) * (x1 >= x2)],
                        [lambda y, x1, x2: onp.ones(y.shape) * (x1 < x2)]),
        'minimum': (-10, 10, [lambda y, x1, x2: onp.ones(y.shape) * (x1 <= x2)],
                             [lambda y, x1, x2: onp.ones(y.shape) * (x1 > x2)],
                             [[onp.int32, onp.float16, onp.float32, onp.float64]]),
        'fmin': (-1, 1, [lambda y, x1, x2: onp.ones(y.shape) * (x1 <= x2)],
                        [lambda y, x1, x2: onp.ones(y.shape) * (x1 > x2)]),
        'copysign': (-1, 1,
                     [lambda y, x1, x2: onp.ones(y.shape) * (((x1 * x2) >= 0).astype(onp.float32) - ((x1 * x2) < 0).astype(onp.float32))],
                     [lambda y, x1, x2: onp.zeros(y.shape)]),
        'arctan2': (-1, 1, [lambda y, x1, x2: x2 / (onp.square(x1) + onp.square(x2))],
                           [lambda y, x1, x2: -x1 / (onp.square(x1) + onp.square(x2))]),
        'hypot': (-1, 1, [lambda y, x1, x2: x1 / y],
                         [lambda y, x1, x2: x2 / y]),
        'ldexp': (-3, 3, [None], None, [[onp.int32]]),
        'logaddexp': (-10, 10, [lambda y, x1, x2: onp.exp(x1) / (onp.exp(x1) + onp.exp(x2))],
                               [lambda y, x1, x2: onp.exp(x2) / (onp.exp(x1) + onp.exp(x2))])
    }
    if is_op_runnable():
        funcs['logical_and'] = (-100, 100, [None], None, [[onp.float32, onp.float64]])
        funcs['logical_or'] = (-100, 100, [None], None, [[onp.float32, onp.float64]])
        funcs['logical_xor'] = (-100, 100, [None], None, [[onp.float32, onp.float64]])
    shape_pairs = [((3, 2), (3, 2)),
                   ((3, 2), (3, 1)),
                   ((3, 1), (3, 0)),
                   ((0, 2), (1, 2)),
                   ((2, 3, 4), (3, 1)),
                   ((2, 3), ()),
                   ((), (2, 3))]
    for lshape, rshape in shape_pairs:
        for func, func_data in funcs.items():
            dtypes = None
            assert (len(func_data) == 4 or len(func_data) == 5)
            if len(func_data) is 4:
                low, high, lgrads, rgrads = func_data
            else:
                low, high, lgrads, rgrads, dtypes = func_data
            check_binary_func(func, lshape, rshape, low, high, lgrads, rgrads, dtypes)


@use_np
def test_np_mixed_precision_binary_funcs():
    itypes = [np.bool, np.int8, np.int32, np.int64]
    ftypes = [np.float16, np.float32, np.float64]
    def check_mixed_precision_binary_func(func, low, high, lshape, rshape, lgrad, rgrad, ltype, rtype):
        class TestMixedBinary(HybridBlock):
            def __init__(self, func):
                super(TestMixedBinary, self).__init__()
                self._func = func

            def forward(self, a, b, *args, **kwargs):
                return getattr(np, self._func)(a, b)

        if (func in ['multiply', 'mod', 'equal', 'not_equal', 'greater',
                    'greater_equal', 'less', 'less_equal']) and \
            (lshape == () or rshape == ()) :
        # the behaviors of infer type in dealing with the input shape of '()' are different between np and onp
        # for example,
        # mx_test_x1 = np.random.uniform(-2, 2, (2,3)).astype(np.float32)
        # mx_test_x2 = np.random.uniform(-2, 2, ()).astype(np.float16)
        # np_out = onp.mod(mx_test_x1.asnumpy(), mx_test_x2.asnumpy()) # float16
        # mx_out = np.mod(mx_test_x1, mx_test_x2) # float32

        # logcial ops: when two numbers are only different in precision, NumPy also has a weird behavior
        # for example,
        # a = np.array([[1.441]], dtype = np.float16)
        # b = np.array(1.4413278, dtype = np.float32)
        # c = np.array([1.4413278], dtype = np.float32)
        # np.greater(a,b), np.greater(a,c) # True True
        # onp.greater(a.asnumpy(),b.asnumpy()), onp.greater(a.asnumpy(),c.asnumpy()) # False True

        # thus, skip the tests
            return

        np_func = getattr(onp, func)
        mx_func = TestMixedBinary(func)
        np_test_x1 = onp.random.uniform(low, high, lshape).astype(ltype)
        np_test_x2 = onp.random.uniform(low, high, rshape).astype(rtype)
        mx_test_x1 = mx.numpy.array(np_test_x1, dtype=ltype)
        mx_test_x2 = mx.numpy.array(np_test_x2, dtype=rtype)
        rtol = 1e-2 if ltype is np.float16 or rtype is np.float16 else 1e-3
        atol = 1e-3 if ltype is np.float16 or rtype is np.float16 else 1e-5
        for hybridize in [True, False]:
            if hybridize:
                mx_func.hybridize()
            if lgrad:
                mx_test_x1.attach_grad()
                mx_test_x2.attach_grad()
            np_out = np_func(np_test_x1, np_test_x2)
            with mx.autograd.record():
                y = mx_func(mx_test_x1, mx_test_x2)
            assert y.shape == np_out.shape
            assert_almost_equal(y.asnumpy(), np_out.astype(y.dtype), rtol=rtol, atol=atol,
                                use_broadcast=False, equal_nan=True)

            if lgrad:
                if (ltype in itypes) and (rtype in itypes):
                    continue
                y.backward()
                if ltype not in itypes:
                    assert_almost_equal(mx_test_x1.grad.asnumpy(),
                                        collapse_sum_like(lgrad(y.asnumpy(), np_test_x1, np_test_x2), mx_test_x1.shape),
                                        rtol=1e-1, atol=1e-2, equal_nan=True, use_broadcast=False)
                if rtype not in itypes:
                    if rgrad is None:
                        assert_almost_equal(mx_test_x2.grad.asnumpy(),
                                            collapse_sum_like(rgrad(y.asnumpy(), np_test_x2, np_test_x1), mx_test_x2.shape),
                                            rtol=1e-1, atol=1e-2, equal_nan=True, use_broadcast=False)
                    else:
                        assert_almost_equal(mx_test_x2.grad.asnumpy(),
                                            collapse_sum_like(rgrad(y.asnumpy(), np_test_x1, np_test_x2), mx_test_x2.shape),
                                            rtol=1e-1, atol=1e-2, equal_nan=True, use_broadcast=False)


        np_out = getattr(onp, func)(np_test_x1, np_test_x2)
        mx_out = getattr(mx.np, func)(mx_test_x1, mx_test_x2)
        assert mx_out.shape == np_out.shape
        assert_almost_equal(mx_out.asnumpy(), np_out.astype(mx_out.dtype), rtol=rtol, atol=atol,
                            use_broadcast=False, equal_nan=True)

    funcs = {
        'add': (-1.0, 1.0, lambda y, x1, x2: onp.ones(y.shape),
                           lambda y, x1, x2: onp.ones(y.shape)),
        'subtract': (-1.0, 1.0, lambda y, x1, x2: onp.ones(y.shape),
                                lambda y, x1, x2: onp.ones(y.shape) * -1),
        'multiply': (-1.0, 1.0, lambda y, x1, x2: onp.broadcast_to(x2, y.shape),
                                lambda y, x1, x2: onp.broadcast_to(x1, y.shape)),
        'mod': (1.0, 5.0, None, None),
        'power': (1.0, 3.0, lambda y, x1, x2: onp.power(x1, x2 - 1.0) * x2,
                            lambda y, x1, x2: onp.power(x1, x2) * onp.log(x1)),
        'equal': (0.0, 2.0, None, None),
        'not_equal': (0.0, 2.0, None, None),
        'greater': (0.0, 2.0, None, None),
        'less': (0.0, 2.0, None, None),
        'greater_equal': (0.0, 2.0, None, None),
        'less_equal': (0.0, 2.0, None, None),
        'logical_and': (0.0, 2.0, None, None),
        'logical_or': (0.0, 2.0, None, None),
        'logical_xor': (0.0, 2.0, None, None),
    }

    shape_pairs = [((3, 2), (3, 2)),
                   ((3, 2), (3, 1)),
                   ((3, 0), (3, 0)),
                   ((3, 1), (3, 0)),
                   ((0, 2), (1, 2)),
                   ((2, 3, 4), (3, 1)),
                   ((2, 3), ()),
                   ((), (2, 3))]

    itypes = [np.bool, np.int8, np.int32, np.int64]
    ftypes = [np.float16, np.float32, np.float64]
    for func, func_data in funcs.items():
        low, high, lgrad, rgrad = func_data
        for lshape, rshape in shape_pairs:
            for type1, type2 in itertools.product(itypes, ftypes):
                check_mixed_precision_binary_func(func, low, high, lshape, rshape, lgrad, rgrad, type1, type2)
                check_mixed_precision_binary_func(func, low, high, lshape, rshape, lgrad, rgrad, type2, type1)

            for type1, type2 in itertools.product(ftypes, ftypes):
                if type1 == type2:
                    continue
                check_mixed_precision_binary_func(func, low, high, lshape, rshape, lgrad, rgrad, type1, type2)

            if func == 'subtract' or func == 'mod':
                continue
            for type1, type2 in itertools.product(itypes, itypes):
                if type1 == type2:
                    continue
                check_mixed_precision_binary_func(func, low, high, lshape, rshape, lgrad, rgrad, type1, type2)

@use_np
def test_np_mixed_mxnp_op_funcs():
    # generate onp & mx_np in same type
    _np = onp.array([1,2,3,4,5]).astype("int64")
    mx_np = mx.np.array([1,2,3,4,5]).astype("int64")
    # inplace onp mx_np
    _np += mx_np
    assert isinstance(_np, onp.ndarray)
    _np -= mx_np
    assert isinstance(_np, onp.ndarray)
    _np *= mx_np
    assert isinstance(_np, onp.ndarray)
    # inplace mx_np onp
    mx_np ^= _np
    assert isinstance(mx_np, mx.np.ndarray)
    mx_np |= _np
    assert isinstance(mx_np, mx.np.ndarray)
    mx_np &= _np
    assert isinstance(mx_np, mx.np.ndarray)
    # mxnp onp
    out = mx_np << _np
    assert isinstance(out, mx.np.ndarray)
    out = mx_np >> _np
    assert isinstance(out, mx.np.ndarray)
    out = mx_np != _np
    assert isinstance(out, mx.np.ndarray)
    # onp mxnp
    out = _np == mx_np
    assert isinstance(out, mx.np.ndarray)
    out = _np >= mx_np
    assert isinstance(out, mx.np.ndarray)
    out = _np < mx_np
    assert isinstance(out, mx.np.ndarray)
    _np = onp.array([1,2,3,4,5]).astype("float32")
    mx_np = mx.np.array([1,2,3,4,5]).astype("float32")
    out = _np @ mx_np
    assert isinstance(out, mx.np.ndarray)
    out = _np / mx_np
    assert isinstance(out, mx.np.ndarray)

@use_np
def test_np_binary_scalar_funcs():
    itypes = [np.int8, np.int32, np.int64]
    def check_binary_scalar_func(func, low, high, lshape, lgrad, ltype, scalar_is_int, hybridize):
        class TestBinaryScalar(HybridBlock):
            def __init__(self, func, scalar):
                super(TestBinaryScalar, self).__init__()
                self._func = func
                self._scalar = scalar

            def forward(self, a, *args, **kwargs):
                return getattr(np, self._func)(a, self._scalar)

        np_test_x1 = onp.random.uniform(low, high, lshape).astype(ltype)
        np_test_x2 = int(onp.random.uniform(low, high)) if scalar_is_int else onp.random.uniform(low, high)
        mx_test_x1 = np.array(np_test_x1, dtype=ltype)
        mx_test_x2 = np_test_x2
        np_func = getattr(onp, func)
        mx_func = TestBinaryScalar(func, mx_test_x2)
        if hybridize:
            mx_func.hybridize()
        rtol = 1e-2 if ltype is np.float16 else 1e-3
        atol = 1e-3 if ltype is np.float16 else 1e-5
        if ltype not in itypes:
            if lgrad:
                mx_test_x1.attach_grad()
            np_out = np_func(np_test_x1, np_test_x2)
            with mx.autograd.record():
                y = mx_func(mx_test_x1)
            assert y.shape == np_out.shape
            assert_almost_equal(y.asnumpy(), np_out.astype(y.dtype), rtol=rtol, atol=atol)
            if lgrad:
                y.backward()
                assert_almost_equal(mx_test_x1.grad.asnumpy(),
                                    collapse_sum_like(lgrad(y.asnumpy(), np_test_x1, np_test_x2), mx_test_x1.shape),
                                    rtol=rtol, atol=atol, equal_nan=True, use_broadcast=False)

        # Test imperative
        np_out = getattr(onp, func)(np_test_x1, np_test_x2)
        mx_out = getattr(mx.np, func)(mx_test_x1, mx_test_x2)
        assert mx_out.shape == np_out.shape
        assert mx_out.asnumpy().dtype == np_out.dtype
        assert_almost_equal(mx_out.asnumpy(), np_out.astype(mx_out.dtype), rtol=rtol, atol=atol)

    funcs = {
        'add': (-1.0, 1.0, None),
        'subtract': (-1.0, 1.0, None),
        'multiply': (-1.0, 1.0, lambda y, x1, x2: onp.broadcast_to(x2, y.shape)),
        'power': (1.0, 5.0, lambda y, x1, x2: onp.power(x1, x2 - 1.0) * x2),
    }

    shapes = [(3, 2), (3, 0), (3, 1), (0, 2), (2, 3, 4)]
    ltypes = [np.int32, np.int64, np.float16, np.float32, np.float64]
    flags = [True, False]
    for func, func_data in funcs.items():
        low, high, lgrad = func_data
        for shape, ltype, is_int, hybridize in itertools.product(shapes, ltypes, flags, flags):
                check_binary_scalar_func(func, low, high, shape, lgrad, ltype, is_int, hybridize)


@use_np
def test_np_boolean_binary_funcs():
    def check_boolean_binary_func(func, mx_x1, mx_x2):
        class TestBooleanBinary(HybridBlock):
            def __init__(self, func):
                super(TestBooleanBinary, self).__init__()
                self._func = func

            def forward(self, a, b, *args, **kwargs):
                return getattr(np, self._func)(a, b)

        np_x1 = mx_x1.asnumpy()
        np_x2 = mx_x2.asnumpy()
        np_func = getattr(onp, func)
        mx_func = TestBooleanBinary(func)
        for hybridize in [True, False]:
            if hybridize:
                mx_func.hybridize()
            np_out = np_func(np_x1, np_x2)
            with mx.autograd.record():
                y = mx_func(mx_x1, mx_x2)
            assert y.shape == np_out.shape
            assert_almost_equal(y.asnumpy(), np_out.astype(y.dtype), rtol=1e-3, atol=1e-20,
                                use_broadcast=False, equal_nan=True)

        np_out = getattr(onp, func)(np_x1, np_x2)
        mx_out = getattr(mx.np, func)(mx_x1, mx_x2)
        assert mx_out.shape == np_out.shape
        assert_almost_equal(mx_out.asnumpy(), np_out.astype(mx_out.dtype), rtol=1e-3, atol=1e-20,
                            use_broadcast=False, equal_nan=True)


    funcs = [
        'add',
        'multiply',
        'true_divide',
    ]

    shape_pairs = [((3, 2), (3, 2)),
                   ((3, 2), (3, 1)),
                   ((3, 1), (3, 0)),
                   ((0, 2), (1, 2)),
                   ((2, 3, 4), (3, 1)),
                   ((2, 3), ()),
                   ((), (2, 3))]

    for lshape, rshape in shape_pairs:
        for func in funcs:
            x1 = np.array(onp.random.uniform(size=lshape) > 0.5)
            x2 = np.array(onp.random.uniform(size=rshape) > 0.5)
            check_boolean_binary_func(func, x1, x2)


@use_np
def test_npx_relu():
    def np_relu(x):
        return onp.maximum(x, 0.0)
    def np_relu_grad(x):
        return 1.0 * (x > 0.0)

    class TestReLU(HybridBlock):
        def __init__(self):
            super(TestReLU, self).__init__()

        def forward(self, a):
            return npx.relu(a)

    shapes = [(), (2, 3, 4), (2, 0, 3), (1, 0, 0)]
    for hybridize in [True, False]:
        for shape in shapes:
            test_relu = TestReLU()
            if hybridize:
                test_relu.hybridize()
            x = rand_ndarray(shape).as_np_ndarray()
            x.attach_grad()
            np_out = np_relu(x.asnumpy())
            with mx.autograd.record():
                mx_out = test_relu(x)
            assert mx_out.shape == np_out.shape
            assert_almost_equal(mx_out.asnumpy(), np_out, rtol=1e-3, atol=1e-5)
            mx_out.backward()
            np_backward = np_relu_grad(x.asnumpy())
            assert_almost_equal(x.grad.asnumpy(), np_backward, rtol=1e-3, atol=1e-5)

            mx_out = npx.relu(x)
            np_out = np_relu(x.asnumpy())
            assert_almost_equal(mx_out.asnumpy(), np_out, rtol=1e-3, atol=1e-5)


@use_np
def test_npx_activation_log_sigmoid():
    def np_log_sigmoid(x):
        return onp.log(onp.divide(1.0, (1.0 + onp.exp(-x))))
    def np_log_sigmoid_grad(x):
        return onp.divide(1.0, onp.add(1.0, onp.exp(x)))

    class TestLogSigmoid(HybridBlock):
        def __init__(self):
            super(TestLogSigmoid, self).__init__()

        def forward(self, a):
            return npx.activation(a, act_type='log_sigmoid')

    shapes = [(), (2, 3, 4)]
    for hybridize in [True, False]:
        for shape in shapes:
            test_log_sigmoid = TestLogSigmoid()
            if hybridize:
                test_log_sigmoid.hybridize()
            x = rand_ndarray(shape).as_np_ndarray()
            x.attach_grad()
            np_out = np_log_sigmoid(x.asnumpy())
            with mx.autograd.record():
                mx_out = test_log_sigmoid(x)
            assert mx_out.shape == np_out.shape
            assert_almost_equal(mx_out.asnumpy(), np_out, rtol=1e-3, atol=1e-5)
            mx_out.backward()
            np_backward = np_log_sigmoid_grad(x.asnumpy())
            assert_almost_equal(x.grad.asnumpy(), np_backward, rtol=1e-3, atol=1e-5)

            mx_out = npx.activation(x, act_type='log_sigmoid')
            np_out = np_log_sigmoid(x.asnumpy())
            assert_almost_equal(mx_out.asnumpy(), np_out, rtol=1e-3, atol=1e-5)


@use_np
def test_npx_activation_mish():
    def np_mish(a):
        return a * onp.tanh(onp.log1p(onp.exp(a)))
    def np_mish_grad(a):
        softrelu = onp.log1p(onp.exp(a))
        tanh = onp.tanh(softrelu)
        sigmoid = onp.divide(1.0, (1.0 + onp.exp(-a)))
        return tanh + a * sigmoid * (1.0 - tanh * tanh)

    class TestMish(HybridBlock):
        def __init__(self):
            super(TestMish, self).__init__()

        def forward(self, a):
            return npx.activation(a, act_type='mish')

    shapes = [(), (2, 3, 4)]
    for hybridize in [True, False]:
        for shape in shapes:
            test_mish = TestMish()
            if hybridize:
                test_mish.hybridize()
            x = rand_ndarray(shape).as_np_ndarray()
            x.attach_grad()
            np_out = np_mish(x.asnumpy())
            with mx.autograd.record():
                mx_out = test_mish(x)
            assert mx_out.shape == np_out.shape
            assert_almost_equal(mx_out.asnumpy(), np_out, rtol=1e-3, atol=1e-5)
            mx_out.backward()
            np_backward = np_mish_grad(x.asnumpy())
            assert_almost_equal(x.grad.asnumpy(), np_backward, rtol=1e-3, atol=1e-5)

            mx_out = npx.activation(x, act_type='mish')
            np_out = np_mish(x.asnumpy())
            assert_almost_equal(mx_out.asnumpy(), np_out, rtol=1e-3, atol=1e-5)


@use_np
def test_npx_sigmoid():
    def np_sigmoid(x):
        return onp.divide(1.0, (1.0 + onp.exp(-x)))
    def np_sigmoid_grad(ya):
        return ya * (1 - ya)

    class TestSigmoid(HybridBlock):
        def __init__(self):
            super(TestSigmoid, self).__init__()

        def forward(self, a):
            return npx.sigmoid(a)

    shapes = [(), (2, 3, 4), (2, 0, 3), (1, 0, 0)]
    for hybridize in [True, False]:
        for shape in shapes:
            test_sigmoid = TestSigmoid()
            if hybridize:
                test_sigmoid.hybridize()
            x = rand_ndarray(shape).as_np_ndarray()
            x.attach_grad()
            np_out = np_sigmoid(x.asnumpy())
            with mx.autograd.record():
                mx_out = test_sigmoid(x)
            assert mx_out.shape == np_out.shape
            assert_almost_equal(mx_out.asnumpy(), np_out, rtol=1e-3, atol=1e-5)
            mx_out.backward()
            np_backward = np_sigmoid_grad(np_out)
            assert_almost_equal(x.grad.asnumpy(), np_backward, rtol=1e-3, atol=1e-5)

            mx_out = npx.sigmoid(x)
            np_out = np_sigmoid(x.asnumpy())
            assert_almost_equal(mx_out.asnumpy(), np_out, rtol=1e-3, atol=1e-5)


@use_np
def test_np_atleast_nd():
    class TestAtleastND(HybridBlock):
        def __init__(self, n):
            super(TestAtleastND, self).__init__()
            self._n = n

        def forward(self, *arys):
            if self._n == 1:
                return np.atleast_1d(*arys)
            elif self._n == 2:
                return np.atleast_2d(*arys)
            elif self._n == 3:
                return np.atleast_3d(*arys)

    tensor_shapes = [
        ((), (2,), (3, 4, 5)),
        ((2, 3, 4, 5), (), (2, 3))
    ]
    flags = [True, False]
    ns = [1, 2, 3]
    dtypes = ['int32', 'int64', 'float16', 'float32', 'float64']
    funcs = {
        "numpy": {1: lambda *ts: onp.atleast_1d(*ts),
                  2: lambda *ts: onp.atleast_2d(*ts),
                  3: lambda *ts: onp.atleast_3d(*ts)},
        "mxnet": {1: lambda *ts: np.atleast_1d(*ts),
                  2: lambda *ts: np.atleast_2d(*ts),
                  3: lambda *ts: np.atleast_3d(*ts)}
    }
    for hybridize, n, tensor_shape, dtype in \
        itertools.product(flags, ns, tensor_shapes, dtypes):
        test_atleast_nd = TestAtleastND(n)
        if hybridize:
            test_atleast_nd.hybridize()
        if dtype in ['int32', 'int64']:
            tensors = list(map(lambda s: np.random.randint(-1, 1, size=s, dtype=dtype), tensor_shape))
        else:
            tensors = list(map(lambda s: np.random.uniform(-1.0, 1.0, size=s, dtype=dtype), tensor_shape))
        tensors_np = [t.asnumpy() for t in tensors]
        mx_out = test_atleast_nd(*tensors)
        np_out = funcs["numpy"][n](*tensors_np)
        for i in range(len(tensors)):
            assert mx_out[i].shape == np_out[i].shape
            same(mx_out[i].asnumpy(), np_out[i])

        mx_out = funcs["mxnet"][n](*tensors)
        np_out = funcs["numpy"][n](*tensors_np)
        for i in range(len(tensors)):
            assert mx_out[i].shape == np_out[i].shape
            same(mx_out[i].asnumpy(), np_out[i])


@use_np
def test_np_arange():
    configs = [
        (1, 10, 2),
        (1, 10, 4),
        (1, -10, 4),
        (1, -10, -2),
        (1, -10, -4),
        (2, 3),
        (2, -3),
        (-2, -3),
        (-2, 3),
        (4, 0, 5),
        (-4, 0, 5),
        (-4, 0, -5),
        (0, 0),
        (11, 11),
        (0, 0, 2),
        (0, 0, -2),
        (0, 5, None),
        (0, -5, None),
        0,
        6,
    ]
    dtypes = ['int32', 'float16', 'float32', 'float64', None]
    for config in configs:
        for dtype in dtypes:
            if isinstance(config, tuple):
                mx_ret = np.arange(*config, dtype=dtype)
                np_ret = onp.arange(*config, dtype=dtype)
            else:
                mx_ret = np.arange(config, dtype=dtype)
                np_ret = onp.arange(config, dtype=dtype)
            assert same(mx_ret.asnumpy(), np_ret)

    class TestRange(HybridBlock):
        def __init__(self, start, stop=None, step=None, dtype=None):
            super(TestRange, self).__init__()
            self._start = start
            self._stop = stop
            self._step = step
            self._dtype = dtype

        def forward(self, x):
            return x + np.arange(self._start, self._stop, self._step, dtype=self._dtype)

    for dtype in dtypes:
        x = np.zeros(shape=(), dtype=dtype)
        for config in configs:
            for hybridize in [False, True]:
                if isinstance(config, tuple):
                    net = TestRange(*config, dtype=dtype)
                    np_out = onp.arange(*config, dtype=dtype)
                else:
                    net = TestRange(config, dtype=dtype)
                    np_out = onp.arange(config, dtype=dtype)
                if hybridize:
                    net.hybridize()
                mx_out = net(x)
                assert same(mx_out.asnumpy(), np_out)


@use_np
def test_np_insert():
    class TestInsert(HybridBlock):
        def __init__(self, obj, axis=None):
            super(TestInsert, self).__init__()
            self._obj = obj
            self._axis = axis

        def forward(self, a, b):
            return np.insert(a, self._obj, b, axis=self._axis)

    def GetSize(tp):
        res = 1
        for x in tp:
            res = res * x
        return res

    def GetNdim(tp):
        return len(tp)

    A = (3, 2)
    B = (2)
    C = (2, 2)
    D = (2, 3)
    E = (1)
    F = (3, 1)
    G = (3, 2)
    H = (2, 2, 3, 8)
    config = []
    # test scale index
    for idx in range(-1 * GetSize(A), GetSize(A) + 1):
        config.append(tuple([A, idx, B, None]))
        config.append(tuple([A, idx, E, None]))
        config.append(tuple([A, idx, 1, None]))
    for idx in range(-1 * A[0], A[0] + 1):
        config.append(tuple([A, idx, C, 0]))
        config.append(tuple([A, idx, E, 0]))
        config.append(tuple([A, idx, F, 0]))
        config.append(tuple([A, idx, 1, 0]))
    for idx in range(-1 * A[1], A[1] + 1):
        config.append(tuple([A, idx, D, 1]))
        config.append(tuple([A, idx, E, 1]))
        config.append(tuple([A, idx, F, 1]))
        config.append(tuple([A, idx, 1, 1]))
    # test tuple of indices with size = 1
    for idx in range(-1 * GetSize(A), GetSize(A) + 1):
        config.append(tuple([A, [idx], B, None]))
        config.append(tuple([A, [idx], E, None]))
        config.append(tuple([A, [idx], 1, None]))
    for idx in range(-1 * A[0], A[0] + 1):
        config.append(tuple([A, [idx], C, 0]))
        config.append(tuple([A, [idx], E, 0]))
        config.append(tuple([A, [idx], F, 0]))
        config.append(tuple([A, [idx], 1, 0]))
    for idx in range(-1 * A[1], A[1] + 1):
        config.append(tuple([A, [idx], G, 1]))
        config.append(tuple([A, [idx], E, 1]))
        config.append(tuple([A, [idx], F, 1]))
        config.append(tuple([A, [idx], 1, 1]))
    # test tuple of indices with size > 1
    for ax in range(-1 * GetNdim(A), GetNdim(A)):
        idx = onp.random.randint(-1 * A[ax], A[ax] + 1, size = (3)).tolist()
        config.append(tuple([A, idx, F, ax]))
        config.append(tuple([A, idx, 1, ax]))
        config.append(tuple([A, slice(0, 3), F, ax]))
        config.append(tuple([A, slice(0, 3), 1, ax]))
    # test multidimensional array and unequal dimensions case
    config.append(tuple([H, 0, D, 3]))
    config.append(tuple([H, 0, 1, 3]))
    config.append(tuple([H, [1], E, 2]))
    config.append(tuple([H, [1], 1, 2]))
    idx = onp.random.randint(-1 * H[3], H[3] + 1, size = (5)).tolist()
    config.append(tuple([H, idx, E, 3]))
    config.append(tuple([H, idx, 1, 3]))
    # test slice
    for st in [-5, -3, -1, 0, 1, 3, 5, None]:
        for ed in [-5, -3, -1, 0, 1, 3, 5, None]:
            for stp in [-1, 1, 2, None]:
                config.append(tuple([A, slice(st, ed, stp), F, 1]))
    dtypes = ['int32', 'float16', 'float32', 'float64', None]

    for arr_shape, obj, val_shape, axis in config:
        for atype, btype in itertools.product(dtypes, dtypes):
            if type(obj) == list:
                obj_mxnp = np.array(obj, dtype='int64')
                obj_onp = onp.array(obj)
            elif type(obj) == slice:
                obj_mxnp = obj
                obj_onp = obj
            else:  # integer
                obj_mxnp = obj
                obj_onp = obj
            test_insert = TestInsert(obj=obj_mxnp, axis=axis)

            a = mx.nd.random.uniform(-10.0, 10.0, shape=arr_shape).as_np_ndarray().astype(atype)
            a.attach_grad()
            b = mx.nd.random.uniform(-10.0, 10.0, shape=val_shape).as_np_ndarray().astype(btype)
            b.attach_grad()
            expected_ret = onp.insert(a.asnumpy(), obj_onp, b.asnumpy(), axis=axis)
            with mx.autograd.record():
                y = test_insert(a, b)

            assert y.shape == expected_ret.shape
            assert_almost_equal(y.asnumpy(), expected_ret, rtol=1e-3, atol=1e-5)

            #test imperative
            mx_out = np.insert(a, obj_mxnp, b, axis=axis)
            np_out = onp.insert(a.asnumpy(), obj_onp, b.asnumpy(), axis=axis)

            assert_almost_equal(mx_out.asnumpy(), np_out, rtol=1e-3, atol=1e-5)


@use_np
def test_np_split():
    class TestSplit(HybridBlock):
        def __init__(self, indices_or_sections, axis=None):
            super(TestSplit, self).__init__()
            self._axis = axis
            self._indices_or_sections = indices_or_sections

        def forward(self, a, *args, **kwargs):
            return np.split(a, self._indices_or_sections,
                              axis=self._axis)

    def get_indices(axis_size):
        if axis_size is 0:
            axis_size = random.randint(3, 6)
        samples = random.randint(1, axis_size - 1)
        indices = sorted(random.sample([i for i in range(1, axis_size)], samples))
        indices = tuple(indices)
        return indices

    dim = random.randint(0, 3)
    shape = [0] + [random.randint(2, 4) for i in range(dim)]
    for hybridize in [True, False]:
        for axis in range(-len(shape)+1, len(shape)):
            indices = get_indices(shape[axis])
            sections = 7 if shape[axis] is 0 else shape[axis]
            for indices_or_sections in [indices, sections]:
                # test gluon
                test_split = TestSplit(axis=axis, indices_or_sections=indices_or_sections)
                if hybridize:
                    test_split.hybridize()

                a = mx.nd.random.uniform(-1.0, 1.0, shape=shape).as_np_ndarray()
                a.attach_grad()
                expected_ret = onp.split(a.asnumpy(), indices_or_sections=indices_or_sections, axis=axis)
                with mx.autograd.record():
                    y = test_split(a)
                assert len(y) == len(expected_ret)
                for mx_out, np_out in zip(y, expected_ret):
                    assert_almost_equal(mx_out.asnumpy(), np_out, rtol=1e-3, atol=1e-5)

                mx.autograd.backward(y)

                assert_almost_equal(a.grad.asnumpy(), onp.ones(a.shape), rtol=1e-3, atol=1e-5)

                # test imperative
                mx_outs = np.split(a, indices_or_sections, axis=axis)
                np_outs = onp.split(a.asnumpy(), indices_or_sections=indices_or_sections, axis=axis)
                for mx_out, np_out in zip(mx_outs, np_outs):
                    assert_almost_equal(mx_out.asnumpy(), np_out, rtol=1e-3, atol=1e-5)


@use_np
def test_np_array_split():
    class TestArray_split(HybridBlock):
        def __init__(self, indices_or_sections, axis=None):
            super(TestArray_split, self).__init__()
            self._axis = axis
            self._indices_or_sections = indices_or_sections

        def forward(self, a, *args, **kwargs):
            return np.array_split(a, self._indices_or_sections,
                              axis=self._axis)

    def get_indices(axis_size):
        if axis_size is 0:
            axis_size = random.randint(3, 6)
        samples = random.randint(1, axis_size - 1)
        indices = sorted(random.sample([i for i in range(0, axis_size + 1)], samples))
        indices = tuple(indices)
        return indices

    shapes = [(), (5, ), (10, ),
              (2, 5), (5, 5), (10, 10),
              (4, 4, 4), (4, 6, 9), (6, 6, 6),
              (7, 8, 9, 10)]
    dtypes = [np.int8, np.uint8, np.int32, np.int64, np.float16, np.float32, np.float64]

    combinations = itertools.product([False, True], shapes, dtypes)
    for hybridize, shape, dtype in combinations:
        rtol = 1e-2 if dtype == np.float16 else 1e-3
        atol = 1e-4 if dtype == np.float16 else 1e-5
        for axis in range(len(shape)):
            x = np.random.uniform(-5.0, 5.0, size=shape).astype(dtype)
            indices = get_indices(shape[axis])
            sections = 7 if x.shape[axis] is 0 else random.randint(1,x.shape[axis])
            for indices_or_sections in [indices, sections]:
                # test gluon
                test_array_split = TestArray_split(axis=axis, indices_or_sections=indices_or_sections)
                if hybridize:
                    test_array_split.hybridize()
                x.attach_grad()
                expected_ret = onp.array_split(x.asnumpy(), indices_or_sections=indices_or_sections, axis=axis)
                with mx.autograd.record():
                    y = test_array_split(x)
                assert len(y) == len(expected_ret)
                for mx_out, np_out in zip(y, expected_ret):
                    assert_almost_equal(mx_out.asnumpy(), np_out, rtol=rtol, atol=atol)
                mx.autograd.backward(y)
                assert_almost_equal(x.grad.asnumpy(), onp.ones(x.shape), rtol=rtol, atol=atol)

                # test imperative
                mx_outs = np.array_split(x, indices_or_sections, axis=axis)
                np_outs = onp.array_split(x.asnumpy(), indices_or_sections=indices_or_sections, axis=axis)
                for mx_out, np_out in zip(mx_outs, np_outs):
                    assert_almost_equal(mx_out.asnumpy(), np_out, rtol=rtol, atol=atol)


@use_np
def test_np_vsplit():
    class TestVsplit(HybridBlock):
        def __init__(self, indices_or_sections):
            super(TestVsplit, self).__init__()
            self._indices_or_sections = indices_or_sections

        def forward(self, a, *args, **kwargs):
            return np.vsplit(a, self._indices_or_sections)

    def get_indices(axis_size):
        if axis_size is 0:
            axis_size = random.randint(3, 6)
        samples = random.randint(1, axis_size - 1)
        indices = sorted(random.sample([i for i in range(1, axis_size)], samples))
        indices = tuple(indices)
        return indices

    shapes = [
        (2, 1, 2, 9),
        (4, 3, 3),
        (4, 0, 2),  # zero-size shape
        (0, 3), # first dim being zero
    ]
    for hybridize in [True, False]:
        for shape in shapes:
            axis_size = shape[0]
            indices = get_indices(axis_size)
            sections = 7 if axis_size is 0 else axis_size
            for indices_or_sections in [indices, sections]:
                # test gluon
                test_vsplit = TestVsplit(indices_or_sections=indices_or_sections)
                if hybridize:
                    test_vsplit.hybridize()
                a = rand_ndarray(shape).as_np_ndarray() # TODO: check type
                a.attach_grad()
                expected_ret = onp.vsplit(a.asnumpy(), indices_or_sections=indices_or_sections)
                with mx.autograd.record():
                    y = test_vsplit(a)
                assert len(y) == len(expected_ret)
                for mx_out, np_out in zip(y, expected_ret):
                    assert_almost_equal(mx_out.asnumpy(), np_out, rtol=1e-3, atol=1e-5)

                mx.autograd.backward(y)

                assert_almost_equal(a.grad.asnumpy(), onp.ones(a.shape), rtol=1e-3, atol=1e-5)

                # test imperative
                mx_outs = np.vsplit(a, indices_or_sections)
                np_outs = onp.vsplit(a.asnumpy(), indices_or_sections=indices_or_sections)
                for mx_out, np_out in zip(mx_outs, np_outs):
                    assert_almost_equal(mx_out.asnumpy(), np_out, rtol=1e-3, atol=1e-5)


@use_np
def test_np_concat():
    class TestConcat(HybridBlock):
        def __init__(self, axis=None):
            super(TestConcat, self).__init__()
            self._axis = axis

        def forward(self, a, *args):
            return np.concatenate([a] + list(args), axis=self._axis)

    def get_new_shape(shape, axis):
        shape_lst = list(shape)
        if axis is not None:
            shape_lst[axis] = random.randint(0, 3)
        return tuple(shape_lst)

    shapes = [(0, 0), (2, 3), (2, 1, 3)]
    hybridizes = [True, False]
    axes = [0, 1, None]
    grad_reqs = ['write', 'add', 'null']
    dtypes = [np.float32, np.float64, np.bool]
    combinations = itertools.product(shapes, hybridizes, axes, grad_reqs, dtypes)

    for shape, hybridize, axis, grad_req, dtype in combinations:
        # test gluon
        test_concat = TestConcat(axis=axis)
        if hybridize:
            test_concat.hybridize()

        grad_req_c = grad_req
        grad_req_d = grad_req
        if grad_req == 'null':
            ide = random.randint(0, 2)
            grad_req_c = 'write' if ide == 0 else 'add'
            grad_req_c = 'write' if ide == 1 else 'add'

        a = np.random.uniform(-1.0, 1.0, size=get_new_shape(shape, axis)).astype(dtype)
        a.attach_grad(grad_req)
        b = np.random.uniform(-1.0, 1.0, size=get_new_shape(shape, axis)).astype(dtype)
        b.attach_grad(grad_req)
        c = np.random.uniform(-1.0, 1.0, size=get_new_shape(shape, axis)).astype(dtype)
        c.attach_grad(grad_req_c)
        d = np.random.uniform(-1.0, 1.0, size=get_new_shape(shape, axis)).astype(dtype)
        d.attach_grad(grad_req_d)
        expected_ret = onp.concatenate([a.asnumpy(), b.asnumpy(), c.asnumpy(), d.asnumpy()], axis=axis)

        with mx.autograd.record():
            y = test_concat(a, b, c, d)

        assert y.shape == expected_ret.shape
        assert_almost_equal(y.asnumpy(), expected_ret, rtol=1e-3, atol=1e-5)

        y.backward()
        if grad_req != 'null':
            assert_almost_equal(a.grad.asnumpy(), onp.ones(a.shape), rtol=1e-3, atol=1e-5)
        if grad_req != 'null':
            assert_almost_equal(b.grad.asnumpy(), onp.ones(b.shape), rtol=1e-3, atol=1e-5)
        if grad_req_c != 'null':
            assert_almost_equal(c.grad.asnumpy(), onp.ones(c.shape), rtol=1e-3, atol=1e-5)
        if grad_req_d != 'null':
            assert_almost_equal(d.grad.asnumpy(), onp.ones(d.shape), rtol=1e-3, atol=1e-5)

        # test imperative
        mx_out = np.concatenate([a, b, c, d], axis=axis)
        np_out = onp.concatenate([a.asnumpy(), b.asnumpy(), c.asnumpy(), d.asnumpy()], axis=axis)
        assert_almost_equal(mx_out.asnumpy(), np_out, rtol=1e-3, atol=1e-5)


@use_np
def test_np_append():
    class TestAppend(HybridBlock):
        def __init__(self, axis=None):
            super(TestAppend, self).__init__()
            self._axis = axis

        def forward(self, a, b):
            return np.append(a, b, axis=self._axis)

    def get_new_shape(shape, axis):
        shape_lst = list(shape)
        if axis is not None:
            shape_lst[axis] = random.randint(0, 3)
        return tuple(shape_lst)

    for shape in [(0, 0), (2, 3), (2, 1, 3)]:
        for hybridize in [True, False]:
            for axis in [0, 1, None]:
                for grad_req_a in ['write', 'add', 'null']:
                    if grad_req_a == 'null':
                        continue
                    #set grad_req
                    grad_req_b = grad_req_a
                    if grad_req_a == 'null':
                        ide = random.randint(0, 2)
                        grad_req_b = 'write' if ide == 0 else 'add'

                    #test gluon
                    test_append = TestAppend(axis=axis)
                    if hybridize:
                        test_append.hybridize()

                    a = mx.nd.random.uniform(-1.0, 1.0, shape=get_new_shape(shape, axis)).as_np_ndarray()
                    a.attach_grad(grad_req=grad_req_a)
                    b = mx.nd.random.uniform(-1.0, 1.0, shape=get_new_shape(shape, axis)).as_np_ndarray()
                    b.attach_grad(grad_req=grad_req_b)
                    expected_ret = onp.append(a.asnumpy(), b.asnumpy(), axis=axis)

                    with mx.autograd.record():
                        y = test_append(a, b)

                    assert y.shape == expected_ret.shape
                    assert_almost_equal(y.asnumpy(), expected_ret, rtol=1e-3, atol=1e-5)
                    y.backward()

                    if grad_req_a != 'null':
                        assert_almost_equal(a.grad.asnumpy(), onp.ones(a.shape), rtol=1e-3, atol=1e-5)
                    assert_almost_equal(b.grad.asnumpy(), onp.ones(b.shape), rtol=1e-3, atol=1e-5)
                    #test imperative
                    mx_out = np.append(a, b, axis=axis)
                    np_out = onp.append(a.asnumpy(), b.asnumpy(), axis=axis)
                    assert_almost_equal(mx_out.asnumpy(), np_out, rtol=1e-3, atol=1e-5)


@use_np
def test_np_stack():
    class TestStack(HybridBlock):
        def __init__(self, axis=None):
            super(TestStack, self).__init__()
            self._axis = axis

        def forward(self, a, *args):
            return np.stack([a] + list(args), axis=self._axis)

    a, b, c, d = mx.sym.Variable("a"), mx.sym.Variable("b"), mx.sym.Variable("c"), mx.sym.Variable("d")
    ret = mx.sym.np.stack([a.as_np_ndarray(), b.as_np_ndarray(), c.as_np_ndarray(), d.as_np_ndarray()])
    assert type(ret) == mx.sym.np._Symbol

    for shape in [(0, 0), (2, 3)]:
        for hybridize in [True, False]:
            for axis in range(2):
                test_stack = TestStack(axis=axis)
                if hybridize:
                    test_stack.hybridize()
                np_a = onp.random.uniform(-1.0, 1.0, shape).astype(onp.float32)
                np_b = onp.random.uniform(-1.0, 1.0, shape).astype(onp.float32)
                np_c = onp.random.uniform(-1.0, 1.0, shape).astype(onp.float32)
                np_d = onp.random.uniform(-1.0, 1.0, shape).astype(onp.float32)

                mx_a = np.array(np_a)
                mx_a.attach_grad()
                mx_b = np.array(np_b)
                mx_b.attach_grad()
                mx_c = np.array(np_c)
                mx_c.attach_grad()
                mx_d = np.array(np_d)
                mx_d.attach_grad()
                expected_ret = onp.stack([np_a, np_b, np_c, np_d], axis=axis)
                with mx.autograd.record():
                    y = test_stack(mx_a, mx_b, mx_c, mx_d)

                y.backward()

                assert_almost_equal(mx_a.grad.asnumpy(), onp.ones(shape), rtol=1e-3, atol=1e-5)
                assert_almost_equal(mx_b.grad.asnumpy(), onp.ones(shape), rtol=1e-3, atol=1e-5)
                assert_almost_equal(mx_c.grad.asnumpy(), onp.ones(shape), rtol=1e-3, atol=1e-5)
                assert_almost_equal(mx_d.grad.asnumpy(), onp.ones(shape), rtol=1e-3, atol=1e-5)

                np_out = onp.stack([np_a, np_b, np_c, np_d], axis=axis)
                mx_out = np.stack([mx_a, mx_b, mx_c, mx_d], axis=axis)
                assert same(mx_out.asnumpy(), np_out)


@use_np
def test_np_hstack():
    class TestHStack(HybridBlock):
        def __init__(self):
            super(TestHStack, self).__init__()

        def forward(self, a, *args):
            return np.hstack([a] + list(args))

    def get_new_shape(shape):
        if len(shape) == 0:
            l = random.randint(0,3)
            if l == 0:
                return shape
            else:
                return (l,)
        shape_lst = list(shape)
        axis = 1 if len(shape) > 1 else 0
        shape_lst[axis] = random.randint(0, 5)
        return tuple(shape_lst)

    shapes = [
        (),
        (1,),
        (2,1),
        (2,2,4),
        (2,0,0),
        (0,1,3),
        (2,0,3),
        (2,3,4,5)
    ]
    for hybridize in [True, False]:
        for shape in shapes:
            test_hstack = TestHStack()
            if hybridize:
                test_hstack.hybridize()
            # test symbolic forward
            a = np.random.uniform(size=get_new_shape(shape))
            a.attach_grad()
            b = np.random.uniform(size=get_new_shape(shape))
            b.attach_grad()
            c = np.random.uniform(size=get_new_shape(shape))
            c.attach_grad()
            d = np.random.uniform(size=get_new_shape(shape))
            d.attach_grad()
            with mx.autograd.record():
                mx_out = test_hstack(a, b, c, d)
            np_out = onp.hstack((a.asnumpy(), b.asnumpy(), c.asnumpy(), d.asnumpy()))
            assert mx_out.shape == np_out.shape
            assert_almost_equal(mx_out.asnumpy(), np_out, rtol=1e-3, atol=1e-5)

            # test symbolic backward
            mx_out.backward()
            assert_almost_equal(a.grad.asnumpy(), onp.ones(a.shape), rtol=1e-3, atol=1e-5)
            assert_almost_equal(b.grad.asnumpy(), onp.ones(b.shape), rtol=1e-3, atol=1e-5)
            assert_almost_equal(c.grad.asnumpy(), onp.ones(c.shape), rtol=1e-3, atol=1e-5)
            assert_almost_equal(d.grad.asnumpy(), onp.ones(d.shape), rtol=1e-3, atol=1e-5)

            mx_out = np.hstack((a, b, c, d))
            np_out = onp.hstack((a.asnumpy(),b.asnumpy(), c.asnumpy(), d.asnumpy()))
            assert_almost_equal(mx_out.asnumpy(), np_out, rtol=1e-3, atol=1e-5)


@use_np
def test_np_dstack():
    class TestDStack(HybridBlock):
        def __init__(self):
            super(TestDStack, self).__init__()

        def forward(self, a, *args):
            return np.dstack([a] + list(args))

    def get_new_shape(shape):
        if len(shape) < 3:
            return shape
        axis = 2
        shape_lst = list(shape)
        shape_lst[axis] = random.randint(0, 5)
        return tuple(shape_lst)

    shapes = [
        (),
        (1,),
        (2,1),
        (2,2,4),
        (2,0,0),
        (0,1,3),
        (2,0,3),
        (2,3,4,5)
    ]
    for hybridize in [True, False]:
        for shape in shapes:
            test_dstack = TestDStack()
            if hybridize:
                test_dstack.hybridize()
            # test symbolic forward
            a = mx.nd.random.uniform(shape=get_new_shape(shape)).as_np_ndarray()
            a.attach_grad()
            b = mx.nd.random.uniform(shape=get_new_shape(shape)).as_np_ndarray()
            b.attach_grad()
            c = mx.nd.random.uniform(shape=get_new_shape(shape)).as_np_ndarray()
            c.attach_grad()
            d = mx.nd.random.uniform(shape=get_new_shape(shape)).as_np_ndarray()
            d.attach_grad()
            with mx.autograd.record():
                mx_out = test_dstack(a, b, c, d)
            np_out = onp.dstack((a.asnumpy(), b.asnumpy(), c.asnumpy(), d.asnumpy()))
            assert mx_out.shape == np_out.shape
            assert_almost_equal(mx_out.asnumpy(), np_out, rtol=1e-3, atol=1e-5)

            # test symbolic backward
            mx_out.backward()
            assert_almost_equal(a.grad.asnumpy(), onp.ones(a.shape), rtol=1e-3, atol=1e-5)
            assert_almost_equal(b.grad.asnumpy(), onp.ones(b.shape), rtol=1e-3, atol=1e-5)
            assert_almost_equal(c.grad.asnumpy(), onp.ones(c.shape), rtol=1e-3, atol=1e-5)
            assert_almost_equal(d.grad.asnumpy(), onp.ones(d.shape), rtol=1e-3, atol=1e-5)

            # test imperative
            mx_out = np.dstack((a, b, c, d))
            np_out = onp.dstack((a.asnumpy(),b.asnumpy(), c.asnumpy(), d.asnumpy()))
            assert_almost_equal(mx_out.asnumpy(), np_out, rtol=1e-3, atol=1e-5)


@use_np
def test_np_ravel():
    class TestRavel(HybridBlock):
        def __init__(self):
            super(TestRavel, self).__init__()

        def forward(self, a):
            return np.ravel(a)

    types = ['float64', 'float32', 'float16', 'int64', 'int32', 'int8']
    for oneType in types:
        for hybridize in [True, False]:
            for shape in [(), (2,), (2, 2), (1, 2, 3), (3, 0), (1, 0, 2)]:
                test_ravel = TestRavel()
                if hybridize:
                    test_ravel.hybridize()
                x = rand_ndarray(shape, dtype=oneType).as_np_ndarray()
                x.attach_grad()
                np_out = onp.ravel(x.asnumpy())
                with mx.autograd.record():
                    mx_out = test_ravel(x)
                assert mx_out.shape == np_out.shape
                assert_almost_equal(mx_out.asnumpy(), np_out, rtol=1e-3, atol=1e-5)
                mx_out.backward()
                np_backward = onp.ones(shape)
                assert_almost_equal(x.grad.asnumpy(), np_backward, rtol=1e-3, atol=1e-5)

                mx_out = np.ravel(x)
                np_out = onp.ravel(x.asnumpy())
                assert_almost_equal(mx_out.asnumpy(), np_out, rtol=1e-3, atol=1e-5)


@use_np
def test_np_randint():
    device = mx.device.current_device()
    # test shapes
    params = [
        (0, 10),
        (5, None)
    ]
    shapes = [
        None,
        (),
        (3, 3),
        (3, 4),
        (0, 0),
        (3, 3, 3),
        (0, 0, 0),
        (2, 2, 4, 3),
        (2, 2, 4, 3),
        (2, 0, 3, 0),
        (2, 0, 2, 3)
    ]
    for shape in shapes:
        for (low, high) in params:
            data_mx = np.random.randint(low, high, size=shape)
            assert data_mx.shape == (shape if shape is not None else ())

    # test generator
    for dtype in ['int32', 'int64']:
        for low, high in [(50000000, 50001000),(-50000100,-50000000),(-500,199)]:
            scale = high - low
            buckets, probs = gen_buckets_probs_with_ppf(lambda x: ss.uniform.ppf(x, loc=low, scale=scale), 5)
            # Quantize bucket boundaries to reflect the actual dtype and adjust probs accordingly
            buckets = onp.array(buckets, dtype=dtype).tolist()
            probs = [(buckets[i][1] - buckets[i][0]) / float(scale) for i in range(5)]
            generator_mx = lambda x: np.random.randint(low, high, size=x, dtype=dtype, device=device).asnumpy()
            verify_generator(generator=generator_mx, buckets=buckets, probs=probs, nrepeat=100)
            # Scipy uses alpha = 0.01 for testing discrete distribution generator but we are using default alpha=0.05 (higher threshold ensures robustness)
            # Refer - https://github.com/scipy/scipy/blob/9f12af697763fb5f9767d5cb1280ce62456a3974/scipy/stats/tests/test_discrete_basic.py#L45
            generator_mx_same_seed = \
                lambda x: onp.concatenate(
                    [np.random.randint(low, high, size=x // 10, dtype=dtype, device=device).asnumpy()
                        for _ in range(10)])
            verify_generator(generator=generator_mx_same_seed, buckets=buckets, probs=probs, nrepeat=100)


@use_np
def test_np_swapaxes():
    config = [((0, 1, 2), 0, 0),
              ((0, 1, 2), 1, 2),
              ((0, 1, 2), 1, -2),
              ((4, 5, 6, 7), 1, 1),
              ((4, 5, 6, 7), 2, -2),
              ((4, 5, 6, 7), -2, -3)]

    class TestSwapaxes(HybridBlock):
        def __init__(self, axis1, axis2):
            super(TestSwapaxes, self).__init__()
            self._axis1 = axis1
            self._axis2 = axis2

        def forward(self, x):
            return np.swapaxes(x, self._axis1, self._axis2)

    for shape, axis1, axis2 in config:
        data_np = onp.random.uniform(size=shape)
        data_mx = np.array(data_np, dtype=data_np.dtype)
        ret_np = onp.swapaxes(data_np, axis1=axis1, axis2=axis2)
        ret_mx = np.swapaxes(data_mx, axis1, axis2)
        assert same(ret_mx.asnumpy(), ret_np)

        net = TestSwapaxes(axis1, axis2)
        for hybrid in [False, True]:
            if hybrid:
                net.hybridize()
            ret_mx = net(data_mx)
            assert same(ret_mx.asnumpy(), ret_np)


@use_np
@pytest.mark.skip(reason='https://github.com/apache/incubator-mxnet/issues/18600')
def test_np_delete():
    class TestDelete(HybridBlock):
        def __init__(self, obj, axis=None):
            super(TestDelete, self).__init__()
            self._obj = obj
            self._axis = axis

        def forward(self, a):
            return np.delete(a, self._obj, axis=self._axis)

    def GetSize(shp):
        if len(shp) == 0:
            return 0
        else:
            res = 1
            shp_list = list(shp)
            for x in shp:
                res *= x
            return res

    def GetDimSize(shp, axis):
        if axis is None:
            return GetSize(shp)
        shp_list = list(shp)
        return shp_list[axis]

    shape = [(), (0, ), (1, ), (2, 3), (2, 1, 4, 5)]
    config = []
    for shp in shape:
        for ax in range(-1 * len(shp), len(shp), 2):
            #test slice
            for st in [-5, -2, 0, 2, 5, None]:
                for ed in [-5, -2, 0, 2, 5, None]:
                    for stp in [-5, -2, 2, 5, None]:
                        config.append(tuple([shp, slice(st, ed, stp), None]))
                        config.append(tuple([shp, slice(st, ed, stp), ax]))
            #test iteger
            for idx in range(-1 * GetDimSize(shp, ax), GetDimSize(shp, ax)):
                config.append(tuple([shp, idx, ax]))
            #test ndarray indices
            idx =  onp.random.randint(-1 * shp[ax], shp[ax] + 1, size = (4)).tolist()
            config.append(tuple([shp, idx, ax]))

    for arr_shape, obj, axis in config:
        for objtype in ['int32', 'int64']:
            if type(obj) == list:
                obj_mxnp = np.array(obj, dtype=objtype)
                obj_onp = onp.array(obj, dtype=objtype)
            elif type(obj) == slice:
                obj_mxnp = obj
                obj_onp = obj
            else:
                obj_mxnp = (onp.int32(obj) if objtype == 'int32' else onp.int64(obj))
                obj_onp = (onp.int32(obj) if objtype == 'int32' else onp.int64(obj))
            test_delete = TestDelete(obj=obj_mxnp, axis=axis)

            a = mx.nd.random.uniform(-1.0, 1.0, shape=arr_shape).as_np_ndarray()
            a.attach_grad()
            expected_ret = onp.delete(a.asnumpy(), obj_onp, axis=axis)

            with mx.autograd.record():
                y = test_delete(a)

            assert y.shape == expected_ret.shape
            assert_almost_equal(y.asnumpy(), expected_ret, rtol=1e-3, atol=1e-5)

            #test imperative
            mx_out = np.delete(a, obj_mxnp, axis=axis)
            np_out = onp.delete(a.asnumpy(), obj_onp, axis=axis)

            assert_almost_equal(mx_out.asnumpy(), np_out, rtol=1e-3, atol=1e-5)


@use_np
@pytest.mark.parametrize('shape,axis,throw_exception', [
    ((), 0, False),
    ((), -1, False),
    ((), 1, True),
    ((5, 3), None, False),
    ((5, 3), -1, False),
    ((5, 3), 1, False),
    ((5, 3), 3, True),
    ((5, 0, 3), 0, False),
    ((5, 0, 3), -1, False),
    ((5, 0, 3), None, True),
    ((5, 0, 3), 1, True),
    ((3, 5, 7), None, False),
    ((3, 5, 7), 0, False),
    ((3, 5, 7), 1, False),
    ((3, 5, 7), 2, False),
    ((3, 5, 7, 9, 11), -3, False),
])
@pytest.mark.parametrize('dtype', ['float16', 'float32', 'float64', 'bool', 'int32'])
@pytest.mark.parametrize('op_name', ['argmin', 'argmax'])
@pytest.mark.parametrize('keepdims', [True, False])
@pytest.mark.parametrize('hybridize', [True, False])
def test_np_argmin_argmax(shape, axis, throw_exception, dtype, op_name, keepdims, hybridize):
    class TestArgExtreme(HybridBlock):
        def __init__(self, op_name, axis=None, keepdims=False):
            super(TestArgExtreme, self).__init__()
            self._op_name = op_name
            self._axis = axis
            self.keepdims = keepdims

        def forward(self, x):
            return getattr(x, self._op_name)(axis=self._axis, keepdims=self.keepdims)

    a = np.random.uniform(low=0, high=100, size=shape).astype(dtype)
    if throw_exception:
        with pytest.raises(MXNetError):
            getattr(np, op_name)(a, axis=axis)
            mx.npx.waitall()
    else:
        mx_ret = getattr(np, op_name)(a, axis=axis, keepdims=keepdims)
        np_ret = getattr(onp, op_name)(a.asnumpy(), axis=axis)
        assert mx_ret.dtype == np_ret.dtype
        if keepdims:
            assert same(np.squeeze(mx_ret, axis=axis).asnumpy(), np_ret)
        else:
            assert same(mx_ret.asnumpy(), np_ret)

    net = TestArgExtreme(op_name, axis, keepdims)
    if hybridize:
        net.hybridize()
    if throw_exception:
        with pytest.raises(MXNetError):
            getattr(np, op_name)(a, axis=axis)
            mx.npx.waitall()
    else:
        mx_ret = net(a)
        assert mx_ret.dtype == np_ret.dtype
        if keepdims:
            assert same(np.squeeze(mx_ret, axis=axis).asnumpy(), np_ret)
        else:
            assert same(mx_ret.asnumpy(), np_ret)


@use_np
def test_np_argmin_argmax_large_tensor():
    # compare inp[arg] with ext directly because along one axis there might 
    # be multiple extrema
    def single_run(op, dtype):
        inp = np.random.normal(0, 10, size=(200, 30000), dtype=dtype)
        arg = op[0](inp, 1)
        ref = op[1](inp, 1)
        for i, idx in enumerate(arg):
            assert inp[i, idx] == ref[i]

    dtypes = ['float16', 'float32', 'float64']
    ops = [(np.argmin, np.amin), (np.argmax, np.amax)]
    for o, d in zip(ops, dtypes):
        single_run(o, d)


@use_np
def test_np_clip():
    workloads = [
        ((), None, None, True),
        ((), None, 1, False),
        ((), -1, 1, False),
        ((), -1, None, False),
        ((5, 3), None, 0.1, False),
        ((5, 3), -0.1, None, False),
        ((5, 3), -0.1, 0.1, False),
        ((5, 3), 0, 0, False),
        ((5, 0, 3), 0, None, False),
        ((5, 0, 3), None, -1, False),
        ((5, 0, 3), -1, 0, False),
    ]
    dtypes = ['float32', 'float64']

    class TestClip(HybridBlock):
        def __init__(self, a_min=None, a_max=None):
            super(TestClip, self).__init__()
            self._a_min = a_min
            self._a_max = a_max

        def forward(self, x):
            return x.clip(self._a_min, self._a_max)

    # Test scalar case
    for _, a_min, a_max, throw_exception in workloads:
        a = onp.random.uniform() # A scalar
        if throw_exception:
            # No need to test the exception case here.
            continue
        mx_ret = np.clip(a, a_min, a_max)
        np_ret = onp.clip(a, a_min, a_max)
        assert_almost_equal(mx_ret, np_ret, atol=1e-4, rtol=1e-3, use_broadcast=False)

    for shape, a_min, a_max, throw_exception in workloads:
        for dtype in dtypes:
            a = np.random.uniform(size=shape, dtype=dtype)
            if throw_exception:
                # Cannot use assert_exception because sometimes the main thread
                # proceeds to `assert False` before the exception is thrown
                # in the worker thread. Have to use mx.nd.waitall() here
                # to block the main thread.
                try:
                    a.clip(min=a_min, max=a_max)
                    mx.nd.waitall()
                    assert False
                except:
                    pass
            else:
                mx_ret = a.clip(min=a_min, max=a_max)
                np_ret = a.asnumpy().clip(min=a_min, max=a_max)
                assert_almost_equal(mx_ret.asnumpy(), np_ret, atol=1e-4, rtol=1e-3, use_broadcast=False)

            for hybridize in [False, True]:
                net = TestClip(a_min, a_max)
                if hybridize:
                    net.hybridize()
                if throw_exception:
                    try:
                        net(a)
                        mx.nd.waitall()
                        assert False
                    except:
                        pass
                else:
                    mx_ret = net(a)
                    assert_almost_equal(mx_ret.asnumpy(), np_ret, atol=1e-4, rtol=1e-3, use_broadcast=False)


@use_np
def test_npx_random_bernoulli():
    def _test_bernoulli_exception(prob, logit):
        output = npx.random.bernoulli(prob=prob, logit=logit).asnumpy()

    shapes = [(), (1,), (2, 3), (4, 0, 5), 6, (7, 8), None]
    dtypes = ['float16', 'float32', 'float64', 'int32', 'bool']
    for shape, dtype in itertools.product(shapes, dtypes):
        prob = np.random.uniform(size=shape)
        logit = np.log(prob) - np.log(1 - prob)
        expected_shape = shape
        if not isinstance(shape, tuple):
            expected_shape = () if shape is None else (shape,)
        out_prob = npx.random.bernoulli(prob=prob, size=shape, dtype=dtype)
        assert out_prob.shape == expected_shape
        assert int((out_prob.asnumpy() == 0).sum() + (out_prob.asnumpy() == 1).sum()) == out_prob.size
        out_logit = npx.random.bernoulli(logit=logit, size=shape, dtype=dtype)
        assert out_logit.shape == expected_shape
        assert int((out_logit.asnumpy() == 0).sum() + (out_logit.asnumpy() == 1).sum()) == out_logit.size
        # Test Exception.
        assertRaises(ValueError, _test_bernoulli_exception, prob, logit)
        if prob.size > 0:
            # larger than 1
            assertRaises(ValueError, _test_bernoulli_exception, prob + 2.0, None)
            # smaller than 0
            assertRaises(ValueError, _test_bernoulli_exception, prob - 2.0, None)
            # mixed case
            low, high = (-1.0, 2.0)
            # uniform(-1, 2)
            scaled_prob = low + (high - low) * prob
            if not ((scaled_prob.asnumpy() >= 0).all() and (scaled_prob.asnumpy() <= 1).all()):
                assertRaises(ValueError, _test_bernoulli_exception, scaled_prob, None)


@use_np
def test_npx_constraint_check():
    msg = "condition violated"
    class TestConstraintViolatedCheck(HybridBlock):
        def __init__(self):
            super(TestConstraintViolatedCheck, self).__init__()

        def forward(self, boolean_tensor):
            return npx.constraint_check(boolean_tensor, msg)

    class TestConstraintNotViolatedCheck(HybridBlock):
        def __init__(self):
            super(TestConstraintNotViolatedCheck, self).__init__()

        def forward(self, input, boolean_tensor):
            return input * npx.constraint_check(boolean_tensor, msg)

    def raiseFunc(block):
        def executor(boolean_tensor):
            out = block(boolean_tensor).asnumpy()
        return executor

    shapes = [(1,), (2, 3), 6, (7, 8)]

    expect_success_output = np.array(True)
    for shape, hybridize in itertools.product(shapes, [True, False]):
        test_constraint = TestConstraintViolatedCheck()
        if hybridize:
            test_constraint.hybridize()
        assertRaises(ValueError, raiseFunc(test_constraint), np.zeros(shape, dtype='bool'))

    for shape, hybridize in itertools.product(shapes, [True, False]):
        test_constraint = TestConstraintNotViolatedCheck()
        if hybridize:
            test_constraint.hybridize()
        input_tensor = np.random.normal(size=shape)
        out = test_constraint(input_tensor, np.ones(shape, dtype='bool'))
        assert (input_tensor.asnumpy() == out.asnumpy()).all()


@use_np
def test_npx_special_unary_func():
    def check_unary_func(func, ref_grad, shape, low, high):
        class TestUnary(HybridBlock):
            def __init__(self, func):
                super(TestUnary, self).__init__()
                self._func = func

            def forward(self, a, *args, **kwargs):
                return getattr(npx, self._func)(a)

        np_func = getattr(scipy_special, func)
        mx_func = TestUnary(func)
        np_test_data = onp.random.uniform(low, high, shape).astype(onp.float32)
        mx_test_data = mx.numpy.array(np_test_data)
        for hybridize in [True, False]:
            if hybridize:
                mx_func.hybridize()
            if ref_grad:
                mx_test_data.attach_grad()
            np_out = np_func(np_test_data)
            with mx.autograd.record():
                y = mx_func(mx_test_data)
            assert y.shape == np_out.shape
            assert_almost_equal(y.asnumpy(), np_out, rtol=1e-3, atol=1e-5)
            if np_out.dtype == np.bool_:
                assert y.dtype == np.bool_

            if ref_grad:
                y.backward()
                assert_almost_equal(mx_test_data.grad.asnumpy(), ref_grad(np_test_data), rtol=1e-1, atol=1e-2, equal_nan=True)

        np_out = getattr(scipy_special, func)(np_test_data)
        mx_out = getattr(mx.npx, func)(mx_test_data)
        assert mx_out.shape == np_out.shape
        assert_almost_equal(mx_out.asnumpy(), np_out, rtol=1e-3, atol=1e-5)

    import math
    funcs = {
        'erf' : (lambda x: 2.0 / math.sqrt(math.pi) * onp.exp(-(x ** 2)), 0.5, 0.5),
        'erfinv' : (lambda x: 0.5 * math.sqrt(math.pi) * onp.exp(scipy_special.erfinv(x) ** 2), 0.5, 0.5),
        'gamma' : (lambda x: scipy_special.gamma(x) * scipy_special.psi(x), 0.5, 0.5),
        'gammaln' : (lambda x: scipy_special.psi(x), 0.5, 0.5),
        'digamma' : (lambda x: scipy_special.polygamma(1, x), 0.5, 0.5)
    }
    ndim = random.choice([2, 3, 4])
    shape = random.choice([rand_shape_nd(ndim, dim=3), (1, 0, 2)])
    for shape in [rand_shape_nd(ndim, dim=3), (1, 0, 2)]:
        for func, func_data in funcs.items():
            ref_grad, low, high = func_data
            check_unary_func(func, ref_grad, shape, low, high)


@xfail_when_nonstandard_decimal_separator
@use_np
def test_np_random_grad():
    class TestRandomGrad(HybridBlock):
        def __init__(self, shape, op_name):
            super(TestRandomGrad, self).__init__()
            self._shape = shape
            self._dist_name = op_name
        def forward(self, loc, scale):
            op = getattr(np.random, self._dist_name, None)
            assert op is not None
            return op(loc=loc, scale=scale, size=self._shape)

    param_shape = [
        [(3, 2), (3, 2)],
        [(3, 2, 2), (3, 2, 2)],
        [(3, 4, 5), (4, 1)],
    ]
    output_shapes = [
        (3, 2),
        (4, 3, 2, 2),
        (3, 4, 5)
    ]
    op_names = ["normal", "logistic", "gumbel"]
    for op_name in op_names:
        for hybridize in [False, True]:
            for ((shape1, shape2), out_shape) in zip(param_shape, output_shapes):
                test_random_grad = TestRandomGrad(out_shape, op_name)
                if hybridize:
                    test_random_grad.hybridize()
                loc = np.zeros(shape1)
                loc.attach_grad()
                scale = np.ones(shape2)
                scale.attach_grad()
                with mx.autograd.record():
                    samples = test_random_grad(loc, scale)
                samples.backward()
                assert loc.grad.shape == shape1
                assert scale.grad.shape == shape2
                assert_almost_equal(loc.grad.asnumpy().sum(), onp.ones(out_shape).sum(), rtol=1e-3, atol=1e-5)

        for (loc, scale) in [(2, (2,3)), ((2,3), 2), ((2,3), (2,3))]:
            if isinstance(loc, tuple):
                loc = np.ones(loc)
            if isinstance(scale, tuple):
                scale = np.ones(scale)
            mx_out = getattr(np.random, op_name)(loc, scale)
            np_out = getattr(onp.random, op_name)(loc, scale)
            assert mx_out.asnumpy().shape == np_out.shape


@use_np
def test_np_lognormal_grad():
    class TestLognormalGrad(HybridBlock):
        def __init__(self, shape):
            super(TestLognormalGrad, self).__init__()
            self._shape = shape

        def forward(self, mean, sigma):
            return np.random.lognormal(mean, sigma, self._shape)

    param_shape = [
        [(3, 2), (3, 2)],
        [(3, 2, 2), (3, 2, 2)],
        [(3, 4, 5), (4, 1)],
    ]
    output_shapes = [
        (3, 2),
        (4, 3, 2, 2),
        (3, 4, 5)
    ]
    for hybridize in [False, True]:
        for ((shape1, shape2), out_shape) in zip(param_shape, output_shapes):
            test_lognormal_grad = TestLognormalGrad(out_shape)
            if hybridize:
                test_lognormal_grad.hybridize()
            mean = np.zeros(shape1)
            mean.attach_grad()
            sigma = np.ones(shape2)
            sigma.attach_grad()
            with mx.autograd.record():
                mx_out = test_lognormal_grad(mean, sigma)
            np_out = onp.random.lognormal(mean = mean.asnumpy(),
                                            sigma = sigma.asnumpy(), size = out_shape)
            assert np_out.shape == mx_out.shape
            mx_out.backward()
            assert mean.grad.shape == shape1
            assert sigma.grad.shape == shape2
            assert_almost_equal(mean.grad.asnumpy().sum(), mx_out.asnumpy().sum(), rtol=1e-3, atol=1e-5)

    for ((shape1, shape2), out_shape) in zip(param_shape, output_shapes):
        mx_out = np.random.lognormal(np.zeros(shape1), np.ones(shape2), out_shape)
        np_out = onp.random.lognormal(np.zeros(shape1).asnumpy(), np.ones(shape2).asnumpy(), out_shape)
        assert mx_out.asnumpy().shape == np_out.shape

    def _test_lognormal_exception(sigma):
        output = np.random.lognormal(sigma=sigma).asnumpy()
    assertRaises(ValueError, _test_lognormal_exception, -1)


@use_np
def test_npx_sample_n():
    def shape_formatter(s):
        if s is None:
            return ()
        if isinstance(s, tuple):
            return s
        # scalar case
        return (s,)

    class TestSampleN(HybridBlock):
        def __init__(self, shape, op_name, dtype):
            super(TestSampleN, self).__init__()
            self._shape = shape
            self._op_name = op_name
            self._dtype = dtype

        def forward(self, param1, param2):
            op = getattr(npx.random, self._op_name, None)
            assert op is not None
            return op(param1, param2, batch_shape=self._shape, dtype=self._dtype)

    batch_shapes = [(10,), (2, 3), 6, ()]
    event_shapes = [(), (2,), (2,2)]
    dtypes = ['float16', 'float32', 'float64']
    op_names = ['uniform_n', 'normal_n']

    for bshape, eshape, dtype, op in itertools.product(batch_shapes, event_shapes, dtypes, op_names):
        for hybridize in [True, False]:
            net = TestSampleN(bshape, op, dtype)
            if hybridize:
                net.hybridize()
            expected_shape = (shape_formatter(bshape) +
                              shape_formatter(eshape))
            out = net(np.ones(shape=eshape), np.ones(shape=eshape))
            assert out.shape == expected_shape


@use_np
def test_np_random():
    shapes = [(), (1,), (2, 3), (4, 0, 5), 6, (7, 8), None]
    dtypes = ['float16', 'float32', 'float64']
    op_names = ['uniform', 'normal', 'gamma', 'laplace']
    for shape in shapes:
        for dtype in dtypes:
            for op_name in op_names:
                op = getattr(np.random, op_name, None)
                assert op is not None
                if op_name == 'gamma':
                    out = op(1, size=shape, dtype=dtype)
                else:
                    out = op(size=shape, dtype=dtype)
                expected_shape = shape
                if not isinstance(shape, tuple):
                    expected_shape = () if shape is None else (shape,)
                assert out.shape == expected_shape

    class TestRandom(HybridBlock):
        def __init__(self, shape, op_name, param=None):
            super(TestRandom, self).__init__()
            self._shape = shape
            self._op_name = op_name
            # In case parameters are not optional
            self._param = param

        def forward(self, x):
            op = getattr(np.random, self._op_name, None)
            assert op is not None
            if self._param is not None:
                return x + op(self._param, size=self._shape)
            return x + op(size=self._shape)

    x = np.ones(())
    for op_name in op_names:
        for shape in shapes:
            for hybridize in [False, True]:
                if op_name == "gamma":
                    net = TestRandom(shape, op_name, 1)
                else:
                    net = TestRandom(shape, op_name)
                if hybridize:
                    net.hybridize()
                out = net(x)
                expected_shape = shape
                if not isinstance(shape, tuple):
                    expected_shape = () if shape is None else (shape,)
                assert out.shape == expected_shape


@use_np
def test_gamma_exception():
    def _test_gamma_exception(shape, scale):
        return np.random.gamma(shape, scale).asnumpy()

    shape_list = [
        1,
        np.array(1),
        np.array(1),
        0,
        0,
        np.array(0)
    ]
    scale_list = [
        0,
        0,
        np.array(-1.0),
        1,
        np.array(1),
        np.array(1)
    ]
    for (shape, scale) in zip(shape_list, scale_list):
        assertRaises(ValueError, _test_gamma_exception, shape, scale)


@use_np
@pytest.mark.parametrize("shape", [(1,), (2, 2), (4, 2, 2)])
@pytest.mark.parametrize("a", [2.0, 5.0, 10.0])
@pytest.mark.parametrize("b", [0.5, 1.0, 1.5])
def test_gamma_grad(shape, a, b):
    class TestGammaGrad(HybridBlock):
        def __init__(self, size, beta):
            super(TestGammaGrad, self).__init__()
            self._size = size
            self._beta = beta

        def forward(self, a):
            return np.random.gamma(a, self._beta, size=self._size)

    for hybridize in [True, False]:
        param = np.ones(shape) * a
        param.attach_grad()
        net = TestGammaGrad(shape, b)
        if hybridize:
            net.hybridize()
        with mx.autograd.record():
            samples = net(param)
        samples.backward()
        # Check shape
        assert param.grad.shape == param.shape
        # Check correctness
        cdf = ss.gamma.cdf
        log_pdf = ss.gamma.logpdf
        eps = (0.01 * param / (1.0 + param ** 0.5)).asnumpy()
        x = samples.asnumpy().astype('float64') / b
        # d(cdf(x;alpha,beta))/d(alpha)
        cdf_alpha = (cdf(x, param.asnumpy() + eps) -
                        cdf(x, param.asnumpy() - eps)) / (2 * eps)
        # d(cdf(x;alpha,beta))/d(x)
        log_cdf_x = log_pdf(x, param.asnumpy())
        expected_grad = -b * cdf_alpha / onp.exp(log_cdf_x)
        assert_almost_equal(expected_grad, param.grad.asnumpy(), rtol=1e-2, atol=1e-3)


@use_np
@pytest.mark.skip(reason='https://github.com/apache/incubator-mxnet/issues/18600')
def test_np_random_beta():
    class TestRandomBeta(HybridBlock):
        def __init__(self, size=None, dtype=None, device=None):
            super(TestRandomBeta, self).__init__()
            self._size = size
            self._dtype = dtype
            self._device = device

        def forward(self, a, b):
            return np.random.beta(a, b, size=self._size, dtype=self._dtype, device=self._device)

    def _test_random_beta_range(output):
        bigger_than_zero = onp.all(output > 0)
        smaller_than_one = onp.all(output < 1)
        return bigger_than_zero and smaller_than_one

    shape_list = [(), (1,), (2, 3), (4, 0, 5), 6, (7, 8), None]
    # since fp16 might incur precision issue, the corresponding test is skipped
    dtype_list = [np.float32, np.float64]
    hybridize_list = [False, True]
    data = np.array([1])
    for [param_shape, in_dtype, out_dtype, hybridize] in itertools.product(shape_list,
            dtype_list, dtype_list, hybridize_list):
        mx_data = data.astype(in_dtype)
        np_data = mx_data.asnumpy()
        test_random_beta = TestRandomBeta(size=param_shape, dtype=out_dtype)
        if hybridize:
            test_random_beta.hybridize()
        np_out = onp.random.beta(np_data, np_data, size=param_shape)
        mx_out = test_random_beta(mx_data, mx_data)
        mx_out_imperative = mx.np.random.beta(mx_data, mx_data, size=param_shape, dtype=out_dtype)

        assert_almost_equal(np_out.shape, mx_out.shape)
        assert_almost_equal(np_out.shape, mx_out_imperative.shape)
        assert _test_random_beta_range(mx_out.asnumpy()) == True
        assert _test_random_beta_range(mx_out_imperative.asnumpy()) == True

        # test scalar
        mx_out_imperative = mx.np.random.beta(1, 1, size=param_shape, dtype=out_dtype)
        assert _test_random_beta_range(mx_out_imperative.asnumpy()) == True


@use_np
@pytest.mark.skip(reason='https://github.com/apache/incubator-mxnet/issues/18600')
def test_np_random_f():
    class TestRandomF(HybridBlock):
        def __init__(self, size=None):
            super(TestRandomF, self).__init__()
            self._size = size

        def forward(self, dfnum, dfden):
            return np.random.f(dfnum, dfden, size=self._size)

    shape_list = [(), (1,), (2, 3), (4, 0, 5), 6, (7, 8), None]
    hybridize_list = [False, True]
    df = np.array([1])
    for [param_shape, hybridize] in itertools.product(shape_list,
         hybridize_list):
        if sys.version_info.major < 3 and param_shape == ():
            continue
        mx_df = df
        np_df = mx_df.asnumpy()
        test_random_f = TestRandomF(size=param_shape)
        if hybridize:
            test_random_f.hybridize()
        np_out = onp.random.f(np_df, np_df, size=param_shape)
        mx_out = test_random_f(mx_df, mx_df)
        mx_out_imperative = mx.np.random.f(mx_df, mx_df, size=param_shape)

        assert_almost_equal(np_out.shape, mx_out.shape)
        assert_almost_equal(np_out.shape, mx_out_imperative.shape)


@use_np
@pytest.mark.skip(reason='https://github.com/apache/incubator-mxnet/issues/18600')
def test_np_random_chisquare():
    class TestRandomChisquare(HybridBlock):
        def __init__(self, size=None, dtype=None, device=None):
            super(TestRandomChisquare, self).__init__()
            self._size = size
            self._dtype = dtype
            self._device = device

        def forward(self, df):
            return np.random.chisquare(df, size=self._size, dtype=self._dtype, device=self._device)

    shape_list = [(), (1,), (2, 3), (4, 0, 5), 6, (7, 8), None]

    dtype_list = [np.float16, np.float32, np.float64]
    hybridize_list = [False, True]
    df = np.array([1])
    for [param_shape, in_dtype, out_dtype, hybridize] in itertools.product(shape_list,
            dtype_list, dtype_list, hybridize_list):
        if sys.version_info.major < 3 and param_shape == ():
            continue
        mx_df = df.astype(in_dtype)
        np_df = mx_df.asnumpy()
        test_random_chisquare = TestRandomChisquare(size=param_shape, dtype=out_dtype)
        if hybridize:
            test_random_chisquare.hybridize()
        np_out = onp.random.chisquare(np_df, size=param_shape)
        mx_out = test_random_chisquare(mx_df)
        mx_out_imperative = mx.np.random.chisquare(mx_df, size=param_shape, dtype=out_dtype)

        assert_almost_equal(np_out.shape, mx_out.shape)
        assert_almost_equal(np_out.shape, mx_out_imperative.shape)


@use_np
def test_np_random_rayleigh():
    class TestRayleigh(HybridBlock):
        def __init__(self, shape):
            super(TestRayleigh, self).__init__()
            self._shape = shape

        def forward(self, scale):
            return np.random.rayleigh(scale, self._shape)

    shapes = [(2, 3), (4, 0, 5), (7, 8)]
    for hybridize in [False, True]:
        for shape in shapes:
            test_rayleigh = TestRayleigh(shape)
            if hybridize:
                test_rayleigh.hybridize()

            scale = np.ones(shape)
            scale.attach_grad()
            with mx.autograd.record():
                mx_out = test_rayleigh(scale)
            np_out = onp.random.rayleigh(scale = scale.asnumpy(), size = shape)
            assert np_out.shape == mx_out.shape
            mx_out.backward()
            assert scale.grad.shape == shape
            assert_almost_equal(scale.grad.asnumpy().sum(), mx_out.asnumpy().sum(), rtol=1e-3, atol=1e-5)

    for shape in shapes:
        mx_out = np.random.rayleigh(np.array([1]), shape)
        np_out = onp.random.rayleigh(np.array([1]).asnumpy(), shape)
        assert mx_out.asnumpy().shape == np_out.shape

    def _test_rayleigh_exception(scale):
        output = np.random.rayleigh(scale=scale).asnumpy()
    assertRaises(ValueError, _test_rayleigh_exception, -1)


@use_np
def test_np_exponential():
    class TestRandomExp(HybridBlock):
        def __init__(self, shape):
            super(TestRandomExp, self).__init__()
            self._shape = shape

        def forward(self, scale):
            return np.random.exponential(scale, self._shape)

    output_shapes = [
        (3, 2),
        (4, 3, 2, 2),
        (3, 4, 5)
    ]
    for hybridize in [False, True]:
        for out_shape in output_shapes:
            test_exponential_grad = TestRandomExp(out_shape)
            if hybridize:
                test_exponential_grad.hybridize()
            scale = np.ones(out_shape)
            scale.attach_grad()
            with mx.autograd.record():
                mx_out = test_exponential_grad(scale)
            np_out = onp.random.exponential(scale = scale.asnumpy(), size = out_shape)
            assert np_out.shape == mx_out.shape
            mx_out.backward()
            assert scale.grad.shape == out_shape
            assert_almost_equal(scale.grad.asnumpy().sum(), mx_out.asnumpy().sum(), rtol=1e-3, atol=1e-5)

    def _test_exponential_exception(scale):
        output = np.random.exponential(scale=scale).asnumpy()
    assertRaises(ValueError, _test_exponential_exception, -1)


@use_np
def test_np_random_a():
    op_names = ['pareto', 'power', 'weibull']
    # these distributions have one required parameter a
    shapes = [(1,), (2, 3), (4, 0, 5), 6, (7, 8), (), None]

    def _test_random_x_range(output):
        ge_zero = onp.all(output >= 0)
        smaller_equal_one = onp.all(output <= 1)
        return ge_zero and smaller_equal_one

    # test imperative size shapes
    for [shape, op_name] in itertools.product(shapes, op_names):
        op = getattr(np.random, op_name, None)
        assert op is not None
        out = op(1.0, size=shape)
        expected_shape = shape
        if not isinstance(shape, tuple):
            expected_shape = () if shape is None else (shape,)
        assert out.shape == expected_shape
        # test range of generated values for power distribution
        if op_name == 'power':
            assert _test_random_x_range(out.asnumpy()) == True

    # test symbolic/hybridized size shapes
    class TestRandomA(HybridBlock):
        def __init__(self, shape, op_name):
            super(TestRandomA, self).__init__()
            self._shape = shape
            self._op_name = op_name

        def forward(self, a):
            op = getattr(np.random, self._op_name, None)
            assert op is not None
            return op(a, size=self._shape)

    hybridize = [False, True]
    for [op_name, shape, hybridize] in itertools.product(op_names, shapes, hybridize):
        test_op = TestRandomA(shape, op_name)
        if hybridize:
            test_op.hybridize()
        mx_out = test_op(np.array(1.0))
        expected_shape = shape
        if not isinstance(shape, tuple):
            expected_shape = () if shape is None else (shape,)
        assert mx_out.shape == expected_shape

    # test broadcasting of required parameter a shape when a is array-like
    ashapes = [(1,), (2, 3), (4, 0, 5), 6, (7, 8)]
    for shape in ashapes:
        a = np.ones(shape)
        for op_name in op_names:
            op = getattr(np.random, op_name, None)
            assert op is not None
            mx_out = op(a, size=None)
            expected_shape = a.shape
            assert mx_out.shape == expected_shape

    # test illegal parameter values
    def _test_exception(a):
        output = op(a=a).asnumpy()
    for op in op_names:
        op = getattr(np.random, op_name, None)
        if op is not None:
            assertRaises(ValueError, _test_exception, -1)
            assertRaises(ValueError, _test_exception, 0)


@use_np
def test_np_weibull_grad():
    class TestRandomW(HybridBlock):
        def __init__(self, shape):
            super(TestRandomW, self).__init__()
            self._shape = shape

        def forward(self, a):
            return np.random.weibull(a, self._shape)

    output_shapes = [
        (3, 2),
        (4, 3, 2, 2),
        (3, 4, 5)
    ]
    for hybridize in [False, True]:
        for out_shape in output_shapes:
            test_w_grad = TestRandomW(out_shape)
            if hybridize:
                test_w_grad.hybridize()
            a = np.ones(out_shape)
            a.attach_grad()
            with mx.autograd.record():
                mx_out = test_w_grad(a)
            mx_out.backward()

            # gradient formula calculus (a=1)
            formula_grad = - mx_out * np.log(mx_out)
            assert a.grad.shape == out_shape
            assert_almost_equal(a.grad.asnumpy().sum(), formula_grad.asnumpy().sum(), rtol=1e-3, atol=1e-5)


@use_np
def test_np_pareto_grad():
    class TestRandomP(HybridBlock):
        def __init__(self, shape):
            super(TestRandomP, self).__init__()
            self._shape = shape

        def forward(self, a):
            return np.random.pareto(a, self._shape)

    output_shapes = [
        (3, 2),
        (4, 3, 2, 2),
        (3, 4, 5)
    ]
    for hybridize in [False, True]:
        for out_shape in output_shapes:
            test_w_grad = TestRandomP(out_shape)
            if hybridize:
                test_w_grad.hybridize()
            a = np.ones(out_shape)
            a.attach_grad()
            with mx.autograd.record():
                mx_out = test_w_grad(a)
            mx_out.backward()

            # gradient formula from calculus (a=1)
            noise = np.log(mx_out + np.ones(mx_out.shape))
            formula_grad = - (mx_out + np.ones(mx_out.shape)) * noise
            assert a.grad.shape == out_shape
            assert_almost_equal(a.grad.asnumpy().sum(), formula_grad.asnumpy().sum(), rtol=1e-3, atol=1e-5)


@use_np
def test_np_randn():
    # Test shapes.
    shapes = [
        (3, 3),
        (3, 4),
        (0, 0),
        (3, 3, 3),
        (0, 0, 0),
        (2, 2, 4, 3),
        (2, 2, 4, 3),
        (2, 0, 3, 0),
        (2, 0, 2, 3)
    ]
    dtypes = ['float16', 'float32', 'float64']
    for dtype in dtypes:
        for shape in shapes:
            data_mx = np.random.randn(*shape, dtype=dtype)
            assert data_mx.shape == shape


@use_np
@pytest.mark.skip(reason='Test hangs. Tracked in #18144')
def test_np_multivariate_normal():
    class TestMultivariateNormal(HybridBlock):
        def __init__(self, size=None):
            super(TestMultivariateNormal, self).__init__()
            self.size = size

        def forward(self, mean, cov):
            return np.random.multivariate_normal(mean, cov, self.size)

    hybridize_list = [True, False]
    dtypes = ['float16', 'float32', 'float64']
    size_list = [None, 1, (), (2, 3), (2, 0)]
    # [mean_shape, cov_shape]: onp.broadcast(mean_shape, cov_shape[:-1]) should not raise error
    batch_shape_list = [[(2,), (2, 2)], [(3, 2), (2, 2)], [(2,), (3, 2, 2)], [(3, 2), (4, 3, 2, 2)]]
    # most basic case for mean and cov
    mean = np.array([0.123456789, 10])
    cov = np.array([[1, 0], [0, 10]])

    for [hybridize, dtype, size, batch_shape] in itertools.product(hybridize_list,\
                dtypes, size_list, batch_shape_list):
        # simplest case: 1-d, 0 batch
        # compared with official numpy
        mean_shape = batch_shape[0]
        cov_shape = batch_shape[1]
        new_mean = np.broadcast_to(mean, mean_shape).astype(dtype)
        new_cov = np.broadcast_to(cov, cov_shape).astype(dtype)

        test_multivariate_normal = TestMultivariateNormal(size)
        if hybridize:
            test_multivariate_normal.hybridize()

        test_shape = test_multivariate_normal(new_mean, new_cov).shape
        actual_shape = np.random.multivariate_normal(new_mean, new_cov, size).shape

        desired_shape = np.broadcast_arrays(np.empty(mean_shape), np.empty(cov_shape[:-1]))[0].shape

        if size is not None:
            size = [size] if isinstance(size, int) else list(size)
            desired_shape = size + list(desired_shape)

        assert list(desired_shape) == list(test_shape)
        assert list(desired_shape) == list(actual_shape)


@use_np
def test_npx_categorical():
    class TestNumpyCategorical(HybridBlock):
        def __init__(self, size=None):
            super(TestNumpyCategorical, self).__init__()
            self.size = size

        def forward(self, prob):
            if self.size is None:
                return npx.random.categorical(prob)
            return npx.random.categorical(prob, shape=self.size)

    batch_sizes = [(2,), (2, 3)]
    event_shapes = [None, (10,), (10, 12)]
    num_event = [2, 4, 10]
    for batch_size, num_event, event_shape in itertools.product(batch_sizes, num_event, event_shapes):
        for hybridize in [True, False]:
            prob = np.ones(batch_size + (num_event,)) / num_event
            net = TestNumpyCategorical(event_shape)
            if hybridize:
                net.hybridize()
            mx_out = net(prob)
            desired_shape = batch_size + event_shape if event_shape is not None else batch_size
            assert mx_out.shape == desired_shape


@use_np
def test_random_seed():
    for seed in [234, 594, 7240, 20394]:
        ret = []
        for _ in range(2):
            npx.random.seed(seed=seed)
            ret.append(np.random.uniform(size=(2, 3)))
        assert_almost_equal(ret[0].asnumpy(), ret[1].asnumpy(), rtol=1e-4, atol=1e-5, use_broadcast=False)


@use_np
def test_np_cumsum():
    def np_cumsum_backward(ograd, axis=None, dtype=None):
        return onp.flip(onp.cumsum(onp.flip(ograd, axis=axis), axis=axis, dtype=dtype), axis=axis)

    class TestCumsum(HybridBlock):
        def __init__(self, axis=None, dtype=None):
            super(TestCumsum, self).__init__()
            self._axis = axis
            self._dtype = dtype

        def forward(self, a):
            return a.cumsum(axis=self._axis, dtype=self._dtype)

    shapes = [(2, 3, 4), (2, 0, 3), ()]
    for hybridize in [True, False]:
        for shape in shapes:
            for axis in [None] + [i for i in range(0, len(shape))]:
                for otype in [None, onp.float32, onp.float64]:
                    test_cumsum = TestCumsum(axis=axis, dtype=otype)
                    if hybridize:
                        test_cumsum.hybridize()
                    for itype in [onp.float16, onp.float32, onp.float64]:
                        x = rand_ndarray(shape).astype(itype).as_np_ndarray()
                        x.attach_grad()
                        np_out = onp.cumsum(x.asnumpy(), axis=axis, dtype=otype)
                        with mx.autograd.record():
                            mx_out = test_cumsum(x)
                        assert mx_out.shape == np_out.shape
                        assert_almost_equal(mx_out.asnumpy(), np_out, rtol=1e-3, atol=1e-5)
                        mx_out.backward()
                        np_backward = np_cumsum_backward(onp.ones(np_out.shape, dtype=otype),
                                                         axis=axis, dtype=otype).reshape(x.shape)
                        assert_almost_equal(x.grad.asnumpy(), np_backward, rtol=1e-3, atol=1e-5)

                        mx_out = np.cumsum(x, axis=axis, dtype=otype)
                        np_out = onp.cumsum(x.asnumpy(), axis=axis, dtype=otype)
                        assert_almost_equal(mx_out.asnumpy(), np_out, rtol=1e-3, atol=1e-5)

    for shape in shapes:
        for axis in [None] + [i for i in range(0, len(shape))]:
            for otype in [None, onp.int32, onp.int64]:
                for itype in [onp.bool, onp.int8, onp.int32, onp.int64]:
                    x = rand_ndarray(shape).astype(itype).as_np_ndarray()
                    np_out = onp.cumsum(x.asnumpy(), axis=axis, dtype=otype)
                    mx_out = np.cumsum(x, axis=axis, dtype=otype)
                    assert mx_out.shape == np_out.shape
                    assert_almost_equal(mx_out.asnumpy(), np_out, rtol=1e-3, atol=1e-5)


@use_np
@pytest.mark.skip(reason='Skipped as the test is flaky and the feature causes curand error. Tracked in #18100')
def test_np_histogram():
    shapes = [(), (3, 4), (3, 0)]

    for shape in shapes:
        mx_a = np.random.uniform(0.0, 10.0, size=shape)
        np_a = mx_a.asnumpy()
        mx_bins = np.array([0.0, 1.0, 2.0, 3.0, 4.0, 5., 6., 7., 8., 9., 10.])
        np_bins = mx_bins.asnumpy()
        for bins, _range in [(20, (0.0, 10.0)), (mx_bins, None)]:
            mx_cnts, mx_bins = np.histogram(mx_a, bins=bins, range=_range)
            np_cnts, np_bins = onp.histogram(np_a, bins=bins if isinstance(bins, mx.base.numeric_types) else bins.asnumpy(), range=_range)
            assert_almost_equal(mx_cnts.asnumpy(), np_cnts, rtol=1e-3, atol=1e-5)
            assert_almost_equal(mx_bins.asnumpy(), np_bins, rtol=1e-3, atol=1e-5)


@use_np
@pytest.mark.skip(reason='Skipped as the test is flaky and the feature causes curand error. Tracked in #18100')
def test_np_choice():
    class TestUniformChoice(HybridBlock):
        def __init__(self, sample_size, replace):
            super(TestUniformChoice, self).__init__()
            self.sample_size = sample_size
            self.replace = replace

        def forward(self, a):
            return np.random.choice(a=a, size=self.sample_size, replace=self.replace, p=None)

    class TestWeightedChoice(HybridBlock):
        def __init__(self, sample_size, replace):
            super(TestWeightedChoice, self).__init__()
            self.sample_size = sample_size
            self.replace = replace

        def forward(self, a, p):
            op = getattr(np.random, "choice", None)
            return np.random.choice(a, self.sample_size, self.replace, p)

    def test_sample_with_replacement(sampler, num_classes, shape, weight=None):
        samples = sampler(num_classes, shape, replace=True, p=weight).asnumpy()
        generated_density = onp.histogram(samples, onp.arange(num_classes + 1), density=True)[0]
        expected_density = (weight.asnumpy() if weight is not None else
                            onp.array([1 / num_classes] * num_classes))
        # test almost equal
        assert_almost_equal(generated_density, expected_density, rtol=1e-1, atol=1e-1)
        # test shape
        assert (samples.shape == shape)

    def test_sample_without_replacement(sampler, num_classes, shape, num_trials, weight=None):
        samples = sampler(num_classes, shape, replace=False, p=weight).asnumpy()
        # Check shape and uniqueness
        assert samples.shape == shape
        assert len(onp.unique(samples)) == samples.size
        # Check distribution
        bins = onp.zeros((num_classes))
        expected_freq = (weight.asnumpy() if weight is not None else
                         onp.array([1 / num_classes] * num_classes))
        for _ in range(num_trials):
            out = sampler(num_classes, 1, replace=False, p=weight).item()
            bins[out] += 1
        bins /= num_trials
        assert_almost_equal(bins, expected_freq, rtol=1e-1, atol=1e-1)

    def test_indexing_mode(sampler, set_size, samples_size, replace, weight=None):
        a = np.arange(set_size)
        if weight is not None:
            samples = sampler(a, weight)
        else:
            samples = sampler(a)
        assert len(samples) == samples_size
        if not replace:
            assert len(onp.unique(samples.asnumpy())) == samples_size

    num_classes = 10
    num_samples = 10 ** 8
    # Density tests are commented out due to their huge time comsumption.
    # Tests passed locally.
    # shape_list1 = [
    #     (10 ** 8, 1),
    #     (10 ** 5, 10 ** 3),
    #     (10 ** 2, 10 ** 3, 10 ** 3)
    # ]
    # for shape in shape_list1:
    #     test_sample_with_replacement(np.random.choice, num_classes, shape)
    #     weight = np.array(onp.random.dirichlet([1.0] * num_classes))
    #     test_sample_with_replacement(np.random.choice, num_classes, shape, weight)

    # Tests passed locally,
    # commented out for the same reason as above.
    # shape_list2 = [
    #     (6, 1),
    #     (2, 3),
    #     (1, 2, 3),
    #     (2, 2),
    # ]
    # for shape in shape_list2:
    #     test_sample_without_replacement(np.random.choice, num_classes, shape, 10 ** 5)
    #     weight = np.array(onp.random.dirichlet([1.0] * num_classes))
    #     test_sample_without_replacement(np.random.choice, num_classes, shape, 10 ** 5, weight)

    # Test hypridize mode:
    for wtype in ['float16', 'float32', 'float64']:
        for hybridize in [True, False]:
            for replace in [True, False]:
                test_choice = TestUniformChoice(num_classes // 2, replace)
                test_choice_weighted = TestWeightedChoice(num_classes // 2, replace)
                if hybridize:
                    test_choice.hybridize()
                    test_choice_weighted.hybridize()
                weight = np.array(onp.random.dirichlet([1.0] * num_classes)).astype(wtype)
                test_indexing_mode(test_choice, num_classes, num_classes // 2, replace, None)
                test_indexing_mode(test_choice_weighted, num_classes, num_classes // 2, replace, weight)


@use_np
def test_np_eye():
    configs = [
        4,
        1000,
        (4, 3),
        (5, None),
        (4, None, 1),
        (2, 2, 1),
        (4, 6, 1),
        (7, 3, -3),
        (3, 2, -2),
        (4, 0),
        (0, 0),
        (0, 3),
        (0, 0, -2)
    ]
    exception_configs = [
        -1,
        -1000,
        (-2, None),
        (1, -1)
    ]
    dtypes = ['int32', 'float16', 'float32', 'float64', None]
    for config in configs:
        for dtype in dtypes:
            if isinstance(config, tuple):
                mx_ret = np.eye(*config, dtype=dtype)
                np_ret = onp.eye(*config, dtype=dtype)
            else:
                mx_ret = np.eye(config, dtype=dtype)
                np_ret = onp.eye(config, dtype=dtype)
            assert same(mx_ret.asnumpy(), np_ret)
    # check for exception input
    for config in exception_configs:
        if isinstance(config, tuple):
            assertRaises(MXNetError, np.eye, *config)
        else:
            assertRaises(MXNetError, np.eye, config)

    class TestEye(HybridBlock):
        def __init__(self, N, M=None, k=0, dtype=None):
            super(TestEye, self).__init__()
            self._N = N
            self._M = M
            self._k = k
            self._dtype = dtype

        def forward(self, x):
            return x + np.eye(self._N, self._M, self._k, dtype=self._dtype)

    for dtype in dtypes:
        x = np.zeros(shape=(), dtype=dtype)
        for config in configs:
            for hybridize in [False, True]:
                if isinstance(config, tuple):
                    net = TestEye(*config, dtype=dtype)
                    np_out = onp.eye(*config, dtype=dtype)
                else:
                    net = TestEye(config, dtype=dtype)
                    np_out = onp.eye(config, dtype=dtype)
                if hybridize:
                    net.hybridize()
                mx_out = net(x)
                assert same(mx_out.asnumpy(), np_out)


@use_np
def test_np_indices():
    dtypes = ['int32', 'int64', 'float16', 'float32', 'float64']
    shapes = [
        (0,),
        (3,),
        (2, 3, 4),
        (2, 0, 4),
        (1, 1, 1, 1),
        (1, 0, 0, 1),
        (2, 3, 4, 5, 6, 7)
    ]
    if platform.system() == 'Windows':
        shapes = shapes[1:]  # beacuse in numpy windows version, indces not support dimensions is empty tuple.
    for dtype in dtypes:
        for shape in shapes:
            np_out = onp.indices(dimensions=shape, dtype=dtype)
            mx_out = np.indices(shape, dtype=dtype)
            same(mx_out.asnumpy(), np_out)
            assert mx_out.shape == np_out.shape

    @use_np
    class TestIndices(HybridBlock):
        def __init__(self, dimensions=None, dtype=None):
            super(TestIndices, self).__init__()
            self._dimensions = dimensions
            self._dtype = dtype

        def forward(self, x):
            return x + np.indices(self._dimensions, dtype=self._dtype)

    for dtype in dtypes:
        for shape in shapes:
            x = np.zeros(shape=(), dtype=dtype)
            for hybridize in [False, True]:
                net = TestIndices(dimensions=shape, dtype=dtype)
                np_out = onp.indices(dimensions=shape, dtype=dtype)
                if hybridize:
                    net.hybridize()
                mx_out = net(x)
                same(mx_out.asnumpy(), np_out)
                assert mx_out.shape == np_out.shape


@use_np
def test_np_repeat():
    config = [
        ((), 2, None),
        ((), 0, None),
        ((4, 2), 2, None),
        ((4, 2), 2, 0),
        ((4, 2), 2, 1),
        ((4, 2), 2, -1),
        ((4, 2), [2,3] * 4, None),
        ((4, 2), [1,2], 1),
    ]

    class TestRepeat(HybridBlock):
        def __init__(self, repeats, axis=None):
            super(TestRepeat, self).__init__()
            self._repeats = repeats
            self._axis = axis

        def forward(self, x):
            return x.repeat(self._repeats, self._axis)

    for shape, repeats, axis in config:
        data_np = onp.random.randint(low=0, high=1000, size=shape)
        data_mx = np.array(data_np, dtype=data_np.dtype)
        ret_np = data_np.repeat(repeats, axis)
        ret_mx = data_mx.repeat(repeats, axis)
        assert same(ret_mx.asnumpy(), ret_np)

        net = TestRepeat(repeats, axis)
        for hybrid in [False, True]:
            if hybrid:
                net.hybridize()
            ret_mx = net(data_mx)
            assert same(ret_mx.asnumpy(), ret_np)


@use_np
def test_np_linalg_norm():
    class TestLinalgNorm(HybridBlock):
        def __init__(self, ord=None, axis=None, keepdims=False):
            super(TestLinalgNorm, self).__init__()
            self._ord = ord
            self._axis = axis
            self._keepdims = keepdims

        def forward(self, x):
            return np.linalg.norm(x, ord=self._ord, axis=self._axis, keepdims=self._keepdims)

    configs = [
        ((2, 3, 4), 1, (2, 1)),
        ((2, 3, 4), 2, (1, 2)),
        ((2, 3, 4), None, None),
        ((3,), None, None),
        ((2, 3), 2, 1),
        ((2, 3, 4), 1, 1),
        ((2, 3, 4), -1, 2),
        ((2, 3, 4), 2, 1),
        ((2, 3, 4), 4, 1),
        ((2, 3, 0, 4), -2, 1),
        ((2, 3, 4, 5), 2, (2, 3)),
        ((2, 3), -1, None),
        ((2, 3, 4), 'inf', 1),
        ((2, 3, 4), '-inf', (1, 0)),
        ((2, 3), None, (0, 1)),
        ((3, 2, 3), None, (1, 2)),
        ((2, 3), None, None),
        ((2, 3, 4), 'fro', (0, 2)),
        ((2, 0, 4), 'fro', (0, 2)),
        ((2, 3, 4), None, (0, 2)),
        ((2, 3, 4), -3.2, 2),
        ((2, 3, 4), -1, (0, 1)),
        ((2, 3, 4), 'inf', (0, 2)),
        ((2, 3, 4), '-inf', (0, 2)),
        ((4, 4, 4, 4), -2, (0, 2)),
        ((2, 3, 4), 'nuc', (0, 2)),
        ((2, 2), 'nuc', None),
    ]

    def spectral_norm_grad(data):
        with mx.autograd.record():
            UT, S, V = np.linalg.svd(data)
            norm = np.max(np.abs(S), axis=-1)
        norm.backward()
        return data.grad.asnumpy()

    # numpy is flaky under float16, also gesvd does not support fp16
    dtypes = [np.float32, np.float64]
    for hybridize, itype, (shape, ord, axis), keepdims in \
        itertools.product([True, False], dtypes, configs, [True, False]):
        net = TestLinalgNorm(ord, axis, keepdims)
        rtol = 1e-2
        atol = 1e-2
        if hybridize:
            net.hybridize()
        a = mx.nd.random.uniform(-10.0, 10.0, shape=shape, dtype=itype).as_np_ndarray()
        a.attach_grad()
        with mx.autograd.record():
            mx_ret = net(a)
        if ord == 'inf':
            np_ret = onp.linalg.norm(a.asnumpy(), ord=onp.inf, axis=axis, keepdims=keepdims)
        elif ord == '-inf':
            np_ret = onp.linalg.norm(a.asnumpy(), ord=-onp.inf, axis=axis, keepdims=keepdims)
        else:
            np_ret = onp.linalg.norm(a.asnumpy(), ord=ord, axis=axis, keepdims=keepdims)

        assert np_ret.shape == mx_ret.shape
        assert_almost_equal(mx_ret.asnumpy(), np_ret, rtol=rtol, atol=atol)

        mx_ret.backward()

        grad_axis = axis
        if axis is None and len(shape) >= 2 and ord is not None:
            grad_axis = (len(shape) - 2, len(shape) - 1)
        elif axis is None and ord is None:
            grad_axis = tuple([i for i in range(len(shape))])
        elif axis is None:
            grad_axis = len(shape) - 1

        if not keepdims and isinstance(grad_axis, tuple):
            if len(grad_axis) == 2 and grad_axis[0] > grad_axis[1] and grad_axis[0] > len(np_ret.shape):
                grad_axis = (grad_axis[1], grad_axis[0])
            for i in grad_axis:
                np_ret = onp.expand_dims(np_ret, axis=i)
        elif not keepdims:
            np_ret = onp.expand_dims(np_ret, axis=grad_axis)

        if ord == 4:
            backward_expected = onp.sign(a.asnumpy()) * onp.power(onp.abs(a.asnumpy()) / np_ret, ord - 1)
            assert_almost_equal(a.grad.asnumpy(), backward_expected, rtol=rtol, atol=atol)

        if ord == 2 and not isinstance(grad_axis, tuple):
            backward_expected = onp.divide(a.asnumpy(), np_ret)
            assert_almost_equal(a.grad.asnumpy(), backward_expected, rtol=rtol, atol=atol)
        elif ord == 2 and isinstance(grad_axis, tuple):
            backward_expected = spectral_norm_grad(a)
            assert_almost_equal(a.grad.asnumpy(), backward_expected, rtol=rtol, atol=atol)

        if ord == 'fro':
            backward_expected = onp.divide(a.asnumpy(), np_ret)
            assert_almost_equal(a.grad.asnumpy(), backward_expected, rtol=rtol, atol=atol)

        assert a.grad.shape == a.shape

        # Test imperative once again
        if ord == 'inf':
            np_ret = onp.linalg.norm(a.asnumpy(), ord=onp.inf, axis=axis, keepdims=keepdims)
        elif ord == '-inf':
            np_ret = onp.linalg.norm(a.asnumpy(), ord=-onp.inf, axis=axis, keepdims=keepdims)
        else:
            np_ret = onp.linalg.norm(a.asnumpy(), ord=ord, axis=axis, keepdims=keepdims)
        mx_ret = np.linalg.norm(a, ord=ord, axis=axis, keepdims=keepdims)
        assert_almost_equal(mx_ret.asnumpy(), np_ret, rtol=rtol, atol=atol)


@use_np
@pytest.mark.parametrize('shape', [
    (3, 3),
    (3, 5),
    (4, 4),
    (4, 5),
    (5, 5),
    (5, 6),
    (6, 6),
    (0, 1),
    (6, 5, 6),
    (2, 3, 3, 4),
    (4, 2, 1, 2),
    (0, 5, 3, 3),
    (5, 0, 3, 3),
    (3, 3, 0, 0),
])
@pytest.mark.parametrize('dtype', ['float32', 'float64'])
@pytest.mark.parametrize('hybridize', [False, True])
def test_np_linalg_svd(shape, dtype, hybridize):
    class TestSVD(HybridBlock):
        def __init__(self):
            super(TestSVD, self).__init__()

        def forward(self, data):
            return np.linalg.svd(data)

    def get_grad(UT, L, V):
        m = V.shape[-2]
        n = V.shape[-1]
        E = onp.zeros_like(UT)
        dUT = onp.ones_like(UT)
        dV = onp.ones_like(V)
        for i in range(m):
            for j in range(i + 1, m):
                denom1 = onp.maximum(L[..., i] - L[..., j], 1e-20)
                denom2 = onp.maximum(L[..., i] + L[..., j], 1e-20)
                E[..., i, j] = 1.0 / denom1 / denom2
                E[..., j, i] = -E[..., i, j]
            E[..., i, i] = 0
        G1 = onp.matmul(1.0 / L[..., None] * dV, onp.swapaxes(V, -2, -1)) * L[..., None, :]
        G1 = G1 + onp.matmul(onp.swapaxes(dUT, -2, -1), UT)
        X = G1 * E
        G2 = onp.eye(m) + (X + onp.swapaxes(X, -2, -1)) * L[..., None, :] - 1.0 / L[..., None] * onp.matmul(dV, onp.swapaxes(V, -2, -1)) * onp.eye(m)
        dA = onp.matmul(UT, onp.matmul(G2, V) + 1.0 / L[..., None] * dV)
        return dA

    def check_svd(UT, L, V, data_np):
        shape = data_np.shape
        # check UT @ L @ V == A
        t = onp.matmul(UT * L[..., None, :], V)
        assert t.shape == data_np.shape
        assert_almost_equal(t, data_np, rtol=rtol, atol=atol)
        # check UT @ U == I
        I = onp.matmul(UT, onp.swapaxes(UT, -2, -1))
        I_np = onp.ones_like(UT) * onp.eye(shape[-2])
        assert I.shape == I_np.shape
        assert_almost_equal(I, I_np, rtol=rtol, atol=atol)
        # check U @ UT == I
        I = onp.matmul(onp.swapaxes(UT, -2, -1), UT)
        I_np = onp.ones_like(UT) * onp.eye(shape[-2])
        assert I.shape == I_np.shape
        assert_almost_equal(I, I_np, rtol=rtol, atol=atol)
        # check V @ VT == I
        I = onp.matmul(V, onp.swapaxes(V, -2, -1))
        I_np = onp.ones_like(UT) * onp.eye(shape[-2])
        assert I.shape == I_np.shape
        assert_almost_equal(I, I_np, rtol=rtol, atol=atol)

    rtol = atol = 0.01
    test_svd = TestSVD()
    if hybridize:
        test_svd.hybridize()
    data_np = onp.random.uniform(-10.0, 10.0, shape)
    data_np = onp.array(data_np, dtype=dtype)
    data = np.array(data_np, dtype=dtype)
    if effective_dtype(data) == onp.dtype(np.float16):
        pytest.skip()
    data.attach_grad()
    with mx.autograd.record():
        ret = test_svd(data)
    UT = ret[0].asnumpy()
    L = ret[1].asnumpy()
    V = ret[2].asnumpy()
    # check svd validity
    check_svd(UT, L, V, data_np)
    # check descending singular values
    s = [L[..., i] - L[..., i + 1] for i in range(L.shape[-1] - 1)]
    s = onp.array(s)
    assert (s >= -1e-5).all()
    if L.size > 0:
        assert (L[..., -1] >= -1e-5).all()
    # check backward
    mx.autograd.backward(ret)
    if ((s > 1e-5).all() and (L.size == 0 or (L > 1e-5).all())):
        backward_expected = get_grad(ret[0].asnumpy(), ret[1].asnumpy(), ret[2].asnumpy())
        assert_almost_equal(data.grad.asnumpy(), backward_expected, rtol=rtol, atol=atol)
    # Test imperative once again
    ret = np.linalg.svd(data)
    UT = ret[0].asnumpy()
    L = ret[1].asnumpy()
    V = ret[2].asnumpy()
    check_svd(UT, L, V, data_np)


@use_np
@pytest.mark.parametrize('shape', [
    (3, 3),
    (3, 5),
    (4, 4),
    (4, 5),
    (5, 5),
    (5, 6),
    (6, 6),
    (0, 1),
    (6, 5, 6),
    (2, 3, 3, 4),
    (4, 2, 1, 2),
    (0, 5, 3, 3),
    (5, 0, 3, 3),
    (3, 3, 0, 0),
])
@pytest.mark.parametrize('dtype', ['float32', 'float64'])
@pytest.mark.parametrize('hybridize', [False, True])
def test_np_linalg_svdvals(shape, dtype, hybridize):
    class TestSVD(HybridBlock):
        def __init__(self):
            super(TestSVD, self).__init__()

        def forward(self, data):
            return np.linalg.svdvals(data)

    rtol = atol = 0.01
    test_svd = TestSVD()
    if hybridize:
        test_svd.hybridize()
    data_np = onp.random.uniform(-10.0, 10.0, shape)
    data_np = onp.array(data_np, dtype=dtype)
    data = np.array(data_np, dtype=dtype)
    if effective_dtype(data) == onp.dtype(np.float16):
        pytest.skip()
    mx_out = test_svd(data)
    np_out = onp.linalg.svd(data, compute_uv=False)
    # check svdvals validity
    assert_almost_equal(mx_out.asnumpy(), np_out, rtol=rtol, atol=atol)
    # Test imperative once again
    mx_out = np.linalg.svdvals(data)
    assert_almost_equal(mx_out.asnumpy(), np_out, rtol=rtol, atol=atol)


@use_np
def test_np_linalg_qr():
    class TestQR(HybridBlock):
        def __init__(self):
            super(TestQR, self).__init__()

        def forward(self, data):
            return np.linalg.qr(data)

    def get_expected_grad(a, q, r, dq, dr):
        # for all input shapes (..., m, n)
        if 0 in r.shape:
            return r
        def _copyltu(M):
            eye = onp.array([onp.eye(M.shape[-1]) for i in range(M.shape[0])])
            lower = onp.tril(M) - eye * M
            lower_mask = onp.tril(onp.ones_like(M))
            ret = lower_mask * M + lower.swapaxes(-1, -2)
            return ret
        def _case_m_ge_n(a, q, r, dq, dr):
                dq_t = dq.swapaxes(-1, -2)
                dr_t = dr.swapaxes(-1, -2)
                r_inv = onp.linalg.inv(r)
                r_inv_t = r_inv.swapaxes(-1, -2)
                r_t = r.swapaxes(-1, -2)
                # Get M
                M = onp.matmul(r, dr_t) - onp.matmul(dq_t, q)
                da = onp.matmul(dq + onp.matmul(q, _copyltu(M)), r_inv_t)
                return da
        m, n = a.shape[-2], a.shape[-1]
        x = a[..., :, :m]
        x_shape = x.shape
        y = a[..., :, m:]
        y_shape = y.shape
        u = r[..., :, :m]
        v = r[..., :, m:]
        dv = dr[..., :, m:]
        du = dr[..., :, :m]
        q = q.reshape(-1, q.shape[-2], q.shape[-1])
        u = u.reshape(-1, u.shape[-2], u.shape[-1])
        dq = dq.reshape(-1, q.shape[-2], q.shape[-1])
        du = du.reshape(-1, du.shape[-2], du.shape[-1])
        if m >= n:
            dx = _case_m_ge_n(x, q, u, dq, du).reshape(x_shape)
            return dx
        else:
            dv = dv.reshape(-1, dv.shape[-2], dv.shape[-1])
            y = y.reshape(-1, y.shape[-2], y.shape[-1])
            dy = onp.matmul(q, dv).reshape(y_shape)
            dq_prime = dq + onp.matmul(y, dv.swapaxes(-1, -2))
            dx = _case_m_ge_n(x, q, u, dq_prime, du).reshape(x_shape)
            da = onp.concatenate([dx, dy], axis=-1)
            return da

    def well_conditioned_rectang_matrix_2D(shape, ran=(-1., 1.), max_cond=4):
        m, n = shape[-2], shape[-1]
        while 1:
            Q1, R1 = onp.linalg.qr(onp.random.uniform(ran[0], ran[1], (m, m)))
            D = onp.eye(m, n)
            Q2, R2 = onp.linalg.qr(onp.random.uniform(ran[0], ran[1], (n, n)))
            a = onp.matmul(onp.matmul(Q1, D), onp.swapaxes(Q2, -1, -2))
            if (onp.linalg.cond(a, 2) < max_cond):
                return a

    def well_conditioned_rectang_matrix_nD(shape, ran=(-1., 1.), max_cond=4):
        p = int(onp.prod(shape[:-2])) if len(shape) > 2 else 1
        return onp.array([well_conditioned_rectang_matrix_2D(shape, ran, max_cond) for i in range(p)]).reshape(shape)

    def check_qr(q, r, a_np):
        # check Q@R = A
        t = onp.matmul(q, r)
        assert t.shape == a_np.shape
        assert_almost_equal(t, a_np, rtol=rtol, atol=atol)
        # check QT@Q = I
        qT = onp.swapaxes(q, -2, -1)
        I = onp.matmul(qT, q)
        Ip = onp.eye(I.shape[-2])
        assert_almost_equal(I, Ip, atol=atol, rtol=rtol)
        # check original numpy
        try:
            q_expected, r_expected = onp.linalg.qr(a_np)
        except Exception as e:
            print("a_np", a_np)
            print("a shape:", a_np.shape)
            print(e)
        else:
            assert q.shape == q_expected.shape
            assert r.shape == r_expected.shape
            assert_almost_equal(q.asnumpy(), q_expected, rtol=rtol, atol=atol)
            assert_almost_equal(r.asnumpy(), r_expected, rtol=rtol, atol=atol)
    shapes = [
        (3, 5),
        (5, 3),
        (10, 10),
        (0, 1),
        (6, 5, 6),
        (6, 6, 5),
        (2, 3, 2, 3),
        (2, 3, 3, 2),
        (5, 0, 3, 3),
        (3, 3, 0, 0),
    ]
    dtypes = ['float64', 'float32']
    for hybridize, shape, dtype in itertools.product([False, True], shapes, dtypes):
        rtol = atol = 1e-2
        if dtype == 'float32':
            rtol = atol = 3e-2

        test_qr = TestQR()
        if hybridize:
            test_qr.hybridize()
        if 0 in shape:
            data_np = onp.ones(shape)
        else:
            data_np = well_conditioned_rectang_matrix_nD(shape, max_cond=4)

        data_np = onp.array(data_np, dtype=dtype)
        data = np.array(data_np, dtype=dtype)

        data.attach_grad()
        with mx.autograd.record():
            ret = test_qr(data)
        Q, R = ret[0], ret[1]
        check_qr(Q, R, data_np)

        if 0 not in R.shape:
            assert data.grad.shape == data_np.shape
            backward_expected = get_expected_grad(data_np, Q.asnumpy(), R.asnumpy(),
                                                  onp.ones(Q.shape), onp.ones(R.shape))
            mx.autograd.backward(ret)
            assert_almost_equal(data.grad.asnumpy(), backward_expected, rtol=rtol, atol=atol)

        # check imperative once more; mode='reduced' is default
        # behavior and optional parameter in original numpy
        ret = np.linalg.qr(data, mode='reduced')
        Q, R = ret[0], ret[1]
        check_qr(Q, R, data_np)


@use_np
@pytest.mark.parametrize('shape', [
    (0, 0),
    (1, 1),
    (5, 5),
    (6, 6),
    (10, 10),
    (6, 6, 6),
    (1, 0, 0),
    (0, 1, 1),
    (2, 3, 4, 4),
])
@pytest.mark.parametrize('dtype', ['float32', 'float64'])
@pytest.mark.parametrize('upper', [True, False])
@pytest.mark.parametrize('hybridize', [True, False])
def test_np_linalg_cholesky(shape, dtype, upper, hybridize):
    class TestCholesky(HybridBlock):
        def __init__(self, upper=False):
            super(TestCholesky, self).__init__()
            self._upper = upper

        def forward(self, data):
            return np.linalg.cholesky(data, upper=self._upper)

    def get_grad(L, upper):
        # shape of m is [batch, n, n]
        if 0 in L.shape:
            return L
        
        if upper:
            L = onp.swapaxes(L, -1, -2)

        def copyltu(m):
            eye = onp.array([onp.eye(m.shape[-1]) for i in range(m.shape[0])])
            lower = onp.tril(m) - eye * m
            lower_mask = onp.tril(onp.ones_like(m))
            ret = lower_mask * m + lower.swapaxes(-1, -2)
            return ret

        shape = L.shape
        L = L.reshape(-1, shape[-2], shape[-1])
        dL = onp.ones_like(L)
        L_inv = onp.linalg.inv(L)
        L_inv_T = L_inv.swapaxes(-1, -2)
        L_T = L.swapaxes(-1, -2)
        sym_L_inv = 0.5 * (L_inv + L_inv_T)
        dA = 0.5 * onp.matmul(onp.matmul(L_inv_T, copyltu(onp.matmul(L_T, dL))), L_inv)
        return dA.reshape(shape)

    def check_cholesky(L, data_np, upper):
        assert L.shape == data_np.shape
        # catch error if numpy throws rank < 2
        try:
            if upper:
                L_expected = onp.swapaxes(onp.linalg.cholesky(data_np), -1, -2)
            else:
                L_expected = onp.linalg.cholesky(data_np)
        except Exception as e:
            print(data_np)
            print(data_np.shape)
            print(e)
        else:
            assert L.shape == L_expected.shape
            assert_almost_equal(L.asnumpy(), L_expected, rtol=rtol, atol=atol)

    def newSymmetricPositiveDefineMatrix_2D(shape, ran=(0., 10.), max_cond=4):
        while 1:
            D = onp.diag(onp.random.uniform(ran[0], ran[1], shape[-1]))
            I = onp.eye(shape[-1]).reshape(shape)
            v = onp.random.uniform(-1., 1., shape[-1]).reshape(shape[:-1] + (1,))
            v = v / onp.linalg.norm(v, axis=-2, keepdims=True)
            v_T = onp.swapaxes(v, -1, -2)
            U = I - 2 * onp.matmul(v, v_T)
            a = onp.matmul(onp.matmul(U, D), onp.swapaxes(U, -1, -2))
            if (onp.linalg.cond(a, 2) < max_cond):
                return a

    def newSymmetricPositiveDefineMatrix_nD(shape, ran=(0., 10.), max_cond=4):
        n = int(onp.prod(shape[:-2])) if len(shape) > 2 else 1
        return onp.array([newSymmetricPositiveDefineMatrix_2D(shape[-2:], ran, max_cond) for i in range(n)]).reshape(shape)


    rtol = 1e-3
    atol = 1e-5
    if dtype == 'float32':
        rtol = 1e-2
        atol = 1e-4

    test_cholesky = TestCholesky(upper)
    if hybridize:
        test_cholesky.hybridize()

    # Numerical issue:
    # When backpropagating through Cholesky decomposition, we need to compute the inverse
    # of L according to dA = 0.5 * L**(-T) * copyLTU(L**T * dL) * L**(-1) where A = LL^T.
    # The inverse is calculated by "trsm" method in CBLAS. When the data type is float32,
    # this causes numerical instability. It happens when the matrix is ill-conditioned.
    # In this example, the issue occurs frequently if the symmetric positive definite input
    # matrix A is constructed by A = LL^T + \epsilon * I. A proper way of testing such
    # operators involving numerically unstable operations is to use well-conditioned random
    # matrices as input. Here we test Cholesky decomposition for FP32 and FP64 separately.
    # See rocBLAS:
    # https://github.com/ROCmSoftwarePlatform/rocBLAS/wiki/9.Numerical-Stability-in-TRSM

    # generate symmetric PD matrices
    if 0 in shape:
        data_np = np.ones(shape)
    else:
        data_np = newSymmetricPositiveDefineMatrix_nD(shape)

    # When dtype is np.FP32, truncation from FP64 to FP32 could also be a source of
    # instability since the ground-truth gradient is computed using FP64 data.
    data = np.array(data_np, dtype=dtype)
    data.attach_grad()
    with mx.autograd.record():
        L = test_cholesky(data)

    # check cholesky validity
    check_cholesky(L, data_np, upper)
    # check backward. backward does not support empty input
    if 0 not in L.shape:
        mx.autograd.backward(L)
        backward_expected = get_grad(L.asnumpy(), upper)
        assert_almost_equal(data.grad.asnumpy(), backward_expected, rtol=rtol, atol=atol)
    # check imperative once again
    L = np.linalg.cholesky(data, upper=upper)
    check_cholesky(L, data_np, upper)


@use_np
@pytest.mark.parametrize('hybridize', [True, False])
@pytest.mark.parametrize('dtype', ['float32', 'float64'])
@pytest.mark.parametrize('shape', [
    (0, 0),
    (4, 4),
    (2, 2),
    (1, 1),
    (2, 1, 1),
    (0, 1, 1),
    (6, 1, 1),
    (2, 3, 3, 3),
    (4, 2, 1, 1),
    (0, 5, 3, 3),
    (5, 0, 0, 0),
    (3, 3, 0, 0),
    (3, 5, 5),
])
@retry(3)
def test_np_linalg_inv(hybridize, dtype, shape):
    class TestInverse(HybridBlock):
        def __init__(self):
            super(TestInverse, self).__init__()

        def forward(self, data):
            return np.linalg.inv(data)

    def get_grad(A):
        if 0 in A.shape:
            return A

        dA = onp.ones_like(A)
        A_inv = onp.linalg.inv(A)
        dA_inv = -onp.matmul(onp.matmul(A_inv, dA), A_inv)
        return onp.swapaxes(dA_inv, -1, -2)

    def check_inv(A_inv, data_np):
        assert A_inv.shape == data_np.shape
        # catch error if numpy throws rank < 2
        try:
            A_expected = onp.linalg.inv(data_np)
        except Exception as e:
            print(data_np)
            print(data_np.shape)
            print(e)
        else:
            assert A_inv.shape == A_expected.shape
            assert_almost_equal(A_inv.asnumpy(), A_expected, rtol=rtol, atol=atol)

    atol = rtol = 1e-2

    test_inv = TestInverse()
    if hybridize:
        test_inv.hybridize()
    # generate well-conditioned matrices with small eigenvalues
    if 0 in shape:
        data_np = onp.ones(shape)
    else:
        n = int(np.prod(np.array(shape[:-2]))) if len(shape) > 2 else 1
        # eigenvalues
        D = onp.array([onp.diag(onp.random.uniform(-10., 10., shape[-1])) \
                         for i in range(n)]).reshape(shape)
        # orthogonal matrix through householder transformation
        I = onp.array([onp.eye(shape[-1]) for i in range(n)]).reshape(shape)
        v = onp.random.uniform(-10, 10,
                int(np.prod(np.array(shape[:-1])))).reshape(shape[:-1] + (1,))
        v = v / onp.linalg.norm(v, axis=-2, keepdims=True)
        v_T = onp.swapaxes(v, -1, -2)
        U = I - 2 * onp.matmul(v, v_T)
        data_np = onp.matmul(onp.matmul(U, D), onp.swapaxes(U, -1, -2))
    data = np.array(data_np, dtype=dtype)
    data.attach_grad()
    with mx.autograd.record():
        A_inv = test_inv(data)

    # check cholesky validity
    check_inv(A_inv, data_np)
    # check backward. backward does not support empty input
    mx.autograd.backward(A_inv)
    backward_expected = get_grad(data.asnumpy())
    assert_almost_equal(data.grad.asnumpy(), backward_expected, rtol=rtol, atol=atol)
    # check imperative once again
    A_inv = np.linalg.inv(data)
    check_inv(A_inv, data_np)


@use_np
def test_np_linalg_solve():
    class TestSolve(HybridBlock):
        def __init__(self):
            super(TestSolve, self).__init__()

        def forward(self, a, b):
            return np.linalg.solve(a, b)

    def check_solve(x, a_np, b_np):
        try:
            x_expected = onp.linalg.solve(a_np, b_np)
        except Exception as e:
            print("a:", a_np)
            print("a shape:", a_np.shape)
            print("b", b_np)
            print("b shape:", b_np.shape)
            print(e)
        else:
            assert x.shape == x_expected.shape
            assert_almost_equal(x, x_expected)

    def newInvertibleMatrix_2D(shape, max_cond=4):
        while 1:
            # generate well-conditioned matrices with small eigenvalues
            D = onp.diag(onp.random.uniform(-1.0, 1.0, shape[-1]))
            I = onp.eye(shape[-1]).reshape(shape)
            v = onp.random.uniform(-10., 10., shape[-1]).reshape(shape[:-1] + (1,))
            v = v / onp.linalg.norm(v, axis=-2, keepdims=True)
            v_T = onp.swapaxes(v, -1, -2)
            U = I - 2 * onp.matmul(v, v_T)
            a = onp.matmul(U, D)
            if (onp.linalg.cond(a, 2) < max_cond):
                return a

    def newInvertibleMatrix_nD(shape, max_cond=4):
        n = int(np.prod(np.array(shape[:-2]))) if len(shape) > 2 else 1
        return onp.array([newInvertibleMatrix_2D(shape[-2:]) for i in range(n)]).reshape(shape)

    def get_grad_b(A, X):
        dX = onp.ones_like(X)
        A_inv = onp.linalg.inv(A)
        A_inv_trans = onp.swapaxes(A_inv, -1, -2)
        return onp.matmul(A_inv_trans, dX)

    shapes = [
        (0, 0),
        (1, 1),
        (3, 3),
        (4, 4),
        (3, 2, 2),
        (1, 0, 0),
        (0, 1, 1),
        (0, 5, 3, 3),
        (5, 0, 0, 0),
        (2, 2, 5, 5)
    ]
    nrhs = (-1, 0, 1, 2, 3)
    dtypes = ['float32', 'float64']
    for hybridize, shape, dtype, nrh in itertools.product([False, True], shapes, dtypes, nrhs):
        test_solve = TestSolve()
        if hybridize:
            test_solve.hybridize()

        if 0 in shape:
            a = onp.ones(shape)
            b = onp.ones(shape)
        else:
            shape_a = shape
            shape_b = list(shape_a)
            if nrh == -1:
                shape_b[-1] = 1
            else :
                shape_b[-1] = nrh
            a = newInvertibleMatrix_nD(shape_a)
            x = onp.random.randn(*shape_b)
            b = onp.matmul(a, x)
        a = np.array(a, dtype=dtype)
        b = np.array(b, dtype=dtype)
        a.attach_grad()
        b.attach_grad()
        with mx.autograd.record():
            mx_out = test_solve(a, b)
        # check solve validity
        assert mx_out.shape == b.shape
        check_solve(mx_out, a, b)

        # check backward. backward does not support empty input
        if 0 not in mx_out.shape:
            if nrh != -1:
                mx.autograd.backward(mx_out)
                b_backward_expected = get_grad_b(a.asnumpy(), mx_out.asnumpy())
                a_backward_expected = -onp.matmul(b_backward_expected, onp.swapaxes(mx_out, -1, -2).asnumpy())
                assert_almost_equal(a.grad, a_backward_expected)
                assert_almost_equal(b.grad, b_backward_expected)

        # check imperative once again
        mx_out = np.linalg.solve(a, b)
        check_solve(mx_out, a, b)


def test_np_linalg_tensorinv():
    class TestTensorinv(HybridBlock):
        def __init__(self, ind=2):
            super(TestTensorinv, self).__init__()
            self._ind = ind

        def forward(self, a):
            return np.linalg.tensorinv(a, ind=self._ind)

    def check_tensorinv(inv_a, a_np, ind):
        try:
            inv_a_expected = onp.linalg.tensorinv(a_np, ind=ind)
        except Exception as e:
            print(a_np)
            print(a_np.shape)
            print(e)
        else:
            assert inv_a.shape == inv_a_expected.shape
            assert_almost_equal(inv_a, inv_a_expected)

    def newInvertibleMatrix_2D(shape, max_cond=4):
        while 1:
            # generate well-conditioned matrices with small eigenvalues
            D = onp.diag(onp.random.uniform(-1.0, 1.0, shape[-1]))
            I = onp.eye(shape[-1]).reshape(shape)
            v = onp.random.uniform(-10., 10., shape[-1]).reshape(shape[:-1] + (1,))
            v = v / onp.linalg.norm(v, axis=-2, keepdims=True)
            v_T = onp.swapaxes(v, -1, -2)
            U = I - 2 * onp.matmul(v, v_T)
            a = onp.matmul(U, D)
            if (onp.linalg.cond(a, 2) < max_cond):
                return a

    def get_grad_A(A, ind):
        inv_A = onp.linalg.tensorinv(A, ind)
        d_inv_A = onp.ones_like(inv_A)
        axes1 = len(A.shape) - ind
        axes2 = ind
        inv_A_trans_axes = tuple(onp.arange(len(A.shape)))[axes1:] + tuple(onp.arange(len(A.shape)))[:axes1]
        inv_A_trans = onp.transpose(inv_A, inv_A_trans_axes)
        temp_tensor = -onp.tensordot(inv_A_trans, d_inv_A, axes = axes1)
        return onp.tensordot(temp_tensor, inv_A_trans, axes = axes2)

    shapes = [
        (1, 1, 1),
        (1, 2, 2),
        (1, 6, 2, 3),
        (1, 10, 2, 5),
        (1, 12, 3, 4),
        (2, 1, 1),
        (2, 1, 1, 1),
        (2, 2, 5, 5, 2),
        (2, 1, 6, 3, 2),
        (2, 1, 8, 4, 2),
        (2, 12, 1, 3, 4, 1),
        (3, 1, 1, 1),
        (3, 2, 3, 1, 6),
        (3, 3, 2, 1, 2, 3, 1)
    ]
    dtypes = ['float32', 'float64']
    for hybridize, shape, dtype, in itertools.product([False, True], shapes, dtypes):
        ind = shape[0]
        test_tensorinv = TestTensorinv(ind=ind)
        if hybridize:
            test_tensorinv.hybridize()

        prod_front = 1
        prod_back = 1
        for k in shape[1:ind + 1]:
            prod_front *= k
        for k in shape[1 + ind:]:
            prod_back *= k
        a_shape = (prod_back, prod_front)
        a = newInvertibleMatrix_2D(a_shape)
        a_shape = shape[1:]
        inv_a_shape = shape[(1 + ind):] + shape[1:(ind + 1)]
        a = np.array(a.reshape(a_shape), dtype=dtype)
        a.attach_grad()
        with mx.autograd.record():
            mx_out = test_tensorinv(a)
        # check tensorinv validity
        assert mx_out.shape == inv_a_shape
        check_tensorinv(mx_out, a, ind)

        # check tensorinv backward
        if 0 not in mx_out.shape:
            mx.autograd.backward(mx_out)
            grad_A_expected = get_grad_A(a.asnumpy(), ind)
            assert_almost_equal(a.grad, grad_A_expected)

    # check imperative once again
    mx_out = np.linalg.tensorinv(a, ind=ind)
    check_tensorinv(mx_out, a, ind)


@use_np
def test_np_linalg_tensorsolve():
    class TestTensorsolve(HybridBlock):
        def __init__(self, axes):
            super(TestTensorsolve, self).__init__()
            self._axes = axes

        def forward(self, a, b):
            return np.linalg.tensorsolve(a, b, axes=self._axes)

    def get_tensorsolve_backward(a_np, b_np, mx_out_np, a_axes, a_origin_axes, a_trans_shape):
        if (a_np.ndim == 0 or b_np.ndim == 0) or (a_np.ndim == b_np.ndim):
            a_shape = a_np.shape
            b_shape = b_np.shape
            a_np = a_np.reshape((1, 1))
            b_np = b_np.reshape((1,))
            mx_out_np = mx_out_np.reshape((1,))
            dx = onp.ones_like(mx_out_np)
            inv_a_temp_np = onp.linalg.inv(a_np)
            grad_b = inv_a_temp_np[0][0] * dx[0]
            grad_a = -grad_b * mx_out_np[0]
            return grad_a.reshape(a_shape), grad_b.reshape(b_shape)
        else:
            dx = onp.ones_like(mx_out_np)
            a_np = a_np.transpose(a_axes)
            ind = a_np.ndim - mx_out_np.ndim
            tensorinv_a_np = onp.linalg.tensorinv(a_np, ind=ind)
            a_trans_axes = list(range(a_np.ndim))[a_np.ndim - ind:] + list(range(a_np.ndim))[:a_np.ndim - ind]
            trans_tensorinv_a_np = tensorinv_a_np.transpose(a_trans_axes)
            grad_b = onp.tensordot(trans_tensorinv_a_np, dx, axes=dx.ndim)
            grad_a = onp.tensordot(grad_b, mx_out_np, axes=0)
            grad_a = grad_a.transpose(a_origin_axes)
            return -grad_a, grad_b.reshape(b_np.shape)

    def check_tensorsolve(x, a_np, b_np, axes):
        try:
            x_expected = onp.linalg.tensorsolve(a_np, b_np, axes=axes)
        except Exception as e:
            print("a:", a_np)
            print("a shape:", a_np.shape)
            print("b", b_np)
            print("b shape:", b_np.shape)
            print(e)
        else:
            assert x.shape == x_expected.shape
            assert_almost_equal(x, x_expected)

    def shapeInfer(a_shape, b_shape, axes=None):
        # b_shape - Right-hand tensor shape, which can be of any shape.
        a_ndim = len(a_shape)
        b_ndim = len(b_shape)
        a_trans_shape = list(a_shape)
        a_axes = list(range(0, a_ndim))
        if axes is not None:
            for k in axes:
                a_axes.remove(k)
                a_axes.insert(a_ndim, k)
            for k in range(a_ndim):
                a_trans_shape[k] = a_shape[a_axes[k]]
        x_shape = a_trans_shape[-(a_ndim - b_ndim):]
        prod = 1
        for k in x_shape:
            prod *= k
        if prod * prod != onp.prod(a_shape):
            raise ValueError("a is not square")
        if prod != onp.prod(b_shape):
            raise ValueError("a's shape and b's shape dismatch")
        return a_axes, (prod, prod), tuple(a_trans_shape), tuple(x_shape)

    def newInvertibleMatrix_2D(shape, max_cond=4):
        while 1:
            # generate well-conditioned matrices with small eigenvalues
            D = onp.diag(onp.random.uniform(-1.0, 1.0, shape[-1]))
            I = onp.eye(shape[-1]).reshape(shape)
            v = onp.random.uniform(-1., 1., shape[-1]).reshape(shape[:-1] + (1,))
            v = v / onp.linalg.norm(v, axis=-2, keepdims=True)
            v_T = onp.swapaxes(v, -1, -2)
            U = I - 2 * onp.matmul(v, v_T)
            a = onp.matmul(U, D)
            if (onp.linalg.cond(a, 2) < max_cond):
                return a

    shapes = [
        # a_shape.ndim <= 6,
        # (a_shape, b_shape, axes)
        ((), (), None),                     # a.ndim == 0, b.ndim == 0, with axes must be None
        ((), (1, 1, 1), None),              # a.ndim == 0, b.ndim != 0, with axes must be None
        ((1, 1, 1), (), None),              # a.ndim != 0, b.ndim == 0, with axes == None
        ((1, 1, 1), (), (0, 1, 2)),         # a.ndim != 0, b.ndim == 0, with axes != None
        ((1, 1, 1), (1, 1, 1), None),       # a.ndim != 0, b.ndim != 0, a.ndim == b.ndim with axes == None
        ((1, 1, 1), (1, 1, 1), (2, 0, 1)),  # a.ndim != 0, b.ndim != 0, a.ndim == b.ndim with axes != None
        ((1, 1), (1,), None),               # a.ndim != 0, b.ndim != 0, a.ndim > b.ndim
        ((1, 1), (1, 1, 1, 1, 1), None),    # a.ndim != 0, b.ndim != 0, a.ndim < b.ndim - a.ndim
        ((4, 4), (4,), None),
        ((6, 2, 3), (6,), None),
        ((2, 3, 6), (6,), (0, 1)),
        ((3, 4, 2, 3, 2), (3, 4), None),
        ((2, 1, 4, 2, 4), (2, 4), (0, 1, 2)),
        ((2, 3, 3, 4, 2), (3, 4), (0, 2, 4)),
        ((1, 3, 3, 4, 4), (1, 3, 4), (1, 3)),
        ((1, 12, 4, 1, 3), (1, 2, 1, 2, 1, 3, 1), None),
        ((1, 4, 1, 12, 3), (1, 2, 1, 2, 1, 3, 1), (1, 2, 4)),
    ]
    dtypes = ['float32', 'float64']
    for hybridize in [True, False]:
        for dtype in dtypes:
            for a_shape, b_shape, axes in shapes:
                test_tensorsolve = TestTensorsolve(axes)
                if hybridize:
                    test_tensorsolve.hybridize()

                a_axes, mat_shape, a_trans_shape, x_shape = shapeInfer(a_shape, b_shape, axes)
                # generate coefficient tensor a and right side tensor b
                if (len(a_shape) == 0 or len(b_shape) == 0) or (len(a_shape) == len(b_shape)):
                    a_np = onp.asarray(1).astype(dtype).reshape(a_shape)
                    b_np = onp.asarray(2).astype(dtype).reshape(b_shape)
                else:
                    a_np = newInvertibleMatrix_2D(mat_shape, max_cond=3).reshape(a_trans_shape)
                    x_np = onp.random.randn(*x_shape)
                    b_np = onp.tensordot(a_np, x_np, axes=len(x_shape))

                # resume original shape of tensor a
                a_origin_axes = list(range(a_np.ndim))
                if axes is not None:
                    for k in range(a_np.ndim):
                        a_origin_axes[a_axes[k]] = k
                a_np = a_np.transpose(a_origin_axes)
                a = np.array(a_np, dtype=dtype).reshape(a_shape)
                b = np.array(b_np, dtype=dtype).reshape(b_shape)
                a.attach_grad()
                b.attach_grad()

                with mx.autograd.record():
                    mx_out = test_tensorsolve(a, b)
                # check tensorsolve validity
                assert mx_out.shape == x_shape
                check_tensorsolve(mx_out, a.asnumpy(), b.asnumpy(), axes)

                # check backward
                if len(a_shape) != 0 and len(b_shape) != 0:
                    mx.autograd.backward(mx_out)
                    grad_a_expected, grad_b_expected = get_tensorsolve_backward(
                        a.asnumpy(), b.asnumpy(), mx_out.asnumpy(), a_axes, a_origin_axes, a_trans_shape)
                    assert_almost_equal(a.grad, grad_a_expected)
                    assert_almost_equal(b.grad, grad_b_expected)

                # check imperative once again
                mx_out = test_tensorsolve(a, b)
                check_tensorsolve(mx_out, a.asnumpy(), b.asnumpy(), axes)


@use_np
def test_np_linalg_lstsq():
    class TestLstsq(HybridBlock):
        def __init__(self, rcond):
            super(TestLstsq, self).__init__()
            self._rcond = rcond

        def forward(self, a, b, rcond='warn'):
            return np.linalg.lstsq(a, b, rcond=self._rcond)

    def check_lstsq(a_np, b_np, rcond_np, x, residuals, rank, s):
        try:
            if rcond_np == 'warn':
                rcond_np = -1
            x_expected, residuals_expected, rank_expected, s_expected = onp.linalg.lstsq(a_np, b_np, rcond_np)
        except Exception as e:
            print("a:", a_np)
            print("a shape:", a_np.shape)
            print("b:", b_np)
            print("b shape:", b_np.shape)
            print(e)
        else:
            assert x.shape == x_expected.shape
            assert residuals.shape == residuals_expected.shape
            assert rank.shape == rank_expected.shape
            assert s.shape == s_expected.shape
            assert_almost_equal(x.asnumpy(), x_expected, rtol=rtol, atol=atol)
            assert_almost_equal(residuals.asnumpy(), residuals_expected, rtol=rtol, atol=atol)
            assert_almost_equal(rank.asnumpy(), rank_expected, rtol=rtol, atol=atol)
            assert_almost_equal(s.asnumpy(), s_expected, rtol=rtol, atol=atol)

    shapes = [
        ((4, 0), (4,)),   # ncol == 0
        ((4, 0), (4, 2)), # ncol == 0
        ((0, 2), (0,)),   # nrow == 0
        ((0, 2), (0, 4)), # nrow == 0
        ((4, 2), (4, 0)), # nrhs == 0
        ((4, 4), (4, 0)), # nrhs == 0
        ((4, 6), (4, 0)), # nrhs == 0
        ((0, 0), (0, 4)), # nrow == 0, ncol == 0
        ((0, 2), (0, 0)), # nrow == 0, nrhs == 0
        ((4, 0), (4, 0)), # ncol == 0, nrhs == 0
        ((0, 0), (0,)),   # nrow == 0, ncol == 0, nrhs = none
        ((0, 0), (0, 0)), # nrow == 0, ncol == 0, nrhs = 0
        ((2, 1), (2,)),
        ((4, 1), (4,)),
        ((4, 2), (4,)),
        ((4, 4), (4,)),
        ((1, 4), (1, 4)),
        ((4, 2), (4, 1)),
        ((4, 2), (4, 3)),
        ((4, 4), (4, 3)),
        ((4, 6), (4, 3)),
    ]
    rconds = [None, "random", "warn"]
    dtypes = ['float32', 'float64']
    for rcond, hybridize in itertools.product(rconds, [True, False]):
        for dtype in dtypes:
            for a_shape, b_shape in shapes:
                rtol = 1e-2 if dtype == 'float32' else 1e-3
                atol = 1e-4 if dtype == 'float32' else 1e-5
                if rcond == "random":
                    rcond = onp.random.uniform(100, 200)
                test_lstsq = TestLstsq(rcond)
                if hybridize:
                    test_lstsq.hybridize()
                a_np = onp.random.uniform(-10.0, 10.0, a_shape)
                b_np = onp.random.uniform(-10.0, 10.0, b_shape)
                a = np.array(a_np, dtype=dtype)
                b = np.array(b_np, dtype=dtype)
                x, residuals, rank, s = test_lstsq(a, b)
                # check lstsq validity
                check_lstsq(a_np, b_np, rcond, x, residuals, rank, s)


@use_np
def test_np_linalg_matrix_rank():
    class TestMatrixRank(HybridBlock):
        def __init__(self, hermitian):
            super(TestMatrixRank, self).__init__()
            self._hermitian = hermitian

        def forward(self, M, tol=None):
            return np.linalg.matrix_rank(M, tol=tol, hermitian=self._hermitian)

    def check_matrix_rank(rank, a_np, tol, hermitian):
        try:
            rank_expected = onp.linalg.matrix_rank(a_np, tol=tol, hermitian=hermitian)
        except Exception as e:
            print("a:", a_np)
            print("a shape:", a_np.shape)
            print(e)
        else:
            if a_np.ndim < 2:
                assert rank.shape == onp.asarray(rank_expected).shape
            else:
                assert rank.shape == rank_expected.shape
            assert_almost_equal(rank.asnumpy(), rank_expected, rtol=rtol, atol=atol)

    shapes = [
        ((), ()),
        ((1,), (1,)),
        ((3,), (1,)),
        ((1, 1), ()),
        ((1, 1), (1,)),
        ((3, 3), (1,)),
        ((3, 4), (1,)),
        ((4, 3), ()),
        ((4, 3), (1,)),
        ((4, 3), (2,)),
        ((4, 3), (2, 3,)),
        ((2, 1, 1), ()),
        ((2, 1, 1), (1,)),
        ((2, 3, 3), (2,)),
        ((2, 3, 4), (1,)),
        ((2, 4, 3), (2,)),
        ((2, 3, 1, 1), ()),
        ((2, 3, 1, 1), (1, 1)),
        ((2, 3, 1, 1), (2, 1)),
        ((2, 3, 4, 4), (1, 3)),
        ((2, 3, 4, 5), (2, 1)),
        ((2, 3, 5, 4), (1, 3)),
        ((2, 3, 1, 1), (2, 3)),
        ((2, 3, 4, 4), (2, 3)),
        ((2, 3, 4, 5), (2, 3)),
        ((2, 3, 5, 4), (2, 3)),
    ]
    dtypes = ['float32', 'float64']
    for dtype in dtypes:
        for a_shape, tol_shape in shapes:
            for tol_is_none, hybridize in itertools.product([True, False], [True, False]):
                rtol = 1e-3
                atol = 1e-5
                test_matrix_rank = TestMatrixRank(hermitian=False)
                if hybridize:
                    test_matrix_rank.hybridize()

                a_np = onp.asarray(onp.random.uniform(-10., 10., a_shape))
                a = np.array(a_np, dtype=dtype)
                if tol_is_none:
                    rank = test_matrix_rank(a)
                    # check matrix_rank validity
                    check_matrix_rank(rank, a.asnumpy(), tol=None, hermitian=False)
                else:
                    tol_np = onp.random.uniform(10., 20., tol_shape)
                    tol = np.array(tol_np, dtype=dtype)
                    rank = test_matrix_rank(a, tol)
                    # check matrix_rank validity
                    check_matrix_rank(rank, a.asnumpy(), tol.asnumpy(), hermitian=False)


@use_np
@pytest.mark.parametrize('shape', [
    (),
    (1,),
    (0, 1, 2),
    (0, 1, 2),
    (0, 1, 2),
    (4, 5, 6, 7),
    (4, 5, 6, 7),
    (4, 5, 6, 7),
])
def test_np_linalg_matrix_transpose(shape):
    class TestMatTranspose(HybridBlock):
        def __init__(self):
            super(TestMatTranspose, self).__init__()

        def forward(self, x):
            return np.linalg.matrix_transpose(x)

    data_np = onp.random.uniform(size=shape)
    data_mx = np.array(data_np, dtype=data_np.dtype)
    if data_mx.ndim < 2:
        assertRaises(ValueError, np.linalg.matrix_transpose, data_mx)
        return
    ret_np = onp.swapaxes(data_np, -1, -2)
    ret_mx = np.linalg.matrix_transpose(data_mx)
    assert same(ret_mx.asnumpy(), ret_np)

    net = TestMatTranspose()
    for hybrid in [False, True]:
        if hybrid:
            net.hybridize()
        ret_mx = net(data_mx)
        assert same(ret_mx.asnumpy(), ret_np)

    assert same(data_mx.mT.asnumpy(), ret_np)

@use_np
def test_np_linalg_pinv():
    class TestPinv(HybridBlock):
        def __init__(self, hermitian):
            super(TestPinv, self).__init__()
            self._hermitian = hermitian

        def forward(self, a, rcond=1e-15):
            return np.linalg.pinv(a, rcond=rcond, hermitian=self._hermitian)

    def check_pinv(x, a_np, rcond_np, hermitian, use_rcond):
        try:
            if use_rcond:
                x_expected = onp.linalg.pinv(a_np, rcond_np, hermitian=hermitian)
            else:
                x_expected = onp.linalg.pinv(a_np, hermitian=hermitian)
        except Exception as e:
            print("a:", a_np)
            print("a shape:", a_np.shape)
            if use_rcond:
                print("rcond_np", rcond_np)
                print("b rcond_np:", rcond_np.shape)
            print(e)
        else:
            assert x.shape == x_expected.shape
            assert_almost_equal(x.asnumpy(), x_expected, rtol=rtol, atol=atol)

    shapes = [
        ((1, 1), ()),
        ((5, 5), ()),
        ((5, 6), ()),
        ((6, 5), ()),
        ((2, 3, 3), (1,)),
        ((2, 3, 3), (2,)),
        ((2, 3, 4), (2,)),
        ((2, 4, 3), (1,)),
        ((4, 5, 6), ()),
        ((4, 5, 6), (1,)),
        ((4, 6, 5), (4,)),
        ((2, 2, 4, 3), (1,)),
        ((2, 2, 4, 3), (2,)),
        ((2, 2, 4, 3), (1, 1)),
        ((2, 2, 4, 3), (1, 2)),
        ((2, 2, 4, 3), (2, 1)),
        ((2, 2, 4, 3), (2, 2)),
        ((2, 2, 3, 4), (1,)),
        ((2, 2, 3, 4), (2,)),
        ((2, 2, 3, 4), (1, 1)),
        ((2, 2, 3, 4), (1, 2)),
        ((2, 2, 3, 4), (2, 1)),
        ((2, 2, 3, 4), (2, 2)),
    ]
    dtypes = ['float32', 'float64']
    for dtype in dtypes:
        for a_shape, rcond_shape in shapes:
            for use_rcond, hybridize in itertools.product([True, False], [True, False]):
                rtol = 1e-2 if dtype == 'float32' else 1e-3
                atol = 1e-4 if dtype == 'float32' else 1e-5
                hermitian = False
                test_pinv = TestPinv(hermitian)
                if hybridize:
                    test_pinv.hybridize()

                a_np = onp.random.uniform(-10.0, 10.0, a_shape)
                a_np = onp.array(a_np, dtype=dtype)
                rcond_np = onp.random.uniform(0., 0.1, rcond_shape)
                rcond_np = onp.array(rcond_np, dtype=dtype)
                a = np.array(a_np, dtype=dtype)
                rcond = np.array(rcond_np, dtype=dtype)
                if use_rcond:
                    mx_out = test_pinv(a, rcond)
                else:
                    mx_out = test_pinv(a)

                # check tensorsolve validity
                check_pinv(mx_out, a.asnumpy(), rcond.asnumpy(), hermitian, use_rcond)


@use_np
def test_np_linalg_eigvals():
    class TestEigvals(HybridBlock):
        def __init__(self):
            super(TestEigvals, self).__init__()

        def forward(self, a):
            return np.linalg.eigvals(a)

    def check_eigvals(x, a_np):
        try:
            x_expected = onp.linalg.eigvals(a_np)
        except Exception as e:
            print("a:", a_np)
            print("a shape:", a_np.shape)
            print(e)
        else:
            assert x.shape == x_expected.shape
            if 0 not in x.shape:
                n = int(onp.prod(x.shape[:-1])) if len(shape) > 1 else 1
                x = x.reshape(n, -1)
                x_expected = x_expected.reshape(n, -1)
                for i in range(n):
                    x1 = onp.sort(x[i].asnumpy())
                    x2 = onp.sort(x_expected[i])
                    assert_almost_equal(x1, x2, rtol=rtol, atol=atol)

    shapes = [
        (0, 0),
        (1, 1),
        (3, 3),
        (5, 5),
        (1, 0, 0),
        (0, 4, 4),
        (1, 4, 4),
        (2, 4, 4),
        (5, 5, 5),
        (1, 1, 4, 4),
        (2, 3, 4, 4)
    ]
    dtypes = ['float32', 'float64', 'uint8', 'int8', 'int32', 'int64']
    UPLOs = ['L', 'U']
    for hybridize in [True, False]:
        for shape, dtype in itertools.product(shapes, dtypes):
            rtol = 1e-2 if dtype == 'float32' else 1e-3
            atol = 1e-4 if dtype == 'float32' else 1e-5
            test_eigvals = TestEigvals()
            if hybridize:
                test_eigvals.hybridize()
            if 0 in shape:
                a_np = onp.ones(shape)
            else:
                if dtype == 'uint8' or dtype == 'int8' or dtype == 'int32' or dtype == 'int64':
                    n = int(onp.prod(shape[:-2])) if len(shape) > 2 else 1
                    a_np = onp.array([onp.diag(onp.random.randint(1, 10, size=shape[-1])) for i in range(n)]).reshape(shape)
                else:
                    a_np = new_matrix_with_real_eigvals_nd(shape)
            a = np.array(a_np, dtype=dtype)
            # check eigvals validity
            mx_out = test_eigvals(a)
            check_eigvals(mx_out, a.asnumpy())

            # check imperative once again
            mx_out = test_eigvals(a)
            check_eigvals(mx_out, a.asnumpy())


@use_np
def test_np_linalg_eigvalsh():
    class TestEigvalsh(HybridBlock):
        def __init__(self, upper):
            super(TestEigvalsh, self).__init__()
            self._upper = upper

        def forward(self, a):
            return np.linalg.eigvalsh(a, upper=self._upper)

    def check_eigvalsh(w, a_np, upper):
        try:
            w_expected = onp.linalg.eigvalsh(a_np, upper)
        except Exception as e:
            print("a:", a_np)
            print("a shape:", a_np.shape)
            print(e)
        else:
            assert w.shape == w_expected.shape
            assert_almost_equal(w, w_expected, rtol=rtol, atol=atol)

    def new_matrix_from_sym_matrix_nd(sym_a, upper):
        shape = sym_a.shape
        if 0 in shape:
            return sym_a
        n = int(onp.prod(shape[:-2])) if len(shape) > 2 else 1
        a = sym_a.reshape(n, shape[-2], shape[-1])
        for idx in range(n):
            for i in range(shape[-2]):
                for j in range(shape[-1]):
                    if ((upper == True and i > j) or (upper == False and i < j)):
                        a[idx][i][j] = onp.random.uniform(-10., 10.)
        return a.reshape(shape)

    shapes = [
        (0, 0),
        (1, 1),
        (2, 2),
        (3, 3),
        (5, 5),
        (1, 0, 0),
        (0, 4, 4),
        (1, 4, 4),
        (2, 4, 4),
        (5, 5, 5),
        (1, 1, 4, 4),
        (2, 3, 4, 4)
    ]
    dtypes = ['float32', 'float64', 'uint8', 'int8', 'int32', 'int64']
    uppers = [True, False]
    for hybridize in [True, False]:
        for shape, dtype, upper in itertools.product(shapes, dtypes, uppers):
            rtol = 1e-2 if dtype == 'float32' else 1e-3
            atol = 1e-4 if dtype == 'float32' else 1e-5
            test_eigvalsh = TestEigvalsh(upper)
            if hybridize:
                test_eigvalsh.hybridize()
            if 0 in shape:
                a_np = onp.ones(shape)
            else:
                if dtype == 'uint8' or dtype == 'int8' or dtype == 'int32' or dtype == 'int64':
                    n = int(onp.prod(shape[:-2])) if len(shape) > 2 else 1
                    a_np = onp.array([onp.diag(onp.random.randint(1, 10, size=shape[-1])) for i in range(n)], dtype=dtype).reshape(shape)
                else:
                    a_np = new_sym_matrix_with_real_eigvals_nd(shape)
                    a_np = new_matrix_from_sym_matrix_nd(a_np, upper)
            a = np.array(a_np, dtype=dtype)
            # check eigvalsh validity
            mx_out = test_eigvalsh(a)
            check_eigvalsh(mx_out, a.asnumpy(), upper)

            # check imperative once again
            mx_out = test_eigvalsh(a)
            check_eigvalsh(mx_out, a.asnumpy(), upper)


@use_np
def test_np_linalg_eig():
    class TestEig(HybridBlock):
        def __init__(self):
            super(TestEig, self).__init__()

        def forward(self, a):
            return np.linalg.eig(a)

    def check_eig(w, v, a_np):
        try:
            w_expected, v_expected = onp.linalg.eig(a_np)
        except Exception as e:
            print("a:", a_np)
            print("a shape:", a_np.shape)
            print(e)
        else:
            assert w.shape == w_expected.shape
            assert v.shape == v_expected.shape
            if 0 not in a_np.shape:
                n = int(onp.prod(w.shape[:-1])) if len(shape) > 1 else 1
                N = a_np.shape[-1]
                w = w.reshape(n, N)
                w_expected = w_expected.reshape(n, N)
                v = v.reshape(n, N, N)
                v_expected = v_expected.reshape(n, N, N)
                a_np = a_np.reshape(n, N, N)
                for i in range(n):
                    # check eigenvector
                    ai = a_np[i]
                    vi = (v[i].asnumpy()).T
                    wi = w[i].asnumpy()
                    for j in range(N):
                        assert_almost_equal(wi[j] * vi[j], onp.matmul(ai, vi[j]), rtol=rtol, atol=atol)

                    # check eigenvalues
                    w1 = onp.sort(w[i].asnumpy())
                    w2 = onp.sort(w_expected[i])
                    assert_almost_equal(w1, w2, rtol=rtol, atol=atol)

    shapes = [
        (0, 0),
        (1, 1),
        (3, 3),
        (5, 5),
        (1, 0, 0),
        (0, 4, 4),
        (1, 4, 4),
        (2, 4, 4),
        (5, 5, 5),
        (1, 1, 4, 4),
        (2, 3, 4, 4)
    ]
    dtypes = ['float32', 'float64', 'uint8', 'int8', 'int32', 'int64']
    for hybridize in [True, False]:
        for shape, dtype in itertools.product(shapes, dtypes):
            rtol = 1e-2 if dtype == 'float32' else 1e-3
            atol = 1e-4 if dtype == 'float32' else 1e-5
            test_eig = TestEig()
            if hybridize:
                test_eig.hybridize()
            if 0 in shape:
                a_np = onp.ones(shape)
            else:
                if dtype == 'uint8' or dtype == 'int8' or dtype == 'int32' or dtype == 'int64':
                    n = int(onp.prod(shape[:-2])) if len(shape) > 2 else 1
                    a_np = onp.array([onp.diag(onp.random.randint(1, 10, size=shape[-1])) for i in range(n)]).reshape(shape)
                else:
                    a_np = new_matrix_with_real_eigvals_nd(shape)
            a = np.array(a_np, dtype=dtype)
            # check eig validity
            mx_w, mx_v = test_eig(a)
            check_eig(mx_w, mx_v, a.asnumpy())

            # check imperative once again
            mx_w, mx_v = test_eig(a)
            check_eig(mx_w, mx_v, a.asnumpy())


@use_np
def test_np_linalg_eigh():
    class TestEigh(HybridBlock):
        def __init__(self, upper):
            super(TestEigh, self).__init__()
            self.upper = uppers

        def forward(self, a):
            return np.linalg.eigh(a, upper=self.upper)

    def check_eigh(w, v, a_np, upper):
        try:
            w_expected, v_expected = onp.linalg.eigh(a_np, upper)
        except Exception as e:
            print("a:", a_np)
            print("a shape:", a_np.shape)
            print(e)
        else:
            assert w.shape == w_expected.shape
            assert v.shape == v_expected.shape
            # check eigenvalues.
            assert_almost_equal(w, w_expected, rtol=rtol, atol=atol)
            # check eigenvectors.
            w_shape, v_shape, a_sym_np = get_sym_matrix_nd(a_np, upper)
            w_np = w.asnumpy()
            v_np = v.asnumpy()
            if 0 not in a_np.shape:
                w_np = w_np.reshape(w_shape)
                v_np = v_np.reshape(v_shape)
                a_sym_np = a_sym_np.reshape(v_shape)
                for i in range(w_shape[0]):
                    for j in range(w_shape[1]):
                        assert_almost_equal(onp.dot(a_sym_np[i], v_np[i][:, j]), w_np[i][j] * v_np[i][:, j], rtol=rtol, atol=atol)

    def get_sym_matrix_nd(a_np, upper):
        a_res_np = a_np
        shape = a_np.shape
        if 0 not in a_np.shape:
            n = int(onp.prod(shape[:-2])) if len(shape) > 2 else 1
            nrow, ncol = shape[-2], shape[-1]
            a_np = a_np.reshape(n, nrow, ncol)
            a_res_np = a_np
            for idx in range(n):
                for i in range(nrow):
                    for j in range(ncol):
                        if ((upper == False and i < j) or (upper == True and i > j)):
                            a_res_np[idx][i][j] = a_np[idx][j][i]
            return (n, nrow), (n, nrow, ncol), a_res_np.reshape(shape)
        else :
            return (0, 0), (0, 0, 0), a_res_np.reshape(shape)

    def new_matrix_from_sym_matrix_nd(sym_a, upper):
        shape = sym_a.shape
        if 0 in shape:
            return sym_a
        n = int(onp.prod(shape[:-2])) if len(shape) > 2 else 1
        a = sym_a.reshape(n, shape[-2], shape[-1])
        for idx in range(n):
            for i in range(shape[-2]):
                for j in range(shape[-1]):
                    if ((upper == True and i > j) or (upper == False and i < j)):
                        a[idx][i][j] = onp.random.uniform(-10., 10.)
        return a.reshape(shape)

    shapes = [
        (0, 0),
        (1, 1),
        (3, 3),
        (5, 5),
        (1, 0, 0),
        (0, 4, 4),
        (1, 4, 4),
        (2, 4, 4),
        (5, 5, 5),
        (1, 1, 4, 4),
        (2, 3, 4, 4)
    ]
    dtypes = ['float32', 'float64', 'uint8', 'int8', 'int32', 'int64']
    uppers = [True, False]
    for hybridize in [True, False]:
        for shape, dtype, upper in itertools.product(shapes, dtypes, uppers):
            rtol = 1e-2 if dtype == 'float32' else 1e-3
            atol = 1e-4 if dtype == 'float32' else 1e-5
            test_eigh = TestEigh(upper)
            if hybridize:
                test_eigh.hybridize()
            if 0 in shape:
                a_np = onp.ones(shape)
            else:
                if dtype == 'uint8' or dtype == 'int8' or dtype == 'int32' or dtype == 'int64':
                    n = int(onp.prod(shape[:-2])) if len(shape) > 2 else 1
                    a_np = onp.array([onp.diag(onp.random.randint(1, 10, size=shape[-1])) for i in range(n)], dtype=dtype).reshape(shape)
                else:
                    a_np = new_sym_matrix_with_real_eigvals_nd(shape)
                    a_np = new_matrix_from_sym_matrix_nd(a_np, upper)
            a = np.array(a_np, dtype=dtype)
            # check eigh validity
            w, v = test_eigh(a)
            check_eigh(w, v, a.asnumpy(), upper)

            # check imperative once again
            w, v = test_eigh(a)
            check_eigh(w, v, a.asnumpy(), upper)


@use_np
def test_np_linalg_det():
    class TestDet(HybridBlock):
        def __init__(self):
            super(TestDet, self).__init__()

        def forward(self, a):
            return np.linalg.det(a)

    # test non zero size input
    tensor_shapes = [
        (2, 0, 2, 2),
        (4, 4),
        (0, 2, 2, 2),
        (3, 3, 3),
        (0, 2, 2),
        (2, 2, 2, 2, 2),
        (1, 1),
    ]
    types = [onp.float32, onp.float64]
    grad_reqs = ['write', 'add', 'null']

    for hybridize, dtype, shape, grad_req in itertools.product([True, False], types, tensor_shapes, grad_reqs):
        a_shape = (1,) + shape
        test_det = TestDet()
        if hybridize:
            test_det.hybridize()
        a = rand_ndarray(shape=a_shape, dtype=dtype).as_np_ndarray()
        a.attach_grad(grad_req)
        np_out = onp.linalg.det(a.asnumpy())
        with mx.autograd.record():
            mx_out = test_det(a)
        assert mx_out.shape == np_out.shape
        assert_almost_equal(mx_out.asnumpy(), np_out, rtol=1e-1, atol=1e-1)
        if grad_req != 'null':
            mx_out.backward()

        # Test imperative once again
        mx_out = np.linalg.det(a)
        np_out = onp.linalg.det(a.asnumpy())
        assert_almost_equal(mx_out.asnumpy(), np_out, rtol=1e-1, atol=1e-1)

        # test numeric gradient
        a_sym = mx.sym.Variable("a").as_np_ndarray()
        mx_sym = mx.sym.np.linalg.det(a_sym).as_nd_ndarray()
        if 0 not in shape and grad_req != 'null':
            check_numeric_gradient(mx_sym, [a.as_nd_ndarray()], rtol=1e-1, atol=1e-1, dtype=dtype)


@use_np
@retry(3)
@pytest.mark.parametrize('grad_req', ['write', 'add', 'null'])
@pytest.mark.parametrize('dtype', [onp.float32, onp.float64])
@pytest.mark.parametrize('hybridize', [True, False])
@pytest.mark.parametrize('a_shape', [
    (2, 0, 2, 2),
    (5, 5),
    (0, 2, 2, 2),
    (3, 3, 3),
    (0, 3, 3),
    (2, 2, 2, 2, 2),
    (1, 1)
])
@pytest.mark.xfail('win' in sys.platform, reason="Flaky test even with very high tolerance, tracked in #18184")
def test_np_linalg_slogdet(a_shape, grad_req, dtype, hybridize):
    class TestSlogdet(HybridBlock):
        def __init__(self):
            super(TestSlogdet, self).__init__()

        def forward(self, a):
            return np.linalg.slogdet(a)

    test_slogdet = TestSlogdet()
    if hybridize:
        test_slogdet.hybridize()
    a = rand_ndarray(shape=a_shape, dtype=dtype).as_np_ndarray()
    a.attach_grad(grad_req)

    np_out = onp.linalg.slogdet(a.asnumpy())
    with mx.autograd.record():
        mx_out = test_slogdet(a)
    assert mx_out[0].shape == np_out[0].shape
    assert mx_out[1].shape == np_out[1].shape
    assert_almost_equal(mx_out[0].asnumpy(), np_out[0], rtol=1e-1, atol=1e-1)
    assert_almost_equal(mx_out[1].asnumpy(), np_out[1], rtol=1e-1, atol=1e-1)
    if grad_req != 'null':
        mx_out[1].backward()

    # Test imperative once again
    mx_out = np.linalg.slogdet(a)
    np_out = onp.linalg.slogdet(a.asnumpy())
    assert_almost_equal(mx_out[0].asnumpy(), np_out[0], rtol=1e-1, atol=1e-1)
    assert_almost_equal(mx_out[1].asnumpy(), np_out[1], rtol=1e-1, atol=1e-1)


@use_np
def test_np_vstack():
    class TestVstack(HybridBlock):
        def __init__(self):
            super(TestVstack, self).__init__()

        def forward(self, a, *args):
            return np.vstack([a] + list(args))

    def g(data):
        return onp.ones_like(data)

    configs = [
        ((), (), ()),
        ((2), (2), (2)),
        ((0), (0), (0)),
        ((2, 2), (3, 2), (0, 2)),
        ((2, 3), (1, 3), (4, 3)),
        ((2, 2, 2), (3, 2, 2), (1, 2, 2)),
        ((0, 1, 1), (4, 1, 1), (5, 1, 1)),
        ((2), (0, 2), (2, 2))
    ]
    types = ['float16', 'float32', 'float64', 'int8', 'int32', 'int64']
    for config in configs:
        for hybridize in [True, False]:
            for dtype in types:
                test_vstack = TestVstack()
                if hybridize:
                    test_vstack.hybridize()
                rtol = 1e-3
                atol = 1e-5
                v = []
                v_np = []
                for i in range(3):
                    v_np.append(onp.array(onp.random.uniform(-10.0, 10.0, config[i]), dtype=dtype))
                    v.append(mx.nd.array(v_np[i]).as_np_ndarray())
                    v[i].attach_grad()
                expected_np = onp.vstack(v_np)
                with mx.autograd.record():
                    mx_out = test_vstack(*v)
                assert mx_out.shape == expected_np.shape
                assert_almost_equal(mx_out.asnumpy(), expected_np, rtol=rtol, atol=atol)

                # Test gradient
                mx_out.backward()
                for i in range(3):
                    expected_grad = g(v_np[i])
                    assert_almost_equal(v[i].grad.asnumpy(), expected_grad, rtol=rtol, atol=atol)

                # Test imperative once again
                mx_out = np.vstack(v)
                expected_np = onp.vstack(v_np)
                assert_almost_equal(mx_out.asnumpy(), expected_np, rtol=rtol, atol=atol)


@use_np
def test_np_full():
    class TestFull(HybridBlock):
        def __init__(self, shape, dtype=None):
            super(TestFull, self).__init__()
            self._shape = shape
            self._dtype = dtype

        def forward(self, a):
            return np.full(self._shape, a, dtype=self._dtype)

    configs = [
        ((3, 4), 2.0),
        ((0, 3), 2.0),
        ((2, 3), True),
        ((3, 0), False),
        ((3, 4), np.array(2.0)),
        ((0, 3), np.array(2.0)),
        ((2, 3), np.array([1, 2, 3], dtype=np.float32)),
        ((2, 3), np.array([1, 2, 3], dtype=np.int64)),
        ((0, 3), np.array([1, 2, 3], dtype=np.float32)),
        ((0, 3), np.array([1, 2, 3], dtype=np.int64)),
    ]

    rtol, atol = 1e-3, 1e-5
    dtypes = ['float16', 'float32', 'float64', 'int8', 'int32', 'int64', 'bool']
    for shape, fill_value in configs:
        for hybridize in [True, False]:
            for dtype in dtypes:
                if isinstance(fill_value, np.ndarray):
                    test_full = TestFull(shape, dtype=dtype)
                    if hybridize:
                        test_full.hybridize()
                    mx_out = test_full(fill_value)
                    expected_np = onp.full(shape, fill_value.asnumpy(), dtype=dtype)
                    assert mx_out.shape == expected_np.shape
                    assert mx_out.dtype == expected_np.dtype
                    assert_almost_equal(mx_out.asnumpy(), expected_np, rtol=rtol, atol=atol)

                # Test imperative once again
                mx_out = np.full(shape, fill_value, dtype=dtype)
                if isinstance(fill_value, np.ndarray):
                    expected_np = onp.full(shape, fill_value.asnumpy(), dtype=dtype)
                else:
                    expected_np = onp.full(shape, fill_value, dtype=dtype)
                assert mx_out.shape == expected_np.shape
                assert mx_out.dtype == expected_np.dtype
                assert_almost_equal(mx_out.asnumpy(), expected_np, rtol=rtol, atol=atol)


@use_np
@pytest.mark.skip(reason='Skipped as the test is flaky and the feature causes curand error. Tracked in #18100')
def test_np_full_like():
    class TestFullLike(HybridBlock):
        def __init__(self, fill_value, dtype, device):
            super(TestFullLike, self).__init__()
            self._fill_value = fill_value
            self._dtype = dtype
            self._device = device

        def forward(self, x, *args, **kwargs):
            return np.full_like(x, self._fill_value, dtype=self._dtype, device=self._device)

    if StrictVersion(platform.python_version()) < StrictVersion('3.0.0'):
        return

    dtypes = ['float64', 'float32', 'float16', 'int64', 'int32', 'int8', 'bool']
    shapes = [
        (),
        (1,),
        (4, 3),
        (4, 5),
        (2, 1),
        (6, 5, 6),
        (4, 2, 1, 2),
        (5, 1, 3, 3),
        (3, 3, 1, 0),
    ]
    # numpy.full_like operator in py2 cannot handle shape like (5, 0, 3) properly
    fill_values = [0, 1, 2, 3, 4, 5, 6, True, False]
    flags = [True, False]
    for fill_value, dtype, shape, hybridize in itertools.product(
        fill_values, dtypes, shapes, flags):
        param_dtype = onp.random.choice(dtypes)
        a = np.random.uniform(low=0, high=100, size=shape, dtype='float64').astype(dtype)
        test = TestFullLike(fill_value, param_dtype, npx.current_device())
        expected_ret = onp.full_like(a.asnumpy(), fill_value=fill_value, dtype=param_dtype)
        if hybridize:
            test.hybridize()
        ret = test(a)
        assert_almost_equal(ret.asnumpy(), expected_ret, rtol=1e-3, atol=1e-5)

        # check imperative again
        ret = np.full_like(a, fill_value, param_dtype)
        assert_almost_equal(ret.asnumpy(), expected_ret, rtol=1e-3, atol=1e-5)


@use_np
def test_np_roll():
    class TestRoll(HybridBlock):
        def __init__(self, shift=None, axis=None):
            super(TestRoll, self).__init__()
            self._shift = shift
            self._axis = axis

        def forward(self, x):
            return np.roll(x, shift=self._shift, axis=self._axis)

    dtypes = ['int32', 'int64', 'float16', 'float32', 'float64']
    configs = [
        ((), (3,), None),
        ((1,), (-3,), None),
        ((20,), (-3,), None),
        ((3,), (2,), 0),
        ((2, 3, 4), (12,), (1,)),
        ((2, 3, 4), (10, -10), (0, 1)),
        ((2, 3, 4, 5), (0, 1), (-1, 2)),
        ((2, 3, 0, 1), (0, 1), (-1, 2)),
        ((2, 3, 4, 5), 10, (0, 2)),
    ]
    i_dtype = {"float32" : onp.float32,
               "float64" : onp.float64
               }
    for dtype in dtypes:
        for config in configs:
            for hybridize in [False, True]:
                shape, shift, axis = config[0], config[1], config[2]
                x = rand_ndarray(shape=shape, dtype=dtype).as_np_ndarray()
                net = TestRoll(shift=shift, axis=axis)
                np_out = onp.roll(x.asnumpy(), shift=shift, axis=axis)
                if hybridize:
                    net.hybridize()
                x.attach_grad()
                with mx.autograd.record():
                    mx_out = net(x)
                assert mx_out.shape == np_out.shape
                mx_out.backward()
                assert same(mx_out.asnumpy(), np_out)
                assert same(x.grad.shape, x.shape)
                assert same(x.grad.asnumpy(), onp.ones(shape))

                # test imperativen
                np_out = onp.roll(x.asnumpy(), shift=shift, axis=axis)
                mx_out = np.roll(x, shift=shift, axis=axis)
                assert same(mx_out.asnumpy(), np_out)

                # test numeric
                if dtype in ['float32', 'float64'] and len(shape)> 0 and  onp.prod(shape) > 0:
                    x_sym = mx.sym.Variable("x").as_np_ndarray()
                    mx_sym = mx.sym.np.roll(x_sym, shift=shift, axis=axis).as_nd_ndarray()
                    check_numeric_gradient(mx_sym, [x.as_nd_ndarray()],
                                           numeric_eps=1e-3, rtol=1e-3, atol=1e-5, dtype=i_dtype[dtype])


@use_np
def test_np_trace():
    class TestTrace(HybridBlock):
        def __init__(self, axis1, axis2, offset):
            super(TestTrace, self).__init__()
            self._axis1 = axis1
            self._axis2 = axis2
            self._offset = offset

        def forward(self, data):
            return np.trace(data, axis1=self._axis1, axis2=self._axis2, offset=self._offset)

    def g(data, axis1, axis2, offset):
        idx = onp.indices(data.shape)
        ret = onp.zeros_like(data)
        ret[idx[axis1] + offset == idx[axis2]] = 1.0
        return ret

    shapes = [
        (3, 3),
        (3, 4),
        (0, 0),
        (3, 3, 3),
        (0, 0, 0),
        (2, 2, 4, 3),
        (2, 2, 4, 3),
        (2, 0, 3, 0),
        (2, 0, 2, 3)
    ]
    offsets = range(-5, 5)
    dtypes = ['int32', 'float16', 'float32', 'float64']
    for hybridize in [True, False]:
        for shape in shapes:
            ndim = len(shape)
            for axis1 in range(-ndim, ndim):
                for axis2 in range(-ndim, ndim):
                    if (axis1 + ndim) % ndim != (axis2 + ndim) % ndim:
                        for offset in offsets:
                            for dtype in dtypes:
                                if dtype == 'float16':
                                    rtol = atol = 1e-2
                                else:
                                    rtol = atol = 1e-5
                                test_trace = TestTrace(axis1, axis2, offset)
                                if hybridize:
                                    test_trace.hybridize()
                                data_np = onp.random.uniform(-10.0, 10.0, shape)
                                data = mx.nd.array(data_np, dtype=dtype)
                                data_np = data.asnumpy()
                                data.attach_grad()
                                expected_np = onp.trace(data_np, axis1=axis1, axis2=axis2, offset=offset)
                                with mx.autograd.record():
                                    out_mx = test_trace(data.as_np_ndarray())
                                assert out_mx.shape == expected_np.shape
                                assert_almost_equal(out_mx.asnumpy(), expected_np, rtol=rtol, atol=atol)
                                out_mx.backward()
                                backward_expected = g(data_np, axis1=axis1, axis2=axis2, offset=offset)
                                assert_almost_equal(data.grad.asnumpy(), backward_expected, rtol=rtol, atol=atol)

                                # Test imperative once again
                                data = mx.nd.array(data_np, dtype=dtype)
                                out_mx = np.trace(data.as_np_ndarray(), axis1=axis1, axis2=axis2, offset=offset)
                                assert_almost_equal(out_mx.asnumpy(), expected_np, rtol=rtol, atol=atol)

    # bad params
    params = [
        ([], 0, 1, 0),
        ([2], 0, 1, 0),
        ([3, 2, 2], 1, 1, 1),
        ([3, 2, 2], 0, -4, 1)
    ]
    for shape, axis1, axis2, offset in params:
        data_np = onp.random.uniform(-1.0, 1.0, shape)
        data_mx = mx.nd.array(data_np)
        try:
            output = np.trace(data_mx.as_np_ndarray(), axis1=axis1, axis2=axis2, offset=offset)
        except mx.base.MXNetError:
            continue
        assert False


@use_np
def test_np_windows():
    class TestWindows(HybridBlock):
        def __init__(self, func, M):
            super(TestWindows, self).__init__()
            self._func = func
            self._M = M

        def forward(self, x, *args, **kwargs):
            op = getattr(np, self._func)
            assert op is not None
            return x + op(self._M)

    configs = [-10, -3, -1, 0, 1, 6, 10, 20]
    dtypes = ['float32', 'float64']
    funcs = ['hanning', 'hamming', 'blackman']
    for config in configs:
        for dtype in dtypes:
            for func in funcs:
                x = np.zeros(shape=(), dtype=dtype)
                for hybridize in [False, True]:
                    np_func = getattr(onp, func)
                    mx_func = TestWindows(func, M=config)
                    np_out = np_func(M=config).astype(dtype)
                    if hybridize:
                        mx_func.hybridize()
                    mx_out = mx_func(x)
                    assert_almost_equal(mx_out.asnumpy(), np_out, rtol=1e-3, atol=1e-5)
                    # test imperative
                    mx_out = getattr(np, func)(config)
                    np_out = np_func(M=config).astype(dtype)
                    assert_almost_equal(mx_out.asnumpy(), np_out, rtol=1e-3, atol=1e-5)


@use_np
def test_np_flip():
    class TestFlip(HybridBlock):
        def __init__(self, axis):
            super(TestFlip, self).__init__()
            self.axis = axis

        def forward(self, x):
            return np.flip(x, axis=self.axis)

    shapes = [(1, 2, 3), (1, 0), ()]
    types = ['int32', 'int64', 'float16', 'float32', 'float64']
    for hybridize in [True, False]:
        for oneType in types:
            rtol, atol=1e-3, 1e-5
            for shape in shapes:
                axis = random.randint(-len(shape), len(shape))
                if axis == len(shape):
                    axis = None
                test_flip = TestFlip(axis)
                if hybridize:
                    test_flip.hybridize()
                x = rand_ndarray(shape, dtype=oneType).as_np_ndarray()
                x.attach_grad()
                np_out = onp.flip(x.asnumpy(), axis)
                with mx.autograd.record():
                    mx_out = test_flip(x)
                assert mx_out.shape == np_out.shape
                assert_almost_equal(mx_out.asnumpy(), np_out, rtol=rtol, atol=atol)
                mx_out.backward()
                np_backward = onp.ones(np_out.shape)
                assert_almost_equal(x.grad.asnumpy(), np_backward, rtol=rtol, atol=atol)

                # Test imperative once again
                mx_out = np.flip(x, axis=axis)
                np_out = onp.flip(x.asnumpy(), axis)
                assert_almost_equal(mx_out.asnumpy(), np_out, rtol=rtol, atol=atol)


@use_np
def test_np_flipud_fliplr():
    class TestFlipud(HybridBlock):
        def __init__(self):
            super(TestFlipud, self).__init__()

        def forward(self, x):
            return np.flipud(x)

    class TestFliplr(HybridBlock):
        def __init__(self):
            super(TestFliplr, self).__init__()

        def forward(self, x):
            return np.fliplr(x)

    shapes = [(1, 2, 3), (1, 0)]
    types = ['int32', 'int64', 'float16', 'float32', 'float64']
    for func in ['flipud', 'fliplr']:
        for hybridize in [True, False]:
            for oneType in types:
                rtol, atol=1e-3, 1e-5
                for shape in shapes:
                    if func == 'flipud':
                        test_flip = TestFlipud()
                    else:
                        test_flip = TestFliplr()
                    if hybridize:
                        test_flip.hybridize()
                    x = rand_ndarray(shape, dtype=oneType).as_np_ndarray()
                    x.attach_grad()
                    if func == 'flipud':
                        np_out = onp.flipud(x.asnumpy())
                    else:
                        np_out = onp.fliplr(x.asnumpy())
                    with mx.autograd.record():
                        mx_out = test_flip(x)
                    assert mx_out.shape == np_out.shape
                    assert_almost_equal(mx_out.asnumpy(), np_out, rtol=rtol, atol=atol)
                    mx_out.backward()
                    np_backward = onp.ones(np_out.shape)
                    assert_almost_equal(x.grad.asnumpy(), np_backward, rtol=rtol, atol=atol)

                    # Test imperative once again
                    if func == 'flipud':
                        mx_out = np.flipud(x)
                        np_out = onp.flipud(x.asnumpy())
                    else:
                        mx_out = np.fliplr(x)
                        np_out = onp.fliplr(x.asnumpy())
                    assert_almost_equal(mx_out.asnumpy(), np_out, rtol=rtol, atol=atol)


@use_np
@pytest.mark.flaky
def test_np_around():
    class TestAround(HybridBlock):
        def __init__(self, decimals):
            super(TestAround, self).__init__()
            self.decimals = decimals

        def forward(self, x):
            return np.around(x, decimals=self.decimals)

    shapes = [(), (1, 2, 3), (1, 0)]
    types = ['int32', 'int64', 'float32', 'float64']
    for hybridize in [True, False]:
        for oneType in types:
            rtol, atol = 1e-3, 1e-5
            for shape in shapes:
                for d in range(-5, 6):
                    test_around = TestAround(d)
                    if hybridize:
                        test_around.hybridize()
                    x = rand_ndarray(shape, dtype=oneType).as_np_ndarray()
                    np_out = onp.around(x.asnumpy(), d)
                    mx_out = test_around(x)
                    assert mx_out.shape == np_out.shape
                    assert_almost_equal(mx_out.asnumpy(), np_out, rtol=rtol, atol=atol)

                    mx_out = np.around(x, decimals=d)
                    np_out = onp.around(x.asnumpy(), d)
                    assert_almost_equal(mx_out.asnumpy(), np_out, rtol=rtol, atol=atol)


@use_np
def test_np_flatnonzero():
    class TestFlatnonzero(HybridBlock):
        def __init__(self):
            super(TestFlatnonzero, self).__init__()

        def forward(self, a):
            return np.flatnonzero(a)

    shapes = [(1,), (4, 3), (4, 5), (2, 1), (6, 5, 6), (4, 2, 1, 2),
              (5, 1, 3, 3), (3, 3, 1, 0),]
    types = ['int32', 'int64', 'float32', 'float64']
    hybridizes = [True, False]
    for hybridize, oneType, shape in itertools.product(hybridizes, types, shapes):
        rtol, atol = 1e-3, 1e-5
        test_flatnonzero = TestFlatnonzero()
        if hybridize:
            test_flatnonzero.hybridize()
        x = rand_ndarray(shape, dtype=oneType).as_np_ndarray()
        np_out = onp.flatnonzero(x.asnumpy())
        mx_out = test_flatnonzero(x)
        assert mx_out.shape == np_out.shape
        assert_almost_equal(mx_out.asnumpy(), np_out, rtol=rtol, atol=atol)

        mx_out = np.flatnonzero(x)
        np_out = onp.flatnonzero(x.asnumpy())
        assert_almost_equal(mx_out.asnumpy(), np_out, rtol=rtol, atol=atol)


@use_np
def test_np_round():
    class TestRound(HybridBlock):
        def __init__(self, func, decimals):
            super(TestRound, self).__init__()
            self.func = func
            self.decimals = decimals

        def forward(self, x):
            return getattr(np, self.func)(x, decimals=self.decimals)

    shapes = [(), (1, 2, 3), (1, 0)]
    types = ['int32', 'int64', 'float32', 'float64']
    funcs = ['round', 'round_']
    for hybridize, oneType, func in itertools.product([True, False], types, funcs):
        rtol, atol = 1e-3, 1e-5
        for shape in shapes:
            for d in range(-5, 6):
                test_round = TestRound(func, d)
                if hybridize:
                    test_round.hybridize()
                x = rand_ndarray(shape, dtype=oneType).as_np_ndarray()
                np_out = getattr(onp, func)(x.asnumpy(), d)
                mx_out = test_round(x)
                assert mx_out.shape == np_out.shape
                assert_almost_equal(mx_out.asnumpy(), np_out, rtol=rtol, atol=atol)

                mx_out = getattr(mx.np, func)(x, decimals=d)
                np_out = getattr(onp, func)(x.asnumpy(), d)
                assert_almost_equal(mx_out.asnumpy(), np_out, rtol=rtol, atol=atol)


@use_np
def test_np_nonzero():
    class TestNonzero(HybridBlock):
        def __init__(self):
            super(TestNonzero, self).__init__()

        def forward(self, x):
            return npx.nonzero(x)

    types = ['int32', 'int64', 'float64', 'float32', 'float16']
    for hybridize in [True, False]:
        for shape in [(), (1, 2, 3), (1, 0)]:
            for oneType in types:
                rtol, atol = 1e-3, 1e-5
                test_nonzero = TestNonzero()
                if hybridize:
                    test_nonzero.hybridize()
                x = rand_ndarray(shape, dtype=oneType).as_np_ndarray()
                np_out = onp.nonzero(x.asnumpy())
                np_out = onp.transpose(np_out)
                mx_out = test_nonzero(x)
                assert mx_out.shape == np_out.shape
                assert_almost_equal(mx_out.asnumpy(), np_out, rtol, atol)

                # Test imperative once again
                mx_out = npx.nonzero(x)
                np_out = onp.nonzero(x.asnumpy())
                np_out = onp.transpose(np_out)
                assert_almost_equal(mx_out.asnumpy(), np_out, rtol, atol)


@use_np
def test_np_unique():
    class TestUnique(HybridBlock):
        def __init__(self, return_index=False, return_inverse=False, return_counts=False, axis=None):
            super(TestUnique, self).__init__()
            self._return_index = return_index
            self._return_inverse = return_inverse
            self._return_counts = return_counts
            self._axis = axis

        def forward(self, a):
            return np.unique(a,
                             return_index=self._return_index,
                             return_inverse=self._return_inverse,
                             return_counts=self._return_counts,
                             axis=self._axis)

    configs = [
        ((), True, True, True, None),
        ((1, ), True, True, True, -1),
        ((5, ), False, False, False, 0),
        ((5, ), True, False, False, 0),
        ((5, ), True, True, False, 0),
        ((5, ), True, True, True, 0),
        ((5, ), True, True, True, None),
        ((5, 4), True, True, True, None),
        ((5, 4), True, True, True, -1),
        ((5, 0, 4), True, True, True, None),
        ((0, 0, 0), True, True, True, None),
        # ((5, 3, 4), True, True, True, -1), # waiting for numpy 1.18, details in pr 14255
        ((5, 3, 4), True, True, True, None),
        ((5, 3, 4), True, True, True, 1),
    ]
    for dtype in ['float32', 'float64', 'int8', 'uint8', 'int32', 'int64']:
        for hybridize in [False, True]:
            for config in configs:
                test_unique = TestUnique(*config[1:])
                if hybridize:
                    test_unique.hybridize()
                x = onp.random.uniform(-8.0, 8.0, size=config[0])
                x = np.array(x, dtype=dtype)
                np_out = onp.unique(x.asnumpy(), *config[1:])
                mx_out = test_unique(x)
                if (len(mx_out)) == 1:
                    assert mx_out.shape == np_out.shape
                    assert_almost_equal(mx_out.asnumpy(), np_out, rtol=1e-3, atol=1e-5)
                else:
                    for i in range(len(mx_out)):
                        assert mx_out[i].shape == np_out[i].shape
                        assert_almost_equal(mx_out[i].asnumpy(), np_out[i], rtol=1e-3, atol=1e-5)

                # Test imperative once again
                mx_out = np.unique(
                    x,
                    return_index=config[1],
                    return_inverse=config[2],
                    return_counts=config[3],
                    axis=config[4]
                )
                np_out = onp.unique(x.asnumpy(), *config[1:])
                if (len(mx_out)) == 1:
                    assert mx_out.shape == np_out.shape
                    assert_almost_equal(mx_out.asnumpy(), np_out, rtol=1e-3, atol=1e-5)
                else:
                    for i in range(len(mx_out)):
                        assert mx_out[i].shape == np_out[i].shape
                        assert_almost_equal(mx_out[i].asnumpy(), np_out[i], rtol=1e-3, atol=1e-5)


@use_np
@pytest.mark.parametrize('shape,index,inverse,counts', [
    ((), True, True, True),
    ((1, ), True, True, True),
    ((5, ), True, True, True),
    ((5, ), True, True, True),
    ((5, 4), True, True, True),
    ((5, 0, 4), True, True, True),
    ((0, 0, 0), True, True, True),
    ((5, 3, 4), True, True, True),
])
@pytest.mark.parametrize('dtype', ['float32', 'float64', 'int8', 'uint8', 'int32', 'int64'])
@pytest.mark.parametrize('hybridize', [False, True])
def test_np_unique_all(shape, index, inverse, counts, dtype, hybridize):
    class TestUniqueAll(HybridBlock):
        def __init__(self):
            super(TestUniqueAll, self).__init__()

        def forward(self, a):
            return np.unique_all(a)

    test_unique = TestUniqueAll()
    if hybridize:
        test_unique.hybridize()
    x = onp.random.uniform(-8.0, 8.0, size=shape)
    x = np.array(x, dtype=dtype)
    np_out = onp.unique(x.asnumpy(), return_index=index, return_inverse=inverse, return_counts=counts)
    mx_out = test_unique(x)
    for i in range(len(mx_out)):
        assert mx_out[i].shape == np_out[i].shape
        assert_almost_equal(mx_out[i].asnumpy(), np_out[i], rtol=1e-3, atol=1e-5)

    # Test imperative once again
    mx_out = np.unique_all(x)
    np_out = onp.unique(x.asnumpy(), return_index=index, return_inverse=inverse, return_counts=counts)
    assert mx_out.values.shape == np_out[0].shape
    assert_almost_equal(mx_out.values.asnumpy(), np_out[0], rtol=1e-3, atol=1e-5)
    assert mx_out.indices.shape == np_out[1].shape
    assert_almost_equal(mx_out.indices.asnumpy(), np_out[1], rtol=1e-3, atol=1e-5)
    assert mx_out.inverse_indices.shape == np_out[2].shape
    assert_almost_equal(mx_out.inverse_indices.asnumpy(), np_out[2], rtol=1e-3, atol=1e-5)
    assert mx_out.counts.shape == np_out[3].shape
    assert_almost_equal(mx_out.counts.asnumpy(), np_out[3], rtol=1e-3, atol=1e-5)


@use_np
@pytest.mark.parametrize('shape,index,inverse,counts', [
    ((), False, True, False),
    ((1, ), False, True, False),
    ((5, ), False, True, False),
    ((5, ), False, True, False),
    ((5, 4), False, True, False),
    ((5, 0, 4), False, True, False),
    ((0, 0, 0), False, True, False),
    ((5, 3, 4), False, True, False),
])
@pytest.mark.parametrize('dtype', ['float32', 'float64', 'int8', 'uint8', 'int32', 'int64'])
@pytest.mark.parametrize('hybridize', [False, True])
def test_np_unique_inverse(shape, index, inverse, counts, dtype, hybridize):
    class TestUniqueInverse(HybridBlock):
        def __init__(self):
            super(TestUniqueInverse, self).__init__()

        def forward(self, a):
            return np.unique_inverse(a)

    test_unique = TestUniqueInverse()
    if hybridize:
        test_unique.hybridize()
    x = onp.random.uniform(-8.0, 8.0, size=shape)
    x = np.array(x, dtype=dtype)
    np_out = onp.unique(x.asnumpy(), return_index=index, return_inverse=inverse, return_counts=counts)
    mx_out = test_unique(x)
    for i in range(len(mx_out)):
        assert mx_out[i].shape == np_out[i].shape
        assert_almost_equal(mx_out[i].asnumpy(), np_out[i], rtol=1e-3, atol=1e-5)

    # Test imperative once again
    mx_out = np.unique_inverse(x)
    np_out = onp.unique(x.asnumpy(), return_index=index, return_inverse=inverse, return_counts=counts)
    assert mx_out.values.shape == np_out[0].shape
    assert_almost_equal(mx_out.values.asnumpy(), np_out[0], rtol=1e-3, atol=1e-5)
    assert mx_out.inverse_indices.shape == np_out[1].shape
    assert_almost_equal(mx_out.inverse_indices.asnumpy(), np_out[1], rtol=1e-3, atol=1e-5)


@use_np
@pytest.mark.parametrize('shape,index,inverse,counts', [
    ((), False, False, False),
    ((1, ), False, False, False),
    ((5, ), False, False, False),
    ((5, ), False, False, False),
    ((5, 4), False, False, False),
    ((5, 0, 4), False, False, False),
    ((0, 0, 0), False, False, False),
    ((5, 3, 4), False, False, False),
])
@pytest.mark.parametrize('dtype', ['float32', 'float64', 'int8', 'uint8', 'int32', 'int64'])
@pytest.mark.parametrize('hybridize', [False, True])
def test_np_unique_values(shape, index, inverse, counts, dtype, hybridize):
    class TestUniqueValues(HybridBlock):
        def __init__(self):
            super(TestUniqueValues, self).__init__()

        def forward(self, a):
            return np.unique_values(a)

    test_unique = TestUniqueValues()
    if hybridize:
        test_unique.hybridize()
    x = onp.random.uniform(-8.0, 8.0, size=shape)
    x = np.array(x, dtype=dtype)
    np_out = onp.unique(x.asnumpy(), return_index=index, return_inverse=inverse, return_counts=counts)
    mx_out = test_unique(x)
    assert mx_out.shape == np_out.shape
    assert_almost_equal(mx_out.asnumpy(), np_out, rtol=1e-3, atol=1e-5)

    # Test imperative once again
    mx_out = np.unique_values(x)
    np_out = onp.unique(x.asnumpy(), return_index=index, return_inverse=inverse, return_counts=counts)
    assert mx_out.shape == np_out.shape
    assert_almost_equal(mx_out.asnumpy(), np_out, rtol=1e-3, atol=1e-5)


@use_np
def test_np_take():
    configs = [
        ((4, 4), (4, 0), None),
        ((4, 4), (4, 0), 0),
        ((4, 4), (4, 0), 1),
        ((), (4, 0), None),
        ((), (5, ), None),
        ((), (4, 5), None),
        ((), (), None),
        ((3, 4), (), None),
        ((3, 4), (), 0),
        ((3, 4), (), 1),
        ((3, 4, 5), (), 2),
        ((3, 4, 5), (), -3),
    ]

    class TestTake(HybridBlock):
        def __init__(self, axis, mode):
            super(TestTake, self).__init__()
            self._axis = axis
            self._mode = mode

        def forward(self, a, indices):
            return np.take(a, indices, axis=self._axis, mode=self._mode)

    def grad_helper(grad_in, axis, idx, mode):
        k = grad_in.shape[axis]
        if mode == 'clip':
            idx = 0 if idx < 0 else idx
            idx = k - 1 if idx >= k else idx
        else:
            idx = idx % k
        if axis == None:
            grad_in[idx] += 1.0
        elif axis == 0:
            if axis == len(grad_in.shape) - 1:
                grad_in[idx] += 1.0
            else:
                grad_in[idx, :] += 1.0
        elif axis == 1:
            if axis == len(grad_in.shape) - 1:
                grad_in[:, idx] += 1.0
            else:
                grad_in[:, idx, :] += 1.0
        elif axis == 2:
            if axis == len(grad_in.shape) - 1:
                grad_in[:, :, idx] += 1.0
            else:
                grad_in[:, :, idx, :] += 1.0
        elif axis == 3:
            if axis == len(grad_in.shape) - 1:
                grad_in[:, :, :, idx] += 1.0
            else:
                grad_in[:, :, :, idx, :] += 1.0
        elif axis == 4:
            grad_in[:, :, :, :, idx] += 1.0
        else:
            raise ValueError("axis %d is not supported..." % axis)

    def check_output_n_grad(data_shape, idx_shape, axis, mode):
        data_real = onp.random.normal(size=data_shape).astype('float32')
        idx_real = onp.random.randint(low=-100, high=100, size=idx_shape)
        same(np.take(np.array(data_real), np.array(idx_real), axis=axis, mode=mode).asnumpy(),
             onp.take(data_real, idx_real, axis=axis, mode=mode))

        grad_in = onp.zeros(data_shape, dtype='float32')

        test_take = TestTake(axis=axis, mode=mode)
        if hybridize:
            test_take.hybridize()
        x = np.array(data_real)
        x.attach_grad()
        with mx.autograd.record():
            mx_out = test_take(x, np.array(idx_real))
        same(mx_out.asnumpy(), onp.take(data_real, idx_real, axis=axis, mode=mode))

        if axis and axis < 0:
            axis += len(data_shape)
        try:
            for i in onp.nditer(idx_real):
                grad_helper(grad_in, axis, i, mode)
        except:
            pass

        mx_out.backward()
        same(x.grad.asnumpy(), grad_in)

    for hybridize in [True, False]:
        for mode in ['clip', 'wrap']:
            for data_ndim in range(1, 5):
                for idx_ndim in range(1, 4):
                    for axis in range(-data_ndim, data_ndim):
                        data_shape = ()
                        for _ in range(data_ndim):
                            data_shape += (onp.random.randint(low=1, high=5), )
                        idx_shape = ()
                        for _ in range(idx_ndim):
                            idx_shape += (onp.random.randint(low=1, high=5), )
                        check_output_n_grad(data_shape, idx_shape, axis, mode)

            for config in configs:
                check_output_n_grad(config[0], config[1], config[2], mode)


def test_np_builtin_op_signature():
    import inspect
    from mxnet import _numpy_op_doc
    builtin_np_op_names = [name for name in get_all_registered_operators() if name.startswith('_np_')]
    for op_name in builtin_np_op_names:
        _op_from_doc = getattr(_numpy_op_doc, op_name, None)
        assert _op_from_doc is not None, "Failed to find documentation for operator {}. " \
                                         "Please add the documentation in _numpy_op_doc.py for this operator."\
            .format(op_name)
        op = _get_builtin_op(op_name)
        assert op is not None
        assert str(op.__signature__) == str(inspect.signature(_op_from_doc))


@use_np
def test_np_tril_indices():
    class TestTrilindices(HybridBlock):
        def __init__(self, n, k=0, m=None):
            super(TestTrilindices, self).__init__()
            self._n = n;
            self._k = k;
            if m is None:
                m = n
            self._m = m

        def forward(self, x, *args, **kwargs):
            return x, np.tril_indices(n=self._n, k=self._k, m=self._m)

    for n in onp.random.random_integers(-10, 50, 2):
        for k in onp.random.random_integers(-50, 50, 2):
            for m in onp.random.random_integers(-10, 50, 2):
                np_out = onp.tril_indices(n, k, m)
                for hybridize in [True, False]:
                    # dummy nparray for hybridize
                    x = np.ones((1,1))
                    test_trilindices = TestTrilindices(int(n), int(k), int(m))
                    if hybridize:
                        test_trilindices.hybridize()
                    mx_out = test_trilindices(x)[1]
                    assert len(mx_out) == 2
                    assert same(mx_out[0], np_out[0])
                    assert same(mx_out[1], np_out[1])
                    if n > 0 and m > 0 and hybridize is False:
                        np_data = onp.arange(n*m).reshape(n, m)
                        mx_data = np.array(np_data)
                        np_data[np_out] = -10
                        mx_data[mx_out] = -10
                        assert same(np_data, mx_data.asnumpy())


@use_np
def test_np_fill_diagonal():
    class TestFillDiagonal(HybridBlock):
        def __init__(self, val, wrap=False):
            super(TestFillDiagonal, self).__init__()
            self._val = val
            self._wrap= wrap

        def forward(self, x):
            return np.fill_diagonal(x, self._val, self._wrap)

    configs = [
        ((10, 10), 2),
        ((10, 10), -2),
        ((4, 10), -2),
        ((10, 4), 2),
        ((10, 10), [-2, 2]),
        ((10, 10), [-2, 2]),
        ((10, 5), [-2, 2, -1, -3]),
        ((100, 50), [-2, 2, -1, -3]),
        ((1000, 500), [-2, 2, -1, -3]),
        ((5, 10), [-2, 2, -1, -3]),
        ((50, 100), [-2, 2, -1, -3]),
        ((500, 1000), [-2, 2, -1, -3]),
        ((4, 4, 4), 2),
        ((4, 4, 4, 4), 2),
        ((4, 4, 4, 4, 4), [-1, 2]),
        ((4, 4, 4, 4, 4, 4, 4, 4), 2),
        ((5, 5, 5, 5, 5, 5, 5, 5), [-1, 2, -2]),
        ((6, 6, 6, 6, 6, 6, 6, 6), 2),
        ((7, 7, 7, 7, 7, 7, 7, 7), [-1, 2, -2]),
    ]
    dtypes = ['int8', 'int32', 'int64', 'float16', 'float32', 'float64']
    for dtype in dtypes:
        for config in configs:
            for wrap in [False, True]:
                np_data = onp.ones(config[0]).astype(dtype)
                mx_data = np.array(np_data, dtype=dtype)
                test_filldiagonal = TestFillDiagonal(config[1], wrap)
                test_filldiagonal(mx_data)
                onp.fill_diagonal(np_data, config[1], wrap)
                assert same(np_data, mx_data.asnumpy())


@use_np
def test_np_moveaxis():
    class TestMoveaxis(HybridBlock):
        def __init__(self, source=None, destination=None):
            super(TestMoveaxis, self).__init__()
            self._source = source
            self._destination= destination

        def forward(self, x):
            return np.moveaxis(x, source=self._source, destination=self._destination)

    dtypes = ['int32', 'int64', 'float16', 'float32', 'float64']
    for hybridize in [False, True]:
        for dtype in dtypes:
            for ndim in [0, 1, 2, 3, 4, 5, 6]:
                shape = rand_shape_nd(ndim, dim=5, allow_zero_size=True)
                np_data = onp.random.uniform(low=-100, high=100, size=shape).astype(dtype)
                mx_data = np.array(np_data, dtype=dtype)
                axis = [i for i in range(ndim)]
                random.shuffle(axis)
                for i in range(ndim):
                    source = random.sample(axis, i)
                    destination = random.sample(axis, i)

                    # test gluon
                    test_moveaxis = TestMoveaxis(source,destination)
                    if hybridize:
                        test_moveaxis.hybridize()
                    np_out = onp.moveaxis(np_data, source=source, destination=destination)
                    mx_data.attach_grad()
                    with mx.autograd.record():
                        mx_out = test_moveaxis(mx_data)
                    assert mx_out.shape == np_out.shape
                    mx_out.backward()
                    assert same(mx_data.grad.shape, mx_data.shape)
                    assert same(mx_data.grad.asnumpy(), onp.ones(shape))
                    # test imperative
                    np_out = onp.moveaxis(np_data, source=source, destination=destination)
                    mx_out = np.moveaxis(mx_data, source=source, destination= destination)
                    assert np_out.dtype == mx_out.dtype
                    assert same(mx_out.asnumpy(), np_out)


@use_np
def test_np_rot90():
    class TestTRot90(HybridBlock):
        def __init__(self, k=1, axes=(0, 1)):
            super(TestTRot90, self).__init__()
            self._k = k
            self._axes = axes

        def forward(self, a, *args):
            return np.rot90(a, self._k, self._axes)

    configs = [
        ((2, 3), 1, (0, 1)),
        ((2, 3), 3, (0, 1)),
        ((2, 3), 1, (1, 0)),
        ((2, 3), 2, (1, 0)),
        ((2, 3), 3, (1, 0)),
        ((2, 3), 0, (1, 0)),
        ((2, 3, 4, 5), 3, (1, 2)),
        ((2, 3, 4, 5), -3, (2, 3)),
        ((2, 3, 0, 5), -2, (2, 3)),
        ((2, 0, 0, 5), -3, (2, 3)),
        ((2, 3, 0, 5), 0, (2, 1)),
    ]
    dtypes = ['uint8', 'int8', 'int32', 'int64', 'float16', 'float32', 'float64']

    for config in configs:
        for dtype in dtypes:
            for hybridize in [True, False]:
                shape, k, axes = config[0], config[1], config[2]
                x = rand_ndarray(shape=shape, dtype=dtype).as_np_ndarray()
                net = TestTRot90(k=k, axes=axes)
                if hybridize:
                    net.hybridize()

                x.attach_grad()
                np_out = onp.rot90(x.asnumpy(), k=k, axes=axes)
                with mx.autograd.record():
                    mx_out = net(x)
                assert mx_out.shape == np_out.shape
                assert same(mx_out.asnumpy(), np_out)
                mx_out.backward()
                np_backward = onp.ones(shape, dtype)

                assert same(x.grad.asnumpy().shape, np_backward.shape)
                assert same(x.grad.asnumpy(), np_backward)

                np_out = onp.rot90(x.asnumpy(), k, axes)
                mx_out = np.rot90(x, k, axes)
                assert same(mx_out.asnumpy(), np_out)


@use_np
def test_np_hsplit():
    class TestHSplit(HybridBlock):
        def __init__(self, indices_or_sections):
            super(TestHSplit, self).__init__()
            self._indices_or_sections = indices_or_sections

        def forward(self, a, *args, **kwargs):
            return np.hsplit(a, self._indices_or_sections)

    shapes = [
        (10,),
        (3, 8, 5),
        (3, 0, 5),
        (3, 8, 5, 6),
        (3, 0, 5, 6),
    ]
    indices_or_sections_num = [
        (2, 4),
        (3, 3),
        (3,),
        (1,),
        2,
    ]
    for hybridize in [True, False]:
        for shape in shapes:
            for indices_or_sections in indices_or_sections_num:
                # test gluon
                test_hsplit = TestHSplit(indices_or_sections=indices_or_sections)
                if hybridize:
                    test_hsplit.hybridize()

                a = mx.nd.random.uniform(-1.0, 1.0, shape=shape).as_np_ndarray()
                a.attach_grad()
                expected_ret = onp.hsplit(a.asnumpy(), indices_or_sections=indices_or_sections)
                with mx.autograd.record():
                    y = test_hsplit(a)
                assert len(y) == len(expected_ret)
                for mx_out, np_out in zip(y, expected_ret):
                    assert_almost_equal(mx_out.asnumpy(), np_out, rtol=1e-3, atol=1e-5)
                mx.autograd.backward(y)
                assert_almost_equal(a.grad.asnumpy(), onp.ones(a.shape), rtol=1e-3, atol=1e-5)

                # test imperative
                mx_outs = np.hsplit(a, indices_or_sections)
                np_outs = onp.hsplit(a.asnumpy(), indices_or_sections=indices_or_sections)
                for mx_out, np_out in zip(mx_outs, np_outs):
                    assert_almost_equal(mx_out.asnumpy(), np_out, rtol=1e-3, atol=1e-5)


@use_np
def test_np_dsplit():
    class TestDSplit(HybridBlock):
        def __init__(self, indices_or_sections):
            super(TestDSplit, self).__init__()
            self._indices_or_sections = indices_or_sections

        def forward(self, a, *args, **kwargs):
            return np.dsplit(a, self._indices_or_sections)

    shapes = [
        (2, 4, 6),
        (3, 0, 6),
        (2, 3, 0, 4),
    ]
    indices_or_sections_num = [
        (2, 4),
        (3, 3),
        (3,),
        (1,),
        2,
    ]
    for hybridize in [True, False]:
        for shape in shapes:
            for indices_or_sections in indices_or_sections_num:
                # test gluon
                test_dsplit = TestDSplit(indices_or_sections=indices_or_sections)
                if hybridize:
                    test_dsplit.hybridize()

                a = mx.nd.random.uniform(-1.0, 1.0, shape=shape).as_np_ndarray()
                a.attach_grad()
                expected_ret = onp.dsplit(a.asnumpy(), indices_or_sections=indices_or_sections)
                with mx.autograd.record():
                    y = test_dsplit(a)
                assert len(y) == len(expected_ret)
                for mx_out, np_out in zip(y, expected_ret):
                    assert_almost_equal(mx_out.asnumpy(), np_out, rtol=1e-3, atol=1e-5)
                mx.autograd.backward(y)
                assert_almost_equal(a.grad.asnumpy(), onp.ones(a.shape), rtol=1e-3, atol=1e-5)

                # test imperative
                mx_outs = np.dsplit(a, indices_or_sections)
                np_outs = onp.dsplit(a.asnumpy(), indices_or_sections=indices_or_sections)
                for mx_out, np_out in zip(mx_outs, np_outs):
                    assert_almost_equal(mx_out.asnumpy(), np_out, rtol=1e-3, atol=1e-5)


@use_np
def test_np_einsum():
    class TestEinsum(HybridBlock):
        def __init__(self, subscripts, optimize):
            super(TestEinsum, self).__init__()
            self.subscripts = subscripts
            self.optimize = optimize

        def forward(self, *operands):
            return np.einsum(self.subscripts, *operands, optimize=self.optimize)

    def dbg(name, data):
        print('type of {} = {}'.format(name, type(data)))
        print('shape of {} = {}'.format(name, data.shape))
        print('{} = {}'.format(name, data))

    configs = [
        ('ii', [(5, 5)], lambda *args: (onp.eye(5),)),
        ('ii->i', [(5, 5)], lambda *args: (onp.eye(5),)),
        ('ij->i', [(5, 5)], lambda *args: (onp.ones((5, 5)),)),
        ('...j->...', [(5, 5)], lambda *args: (onp.ones((5, 5)),)),
        ('ji', [(2, 3)], lambda *args: (onp.ones((2, 3)),)),
        ('ij->ji', [(2, 3)], lambda *args: (onp.ones((2, 3)),)),
        ('i, i', [(5,), (5,)], lambda *args: (args[1], args[0])),
        ('ij, j', [(5, 5), (5,)], lambda *args: (onp.tile(args[1][None, :], [5, 1]),
                                                 args[0].sum(axis=0))),
        ('...j, j', [(5, 5), (5,)], lambda *args: (onp.tile(args[1][None, :], [5, 1]),
                                                   onp.sum(args[0], axis=0))),
        ('..., ...', [(), (2, 3)], lambda *args: (onp.sum(args[1], axis=None),
                                                  args[0] * onp.ones((2, 3)))),
        (', ij', [(), (2, 3)], lambda *args: (onp.sum(args[1], axis=None),
                                              args[0] * onp.ones((2, 3)))),
        ('i, j', [(2,), (5, )], lambda *args: (onp.sum(args[1], axis=None) * onp.ones(2),
                                               onp.sum(args[0], axis=None) * onp.ones(5))),
        ('ijk, jil->kl', [(3, 4, 5), (4, 3, 2)], lambda *args: (onp.tile(onp.transpose(onp.sum(args[1],
                                                                                               axis=-1))[:, :, None],
                                                                         [1, 1, 5]),
                                                                onp.tile(onp.transpose(onp.sum(args[0],
                                                                                               axis=-1))[:, :, None],
                                                                         [1, 1, 2]))),
        ('ii->i', [(3, 3)], lambda *args: (onp.eye(3),)),
        ('ki, jk->ij', [(3, 2), (4, 3)], lambda *args: (onp.tile(args[1].sum(axis=0)[:, None], [1, 2]),
                                                        onp.tile(args[0].sum(axis=1)[None, :], [4, 1]))),
        ('ki, ...k->i...', [(3, 2), (4, 3)], lambda *args: (onp.tile(args[1].sum(axis=0)[:, None], [1, 2]),
                                                            onp.tile(args[0].sum(axis=1)[None, :], [4, 1]))),
        ('k..., jk', [(3, 2), (4, 3)], lambda *args: (onp.tile(args[1].sum(axis=0)[:, None], [1, 2]),
                                                      onp.tile(args[0].sum(axis=1)[None, :], [4, 1]))),
        ('ij, jk', [(5, 0), (0, 4)], lambda *args: (onp.empty((5, 0)), onp.empty((0, 4)))),
        (('ij,jk,kl->il'), [(2, 2), (2, 5), (5, 2)], lambda *args: (onp.dot(onp.ones((2, 2)), onp.dot(args[1], args[2]).T),
                                                                    onp.dot(args[0].T, onp.dot(onp.ones((2, 2)), args[2].T)),
                                                                    onp.dot(onp.dot(args[0], args[1]).T, onp.ones((2, 2))))),
        # broadcast bug
        ('ij, ij -> i', [(1, 4), (2, 4)], lambda *args: (onp.sum(args[1], axis=0)[None, :],
                                                         onp.tile(args[0], [2, 1]))),
        # one dimensim bug
        ('...ij, ...jk -> ...ik', [(1, 4), (4, 2)], lambda *args: (args[1].sum(axis=1)[None, :],
                                                                   onp.tile(args[0].sum(axis=0)[: ,None], [1, 2]))),
        ('...ij, ...jk -> ...ik', [(2, 4), (4, 2)], lambda *args: (onp.tile(args[1].sum(axis=1)[None, :], [2, 1]),
                                                                   onp.tile(args[0].sum(axis=0)[: ,None], [1, 2]))),
        ('...ij, ...jk -> ...ik', [(3, 2, 1, 4), (3, 2, 4, 2)], lambda *args: (
                                                            args[1].sum(axis=3)[:, :, None, :],
                                                            onp.tile(args[0].sum(axis=2)[:, :, :, None], [1, 1, 1, 2]))),
        ('...ij, ...ik -> ...jk', [(1, 1, 1, 4), (1, 1, 1, 3)], lambda *args: (
                                                            onp.tile(args[1].sum(axis=3)[:, :, :, None], [1, 1, 1, 4]),
                                                            onp.tile(args[0].sum(axis=3)[:, :, : ,None], [1, 1, 1, 3]))),
        ('...ij, ...jc -> ...ic', [(1, 1, 5, 3), (1, 1, 3, 2)], lambda *args: (
                                                            onp.tile(args[1].sum(axis=3)[:, :, None, :], [1, 1, 5, 1]),
                                                            onp.tile(args[0].sum(axis=2)[:, :, : ,None], [1, 1, 1, 2]))),
        ('...ij, ...jc -> ...ic', [(1, 2, 5, 4), (1, 2, 4, 2)], lambda *args: (
                                                            onp.tile(args[1].sum(axis=3)[:, :, None, :], [1, 1, 5, 1]),
                                                            onp.tile(args[0].sum(axis=2)[:, :, : ,None], [1, 1, 1, 2]))),
        ('...ij, ...jc -> ...ic', [(2, 1, 5, 4), (2, 1, 4, 2)], lambda *args: (
                                                            onp.tile(args[1].sum(axis=3)[:, :, None, :], [1, 1, 5, 1]),
                                                             onp.tile(args[0].sum(axis=2)[:, :, : ,None], [1, 1, 1, 2]))),
        # issue #16576
        # commented due to long running time
        # ('abiz,abjz->abij', [(64, 8, 128, 512), (64, 8, 128, 512)], lambda *args: (onp.matmul(onp.ones((64, 8, 128, 128)), args[1]),
        #                                                                            onp.matmul(onp.ones((64, 8, 128, 128)), args[0]))),
    ]
    dtypes = ['float32', 'float64', 'int32']
    acc_type = {'float16': 'float32', 'float32': 'float64', 'float64': 'float64',
                'int32': 'int64'}
    for hybridize in [False, True]:
        for dtype in dtypes:
            for config in configs:
                for optimize in [False, True]:
                    rtol = 1e-2 if dtype == 'float16' else 1e-3
                    atol = 1e-4 if dtype == 'float16' else 1e-5
                    (subscripts, operands, get_grad) = config
                    test_einsum = TestEinsum(subscripts, optimize)
                    if hybridize:
                        test_einsum.hybridize()
                    x = []
                    x_np = []
                    for shape in operands:
                        tmp = onp.array(onp.random.uniform(-1.0, 1.0, shape), dtype=dtype)
                        x_np.append(tmp.astype(acc_type[dtype]))
                        x.append(np.array(tmp, dtype=dtype))
                        x[-1].attach_grad()
                    expected_np = onp.einsum(subscripts, *x_np, optimize=optimize).astype(dtype)
                    with mx.autograd.record():
                        out_mx = test_einsum(*x)
                    assert out_mx.shape == expected_np.shape
                    assert_almost_equal(out_mx.asnumpy(), expected_np, rtol=rtol, atol=atol)
                    out_mx.backward()
                    for (iop, op) in enumerate(x):
                        assert_almost_equal(op.grad.asnumpy(), get_grad(*x_np)[iop], rtol=rtol, atol=atol)

                    # Test imperative once again
                    for op in x:
                        op.attach_grad()
                    with mx.autograd.record():
                        out_mx = np.einsum(subscripts, *x, optimize=optimize)
                    out_mx.backward()
                    expected_np = onp.einsum(subscripts, *x_np, optimize=optimize)
                    assert_almost_equal(out_mx.asnumpy(), expected_np, rtol=rtol, atol=atol)
                    for (iop, op) in enumerate(x):
                        assert_almost_equal(op.grad.asnumpy(), get_grad(*x_np)[iop].astype(dtype), rtol=rtol, atol=atol)
    configs = [
        (('ij,jk,kl->il'), [(2, 2), (2, 5), (5, 2)]),
        (('ea,fb,abcd,gc,hd->efgh'), [(5, 5), (5, 5), (5, 5, 5, 5), (5, 5), (5, 5)]),
    ]
    dtypes = ['int32', 'float32', 'float64']
    for hybridize in [False, True]:
        for dtype in dtypes:
            for config in configs:
                (subscripts, operands) = config
                rtol = 1e-2 if dtype == 'float16' else 1e-3
                atol = 1e-3 if dtype == 'float16' else 1e-4
                grad = []
                x_np = []
                for shape in operands:
                    x_np.append(onp.array(onp.random.uniform(-2.0, 2.0, shape),
                                          dtype=dtype))
                for optimize in [False, True]:
                    x = []
                    for iop in range(len(operands)):
                        x.append(np.array(x_np[iop], dtype=dtype))
                        x[-1].attach_grad()
                    test_einsum = TestEinsum(subscripts, optimize)
                    if hybridize:
                        test_einsum.hybridize()
                    expected_np = onp.einsum(subscripts, *[op.astype(acc_type[dtype]) for op in x_np],
                                             optimize=optimize).astype(dtype)
                    with mx.autograd.record():
                        out_mx = test_einsum(*x)
                    assert out_mx.shape == expected_np.shape
                    assert_almost_equal(out_mx.asnumpy(), expected_np, rtol=rtol, atol=atol)
                    out_mx.backward()
                    cur_grad = []
                    for op in x:
                        cur_grad.append(op.grad.asnumpy())
                    grad.append(cur_grad)
                for iop in range(len(grad[0])):
                    assert_almost_equal(grad[0][iop], grad[1][iop], rtol=rtol, atol=atol)


@use_np
@pytest.mark.skip(reason='Skipped as the test is flaky and the feature causes curand error. Tracked in #18100')
def test_np_diagflat():
    class TestDiagflat(HybridBlock):
        def __init__(self, k=0):
            super(TestDiagflat,self).__init__()
            self._k = k
        def forward(self, a):
            return np.diagflat(a, k=self._k)
    shapes = [(2,),5 , (1,5), (2,2), (2,5), (3,3), (4,3),(4,4,5)] # test_shapes, remember to include zero-dim shape and zero-size shapes
    dtypes = [np.int8, np.uint8, np.int32, np.int64, np.float16, np.float32, np.float64] # remember to include all meaningful data types for the operator
    range_k = 6
    for hybridize,shape,dtype, in itertools.product([False,True],shapes,dtypes):
        rtol = 1e-2 if dtype == np.float16 else 1e-3
        atol = 1e-4 if dtype == np.float16 else 1e-5

        for k in range(-range_k,range_k):
            test_diagflat = TestDiagflat(k)
            if hybridize:
                test_diagflat.hybridize()

            x = np.random.uniform(-1.0,1.0, size = shape).astype(dtype)
            x.attach_grad()

            np_out = onp.diagflat(x.asnumpy(), k)
            with mx.autograd.record():
                mx_out = test_diagflat(x)

            assert mx_out.shape == np_out.shape
            assert_almost_equal(mx_out.asnumpy(),np_out,rtol = rtol, atol = atol)

            mx_out.backward()
            # Code to get the reference backward value
            np_backward = np.ones(shape)
            assert_almost_equal(x.grad.asnumpy(), np_backward, rtol=rtol, atol=atol)

            # Test imperative once again
            mx_out = np.diagflat(x, k)
            np_out = onp.diagflat(x.asnumpy(), k)
            assert_almost_equal(mx_out.asnumpy(), np_out, rtol=rtol, atol=atol)


@use_np
def test_np_pad():
    class TestPad(HybridBlock):
        def __init__(self, pad_width, mode='constant'):
            super(TestPad,self).__init__()
            self._pad_width = pad_width
            self._mode = mode
        def forward(self, A, **kwargs):
            return np.pad(A, self._pad_width, mode=self._mode, **kwargs)

    shapes = [6, (1,5), (2,2), (2,2), (3,3), (2,3), (3,4,5)]
    dtypes = [np.int8, np.uint8, np.int32, np.int64, np.float16, np.float32, np.float64]
    mode = ['constant', 'reflect', 'symmetric', 'edge', 'minimum', 'maximum']
    for hybridize, shape, dtype, in itertools.product([False,True], shapes, dtypes):
        rtol = 1e-2 if dtype == np.float16 else 1e-3
        atol = 1e-4 if dtype == np.float16 else 1e-5

        for m in mode:
            x = np.random.uniform(-1.0, 1.0, size = shape).astype(dtype)
            pw = ()
            if (type(shape) == int):
                pw += (2,3)
            else:
                for _ in range(len(shape)):
                    pw += ((2,3),)
            test_pad = TestPad(pw, m)
            if hybridize:
                test_pad.hybridize()
            x.attach_grad()

            if(m != 'constant'):
                np_out = onp.pad(x.asnumpy(), pw, mode=m)
            else:
                np_out = onp.pad(x.asnumpy(), pw, mode=m, constant_values=0)
            with mx.autograd.record():
                mx_out = test_pad(x)

            # code to get the reference value
            assert mx_out.shape == np_out.shape
            assert_almost_equal(mx_out.asnumpy(), np_out, rtol = rtol, atol = atol)

            # test gradient
            if m == "constant":
                device = mx.device.current_device()
                x = mx.np.random.uniform(-1.0, 1.0, size=shape)
                x = mx.np.array(x, device=device)
                for grad_req in ['write', 'add']:
                    x.attach_grad(grad_req)
                    if grad_req == 'add':
                        init_grad = mx.np.random.uniform(-1.0, 1.0, size=shape, device=device)
                        x.grad[:] = init_grad
                    with mx.autograd.record():
                        mx_out = mx.np.pad(x, pad_width=pw, mode="constant")
                        out_grad = mx.np.random.normal(0, 1, mx_out.shape)
                        out_grad = mx.np.array(out_grad, device=device)
                        loss = mx_out * out_grad
                        loss = loss.sum()
                        loss.backward()
                    gt_in_grad = mx.np.pad(mx.np.ones_like(x.grad), pad_width=pw, mode="constant") * mx.np.array(out_grad, device=device)
                    mx_grad = x.grad
                    if grad_req == 'add':
                        assert_almost_equal(mx.np.pad(mx_grad - init_grad, pad_width=pw, mode="constant"), gt_in_grad.asnumpy(), rtol=rtol, atol=atol)
                    else:
                        assert_almost_equal(mx.np.pad(mx_grad, pad_width=pw, mode="constant"), gt_in_grad.asnumpy(), rtol=rtol, atol=atol)


@use_np
def test_np_rand():
    # Test shapes.
    shapes = [
        (3, 3),
        (3, 4),
        (0, 0),
        (3, 3, 3),
        (0, 0, 0),
        (2, 2, 4, 3),
        (2, 2, 4, 3),
        (2, 0, 3, 0),
        (2, 0, 2, 3)
    ]
    dtypes = ['float16', 'float32', 'float64']
    for dtype in dtypes:
        for shape in shapes:
            data_mx = np.random.rand(*shape, dtype=dtype)
            assert data_mx.shape == shape

    # Test random generator.
    device = mx.device.current_device()
    samples = 1000000
    trials = 8
    num_buckets = 10
    lower = 0.0
    upper = 1.0
    for dtype in ['float16', 'float32', 'float64']:
        buckets, probs = gen_buckets_probs_with_ppf(
            lambda x: ss.uniform.ppf(x, lower, upper), num_buckets)
        # Quantize bucket boundaries to reflect the actual dtype
        # and adjust probs accordingly
        buckets = np.array(buckets, dtype=dtype).tolist()
        probs = [(ss.uniform.cdf(buckets[i][1], lower, upper) -
                  ss.uniform.cdf(buckets[i][0], lower, upper))
                 for i in range(num_buckets)]

        def generator_mx(x): return np.random.rand(
            samples, device=device, dtype=dtype).asnumpy()
        verify_generator(generator=generator_mx, buckets=buckets,
                         probs=probs, nsamples=samples, nrepeat=trials)
        generator_mx_same_seed =\
            lambda x: onp.concatenate(
                [np.random.rand(x // 10, device=device, dtype=dtype).asnumpy()
                    for _ in range(10)])
        verify_generator(generator=generator_mx_same_seed, buckets=buckets,
                         probs=probs, nsamples=samples, nrepeat=trials)


@use_np
def test_np_true_divide():
    shapes = [
        [()],
        [(0,)],
        [(2, 0, 3)],
        [(0, 0, 0)],
        [(10,)],
        [(3, 4)],
        [(2, 3, 4)],
        [(2, 3, 4, 5)],
        [(2, 3, 4, 5, 6)],
        [(0,), (0,)],
        [(0,), (1,)],
        [(2, 0, 3), (1, 1)],
        [(), (2, 3)],
        [(2, 3), ()],
        [(2, 3, 1), (1, 4)],
        [(2, 1, 4, 1), (3, 1, 5)],
    ]
    dtypes = [np.bool, np.int8, np.uint8, np.int32, np.int64, np.float16, np.float32, np.float64]
    itypes = [np.bool, np.int8, np.uint8, np.int32, np.int64]
    ftypes = [np.float16, np.float32, np.float64]
    for shape_pair, dtype in itertools.product(shapes, dtypes):
        a = np.random.uniform(3, 50, size=shape_pair[0]).astype(dtype)
        b = np.random.uniform(3, 50, size=shape_pair[-1]).astype(dtype)
        out_mx = a / b
        if onp.issubdtype(dtype, onp.integer) or (dtype is np.bool):
            assert out_mx.dtype == np.float32
        else:
            assert out_mx.dtype == dtype
        out_np = onp.true_divide(a.asnumpy(), b.asnumpy())
        assert_almost_equal(out_mx.asnumpy(), out_np, rtol=1e-3, atol=1e-3, use_broadcast=False)

        val = onp.random.randint(3, 50)
        out_mx = a / val
        out_np = onp.true_divide(a.asnumpy(), val)
        assert_almost_equal(out_mx.asnumpy(), out_np, rtol=1e-3, atol=1e-3, use_broadcast=False)

        out_mx = val / a
        out_np = onp.true_divide(val, a.asnumpy())
        assert_almost_equal(out_mx.asnumpy(), out_np, rtol=1e-3, atol=1e-3, use_broadcast=False)

    for shape_pair, itype, ftype in itertools.product(shapes, itypes, ftypes):
        i_ = np.random.uniform(3, 50, size=shape_pair[0]).astype(itype)
        f_ = np.random.uniform(3, 50, size=shape_pair[-1]).astype(ftype)

        out_mx = i_ / f_
        assert out_mx.dtype == ftype
        out_np = onp.true_divide(i_.asnumpy(), f_.asnumpy())
        assert_almost_equal(out_mx.asnumpy(), out_np, rtol=1e-3, atol=1e-3, use_broadcast=False)

        out_mx = f_ / i_
        assert out_mx.dtype == ftype
        out_np = onp.true_divide(f_.asnumpy(), i_.asnumpy())
        assert_almost_equal(out_mx.asnumpy(), out_np, rtol=1e-3, atol=1e-3, use_broadcast=False)


@use_np
def test_np_column_stack():
    class TestColumnStack(HybridBlock):
        def __init__(self):
            super(TestColumnStack, self).__init__()

        def forward(self, a, *args):
            return np.column_stack([a] + list(args))

    def g(data):
        return onp.ones_like(data)

    configs = [
        ((), (), ()),
        ((2), (2), (2)),
        ((0), (0), (0)),
        ((0, 3, 0), (0, 0, 0), (0, 1, 0)),
        ((2, 2), (2, 1), (2, 3)),
        ((4, 3), (4, 0), (4, 1)),
        ((2, 2, 2), (2, 4, 2), (2, 2, 2)),
        ((0, 1, 1), (0, 1, 1), (0, 1, 1))
    ]
    types = ['float16', 'float32', 'float64', 'int8', 'int32', 'int64']
    for config, hybridize, dtype in itertools.product(configs, [True, False], types):
        test_column_stack = TestColumnStack()
        if hybridize:
            test_column_stack.hybridize()
        rtol = 1e-3
        atol = 1e-5
        v = []
        v_np = []
        for i in range(3):
            v_np.append(onp.array(onp.random.uniform(-10.0, 10.0, config[i]), dtype=dtype))
            v.append(mx.nd.array(v_np[i]).as_np_ndarray())
            v[i].attach_grad()
        expected_np = onp.column_stack(v_np)
        with mx.autograd.record():
            mx_out = test_column_stack(*v)
        assert mx_out.shape == expected_np.shape
        assert_almost_equal(mx_out.asnumpy(), expected_np, rtol=rtol, atol=atol)

        # Test gradient
        mx_out.backward()
        for i in range(3):
            expected_grad = g(v_np[i])
            assert_almost_equal(v[i].grad.asnumpy(), expected_grad, rtol=rtol, atol=atol)

        # Test imperative once again
        mx_out = np.column_stack(v)
        expected_np = onp.column_stack(v_np)
        assert_almost_equal(mx_out.asnumpy(), expected_np, rtol=rtol, atol=atol)


def test_npx_reshape():
    class TestNumpyXReshape(HybridBlock):
        def __init__(self, newshape, reverse):
            super(TestNumpyXReshape, self).__init__()
            self._newshape = newshape
            self._reverse = reverse

        def forward(self, a, *args, **kwargs):
            return npx.reshape(a, self._newshape, reverse=self._reverse)

    test_cases = [
        [(2, 3, 5, 5),  (-2, -1),         False, (2, 75)],
        [(2, 3, 5, 5),  (-2, -2, -1),     False, (2, 3, 25)],
        [(5, 3, 4, 5),  (-2, -1, -2),     False, (5, 15, 4)],
        [(2, 3, 5, 4),  (-1, -2, -2),     False, (8, 3, 5)],
        [(2, 3, 5, 5),  (-2, -2, -2, -2), False, (2, 3, 5, 5)],
        [(2, 1, 4, 5),  (-2, -3, -2, -2), False, (2, 4, 5)],
        [(1, 1, 4, 1),  (-3, -3, -2, -2), False, (4, 1)],
        [(1, 1, 1, 1),  (-3, -3, -3, -3), False, ()],
        [(2, 4, 5, 3),  (-1, 2, 2, 1),    False, (30, 2, 2, 1)],
        [(2, 3, 5, 6),  (-4,),            False, (2, 3, 5, 6)],
        [(2, 3, 5, 6),  (6, 1, -4),       False, (6, 1, 5, 6)],
        [(2, 3, 5, 6),  (-5, -5),         False, (6, 30)],
        [(2, 3, 5, 6),  (-5, -1),         False, (6, 30)],
        [(64,),         (-6, 16, 4),      False, (16, 4)],
        [(64,),         (-6, 16, -1),     False, (16, 4)],
        [(64, 1, 2, 3), (-6, 16, -1, -4), False, (16, 4, 1, 2, 3)],
        [(8, 5, 4, 6),  (-4, -1, 3, -6),  True,  (8, 5, 4, 2, 3)]
    ]
    for hybridize in [True, False]:
        for shape, newshape, reverse, expected_ret_shape in test_cases:
            for grad_req in ['write', 'add']:
                # test gluon
                test_reshape = TestNumpyXReshape(newshape=newshape, reverse=reverse)
                if hybridize:
                    test_reshape.hybridize()

                a = mx.np.random.uniform(-1, 1, shape).astype(np.float32)
                init_a_grad = mx.np.random.uniform(-1, 1, shape).astype(np.float32)
                a.attach_grad(grad_req=grad_req)
                if grad_req == 'add':
                    a.grad[:] = init_a_grad
                with mx.autograd.record():
                    y = test_reshape(a)
                assert y.shape == expected_ret_shape,\
                    'y.shape={}, expected_ret_shape={}'.format(y.shape, expected_ret_shape)
                assert_almost_equal(y.asnumpy(), a.asnumpy().reshape(expected_ret_shape), rtol=1e-3, atol=1e-5)

                # test backward
                mx.autograd.backward(y)
                expected_grad = onp.ones(shape)
                if grad_req == 'add':
                    expected_grad += init_a_grad.asnumpy()
                assert_almost_equal(a.grad.asnumpy(), expected_grad, rtol=1e-3, atol=1e-5)

                # test imperative
                npx_out = npx.reshape(a, newshape, reverse=reverse)
                expected_out = onp.reshape(a.asnumpy(), expected_ret_shape)
                assert_almost_equal(npx_out.asnumpy(), expected_out, rtol=1e-3, atol=1e-5)


@use_np
def test_np_share_memory():
    ops = [np.shares_memory, np.may_share_memory]
    # reshape not support boolean types
    dtypes = [np.int8, np.uint8, np.int32, np.int64, np.float16, np.float32, np.float64]
    for op in ops:
        for dt in dtypes:
            x = np.zeros([13, 21, 23, 22], dtype=dt)
            assert not op(x[0,:,:,:], x[1,:,:,:])
            assert not op(x[2,:,:,:], x[3,:,:,:])
            assert not op(x[2:5,0,0,0], x[3:4,0,0,0])
            assert not op(x[2:5,0,0,0], x[4:7,0,0,0])
            assert op(x[0,0,0,2:5], x[0,0,0,3:4])
            assert op(x[0,6,0,2:5], x[0,6,0,4:7])
            assert not op(x[0,5,0,2:5], x[0,6,0,4:7])

            for adt in dtypes:
                assert not op(x, np.ones((5, 0), dtype=adt))
                assert not op(np.ones((5, 0), dtype=adt), x)
                assert not op(np.ones((5, 0), dtype=dt), np.ones((0, 3, 0), dtype=adt))


def test_np_median():
    class TestMedian(HybridBlock):
        def __init__(self, axis=None, keepdims=False):
            super(TestMedian, self).__init__()
            self._axis = axis
            self._keepdims = keepdims

        def forward(self, a):
            return np.median(a, axis=self._axis, keepdims=self._keepdims)

    flags = [True, False]
    dtypes = ['float16', 'float32', 'float64']
    qtypes = ['float32', 'float64']
    tensor_shapes = [
        ((2, 3), None),
        ((2, 3, 4, 5), 3),
        ((2, 3, 4), (0, 2)),
        ((2, 3, 4), 1)
    ]

    for hybridize, keepdims, (a_shape, axis), dtype in \
        itertools.product(flags, flags, tensor_shapes, dtypes):
        atol = 3e-4 if dtype == 'float16' else 1e-4
        rtol = 3e-2 if dtype == 'float16' else 1e-2
        test_median = TestMedian(axis=axis, keepdims=keepdims)
        if hybridize:
            test_median.hybridize()
        a = np.random.uniform(-1.0, 1.0, size=a_shape)
        np_out = onp.median(a.asnumpy(), axis=axis, keepdims=keepdims)
        mx_out = test_median(a)

        assert mx_out.shape == np_out.shape
        assert_almost_equal(mx_out.asnumpy(), np_out, atol=atol, rtol=rtol)

        mx_out = np.median(a, axis=axis, keepdims=keepdims)
        np_out = onp.median(a.asnumpy(), axis=axis, keepdims=keepdims)

        assert_almost_equal(mx_out.asnumpy(), np_out, atol=atol, rtol=rtol)


@use_np
def test_np_quantile():
    class TestQuantile(HybridBlock):
        def __init__(self, axis=None, interpolation='linear', keepdims=False):
            super(TestQuantile, self).__init__()
            self._axis = axis
            self._interpolation = interpolation
            self._keepdims = keepdims

        def forward(self, a, q):
            return np.quantile(a, q, axis=self._axis, interpolation=self._interpolation, keepdims=self._keepdims)

    class TestQuantileScalar(HybridBlock):
        def __init__(self, q=None, axis=None, interpolation='linear', keepdims=False):
            super(TestQuantileScalar, self).__init__()
            self._q = q
            self._axis = axis
            self._interpolation = interpolation
            self._keepdims = keepdims

        def forward(self, a):
            return np.quantile(a, self._q, axis=self._axis, interpolation=self._interpolation, keepdims=self._keepdims)

    flags = [True, False]
    interpolation_options = ['linear', 'lower', 'higher', 'nearest', 'midpoint']
    dtypes = [np.int32, np.int64, np.float16, np.float32, np.float64]
    qtypes = [np.float32, np.float64]
    tensor_shapes = [
        ((2, 3), (), None),
        ((2, 3, 4, 5), (), 3),
        ((2, 3, 4), (3,), (0, 2)),
        ((2, 3, 4), (3,), 1)
    ]
    for hybridize, keepdims, q_scalar, (a_shape, q_shape, axis), interpolation, dtype in \
        itertools.product(flags, flags, flags, tensor_shapes, interpolation_options, dtypes):
        if dtype == np.float16 and interpolation == 'linear': continue
        atol = 3e-4 if dtype == np.float16 else 1e-4
        rtol = 3e-2 if dtype == np.float16 else 1e-2
        a = np.random.uniform(-10.0, 10.0, size=a_shape).astype(dtype)
        qtype = random.choice(qtypes)
        q = np.random.uniform(0, 1.0, size=q_shape).astype(qtype)
        np_q = q.asnumpy()
        if q_scalar and q_shape == ():
            q = q.item()
            np_q = q
            test_quantile = TestQuantileScalar(q=q, axis=axis, interpolation=interpolation, keepdims=keepdims)
        else:
            test_quantile = TestQuantile(axis=axis, interpolation=interpolation, keepdims=keepdims)
        if hybridize:
            test_quantile.hybridize()
        mx_out = test_quantile(a) if (q_scalar and q_shape == ()) else test_quantile(a, q)
        np_out = onp.quantile(a.asnumpy(), np_q, axis=axis, interpolation=interpolation, keepdims=keepdims)
        assert mx_out.shape == np_out.shape
        assert_almost_equal(mx_out.asnumpy(), np_out, atol=atol, rtol=rtol)

        mx_out = np.quantile(a, q, axis=axis, interpolation=interpolation, keepdims=keepdims)
        np_out = onp.quantile(a.asnumpy(), np_q, axis=axis, interpolation=interpolation, keepdims=keepdims)
        assert_almost_equal(mx_out.asnumpy(), np_out, atol=atol, rtol=rtol)


@use_np
def test_np_percentile():
    class TestPercentile(HybridBlock):
        def __init__(self, axis=None, interpolation='linear', keepdims=False):
            super(TestPercentile, self).__init__()
            self._axis = axis
            self._interpolation = interpolation
            self._keepdims = keepdims

        def forward(self, a, q):
            return np.percentile(a, q, axis=self._axis, interpolation=self._interpolation, keepdims=self._keepdims)

    class TestPercentileScalar(HybridBlock):
        def __init__(self, q=None, axis=None, interpolation='linear', keepdims=False):
            super(TestPercentileScalar, self).__init__()
            self._q = q
            self._axis = axis
            self._interpolation = interpolation
            self._keepdims = keepdims

        def forward(self, a):
            return np.percentile(a, self._q, axis=self._axis, interpolation=self._interpolation, keepdims=self._keepdims)

    flags = [True, False]
    interpolation_options = ['linear', 'lower', 'higher', 'nearest', 'midpoint']
    dtypes = [np.int32, np.int64, np.float16, np.float32, np.float64]
    qtypes = [np.float32, np.float64]
    tensor_shapes = [
        ((2, 3), (), None),
        ((2, 3, 4, 5), (), 3),
        ((2, 3, 4, 5), (), (0, 1, 2)),
        ((2, 3, 4, 5), (), (-1, -2)),
        ((2, 3, 4), (3,), (0, 2)),
        ((2, 3, 4), (3,), 1)
    ]
    for hybridize, keepdims, q_scalar, (a_shape, q_shape, axis), interpolation, dtype in \
        itertools.product(flags, flags, flags, tensor_shapes, interpolation_options, dtypes):
        if dtype == np.float16 and interpolation == 'linear': continue
        atol = 3e-4 if dtype == np.float16 else 1e-4
        rtol = 3e-2 if dtype == np.float16 else 1e-2
        a = np.random.uniform(-10.0, 10.0, size=a_shape).astype(dtype)
        qtype = random.choice(qtypes)
        q = np.random.uniform(0, 1.0, size=q_shape).astype(qtype)
        np_q = q.asnumpy()
        if q_scalar and q_shape == ():
            q = q.item()
            np_q = q
            test_percentile = TestPercentileScalar(q=q, axis=axis, interpolation=interpolation, keepdims=keepdims)
        else:
            test_percentile = TestPercentile(axis=axis, interpolation=interpolation, keepdims=keepdims)
        if hybridize:
            test_percentile.hybridize()
        mx_out = test_percentile(a) if (q_scalar and q_shape == ()) else test_percentile(a, q)
        np_out = onp.percentile(a.asnumpy(), np_q, axis=axis, interpolation=interpolation, keepdims=keepdims)
        assert mx_out.shape == np_out.shape
        assert_almost_equal(mx_out.asnumpy(), np_out, atol=atol, rtol=rtol)

        mx_out = np.percentile(a, q, axis=axis, interpolation=interpolation, keepdims=keepdims)
        np_out = onp.percentile(a.asnumpy(), np_q, axis=axis, interpolation=interpolation, keepdims=keepdims)
        assert_almost_equal(mx_out.asnumpy(), np_out, atol=atol, rtol=rtol)


@use_np
def test_np_diff():
    def np_diff_backward(ograd, n, axis):
        res = ograd
        for _ in range(n):
            res = onp.negative(onp.diff(res, n=1, axis=axis, prepend=0, append=0))
        return res

    class TestDiff(HybridBlock):
        def __init__(self, n=1, axis=-1):
            super(TestDiff, self).__init__()
            self._n = n
            self._axis = axis

        def forward(self, a):
            return np.diff(a, self._n, axis=self._axis)

    shapes = [tuple(random.randrange(10) for i in range(random.randrange(6))) for j in range(5)]
    for hybridize in [True, False]:
        for shape in shapes:
            for axis in [i for i in range(-len(shape), len(shape))]:
                for n in [i for i in range(0, shape[axis]+1)]:
                    test_np_diff = TestDiff(n=n, axis=axis)
                    if hybridize:
                        test_np_diff.hybridize()
                    for itype in [onp.float16, onp.float32, onp.float64]:
                        # note the tolerance shall be scaled by the input n
                        if itype == onp.float16:
                            rtol = atol = 1e-2*len(shape)*n
                        else:
                            rtol = atol = 1e-5*len(shape)*n
                        x = rand_ndarray(shape).astype(itype).as_np_ndarray()
                        x.attach_grad()
                        np_out = onp.diff(x.asnumpy(), n=n, axis=axis)
                        with mx.autograd.record():
                            mx_out = test_np_diff(x)
                        assert mx_out.shape == np_out.shape
                        assert_almost_equal(mx_out.asnumpy(), np_out, rtol=rtol, atol=atol)
                        mx_out.backward()
                        if (np_out.size == 0):
                            np_backward = onp.zeros(shape)
                        else:
                            np_backward = np_diff_backward(onp.ones(np_out.shape, dtype=itype), n=n, axis=axis)
                        assert x.grad.shape == np_backward.shape
                        assert_almost_equal(x.grad.asnumpy(), np_backward, rtol=rtol, atol=atol)

                        mx_out = np.diff(x, n, axis=axis)
                        np_out = onp.diff(x.asnumpy(), n=n, axis=axis)
                        assert_almost_equal(mx_out.asnumpy(), np_out, rtol=rtol, atol=atol)


@use_np
def test_np_ediff1d():
    def np_diff_backward(size, shape):
        if size <= 1:
            return onp.zeros(shape)
        else:
            ret = onp.ones(size - 1)
            return onp.negative(onp.diff(ret, n=1, axis=-1, prepend=0, append=0)).reshape(shape)

    # case 1: when both `to_begin` and `to_end` are arrays
    class TestEDiff1DCASE1(HybridBlock):
        def __init__(self):
            super(TestEDiff1DCASE1, self).__init__()

        def forward(self, a, b, c):
            return np.ediff1d(a, b, c)

    # case 2: only `to_end` is array but `to_begin` is scalar/None
    class TestEDiff1DCASE2(HybridBlock):
        def __init__(self, to_begin=None):
            super(TestEDiff1DCASE2, self).__init__()
            self._to_begin = to_begin

        def forward(self, a, b):
            return np.ediff1d(a, b, self._to_begin)

    # case 3: only `to_begin` is array but `to_end` is scalar/None
    class TestEDiff1DCASE3(HybridBlock):
        def __init__(self, to_end=None):
            super(TestEDiff1DCASE3, self).__init__()
            self._to_end = to_end

        def forward(self, a, b):
            return np.ediff1d(a, self._to_end, b)

    # case 4: both `to_begin` and `to_end` are scalar/None
    class TestEDiff1DCASE4(HybridBlock):
        def __init__(self, to_end=None, to_begin=None):
            super(TestEDiff1DCASE4, self).__init__()
            self._to_begin = to_begin
            self._to_end = to_end

        def forward(self, a):
            return np.ediff1d(a, self._to_end, self._to_begin)

    rtol = 1e-3
    atol = 1e-5
    mapper = {(True, True): TestEDiff1DCASE1,
              (False, True): TestEDiff1DCASE2,
              (True, False): TestEDiff1DCASE3,
              (False, False): TestEDiff1DCASE4}
    hybridize_list = [True, False]
    shape_list = [(), (1,), (2, 3), 6, (7, 8), 10, (4, 0, 5)]
    # dtype_list = [np.int32, np.int64, np.float16, np.float32, np.float64]
    dtype_list = [np.float16, np.float32, np.float64]
    append_list = [1, 2, None, (1, 2, 4), (4, 3), (), (5, 0), (6)]

    for hybridize, dtype, shape, to_begin, to_end in itertools.product(hybridize_list, dtype_list,
                shape_list, append_list, append_list):
        mx_arr = np.random.randint(5, size=shape).astype(dtype)
        np_arr = mx_arr.asnumpy()
        kwargs = {}
        mx_args = [mx_arr]
        np_args = [np_arr]
        mx_args_imperative = [mx_arr]

        if isinstance(to_end, tuple):
            to_end = np.random.randint(5, size=to_end).astype(dtype)
            mx_args.append(to_end)
            np_args.append(to_end.asnumpy())
        else:
            kwargs["to_end"] = to_end
            np_args.append(to_end)
        mx_args_imperative.append(to_end)

        if isinstance(to_begin, tuple):
            to_begin = np.random.randint(5, size=to_begin).astype(dtype)
            mx_args.append(to_begin)
            np_args.append(to_begin.asnumpy())
        else:
            kwargs["to_begin"] = to_begin
            np_args.append(to_begin)
        mx_args_imperative.append(to_begin)

        from mxnet.numpy import ndarray as np_ndarray
        input_type = (isinstance(to_begin, np_ndarray), isinstance(to_end, np_ndarray))
        test_np_ediff1d = mapper[input_type](**kwargs)

        if hybridize:
            test_np_ediff1d.hybridize()

        np_out = onp.ediff1d(*np_args)
        for arg in mx_args:
            arg.attach_grad()

        with mx.autograd.record():
            mx_out = test_np_ediff1d(*mx_args)
        assert mx_out.shape == np_out.shape
        assert_almost_equal(mx_out.asnumpy(), np_out, atol=atol, rtol=rtol)
        # test imperative
        mx_out_imperative = np.ediff1d(*mx_args_imperative)
        assert mx_out_imperative.shape == np_out.shape
        assert_almost_equal(mx_out_imperative.asnumpy(), np_out, atol=atol, rtol=rtol)

        mx_out.backward()
        if dtype in [np.float16, np.float32, np.float64]:
            for idx, arg in enumerate(mx_args):
                if idx == 0:
                    assert_almost_equal(arg.grad.asnumpy(), np_diff_backward(arg.size, arg.shape), atol=atol, rtol=rtol)
                else:
                    assert_almost_equal(arg.grad.asnumpy(), np.ones_like(arg), atol=atol, rtol=rtol)


@use_np
def test_np_column_stack():
    class TestColumnStack(HybridBlock):
        def __init__(self):
            super(TestColumnStack, self).__init__()

        def forward(self, a, *args):
            return np.column_stack([a] + list(args))

    def g(data):
        return onp.ones_like(data)

    configs = [
        ((), (), ()),
        ((2), (2), (2)),
        ((0), (0), (0)),
        ((0, 3, 0), (0, 0, 0), (0, 1, 0)),
        ((2, 2), (2, 1), (2, 3)),
        ((4, 3), (4, 0), (4, 1)),
        ((2, 2, 2), (2, 4, 2), (2, 2, 2)),
        ((0, 1, 1), (0, 1, 1), (0, 1, 1))
    ]
    types = ['float16', 'float32', 'float64', 'int8', 'int32', 'int64']
    for config, hybridize, dtype in itertools.product(configs, [True, False], types):
        test_column_stack = TestColumnStack()
        if hybridize:
            test_column_stack.hybridize()
        rtol = 1e-3
        atol = 1e-5
        v = []
        v_np = []
        for i in range(3):
            v_np.append(onp.array(onp.random.uniform(-10.0, 10.0, config[i]), dtype=dtype))
            v.append(mx.nd.array(v_np[i]).as_np_ndarray())
            v[i].attach_grad()
        expected_np = onp.column_stack(v_np)
        with mx.autograd.record():
            mx_out = test_column_stack(*v)
        assert mx_out.shape == expected_np.shape
        assert_almost_equal(mx_out.asnumpy(), expected_np, rtol=rtol, atol=atol)

        # Test gradient
        mx_out.backward()
        for i in range(3):
            expected_grad = g(v_np[i])
            assert_almost_equal(v[i].grad.asnumpy(), expected_grad, rtol=rtol, atol=atol)

        # Test imperative once again
        mx_out = np.column_stack(v)
        expected_np = onp.column_stack(v_np)
        assert_almost_equal(mx_out.asnumpy(), expected_np, rtol=rtol, atol=atol)


@use_np
@pytest.mark.skip(reason='Test hangs. Tracked in #18144')
def test_np_resize():
    class TestResize(HybridBlock):
        def __init__(self, new_shape):
            super(TestResize, self).__init__()
            self._new_shape = new_shape

        def forward(self, x, *args, **kwargs):
            return np.resize(x, self._new_shape)

    dtypes = [np.int8, np.uint8, np.int32, np.int64, np.float16, np.float32, np.float64, np.bool_]
    shape_config = [
        [(), (2, 3)],
        [(2, 3), (2,)],
        [(2, 3), 2],
        [(2, 0, 1), (2, 2)],
        [(2, 0, 1), (3, 4, 5)],
        [((1,)), ()],
    ]
    flags = [True, False]
    for dtype, shape_pair, hybridize in itertools.product(dtypes, shape_config, flags):
        a = np.random.uniform(low=0, high=100, size=shape_pair[0], dtype='float64').astype(dtype)
        test = TestResize(shape_pair[1])
        if hybridize:
            test.hybridize()
        ret = test(a)
        expected_ret = onp.resize(a.asnumpy(), shape_pair[1])
        assert_almost_equal(ret.asnumpy(), expected_ret, atol=1e-5, rtol=1e-5, use_broadcast=False)

        # check imperative again
        ret = np.resize(a, shape_pair[1])
        assert_almost_equal(ret.asnumpy(), expected_ret, atol=1e-5, rtol=1e-5, use_broadcast=False)


@use_np
def test_np_diag():
    class TestDiag(HybridBlock):
        def __init__(self, k=0):
            super(TestDiag, self).__init__()
            self._k = k

        def forward(self, a):
            return np.diag(a, self._k)

    shapes = [(), (2,), (1, 5), (2, 2), (2, 5), (3, 3), (4, 3)]
    dtypes = [np.int8, np.uint8, np.int32, np.int64, np.float16, np.float32, np.float64]
    range_k = 6
    combination = itertools.product([False, True], shapes, dtypes, list(range(-range_k, range_k)))
    for hybridize, shape, dtype, k in combination:
        rtol = 1e-2 if dtype == np.float16 else 1e-3
        atol = 1e-4 if dtype == np.float16 else 1e-5
        test_diag = TestDiag(k)
        if hybridize:
            test_diag.hybridize()
        x = np.random.uniform(-2.0, 2.0, size=shape).astype(dtype) if len(shape) != 0 else np.array(())
        x.attach_grad()
        np_out = onp.diag(x.asnumpy(), k)
        with mx.autograd.record():
            mx_out = test_diag(x)
        assert mx_out.shape == np_out.shape
        assert_almost_equal(mx_out.asnumpy(), np_out, rtol=rtol, atol=atol)

        # check backward function
        mx_out.backward()
        if len(shape) == 0:
            np_backward = np.array(())
        elif len(shape) == 1:
            np_backward = np.ones(shape[0])
        else:
            np_backward = np.zeros(shape)
            h = shape[0]
            w = shape[1]
            if k > 0:
                w -= k
            else:
                h += k
            s = min(w, h)
            if s > 0:
                if k >= 0:
                    for i in range(s):
                        np_backward[0+i][k+i] = 1
                else:
                    for i in range(s):
                        np_backward[-k+i][0+i] = 1
        assert_almost_equal(x.grad.asnumpy(), np_backward, rtol=rtol, atol=atol)

        # Test imperative once again
        mx_out = np.diag(x, k)
        np_out = onp.diag(x.asnumpy(), k)
        assert_almost_equal(mx_out.asnumpy(), np_out, rtol=rtol, atol=atol)


@use_np
@pytest.mark.parametrize('config', [
    [(1, 5), (0, 1)], [(2, 2), (0, 1)],
    [(2, 5), (0, 1)], [(5, 5), (0, 1)],
    [(2, 2, 2), (0, 1)], [(2, 4, 4), (0, 2)],
    [(3, 3, 3), (1, 2)], [(4, 8, 8), (1, 2)],
    [(4, 4, 4, 4), (1, 2)], [(5, 6, 7, 8), (2, 3)],
    [(6, 7, 8, 9, 10), (3, 4)]
])
@pytest.mark.parametrize('k', [0, 2, 4, 6])
@pytest.mark.parametrize('dtype', [np.int8, np.uint8, np.int32, np.int64, np.float16, np.float32, np.float64])
@pytest.mark.parametrize('hybridize', [True, False])
@pytest.mark.parametrize('call_by_instance', [True, False])
def test_np_diagonal(config, k, dtype, hybridize, call_by_instance):
    class TestDiagonal(HybridBlock):
        def __init__(self, k=0, axis1=0, axis2=1, call_by_instance=False):
            super(TestDiagonal, self).__init__()
            self._k = k
            self._axis1 = axis1
            self._axis2 = axis2
            self._call_by_instance = call_by_instance

        def forward(self, a):
            if self._call_by_instance:
                return a.diagonal(self._k, self._axis1, self._axis2)
            else:
                return np.diagonal(a, self._k, self._axis1, self._axis2)

    rtol = 1e-2 if dtype == np.float16 else 1e-3
    atol = 1e-4 if dtype == np.float16 else 1e-5
    shape, (axis1, axis2) = config
    x = np.random.uniform(-5.0, 5.0, size=shape).astype(dtype)
    x.attach_grad()
    test_diagonal = TestDiagonal(k, axis1, axis2, call_by_instance)
    if hybridize:
        test_diagonal.hybridize()

    if call_by_instance:
        np_out = x.asnumpy().diagonal(offset=k, axis1=axis1, axis2=axis2)
    else:
        np_out = onp.diagonal(x.asnumpy(), offset=k, axis1=axis1, axis2=axis2)
    with mx.autograd.record():
        mx_out = test_diagonal(x)
    assert mx_out.shape == np_out.shape
    assert_almost_equal(mx_out.asnumpy(), np_out, rtol=rtol, atol=atol)

    # check backward function
    mx_out.backward()
    size_out = np_out.size
    shape_out = np_out.shape
    ndim = len(shape)
    h = shape[axis1]
    w = shape[axis2]
    np_backward_slice = onp.zeros((h, w))
    np_backward = onp.zeros(shape)
    if k > 0:
        w -= k
    else:
        h += k
    s = min(w, h)
    if s > 0:
        if k >= 0:
            for i in range(s):
                np_backward_slice[0+i][k+i] = 1
        else:
            for i in range(s):
                np_backward_slice[-k+i][0+i] = 1
        ileading = int(size_out/s)
        array_temp = onp.array([np_backward_slice for i in range(ileading)])
        array_temp = array_temp.reshape(shape_out[:-1] + (shape[axis1], shape[axis2]))
        axis_idx = [i for i in range(ndim-2)]
        axis_idx[axis1:axis1] = [ndim - 2]
        axis_idx[axis2:axis2] = [ndim - 1]
        np_backward = onp.transpose(array_temp, tuple(axis_idx))
    assert_almost_equal(x.grad.asnumpy(), np_backward, rtol=rtol, atol=atol)

    # Test imperative once again
    mx_out = np.diagonal(x, k, axis1, axis2)
    np_out = onp.diagonal(x.asnumpy(), offset=k, axis1=axis1, axis2=axis2)
    assert_almost_equal(mx_out.asnumpy(), np_out, rtol=rtol, atol=atol)


@use_np
def test_np_nan_to_num():
    def take_ele_grad(ele):
        if onp.isinf(ele) or onp.isnan(ele):
            return 0
        return 1
    def np_nan_to_num_grad(data):
        shape = data.shape
        arr = list(map(take_ele_grad,data.flatten()))
        return onp.array(arr).reshape(shape)

    class TestNanToNum(HybridBlock):
        def __init__(self, copy=True, nan=0.0, posinf=None, neginf=None):
            super(TestNanToNum, self).__init__()
            self.copy = copy
            self.nan = nan
            self.posinf = posinf
            self.neginf = neginf
            # necessary initializations

        def forward(self, a):
            return np.nan_to_num(a, self.copy, self.nan, self.posinf, self.neginf)

    src_list = [
        onp.nan,
        onp.inf,
        -onp.inf,
        1,
        [onp.nan],
        [onp.inf],
        [-onp.inf],
        [1],
        [1,2,3,4,-1,-2,-3,-4,0],
        [onp.nan, onp.inf, -onp.inf],
        [onp.nan, onp.inf, -onp.inf, -574, 0, 23425, 24234,-5],
        [onp.nan, -1, 0, 1],
        [[-433, 0, 456, onp.inf], [-1, -onp.inf, 0, 1]]
    ]

    dtype_list = ['float16', 'float32', 'float64']
    # [nan, inf, -inf]
    param_list = [[None, None, None], [0, 1000, -100], [0.0, 9999.9, -9999.9]]
    # Inplace operations are not supported when recording in deferred compute mode
    # copy_list = [True, False]
    copy_list = [True]
    hybridize_list = [True, False]
    atol, rtol = 1e-5, 1e-3

    src_dtype_comb = list(itertools.product(src_list,dtype_list))
    # check the dtype = int case in both imperative and sympolic expression
    src_dtype_comb.append((1,'int32'))
    src_dtype_comb.append(([234, 0, -40],'int64'))

    combinations = itertools.product(hybridize_list, src_dtype_comb, copy_list, param_list)

    numpy_version = onp.version.version
    for [hybridize, src_dtype, copy, param] in combinations:
        src, dtype = src_dtype
        # np.nan, np.inf, -np.int are float type
        x1 = mx.nd.array(src, dtype=dtype).as_np_ndarray().asnumpy()
        x2 = mx.nd.array(src, dtype=dtype).as_np_ndarray()
        x3 = mx.nd.array(src, dtype=dtype).as_np_ndarray()

        expected_grad = np_nan_to_num_grad(x1)
        x2.attach_grad()
        # with optional parameters or without
        if param[0] !=None and numpy_version>="1.17":
            test_np_nan_to_num = TestNanToNum(copy=copy, nan=param[0], posinf=param[1], neginf=param[2])
            np_out = onp.nan_to_num(x1, copy=copy, nan=param[0], posinf=param[1], neginf=param[2])
            mx_out = np.nan_to_num(x3, copy=copy, nan=param[0], posinf=param[1], neginf=param[2])
        else:
            test_np_nan_to_num = TestNanToNum(copy=copy)
            np_out = onp.nan_to_num(x1, copy=copy)
            mx_out = np.nan_to_num(x3, copy=copy)

        assert_almost_equal(mx_out.asnumpy(), np_out, rtol, atol)
        # check the inplace operation when copy = False
        # if x1.shape = 0, onp.array will not actually execute copy logic
        # only check x3 from np.nan_to_num instead of x2 from gluon
        if copy == False and x1.shape!=():
            assert x1.shape == x3.asnumpy().shape
            assert x1.dtype == x3.asnumpy().dtype
            assert_almost_equal(x1, x3.asnumpy(), rtol=rtol, atol=atol)
        # gluon does not support nan_to_num when copy=False
        # backward will check int type and if so, throw error
        # if not this case, test gluon
        if not (hybridize== False and copy == False) and ('float' in dtype):
            if hybridize:
                test_np_nan_to_num.hybridize()
            with mx.autograd.record():
                mx_out_gluon = test_np_nan_to_num(x2)
            assert_almost_equal(mx_out_gluon.asnumpy(), np_out, rtol, atol)
            mx_out_gluon.backward()
            assert_almost_equal(x2.grad.asnumpy(), expected_grad, rtol=1e-3, atol=1e-5)

        # Test imperative once again
        # if copy = False, the value of x1 and x2 has changed
        if copy == True:
            np_out = onp.nan_to_num(x1)
            mx_out = np.nan_to_num(x3)
            assert_almost_equal(mx_out.asnumpy(), np_out, rtol=1e-3, atol=1e-5, use_broadcast=False)


@use_np
def test_np_unary_bool_funcs():
    def check_unary_func(func):
        class TestUnary(HybridBlock):
            def __init__(self, func):
                super(TestUnary, self).__init__()
                self._func = func

            def forward(self, a):
                return getattr(np, self._func)(a)

        src_list = [
            onp.nan,
            onp.inf,
            -onp.inf,
            float('inf'),
            float('-inf'),
            float("nan"),
            onp.array(0)/0,  # nan
            0.0 * onp.inf,  # nan
            onp.inf/onp.inf,  # nan
            onp.inf - onp.inf,  # nan
            onp.array(1)/0,  # inf
            0 + np.inf,  # inf
            1,
            [onp.nan],
            [onp.inf],
            [-onp.inf],
            [onp.array(0)/0],
            [-onp.array(0)/0],
            [onp.inf - onp.inf],  # nan
            [1],
            [1,2,3,4,-1,-2,-3,-4,0],
            [onp.nan, onp.inf, -onp.inf],
            [onp.nan, onp.inf, -onp.inf, -574, 0, 23425, 24234,-5],
            [onp.nan, -1, 0, 1, float('inf'), float('-inf'), float('nan')],
            [[-433, 0, 456, onp.inf], [-1, -onp.inf, 0, 1]]
        ]

        np_func = getattr(onp, func)
        mx_func = TestUnary(func)
        dtype_list = ['float16', 'float32', 'float64']
        hybridize_list = [True, False]
        atol, rtol = 1e-5, 1e-3

        for [hybridize, dtype, src] in itertools.product(hybridize_list, dtype_list, src_list):
            mx_data = mx.np.array(src, dtype=dtype)
            np_data = mx_data.asnumpy()

            if hybridize:
                mx_func.hybridize()
            with mx.autograd.record():
                mx_out= mx_func(mx_data)

            assert mx_out.dtype == np.bool_

            np_out = np_func(np_data)
            assert_almost_equal(mx_out.asnumpy(), np_out, rtol, atol)
            # test imperative
            mx_out_imperative = getattr(mx.np, func)(mx_data)
            assert_almost_equal(mx_out_imperative.asnumpy(), np_out, rtol, atol)
            # if `out` is given and dtype == np.bool
            mx_x = np.ones_like(mx_data).astype(np.bool)
            np_x = mx_x.asnumpy()
            getattr(mx.np, func)(mx_data, mx_x)
            np_func(np_data, np_x)
            assert_almost_equal(mx_out_imperative .asnumpy(), np_out, rtol, atol)
            # if `out` is given but dtype mismatches
            mx_y = np.ones_like(mx_data)
            assertRaises(TypeError, getattr(np, func), mx_data, out=mx_y)

            assertRaises(NotImplementedError, getattr(np, func), mx_data, where=False)
            assertRaises(NotImplementedError, getattr(np, func), mx_data,  subok=False)
            assertRaises(NotImplementedError, getattr(np, func), mx_data,  dtype=onp.int8)
            assertRaises(TypeError, getattr(np, func), mx_data,  dtype="abcdefg")
            assertRaises(NotImplementedError, getattr(np, func), mx_data,  casting='safe')
            assertRaises(TypeError, getattr(np, func), mx_data,  casting='mxnet')
            assertRaises(NotImplementedError, getattr(np, func), mx_data,  order='C')
            assertRaises(NotImplementedError, getattr(np, func), mx_data,  order='mxnet')

        # test special shape and dtype
        shape_list = [(), (1,), (2, 3), (4, 0, 5), 6, (7, 8), None]
        dtype_list = ['int32', 'int64', 'float16', 'float32', 'float64']
        for [hybridize, dtype, shape] in itertools.product(hybridize_list, dtype_list, shape_list):
            mx_data = mx.np.random.randint(low=-1, high=1, size=shape).astype(dtype)
            np_data = mx_data.asnumpy()

            if hybridize:
                mx_func.hybridize()
            with mx.autograd.record():
                mx_out= mx_func(mx_data)

            assert mx_out.dtype == np.bool_

            np_out = np_func(np_data)
            assert_almost_equal(mx_out.asnumpy(), np_out, rtol, atol)
            mx_out_imperative = getattr(mx.np, func)(mx_data)
            assert_almost_equal(mx_out_imperative .asnumpy(), np_out, rtol, atol)

    check_unary_func("isnan")
    check_unary_func("isinf")
    check_unary_func("isposinf")
    check_unary_func("isneginf")
    check_unary_func("isfinite")


@use_np
def test_np_polyval():
    class TestPolyval(HybridBlock):
        def __init__(self):
            super(TestPolyval, self).__init__()

        def forward(self, p, x, *args, **kwargs):
            return np.polyval(p, x)

    def polyval_grad(p, x):
        x_shape = x.shape
        x = x.reshape((x.size, 1))
        x = onp.broadcast_to(x, (x.size, p.size))
        exp = onp.arange(p.size-1, -1, -1)
        p_grad = onp.power(x, exp)
        coeff = exp-1
        coeff[-1] = 0
        x_grad = onp.power(x, coeff) * p * exp
        p_grad = onp.sum(p_grad, axis=0)
        x_grad = onp.sum(x_grad, axis=-1).reshape(x_shape)
        return (p_grad, x_grad)

    dtypes = ['float32', 'float64', 'int32', 'int64']
    x_shapes = [
        (5,),
        (10),
        (3, 3),
        (3, 4),
        (3, 3, 3),
        (2, 2, 4, 3),
        (2, 0, 2, 3)
    ]
    flags = [True, False]
    for dtype, x_shape, hybridize in itertools.product(dtypes, x_shapes, flags):
        p_shape = (random.randint(1, 8),)
        test_polyval = TestPolyval()
        if hybridize:
            test_polyval.hybridize()
        rtol = 1e-2
        atol = 1e-4
        if dtype in ['int32', 'int64']:
            p = np.random.randint(-16, 16, p_shape, dtype=dtype)
            x = np.random.randint(-5, 5, x_shape, dtype=dtype)
        else:
            p = np.random.uniform(-1.0, 1.0, size=p_shape, dtype=dtype)
            x = np.random.uniform(-1.0, 1.0, size=x_shape, dtype=dtype)

        p.attach_grad()
        x.attach_grad()
        np_out = onp.polyval(p.asnumpy(), x.asnumpy())
        with mx.autograd.record():
            mx_out = test_polyval(p, x)
        assert mx_out.shape == np_out.shape
        assert_almost_equal(mx_out.asnumpy(), np_out, atol=atol, rtol=rtol)

        mx_out.backward()
        if dtype in ['float16', 'float32', 'float64']:
            p_grad, x_grad = polyval_grad(p.asnumpy(), x.asnumpy())
            assert_almost_equal(p.grad.asnumpy(), p_grad, atol=atol, rtol=rtol)
            assert_almost_equal(x.grad.asnumpy(), x_grad, atol=atol, rtol=rtol)

        mx_out = np.polyval(p, x)
        np_out = onp.polyval(p.asnumpy(), x.asnumpy())
        assert_almost_equal(mx_out.asnumpy(), np_out, atol=atol, rtol=rtol)


@use_np
def test_np_where():
    class TestWhere(HybridBlock):
        def __init__(self):
            super(TestWhere, self).__init__()

        def forward(self, cond, x, y):
            return np.where(cond, x, y)

    dtypes = [np.int8, np.uint8, np.int32, np.int64, np.float16, np.float32, np.float64, np.bool]
    shape_configs = [
        [(), (2, 3), (4, 1, 3)],
        [(), (4, 1, 3), (2, 3)],
        [(2, 3), (4, 1, 3), ()],
        [(4, 1, 3), (2, 3), ()],
        [(2, 3), (), (4, 1, 3)],
        [(2, 3), (2, 3), (2, 3)],
        [(2, 3), (2, 1), (2, 3)],
        [(2, 1), (2, 3), (2, 3)],
        [(2, 3), (2, 3), (2, 1)]
    ]
    flags = [True, False]
    for ctype, dtype, shape_pair, hybridize in itertools.product(dtypes, dtypes, shape_configs, flags):
        cond = np.random.uniform(low=0, high=100, size=shape_pair[0], dtype='float64').astype(ctype)
        x = np.random.uniform(low=0, high=100, size=shape_pair[1], dtype='float64').astype(dtype)
        y = np.random.uniform(low=0, high=100, size=shape_pair[2], dtype='float64').astype(dtype)
        cond.attach_grad()
        x.attach_grad()
        y.attach_grad()
        test_mod = TestWhere()
        if hybridize:
            test_mod.hybridize()
        with mx.autograd.record():
            ret = test_mod(cond, x, y)
        same(ret.asnumpy(), onp.where(cond.asnumpy(), x.asnumpy(), y.asnumpy()))
        if dtype in [np.float16, np.float32, np.float64]:
            ret.backward()
            same(cond.grad.asnumpy(), onp.zeros(shape_pair[0], dtype=ctype))
            same(x.grad.asnumpy(), collapse_sum_like(onp.broadcast_to(cond.asnumpy(), ret.shape), shape_pair[1]))

        # check imperative again
        ret = np.where(cond, x, y)
        same(ret.asnumpy(), onp.where(cond.asnumpy(), x.asnumpy(), y.asnumpy()))

        # check scalar case
        if dtype in [np.float16, np.float32, np.float64]:
            # lscalar
            with mx.autograd.record():
                ret_lscalar = np.where(cond, 1, x)
            same(ret.asnumpy(), onp.where(cond.asnumpy(), 1, x.asnumpy()))
            ret_lscalar.backward()
            same(x.grad.asnumpy(), 1-collapse_sum_like(onp.broadcast_to(cond.asnumpy(), ret.shape), shape_pair[1]))
            # rscalar
            with mx.autograd.record():
                ret_rscalar = np.where(cond, x, 1)
            same(ret.asnumpy(), onp.where(cond.asnumpy(), x.asnumpy(), 1))
            ret_rscalar.backward()
            same(x.grad.asnumpy(), collapse_sum_like(onp.broadcast_to(cond.asnumpy(), ret.shape), shape_pair[1]))

        # check both scalar case
        x = onp.random.randint(0, 100)
        y = onp.random.randint(0, 100)
        mx_out = np.where(cond, x, y)
        np_out = onp.where(cond, x, y)
        same(mx_out, np_out)


@use_np
def test_np_expand_dims():
    class TestExpandDims(HybridBlock):
        def __init__(self, axis):
            super(TestExpandDims, self).__init__()
            self._axis = axis

        def forward(self, x):
            return np.expand_dims(x, axis=self._axis)

    dtypes = [np.int8, np.uint8, np.int32, np.int64, np.float16, np.float32, np.float64, np.bool]
    shapes = [
        (),
        (0,),
        (0, 1),
        (3,),
        (1, 2, 3),
    ]
    flags = [True, False]
    for dtype, shape, hybridize in itertools.product(dtypes, shapes, flags):
        ndim = len(shape)
        for axis in range(-ndim-1, ndim+1):
            x_np = onp.random.uniform(0, 100, size=shape).astype(dtype)
            expected = onp.expand_dims(x_np, axis)
            for req in ['write', 'add']:
                test_expand_dims = TestExpandDims(axis)
                if hybridize:
                    test_expand_dims.hybridize()

                x = np.array(x_np)
                x.attach_grad(req)
                initial_grad = np.random.uniform(0, 10, size=x.shape).astype(x.dtype)
                x.grad[()] = initial_grad
                with mx.autograd.record():
                    y = test_expand_dims(x)
                y.backward()

                assert_almost_equal(y.asnumpy(), expected, use_broadcast=False)
                if req == 'null':
                    assert same(x.grad.asnumpy(), initial_grad.asnumpy())
                elif req == 'write':
                    assert same(x.grad.asnumpy(), onp.ones_like(x.asnumpy()))
                else:
                    assert_almost_equal(x.grad.asnumpy(), initial_grad.asnumpy() + onp.ones_like(initial_grad.asnumpy()),
                                        atol=1e-2 if dtype is np.float16 else 1e-4,
                                        rtol=1e-2 if dtype is np.float16 else 1e-4,
                                        use_broadcast=False)

                # check imperative again
                y = np.expand_dims(x, axis=axis)
                assert_almost_equal(y.asnumpy(), expected, use_broadcast=False)


@use_np
@pytest.mark.skip(reason='Test hangs. Tracked in #18144')
def test_np_unravel_index():
    class TestUnravel_index(HybridBlock):
        def __init__(self, shape, order='C') :
            super(TestUnravel_index, self).__init__()
            self._shape = shape
            self._order = order

        def forward(self, a):
            return np.unravel_index(a, self._shape, self._order)

    in_shapes = [
        2, 5,
        (), (1,), (4,),
        (2, 2), (2, 4), (3, 5),
        (2, 2, 2), (2, 3, 2), (2, 3, 4),
    ]
    unravel_shapes = [
        10, (15,),
        (3, 4), (4, 5),
        (2,3,4)
    ]
    dtypes = [np.uint8, np.int8, np.int32, np.int64]
    for hybridize, ishape, dtype, rshape in itertools.product([False, True], in_shapes, dtypes, unravel_shapes):
        rtol = 1e-2 if dtype == np.float16 else 1e-3
        atol = 1e-4 if dtype == np.float16 else 1e-5
        test_unravel_index = TestUnravel_index(rshape)
        if hybridize:
            test_unravel_index.hybridize()
        if type(ishape) == int and hybridize:
            x = np.array([ishape], dtype=dtype)
            np_out = onp.unravel_index(x.asnumpy(), rshape)
        else:
            x = np.random.uniform(0, 8, size=ishape).astype(dtype)
            np_out = onp.unravel_index(x.asnumpy(), rshape)
        mx_out = test_unravel_index(x)
        assert len(mx_out) == len(np_out)
        for elem_mx, elem_np in zip(mx_out, np_out):
            assert elem_mx.asnumpy().shape == elem_np.shape
            assert_almost_equal(elem_mx.asnumpy(), elem_np, rtol=rtol, atol=atol)
        # no backward function for unravel_index operator

        # Test imperative once again
        mx_out = np.unravel_index(x, rshape)
        np_out = onp.unravel_index(x.asnumpy(), rshape)
        assert len(mx_out) == len(np_out)
        for elem_mx, elem_np in zip(mx_out, np_out):
            assert elem_mx.asnumpy().shape == elem_np.shape
            assert_almost_equal(elem_mx.asnumpy(), elem_np, rtol=rtol, atol=atol)


@use_np
def test_np_diag_indices_from():
    class TestDiag_indices_from(HybridBlock):
        def __init__(self) :
            super(TestDiag_indices_from, self).__init__()

        def forward(self, a):
            return np.diag_indices_from(a)

    dtypes = [np.int8, np.uint8, np.int32, np.int64, np.float16, np.float32, np.float64]
    shapes = [(2, 2), (4, 4), (5, 5, 5), (6, 6, 6, 6), (8, 8, 8, 8)]
    combinations = itertools.product([False, True], dtypes, shapes)
    for hybridize, dtype, shape in combinations:
        rtol = 1e-2 if dtype == np.float16 else 1e-3
        atol = 1e-4 if dtype == np.float16 else 1e-5
        test_diag_indices_from = TestDiag_indices_from()
        if hybridize:
            test_diag_indices_from.hybridize()
        x = np.random.uniform(-8, 8, size=shape).astype(dtype)
        mx_out = test_diag_indices_from(x)
        np_out = onp.diag_indices_from(x.asnumpy())
        assert len(mx_out) == len(np_out)
        for elem_mx, elem_np in zip(mx_out, np_out):
            assert elem_mx.asnumpy().shape == elem_np.shape
            assert_almost_equal(elem_mx.asnumpy(), elem_np, rtol=rtol, atol=atol)
        # no backward function for diag_indices_from operator

        # Test imperative once again
        mx_out = np.diag_indices_from(x)
        np_out = onp.diag_indices_from(x.asnumpy())
        assert len(mx_out) == len(np_out)
        for elem_mx, elem_np in zip(mx_out, np_out):
            assert elem_mx.asnumpy().shape == elem_np.shape
            assert_almost_equal(elem_mx.asnumpy(), elem_np, rtol=rtol, atol=atol)


@use_np
def test_np_interp():
    class TestInterp(HybridBlock):
        def __init__(self, left=None, right=None, period=None):
            super(TestInterp, self).__init__()
            self._left = left
            self._right = right
            self._period = period

        def forward(self, x, xp, fp):
            return np.interp(x, xp, fp, left=self._left, right=self._right, period=self._period)

    class TestInterpScalar(HybridBlock):
        def __init__(self, x=None, left=None, right=None, period=None):
            super(TestInterpScalar, self).__init__()
            self._x = x
            self._left = left
            self._right = right
            self._period = period

        def forward(self, xp, fp):
            return np.interp(self._x, xp, fp, left=self._left, right=self._right, period=self._period)

    xtypes = [np.int64, np.float32, np.float64]
    dtypes = [np.int32, np.int64, np.float32, np.float64]
    xshapes = [
        (), (3,), (5,), (20,),
        (2, 2), (4, 4), (8, 8),
        (5, 5, 5), (8, 0, 8)
    ]
    dsizes = [10, 30]
    periods = [None, 2*np.pi]
    lefts = [None, -10, 0]
    rights= [None, 20, 50]
    flags = [True, False]
    combinations = itertools.product(flags, flags, xshapes, dsizes, xtypes, dtypes, lefts, rights, periods)
    for hybridize, x_scalar, xshape, dsize, xtype, dtype, left, right, period in combinations:
        rtol = 1e-3
        atol = 1e-5
        if period is not None:
            x = np.random.uniform(-np.pi, np.pi, size=xshape).astype(xtype)
            xp = np.random.uniform(0, 2*np.pi, size=dsize)
            fp = np.sin(xp)
        else:
            x = np.random.uniform(0, 100, size=xshape).astype(xtype)
            xp = np.sort(np.random.choice(100, dsize, replace=False).astype(dtype))
            fp = np.random.uniform(-50, 50, size=dsize).astype(dtype)
        np_x = x.asnumpy()
        if x_scalar and xshape == ():
            x = x.item()
            np_x = x
            test_interp = TestInterpScalar(x=x, left=left, right=right, period=period)
        else:
            test_interp = TestInterp(left=left, right=right, period=period)
        if hybridize:
            test_interp.hybridize()
        mx_out = test_interp(xp, fp) if (x_scalar and xshape == ()) else test_interp(x, xp, fp)
        np_out = onp.interp(np_x, xp.asnumpy(), fp.asnumpy(), left=left, right=right, period=period)
        assert mx_out.shape == np_out.shape
        assert_almost_equal(mx_out.asnumpy(), np_out, atol=atol, rtol=rtol)

        mx_out = np.interp(x, xp, fp, left=left, right=right, period=period)
        np_out = onp.interp(np_x ,xp.asnumpy(), fp.asnumpy(), left=left, right=right, period=period)
        assert_almost_equal(mx_out.asnumpy(), np_out, atol=atol, rtol=rtol)


@use_np
def test_np_bincount():
    class TestBincount(HybridBlock):
        def __init__(self, minlength=0):
            super(TestBincount, self).__init__()
            self._minlength = minlength

        def forward(self, a):
            return np.bincount(a, None, self._minlength)

    class TestBincountWeights(HybridBlock):
        def __init__(self, minlength=0):
            super(TestBincountWeights, self).__init__()
            self._minlength = minlength

        def forward(self, a, weights):
            return np.bincount(a, weights, self._minlength)

    dtypes = [np.int8, np.uint8, np.int32, np.int64]
    weight_types = [np.int32, np.int64, np.float16, np.float32, np.float64]
    shapes = [(), (5,), (10,), (15,), (20,), (30,), (50,)]
    min_lengths = [0, 5, 20, 50]
    has_weights = [True, False]
    combinations = itertools.product([True, False], shapes, dtypes, weight_types, has_weights, min_lengths)
    for hybridize, shape, dtype, weight_type, has_weight, minlength in combinations:
        rtol = 1e-2 if weight_type == np.float16 else 1e-3
        atol = 1e-4 if weight_type == np.float16 else 1e-5
        if shape != ():
            data = np.random.uniform(0, 10, size=shape).astype(dtype)
            weights = np.random.uniform(0, 10, size=shape).astype(weight_type) if has_weight else None
        else:
            data = np.array(()).astype(dtype)
            weights = np.array(()).astype(weight_type) if has_weight else None
        weights_np = weights.asnumpy() if has_weight else None
        test_bincount = TestBincountWeights(minlength) if has_weight else TestBincount(minlength)
        if hybridize:
            test_bincount.hybridize()
        mx_out = test_bincount(data, weights) if has_weight else test_bincount(data)
        np_out = onp.bincount(data.asnumpy(), weights_np, minlength)
        assert mx_out.shape == np_out.shape
        assert_almost_equal(mx_out.asnumpy(), np_out, rtol=rtol, atol=atol)
        # No backward operation for operator bincount at this moment

        # Test imperative once again
        mx_out = np.bincount(data, weights, minlength)
        np_out = onp.bincount(data.asnumpy(), weights_np, minlength)
        assert_almost_equal(mx_out.asnumpy(), np_out, rtol=rtol, atol=atol)


@use_np
@pytest.mark.skip(reason='Test hangs. Tracked in #18144')
def test_np_empty_like():
    class TestEmptyLike(HybridBlock):
        def __init__(self, dtype, order, subok):
            super(TestEmptyLike, self).__init__()
            self._dtype = dtype
            self._order = order
            self._subok = subok

        def forward(self, x, *args, **kwargs):
            return np.empty_like(x, self._dtype, self._order, self._subok)

    if StrictVersion(platform.python_version()) < StrictVersion('3.0.0'):
        return

    dtypes = [None, 'float16', 'float32', np.int8, np.uint8, np.int32, np.int64,
              np.float16, np.float32, np.float64, np.bool_]
    shapes = [
        (),
        (1,),
        (5,),
        (4, 3),
        (3, 5),
        (4, 4),
        (4, 5),
        (5, 5),
        (5, 6),
        (6, 6),
        (0, 1),
        (6, 5, 6),
        (2, 3, 3, 4),
        (4, 2, 1, 2),
        (0, 5, 3, 3),
        (5, 0, 3, 3),
        (3, 3, 0, 0),
    ]
    orders = ["C"]
    subok_list = [False]
    flags = [False]
    _np_version = onp.version.version
    for dtype, shape, hybridize, order, subok in itertools.product(dtypes, shapes, flags, orders, subok_list):
        prototype = np.random.uniform(low=0, high=100, size=shape, dtype='float64').astype(dtype)
        test = TestEmptyLike(dtype, order, subok)
        if StrictVersion(_np_version) >= StrictVersion('1.6.0'):
            expected_ret = onp.empty_like(prototype, dtype=dtype, order=order, subok=subok)
        else:
            expected_ret = onp.empty_like(prototype)
        if hybridize:
            test.hybridize()
        ret = test(prototype)
        assert ret.asnumpy().shape == expected_ret.shape

        # check imperative again
        ret = np.empty_like(prototype, dtype, order, subok)
        assert ret.asnumpy().shape == expected_ret.shape


@use_np
@pytest.mark.parametrize('hybridize', [True, False])
@pytest.mark.parametrize('dtype', [np.float32, np.float64])
@pytest.mark.parametrize('a_shape,b_shape,axes', [
    # - 2 x 2
    ((2,), (2,), (-1, -1, -1)),
    ((1, 2), (1, 2), (-1, -1, -1)),
    ((1, 2), (2, 2), (-1, -1, -1)),
    ((2, 2), (1, 2), (-1, -1, -1)),
    ((2, 2), (2, 2), (-1, -1, -1)),
    ((1, 2), (2, 2), (-1, 0, -1)),
    ((2, 2), (1, 2), (0, -1, -1)),
    ((2, 2), (2, 2), (0, 0, -1)),
    ((2, 2), (2, 2), (0, 0, 0)),
    ((5, 4, 3, 2), (5, 4, 3, 2), (-1, -1, -1)),
    ((1, 4, 3, 2), (5, 1, 3, 2), (-1, -1, -1)),
    ((5, 4, 3, 2), (5, 4, 3, 2), (-1, -1, 0)),
    ((2, 5, 4, 3), (5, 2, 4, 3), (0, 1, 2)),
    ((2, 5, 1, 3), (1, 2, 4, 3), (0, 1, 2)),
    # - 2 x 3
    ((2,), (3,), (-1, -1, -1)),
    ((1, 2,), (1, 3,), (-1, -1, -1)),
    ((2, 2,), (2, 3,), (0, -1, 0)),
    ((1, 2,), (2, 3,), (-1, -1, -1)),
    ((2, 2,), (1, 3,), (-1, -1, -1)),
    ((2, 1,), (3, 4,), (0, 0, 0)),
    ((2, 1, 3), (4, 3, 1), (0, 1, 2)),
    ((6, 5, 4, 2), (6, 5, 4, 3), (-1, -1, -1)),
    ((2, 6, 5, 4), (6, 5, 4, 3), (0, -1, 2)),
    ((2, 6, 5, 4), (6, 3, 5, 4), (0, 1, 2)),
    ((6, 2, 5, 4), (6, 5, 3, 4), (1, 2, 0)),
    ((6, 2, 1, 4), (1, 5, 3, 4), (1, 2, 0)),
    # - 3 x 2
    ((3,), (2,), (-1, -1, -1)),
    ((1, 3,), (1, 2,), (-1, -1, -1)),
    ((2, 3,), (2, 2,), (-1, 0, 0)),
    ((2, 3,), (1, 2,), (-1, -1, -1)),
    ((2, 3,), (1, 2,), (-1, -1, -1)),
    ((3, 4, 4), (1, 1, 2,), (0, -1, 0)),
    ((3, 4, 4), (1, 2, 1,), (0, 1, 2)),
    ((6, 5, 4, 3), (6, 5, 4, 2), (-1, -1, -1)),
    ((3, 6, 5, 4), (6, 5, 4, 2), (0, -1, 2)),
    ((3, 6, 5, 4), (6, 2, 5, 4), (0, 1, 2)),
    ((6, 3, 5, 4), (6, 5, 2, 4), (1, 2, 0)),
    ((6, 3, 1, 4), (1, 5, 2, 4), (1, 2, 0)),
    # - 3 x 3
    ((3,), (3,), (-1, -1, -1)),
    ((1, 3,), (1, 3,), (-1, -1, -1)),
    ((2, 3,), (3, 2,), (-1, 0, 0)),
    ((1, 3,), (3, 2,), (-1, 0, 0)),
    ((1, 3,), (3, 4,), (-1, 0, 0)),
    ((1, 1, 3,), (3, 2, 2), (-1, 0, 0)),
    ((1, 1, 2, 3,), (3, 2, 2, 2), (-1, 0, 0)),
    ((6, 5, 4, 3), (6, 5, 4, 3), (-1, -1, -1)),
    ((3, 6, 5, 4), (6, 5, 4, 3), (0, -1, 2)),
    ((3, 6, 5, 4), (6, 3, 5, 4), (0, 1, 2)),
    ((6, 3, 5, 4), (6, 5, 3, 4), (1, 2, 0)),
    ((6, 3, 1, 4), (1, 5, 3, 4), (1, 2, -1)),

    # - (a_shape, b_shape, None)
    ((2,), (2,), None),
    ((2,), (3,), None),
    ((3,), (2,), None),
    ((3,), (3,), None),
    ((5, 4, 3, 2), (5, 4, 3, 2), None),
    ((6, 5, 4, 2), (6, 5, 4, 3), None),
    ((6, 5, 4, 3), (6, 5, 4, 2), None),
    ((6, 5, 4, 3), (6, 5, 4, 3), None),
    ((1, 4, 3, 2), (5, 1, 3, 2), None),
    ((6, 1, 4, 2), (6, 5, 1, 3), None),
    ((6, 5, 1, 3), (1, 5, 4, 2), None),
    ((1, 5, 4, 3), (6, 5, 1, 3), None),

    # - (a_shape, b_shape, (a_axis, b_axis, c_axis, axis))
    ((2, 5, 4, 3), (2, 5, 4, 3), (-1, -1, -1, 0,)),
    ((6, 2, 5, 4), (6, 3, 5, 4), (-1, -1, -1, 1,)),
    ((6, 5, 3, 4), (6, 5, 2, 4), (-1, -1, -1, 2,)),
    ((6, 5, 4, 3), (6, 5, 4, 3), (-1, -1, -1, 3,)),
])
def test_np_cross(a_shape, b_shape, axes, dtype, hybridize):
    class TestNumpyCross(HybridBlock):
        def __init__(self, axisa=-1, axisb=-1, axisc=-1, axis=None):
            super(TestNumpyCross, self).__init__()
            self._axisa = axisa
            self._axisb = axisb
            self._axisc = axisc
            self._axis = axis

        def forward(self, a, b):
            return np.cross(a, b, axisa=self._axisa, axisb=self._axisb, axisc=self._axisc, axis=self._axis)

    def check_np_cross(x, a_np, b_np, axises):
        try:
            if axises is None:
                x_expected = onp.cross(a_np, b_np)
            elif len(axises) == 4:
                (a_axis, b_axis, c_axis, axis,) = axises
                x_expected = onp.cross(a_np, b_np, axisa=a_axis, axisb=b_axis, axisc=c_axis, axis=axis)
            else:
                (a_axis, b_axis, c_axis,) = axises
                x_expected = onp.cross(a_np, b_np, axisa=a_axis, axisb=b_axis, axisc=c_axis)
        except Exception as e:
            print("a:", a_np)
            print("a shape:", a_np.shape)
            print("b:", b_np)
            print("b shape:", b_np.shape)
            print(e)
        else:
            assert x.shape == x_expected.shape
            assert_almost_equal(x.asnumpy(), x_expected, rtol=rtol, atol=atol)

    def check_not_use_broadcast(a_np, b_np, axises):
        a_shape = a_np.shape
        b_shape = b_np.shape
        if axises is None:
            return a_shape[:-1] == b_shape[:-1]
        elif len(axises) == 4:
            axis = axises[3]
            a_moveaxis_shape = onp.moveaxis(a_np, axis, -1).shape
            b_moveaxis_shape = onp.moveaxis(b_np, axis, -1).shape
            return a_moveaxis_shape[:-1] == b_moveaxis_shape[:-1]
        else:
            a_axis = axises[0]
            b_axis = axises[1]
            a_moveaxis_shape = onp.moveaxis(a_np, a_axis, -1).shape
            b_moveaxis_shape = onp.moveaxis(b_np, b_axis, -1).shape
            return a_moveaxis_shape[:-1] == b_moveaxis_shape[:-1]

    # calculate dL = gradC * dC
    def cal_dL(grad_c_move, dc_move):
        num = int(onp.prod(dc_move.shape))
        grad_c_move_1d = grad_c_move.reshape((num,))
        dc_move_1d = dc_move.reshape((num,))
        dL = onp.inner(grad_c_move_1d, dc_move_1d)
        return dL

    # get reduced axis index
    def get_reduce_axis(shape, broad_shape):
        axis = list()
        length = len(broad_shape) if len(shape) == len(broad_shape) + 1 else len(broad_shape) - 1
        for i in range(length):
            if shape[i] != broad_shape[i]:
                axis.append(i)
        return tuple(axis) if len(axis) > 0 else None

    # get grad_a and grad_b
    def get_cross_backward(a, b, axises):
        if axises == None:
            a_axis, b_axis, c_axis = (-1,) * 3
        elif len(axises) == 4:
            a_axis, b_axis, c_axis = (axises[-1],) * 3
        else:
            (a_axis, b_axis, c_axis) = axises
        c = onp.cross(a, b, axisa=a_axis, axisb=b_axis, axisc=c_axis)
        c_move = onp.moveaxis(c, c_axis, -1) if a.shape[a_axis] == 3 or b.shape[b_axis] == 3 else c
        grad_c_move = onp.ones(shape=c_move.shape, dtype=c_move.dtype)
        a_move = onp.moveaxis(a, a_axis, -1)
        b_move = onp.moveaxis(b, b_axis, -1)
        da_move = onp.random.uniform(-1., 1., size=a_move.shape)
        db_move = onp.random.uniform(-1., 1., size=b_move.shape)
        # dC = dA x B + A x dB
        dc_move = onp.cross(da_move, b_move) + onp.cross(a_move, db_move)
        # dL1 = Tr(grad_C.T * dC) = dL/dCi * dCi
        dL1 = cal_dL(grad_c_move, dc_move)
        # check cross backward.
        if a.shape[a_axis] == 2 and b.shape[b_axis] == 2:
            # Case 1: a.shape[-1] == 2 and b.shape[-1] == 2, param.axisc is ignored.
            shape = grad_c_move.shape if grad_c_move.ndim != 0 else (1,)
            grad_a_move = onp.empty(shape, dtype=a_move.dtype)
            grad_b_move = onp.empty(shape, dtype=b_move.dtype)
            grad_a_move = onp.expand_dims(grad_a_move, -1).repeat(2, axis=-1)
            grad_b_move = onp.expand_dims(grad_b_move, -1).repeat(2, axis=-1)
            a_move_0 = a_move[..., 0]
            a_move_1 = a_move[..., 1]
            b_move_0 = b_move[..., 0]
            b_move_1 = b_move[..., 1]
            grad_a_move_0 = grad_c_move * b_move_1
            grad_a_move_1 = grad_c_move * b_move_0
            if grad_a_move_1.ndim == 0:
                grad_a_move_1 = -grad_a_move_1
            else:
                onp.negative(grad_a_move_1, out=grad_a_move_1)
            grad_b_move_0 = grad_c_move * a_move_1
            grad_b_move_1 = grad_c_move * a_move_0
            if grad_b_move_0.ndim == 0:
                grad_b_move_0 = -grad_b_move_0
            else:
                onp.negative(grad_b_move_0, out=grad_b_move_0)
            grad_a_move[..., 0] = grad_a_move_0
            grad_a_move[..., 1] = grad_a_move_1
            grad_b_move[..., 0] = grad_b_move_0
            grad_b_move[..., 1] = grad_b_move_1
        else:
            # Case 4: a.shape[-1] == 3 and b.shape[-1] == 3, param.axisc is not ignored.
            grad_a_move = onp.cross(b_move, grad_c_move)
            grad_b_move = onp.cross(grad_c_move, a_move)
            if a.shape[a_axis] == 2:
                # Case 2: a.shape[-1] == 2 and b.shape[-1] == 3, param.axisc is not ignored.
                grad_a_move = onp.delete(grad_a_move, obj=-1, axis=-1)
            if b.shape[b_axis] == 2:
                # Case 3: a.shape[-1] == 3 and b.shape[-1] == 2, param.axisc is not ignored.
                grad_b_move = onp.delete(grad_b_move, obj=-1, axis=-1)

        if not check_not_use_broadcast(a, b, axises):
            a_broad_axis = get_reduce_axis(a_move.shape, c_move.shape)
            b_broad_axis = get_reduce_axis(b_move.shape, c_move.shape)
            if a_broad_axis is not None:
                grad_a_move_reduce = onp.ones_like(a_move)
                grad_a_move_reduce = onp.sum(grad_a_move, axis=a_broad_axis, out=grad_a_move_reduce, keepdims=True)
                grad_a_move = grad_a_move_reduce
            if b_broad_axis is not None:
                grad_b_move_reduce = onp.ones_like(b_move)
                grad_b_move_reduce = onp.sum(grad_b_move, axis=b_broad_axis, out=grad_b_move_reduce, keepdims=True)
                grad_b_move = grad_b_move_reduce
        # dL2 = dL/dAi * dAi + dL/dBi * dBi
        dL2 = cal_dL(grad_a_move, da_move) + cal_dL(grad_b_move, db_move)
        assert_almost_equal(dL1, dL2, rtol=rtol, atol=atol)
        # move working axis
        return onp.moveaxis(grad_a_move, -1, a_axis), onp.moveaxis(grad_b_move, -1, b_axis)

    rtol = 1e-3
    atol = 1e-5
    if axes is None:
        a_axis, b_axis, c_axis = (-1,) * 3
        test_numpy_cross = TestNumpyCross()
    elif len(axes) == 4:
        (a_axis, b_axis, c_axis, axis,) = axes
        test_numpy_cross = TestNumpyCross(axisa=a_axis, axisb=b_axis, axisc=c_axis, axis=axis)
    else:
        (a_axis, b_axis, c_axis,) = axes
        test_numpy_cross = TestNumpyCross(axisa=a_axis, axisb=b_axis, axisc=c_axis)
    if hybridize:
        test_numpy_cross.hybridize()
    a_np = onp.random.uniform(-10., 10., size=a_shape)
    b_np = onp.random.uniform(-10., 10., size=b_shape)
    a = np.array(a_np, dtype=dtype)
    b = np.array(b_np, dtype=dtype)
    a.attach_grad()
    b.attach_grad()

    # check cross validity
    with mx.autograd.record():
        mx_out = test_numpy_cross(a, b)
    check_np_cross(mx_out, a.asnumpy(), b.asnumpy(), axes)

    # check cross backward
    mx.autograd.backward(mx_out)
    grad_a_expected, grad_b_expected = get_cross_backward(a.asnumpy(), b.asnumpy(), axes)
    assert_almost_equal(a.grad.asnumpy(), grad_a_expected, rtol=rtol, atol=atol)
    assert_almost_equal(b.grad.asnumpy(), grad_b_expected, rtol=rtol, atol=atol)

    # check imperative once again
    mx_out = test_numpy_cross(a, b)
    check_np_cross(mx_out, a.asnumpy(), b.asnumpy(), axes)


@use_np
def test_np_rollaxis():
    class TestRollaxis(HybridBlock):
        def __init__(self, axis=0, start=0):
            super(TestRollaxis, self).__init__()
            self._axis = axis
            self._start = start

        def forward(self, a, *args, **kwargs):
            return np.rollaxis(a, self._axis, self._start)

    dtypes = ['int32', 'int64', 'float16', 'float32', 'float64']
    for hybridize in [False, True]:
        for dtype in dtypes:
            for ndim in [0, 1, 2, 3, 4, 5, 6, 7, 8]:
                shape = rand_shape_nd(ndim, dim=5, allow_zero_size=True)
                np_data = onp.random.uniform(low=-100, high=100, size=shape).astype(dtype)
                mx_data = np.array(np_data, dtype=dtype)
                for axis in range(-ndim, ndim):
                    for start in range(-ndim, ndim + 1):
                        # test gluon
                        test_rollaxis = TestRollaxis(axis, start)
                        if hybridize:
                            test_rollaxis.hybridize()
                        np_out = onp.rollaxis(np_data, axis=axis, start=start)
                        mx_data.attach_grad()
                        with mx.autograd.record():
                            mx_out = test_rollaxis(mx_data)
                        assert mx_out.shape == np_out.shape
                        mx_out.backward()
                        assert same(mx_data.grad.shape, mx_data.shape)
                        assert same(mx_data.grad.asnumpy(), onp.ones(shape))
                        # test imperative
                        np_out = onp.rollaxis(np_data, axis=axis, start=start)
                        mx_out = np.rollaxis(mx_data, axis, start)
                        assert np_out.dtype == mx_out.dtype
                        assert same(mx_out.asnumpy(), np_out)


@use_np
def test_npx_stop_gradient():
    class TestStopGradient(HybridBlock):
        def forward(self, a):
            return npx.stop_gradient(a)
    dtypes = ['float16', 'float32', 'float64']
    for hybridize in [False, True]:
        for dtype in dtypes:
            for grad_req in ['write', 'add']:
                dat = np.ones((10,), dtype=dtype)
                dat.attach_grad(grad_req)
                dat.grad[:] = 2
                old_grad = dat.grad.asnumpy()
                net = TestStopGradient()
                if hybridize:
                    net.hybridize()
                with mx.autograd.record():
                    out = net(dat)
                    out = out + dat
                    out.backward()
                new_grad = dat.grad.asnumpy()
                assert same(out.asnumpy(), dat.asnumpy() * 2)
                if grad_req == 'write':
                    assert_almost_equal(new_grad, onp.ones_like(dat, dtype=dtype))
                elif grad_req == 'add':
                    assert_almost_equal(new_grad, old_grad + 1)


def test_npx_broadcast_like_different_types():
    x = mx.np.zeros((2, 1))
    y = mx.np.ones((2, 2))

    y = mx.np.array(y).astype('int32')
    z = mx.npx.broadcast_like(x, y)
    assert_almost_equal(z.asnumpy(), np.array([[0,0],[0,0]]))
    assert x.dtype == z.dtype


@use_np
def test_np_elementwise_ops_on_misaligned_input():
    a = np.array([1,2,3,4], dtype='float16')
    b = np.array([1,2,3,4], dtype='float16')

    c = a[1:3]
    d = b[1:3]
    # Note: testing just elemwise_add since all elemwise_ops
    #       share the implementation
    c[:] = c + d
    mx.nd.waitall()

    a = np.array([1,2,3,4], dtype='float16')
    b = np.array([1,2,3,4], dtype='float16')

    c = a[0:3]
    d = b[0:3]
    c[:] = c + d
    mx.nd.waitall()
    assert a[3] == 4.0


@use_np
@pytest.mark.parametrize('dtype', ['float16', 'float32', 'float64'])
@pytest.mark.parametrize('lead_dim', [2, 3, 4, 6, 10])
@pytest.mark.parametrize('both_ways', [False, True])
def test_np_broadcast_ops_on_misaligned_input(dtype, lead_dim, both_ways):
    shape = list(rand_shape_2d()) + [lead_dim]
    small_shape = [shape[0], 1, lead_dim]
    if both_ways:
        # Broadcast in both ways [1, K, L] x [M, 1, L]
        big_shape = [1, shape[1], lead_dim]
    else:
        big_shape = shape
    size = onp.product(shape)
    small_size = onp.product(small_shape)
    big_size = onp.product(big_shape)
    a = np.arange(5000)
    b = np.arange(5000)
    e = np.arange(5000)
    c = a[1:big_size + 1].reshape(tuple(big_shape))
    d = b[1:small_size + 1].reshape(tuple(small_shape))
    f = e[1:size + 1].reshape(tuple(shape))
    f[:] = c + d
    expected = c.asnumpy() + d.asnumpy()
    mx.nd.waitall()
    assert_almost_equal(f, expected)


@use_np
@pytest.mark.parametrize('dtype', ['float16', 'float32', 'float64'])
@pytest.mark.parametrize('lead_dim', [2, 3, 4, 6, 10])
@pytest.mark.parametrize('both_ways', [False, True])
def test_np_broadcast_ops_on_misaligned_input_oneside(dtype, lead_dim, both_ways):
    shape = list(rand_shape_2d()) + [lead_dim]
    small_shape = [shape[0], shape[1], 1]
    if both_ways:
        # Broadcast in both ways [1, K, L] x [M, 1, 1]
        big_shape = [1, shape[1], lead_dim]
    else:
        big_shape = shape
    size = onp.product(shape)
    small_size = onp.product(small_shape)
    big_size = onp.product(big_shape)
    a = np.arange(5000)
    b = np.arange(5000)
    e = np.arange(5000)
    c = a[1:big_size + 1].reshape(tuple(big_shape))
    d = b[1:small_size + 1].reshape(tuple(small_shape))
    f = e[1:size + 1].reshape(tuple(shape))
    f[:] = c + d
    expected = c.asnumpy() + d.asnumpy()
    mx.nd.waitall()
    assert_almost_equal(f, expected)

@use_np
@pytest.mark.parametrize('num_batch', [1, 2])
@pytest.mark.parametrize('num_channel_data', [4, 8])
@pytest.mark.parametrize('num_deformable_group', [1, 2])
@pytest.mark.parametrize('input_height', [5, 6])
@pytest.mark.parametrize('input_width', [5, 6])
@pytest.mark.parametrize('dilate', [(1, 1), (2, 2)])
@pytest.mark.parametrize('grad_nodes', [['im_data'], ['offset_data'], ['weight']])
def test_modulated_deformable_convolution(num_batch, num_channel_data, num_deformable_group,
                                          input_height, input_width, dilate, grad_nodes):
    output_height = input_height
    output_width = input_width
    im_data = np.random.rand(num_batch, num_channel_data, input_height, input_width)
    offset_data = \
        np.random.rand(num_batch, num_deformable_group * 3 * 3 * 2, output_height, output_width)\
        * 0.8 + 0.1
    mask_data = np.random.rand(num_batch, num_deformable_group * 3 * 3, output_height, output_width)
    mask_data = 0.5 * (1 + np.tanh(0.5 * mask_data)) # sigmoid
    weight = np.random.normal(0, 0.001, (num_channel_data, num_channel_data, 3, 3))
    bias = np.zeros(num_channel_data)

    im_data_var = mx.symbol.Variable(name="im_data").as_np_ndarray()
    offset_data_var = mx.symbol.Variable(name="offset_data").as_np_ndarray()
    mask_data_var = mx.symbol.Variable(name="mask_data").as_np_ndarray()
    weight_var = mx.symbol.Variable(name="weight").as_np_ndarray()
    bias_var = mx.symbol.Variable(name="bias").as_np_ndarray()
    op = mx.sym.npx.modulated_deformable_convolution(name='test_op', data=im_data_var,
                                                     offset=offset_data_var, mask=mask_data_var,
                                                     weight=weight_var, bias=bias_var,
                                                     num_filter=num_channel_data, pad=dilate,
                                                     kernel=(3, 3), stride=(1, 1), dilate=dilate,
                                                     num_deformable_group=num_deformable_group)
    if grad_nodes[0] == 'offset_data':
        # wider tolerance needed for coordinate differential
        rtol, atol = 1.0, 1e-2
    else:
        rtol, atol = 0.05, 1e-3


@use_np
def test_broadcast_like_different_types():
    x = mx.np.zeros((2, 1))
    y = mx.np.ones((2, 2))

    y = mx.np.array(y).astype('int32')
    z = mx.npx.broadcast_like(x, y, 1, 1)
    assert_almost_equal(z.asnumpy(), np.array([[0,0],[0,0]]))
    assert x.dtype == z.dtype


@use_np
def test_np_apply_along_axis_fallback():
    data = np.random.randint(-100, 100, (2, 3))
    axis = 1
    func1d = lambda x: x.mean()
    np_y = onp.apply_along_axis(func1d, 1, data.asnumpy())
    y1 = np.apply_along_axis(func1d, 1, data)
    y2 = np.apply_along_axis(func1d, 1, arr=data)
    assert_almost_equal(y1.asnumpy(), np_y)
    assert y1.asnumpy().dtype == np_y.dtype
    assert_almost_equal(y2.asnumpy(), np_y)
    assert y2.asnumpy().dtype == np_y.dtype


def check_multihead_attention_selfatt(dtype):
    class TestSelfAtt1(mx.gluon.HybridBlock):
        def __init__(self):
            super().__init__()
            self.batch_size = 2
            self.qkv_length = 7  # length of a sequence
            self.qkv_dim = 9     # dimension of encoding
            self.num_heads = 3   # number of attention head
            self.head_dim = 5    # head size
            self.out_dim = 13 * self.num_heads
            self.qkv_units = self.num_heads * self.head_dim

            self.q_weight = Parameter('q_weight', shape=(self.qkv_units, self.qkv_dim),
                                      init=None, dtype=dtype, allow_deferred_init=True)
            self.k_weight = Parameter('k_weight', shape=(self.qkv_units, self.qkv_dim),
                                      init=None, dtype=dtype, allow_deferred_init=True)
            self.v_weight = Parameter('v_weight', shape=(self.qkv_units, self.qkv_dim),
                                      init=None, dtype=dtype, allow_deferred_init=True)
            self.q_bias = Parameter('q_bias', shape=(self.qkv_units,),
                                    init=None, dtype=dtype, allow_deferred_init=True)
            self.k_bias = Parameter('k_bias', shape=(self.qkv_units,),
                                    init=None, dtype=dtype, allow_deferred_init=True)
            self.v_bias = Parameter('v_bias', shape=(self.qkv_units,),
                                    init=None, dtype=dtype, allow_deferred_init=True)                                       
            self.out_weight = Parameter('out_weight', shape=(self.out_dim, self.qkv_units),
                                        init=None, dtype=dtype, allow_deferred_init=True)
            self.out_bias = Parameter('out_bias', shape=(self.out_dim,),
                                      init=None, dtype=dtype, allow_deferred_init=True)

        def forward(self, qkv):
            device = qkv.device
            qkv_weight = self.convert_weight(self.q_weight.data().to_device(device),
                                             self.k_weight.data().to_device(device),
                                             self.v_weight.data().to_device(device),
                                             self.num_heads)
            qkv_bias = self.convert_bias(self.q_bias.data().to_device(device),
                                         self.k_bias.data().to_device(device),
                                         self.v_bias.data().to_device(device),
                                         self.num_heads)
            qkv = np.transpose(qkv, axes=(1, 0, 2))
            qkv_proj = npx.fully_connected(qkv, weight=qkv_weight, bias=qkv_bias, flatten=False,
                                           num_hidden=self.qkv_units * 3, no_bias=False)
            att_score = npx.interleaved_matmul_selfatt_qk(qkv_proj, heads=self.num_heads)
            weighted_value = npx.interleaved_matmul_selfatt_valatt(qkv_proj, att_score, heads=self.num_heads)
            output = npx.fully_connected(weighted_value, weight=self.out_weight.data().to_device(device),
                                         bias=self.out_bias.data().to_device(device), flatten=False,
                                         num_hidden=self.out_dim, no_bias=False)
            return np.transpose(output, axes=(1, 0, 2)), att_score

        def convert_weight(self, q_weight, k_weight, v_weight, num_heads):
            q_weight = npx.reshape(q_weight, (num_heads, -1, -2), reverse=True)
            k_weight = npx.reshape(k_weight, (num_heads, -1, -2), reverse=True)
            v_weight = npx.reshape(v_weight, (num_heads, -1, -2), reverse=True)
            all_weights = np.concatenate([q_weight, k_weight, v_weight], axis=-2)
            all_weights = npx.reshape(all_weights, (-1, -2), reverse=True)
            return all_weights

        def convert_bias(self, q_bias, k_bias, v_bias, num_heads):
            q_bias = npx.reshape(q_bias, (num_heads, -1))
            k_bias = npx.reshape(k_bias, (num_heads, -1))
            v_bias = npx.reshape(v_bias, (num_heads, -1))
            all_bias = np.stack([q_bias, k_bias, v_bias], axis=1)
            all_bias = npx.reshape(all_bias, (-1,))
            return all_bias

    class TestSelfAtt2(mx.gluon.HybridBlock):
        def __init__(self):
            super().__init__()
            self.batch_size = 2
            self.qkv_length = 7  # length of a sequence
            self.qkv_dim = 9     # dimension of encoding
            self.num_heads = 3   # number of attention head
            self.head_dim = 5    # head size
            self.out_dim = 13 * self.num_heads
            self.qkv_units = self.num_heads * self.head_dim

            self.q_weight = Parameter('q_weight', shape=(self.qkv_units, self.qkv_dim),
                                      init=None, dtype=dtype, allow_deferred_init=True)
            self.k_weight = Parameter('k_weight', shape=(self.qkv_units, self.qkv_dim),
                                      init=None, dtype=dtype, allow_deferred_init=True)
            self.v_weight = Parameter('v_weight', shape=(self.qkv_units, self.qkv_dim),
                                      init=None, dtype=dtype, allow_deferred_init=True)
            self.q_bias = Parameter('q_bias', shape=(self.qkv_units,),
                                    init=None, dtype=dtype, allow_deferred_init=True)
            self.k_bias = Parameter('k_bias', shape=(self.qkv_units,),
                                    init=None, dtype=dtype, allow_deferred_init=True)
            self.v_bias = Parameter('v_bias', shape=(self.qkv_units,),
                                    init=None, dtype=dtype, allow_deferred_init=True)                                       
            self.out_weight = Parameter('out_weight', shape=(self.out_dim, self.qkv_units),
                                        init=None, dtype=dtype, allow_deferred_init=True)
            self.out_bias = Parameter('out_bias', shape=(self.out_dim,),
                                      init=None, dtype=dtype, allow_deferred_init=True)

        def forward(self, qkv):
            device = qkv.device
            q = npx.fully_connected(qkv, weight=self.q_weight.data().to_device(device),
                                    bias=self.q_bias.data().to_device(device), flatten=False,
                                    num_hidden=self.qkv_units, no_bias=False)
            k = npx.fully_connected(qkv, weight=self.k_weight.data().to_device(device),
                                    bias=self.k_bias.data().to_device(device), flatten=False,
                                    num_hidden=self.qkv_units, no_bias=False)
            v = npx.fully_connected(qkv, weight=self.v_weight.data().to_device(device),
                                    bias=self.v_bias.data().to_device(device), flatten=False,
                                    num_hidden=self.qkv_units, no_bias=False)
            q = npx.reshape(q, (-2, -2, self.num_heads, -1))
            q = np.transpose(q, axes=(0, 2, 1, 3))
            q = npx.reshape(q, (-1, -2, -2), reverse=True)
            k = npx.reshape(k, (-2, -2, self.num_heads, -1))
            k = np.transpose(k, axes=(0, 2, 1, 3))
            k = npx.reshape(k, (-1, -2, -2), reverse=True)
            q = q / np.sqrt(q.shape[-1])
            qkv = np.transpose(qkv, axes=(1, 0, 2))
            att_score = npx.batch_dot(q, k, transpose_b=True)

            v = npx.reshape(v, (-2, -2, self.num_heads, -1))
            v = np.transpose(v, axes=(0, 2, 1, 3))
            v = npx.reshape(v, (-1, -2, -2), reverse=True)
            weighted_value = npx.batch_dot(att_score, v)
            weighted_value = npx.reshape(weighted_value, (-1, self.num_heads, -2, -2),
                                         reverse=True)
            weighted_value = np.transpose(weighted_value, axes=(0, 2, 1, 3))
            weighted_value = npx.reshape(weighted_value, (-2, -2, -1))
            output = npx.fully_connected(weighted_value, weight=self.out_weight.data().to_device(device),
                                         bias=self.out_bias.data().to_device(device), flatten=False,
                                         num_hidden=self.out_dim, no_bias=False)
            return output, att_score

    qkv = np.random.uniform(size=(2, 7, 9), dtype=dtype)
    block1 = TestSelfAtt1()
    block2 = TestSelfAtt2()
    block1.initialize()
    block2.initialize()
    params1 = block1.collect_params()
    params2 = block2.collect_params()
    orig_params1 = copy.deepcopy(params1)
    for key, val in orig_params1.items():
        params2[key].set_data(copy.deepcopy(val.data()))
    block1.hybridize()
    block2.hybridize()
    with mx.autograd.record():
        out1, att_score1 = block1(qkv)
    out1.backward()
    with mx.autograd.record():
        out2, att_score2 = block2(qkv)
    out2.backward()
    grads1 = {k : v for k, v in params1.items()}
    grads2 = {k : v for k, v in params2.items()}
    assert_allclose(att_score1.asnumpy(), att_score2.asnumpy(), rtol=1e-2, atol=1e-3)
    assert_allclose(out1.asnumpy(), out2.asnumpy(), rtol=1e-2, atol=1e-3)

    for k in grads1.keys():
        assert(grads1[k].data().dtype == grads2[k].data().dtype)
        assert(grads1[k].data().shape == grads2[k].data().shape)
        assert_allclose(grads1[k].data().asnumpy(), grads2[k].data().asnumpy(), rtol=1e-2, atol=1e-3)


@use_np
@assert_raises_cuda_not_satisfied(min_version='9.1')
@pytest.mark.serial
def test_multihead_attention_selfatt():
    dtypes = ['float32']
    if mx.device.current_device().device_type == 'gpu':
        dtypes += ['float16']

    for dtype in dtypes:
        check_multihead_attention_selfatt(dtype=dtype)


def check_multihead_attention_encdec(dtype):
    class TestSelfAtt1(mx.gluon.HybridBlock):
        def __init__(self):
            super().__init__()
            self.batch_size = 2
            self.qkv_length = 7  # length of a sequence
            self.qkv_dim = 9     # dimension of encoding
            self.num_heads = 3   # number of attention head
            self.head_dim = 5    # head size
            self.out_dim = 13 * self.num_heads
            self.qkv_units = self.num_heads * self.head_dim

            self.q_weight = Parameter('q_weight', shape=(self.qkv_units, self.qkv_dim),
                                      init=None, dtype=dtype, allow_deferred_init=True)
            self.k_weight = Parameter('k_weight', shape=(self.qkv_units, self.qkv_dim),
                                      init=None, dtype=dtype, allow_deferred_init=True)
            self.v_weight = Parameter('v_weight', shape=(self.qkv_units, self.qkv_dim),
                                      init=None, dtype=dtype, allow_deferred_init=True)
            self.q_bias = Parameter('q_bias', shape=(self.qkv_units,),
                                    init=None, dtype=dtype, allow_deferred_init=True)
            self.k_bias = Parameter('k_bias', shape=(self.qkv_units,),
                                    init=None, dtype=dtype, allow_deferred_init=True)
            self.v_bias = Parameter('v_bias', shape=(self.qkv_units,),
                                    init=None, dtype=dtype, allow_deferred_init=True)                                       
            self.out_weight = Parameter('out_weight', shape=(self.out_dim, self.qkv_units),
                                        init=None, dtype=dtype, allow_deferred_init=True)
            self.out_bias = Parameter('out_bias', shape=(self.out_dim,),
                                      init=None, dtype=dtype, allow_deferred_init=True)

        def forward(self, q, kv):
            device = kv.device
            kv_weight = self.convert_weight(self.k_weight.data().to_device(device),
                                            self.v_weight.data().to_device(device),
                                            self.num_heads)
            kv_bias = self.convert_bias(self.k_bias.data().to_device(device),
                                        self.v_bias.data().to_device(device),
                                        self.num_heads)
            kv = np.transpose(kv, axes=(1, 0, 2))
            kv_proj = npx.fully_connected(kv, weight=kv_weight, bias=kv_bias, flatten=False,
                                          num_hidden=self.qkv_units * 2, no_bias=False)
            q = np.transpose(q, axes=(1, 0, 2))
            q_proj = npx.fully_connected(q, weight=self.q_weight.data().to_device(device),
                                         bias=self.q_bias.data().to_device(device), flatten=False,
                                         num_hidden=self.qkv_units, no_bias=False)
            att_score = npx.interleaved_matmul_encdec_qk(q_proj, kv_proj, heads=self.num_heads)
            weighted_value = npx.interleaved_matmul_encdec_valatt(kv_proj, att_score, heads=self.num_heads)
            output = npx.fully_connected(weighted_value, weight=self.out_weight.data().to_device(device),
                                         bias=self.out_bias.data().to_device(device), flatten=False,
                                         num_hidden=self.out_dim, no_bias=False)
            return np.transpose(output, axes=(1, 0, 2)), att_score

        def convert_weight(self, k_weight, v_weight, num_heads):
            k_weight = npx.reshape(k_weight, (num_heads, -1, -2), reverse=True)
            v_weight = npx.reshape(v_weight, (num_heads, -1, -2), reverse=True)
            all_weights = np.concatenate([k_weight, v_weight], axis=-2)
            all_weights = npx.reshape(all_weights, (-1, -2), reverse=True)
            return all_weights

        def convert_bias(self, k_bias, v_bias, num_heads):
            k_bias = npx.reshape(k_bias, (num_heads, -1))
            v_bias = npx.reshape(v_bias, (num_heads, -1))
            all_bias = np.stack([k_bias, v_bias], axis=1)
            all_bias = npx.reshape(all_bias, (-1,))
            return all_bias

    class TestSelfAtt2(mx.gluon.HybridBlock):
        def __init__(self):
            super().__init__()
            self.batch_size = 2
            self.qkv_length = 7  # length of a sequence
            self.qkv_dim = 9     # dimension of encoding
            self.num_heads = 3   # number of attention head
            self.head_dim = 5    # head size
            self.out_dim = 13 * self.num_heads
            self.qkv_units = self.num_heads * self.head_dim

            self.q_weight = Parameter('q_weight', shape=(self.qkv_units, self.qkv_dim),
                                      init=None, dtype=dtype, allow_deferred_init=True)
            self.k_weight = Parameter('k_weight', shape=(self.qkv_units, self.qkv_dim),
                                      init=None, dtype=dtype, allow_deferred_init=True)
            self.v_weight = Parameter('v_weight', shape=(self.qkv_units, self.qkv_dim),
                                      init=None, dtype=dtype, allow_deferred_init=True)
            self.q_bias = Parameter('q_bias', shape=(self.qkv_units,),
                                    init=None, dtype=dtype, allow_deferred_init=True)
            self.k_bias = Parameter('k_bias', shape=(self.qkv_units,),
                                    init=None, dtype=dtype, allow_deferred_init=True)
            self.v_bias = Parameter('v_bias', shape=(self.qkv_units,),
                                    init=None, dtype=dtype, allow_deferred_init=True)                                       
            self.out_weight = Parameter('out_weight', shape=(self.out_dim, self.qkv_units),
                                        init=None, dtype=dtype, allow_deferred_init=True)
            self.out_bias = Parameter('out_bias', shape=(self.out_dim,),
                                      init=None, dtype=dtype, allow_deferred_init=True)

        def forward(self, q, kv):
            device = kv.device
            q = npx.fully_connected(q, weight=self.q_weight.data().to_device(device),
                                    bias=self.q_bias.data().to_device(device), flatten=False,
                                    num_hidden=self.qkv_units, no_bias=False)
            k = npx.fully_connected(kv, weight=self.k_weight.data().to_device(device),
                                    bias=self.k_bias.data().to_device(device), flatten=False,
                                    num_hidden=self.qkv_units, no_bias=False)
            v = npx.fully_connected(kv, weight=self.v_weight.data().to_device(device),
                                    bias=self.v_bias.data().to_device(device), flatten=False,
                                    num_hidden=self.qkv_units, no_bias=False)
            q = npx.reshape(q, (-2, -2, self.num_heads, -1))
            q = np.transpose(q, axes=(0, 2, 1, 3))
            q = npx.reshape(q, (-1, -2, -2), reverse=True)
            k = npx.reshape(k, (-2, -2, self.num_heads, -1))
            k = np.transpose(k, axes=(0, 2, 1, 3))
            k = npx.reshape(k, (-1, -2, -2), reverse=True)
            q = q / np.sqrt(q.shape[-1])
            att_score = npx.batch_dot(q, k, transpose_b=True)

            v = npx.reshape(v, (-2, -2, self.num_heads, -1))
            v = np.transpose(v, axes=(0, 2, 1, 3))
            v = npx.reshape(v, (-1, -2, -2), reverse=True)
            weighted_value = npx.batch_dot(att_score, v)
            weighted_value = npx.reshape(weighted_value, (-1, self.num_heads, -2, -2),
                                         reverse=True)
            weighted_value = np.transpose(weighted_value, axes=(0, 2, 1, 3))
            weighted_value = npx.reshape(weighted_value, (-2, -2, -1))
            output = npx.fully_connected(weighted_value, weight=self.out_weight.data().to_device(device),
                                         bias=self.out_bias.data().to_device(device), flatten=False,
                                         num_hidden=self.out_dim, no_bias=False)
            return output, att_score

    q = np.random.uniform(size=(2, 7, 9), dtype=dtype)
    kv = np.random.uniform(size=(2, 7, 9), dtype=dtype)
    block1 = TestSelfAtt1()
    block2 = TestSelfAtt2()
    block1.initialize()
    block2.initialize()
    params1 = block1.collect_params()
    params2 = block2.collect_params()
    orig_params1 = copy.deepcopy(params1)
    for key, val in orig_params1.items():
        params2[key].set_data(copy.deepcopy(val.data()))
    block1.hybridize()
    block2.hybridize()
    with mx.autograd.record():
        out1, att_score1 = block1(q, kv)
    out1.backward()
    with mx.autograd.record():
        out2, att_score2 = block2(q, kv)
    out2.backward()
    grads1 = {k : v for k, v in params1.items()}
    grads2 = {k : v for k, v in params2.items()}
    assert_allclose(att_score1.asnumpy(), att_score2.asnumpy(), rtol=1e-2, atol=1e-3)
    assert_allclose(out1.asnumpy(), out2.asnumpy(), rtol=1e-2, atol=1e-3)

    for k in grads1.keys():
        assert(grads1[k].data().dtype == grads2[k].data().dtype)
        assert(grads1[k].data().shape == grads2[k].data().shape)
        assert_allclose(grads1[k].data().asnumpy(), grads2[k].data().asnumpy(), rtol=1e-2, atol=1e-3)


@use_np
@assert_raises_cuda_not_satisfied(min_version='9.1')
@pytest.mark.serial
def test_multihead_attention_encdec():
    dtypes = ['float32']
    if mx.device.current_device().device_type == 'gpu':
        dtypes += ['float16']

    for dtype in dtypes:
        check_multihead_attention_encdec(dtype=dtype)


@use_np
def test_add_n():
    data_shape = (2, 2)
    input_num = 5
    data = [np.random.uniform(size=data_shape) for i in range(input_num)]
    rslt = np.zeros(shape=data_shape)
    for i in range(input_num):
        rslt += data[i]
    add_n_rslt = npx.add_n(*data, out=data[0])
    assert_almost_equal(rslt.asnumpy(), add_n_rslt.asnumpy(), atol=1e-5)


@use_np
def test_slice_like():
    for ndim in range(1, 6):
        from_shape = onp.random.randint(1, 11, size=(ndim,))
        shape = [s + onp.random.randint(0, 3) for s in from_shape]
        for t in range(ndim):
            if t > 0:
                axes = onp.random.randint(0, ndim, size=t).tolist()
            else:
                axes = []
            idx = []
            for i in range(ndim):
                idx.append(slice(0, shape[i]))
                if i in axes or not axes:
                    idx[i] = slice(0, from_shape[i])

            if axes:
                pos = onp.random.randint(0, t)
                if axes[pos] > 0:
                    axes[pos] -= ndim  # negative index
            x = np.array(onp.random.normal(size=shape))
            x1 = np.array(onp.random.normal(size=from_shape))
            x.attach_grad()
            x1.attach_grad()
            with mx.autograd.record():
                y = npx.slice_like(data=x, shape_like=x1, axes=axes)
            y.backward()
            assert_allclose(x.asnumpy()[idx], y.asnumpy())

            xx = x.asnumpy()
            xx[:] = 0.0
            xx[idx] = x.asnumpy()[idx]
            assert_allclose(x1.grad.asnumpy(), np.zeros_like(x1.grad).asnumpy())


@use_np
@pytest.mark.parametrize('shape,num_filter,num_group,kernel,pad', [
    ((1, 4, 15), 16, 2, (2,), (0,)),
    ((8, 4, 16), 16, 1, (3,), (1,)),

    ((1, 4, 15, 16), 16, 2, (2, 2), (0, 0)),
    ((8, 4, 16, 16), 16, 1, (3, 3), (1, 1)),

    ((1, 4, 3, 15, 16), 16, 2, (2, 2, 2), (0, 0, 0)),
    ((8, 4, 3, 16, 16), 16, 1, (3, 3, 3), (1, 1, 1))])
def test_npx_deconvolution(shape, num_filter, num_group, kernel, pad):
    if len(kernel) == 3 and mx.current_device().device_type == 'gpu':
        pytest.skip('Skipping deconvoluition 3D tests for GPU')

    class TestConv(mx.gluon.HybridBlock):
        def __init__(self, w):
            super().__init__()
            self.weight = w

        def forward(self, x, *args):
            return npx.convolution(x, self.weight.data(x.device), no_bias=True, kernel=kernel,
                                   pad=pad, num_filter=self.weight.shape[0], num_group=num_group)

    class TestDeconv(mx.gluon.HybridBlock):
        def __init__(self):
            super().__init__()
            self.weight = mx.gluon.Parameter('weight', shape=(shape[1], int(num_filter/num_group), 
                                                              *kernel))
            self.bias = mx.gluon.Parameter('bias', shape=num_filter)

        def forward(self, x, *args):
            return npx.deconvolution(x, self.weight.data(x.device), self.bias.data(x.device), kernel,
                                     pad=pad, num_filter=num_filter, num_group=num_group)
    
    deconvNet = TestDeconv()
    deconvNet.initialize()

    # test imperative
    deconvData = np.random.uniform(0, 1, size=shape)
    npx_out_imp = deconvNet(deconvData)

    # test symbolic
    deconvNet.hybridize()
    deconvNet(deconvData)
    npx_out_sym = deconvNet(deconvData)
    assert_almost_equal(npx_out_imp, npx_out_sym)

    # compare outputs with reference tensors generated using convolution
    convNet = TestConv(deconvNet.weight)
    convNet.initialize()
    convData = np.random.uniform(0, 1, size=npx_out_imp.shape)
    convData.attach_grad()
    with mx.autograd.record():
        convOut = convNet(convData)
        y = np.reshape(convOut, -1)
        y = np.sum(y)
    y.backward()
    
    deconvData = np.ones_like(convOut)  # gradient of convOut
    deconvBias = np.repeat(deconvNet.bias.data(), int(np.prod(np.array(convData.grad.shape[2:])).item()))
    deconvRefOut = np.copy(convData.grad) + deconvBias.reshape((convData.grad.shape[1:]))
    deconvData.attach_grad()
    with mx.autograd.record():
        deconvOut = deconvNet(deconvData)
    deconvOut.backward()

    convData = np.ones_like(deconvOut)
    deconvRefGrad = convNet(convData)

    assert_almost_equal(deconvOut, deconvRefOut)
    assert_almost_equal(deconvData.grad, deconvRefGrad)<|MERGE_RESOLUTION|>--- conflicted
+++ resolved
@@ -1218,13 +1218,8 @@
             if self._retstep:
                 raise ValueError("linspace didn't support retstep = True inside HybridBlock")
             else:
-<<<<<<< HEAD
-                return x + np.linspace(self._start, self._stop, self._num,
-                endpoint = self._endpoint, retstep = self._retstep, dtype = self._dtype)
-=======
                 return x + np.linspace(self._start, self._stop, num=self._num, \
                 endpoint=self._endpoint, retstep=self._retstep, dtype=self._dtype)
->>>>>>> af1622e5
 
     x = np.zeros(shape=(), dtype=dtype)
     if isinstance(config, tuple):
@@ -2196,17 +2191,7 @@
             self._descending = descending
 
         def forward(self, x):
-<<<<<<< HEAD
-            return np.argsort(x, axis = self._axis)
-
-    shapes = [
-        (),
-        (2, 3),
-        (1, 0, 2),
-    ]
-=======
             return np.argsort(x, axis=self._axis, descending=self._descending)
->>>>>>> af1622e5
 
     data = np.random.uniform(size=shape)
     np_data = data.asnumpy()
@@ -2218,18 +2203,13 @@
 
         test_argsort = TestArgsort(axis, descending)
 
-<<<<<<< HEAD
-            mx_out = np.argsort(data, axis = axis)
-            assert_almost_equal(mx_out.asnumpy(), np_out, rtol=1e-5, atol=1e-6, use_broadcast=False)
-=======
         if hybrid:
             test_argsort.hybridize()
         mx_out = test_argsort(data)
         assert_almost_equal(mx_out.asnumpy(), np_out, rtol=1e-5, atol=1e-6, use_broadcast=False)
 
-        mx_out = np.argsort(data, axis, descending)
+        mx_out = np.argsort(data, axis=axis, descending=descending)
         assert_almost_equal(mx_out.asnumpy(), np_out, rtol=1e-5, atol=1e-6, use_broadcast=False)
->>>>>>> af1622e5
 
 
 @use_np
@@ -2262,13 +2242,8 @@
             self._axis = axis
             self._descending = descending
 
-<<<<<<< HEAD
-        def forward(self, x, *args, **kwargs):
-            return np.sort(x, axis = self._axis, kind = self._kind)
-=======
         def forward(self, x):
-            return np.sort(x, self._axis, descending=self._descending)
->>>>>>> af1622e5
+            return np.sort(x, axis=self._axis, descending=self._descending)
 
     a = np.random.uniform(low=0, high=100, size=shape, dtype='float64').astype(dtype)
     axis_list = list(range(len(shape)))
@@ -2288,11 +2263,7 @@
         assert_almost_equal(ret.asnumpy(), expected_ret, atol=1e-5, rtol=1e-5, use_broadcast=False)
 
         # check imperative again
-<<<<<<< HEAD
-        ret = np.sort(a, axis=axis, kind=kind)
-=======
         ret = np.sort(a, axis=axis, descending=descending)
->>>>>>> af1622e5
         assert_almost_equal(ret.asnumpy(), expected_ret, atol=1e-5, rtol=1e-5, use_broadcast=False)
 
 
@@ -6285,7 +6256,7 @@
         # shape of m is [batch, n, n]
         if 0 in L.shape:
             return L
-        
+
         if upper:
             L = onp.swapaxes(L, -1, -2)
 
