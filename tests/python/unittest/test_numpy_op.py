# Licensed to the Apache Software Foundation (ASF) under one
# or more contributor license agreements.  See the NOTICE file
# distributed with this work for additional information
# regarding copyright ownership.  The ASF licenses this file
# to you under the Apache License, Version 2.0 (the
# "License"); you may not use this file except in compliance
# with the License.  You may obtain a copy of the License at
#
#   http://www.apache.org/licenses/LICENSE-2.0
#
# Unless required by applicable law or agreed to in writing,
# software distributed under the License is distributed on an
# "AS IS" BASIS, WITHOUT WARRANTIES OR CONDITIONS OF ANY
# KIND, either express or implied.  See the License for the
# specific language governing permissions and limitations
# under the License.

# pylint: skip-file
from __future__ import absolute_import
import numpy as _np
import mxnet as mx
from mxnet import np, npx
from mxnet.gluon import HybridBlock
from mxnet.base import MXNetError
from mxnet.test_utils import same, assert_almost_equal, rand_shape_nd, rand_ndarray
from mxnet.test_utils import check_numeric_gradient, use_np, collapse_sum_like
from common import assertRaises, with_seed
import random
import scipy.stats as ss
from mxnet.test_utils import verify_generator, gen_buckets_probs_with_ppf
import platform


@with_seed()
@use_np
def test_np_tensordot():
    class TestTensordot(HybridBlock):
        def __init__(self, axes):
            super(TestTensordot, self).__init__()
            self._axes = axes

        def hybrid_forward(self, F, a, b):
            return F.np.tensordot(a, b, self._axes)

    def tensordot_backward(a, b, axes=2):
        if (a.ndim < 1) or (b.ndim < 1):
            raise ValueError('An input is zero-dim')

        if _np.isscalar(axes):
            a_axes_summed = [i + a.ndim - axes for i in range(axes)]
            b_axes_summed = [i for i in range(axes)]
        else:
            if len(axes) != 2:
                raise ValueError('Axes must consist of two arrays.')
            a_axes_summed, b_axes_summed = axes
            if _np.isscalar(a_axes_summed):
                a_axes_summed = a_axes_summed,
            if _np.isscalar(b_axes_summed):
                b_axes_summed = b_axes_summed,

            for i in range(len(a_axes_summed)):
                a_axes_summed[i] = (a_axes_summed[i] + a.ndim) % a.ndim

            for i in range(len(b_axes_summed)):
                b_axes_summed[i] = (b_axes_summed[i] + b.ndim) % b.ndim

        if len(a_axes_summed) != len(b_axes_summed):
            raise ValueError('Axes length mismatch')

        a_axes_remained = []
        for i in range(a.ndim):
            if not (i in a_axes_summed):
                a_axes_remained.append(i)
        a_axes = a_axes_remained[:] + a_axes_summed[:]

        b_axes_remained = []
        for i in range(b.ndim):
            if not (i in b_axes_summed):
                b_axes_remained.append(i)
        b_axes = b_axes_summed[:] + b_axes_remained[:]

        ad1 = _np.prod([a.shape[i] for i in a_axes_remained]) if len(a_axes_remained) > 0 else 1
        ad2 = _np.prod([a.shape[i] for i in a_axes_summed]) if len(a_axes_summed) > 0 else 1
        bd1 = _np.prod([b.shape[i] for i in b_axes_summed]) if len(b_axes_summed) > 0 else 1
        bd2 = _np.prod([b.shape[i] for i in b_axes_remained]) if len(b_axes_remained) > 0 else 1

        out_grad = _np.ones((ad1, bd2))

        new_a = _np.transpose(a, a_axes)
        new_a_shape = new_a.shape[:]
        new_a = new_a.reshape((ad1, ad2))
        new_b = _np.transpose(b, b_axes)
        new_b_shape = new_b.shape[:]
        new_b = new_b.reshape((bd1, bd2))

        reverse_a_axes = [0 for i in a_axes]
        for i in range(len(a_axes)):
            reverse_a_axes[a_axes[i]] = i

        reverse_b_axes = [0 for i in b_axes]
        for i in range(len(b_axes)):
            reverse_b_axes[b_axes[i]] = i

        grad_b = _np.dot(new_a.T, out_grad).reshape(new_b_shape)
        grad_b = _np.transpose(grad_b, reverse_b_axes)
        grad_a = _np.dot(out_grad, new_b.T).reshape(new_a_shape)
        grad_a = _np.transpose(grad_a, reverse_a_axes)

        return [grad_a, grad_b]

    # test non zero size input
    tensor_shapes = [
        ((3, 5), (5, 4), 1),  # (a_shape, b_shape, axes)
        ((3,), (3,), 1),
        ((3, 4, 5, 3, 2), (5, 3, 2, 1, 2), 3),
        ((3, 5, 4, 3, 2), (2, 3, 5, 1, 2), [[1, 3, 4], [2, 1, 0]]),
        ((3, 5, 4), (5, 4, 3), [[1, 0, 2], [0, 2, 1]]),
        ((3, 5, 4), (5, 3, 4), [[2, 0], [-1, -2]]),
        ((2, 2), (2, 2), 2),
        ((3, 5, 4), (5, ), [[-2], [0]]),
        ((3, 5, 4), (5, ), [[1], [0]]),
        ((2,), (2, 3), 1),
        ((3,), (3,), 0),
        ((2,), (2, 3), 0),
        ((3, 5, 4), (5, ), 0),
        ((2, 3, 4), (4, 3, 2), [[], []]),
        ((3, 0), (0, 5), 1),
        ((3, 0), (0, 4), [[1], [0]]),
        ((0, 3), (3, 5), 1),
        ((0, 3), (5, 0), [[0], [1]])
    ]

    for hybridize in [True, False]:
        for a_shape, b_shape, axes in tensor_shapes:
            for dtype in [_np.float32, _np.float64]:
                test_tensordot = TestTensordot(axes)
                if hybridize:
                    test_tensordot.hybridize()
                a = rand_ndarray(shape = a_shape, dtype = dtype).as_np_ndarray()
                b = rand_ndarray(shape = b_shape, dtype = dtype).as_np_ndarray()
                a.attach_grad()
                b.attach_grad()

                np_out = _np.tensordot(a.asnumpy(), b.asnumpy(), axes)
                with mx.autograd.record():
                    mx_out = test_tensordot(a, b)
                assert mx_out.shape == np_out.shape
                assert_almost_equal(mx_out.asnumpy(), np_out, rtol = 1e-3, atol = 1e-5)
                mx_out.backward()
                np_backward = tensordot_backward(a.asnumpy(), b.asnumpy(), axes)
                assert_almost_equal(a.grad.asnumpy(), np_backward[0], rtol = 1e-3, atol=1e-5)
                assert_almost_equal(b.grad.asnumpy(), np_backward[1], rtol = 1e-3, atol=1e-5)

                # Test imperative once again
                mx_out = np.tensordot(a, b, axes)
                np_out = _np.tensordot(a.asnumpy(), b.asnumpy(), axes)
                assert_almost_equal(mx_out.asnumpy(), np_out, rtol=1e-3, atol=1e-5)

                # test numeric gradient
                if (_np.prod(a_shape) > 0 and _np.prod(b_shape) > 0):
                    a_sym = mx.sym.Variable("a").as_np_ndarray()
                    b_sym = mx.sym.Variable("b").as_np_ndarray()
                    mx_sym = mx.sym.np.tensordot(a_sym, b_sym, axes).as_nd_ndarray()
                    check_numeric_gradient(mx_sym, [a.as_nd_ndarray(), b.as_nd_ndarray()],
                      rtol=1e-1, atol=1e-1, dtype = dtype)


@with_seed()
@use_np
def test_np_dot():
    shapes = [
        ((3, 0), (0, 4)),
        ((3,), (3,)),        # Case 1
        ((3, 4), (4, 5)),    # Case 2
        ((), ()),            # Case 3
        ((3, 4, 5), ()),     # Case 3.5.1
        ((), (3, 4, 5)),     # Case 3.5.2
        ((3, 4, 5), (5, )),  # Case 4
        ((3, 4, 5), (5, 2)), # Case 5
        ((5,), (5, 2)),
        ((3, 5, 4), (5, 4, 3)),
        ((3, 4), (5, 4, 3)),
        ((4,), (5, 4, 3))
    ]

    eps = 1e-3

    for shape_a, shape_b in shapes:
        np_a = _np.random.uniform(-1.0, 1.0, shape_a)
        np_a[abs(np_a) < eps] = 2 * eps
        np_b = _np.random.uniform(-1.0, 1.0, shape_b)
        np_b[abs(np_b) < eps] = 2 * eps
        a = mx.nd.array(np_a)
        b = mx.nd.array(np_b)
        np_res = _np.dot(np_a, np_b)
        mx_res = np.dot(a.as_np_ndarray(), b.as_np_ndarray())
        assert mx_res.shape == np_res.shape
        assert_almost_equal(np_res, mx_res.asnumpy(), rtol=1e-5, atol=1e-5)
        mx_a = mx.sym.Variable("a")
        mx_b = mx.sym.Variable("b")
        mx_sym = mx.sym.np.dot(mx_a.as_np_ndarray(), mx_b.as_np_ndarray()).as_nd_ndarray()
        if (len(shape_a) > 0 and len(shape_b) > 0 and _np.prod(shape_a) > 0 and _np.prod(shape_b) > 0):
            check_numeric_gradient(mx_sym, {"a": a, "b": b}, numeric_eps=eps, rtol=1e-2, atol=1e-3)

    bad_shapes = [((4, 5), (2, 3)), ((3, 4, 5), (6, ))]

    for shape_a, shape_b in bad_shapes:
        a = mx.nd.array(random.random()) if len(shape_a) == 0 else rand_ndarray(shape_a)
        b = mx.nd.array(random.random()) if len(shape_b) == 0 else rand_ndarray(shape_b)
        try:
            mx_res = np.dot(a.as_np_ndarray(), b.as_np_ndarray())
        except mx.base.MXNetError:
            continue
        assert False


@with_seed()
@use_np
def test_np_sum():
    class TestSum(HybridBlock):
        def __init__(self, axis=None, dtype=None, keepdims=False):
            super(TestSum, self).__init__()
            self._axis = axis
            self._dtype = dtype
            self._keepdims = keepdims

        def hybrid_forward(self, F, a, *args, **kwargs):
            return F.np.sum(a, axis=self._axis, dtype=self._dtype, keepdims=self._keepdims)

    def is_int(dtype):
        return 'int' in dtype

    in_data_dim = random.choice([2, 3, 4])
    shape = rand_shape_nd(in_data_dim, dim=3)
    acc_type = {'float16': 'float32', 'float32': 'float64', 'float64': 'float64',
                'int8': 'int32', 'int32': 'int64', 'int64': 'int64'}
    for hybridize in [False, True]:
        for keepdims in [True, False]:
            for axis in ([i for i in range(in_data_dim)] + [(), None]):
                for itype in ['float16', 'float32', 'float64', 'int8', 'int32', 'int64']:
                    for dtype in ['float16', 'float32', 'float64', 'int8', 'int32', 'int64']:
                        if is_int(dtype) and not is_int(itype):
                            continue
                        # test gluon
                        test_sum = TestSum(axis=axis, dtype=dtype, keepdims=keepdims)
                        if hybridize:
                            test_sum.hybridize()
                        if is_int(itype):
                            x = _np.random.randint(-128, 128, shape, dtype=itype)
                            x = mx.nd.array(x)
                        else:
                            x = mx.nd.random.uniform(-1.0, 1.0, shape=shape, dtype=itype)
                        x = x.as_np_ndarray()
                        x.attach_grad()
                        expected_ret = _np.sum(x.asnumpy(), axis=axis, dtype=acc_type[itype], keepdims=keepdims)
                        expected_ret = expected_ret.astype(dtype)
                        with mx.autograd.record():
                            y = test_sum(x)
                        assert y.shape == expected_ret.shape
                        assert_almost_equal(y.asnumpy(), expected_ret, rtol=1e-3 if dtype == 'float16' else 1e-3,
                                            atol=1e-5 if dtype == 'float16' else 1e-5, use_broadcast=False)

                        y.backward()
                        assert same(x.grad.asnumpy(), _np.ones(shape=x.shape, dtype=x.dtype))

                        # test numeric
                        if itype == 'float32' and dtype == 'float32':
                            x_sym = mx.sym.Variable("x").as_np_ndarray()
                            mx_sym = mx.sym.np.sum(x_sym, axis=axis, dtype=dtype, keepdims=keepdims).as_nd_ndarray()
                            check_numeric_gradient(mx_sym, [x.as_nd_ndarray()],
                                                   numeric_eps=1e-3, rtol=1e-3, atol=1e-4, dtype=_np.float32)

                        # test imperative
                        mx_out = np.sum(x, axis=axis, dtype=dtype, keepdims=keepdims)
                        np_out = _np.sum(x.asnumpy(), axis=axis, dtype=acc_type[itype], keepdims=keepdims).astype(dtype)
                        assert_almost_equal(mx_out.asnumpy(), np_out, rtol=1e-3, atol=1e-5, use_broadcast=False)


@with_seed()
@use_np
def test_np_max_min():
    class TestMax(HybridBlock):
        def __init__(self, axis=None, keepdims=False):
            super(TestMax, self).__init__()
            self._axis = axis
            self._keepdims = keepdims

        def hybrid_forward(self, F, a, *args, **kwargs):
            return a.max(axis=self._axis, keepdims=self._keepdims)

    class TestMin(HybridBlock):
        def __init__(self, axis=None, keepdims=False):
            super(TestMin, self).__init__()
            self._axis = axis
            self._keepdims = keepdims

        def hybrid_forward(self, F, a, *args, **kwargs):
            return a.min(axis=self._axis, keepdims=self._keepdims)

    def is_int(dtype):
        return 'int' == dtype

    def get_grad(axis, func_name):
        index = -1 if func_name == 'max' else 0
        if axis == ():
            return _np.ones((2,3,4,5))
        else:
            temp = _np.zeros((2,3,4,5))
            if axis == 0:
                temp[index,:,:,:] = 1
                return temp
            elif axis == 1:
                temp[:,index,:,:] = 1
                return temp
            elif axis == 2:
                temp[:,:,index,:] = 1
                return temp
            elif axis == 3:
                temp[:,:,:,index] = 1
                return temp
            elif not axis:
                temp[index,index,index,index] = 1
                return temp
            raise ValueError('axis should be int or None or ()')

    def _test_np_exception(func, shape, dim):
        x = np.random.uniform(-1.0, 1.0, shape)
        out = getattr(x, func)()
        assert out.ndim == dim, 'dimension mismatch, output.ndim={}, dim={}'.format(output.ndim, dim)

    in_data_dim = random.choice([2, 3, 4])
    shape = rand_shape_nd(in_data_dim, dim=3)
    for func in ['max', 'min']:
        for hybridize in [False, True]:
            for keepdims in [True, False]:
                for axis in ([i for i in range(in_data_dim)] + [(), None]):
                    for itype in ['float16', 'float32', 'float64', 'int']:
                        # test gluon
                        if func == 'max':
                            test_gluon = TestMax(axis=axis, keepdims=keepdims)
                        else:
                            test_gluon = TestMin(axis=axis, keepdims=keepdims)
                        if hybridize:
                            test_gluon.hybridize()
                        if is_int(itype):
                            x = mx.nd.arange(120).reshape((2, 3, 4, 5))
                            x = mx.nd.array(x)
                        else:
                            x = mx.nd.random.uniform(-1.0, 1.0, shape=shape, dtype=itype)
                        x = x.as_np_ndarray()
                        x.attach_grad()
                        if func == 'max':
                            expected_ret = _np.amax(x.asnumpy(), axis=axis, keepdims=keepdims)
                        else:
                            expected_ret = _np.amin(x.asnumpy(), axis=axis, keepdims=keepdims)
                        with mx.autograd.record():
                            y = test_gluon(x)
                        assert y.shape == expected_ret.shape
                        assert_almost_equal(y.asnumpy(), expected_ret, rtol=1e-3 if itype == 'float16' else 1e-3,
                                            atol=1e-5 if itype == 'float16' else 1e-5)
                        y.backward()
                        # only check the gradient with hardcoded input
                        if is_int(itype):
                            assert same(x.grad.asnumpy(), get_grad(axis, func)), \
                                'x={}\ny={}\nx.grad={}\nnumpy={}'.format(x.asnumpy(), y.asnumpy(), x.grad.asnumpy(), get_grad(axis))

                        # test imperative
                        if func == 'max':
                            mx_out = np.max(x, axis=axis, keepdims=keepdims)
                            np_out = _np.amax(x.asnumpy(), axis=axis, keepdims=keepdims)
                        else:
                            mx_out = np.min(x, axis=axis, keepdims=keepdims)
                            np_out = _np.amin(x.asnumpy(), axis=axis, keepdims=keepdims)
                        assert_almost_equal(mx_out.asnumpy(), np_out, rtol=1e-3, atol=1e-5)

    # test zero and zero dim
    shapes = [(), (0), (2, 0), (0, 2, 1)]
    exceptions = [False, True, True, True]
    dims = [0] * len(shapes)
    for func in ['max', 'min']:
        for shape, exception, dim in zip(shapes, exceptions, dims):
            if exception:
                assertRaises(MXNetError, _test_np_exception, func, shape, dim)
            else:
                _test_np_exception(func, shape, dim)


@with_seed()
@use_np
def test_np_mean():
    class TestMean(HybridBlock):
        def __init__(self, axis=None, dtype=None, keepdims=False):
            super(TestMean, self).__init__()
            self._axis = axis
            self._dtype = dtype
            self._keepdims = keepdims

        def hybrid_forward(self, F, a, *args, **kwargs):
            return a.mean(axis=self._axis, dtype=self._dtype, keepdims=self._keepdims)

    def is_int(dtype):
        return 'int' in dtype

    in_data_dim = random.choice([2, 3, 4])
    shape = rand_shape_nd(in_data_dim, dim=3)
    acc_type = {'float16': 'float32', 'float32': 'float64', 'float64': 'float64',
                'int8': 'int32', 'int32': 'int64', 'int64': 'int64'}
    for hybridize in [False, True]:
        for keepdims in [True, False]:
            for axis in ([i for i in range(in_data_dim)] + [(), None]):
                for itype in ['float16', 'float32', 'float64']:
                    for dtype in ['float16', 'float32', 'float64']:
                        if is_int(dtype) and not is_int(itype):
                            continue
                        # test gluon
                        test_mean = TestMean(axis=axis, dtype=dtype, keepdims=keepdims)
                        if hybridize:
                            test_mean.hybridize()
                        if is_int(itype):
                            x = _np.random.randint(-128, 128, shape, dtype=itype)
                            x = mx.nd.array(x, dtype=itype)
                        else:
                            x = mx.nd.random.uniform(-1.0, 1.0, shape=shape, dtype=itype)
                        x = x.as_np_ndarray()
                        x.attach_grad()

                        expected_ret = _np.mean(x.asnumpy(), axis=axis, dtype=acc_type[itype], keepdims=keepdims)
                        expected_ret = expected_ret.astype(dtype)
                        with mx.autograd.record():
                            y = test_mean(x)
                        assert y.shape == expected_ret.shape
                        assert_almost_equal(y.asnumpy(), expected_ret, rtol=1e-3 if dtype == 'float16' else 1e-3,
                                            atol=1e-5 if dtype == 'float16' else 1e-5)

                        y.backward()
                        N = x.size / y.size
                        assert same(x.grad.asnumpy(), _np.ones(shape=x.shape, dtype=x.dtype) / N)

                        # test numeric
                        if itype == 'float32' and dtype == 'float32':
                            x_sym = mx.sym.Variable("x").as_np_ndarray()
                            mx_sym = mx.sym.np.mean(x_sym, axis=axis, dtype=dtype, keepdims=keepdims).as_nd_ndarray()
                            check_numeric_gradient(mx_sym, [x.as_nd_ndarray()],
                                                   numeric_eps=1e-3, rtol=1e-3, atol=1e-4, dtype=_np.float32)

                        # test imperative
                        mx_out = np.mean(x, axis=axis, dtype=dtype, keepdims=keepdims)
                        np_out = _np.mean(x.asnumpy(), axis=axis, dtype=acc_type[itype], keepdims=keepdims).astype(dtype)
                        assert_almost_equal(mx_out.asnumpy(), np_out, rtol=1e-3, atol=1e-5)


@with_seed()
@use_np
def test_np_moment():
    class TestMoment(HybridBlock):
        def __init__(self, name, axis=None, dtype=None, keepdims=False, ddof=0):
            super(TestMoment, self).__init__()
            self._name = name
            self._axis = axis
            self._dtype = dtype
            self._keepdims = keepdims
            self._ddof = ddof

        def hybrid_forward(self, F, a, *args, **kwargs):
            return getattr(a, self._name)(axis=self._axis, dtype=self._dtype, keepdims=self._keepdims, ddof=self._ddof)

    def is_int(dtype):
        return 'int' in dtype

    def legalize_shape(shape):
        shape_ = list(shape)
        for i in range(len(shape_)):
            shape_[i] += 1
        return tuple(shape_)

    in_data_dim = random.choice([2, 3, 4])
    shape = rand_shape_nd(in_data_dim, dim=3)
    shape = legalize_shape(shape)
    acc_type = {'float16': 'float32', 'float32': 'float64', 'float64': 'float64',
                'int8': 'float64', 'int32': 'float64', 'int64': 'float64'}

    for name in ['var', 'std']:
        for hybridize in [False, True]:
            for ddof in [0, 1]:
                for keepdims in [True, False]:
                    for axis in ([i for i in range(in_data_dim)] + [(), None]):
                        for itype in ['float16', 'float32', 'float64', 'int8', 'int32', 'int64']:
                            for dtype in ['float16', 'float32', 'float64']:
                                if is_int(dtype) and not is_int(itype) or is_int(itype) and is_int(dtype):
                                    continue
                                atol = 3e-4 if itype == 'float16' or dtype == 'float16' else 1e-5
                                rtol = 1e-2 if itype == 'float16' or dtype == 'float16' else 1e-3
                                # test gluon
                                test_moment = TestMoment(name, axis=axis, dtype=dtype, keepdims=keepdims, ddof=ddof)
                                if hybridize:
                                    test_moment.hybridize()
                                if is_int(itype):
                                    x = _np.random.randint(-16, 16, shape, dtype=itype)
                                    x = mx.nd.array(x)
                                else:
                                    x = mx.nd.random.uniform(-1.0, 1.0, shape=shape, dtype=itype)
                                x = x.as_np_ndarray()
                                x.attach_grad()
                                expected_ret = getattr(_np, name)(x.asnumpy(), axis=axis, dtype=acc_type[itype], keepdims=keepdims, ddof=ddof)
                                expected_ret = expected_ret.astype(dtype)
                                y = test_moment(x)
                                assert y.shape == expected_ret.shape
                                assert_almost_equal(y.asnumpy(), expected_ret, rtol=rtol, atol=atol, use_broadcast=False, equal_nan=True)

                                # test imperative
                                mx_out = getattr(np, name)(x, axis=axis, dtype=dtype, keepdims=keepdims, ddof=ddof)
                                np_out = getattr(_np, name)(x.asnumpy(), axis=axis, dtype=acc_type[itype], keepdims=keepdims, ddof=ddof).astype(dtype)
                                assert_almost_equal(mx_out.asnumpy(), np_out, rtol=rtol, atol=atol, use_broadcast=False, equal_nan=True)


@with_seed()
@use_np
def test_np_linspace():
    configs = [
        (0.0, 1.0, 10),
        (-2, 4, 30),
        (5.234324, 8.98324, 324),
        (2, 10, 100)
    ]
    exception_configs = [
        (0, 10, -1),
        (0, 1, 2.5)
    ]
    dtypes = ['int32', 'float16', 'float32', 'float64', None]
    for config in configs:
        for dtype in dtypes:
            for endpoint in [False, True]:
                for retstep in [False, True]:
                    if isinstance(config, tuple):
                        mx_ret = np.linspace(*config, endpoint=endpoint, retstep=retstep, dtype=dtype)
                        np_ret = _np.linspace(*config, endpoint=endpoint, retstep=retstep, dtype=dtype)
                    else:
                        mx_ret = np.linspace(config, endpoint=endpoint, retstep=retstep, dtype=dtype)
                        np_ret = _np.linspace(config, endpoint=endpoint, retstep=retstep, dtype=dtype)
                    if retstep:
                        assert_almost_equal(mx_ret[0].asnumpy(), np_ret[0], atol=1e-3, rtol=1e-5)
                        same(mx_ret[1], np_ret[1])
                    else:
                        assert_almost_equal(mx_ret.asnumpy(), np_ret, atol=1e-3, rtol=1e-5)
    # check for exception input
    for config in exception_configs:
        assertRaises(MXNetError, np.linspace, *config)
    # check linspace equivalent to arange
    for test_index in range(1000):
        assert_almost_equal(mx.np.linspace(0, test_index, test_index + 1).asnumpy(), _np.arange(test_index + 1))

    class TestLinspace(HybridBlock):
        def __init__(self, start, stop, num=50, endpoint=None, retstep=False, dtype=None, axis=0):
            super(TestLinspace, self).__init__()
            self._start = start
            self._stop = stop
            self._num = num
            self._endpoint = endpoint
            self._retstep = retstep
            self._dtype = dtype

        def hybrid_forward(self, F, x):
            if self._retstep:
                raise ValueError("linspace didn't support retstep = True inside HybridBlock")
            else:
                return x + F.np.linspace(self._start, self._stop, self._num, \
                self._endpoint, self._retstep, self._dtype)

    for dtype in dtypes:
        x = np.zeros(shape=(), dtype=dtype)
        for config in configs:
            for hybridize in [False, True]:
                for endpoint in [False, True]:
                    if isinstance(config, tuple):
                        net = TestLinspace(*config, endpoint=endpoint, dtype=dtype)
                        np_out = _np.linspace(*config, endpoint=endpoint, dtype=dtype)
                    else:
                        net = TestLinspace(config, endpoint=endpoint, dtype=dtype)
                        np_out = _np.linspace(config, endpoint=endpoint, dtype=dtype)
                    if hybridize:
                        net.hybridize()
                    mx_out = net(x)
                    assert_almost_equal(mx_out.asnumpy(), np_out, atol=1e-3, rtol=1e-5)


@with_seed()
@use_np
def test_npx_slice():
    class TestSlice(HybridBlock):
        def __init__(self, begin, end, step):
            super(TestSlice, self).__init__()
            self._begin = begin
            self._end = end
            self._step = step

        def hybrid_forward(self, F, a):
            return F.npx.slice(a, begin=self._begin, end=self._end, step=self._step)

    shape = (8, 16, 9, 9)
    np_array = _np.arange(_np.prod(shape), dtype='int32').reshape(shape)
    configs = [
        ([], [], None),
        ([], [], []),
        ([1], [4], None),
        ([1], [10], [3]),
        ([10], [0], [-2]),
        ([None], [None], [None]),
        ([None], [None], [-1]),
        ([10], [None], [-1]),
        ([1, 0, 3], [-2, 10, -4], [None, 2, 3]),
        ([-2, -3, -5, -6], [1, 3, 4, 5], None),
        ([-2, -3, -5, -6], [1, 3, 4, 5], [-1, -2, -3, -4]),
        ([2, -3, -5, -6], [2, 3, 4, 5], None),
        ([2, -3, -5, 5], [3, 3, 4, 5], None),
    ]

    for hybridize in [True, False]:
        for config in configs:
            start, end, step = config[0], config[1], config[2]
            test_slice = TestSlice(begin=start, end=end, step=step)
            if hybridize:
                test_slice.hybridize()

            a = np.array(np_array, dtype=np_array.dtype)
            a.attach_grad()
            basic_index = tuple([
                slice(start[i], end[i], step[i]) if step is not None else slice(start[i], end[i])
                for i in range(len(start))
            ])
            expected_ret = np_array[basic_index]
            with mx.autograd.record():
                y = test_slice(a)

            assert same(y.asnumpy(), expected_ret)

            # test backward
            mx.autograd.backward(y)
            expected_grad = _np.zeros(shape)
            expected_grad[basic_index] = 1
            assert same(a.grad.asnumpy(), expected_grad)


@with_seed()
@use_np
<<<<<<< HEAD
def test_np_logaddexp():
    @use_np
    class TestLogaddexp(HybridBlock):
        def __init__(self):
            super(TestLogaddexp, self).__init__()

        def hybrid_forward(self, F, x1, x2):
            return F.np.logaddexp(x1, x2)

    shapes = [
        ((3, 1), (3, 1)),
        ((3, 1, 2), (3, 1, 2)),
        ((1, ), (1, )),
        ((3, 0), (3, 0)),  # zero-size shape
        ((0, 1), (0, 1)),  # zero-size shape
        ((2, 0, 2), (2, 0, 2)),  # zero-size shape
        ((1, ), (3, )),  # broadcast
        ((2, 3), (2, 1)),  # broadcast
        ((1, 3), (2, 3)),  # broadcast
        ((1, 3), (2, 0, 3)),  # broadcast to zero-dim shape
        ((1, 0, 1), (3, 0, 1)),  # broadcast of zero-dim shape
        ((), ()),  # zero-dim shape
    ]
    eps = 1e-3
    # Legal shape test.
    for shape_a, shape_b in shapes:
        for hybridize in [True, False]:
            test_logaddexp = TestLogaddexp()
            if hybridize:
                test_logaddexp.hybridize()
            lhs = rand_ndarray(shape_a).as_np_ndarray()
            rhs = rand_ndarray(shape_b).as_np_ndarray()
            lhs.attach_grad()
            rhs.attach_grad()
            np_out = _np.logaddexp(lhs.asnumpy(), rhs.asnumpy())
            np_backward_lhs = _np.exp(
                lhs.asnumpy()) / (_np.exp(lhs.asnumpy()) + _np.exp(rhs.asnumpy()))
            np_backward_rhs = _np.exp(
                rhs.asnumpy()) / (_np.exp(lhs.asnumpy()) + _np.exp(rhs.asnumpy()))
            with mx.autograd.record():
                mx_out = test_logaddexp(lhs, rhs)
            assert mx_out.shape == np_out.shape
            assert_almost_equal(mx_out.asnumpy(), np_out, rtol=1e-3, atol=1e-5)
            mx_out.backward()
            # For broadcast backward case,
            # reduce sum is applied on numpy result.
            for n_dim in range(len(shape_a)):
                if (shape_a[n_dim] != shape_b[n_dim]):
                    if (shape_a[n_dim] > shape_b[n_dim]):
                        np_backward_rhs = np_backward_rhs.sum(
                            axis=n_dim, keepdims=True)
                    else:
                        np_backward_lhs = np_backward_lhs.sum(
                            axis=n_dim, keepdims=True)
            assert_almost_equal(lhs.grad.asnumpy(),
                                np_backward_lhs, rtol=1e-3, atol=1e-5)
            assert_almost_equal(rhs.grad.asnumpy(),
                                np_backward_rhs, rtol=1e-3, atol=1e-5)
            # Test imperative once again
            mx_out = np.logaddexp(lhs, rhs)
            np_out = _np.logaddexp(lhs.asnumpy(), rhs.asnumpy())
            assert_almost_equal(mx_out.asnumpy(), np_out, rtol=1e-3, atol=1e-5)

        # Range case.
    x = [1000000, -1000000, 1000200, -1000200]
    y = [1000200, -1000200, 1000000, -1000000]
    z = [1000200, -1000000, 1000200, -1000000]
    for dt in ['float64']:
        logxf = np.array(x, dtype=dt)
        logyf = np.array(y, dtype=dt)
        logzf = np.array(z, dtype=dt)
        assert_almost_equal(np.logaddexp(logxf, logyf).asnumpy(),
                            logzf.asnumpy())

        # Bad shape case.
    bad_shapes = [((4, 5), (2, 3)), ((3, 4, 5), (6, ))]
    for shape_a, shape_b in bad_shapes:
        a = mx.nd.array(random.random()) if len(
            shape_a) == 0 else rand_ndarray(shape_a)
        b = mx.nd.array(random.random()) if len(
            shape_b) == 0 else rand_ndarray(shape_b)
        try:
            mx_res = np.logaddexp(a.as_np_ndarray(), b.as_np_ndarray())
        except mx.base.MXNetError:
            continue
        assert False
=======
def test_np_reshape():
    class TestReshape(HybridBlock):
        def __init__(self, newshape):
            super(TestReshape, self).__init__()
            self._newshape = newshape

        def hybrid_forward(self, F, a):
            return F.np.reshape(a, self._newshape)

    shape_pairs = [((2, 6), (6, 2)), ((2, 6), (3, 4)), ((1, 0), (0,)), ((0, 0), (0,)), ((), (1, 1, 1))]
    for hybridize in [True, False]:
        for shape_pair in shape_pairs:
            shape1, shape2 = shape_pair
            test_reshape = TestReshape(shape2)
            if hybridize:
                test_reshape.hybridize()
            x = rand_ndarray(shape1).as_np_ndarray()
            x.attach_grad()
            np_out = _np.reshape(x.asnumpy(), shape2)
            with mx.autograd.record():
                mx_out = test_reshape(x)
            assert mx_out.shape == np_out.shape
            assert_almost_equal(mx_out.asnumpy(), np_out, rtol=1e-3, atol=1e-5, use_broadcast=False)
            mx_out.backward()
            np_backward = _np.ones(shape1)
            assert_almost_equal(x.grad.asnumpy(), np_backward, rtol=1e-3, atol=1e-5, use_broadcast=False)

            mx_out = np.reshape(x, shape2)
            np_out = _np.reshape(x.asnumpy(), shape2)
            assert_almost_equal(mx_out.asnumpy(), np_out, rtol=1e-3, atol=1e-5, use_broadcast=False)


@with_seed()
@use_np
def test_np_squeeze():
    config = [((), None),
              ((), -1),
              ((), 0),
              ((4, 1, 2), None),
              ((1, 1, 1), None),
              ((1, 0, 1, 5), 2),
              ((1, 0, 1, 1), (-1, -4))]

    class TestSqueeze(HybridBlock):
        def __init__(self, axis):
            super(TestSqueeze, self).__init__()
            self._axis = axis

        def hybrid_forward(self, F, x):
            return F.np.squeeze(x, axis=self._axis)

    for shape, axis in config:
        data_np = _np.random.uniform(size=shape)
        data_mx = np.array(data_np, dtype=data_np.dtype)
        ret_np = _np.squeeze(data_np, axis=axis)
        ret_mx = np.squeeze(data_mx, axis=axis)
        assert_almost_equal(ret_mx.asnumpy(), ret_np, rtol=1e-5, atol=1e-6, use_broadcast=False)

        net = TestSqueeze(axis)
        for hybrid in [False, True]:
            if hybrid:
                net.hybridize()
            data_mx.attach_grad()
            with mx.autograd.record():
                ret_mx = net(data_mx)
            assert_almost_equal(ret_mx.asnumpy(), ret_np, rtol=1e-5, atol=1e-6, use_broadcast=False)
            ret_mx.backward()
            assert_almost_equal(data_mx.grad.asnumpy(), _np.ones_like(data_np),
                                rtol=1e-5, atol=1e-6, use_broadcast=False)


@with_seed()
@use_np
def test_np_prod():
    class TestProd(HybridBlock):
        def __init__(self, axis=None, dtype=None, keepdims=False):
            super(TestProd, self).__init__()
            self._axis = axis
            self._dtype = dtype
            self._keepdims = keepdims

        def hybrid_forward(self, F, a, *args, **kwargs):
            return F.np.prod(a, axis=self._axis, dtype=self._dtype, keepdims=self._keepdims)

    in_data_dim = random.choice([3, 4])
    shape = rand_shape_nd(in_data_dim, dim=3)
    for hybridize in [False, True]:
        for keepdims in [True, False]:
            for axis in ([i for i in range(in_data_dim)] + [(), None]):
                for itype in ['float32', 'float64']:
                    for dtype in ['float32', 'float64']:
                        # test gluon
                        test_prod = TestProd(axis=axis, dtype=dtype, keepdims=keepdims)
                        if hybridize:
                            test_prod.hybridize()
                        x = np.array(_np.random.uniform(-2.0, 2.0, size=shape), dtype=itype)
                        x.attach_grad()
                        expected_ret = _np.prod(x.asnumpy(), axis=axis, keepdims=keepdims)
                        expected_ret = expected_ret.astype(dtype)
                        with mx.autograd.record():
                            y = test_prod(x)
                        assert y.shape == expected_ret.shape
                        assert_almost_equal(y.asnumpy(), expected_ret, rtol=1e-3, atol=1e-5, use_broadcast=False)
                        y.backward()
                        # use keepdims=True so that broadcast divide can be used to calculate
                        # grad of input
                        expected_ret = _np.prod(x.asnumpy(), axis=axis, keepdims=True)
                        assert_almost_equal(x.grad.asnumpy(), expected_ret / x.asnumpy(), rtol=1e-3, atol=1e-3,
                                            use_broadcast=False)

                        # test numeric
                        if itype == 'float32' and dtype == 'float32':
                            x_sym = mx.sym.Variable("x").as_np_ndarray()
                            mx_sym = mx.sym.np.prod(x_sym, axis=axis, dtype=dtype, keepdims=keepdims).as_nd_ndarray()
                            check_numeric_gradient(mx_sym, [x.as_nd_ndarray()],
                                                   numeric_eps=1e-3, rtol=1e-3, atol=1e-4, dtype=_np.float32)

                        # test imperative
                        mx_out = np.prod(x, axis=axis, dtype=dtype, keepdims=keepdims)
                        np_out = _np.prod(x.asnumpy(), axis=axis, keepdims=keepdims).astype(dtype)
                        assert_almost_equal(mx_out.asnumpy(), np_out, rtol=1e-3, atol=1e-5, use_broadcast=False)


@with_seed()
@use_np
def test_np_flatten():
    class TestFlatten(HybridBlock):
        def hybrid_forward(self, F, x):
            return x.flatten()

    shapes = [(), (2, 0, 1), (3, 4, 5), 6, (0,), (0, 0, 0)]
    for shape in shapes:
        for hybridize in [True, False]:
            test_flatten = TestFlatten()
            if hybridize:
                test_flatten.hybridize()
            a_np = _np.random.uniform(size=shape).astype('float32')
            a_mx = np.array(a_np, dtype=a_np.dtype)
            a_mx.attach_grad()
            with mx.autograd.record():
                ret = test_flatten(a_mx)
            expected_ret = a_np.flatten()
            assert_almost_equal(expected_ret, ret.asnumpy(), rtol=1e-5, atol=1e-6, use_broadcast=False)
            # check gradient
            ret.backward()
            assert_almost_equal(a_mx.grad.asnumpy(), _np.ones_like(a_np), rtol=1e-5, atol=1e-6, use_broadcast=False)


@with_seed()
@use_np
def test_np_broadcast_to():
    class TestBroadcastTo(HybridBlock):
        def __init__(self, dst_shape):
            super(TestBroadcastTo, self).__init__()
            self._dst_shape = dst_shape

        def hybrid_forward(self, F, x):
            return F.np.broadcast_to(x, self._dst_shape)

    shapes = [
        ((), (1, 2, 4, 5)),
        ((1,), (4, 5, 6)),
        ((1, 0), (2, 4, 0)),
        ((1, 1), (2, 4, 0)),
        ((4, 1), (1, 2, 3, 4, 5)),
        ((4, 1), (1, 0, 3, 4, 5))
    ]
    for src_shape, dst_shape in shapes:
        for hybridize in [True, False]:
            test_broadcast_to = TestBroadcastTo(dst_shape)
            if hybridize:
                test_broadcast_to.hybridize()

            a = _np.random.uniform(size=src_shape).astype(np.float32)
            expected_ret = _np.broadcast_to(a, dst_shape)
            a_mx = np.array(a, dtype=a.dtype)
            a_mx.attach_grad()
            with mx.autograd.record():
                ret = test_broadcast_to(a_mx)
            assert_almost_equal(ret.asnumpy(), expected_ret, rtol=1e-5, atol=1e-6, use_broadcast=False)
            ret.backward()
            expected_grad = collapse_sum_like(_np.ones_like(expected_ret), src_shape)
            assert_almost_equal(a_mx.grad.asnumpy(), expected_grad, rtol=1e-5, atol=1e-6, use_broadcast=False)


@with_seed()
@use_np
def test_np_transpose():
    def np_transpose_grad(out_shape, dtype, axes=None):
        ograd = _np.ones(out_shape, dtype=dtype)
        if axes is None or axes == ():
            return _np.transpose(ograd, axes)
        np_axes = _np.array(list(axes))
        return _np.transpose(ograd, tuple(list(_np.argsort(np_axes))))

    class TestTranspose(HybridBlock):
        def __init__(self, axes=None):
            super(TestTranspose, self).__init__()
            self.axes = axes

        def hybrid_forward(self, F, a):
            return F.np.transpose(a, self.axes)

    for hybridize in [True, False]:
        for dtype in [_np.int32, _np.float32]:
            for ndim in range(7):
                shape = rand_shape_nd(ndim, dim=5, allow_zero_size=True)
                axeses = [None]
                if ndim == 0:
                    axeses += [()]
                else:
                    axes = [i for i in range(ndim)]
                    axeses.append(tuple(axes))
                    random.shuffle(axes)
                    axeses.append(tuple(axes))
                for axes in axeses:
                    test_trans = TestTranspose(axes)
                    if hybridize:
                        test_trans.hybridize()
                    x = rand_ndarray(shape).as_np_ndarray()
                    x = x.astype(dtype)
                    x.attach_grad()
                    np_out = _np.transpose(x.asnumpy(), axes)
                    with mx.autograd.record():
                        mx_out = test_trans(x)
                    assert mx_out.shape == np_out.shape
                    assert_almost_equal(mx_out.asnumpy(), np_out, rtol=1e-3, atol=1e-5, use_broadcast=False)
                    mx_out.backward()
                    np_backward = np_transpose_grad(np_out.shape, dtype, axes)
                    assert_almost_equal(x.grad.asnumpy(), np_backward, rtol=1e-3, atol=1e-5, use_broadcast=False)

                    mx_out = np.transpose(x, axes)
                    np_out = _np.transpose(x.asnumpy(), axes)
                    assert_almost_equal(mx_out.asnumpy(), np_out, rtol=1e-3, atol=1e-5, use_broadcast=False)


@with_seed()
@use_np
def test_np_meshgrid():
    nx, ny = (4, 5)
    x = np.array(_np.linspace(0, 1, nx), dtype=np.float32)
    y = np.array(_np.linspace(0, 1, ny), dtype=np.float32)
    z = np.ones(())
    xv, yv, zv = np.meshgrid(x, y, z)
    xv_expected, yv_expected, zv_expected = _np.meshgrid(x.asnumpy(), y.asnumpy(), z.asnumpy())
    assert same(xv.asnumpy(), xv_expected)
    assert same(yv.asnumpy(), yv_expected)
    assert same(zv.asnumpy(), zv_expected)


@with_seed()
@use_np
def test_np_broadcast_arrays():
    shape_config = [
        [(), (2, 1), (1, 3), (4, 1, 1), (5, 4, 2, 3)],
        [(0,), (), (2, 1), (1, 0), (3, 2, 1)]
    ]
    for shapes in shape_config:
        arrays_np = [_np.random.randint(low=0, high=1000, size=shape, dtype=_np.int32) for shape in shapes]
        arrays_mx = [np.array(arr, dtype=arr.dtype) for arr in arrays_np]
        expected_rets = _np.broadcast_arrays(*arrays_np)
        rets = np.broadcast_arrays(*arrays_mx)
        for expected_ret, ret in zip(expected_rets, rets):
            assert same(expected_ret, ret.asnumpy())


@with_seed()
@use_np
def test_np_tile():
    config = [
        ((), ()),
        ((), 0),
        ((), (2, 0)),
        ((), (2, 3)),
        ((4, 2), (2,)),
        ((4, 2), (2, 3)),
        ((4, 2), (2, 1, 4)),
        ((4, 2), (2, 3, 4)),
        ((4, 2), (2, 0)),
        ((4, 2), (2, 0, 3)),
        ((4, 2), (2, 0, 3)),
        ((4, 0), (2, 0, 3)),
    ]

    class TestTile(HybridBlock):
        def __init__(self, reps):
            super(TestTile, self).__init__()
            self._reps = reps

        def hybrid_forward(self, F, x):
            return F.np.tile(x, reps=self._reps)

    for shape, reps in config:
        data_np = _np.random.randint(low=0, high=1000, size=shape)
        data_mx = np.array(data_np, dtype=data_np.dtype)
        ret_np = _np.tile(data_np, reps=reps)
        ret_mx = np.tile(data_mx, reps=reps)
        assert same(ret_mx.asnumpy(), ret_np)

        net = TestTile(reps)
        for hybrid in [False, True]:
            if hybrid:
                net.hybridize()
            ret_mx = net(data_mx)
            assert same(ret_mx.asnumpy(), ret_np)


@with_seed()
@use_np
def test_np_unary_funcs():
    def check_unary_func(func, ref_grad, shape, low, high):
        class TestUnary(HybridBlock):
            def __init__(self, func):
                super(TestUnary, self).__init__()
                self._func = func

            def hybrid_forward(self, F, a, *args, **kwargs):
                return getattr(F.np, self._func)(a)

        np_func = getattr(_np, func)
        mx_func = TestUnary(func)
        np_test_data = _np.random.uniform(low, high, shape).astype(_np.float32)
        mx_test_data = mx.numpy.array(np_test_data)
        for hybridize in [True, False]:
            if hybridize:
                mx_func.hybridize()
            if ref_grad:
                mx_test_data.attach_grad()
            np_out = np_func(np_test_data)
            with mx.autograd.record():
                y = mx_func(mx_test_data)
            assert y.shape == np_out.shape
            assert_almost_equal(y.asnumpy(), np_out, rtol=1e-3, atol=1e-5)

            if ref_grad:
                y.backward()
                assert_almost_equal(mx_test_data.grad.asnumpy(), ref_grad(np_test_data), rtol=1e-1, atol=1e-2, equal_nan=True)

    funcs = {
        'absolute' : (lambda x: -1. * (x < 0) + (x > 0), -1.0, 1.0),
        'cbrt' : (lambda x: 1. / (3. * _np.cbrt(x) ** 2), -1.0, 1.0),
        'ceil' : (None, -10.0, 10.0),
        'exp' : (lambda x: _np.exp(x), -1.0, 1.0),
        'expm1' : (lambda x: _np.exp(x), -1.0, 1.0),
        'fix' : (None, -10.0, 10.0),
        'floor' : (None, -10.0, 10.0),
        'log' : (lambda x: 1.0 / x, 0.1, 5.0),
        'log10' : (lambda x: 1.0 / (x * _np.log(10)), 0.1, 10.0),
        'log1p' : (lambda x: 1.0 / (1.0 + x), -0.9, 5.0),
        'log2' : (lambda x: 1.0 / (x * _np.log(2)), 0.1, 2.0),
        'logical_not' : (None, -1.0, 1.0),
        'negative' : (lambda x: -1. * _np.ones(x.shape), -1.0, 1.0),
        'reciprocal' : (lambda x: -1. / (x ** 2), 0.01, 1.0),
        'rint' : (None, -5.0, 5.0),
        'sign' : (None, -1.0, 1.0),
        'sqrt' : (lambda x: 0.5 / _np.sqrt(x), 0.001, 10.0),
        'square' : (lambda x: 2.0 * x, -1.0, 1.0),
        'trunc' : (None, -5.0, 5.0),
        'sin' : (lambda x: _np.cos(x), -1.0, 1.0),
        'cos' : (lambda x: -_np.sin(x), -1.0, 1.0),
        'tan' : (lambda x: _np.tan(x) ** 2 + 1.0, -1.0, 1.0),
        'arcsin' : (lambda x: 1. / (1. - x ** 2) ** (1. / 2.), -1.0, 1.0),
        'arccos' : (lambda x: -1. / (1. - x ** 2.) ** (1. / 2.), -1.0, 1.0),
        'arctan' : (lambda x: 1. / (x ** 2. + 1.), -1.0, 1.0),
        'degrees' : (lambda x: 180. / _np.pi * _np.ones(x.shape), -1.0, 1.0),
        'radians' : (lambda x: _np.pi / 180. * _np.ones(x.shape), -1.0, 1.0),
        'sinh' : (lambda x: _np.cosh(x), -1.0, 1.0),
        'cosh' : (lambda x: _np.sinh(x), -1.0, 1.0),
        'tanh' : (lambda x: 1. - _np.tanh(x) ** 2, -1.0, 1.0),
        'arcsinh' : (lambda x: 1./(x**2 + 1.)**(1./2.), -1.0, 1.0),
        'arccosh' : (lambda x: 1./(x**2 - 1.)**(1./2.), 2.0, 5.0),
        'arctanh' : (lambda x: -1./(x**2 - 1.), -0.99, 0.99)
    }
    ndim = random.choice([2, 3, 4])
    shape = random.choice([rand_shape_nd(ndim, dim=3), (1, 0, 2)])
    for shape in [rand_shape_nd(ndim, dim=3), (1, 0, 2)]:
        for func, func_data in funcs.items():
            ref_grad, low, high = func_data
            check_unary_func(func, ref_grad, shape, low, high)


@with_seed()
@use_np
def test_npx_relu():
    def np_relu(x):
        return _np.maximum(x, 0.0)
    def np_relu_grad(x):
        return 1.0 * (x > 0.0)

    class TestReLU(HybridBlock):
        def __init__(self):
            super(TestReLU, self).__init__()

        def hybrid_forward(self, F, a):
            return F.npx.relu(a)

    shapes = [(), (2, 3, 4), (2, 0, 3), (1, 0, 0)]
    for hybridize in [True, False]:
        for shape in shapes:
            test_relu = TestReLU()
            if hybridize:
                test_relu.hybridize()
            x = rand_ndarray(shape).as_np_ndarray()
            x.attach_grad()
            np_out = np_relu(x.asnumpy())
            with mx.autograd.record():
                mx_out = test_relu(x)
            assert mx_out.shape == np_out.shape
            assert_almost_equal(mx_out.asnumpy(), np_out, rtol=1e-3, atol=1e-5)
            mx_out.backward()
            np_backward = np_relu_grad(x.asnumpy())
            assert_almost_equal(x.grad.asnumpy(), np_backward, rtol=1e-3, atol=1e-5)

            mx_out = npx.relu(x)
            np_out = np_relu(x.asnumpy())
            assert_almost_equal(mx_out.asnumpy(), np_out, rtol=1e-3, atol=1e-5)


@with_seed()
@use_np
def test_npx_sigmoid():
    def np_sigmoid(x):
        return _np.divide(1.0, (1.0 + _np.exp(-x)))
    def np_sigmoid_grad(ya):
        return ya * (1 - ya)

    class TestSigmoid(HybridBlock):
        def __init__(self):
            super(TestSigmoid, self).__init__()

        def hybrid_forward(self, F, a):
            return F.npx.sigmoid(a)

    shapes = [(), (2, 3, 4), (2, 0, 3), (1, 0, 0)]
    for hybridize in [True, False]:
        for shape in shapes:
            test_sigmoid = TestSigmoid()
            if hybridize:
                test_sigmoid.hybridize()
            x = rand_ndarray(shape).as_np_ndarray()
            x.attach_grad()
            np_out = np_sigmoid(x.asnumpy())
            with mx.autograd.record():
                mx_out = test_sigmoid(x)
            assert mx_out.shape == np_out.shape
            assert_almost_equal(mx_out.asnumpy(), np_out, rtol=1e-3, atol=1e-5)
            mx_out.backward()
            np_backward = np_sigmoid_grad(np_out)
            assert_almost_equal(x.grad.asnumpy(), np_backward, rtol=1e-3, atol=1e-5)

            mx_out = npx.sigmoid(x)
            np_out = np_sigmoid(x.asnumpy())
            assert_almost_equal(mx_out.asnumpy(), np_out, rtol=1e-3, atol=1e-5)


@with_seed()
@use_np
def test_np_arange():
    configs = [
        (1, 10, 2),
        (1, 10, 4),
        (1, -10, 4),
        (1, -10, -2),
        (1, -10, -4),
        (2, 3),
        (2, -3),
        (-2, -3),
        (-2, 3),
        (4, 0, 5),
        (-4, 0, 5),
        (-4, 0, -5),
        (0, 0),
        (11, 11),
        (0, 0, 2),
        (0, 0, -2),
        (0, 5, None),
        (0, -5, None),
        0,
        6,
    ]
    dtypes = ['int32', 'float16', 'float32', 'float64', None]
    for config in configs:
        for dtype in dtypes:
            if isinstance(config, tuple):
                mx_ret = np.arange(*config, dtype=dtype)
                np_ret = _np.arange(*config, dtype=dtype)
            else:
                mx_ret = np.arange(config, dtype=dtype)
                np_ret = _np.arange(config, dtype=dtype)
            assert same(mx_ret.asnumpy(), np_ret)

    class TestRange(HybridBlock):
        def __init__(self, start, stop=None, step=None, dtype=None):
            super(TestRange, self).__init__()
            self._start = start
            self._stop = stop
            self._step = step
            self._dtype = dtype

        def hybrid_forward(self, F, x):
            return x + F.np.arange(self._start, self._stop, self._step, dtype=self._dtype)

    for dtype in dtypes:
        x = np.zeros(shape=(), dtype=dtype)
        for config in configs:
            for hybridize in [False, True]:
                if isinstance(config, tuple):
                    net = TestRange(*config, dtype=dtype)
                    np_out = _np.arange(*config, dtype=dtype)
                else:
                    net = TestRange(config, dtype=dtype)
                    np_out = _np.arange(config, dtype=dtype)
                if hybridize:
                    net.hybridize()
                mx_out = net(x)
                assert same(mx_out.asnumpy(), np_out)


@with_seed()
@use_np
def test_np_split():
    class TestSplit(HybridBlock):
        def __init__(self, indices_or_sections, axis=None):
            super(TestSplit, self).__init__()
            self._axis = axis
            self._indices_or_sections = indices_or_sections

        def hybrid_forward(self, F, a, *args, **kwargs):
            return F.np.split(a, indices_or_sections=self._indices_or_sections,
                              axis=self._axis)

    def get_indices(axis_size):
        if axis_size is 0:
            axis_size = random.randint(3, 6)
        samples = random.randint(1, axis_size - 1)
        indices = sorted(random.sample([i for i in range(1, axis_size)], samples))
        indices = tuple(indices)
        return indices

    dim = random.randint(0, 3)
    shape = [0] + [random.randint(2, 4) for i in range(dim)]
    for hybridize in [True, False]:
        for axis in range(len(shape)):
            indices = get_indices(shape[axis])
            sections = 7 if shape[axis] is 0 else shape[axis]
            for indices_or_sections in [indices, sections]:
                # test gluon
                test_split = TestSplit(axis=axis, indices_or_sections=indices_or_sections)
                if hybridize:
                    test_split.hybridize()

                a = mx.nd.random.uniform(-1.0, 1.0, shape=shape).as_np_ndarray()
                a.attach_grad()
                expected_ret = _np.split(a.asnumpy(), indices_or_sections=indices_or_sections, axis=axis)
                with mx.autograd.record():
                    y = test_split(a)
                assert len(y) == len(expected_ret)
                for mx_out, np_out in zip(y, expected_ret):
                    assert_almost_equal(mx_out.asnumpy(), np_out, rtol=1e-3, atol=1e-5)

                mx.autograd.backward(y)

                assert_almost_equal(a.grad.asnumpy(), _np.ones(a.shape), rtol=1e-3, atol=1e-5)

                # test imperative
                mx_outs = np.split(a, indices_or_sections=indices_or_sections, axis=axis)
                np_outs = _np.split(a.asnumpy(), indices_or_sections=indices_or_sections, axis=axis)
                for mx_out, np_out in zip(mx_outs, np_outs):
                    assert_almost_equal(mx_out.asnumpy(), np_out, rtol=1e-3, atol=1e-5)


@with_seed()
@use_np
def test_np_concat():
    class TestConcat(HybridBlock):
        def __init__(self, axis=None):
            super(TestConcat, self).__init__()
            self._axis = axis

        def hybrid_forward(self, F, a, *args):
            return F.np.concatenate([a] + list(args), axis=self._axis)

    def get_new_shape(shape, axis):
        shape_lst = list(shape)
        shape_lst[axis] = random.randint(0, 3)
        return tuple(shape_lst)

    for shape in [(0, 0), (2, 3)]:
        for hybridize in [True, False]:
            for axis in range(2):
                # test gluon
                test_concat = TestConcat(axis=axis)
                if hybridize:
                    test_concat.hybridize()

                a = mx.nd.random.uniform(-1.0, 1.0, shape=get_new_shape(shape, axis)).as_np_ndarray()
                a.attach_grad()
                b = mx.nd.random.uniform(-1.0, 1.0, shape=get_new_shape(shape, axis)).as_np_ndarray()
                b.attach_grad()
                c = mx.nd.random.uniform(-1.0, 1.0, shape=get_new_shape(shape, axis)).as_np_ndarray()
                c.attach_grad()
                d = mx.nd.random.uniform(-1.0, 1.0, shape=get_new_shape(shape, axis)).as_np_ndarray()
                d.attach_grad()
                expected_ret = _np.concatenate([a.asnumpy(), b.asnumpy(), c.asnumpy(), d.asnumpy()], axis=axis)
                with mx.autograd.record():
                    y = test_concat(a, b, c, d)

                assert y.shape == expected_ret.shape
                assert_almost_equal(y.asnumpy(), expected_ret, rtol=1e-3, atol=1e-5)

                y.backward()

                assert_almost_equal(a.grad.asnumpy(), _np.ones(a.shape), rtol=1e-3, atol=1e-5)
                assert_almost_equal(b.grad.asnumpy(), _np.ones(b.shape), rtol=1e-3, atol=1e-5)
                assert_almost_equal(c.grad.asnumpy(), _np.ones(c.shape), rtol=1e-3, atol=1e-5)
                assert_almost_equal(d.grad.asnumpy(), _np.ones(d.shape), rtol=1e-3, atol=1e-5)

                # test imperative
                mx_out = np.concatenate([a, b, c, d], axis=axis)
                np_out = _np.concatenate([a.asnumpy(), b.asnumpy(), c.asnumpy(), d.asnumpy()], axis=axis)
                assert_almost_equal(mx_out.asnumpy(), np_out, rtol=1e-3, atol=1e-5)


@with_seed()
@use_np
def test_np_stack():
    class TestStack(HybridBlock):
        def __init__(self, axis=None):
            super(TestStack, self).__init__()
            self._axis = axis

        def hybrid_forward(self, F, a, *args):
            return F.np.stack([a] + list(args), axis=self._axis)

    a, b, c, d = mx.sym.Variable("a"), mx.sym.Variable("b"), mx.sym.Variable("c"), mx.sym.Variable("d")
    ret = mx.sym.np.stack([a.as_np_ndarray(), b.as_np_ndarray(), c.as_np_ndarray(), d.as_np_ndarray()])
    assert type(ret) == mx.sym.np._Symbol

    for shape in [(0, 0), (2, 3)]:
        for hybridize in [True, False]:
            for axis in range(2):
                test_stack = TestStack(axis=axis)
                if hybridize:
                    test_stack.hybridize()
                np_a = _np.random.uniform(-1.0, 1.0, shape).astype(_np.float32)
                np_b = _np.random.uniform(-1.0, 1.0, shape).astype(_np.float32)
                np_c = _np.random.uniform(-1.0, 1.0, shape).astype(_np.float32)
                np_d = _np.random.uniform(-1.0, 1.0, shape).astype(_np.float32)

                mx_a = np.array(np_a)
                mx_a.attach_grad()
                mx_b = np.array(np_b)
                mx_b.attach_grad()
                mx_c = np.array(np_c)
                mx_c.attach_grad()
                mx_d = np.array(np_d)
                mx_d.attach_grad()
                expected_ret = _np.stack([np_a, np_b, np_c, np_d], axis=axis)
                with mx.autograd.record():
                    y = test_stack(mx_a, mx_b, mx_c, mx_d)

                y.backward()

                assert_almost_equal(mx_a.grad.asnumpy(), _np.ones(shape), rtol=1e-3, atol=1e-5)
                assert_almost_equal(mx_b.grad.asnumpy(), _np.ones(shape), rtol=1e-3, atol=1e-5)
                assert_almost_equal(mx_c.grad.asnumpy(), _np.ones(shape), rtol=1e-3, atol=1e-5)
                assert_almost_equal(mx_d.grad.asnumpy(), _np.ones(shape), rtol=1e-3, atol=1e-5)

                np_out = _np.stack([np_a, np_b, np_c, np_d], axis=axis)
                mx_out = np.stack([mx_a, mx_b, mx_c, mx_d], axis=axis)
                assert same(mx_out.asnumpy(), np_out)


@with_seed()
@use_np
def test_np_ravel():
    class TestRavel(HybridBlock):
        def __init__(self):
            super(TestRavel, self).__init__()

        def hybrid_forward(self, F, a):
            return F.np.ravel(a)

    types = ['float64', 'float32', 'float16', 'int64', 'int32', 'int8']
    for oneType in types:
        for hybridize in [True, False]:
            for shape in [(), (2,), (2, 2), (1, 2, 3), (3, 0), (1, 0, 2)]:
                test_ravel = TestRavel()
                if hybridize:
                    test_ravel.hybridize()
                x = rand_ndarray(shape, dtype=oneType).as_np_ndarray()
                x.attach_grad()
                np_out = _np.ravel(x.asnumpy())
                with mx.autograd.record():
                    mx_out = test_ravel(x)
                assert mx_out.shape == np_out.shape
                assert_almost_equal(mx_out.asnumpy(), np_out, rtol=1e-3, atol=1e-5)
                mx_out.backward()
                np_backward = _np.ones(shape)
                assert_almost_equal(x.grad.asnumpy(), np_backward, rtol=1e-3, atol=1e-5)

                mx_out = np.ravel(x)
                np_out = _np.ravel(x.asnumpy())
                assert_almost_equal(mx_out.asnumpy(), np_out, rtol=1e-3, atol=1e-5)


@with_seed()
@use_np
def test_np_randint():
    ctx = mx.context.current_context()
    # test shapes
    params = [
        (0, 10),
        (5, None)
    ]
    shapes = [
        (3, 3),
        (3, 4),
        (0, 0),
        (3, 3, 3),
        (0, 0, 0),
        (2, 2, 4, 3),
        (2, 2, 4, 3),
        (2, 0, 3, 0),
        (2, 0, 2, 3)
    ]
    for shape in shapes:
        for (low, high) in params:
            data_mx = np.random.randint(low, high, size=shape)
            assert data_mx.shape == shape

    # test generator
    for dtype in ['int32', 'int64']:
        for low, high in [(50000000, 50001000),(-50000100,-50000000),(-500,199)]:
            scale = high - low
            buckets, probs = gen_buckets_probs_with_ppf(lambda x: ss.uniform.ppf(x, loc=low, scale=scale), 5)
            # Quantize bucket boundaries to reflect the actual dtype and adjust probs accordingly
            buckets = _np.array(buckets, dtype=dtype).tolist()
            probs = [(buckets[i][1] - buckets[i][0]) / float(scale) for i in range(5)]
            generator_mx = lambda x: np.random.randint(low, high, size=x, dtype=dtype, ctx=ctx).asnumpy()
            verify_generator(generator=generator_mx, buckets=buckets, probs=probs, nrepeat=100)
            # Scipy uses alpha = 0.01 for testing discrete distribution generator but we are using default alpha=0.05 (higher threshold ensures robustness)
            # Refer - https://github.com/scipy/scipy/blob/9f12af697763fb5f9767d5cb1280ce62456a3974/scipy/stats/tests/test_discrete_basic.py#L45
            generator_mx_same_seed = \
                lambda x: _np.concatenate(
                    [np.random.randint(low, high, size=x // 10, dtype=dtype, ctx=ctx).asnumpy()
                        for _ in range(10)])
            verify_generator(generator=generator_mx_same_seed, buckets=buckets, probs=probs, nrepeat=100)


@with_seed()
@use_np
def test_np_minimum_maximum():
    def check_symbol_output_type(op_name):
        x1, x2 = mx.sym.var('x1').as_np_ndarray(), mx.sym.var('x2').as_np_ndarray()
        ret = getattr(mx.sym.np, op_name)(x1, x2)
        assert type(ret) == mx.sym.np._Symbol

    def check_comp_op(op_name, x1, x2):
        mx_out = getattr(np, op_name)(x1, x2)
        if isinstance(x1, np.ndarray) or isinstance(x2, np.ndarray):
            assert type(mx_out) == np.ndarray
        np_out = getattr(_np, op_name)(x1.asnumpy() if isinstance(x1, np.ndarray) else x1,
                                       x2.asnumpy() if isinstance(x2, np.ndarray) else x2)
        assert same(mx_out.asnumpy() if isinstance(mx_out, np.ndarray) else mx_out, np_out)

    op_names = ['minimum', 'maximum']
    for op_name in op_names:
        check_symbol_output_type(op_name)
        check_comp_op(op_name, np.random.uniform(size=(2, 1)), np.random.uniform(size=(5, 1, 4)))
        check_comp_op(op_name, np.random.uniform(size=(2, 0)), np.random.uniform(size=(5, 1, 1)))
        check_comp_op(op_name, np.random.uniform(), np.random.uniform(size=(5, 1, 4)))
        check_comp_op(op_name, _np.random.uniform(), np.random.uniform(size=(2, 3)))
        check_comp_op(op_name, np.random.uniform(size=(2, 3)), _np.random.uniform())


@with_seed()
@use_np
def test_np_swapaxes():
    config = [((0, 1, 2), 0, 1),
              ((0, 1, 2), -1, -2),
              ((4, 5, 6, 7), 2, 3),
              ((4, 5, 6, 7), -2, -3)]

    class TestSwapaxes(HybridBlock):
        def __init__(self, axis1, axis2):
            super(TestSwapaxes, self).__init__()
            self._axis1 = axis1
            self._axis2 = axis2

        def hybrid_forward(self, F, x):
            return F.np.swapaxes(x, self._axis1, self._axis2)

    for shape, axis1, axis2 in config:
        data_np = _np.random.uniform(size=shape)
        data_mx = np.array(data_np, dtype=data_np.dtype)
        ret_np = _np.swapaxes(data_np, axis1=axis1, axis2=axis2)
        ret_mx = np.swapaxes(data_mx, axis1=axis1, axis2=axis2)
        assert same(ret_mx.asnumpy(), ret_np)

        net = TestSwapaxes(axis1, axis2)
        for hybrid in [False, True]:
            if hybrid:
                net.hybridize()
            ret_mx = net(data_mx)
            assert same(ret_mx.asnumpy(), ret_np)


@with_seed()
@use_np
def test_np_argmax():
    workloads = [
        ((), 0, False),
        ((), -1, False),
        ((), 1, True),
        ((5, 3), None, False),
        ((5, 3), -1, False),
        ((5, 3), 1, False),
        ((5, 3), 3, True),
        ((5, 0, 3), 0, False),
        ((5, 0, 3), -1, False),
        ((5, 0, 3), None, True),
        ((5, 0, 3), 1, True),
    ]
    dtypes = ['float16', 'float32', 'float64']

    class TestArgMax(HybridBlock):
        def __init__(self, axis=None):
            super(TestArgMax, self).__init__()
            self._axis = axis

        def hybrid_forward(self, F, x):
            return F.np.argmax(x, self._axis)

    for shape, axis, throw_exception in workloads:
        for dtype in dtypes:
            a = np.random.uniform(size=shape, dtype=dtype)
            if throw_exception:
                # Cannot use assert_exception because sometimes the main thread
                # proceeds to `assert False` before the exception is thrown
                # in the worker thread. Have to use mx.nd.waitall() here
                # to block the main thread.
                try:
                    np.argmax(a, axis)
                    mx.nd.waitall()
                    assert False
                except mx.MXNetError:
                    pass
            else:
                mx_ret = np.argmax(a, axis=axis)
                np_ret = _np.argmax(a.asnumpy(), axis=axis)
                assert same(mx_ret.asnumpy(), np_ret)

            for hybridize in [False, True]:
                net = TestArgMax(axis)
                if hybridize:
                    net.hybridize()
                if throw_exception:
                    try:
                        net(a)
                        mx.nd.waitall()
                        assert False
                    except mx.MXNetError:
                        pass
                else:
                    mx_ret = net(a)
                    assert same(mx_ret.asnumpy(), np_ret)


@with_seed()
@use_np
def test_np_clip():
    workloads = [
        ((), None, None, True),
        ((), None, 1, False),
        ((), -1, 1, False),
        ((), -1, None, False),
        ((5, 3), None, 0.1, False),
        ((5, 3), -0.1, None, False),
        ((5, 3), -0.1, 0.1, False),
        ((5, 3), 0, 0, False),
        ((5, 0, 3), 0, None, False),
        ((5, 0, 3), None, -1, False),
        ((5, 0, 3), -1, 0, False),
    ]
    dtypes = ['float32', 'float64']

    class TestClip(HybridBlock):
        def __init__(self, a_min=None, a_max=None):
            super(TestClip, self).__init__()
            self._a_min = a_min
            self._a_max = a_max

        def hybrid_forward(self, F, x):
            return x.clip(self._a_min, self._a_max)

    for shape, a_min, a_max, throw_exception in workloads:
        for dtype in dtypes:
            a = np.random.uniform(size=shape, dtype=dtype)
            if throw_exception:
                # Cannot use assert_exception because sometimes the main thread
                # proceeds to `assert False` before the exception is thrown
                # in the worker thread. Have to use mx.nd.waitall() here
                # to block the main thread.
                try:
                    a.clip(min=a_min, max=a_max)
                    mx.nd.waitall()
                    assert False
                except:
                    pass
            else:
                mx_ret = a.clip(min=a_min, max=a_max)
                np_ret = a.asnumpy().clip(min=a_min, max=a_max)
                assert_almost_equal(mx_ret.asnumpy(), np_ret, atol=1e-4, rtol=1e-3, use_broadcast=False)

            for hybridize in [False, True]:
                net = TestClip(a_min, a_max)
                if hybridize:
                    net.hybridize()
                if throw_exception:
                    try:
                        net(a)
                        mx.nd.waitall()
                        assert False
                    except:
                        pass
                else:
                    mx_ret = net(a)
                    assert_almost_equal(mx_ret.asnumpy(), np_ret, atol=1e-4, rtol=1e-3, use_broadcast=False)


@with_seed()
@use_np
def test_np_random():
    shapes = [(), (1,), (2, 3), (4, 0, 5), 6, (7, 8), None]
    dtypes = ['float16', 'float32', 'float64']
    op_names = ['uniform', 'normal']
    for shape in shapes:
        for dtype in dtypes:
            for op_name in op_names:
                op = getattr(np.random, op_name, None)
                assert op is not None
                out = op(size=shape, dtype=dtype)
                expected_shape = shape
                if not isinstance(shape, tuple):
                    expected_shape = () if shape is None else (shape,)
                assert out.shape == expected_shape

    class TestRandom(HybridBlock):
        def __init__(self, shape, op_name):
            super(TestRandom, self).__init__()
            self._shape = shape
            self._op_name = op_name

        def hybrid_forward(self, F, x):
            op = getattr(F.np.random, self._op_name, None)
            assert op is not None
            return x + op(size=shape)

    x = np.ones(())
    for op_name in op_names:
        for shape in shapes:
            for hybridize in [False, True]:
                net = TestRandom(shape, op_name)
                if hybridize:
                    net.hybridize()
                out = net(x)
                expected_shape = shape
                if not isinstance(shape, tuple):
                    expected_shape = () if shape is None else (shape,)
                assert out.shape == expected_shape


@with_seed()
@use_np
def test_random_seed():
    for seed in [234, 594, 7240, 20394]:
        ret = []
        for _ in range(2):
            npx.random.seed(seed=seed)
            ret.append(np.random.uniform(size=(2, 3)))
        assert_almost_equal(ret[0].asnumpy(), ret[1].asnumpy(), rtol=1e-4, atol=1e-5, use_broadcast=False)


@with_seed()
@use_np
def test_np_cumsum():
    def np_cumsum_backward(ograd, axis=None, dtype=None):
        return _np.flip(_np.cumsum(_np.flip(ograd, axis=axis), axis=axis, dtype=dtype), axis=axis)

    class TestCumsum(HybridBlock):
        def __init__(self, axis=None, dtype=None):
            super(TestCumsum, self).__init__()
            self._axis = axis
            self._dtype = dtype

        def hybrid_forward(self, F, a):
            return a.cumsum(axis=self._axis, dtype=self._dtype)

    shapes = [(2, 3, 4), (2, 0, 3), ()]
    for hybridize in [True, False]:
        for shape in shapes:
            for axis in [None] + [i for i in range(0, len(shape))]:
                for otype in [None, _np.float32, _np.float64]:
                    test_cumsum = TestCumsum(axis=axis, dtype=otype)
                    if hybridize:
                        test_cumsum.hybridize()
                    for itype in [_np.float16, _np.float32, _np.float64]:
                        x = rand_ndarray(shape).astype(itype).as_np_ndarray()
                        x.attach_grad()
                        np_out = _np.cumsum(x.asnumpy(), axis=axis, dtype=otype)
                        with mx.autograd.record():
                            mx_out = test_cumsum(x)
                        assert mx_out.shape == np_out.shape
                        assert_almost_equal(mx_out.asnumpy(), np_out, rtol=1e-3, atol=1e-5)
                        mx_out.backward()
                        np_backward = np_cumsum_backward(_np.ones(np_out.shape, dtype=otype),
                                                         axis=axis, dtype=otype).reshape(x.shape)
                        assert_almost_equal(x.grad.asnumpy(), np_backward, rtol=1e-3, atol=1e-5)

                        mx_out = np.cumsum(x, axis=axis, dtype=otype)
                        np_out = _np.cumsum(x.asnumpy(), axis=axis, dtype=otype)
                        assert_almost_equal(mx_out.asnumpy(), np_out, rtol=1e-3, atol=1e-5)


@with_seed()
@use_np
def test_np_choice():
    class TestUniformChoice(HybridBlock):
        def __init__(self, sample_size, replace):
            super(TestUniformChoice, self).__init__()
            self.sample_size = sample_size
            self.replace = replace

        def hybrid_forward(self, F, a):
            return F.np.random.choice(a=a, size=self.sample_size, replace=self.replace, p=None)

    class TestWeightedChoice(HybridBlock):
        def __init__(self, sample_size, replace):
            super(TestWeightedChoice, self).__init__()
            self.sample_size = sample_size
            self.replace = replace

        def hybrid_forward(self, F, a, p):
            op = getattr(F.np.random, "choice", None)
            return F.np.random.choice(a, self.sample_size, self.replace, p)

    def test_sample_with_replacement(sampler, num_classes, shape, weight=None):
        samples = sampler(num_classes, shape, replace=True, p=weight).asnumpy()
        generated_density = _np.histogram(samples, _np.arange(num_classes + 1), density=True)[0]
        expected_density = (weight.asnumpy() if weight is not None else
                            _np.array([1 / num_classes] * num_classes))
        # test almost equal
        assert_almost_equal(generated_density, expected_density, rtol=1e-1, atol=1e-1)
        # test shape
        assert (samples.shape == shape)

    def test_sample_without_replacement(sampler, num_classes, shape, num_trials, weight=None):
        samples = sampler(num_classes, shape, replace=False, p=weight).asnumpy()
        # Check shape and uniqueness
        assert samples.shape == shape
        assert len(_np.unique(samples)) == samples.size
        # Check distribution
        bins = _np.zeros((num_classes))
        expected_freq = (weight.asnumpy() if weight is not None else
                         _np.array([1 / num_classes] * num_classes))
        for i in range(num_trials):
            out = sampler(num_classes, 1, replace=False, p=weight).item()
            bins[out] += 1
        bins /= num_trials
        assert_almost_equal(bins, expected_freq, rtol=1e-1, atol=1e-1)

    def test_indexing_mode(sampler, set_size, samples_size, replace, weight=None):
        a = np.arange(set_size)
        if weight is not None:
            samples = sampler(a, weight)
        else:
            samples = sampler(a)
        assert len(samples) == samples_size
        if not replace:
            assert len(_np.unique(samples.asnumpy())) == samples_size

    num_classes = 10
    num_samples = 10 ** 8
    # Density tests are commented out due to their huge time comsumption.
    # Tests passed locally.
    # shape_list1 = [
    #     (10 ** 8, 1),
    #     (10 ** 5, 10 ** 3),
    #     (10 ** 2, 10 ** 3, 10 ** 3)
    # ]
    # for shape in shape_list1:
    #     test_sample_with_replacement(np.random.choice, num_classes, shape)
    #     weight = np.array(_np.random.dirichlet([1.0] * num_classes))
    #     test_sample_with_replacement(np.random.choice, num_classes, shape, weight)

    # Tests passed locally,
    # commented out for the same reason as above.
    # shape_list2 = [
    #     (6, 1),
    #     (2, 3),
    #     (1, 2, 3),
    #     (2, 2),
    # ]
    # for shape in shape_list2:
    #     test_sample_without_replacement(np.random.choice, num_classes, shape, 10 ** 5)
    #     weight = np.array(_np.random.dirichlet([1.0] * num_classes))
    #     test_sample_without_replacement(np.random.choice, num_classes, shape, 10 ** 5, weight)

    # Test hypridize mode:
    for hybridize in [True, False]:
        for replace in [True, False]:
            test_choice = TestUniformChoice(num_classes // 2, replace)
            test_choice_weighted = TestWeightedChoice(num_classes // 2, replace)
            if hybridize:
                test_choice.hybridize()
                test_choice_weighted.hybridize()
            weight = np.array(_np.random.dirichlet([1.0] * num_classes))
            test_indexing_mode(test_choice, num_classes, num_classes // 2, replace, None)
            test_indexing_mode(test_choice_weighted, num_classes, num_classes // 2, replace, weight)


@with_seed()
@use_np
def test_np_indices():
    dtypes = ['int32', 'int64', 'float16', 'float32', 'float64']
    shapes = [
        (0,),
        (3,),
        (2, 3, 4),
        (2, 0, 4),
        (1, 1, 1, 1),
        (1, 0, 0, 1),
        (2, 3, 4, 5, 6, 7)
    ]
    if platform.system() == 'Windows':
        shapes = shapes[1:]  #beacuse in numpy windows version, indces not support dimensions is empty tuple.
    for dtype in dtypes:
        for shape in shapes:
            np_out = _np.indices(dimensions=shape, dtype=dtype)
            mx_out = np.indices(dimensions=shape, dtype=dtype)
            same(mx_out.asnumpy(), np_out)
            assert mx_out.shape == np_out.shape

    @use_np
    class TestIndices(HybridBlock):
        def __init__(self, dimensions=None, dtype=None):
            super(TestIndices, self).__init__()
            self._dimensions = dimensions
            self._dtype = dtype

        def hybrid_forward(self, F, x):
            return x + F.np.indices(dimensions=self._dimensions, dtype=self._dtype)

    for dtype in dtypes:
        for shape in shapes:
            x = np.zeros(shape=(), dtype=dtype)
            for hybridize in [False, True]:
                net = TestIndices(dimensions=shape, dtype=dtype)
                np_out = _np.indices(dimensions=shape, dtype=dtype)
                if hybridize:
                    net.hybridize()
                mx_out = net(x)
                same(mx_out.asnumpy(), np_out)
                assert mx_out.shape == np_out.shape


@with_seed()
@use_np
def test_np_repeat():
    config = [
        ((), 2, None),
        ((), 0, None),
        ((4, 2), 2, None),
        ((4, 2), 2, 0),
        ((4, 2), 2, 1),
        ((4, 2), 2, -1),
    ]

    class TestRepeat(HybridBlock):
        def __init__(self, repeats, axis=None):
            super(TestRepeat, self).__init__()
            self._repeats = repeats
            self._axis = axis

        def hybrid_forward(self, F, x):
            return x.repeat(self._repeats, self._axis)

    for shape, repeats, axis in config:
        data_np = _np.random.randint(low=0, high=1000, size=shape)
        data_mx = np.array(data_np, dtype=data_np.dtype)
        ret_np = data_np.repeat(repeats, axis)
        ret_mx = data_mx.repeat(repeats, axis)
        assert same(ret_mx.asnumpy(), ret_np)

        net = TestRepeat(repeats, axis)
        for hybrid in [False, True]:
            if hybrid:
                net.hybridize()
            ret_mx = net(data_mx)
            assert same(ret_mx.asnumpy(), ret_np)


@with_seed()
@use_np
def test_np_linalg_norm():
    @use_np
    class TestLinalgNorm(HybridBlock):
        def __init__(self, ord=None, axis=None, keepdims=False):
            super(TestLinalgNorm, self).__init__()
            self._ord = ord
            self._axis = axis
            self._keepdims = keepdims

        def hybrid_forward(self, F, x):
            return F.np.linalg.norm(x, ord=self._ord, axis=self._axis, keepdims=self._keepdims)

    a = np.arange(5 * 6 * 7 * 8).reshape((5, 6, 7, 8))
    ords = [None, 'fro']
    axes = [None, (0, 2), (1, 0), (1, 2)]
    for ord in ords:
        for axis in axes:
            if ord == 'fro' and axis is None and a.ndim > 2:
                continue
            for keepdims in [False, True]:
                for hybridize in [False, True]:
                    net = TestLinalgNorm(ord, axis, keepdims)
                    if hybridize:
                        net.hybridize()
                    mx_ret = net(a)
                    np_ret = _np.linalg.norm(a.asnumpy(), ord=ord, axis=axis, keepdims=keepdims)
                    assert_almost_equal(mx_ret.asnumpy(), np_ret, atol=1e-5, rtol=1e-4)


@with_seed()
@use_np
def test_np_copysign():
    class TestCopysign(HybridBlock):
        def __init__(self):
            super(TestCopysign, self).__init__()

        def hybrid_forward(self, F, a1, a2):
	            return F.np.copysign(a1, a2)

    def get_grad(a1, a2):
        sign = _np.logical_or(_np.logical_and(a1 < 0, a2 < 0),
                              _np.logical_and(a1 >= 0, a2 >= 0))
        sign = 2 * sign.astype(int) - 1
        sign = sign.reshape(-1, *a1.shape)
        sign = _np.sum(sign, axis=0)
        return sign, _np.zeros_like(a2)
    
    def get_grad_left(a1, a2):
        sign = _np.logical_or(_np.logical_and(a1 < 0, a2 < 0),
                              _np.logical_and(a1 >= 0, a2 >= 0))
        sign = 2 * sign.astype(int) - 1
        sign = sign.reshape(a1.shape)
        return sign
    
    def get_grad_right(a1, a2):
        return _np.zeros_like(a2)
        
    shapes = [
        (),
        (1),
        (2, 1),
        (3, 2, 1),
        (4, 3, 2, 1),
        (2, 4, 3, 2, 1)
    ]
    types = ['float16', 'float32', 'float64', 'int8', 'int32', 'int64']
    for a1shape in shapes:
        for a2shape in shapes:
            for hybridize in [True, False]:
                for dtype in types:
                    test_copysign = TestCopysign()
                    if hybridize:
                        test_copysign.hybridize()
                    rtol = 1e-3
                    atol = 1e-5
                    a1_np = _np.array(_np.random.uniform(-1.0, 1.0, a1shape), dtype=dtype)
                    a2_np = _np.array(_np.random.uniform(-1.0, 1.0, a2shape), dtype=dtype)
                    a1 = np.array(a1_np, dtype=dtype)
                    a2 = np.array(a2_np, dtype=dtype)
                    a1.attach_grad()
                    a2.attach_grad()
                    expected_np = _np.copysign(a1_np, a2_np)
                    with mx.autograd.record():
                        mx_out = test_copysign(a1, a2)
                    assert mx_out.shape == expected_np.shape
                    assert_almost_equal(mx_out.asnumpy(), expected_np, rtol=rtol, atol=atol)

                    # Test gradient
                    mx_out.backward()
                    a1_grad, a2_grad = get_grad(a1_np, a2_np)
                    assert_almost_equal(a1.grad.asnumpy(), a1_grad, rtol=rtol, atol=atol)
                    assert_almost_equal(a2.grad.asnumpy(), a2_grad, rtol=rtol, atol=atol)

                    # Test imperative once again
                    mx_out = np.copysign(a1, a2)
                    expected_np = _np.copysign(a1_np, a2_np)
                    assert_almost_equal(mx_out.asnumpy(), expected_np, rtol=rtol, atol=atol)
    
    types = ['float16', 'float32', 'float64']
    for x_shape in shapes:
        for dtype in types:
            # Test left
            x_np = _np.array(_np.random.uniform(-2.0, 2.0, x_shape), dtype=dtype)
            scalar = _np.random.uniform(-2.0, 2.0)
            x = np.array(x_np, dtype=dtype)
            x.attach_grad()
            expected_np = _np.copysign(x_np, scalar)
            with mx.autograd.record():
                mx_out = np.copysign(x, scalar)
            assert mx_out.shape == expected_np.shape
            assert_almost_equal(mx_out.asnumpy(), expected_np, rtol=rtol, atol=atol)
            
            # Test gradient
            mx_out.backward()
            x_grad = get_grad_left(x_np, scalar)
            assert_almost_equal(x.grad.asnumpy(), x_grad, rtol=rtol, atol=atol)
            
            # Test right
            x_np = _np.array(_np.random.uniform(-2.0, 2.0, x_shape), dtype=dtype)
            scalar = _np.random.uniform(-2.0, 2.0)
            x = np.array(x_np, dtype=dtype)
            x.attach_grad()
            expected_np = _np.copysign(scalar, x_np)
            with mx.autograd.record():
                mx_out = np.copysign(scalar, x)
            assert mx_out.shape == expected_np.shape
            assert_almost_equal(mx_out.asnumpy(), expected_np, rtol=rtol, atol=atol)
            
            # Test gradient
            mx_out.backward()
            x_grad = get_grad_right(scalar, x_np)
            assert_almost_equal(x.grad.asnumpy(), x_grad, rtol=rtol, atol=atol)
>>>>>>> 5f9a6803


if __name__ == '__main__':
    import nose
    nose.runmodule()<|MERGE_RESOLUTION|>--- conflicted
+++ resolved
@@ -642,9 +642,1348 @@
 
 @with_seed()
 @use_np
-<<<<<<< HEAD
+def test_np_reshape():
+    class TestReshape(HybridBlock):
+        def __init__(self, newshape):
+            super(TestReshape, self).__init__()
+            self._newshape = newshape
+
+        def hybrid_forward(self, F, a):
+            return F.np.reshape(a, self._newshape)
+
+    shape_pairs = [((2, 6), (6, 2)), ((2, 6), (3, 4)), ((1, 0), (0,)), ((0, 0), (0,)), ((), (1, 1, 1))]
+    for hybridize in [True, False]:
+        for shape_pair in shape_pairs:
+            shape1, shape2 = shape_pair
+            test_reshape = TestReshape(shape2)
+            if hybridize:
+                test_reshape.hybridize()
+            x = rand_ndarray(shape1).as_np_ndarray()
+            x.attach_grad()
+            np_out = _np.reshape(x.asnumpy(), shape2)
+            with mx.autograd.record():
+                mx_out = test_reshape(x)
+            assert mx_out.shape == np_out.shape
+            assert_almost_equal(mx_out.asnumpy(), np_out, rtol=1e-3, atol=1e-5, use_broadcast=False)
+            mx_out.backward()
+            np_backward = _np.ones(shape1)
+            assert_almost_equal(x.grad.asnumpy(), np_backward, rtol=1e-3, atol=1e-5, use_broadcast=False)
+
+            mx_out = np.reshape(x, shape2)
+            np_out = _np.reshape(x.asnumpy(), shape2)
+            assert_almost_equal(mx_out.asnumpy(), np_out, rtol=1e-3, atol=1e-5, use_broadcast=False)
+
+
+@with_seed()
+@use_np
+def test_np_squeeze():
+    config = [((), None),
+              ((), -1),
+              ((), 0),
+              ((4, 1, 2), None),
+              ((1, 1, 1), None),
+              ((1, 0, 1, 5), 2),
+              ((1, 0, 1, 1), (-1, -4))]
+
+    class TestSqueeze(HybridBlock):
+        def __init__(self, axis):
+            super(TestSqueeze, self).__init__()
+            self._axis = axis
+
+        def hybrid_forward(self, F, x):
+            return F.np.squeeze(x, axis=self._axis)
+
+    for shape, axis in config:
+        data_np = _np.random.uniform(size=shape)
+        data_mx = np.array(data_np, dtype=data_np.dtype)
+        ret_np = _np.squeeze(data_np, axis=axis)
+        ret_mx = np.squeeze(data_mx, axis=axis)
+        assert_almost_equal(ret_mx.asnumpy(), ret_np, rtol=1e-5, atol=1e-6, use_broadcast=False)
+
+        net = TestSqueeze(axis)
+        for hybrid in [False, True]:
+            if hybrid:
+                net.hybridize()
+            data_mx.attach_grad()
+            with mx.autograd.record():
+                ret_mx = net(data_mx)
+            assert_almost_equal(ret_mx.asnumpy(), ret_np, rtol=1e-5, atol=1e-6, use_broadcast=False)
+            ret_mx.backward()
+            assert_almost_equal(data_mx.grad.asnumpy(), _np.ones_like(data_np),
+                                rtol=1e-5, atol=1e-6, use_broadcast=False)
+
+
+@with_seed()
+@use_np
+def test_np_prod():
+    class TestProd(HybridBlock):
+        def __init__(self, axis=None, dtype=None, keepdims=False):
+            super(TestProd, self).__init__()
+            self._axis = axis
+            self._dtype = dtype
+            self._keepdims = keepdims
+
+        def hybrid_forward(self, F, a, *args, **kwargs):
+            return F.np.prod(a, axis=self._axis, dtype=self._dtype, keepdims=self._keepdims)
+
+    in_data_dim = random.choice([3, 4])
+    shape = rand_shape_nd(in_data_dim, dim=3)
+    for hybridize in [False, True]:
+        for keepdims in [True, False]:
+            for axis in ([i for i in range(in_data_dim)] + [(), None]):
+                for itype in ['float32', 'float64']:
+                    for dtype in ['float32', 'float64']:
+                        # test gluon
+                        test_prod = TestProd(axis=axis, dtype=dtype, keepdims=keepdims)
+                        if hybridize:
+                            test_prod.hybridize()
+                        x = np.array(_np.random.uniform(-2.0, 2.0, size=shape), dtype=itype)
+                        x.attach_grad()
+                        expected_ret = _np.prod(x.asnumpy(), axis=axis, keepdims=keepdims)
+                        expected_ret = expected_ret.astype(dtype)
+                        with mx.autograd.record():
+                            y = test_prod(x)
+                        assert y.shape == expected_ret.shape
+                        assert_almost_equal(y.asnumpy(), expected_ret, rtol=1e-3, atol=1e-5, use_broadcast=False)
+                        y.backward()
+                        # use keepdims=True so that broadcast divide can be used to calculate
+                        # grad of input
+                        expected_ret = _np.prod(x.asnumpy(), axis=axis, keepdims=True)
+                        assert_almost_equal(x.grad.asnumpy(), expected_ret / x.asnumpy(), rtol=1e-3, atol=1e-3,
+                                            use_broadcast=False)
+
+                        # test numeric
+                        if itype == 'float32' and dtype == 'float32':
+                            x_sym = mx.sym.Variable("x").as_np_ndarray()
+                            mx_sym = mx.sym.np.prod(x_sym, axis=axis, dtype=dtype, keepdims=keepdims).as_nd_ndarray()
+                            check_numeric_gradient(mx_sym, [x.as_nd_ndarray()],
+                                                   numeric_eps=1e-3, rtol=1e-3, atol=1e-4, dtype=_np.float32)
+
+                        # test imperative
+                        mx_out = np.prod(x, axis=axis, dtype=dtype, keepdims=keepdims)
+                        np_out = _np.prod(x.asnumpy(), axis=axis, keepdims=keepdims).astype(dtype)
+                        assert_almost_equal(mx_out.asnumpy(), np_out, rtol=1e-3, atol=1e-5, use_broadcast=False)
+
+
+@with_seed()
+@use_np
+def test_np_flatten():
+    class TestFlatten(HybridBlock):
+        def hybrid_forward(self, F, x):
+            return x.flatten()
+
+    shapes = [(), (2, 0, 1), (3, 4, 5), 6, (0,), (0, 0, 0)]
+    for shape in shapes:
+        for hybridize in [True, False]:
+            test_flatten = TestFlatten()
+            if hybridize:
+                test_flatten.hybridize()
+            a_np = _np.random.uniform(size=shape).astype('float32')
+            a_mx = np.array(a_np, dtype=a_np.dtype)
+            a_mx.attach_grad()
+            with mx.autograd.record():
+                ret = test_flatten(a_mx)
+            expected_ret = a_np.flatten()
+            assert_almost_equal(expected_ret, ret.asnumpy(), rtol=1e-5, atol=1e-6, use_broadcast=False)
+            # check gradient
+            ret.backward()
+            assert_almost_equal(a_mx.grad.asnumpy(), _np.ones_like(a_np), rtol=1e-5, atol=1e-6, use_broadcast=False)
+
+
+@with_seed()
+@use_np
+def test_np_broadcast_to():
+    class TestBroadcastTo(HybridBlock):
+        def __init__(self, dst_shape):
+            super(TestBroadcastTo, self).__init__()
+            self._dst_shape = dst_shape
+
+        def hybrid_forward(self, F, x):
+            return F.np.broadcast_to(x, self._dst_shape)
+
+    shapes = [
+        ((), (1, 2, 4, 5)),
+        ((1,), (4, 5, 6)),
+        ((1, 0), (2, 4, 0)),
+        ((1, 1), (2, 4, 0)),
+        ((4, 1), (1, 2, 3, 4, 5)),
+        ((4, 1), (1, 0, 3, 4, 5))
+    ]
+    for src_shape, dst_shape in shapes:
+        for hybridize in [True, False]:
+            test_broadcast_to = TestBroadcastTo(dst_shape)
+            if hybridize:
+                test_broadcast_to.hybridize()
+
+            a = _np.random.uniform(size=src_shape).astype(np.float32)
+            expected_ret = _np.broadcast_to(a, dst_shape)
+            a_mx = np.array(a, dtype=a.dtype)
+            a_mx.attach_grad()
+            with mx.autograd.record():
+                ret = test_broadcast_to(a_mx)
+            assert_almost_equal(ret.asnumpy(), expected_ret, rtol=1e-5, atol=1e-6, use_broadcast=False)
+            ret.backward()
+            expected_grad = collapse_sum_like(_np.ones_like(expected_ret), src_shape)
+            assert_almost_equal(a_mx.grad.asnumpy(), expected_grad, rtol=1e-5, atol=1e-6, use_broadcast=False)
+
+
+@with_seed()
+@use_np
+def test_np_transpose():
+    def np_transpose_grad(out_shape, dtype, axes=None):
+        ograd = _np.ones(out_shape, dtype=dtype)
+        if axes is None or axes == ():
+            return _np.transpose(ograd, axes)
+        np_axes = _np.array(list(axes))
+        return _np.transpose(ograd, tuple(list(_np.argsort(np_axes))))
+
+    class TestTranspose(HybridBlock):
+        def __init__(self, axes=None):
+            super(TestTranspose, self).__init__()
+            self.axes = axes
+
+        def hybrid_forward(self, F, a):
+            return F.np.transpose(a, self.axes)
+
+    for hybridize in [True, False]:
+        for dtype in [_np.int32, _np.float32]:
+            for ndim in range(7):
+                shape = rand_shape_nd(ndim, dim=5, allow_zero_size=True)
+                axeses = [None]
+                if ndim == 0:
+                    axeses += [()]
+                else:
+                    axes = [i for i in range(ndim)]
+                    axeses.append(tuple(axes))
+                    random.shuffle(axes)
+                    axeses.append(tuple(axes))
+                for axes in axeses:
+                    test_trans = TestTranspose(axes)
+                    if hybridize:
+                        test_trans.hybridize()
+                    x = rand_ndarray(shape).as_np_ndarray()
+                    x = x.astype(dtype)
+                    x.attach_grad()
+                    np_out = _np.transpose(x.asnumpy(), axes)
+                    with mx.autograd.record():
+                        mx_out = test_trans(x)
+                    assert mx_out.shape == np_out.shape
+                    assert_almost_equal(mx_out.asnumpy(), np_out, rtol=1e-3, atol=1e-5, use_broadcast=False)
+                    mx_out.backward()
+                    np_backward = np_transpose_grad(np_out.shape, dtype, axes)
+                    assert_almost_equal(x.grad.asnumpy(), np_backward, rtol=1e-3, atol=1e-5, use_broadcast=False)
+
+                    mx_out = np.transpose(x, axes)
+                    np_out = _np.transpose(x.asnumpy(), axes)
+                    assert_almost_equal(mx_out.asnumpy(), np_out, rtol=1e-3, atol=1e-5, use_broadcast=False)
+
+
+@with_seed()
+@use_np
+def test_np_meshgrid():
+    nx, ny = (4, 5)
+    x = np.array(_np.linspace(0, 1, nx), dtype=np.float32)
+    y = np.array(_np.linspace(0, 1, ny), dtype=np.float32)
+    z = np.ones(())
+    xv, yv, zv = np.meshgrid(x, y, z)
+    xv_expected, yv_expected, zv_expected = _np.meshgrid(x.asnumpy(), y.asnumpy(), z.asnumpy())
+    assert same(xv.asnumpy(), xv_expected)
+    assert same(yv.asnumpy(), yv_expected)
+    assert same(zv.asnumpy(), zv_expected)
+
+
+@with_seed()
+@use_np
+def test_np_broadcast_arrays():
+    shape_config = [
+        [(), (2, 1), (1, 3), (4, 1, 1), (5, 4, 2, 3)],
+        [(0,), (), (2, 1), (1, 0), (3, 2, 1)]
+    ]
+    for shapes in shape_config:
+        arrays_np = [_np.random.randint(low=0, high=1000, size=shape, dtype=_np.int32) for shape in shapes]
+        arrays_mx = [np.array(arr, dtype=arr.dtype) for arr in arrays_np]
+        expected_rets = _np.broadcast_arrays(*arrays_np)
+        rets = np.broadcast_arrays(*arrays_mx)
+        for expected_ret, ret in zip(expected_rets, rets):
+            assert same(expected_ret, ret.asnumpy())
+
+
+@with_seed()
+@use_np
+def test_np_tile():
+    config = [
+        ((), ()),
+        ((), 0),
+        ((), (2, 0)),
+        ((), (2, 3)),
+        ((4, 2), (2,)),
+        ((4, 2), (2, 3)),
+        ((4, 2), (2, 1, 4)),
+        ((4, 2), (2, 3, 4)),
+        ((4, 2), (2, 0)),
+        ((4, 2), (2, 0, 3)),
+        ((4, 2), (2, 0, 3)),
+        ((4, 0), (2, 0, 3)),
+    ]
+
+    class TestTile(HybridBlock):
+        def __init__(self, reps):
+            super(TestTile, self).__init__()
+            self._reps = reps
+
+        def hybrid_forward(self, F, x):
+            return F.np.tile(x, reps=self._reps)
+
+    for shape, reps in config:
+        data_np = _np.random.randint(low=0, high=1000, size=shape)
+        data_mx = np.array(data_np, dtype=data_np.dtype)
+        ret_np = _np.tile(data_np, reps=reps)
+        ret_mx = np.tile(data_mx, reps=reps)
+        assert same(ret_mx.asnumpy(), ret_np)
+
+        net = TestTile(reps)
+        for hybrid in [False, True]:
+            if hybrid:
+                net.hybridize()
+            ret_mx = net(data_mx)
+            assert same(ret_mx.asnumpy(), ret_np)
+
+
+@with_seed()
+@use_np
+def test_np_unary_funcs():
+    def check_unary_func(func, ref_grad, shape, low, high):
+        class TestUnary(HybridBlock):
+            def __init__(self, func):
+                super(TestUnary, self).__init__()
+                self._func = func
+
+            def hybrid_forward(self, F, a, *args, **kwargs):
+                return getattr(F.np, self._func)(a)
+
+        np_func = getattr(_np, func)
+        mx_func = TestUnary(func)
+        np_test_data = _np.random.uniform(low, high, shape).astype(_np.float32)
+        mx_test_data = mx.numpy.array(np_test_data)
+        for hybridize in [True, False]:
+            if hybridize:
+                mx_func.hybridize()
+            if ref_grad:
+                mx_test_data.attach_grad()
+            np_out = np_func(np_test_data)
+            with mx.autograd.record():
+                y = mx_func(mx_test_data)
+            assert y.shape == np_out.shape
+            assert_almost_equal(y.asnumpy(), np_out, rtol=1e-3, atol=1e-5)
+
+            if ref_grad:
+                y.backward()
+                assert_almost_equal(mx_test_data.grad.asnumpy(), ref_grad(np_test_data), rtol=1e-1, atol=1e-2, equal_nan=True)
+
+    funcs = {
+        'absolute' : (lambda x: -1. * (x < 0) + (x > 0), -1.0, 1.0),
+        'cbrt' : (lambda x: 1. / (3. * _np.cbrt(x) ** 2), -1.0, 1.0),
+        'ceil' : (None, -10.0, 10.0),
+        'exp' : (lambda x: _np.exp(x), -1.0, 1.0),
+        'expm1' : (lambda x: _np.exp(x), -1.0, 1.0),
+        'fix' : (None, -10.0, 10.0),
+        'floor' : (None, -10.0, 10.0),
+        'log' : (lambda x: 1.0 / x, 0.1, 5.0),
+        'log10' : (lambda x: 1.0 / (x * _np.log(10)), 0.1, 10.0),
+        'log1p' : (lambda x: 1.0 / (1.0 + x), -0.9, 5.0),
+        'log2' : (lambda x: 1.0 / (x * _np.log(2)), 0.1, 2.0),
+        'logical_not' : (None, -1.0, 1.0),
+        'negative' : (lambda x: -1. * _np.ones(x.shape), -1.0, 1.0),
+        'reciprocal' : (lambda x: -1. / (x ** 2), 0.01, 1.0),
+        'rint' : (None, -5.0, 5.0),
+        'sign' : (None, -1.0, 1.0),
+        'sqrt' : (lambda x: 0.5 / _np.sqrt(x), 0.001, 10.0),
+        'square' : (lambda x: 2.0 * x, -1.0, 1.0),
+        'trunc' : (None, -5.0, 5.0),
+        'sin' : (lambda x: _np.cos(x), -1.0, 1.0),
+        'cos' : (lambda x: -_np.sin(x), -1.0, 1.0),
+        'tan' : (lambda x: _np.tan(x) ** 2 + 1.0, -1.0, 1.0),
+        'arcsin' : (lambda x: 1. / (1. - x ** 2) ** (1. / 2.), -1.0, 1.0),
+        'arccos' : (lambda x: -1. / (1. - x ** 2.) ** (1. / 2.), -1.0, 1.0),
+        'arctan' : (lambda x: 1. / (x ** 2. + 1.), -1.0, 1.0),
+        'degrees' : (lambda x: 180. / _np.pi * _np.ones(x.shape), -1.0, 1.0),
+        'radians' : (lambda x: _np.pi / 180. * _np.ones(x.shape), -1.0, 1.0),
+        'sinh' : (lambda x: _np.cosh(x), -1.0, 1.0),
+        'cosh' : (lambda x: _np.sinh(x), -1.0, 1.0),
+        'tanh' : (lambda x: 1. - _np.tanh(x) ** 2, -1.0, 1.0),
+        'arcsinh' : (lambda x: 1./(x**2 + 1.)**(1./2.), -1.0, 1.0),
+        'arccosh' : (lambda x: 1./(x**2 - 1.)**(1./2.), 2.0, 5.0),
+        'arctanh' : (lambda x: -1./(x**2 - 1.), -0.99, 0.99)
+    }
+    ndim = random.choice([2, 3, 4])
+    shape = random.choice([rand_shape_nd(ndim, dim=3), (1, 0, 2)])
+    for shape in [rand_shape_nd(ndim, dim=3), (1, 0, 2)]:
+        for func, func_data in funcs.items():
+            ref_grad, low, high = func_data
+            check_unary_func(func, ref_grad, shape, low, high)
+
+
+@with_seed()
+@use_np
+def test_npx_relu():
+    def np_relu(x):
+        return _np.maximum(x, 0.0)
+    def np_relu_grad(x):
+        return 1.0 * (x > 0.0)
+
+    class TestReLU(HybridBlock):
+        def __init__(self):
+            super(TestReLU, self).__init__()
+
+        def hybrid_forward(self, F, a):
+            return F.npx.relu(a)
+
+    shapes = [(), (2, 3, 4), (2, 0, 3), (1, 0, 0)]
+    for hybridize in [True, False]:
+        for shape in shapes:
+            test_relu = TestReLU()
+            if hybridize:
+                test_relu.hybridize()
+            x = rand_ndarray(shape).as_np_ndarray()
+            x.attach_grad()
+            np_out = np_relu(x.asnumpy())
+            with mx.autograd.record():
+                mx_out = test_relu(x)
+            assert mx_out.shape == np_out.shape
+            assert_almost_equal(mx_out.asnumpy(), np_out, rtol=1e-3, atol=1e-5)
+            mx_out.backward()
+            np_backward = np_relu_grad(x.asnumpy())
+            assert_almost_equal(x.grad.asnumpy(), np_backward, rtol=1e-3, atol=1e-5)
+
+            mx_out = npx.relu(x)
+            np_out = np_relu(x.asnumpy())
+            assert_almost_equal(mx_out.asnumpy(), np_out, rtol=1e-3, atol=1e-5)
+
+
+@with_seed()
+@use_np
+def test_npx_sigmoid():
+    def np_sigmoid(x):
+        return _np.divide(1.0, (1.0 + _np.exp(-x)))
+    def np_sigmoid_grad(ya):
+        return ya * (1 - ya)
+
+    class TestSigmoid(HybridBlock):
+        def __init__(self):
+            super(TestSigmoid, self).__init__()
+
+        def hybrid_forward(self, F, a):
+            return F.npx.sigmoid(a)
+
+    shapes = [(), (2, 3, 4), (2, 0, 3), (1, 0, 0)]
+    for hybridize in [True, False]:
+        for shape in shapes:
+            test_sigmoid = TestSigmoid()
+            if hybridize:
+                test_sigmoid.hybridize()
+            x = rand_ndarray(shape).as_np_ndarray()
+            x.attach_grad()
+            np_out = np_sigmoid(x.asnumpy())
+            with mx.autograd.record():
+                mx_out = test_sigmoid(x)
+            assert mx_out.shape == np_out.shape
+            assert_almost_equal(mx_out.asnumpy(), np_out, rtol=1e-3, atol=1e-5)
+            mx_out.backward()
+            np_backward = np_sigmoid_grad(np_out)
+            assert_almost_equal(x.grad.asnumpy(), np_backward, rtol=1e-3, atol=1e-5)
+
+            mx_out = npx.sigmoid(x)
+            np_out = np_sigmoid(x.asnumpy())
+            assert_almost_equal(mx_out.asnumpy(), np_out, rtol=1e-3, atol=1e-5)
+
+
+@with_seed()
+@use_np
+def test_np_arange():
+    configs = [
+        (1, 10, 2),
+        (1, 10, 4),
+        (1, -10, 4),
+        (1, -10, -2),
+        (1, -10, -4),
+        (2, 3),
+        (2, -3),
+        (-2, -3),
+        (-2, 3),
+        (4, 0, 5),
+        (-4, 0, 5),
+        (-4, 0, -5),
+        (0, 0),
+        (11, 11),
+        (0, 0, 2),
+        (0, 0, -2),
+        (0, 5, None),
+        (0, -5, None),
+        0,
+        6,
+    ]
+    dtypes = ['int32', 'float16', 'float32', 'float64', None]
+    for config in configs:
+        for dtype in dtypes:
+            if isinstance(config, tuple):
+                mx_ret = np.arange(*config, dtype=dtype)
+                np_ret = _np.arange(*config, dtype=dtype)
+            else:
+                mx_ret = np.arange(config, dtype=dtype)
+                np_ret = _np.arange(config, dtype=dtype)
+            assert same(mx_ret.asnumpy(), np_ret)
+
+    class TestRange(HybridBlock):
+        def __init__(self, start, stop=None, step=None, dtype=None):
+            super(TestRange, self).__init__()
+            self._start = start
+            self._stop = stop
+            self._step = step
+            self._dtype = dtype
+
+        def hybrid_forward(self, F, x):
+            return x + F.np.arange(self._start, self._stop, self._step, dtype=self._dtype)
+
+    for dtype in dtypes:
+        x = np.zeros(shape=(), dtype=dtype)
+        for config in configs:
+            for hybridize in [False, True]:
+                if isinstance(config, tuple):
+                    net = TestRange(*config, dtype=dtype)
+                    np_out = _np.arange(*config, dtype=dtype)
+                else:
+                    net = TestRange(config, dtype=dtype)
+                    np_out = _np.arange(config, dtype=dtype)
+                if hybridize:
+                    net.hybridize()
+                mx_out = net(x)
+                assert same(mx_out.asnumpy(), np_out)
+
+
+@with_seed()
+@use_np
+def test_np_split():
+    class TestSplit(HybridBlock):
+        def __init__(self, indices_or_sections, axis=None):
+            super(TestSplit, self).__init__()
+            self._axis = axis
+            self._indices_or_sections = indices_or_sections
+
+        def hybrid_forward(self, F, a, *args, **kwargs):
+            return F.np.split(a, indices_or_sections=self._indices_or_sections,
+                              axis=self._axis)
+
+    def get_indices(axis_size):
+        if axis_size is 0:
+            axis_size = random.randint(3, 6)
+        samples = random.randint(1, axis_size - 1)
+        indices = sorted(random.sample([i for i in range(1, axis_size)], samples))
+        indices = tuple(indices)
+        return indices
+
+    dim = random.randint(0, 3)
+    shape = [0] + [random.randint(2, 4) for i in range(dim)]
+    for hybridize in [True, False]:
+        for axis in range(len(shape)):
+            indices = get_indices(shape[axis])
+            sections = 7 if shape[axis] is 0 else shape[axis]
+            for indices_or_sections in [indices, sections]:
+                # test gluon
+                test_split = TestSplit(axis=axis, indices_or_sections=indices_or_sections)
+                if hybridize:
+                    test_split.hybridize()
+
+                a = mx.nd.random.uniform(-1.0, 1.0, shape=shape).as_np_ndarray()
+                a.attach_grad()
+                expected_ret = _np.split(a.asnumpy(), indices_or_sections=indices_or_sections, axis=axis)
+                with mx.autograd.record():
+                    y = test_split(a)
+                assert len(y) == len(expected_ret)
+                for mx_out, np_out in zip(y, expected_ret):
+                    assert_almost_equal(mx_out.asnumpy(), np_out, rtol=1e-3, atol=1e-5)
+
+                mx.autograd.backward(y)
+
+                assert_almost_equal(a.grad.asnumpy(), _np.ones(a.shape), rtol=1e-3, atol=1e-5)
+
+                # test imperative
+                mx_outs = np.split(a, indices_or_sections=indices_or_sections, axis=axis)
+                np_outs = _np.split(a.asnumpy(), indices_or_sections=indices_or_sections, axis=axis)
+                for mx_out, np_out in zip(mx_outs, np_outs):
+                    assert_almost_equal(mx_out.asnumpy(), np_out, rtol=1e-3, atol=1e-5)
+
+
+@with_seed()
+@use_np
+def test_np_concat():
+    class TestConcat(HybridBlock):
+        def __init__(self, axis=None):
+            super(TestConcat, self).__init__()
+            self._axis = axis
+
+        def hybrid_forward(self, F, a, *args):
+            return F.np.concatenate([a] + list(args), axis=self._axis)
+
+    def get_new_shape(shape, axis):
+        shape_lst = list(shape)
+        shape_lst[axis] = random.randint(0, 3)
+        return tuple(shape_lst)
+
+    for shape in [(0, 0), (2, 3)]:
+        for hybridize in [True, False]:
+            for axis in range(2):
+                # test gluon
+                test_concat = TestConcat(axis=axis)
+                if hybridize:
+                    test_concat.hybridize()
+
+                a = mx.nd.random.uniform(-1.0, 1.0, shape=get_new_shape(shape, axis)).as_np_ndarray()
+                a.attach_grad()
+                b = mx.nd.random.uniform(-1.0, 1.0, shape=get_new_shape(shape, axis)).as_np_ndarray()
+                b.attach_grad()
+                c = mx.nd.random.uniform(-1.0, 1.0, shape=get_new_shape(shape, axis)).as_np_ndarray()
+                c.attach_grad()
+                d = mx.nd.random.uniform(-1.0, 1.0, shape=get_new_shape(shape, axis)).as_np_ndarray()
+                d.attach_grad()
+                expected_ret = _np.concatenate([a.asnumpy(), b.asnumpy(), c.asnumpy(), d.asnumpy()], axis=axis)
+                with mx.autograd.record():
+                    y = test_concat(a, b, c, d)
+
+                assert y.shape == expected_ret.shape
+                assert_almost_equal(y.asnumpy(), expected_ret, rtol=1e-3, atol=1e-5)
+
+                y.backward()
+
+                assert_almost_equal(a.grad.asnumpy(), _np.ones(a.shape), rtol=1e-3, atol=1e-5)
+                assert_almost_equal(b.grad.asnumpy(), _np.ones(b.shape), rtol=1e-3, atol=1e-5)
+                assert_almost_equal(c.grad.asnumpy(), _np.ones(c.shape), rtol=1e-3, atol=1e-5)
+                assert_almost_equal(d.grad.asnumpy(), _np.ones(d.shape), rtol=1e-3, atol=1e-5)
+
+                # test imperative
+                mx_out = np.concatenate([a, b, c, d], axis=axis)
+                np_out = _np.concatenate([a.asnumpy(), b.asnumpy(), c.asnumpy(), d.asnumpy()], axis=axis)
+                assert_almost_equal(mx_out.asnumpy(), np_out, rtol=1e-3, atol=1e-5)
+
+
+@with_seed()
+@use_np
+def test_np_stack():
+    class TestStack(HybridBlock):
+        def __init__(self, axis=None):
+            super(TestStack, self).__init__()
+            self._axis = axis
+
+        def hybrid_forward(self, F, a, *args):
+            return F.np.stack([a] + list(args), axis=self._axis)
+
+    a, b, c, d = mx.sym.Variable("a"), mx.sym.Variable("b"), mx.sym.Variable("c"), mx.sym.Variable("d")
+    ret = mx.sym.np.stack([a.as_np_ndarray(), b.as_np_ndarray(), c.as_np_ndarray(), d.as_np_ndarray()])
+    assert type(ret) == mx.sym.np._Symbol
+
+    for shape in [(0, 0), (2, 3)]:
+        for hybridize in [True, False]:
+            for axis in range(2):
+                test_stack = TestStack(axis=axis)
+                if hybridize:
+                    test_stack.hybridize()
+                np_a = _np.random.uniform(-1.0, 1.0, shape).astype(_np.float32)
+                np_b = _np.random.uniform(-1.0, 1.0, shape).astype(_np.float32)
+                np_c = _np.random.uniform(-1.0, 1.0, shape).astype(_np.float32)
+                np_d = _np.random.uniform(-1.0, 1.0, shape).astype(_np.float32)
+
+                mx_a = np.array(np_a)
+                mx_a.attach_grad()
+                mx_b = np.array(np_b)
+                mx_b.attach_grad()
+                mx_c = np.array(np_c)
+                mx_c.attach_grad()
+                mx_d = np.array(np_d)
+                mx_d.attach_grad()
+                expected_ret = _np.stack([np_a, np_b, np_c, np_d], axis=axis)
+                with mx.autograd.record():
+                    y = test_stack(mx_a, mx_b, mx_c, mx_d)
+
+                y.backward()
+
+                assert_almost_equal(mx_a.grad.asnumpy(), _np.ones(shape), rtol=1e-3, atol=1e-5)
+                assert_almost_equal(mx_b.grad.asnumpy(), _np.ones(shape), rtol=1e-3, atol=1e-5)
+                assert_almost_equal(mx_c.grad.asnumpy(), _np.ones(shape), rtol=1e-3, atol=1e-5)
+                assert_almost_equal(mx_d.grad.asnumpy(), _np.ones(shape), rtol=1e-3, atol=1e-5)
+
+                np_out = _np.stack([np_a, np_b, np_c, np_d], axis=axis)
+                mx_out = np.stack([mx_a, mx_b, mx_c, mx_d], axis=axis)
+                assert same(mx_out.asnumpy(), np_out)
+
+
+@with_seed()
+@use_np
+def test_np_ravel():
+    class TestRavel(HybridBlock):
+        def __init__(self):
+            super(TestRavel, self).__init__()
+
+        def hybrid_forward(self, F, a):
+            return F.np.ravel(a)
+
+    types = ['float64', 'float32', 'float16', 'int64', 'int32', 'int8']
+    for oneType in types:
+        for hybridize in [True, False]:
+            for shape in [(), (2,), (2, 2), (1, 2, 3), (3, 0), (1, 0, 2)]:
+                test_ravel = TestRavel()
+                if hybridize:
+                    test_ravel.hybridize()
+                x = rand_ndarray(shape, dtype=oneType).as_np_ndarray()
+                x.attach_grad()
+                np_out = _np.ravel(x.asnumpy())
+                with mx.autograd.record():
+                    mx_out = test_ravel(x)
+                assert mx_out.shape == np_out.shape
+                assert_almost_equal(mx_out.asnumpy(), np_out, rtol=1e-3, atol=1e-5)
+                mx_out.backward()
+                np_backward = _np.ones(shape)
+                assert_almost_equal(x.grad.asnumpy(), np_backward, rtol=1e-3, atol=1e-5)
+
+                mx_out = np.ravel(x)
+                np_out = _np.ravel(x.asnumpy())
+                assert_almost_equal(mx_out.asnumpy(), np_out, rtol=1e-3, atol=1e-5)
+
+
+@with_seed()
+@use_np
+def test_np_randint():
+    ctx = mx.context.current_context()
+    # test shapes
+    params = [
+        (0, 10),
+        (5, None)
+    ]
+    shapes = [
+        (3, 3),
+        (3, 4),
+        (0, 0),
+        (3, 3, 3),
+        (0, 0, 0),
+        (2, 2, 4, 3),
+        (2, 2, 4, 3),
+        (2, 0, 3, 0),
+        (2, 0, 2, 3)
+    ]
+    for shape in shapes:
+        for (low, high) in params:
+            data_mx = np.random.randint(low, high, size=shape)
+            assert data_mx.shape == shape
+
+    # test generator
+    for dtype in ['int32', 'int64']:
+        for low, high in [(50000000, 50001000),(-50000100,-50000000),(-500,199)]:
+            scale = high - low
+            buckets, probs = gen_buckets_probs_with_ppf(lambda x: ss.uniform.ppf(x, loc=low, scale=scale), 5)
+            # Quantize bucket boundaries to reflect the actual dtype and adjust probs accordingly
+            buckets = _np.array(buckets, dtype=dtype).tolist()
+            probs = [(buckets[i][1] - buckets[i][0]) / float(scale) for i in range(5)]
+            generator_mx = lambda x: np.random.randint(low, high, size=x, dtype=dtype, ctx=ctx).asnumpy()
+            verify_generator(generator=generator_mx, buckets=buckets, probs=probs, nrepeat=100)
+            # Scipy uses alpha = 0.01 for testing discrete distribution generator but we are using default alpha=0.05 (higher threshold ensures robustness)
+            # Refer - https://github.com/scipy/scipy/blob/9f12af697763fb5f9767d5cb1280ce62456a3974/scipy/stats/tests/test_discrete_basic.py#L45
+            generator_mx_same_seed = \
+                lambda x: _np.concatenate(
+                    [np.random.randint(low, high, size=x // 10, dtype=dtype, ctx=ctx).asnumpy()
+                        for _ in range(10)])
+            verify_generator(generator=generator_mx_same_seed, buckets=buckets, probs=probs, nrepeat=100)
+
+
+@with_seed()
+@use_np
+def test_np_minimum_maximum():
+    def check_symbol_output_type(op_name):
+        x1, x2 = mx.sym.var('x1').as_np_ndarray(), mx.sym.var('x2').as_np_ndarray()
+        ret = getattr(mx.sym.np, op_name)(x1, x2)
+        assert type(ret) == mx.sym.np._Symbol
+
+    def check_comp_op(op_name, x1, x2):
+        mx_out = getattr(np, op_name)(x1, x2)
+        if isinstance(x1, np.ndarray) or isinstance(x2, np.ndarray):
+            assert type(mx_out) == np.ndarray
+        np_out = getattr(_np, op_name)(x1.asnumpy() if isinstance(x1, np.ndarray) else x1,
+                                       x2.asnumpy() if isinstance(x2, np.ndarray) else x2)
+        assert same(mx_out.asnumpy() if isinstance(mx_out, np.ndarray) else mx_out, np_out)
+
+    op_names = ['minimum', 'maximum']
+    for op_name in op_names:
+        check_symbol_output_type(op_name)
+        check_comp_op(op_name, np.random.uniform(size=(2, 1)), np.random.uniform(size=(5, 1, 4)))
+        check_comp_op(op_name, np.random.uniform(size=(2, 0)), np.random.uniform(size=(5, 1, 1)))
+        check_comp_op(op_name, np.random.uniform(), np.random.uniform(size=(5, 1, 4)))
+        check_comp_op(op_name, _np.random.uniform(), np.random.uniform(size=(2, 3)))
+        check_comp_op(op_name, np.random.uniform(size=(2, 3)), _np.random.uniform())
+
+
+@with_seed()
+@use_np
+def test_np_swapaxes():
+    config = [((0, 1, 2), 0, 1),
+              ((0, 1, 2), -1, -2),
+              ((4, 5, 6, 7), 2, 3),
+              ((4, 5, 6, 7), -2, -3)]
+
+    class TestSwapaxes(HybridBlock):
+        def __init__(self, axis1, axis2):
+            super(TestSwapaxes, self).__init__()
+            self._axis1 = axis1
+            self._axis2 = axis2
+
+        def hybrid_forward(self, F, x):
+            return F.np.swapaxes(x, self._axis1, self._axis2)
+
+    for shape, axis1, axis2 in config:
+        data_np = _np.random.uniform(size=shape)
+        data_mx = np.array(data_np, dtype=data_np.dtype)
+        ret_np = _np.swapaxes(data_np, axis1=axis1, axis2=axis2)
+        ret_mx = np.swapaxes(data_mx, axis1=axis1, axis2=axis2)
+        assert same(ret_mx.asnumpy(), ret_np)
+
+        net = TestSwapaxes(axis1, axis2)
+        for hybrid in [False, True]:
+            if hybrid:
+                net.hybridize()
+            ret_mx = net(data_mx)
+            assert same(ret_mx.asnumpy(), ret_np)
+
+
+@with_seed()
+@use_np
+def test_np_argmax():
+    workloads = [
+        ((), 0, False),
+        ((), -1, False),
+        ((), 1, True),
+        ((5, 3), None, False),
+        ((5, 3), -1, False),
+        ((5, 3), 1, False),
+        ((5, 3), 3, True),
+        ((5, 0, 3), 0, False),
+        ((5, 0, 3), -1, False),
+        ((5, 0, 3), None, True),
+        ((5, 0, 3), 1, True),
+    ]
+    dtypes = ['float16', 'float32', 'float64']
+
+    class TestArgMax(HybridBlock):
+        def __init__(self, axis=None):
+            super(TestArgMax, self).__init__()
+            self._axis = axis
+
+        def hybrid_forward(self, F, x):
+            return F.np.argmax(x, self._axis)
+
+    for shape, axis, throw_exception in workloads:
+        for dtype in dtypes:
+            a = np.random.uniform(size=shape, dtype=dtype)
+            if throw_exception:
+                # Cannot use assert_exception because sometimes the main thread
+                # proceeds to `assert False` before the exception is thrown
+                # in the worker thread. Have to use mx.nd.waitall() here
+                # to block the main thread.
+                try:
+                    np.argmax(a, axis)
+                    mx.nd.waitall()
+                    assert False
+                except mx.MXNetError:
+                    pass
+            else:
+                mx_ret = np.argmax(a, axis=axis)
+                np_ret = _np.argmax(a.asnumpy(), axis=axis)
+                assert same(mx_ret.asnumpy(), np_ret)
+
+            for hybridize in [False, True]:
+                net = TestArgMax(axis)
+                if hybridize:
+                    net.hybridize()
+                if throw_exception:
+                    try:
+                        net(a)
+                        mx.nd.waitall()
+                        assert False
+                    except mx.MXNetError:
+                        pass
+                else:
+                    mx_ret = net(a)
+                    assert same(mx_ret.asnumpy(), np_ret)
+
+
+@with_seed()
+@use_np
+def test_np_clip():
+    workloads = [
+        ((), None, None, True),
+        ((), None, 1, False),
+        ((), -1, 1, False),
+        ((), -1, None, False),
+        ((5, 3), None, 0.1, False),
+        ((5, 3), -0.1, None, False),
+        ((5, 3), -0.1, 0.1, False),
+        ((5, 3), 0, 0, False),
+        ((5, 0, 3), 0, None, False),
+        ((5, 0, 3), None, -1, False),
+        ((5, 0, 3), -1, 0, False),
+    ]
+    dtypes = ['float32', 'float64']
+
+    class TestClip(HybridBlock):
+        def __init__(self, a_min=None, a_max=None):
+            super(TestClip, self).__init__()
+            self._a_min = a_min
+            self._a_max = a_max
+
+        def hybrid_forward(self, F, x):
+            return x.clip(self._a_min, self._a_max)
+
+    for shape, a_min, a_max, throw_exception in workloads:
+        for dtype in dtypes:
+            a = np.random.uniform(size=shape, dtype=dtype)
+            if throw_exception:
+                # Cannot use assert_exception because sometimes the main thread
+                # proceeds to `assert False` before the exception is thrown
+                # in the worker thread. Have to use mx.nd.waitall() here
+                # to block the main thread.
+                try:
+                    a.clip(min=a_min, max=a_max)
+                    mx.nd.waitall()
+                    assert False
+                except:
+                    pass
+            else:
+                mx_ret = a.clip(min=a_min, max=a_max)
+                np_ret = a.asnumpy().clip(min=a_min, max=a_max)
+                assert_almost_equal(mx_ret.asnumpy(), np_ret, atol=1e-4, rtol=1e-3, use_broadcast=False)
+
+            for hybridize in [False, True]:
+                net = TestClip(a_min, a_max)
+                if hybridize:
+                    net.hybridize()
+                if throw_exception:
+                    try:
+                        net(a)
+                        mx.nd.waitall()
+                        assert False
+                    except:
+                        pass
+                else:
+                    mx_ret = net(a)
+                    assert_almost_equal(mx_ret.asnumpy(), np_ret, atol=1e-4, rtol=1e-3, use_broadcast=False)
+
+
+@with_seed()
+@use_np
+def test_np_random():
+    shapes = [(), (1,), (2, 3), (4, 0, 5), 6, (7, 8), None]
+    dtypes = ['float16', 'float32', 'float64']
+    op_names = ['uniform', 'normal']
+    for shape in shapes:
+        for dtype in dtypes:
+            for op_name in op_names:
+                op = getattr(np.random, op_name, None)
+                assert op is not None
+                out = op(size=shape, dtype=dtype)
+                expected_shape = shape
+                if not isinstance(shape, tuple):
+                    expected_shape = () if shape is None else (shape,)
+                assert out.shape == expected_shape
+
+    class TestRandom(HybridBlock):
+        def __init__(self, shape, op_name):
+            super(TestRandom, self).__init__()
+            self._shape = shape
+            self._op_name = op_name
+
+        def hybrid_forward(self, F, x):
+            op = getattr(F.np.random, self._op_name, None)
+            assert op is not None
+            return x + op(size=shape)
+
+    x = np.ones(())
+    for op_name in op_names:
+        for shape in shapes:
+            for hybridize in [False, True]:
+                net = TestRandom(shape, op_name)
+                if hybridize:
+                    net.hybridize()
+                out = net(x)
+                expected_shape = shape
+                if not isinstance(shape, tuple):
+                    expected_shape = () if shape is None else (shape,)
+                assert out.shape == expected_shape
+
+
+@with_seed()
+@use_np
+def test_random_seed():
+    for seed in [234, 594, 7240, 20394]:
+        ret = []
+        for _ in range(2):
+            npx.random.seed(seed=seed)
+            ret.append(np.random.uniform(size=(2, 3)))
+        assert_almost_equal(ret[0].asnumpy(), ret[1].asnumpy(), rtol=1e-4, atol=1e-5, use_broadcast=False)
+
+
+@with_seed()
+@use_np
+def test_np_cumsum():
+    def np_cumsum_backward(ograd, axis=None, dtype=None):
+        return _np.flip(_np.cumsum(_np.flip(ograd, axis=axis), axis=axis, dtype=dtype), axis=axis)
+
+    class TestCumsum(HybridBlock):
+        def __init__(self, axis=None, dtype=None):
+            super(TestCumsum, self).__init__()
+            self._axis = axis
+            self._dtype = dtype
+
+        def hybrid_forward(self, F, a):
+            return a.cumsum(axis=self._axis, dtype=self._dtype)
+
+    shapes = [(2, 3, 4), (2, 0, 3), ()]
+    for hybridize in [True, False]:
+        for shape in shapes:
+            for axis in [None] + [i for i in range(0, len(shape))]:
+                for otype in [None, _np.float32, _np.float64]:
+                    test_cumsum = TestCumsum(axis=axis, dtype=otype)
+                    if hybridize:
+                        test_cumsum.hybridize()
+                    for itype in [_np.float16, _np.float32, _np.float64]:
+                        x = rand_ndarray(shape).astype(itype).as_np_ndarray()
+                        x.attach_grad()
+                        np_out = _np.cumsum(x.asnumpy(), axis=axis, dtype=otype)
+                        with mx.autograd.record():
+                            mx_out = test_cumsum(x)
+                        assert mx_out.shape == np_out.shape
+                        assert_almost_equal(mx_out.asnumpy(), np_out, rtol=1e-3, atol=1e-5)
+                        mx_out.backward()
+                        np_backward = np_cumsum_backward(_np.ones(np_out.shape, dtype=otype),
+                                                         axis=axis, dtype=otype).reshape(x.shape)
+                        assert_almost_equal(x.grad.asnumpy(), np_backward, rtol=1e-3, atol=1e-5)
+
+                        mx_out = np.cumsum(x, axis=axis, dtype=otype)
+                        np_out = _np.cumsum(x.asnumpy(), axis=axis, dtype=otype)
+                        assert_almost_equal(mx_out.asnumpy(), np_out, rtol=1e-3, atol=1e-5)
+
+
+@with_seed()
+@use_np
+def test_np_choice():
+    class TestUniformChoice(HybridBlock):
+        def __init__(self, sample_size, replace):
+            super(TestUniformChoice, self).__init__()
+            self.sample_size = sample_size
+            self.replace = replace
+
+        def hybrid_forward(self, F, a):
+            return F.np.random.choice(a=a, size=self.sample_size, replace=self.replace, p=None)
+
+    class TestWeightedChoice(HybridBlock):
+        def __init__(self, sample_size, replace):
+            super(TestWeightedChoice, self).__init__()
+            self.sample_size = sample_size
+            self.replace = replace
+
+        def hybrid_forward(self, F, a, p):
+            op = getattr(F.np.random, "choice", None)
+            return F.np.random.choice(a, self.sample_size, self.replace, p)
+
+    def test_sample_with_replacement(sampler, num_classes, shape, weight=None):
+        samples = sampler(num_classes, shape, replace=True, p=weight).asnumpy()
+        generated_density = _np.histogram(samples, _np.arange(num_classes + 1), density=True)[0]
+        expected_density = (weight.asnumpy() if weight is not None else
+                            _np.array([1 / num_classes] * num_classes))
+        # test almost equal
+        assert_almost_equal(generated_density, expected_density, rtol=1e-1, atol=1e-1)
+        # test shape
+        assert (samples.shape == shape)
+
+    def test_sample_without_replacement(sampler, num_classes, shape, num_trials, weight=None):
+        samples = sampler(num_classes, shape, replace=False, p=weight).asnumpy()
+        # Check shape and uniqueness
+        assert samples.shape == shape
+        assert len(_np.unique(samples)) == samples.size
+        # Check distribution
+        bins = _np.zeros((num_classes))
+        expected_freq = (weight.asnumpy() if weight is not None else
+                         _np.array([1 / num_classes] * num_classes))
+        for i in range(num_trials):
+            out = sampler(num_classes, 1, replace=False, p=weight).item()
+            bins[out] += 1
+        bins /= num_trials
+        assert_almost_equal(bins, expected_freq, rtol=1e-1, atol=1e-1)
+
+    def test_indexing_mode(sampler, set_size, samples_size, replace, weight=None):
+        a = np.arange(set_size)
+        if weight is not None:
+            samples = sampler(a, weight)
+        else:
+            samples = sampler(a)
+        assert len(samples) == samples_size
+        if not replace:
+            assert len(_np.unique(samples.asnumpy())) == samples_size
+
+    num_classes = 10
+    num_samples = 10 ** 8
+    # Density tests are commented out due to their huge time comsumption.
+    # Tests passed locally.
+    # shape_list1 = [
+    #     (10 ** 8, 1),
+    #     (10 ** 5, 10 ** 3),
+    #     (10 ** 2, 10 ** 3, 10 ** 3)
+    # ]
+    # for shape in shape_list1:
+    #     test_sample_with_replacement(np.random.choice, num_classes, shape)
+    #     weight = np.array(_np.random.dirichlet([1.0] * num_classes))
+    #     test_sample_with_replacement(np.random.choice, num_classes, shape, weight)
+
+    # Tests passed locally,
+    # commented out for the same reason as above.
+    # shape_list2 = [
+    #     (6, 1),
+    #     (2, 3),
+    #     (1, 2, 3),
+    #     (2, 2),
+    # ]
+    # for shape in shape_list2:
+    #     test_sample_without_replacement(np.random.choice, num_classes, shape, 10 ** 5)
+    #     weight = np.array(_np.random.dirichlet([1.0] * num_classes))
+    #     test_sample_without_replacement(np.random.choice, num_classes, shape, 10 ** 5, weight)
+
+    # Test hypridize mode:
+    for hybridize in [True, False]:
+        for replace in [True, False]:
+            test_choice = TestUniformChoice(num_classes // 2, replace)
+            test_choice_weighted = TestWeightedChoice(num_classes // 2, replace)
+            if hybridize:
+                test_choice.hybridize()
+                test_choice_weighted.hybridize()
+            weight = np.array(_np.random.dirichlet([1.0] * num_classes))
+            test_indexing_mode(test_choice, num_classes, num_classes // 2, replace, None)
+            test_indexing_mode(test_choice_weighted, num_classes, num_classes // 2, replace, weight)
+
+
+@with_seed()
+@use_np
+def test_np_indices():
+    dtypes = ['int32', 'int64', 'float16', 'float32', 'float64']
+    shapes = [
+        (0,),
+        (3,),
+        (2, 3, 4),
+        (2, 0, 4),
+        (1, 1, 1, 1),
+        (1, 0, 0, 1),
+        (2, 3, 4, 5, 6, 7)
+    ]
+    if platform.system() == 'Windows':
+        shapes = shapes[1:]  #beacuse in numpy windows version, indces not support dimensions is empty tuple.
+    for dtype in dtypes:
+        for shape in shapes:
+            np_out = _np.indices(dimensions=shape, dtype=dtype)
+            mx_out = np.indices(dimensions=shape, dtype=dtype)
+            same(mx_out.asnumpy(), np_out)
+            assert mx_out.shape == np_out.shape
+
+    @use_np
+    class TestIndices(HybridBlock):
+        def __init__(self, dimensions=None, dtype=None):
+            super(TestIndices, self).__init__()
+            self._dimensions = dimensions
+            self._dtype = dtype
+
+        def hybrid_forward(self, F, x):
+            return x + F.np.indices(dimensions=self._dimensions, dtype=self._dtype)
+
+    for dtype in dtypes:
+        for shape in shapes:
+            x = np.zeros(shape=(), dtype=dtype)
+            for hybridize in [False, True]:
+                net = TestIndices(dimensions=shape, dtype=dtype)
+                np_out = _np.indices(dimensions=shape, dtype=dtype)
+                if hybridize:
+                    net.hybridize()
+                mx_out = net(x)
+                same(mx_out.asnumpy(), np_out)
+                assert mx_out.shape == np_out.shape
+
+
+@with_seed()
+@use_np
+def test_np_repeat():
+    config = [
+        ((), 2, None),
+        ((), 0, None),
+        ((4, 2), 2, None),
+        ((4, 2), 2, 0),
+        ((4, 2), 2, 1),
+        ((4, 2), 2, -1),
+    ]
+
+    class TestRepeat(HybridBlock):
+        def __init__(self, repeats, axis=None):
+            super(TestRepeat, self).__init__()
+            self._repeats = repeats
+            self._axis = axis
+
+        def hybrid_forward(self, F, x):
+            return x.repeat(self._repeats, self._axis)
+
+    for shape, repeats, axis in config:
+        data_np = _np.random.randint(low=0, high=1000, size=shape)
+        data_mx = np.array(data_np, dtype=data_np.dtype)
+        ret_np = data_np.repeat(repeats, axis)
+        ret_mx = data_mx.repeat(repeats, axis)
+        assert same(ret_mx.asnumpy(), ret_np)
+
+        net = TestRepeat(repeats, axis)
+        for hybrid in [False, True]:
+            if hybrid:
+                net.hybridize()
+            ret_mx = net(data_mx)
+            assert same(ret_mx.asnumpy(), ret_np)
+
+
+@with_seed()
+@use_np
+def test_np_linalg_norm():
+    @use_np
+    class TestLinalgNorm(HybridBlock):
+        def __init__(self, ord=None, axis=None, keepdims=False):
+            super(TestLinalgNorm, self).__init__()
+            self._ord = ord
+            self._axis = axis
+            self._keepdims = keepdims
+
+        def hybrid_forward(self, F, x):
+            return F.np.linalg.norm(x, ord=self._ord, axis=self._axis, keepdims=self._keepdims)
+
+    a = np.arange(5 * 6 * 7 * 8).reshape((5, 6, 7, 8))
+    ords = [None, 'fro']
+    axes = [None, (0, 2), (1, 0), (1, 2)]
+    for ord in ords:
+        for axis in axes:
+            if ord == 'fro' and axis is None and a.ndim > 2:
+                continue
+            for keepdims in [False, True]:
+                for hybridize in [False, True]:
+                    net = TestLinalgNorm(ord, axis, keepdims)
+                    if hybridize:
+                        net.hybridize()
+                    mx_ret = net(a)
+                    np_ret = _np.linalg.norm(a.asnumpy(), ord=ord, axis=axis, keepdims=keepdims)
+                    assert_almost_equal(mx_ret.asnumpy(), np_ret, atol=1e-5, rtol=1e-4)
+
+
+@with_seed()
+@use_np
+def test_np_copysign():
+    class TestCopysign(HybridBlock):
+        def __init__(self):
+            super(TestCopysign, self).__init__()
+
+        def hybrid_forward(self, F, a1, a2):
+	            return F.np.copysign(a1, a2)
+
+    def get_grad(a1, a2):
+        sign = _np.logical_or(_np.logical_and(a1 < 0, a2 < 0),
+                              _np.logical_and(a1 >= 0, a2 >= 0))
+        sign = 2 * sign.astype(int) - 1
+        sign = sign.reshape(-1, *a1.shape)
+        sign = _np.sum(sign, axis=0)
+        return sign, _np.zeros_like(a2)
+    
+    def get_grad_left(a1, a2):
+        sign = _np.logical_or(_np.logical_and(a1 < 0, a2 < 0),
+                              _np.logical_and(a1 >= 0, a2 >= 0))
+        sign = 2 * sign.astype(int) - 1
+        sign = sign.reshape(a1.shape)
+        return sign
+    
+    def get_grad_right(a1, a2):
+        return _np.zeros_like(a2)
+        
+    shapes = [
+        (),
+        (1),
+        (2, 1),
+        (3, 2, 1),
+        (4, 3, 2, 1),
+        (2, 4, 3, 2, 1)
+    ]
+    types = ['float16', 'float32', 'float64', 'int8', 'int32', 'int64']
+    for a1shape in shapes:
+        for a2shape in shapes:
+            for hybridize in [True, False]:
+                for dtype in types:
+                    test_copysign = TestCopysign()
+                    if hybridize:
+                        test_copysign.hybridize()
+                    rtol = 1e-3
+                    atol = 1e-5
+                    a1_np = _np.array(_np.random.uniform(-1.0, 1.0, a1shape), dtype=dtype)
+                    a2_np = _np.array(_np.random.uniform(-1.0, 1.0, a2shape), dtype=dtype)
+                    a1 = np.array(a1_np, dtype=dtype)
+                    a2 = np.array(a2_np, dtype=dtype)
+                    a1.attach_grad()
+                    a2.attach_grad()
+                    expected_np = _np.copysign(a1_np, a2_np)
+                    with mx.autograd.record():
+                        mx_out = test_copysign(a1, a2)
+                    assert mx_out.shape == expected_np.shape
+                    assert_almost_equal(mx_out.asnumpy(), expected_np, rtol=rtol, atol=atol)
+
+                    # Test gradient
+                    mx_out.backward()
+                    a1_grad, a2_grad = get_grad(a1_np, a2_np)
+                    assert_almost_equal(a1.grad.asnumpy(), a1_grad, rtol=rtol, atol=atol)
+                    assert_almost_equal(a2.grad.asnumpy(), a2_grad, rtol=rtol, atol=atol)
+
+                    # Test imperative once again
+                    mx_out = np.copysign(a1, a2)
+                    expected_np = _np.copysign(a1_np, a2_np)
+                    assert_almost_equal(mx_out.asnumpy(), expected_np, rtol=rtol, atol=atol)
+    
+    types = ['float16', 'float32', 'float64']
+    for x_shape in shapes:
+        for dtype in types:
+            # Test left
+            x_np = _np.array(_np.random.uniform(-2.0, 2.0, x_shape), dtype=dtype)
+            scalar = _np.random.uniform(-2.0, 2.0)
+            x = np.array(x_np, dtype=dtype)
+            x.attach_grad()
+            expected_np = _np.copysign(x_np, scalar)
+            with mx.autograd.record():
+                mx_out = np.copysign(x, scalar)
+            assert mx_out.shape == expected_np.shape
+            assert_almost_equal(mx_out.asnumpy(), expected_np, rtol=rtol, atol=atol)
+            
+            # Test gradient
+            mx_out.backward()
+            x_grad = get_grad_left(x_np, scalar)
+            assert_almost_equal(x.grad.asnumpy(), x_grad, rtol=rtol, atol=atol)
+            
+            # Test right
+            x_np = _np.array(_np.random.uniform(-2.0, 2.0, x_shape), dtype=dtype)
+            scalar = _np.random.uniform(-2.0, 2.0)
+            x = np.array(x_np, dtype=dtype)
+            x.attach_grad()
+            expected_np = _np.copysign(scalar, x_np)
+            with mx.autograd.record():
+                mx_out = np.copysign(scalar, x)
+            assert mx_out.shape == expected_np.shape
+            assert_almost_equal(mx_out.asnumpy(), expected_np, rtol=rtol, atol=atol)
+            
+            # Test gradient
+            mx_out.backward()
+            x_grad = get_grad_right(scalar, x_np)
+            assert_almost_equal(x.grad.asnumpy(), x_grad, rtol=rtol, atol=atol)
+
+
+@with_seed()
+@use_np
 def test_np_logaddexp():
-    @use_np
     class TestLogaddexp(HybridBlock):
         def __init__(self):
             super(TestLogaddexp, self).__init__()
@@ -717,7 +2056,7 @@
         assert_almost_equal(np.logaddexp(logxf, logyf).asnumpy(),
                             logzf.asnumpy())
 
-        # Bad shape case.
+    # Bad shape case.
     bad_shapes = [((4, 5), (2, 3)), ((3, 4, 5), (6, ))]
     for shape_a, shape_b in bad_shapes:
         a = mx.nd.array(random.random()) if len(
@@ -729,1345 +2068,6 @@
         except mx.base.MXNetError:
             continue
         assert False
-=======
-def test_np_reshape():
-    class TestReshape(HybridBlock):
-        def __init__(self, newshape):
-            super(TestReshape, self).__init__()
-            self._newshape = newshape
-
-        def hybrid_forward(self, F, a):
-            return F.np.reshape(a, self._newshape)
-
-    shape_pairs = [((2, 6), (6, 2)), ((2, 6), (3, 4)), ((1, 0), (0,)), ((0, 0), (0,)), ((), (1, 1, 1))]
-    for hybridize in [True, False]:
-        for shape_pair in shape_pairs:
-            shape1, shape2 = shape_pair
-            test_reshape = TestReshape(shape2)
-            if hybridize:
-                test_reshape.hybridize()
-            x = rand_ndarray(shape1).as_np_ndarray()
-            x.attach_grad()
-            np_out = _np.reshape(x.asnumpy(), shape2)
-            with mx.autograd.record():
-                mx_out = test_reshape(x)
-            assert mx_out.shape == np_out.shape
-            assert_almost_equal(mx_out.asnumpy(), np_out, rtol=1e-3, atol=1e-5, use_broadcast=False)
-            mx_out.backward()
-            np_backward = _np.ones(shape1)
-            assert_almost_equal(x.grad.asnumpy(), np_backward, rtol=1e-3, atol=1e-5, use_broadcast=False)
-
-            mx_out = np.reshape(x, shape2)
-            np_out = _np.reshape(x.asnumpy(), shape2)
-            assert_almost_equal(mx_out.asnumpy(), np_out, rtol=1e-3, atol=1e-5, use_broadcast=False)
-
-
-@with_seed()
-@use_np
-def test_np_squeeze():
-    config = [((), None),
-              ((), -1),
-              ((), 0),
-              ((4, 1, 2), None),
-              ((1, 1, 1), None),
-              ((1, 0, 1, 5), 2),
-              ((1, 0, 1, 1), (-1, -4))]
-
-    class TestSqueeze(HybridBlock):
-        def __init__(self, axis):
-            super(TestSqueeze, self).__init__()
-            self._axis = axis
-
-        def hybrid_forward(self, F, x):
-            return F.np.squeeze(x, axis=self._axis)
-
-    for shape, axis in config:
-        data_np = _np.random.uniform(size=shape)
-        data_mx = np.array(data_np, dtype=data_np.dtype)
-        ret_np = _np.squeeze(data_np, axis=axis)
-        ret_mx = np.squeeze(data_mx, axis=axis)
-        assert_almost_equal(ret_mx.asnumpy(), ret_np, rtol=1e-5, atol=1e-6, use_broadcast=False)
-
-        net = TestSqueeze(axis)
-        for hybrid in [False, True]:
-            if hybrid:
-                net.hybridize()
-            data_mx.attach_grad()
-            with mx.autograd.record():
-                ret_mx = net(data_mx)
-            assert_almost_equal(ret_mx.asnumpy(), ret_np, rtol=1e-5, atol=1e-6, use_broadcast=False)
-            ret_mx.backward()
-            assert_almost_equal(data_mx.grad.asnumpy(), _np.ones_like(data_np),
-                                rtol=1e-5, atol=1e-6, use_broadcast=False)
-
-
-@with_seed()
-@use_np
-def test_np_prod():
-    class TestProd(HybridBlock):
-        def __init__(self, axis=None, dtype=None, keepdims=False):
-            super(TestProd, self).__init__()
-            self._axis = axis
-            self._dtype = dtype
-            self._keepdims = keepdims
-
-        def hybrid_forward(self, F, a, *args, **kwargs):
-            return F.np.prod(a, axis=self._axis, dtype=self._dtype, keepdims=self._keepdims)
-
-    in_data_dim = random.choice([3, 4])
-    shape = rand_shape_nd(in_data_dim, dim=3)
-    for hybridize in [False, True]:
-        for keepdims in [True, False]:
-            for axis in ([i for i in range(in_data_dim)] + [(), None]):
-                for itype in ['float32', 'float64']:
-                    for dtype in ['float32', 'float64']:
-                        # test gluon
-                        test_prod = TestProd(axis=axis, dtype=dtype, keepdims=keepdims)
-                        if hybridize:
-                            test_prod.hybridize()
-                        x = np.array(_np.random.uniform(-2.0, 2.0, size=shape), dtype=itype)
-                        x.attach_grad()
-                        expected_ret = _np.prod(x.asnumpy(), axis=axis, keepdims=keepdims)
-                        expected_ret = expected_ret.astype(dtype)
-                        with mx.autograd.record():
-                            y = test_prod(x)
-                        assert y.shape == expected_ret.shape
-                        assert_almost_equal(y.asnumpy(), expected_ret, rtol=1e-3, atol=1e-5, use_broadcast=False)
-                        y.backward()
-                        # use keepdims=True so that broadcast divide can be used to calculate
-                        # grad of input
-                        expected_ret = _np.prod(x.asnumpy(), axis=axis, keepdims=True)
-                        assert_almost_equal(x.grad.asnumpy(), expected_ret / x.asnumpy(), rtol=1e-3, atol=1e-3,
-                                            use_broadcast=False)
-
-                        # test numeric
-                        if itype == 'float32' and dtype == 'float32':
-                            x_sym = mx.sym.Variable("x").as_np_ndarray()
-                            mx_sym = mx.sym.np.prod(x_sym, axis=axis, dtype=dtype, keepdims=keepdims).as_nd_ndarray()
-                            check_numeric_gradient(mx_sym, [x.as_nd_ndarray()],
-                                                   numeric_eps=1e-3, rtol=1e-3, atol=1e-4, dtype=_np.float32)
-
-                        # test imperative
-                        mx_out = np.prod(x, axis=axis, dtype=dtype, keepdims=keepdims)
-                        np_out = _np.prod(x.asnumpy(), axis=axis, keepdims=keepdims).astype(dtype)
-                        assert_almost_equal(mx_out.asnumpy(), np_out, rtol=1e-3, atol=1e-5, use_broadcast=False)
-
-
-@with_seed()
-@use_np
-def test_np_flatten():
-    class TestFlatten(HybridBlock):
-        def hybrid_forward(self, F, x):
-            return x.flatten()
-
-    shapes = [(), (2, 0, 1), (3, 4, 5), 6, (0,), (0, 0, 0)]
-    for shape in shapes:
-        for hybridize in [True, False]:
-            test_flatten = TestFlatten()
-            if hybridize:
-                test_flatten.hybridize()
-            a_np = _np.random.uniform(size=shape).astype('float32')
-            a_mx = np.array(a_np, dtype=a_np.dtype)
-            a_mx.attach_grad()
-            with mx.autograd.record():
-                ret = test_flatten(a_mx)
-            expected_ret = a_np.flatten()
-            assert_almost_equal(expected_ret, ret.asnumpy(), rtol=1e-5, atol=1e-6, use_broadcast=False)
-            # check gradient
-            ret.backward()
-            assert_almost_equal(a_mx.grad.asnumpy(), _np.ones_like(a_np), rtol=1e-5, atol=1e-6, use_broadcast=False)
-
-
-@with_seed()
-@use_np
-def test_np_broadcast_to():
-    class TestBroadcastTo(HybridBlock):
-        def __init__(self, dst_shape):
-            super(TestBroadcastTo, self).__init__()
-            self._dst_shape = dst_shape
-
-        def hybrid_forward(self, F, x):
-            return F.np.broadcast_to(x, self._dst_shape)
-
-    shapes = [
-        ((), (1, 2, 4, 5)),
-        ((1,), (4, 5, 6)),
-        ((1, 0), (2, 4, 0)),
-        ((1, 1), (2, 4, 0)),
-        ((4, 1), (1, 2, 3, 4, 5)),
-        ((4, 1), (1, 0, 3, 4, 5))
-    ]
-    for src_shape, dst_shape in shapes:
-        for hybridize in [True, False]:
-            test_broadcast_to = TestBroadcastTo(dst_shape)
-            if hybridize:
-                test_broadcast_to.hybridize()
-
-            a = _np.random.uniform(size=src_shape).astype(np.float32)
-            expected_ret = _np.broadcast_to(a, dst_shape)
-            a_mx = np.array(a, dtype=a.dtype)
-            a_mx.attach_grad()
-            with mx.autograd.record():
-                ret = test_broadcast_to(a_mx)
-            assert_almost_equal(ret.asnumpy(), expected_ret, rtol=1e-5, atol=1e-6, use_broadcast=False)
-            ret.backward()
-            expected_grad = collapse_sum_like(_np.ones_like(expected_ret), src_shape)
-            assert_almost_equal(a_mx.grad.asnumpy(), expected_grad, rtol=1e-5, atol=1e-6, use_broadcast=False)
-
-
-@with_seed()
-@use_np
-def test_np_transpose():
-    def np_transpose_grad(out_shape, dtype, axes=None):
-        ograd = _np.ones(out_shape, dtype=dtype)
-        if axes is None or axes == ():
-            return _np.transpose(ograd, axes)
-        np_axes = _np.array(list(axes))
-        return _np.transpose(ograd, tuple(list(_np.argsort(np_axes))))
-
-    class TestTranspose(HybridBlock):
-        def __init__(self, axes=None):
-            super(TestTranspose, self).__init__()
-            self.axes = axes
-
-        def hybrid_forward(self, F, a):
-            return F.np.transpose(a, self.axes)
-
-    for hybridize in [True, False]:
-        for dtype in [_np.int32, _np.float32]:
-            for ndim in range(7):
-                shape = rand_shape_nd(ndim, dim=5, allow_zero_size=True)
-                axeses = [None]
-                if ndim == 0:
-                    axeses += [()]
-                else:
-                    axes = [i for i in range(ndim)]
-                    axeses.append(tuple(axes))
-                    random.shuffle(axes)
-                    axeses.append(tuple(axes))
-                for axes in axeses:
-                    test_trans = TestTranspose(axes)
-                    if hybridize:
-                        test_trans.hybridize()
-                    x = rand_ndarray(shape).as_np_ndarray()
-                    x = x.astype(dtype)
-                    x.attach_grad()
-                    np_out = _np.transpose(x.asnumpy(), axes)
-                    with mx.autograd.record():
-                        mx_out = test_trans(x)
-                    assert mx_out.shape == np_out.shape
-                    assert_almost_equal(mx_out.asnumpy(), np_out, rtol=1e-3, atol=1e-5, use_broadcast=False)
-                    mx_out.backward()
-                    np_backward = np_transpose_grad(np_out.shape, dtype, axes)
-                    assert_almost_equal(x.grad.asnumpy(), np_backward, rtol=1e-3, atol=1e-5, use_broadcast=False)
-
-                    mx_out = np.transpose(x, axes)
-                    np_out = _np.transpose(x.asnumpy(), axes)
-                    assert_almost_equal(mx_out.asnumpy(), np_out, rtol=1e-3, atol=1e-5, use_broadcast=False)
-
-
-@with_seed()
-@use_np
-def test_np_meshgrid():
-    nx, ny = (4, 5)
-    x = np.array(_np.linspace(0, 1, nx), dtype=np.float32)
-    y = np.array(_np.linspace(0, 1, ny), dtype=np.float32)
-    z = np.ones(())
-    xv, yv, zv = np.meshgrid(x, y, z)
-    xv_expected, yv_expected, zv_expected = _np.meshgrid(x.asnumpy(), y.asnumpy(), z.asnumpy())
-    assert same(xv.asnumpy(), xv_expected)
-    assert same(yv.asnumpy(), yv_expected)
-    assert same(zv.asnumpy(), zv_expected)
-
-
-@with_seed()
-@use_np
-def test_np_broadcast_arrays():
-    shape_config = [
-        [(), (2, 1), (1, 3), (4, 1, 1), (5, 4, 2, 3)],
-        [(0,), (), (2, 1), (1, 0), (3, 2, 1)]
-    ]
-    for shapes in shape_config:
-        arrays_np = [_np.random.randint(low=0, high=1000, size=shape, dtype=_np.int32) for shape in shapes]
-        arrays_mx = [np.array(arr, dtype=arr.dtype) for arr in arrays_np]
-        expected_rets = _np.broadcast_arrays(*arrays_np)
-        rets = np.broadcast_arrays(*arrays_mx)
-        for expected_ret, ret in zip(expected_rets, rets):
-            assert same(expected_ret, ret.asnumpy())
-
-
-@with_seed()
-@use_np
-def test_np_tile():
-    config = [
-        ((), ()),
-        ((), 0),
-        ((), (2, 0)),
-        ((), (2, 3)),
-        ((4, 2), (2,)),
-        ((4, 2), (2, 3)),
-        ((4, 2), (2, 1, 4)),
-        ((4, 2), (2, 3, 4)),
-        ((4, 2), (2, 0)),
-        ((4, 2), (2, 0, 3)),
-        ((4, 2), (2, 0, 3)),
-        ((4, 0), (2, 0, 3)),
-    ]
-
-    class TestTile(HybridBlock):
-        def __init__(self, reps):
-            super(TestTile, self).__init__()
-            self._reps = reps
-
-        def hybrid_forward(self, F, x):
-            return F.np.tile(x, reps=self._reps)
-
-    for shape, reps in config:
-        data_np = _np.random.randint(low=0, high=1000, size=shape)
-        data_mx = np.array(data_np, dtype=data_np.dtype)
-        ret_np = _np.tile(data_np, reps=reps)
-        ret_mx = np.tile(data_mx, reps=reps)
-        assert same(ret_mx.asnumpy(), ret_np)
-
-        net = TestTile(reps)
-        for hybrid in [False, True]:
-            if hybrid:
-                net.hybridize()
-            ret_mx = net(data_mx)
-            assert same(ret_mx.asnumpy(), ret_np)
-
-
-@with_seed()
-@use_np
-def test_np_unary_funcs():
-    def check_unary_func(func, ref_grad, shape, low, high):
-        class TestUnary(HybridBlock):
-            def __init__(self, func):
-                super(TestUnary, self).__init__()
-                self._func = func
-
-            def hybrid_forward(self, F, a, *args, **kwargs):
-                return getattr(F.np, self._func)(a)
-
-        np_func = getattr(_np, func)
-        mx_func = TestUnary(func)
-        np_test_data = _np.random.uniform(low, high, shape).astype(_np.float32)
-        mx_test_data = mx.numpy.array(np_test_data)
-        for hybridize in [True, False]:
-            if hybridize:
-                mx_func.hybridize()
-            if ref_grad:
-                mx_test_data.attach_grad()
-            np_out = np_func(np_test_data)
-            with mx.autograd.record():
-                y = mx_func(mx_test_data)
-            assert y.shape == np_out.shape
-            assert_almost_equal(y.asnumpy(), np_out, rtol=1e-3, atol=1e-5)
-
-            if ref_grad:
-                y.backward()
-                assert_almost_equal(mx_test_data.grad.asnumpy(), ref_grad(np_test_data), rtol=1e-1, atol=1e-2, equal_nan=True)
-
-    funcs = {
-        'absolute' : (lambda x: -1. * (x < 0) + (x > 0), -1.0, 1.0),
-        'cbrt' : (lambda x: 1. / (3. * _np.cbrt(x) ** 2), -1.0, 1.0),
-        'ceil' : (None, -10.0, 10.0),
-        'exp' : (lambda x: _np.exp(x), -1.0, 1.0),
-        'expm1' : (lambda x: _np.exp(x), -1.0, 1.0),
-        'fix' : (None, -10.0, 10.0),
-        'floor' : (None, -10.0, 10.0),
-        'log' : (lambda x: 1.0 / x, 0.1, 5.0),
-        'log10' : (lambda x: 1.0 / (x * _np.log(10)), 0.1, 10.0),
-        'log1p' : (lambda x: 1.0 / (1.0 + x), -0.9, 5.0),
-        'log2' : (lambda x: 1.0 / (x * _np.log(2)), 0.1, 2.0),
-        'logical_not' : (None, -1.0, 1.0),
-        'negative' : (lambda x: -1. * _np.ones(x.shape), -1.0, 1.0),
-        'reciprocal' : (lambda x: -1. / (x ** 2), 0.01, 1.0),
-        'rint' : (None, -5.0, 5.0),
-        'sign' : (None, -1.0, 1.0),
-        'sqrt' : (lambda x: 0.5 / _np.sqrt(x), 0.001, 10.0),
-        'square' : (lambda x: 2.0 * x, -1.0, 1.0),
-        'trunc' : (None, -5.0, 5.0),
-        'sin' : (lambda x: _np.cos(x), -1.0, 1.0),
-        'cos' : (lambda x: -_np.sin(x), -1.0, 1.0),
-        'tan' : (lambda x: _np.tan(x) ** 2 + 1.0, -1.0, 1.0),
-        'arcsin' : (lambda x: 1. / (1. - x ** 2) ** (1. / 2.), -1.0, 1.0),
-        'arccos' : (lambda x: -1. / (1. - x ** 2.) ** (1. / 2.), -1.0, 1.0),
-        'arctan' : (lambda x: 1. / (x ** 2. + 1.), -1.0, 1.0),
-        'degrees' : (lambda x: 180. / _np.pi * _np.ones(x.shape), -1.0, 1.0),
-        'radians' : (lambda x: _np.pi / 180. * _np.ones(x.shape), -1.0, 1.0),
-        'sinh' : (lambda x: _np.cosh(x), -1.0, 1.0),
-        'cosh' : (lambda x: _np.sinh(x), -1.0, 1.0),
-        'tanh' : (lambda x: 1. - _np.tanh(x) ** 2, -1.0, 1.0),
-        'arcsinh' : (lambda x: 1./(x**2 + 1.)**(1./2.), -1.0, 1.0),
-        'arccosh' : (lambda x: 1./(x**2 - 1.)**(1./2.), 2.0, 5.0),
-        'arctanh' : (lambda x: -1./(x**2 - 1.), -0.99, 0.99)
-    }
-    ndim = random.choice([2, 3, 4])
-    shape = random.choice([rand_shape_nd(ndim, dim=3), (1, 0, 2)])
-    for shape in [rand_shape_nd(ndim, dim=3), (1, 0, 2)]:
-        for func, func_data in funcs.items():
-            ref_grad, low, high = func_data
-            check_unary_func(func, ref_grad, shape, low, high)
-
-
-@with_seed()
-@use_np
-def test_npx_relu():
-    def np_relu(x):
-        return _np.maximum(x, 0.0)
-    def np_relu_grad(x):
-        return 1.0 * (x > 0.0)
-
-    class TestReLU(HybridBlock):
-        def __init__(self):
-            super(TestReLU, self).__init__()
-
-        def hybrid_forward(self, F, a):
-            return F.npx.relu(a)
-
-    shapes = [(), (2, 3, 4), (2, 0, 3), (1, 0, 0)]
-    for hybridize in [True, False]:
-        for shape in shapes:
-            test_relu = TestReLU()
-            if hybridize:
-                test_relu.hybridize()
-            x = rand_ndarray(shape).as_np_ndarray()
-            x.attach_grad()
-            np_out = np_relu(x.asnumpy())
-            with mx.autograd.record():
-                mx_out = test_relu(x)
-            assert mx_out.shape == np_out.shape
-            assert_almost_equal(mx_out.asnumpy(), np_out, rtol=1e-3, atol=1e-5)
-            mx_out.backward()
-            np_backward = np_relu_grad(x.asnumpy())
-            assert_almost_equal(x.grad.asnumpy(), np_backward, rtol=1e-3, atol=1e-5)
-
-            mx_out = npx.relu(x)
-            np_out = np_relu(x.asnumpy())
-            assert_almost_equal(mx_out.asnumpy(), np_out, rtol=1e-3, atol=1e-5)
-
-
-@with_seed()
-@use_np
-def test_npx_sigmoid():
-    def np_sigmoid(x):
-        return _np.divide(1.0, (1.0 + _np.exp(-x)))
-    def np_sigmoid_grad(ya):
-        return ya * (1 - ya)
-
-    class TestSigmoid(HybridBlock):
-        def __init__(self):
-            super(TestSigmoid, self).__init__()
-
-        def hybrid_forward(self, F, a):
-            return F.npx.sigmoid(a)
-
-    shapes = [(), (2, 3, 4), (2, 0, 3), (1, 0, 0)]
-    for hybridize in [True, False]:
-        for shape in shapes:
-            test_sigmoid = TestSigmoid()
-            if hybridize:
-                test_sigmoid.hybridize()
-            x = rand_ndarray(shape).as_np_ndarray()
-            x.attach_grad()
-            np_out = np_sigmoid(x.asnumpy())
-            with mx.autograd.record():
-                mx_out = test_sigmoid(x)
-            assert mx_out.shape == np_out.shape
-            assert_almost_equal(mx_out.asnumpy(), np_out, rtol=1e-3, atol=1e-5)
-            mx_out.backward()
-            np_backward = np_sigmoid_grad(np_out)
-            assert_almost_equal(x.grad.asnumpy(), np_backward, rtol=1e-3, atol=1e-5)
-
-            mx_out = npx.sigmoid(x)
-            np_out = np_sigmoid(x.asnumpy())
-            assert_almost_equal(mx_out.asnumpy(), np_out, rtol=1e-3, atol=1e-5)
-
-
-@with_seed()
-@use_np
-def test_np_arange():
-    configs = [
-        (1, 10, 2),
-        (1, 10, 4),
-        (1, -10, 4),
-        (1, -10, -2),
-        (1, -10, -4),
-        (2, 3),
-        (2, -3),
-        (-2, -3),
-        (-2, 3),
-        (4, 0, 5),
-        (-4, 0, 5),
-        (-4, 0, -5),
-        (0, 0),
-        (11, 11),
-        (0, 0, 2),
-        (0, 0, -2),
-        (0, 5, None),
-        (0, -5, None),
-        0,
-        6,
-    ]
-    dtypes = ['int32', 'float16', 'float32', 'float64', None]
-    for config in configs:
-        for dtype in dtypes:
-            if isinstance(config, tuple):
-                mx_ret = np.arange(*config, dtype=dtype)
-                np_ret = _np.arange(*config, dtype=dtype)
-            else:
-                mx_ret = np.arange(config, dtype=dtype)
-                np_ret = _np.arange(config, dtype=dtype)
-            assert same(mx_ret.asnumpy(), np_ret)
-
-    class TestRange(HybridBlock):
-        def __init__(self, start, stop=None, step=None, dtype=None):
-            super(TestRange, self).__init__()
-            self._start = start
-            self._stop = stop
-            self._step = step
-            self._dtype = dtype
-
-        def hybrid_forward(self, F, x):
-            return x + F.np.arange(self._start, self._stop, self._step, dtype=self._dtype)
-
-    for dtype in dtypes:
-        x = np.zeros(shape=(), dtype=dtype)
-        for config in configs:
-            for hybridize in [False, True]:
-                if isinstance(config, tuple):
-                    net = TestRange(*config, dtype=dtype)
-                    np_out = _np.arange(*config, dtype=dtype)
-                else:
-                    net = TestRange(config, dtype=dtype)
-                    np_out = _np.arange(config, dtype=dtype)
-                if hybridize:
-                    net.hybridize()
-                mx_out = net(x)
-                assert same(mx_out.asnumpy(), np_out)
-
-
-@with_seed()
-@use_np
-def test_np_split():
-    class TestSplit(HybridBlock):
-        def __init__(self, indices_or_sections, axis=None):
-            super(TestSplit, self).__init__()
-            self._axis = axis
-            self._indices_or_sections = indices_or_sections
-
-        def hybrid_forward(self, F, a, *args, **kwargs):
-            return F.np.split(a, indices_or_sections=self._indices_or_sections,
-                              axis=self._axis)
-
-    def get_indices(axis_size):
-        if axis_size is 0:
-            axis_size = random.randint(3, 6)
-        samples = random.randint(1, axis_size - 1)
-        indices = sorted(random.sample([i for i in range(1, axis_size)], samples))
-        indices = tuple(indices)
-        return indices
-
-    dim = random.randint(0, 3)
-    shape = [0] + [random.randint(2, 4) for i in range(dim)]
-    for hybridize in [True, False]:
-        for axis in range(len(shape)):
-            indices = get_indices(shape[axis])
-            sections = 7 if shape[axis] is 0 else shape[axis]
-            for indices_or_sections in [indices, sections]:
-                # test gluon
-                test_split = TestSplit(axis=axis, indices_or_sections=indices_or_sections)
-                if hybridize:
-                    test_split.hybridize()
-
-                a = mx.nd.random.uniform(-1.0, 1.0, shape=shape).as_np_ndarray()
-                a.attach_grad()
-                expected_ret = _np.split(a.asnumpy(), indices_or_sections=indices_or_sections, axis=axis)
-                with mx.autograd.record():
-                    y = test_split(a)
-                assert len(y) == len(expected_ret)
-                for mx_out, np_out in zip(y, expected_ret):
-                    assert_almost_equal(mx_out.asnumpy(), np_out, rtol=1e-3, atol=1e-5)
-
-                mx.autograd.backward(y)
-
-                assert_almost_equal(a.grad.asnumpy(), _np.ones(a.shape), rtol=1e-3, atol=1e-5)
-
-                # test imperative
-                mx_outs = np.split(a, indices_or_sections=indices_or_sections, axis=axis)
-                np_outs = _np.split(a.asnumpy(), indices_or_sections=indices_or_sections, axis=axis)
-                for mx_out, np_out in zip(mx_outs, np_outs):
-                    assert_almost_equal(mx_out.asnumpy(), np_out, rtol=1e-3, atol=1e-5)
-
-
-@with_seed()
-@use_np
-def test_np_concat():
-    class TestConcat(HybridBlock):
-        def __init__(self, axis=None):
-            super(TestConcat, self).__init__()
-            self._axis = axis
-
-        def hybrid_forward(self, F, a, *args):
-            return F.np.concatenate([a] + list(args), axis=self._axis)
-
-    def get_new_shape(shape, axis):
-        shape_lst = list(shape)
-        shape_lst[axis] = random.randint(0, 3)
-        return tuple(shape_lst)
-
-    for shape in [(0, 0), (2, 3)]:
-        for hybridize in [True, False]:
-            for axis in range(2):
-                # test gluon
-                test_concat = TestConcat(axis=axis)
-                if hybridize:
-                    test_concat.hybridize()
-
-                a = mx.nd.random.uniform(-1.0, 1.0, shape=get_new_shape(shape, axis)).as_np_ndarray()
-                a.attach_grad()
-                b = mx.nd.random.uniform(-1.0, 1.0, shape=get_new_shape(shape, axis)).as_np_ndarray()
-                b.attach_grad()
-                c = mx.nd.random.uniform(-1.0, 1.0, shape=get_new_shape(shape, axis)).as_np_ndarray()
-                c.attach_grad()
-                d = mx.nd.random.uniform(-1.0, 1.0, shape=get_new_shape(shape, axis)).as_np_ndarray()
-                d.attach_grad()
-                expected_ret = _np.concatenate([a.asnumpy(), b.asnumpy(), c.asnumpy(), d.asnumpy()], axis=axis)
-                with mx.autograd.record():
-                    y = test_concat(a, b, c, d)
-
-                assert y.shape == expected_ret.shape
-                assert_almost_equal(y.asnumpy(), expected_ret, rtol=1e-3, atol=1e-5)
-
-                y.backward()
-
-                assert_almost_equal(a.grad.asnumpy(), _np.ones(a.shape), rtol=1e-3, atol=1e-5)
-                assert_almost_equal(b.grad.asnumpy(), _np.ones(b.shape), rtol=1e-3, atol=1e-5)
-                assert_almost_equal(c.grad.asnumpy(), _np.ones(c.shape), rtol=1e-3, atol=1e-5)
-                assert_almost_equal(d.grad.asnumpy(), _np.ones(d.shape), rtol=1e-3, atol=1e-5)
-
-                # test imperative
-                mx_out = np.concatenate([a, b, c, d], axis=axis)
-                np_out = _np.concatenate([a.asnumpy(), b.asnumpy(), c.asnumpy(), d.asnumpy()], axis=axis)
-                assert_almost_equal(mx_out.asnumpy(), np_out, rtol=1e-3, atol=1e-5)
-
-
-@with_seed()
-@use_np
-def test_np_stack():
-    class TestStack(HybridBlock):
-        def __init__(self, axis=None):
-            super(TestStack, self).__init__()
-            self._axis = axis
-
-        def hybrid_forward(self, F, a, *args):
-            return F.np.stack([a] + list(args), axis=self._axis)
-
-    a, b, c, d = mx.sym.Variable("a"), mx.sym.Variable("b"), mx.sym.Variable("c"), mx.sym.Variable("d")
-    ret = mx.sym.np.stack([a.as_np_ndarray(), b.as_np_ndarray(), c.as_np_ndarray(), d.as_np_ndarray()])
-    assert type(ret) == mx.sym.np._Symbol
-
-    for shape in [(0, 0), (2, 3)]:
-        for hybridize in [True, False]:
-            for axis in range(2):
-                test_stack = TestStack(axis=axis)
-                if hybridize:
-                    test_stack.hybridize()
-                np_a = _np.random.uniform(-1.0, 1.0, shape).astype(_np.float32)
-                np_b = _np.random.uniform(-1.0, 1.0, shape).astype(_np.float32)
-                np_c = _np.random.uniform(-1.0, 1.0, shape).astype(_np.float32)
-                np_d = _np.random.uniform(-1.0, 1.0, shape).astype(_np.float32)
-
-                mx_a = np.array(np_a)
-                mx_a.attach_grad()
-                mx_b = np.array(np_b)
-                mx_b.attach_grad()
-                mx_c = np.array(np_c)
-                mx_c.attach_grad()
-                mx_d = np.array(np_d)
-                mx_d.attach_grad()
-                expected_ret = _np.stack([np_a, np_b, np_c, np_d], axis=axis)
-                with mx.autograd.record():
-                    y = test_stack(mx_a, mx_b, mx_c, mx_d)
-
-                y.backward()
-
-                assert_almost_equal(mx_a.grad.asnumpy(), _np.ones(shape), rtol=1e-3, atol=1e-5)
-                assert_almost_equal(mx_b.grad.asnumpy(), _np.ones(shape), rtol=1e-3, atol=1e-5)
-                assert_almost_equal(mx_c.grad.asnumpy(), _np.ones(shape), rtol=1e-3, atol=1e-5)
-                assert_almost_equal(mx_d.grad.asnumpy(), _np.ones(shape), rtol=1e-3, atol=1e-5)
-
-                np_out = _np.stack([np_a, np_b, np_c, np_d], axis=axis)
-                mx_out = np.stack([mx_a, mx_b, mx_c, mx_d], axis=axis)
-                assert same(mx_out.asnumpy(), np_out)
-
-
-@with_seed()
-@use_np
-def test_np_ravel():
-    class TestRavel(HybridBlock):
-        def __init__(self):
-            super(TestRavel, self).__init__()
-
-        def hybrid_forward(self, F, a):
-            return F.np.ravel(a)
-
-    types = ['float64', 'float32', 'float16', 'int64', 'int32', 'int8']
-    for oneType in types:
-        for hybridize in [True, False]:
-            for shape in [(), (2,), (2, 2), (1, 2, 3), (3, 0), (1, 0, 2)]:
-                test_ravel = TestRavel()
-                if hybridize:
-                    test_ravel.hybridize()
-                x = rand_ndarray(shape, dtype=oneType).as_np_ndarray()
-                x.attach_grad()
-                np_out = _np.ravel(x.asnumpy())
-                with mx.autograd.record():
-                    mx_out = test_ravel(x)
-                assert mx_out.shape == np_out.shape
-                assert_almost_equal(mx_out.asnumpy(), np_out, rtol=1e-3, atol=1e-5)
-                mx_out.backward()
-                np_backward = _np.ones(shape)
-                assert_almost_equal(x.grad.asnumpy(), np_backward, rtol=1e-3, atol=1e-5)
-
-                mx_out = np.ravel(x)
-                np_out = _np.ravel(x.asnumpy())
-                assert_almost_equal(mx_out.asnumpy(), np_out, rtol=1e-3, atol=1e-5)
-
-
-@with_seed()
-@use_np
-def test_np_randint():
-    ctx = mx.context.current_context()
-    # test shapes
-    params = [
-        (0, 10),
-        (5, None)
-    ]
-    shapes = [
-        (3, 3),
-        (3, 4),
-        (0, 0),
-        (3, 3, 3),
-        (0, 0, 0),
-        (2, 2, 4, 3),
-        (2, 2, 4, 3),
-        (2, 0, 3, 0),
-        (2, 0, 2, 3)
-    ]
-    for shape in shapes:
-        for (low, high) in params:
-            data_mx = np.random.randint(low, high, size=shape)
-            assert data_mx.shape == shape
-
-    # test generator
-    for dtype in ['int32', 'int64']:
-        for low, high in [(50000000, 50001000),(-50000100,-50000000),(-500,199)]:
-            scale = high - low
-            buckets, probs = gen_buckets_probs_with_ppf(lambda x: ss.uniform.ppf(x, loc=low, scale=scale), 5)
-            # Quantize bucket boundaries to reflect the actual dtype and adjust probs accordingly
-            buckets = _np.array(buckets, dtype=dtype).tolist()
-            probs = [(buckets[i][1] - buckets[i][0]) / float(scale) for i in range(5)]
-            generator_mx = lambda x: np.random.randint(low, high, size=x, dtype=dtype, ctx=ctx).asnumpy()
-            verify_generator(generator=generator_mx, buckets=buckets, probs=probs, nrepeat=100)
-            # Scipy uses alpha = 0.01 for testing discrete distribution generator but we are using default alpha=0.05 (higher threshold ensures robustness)
-            # Refer - https://github.com/scipy/scipy/blob/9f12af697763fb5f9767d5cb1280ce62456a3974/scipy/stats/tests/test_discrete_basic.py#L45
-            generator_mx_same_seed = \
-                lambda x: _np.concatenate(
-                    [np.random.randint(low, high, size=x // 10, dtype=dtype, ctx=ctx).asnumpy()
-                        for _ in range(10)])
-            verify_generator(generator=generator_mx_same_seed, buckets=buckets, probs=probs, nrepeat=100)
-
-
-@with_seed()
-@use_np
-def test_np_minimum_maximum():
-    def check_symbol_output_type(op_name):
-        x1, x2 = mx.sym.var('x1').as_np_ndarray(), mx.sym.var('x2').as_np_ndarray()
-        ret = getattr(mx.sym.np, op_name)(x1, x2)
-        assert type(ret) == mx.sym.np._Symbol
-
-    def check_comp_op(op_name, x1, x2):
-        mx_out = getattr(np, op_name)(x1, x2)
-        if isinstance(x1, np.ndarray) or isinstance(x2, np.ndarray):
-            assert type(mx_out) == np.ndarray
-        np_out = getattr(_np, op_name)(x1.asnumpy() if isinstance(x1, np.ndarray) else x1,
-                                       x2.asnumpy() if isinstance(x2, np.ndarray) else x2)
-        assert same(mx_out.asnumpy() if isinstance(mx_out, np.ndarray) else mx_out, np_out)
-
-    op_names = ['minimum', 'maximum']
-    for op_name in op_names:
-        check_symbol_output_type(op_name)
-        check_comp_op(op_name, np.random.uniform(size=(2, 1)), np.random.uniform(size=(5, 1, 4)))
-        check_comp_op(op_name, np.random.uniform(size=(2, 0)), np.random.uniform(size=(5, 1, 1)))
-        check_comp_op(op_name, np.random.uniform(), np.random.uniform(size=(5, 1, 4)))
-        check_comp_op(op_name, _np.random.uniform(), np.random.uniform(size=(2, 3)))
-        check_comp_op(op_name, np.random.uniform(size=(2, 3)), _np.random.uniform())
-
-
-@with_seed()
-@use_np
-def test_np_swapaxes():
-    config = [((0, 1, 2), 0, 1),
-              ((0, 1, 2), -1, -2),
-              ((4, 5, 6, 7), 2, 3),
-              ((4, 5, 6, 7), -2, -3)]
-
-    class TestSwapaxes(HybridBlock):
-        def __init__(self, axis1, axis2):
-            super(TestSwapaxes, self).__init__()
-            self._axis1 = axis1
-            self._axis2 = axis2
-
-        def hybrid_forward(self, F, x):
-            return F.np.swapaxes(x, self._axis1, self._axis2)
-
-    for shape, axis1, axis2 in config:
-        data_np = _np.random.uniform(size=shape)
-        data_mx = np.array(data_np, dtype=data_np.dtype)
-        ret_np = _np.swapaxes(data_np, axis1=axis1, axis2=axis2)
-        ret_mx = np.swapaxes(data_mx, axis1=axis1, axis2=axis2)
-        assert same(ret_mx.asnumpy(), ret_np)
-
-        net = TestSwapaxes(axis1, axis2)
-        for hybrid in [False, True]:
-            if hybrid:
-                net.hybridize()
-            ret_mx = net(data_mx)
-            assert same(ret_mx.asnumpy(), ret_np)
-
-
-@with_seed()
-@use_np
-def test_np_argmax():
-    workloads = [
-        ((), 0, False),
-        ((), -1, False),
-        ((), 1, True),
-        ((5, 3), None, False),
-        ((5, 3), -1, False),
-        ((5, 3), 1, False),
-        ((5, 3), 3, True),
-        ((5, 0, 3), 0, False),
-        ((5, 0, 3), -1, False),
-        ((5, 0, 3), None, True),
-        ((5, 0, 3), 1, True),
-    ]
-    dtypes = ['float16', 'float32', 'float64']
-
-    class TestArgMax(HybridBlock):
-        def __init__(self, axis=None):
-            super(TestArgMax, self).__init__()
-            self._axis = axis
-
-        def hybrid_forward(self, F, x):
-            return F.np.argmax(x, self._axis)
-
-    for shape, axis, throw_exception in workloads:
-        for dtype in dtypes:
-            a = np.random.uniform(size=shape, dtype=dtype)
-            if throw_exception:
-                # Cannot use assert_exception because sometimes the main thread
-                # proceeds to `assert False` before the exception is thrown
-                # in the worker thread. Have to use mx.nd.waitall() here
-                # to block the main thread.
-                try:
-                    np.argmax(a, axis)
-                    mx.nd.waitall()
-                    assert False
-                except mx.MXNetError:
-                    pass
-            else:
-                mx_ret = np.argmax(a, axis=axis)
-                np_ret = _np.argmax(a.asnumpy(), axis=axis)
-                assert same(mx_ret.asnumpy(), np_ret)
-
-            for hybridize in [False, True]:
-                net = TestArgMax(axis)
-                if hybridize:
-                    net.hybridize()
-                if throw_exception:
-                    try:
-                        net(a)
-                        mx.nd.waitall()
-                        assert False
-                    except mx.MXNetError:
-                        pass
-                else:
-                    mx_ret = net(a)
-                    assert same(mx_ret.asnumpy(), np_ret)
-
-
-@with_seed()
-@use_np
-def test_np_clip():
-    workloads = [
-        ((), None, None, True),
-        ((), None, 1, False),
-        ((), -1, 1, False),
-        ((), -1, None, False),
-        ((5, 3), None, 0.1, False),
-        ((5, 3), -0.1, None, False),
-        ((5, 3), -0.1, 0.1, False),
-        ((5, 3), 0, 0, False),
-        ((5, 0, 3), 0, None, False),
-        ((5, 0, 3), None, -1, False),
-        ((5, 0, 3), -1, 0, False),
-    ]
-    dtypes = ['float32', 'float64']
-
-    class TestClip(HybridBlock):
-        def __init__(self, a_min=None, a_max=None):
-            super(TestClip, self).__init__()
-            self._a_min = a_min
-            self._a_max = a_max
-
-        def hybrid_forward(self, F, x):
-            return x.clip(self._a_min, self._a_max)
-
-    for shape, a_min, a_max, throw_exception in workloads:
-        for dtype in dtypes:
-            a = np.random.uniform(size=shape, dtype=dtype)
-            if throw_exception:
-                # Cannot use assert_exception because sometimes the main thread
-                # proceeds to `assert False` before the exception is thrown
-                # in the worker thread. Have to use mx.nd.waitall() here
-                # to block the main thread.
-                try:
-                    a.clip(min=a_min, max=a_max)
-                    mx.nd.waitall()
-                    assert False
-                except:
-                    pass
-            else:
-                mx_ret = a.clip(min=a_min, max=a_max)
-                np_ret = a.asnumpy().clip(min=a_min, max=a_max)
-                assert_almost_equal(mx_ret.asnumpy(), np_ret, atol=1e-4, rtol=1e-3, use_broadcast=False)
-
-            for hybridize in [False, True]:
-                net = TestClip(a_min, a_max)
-                if hybridize:
-                    net.hybridize()
-                if throw_exception:
-                    try:
-                        net(a)
-                        mx.nd.waitall()
-                        assert False
-                    except:
-                        pass
-                else:
-                    mx_ret = net(a)
-                    assert_almost_equal(mx_ret.asnumpy(), np_ret, atol=1e-4, rtol=1e-3, use_broadcast=False)
-
-
-@with_seed()
-@use_np
-def test_np_random():
-    shapes = [(), (1,), (2, 3), (4, 0, 5), 6, (7, 8), None]
-    dtypes = ['float16', 'float32', 'float64']
-    op_names = ['uniform', 'normal']
-    for shape in shapes:
-        for dtype in dtypes:
-            for op_name in op_names:
-                op = getattr(np.random, op_name, None)
-                assert op is not None
-                out = op(size=shape, dtype=dtype)
-                expected_shape = shape
-                if not isinstance(shape, tuple):
-                    expected_shape = () if shape is None else (shape,)
-                assert out.shape == expected_shape
-
-    class TestRandom(HybridBlock):
-        def __init__(self, shape, op_name):
-            super(TestRandom, self).__init__()
-            self._shape = shape
-            self._op_name = op_name
-
-        def hybrid_forward(self, F, x):
-            op = getattr(F.np.random, self._op_name, None)
-            assert op is not None
-            return x + op(size=shape)
-
-    x = np.ones(())
-    for op_name in op_names:
-        for shape in shapes:
-            for hybridize in [False, True]:
-                net = TestRandom(shape, op_name)
-                if hybridize:
-                    net.hybridize()
-                out = net(x)
-                expected_shape = shape
-                if not isinstance(shape, tuple):
-                    expected_shape = () if shape is None else (shape,)
-                assert out.shape == expected_shape
-
-
-@with_seed()
-@use_np
-def test_random_seed():
-    for seed in [234, 594, 7240, 20394]:
-        ret = []
-        for _ in range(2):
-            npx.random.seed(seed=seed)
-            ret.append(np.random.uniform(size=(2, 3)))
-        assert_almost_equal(ret[0].asnumpy(), ret[1].asnumpy(), rtol=1e-4, atol=1e-5, use_broadcast=False)
-
-
-@with_seed()
-@use_np
-def test_np_cumsum():
-    def np_cumsum_backward(ograd, axis=None, dtype=None):
-        return _np.flip(_np.cumsum(_np.flip(ograd, axis=axis), axis=axis, dtype=dtype), axis=axis)
-
-    class TestCumsum(HybridBlock):
-        def __init__(self, axis=None, dtype=None):
-            super(TestCumsum, self).__init__()
-            self._axis = axis
-            self._dtype = dtype
-
-        def hybrid_forward(self, F, a):
-            return a.cumsum(axis=self._axis, dtype=self._dtype)
-
-    shapes = [(2, 3, 4), (2, 0, 3), ()]
-    for hybridize in [True, False]:
-        for shape in shapes:
-            for axis in [None] + [i for i in range(0, len(shape))]:
-                for otype in [None, _np.float32, _np.float64]:
-                    test_cumsum = TestCumsum(axis=axis, dtype=otype)
-                    if hybridize:
-                        test_cumsum.hybridize()
-                    for itype in [_np.float16, _np.float32, _np.float64]:
-                        x = rand_ndarray(shape).astype(itype).as_np_ndarray()
-                        x.attach_grad()
-                        np_out = _np.cumsum(x.asnumpy(), axis=axis, dtype=otype)
-                        with mx.autograd.record():
-                            mx_out = test_cumsum(x)
-                        assert mx_out.shape == np_out.shape
-                        assert_almost_equal(mx_out.asnumpy(), np_out, rtol=1e-3, atol=1e-5)
-                        mx_out.backward()
-                        np_backward = np_cumsum_backward(_np.ones(np_out.shape, dtype=otype),
-                                                         axis=axis, dtype=otype).reshape(x.shape)
-                        assert_almost_equal(x.grad.asnumpy(), np_backward, rtol=1e-3, atol=1e-5)
-
-                        mx_out = np.cumsum(x, axis=axis, dtype=otype)
-                        np_out = _np.cumsum(x.asnumpy(), axis=axis, dtype=otype)
-                        assert_almost_equal(mx_out.asnumpy(), np_out, rtol=1e-3, atol=1e-5)
-
-
-@with_seed()
-@use_np
-def test_np_choice():
-    class TestUniformChoice(HybridBlock):
-        def __init__(self, sample_size, replace):
-            super(TestUniformChoice, self).__init__()
-            self.sample_size = sample_size
-            self.replace = replace
-
-        def hybrid_forward(self, F, a):
-            return F.np.random.choice(a=a, size=self.sample_size, replace=self.replace, p=None)
-
-    class TestWeightedChoice(HybridBlock):
-        def __init__(self, sample_size, replace):
-            super(TestWeightedChoice, self).__init__()
-            self.sample_size = sample_size
-            self.replace = replace
-
-        def hybrid_forward(self, F, a, p):
-            op = getattr(F.np.random, "choice", None)
-            return F.np.random.choice(a, self.sample_size, self.replace, p)
-
-    def test_sample_with_replacement(sampler, num_classes, shape, weight=None):
-        samples = sampler(num_classes, shape, replace=True, p=weight).asnumpy()
-        generated_density = _np.histogram(samples, _np.arange(num_classes + 1), density=True)[0]
-        expected_density = (weight.asnumpy() if weight is not None else
-                            _np.array([1 / num_classes] * num_classes))
-        # test almost equal
-        assert_almost_equal(generated_density, expected_density, rtol=1e-1, atol=1e-1)
-        # test shape
-        assert (samples.shape == shape)
-
-    def test_sample_without_replacement(sampler, num_classes, shape, num_trials, weight=None):
-        samples = sampler(num_classes, shape, replace=False, p=weight).asnumpy()
-        # Check shape and uniqueness
-        assert samples.shape == shape
-        assert len(_np.unique(samples)) == samples.size
-        # Check distribution
-        bins = _np.zeros((num_classes))
-        expected_freq = (weight.asnumpy() if weight is not None else
-                         _np.array([1 / num_classes] * num_classes))
-        for i in range(num_trials):
-            out = sampler(num_classes, 1, replace=False, p=weight).item()
-            bins[out] += 1
-        bins /= num_trials
-        assert_almost_equal(bins, expected_freq, rtol=1e-1, atol=1e-1)
-
-    def test_indexing_mode(sampler, set_size, samples_size, replace, weight=None):
-        a = np.arange(set_size)
-        if weight is not None:
-            samples = sampler(a, weight)
-        else:
-            samples = sampler(a)
-        assert len(samples) == samples_size
-        if not replace:
-            assert len(_np.unique(samples.asnumpy())) == samples_size
-
-    num_classes = 10
-    num_samples = 10 ** 8
-    # Density tests are commented out due to their huge time comsumption.
-    # Tests passed locally.
-    # shape_list1 = [
-    #     (10 ** 8, 1),
-    #     (10 ** 5, 10 ** 3),
-    #     (10 ** 2, 10 ** 3, 10 ** 3)
-    # ]
-    # for shape in shape_list1:
-    #     test_sample_with_replacement(np.random.choice, num_classes, shape)
-    #     weight = np.array(_np.random.dirichlet([1.0] * num_classes))
-    #     test_sample_with_replacement(np.random.choice, num_classes, shape, weight)
-
-    # Tests passed locally,
-    # commented out for the same reason as above.
-    # shape_list2 = [
-    #     (6, 1),
-    #     (2, 3),
-    #     (1, 2, 3),
-    #     (2, 2),
-    # ]
-    # for shape in shape_list2:
-    #     test_sample_without_replacement(np.random.choice, num_classes, shape, 10 ** 5)
-    #     weight = np.array(_np.random.dirichlet([1.0] * num_classes))
-    #     test_sample_without_replacement(np.random.choice, num_classes, shape, 10 ** 5, weight)
-
-    # Test hypridize mode:
-    for hybridize in [True, False]:
-        for replace in [True, False]:
-            test_choice = TestUniformChoice(num_classes // 2, replace)
-            test_choice_weighted = TestWeightedChoice(num_classes // 2, replace)
-            if hybridize:
-                test_choice.hybridize()
-                test_choice_weighted.hybridize()
-            weight = np.array(_np.random.dirichlet([1.0] * num_classes))
-            test_indexing_mode(test_choice, num_classes, num_classes // 2, replace, None)
-            test_indexing_mode(test_choice_weighted, num_classes, num_classes // 2, replace, weight)
-
-
-@with_seed()
-@use_np
-def test_np_indices():
-    dtypes = ['int32', 'int64', 'float16', 'float32', 'float64']
-    shapes = [
-        (0,),
-        (3,),
-        (2, 3, 4),
-        (2, 0, 4),
-        (1, 1, 1, 1),
-        (1, 0, 0, 1),
-        (2, 3, 4, 5, 6, 7)
-    ]
-    if platform.system() == 'Windows':
-        shapes = shapes[1:]  #beacuse in numpy windows version, indces not support dimensions is empty tuple.
-    for dtype in dtypes:
-        for shape in shapes:
-            np_out = _np.indices(dimensions=shape, dtype=dtype)
-            mx_out = np.indices(dimensions=shape, dtype=dtype)
-            same(mx_out.asnumpy(), np_out)
-            assert mx_out.shape == np_out.shape
-
-    @use_np
-    class TestIndices(HybridBlock):
-        def __init__(self, dimensions=None, dtype=None):
-            super(TestIndices, self).__init__()
-            self._dimensions = dimensions
-            self._dtype = dtype
-
-        def hybrid_forward(self, F, x):
-            return x + F.np.indices(dimensions=self._dimensions, dtype=self._dtype)
-
-    for dtype in dtypes:
-        for shape in shapes:
-            x = np.zeros(shape=(), dtype=dtype)
-            for hybridize in [False, True]:
-                net = TestIndices(dimensions=shape, dtype=dtype)
-                np_out = _np.indices(dimensions=shape, dtype=dtype)
-                if hybridize:
-                    net.hybridize()
-                mx_out = net(x)
-                same(mx_out.asnumpy(), np_out)
-                assert mx_out.shape == np_out.shape
-
-
-@with_seed()
-@use_np
-def test_np_repeat():
-    config = [
-        ((), 2, None),
-        ((), 0, None),
-        ((4, 2), 2, None),
-        ((4, 2), 2, 0),
-        ((4, 2), 2, 1),
-        ((4, 2), 2, -1),
-    ]
-
-    class TestRepeat(HybridBlock):
-        def __init__(self, repeats, axis=None):
-            super(TestRepeat, self).__init__()
-            self._repeats = repeats
-            self._axis = axis
-
-        def hybrid_forward(self, F, x):
-            return x.repeat(self._repeats, self._axis)
-
-    for shape, repeats, axis in config:
-        data_np = _np.random.randint(low=0, high=1000, size=shape)
-        data_mx = np.array(data_np, dtype=data_np.dtype)
-        ret_np = data_np.repeat(repeats, axis)
-        ret_mx = data_mx.repeat(repeats, axis)
-        assert same(ret_mx.asnumpy(), ret_np)
-
-        net = TestRepeat(repeats, axis)
-        for hybrid in [False, True]:
-            if hybrid:
-                net.hybridize()
-            ret_mx = net(data_mx)
-            assert same(ret_mx.asnumpy(), ret_np)
-
-
-@with_seed()
-@use_np
-def test_np_linalg_norm():
-    @use_np
-    class TestLinalgNorm(HybridBlock):
-        def __init__(self, ord=None, axis=None, keepdims=False):
-            super(TestLinalgNorm, self).__init__()
-            self._ord = ord
-            self._axis = axis
-            self._keepdims = keepdims
-
-        def hybrid_forward(self, F, x):
-            return F.np.linalg.norm(x, ord=self._ord, axis=self._axis, keepdims=self._keepdims)
-
-    a = np.arange(5 * 6 * 7 * 8).reshape((5, 6, 7, 8))
-    ords = [None, 'fro']
-    axes = [None, (0, 2), (1, 0), (1, 2)]
-    for ord in ords:
-        for axis in axes:
-            if ord == 'fro' and axis is None and a.ndim > 2:
-                continue
-            for keepdims in [False, True]:
-                for hybridize in [False, True]:
-                    net = TestLinalgNorm(ord, axis, keepdims)
-                    if hybridize:
-                        net.hybridize()
-                    mx_ret = net(a)
-                    np_ret = _np.linalg.norm(a.asnumpy(), ord=ord, axis=axis, keepdims=keepdims)
-                    assert_almost_equal(mx_ret.asnumpy(), np_ret, atol=1e-5, rtol=1e-4)
-
-
-@with_seed()
-@use_np
-def test_np_copysign():
-    class TestCopysign(HybridBlock):
-        def __init__(self):
-            super(TestCopysign, self).__init__()
-
-        def hybrid_forward(self, F, a1, a2):
-	            return F.np.copysign(a1, a2)
-
-    def get_grad(a1, a2):
-        sign = _np.logical_or(_np.logical_and(a1 < 0, a2 < 0),
-                              _np.logical_and(a1 >= 0, a2 >= 0))
-        sign = 2 * sign.astype(int) - 1
-        sign = sign.reshape(-1, *a1.shape)
-        sign = _np.sum(sign, axis=0)
-        return sign, _np.zeros_like(a2)
-    
-    def get_grad_left(a1, a2):
-        sign = _np.logical_or(_np.logical_and(a1 < 0, a2 < 0),
-                              _np.logical_and(a1 >= 0, a2 >= 0))
-        sign = 2 * sign.astype(int) - 1
-        sign = sign.reshape(a1.shape)
-        return sign
-    
-    def get_grad_right(a1, a2):
-        return _np.zeros_like(a2)
-        
-    shapes = [
-        (),
-        (1),
-        (2, 1),
-        (3, 2, 1),
-        (4, 3, 2, 1),
-        (2, 4, 3, 2, 1)
-    ]
-    types = ['float16', 'float32', 'float64', 'int8', 'int32', 'int64']
-    for a1shape in shapes:
-        for a2shape in shapes:
-            for hybridize in [True, False]:
-                for dtype in types:
-                    test_copysign = TestCopysign()
-                    if hybridize:
-                        test_copysign.hybridize()
-                    rtol = 1e-3
-                    atol = 1e-5
-                    a1_np = _np.array(_np.random.uniform(-1.0, 1.0, a1shape), dtype=dtype)
-                    a2_np = _np.array(_np.random.uniform(-1.0, 1.0, a2shape), dtype=dtype)
-                    a1 = np.array(a1_np, dtype=dtype)
-                    a2 = np.array(a2_np, dtype=dtype)
-                    a1.attach_grad()
-                    a2.attach_grad()
-                    expected_np = _np.copysign(a1_np, a2_np)
-                    with mx.autograd.record():
-                        mx_out = test_copysign(a1, a2)
-                    assert mx_out.shape == expected_np.shape
-                    assert_almost_equal(mx_out.asnumpy(), expected_np, rtol=rtol, atol=atol)
-
-                    # Test gradient
-                    mx_out.backward()
-                    a1_grad, a2_grad = get_grad(a1_np, a2_np)
-                    assert_almost_equal(a1.grad.asnumpy(), a1_grad, rtol=rtol, atol=atol)
-                    assert_almost_equal(a2.grad.asnumpy(), a2_grad, rtol=rtol, atol=atol)
-
-                    # Test imperative once again
-                    mx_out = np.copysign(a1, a2)
-                    expected_np = _np.copysign(a1_np, a2_np)
-                    assert_almost_equal(mx_out.asnumpy(), expected_np, rtol=rtol, atol=atol)
-    
-    types = ['float16', 'float32', 'float64']
-    for x_shape in shapes:
-        for dtype in types:
-            # Test left
-            x_np = _np.array(_np.random.uniform(-2.0, 2.0, x_shape), dtype=dtype)
-            scalar = _np.random.uniform(-2.0, 2.0)
-            x = np.array(x_np, dtype=dtype)
-            x.attach_grad()
-            expected_np = _np.copysign(x_np, scalar)
-            with mx.autograd.record():
-                mx_out = np.copysign(x, scalar)
-            assert mx_out.shape == expected_np.shape
-            assert_almost_equal(mx_out.asnumpy(), expected_np, rtol=rtol, atol=atol)
-            
-            # Test gradient
-            mx_out.backward()
-            x_grad = get_grad_left(x_np, scalar)
-            assert_almost_equal(x.grad.asnumpy(), x_grad, rtol=rtol, atol=atol)
-            
-            # Test right
-            x_np = _np.array(_np.random.uniform(-2.0, 2.0, x_shape), dtype=dtype)
-            scalar = _np.random.uniform(-2.0, 2.0)
-            x = np.array(x_np, dtype=dtype)
-            x.attach_grad()
-            expected_np = _np.copysign(scalar, x_np)
-            with mx.autograd.record():
-                mx_out = np.copysign(scalar, x)
-            assert mx_out.shape == expected_np.shape
-            assert_almost_equal(mx_out.asnumpy(), expected_np, rtol=rtol, atol=atol)
-            
-            # Test gradient
-            mx_out.backward()
-            x_grad = get_grad_right(scalar, x_np)
-            assert_almost_equal(x.grad.asnumpy(), x_grad, rtol=rtol, atol=atol)
->>>>>>> 5f9a6803
 
 
 if __name__ == '__main__':
