# Licensed to the Apache Software Foundation (ASF) under one
# or more contributor license agreements.  See the NOTICE file
# distributed with this work for additional information
# regarding copyright ownership.  The ASF licenses this file
# to you under the Apache License, Version 2.0 (the
# "License"); you may not use this file except in compliance
# with the License.  You may obtain a copy of the License at
#
#   http://www.apache.org/licenses/LICENSE-2.0
#
# Unless required by applicable law or agreed to in writing,
# software distributed under the License is distributed on an
# "AS IS" BASIS, WITHOUT WARRANTIES OR CONDITIONS OF ANY
# KIND, either express or implied.  See the License for the
# specific language governing permissions and limitations
# under the License.

# pylint: skip-file
from __future__ import absolute_import
import numpy as _np
import mxnet as mx
from mxnet import np, npx
from mxnet.base import MXNetError
from mxnet.gluon import HybridBlock
from mxnet.base import MXNetError
from mxnet.test_utils import same, assert_almost_equal, rand_shape_nd, rand_ndarray
from mxnet.test_utils import check_numeric_gradient, use_np, collapse_sum_like
from common import assertRaises, with_seed
import random
import collections
import scipy.stats as ss
from mxnet.test_utils import verify_generator, gen_buckets_probs_with_ppf, retry
import platform


@with_seed()
@use_np
def test_np_tensordot():
    class TestTensordot(HybridBlock):
        def __init__(self, axes):
            super(TestTensordot, self).__init__()
            self._axes = axes

        def hybrid_forward(self, F, a, b):
            return F.np.tensordot(a, b, self._axes)

    def tensordot_backward(a, b, axes=2):
        if (a.ndim < 1) or (b.ndim < 1):
            raise ValueError('An input is zero-dim')

        if _np.isscalar(axes):
            a_axes_summed = [i + a.ndim - axes for i in range(axes)]
            b_axes_summed = [i for i in range(axes)]
        else:
            if len(axes) != 2:
                raise ValueError('Axes must consist of two arrays.')
            a_axes_summed, b_axes_summed = axes
            if _np.isscalar(a_axes_summed):
                a_axes_summed = a_axes_summed,
            if _np.isscalar(b_axes_summed):
                b_axes_summed = b_axes_summed,

            for i in range(len(a_axes_summed)):
                a_axes_summed[i] = (a_axes_summed[i] + a.ndim) % a.ndim

            for i in range(len(b_axes_summed)):
                b_axes_summed[i] = (b_axes_summed[i] + b.ndim) % b.ndim

        if len(a_axes_summed) != len(b_axes_summed):
            raise ValueError('Axes length mismatch')

        a_axes_remained = []
        for i in range(a.ndim):
            if not (i in a_axes_summed):
                a_axes_remained.append(i)
        a_axes = a_axes_remained[:] + a_axes_summed[:]

        b_axes_remained = []
        for i in range(b.ndim):
            if not (i in b_axes_summed):
                b_axes_remained.append(i)
        b_axes = b_axes_summed[:] + b_axes_remained[:]

        ad1 = _np.prod([a.shape[i] for i in a_axes_remained]) if len(a_axes_remained) > 0 else 1
        ad2 = _np.prod([a.shape[i] for i in a_axes_summed]) if len(a_axes_summed) > 0 else 1
        bd1 = _np.prod([b.shape[i] for i in b_axes_summed]) if len(b_axes_summed) > 0 else 1
        bd2 = _np.prod([b.shape[i] for i in b_axes_remained]) if len(b_axes_remained) > 0 else 1

        out_grad = _np.ones((ad1, bd2))

        new_a = _np.transpose(a, a_axes)
        new_a_shape = new_a.shape[:]
        new_a = new_a.reshape((ad1, ad2))
        new_b = _np.transpose(b, b_axes)
        new_b_shape = new_b.shape[:]
        new_b = new_b.reshape((bd1, bd2))

        reverse_a_axes = [0 for i in a_axes]
        for i in range(len(a_axes)):
            reverse_a_axes[a_axes[i]] = i

        reverse_b_axes = [0 for i in b_axes]
        for i in range(len(b_axes)):
            reverse_b_axes[b_axes[i]] = i

        grad_b = _np.dot(new_a.T, out_grad).reshape(new_b_shape)
        grad_b = _np.transpose(grad_b, reverse_b_axes)
        grad_a = _np.dot(out_grad, new_b.T).reshape(new_a_shape)
        grad_a = _np.transpose(grad_a, reverse_a_axes)

        return [grad_a, grad_b]

    # test non zero size input
    tensor_shapes = [
        ((3, 5), (5, 4), 1),  # (a_shape, b_shape, axes)
        ((3,), (3,), 1),
        ((3, 4, 5, 3, 2), (5, 3, 2, 1, 2), 3),
        ((3, 5, 4, 3, 2), (2, 3, 5, 1, 2), [[1, 3, 4], [2, 1, 0]]),
        ((3, 5, 4), (5, 4, 3), [[1, 0, 2], [0, 2, 1]]),
        ((3, 5, 4), (5, 3, 4), [[2, 0], [-1, -2]]),
        ((2, 2), (2, 2), 2),
        ((3, 5, 4), (5, ), [[-2], [0]]),
        ((3, 5, 4), (5, ), [[1], [0]]),
        ((2,), (2, 3), 1),
        ((3,), (3,), 0),
        ((2,), (2, 3), 0),
        ((3, 5, 4), (5, ), 0),
        ((2, 3, 4), (4, 3, 2), [[], []]),
        ((3, 0), (0, 5), 1),
        ((3, 0), (0, 4), [[1], [0]]),
        ((0, 3), (3, 5), 1),
        ((0, 3), (5, 0), [[0], [1]])
    ]

    for hybridize in [True, False]:
        for a_shape, b_shape, axes in tensor_shapes:
            for dtype in [_np.float32, _np.float64]:
                test_tensordot = TestTensordot(axes)
                if hybridize:
                    test_tensordot.hybridize()
                a = rand_ndarray(shape = a_shape, dtype = dtype).as_np_ndarray()
                b = rand_ndarray(shape = b_shape, dtype = dtype).as_np_ndarray()
                a.attach_grad()
                b.attach_grad()

                np_out = _np.tensordot(a.asnumpy(), b.asnumpy(), axes)
                with mx.autograd.record():
                    mx_out = test_tensordot(a, b)
                assert mx_out.shape == np_out.shape
                assert_almost_equal(mx_out.asnumpy(), np_out, rtol = 1e-3, atol = 1e-5)
                mx_out.backward()
                np_backward = tensordot_backward(a.asnumpy(), b.asnumpy(), axes)
                assert_almost_equal(a.grad.asnumpy(), np_backward[0], rtol = 1e-3, atol=1e-5)
                assert_almost_equal(b.grad.asnumpy(), np_backward[1], rtol = 1e-3, atol=1e-5)

                # Test imperative once again
                mx_out = np.tensordot(a, b, axes)
                np_out = _np.tensordot(a.asnumpy(), b.asnumpy(), axes)
                assert_almost_equal(mx_out.asnumpy(), np_out, rtol=1e-3, atol=1e-5)

                # test numeric gradient
                if (_np.prod(a_shape) > 0 and _np.prod(b_shape) > 0):
                    a_sym = mx.sym.Variable("a").as_np_ndarray()
                    b_sym = mx.sym.Variable("b").as_np_ndarray()
                    mx_sym = mx.sym.np.tensordot(a_sym, b_sym, axes).as_nd_ndarray()
                    check_numeric_gradient(mx_sym, [a.as_nd_ndarray(), b.as_nd_ndarray()],
                      rtol=1e-1, atol=1e-1, dtype = dtype)


@with_seed()
@use_np
def test_np_dot():
    shapes = [
        ((3, 0), (0, 4)),
        ((3,), (3,)),        # Case 1
        ((3, 4), (4, 5)),    # Case 2
        ((), ()),            # Case 3
        ((3, 4, 5), ()),     # Case 3.5.1
        ((), (3, 4, 5)),     # Case 3.5.2
        ((3, 4, 5), (5, )),  # Case 4
        ((3, 4, 5), (5, 2)), # Case 5
        ((5,), (5, 2)),
        ((3, 5, 4), (5, 4, 3)),
        ((3, 4), (5, 4, 3)),
        ((4,), (5, 4, 3))
    ]

    eps = 1e-3

    for shape_a, shape_b in shapes:
        np_a = _np.random.uniform(-1.0, 1.0, shape_a)
        np_a[abs(np_a) < eps] = 2 * eps
        np_b = _np.random.uniform(-1.0, 1.0, shape_b)
        np_b[abs(np_b) < eps] = 2 * eps
        a = mx.nd.array(np_a)
        b = mx.nd.array(np_b)
        np_res = _np.dot(np_a, np_b)
        mx_res = np.dot(a.as_np_ndarray(), b.as_np_ndarray())
        assert mx_res.shape == np_res.shape
        assert_almost_equal(np_res, mx_res.asnumpy(), rtol=1e-5, atol=1e-5)
        mx_a = mx.sym.Variable("a")
        mx_b = mx.sym.Variable("b")
        mx_sym = mx.sym.np.dot(mx_a.as_np_ndarray(), mx_b.as_np_ndarray()).as_nd_ndarray()
        if (len(shape_a) > 0 and len(shape_b) > 0 and _np.prod(shape_a) > 0 and _np.prod(shape_b) > 0):
            check_numeric_gradient(mx_sym, {"a": a, "b": b}, numeric_eps=eps, rtol=1e-2, atol=1e-3)

    bad_shapes = [((4, 5), (2, 3)), ((3, 4, 5), (6, ))]

    for shape_a, shape_b in bad_shapes:
        a = mx.nd.array(random.random()) if len(shape_a) == 0 else rand_ndarray(shape_a)
        b = mx.nd.array(random.random()) if len(shape_b) == 0 else rand_ndarray(shape_b)
        try:
            mx_res = np.dot(a.as_np_ndarray(), b.as_np_ndarray())
        except mx.base.MXNetError:
            continue
        assert False


@with_seed()
@use_np
def test_np_sum():
    class TestSum(HybridBlock):
        def __init__(self, axis=None, dtype=None, keepdims=False):
            super(TestSum, self).__init__()
            self._axis = axis
            self._dtype = dtype
            self._keepdims = keepdims

        def hybrid_forward(self, F, a, *args, **kwargs):
            return F.np.sum(a, axis=self._axis, dtype=self._dtype, keepdims=self._keepdims)

    def is_int(dtype):
        return 'int' in dtype

    in_data_dim = random.choice([2, 3, 4])
    shape = rand_shape_nd(in_data_dim, dim=3)
    acc_type = {'float16': 'float32', 'float32': 'float64', 'float64': 'float64',
                'int8': 'int32', 'int32': 'int64', 'int64': 'int64'}
    for hybridize in [False, True]:
        for keepdims in [True, False]:
            for axis in ([i for i in range(in_data_dim)] + [(), None]):
                for itype in ['float16', 'float32', 'float64', 'int8', 'int32', 'int64']:
                    for dtype in ['float16', 'float32', 'float64', 'int8', 'int32', 'int64']:
                        if is_int(dtype) and not is_int(itype):
                            continue
                        # test gluon
                        test_sum = TestSum(axis=axis, dtype=dtype, keepdims=keepdims)
                        if hybridize:
                            test_sum.hybridize()
                        if is_int(itype):
                            x = _np.random.randint(-128, 128, shape, dtype=itype)
                            x = mx.nd.array(x)
                        else:
                            x = mx.nd.random.uniform(-1.0, 1.0, shape=shape, dtype=itype)
                        x = x.as_np_ndarray()
                        x.attach_grad()
                        expected_ret = _np.sum(x.asnumpy(), axis=axis, dtype=acc_type[itype], keepdims=keepdims)
                        expected_ret = expected_ret.astype(dtype)
                        with mx.autograd.record():
                            y = test_sum(x)
                        assert y.shape == expected_ret.shape
                        assert_almost_equal(y.asnumpy(), expected_ret, rtol=1e-3 if dtype == 'float16' else 1e-3,
                                            atol=1e-5 if dtype == 'float16' else 1e-5, use_broadcast=False)

                        y.backward()
                        assert same(x.grad.asnumpy(), _np.ones(shape=x.shape, dtype=x.dtype))

                        # test numeric
                        if itype == 'float32' and dtype == 'float32':
                            x_sym = mx.sym.Variable("x").as_np_ndarray()
                            mx_sym = mx.sym.np.sum(x_sym, axis=axis, dtype=dtype, keepdims=keepdims).as_nd_ndarray()
                            check_numeric_gradient(mx_sym, [x.as_nd_ndarray()],
                                                   numeric_eps=1e-3, rtol=1e-3, atol=1e-4, dtype=_np.float32)

                        # test imperative
                        mx_out = np.sum(x, axis=axis, dtype=dtype, keepdims=keepdims)
                        np_out = _np.sum(x.asnumpy(), axis=axis, dtype=acc_type[itype], keepdims=keepdims).astype(dtype)
                        assert_almost_equal(mx_out.asnumpy(), np_out, rtol=1e-3, atol=1e-5, use_broadcast=False)


@with_seed()
@use_np
def test_np_max_min():
    class TestMax(HybridBlock):
        def __init__(self, axis=None, keepdims=False):
            super(TestMax, self).__init__()
            self._axis = axis
            self._keepdims = keepdims

        def hybrid_forward(self, F, a, *args, **kwargs):
            return F.np.max(a, axis=self._axis, keepdims=self._keepdims)

    class TestMin(HybridBlock):
        def __init__(self, axis=None, keepdims=False):
            super(TestMin, self).__init__()
            self._axis = axis
            self._keepdims = keepdims

        def hybrid_forward(self, F, a, *args, **kwargs):
            return F.np.min(a, axis=self._axis, keepdims=self._keepdims)

    def is_int(dtype):
        return 'int' == dtype

    def get_grad(axis, func_name):
        index = -1 if func_name == 'max' else 0
        if axis == ():
            return _np.ones((2,3,4,5))
        else:
            temp = _np.zeros((2,3,4,5))
            if axis == 0:
                temp[index,:,:,:] = 1
                return temp
            elif axis == 1:
                temp[:,index,:,:] = 1
                return temp
            elif axis == 2:
                temp[:,:,index,:] = 1
                return temp
            elif axis == 3:
                temp[:,:,:,index] = 1
                return temp
            elif not axis:
                temp[index,index,index,index] = 1
                return temp
            raise ValueError('axis should be int or None or ()')

    def _test_np_exception(func, shape, dim):
        x = _np.random.uniform(-1.0, 1.0, shape)
        x = mx.nd.array(x).as_np_ndarray()
        if func == 'max':
            out = mx.np.max(x)
        else:
            out = mx.np.min(x)
        assert out.ndim == dim, 'dimension mismatch, output.ndim={}, dim={}'.format(output.ndim, dim)

    in_data_dim = random.choice([2, 3, 4])
    shape = rand_shape_nd(in_data_dim, dim=3)
    for func in ['max', 'min']:
        for hybridize in [False, True]:
            for keepdims in [True, False]:
                for axis in ([i for i in range(in_data_dim)] + [(), None]):
                    for itype in ['float16', 'float32', 'float64', 'int']:
                        # test gluon
                        if func == 'max':
                            test_gluon = TestMax(axis=axis, keepdims=keepdims)
                        else:
                            test_gluon = TestMin(axis=axis, keepdims=keepdims)
                        if hybridize:
                            test_gluon.hybridize()
                        if is_int(itype):
                            x = mx.nd.arange(120).reshape((2, 3, 4, 5))
                            x = mx.nd.array(x)
                        else:
                            x = mx.nd.random.uniform(-1.0, 1.0, shape=shape, dtype=itype)
                        x = x.as_np_ndarray()
                        x.attach_grad()
                        if func == 'max':
                            expected_ret = _np.amax(x.asnumpy(), axis=axis, keepdims=keepdims)
                        else:
                            expected_ret = _np.amin(x.asnumpy(), axis=axis, keepdims=keepdims)
                        with mx.autograd.record():
                            y = test_gluon(x)
                        assert y.shape == expected_ret.shape
                        assert_almost_equal(y.asnumpy(), expected_ret, rtol=1e-3 if itype == 'float16' else 1e-3,
                                            atol=1e-5 if itype == 'float16' else 1e-5)
                        y.backward()
                        # only check the gradient with hardcoded input
                        if is_int(itype):
                            assert same(x.grad.asnumpy(), get_grad(axis, func)), \
                                'x={}\ny={}\nx.grad={}\nnumpy={}'.format(x.asnumpy(), y.asnumpy(), x.grad.asnumpy(), get_grad(axis))

                        # test imperative
                        if func == 'max':
                            mx_out = np.max(x, axis=axis, keepdims=keepdims)
                            np_out = _np.amax(x.asnumpy(), axis=axis, keepdims=keepdims)
                        else:
                            mx_out = np.min(x, axis=axis, keepdims=keepdims)
                            np_out = _np.amin(x.asnumpy(), axis=axis, keepdims=keepdims)
                        assert_almost_equal(mx_out.asnumpy(), np_out, rtol=1e-3, atol=1e-5)

    # test zero and zero dim
    shapes = [(), (0), (2, 0), (0, 2, 1)]
    exceptions = [False, True, True, True]
    dims = [0] * len(shapes)
    for func in ['max', 'min']:
        for shape, exception, dim in zip(shapes, exceptions, dims):
            if exception:
                assertRaises(MXNetError, _test_np_exception, func, shape, dim)
            else:
                _test_np_exception(func, shape, dim)


@with_seed()
@use_np
def test_np_mean():
    class TestMean(HybridBlock):
        def __init__(self, axis=None, dtype=None, keepdims=False):
            super(TestMean, self).__init__()
            self._axis = axis
            self._dtype = dtype
            self._keepdims = keepdims

        def hybrid_forward(self, F, a, *args, **kwargs):
            return a.mean(axis=self._axis, dtype=self._dtype, keepdims=self._keepdims)

    def is_int(dtype):
        return 'int' in dtype

    in_data_dim = random.choice([2, 3, 4])
    shape = rand_shape_nd(in_data_dim, dim=3)
    acc_type = {'float16': 'float32', 'float32': 'float64', 'float64': 'float64',
                'int8': 'int32', 'int32': 'int64', 'int64': 'int64'}
    for hybridize in [False, True]:
        for keepdims in [True, False]:
            for axis in ([i for i in range(in_data_dim)] + [(), None]):
                for itype in ['float16', 'float32', 'float64']:
                    for dtype in ['float16', 'float32', 'float64']:
                        if is_int(dtype) and not is_int(itype):
                            continue
                        # test gluon
                        test_mean = TestMean(axis=axis, dtype=dtype, keepdims=keepdims)
                        if hybridize:
                            test_mean.hybridize()
                        if is_int(itype):
                            x = _np.random.randint(-128, 128, shape, dtype=itype)
                            x = mx.nd.array(x, dtype=itype)
                        else:
                            x = mx.nd.random.uniform(-1.0, 1.0, shape=shape, dtype=itype)
                        x = x.as_np_ndarray()
                        x.attach_grad()

                        expected_ret = _np.mean(x.asnumpy(), axis=axis, dtype=acc_type[itype], keepdims=keepdims)
                        expected_ret = expected_ret.astype(dtype)
                        with mx.autograd.record():
                            y = test_mean(x)
                        assert y.shape == expected_ret.shape
                        assert_almost_equal(y.asnumpy(), expected_ret, rtol=1e-3 if dtype == 'float16' else 1e-3,
                                            atol=1e-5 if dtype == 'float16' else 1e-5)

                        y.backward()
                        N = x.size / y.size
                        assert same(x.grad.asnumpy(), _np.ones(shape=x.shape, dtype=x.dtype) / N)

                        # test numeric
                        if itype == 'float32' and dtype == 'float32':
                            x_sym = mx.sym.Variable("x").as_np_ndarray()
                            mx_sym = mx.sym.np.mean(x_sym, axis=axis, dtype=dtype, keepdims=keepdims).as_nd_ndarray()
                            check_numeric_gradient(mx_sym, [x.as_nd_ndarray()],
                                                   numeric_eps=1e-3, rtol=1e-3, atol=1e-4, dtype=_np.float32)

                        # test imperative
                        mx_out = np.mean(x, axis=axis, dtype=dtype, keepdims=keepdims)
                        np_out = _np.mean(x.asnumpy(), axis=axis, dtype=acc_type[itype], keepdims=keepdims).astype(dtype)
                        assert_almost_equal(mx_out.asnumpy(), np_out, rtol=1e-3, atol=1e-5)


@with_seed()
@use_np
def test_np_moment():
    class TestMoment(HybridBlock):
        def __init__(self, name, axis=None, dtype=None, keepdims=False, ddof=0):
            super(TestMoment, self).__init__()
            self._name = name
            self._axis = axis
            self._dtype = dtype
            self._keepdims = keepdims
            self._ddof = ddof

        def hybrid_forward(self, F, a, *args, **kwargs):
            return getattr(a, self._name)(axis=self._axis, dtype=self._dtype, keepdims=self._keepdims, ddof=self._ddof)

    def is_int(dtype):
        return 'int' in dtype

    def legalize_shape(shape):
        shape_ = list(shape)
        for i in range(len(shape_)):
            shape_[i] += 1
        return tuple(shape_)

    in_data_dim = random.choice([2, 3, 4])
    shape = rand_shape_nd(in_data_dim, dim=3)
    shape = legalize_shape(shape)
    acc_type = {'float16': 'float32', 'float32': 'float64', 'float64': 'float64',
                'int8': 'float64', 'int32': 'float64', 'int64': 'float64'}

    for name in ['var', 'std']:
        for hybridize in [False, True]:
            for ddof in [0, 1]:
                for keepdims in [True, False]:
                    for axis in ([i for i in range(in_data_dim)] + [(), None]):
                        for itype in ['float16', 'float32', 'float64', 'int8', 'int32', 'int64']:
                            for dtype in ['float16', 'float32', 'float64']:
                                if is_int(dtype) and not is_int(itype) or is_int(itype) and is_int(dtype):
                                    continue
                                atol = 3e-4 if itype == 'float16' or dtype == 'float16' else 1e-5
                                rtol = 1e-2 if itype == 'float16' or dtype == 'float16' else 1e-3
                                # test gluon
                                test_moment = TestMoment(name, axis=axis, dtype=dtype, keepdims=keepdims, ddof=ddof)
                                if hybridize:
                                    test_moment.hybridize()
                                if is_int(itype):
                                    x = _np.random.randint(-16, 16, shape, dtype=itype)
                                    x = mx.nd.array(x)
                                else:
                                    x = mx.nd.random.uniform(-1.0, 1.0, shape=shape, dtype=itype)
                                x = x.as_np_ndarray()
                                x.attach_grad()
                                expected_ret = getattr(_np, name)(x.asnumpy(), axis=axis, dtype=acc_type[itype], keepdims=keepdims, ddof=ddof)
                                expected_ret = expected_ret.astype(dtype)
                                y = test_moment(x)
                                assert y.shape == expected_ret.shape
                                assert_almost_equal(y.asnumpy(), expected_ret, rtol=rtol, atol=atol, use_broadcast=False, equal_nan=True)

                                # test imperative
                                mx_out = getattr(np, name)(x, axis=axis, dtype=dtype, keepdims=keepdims, ddof=ddof)
                                np_out = getattr(_np, name)(x.asnumpy(), axis=axis, dtype=acc_type[itype], keepdims=keepdims, ddof=ddof).astype(dtype)
                                assert_almost_equal(mx_out.asnumpy(), np_out, rtol=rtol, atol=atol, use_broadcast=False, equal_nan=True)


@with_seed()
@use_np
def test_np_linspace():
    configs = [
        (0.0, 1.0, 10),
        (-2, 4, 30),
        (5.234324, 8.98324, 324),
        (2, 10, 100)
    ]
    exception_configs = [
        (0, 10, -1),
        (0, 1, 2.5)
    ]
    dtypes = ['int32', 'float16', 'float32', 'float64', None]
    for config in configs:
        for dtype in dtypes:
            for endpoint in [False, True]:
                for retstep in [False, True]:
                    if isinstance(config, tuple):
                        mx_ret = np.linspace(*config, endpoint=endpoint, retstep=retstep, dtype=dtype)
                        np_ret = _np.linspace(*config, endpoint=endpoint, retstep=retstep, dtype=dtype)
                    else:
                        mx_ret = np.linspace(config, endpoint=endpoint, retstep=retstep, dtype=dtype)
                        np_ret = _np.linspace(config, endpoint=endpoint, retstep=retstep, dtype=dtype)
                    if retstep:
                        assert_almost_equal(mx_ret[0].asnumpy(), np_ret[0], atol=1e-3, rtol=1e-5)
                        same(mx_ret[1], np_ret[1])
                    else:
                        assert_almost_equal(mx_ret.asnumpy(), np_ret, atol=1e-3, rtol=1e-5)
    # check for exception input
    for config in exception_configs:
        assertRaises(MXNetError, np.linspace, *config)
    # check linspace equivalent to arange
    for test_index in range(1000):
        assert_almost_equal(mx.np.linspace(0, test_index, test_index + 1).asnumpy(), _np.arange(test_index + 1))

    class TestLinspace(HybridBlock):
        def __init__(self, start, stop, num=50, endpoint=None, retstep=False, dtype=None, axis=0):
            super(TestLinspace, self).__init__()
            self._start = start
            self._stop = stop
            self._num = num
            self._endpoint = endpoint
            self._retstep = retstep
            self._dtype = dtype

        def hybrid_forward(self, F, x):
            if self._retstep:
                raise ValueError("linspace didn't support retstep = True inside HybridBlock")
            else:
                return x + F.np.linspace(self._start, self._stop, self._num, \
                self._endpoint, self._retstep, self._dtype)

    for dtype in dtypes:
        x = np.zeros(shape=(), dtype=dtype)
        for config in configs:
            for hybridize in [False, True]:
                for endpoint in [False, True]:
                    if isinstance(config, tuple):
                        net = TestLinspace(*config, endpoint=endpoint, dtype=dtype)
                        np_out = _np.linspace(*config, endpoint=endpoint, dtype=dtype)
                    else:
                        net = TestLinspace(config, endpoint=endpoint, dtype=dtype)
                        np_out = _np.linspace(config, endpoint=endpoint, dtype=dtype)
                    if hybridize:
                        net.hybridize()
                    mx_out = net(x)
                    assert_almost_equal(mx_out.asnumpy(), np_out, atol=1e-3, rtol=1e-5)


@with_seed()
@use_np
def test_npx_slice():
    class TestSlice(HybridBlock):
        def __init__(self, begin, end, step):
            super(TestSlice, self).__init__()
            self._begin = begin
            self._end = end
            self._step = step

        def hybrid_forward(self, F, a):
            return F.npx.slice(a, begin=self._begin, end=self._end, step=self._step)

    shape = (8, 16, 9, 9)
    np_array = _np.arange(_np.prod(shape), dtype='int32').reshape(shape)
    configs = [
        ([], [], None),
        ([], [], []),
        ([1], [4], None),
        ([1], [10], [3]),
        ([10], [0], [-2]),
        ([None], [None], [None]),
        ([None], [None], [-1]),
        ([10], [None], [-1]),
        ([1, 0, 3], [-2, 10, -4], [None, 2, 3]),
        ([-2, -3, -5, -6], [1, 3, 4, 5], None),
        ([-2, -3, -5, -6], [1, 3, 4, 5], [-1, -2, -3, -4]),
        ([2, -3, -5, -6], [2, 3, 4, 5], None),
        ([2, -3, -5, 5], [3, 3, 4, 5], None),
    ]

    for hybridize in [True, False]:
        for config in configs:
            start, end, step = config[0], config[1], config[2]
            test_slice = TestSlice(begin=start, end=end, step=step)
            if hybridize:
                test_slice.hybridize()

            a = np.array(np_array, dtype=np_array.dtype)
            a.attach_grad()
            basic_index = tuple([
                slice(start[i], end[i], step[i]) if step is not None else slice(start[i], end[i])
                for i in range(len(start))
            ])
            expected_ret = np_array[basic_index]
            with mx.autograd.record():
                y = test_slice(a)

            assert same(y.asnumpy(), expected_ret)

            # test backward
            mx.autograd.backward(y)
            expected_grad = _np.zeros(shape)
            expected_grad[basic_index] = 1
            assert same(a.grad.asnumpy(), expected_grad)


@with_seed()
@use_np
def test_np_reshape():
    class TestReshape(HybridBlock):
        def __init__(self, newshape):
            super(TestReshape, self).__init__()
            self._newshape = newshape

        def hybrid_forward(self, F, a):
            return F.np.reshape(a, self._newshape)

    shape_pairs = [((2, 6), (6, 2)), ((2, 6), (3, 4)), ((1, 0), (0,)), ((0, 0), (0,)), ((), (1, 1, 1))]
    for hybridize in [True, False]:
        for shape_pair in shape_pairs:
            shape1, shape2 = shape_pair
            print(shape1, shape2)
            test_reshape = TestReshape(shape2)
            if hybridize:
                test_reshape.hybridize()
            x = rand_ndarray(shape1).as_np_ndarray()
            x.attach_grad()
            np_out = _np.reshape(x.asnumpy(), shape2)
            with mx.autograd.record():
                mx_out = test_reshape(x)
            assert mx_out.shape == np_out.shape
            assert_almost_equal(mx_out.asnumpy(), np_out, rtol=1e-3, atol=1e-5, use_broadcast=False)
            mx_out.backward()
            np_backward = _np.ones(shape1)
            assert_almost_equal(x.grad.asnumpy(), np_backward, rtol=1e-3, atol=1e-5, use_broadcast=False)

            mx_out = np.reshape(x, shape2)
            np_out = _np.reshape(x.asnumpy(), shape2)
            assert_almost_equal(mx_out.asnumpy(), np_out, rtol=1e-3, atol=1e-5, use_broadcast=False)


@with_seed()
@use_np
def test_np_squeeze():
    config = [((), None),
              ((), -1),
              ((), 0),
              ((4, 1, 2), None),
              ((1, 1, 1), None),
              ((1, 0, 1, 5), 2),
              ((1, 0, 1, 1), (-1, -4))]

    class TestSqueeze(HybridBlock):
        def __init__(self, axis):
            super(TestSqueeze, self).__init__()
            self._axis = axis

        def hybrid_forward(self, F, x):
            return F.np.squeeze(x, axis=self._axis)

    for shape, axis in config:
        data_np = _np.random.uniform(size=shape)
        data_mx = np.array(data_np, dtype=data_np.dtype)
        ret_np = _np.squeeze(data_np, axis=axis)
        ret_mx = np.squeeze(data_mx, axis=axis)
        assert_almost_equal(ret_mx.asnumpy(), ret_np, rtol=1e-5, atol=1e-6, use_broadcast=False)

        net = TestSqueeze(axis)
        for hybrid in [False, True]:
            if hybrid:
                net.hybridize()
            data_mx.attach_grad()
            with mx.autograd.record():
                ret_mx = net(data_mx)
            assert_almost_equal(ret_mx.asnumpy(), ret_np, rtol=1e-5, atol=1e-6, use_broadcast=False)
            ret_mx.backward()
            assert_almost_equal(data_mx.grad.asnumpy(), _np.ones_like(data_np),
                                rtol=1e-5, atol=1e-6, use_broadcast=False)


@with_seed()
@use_np
def test_np_prod():
    class TestProd(HybridBlock):
        def __init__(self, axis=None, dtype=None, keepdims=False):
            super(TestProd, self).__init__()
            self._axis = axis
            self._dtype = dtype
            self._keepdims = keepdims

        def hybrid_forward(self, F, a, *args, **kwargs):
            return F.np.prod(a, axis=self._axis, dtype=self._dtype, keepdims=self._keepdims)

    in_data_dim = random.choice([3, 4])
    shape = rand_shape_nd(in_data_dim, dim=3)
    for hybridize in [False, True]:
        for keepdims in [True, False]:
            for axis in ([i for i in range(in_data_dim)] + [(), None]):
                for itype in ['float32', 'float64']:
                    for dtype in ['float32', 'float64']:
                        # test gluon
                        test_prod = TestProd(axis=axis, dtype=dtype, keepdims=keepdims)
                        if hybridize:
                            test_prod.hybridize()
                        x = np.array(_np.random.uniform(-2.0, 2.0, size=shape), dtype=itype)
                        x.attach_grad()
                        print(x.grad.dtype)
                        expected_ret = _np.prod(x.asnumpy(), axis=axis, keepdims=keepdims)
                        expected_ret = expected_ret.astype(dtype)
                        with mx.autograd.record():
                            y = test_prod(x)
                        assert y.shape == expected_ret.shape
                        assert_almost_equal(y.asnumpy(), expected_ret, rtol=1e-3, atol=1e-5, use_broadcast=False)
                        y.backward()
                        # use keepdims=True so that broadcast divide can be used to calculate
                        # grad of input
                        expected_ret = _np.prod(x.asnumpy(), axis=axis, keepdims=True)
                        assert_almost_equal(x.grad.asnumpy(), expected_ret / x.asnumpy(), rtol=1e-3, atol=1e-3,
                                            use_broadcast=False)

                        # test numeric
                        if itype == 'float32' and dtype == 'float32':
                            x_sym = mx.sym.Variable("x").as_np_ndarray()
                            mx_sym = mx.sym.np.prod(x_sym, axis=axis, dtype=dtype, keepdims=keepdims).as_nd_ndarray()
                            check_numeric_gradient(mx_sym, [x.as_nd_ndarray()],
                                                   numeric_eps=1e-3, rtol=1e-3, atol=1e-4, dtype=_np.float32)

                        # test imperative
                        mx_out = np.prod(x, axis=axis, dtype=dtype, keepdims=keepdims)
                        np_out = _np.prod(x.asnumpy(), axis=axis, keepdims=keepdims).astype(dtype)
                        assert_almost_equal(mx_out.asnumpy(), np_out, rtol=1e-3, atol=1e-5, use_broadcast=False)


@with_seed()
@use_np
def test_np_flatten():
    class TestFlatten(HybridBlock):
        def hybrid_forward(self, F, x):
            return x.flatten()

    shapes = [(), (2, 0, 1), (3, 4, 5), 6, (0,), (0, 0, 0)]
    for shape in shapes:
        for hybridize in [True, False]:
            test_flatten = TestFlatten()
            if hybridize:
                test_flatten.hybridize()
            a_np = _np.random.uniform(size=shape).astype('float32')
            a_mx = np.array(a_np, dtype=a_np.dtype)
            a_mx.attach_grad()
            with mx.autograd.record():
                ret = test_flatten(a_mx)
            expected_ret = a_np.flatten()
            assert_almost_equal(expected_ret, ret.asnumpy(), rtol=1e-5, atol=1e-6, use_broadcast=False)
            # check gradient
            ret.backward()
            assert_almost_equal(a_mx.grad.asnumpy(), _np.ones_like(a_np), rtol=1e-5, atol=1e-6, use_broadcast=False)


@with_seed()
@use_np
def test_np_broadcast_to():
    class TestBroadcastTo(HybridBlock):
        def __init__(self, dst_shape):
            super(TestBroadcastTo, self).__init__()
            self._dst_shape = dst_shape

        def hybrid_forward(self, F, x):
            return F.np.broadcast_to(x, self._dst_shape)

    shapes = [
        ((), (1, 2, 4, 5)),
        ((1,), (4, 5, 6)),
        ((1, 0), (2, 4, 0)),
        ((1, 1), (2, 4, 0)),
        ((4, 1), (1, 2, 3, 4, 5)),
        ((4, 1), (1, 0, 3, 4, 5))
    ]
    for src_shape, dst_shape in shapes:
        for hybridize in [True, False]:
            test_broadcast_to = TestBroadcastTo(dst_shape)
            if hybridize:
                test_broadcast_to.hybridize()

            a = _np.random.uniform(size=src_shape).astype(np.float32)
            expected_ret = _np.broadcast_to(a, dst_shape)
            a_mx = np.array(a, dtype=a.dtype)
            a_mx.attach_grad()
            with mx.autograd.record():
                ret = test_broadcast_to(a_mx)
            assert_almost_equal(ret.asnumpy(), expected_ret, rtol=1e-5, atol=1e-6, use_broadcast=False)
            ret.backward()
            expected_grad = collapse_sum_like(_np.ones_like(expected_ret), src_shape)
            assert_almost_equal(a_mx.grad.asnumpy(), expected_grad, rtol=1e-5, atol=1e-6, use_broadcast=False)


@with_seed()
@use_np
def test_np_transpose():
    def np_transpose_grad(out_shape, dtype, axes=None):
        ograd = _np.ones(out_shape, dtype=dtype)
        if axes is None or axes == ():
            return _np.transpose(ograd, axes)
        np_axes = _np.array(list(axes))
        return _np.transpose(ograd, tuple(list(_np.argsort(np_axes))))

    class TestTranspose(HybridBlock):
        def __init__(self, axes=None):
            super(TestTranspose, self).__init__()
            self.axes = axes

        def hybrid_forward(self, F, a):
            return F.np.transpose(a, self.axes)

    for hybridize in [True, False]:
        for dtype in [_np.int32, _np.float32]:
            for ndim in range(7):
                shape = rand_shape_nd(ndim, dim=5, allow_zero_size=True)
                axeses = [None]
                if ndim == 0:
                    axeses += [()]
                else:
                    axes = [i for i in range(ndim)]
                    axeses.append(tuple(axes))
                    random.shuffle(axes)
                    axeses.append(tuple(axes))
                for axes in axeses:
                    test_trans = TestTranspose(axes)
                    if hybridize:
                        test_trans.hybridize()
                    x = rand_ndarray(shape).as_np_ndarray()
                    x = x.astype(dtype)
                    x.attach_grad()
                    np_out = _np.transpose(x.asnumpy(), axes)
                    with mx.autograd.record():
                        mx_out = test_trans(x)
                    assert mx_out.shape == np_out.shape
                    assert_almost_equal(mx_out.asnumpy(), np_out, rtol=1e-3, atol=1e-5, use_broadcast=False)
                    mx_out.backward()
                    np_backward = np_transpose_grad(np_out.shape, dtype, axes)
                    assert_almost_equal(x.grad.asnumpy(), np_backward, rtol=1e-3, atol=1e-5, use_broadcast=False)

                    mx_out = np.transpose(x, axes)
                    np_out = _np.transpose(x.asnumpy(), axes)
                    assert_almost_equal(mx_out.asnumpy(), np_out, rtol=1e-3, atol=1e-5, use_broadcast=False)


@with_seed()
@use_np
def test_np_meshgrid():
    nx, ny = (4, 5)
    x = np.array(_np.linspace(0, 1, nx), dtype=np.float32)
    y = np.array(_np.linspace(0, 1, ny), dtype=np.float32)
    z = np.ones(())
    xv, yv, zv = np.meshgrid(x, y, z)
    xv_expected, yv_expected, zv_expected = _np.meshgrid(x.asnumpy(), y.asnumpy(), z.asnumpy())
    assert same(xv.asnumpy(), xv_expected)
    assert same(yv.asnumpy(), yv_expected)
    assert same(zv.asnumpy(), zv_expected)


@with_seed()
@use_np
def test_np_broadcast_arrays():
    shape_config = [
        [(), (2, 1), (1, 3), (4, 1, 1), (5, 4, 2, 3)],
        [(0,), (), (2, 1), (1, 0), (3, 2, 1)]
    ]
    for shapes in shape_config:
        arrays_np = [_np.random.randint(low=0, high=1000, size=shape, dtype=_np.int32) for shape in shapes]
        arrays_mx = [np.array(arr, dtype=arr.dtype) for arr in arrays_np]
        expected_rets = _np.broadcast_arrays(*arrays_np)
        rets = np.broadcast_arrays(*arrays_mx)
        for expected_ret, ret in zip(expected_rets, rets):
            assert same(expected_ret, ret.asnumpy())


@with_seed()
@use_np
def test_np_tile():
    config = [
        ((), ()),
        ((), 0),
        ((), (2, 0)),
        ((), (2, 3)),
        ((4, 2), (2,)),
        ((4, 2), (2, 3)),
        ((4, 2), (2, 1, 4)),
        ((4, 2), (2, 3, 4)),
        ((4, 2), (2, 0)),
        ((4, 2), (2, 0, 3)),
        ((4, 2), (2, 0, 3)),
        ((4, 0), (2, 0, 3)),
    ]

    class TestTile(HybridBlock):
        def __init__(self, reps):
            super(TestTile, self).__init__()
            self._reps = reps

        def hybrid_forward(self, F, x):
            return F.np.tile(x, reps=self._reps)

    for shape, reps in config:
        data_np = _np.random.randint(low=0, high=1000, size=shape)
        data_mx = np.array(data_np, dtype=data_np.dtype)
        ret_np = _np.tile(data_np, reps=reps)
        ret_mx = np.tile(data_mx, reps=reps)
        assert same(ret_mx.asnumpy(), ret_np)

        net = TestTile(reps)
        for hybrid in [False, True]:
            if hybrid:
                net.hybridize()
            ret_mx = net(data_mx)
            assert same(ret_mx.asnumpy(), ret_np)


@with_seed()
@use_np
def test_np_unary_funcs():
    def check_unary_func(func, ref_grad, shape, low, high):
        class TestUnary(HybridBlock):
            def __init__(self, func):
                super(TestUnary, self).__init__()
                self._func = func

            def hybrid_forward(self, F, a, *args, **kwargs):
                print(self._func)
                return getattr(F.np, self._func)(a)

        np_func = getattr(_np, func)
        mx_func = TestUnary(func)
        np_test_data = _np.random.uniform(low, high, shape).astype(_np.float32)
        mx_test_data = mx.numpy.array(np_test_data)
        for hybridize in [True, False]:
            if hybridize:
                mx_func.hybridize()
            if ref_grad:
                mx_test_data.attach_grad()
            np_out = np_func(np_test_data)
            with mx.autograd.record():
                y = mx_func(mx_test_data)
            assert y.shape == np_out.shape
            assert_almost_equal(y.asnumpy(), np_out, rtol=1e-3, atol=1e-5)

            if ref_grad:
                y.backward()
                assert_almost_equal(mx_test_data.grad.asnumpy(), ref_grad(np_test_data), rtol=1e-1, atol=1e-2, equal_nan=True)

    funcs = {
        'absolute' : (lambda x: -1. * (x < 0) + (x > 0), -1.0, 1.0),
        'cbrt' : (lambda x: 1. / (3. * _np.cbrt(x) ** 2), -1.0, 1.0),
        'ceil' : (None, -10.0, 10.0),
        'exp' : (lambda x: _np.exp(x), -1.0, 1.0),
        'expm1' : (lambda x: _np.exp(x), -1.0, 1.0),
        'fix' : (None, -10.0, 10.0),
        'floor' : (None, -10.0, 10.0),
        'log' : (lambda x: 1.0 / x, 0.1, 5.0),
        'log10' : (lambda x: 1.0 / (x * _np.log(10)), 0.1, 10.0),
        'log1p' : (lambda x: 1.0 / (1.0 + x), -0.9, 5.0),
        'log2' : (lambda x: 1.0 / (x * _np.log(2)), 0.1, 2.0),
        'logical_not' : (None, -1.0, 1.0),
        'negative' : (lambda x: -1. * _np.ones(x.shape), -1.0, 1.0),
        'reciprocal' : (lambda x: -1. / (x ** 2), 0.01, 1.0),
        'rint' : (None, -5.0, 5.0),
        'sign' : (None, -1.0, 1.0),
        'sqrt' : (lambda x: 0.5 / _np.sqrt(x), 0.001, 10.0),
        'square' : (lambda x: 2.0 * x, -1.0, 1.0),
        'trunc' : (None, -5.0, 5.0),
        'sin' : (lambda x: _np.cos(x), -1.0, 1.0),
        'cos' : (lambda x: -_np.sin(x), -1.0, 1.0),
        'tan' : (lambda x: _np.tan(x) ** 2 + 1.0, -1.0, 1.0),
        'arcsin' : (lambda x: 1. / (1. - x ** 2) ** (1. / 2.), -1.0, 1.0),
        'arccos' : (lambda x: -1. / (1. - x ** 2.) ** (1. / 2.), -1.0, 1.0),
        'arctan' : (lambda x: 1. / (x ** 2. + 1.), -1.0, 1.0),
        'degrees' : (lambda x: 180. / _np.pi * _np.ones(x.shape), -1.0, 1.0),
        'radians' : (lambda x: _np.pi / 180. * _np.ones(x.shape), -1.0, 1.0),
        'sinh' : (lambda x: _np.cosh(x), -1.0, 1.0),
        'cosh' : (lambda x: _np.sinh(x), -1.0, 1.0),
        'tanh' : (lambda x: 1. - _np.tanh(x) ** 2, -1.0, 1.0),
        'arcsinh' : (lambda x: 1./(x**2 + 1.)**(1./2.), -1.0, 1.0),
        'arccosh' : (lambda x: 1./(x**2 - 1.)**(1./2.), 2.0, 5.0),
        'arctanh' : (lambda x: -1./(x**2 - 1.), -0.99, 0.99)
    }
    ndim = random.choice([2, 3, 4])
    shape = random.choice([rand_shape_nd(ndim, dim=3), (1, 0, 2)])
    for shape in [rand_shape_nd(ndim, dim=3), (1, 0, 2)]:
        for func, func_data in funcs.items():
            ref_grad, low, high = func_data
            check_unary_func(func, ref_grad, shape, low, high)


@with_seed()
@use_np
def test_npx_relu():
    def np_relu(x):
        return _np.maximum(x, 0.0)
    def np_relu_grad(x):
        return 1.0 * (x > 0.0)

    class TestReLU(HybridBlock):
        def __init__(self):
            super(TestReLU, self).__init__()

        def hybrid_forward(self, F, a):
            return F.npx.relu(a)

    shapes = [(), (2, 3, 4), (2, 0, 3), (1, 0, 0)]
    for hybridize in [True, False]:
        for shape in shapes:
            test_relu = TestReLU()
            if hybridize:
                test_relu.hybridize()
            x = rand_ndarray(shape).as_np_ndarray()
            x.attach_grad()
            np_out = np_relu(x.asnumpy())
            with mx.autograd.record():
                mx_out = test_relu(x)
            assert mx_out.shape == np_out.shape
            assert_almost_equal(mx_out.asnumpy(), np_out, rtol=1e-3, atol=1e-5)
            mx_out.backward()
            np_backward = np_relu_grad(x.asnumpy())
            assert_almost_equal(x.grad.asnumpy(), np_backward, rtol=1e-3, atol=1e-5)

            mx_out = npx.relu(x)
            np_out = np_relu(x.asnumpy())
            assert_almost_equal(mx_out.asnumpy(), np_out, rtol=1e-3, atol=1e-5)


@with_seed()
@use_np
def test_npx_sigmoid():
    def np_sigmoid(x):
        return _np.divide(1.0, (1.0 + _np.exp(-x)))
    def np_sigmoid_grad(ya):
        return ya * (1 - ya)

    class TestSigmoid(HybridBlock):
        def __init__(self):
            super(TestSigmoid, self).__init__()

        def hybrid_forward(self, F, a):
            return F.npx.sigmoid(a)

    shapes = [(), (2, 3, 4), (2, 0, 3), (1, 0, 0)]
    for hybridize in [True, False]:
        for shape in shapes:
            test_sigmoid = TestSigmoid()
            if hybridize:
                test_sigmoid.hybridize()
            x = rand_ndarray(shape).as_np_ndarray()
            x.attach_grad()
            np_out = np_sigmoid(x.asnumpy())
            with mx.autograd.record():
                mx_out = test_sigmoid(x)
            assert mx_out.shape == np_out.shape
            assert_almost_equal(mx_out.asnumpy(), np_out, rtol=1e-3, atol=1e-5)
            mx_out.backward()
            np_backward = np_sigmoid_grad(np_out)
            assert_almost_equal(x.grad.asnumpy(), np_backward, rtol=1e-3, atol=1e-5)

            mx_out = npx.sigmoid(x)
            np_out = np_sigmoid(x.asnumpy())
            assert_almost_equal(mx_out.asnumpy(), np_out, rtol=1e-3, atol=1e-5)


@with_seed()
@use_np
def test_np_arange():
    configs = [
        (1, 10, 2),
        (1, 10, 4),
        (1, -10, 4),
        (1, -10, -2),
        (1, -10, -4),
        (2, 3),
        (2, -3),
        (-2, -3),
        (-2, 3),
        (4, 0, 5),
        (-4, 0, 5),
        (-4, 0, -5),
        (0, 0),
        (11, 11),
        (0, 0, 2),
        (0, 0, -2),
        (0, 5, None),
        (0, -5, None),
        0,
        6,
    ]
    dtypes = ['int32', 'float16', 'float32', 'float64', None]
    for config in configs:
        for dtype in dtypes:
            if isinstance(config, tuple):
                mx_ret = np.arange(*config, dtype=dtype)
                np_ret = _np.arange(*config, dtype=dtype)
            else:
                mx_ret = np.arange(config, dtype=dtype)
                np_ret = _np.arange(config, dtype=dtype)
            assert same(mx_ret.asnumpy(), np_ret)

    class TestRange(HybridBlock):
        def __init__(self, start, stop=None, step=None, dtype=None):
            super(TestRange, self).__init__()
            self._start = start
            self._stop = stop
            self._step = step
            self._dtype = dtype

        def hybrid_forward(self, F, x):
            return x + F.np.arange(self._start, self._stop, self._step, dtype=self._dtype)

    for dtype in dtypes:
        x = np.zeros(shape=(), dtype=dtype)
        for config in configs:
            for hybridize in [False, True]:
                if isinstance(config, tuple):
                    net = TestRange(*config, dtype=dtype)
                    np_out = _np.arange(*config, dtype=dtype)
                else:
                    net = TestRange(config, dtype=dtype)
                    np_out = _np.arange(config, dtype=dtype)
                if hybridize:
                    net.hybridize()
                mx_out = net(x)
                assert same(mx_out.asnumpy(), np_out)


@with_seed()
@use_np
def test_np_split():
    class TestSplit(HybridBlock):
        def __init__(self, indices_or_sections, axis=None):
            super(TestSplit, self).__init__()
            self._axis = axis
            self._indices_or_sections = indices_or_sections

        def hybrid_forward(self, F, a, *args, **kwargs):
            return F.np.split(a, indices_or_sections=self._indices_or_sections,
                              axis=self._axis)

    def get_indices(axis_size):
        if axis_size is 0:
            axis_size = random.randint(3, 6)
        samples = random.randint(1, axis_size - 1)
        indices = sorted(random.sample([i for i in range(1, axis_size)], samples))
        indices = tuple(indices)
        return indices

    dim = random.randint(0, 3)
    shape = [0] + [random.randint(2, 4) for i in range(dim)]
    for hybridize in [True, False]:
        for axis in range(len(shape)):
            indices = get_indices(shape[axis])
            sections = 7 if shape[axis] is 0 else shape[axis]
            for indices_or_sections in [indices, sections]:
                # test gluon
                test_split = TestSplit(axis=axis, indices_or_sections=indices_or_sections)
                if hybridize:
                    test_split.hybridize()

                a = mx.nd.random.uniform(-1.0, 1.0, shape=shape).as_np_ndarray()
                a.attach_grad()
                expected_ret = _np.split(a.asnumpy(), indices_or_sections=indices_or_sections, axis=axis)
                with mx.autograd.record():
                    y = test_split(a)
                assert len(y) == len(expected_ret)
                for mx_out, np_out in zip(y, expected_ret):
                    assert_almost_equal(mx_out.asnumpy(), np_out, rtol=1e-3, atol=1e-5)

                mx.autograd.backward(y)

                assert_almost_equal(a.grad.asnumpy(), _np.ones(a.shape), rtol=1e-3, atol=1e-5)

                # test imperative
                mx_outs = np.split(a, indices_or_sections=indices_or_sections, axis=axis)
                np_outs = _np.split(a.asnumpy(), indices_or_sections=indices_or_sections, axis=axis)
                for mx_out, np_out in zip(mx_outs, np_outs):
                    assert_almost_equal(mx_out.asnumpy(), np_out, rtol=1e-3, atol=1e-5)


@with_seed()
@use_np
def test_np_concat():
    class TestConcat(HybridBlock):
        def __init__(self, axis=None):
            super(TestConcat, self).__init__()
            self._axis = axis

        def hybrid_forward(self, F, a, *args):
            return F.np.concatenate([a] + list(args), axis=self._axis)

    def get_new_shape(shape, axis):
        shape_lst = list(shape)
        shape_lst[axis] = random.randint(0, 3)
        return tuple(shape_lst)

    for shape in [(0, 0), (2, 3)]:
        for hybridize in [True, False]:
            for axis in range(2):
                # test gluon
                test_concat = TestConcat(axis=axis)
                if hybridize:
                    test_concat.hybridize()

                a = mx.nd.random.uniform(-1.0, 1.0, shape=get_new_shape(shape, axis)).as_np_ndarray()
                a.attach_grad()
                b = mx.nd.random.uniform(-1.0, 1.0, shape=get_new_shape(shape, axis)).as_np_ndarray()
                b.attach_grad()
                c = mx.nd.random.uniform(-1.0, 1.0, shape=get_new_shape(shape, axis)).as_np_ndarray()
                c.attach_grad()
                d = mx.nd.random.uniform(-1.0, 1.0, shape=get_new_shape(shape, axis)).as_np_ndarray()
                d.attach_grad()
                expected_ret = _np.concatenate([a.asnumpy(), b.asnumpy(), c.asnumpy(), d.asnumpy()], axis=axis)
                with mx.autograd.record():
                    y = test_concat(a, b, c, d)

                assert y.shape == expected_ret.shape
                assert_almost_equal(y.asnumpy(), expected_ret, rtol=1e-3, atol=1e-5)

                y.backward()

                assert_almost_equal(a.grad.asnumpy(), _np.ones(a.shape), rtol=1e-3, atol=1e-5)
                assert_almost_equal(b.grad.asnumpy(), _np.ones(b.shape), rtol=1e-3, atol=1e-5)
                assert_almost_equal(c.grad.asnumpy(), _np.ones(c.shape), rtol=1e-3, atol=1e-5)
                assert_almost_equal(d.grad.asnumpy(), _np.ones(d.shape), rtol=1e-3, atol=1e-5)

                # test imperative
                mx_out = np.concatenate([a, b, c, d], axis=axis)
                np_out = _np.concatenate([a.asnumpy(), b.asnumpy(), c.asnumpy(), d.asnumpy()], axis=axis)
                assert_almost_equal(mx_out.asnumpy(), np_out, rtol=1e-3, atol=1e-5)


@with_seed()
@use_np
def test_np_stack():
    class TestStack(HybridBlock):
        def __init__(self, axis=None):
            super(TestStack, self).__init__()
            self._axis = axis

        def hybrid_forward(self, F, a, *args):
            return F.np.stack([a] + list(args), axis=self._axis)

    a, b, c, d = mx.sym.Variable("a"), mx.sym.Variable("b"), mx.sym.Variable("c"), mx.sym.Variable("d")
    ret = mx.sym.np.stack([a.as_np_ndarray(), b.as_np_ndarray(), c.as_np_ndarray(), d.as_np_ndarray()])
    assert type(ret) == mx.sym.np._Symbol

    for shape in [(0, 0), (2, 3)]:
        for hybridize in [True, False]:
            for axis in range(2):
                test_stack = TestStack(axis=axis)
                if hybridize:
                    test_stack.hybridize()
                np_a = _np.random.uniform(-1.0, 1.0, shape).astype(_np.float32)
                np_b = _np.random.uniform(-1.0, 1.0, shape).astype(_np.float32)
                np_c = _np.random.uniform(-1.0, 1.0, shape).astype(_np.float32)
                np_d = _np.random.uniform(-1.0, 1.0, shape).astype(_np.float32)

                mx_a = np.array(np_a)
                mx_a.attach_grad()
                mx_b = np.array(np_b)
                mx_b.attach_grad()
                mx_c = np.array(np_c)
                mx_c.attach_grad()
                mx_d = np.array(np_d)
                mx_d.attach_grad()
                expected_ret = _np.stack([np_a, np_b, np_c, np_d], axis=axis)
                with mx.autograd.record():
                    y = test_stack(mx_a, mx_b, mx_c, mx_d)

                y.backward()

                assert_almost_equal(mx_a.grad.asnumpy(), _np.ones(shape), rtol=1e-3, atol=1e-5)
                assert_almost_equal(mx_b.grad.asnumpy(), _np.ones(shape), rtol=1e-3, atol=1e-5)
                assert_almost_equal(mx_c.grad.asnumpy(), _np.ones(shape), rtol=1e-3, atol=1e-5)
                assert_almost_equal(mx_d.grad.asnumpy(), _np.ones(shape), rtol=1e-3, atol=1e-5)

                np_out = _np.stack([np_a, np_b, np_c, np_d], axis=axis)
                mx_out = np.stack([mx_a, mx_b, mx_c, mx_d], axis=axis)
                assert same(mx_out.asnumpy(), np_out)


@with_seed()
@use_np
def test_np_randint():
    ctx = mx.context.current_context()
    # test shapes
    params = [
        (0, 10),
        (5, None)
    ]
    shapes = [
        (3, 3),
        (3, 4),
        (0, 0),
        (3, 3, 3),
        (0, 0, 0),
        (2, 2, 4, 3),
        (2, 2, 4, 3),
        (2, 0, 3, 0),
        (2, 0, 2, 3)
    ]
    for shape in shapes:
        for (low, high) in params:
            data_mx = np.random.randint(low, high, size=shape)
            assert data_mx.shape == shape

    # test generator
    for dtype in ['int32', 'int64']:
        for low, high in [(50000000, 50001000),(-50000100,-50000000),(-500,199)]:
            scale = high - low
            buckets, probs = gen_buckets_probs_with_ppf(lambda x: ss.uniform.ppf(x, loc=low, scale=scale), 5)
            # Quantize bucket boundaries to reflect the actual dtype and adjust probs accordingly
            buckets = _np.array(buckets, dtype=dtype).tolist()
            probs = [(buckets[i][1] - buckets[i][0]) / float(scale) for i in range(5)]
            generator_mx = lambda x: np.random.randint(low, high, size=x, dtype=dtype, ctx=ctx).asnumpy()
            verify_generator(generator=generator_mx, buckets=buckets, probs=probs, nrepeat=100)
            # Scipy uses alpha = 0.01 for testing discrete distribution generator but we are using default alpha=0.05 (higher threshold ensures robustness)
            # Refer - https://github.com/scipy/scipy/blob/9f12af697763fb5f9767d5cb1280ce62456a3974/scipy/stats/tests/test_discrete_basic.py#L45
            generator_mx_same_seed = \
                lambda x: _np.concatenate(
                    [np.random.randint(low, high, size=x // 10, dtype=dtype, ctx=ctx).asnumpy()
                        for _ in range(10)])
            verify_generator(generator=generator_mx_same_seed, buckets=buckets, probs=probs, nrepeat=100)


@with_seed()
@use_np
def test_np_minimum_maximum():
    def check_symbol_output_type(op_name):
        x1, x2 = mx.sym.var('x1').as_np_ndarray(), mx.sym.var('x2').as_np_ndarray()
        ret = getattr(mx.sym.np, op_name)(x1, x2)
        assert type(ret) == mx.sym.np._Symbol

    def check_comp_op(op_name, x1, x2):
        mx_out = getattr(np, op_name)(x1, x2)
        if isinstance(x1, np.ndarray) or isinstance(x2, np.ndarray):
            assert type(mx_out) == np.ndarray
        np_out = getattr(_np, op_name)(x1.asnumpy() if isinstance(x1, np.ndarray) else x1,
                                       x2.asnumpy() if isinstance(x2, np.ndarray) else x2)
        assert same(mx_out.asnumpy() if isinstance(mx_out, np.ndarray) else mx_out, np_out)

    op_names = ['minimum', 'maximum']
    for op_name in op_names:
        check_symbol_output_type(op_name)
        check_comp_op(op_name, np.random.uniform(size=(2, 1)), np.random.uniform(size=(5, 1, 4)))
        check_comp_op(op_name, np.random.uniform(size=(2, 0)), np.random.uniform(size=(5, 1, 1)))
        check_comp_op(op_name, np.random.uniform(), np.random.uniform(size=(5, 1, 4)))
        check_comp_op(op_name, _np.random.uniform(), np.random.uniform(size=(2, 3)))
        check_comp_op(op_name, np.random.uniform(size=(2, 3)), _np.random.uniform())


@with_seed()
@use_np
def test_np_swapaxes():
    config = [((0, 1, 2), 0, 1),
              ((0, 1, 2), -1, -2),
              ((4, 5, 6, 7), 2, 3),
              ((4, 5, 6, 7), -2, -3)]

    class TestSwapaxes(HybridBlock):
        def __init__(self, axis1, axis2):
            super(TestSwapaxes, self).__init__()
            self._axis1 = axis1
            self._axis2 = axis2

        def hybrid_forward(self, F, x):
            return F.np.swapaxes(x, self._axis1, self._axis2)

    for shape, axis1, axis2 in config:
        data_np = _np.random.uniform(size=shape)
        data_mx = np.array(data_np, dtype=data_np.dtype)
        ret_np = _np.swapaxes(data_np, axis1=axis1, axis2=axis2)
        ret_mx = np.swapaxes(data_mx, axis1=axis1, axis2=axis2)
        assert same(ret_mx.asnumpy(), ret_np)

        net = TestSwapaxes(axis1, axis2)
        for hybrid in [False, True]:
            if hybrid:
                net.hybridize()
            ret_mx = net(data_mx)
            assert same(ret_mx.asnumpy(), ret_np)


@with_seed()
@use_np
def test_np_argmax():
    workloads = [
        ((), 0, False),
        ((), -1, False),
        ((), 1, True),
        ((5, 3), None, False),
        ((5, 3), -1, False),
        ((5, 3), 1, False),
        ((5, 3), 3, True),
        ((5, 0, 3), 0, False),
        ((5, 0, 3), -1, False),
        ((5, 0, 3), None, True),
        ((5, 0, 3), 1, True),
    ]
    dtypes = ['float16', 'float32', 'float64']

    class TestArgMax(HybridBlock):
        def __init__(self, axis=None):
            super(TestArgMax, self).__init__()
            self._axis = axis

        def hybrid_forward(self, F, x):
            return F.np.argmax(x, self._axis)

    for shape, axis, throw_exception in workloads:
        for dtype in dtypes:
            a = np.random.uniform(size=shape, dtype=dtype)
            if throw_exception:
                # Cannot use assert_exception because sometimes the main thread
                # proceeds to `assert False` before the exception is thrown
                # in the worker thread. Have to use mx.nd.waitall() here
                # to block the main thread.
                try:
                    np.argmax(a, axis)
                    mx.nd.waitall()
                    assert False
                except mx.MXNetError:
                    pass
            else:
                mx_ret = np.argmax(a, axis=axis)
                np_ret = _np.argmax(a.asnumpy(), axis=axis)
                assert same(mx_ret.asnumpy(), np_ret)

            for hybridize in [False, True]:
                net = TestArgMax(axis)
                if hybridize:
                    net.hybridize()
                if throw_exception:
                    try:
                        net(a)
                        mx.nd.waitall()
                        assert False
                    except mx.MXNetError:
                        pass
                else:
                    mx_ret = net(a)
                    assert same(mx_ret.asnumpy(), np_ret)


@with_seed()
@use_np
def test_np_clip():
    workloads = [
        ((), None, None, True),
        ((), None, 1, False),
        ((), -1, 1, False),
        ((), -1, None, False),
        ((5, 3), None, 0.1, False),
        ((5, 3), -0.1, None, False),
        ((5, 3), -0.1, 0.1, False),
        ((5, 3), 0, 0, False),
        ((5, 0, 3), 0, None, False),
        ((5, 0, 3), None, -1, False),
        ((5, 0, 3), -1, 0, False),
    ]
    dtypes = ['float32', 'float64']

    class TestClip(HybridBlock):
        def __init__(self, a_min=None, a_max=None):
            super(TestClip, self).__init__()
            self._a_min = a_min
            self._a_max = a_max

        def hybrid_forward(self, F, x):
            return x.clip(self._a_min, self._a_max)

    for shape, a_min, a_max, throw_exception in workloads:
        for dtype in dtypes:
            a = np.random.uniform(size=shape, dtype=dtype)
            if throw_exception:
                # Cannot use assert_exception because sometimes the main thread
                # proceeds to `assert False` before the exception is thrown
                # in the worker thread. Have to use mx.nd.waitall() here
                # to block the main thread.
                try:
                    a.clip(min=a_min, max=a_max)
                    mx.nd.waitall()
                    assert False
                except:
                    pass
            else:
                mx_ret = a.clip(min=a_min, max=a_max)
                np_ret = a.asnumpy().clip(min=a_min, max=a_max)
                assert_almost_equal(mx_ret.asnumpy(), np_ret, atol=1e-4, rtol=1e-3, use_broadcast=False)

            for hybridize in [False, True]:
                net = TestClip(a_min, a_max)
                if hybridize:
                    net.hybridize()
                if throw_exception:
                    try:
                        net(a)
                        mx.nd.waitall()
                        assert False
                    except:
                        pass
                else:
                    mx_ret = net(a)
                    assert_almost_equal(mx_ret.asnumpy(), np_ret, atol=1e-4, rtol=1e-3, use_broadcast=False)


@with_seed()
@use_np
def test_np_random():
    shapes = [(), (1,), (2, 3), (4, 0, 5), 6, (7, 8), None]
    dtypes = ['float16', 'float32', 'float64']
    op_names = ['uniform', 'normal']
    op_names = ['normal']
    for shape in shapes:
        for dtype in dtypes:
            for op_name in op_names:
                print('-------------------------------')
                print(op_name)
                print(shape)
                print(dtype)
                op = getattr(np.random, op_name, None)
                assert op is not None
                out = op(size=shape, dtype=dtype)
                expected_shape = shape
                if not isinstance(shape, tuple):
                    expected_shape = () if shape is None else (shape,)
                assert out.shape == expected_shape

    class TestRandom(HybridBlock):
        def __init__(self, shape, op_name):
            super(TestRandom, self).__init__()
            self._shape = shape
            self._op_name = op_name

        def hybrid_forward(self, F, x):
            op = getattr(F.np.random, self._op_name, None)
            assert op is not None
            return x + op(size=shape)

    x = np.ones(())
    for op_name in op_names:
        for shape in shapes:
            for hybridize in [False, True]:
                net = TestRandom(shape, op_name)
                if hybridize:
                    net.hybridize()
                out = net(x)
                expected_shape = shape
                if not isinstance(shape, tuple):
                    expected_shape = () if shape is None else (shape,)
                assert out.shape == expected_shape


@with_seed()
@use_np
def test_random_seed():
    for seed in [234, 594, 7240, 20394]:
        ret = []
        for _ in range(2):
            npx.random.seed(seed=seed)
            ret.append(np.random.uniform(size=(2, 3)))
        assert_almost_equal(ret[0].asnumpy(), ret[1].asnumpy(), rtol=1e-4, atol=1e-5, use_broadcast=False)


@with_seed()
@use_np
def test_np_cumsum():
    def np_cumsum_backward(ograd, axis=None, dtype=None):
        return _np.flip(_np.cumsum(_np.flip(ograd, axis=axis), axis=axis, dtype=dtype), axis=axis)

    class TestCumsum(HybridBlock):
        def __init__(self, axis=None, dtype=None):
            super(TestCumsum, self).__init__()
            self._axis = axis
            self._dtype = dtype

        def hybrid_forward(self, F, a):
            return F.np.cumsum(a, axis=self._axis, dtype=self._dtype)

    shapes = [(2, 3, 4), (2, 0, 3), ()]
    for hybridize in [True, False]:
        for shape in shapes:
            for axis in [None] + [i for i in range(0, len(shape))]:
                for otype in [None, _np.float32, _np.float64]:
                    test_cumsum = TestCumsum(axis=axis, dtype=otype)
                    if hybridize:
                        test_cumsum.hybridize()
                    for itype in [_np.float16, _np.float32, _np.float64]:
                        x = rand_ndarray(shape).astype(itype).as_np_ndarray()
                        x.attach_grad()
                        np_out = _np.cumsum(x.asnumpy(), axis=axis, dtype=otype)
                        with mx.autograd.record():
                            mx_out = test_cumsum(x)
                        assert mx_out.shape == np_out.shape
                        assert_almost_equal(mx_out.asnumpy(), np_out, rtol=1e-3, atol=1e-5)
                        mx_out.backward()
                        np_backward = np_cumsum_backward(_np.ones(np_out.shape, dtype=otype),
                                                         axis=axis, dtype=otype).reshape(x.shape)
                        assert_almost_equal(x.grad.asnumpy(), np_backward, rtol=1e-3, atol=1e-5)

                        mx_out = np.cumsum(x, axis=axis, dtype=otype)
                        np_out = _np.cumsum(x.asnumpy(), axis=axis, dtype=otype)
                        assert_almost_equal(mx_out.asnumpy(), np_out, rtol=1e-3, atol=1e-5)


@with_seed()
@use_np
def test_np_choice():
    class TestUniformChoice(HybridBlock):
        def __init__(self, sample_size, replace):
            super(TestUniformChoice, self).__init__()
            self.sample_size = sample_size
            self.replace = replace

        def hybrid_forward(self, F, a):
            return F.np.random.choice(a=a, size=self.sample_size, replace=self.replace, p=None)

    class TestWeightedChoice(HybridBlock):
        def __init__(self, sample_size, replace):
            super(TestWeightedChoice, self).__init__()
            self.sample_size = sample_size
            self.replace = replace

        def hybrid_forward(self, F, a, p):
            op = getattr(F.np.random, "choice", None)
            return F.np.random.choice(a, self.sample_size, self.replace, p)

    def test_sample_with_replacement(sampler, num_classes, shape, weight=None):
        samples = sampler(num_classes, shape, replace=True, p=weight).asnumpy()
        generated_density = _np.histogram(samples, _np.arange(num_classes + 1), density=True)[0]
        expected_density = (weight.asnumpy() if weight is not None else
                            _np.array([1 / num_classes] * num_classes))
        # test almost equal
        assert_almost_equal(generated_density, expected_density, rtol=1e-1, atol=1e-1)
        # test shape
        assert (samples.shape == shape)

    def test_sample_without_replacement(sampler, num_classes, shape, num_trials, weight=None):
        samples = sampler(num_classes, shape, replace=False, p=weight).asnumpy()
        # Check shape and uniqueness
        assert samples.shape == shape
        assert len(_np.unique(samples)) == samples.size
        # Check distribution
        bins = _np.zeros((num_classes))
        expected_freq = (weight.asnumpy() if weight is not None else
                         _np.array([1 / num_classes] * num_classes))
        for i in range(num_trials):
            out = sampler(num_classes, 1, replace=False, p=weight).item()
            bins[out] += 1
        bins /= num_trials
        assert_almost_equal(bins, expected_freq, rtol=1e-1, atol=1e-1)

    def test_indexing_mode(sampler, set_size, samples_size, replace, weight=None):
        a = np.arange(set_size)
        if weight is not None:
            samples = sampler(a, weight)
        else:
            samples = sampler(a)
        assert len(samples) == samples_size
        if not replace:
            assert len(_np.unique(samples)) == samples_size

    num_classes = 10
    num_samples = 10 ** 8
    # Density tests are commented out due to their huge time comsumption.
    # Tests passed locally.
    # shape_list1 = [
    #     (10 ** 8, 1),
    #     (10 ** 5, 10 ** 3),
    #     (10 ** 2, 10 ** 3, 10 ** 3)
    # ]
    # for shape in shape_list1:
    #     test_sample_with_replacement(np.random.choice, num_classes, shape)
    #     weight = np.array(_np.random.dirichlet([1.0] * num_classes))
    #     test_sample_with_replacement(np.random.choice, num_classes, shape, weight)

    # Tests passed locally,
    # commented out for the same reason as above.
    # shape_list2 = [
    #     (6, 1),
    #     (2, 3),
    #     (1, 2, 3),
    #     (2, 2),
    # ]
    # for shape in shape_list2:
    #     test_sample_without_replacement(np.random.choice, num_classes, shape, 10 ** 5)
    #     weight = np.array(_np.random.dirichlet([1.0] * num_classes))
    #     test_sample_without_replacement(np.random.choice, num_classes, shape, 10 ** 5, weight)

    # Test hypridize mode:
    for hybridize in [True, False]:
        for replace in [True, False]:
            test_choice = TestUniformChoice(num_classes // 2, replace)
            test_choice_weighted = TestWeightedChoice(num_classes // 2, replace)
            if hybridize:
                test_choice.hybridize()
                test_choice_weighted.hybridize()
            weight = np.array(_np.random.dirichlet([1.0] * num_classes))
            test_indexing_mode(test_choice, num_classes, num_classes // 2, replace, None)
            test_indexing_mode(test_choice_weighted, num_classes, num_classes // 2, replace, weight)


@with_seed()
@use_np
<<<<<<< HEAD
def test_np_random_gamma():
    shapes = [(), (1,), (2, 3), (4, 0, 5), 6, (7, 8), None]
    dtypes = ['float16', 'float32', 'float64']
    op_names = ['gamma']
    for shape in shapes:
        for dtype in dtypes:
            for op_name in op_names:
                print('-------------------------------')
                print(op_name)
                print(shape)
                print(dtype)
                op = getattr(np.random, op_name, None)
                assert op is not None
                out = op(scale=2.0, shape=2.0, size=shape, dtype=dtype)
                expected_shape = shape
                if not isinstance(shape, tuple):
                    expected_shape = () if shape is None else (shape,)
                assert out.shape == expected_shape

    class TestRandom(HybridBlock):
        def __init__(self, shape, op_name):
            super(TestRandom, self).__init__()
            self._shape = shape
            self._op_name = op_name

        def hybrid_forward(self, F, x):
            op = getattr(F.np.random, self._op_name, None)
            assert op is not None
            return x + op(scale=2.0, shape=2.0, size=shape)

    x = np.ones(())
    for op_name in op_names:
        for shape in shapes:
            for hybridize in [False, True]:
                net = TestRandom(shape, op_name)
                if hybridize:
                    net.hybridize()
                out = net(x)
                expected_shape = shape
                if not isinstance(shape, tuple):
                    expected_shape = () if shape is None else (shape,)
                assert out.shape == expected_shape
=======
def test_np_indices():
    dtypes = ['int32', 'int64', 'float16', 'float32', 'float64']
    shapes = [
        (0,),
        (3,),
        (2, 3, 4),
        (2, 0, 4),
        (1, 1, 1, 1),
        (1, 0, 0, 1),
        (2, 3, 4, 5, 6, 7)
    ]
    if platform.system() == 'Windows':
        shapes = shapes[1:]  #beacuse in numpy windows version, indces not support dimensions is empty tuple.
    for dtype in dtypes:
        for shape in shapes:
            np_out = _np.indices(dimensions=shape, dtype=dtype)
            mx_out = np.indices(dimensions=shape, dtype=dtype)
            same(mx_out.asnumpy(), np_out)
            assert mx_out.shape == np_out.shape

    @use_np
    class TestIndices(HybridBlock):
        def __init__(self, dimensions=None, dtype=None):
            super(TestIndices, self).__init__()
            self._dimensions = dimensions
            self._dtype = dtype

        def hybrid_forward(self, F, x):
            return x + F.np.indices(dimensions=self._dimensions, dtype=self._dtype)

    for dtype in dtypes:
        for shape in shapes:
            x = np.zeros(shape=(), dtype=dtype)
            for hybridize in [False, True]:
                net = TestIndices(dimensions=shape, dtype=dtype)
                np_out = _np.indices(dimensions=shape, dtype=dtype)
                if hybridize:
                    net.hybridize()
                mx_out = net(x)
                same(mx_out.asnumpy(), np_out)
                assert mx_out.shape == np_out.shape
>>>>>>> 287e3b52


if __name__ == '__main__':
    import nose
    nose.runmodule()<|MERGE_RESOLUTION|>--- conflicted
+++ resolved
@@ -1747,50 +1747,6 @@
 
 @with_seed()
 @use_np
-<<<<<<< HEAD
-def test_np_random_gamma():
-    shapes = [(), (1,), (2, 3), (4, 0, 5), 6, (7, 8), None]
-    dtypes = ['float16', 'float32', 'float64']
-    op_names = ['gamma']
-    for shape in shapes:
-        for dtype in dtypes:
-            for op_name in op_names:
-                print('-------------------------------')
-                print(op_name)
-                print(shape)
-                print(dtype)
-                op = getattr(np.random, op_name, None)
-                assert op is not None
-                out = op(scale=2.0, shape=2.0, size=shape, dtype=dtype)
-                expected_shape = shape
-                if not isinstance(shape, tuple):
-                    expected_shape = () if shape is None else (shape,)
-                assert out.shape == expected_shape
-
-    class TestRandom(HybridBlock):
-        def __init__(self, shape, op_name):
-            super(TestRandom, self).__init__()
-            self._shape = shape
-            self._op_name = op_name
-
-        def hybrid_forward(self, F, x):
-            op = getattr(F.np.random, self._op_name, None)
-            assert op is not None
-            return x + op(scale=2.0, shape=2.0, size=shape)
-
-    x = np.ones(())
-    for op_name in op_names:
-        for shape in shapes:
-            for hybridize in [False, True]:
-                net = TestRandom(shape, op_name)
-                if hybridize:
-                    net.hybridize()
-                out = net(x)
-                expected_shape = shape
-                if not isinstance(shape, tuple):
-                    expected_shape = () if shape is None else (shape,)
-                assert out.shape == expected_shape
-=======
 def test_np_indices():
     dtypes = ['int32', 'int64', 'float16', 'float32', 'float64']
     shapes = [
@@ -1832,7 +1788,52 @@
                 mx_out = net(x)
                 same(mx_out.asnumpy(), np_out)
                 assert mx_out.shape == np_out.shape
->>>>>>> 287e3b52
+
+
+@with_seed()
+@use_np
+def test_np_random_gamma():
+    shapes = [(), (1,), (2, 3), (4, 0, 5), 6, (7, 8), None]
+    dtypes = ['float16', 'float32', 'float64']
+    op_names = ['gamma']
+    for shape in shapes:
+        for dtype in dtypes:
+            for op_name in op_names:
+                print('-------------------------------')
+                print(op_name)
+                print(shape)
+                print(dtype)
+                op = getattr(np.random, op_name, None)
+                assert op is not None
+                out = op(scale=2.0, shape=2.0, size=shape, dtype=dtype)
+                expected_shape = shape
+                if not isinstance(shape, tuple):
+                    expected_shape = () if shape is None else (shape,)
+                assert out.shape == expected_shape
+
+    class TestRandom(HybridBlock):
+        def __init__(self, shape, op_name):
+            super(TestRandom, self).__init__()
+            self._shape = shape
+            self._op_name = op_name
+
+        def hybrid_forward(self, F, x):
+            op = getattr(F.np.random, self._op_name, None)
+            assert op is not None
+            return x + op(scale=2.0, shape=2.0, size=shape)
+
+    x = np.ones(())
+    for op_name in op_names:
+        for shape in shapes:
+            for hybridize in [False, True]:
+                net = TestRandom(shape, op_name)
+                if hybridize:
+                    net.hybridize()
+                out = net(x)
+                expected_shape = shape
+                if not isinstance(shape, tuple):
+                    expected_shape = () if shape is None else (shape,)
+                assert out.shape == expected_shape
 
 
 if __name__ == '__main__':
