# Licensed to the Apache Software Foundation (ASF) under one
# or more contributor license agreements.  See the NOTICE file
# distributed with this work for additional information
# regarding copyright ownership.  The ASF licenses this file
# to you under the Apache License, Version 2.0 (the
# "License"); you may not use this file except in compliance
# with the License.  You may obtain a copy of the License at
#
#   http://www.apache.org/licenses/LICENSE-2.0
#
# Unless required by applicable law or agreed to in writing,
# software distributed under the License is distributed on an
# "AS IS" BASIS, WITHOUT WARRANTIES OR CONDITIONS OF ANY
# KIND, either express or implied.  See the License for the
# specific language governing permissions and limitations
# under the License.

# pylint: skip-file
from __future__ import absolute_import
import sys
import unittest
import numpy as _np
import mxnet as mx
from mxnet import np, npx
from mxnet.gluon import HybridBlock
from mxnet.base import MXNetError
from mxnet.test_utils import same, assert_almost_equal, rand_shape_nd, rand_ndarray
from mxnet.test_utils import check_numeric_gradient, use_np, collapse_sum_like
from common import assertRaises, with_seed
import random
import scipy.stats as ss
from mxnet.test_utils import verify_generator, gen_buckets_probs_with_ppf, retry
from mxnet.runtime import Features
from mxnet.numpy_op_signature import _get_builtin_op
from mxnet.test_utils import verify_generator, gen_buckets_probs_with_ppf, has_tvm_ops
import platform


@with_seed()
@use_np
def test_np_tensordot():
    class TestTensordot(HybridBlock):
        def __init__(self, axes):
            super(TestTensordot, self).__init__()
            self._axes = axes

        def hybrid_forward(self, F, a, b):
            return F.np.tensordot(a, b, self._axes)

    def tensordot_backward(a, b, axes=2):
        if (a.ndim < 1) or (b.ndim < 1):
            raise ValueError('An input is zero-dim')

        if _np.isscalar(axes):
            a_axes_summed = [i + a.ndim - axes for i in range(axes)]
            b_axes_summed = [i for i in range(axes)]
        else:
            if len(axes) != 2:
                raise ValueError('Axes must consist of two arrays.')
            a_axes_summed, b_axes_summed = axes
            if _np.isscalar(a_axes_summed):
                a_axes_summed = a_axes_summed,
            if _np.isscalar(b_axes_summed):
                b_axes_summed = b_axes_summed,

            for i in range(len(a_axes_summed)):
                a_axes_summed[i] = (a_axes_summed[i] + a.ndim) % a.ndim

            for i in range(len(b_axes_summed)):
                b_axes_summed[i] = (b_axes_summed[i] + b.ndim) % b.ndim

        if len(a_axes_summed) != len(b_axes_summed):
            raise ValueError('Axes length mismatch')

        a_axes_remained = []
        for i in range(a.ndim):
            if not (i in a_axes_summed):
                a_axes_remained.append(i)
        a_axes = a_axes_remained[:] + a_axes_summed[:]

        b_axes_remained = []
        for i in range(b.ndim):
            if not (i in b_axes_summed):
                b_axes_remained.append(i)
        b_axes = b_axes_summed[:] + b_axes_remained[:]

        ad1 = _np.prod([a.shape[i] for i in a_axes_remained]) if len(a_axes_remained) > 0 else 1
        ad2 = _np.prod([a.shape[i] for i in a_axes_summed]) if len(a_axes_summed) > 0 else 1
        bd1 = _np.prod([b.shape[i] for i in b_axes_summed]) if len(b_axes_summed) > 0 else 1
        bd2 = _np.prod([b.shape[i] for i in b_axes_remained]) if len(b_axes_remained) > 0 else 1

        out_grad = _np.ones((ad1, bd2))

        new_a = _np.transpose(a, a_axes)
        new_a_shape = new_a.shape[:]
        new_a = new_a.reshape((ad1, ad2))
        new_b = _np.transpose(b, b_axes)
        new_b_shape = new_b.shape[:]
        new_b = new_b.reshape((bd1, bd2))

        reverse_a_axes = [0 for i in a_axes]
        for i in range(len(a_axes)):
            reverse_a_axes[a_axes[i]] = i

        reverse_b_axes = [0 for i in b_axes]
        for i in range(len(b_axes)):
            reverse_b_axes[b_axes[i]] = i

        grad_b = _np.dot(new_a.T, out_grad).reshape(new_b_shape)
        grad_b = _np.transpose(grad_b, reverse_b_axes)
        grad_a = _np.dot(out_grad, new_b.T).reshape(new_a_shape)
        grad_a = _np.transpose(grad_a, reverse_a_axes)

        return [grad_a, grad_b]

    # test non zero size input
    tensor_shapes = [
        ((3, 5), (5, 4), 1),  # (a_shape, b_shape, axes)
        ((3,), (3,), 1),
        ((3, 4, 5, 3, 2), (5, 3, 2, 1, 2), 3),
        ((3, 5, 4, 3, 2), (2, 3, 5, 1, 2), [[1, 3, 4], [2, 1, 0]]),
        ((3, 5, 4), (5, 4, 3), [[1, 0, 2], [0, 2, 1]]),
        ((3, 5, 4), (5, 3, 4), [[2, 0], [-1, -2]]),
        ((2, 2), (2, 2), 2),
        ((3, 5, 4), (5, ), [[-2], [0]]),
        ((3, 5, 4), (5, ), [[1], [0]]),
        ((2,), (2, 3), 1),
        ((3,), (3,), 0),
        ((2,), (2, 3), 0),
        ((3, 5, 4), (5, ), 0),
        ((2, 3, 4), (4, 3, 2), [[], []]),
        ((3, 0), (0, 5), 1),
        ((3, 0), (0, 4), [[1], [0]]),
        ((0, 3), (3, 5), 1),
        ((0, 3), (5, 0), [[0], [1]])
    ]

    for hybridize in [True, False]:
        for a_shape, b_shape, axes in tensor_shapes:
            for dtype in [_np.float32, _np.float64]:
                test_tensordot = TestTensordot(axes)
                if hybridize:
                    test_tensordot.hybridize()
                a = rand_ndarray(shape = a_shape, dtype = dtype).as_np_ndarray()
                b = rand_ndarray(shape = b_shape, dtype = dtype).as_np_ndarray()
                a.attach_grad()
                b.attach_grad()

                np_out = _np.tensordot(a.asnumpy(), b.asnumpy(), axes)
                with mx.autograd.record():
                    mx_out = test_tensordot(a, b)
                assert mx_out.shape == np_out.shape
                assert_almost_equal(mx_out.asnumpy(), np_out, rtol = 1e-3, atol = 1e-5)
                mx_out.backward()
                np_backward = tensordot_backward(a.asnumpy(), b.asnumpy(), axes)
                assert_almost_equal(a.grad.asnumpy(), np_backward[0], rtol = 1e-3, atol=1e-5)
                assert_almost_equal(b.grad.asnumpy(), np_backward[1], rtol = 1e-3, atol=1e-5)

                # Test imperative once again
                mx_out = np.tensordot(a, b, axes)
                np_out = _np.tensordot(a.asnumpy(), b.asnumpy(), axes)
                assert_almost_equal(mx_out.asnumpy(), np_out, rtol=1e-3, atol=1e-5)

                # test numeric gradient
                if (_np.prod(a_shape) > 0 and _np.prod(b_shape) > 0):
                    a_sym = mx.sym.Variable("a").as_np_ndarray()
                    b_sym = mx.sym.Variable("b").as_np_ndarray()
                    mx_sym = mx.sym.np.tensordot(a_sym, b_sym, axes).as_nd_ndarray()
                    check_numeric_gradient(mx_sym, [a.as_nd_ndarray(), b.as_nd_ndarray()],
                      rtol=1e-1, atol=1e-1, dtype = dtype)


@with_seed()
@use_np
def test_np_dot():
    shapes = [
        ((3, 0), (0, 4)),
        ((3,), (3,)),        # Case 1
        ((3, 4), (4, 5)),    # Case 2
        ((), ()),            # Case 3
        ((3, 4, 5), ()),     # Case 3.5.1
        ((), (3, 4, 5)),     # Case 3.5.2
        ((3, 4, 5), (5, )),  # Case 4
        ((3, 4, 5), (5, 2)), # Case 5
        ((5,), (5, 2)),
        ((3, 5, 4), (5, 4, 3)),
        ((3, 4), (5, 4, 3)),
        ((4,), (5, 4, 3))
    ]

    eps = 1e-3

    for shape_a, shape_b in shapes:
        np_a = _np.random.uniform(-1.0, 1.0, shape_a)
        np_a[abs(np_a) < eps] = 2 * eps
        np_b = _np.random.uniform(-1.0, 1.0, shape_b)
        np_b[abs(np_b) < eps] = 2 * eps
        a = mx.nd.array(np_a)
        b = mx.nd.array(np_b)
        np_res = _np.dot(np_a, np_b)
        mx_res = np.dot(a.as_np_ndarray(), b.as_np_ndarray())
        assert mx_res.shape == np_res.shape
        assert_almost_equal(np_res, mx_res.asnumpy(), rtol=1e-5, atol=1e-5)
        mx_a = mx.sym.Variable("a")
        mx_b = mx.sym.Variable("b")
        mx_sym = mx.sym.np.dot(mx_a.as_np_ndarray(), mx_b.as_np_ndarray()).as_nd_ndarray()
        if (len(shape_a) > 0 and len(shape_b) > 0 and _np.prod(shape_a) > 0 and _np.prod(shape_b) > 0):
            check_numeric_gradient(mx_sym, {"a": a, "b": b}, numeric_eps=eps, rtol=1e-2, atol=1e-3)

    bad_shapes = [((4, 5), (2, 3)), ((3, 4, 5), (6, ))]

    for shape_a, shape_b in bad_shapes:
        a = mx.nd.array(random.random()) if len(shape_a) == 0 else rand_ndarray(shape_a)
        b = mx.nd.array(random.random()) if len(shape_b) == 0 else rand_ndarray(shape_b)
        try:
            mx_res = np.dot(a.as_np_ndarray(), b.as_np_ndarray())
        except mx.base.MXNetError:
            continue
        assert False


@with_seed()
@use_np
def test_np_ldexp():
    class TestLdexp(HybridBlock):
        def __init__(self):
            super(TestLdexp, self).__init__()

        def hybrid_forward(self, F, x1, x2):
            return F.np.ldexp(x1, x2)

    def _np_ldexp(x1, x2):
        return x1 * _np.power(2.0, x2)

    def dldx(x1, x2):
        grad_a = _np.power(2.0, x2)
        grad_b = _np_ldexp(x1, x2) * _np.log(2.0)
        if len(x1) == 1:
            grad_a = _np.sum(grad_a)
        if len(x2) == 1:
            grad_b = _np.sum(grad_b)
        return [grad_a, grad_b]

    shapes = [
        ((3, 1), (3, 1)),
        ((3, 1, 2), (3, 1, 2)),
        ((1, ),(1, )),
        ((1, ), (2, )),
        ((3, ), (1, )),
        ((3, 0), (3, 0)),  # zero-size shape
        ((0, 1), (0, 1)),  # zero-size shape
        ((2, 0, 2), (2, 0, 2)),  # zero-size shape
        ]

    for hybridize in [True, False]:
        for shape1, shape2 in shapes:
            for dtype in [_np.float16, _np.float32, _np.float64]:
                test_ldexp = TestLdexp()
                if hybridize:
                    test_ldexp.hybridize()
                x1 = rand_ndarray(shape=shape1, dtype=dtype).as_np_ndarray()
                x1.attach_grad()
                x2 = rand_ndarray(shape=shape2, dtype=dtype).as_np_ndarray()
                x2.attach_grad()

                np_out = _np_ldexp(x1.asnumpy(), x2.asnumpy())
                with mx.autograd.record():
                    mx_out = test_ldexp(x1, x2)
                assert mx_out.shape == np_out.shape
                assert_almost_equal(mx_out.asnumpy(), np_out, rtol=1e-1, atol=1e-1)

                mx_out.backward()
                np_backward = dldx(x1.asnumpy(), x2.asnumpy())
                assert_almost_equal(x1.grad.asnumpy(), np_backward[0], atol=1e-1, rtol=1e-1)
                assert_almost_equal(x2.grad.asnumpy(), np_backward[1], atol=1e-1, rtol=1e-1)

                # Test imperative once again
                mx_out = np.ldexp(x1, x2)
                np_out = _np_ldexp(x1.asnumpy(), x2.asnumpy())
                assert_almost_equal(mx_out.asnumpy(), np_out, rtol=1e-1, atol=1e-1)


@with_seed()
@use_np
def test_np_vdot():
    class TestVdot(HybridBlock):
        def __init__(self):
            super(TestVdot, self).__init__()

        def hybrid_forward(self, F, a, b):
            return F.np.vdot(a, b)

    def vdot_backward(a, b):
        return [b, a]

    # test different size inputs
    tensor_shapes = [(), (5,), (3, 3)]

    for hybridize in [True, False]:
        for shape in tensor_shapes:
            for dtype in [_np.float32, _np.float64]:
                test_vdot = TestVdot()
                if hybridize:
                    test_vdot.hybridize()
                a = rand_ndarray(shape=shape, dtype=dtype).as_np_ndarray()
                b = rand_ndarray(shape=shape, dtype=dtype).as_np_ndarray()
                a.attach_grad()
                b.attach_grad()

                np_out = _np.vdot(a.asnumpy(), b.asnumpy())
                with mx.autograd.record():
                    mx_out = test_vdot(a, b)
                assert mx_out.shape == np_out.shape
                assert_almost_equal(mx_out.asnumpy(), np_out, rtol = 1e-3, atol = 1e-5)
                mx_out.backward()
                np_backward = vdot_backward(a.asnumpy(), b.asnumpy())
                assert_almost_equal(a.grad.asnumpy(), np_backward[0], rtol = 1e-2, atol=1e-2)
                assert_almost_equal(b.grad.asnumpy(), np_backward[1], rtol = 1e-2, atol=1e-2)

                # Test imperative once again
                mx_out = np.vdot(a, b)
                np_out = _np.vdot(a.asnumpy(), b.asnumpy())
                assert_almost_equal(mx_out.asnumpy(), np_out, rtol=1e-3, atol=1e-5)

                # test numeric gradient
                if len(shape) > 0 and _np.prod(shape) > 0:
                    a_sym = mx.sym.Variable("a").as_np_ndarray()
                    b_sym = mx.sym.Variable("b").as_np_ndarray()
                    mx_sym = mx.sym.np.vdot(a_sym, b_sym).as_nd_ndarray()
                    check_numeric_gradient(mx_sym, [a.as_nd_ndarray(), b.as_nd_ndarray()],
                      rtol=1e-1, atol=1e-1, dtype=dtype)


@with_seed()
@use_np
def test_np_inner():
    class TestInner(HybridBlock):
        def __init__(self):
            super(TestInner, self).__init__()

        def hybrid_forward(self, F, a, b):
            return F.np.inner(a, b)

    def inner_backward(a, b):
        a_axes_summed = [a.ndim - 1]
        b_axes_summed = [b.ndim - 1]

        a_axes_remained = []
        for i in range(a.ndim):
            if not (i in a_axes_summed):
                a_axes_remained.append(i)
        a_axes = a_axes_remained[:] + a_axes_summed[:]

        b_axes_remained = []
        for i in range(b.ndim):
            if not (i in b_axes_summed):
                b_axes_remained.append(i)
        b_axes = b_axes_summed[:] + b_axes_remained[:]

        ad1 = _np.prod([a.shape[i] for i in a_axes_remained]) if len(a_axes_remained) > 0 else 1
        ad2 = _np.prod([a.shape[i] for i in a_axes_summed]) if len(a_axes_summed) > 0 else 1
        bd1 = _np.prod([b.shape[i] for i in b_axes_summed]) if len(b_axes_summed) > 0 else 1
        bd2 = _np.prod([b.shape[i] for i in b_axes_remained]) if len(b_axes_remained) > 0 else 1

        out_grad = _np.ones((ad1, bd2))

        new_a = _np.transpose(a, a_axes)
        new_a_shape = new_a.shape[:]
        new_a = new_a.reshape((ad1, ad2))
        new_b = _np.transpose(b, b_axes)
        new_b_shape = new_b.shape[:]
        new_b = new_b.reshape((bd1, bd2))

        reverse_a_axes = [0 for i in a_axes]
        for i in range(len(a_axes)):
            reverse_a_axes[a_axes[i]] = i

        reverse_b_axes = [0 for i in b_axes]
        for i in range(len(b_axes)):
            reverse_b_axes[b_axes[i]] = i

        grad_b = _np.dot(new_a.T, out_grad).reshape(new_b_shape)
        grad_b = _np.transpose(grad_b, reverse_b_axes)
        grad_a = _np.dot(out_grad, new_b.T).reshape(new_a_shape)
        grad_a = _np.transpose(grad_a, reverse_a_axes)

        return [grad_a, grad_b]

    # test non zero size input
    tensor_shapes = [
        ((3,), (3,)),
        ((2, 3), (3,)),
        ((3,), (2, 3))
    ]

    for hybridize in [True, False]:
        for a_shape, b_shape in tensor_shapes:
            for dtype in [_np.float32, _np.float64]:
                test_inner = TestInner()
                if hybridize:
                    test_inner.hybridize()
                a = rand_ndarray(shape=a_shape, dtype=dtype).as_np_ndarray()
                b = rand_ndarray(shape=b_shape, dtype=dtype).as_np_ndarray()
                a.attach_grad()
                b.attach_grad()

                np_out = _np.inner(a.asnumpy(), b.asnumpy())
                with mx.autograd.record():
                    mx_out = test_inner(a, b)
                assert mx_out.shape == np_out.shape
                assert_almost_equal(mx_out.asnumpy(), np_out, rtol = 1e-3, atol = 1e-5)
                mx_out.backward()
                np_backward = inner_backward(a.asnumpy(), b.asnumpy())
                assert_almost_equal(a.grad.asnumpy(), np_backward[0], rtol = 1e-2, atol=1e-2)
                assert_almost_equal(b.grad.asnumpy(), np_backward[1], rtol = 1e-2, atol=1e-2)

                # Test imperative once again
                mx_out = np.inner(a, b)
                np_out = _np.inner(a.asnumpy(), b.asnumpy())
                assert_almost_equal(mx_out.asnumpy(), np_out, rtol=1e-3, atol=1e-5)

                # test numeric gradient
                a_sym = mx.sym.Variable("a").as_np_ndarray()
                b_sym = mx.sym.Variable("b").as_np_ndarray()
                mx_sym = mx.sym.np.inner(a_sym, b_sym).as_nd_ndarray()
                check_numeric_gradient(mx_sym, [a.as_nd_ndarray(), b.as_nd_ndarray()],
                  rtol=1e-1, atol=1e-1, dtype=dtype)


@with_seed()
@use_np
def test_np_outer():
    class TestOuter(HybridBlock):
        def __init__(self):
            super(TestOuter, self).__init__()

        def hybrid_forward(self, F, a, b):
            return F.np.outer(a, b)

    # test non zero size input
    tensor_shapes = [
        ((3,), (3,)),
        ((2, 3), (6,)),
        ((6,), (2, 3))
    ]

    for hybridize in [True, False]:
        for a_shape, b_shape in tensor_shapes:
            for dtype in [_np.float32, _np.float64]:
                test_outer = TestOuter()
                if hybridize:
                    test_outer.hybridize()
                a = rand_ndarray(shape=a_shape, dtype=dtype).as_np_ndarray()
                b = rand_ndarray(shape=b_shape, dtype=dtype).as_np_ndarray()
                a.attach_grad()
                b.attach_grad()

                np_out = _np.outer(a.asnumpy(), b.asnumpy())
                with mx.autograd.record():
                    mx_out = test_outer(a, b)
                assert mx_out.shape == np_out.shape
                assert_almost_equal(mx_out.asnumpy(), np_out, rtol=1e-3, atol=1e-5)
                mx_out.backward()

                # Test imperative once again
                mx_out = np.outer(a, b)
                np_out = _np.outer(a.asnumpy(), b.asnumpy())
                assert_almost_equal(mx_out.asnumpy(), np_out, rtol=1e-3, atol=1e-5)

                # test numeric gradient
                a_sym = mx.sym.Variable("a").as_np_ndarray()
                b_sym = mx.sym.Variable("b").as_np_ndarray()
                mx_sym = mx.sym.np.outer(a_sym, b_sym).as_nd_ndarray()
                check_numeric_gradient(mx_sym, [a.as_nd_ndarray(), b.as_nd_ndarray()],
                                       rtol=1e-1, atol=1e-1, dtype=dtype)


@with_seed()
@use_np
def test_np_sum():
    class TestSum(HybridBlock):
        def __init__(self, axis=None, dtype=None, keepdims=False):
            super(TestSum, self).__init__()
            self._axis = axis
            self._dtype = dtype
            self._keepdims = keepdims

        def hybrid_forward(self, F, a, *args, **kwargs):
            return F.np.sum(a, axis=self._axis, dtype=self._dtype, keepdims=self._keepdims)

    def is_int(dtype):
        return 'int' in dtype

    in_data_dim = random.choice([2, 3, 4])
    shape = rand_shape_nd(in_data_dim, dim=3)
    acc_type = {'float16': 'float32', 'float32': 'float64', 'float64': 'float64',
                'int8': 'int32', 'int32': 'int64', 'int64': 'int64', 'bool': 'int64'}
    for hybridize in [False, True]:
        for keepdims in [True, False]:
            for axis in ([i for i in range(in_data_dim)] + [(), None]):
                for itype in ['float16', 'float32', 'float64', 'int8', 'int32', 'int64', 'bool']:
                    for dtype in ['float16', 'float32', 'float64', 'int8', 'int32', 'int64']:
                        if (is_int(dtype) and not is_int(itype))\
                                or (itype == 'bool' and dtype not in ('float32', 'float64', 'int32', 'int64')):
                            continue
                        # test gluon
                        test_sum = TestSum(axis=axis, dtype=dtype, keepdims=keepdims)
                        if hybridize:
                            test_sum.hybridize()
                        if is_int(itype):
                            x = _np.random.randint(-128, 128, shape, dtype=itype)
                            x = np.array(x)
                        elif itype == 'bool':
                            x = _np.random.randint(0, 2, shape) < 1
                            x = np.array(x, dtype='bool')
                        else:
                            x = np.random.uniform(-1.0, 1.0, size=shape, dtype=itype)
                        expected_ret = _np.sum(x.asnumpy(), axis=axis, dtype=acc_type[itype], keepdims=keepdims)
                        expected_ret = expected_ret.astype(dtype)
                        if itype == 'bool':  # special handling of boolean ndarray
                            if has_tvm_ops():
                                y = test_sum(x)
                                assert y.dtype == expected_ret.dtype
                                assert_almost_equal(y.asnumpy(), expected_ret, rtol=1e-4, atol=1e-5,
                                                    use_broadcast=False)
                            continue

                        x.attach_grad()
                        with mx.autograd.record():
                            y = test_sum(x)
                        assert y.shape == expected_ret.shape
                        assert_almost_equal(y.asnumpy(), expected_ret, rtol=1e-3 if dtype == 'float16' else 1e-3,
                                            atol=1e-5 if dtype == 'float16' else 1e-5, use_broadcast=False)

                        y.backward()
                        assert same(x.grad.asnumpy(), _np.ones(shape=x.shape, dtype=x.dtype))

                        # test numeric
                        if itype == 'float32' and dtype == 'float32':
                            x_sym = mx.sym.Variable("x").as_np_ndarray()
                            mx_sym = mx.sym.np.sum(x_sym, axis=axis, dtype=dtype, keepdims=keepdims).as_nd_ndarray()
                            check_numeric_gradient(mx_sym, [x.as_nd_ndarray()],
                                                   numeric_eps=1e-3, rtol=1e-3, atol=1e-4, dtype=_np.float32)

                        # test imperative
                        mx_out = np.sum(x, axis=axis, dtype=dtype, keepdims=keepdims)
                        np_out = _np.sum(x.asnumpy(), axis=axis, dtype=acc_type[itype], keepdims=keepdims).astype(dtype)
                        assert_almost_equal(mx_out.asnumpy(), np_out, rtol=1e-3, atol=1e-5, use_broadcast=False)


@with_seed()
@use_np
def test_np_max_min():
    class TestMax(HybridBlock):
        def __init__(self, axis=None, keepdims=False):
            super(TestMax, self).__init__()
            self._axis = axis
            self._keepdims = keepdims

        def hybrid_forward(self, F, a, *args, **kwargs):
            return a.max(axis=self._axis, keepdims=self._keepdims)

    class TestMin(HybridBlock):
        def __init__(self, axis=None, keepdims=False):
            super(TestMin, self).__init__()
            self._axis = axis
            self._keepdims = keepdims

        def hybrid_forward(self, F, a, *args, **kwargs):
            return a.min(axis=self._axis, keepdims=self._keepdims)

    def is_int(dtype):
        return 'int' == dtype

    def get_grad(axis, func_name):
        index = -1 if func_name == 'max' else 0
        if axis == ():
            return _np.ones((2,3,4,5))
        else:
            temp = _np.zeros((2,3,4,5))
            if axis == 0:
                temp[index,:,:,:] = 1
                return temp
            elif axis == 1:
                temp[:,index,:,:] = 1
                return temp
            elif axis == 2:
                temp[:,:,index,:] = 1
                return temp
            elif axis == 3:
                temp[:,:,:,index] = 1
                return temp
            elif not axis:
                temp[index,index,index,index] = 1
                return temp
            raise ValueError('axis should be int or None or ()')

    def _test_np_exception(func, shape, dim):
        x = np.random.uniform(-1.0, 1.0, shape)
        out = getattr(x, func)()
        assert out.ndim == dim, 'dimension mismatch, output.ndim={}, dim={}'.format(output.ndim, dim)

    in_data_dim = random.choice([2, 3, 4])
    shape = rand_shape_nd(in_data_dim, dim=3)
    for func in ['max', 'min']:
        for hybridize in [False, True]:
            for keepdims in [True, False]:
                for axis in ([i for i in range(in_data_dim)] + [(), None]):
                    for itype in ['float16', 'float32', 'float64', 'int']:
                        # test gluon
                        if func == 'max':
                            test_gluon = TestMax(axis=axis, keepdims=keepdims)
                        else:
                            test_gluon = TestMin(axis=axis, keepdims=keepdims)
                        if hybridize:
                            test_gluon.hybridize()
                        if is_int(itype):
                            x = np.arange(120).reshape((2, 3, 4, 5))
                        else:
                            x = np.random.uniform(-1.0, 1.0, size=shape, dtype=itype)
                        x.attach_grad()
                        if func == 'max':
                            expected_ret = _np.amax(x.asnumpy(), axis=axis, keepdims=keepdims)
                        else:
                            expected_ret = _np.amin(x.asnumpy(), axis=axis, keepdims=keepdims)
                        with mx.autograd.record():
                            y = test_gluon(x)
                        assert y.shape == expected_ret.shape
                        assert_almost_equal(y.asnumpy(), expected_ret, rtol=1e-3 if itype == 'float16' else 1e-3,
                                            atol=1e-5 if itype == 'float16' else 1e-5)
                        y.backward()
                        # only check the gradient with hardcoded input
                        if is_int(itype):
                            assert same(x.grad.asnumpy(), get_grad(axis, func)), \
                                'x={}\ny={}\nx.grad={}\nnumpy={}'.format(x.asnumpy(), y.asnumpy(), x.grad.asnumpy(), get_grad(axis))

                        # test imperative
                        if func == 'max':
                            mx_out = np.max(x, axis=axis, keepdims=keepdims)
                            np_out = _np.amax(x.asnumpy(), axis=axis, keepdims=keepdims)
                        else:
                            mx_out = np.min(x, axis=axis, keepdims=keepdims)
                            np_out = _np.amin(x.asnumpy(), axis=axis, keepdims=keepdims)
                        assert_almost_equal(mx_out.asnumpy(), np_out, rtol=1e-3, atol=1e-5)

    # test zero and zero dim
    shapes = [(), (0), (2, 0), (0, 2, 1)]
    exceptions = [False, True, True, True]
    dims = [0] * len(shapes)
    for func in ['max', 'min']:
        for shape, exception, dim in zip(shapes, exceptions, dims):
            if exception:
                assertRaises(MXNetError, _test_np_exception, func, shape, dim)
            else:
                _test_np_exception(func, shape, dim)


@with_seed()
@use_np
def test_np_mean():
    class TestMean(HybridBlock):
        def __init__(self, axis=None, dtype=None, keepdims=False):
            super(TestMean, self).__init__()
            self._axis = axis
            self._dtype = dtype
            self._keepdims = keepdims

        def hybrid_forward(self, F, a, *args, **kwargs):
            return a.mean(axis=self._axis, dtype=self._dtype, keepdims=self._keepdims)

    def is_int(dtype):
        return 'int' in dtype

    in_data_dim = random.choice([2, 3, 4])
    shape = rand_shape_nd(in_data_dim, dim=3)
    acc_type = {'float16': 'float32', 'float32': 'float64', 'float64': 'float64',
                'int8': 'int32', 'int32': 'int64', 'int64': 'int64'}
    for hybridize in [False, True]:
        for keepdims in [True, False]:
            for axis in ([i for i in range(in_data_dim)] + [(), None]):
                for itype in ['float16', 'float32', 'float64']:
                    for dtype in ['float16', 'float32', 'float64']:
                        if is_int(dtype) and not is_int(itype):
                            continue
                        # test gluon
                        test_mean = TestMean(axis=axis, dtype=dtype, keepdims=keepdims)
                        if hybridize:
                            test_mean.hybridize()
                        if is_int(itype):
                            x = _np.random.randint(-128, 128, shape, dtype=itype)
                            x = mx.nd.array(x, dtype=itype)
                        else:
                            x = mx.nd.random.uniform(-1.0, 1.0, shape=shape, dtype=itype)
                        x = x.as_np_ndarray()
                        x.attach_grad()

                        expected_ret = _np.mean(x.asnumpy(), axis=axis, dtype=acc_type[itype], keepdims=keepdims)
                        expected_ret = expected_ret.astype(dtype)
                        with mx.autograd.record():
                            y = test_mean(x)
                        assert y.shape == expected_ret.shape
                        assert_almost_equal(y.asnumpy(), expected_ret, rtol=1e-3 if dtype == 'float16' else 1e-3,
                                            atol=1e-5 if dtype == 'float16' else 1e-5)

                        y.backward()
                        N = x.size / y.size
                        assert same(x.grad.asnumpy(), _np.ones(shape=x.shape, dtype=x.dtype) / N)

                        # test numeric
                        if itype == 'float32' and dtype == 'float32':
                            x_sym = mx.sym.Variable("x").as_np_ndarray()
                            mx_sym = mx.sym.np.mean(x_sym, axis=axis, dtype=dtype, keepdims=keepdims).as_nd_ndarray()
                            check_numeric_gradient(mx_sym, [x.as_nd_ndarray()],
                                                   numeric_eps=1e-3, rtol=1e-3, atol=1e-4, dtype=_np.float32)

                        # test imperative
                        mx_out = np.mean(x, axis=axis, dtype=dtype, keepdims=keepdims)
                        np_out = _np.mean(x.asnumpy(), axis=axis, dtype=acc_type[itype], keepdims=keepdims).astype(dtype)
                        assert_almost_equal(mx_out.asnumpy(), np_out, rtol=1e-3, atol=1e-5)


@with_seed()
@use_np
def test_np_moment():
    class TestMoment(HybridBlock):
        def __init__(self, name, axis=None, dtype=None, keepdims=False, ddof=0):
            super(TestMoment, self).__init__()
            self._name = name
            self._axis = axis
            self._dtype = dtype
            self._keepdims = keepdims
            self._ddof = ddof

        def hybrid_forward(self, F, a, *args, **kwargs):
            return getattr(a, self._name)(axis=self._axis, dtype=self._dtype, keepdims=self._keepdims, ddof=self._ddof)

    def is_int(dtype):
        return 'int' in dtype

    def legalize_shape(shape):
        shape_ = list(shape)
        for i in range(len(shape_)):
            shape_[i] += 1
        return tuple(shape_)

    in_data_dim = random.choice([2, 3, 4])
    shape = rand_shape_nd(in_data_dim, dim=3)
    shape = legalize_shape(shape)
    acc_type = {'float16': 'float32', 'float32': 'float64', 'float64': 'float64',
                'int8': 'float64', 'int32': 'float64', 'int64': 'float64'}

    for name in ['var', 'std']:
        for hybridize in [False, True]:
            for ddof in [0, 1]:
                for keepdims in [True, False]:
                    for axis in ([i for i in range(in_data_dim)] + [(), None]):
                        for itype in ['float16', 'float32', 'float64', 'int8', 'int32', 'int64']:
                            for dtype in ['float16', 'float32', 'float64']:
                                if is_int(dtype) and not is_int(itype) or is_int(itype) and is_int(dtype):
                                    continue
                                atol = 3e-4 if itype == 'float16' or dtype == 'float16' else 1e-5
                                rtol = 1e-2 if itype == 'float16' or dtype == 'float16' else 1e-3
                                # test gluon
                                test_moment = TestMoment(name, axis=axis, dtype=dtype, keepdims=keepdims, ddof=ddof)
                                if hybridize:
                                    test_moment.hybridize()
                                if is_int(itype):
                                    x = _np.random.randint(-16, 16, shape, dtype=itype)
                                    x = mx.nd.array(x)
                                else:
                                    x = mx.nd.random.uniform(-1.0, 1.0, shape=shape, dtype=itype)
                                x = x.as_np_ndarray()
                                x.attach_grad()
                                expected_ret = getattr(_np, name)(x.asnumpy(), axis=axis, dtype=acc_type[itype], keepdims=keepdims, ddof=ddof)
                                expected_ret = expected_ret.astype(dtype)
                                y = test_moment(x)
                                assert y.shape == expected_ret.shape
                                assert_almost_equal(y.asnumpy(), expected_ret, rtol=rtol, atol=atol, use_broadcast=False, equal_nan=True)

                                # test imperative
                                mx_out = getattr(np, name)(x, axis=axis, dtype=dtype, keepdims=keepdims, ddof=ddof)
                                np_out = getattr(_np, name)(x.asnumpy(), axis=axis, dtype=acc_type[itype], keepdims=keepdims, ddof=ddof).astype(dtype)
                                assert_almost_equal(mx_out.asnumpy(), np_out, rtol=rtol, atol=atol, use_broadcast=False, equal_nan=True)


@with_seed()
@use_np
def test_np_linspace():
    configs = [
        (0.0, 1.0, 10),
        (-2, 4, 30),
        (5.234324, 8.98324, 324),
        (2, 10, 100)
    ]
    exception_configs = [
        (0, 10, -1),
        (0, 1, 2.5)
    ]
    dtypes = ['int32', 'float16', 'float32', 'float64', None]
    for config in configs:
        for dtype in dtypes:
            for endpoint in [False, True]:
                for retstep in [False, True]:
                    if isinstance(config, tuple):
                        mx_ret = np.linspace(*config, endpoint=endpoint, retstep=retstep, dtype=dtype)
                        np_ret = _np.linspace(*config, endpoint=endpoint, retstep=retstep, dtype=dtype)
                    else:
                        mx_ret = np.linspace(config, endpoint=endpoint, retstep=retstep, dtype=dtype)
                        np_ret = _np.linspace(config, endpoint=endpoint, retstep=retstep, dtype=dtype)
                    if retstep:
                        assert_almost_equal(mx_ret[0].asnumpy(), np_ret[0], atol=1e-3, rtol=1e-5)
                        same(mx_ret[1], np_ret[1])
                    else:
                        assert_almost_equal(mx_ret.asnumpy(), np_ret, atol=1e-3, rtol=1e-5)
    # check for exception input
    for config in exception_configs:
        assertRaises(MXNetError, np.linspace, *config)
    # check linspace equivalent to arange
    for test_index in range(1000):
        assert_almost_equal(mx.np.linspace(0, test_index, test_index + 1).asnumpy(), _np.arange(test_index + 1))

    class TestLinspace(HybridBlock):
        def __init__(self, start, stop, num=50, endpoint=None, retstep=False, dtype=None, axis=0):
            super(TestLinspace, self).__init__()
            self._start = start
            self._stop = stop
            self._num = num
            self._endpoint = endpoint
            self._retstep = retstep
            self._dtype = dtype

        def hybrid_forward(self, F, x):
            if self._retstep:
                raise ValueError("linspace didn't support retstep = True inside HybridBlock")
            else:
                return x + F.np.linspace(self._start, self._stop, self._num, \
                self._endpoint, self._retstep, self._dtype)

    for dtype in dtypes:
        x = np.zeros(shape=(), dtype=dtype)
        for config in configs:
            for hybridize in [False, True]:
                for endpoint in [False, True]:
                    if isinstance(config, tuple):
                        net = TestLinspace(*config, endpoint=endpoint, dtype=dtype)
                        np_out = _np.linspace(*config, endpoint=endpoint, dtype=dtype)
                    else:
                        net = TestLinspace(config, endpoint=endpoint, dtype=dtype)
                        np_out = _np.linspace(config, endpoint=endpoint, dtype=dtype)
                    if hybridize:
                        net.hybridize()
                    mx_out = net(x)
                    assert_almost_equal(mx_out.asnumpy(), np_out, atol=1e-3, rtol=1e-5)


@with_seed()
@use_np
def test_npx_slice():
    class TestSlice(HybridBlock):
        def __init__(self, begin, end, step):
            super(TestSlice, self).__init__()
            self._begin = begin
            self._end = end
            self._step = step

        def hybrid_forward(self, F, a):
            return F.npx.slice(a, begin=self._begin, end=self._end, step=self._step)

    shape = (8, 16, 9, 9)
    np_array = _np.arange(_np.prod(shape), dtype='int32').reshape(shape)
    configs = [
        ([], [], None),
        ([], [], []),
        ([1], [4], None),
        ([1], [10], [3]),
        ([10], [0], [-2]),
        ([None], [None], [None]),
        ([None], [None], [-1]),
        ([10], [None], [-1]),
        ([1, 0, 3], [-2, 10, -4], [None, 2, 3]),
        ([-2, -3, -5, -6], [1, 3, 4, 5], None),
        ([-2, -3, -5, -6], [1, 3, 4, 5], [-1, -2, -3, -4]),
        ([2, -3, -5, -6], [2, 3, 4, 5], None),
        ([2, -3, -5, 5], [3, 3, 4, 5], None),
    ]

    for hybridize in [True, False]:
        for config in configs:
            start, end, step = config[0], config[1], config[2]
            test_slice = TestSlice(begin=start, end=end, step=step)
            if hybridize:
                test_slice.hybridize()

            a = np.array(np_array, dtype=np_array.dtype)
            a.attach_grad()
            basic_index = tuple([
                slice(start[i], end[i], step[i]) if step is not None else slice(start[i], end[i])
                for i in range(len(start))
            ])
            expected_ret = np_array[basic_index]
            with mx.autograd.record():
                y = test_slice(a)

            assert same(y.asnumpy(), expected_ret)

            # test backward
            mx.autograd.backward(y)
            expected_grad = _np.zeros(shape)
            expected_grad[basic_index] = 1
            assert same(a.grad.asnumpy(), expected_grad)


@with_seed()
@use_np
def test_npi_boolean_assign():
    class TestBooleanAssignScalar(HybridBlock):
        def __init__(self, val):
            super(TestBooleanAssignScalar, self).__init__()
            self._val = val

        def hybrid_forward(self, F, a, mask):
            return F.np._internal.boolean_mask_assign_scalar(a, mask, self._val, out=a)

    class TestBooleanAssignTensor(HybridBlock):
        def __init__(self):
            super(TestBooleanAssignTensor, self).__init__()

        def hybrid_forward(self, F, a, mask, value):
            return F.np._internal.boolean_mask_assign_tensor(a, mask, value, out=a)

    shapes = [(3, 4), (3, 0), ()]
    for hybridize in [False]:
        for shape in shapes:
            test_data = np.random.uniform(size=shape)
            mx_mask = np.around(np.random.uniform(size=shape))
            valid_num = int(mx_mask.sum())
            np_mask = mx_mask.asnumpy().astype(_np.bool)
            for val in [42., np.array(42.), np.array([42.]), np.random.uniform(size=(valid_num,))]:
                test_block = TestBooleanAssignScalar(val) if isinstance(val, float) else TestBooleanAssignTensor()
                if hybridize:
                    test_block.hybridize()
                np_data = test_data.asnumpy()
                mx_data = test_data.copy()
                np_data[np_mask] = val
                mx_data = test_block(mx_data, mx_mask) if isinstance(val, float) else test_block(mx_data, mx_mask, val)
                assert_almost_equal(mx_data.asnumpy(), np_data, rtol=1e-3, atol=1e-5, use_broadcast=False)


@with_seed()
@use_np
def test_np_reshape():
    class TestReshape(HybridBlock):
        def __init__(self, newshape):
            super(TestReshape, self).__init__()
            self._newshape = newshape

        def hybrid_forward(self, F, a):
            return F.np.reshape(a, self._newshape)

    shape_pairs = [((2, 6), (6, 2)), ((2, 6), (3, 4)), ((1, 0), (0,)), ((0, 0), (0,)), ((), (1, 1, 1))]
    for hybridize in [True, False]:
        for shape_pair in shape_pairs:
            shape1, shape2 = shape_pair
            test_reshape = TestReshape(shape2)
            if hybridize:
                test_reshape.hybridize()
            x = rand_ndarray(shape1).as_np_ndarray()
            x.attach_grad()
            np_out = _np.reshape(x.asnumpy(), shape2)
            with mx.autograd.record():
                mx_out = test_reshape(x)
            assert mx_out.shape == np_out.shape
            assert_almost_equal(mx_out.asnumpy(), np_out, rtol=1e-3, atol=1e-5, use_broadcast=False)
            mx_out.backward()
            np_backward = _np.ones(shape1)
            assert_almost_equal(x.grad.asnumpy(), np_backward, rtol=1e-3, atol=1e-5, use_broadcast=False)

            mx_out = np.reshape(x, shape2)
            np_out = _np.reshape(x.asnumpy(), shape2)
            assert_almost_equal(mx_out.asnumpy(), np_out, rtol=1e-3, atol=1e-5, use_broadcast=False)


@with_seed()
@use_np
def test_np_squeeze():
    config = [((), None),
              ((), -1),
              ((), 0),
              ((4, 1, 2), None),
              ((1, 1, 1), None),
              ((1, 0, 1, 5), 2),
              ((1, 0, 1, 1), (-1, -4))]

    class TestSqueeze(HybridBlock):
        def __init__(self, axis):
            super(TestSqueeze, self).__init__()
            self._axis = axis

        def hybrid_forward(self, F, x):
            return F.np.squeeze(x, self._axis)

    for shape, axis in config:
        data_np = _np.random.uniform(size=shape)
        data_mx = np.array(data_np, dtype=data_np.dtype)
        ret_np = _np.squeeze(data_np, axis)
        ret_mx = np.squeeze(data_mx, axis)
        assert_almost_equal(ret_mx.asnumpy(), ret_np, rtol=1e-5, atol=1e-6, use_broadcast=False)

        net = TestSqueeze(axis)
        for hybrid in [False, True]:
            if hybrid:
                net.hybridize()
            data_mx.attach_grad()
            with mx.autograd.record():
                ret_mx = net(data_mx)
            assert_almost_equal(ret_mx.asnumpy(), ret_np, rtol=1e-5, atol=1e-6, use_broadcast=False)
            ret_mx.backward()
            assert_almost_equal(data_mx.grad.asnumpy(), _np.ones_like(data_np),
                                rtol=1e-5, atol=1e-6, use_broadcast=False)


@with_seed()
@use_np
def test_np_prod():
    class TestProd(HybridBlock):
        def __init__(self, axis=None, dtype=None, keepdims=False):
            super(TestProd, self).__init__()
            self._axis = axis
            self._dtype = dtype
            self._keepdims = keepdims

        def hybrid_forward(self, F, a, *args, **kwargs):
            return F.np.prod(a, axis=self._axis, dtype=self._dtype, keepdims=self._keepdims)

    in_data_dim = random.choice([3, 4])
    shape = rand_shape_nd(in_data_dim, dim=3)
    for hybridize in [False, True]:
        for keepdims in [True, False]:
            for axis in ([i for i in range(in_data_dim)] + [(), None]):
                for itype in ['float32', 'float64']:
                    for dtype in ['float32', 'float64']:
                        # test gluon
                        test_prod = TestProd(axis=axis, dtype=dtype, keepdims=keepdims)
                        if hybridize:
                            test_prod.hybridize()
                        x = np.array(_np.random.uniform(-2.0, 2.0, size=shape), dtype=itype)
                        x.attach_grad()
                        expected_ret = _np.prod(x.asnumpy(), axis=axis, keepdims=keepdims)
                        expected_ret = expected_ret.astype(dtype)
                        with mx.autograd.record():
                            y = test_prod(x)
                        assert y.shape == expected_ret.shape
                        assert_almost_equal(y.asnumpy(), expected_ret, rtol=1e-3, atol=1e-5, use_broadcast=False)
                        y.backward()
                        # use keepdims=True so that broadcast divide can be used to calculate
                        # grad of input
                        expected_ret = _np.prod(x.asnumpy(), axis=axis, keepdims=True)
                        assert_almost_equal(x.grad.asnumpy(), expected_ret / x.asnumpy(), rtol=1e-3, atol=1e-3,
                                            use_broadcast=False)

                        # test numeric
                        if itype == 'float32' and dtype == 'float32':
                            x_sym = mx.sym.Variable("x").as_np_ndarray()
                            mx_sym = mx.sym.np.prod(x_sym, axis=axis, dtype=dtype, keepdims=keepdims).as_nd_ndarray()
                            check_numeric_gradient(mx_sym, [x.as_nd_ndarray()],
                                                   numeric_eps=1e-3, rtol=1e-3, atol=1e-4, dtype=_np.float32)

                        # test imperative
                        mx_out = np.prod(x, axis=axis, dtype=dtype, keepdims=keepdims)
                        np_out = _np.prod(x.asnumpy(), axis=axis, keepdims=keepdims).astype(dtype)
                        assert_almost_equal(mx_out.asnumpy(), np_out, rtol=1e-3, atol=1e-5, use_broadcast=False)


@with_seed()
@use_np
def test_np_flatten():
    class TestFlatten(HybridBlock):
        def hybrid_forward(self, F, x):
            return x.flatten()

    shapes = [(), (2, 0, 1), (3, 4, 5), 6, (0,), (0, 0, 0)]
    for shape in shapes:
        for hybridize in [True, False]:
            test_flatten = TestFlatten()
            if hybridize:
                test_flatten.hybridize()
            a_np = _np.random.uniform(size=shape).astype('float32')
            a_mx = np.array(a_np, dtype=a_np.dtype)
            a_mx.attach_grad()
            with mx.autograd.record():
                ret = test_flatten(a_mx)
            expected_ret = a_np.flatten()
            assert_almost_equal(expected_ret, ret.asnumpy(), rtol=1e-5, atol=1e-6, use_broadcast=False)
            # check gradient
            ret.backward()
            assert_almost_equal(a_mx.grad.asnumpy(), _np.ones_like(a_np), rtol=1e-5, atol=1e-6, use_broadcast=False)


@with_seed()
@use_np
def test_np_broadcast_to():
    class TestBroadcastTo(HybridBlock):
        def __init__(self, dst_shape):
            super(TestBroadcastTo, self).__init__()
            self._dst_shape = dst_shape

        def hybrid_forward(self, F, x):
            return F.np.broadcast_to(x, self._dst_shape)

    shapes = [
        ((), (1, 2, 4, 5)),
        ((1,), (4, 5, 6)),
        ((1, 0), (2, 4, 0)),
        ((1, 1), (2, 4, 0)),
        ((4, 1), (1, 2, 3, 4, 5)),
        ((4, 1), (1, 0, 3, 4, 5))
    ]
    for src_shape, dst_shape in shapes:
        for hybridize in [True, False]:
            test_broadcast_to = TestBroadcastTo(dst_shape)
            if hybridize:
                test_broadcast_to.hybridize()

            a = _np.random.uniform(size=src_shape).astype(np.float32)
            expected_ret = _np.broadcast_to(a, dst_shape)
            a_mx = np.array(a, dtype=a.dtype)
            a_mx.attach_grad()
            with mx.autograd.record():
                ret = test_broadcast_to(a_mx)
            assert_almost_equal(ret.asnumpy(), expected_ret, rtol=1e-5, atol=1e-6, use_broadcast=False)
            ret.backward()
            expected_grad = collapse_sum_like(_np.ones_like(expected_ret), src_shape)
            assert_almost_equal(a_mx.grad.asnumpy(), expected_grad, rtol=1e-5, atol=1e-6, use_broadcast=False)


@with_seed()
@use_np
def test_np_transpose():
    def np_transpose_grad(out_shape, dtype, axes=None):
        ograd = _np.ones(out_shape, dtype=dtype)
        if axes is None or axes == ():
            return _np.transpose(ograd, axes)
        np_axes = _np.array(list(axes))
        return _np.transpose(ograd, tuple(list(_np.argsort(np_axes))))

    class TestTranspose(HybridBlock):
        def __init__(self, axes=None):
            super(TestTranspose, self).__init__()
            self.axes = axes

        def hybrid_forward(self, F, a):
            return F.np.transpose(a, self.axes)

    for hybridize in [True, False]:
        for dtype in [_np.int32, _np.float32]:
            for ndim in range(7):
                shape = rand_shape_nd(ndim, dim=5, allow_zero_size=True)
                axeses = [None]
                if ndim == 0:
                    axeses += [()]
                else:
                    axes = [i for i in range(ndim)]
                    axeses.append(tuple(axes))
                    random.shuffle(axes)
                    axeses.append(tuple(axes))
                for axes in axeses:
                    test_trans = TestTranspose(axes)
                    if hybridize:
                        test_trans.hybridize()
                    x = rand_ndarray(shape).as_np_ndarray()
                    x = x.astype(dtype)
                    x.attach_grad()
                    np_out = _np.transpose(x.asnumpy(), axes)
                    with mx.autograd.record():
                        mx_out = test_trans(x)
                    assert mx_out.shape == np_out.shape
                    assert_almost_equal(mx_out.asnumpy(), np_out, rtol=1e-3, atol=1e-5, use_broadcast=False)
                    mx_out.backward()
                    np_backward = np_transpose_grad(np_out.shape, dtype, axes)
                    assert_almost_equal(x.grad.asnumpy(), np_backward, rtol=1e-3, atol=1e-5, use_broadcast=False)

                    mx_out = np.transpose(x, axes)
                    np_out = _np.transpose(x.asnumpy(), axes)
                    assert_almost_equal(mx_out.asnumpy(), np_out, rtol=1e-3, atol=1e-5, use_broadcast=False)


@with_seed()
@use_np
def test_np_meshgrid():
    nx, ny = (4, 5)
    x = np.array(_np.linspace(0, 1, nx), dtype=np.float32)
    y = np.array(_np.linspace(0, 1, ny), dtype=np.float32)
    z = np.ones(())
    xv, yv, zv = np.meshgrid(x, y, z)
    xv_expected, yv_expected, zv_expected = _np.meshgrid(x.asnumpy(), y.asnumpy(), z.asnumpy())
    assert same(xv.asnumpy(), xv_expected)
    assert same(yv.asnumpy(), yv_expected)
    assert same(zv.asnumpy(), zv_expected)


@with_seed()
@use_np
def test_np_broadcast_arrays():
    shape_config = [
        [(), (2, 1), (1, 3), (4, 1, 1), (5, 4, 2, 3)],
        [(0,), (), (2, 1), (1, 0), (3, 2, 1)]
    ]
    for shapes in shape_config:
        arrays_np = [_np.random.randint(low=0, high=1000, size=shape, dtype=_np.int32) for shape in shapes]
        arrays_mx = [np.array(arr, dtype=arr.dtype) for arr in arrays_np]
        expected_rets = _np.broadcast_arrays(*arrays_np)
        rets = np.broadcast_arrays(*arrays_mx)
        for expected_ret, ret in zip(expected_rets, rets):
            assert same(expected_ret, ret.asnumpy())


@with_seed()
@use_np
def test_np_tile():
    config = [
        ((), ()),
        ((), 0),
        ((), (2, 0)),
        ((), (2, 3)),
        ((4, 2), (2,)),
        ((4, 2), (2, 3)),
        ((4, 2), (2, 1, 4)),
        ((4, 2), (2, 3, 4)),
        ((4, 2), (2, 0)),
        ((4, 2), (2, 0, 3)),
        ((4, 2), (2, 0, 3)),
        ((4, 0), (2, 0, 3)),
    ]

    class TestTile(HybridBlock):
        def __init__(self, reps):
            super(TestTile, self).__init__()
            self._reps = reps

        def hybrid_forward(self, F, x):
            return F.np.tile(x, reps=self._reps)

    for shape, reps in config:
        data_np = _np.random.randint(low=0, high=1000, size=shape)
        data_mx = np.array(data_np, dtype=data_np.dtype)
        ret_np = _np.tile(data_np, reps=reps)
        ret_mx = np.tile(data_mx, reps=reps)
        assert same(ret_mx.asnumpy(), ret_np)

        net = TestTile(reps)
        for hybrid in [False, True]:
            if hybrid:
                net.hybridize()
            ret_mx = net(data_mx)
            assert same(ret_mx.asnumpy(), ret_np)


@with_seed()
@use_np
def test_np_tril():
    # numpy tril does not support scalar array (zero-dim)
    config = [
        ((4, 2), 3),
        ((4, 2), 9),
        ((4, 2), 0),
        ((4, 2), -1),
        ((4, 5, 6), 0),
        ((4, 5, 6), 5),
        ((4, 5, 6), 2),
        ((4, 5, 6), -2),
        ((4, 5, 6), -5),
        ((4, 0), 0),
        ((4, 0), 2),
        ((4, 0), 4),
        ((4, 0), -3),
        ((4, 0, 5), 0),
        ((4, 0, 5), 1),
        ((4, 0, 5), 5),
        ((4, 0, 5), -3),
        ((3, ), 0),
        ((3, ), 2),
        ((3, ), 5)
    ]

    class TestTril(HybridBlock):
        def __init__(self, k):
            super(TestTril, self).__init__()
            self._k = k

        def hybrid_forward(self, F, x):
            return F.np.tril(x, k=self._k)

    for prefix in [1, -1]:
        for shape, k in config:
            data_np = _np.random.uniform(size=shape)
            data_mx = np.array(data_np, dtype=data_np.dtype)
            data_mx.attach_grad()
            ret_np = _np.tril(data_np, k*prefix)
            with mx.autograd.record():
                ret_mx = np.tril(data_mx, k*prefix)
            assert same(ret_mx.asnumpy(), ret_np)
            ret_mx.backward()
            if len(shape) == 2:
                grad_np = _np.tri(*shape, k=k*prefix)
                assert same(data_mx.grad.asnumpy(), grad_np)
            if len(shape) == 1:
                grad_np = _np.tri(*shape, k=k*prefix)
                grad_np = grad_np.sum(axis=0, keepdims=False)
                assert same(data_mx.grad.asnumpy(), grad_np)

            net = TestTril(k*prefix)
            for hybrid in [False, True]:
                if hybrid:
                    net.hybridize()
                ret_mx = net(data_mx)
                assert same(ret_mx.asnumpy(), ret_np)


@with_seed()
@use_np
def test_np_unary_funcs():
    def check_unary_func(func, ref_grad, shape, low, high):
        class TestUnary(HybridBlock):
            def __init__(self, func):
                super(TestUnary, self).__init__()
                self._func = func

            def hybrid_forward(self, F, a, *args, **kwargs):
                return getattr(F.np, self._func)(a)

        np_func = getattr(_np, func)
        mx_func = TestUnary(func)
        np_test_data = _np.random.uniform(low, high, shape).astype(_np.float32)
        mx_test_data = mx.numpy.array(np_test_data)
        for hybridize in [True, False]:
            if hybridize:
                mx_func.hybridize()
            if ref_grad:
                mx_test_data.attach_grad()
            np_out = np_func(np_test_data)
            with mx.autograd.record():
                y = mx_func(mx_test_data)
            assert y.shape == np_out.shape
            assert_almost_equal(y.asnumpy(), np_out, rtol=1e-3, atol=1e-5)

            if ref_grad:
                y.backward()
                assert_almost_equal(mx_test_data.grad.asnumpy(), ref_grad(np_test_data), rtol=1e-1, atol=1e-2, equal_nan=True)

    funcs = {
        'absolute' : (lambda x: -1. * (x < 0) + (x > 0), -1.0, 1.0),
        'cbrt' : (lambda x: 1. / (3. * _np.cbrt(x) ** 2), -1.0, 1.0),
        'ceil' : (None, -10.0, 10.0),
        'exp' : (lambda x: _np.exp(x), -1.0, 1.0),
        'expm1' : (lambda x: _np.exp(x), -1.0, 1.0),
        'fix' : (None, -10.0, 10.0),
        'floor' : (None, -10.0, 10.0),
        'log' : (lambda x: 1.0 / x, 0.1, 5.0),
        'log10' : (lambda x: 1.0 / (x * _np.log(10)), 0.1, 10.0),
        'log1p' : (lambda x: 1.0 / (1.0 + x), -0.9, 5.0),
        'log2' : (lambda x: 1.0 / (x * _np.log(2)), 0.1, 2.0),
        'logical_not' : (None, -1.0, 1.0),
        'negative' : (lambda x: -1. * _np.ones(x.shape), -1.0, 1.0),
        'reciprocal' : (lambda x: -1. / (x ** 2), 0.01, 1.0),
        'rint' : (None, -5.0, 5.0),
        'sign' : (None, -1.0, 1.0),
        'sqrt' : (lambda x: 0.5 / _np.sqrt(x), 0.001, 10.0),
        'square' : (lambda x: 2.0 * x, -1.0, 1.0),
        'trunc' : (None, -5.0, 5.0),
        'sin' : (lambda x: _np.cos(x), -1.0, 1.0),
        'cos' : (lambda x: -_np.sin(x), -1.0, 1.0),
        'tan' : (lambda x: _np.tan(x) ** 2 + 1.0, -1.0, 1.0),
        'arcsin' : (lambda x: 1. / (1. - x ** 2) ** (1. / 2.), -1.0, 1.0),
        'arccos' : (lambda x: -1. / (1. - x ** 2.) ** (1. / 2.), -1.0, 1.0),
        'arctan' : (lambda x: 1. / (x ** 2. + 1.), -1.0, 1.0),
        'degrees' : (lambda x: 180. / _np.pi * _np.ones(x.shape), -1.0, 1.0),
        'radians' : (lambda x: _np.pi / 180. * _np.ones(x.shape), -1.0, 1.0),
        'sinh' : (lambda x: _np.cosh(x), -1.0, 1.0),
        'cosh' : (lambda x: _np.sinh(x), -1.0, 1.0),
        'tanh' : (lambda x: 1. - _np.tanh(x) ** 2, -1.0, 1.0),
        'arcsinh' : (lambda x: 1./(x**2 + 1.)**(1./2.), -1.0, 1.0),
        'arccosh' : (lambda x: 1./(x**2 - 1.)**(1./2.), 2.0, 5.0),
        'arctanh' : (lambda x: -1./(x**2 - 1.), -0.99, 0.99)
    }
    if has_tvm_ops():
        funcs['rad2deg'] = (lambda x: 180. / _np.pi * _np.ones(x.shape), -1.0, 1.0)
        funcs['deg2rad'] = (lambda x: _np.pi / 180. * _np.ones(x.shape), -1.0, 1.0)
    ndim = random.choice([2, 3, 4])
    shape = random.choice([rand_shape_nd(ndim, dim=3), (1, 0, 2)])
    for shape in [rand_shape_nd(ndim, dim=3), (1, 0, 2)]:
        for func, func_data in funcs.items():
            ref_grad, low, high = func_data
            check_unary_func(func, ref_grad, shape, low, high)


@with_seed()
@use_np
def test_npx_relu():
    def np_relu(x):
        return _np.maximum(x, 0.0)
    def np_relu_grad(x):
        return 1.0 * (x > 0.0)

    class TestReLU(HybridBlock):
        def __init__(self):
            super(TestReLU, self).__init__()

        def hybrid_forward(self, F, a):
            return F.npx.relu(a)

    shapes = [(), (2, 3, 4), (2, 0, 3), (1, 0, 0)]
    for hybridize in [True, False]:
        for shape in shapes:
            test_relu = TestReLU()
            if hybridize:
                test_relu.hybridize()
            x = rand_ndarray(shape).as_np_ndarray()
            x.attach_grad()
            np_out = np_relu(x.asnumpy())
            with mx.autograd.record():
                mx_out = test_relu(x)
            assert mx_out.shape == np_out.shape
            assert_almost_equal(mx_out.asnumpy(), np_out, rtol=1e-3, atol=1e-5)
            mx_out.backward()
            np_backward = np_relu_grad(x.asnumpy())
            assert_almost_equal(x.grad.asnumpy(), np_backward, rtol=1e-3, atol=1e-5)

            mx_out = npx.relu(x)
            np_out = np_relu(x.asnumpy())
            assert_almost_equal(mx_out.asnumpy(), np_out, rtol=1e-3, atol=1e-5)


@with_seed()
@use_np
def test_npx_sigmoid():
    def np_sigmoid(x):
        return _np.divide(1.0, (1.0 + _np.exp(-x)))
    def np_sigmoid_grad(ya):
        return ya * (1 - ya)

    class TestSigmoid(HybridBlock):
        def __init__(self):
            super(TestSigmoid, self).__init__()

        def hybrid_forward(self, F, a):
            return F.npx.sigmoid(a)

    shapes = [(), (2, 3, 4), (2, 0, 3), (1, 0, 0)]
    for hybridize in [True, False]:
        for shape in shapes:
            test_sigmoid = TestSigmoid()
            if hybridize:
                test_sigmoid.hybridize()
            x = rand_ndarray(shape).as_np_ndarray()
            x.attach_grad()
            np_out = np_sigmoid(x.asnumpy())
            with mx.autograd.record():
                mx_out = test_sigmoid(x)
            assert mx_out.shape == np_out.shape
            assert_almost_equal(mx_out.asnumpy(), np_out, rtol=1e-3, atol=1e-5)
            mx_out.backward()
            np_backward = np_sigmoid_grad(np_out)
            assert_almost_equal(x.grad.asnumpy(), np_backward, rtol=1e-3, atol=1e-5)

            mx_out = npx.sigmoid(x)
            np_out = np_sigmoid(x.asnumpy())
            assert_almost_equal(mx_out.asnumpy(), np_out, rtol=1e-3, atol=1e-5)


@with_seed()
@use_np
def test_np_arange():
    configs = [
        (1, 10, 2),
        (1, 10, 4),
        (1, -10, 4),
        (1, -10, -2),
        (1, -10, -4),
        (2, 3),
        (2, -3),
        (-2, -3),
        (-2, 3),
        (4, 0, 5),
        (-4, 0, 5),
        (-4, 0, -5),
        (0, 0),
        (11, 11),
        (0, 0, 2),
        (0, 0, -2),
        (0, 5, None),
        (0, -5, None),
        0,
        6,
    ]
    dtypes = ['int32', 'float16', 'float32', 'float64', None]
    for config in configs:
        for dtype in dtypes:
            if isinstance(config, tuple):
                mx_ret = np.arange(*config, dtype=dtype)
                np_ret = _np.arange(*config, dtype=dtype)
            else:
                mx_ret = np.arange(config, dtype=dtype)
                np_ret = _np.arange(config, dtype=dtype)
            assert same(mx_ret.asnumpy(), np_ret)

    class TestRange(HybridBlock):
        def __init__(self, start, stop=None, step=None, dtype=None):
            super(TestRange, self).__init__()
            self._start = start
            self._stop = stop
            self._step = step
            self._dtype = dtype

        def hybrid_forward(self, F, x):
            return x + F.np.arange(self._start, self._stop, self._step, dtype=self._dtype)

    for dtype in dtypes:
        x = np.zeros(shape=(), dtype=dtype)
        for config in configs:
            for hybridize in [False, True]:
                if isinstance(config, tuple):
                    net = TestRange(*config, dtype=dtype)
                    np_out = _np.arange(*config, dtype=dtype)
                else:
                    net = TestRange(config, dtype=dtype)
                    np_out = _np.arange(config, dtype=dtype)
                if hybridize:
                    net.hybridize()
                mx_out = net(x)
                assert same(mx_out.asnumpy(), np_out)


@with_seed()
@use_np
def test_np_split():
    class TestSplit(HybridBlock):
        def __init__(self, indices_or_sections, axis=None):
            super(TestSplit, self).__init__()
            self._axis = axis
            self._indices_or_sections = indices_or_sections

        def hybrid_forward(self, F, a, *args, **kwargs):
            return F.np.split(a, indices_or_sections=self._indices_or_sections,
                              axis=self._axis)

    def get_indices(axis_size):
        if axis_size is 0:
            axis_size = random.randint(3, 6)
        samples = random.randint(1, axis_size - 1)
        indices = sorted(random.sample([i for i in range(1, axis_size)], samples))
        indices = tuple(indices)
        return indices

    dim = random.randint(0, 3)
    shape = [0] + [random.randint(2, 4) for i in range(dim)]
    for hybridize in [True, False]:
        for axis in range(len(shape)):
            indices = get_indices(shape[axis])
            sections = 7 if shape[axis] is 0 else shape[axis]
            for indices_or_sections in [indices, sections]:
                # test gluon
                test_split = TestSplit(axis=axis, indices_or_sections=indices_or_sections)
                if hybridize:
                    test_split.hybridize()

                a = mx.nd.random.uniform(-1.0, 1.0, shape=shape).as_np_ndarray()
                a.attach_grad()
                expected_ret = _np.split(a.asnumpy(), indices_or_sections=indices_or_sections, axis=axis)
                with mx.autograd.record():
                    y = test_split(a)
                assert len(y) == len(expected_ret)
                for mx_out, np_out in zip(y, expected_ret):
                    assert_almost_equal(mx_out.asnumpy(), np_out, rtol=1e-3, atol=1e-5)

                mx.autograd.backward(y)

                assert_almost_equal(a.grad.asnumpy(), _np.ones(a.shape), rtol=1e-3, atol=1e-5)

                # test imperative
                mx_outs = np.split(a, indices_or_sections=indices_or_sections, axis=axis)
                np_outs = _np.split(a.asnumpy(), indices_or_sections=indices_or_sections, axis=axis)
                for mx_out, np_out in zip(mx_outs, np_outs):
                    assert_almost_equal(mx_out.asnumpy(), np_out, rtol=1e-3, atol=1e-5)


@with_seed()
@use_np
def test_np_vsplit():
    class TestVsplit(HybridBlock):
        def __init__(self, indices_or_sections):
            super(TestVsplit, self).__init__()
            self._indices_or_sections = indices_or_sections

        def hybrid_forward(self, F, a, *args, **kwargs):
            return F.np.vsplit(a, indices_or_sections=self._indices_or_sections)

    def get_indices(axis_size):
        if axis_size is 0:
            axis_size = random.randint(3, 6)
        samples = random.randint(1, axis_size - 1)
        indices = sorted(random.sample([i for i in range(1, axis_size)], samples))
        indices = tuple(indices)
        return indices

    shapes = [
        (2, 1, 2, 9),
        (4, 3, 3),
        (4, 0, 2),  # zero-size shape
        (0, 3), # first dim being zero
    ]
    for hybridize in [True, False]:
        for shape in shapes:
            axis_size = shape[0]
            indices = get_indices(axis_size)
            sections = 7 if axis_size is 0 else axis_size
            for indices_or_sections in [indices, sections]:
                # test gluon
                test_vsplit = TestVsplit(indices_or_sections=indices_or_sections)
                if hybridize:
                    test_vsplit.hybridize()
                a = rand_ndarray(shape).as_np_ndarray() # TODO: check type
                a.attach_grad()
                expected_ret = _np.vsplit(a.asnumpy(), indices_or_sections=indices_or_sections)
                with mx.autograd.record():
                    y = test_vsplit(a)
                assert len(y) == len(expected_ret)
                for mx_out, np_out in zip(y, expected_ret):
                    assert_almost_equal(mx_out.asnumpy(), np_out, rtol=1e-3, atol=1e-5)

                mx.autograd.backward(y)

                assert_almost_equal(a.grad.asnumpy(), _np.ones(a.shape), rtol=1e-3, atol=1e-5)

                # test imperative
                mx_outs = np.vsplit(a, indices_or_sections=indices_or_sections)
                np_outs = _np.vsplit(a.asnumpy(), indices_or_sections=indices_or_sections)
                for mx_out, np_out in zip(mx_outs, np_outs):
                    assert_almost_equal(mx_out.asnumpy(), np_out, rtol=1e-3, atol=1e-5)


@with_seed()
@use_np
def test_np_concat():
    class TestConcat(HybridBlock):
        def __init__(self, axis=None):
            super(TestConcat, self).__init__()
            self._axis = axis

        def hybrid_forward(self, F, a, *args):
            return F.np.concatenate([a] + list(args), axis=self._axis)

    def get_new_shape(shape, axis):
        shape_lst = list(shape)
        shape_lst[axis] = random.randint(0, 3)
        return tuple(shape_lst)

    for shape in [(0, 0), (2, 3)]:
        for hybridize in [True, False]:
            for axis in range(2):
                # test gluon
                test_concat = TestConcat(axis=axis)
                if hybridize:
                    test_concat.hybridize()

                a = mx.nd.random.uniform(-1.0, 1.0, shape=get_new_shape(shape, axis)).as_np_ndarray()
                a.attach_grad()
                b = mx.nd.random.uniform(-1.0, 1.0, shape=get_new_shape(shape, axis)).as_np_ndarray()
                b.attach_grad()
                c = mx.nd.random.uniform(-1.0, 1.0, shape=get_new_shape(shape, axis)).as_np_ndarray()
                c.attach_grad()
                d = mx.nd.random.uniform(-1.0, 1.0, shape=get_new_shape(shape, axis)).as_np_ndarray()
                d.attach_grad()
                expected_ret = _np.concatenate([a.asnumpy(), b.asnumpy(), c.asnumpy(), d.asnumpy()], axis=axis)
                with mx.autograd.record():
                    y = test_concat(a, b, c, d)

                assert y.shape == expected_ret.shape
                assert_almost_equal(y.asnumpy(), expected_ret, rtol=1e-3, atol=1e-5)

                y.backward()

                assert_almost_equal(a.grad.asnumpy(), _np.ones(a.shape), rtol=1e-3, atol=1e-5)
                assert_almost_equal(b.grad.asnumpy(), _np.ones(b.shape), rtol=1e-3, atol=1e-5)
                assert_almost_equal(c.grad.asnumpy(), _np.ones(c.shape), rtol=1e-3, atol=1e-5)
                assert_almost_equal(d.grad.asnumpy(), _np.ones(d.shape), rtol=1e-3, atol=1e-5)

                # test imperative
                mx_out = np.concatenate([a, b, c, d], axis=axis)
                np_out = _np.concatenate([a.asnumpy(), b.asnumpy(), c.asnumpy(), d.asnumpy()], axis=axis)
                assert_almost_equal(mx_out.asnumpy(), np_out, rtol=1e-3, atol=1e-5)


@with_seed()
@use_np
def test_np_stack():
    class TestStack(HybridBlock):
        def __init__(self, axis=None):
            super(TestStack, self).__init__()
            self._axis = axis

        def hybrid_forward(self, F, a, *args):
            return F.np.stack([a] + list(args), axis=self._axis)

    a, b, c, d = mx.sym.Variable("a"), mx.sym.Variable("b"), mx.sym.Variable("c"), mx.sym.Variable("d")
    ret = mx.sym.np.stack([a.as_np_ndarray(), b.as_np_ndarray(), c.as_np_ndarray(), d.as_np_ndarray()])
    assert type(ret) == mx.sym.np._Symbol

    for shape in [(0, 0), (2, 3)]:
        for hybridize in [True, False]:
            for axis in range(2):
                test_stack = TestStack(axis=axis)
                if hybridize:
                    test_stack.hybridize()
                np_a = _np.random.uniform(-1.0, 1.0, shape).astype(_np.float32)
                np_b = _np.random.uniform(-1.0, 1.0, shape).astype(_np.float32)
                np_c = _np.random.uniform(-1.0, 1.0, shape).astype(_np.float32)
                np_d = _np.random.uniform(-1.0, 1.0, shape).astype(_np.float32)

                mx_a = np.array(np_a)
                mx_a.attach_grad()
                mx_b = np.array(np_b)
                mx_b.attach_grad()
                mx_c = np.array(np_c)
                mx_c.attach_grad()
                mx_d = np.array(np_d)
                mx_d.attach_grad()
                expected_ret = _np.stack([np_a, np_b, np_c, np_d], axis=axis)
                with mx.autograd.record():
                    y = test_stack(mx_a, mx_b, mx_c, mx_d)

                y.backward()

                assert_almost_equal(mx_a.grad.asnumpy(), _np.ones(shape), rtol=1e-3, atol=1e-5)
                assert_almost_equal(mx_b.grad.asnumpy(), _np.ones(shape), rtol=1e-3, atol=1e-5)
                assert_almost_equal(mx_c.grad.asnumpy(), _np.ones(shape), rtol=1e-3, atol=1e-5)
                assert_almost_equal(mx_d.grad.asnumpy(), _np.ones(shape), rtol=1e-3, atol=1e-5)

                np_out = _np.stack([np_a, np_b, np_c, np_d], axis=axis)
                mx_out = np.stack([mx_a, mx_b, mx_c, mx_d], axis=axis)
                assert same(mx_out.asnumpy(), np_out)


@with_seed()
@use_np
def test_np_dstack():
    class TestDStack(HybridBlock):
        def __init__(self):
            super(TestDStack, self).__init__()

        def hybrid_forward(self, F, a, *args):
            return F.np.dstack([a] + list(args))

    def get_new_shape(shape):
        if len(shape) < 3:
            return shape
        axis = 2
        shape_lst = list(shape)
        shape_lst[axis] = random.randint(0, 5)
        return tuple(shape_lst)

    shapes = [
        (),
        (1,),
        (2,1),
        (2,2,4),
        (2,0,0),
        (0,1,3),
        (2,0,3),
        (2,3,4,5)
    ]
    for hybridize in [True, False]:
        for shape in shapes:
            test_dstack = TestDStack()
            if hybridize:
                test_dstack.hybridize()
            # test symbolic forward
            a = mx.nd.random.uniform(shape=get_new_shape(shape)).as_np_ndarray()
            a.attach_grad()
            b = mx.nd.random.uniform(shape=get_new_shape(shape)).as_np_ndarray()
            b.attach_grad()
            c = mx.nd.random.uniform(shape=get_new_shape(shape)).as_np_ndarray()
            c.attach_grad()
            d = mx.nd.random.uniform(shape=get_new_shape(shape)).as_np_ndarray()
            d.attach_grad()
            with mx.autograd.record():
                mx_out = test_dstack(a, b, c, d)
            np_out = _np.dstack((a.asnumpy(), b.asnumpy(), c.asnumpy(), d.asnumpy()))
            assert mx_out.shape == np_out.shape
            assert_almost_equal(mx_out.asnumpy(), np_out, rtol=1e-3, atol=1e-5)

            # test symbolic backward
            mx_out.backward()
            assert_almost_equal(a.grad.asnumpy(), _np.ones(a.shape), rtol=1e-3, atol=1e-5)
            assert_almost_equal(b.grad.asnumpy(), _np.ones(b.shape), rtol=1e-3, atol=1e-5)
            assert_almost_equal(c.grad.asnumpy(), _np.ones(c.shape), rtol=1e-3, atol=1e-5)
            assert_almost_equal(d.grad.asnumpy(), _np.ones(d.shape), rtol=1e-3, atol=1e-5)

            # test imperative
            mx_out = np.dstack((a, b, c, d))
            np_out = _np.dstack((a.asnumpy(),b.asnumpy(), c.asnumpy(), d.asnumpy()))
            assert_almost_equal(mx_out.asnumpy(), np_out, rtol=1e-3, atol=1e-5)


@with_seed()
@use_np
def test_np_ravel():
    class TestRavel(HybridBlock):
        def __init__(self):
            super(TestRavel, self).__init__()

        def hybrid_forward(self, F, a):
            return F.np.ravel(a)

    types = ['float64', 'float32', 'float16', 'int64', 'int32', 'int8']
    for oneType in types:
        for hybridize in [True, False]:
            for shape in [(), (2,), (2, 2), (1, 2, 3), (3, 0), (1, 0, 2)]:
                test_ravel = TestRavel()
                if hybridize:
                    test_ravel.hybridize()
                x = rand_ndarray(shape, dtype=oneType).as_np_ndarray()
                x.attach_grad()
                np_out = _np.ravel(x.asnumpy())
                with mx.autograd.record():
                    mx_out = test_ravel(x)
                assert mx_out.shape == np_out.shape
                assert_almost_equal(mx_out.asnumpy(), np_out, rtol=1e-3, atol=1e-5)
                mx_out.backward()
                np_backward = _np.ones(shape)
                assert_almost_equal(x.grad.asnumpy(), np_backward, rtol=1e-3, atol=1e-5)

                mx_out = np.ravel(x)
                np_out = _np.ravel(x.asnumpy())
                assert_almost_equal(mx_out.asnumpy(), np_out, rtol=1e-3, atol=1e-5)


@with_seed()
@use_np
def test_np_randint():
    ctx = mx.context.current_context()
    # test shapes
    params = [
        (0, 10),
        (5, None)
    ]
    shapes = [
        None,
        (),
        (3, 3),
        (3, 4),
        (0, 0),
        (3, 3, 3),
        (0, 0, 0),
        (2, 2, 4, 3),
        (2, 2, 4, 3),
        (2, 0, 3, 0),
        (2, 0, 2, 3)
    ]
    for shape in shapes:
        for (low, high) in params:
            data_mx = np.random.randint(low, high, size=shape)
            assert data_mx.shape == (shape if shape is not None else ())

    # test generator
    for dtype in ['int32', 'int64']:
        for low, high in [(50000000, 50001000),(-50000100,-50000000),(-500,199)]:
            scale = high - low
            buckets, probs = gen_buckets_probs_with_ppf(lambda x: ss.uniform.ppf(x, loc=low, scale=scale), 5)
            # Quantize bucket boundaries to reflect the actual dtype and adjust probs accordingly
            buckets = _np.array(buckets, dtype=dtype).tolist()
            probs = [(buckets[i][1] - buckets[i][0]) / float(scale) for i in range(5)]
            generator_mx = lambda x: np.random.randint(low, high, size=x, dtype=dtype, ctx=ctx).asnumpy()
            verify_generator(generator=generator_mx, buckets=buckets, probs=probs, nrepeat=100)
            # Scipy uses alpha = 0.01 for testing discrete distribution generator but we are using default alpha=0.05 (higher threshold ensures robustness)
            # Refer - https://github.com/scipy/scipy/blob/9f12af697763fb5f9767d5cb1280ce62456a3974/scipy/stats/tests/test_discrete_basic.py#L45
            generator_mx_same_seed = \
                lambda x: _np.concatenate(
                    [np.random.randint(low, high, size=x // 10, dtype=dtype, ctx=ctx).asnumpy()
                        for _ in range(10)])
            verify_generator(generator=generator_mx_same_seed, buckets=buckets, probs=probs, nrepeat=100)


@with_seed()
@use_np
def test_np_minimum_maximum():
    def check_symbol_output_type(op_name):
        x1, x2 = mx.sym.var('x1').as_np_ndarray(), mx.sym.var('x2').as_np_ndarray()
        ret = getattr(mx.sym.np, op_name)(x1, x2)
        assert type(ret) == mx.sym.np._Symbol

    def check_comp_op(op_name, x1, x2):
        mx_out = getattr(np, op_name)(x1, x2)
        if isinstance(x1, np.ndarray) or isinstance(x2, np.ndarray):
            assert type(mx_out) == np.ndarray
        np_out = getattr(_np, op_name)(x1.asnumpy() if isinstance(x1, np.ndarray) else x1,
                                       x2.asnumpy() if isinstance(x2, np.ndarray) else x2)
        assert same(mx_out.asnumpy() if isinstance(mx_out, np.ndarray) else mx_out, np_out)

    op_names = ['minimum', 'maximum']
    for op_name in op_names:
        check_symbol_output_type(op_name)
        check_comp_op(op_name, np.random.uniform(size=(2, 1)), np.random.uniform(size=(5, 1, 4)))
        check_comp_op(op_name, np.random.uniform(size=(2, 0)), np.random.uniform(size=(5, 1, 1)))
        check_comp_op(op_name, np.random.uniform(), np.random.uniform(size=(5, 1, 4)))
        check_comp_op(op_name, _np.random.uniform(), np.random.uniform(size=(2, 3)))
        check_comp_op(op_name, np.random.uniform(size=(2, 3)), _np.random.uniform())


@with_seed()
@use_np
def test_np_swapaxes():
    config = [((0, 1, 2), 0, 1),
              ((0, 1, 2), -1, -2),
              ((4, 5, 6, 7), 2, 3),
              ((4, 5, 6, 7), -2, -3)]

    class TestSwapaxes(HybridBlock):
        def __init__(self, axis1, axis2):
            super(TestSwapaxes, self).__init__()
            self._axis1 = axis1
            self._axis2 = axis2

        def hybrid_forward(self, F, x):
            return F.np.swapaxes(x, self._axis1, self._axis2)

    for shape, axis1, axis2 in config:
        data_np = _np.random.uniform(size=shape)
        data_mx = np.array(data_np, dtype=data_np.dtype)
        ret_np = _np.swapaxes(data_np, axis1=axis1, axis2=axis2)
        ret_mx = np.swapaxes(data_mx, axis1=axis1, axis2=axis2)
        assert same(ret_mx.asnumpy(), ret_np)

        net = TestSwapaxes(axis1, axis2)
        for hybrid in [False, True]:
            if hybrid:
                net.hybridize()
            ret_mx = net(data_mx)
            assert same(ret_mx.asnumpy(), ret_np)


@with_seed()
@use_np
def test_np_argmax():
    workloads = [
        ((), 0, False),
        ((), -1, False),
        ((), 1, True),
        ((5, 3), None, False),
        ((5, 3), -1, False),
        ((5, 3), 1, False),
        ((5, 3), 3, True),
        ((5, 0, 3), 0, False),
        ((5, 0, 3), -1, False),
        ((5, 0, 3), None, True),
        ((5, 0, 3), 1, True),
    ]
    dtypes = ['float16', 'float32', 'float64']

    class TestArgMax(HybridBlock):
        def __init__(self, axis=None):
            super(TestArgMax, self).__init__()
            self._axis = axis

        def hybrid_forward(self, F, x):
            return F.np.argmax(x, self._axis)

    for shape, axis, throw_exception in workloads:
        for dtype in dtypes:
            a = np.random.uniform(size=shape, dtype=dtype)
            if throw_exception:
                # Cannot use assert_exception because sometimes the main thread
                # proceeds to `assert False` before the exception is thrown
                # in the worker thread. Have to use mx.nd.waitall() here
                # to block the main thread.
                try:
                    np.argmax(a, axis)
                    mx.nd.waitall()
                    assert False
                except mx.MXNetError:
                    pass
            else:
                mx_ret = np.argmax(a, axis=axis)
                np_ret = _np.argmax(a.asnumpy(), axis=axis)
                assert same(mx_ret.asnumpy(), np_ret)

            for hybridize in [False, True]:
                net = TestArgMax(axis)
                if hybridize:
                    net.hybridize()
                if throw_exception:
                    try:
                        net(a)
                        mx.nd.waitall()
                        assert False
                    except mx.MXNetError:
                        pass
                else:
                    mx_ret = net(a)
                    assert same(mx_ret.asnumpy(), np_ret)


@with_seed()
@use_np
def test_np_clip():
    workloads = [
        ((), None, None, True),
        ((), None, 1, False),
        ((), -1, 1, False),
        ((), -1, None, False),
        ((5, 3), None, 0.1, False),
        ((5, 3), -0.1, None, False),
        ((5, 3), -0.1, 0.1, False),
        ((5, 3), 0, 0, False),
        ((5, 0, 3), 0, None, False),
        ((5, 0, 3), None, -1, False),
        ((5, 0, 3), -1, 0, False),
    ]
    dtypes = ['float32', 'float64']

    class TestClip(HybridBlock):
        def __init__(self, a_min=None, a_max=None):
            super(TestClip, self).__init__()
            self._a_min = a_min
            self._a_max = a_max

        def hybrid_forward(self, F, x):
            return x.clip(self._a_min, self._a_max)

    for shape, a_min, a_max, throw_exception in workloads:
        for dtype in dtypes:
            a = np.random.uniform(size=shape, dtype=dtype)
            if throw_exception:
                # Cannot use assert_exception because sometimes the main thread
                # proceeds to `assert False` before the exception is thrown
                # in the worker thread. Have to use mx.nd.waitall() here
                # to block the main thread.
                try:
                    a.clip(min=a_min, max=a_max)
                    mx.nd.waitall()
                    assert False
                except:
                    pass
            else:
                mx_ret = a.clip(min=a_min, max=a_max)
                np_ret = a.asnumpy().clip(min=a_min, max=a_max)
                assert_almost_equal(mx_ret.asnumpy(), np_ret, atol=1e-4, rtol=1e-3, use_broadcast=False)

            for hybridize in [False, True]:
                net = TestClip(a_min, a_max)
                if hybridize:
                    net.hybridize()
                if throw_exception:
                    try:
                        net(a)
                        mx.nd.waitall()
                        assert False
                    except:
                        pass
                else:
                    mx_ret = net(a)
                    assert_almost_equal(mx_ret.asnumpy(), np_ret, atol=1e-4, rtol=1e-3, use_broadcast=False)


@with_seed()
@use_np
def test_np_random():
    shapes = [(), (1,), (2, 3), (4, 0, 5), 6, (7, 8), None]
    dtypes = ['float16', 'float32', 'float64']
    op_names = ['uniform', 'normal']
    for shape in shapes:
        for dtype in dtypes:
            for op_name in op_names:
                op = getattr(np.random, op_name, None)
                assert op is not None
                out = op(size=shape, dtype=dtype)
                expected_shape = shape
                if not isinstance(shape, tuple):
                    expected_shape = () if shape is None else (shape,)
                assert out.shape == expected_shape

    class TestRandom(HybridBlock):
        def __init__(self, shape, op_name):
            super(TestRandom, self).__init__()
            self._shape = shape
            self._op_name = op_name

        def hybrid_forward(self, F, x):
            op = getattr(F.np.random, self._op_name, None)
            assert op is not None
            return x + op(size=shape)

    x = np.ones(())
    for op_name in op_names:
        for shape in shapes:
            for hybridize in [False, True]:
                net = TestRandom(shape, op_name)
                if hybridize:
                    net.hybridize()
                out = net(x)
                expected_shape = shape
                if not isinstance(shape, tuple):
                    expected_shape = () if shape is None else (shape,)
                assert out.shape == expected_shape


@with_seed()
@use_np
def test_random_seed():
    for seed in [234, 594, 7240, 20394]:
        ret = []
        for _ in range(2):
            npx.random.seed(seed=seed)
            ret.append(np.random.uniform(size=(2, 3)))
        assert_almost_equal(ret[0].asnumpy(), ret[1].asnumpy(), rtol=1e-4, atol=1e-5, use_broadcast=False)


@with_seed()
@use_np
def test_np_cumsum():
    def np_cumsum_backward(ograd, axis=None, dtype=None):
        return _np.flip(_np.cumsum(_np.flip(ograd, axis=axis), axis=axis, dtype=dtype), axis=axis)

    class TestCumsum(HybridBlock):
        def __init__(self, axis=None, dtype=None):
            super(TestCumsum, self).__init__()
            self._axis = axis
            self._dtype = dtype

        def hybrid_forward(self, F, a):
            return a.cumsum(axis=self._axis, dtype=self._dtype)

    shapes = [(2, 3, 4), (2, 0, 3), ()]
    for hybridize in [True, False]:
        for shape in shapes:
            for axis in [None] + [i for i in range(0, len(shape))]:
                for otype in [None, _np.float32, _np.float64]:
                    test_cumsum = TestCumsum(axis=axis, dtype=otype)
                    if hybridize:
                        test_cumsum.hybridize()
                    for itype in [_np.float16, _np.float32, _np.float64]:
                        x = rand_ndarray(shape).astype(itype).as_np_ndarray()
                        x.attach_grad()
                        np_out = _np.cumsum(x.asnumpy(), axis=axis, dtype=otype)
                        with mx.autograd.record():
                            mx_out = test_cumsum(x)
                        assert mx_out.shape == np_out.shape
                        assert_almost_equal(mx_out.asnumpy(), np_out, rtol=1e-3, atol=1e-5)
                        mx_out.backward()
                        np_backward = np_cumsum_backward(_np.ones(np_out.shape, dtype=otype),
                                                         axis=axis, dtype=otype).reshape(x.shape)
                        assert_almost_equal(x.grad.asnumpy(), np_backward, rtol=1e-3, atol=1e-5)

                        mx_out = np.cumsum(x, axis=axis, dtype=otype)
                        np_out = _np.cumsum(x.asnumpy(), axis=axis, dtype=otype)
                        assert_almost_equal(mx_out.asnumpy(), np_out, rtol=1e-3, atol=1e-5)


@with_seed()
@use_np
def test_np_histogram():
    shapes = [(), (3, 4), (3, 0)]

    for shape in shapes:
        mx_a = np.random.uniform(0.0, 10.0, size=shape)
        np_a = mx_a.asnumpy()
        mx_bins = np.array([0.0, 1.0, 2.0, 3.0, 4.0, 5., 6., 7., 8., 9., 10.])
        np_bins = mx_bins.asnumpy()
        for bins, _range in [(20, (0.0, 10.0)), (mx_bins, None)]:
            mx_cnts, mx_bins = np.histogram(mx_a, bins=bins, range=_range)
            np_cnts, np_bins = _np.histogram(np_a, bins=bins if isinstance(bins, mx.base.numeric_types) else bins.asnumpy(), range=_range)
            assert_almost_equal(mx_cnts.asnumpy(), np_cnts, rtol=1e-3, atol=1e-5)
            assert_almost_equal(mx_bins.asnumpy(), np_bins, rtol=1e-3, atol=1e-5)


@with_seed()
@use_np
def test_np_choice():
    class TestUniformChoice(HybridBlock):
        def __init__(self, sample_size, replace):
            super(TestUniformChoice, self).__init__()
            self.sample_size = sample_size
            self.replace = replace

        def hybrid_forward(self, F, a):
            return F.np.random.choice(a=a, size=self.sample_size, replace=self.replace, p=None)

    class TestWeightedChoice(HybridBlock):
        def __init__(self, sample_size, replace):
            super(TestWeightedChoice, self).__init__()
            self.sample_size = sample_size
            self.replace = replace

        def hybrid_forward(self, F, a, p):
            op = getattr(F.np.random, "choice", None)
            return F.np.random.choice(a, self.sample_size, self.replace, p)

    def test_sample_with_replacement(sampler, num_classes, shape, weight=None):
        samples = sampler(num_classes, shape, replace=True, p=weight).asnumpy()
        generated_density = _np.histogram(samples, _np.arange(num_classes + 1), density=True)[0]
        expected_density = (weight.asnumpy() if weight is not None else
                            _np.array([1 / num_classes] * num_classes))
        # test almost equal
        assert_almost_equal(generated_density, expected_density, rtol=1e-1, atol=1e-1)
        # test shape
        assert (samples.shape == shape)

    def test_sample_without_replacement(sampler, num_classes, shape, num_trials, weight=None):
        samples = sampler(num_classes, shape, replace=False, p=weight).asnumpy()
        # Check shape and uniqueness
        assert samples.shape == shape
        assert len(_np.unique(samples)) == samples.size
        # Check distribution
        bins = _np.zeros((num_classes))
        expected_freq = (weight.asnumpy() if weight is not None else
                         _np.array([1 / num_classes] * num_classes))
        for i in range(num_trials):
            out = sampler(num_classes, 1, replace=False, p=weight).item()
            bins[out] += 1
        bins /= num_trials
        assert_almost_equal(bins, expected_freq, rtol=1e-1, atol=1e-1)

    def test_indexing_mode(sampler, set_size, samples_size, replace, weight=None):
        a = np.arange(set_size)
        if weight is not None:
            samples = sampler(a, weight)
        else:
            samples = sampler(a)
        assert len(samples) == samples_size
        if not replace:
            assert len(_np.unique(samples.asnumpy())) == samples_size

    num_classes = 10
    num_samples = 10 ** 8
    # Density tests are commented out due to their huge time comsumption.
    # Tests passed locally.
    # shape_list1 = [
    #     (10 ** 8, 1),
    #     (10 ** 5, 10 ** 3),
    #     (10 ** 2, 10 ** 3, 10 ** 3)
    # ]
    # for shape in shape_list1:
    #     test_sample_with_replacement(np.random.choice, num_classes, shape)
    #     weight = np.array(_np.random.dirichlet([1.0] * num_classes))
    #     test_sample_with_replacement(np.random.choice, num_classes, shape, weight)

    # Tests passed locally,
    # commented out for the same reason as above.
    # shape_list2 = [
    #     (6, 1),
    #     (2, 3),
    #     (1, 2, 3),
    #     (2, 2),
    # ]
    # for shape in shape_list2:
    #     test_sample_without_replacement(np.random.choice, num_classes, shape, 10 ** 5)
    #     weight = np.array(_np.random.dirichlet([1.0] * num_classes))
    #     test_sample_without_replacement(np.random.choice, num_classes, shape, 10 ** 5, weight)

    # Test hypridize mode:
    for hybridize in [True, False]:
        for replace in [True, False]:
            test_choice = TestUniformChoice(num_classes // 2, replace)
            test_choice_weighted = TestWeightedChoice(num_classes // 2, replace)
            if hybridize:
                test_choice.hybridize()
                test_choice_weighted.hybridize()
            weight = np.array(_np.random.dirichlet([1.0] * num_classes))
            test_indexing_mode(test_choice, num_classes, num_classes // 2, replace, None)
            test_indexing_mode(test_choice_weighted, num_classes, num_classes // 2, replace, weight)


@with_seed()
@use_np
def test_np_eye():
    configs = [
        4,
        1000,
        (4, 3),
        (5, None),
        (4, None, 1),
        (2, 2, 1),
        (4, 6, 1),
        (7, 3, -3),
        (3, 2, -2),
        (4, 0),
        (0, 0),
        (0, 3),
        (0, 0, -2)
    ]
    exception_configs = [
        -1,
        -1000,
        (-2, None),
        (1, -1)
    ]
    dtypes = ['int32', 'float16', 'float32', 'float64', None]
    for config in configs:
        for dtype in dtypes:
            if isinstance(config, tuple):
                mx_ret = np.eye(*config, dtype=dtype)
                np_ret = _np.eye(*config, dtype=dtype)
            else:
                mx_ret = np.eye(config, dtype=dtype)
                np_ret = _np.eye(config, dtype=dtype)
            assert same(mx_ret.asnumpy(), np_ret)
    # check for exception input
    for config in exception_configs:
        if isinstance(config, tuple):
            assertRaises(MXNetError, np.eye, *config)
        else:
            assertRaises(MXNetError, np.eye, config)

    class TestEye(HybridBlock):
        def __init__(self, N, M=None, k=0, dtype=None):
            super(TestEye, self).__init__()
            self._N = N
            self._M = M
            self._k = k
            self._dtype = dtype

        def hybrid_forward(self, F, x):
            return x + F.np.eye(self._N, self._M, self._k, dtype=self._dtype)

    for dtype in dtypes:
        x = np.zeros(shape=(), dtype=dtype)
        for config in configs:
            for hybridize in [False, True]:
                if isinstance(config, tuple):
                    net = TestEye(*config, dtype=dtype)
                    np_out = _np.eye(*config, dtype=dtype)
                else:
                    net = TestEye(config, dtype=dtype)
                    np_out = _np.eye(config, dtype=dtype)
                if hybridize:
                    net.hybridize()
                mx_out = net(x)
                assert same(mx_out.asnumpy(), np_out)


@with_seed()
@use_np
def test_np_indices():
    dtypes = ['int32', 'int64', 'float16', 'float32', 'float64']
    shapes = [
        (0,),
        (3,),
        (2, 3, 4),
        (2, 0, 4),
        (1, 1, 1, 1),
        (1, 0, 0, 1),
        (2, 3, 4, 5, 6, 7)
    ]
    if platform.system() == 'Windows':
        shapes = shapes[1:]  # beacuse in numpy windows version, indces not support dimensions is empty tuple.
    for dtype in dtypes:
        for shape in shapes:
            np_out = _np.indices(dimensions=shape, dtype=dtype)
            mx_out = np.indices(dimensions=shape, dtype=dtype)
            same(mx_out.asnumpy(), np_out)
            assert mx_out.shape == np_out.shape

    @use_np
    class TestIndices(HybridBlock):
        def __init__(self, dimensions=None, dtype=None):
            super(TestIndices, self).__init__()
            self._dimensions = dimensions
            self._dtype = dtype

        def hybrid_forward(self, F, x):
            return x + F.np.indices(dimensions=self._dimensions, dtype=self._dtype)

    for dtype in dtypes:
        for shape in shapes:
            x = np.zeros(shape=(), dtype=dtype)
            for hybridize in [False, True]:
                net = TestIndices(dimensions=shape, dtype=dtype)
                np_out = _np.indices(dimensions=shape, dtype=dtype)
                if hybridize:
                    net.hybridize()
                mx_out = net(x)
                same(mx_out.asnumpy(), np_out)
                assert mx_out.shape == np_out.shape


@with_seed()
@use_np
def test_np_repeat():
    config = [
        ((), 2, None),
        ((), 0, None),
        ((4, 2), 2, None),
        ((4, 2), 2, 0),
        ((4, 2), 2, 1),
        ((4, 2), 2, -1),
    ]

    class TestRepeat(HybridBlock):
        def __init__(self, repeats, axis=None):
            super(TestRepeat, self).__init__()
            self._repeats = repeats
            self._axis = axis

        def hybrid_forward(self, F, x):
            return x.repeat(self._repeats, self._axis)

    for shape, repeats, axis in config:
        data_np = _np.random.randint(low=0, high=1000, size=shape)
        data_mx = np.array(data_np, dtype=data_np.dtype)
        ret_np = data_np.repeat(repeats, axis)
        ret_mx = data_mx.repeat(repeats, axis)
        assert same(ret_mx.asnumpy(), ret_np)

        net = TestRepeat(repeats, axis)
        for hybrid in [False, True]:
            if hybrid:
                net.hybridize()
            ret_mx = net(data_mx)
            assert same(ret_mx.asnumpy(), ret_np)


@with_seed()
@use_np
def test_np_linalg_norm():
    @use_np
    class TestLinalgNorm(HybridBlock):
        def __init__(self, ord=None, axis=None, keepdims=False):
            super(TestLinalgNorm, self).__init__()
            self._ord = ord
            self._axis = axis
            self._keepdims = keepdims

        def hybrid_forward(self, F, x):
            return F.np.linalg.norm(x, ord=self._ord, axis=self._axis, keepdims=self._keepdims)

    a = np.arange(5 * 6 * 7 * 8).reshape((5, 6, 7, 8))
    ords = [None, 'fro']
    axes = [None, (0, 2), (1, 0), (1, 2)]
    for ord in ords:
        for axis in axes:
            if ord == 'fro' and axis is None and a.ndim > 2:
                continue
            for keepdims in [False, True]:
                for hybridize in [False, True]:
                    net = TestLinalgNorm(ord, axis, keepdims)
                    if hybridize:
                        net.hybridize()
                    mx_ret = net(a)
                    np_ret = _np.linalg.norm(a.asnumpy(), ord=ord, axis=axis, keepdims=keepdims)
                    assert_almost_equal(mx_ret.asnumpy(), np_ret, atol=1e-5, rtol=1e-4)


@with_seed()
@use_np
def test_np_copysign():
    class TestCopysign(HybridBlock):
        def __init__(self):
            super(TestCopysign, self).__init__()

        def hybrid_forward(self, F, a1, a2):
            return F.np.copysign(a1, a2)

    def get_grad(a1, a2):
        sign = _np.logical_or(_np.logical_and(a1 < 0, a2 < 0),
                              _np.logical_and(a1 >= 0, a2 >= 0))
        sign = 2 * sign.astype(int) - 1
        sign = sign.reshape(-1, *a1.shape)
        sign = _np.sum(sign, axis=0)
        return sign, _np.zeros_like(a2)

    def get_grad_left(a1, a2):
        sign = _np.logical_or(_np.logical_and(a1 < 0, a2 < 0),
                              _np.logical_and(a1 >= 0, a2 >= 0))
        sign = 2 * sign.astype(int) - 1
        sign = sign.reshape(a1.shape)
        return sign

    def get_grad_right(a1, a2):
        return _np.zeros_like(a2)

    shapes = [
        (),
        (1),
        (2, 1),
        (3, 2, 1),
        (4, 3, 2, 1),
        (2, 4, 3, 2, 1)
    ]
    types = ['float16', 'float32', 'float64', 'int8', 'int32', 'int64']
    for a1shape in shapes:
        for a2shape in shapes:
            for hybridize in [True, False]:
                for dtype in types:
                    test_copysign = TestCopysign()
                    if hybridize:
                        test_copysign.hybridize()
                    rtol = 1e-3
                    atol = 1e-5
                    a1_np = _np.array(_np.random.uniform(-1.0, 1.0, a1shape), dtype=dtype)
                    a2_np = _np.array(_np.random.uniform(-1.0, 1.0, a2shape), dtype=dtype)
                    a1 = np.array(a1_np, dtype=dtype)
                    a2 = np.array(a2_np, dtype=dtype)
                    a1.attach_grad()
                    a2.attach_grad()
                    expected_np = _np.copysign(a1_np, a2_np)
                    with mx.autograd.record():
                        mx_out = test_copysign(a1, a2)
                    assert mx_out.shape == expected_np.shape
                    assert_almost_equal(mx_out.asnumpy(), expected_np, rtol=rtol, atol=atol)

                    # Test gradient
                    mx_out.backward()
                    a1_grad, a2_grad = get_grad(a1_np, a2_np)
                    assert_almost_equal(a1.grad.asnumpy(), a1_grad, rtol=rtol, atol=atol)
                    assert_almost_equal(a2.grad.asnumpy(), a2_grad, rtol=rtol, atol=atol)

                    # Test imperative once again
                    mx_out = np.copysign(a1, a2)
                    expected_np = _np.copysign(a1_np, a2_np)
                    assert_almost_equal(mx_out.asnumpy(), expected_np, rtol=rtol, atol=atol)

    types = ['float16', 'float32', 'float64']
    for x_shape in shapes:
        for dtype in types:
            # Test left
            x_np = _np.array(_np.random.uniform(-2.0, 2.0, x_shape), dtype=dtype)
            scalar = _np.random.uniform(-2.0, 2.0)
            x = np.array(x_np, dtype=dtype)
            x.attach_grad()
            expected_np = _np.copysign(x_np, scalar)
            with mx.autograd.record():
                mx_out = np.copysign(x, scalar)
            assert mx_out.shape == expected_np.shape
            assert_almost_equal(mx_out.asnumpy(), expected_np, rtol=rtol, atol=atol)

            # Test gradient
            mx_out.backward()
            x_grad = get_grad_left(x_np, scalar)
            assert_almost_equal(x.grad.asnumpy(), x_grad, rtol=rtol, atol=atol)

            # Test right
            x_np = _np.array(_np.random.uniform(-2.0, 2.0, x_shape), dtype=dtype)
            scalar = _np.random.uniform(-2.0, 2.0)
            x = np.array(x_np, dtype=dtype)
            x.attach_grad()
            expected_np = _np.copysign(scalar, x_np)
            with mx.autograd.record():
                mx_out = np.copysign(scalar, x)
            assert mx_out.shape == expected_np.shape
            assert_almost_equal(mx_out.asnumpy(), expected_np, rtol=rtol, atol=atol)

            # Test gradient
            mx_out.backward()
            x_grad = get_grad_right(scalar, x_np)
            assert_almost_equal(x.grad.asnumpy(), x_grad, rtol=rtol, atol=atol)


@with_seed()
@use_np
def test_np_svd():
    class TestSVD(HybridBlock):
        def __init__(self):
            super(TestSVD, self).__init__()

        def hybrid_forward(self, F, data):
            return F.np.linalg.svd(data)

    def get_grad(UT, L, V):
        m = V.shape[-2]
        n = V.shape[-1]
        E = _np.zeros_like(UT)
        dUT = _np.ones_like(UT)
        dV = _np.ones_like(V)
        for i in range(m):
            for j in range(i + 1, m):
                denom1 = _np.maximum(L[..., i] - L[..., j], 1e-20)
                denom2 = _np.maximum(L[..., i] + L[..., j], 1e-20)
                E[..., i, j] = 1.0 / denom1 / denom2
                E[..., j, i] = -E[..., i, j]
            E[..., i, i] = 0
        G1 = _np.matmul(1.0 / L[..., None] * dV, _np.swapaxes(V, -2, -1)) * L[..., None, :]
        G1 = G1 + _np.matmul(_np.swapaxes(dUT, -2, -1), UT)
        X = G1 * E
        G2 = _np.eye(m) + (X + _np.swapaxes(X, -2, -1)) * L[..., None, :] - 1.0 / L[..., None] * _np.matmul(dV, _np.swapaxes(V, -2, -1)) * _np.eye(m)
        dA = _np.matmul(UT, _np.matmul(G2, V) + 1.0 / L[..., None] * dV)
        return dA

    shapes = [
        (3, 3),
        (3, 5),
        (4, 4),
        (4, 5),
        (5, 5),
        (5, 6),
        (6, 6),
        (0, 1),
        (6, 5, 6),
        (2, 3, 3, 4),
        (4, 2, 1, 2),
        (0, 5, 3, 3),
        (5, 0, 3, 3),
        (3, 3, 0, 0),
    ]
    dtypes = ['float32', 'float64']
    for hybridize in [True, False]:
        for dtype in dtypes:
            for shape in shapes:
                rtol = atol = 0.01
                test_svd = TestSVD()
                if hybridize:
                    test_svd.hybridize()
                data_np = _np.random.uniform(-10.0, 10.0, shape)
                data_np = _np.array(data_np, dtype=dtype)
                data = np.array(data_np, dtype=dtype)
                data.attach_grad()
                with mx.autograd.record():
                    ret = test_svd(data)
                UT = ret[0].asnumpy()
                L = ret[1].asnumpy()
                V = ret[2].asnumpy()
                # check UT @ L @ V == A
                t = _np.matmul(UT * L[..., None, :], V)
                assert t.shape == data_np.shape
                assert_almost_equal(t, data_np, rtol=rtol, atol=atol)
                # check UT @ U == I
                I = _np.matmul(UT, _np.swapaxes(UT, -2, -1))
                I_np = _np.ones_like(UT) * _np.eye(shape[-2])
                assert I.shape == I_np.shape
                assert_almost_equal(I, I_np, rtol=rtol, atol=atol)
                # check U @ UT == I
                I = _np.matmul(_np.swapaxes(UT, -2, -1), UT)
                I_np = _np.ones_like(UT) * _np.eye(shape[-2])
                assert I.shape == I_np.shape
                assert_almost_equal(I, I_np, rtol=rtol, atol=atol)
                # check V @ VT == I
                I = _np.matmul(V, _np.swapaxes(V, -2, -1))
                I_np = _np.ones_like(UT) * _np.eye(shape[-2])
                assert I.shape == I_np.shape
                assert_almost_equal(I, I_np, rtol=rtol, atol=atol)
                # check descending singular values
                s = [L[..., i] - L[..., i + 1] for i in range(L.shape[-1] - 1)]
                s = _np.array(s)
                assert (s >= -1e-5).all()
                if L.size > 0:
                    assert (L[..., -1] >= -1e-5).all()
                # check backward
                mx.autograd.backward(ret)
                if ((s > 1e-5).all() and (L.size == 0 or (L > 1e-5).all())):
                    backward_expected = get_grad(ret[0].asnumpy(), ret[1].asnumpy(), ret[2].asnumpy())
                    assert_almost_equal(data.grad.asnumpy(), backward_expected, rtol=rtol, atol=atol)


@with_seed()
@use_np
def test_np_vstack():
    class TestVstack(HybridBlock):
        def __init__(self):
            super(TestVstack, self).__init__()

        def hybrid_forward(self, F, a, *args):
            return F.np.vstack([a] + list(args))

    def g(data):
        return _np.ones_like(data)

    configs = [
        ((), (), ()),
        ((2), (2), (2)),
        ((0), (0), (0)),
        ((2, 2), (3, 2), (0, 2)),
        ((2, 3), (1, 3), (4, 3)),
        ((2, 2, 2), (3, 2, 2), (1, 2, 2)),
        ((0, 1, 1), (4, 1, 1), (5, 1, 1)),
        ((2), (0, 2), (2, 2))
    ]
    types = ['float16', 'float32', 'float64', 'int8', 'int32', 'int64']
    for config in configs:
        for hybridize in [True, False]:
            for dtype in types:
                test_vstack = TestVstack()
                if hybridize:
                    test_vstack.hybridize()
                rtol = 1e-3
                atol = 1e-5
                v = []
                v_np = []
                for i in range(3):
                    v_np.append(_np.array(_np.random.uniform(-10.0, 10.0, config[i]), dtype=dtype))
                    v.append(mx.nd.array(v_np[i]).as_np_ndarray())
                    v[i].attach_grad()
                expected_np = _np.vstack(v_np)
                with mx.autograd.record():
                    mx_out = test_vstack(*v)
                assert mx_out.shape == expected_np.shape
                assert_almost_equal(mx_out.asnumpy(), expected_np, rtol=rtol, atol=atol)

                # Test gradient
                mx_out.backward()
                for i in range(3):
                    expected_grad = g(v_np[i])
                    assert_almost_equal(v[i].grad.asnumpy(), expected_grad, rtol=rtol, atol=atol)

                # Test imperative once again
                mx_out = np.vstack(v)
                expected_np = _np.vstack(v_np)
                assert_almost_equal(mx_out.asnumpy(), expected_np, rtol=rtol, atol=atol)


@with_seed()
@use_np
def test_np_roll():
    class TestRoll(HybridBlock):
        def __init__(self, shift=None, axis=None):
            super(TestRoll, self).__init__()
            self._shift = shift
            self._axis = axis

        def hybrid_forward(self, F, x):
            return F.np.roll(x, shift=self._shift, axis=self._axis)

    dtypes = ['int32', 'int64', 'float16', 'float32', 'float64']
    configs = [
        ((), (3,), None),
        ((1,), (-3,), None),
        ((20,), (-3,), None),
        ((3,), (2,), 0),
        ((2, 3, 4), (12,), (1,)),
        ((2, 3, 4), (10, -10), (0, 1)),
        ((2, 3, 4, 5), (0, 1), (-1, 2)),
        ((2, 3, 0, 1), (0, 1), (-1, 2)),
        ((2, 3, 4, 5), 10, (0, 2)),
    ]
    i_dtype = {"float32" : _np.float32,
               "float64" : _np.float64
               }
    for dtype in dtypes:
        for config in configs:
            for hybridize in [False, True]:
                shape, shift, axis = config[0], config[1], config[2]
                x = rand_ndarray(shape=shape, dtype=dtype).as_np_ndarray()
                net = TestRoll(shift=shift, axis=axis)
                np_out = _np.roll(x.asnumpy(), shift=shift, axis=axis)
                if hybridize:
                    net.hybridize()
                x.attach_grad()
                with mx.autograd.record():
                    mx_out = net(x)
                assert mx_out.shape == np_out.shape
                mx_out.backward()
                assert same(mx_out.asnumpy(), np_out)
                assert same(x.grad.shape, x.shape)
                assert same(x.grad.asnumpy(), _np.ones(shape))

                # test imperativen
                np_out = _np.roll(x.asnumpy(), shift=shift, axis=axis)
                mx_out = np.roll(x, shift=shift, axis=axis)
                assert same(mx_out.asnumpy(), np_out)

                # test numeric
                if dtype in ['float32', 'float64'] and len(shape)> 0 and  _np.prod(shape) > 0:
                    x_sym = mx.sym.Variable("x").as_np_ndarray()
                    mx_sym = mx.sym.np.roll(x_sym, shift=shift, axis=axis).as_nd_ndarray()
                    check_numeric_gradient(mx_sym, [x.as_nd_ndarray()],
                                           numeric_eps=1e-3, rtol=1e-3, atol=1e-5, dtype=i_dtype[dtype])


@with_seed()
@use_np
def test_np_trace():
    class TestTrace(HybridBlock):
        def __init__(self, axis1, axis2, offset):
            super(TestTrace, self).__init__()
            self._axis1 = axis1
            self._axis2 = axis2
            self._offset = offset

        def hybrid_forward(self, F, data):
            return F.np.trace(data, axis1=self._axis1, axis2=self._axis2, offset=self._offset)

    def g(data, axis1, axis2, offset):
        idx = _np.indices(data.shape)
        ret = _np.zeros_like(data)
        ret[idx[axis1] + offset == idx[axis2]] = 1.0
        return ret

    shapes = [
        (3, 3),
        (3, 4),
        (0, 0),
        (3, 3, 3),
        (0, 0, 0),
        (2, 2, 4, 3),
        (2, 2, 4, 3),
        (2, 0, 3, 0),
        (2, 0, 2, 3)
    ]
    offsets = range(-5, 5)
    dtypes = ['int32', 'float16', 'float32', 'float64']
    for hybridize in [True, False]:
        for shape in shapes:
            ndim = len(shape)
            for axis1 in range(-ndim, ndim):
                for axis2 in range(-ndim, ndim):
                    if (axis1 + ndim) % ndim != (axis2 + ndim) % ndim:
                        for offset in offsets:
                            for dtype in dtypes:
                                if dtype == 'float16':
                                    rtol = atol = 1e-2
                                else:
                                    rtol = atol = 1e-5
                                test_trace = TestTrace(axis1, axis2, offset)
                                if hybridize:
                                    test_trace.hybridize()
                                data_np = _np.random.uniform(-10.0, 10.0, shape)
                                data = mx.nd.array(data_np, dtype=dtype)
                                data_np = data.asnumpy()
                                data.attach_grad()
                                expected_np = _np.trace(data_np, axis1=axis1, axis2=axis2, offset=offset)
                                with mx.autograd.record():
                                    out_mx = test_trace(data.as_np_ndarray())
                                assert out_mx.shape == expected_np.shape
                                assert_almost_equal(out_mx.asnumpy(), expected_np, rtol=rtol, atol=atol)
                                out_mx.backward()
                                backward_expected = g(data_np, axis1=axis1, axis2=axis2, offset=offset)
                                assert_almost_equal(data.grad.asnumpy(), backward_expected, rtol=rtol, atol=atol)

                                # Test imperative once again
                                data = mx.nd.array(data_np, dtype=dtype)
                                out_mx = np.trace(data.as_np_ndarray(), axis1=axis1, axis2=axis2, offset=offset)
                                assert_almost_equal(out_mx.asnumpy(), expected_np, rtol=rtol, atol=atol)

    # bad params
    params = [
        ([], 0, 1, 0),
        ([2], 0, 1, 0),
        ([3, 2, 2], 1, 1, 1),
        ([3, 2, 2], 0, -4, 1)
    ]
    for shape, axis1, axis2, offset in params:
        data_np = _np.random.uniform(-1.0, 1.0, shape)
        data_mx = mx.nd.array(data_np)
        try:
            output = np.trace(data_mx.as_np_ndarray(), axis1=axis1, axis2=axis2, offset=offset)
        except mx.base.MXNetError:
            continue
        assert False


@with_seed()
@use_np
def test_np_windows():
    class TestWindows(HybridBlock):
        def __init__(self, func, M, dtype):
            super(TestWindows, self).__init__()
            self._func = func
            self._M = M
            self._dtype = dtype

        def hybrid_forward(self, F, x, *args, **kwargs):
            op = getattr(F.np, self._func)
            assert op is not None
            return x + op(M=self._M, dtype=self._dtype)

    configs = [-10, -3, -1, 0, 1, 6, 10, 20]
    dtypes = ['float32', 'float64']
    funcs = ['hanning', 'hamming', 'blackman']
    for config in configs:
        for dtype in dtypes:
            for func in funcs:
                x = np.zeros(shape=(), dtype=dtype)
                for hybridize in [False, True]:
                    np_func = getattr(_np, func)
                    mx_func = TestWindows(func, M=config, dtype=dtype)
                    np_out = np_func(M=config).astype(dtype)
                    if hybridize:
                        mx_func.hybridize()
                    mx_out = mx_func(x)
                    assert_almost_equal(mx_out.asnumpy(), np_out, rtol=1e-3, atol=1e-5)
                    # test imperative
                    mx_out = getattr(np, func)(M=config, dtype=dtype)
                    np_out = np_func(M=config).astype(dtype)
                    assert_almost_equal(mx_out.asnumpy(), np_out, rtol=1e-3, atol=1e-5)


@with_seed()
@use_np
def test_np_flip():
    class TestFlip(HybridBlock):
        def __init__(self, axis):
            super(TestFlip, self).__init__()
            self.axis = axis

        def hybrid_forward(self, F, x):
            return F.np.flip(x, self.axis)

    shapes = [(1, 2, 3), (1, 0), ()]
    types = ['int32', 'int64', 'float16', 'float32', 'float64']
    for hybridize in [True, False]:
        for oneType in types:
            rtol, atol=1e-3, 1e-5
            for shape in shapes:
                axis = random.randint(-1, len(shape) - 1)
                if axis is -1:
                    axis = None
                test_flip = TestFlip(axis)
                if hybridize:
                    test_flip.hybridize()
                x = rand_ndarray(shape, dtype=oneType).as_np_ndarray()
                x.attach_grad()
                np_out = _np.flip(x.asnumpy(), axis)
                with mx.autograd.record():
                    mx_out = test_flip(x)
                assert mx_out.shape == np_out.shape
                assert_almost_equal(mx_out.asnumpy(), np_out, rtol=rtol, atol=atol)
                mx_out.backward()
                np_backward = _np.ones(np_out.shape)
                assert_almost_equal(x.grad.asnumpy(), np_backward, rtol=rtol, atol=atol)

                # Test imperative once again
                mx_out = np.flip(x, axis)
                np_out = _np.flip(x.asnumpy(), axis)
                assert_almost_equal(mx_out.asnumpy(), np_out, rtol=rtol, atol=atol)


@with_seed()
@use_np
def test_np_around():
    class TestAround(HybridBlock):
        def __init__(self, decimals):
            super(TestAround, self).__init__()
            self.decimals = decimals

        def hybrid_forward(self, F, x):
            return F.np.around(x, self.decimals)

    shapes = [(), (1, 2, 3), (1, 0)]
    types = ['int32', 'int64', 'float32', 'float64']
    for hybridize in [True, False]:
        for oneType in types:
            rtol, atol = 1e-3, 1e-5
            for shape in shapes:
                for d in range(-5, 6):
                    test_around = TestAround(d)
                    if hybridize:
                        test_around.hybridize()
                    x = rand_ndarray(shape, dtype=oneType).as_np_ndarray()
                    np_out = _np.around(x.asnumpy(), d)
                    mx_out = test_around(x)
                    assert mx_out.shape == np_out.shape
                    assert_almost_equal(mx_out.asnumpy(), np_out, rtol=rtol, atol=atol)

                    mx_out = np.around(x, d)
                    np_out = _np.around(x.asnumpy(), d)
                    assert_almost_equal(mx_out.asnumpy(), np_out, rtol=rtol, atol=atol)


@with_seed()
@use_np
def test_np_arctan2():
    class TestArctan2(HybridBlock):
        def __init__(self):
            super(TestArctan2, self).__init__()

        def hybrid_forward(self, F, x1, x2):
            return F.np.arctan2(x1, x2)

    # Reduce dimension of src to dimension of des.
    def dimReduce(src, des):
        srcShape = src.shape
        desShape = des.shape
        if len(desShape) == 0:
            return src.sum()
        redu = []
        for i, j in zip(range(len(srcShape)-1, -1, -1), range(len(desShape)-1, -1, -1)):
            if srcShape[i] != desShape[j] and desShape[j] == 1:
                redu.append(i)
            if j == 0:
                for k in range(0, i):
                    redu.append(k)
                break
        if len(redu) > 0:
            src = _np.reshape(src.sum(axis=tuple(redu)), desShape)
        return src

    types = ['float64', 'float32', 'float16']
    for hybridize in [True, False]:
        for shape1, shape2 in [[(3, 2), (3, 2)],  # tall matrices
                               [(), ()],  # scalar only
                               [(3, 0, 2), (3, 0, 2)],  # zero-dim
                               [(3, 4, 5), (4, 1)],  # trailing dim broadcasting
                               [(3, 4, 5), ()],  # scalar broadcasting
                               [(), (1, 2, 3)],  # scalar broadcasting
                               ]:
            for oneType in types:
                rtol = 1e-2 if oneType == 'float16' else 1e-3
                atol = 1e-2 if oneType == 'float16' else 1e-5
                test_arctan2 = TestArctan2()
                if hybridize:
                    test_arctan2.hybridize()
                x1 = rand_ndarray(shape1, dtype=oneType).as_np_ndarray()
                x2 = rand_ndarray(shape2, dtype=oneType).as_np_ndarray()
                x11 = x1.asnumpy()
                x21 = x2.asnumpy()
                x1.attach_grad()
                x2.attach_grad()
                np_out = _np.arctan2(x1.asnumpy(), x2.asnumpy())
                with mx.autograd.record():
                    mx_out = test_arctan2(x1, x2)
                assert mx_out.shape == np_out.shape
                assert_almost_equal(mx_out.asnumpy(), np_out, rtol=rtol, atol=atol)
                mx_out.backward()
                np_backward_1 = x21 / (x11 * x11 + x21 * x21)
                np_backward_2 = -1 * x11 / (x11 * x11 + x21 * x21)
                np_backward_1 = dimReduce(np_backward_1, x11)
                np_backward_2 = dimReduce(np_backward_2, x21)
                assert_almost_equal(x1.grad.asnumpy(), np_backward_1, rtol=rtol, atol=atol)
                assert_almost_equal(x2.grad.asnumpy(), np_backward_2, rtol=rtol, atol=atol)

                mx_out = np.arctan2(x1, x2)
                np_out = _np.arctan2(x1.asnumpy(), x2.asnumpy())
                assert_almost_equal(mx_out.asnumpy(), np_out, rtol=rtol, atol=atol)


@with_seed()
@use_np
def test_np_nonzero():
    class TestNonzero(HybridBlock):
        def __init__(self):
            super(TestNonzero, self).__init__()

        def hybrid_forward(self, F, x):
            return F.npx.nonzero(x)

    types = ['int32', 'int64', 'float64', 'float32', 'float16']
    for hybridize in [True, False]:
        for shape in [(), (1, 2, 3), (1, 0)]:
            for oneType in types:
                rtol, atol = 1e-3, 1e-5
                test_nonzero = TestNonzero()
                if hybridize:
                    test_nonzero.hybridize()
                x = rand_ndarray(shape, dtype=oneType).as_np_ndarray()
                np_out = _np.nonzero(x.asnumpy())
                np_out = _np.transpose(np_out)
                mx_out = test_nonzero(x)
                assert mx_out.shape == np_out.shape
                assert_almost_equal(mx_out.asnumpy(), np_out, rtol, atol)

                # Test imperative once again
                mx_out = npx.nonzero(x)
                np_out = _np.nonzero(x.asnumpy())
                np_out = _np.transpose(np_out)
                assert_almost_equal(mx_out.asnumpy(), np_out, rtol, atol)


@with_seed()
@use_np
def test_np_hypot():
    class TestHypot(HybridBlock):
        def __init__(self):
            super(TestHypot, self).__init__()

        def hybrid_forward(self, F, x1, x2):
            return F.np.hypot(x1, x2)

    def dimReduce(src, des):
        srcShape = src.shape
        desShape = des.shape
        if len(desShape) == 0:
            return src.sum()
        redu = []
        for i, j in zip(range(len(srcShape)-1, -1, -1), range(len(desShape)-1, -1, -1)):
            if srcShape[i] != desShape[j] and desShape[j] == 1:
                redu.append(i)
            if j == 0:
                for k in range(0, i):
                    redu.append(k)
                break
        if len(redu) > 0:
            src = _np.reshape(src.sum(axis=tuple(redu)), desShape)
        return src

    types = ['float64', 'float32', 'float16']
    for hybridize in [True, False]:
        for shape1, shape2 in [[(3, 2), (3, 2)],  # tall matrices
                               [(), ()],  # scalar only
                               [(3, 0, 2), (3, 0, 2)],  # zero-dim
                               [(3, 4, 5), (4, 1)],  # trailing dim broadcasting
                               [(3, 4, 5), ()],  # scalar broadcasting
                               [(), (1, 2, 3)],  # scalar broadcasting
                               ]:
            for oneType in types:
                rtol = 1e-2 if oneType == 'float16' else 1e-3
                atol = 1e-2 if oneType == 'float16' else 1e-5
                test_hypot = TestHypot()
                if hybridize:
                    test_hypot.hybridize()
                x1 = rand_ndarray(shape1, dtype=oneType).as_np_ndarray()
                x2 = rand_ndarray(shape2, dtype=oneType).as_np_ndarray()
                x11 = x1.asnumpy()
                x21 = x2.asnumpy()
                x1.attach_grad()
                x2.attach_grad()
                np_out = _np.hypot(x1.asnumpy(), x2.asnumpy())
                with mx.autograd.record():
                    mx_out = test_hypot(x1, x2)
                assert mx_out.shape == np_out.shape
                assert_almost_equal(mx_out.asnumpy(), np_out, rtol=rtol, atol=atol)
                mx_out.backward()
                np_backward_1 = x11 / np_out
                np_backward_2 = x21 / np_out
                np_backward_1 = dimReduce(np_backward_1, x11)
                np_backward_2 = dimReduce(np_backward_2, x21)
                assert_almost_equal(x1.grad.asnumpy(), np_backward_1, rtol=rtol, atol=atol)
                assert_almost_equal(x2.grad.asnumpy(), np_backward_2, rtol=rtol, atol=atol)

                mx_out = np.hypot(x1, x2)
                np_out = _np.hypot(x1.asnumpy(), x2.asnumpy())
                assert_almost_equal(mx_out.asnumpy(), np_out, rtol=rtol, atol=atol)


@with_seed()
@use_np
def test_np_unique():
    class TestUnique(HybridBlock):
        def __init__(self, return_index=False, return_inverse=False, return_counts=False, axis=None):
            super(TestUnique, self).__init__()
            self._return_index = return_index
            self._return_inverse = return_inverse
            self._return_counts = return_counts
            self._axis = axis

        def hybrid_forward(self, F, a):
            return F.np.unique(a, self._return_index, self._return_inverse, self._return_counts, self._axis)

    configs = [
        ((), True, True, True, None),
        ((1, ), True, True, True, -1),
        ((5, ), True, True, True, 0),
        ((5, ), True, True, True, None),
        ((5, 4), True, True, True, None),
        ((5, 4), True, True, True, -1),
        ((5, 0, 4), True, True, True, None),
        ((0, 0, 0), True, True, True, None),
        # ((5, 3, 4), True, True, True, -1), # waiting for numpy 1.18, details in pr 14255
        ((5, 3, 4), True, True, True, None),
        ((5, 3, 4), True, True, True, 1),
    ]
    for dtype in ['float32', 'float64', 'int8', 'uint8', 'int32', 'int64']:
        for hybridize in [False]:
            for config in configs:
                test_unique = TestUnique(*config[1:])
                if hybridize:
                    test_unique.hybridize()
                x = _np.random.uniform(-8.0, 8.0, size=config[0])
                x = np.array(x, dtype=dtype)
                np_out = _np.unique(x.asnumpy(), *config[1:])
                mx_out = test_unique(x)
                assert mx_out[0].shape == np_out[0].shape
                for i in range(4):
                    assert_almost_equal(mx_out[i].asnumpy(), np_out[i], rtol=1e-3, atol=1e-5)

                # Test imperative once again
                mx_out = np.unique(x, *config[1:])
                np_out = _np.unique(x.asnumpy(), *config[1:])
                for i in range(4):
                    assert_almost_equal(mx_out[i].asnumpy(), np_out[i], rtol=1e-3, atol=1e-5)


@with_seed()
@use_np
def test_np_lcm():
    shapes = [
        ((3, 1), (3,)),
        ((3, 1), (3, 5)),
        ((1, 4), (3, 1)),
        ((), ()),
        ((4, 0), ()),
        ((3, 4, 5), ()),
        ((), (3, 4, 5)),
        ((3, 4, 5), (3, 1, 5)),
        ((5, 1), (5, 2))
    ]

    class TestLcm(HybridBlock):
        def __init__(self):
            super(TestLcm, self).__init__()

        def hybrid_forward(self, F, x1, x2):
            return F.np.lcm(x1, x2)

    for hybridize in [False]:
        for shape in shapes:
            test_lcm = TestLcm()
            if hybridize:
                test_lcm.hybridize()

            x1 = rand_ndarray(shape[0]).astype(_np.int32).as_np_ndarray()
            x2 = rand_ndarray(shape[1]).astype(_np.int32).as_np_ndarray()

            np_out = _np.lcm(x1.asnumpy(), x2.asnumpy())
            mx_out = test_lcm(x1, x2)

            assert mx_out.shape == np_out.shape
            assert_almost_equal(mx_out.asnumpy(), np_out, rtol=1e-3, atol=1e-5)

            # Test imperative once again
            mx_out = np.lcm(x1, x2)
            np_out = _np.lcm(x1.asnumpy(), x2.asnumpy())
            assert_almost_equal(mx_out.asnumpy(), np_out, rtol=1e-3, atol=1e-5)


@with_seed()
@use_np
def test_np_take():
    configs = [
        ((4, 4), (4, 0), None),
        ((4, 4), (4, 0), 0),
        ((4, 4), (4, 0), 1),
        ((), (4, 0), None),
        ((), (5, ), None),
        ((), (4, 5), None),
        ((), (), None),
        ((3, 4), (), None),
        ((3, 4), (), 0),
        ((3, 4), (), 1),
        ((3, 4, 5), (), 2),
        ((3, 4, 5), (), -3),
    ]

    class TestTake(HybridBlock):
        def __init__(self, axis, mode):
            super(TestTake, self).__init__()
            self._axis = axis
            self._mode = mode

        def hybrid_forward(self, F, a, indices):
            return F.np.take(a, indices, axis=self._axis, mode=self._mode)

    def grad_helper(grad_in, axis, idx, mode):
        k = grad_in.shape[axis]
        if mode == 'clip':
            idx = 0 if idx < 0 else idx
            idx = k - 1 if idx >= k else idx
        else:
            idx = idx % k
        if axis == None:
            grad_in[idx] += 1.0
        elif axis == 0:
            if axis == len(grad_in.shape) - 1:
                grad_in[idx] += 1.0
            else:
                grad_in[idx, :] += 1.0
        elif axis == 1:
            if axis == len(grad_in.shape) - 1:
                grad_in[:, idx] += 1.0
            else:
                grad_in[:, idx, :] += 1.0
        elif axis == 2:
            if axis == len(grad_in.shape) - 1:
                grad_in[:, :, idx] += 1.0
            else:
                grad_in[:, :, idx, :] += 1.0
        elif axis == 3:
            if axis == len(grad_in.shape) - 1:
                grad_in[:, :, :, idx] += 1.0
            else:
                grad_in[:, :, :, idx, :] += 1.0
        elif axis == 4:
            grad_in[:, :, :, :, idx] += 1.0
        else:
            raise ValueError("axis %d is not supported..." % axis)

    def check_output_n_grad(data_shape, idx_shape, axis, mode):
        data_real = _np.random.normal(size=data_shape).astype('float32')
        idx_real = _np.random.randint(low=-100, high=100, size=idx_shape)
        same(np.take(np.array(data_real), np.array(idx_real), axis=axis, mode=mode).asnumpy(),
             _np.take(data_real, idx_real, axis=axis, mode=mode))

        grad_in = _np.zeros(data_shape, dtype='float32')

        test_take = TestTake(axis=axis, mode=mode)
        if hybridize:
            test_take.hybridize()
        x = np.array(data_real)
        x.attach_grad()
        with mx.autograd.record():
            mx_out = test_take(x, np.array(idx_real))
        same(mx_out.asnumpy(), _np.take(data_real, idx_real, axis=axis, mode=mode))

        if axis and axis < 0:
            axis += len(data_shape)
        try:
            for i in _np.nditer(idx_real):
                grad_helper(grad_in, axis, i, mode)
        except:
            pass

        mx_out.backward()
        same(x.grad.asnumpy(), grad_in)

    for hybridize in [True, False]:
        for mode in ['clip', 'wrap']:
            for data_ndim in range(1, 5):
                for idx_ndim in range(1, 4):
                    for axis in range(-data_ndim, data_ndim):
                        data_shape = ()
                        for _ in range(data_ndim):
                            data_shape += (_np.random.randint(low=1, high=5), )
                        idx_shape = ()
                        for _ in range(idx_ndim):
                            idx_shape += (_np.random.randint(low=1, high=5), )
                        check_output_n_grad(data_shape, idx_shape, axis, mode)

            for config in configs:
                check_output_n_grad(config[0], config[1], config[2], mode)


<<<<<<< HEAD
@with_seed()
@use_np
def test_np_logspace():
    class TestLogspace(HybridBlock):
        def __init__(self, start, stop, num=50, endpoint=None, base=50.0, dtype=None, axis=0):
            super(TestLogspace, self).__init__()
            self._start = start
            self._stop = stop
            self._num = num
            self._endpoint = endpoint
            self._base = base
            self._dtype = dtype
            self.axis = axis

        def hybrid_forward(self, F, x):
            return x + F.np.logspace(self._start, self._stop, self._num, self._endpoint, self._base, self._dtype, self.axis)

    configs = [
        (0.0, 1.0, 20),
        (2, 8, 0),
        (22, 11, 1),
        (2.22, 9.99, 11),
        (4.99999, 12.11111111, 111)
    ]
    base_configs = [0, 1, 5, 8, 10, 33]
    dtypes = ['float32', 'float64', None]

    for config in configs:
        for dtype in dtypes:
            for endpoint in [False, True]:
                for hybridize in [False, True]:
                    for base in base_configs:
                        x = np.zeros(shape=(), dtype=dtype)
                        net = TestLogspace(*config, endpoint=endpoint, base=base, dtype=dtype)
                        np_out = _np.logspace(*config, endpoint=endpoint, base=base, dtype=dtype)
                        if hybridize:
                            net.hybridize()
                        mx_out = net(x)
                        assert_almost_equal(mx_out.asnumpy(), np_out, atol=1e-3, rtol=1e-5)
                        if dtype is not None:
                            assert mx_out.dtype == np_out.dtype

                        # Test imperative once again
                        mx_ret = np.logspace(*config, endpoint=endpoint, base=base, dtype=dtype)
                        np_ret = _np.logspace(*config, endpoint=endpoint, base=base, dtype=dtype)
                        assert_almost_equal(mx_ret.asnumpy(), np_ret, atol=1e-3, rtol=1e-5)
                        if dtype is not None:
                            assert mx_out.dtype == np_out.dtype
=======
@unittest.skipUnless(sys.version_info.major >= 3 and sys.version_info.minor >= 5,
                     'inspect package requires Python >= 3.5 to work properly')
@with_seed()
def test_np_builtin_op_signature():
    import inspect
    from mxnet import _numpy_op_doc
    for op_name in dir(_numpy_op_doc):
        op = _get_builtin_op(op_name)
        if op is not None:
            assert str(op.__signature__) == str(inspect.signature(getattr(_numpy_op_doc, op_name)))
>>>>>>> 38ee8549


if __name__ == '__main__':
    import nose
    nose.runmodule()<|MERGE_RESOLUTION|>--- conflicted
+++ resolved
@@ -851,6 +851,56 @@
                         net.hybridize()
                     mx_out = net(x)
                     assert_almost_equal(mx_out.asnumpy(), np_out, atol=1e-3, rtol=1e-5)
+
+
+@with_seed()
+@use_np
+def test_np_logspace():
+    class TestLogspace(HybridBlock):
+        def __init__(self, start, stop, num=50, endpoint=None, base=50.0, dtype=None, axis=0):
+            super(TestLogspace, self).__init__()
+            self._start = start
+            self._stop = stop
+            self._num = num
+            self._endpoint = endpoint
+            self._base = base
+            self._dtype = dtype
+            self.axis = axis
+
+        def hybrid_forward(self, F, x):
+            return x + F.np.logspace(self._start, self._stop, self._num, self._endpoint, self._base, self._dtype, self.axis)
+
+    configs = [
+        (0.0, 1.0, 20),
+        (2, 8, 0),
+        (22, 11, 1),
+        (2.22, 9.99, 11),
+        (4.99999, 12.11111111, 111)
+    ]
+    base_configs = [0, 1, 5, 8, 10, 33]
+    dtypes = ['float32', 'float64', None]
+
+    for config in configs:
+        for dtype in dtypes:
+            for endpoint in [False, True]:
+                for hybridize in [False, True]:
+                    for base in base_configs:
+                        x = np.zeros(shape=(), dtype=dtype)
+                        net = TestLogspace(*config, endpoint=endpoint, base=base, dtype=dtype)
+                        np_out = _np.logspace(*config, endpoint=endpoint, base=base, dtype=dtype)
+                        if hybridize:
+                            net.hybridize()
+                        mx_out = net(x)
+                        assert_almost_equal(mx_out.asnumpy(), np_out, atol=1e-3, rtol=1e-5)
+                        if dtype is not None:
+                            assert mx_out.dtype == np_out.dtype
+
+                        # Test imperative once again
+                        mx_ret = np.logspace(*config, endpoint=endpoint, base=base, dtype=dtype)
+                        np_ret = _np.logspace(*config, endpoint=endpoint, base=base, dtype=dtype)
+                        assert_almost_equal(mx_ret.asnumpy(), np_ret, atol=1e-3, rtol=1e-5)
+                        if dtype is not None:
+                            assert mx_out.dtype == np_out.dtype
 
 
 @with_seed()
@@ -3315,56 +3365,6 @@
                 check_output_n_grad(config[0], config[1], config[2], mode)
 
 
-<<<<<<< HEAD
-@with_seed()
-@use_np
-def test_np_logspace():
-    class TestLogspace(HybridBlock):
-        def __init__(self, start, stop, num=50, endpoint=None, base=50.0, dtype=None, axis=0):
-            super(TestLogspace, self).__init__()
-            self._start = start
-            self._stop = stop
-            self._num = num
-            self._endpoint = endpoint
-            self._base = base
-            self._dtype = dtype
-            self.axis = axis
-
-        def hybrid_forward(self, F, x):
-            return x + F.np.logspace(self._start, self._stop, self._num, self._endpoint, self._base, self._dtype, self.axis)
-
-    configs = [
-        (0.0, 1.0, 20),
-        (2, 8, 0),
-        (22, 11, 1),
-        (2.22, 9.99, 11),
-        (4.99999, 12.11111111, 111)
-    ]
-    base_configs = [0, 1, 5, 8, 10, 33]
-    dtypes = ['float32', 'float64', None]
-
-    for config in configs:
-        for dtype in dtypes:
-            for endpoint in [False, True]:
-                for hybridize in [False, True]:
-                    for base in base_configs:
-                        x = np.zeros(shape=(), dtype=dtype)
-                        net = TestLogspace(*config, endpoint=endpoint, base=base, dtype=dtype)
-                        np_out = _np.logspace(*config, endpoint=endpoint, base=base, dtype=dtype)
-                        if hybridize:
-                            net.hybridize()
-                        mx_out = net(x)
-                        assert_almost_equal(mx_out.asnumpy(), np_out, atol=1e-3, rtol=1e-5)
-                        if dtype is not None:
-                            assert mx_out.dtype == np_out.dtype
-
-                        # Test imperative once again
-                        mx_ret = np.logspace(*config, endpoint=endpoint, base=base, dtype=dtype)
-                        np_ret = _np.logspace(*config, endpoint=endpoint, base=base, dtype=dtype)
-                        assert_almost_equal(mx_ret.asnumpy(), np_ret, atol=1e-3, rtol=1e-5)
-                        if dtype is not None:
-                            assert mx_out.dtype == np_out.dtype
-=======
 @unittest.skipUnless(sys.version_info.major >= 3 and sys.version_info.minor >= 5,
                      'inspect package requires Python >= 3.5 to work properly')
 @with_seed()
@@ -3375,7 +3375,6 @@
         op = _get_builtin_op(op_name)
         if op is not None:
             assert str(op.__signature__) == str(inspect.signature(getattr(_numpy_op_doc, op_name)))
->>>>>>> 38ee8549
 
 
 if __name__ == '__main__':
