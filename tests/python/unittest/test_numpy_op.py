# Licensed to the Apache Software Foundation (ASF) under one
# or more contributor license agreements.  See the NOTICE file
# distributed with this work for additional information
# regarding copyright ownership.  The ASF licenses this file
# to you under the Apache License, Version 2.0 (the
# "License"); you may not use this file except in compliance
# with the License.  You may obtain a copy of the License at
#
#   http://www.apache.org/licenses/LICENSE-2.0
#
# Unless required by applicable law or agreed to in writing,
# software distributed under the License is distributed on an
# "AS IS" BASIS, WITHOUT WARRANTIES OR CONDITIONS OF ANY
# KIND, either express or implied.  See the License for the
# specific language governing permissions and limitations
# under the License.

# pylint: skip-file
from __future__ import absolute_import
import sys
import unittest
import itertools
import numpy as _np
import platform
import mxnet as mx
import scipy.stats as ss
import scipy.special as scipy_special
from nose.tools import assert_raises
from mxnet import np, npx
from mxnet.gluon import HybridBlock
from mxnet.base import MXNetError
from mxnet.test_utils import same, assert_almost_equal, rand_shape_nd, rand_ndarray
from mxnet.test_utils import check_numeric_gradient, use_np, collapse_sum_like
from common import assertRaises, with_seed
import random
from mxnet.test_utils import verify_generator, gen_buckets_probs_with_ppf
from mxnet.numpy_op_signature import _get_builtin_op
from mxnet.test_utils import is_op_runnable, has_tvm_ops
from mxnet.operator import get_all_registered_operators


@with_seed()
@use_np
def test_np_tensordot():
    class TestTensordot(HybridBlock):
        def __init__(self, axes):
            super(TestTensordot, self).__init__()
            self._axes = axes

        def hybrid_forward(self, F, a, b):
            return F.np.tensordot(a, b, self._axes)

    def tensordot_backward(a, b, axes=2):
        if (a.ndim < 1) or (b.ndim < 1):
            raise ValueError('An input is zero-dim')

        if _np.isscalar(axes):
            a_axes_summed = [i + a.ndim - axes for i in range(axes)]
            b_axes_summed = [i for i in range(axes)]
        else:
            if len(axes) != 2:
                raise ValueError('Axes must consist of two arrays.')
            a_axes_summed, b_axes_summed = axes
            if _np.isscalar(a_axes_summed):
                a_axes_summed = a_axes_summed,
            if _np.isscalar(b_axes_summed):
                b_axes_summed = b_axes_summed,

            for i in range(len(a_axes_summed)):
                a_axes_summed[i] = (a_axes_summed[i] + a.ndim) % a.ndim

            for i in range(len(b_axes_summed)):
                b_axes_summed[i] = (b_axes_summed[i] + b.ndim) % b.ndim

        if len(a_axes_summed) != len(b_axes_summed):
            raise ValueError('Axes length mismatch')

        a_axes_remained = []
        for i in range(a.ndim):
            if not (i in a_axes_summed):
                a_axes_remained.append(i)
        a_axes = a_axes_remained[:] + a_axes_summed[:]

        b_axes_remained = []
        for i in range(b.ndim):
            if not (i in b_axes_summed):
                b_axes_remained.append(i)
        b_axes = b_axes_summed[:] + b_axes_remained[:]

        ad1 = _np.prod([a.shape[i] for i in a_axes_remained]) if len(a_axes_remained) > 0 else 1
        ad2 = _np.prod([a.shape[i] for i in a_axes_summed]) if len(a_axes_summed) > 0 else 1
        bd1 = _np.prod([b.shape[i] for i in b_axes_summed]) if len(b_axes_summed) > 0 else 1
        bd2 = _np.prod([b.shape[i] for i in b_axes_remained]) if len(b_axes_remained) > 0 else 1

        out_grad = _np.ones((ad1, bd2))

        new_a = _np.transpose(a, a_axes)
        new_a_shape = new_a.shape[:]
        new_a = new_a.reshape((ad1, ad2))
        new_b = _np.transpose(b, b_axes)
        new_b_shape = new_b.shape[:]
        new_b = new_b.reshape((bd1, bd2))

        reverse_a_axes = [0 for i in a_axes]
        for i in range(len(a_axes)):
            reverse_a_axes[a_axes[i]] = i

        reverse_b_axes = [0 for i in b_axes]
        for i in range(len(b_axes)):
            reverse_b_axes[b_axes[i]] = i

        grad_b = _np.dot(new_a.T, out_grad).reshape(new_b_shape)
        grad_b = _np.transpose(grad_b, reverse_b_axes)
        grad_a = _np.dot(out_grad, new_b.T).reshape(new_a_shape)
        grad_a = _np.transpose(grad_a, reverse_a_axes)

        return [grad_a, grad_b]

    # test non zero size input
    tensor_shapes = [
        ((3, 5), (5, 4), 1),  # (a_shape, b_shape, axes)
        ((3,), (3,), 1),
        ((3, 4, 5, 3, 2), (5, 3, 2, 1, 2), 3),
        ((3, 5, 4, 3, 2), (2, 3, 5, 1, 2), [[1, 3, 4], [2, 1, 0]]),
        ((3, 5, 4), (5, 4, 3), [[1, 0, 2], [0, 2, 1]]),
        ((3, 5, 4), (5, 3, 4), [[2, 0], [-1, -2]]),
        ((2, 2), (2, 2), 2),
        ((3, 5, 4), (5, ), [[-2], [0]]),
        ((3, 5, 4), (5, ), [[1], [0]]),
        ((2,), (2, 3), 1),
        ((3,), (3,), 0),
        ((2,), (2, 3), 0),
        ((3, 5, 4), (5, ), 0),
        ((2, 3, 4), (4, 3, 2), [[], []]),
        ((3, 0), (0, 5), 1),
        ((3, 0), (0, 4), [[1], [0]]),
        ((0, 3), (3, 5), 1),
        ((0, 3), (5, 0), [[0], [1]])
    ]

    for hybridize in [True, False]:
        for a_shape, b_shape, axes in tensor_shapes:
            for dtype in [_np.float32, _np.float64]:
                test_tensordot = TestTensordot(axes)
                if hybridize:
                    test_tensordot.hybridize()
                a = rand_ndarray(shape = a_shape, dtype = dtype).as_np_ndarray()
                b = rand_ndarray(shape = b_shape, dtype = dtype).as_np_ndarray()
                a.attach_grad()
                b.attach_grad()

                np_out = _np.tensordot(a.asnumpy(), b.asnumpy(), axes)
                with mx.autograd.record():
                    mx_out = test_tensordot(a, b)
                assert mx_out.shape == np_out.shape
                assert_almost_equal(mx_out.asnumpy(), np_out, rtol = 1e-3, atol = 1e-5)
                mx_out.backward()
                np_backward = tensordot_backward(a.asnumpy(), b.asnumpy(), axes)
                assert_almost_equal(a.grad.asnumpy(), np_backward[0], rtol = 1e-3, atol=1e-5)
                assert_almost_equal(b.grad.asnumpy(), np_backward[1], rtol = 1e-3, atol=1e-5)

                # Test imperative once again
                mx_out = np.tensordot(a, b, axes)
                np_out = _np.tensordot(a.asnumpy(), b.asnumpy(), axes)
                assert_almost_equal(mx_out.asnumpy(), np_out, rtol=1e-3, atol=1e-5)

                # test numeric gradient
                if (_np.prod(a_shape) > 0 and _np.prod(b_shape) > 0):
                    a_sym = mx.sym.Variable("a").as_np_ndarray()
                    b_sym = mx.sym.Variable("b").as_np_ndarray()
                    mx_sym = mx.sym.np.tensordot(a_sym, b_sym, axes).as_nd_ndarray()
                    check_numeric_gradient(mx_sym, [a.as_nd_ndarray(), b.as_nd_ndarray()],
                      rtol=1e-1, atol=1e-1, dtype = dtype)


@with_seed()
@use_np
def test_np_dot():
    shapes = [
        ((3, 0), (0, 4)),
        ((3,), (3,)),        # Case 1
        ((3, 4), (4, 5)),    # Case 2
        ((), ()),            # Case 3
        ((3, 4, 5), ()),     # Case 3.5.1
        ((), (3, 4, 5)),     # Case 3.5.2
        ((3, 4, 5), (5, )),  # Case 4
        ((3, 4, 5), (5, 2)), # Case 5
        ((5,), (5, 2)),
        ((3, 5, 4), (5, 4, 3)),
        ((3, 4), (5, 4, 3)),
        ((4,), (5, 4, 3))
    ]

    eps = 1e-3

    for shape_a, shape_b in shapes:
        np_a = _np.random.uniform(-1.0, 1.0, shape_a)
        np_a[abs(np_a) < eps] = 2 * eps
        np_b = _np.random.uniform(-1.0, 1.0, shape_b)
        np_b[abs(np_b) < eps] = 2 * eps
        a = mx.nd.array(np_a)
        b = mx.nd.array(np_b)
        np_res = _np.dot(np_a, np_b)
        mx_res = np.dot(a.as_np_ndarray(), b.as_np_ndarray())
        assert mx_res.shape == np_res.shape
        assert_almost_equal(np_res, mx_res.asnumpy(), rtol=1e-5, atol=1e-5)
        mx_a = mx.sym.Variable("a")
        mx_b = mx.sym.Variable("b")
        mx_sym = mx.sym.np.dot(mx_a.as_np_ndarray(), mx_b.as_np_ndarray()).as_nd_ndarray()
        if (len(shape_a) > 0 and len(shape_b) > 0 and _np.prod(shape_a) > 0 and _np.prod(shape_b) > 0):
            check_numeric_gradient(mx_sym, {"a": a, "b": b}, numeric_eps=eps, rtol=1e-2, atol=1e-3)

    bad_shapes = [((4, 5), (2, 3)), ((3, 4, 5), (6, ))]

    for shape_a, shape_b in bad_shapes:
        a = mx.nd.array(random.random()) if len(shape_a) == 0 else rand_ndarray(shape_a)
        b = mx.nd.array(random.random()) if len(shape_b) == 0 else rand_ndarray(shape_b)
        try:
            mx_res = np.dot(a.as_np_ndarray(), b.as_np_ndarray())
        except mx.base.MXNetError:
            continue
        assert False


@with_seed()
@use_np
def test_np_vdot():
    class TestVdot(HybridBlock):
        def __init__(self):
            super(TestVdot, self).__init__()

        def hybrid_forward(self, F, a, b):
            return F.np.vdot(a, b)

    def vdot_backward(a, b):
        return [b, a]

    # test different size inputs
    tensor_shapes = [(), (5,), (3, 3)]

    for hybridize in [True, False]:
        for shape in tensor_shapes:
            for dtype in [_np.float32, _np.float64]:
                test_vdot = TestVdot()
                if hybridize:
                    test_vdot.hybridize()
                a = rand_ndarray(shape=shape, dtype=dtype).as_np_ndarray()
                b = rand_ndarray(shape=shape, dtype=dtype).as_np_ndarray()
                a.attach_grad()
                b.attach_grad()

                np_out = _np.vdot(a.asnumpy(), b.asnumpy())
                with mx.autograd.record():
                    mx_out = test_vdot(a, b)
                assert mx_out.shape == np_out.shape
                assert_almost_equal(mx_out.asnumpy(), np_out, rtol = 1e-3, atol = 1e-5)
                mx_out.backward()
                np_backward = vdot_backward(a.asnumpy(), b.asnumpy())
                assert_almost_equal(a.grad.asnumpy(), np_backward[0], rtol = 1e-2, atol=1e-2)
                assert_almost_equal(b.grad.asnumpy(), np_backward[1], rtol = 1e-2, atol=1e-2)

                # Test imperative once again
                mx_out = np.vdot(a, b)
                np_out = _np.vdot(a.asnumpy(), b.asnumpy())
                assert_almost_equal(mx_out.asnumpy(), np_out, rtol=1e-3, atol=1e-5)

                # test numeric gradient
                if len(shape) > 0 and _np.prod(shape) > 0:
                    a_sym = mx.sym.Variable("a").as_np_ndarray()
                    b_sym = mx.sym.Variable("b").as_np_ndarray()
                    mx_sym = mx.sym.np.vdot(a_sym, b_sym).as_nd_ndarray()
                    check_numeric_gradient(mx_sym, [a.as_nd_ndarray(), b.as_nd_ndarray()],
                      rtol=1e-1, atol=1e-1, dtype=dtype)


@with_seed()
@use_np
def test_np_inner():
    class TestInner(HybridBlock):
        def __init__(self):
            super(TestInner, self).__init__()

        def hybrid_forward(self, F, a, b):
            return F.np.inner(a, b)

    def inner_backward(a, b):
        a_axes_summed = [a.ndim - 1]
        b_axes_summed = [b.ndim - 1]

        a_axes_remained = []
        for i in range(a.ndim):
            if not (i in a_axes_summed):
                a_axes_remained.append(i)
        a_axes = a_axes_remained[:] + a_axes_summed[:]

        b_axes_remained = []
        for i in range(b.ndim):
            if not (i in b_axes_summed):
                b_axes_remained.append(i)
        b_axes = b_axes_summed[:] + b_axes_remained[:]

        ad1 = _np.prod([a.shape[i] for i in a_axes_remained]) if len(a_axes_remained) > 0 else 1
        ad2 = _np.prod([a.shape[i] for i in a_axes_summed]) if len(a_axes_summed) > 0 else 1
        bd1 = _np.prod([b.shape[i] for i in b_axes_summed]) if len(b_axes_summed) > 0 else 1
        bd2 = _np.prod([b.shape[i] for i in b_axes_remained]) if len(b_axes_remained) > 0 else 1

        out_grad = _np.ones((ad1, bd2))

        new_a = _np.transpose(a, a_axes)
        new_a_shape = new_a.shape[:]
        new_a = new_a.reshape((ad1, ad2))
        new_b = _np.transpose(b, b_axes)
        new_b_shape = new_b.shape[:]
        new_b = new_b.reshape((bd1, bd2))

        reverse_a_axes = [0 for i in a_axes]
        for i in range(len(a_axes)):
            reverse_a_axes[a_axes[i]] = i

        reverse_b_axes = [0 for i in b_axes]
        for i in range(len(b_axes)):
            reverse_b_axes[b_axes[i]] = i

        grad_b = _np.dot(new_a.T, out_grad).reshape(new_b_shape)
        grad_b = _np.transpose(grad_b, reverse_b_axes)
        grad_a = _np.dot(out_grad, new_b.T).reshape(new_a_shape)
        grad_a = _np.transpose(grad_a, reverse_a_axes)

        return [grad_a, grad_b]

    # test non zero size input
    tensor_shapes = [
        ((3,), (3,)),
        ((2, 3), (3,)),
        ((3,), (2, 3))
    ]

    for hybridize in [True, False]:
        for a_shape, b_shape in tensor_shapes:
            for dtype in [_np.float32, _np.float64]:
                test_inner = TestInner()
                if hybridize:
                    test_inner.hybridize()
                a = rand_ndarray(shape=a_shape, dtype=dtype).as_np_ndarray()
                b = rand_ndarray(shape=b_shape, dtype=dtype).as_np_ndarray()
                a.attach_grad()
                b.attach_grad()

                np_out = _np.inner(a.asnumpy(), b.asnumpy())
                with mx.autograd.record():
                    mx_out = test_inner(a, b)
                assert mx_out.shape == np_out.shape
                assert_almost_equal(mx_out.asnumpy(), np_out, rtol = 1e-3, atol = 1e-5)
                mx_out.backward()
                np_backward = inner_backward(a.asnumpy(), b.asnumpy())
                assert_almost_equal(a.grad.asnumpy(), np_backward[0], rtol = 1e-2, atol=1e-2)
                assert_almost_equal(b.grad.asnumpy(), np_backward[1], rtol = 1e-2, atol=1e-2)

                # Test imperative once again
                mx_out = np.inner(a, b)
                np_out = _np.inner(a.asnumpy(), b.asnumpy())
                assert_almost_equal(mx_out.asnumpy(), np_out, rtol=1e-3, atol=1e-5)

                # test numeric gradient
                a_sym = mx.sym.Variable("a").as_np_ndarray()
                b_sym = mx.sym.Variable("b").as_np_ndarray()
                mx_sym = mx.sym.np.inner(a_sym, b_sym).as_nd_ndarray()
                check_numeric_gradient(mx_sym, [a.as_nd_ndarray(), b.as_nd_ndarray()],
                  rtol=1e-1, atol=1e-1, dtype=dtype)


@with_seed()
@use_np
def test_np_outer():
    class TestOuter(HybridBlock):
        def __init__(self):
            super(TestOuter, self).__init__()

        def hybrid_forward(self, F, a, b):
            return F.np.outer(a, b)

    # test non zero size input
    tensor_shapes = [
        ((3,), (3,)),
        ((2, 3), (6,)),
        ((6,), (2, 3))
    ]

    for hybridize in [True, False]:
        for a_shape, b_shape in tensor_shapes:
            for dtype in [_np.float32, _np.float64]:
                test_outer = TestOuter()
                if hybridize:
                    test_outer.hybridize()
                a = rand_ndarray(shape=a_shape, dtype=dtype).as_np_ndarray()
                b = rand_ndarray(shape=b_shape, dtype=dtype).as_np_ndarray()
                a.attach_grad()
                b.attach_grad()

                np_out = _np.outer(a.asnumpy(), b.asnumpy())
                with mx.autograd.record():
                    mx_out = test_outer(a, b)
                assert mx_out.shape == np_out.shape
                assert_almost_equal(mx_out.asnumpy(), np_out, rtol=1e-3, atol=1e-5)
                mx_out.backward()

                # Test imperative once again
                mx_out = np.outer(a, b)
                np_out = _np.outer(a.asnumpy(), b.asnumpy())
                assert_almost_equal(mx_out.asnumpy(), np_out, rtol=1e-3, atol=1e-5)

                # test numeric gradient
                a_sym = mx.sym.Variable("a").as_np_ndarray()
                b_sym = mx.sym.Variable("b").as_np_ndarray()
                mx_sym = mx.sym.np.outer(a_sym, b_sym).as_nd_ndarray()
                check_numeric_gradient(mx_sym, [a.as_nd_ndarray(), b.as_nd_ndarray()],
                                       rtol=1e-1, atol=1e-1, dtype=dtype)


@with_seed()
@use_np
def test_np_sum():
    class TestSum(HybridBlock):
        def __init__(self, axis=None, dtype=None, keepdims=False):
            super(TestSum, self).__init__()
            self._axis = axis
            self._dtype = dtype
            self._keepdims = keepdims

        def hybrid_forward(self, F, a, *args, **kwargs):
            return F.np.sum(a, axis=self._axis, dtype=self._dtype, keepdims=self._keepdims)

    def is_int(dtype):
        return 'int' in dtype

    in_data_dim = random.choice([2, 3, 4])
    shape = rand_shape_nd(in_data_dim, dim=3)
    acc_type = {'float16': 'float32', 'float32': 'float64', 'float64': 'float64',
                'int8': 'int32', 'int32': 'int64', 'int64': 'int64', 'bool': 'int64'}
    is_windows = sys.platform.startswith('win')
    for hybridize in [False, True]:
        for keepdims in [True, False]:
            for axis in ([i for i in range(in_data_dim)] + [(), None]):
                for itype in ['float16', 'float32', 'float64', 'int8', 'int32', 'int64', 'bool']:
                    for dtype in ['float16', 'float32', 'float64', 'int8', 'int32', 'int64']:
                        if (is_int(dtype) and not is_int(itype)) or (is_windows and is_int(itype))\
                                or (itype == 'bool' and\
                                    (dtype not in ('float32', 'float64', 'int32', 'int64') or is_windows)):
                            continue
                        # test gluon
                        test_sum = TestSum(axis=axis, dtype=dtype, keepdims=keepdims)
                        if hybridize:
                            test_sum.hybridize()
                        if is_int(itype):
                            x = _np.random.randint(-128, 128, shape, dtype=itype)
                            x = np.array(x)
                        elif itype == 'bool':
                            x = _np.random.randint(0, 2, shape) < 1
                            x = np.array(x, dtype='bool')
                        else:
                            x = np.random.uniform(-1.0, 1.0, size=shape, dtype=itype)
                        expected_ret = _np.sum(x.asnumpy(), axis=axis, dtype=acc_type[itype], keepdims=keepdims)
                        expected_ret = expected_ret.astype(dtype)
                        if itype == 'bool':
                            if is_op_runnable() and (not is_windows):  # special handling of boolean ndarray
                                y = test_sum(x)
                                assert y.dtype == expected_ret.dtype
                                assert_almost_equal(y.asnumpy(), expected_ret, rtol=1e-4, atol=1e-5,
                                                    use_broadcast=False)
                            continue

                        x.attach_grad()
                        with mx.autograd.record():
                            y = test_sum(x)
                        assert y.shape == expected_ret.shape
                        assert_almost_equal(y.asnumpy(), expected_ret, rtol=1e-3 if dtype == 'float16' else 1e-3,
                                            atol=1e-5 if dtype == 'float16' else 1e-5, use_broadcast=False)

                        y.backward()
                        assert same(x.grad.asnumpy(), _np.ones(shape=x.shape, dtype=x.dtype))

                        # test numeric
                        if itype == 'float32' and dtype == 'float32':
                            x_sym = mx.sym.Variable("x").as_np_ndarray()
                            mx_sym = mx.sym.np.sum(x_sym, axis=axis, dtype=dtype, keepdims=keepdims).as_nd_ndarray()
                            check_numeric_gradient(mx_sym, [x.as_nd_ndarray()],
                                                   numeric_eps=1e-3, rtol=1e-2, atol=1e-3, dtype=_np.float32)

                        # test imperative
                        mx_out = np.sum(x, axis=axis, dtype=dtype, keepdims=keepdims)
                        np_out = _np.sum(x.asnumpy(), axis=axis, dtype=acc_type[itype], keepdims=keepdims).astype(dtype)
                        assert_almost_equal(mx_out.asnumpy(), np_out, rtol=1e-3, atol=1e-5, use_broadcast=False)


@with_seed()
@use_np
def test_np_max_min():
    class TestMax(HybridBlock):
        def __init__(self, axis=None, keepdims=False):
            super(TestMax, self).__init__()
            self._axis = axis
            self._keepdims = keepdims

        def hybrid_forward(self, F, a, *args, **kwargs):
            return a.max(axis=self._axis, keepdims=self._keepdims)

    class TestMin(HybridBlock):
        def __init__(self, axis=None, keepdims=False):
            super(TestMin, self).__init__()
            self._axis = axis
            self._keepdims = keepdims

        def hybrid_forward(self, F, a, *args, **kwargs):
            return a.min(axis=self._axis, keepdims=self._keepdims)

    def is_int(dtype):
        return 'int' == dtype

    def get_grad(axis, func_name):
        index = -1 if func_name == 'max' else 0
        if axis == ():
            return _np.ones((2,3,4,5))
        else:
            temp = _np.zeros((2,3,4,5))
            if axis == 0:
                temp[index,:,:,:] = 1
                return temp
            elif axis == 1:
                temp[:,index,:,:] = 1
                return temp
            elif axis == 2:
                temp[:,:,index,:] = 1
                return temp
            elif axis == 3:
                temp[:,:,:,index] = 1
                return temp
            elif not axis:
                temp[index,index,index,index] = 1
                return temp
            raise ValueError('axis should be int or None or ()')

    def _test_np_exception(func, shape, dim):
        x = np.random.uniform(-1.0, 1.0, shape)
        out = getattr(x, func)()
        assert out.ndim == dim, 'dimension mismatch, output.ndim={}, dim={}'.format(output.ndim, dim)

    in_data_dim = random.choice([2, 3, 4])
    shape = rand_shape_nd(in_data_dim, dim=3)
    for func in ['max', 'min']:
        for hybridize in [False, True]:
            for keepdims in [True, False]:
                for axis in ([i for i in range(in_data_dim)] + [(), None]):
                    for itype in ['float16', 'float32', 'float64', 'int']:
                        # test gluon
                        if func == 'max':
                            test_gluon = TestMax(axis=axis, keepdims=keepdims)
                        else:
                            test_gluon = TestMin(axis=axis, keepdims=keepdims)
                        if hybridize:
                            test_gluon.hybridize()
                        if is_int(itype):
                            x = np.arange(120).reshape((2, 3, 4, 5))
                        else:
                            x = np.random.uniform(-1.0, 1.0, size=shape, dtype=itype)
                        x.attach_grad()
                        if func == 'max':
                            expected_ret = _np.amax(x.asnumpy(), axis=axis, keepdims=keepdims)
                        else:
                            expected_ret = _np.amin(x.asnumpy(), axis=axis, keepdims=keepdims)
                        with mx.autograd.record():
                            y = test_gluon(x)
                        assert y.shape == expected_ret.shape
                        assert_almost_equal(y.asnumpy(), expected_ret, rtol=1e-3 if itype == 'float16' else 1e-3,
                                            atol=1e-5 if itype == 'float16' else 1e-5)
                        y.backward()
                        # only check the gradient with hardcoded input
                        if is_int(itype):
                            assert same(x.grad.asnumpy(), get_grad(axis, func)), \
                                'x={}\ny={}\nx.grad={}\nnumpy={}'.format(x.asnumpy(), y.asnumpy(), x.grad.asnumpy(), get_grad(axis))

                        # test imperative
                        if func == 'max':
                            mx_out = np.max(x, axis=axis, keepdims=keepdims)
                            np_out = _np.amax(x.asnumpy(), axis=axis, keepdims=keepdims)
                        else:
                            mx_out = np.min(x, axis=axis, keepdims=keepdims)
                            np_out = _np.amin(x.asnumpy(), axis=axis, keepdims=keepdims)
                        assert_almost_equal(mx_out.asnumpy(), np_out, rtol=1e-3, atol=1e-5)

    # test zero and zero dim
    shapes = [(), (0), (2, 0), (0, 2, 1)]
    exceptions = [False, True, True, True]
    dims = [0] * len(shapes)
    for func in ['max', 'min']:
        for shape, exception, dim in zip(shapes, exceptions, dims):
            if exception:
                assertRaises(MXNetError, _test_np_exception, func, shape, dim)
            else:
                _test_np_exception(func, shape, dim)


@with_seed()
@use_np
def test_np_mean():
    class TestMean(HybridBlock):
        def __init__(self, axis=None, dtype=None, keepdims=False):
            super(TestMean, self).__init__()
            self._axis = axis
            self._dtype = dtype
            self._keepdims = keepdims

        def hybrid_forward(self, F, a, *args, **kwargs):
            return a.mean(axis=self._axis, dtype=self._dtype, keepdims=self._keepdims)

    def is_int(dtype):
        return 'int' in dtype

    is_windows = sys.platform.startswith('win')
    in_data_dim = random.choice([2, 3, 4])
    shape = rand_shape_nd(in_data_dim, dim=3)
    acc_type = {'float16': 'float32', 'float32': 'float64', 'float64': 'float64',
                'bool': 'int64', 'int8': 'int32', 'int32': 'int64', 'int64': 'int64'}
    ft_types = ['float16', 'float32', 'float64']
    it_types = ['bool', 'int8', 'int32', 'int64']
    for hybridize in [False, True]:
        for keepdims in [True, False]:
            for axis in ([i for i in range(in_data_dim)] + [(), None]):
                for itype, dtype in itertools.product(ft_types, [None] + ft_types + it_types):
                    if dtype == 'bool':
                        continue
                    # test gluon
                    test_mean = TestMean(axis=axis, dtype=dtype, keepdims=keepdims)
                    if hybridize:
                        test_mean.hybridize()
                    x = np.random.uniform(-1.0, 1.0, size=shape).astype(itype)
                    x = x.as_np_ndarray()
                    x.attach_grad()

                    expected_ret = _np.mean(x.asnumpy(), axis=axis, dtype=acc_type[itype], keepdims=keepdims)
                    expected_ret = expected_ret.astype(dtype)
                    with mx.autograd.record():
                        y = test_mean(x)
                    assert y.shape == expected_ret.shape
                    assert_almost_equal(y.asnumpy(), expected_ret, rtol=1e-3 if dtype == 'float16' else 1e-3,
                                        atol=1e-5 if dtype == 'float16' else 1e-5)

                    y.backward()
                    N = x.size / y.size
                    assert same(x.grad.asnumpy(), _np.ones(shape=x.shape, dtype=x.dtype) / N)

                    # test numeric
                    if itype == 'float32' and dtype == 'float32':
                        x_sym = mx.sym.Variable("x").as_np_ndarray()
                        mx_sym = mx.sym.np.mean(x_sym, axis=axis, dtype=dtype, keepdims=keepdims).as_nd_ndarray()
                        check_numeric_gradient(mx_sym, [x.as_nd_ndarray()],
                                               numeric_eps=1e-3, rtol=1e-3, atol=1e-4, dtype=_np.float32)

                    # test imperative
                    mx_out = np.mean(x, axis=axis, dtype=dtype, keepdims=keepdims)
                    np_out = _np.mean(x.asnumpy(), axis=axis, dtype=acc_type[itype], keepdims=keepdims).astype(dtype)
                    assert_almost_equal(mx_out.asnumpy(), np_out, rtol=1e-3, atol=1e-5)

                for itype, dtype in itertools.product(it_types, [None] + ft_types + it_types):
                    if dtype == 'bool':
                        continue
                    # test gluon
                    test_mean = TestMean(axis=axis, dtype=dtype, keepdims=keepdims)
                    if hybridize:
                        test_mean.hybridize()

                    if itype == 'bool':
                        x = np.array(_np.random.uniform(size=shape) > 0.5)
                    else:
                        x = np.random.uniform(-128, 127, size=shape).astype(itype)

                    expected_ret = _np.mean(x.asnumpy(), axis=axis, dtype=dtype, keepdims=keepdims)

                    if itype == 'bool':
                        if is_op_runnable() and (not is_windows) and dtype not in ['float16', 'int8']:  # special handling of boolean ndarray
                            y = test_mean(x)
                            assert y.shape == expected_ret.shape
                            assert_almost_equal(y.asnumpy(), expected_ret, rtol=1e-3 if dtype == 'float16' else 1e-3,
                                                atol=1e-5 if dtype == 'float16' else 1e-5)
                        continue

                    y = test_mean(x)
                    assert y.shape == expected_ret.shape
                    assert_almost_equal(y.asnumpy(), expected_ret, rtol=1e-3 if dtype == 'float16' else 1e-3,
                                        atol=1e-5 if dtype == 'float16' else 1e-5)

                    # test imperative
                    mx_out = np.mean(x, axis=axis, dtype=dtype, keepdims=keepdims)
                    np_out = _np.mean(x.asnumpy(), axis=axis, dtype=dtype, keepdims=keepdims).astype(dtype)
                    assert_almost_equal(mx_out.asnumpy(), np_out, rtol=1e-3, atol=1e-5)


@with_seed()
@use_np
def test_np_moment():
    class TestMoment(HybridBlock):
        def __init__(self, name, axis=None, dtype=None, keepdims=False, ddof=0):
            super(TestMoment, self).__init__()
            self._name = name
            self._axis = axis
            self._dtype = dtype
            self._keepdims = keepdims
            self._ddof = ddof

        def hybrid_forward(self, F, a, *args, **kwargs):
            return getattr(a, self._name)(axis=self._axis, dtype=self._dtype, keepdims=self._keepdims, ddof=self._ddof)

    def is_int(dtype):
        return 'int' in dtype

    def legalize_shape(shape):
        shape_ = list(shape)
        for i in range(len(shape_)):
            shape_[i] += 1
        return tuple(shape_)

    in_data_dim = random.choice([2, 3, 4])
    shape = rand_shape_nd(in_data_dim, dim=3)
    shape = legalize_shape(shape)
    acc_type = {'float16': 'float32', 'float32': 'float64', 'float64': 'float64',
                'int8': 'float64', 'int32': 'float64', 'int64': 'float64'}

    for name in ['var', 'std']:
        for hybridize in [False, True]:
            for ddof in [0, 1]:
                for keepdims in [True, False]:
                    for axis in ([i for i in range(in_data_dim)] + [(), None]):
                        for itype in ['float16', 'float32', 'float64', 'int8', 'int32', 'int64']:
                            for dtype in ['float16', 'float32', 'float64']:
                                if is_int(dtype) and not is_int(itype) or is_int(itype) and is_int(dtype):
                                    continue
                                atol = 3e-4 if itype == 'float16' or dtype == 'float16' else 1e-5
                                rtol = 1e-2 if itype == 'float16' or dtype == 'float16' else 1e-3
                                # test gluon
                                test_moment = TestMoment(name, axis=axis, dtype=dtype, keepdims=keepdims, ddof=ddof)
                                if hybridize:
                                    test_moment.hybridize()
                                if is_int(itype):
                                    x = _np.random.randint(-16, 16, shape, dtype=itype)
                                    x = mx.nd.array(x)
                                else:
                                    x = mx.nd.random.uniform(-1.0, 1.0, shape=shape, dtype=itype)
                                x = x.as_np_ndarray()
                                x.attach_grad()
                                expected_ret = getattr(_np, name)(x.asnumpy(), axis=axis, dtype=acc_type[itype], keepdims=keepdims, ddof=ddof)
                                expected_ret = expected_ret.astype(dtype)
                                y = test_moment(x)
                                assert y.shape == expected_ret.shape
                                assert_almost_equal(y.asnumpy(), expected_ret, rtol=rtol, atol=atol, use_broadcast=False, equal_nan=True)

                                # test imperative
                                mx_out = getattr(np, name)(x, axis=axis, dtype=dtype, keepdims=keepdims, ddof=ddof)
                                np_out = getattr(_np, name)(x.asnumpy(), axis=axis, dtype=acc_type[itype], keepdims=keepdims, ddof=ddof).astype(dtype)
                                assert_almost_equal(mx_out.asnumpy(), np_out, rtol=rtol, atol=atol, use_broadcast=False, equal_nan=True)


@with_seed()
@use_np
def test_np_shape():
    shapes = [
        (),
        (0, 1),
        (2, 3),
        (2, 3, 4),
    ]

    for shape in shapes:
        mx_a = np.random.uniform(size=shape)
        np_a = _np.random.uniform(size=shape)

        mx_shape = np.shape(mx_a)
        np_shape = _np.shape(np_a)

        assert mx_shape == np_shape


@with_seed()
@use_np
def test_np_linspace():
    configs = [
        (0.0, 1.0, 10),
        (-2, 4, 30),
        (5.234324, 8.98324, 324),
        (2, 10, 100)
    ]
    exception_configs = [
        (0, 10, -1),
        (0, 1, 2.5)
    ]
    dtypes = ['int32', 'float16', 'float32', 'float64', None]
    for config in configs:
        for dtype in dtypes:
            for endpoint in [False, True]:
                for retstep in [False, True]:
                    if isinstance(config, tuple):
                        mx_ret = np.linspace(*config, endpoint=endpoint, retstep=retstep, dtype=dtype)
                        np_ret = _np.linspace(*config, endpoint=endpoint, retstep=retstep, dtype=dtype)
                    else:
                        mx_ret = np.linspace(config, endpoint=endpoint, retstep=retstep, dtype=dtype)
                        np_ret = _np.linspace(config, endpoint=endpoint, retstep=retstep, dtype=dtype)
                    if retstep:
                        assert_almost_equal(mx_ret[0].asnumpy(), np_ret[0], atol=1e-3, rtol=1e-5)
                        same(mx_ret[1], np_ret[1])
                    else:
                        assert_almost_equal(mx_ret.asnumpy(), np_ret, atol=1e-3, rtol=1e-5)
    # check for exception input
    for config in exception_configs:
        assertRaises(MXNetError, np.linspace, *config)
    # check linspace equivalent to arange
    for test_index in range(1000):
        assert_almost_equal(mx.np.linspace(0, test_index, test_index + 1).asnumpy(), _np.arange(test_index + 1))

    class TestLinspace(HybridBlock):
        def __init__(self, start, stop, num=50, endpoint=None, retstep=False, dtype=None, axis=0):
            super(TestLinspace, self).__init__()
            self._start = start
            self._stop = stop
            self._num = num
            self._endpoint = endpoint
            self._retstep = retstep
            self._dtype = dtype

        def hybrid_forward(self, F, x):
            if self._retstep:
                raise ValueError("linspace didn't support retstep = True inside HybridBlock")
            else:
                return x + F.np.linspace(self._start, self._stop, self._num, \
                self._endpoint, self._retstep, self._dtype)

    for dtype in dtypes:
        x = np.zeros(shape=(), dtype=dtype)
        for config in configs:
            for hybridize in [False, True]:
                for endpoint in [False, True]:
                    if isinstance(config, tuple):
                        net = TestLinspace(*config, endpoint=endpoint, dtype=dtype)
                        np_out = _np.linspace(*config, endpoint=endpoint, dtype=dtype)
                    else:
                        net = TestLinspace(config, endpoint=endpoint, dtype=dtype)
                        np_out = _np.linspace(config, endpoint=endpoint, dtype=dtype)
                    if hybridize:
                        net.hybridize()
                    mx_out = net(x)
                    assert_almost_equal(mx_out.asnumpy(), np_out, atol=1e-3, rtol=1e-5)


@with_seed()
@use_np
def test_np_logspace():
    class TestLogspace(HybridBlock):
        def __init__(self, start, stop, num=50, endpoint=None, base=50.0, dtype=None, axis=0):
            super(TestLogspace, self).__init__()
            self._start = start
            self._stop = stop
            self._num = num
            self._endpoint = endpoint
            self._base = base
            self._dtype = dtype
            self.axis = axis

        def hybrid_forward(self, F, x):
            return x + F.np.logspace(self._start, self._stop, self._num, self._endpoint, self._base, self._dtype, self.axis)

    configs = [
        (0.0, 1.0, 20),
        (2, 8, 0),
        (22, 11, 1),
        (2.22, 9.99, 11),
        (4.99999, 12.11111111, 111)
    ]
    base_configs = [0, 1, 5, 8, 10, 33]
    dtypes = ['float32', 'float64', None]

    for config in configs:
        for dtype in dtypes:
            for endpoint in [False, True]:
                for hybridize in [False, True]:
                    for base in base_configs:
                        x = np.zeros(shape=(), dtype=dtype)
                        net = TestLogspace(*config, endpoint=endpoint, base=base, dtype=dtype)
                        np_out = _np.logspace(*config, endpoint=endpoint, base=base, dtype=dtype)
                        if hybridize:
                            net.hybridize()
                        mx_out = net(x)
                        assert_almost_equal(mx_out.asnumpy(), np_out, atol=1e-3, rtol=1e-5)
                        if dtype is not None:
                            assert mx_out.dtype == np_out.dtype

                        # Test imperative once again
                        mx_ret = np.logspace(*config, endpoint=endpoint, base=base, dtype=dtype)
                        np_ret = _np.logspace(*config, endpoint=endpoint, base=base, dtype=dtype)
                        assert_almost_equal(mx_ret.asnumpy(), np_ret, atol=1e-3, rtol=1e-5)
                        if dtype is not None:
                            assert mx_out.dtype == np_out.dtype


@with_seed()
@use_np
def test_npx_slice():
    class TestSlice(HybridBlock):
        def __init__(self, begin, end, step):
            super(TestSlice, self).__init__()
            self._begin = begin
            self._end = end
            self._step = step

        def hybrid_forward(self, F, a):
            return F.npx.slice(a, begin=self._begin, end=self._end, step=self._step)

    shape = (8, 16, 9, 9)
    np_array = _np.arange(_np.prod(shape), dtype='int32').reshape(shape)
    configs = [
        ([], [], None),
        ([], [], []),
        ([1], [4], None),
        ([1], [10], [3]),
        ([10], [0], [-2]),
        ([None], [None], [None]),
        ([None], [None], [-1]),
        ([10], [None], [-1]),
        ([1, 0, 3], [-2, 10, -4], [None, 2, 3]),
        ([-2, -3, -5, -6], [1, 3, 4, 5], None),
        ([-2, -3, -5, -6], [1, 3, 4, 5], [-1, -2, -3, -4]),
        ([2, -3, -5, -6], [2, 3, 4, 5], None),
        ([2, -3, -5, 5], [3, 3, 4, 5], None),
    ]

    for hybridize in [True, False]:
        for config in configs:
            start, end, step = config[0], config[1], config[2]
            test_slice = TestSlice(begin=start, end=end, step=step)
            if hybridize:
                test_slice.hybridize()

            a = np.array(np_array, dtype=np_array.dtype)
            a.attach_grad()
            basic_index = tuple([
                slice(start[i], end[i], step[i]) if step is not None else slice(start[i], end[i])
                for i in range(len(start))
            ])
            expected_ret = np_array[basic_index]
            with mx.autograd.record():
                y = test_slice(a)

            assert same(y.asnumpy(), expected_ret)

            # test backward
            mx.autograd.backward(y)
            expected_grad = _np.zeros(shape)
            expected_grad[basic_index] = 1
            assert same(a.grad.asnumpy(), expected_grad)

@with_seed()
@use_np
def test_npx_batch_dot():
    ctx = mx.context.current_context()
    dtypes = ['float32', 'float64']
    if ctx.device_type == 'gpu':
        dtypes += ['float16']
    eps_dict = {'float32': 1E-4, 'float64': 1E-4, 'float16': 1E-3}
    class TestBatchDot(HybridBlock):
        def __init__(self, transpose_a, transpose_b):
            super(TestBatchDot, self).__init__()
            self._transpose_a = transpose_a
            self._transpose_b = transpose_b

        def hybrid_forward(self, F, lhs, rhs):
            return F.npx.batch_dot(lhs, rhs,
                                   transpose_a=self._transpose_a,
                                   transpose_b=self._transpose_b)

    def batch_dot_numpy(lhs, rhs, transpose_a, transpose_b):
        assert lhs.ndim == rhs.ndim >= 3
        if transpose_a:
            lhs = lhs.swapaxes(-1, -2)
        if transpose_b:
            rhs = rhs.swapaxes(-1, -2)
        return _np.matmul(lhs, rhs)

    def gt_grad_batch_dot_numpy(lhs, rhs, ograd, transpose_a, transpose_b, lhs_req, rhs_req,
                                init_lhs_grad, init_rhs_grad):

        if transpose_a and transpose_b:
            # Gradient of z = dot(x.T, y.T)
            # dx = dot(dz, y).T = dot(y.T, dz.T)
            # dy = dot(x, dz).T = dot(dz.T, x.T)
            lhs_grad = batch_dot_numpy(rhs, ograd, transpose_a=True, transpose_b=True)
            rhs_grad = batch_dot_numpy(ograd, lhs, transpose_a=True, transpose_b=True)
        elif not transpose_a and transpose_b:
            # Gradient of z = dot(x, y.T)
            # dx = dot(dz, y)
            # dy = dot(x.T, dz).T = dot(dz.T, x)
            lhs_grad = batch_dot_numpy(ograd, rhs, transpose_a=False, transpose_b=False)
            rhs_grad = batch_dot_numpy(ograd, lhs, transpose_a=True, transpose_b=False)
        elif transpose_a and not transpose_b:
            # Gradient of z = dot(x.T, y)
            # dx = dot(dz, y.T).T = dot(y, dz.T)
            # dy = dot(x, dz)
            lhs_grad = batch_dot_numpy(rhs, ograd, transpose_a=False, transpose_b=True)
            rhs_grad = batch_dot_numpy(lhs, ograd, transpose_a=False, transpose_b=False)
        else:
            # Gradient of z = dot(x, y)
            # dx = dot(dz, y.T)
            # dy = dot(x.T, dz)
            lhs_grad = batch_dot_numpy(ograd, rhs, transpose_a=False, transpose_b=True)
            rhs_grad = batch_dot_numpy(lhs, ograd, transpose_a=True, transpose_b=False)
        if lhs_req == 'add':
            lhs_grad += init_lhs_grad
        if rhs_req == 'add':
            rhs_grad += init_rhs_grad
        return lhs_grad, rhs_grad


    configs = [
        ((2, 3, 0), (2, 4, 0), False, True),
        ((2, 4, 3), (2, 4, 3), True, False),
        ((0, 3, 0), (0, 0, 2), False, False),
        ((3, 2, 3, 2), (3, 2, 2, 3), True, True),
        ((3, 1, 5, 2), (3, 1, 2, 1), False, False)
    ]
    bad_configs = [
        ((5, 3, 2), (5, 1, 3), False, False),
        ((2, 5, 3, 1), (2, 4, 3, 1), True, False)
    ]
    for hybridize in [True, False]:
        for lhs_shape, rhs_shape, transpose_a, transpose_b in configs:
            for dtype in dtypes:
                eps = eps_dict[dtype]
                for lhs_grad_req in ['write', 'add']:
                    for rhs_grad_req in ['write', 'add']:
                        f_batch_dot = TestBatchDot(transpose_a=transpose_a,
                                                   transpose_b=transpose_b)
                        if hybridize:
                            f_batch_dot.hybridize()
                        lhs_val = mx.np.array(_np.random.uniform(-1.0, 1.0, lhs_shape), dtype=dtype)
                        rhs_val = mx.np.array(_np.random.uniform(-1.0, 1.0, rhs_shape), dtype=dtype)
                        lhs_val.attach_grad(grad_req=lhs_grad_req)
                        rhs_val.attach_grad(grad_req=rhs_grad_req)
                        gt_out = batch_dot_numpy(lhs_val.asnumpy(), rhs_val.asnumpy(),
                                                 transpose_a, transpose_b)
                        init_lhs_grad = mx.np.random.uniform(-1.0, 1.0, lhs_shape, dtype=dtype)
                        init_rhs_grad = mx.np.random.uniform(-1.0, 1.0, rhs_shape, dtype=dtype)
                        o_grad = mx.np.random.uniform(-1.0, 1.0, gt_out.shape, dtype=dtype)
                        if lhs_grad_req == 'add':
                            lhs_val.grad[:] = init_lhs_grad
                        if rhs_grad_req == 'add':
                            rhs_val.grad[:] = init_rhs_grad
                        with mx.autograd.record():
                            out = f_batch_dot(lhs_val, rhs_val)
                        out.backward(o_grad)
                        assert_almost_equal(out.asnumpy(), gt_out, rtol=eps, atol=eps)
                        gt_lhs_grad, gt_rhs_grad = gt_grad_batch_dot_numpy(lhs_val.asnumpy(),
                                                              rhs_val.asnumpy(),
                                                              o_grad.asnumpy(),
                                                              transpose_a=transpose_a,
                                                              transpose_b=transpose_b,
                                                              lhs_req=lhs_grad_req,
                                                              rhs_req=rhs_grad_req,
                                                              init_lhs_grad=init_lhs_grad.asnumpy(),
                                                              init_rhs_grad=init_rhs_grad.asnumpy())
                        assert_almost_equal(lhs_val.grad.asnumpy(), gt_lhs_grad, rtol=eps, atol=eps)
                        assert_almost_equal(rhs_val.grad.asnumpy(), gt_rhs_grad, rtol=eps, atol=eps)
    for lhs_shape, rhs_shape, transpose_a, transpose_b in bad_configs:
        for dtype in dtypes:
            lhs_val = mx.np.array(_np.random.uniform(-1.0, 1.0, lhs_shape), dtype=dtype)
            rhs_val = mx.np.array(_np.random.uniform(-1.0, 1.0, rhs_shape), dtype=dtype)
            assert_raises(MXNetError, lambda: mx.npx.batch_dot(lhs_val, rhs_val,
                                                               transpose_a=transpose_a,
                                                               transpose_b=transpose_b))


@with_seed()
@use_np
def test_npi_boolean_assign():
    class TestBooleanAssignScalar(HybridBlock):
        def __init__(self, val):
            super(TestBooleanAssignScalar, self).__init__()
            self._val = val

        def hybrid_forward(self, F, a, mask):
            return F.np._internal.boolean_mask_assign_scalar(a, mask, self._val, out=a)

    class TestBooleanAssignTensor(HybridBlock):
        def __init__(self):
            super(TestBooleanAssignTensor, self).__init__()

        def hybrid_forward(self, F, a, mask, value):
            return F.np._internal.boolean_mask_assign_tensor(a, mask, value, out=a)

    shapes = [(3, 4), (3, 0), ()]
    for hybridize in [False]:
        for shape in shapes:
            test_data = np.random.uniform(size=shape)
            mx_mask = np.around(np.random.uniform(size=shape))
            valid_num = int(mx_mask.sum())
            np_mask = mx_mask.asnumpy().astype(_np.bool)
            for val in [42., np.array(42.), np.array([42.]), np.random.uniform(size=(valid_num,))]:
                test_block = TestBooleanAssignScalar(val) if isinstance(val, float) else TestBooleanAssignTensor()
                if hybridize:
                    test_block.hybridize()
                np_data = test_data.asnumpy()
                mx_data = test_data.copy()
                np_data[np_mask] = val
                mx_data = test_block(mx_data, mx_mask) if isinstance(val, float) else test_block(mx_data, mx_mask, val)
                assert_almost_equal(mx_data.asnumpy(), np_data, rtol=1e-3, atol=1e-5, use_broadcast=False)


@with_seed()
@use_np
def test_np_reshape():
    class TestReshape(HybridBlock):
        def __init__(self, newshape):
            super(TestReshape, self).__init__()
            self._newshape = newshape

        def hybrid_forward(self, F, a):
            return F.np.reshape(a, self._newshape)

    shape_pairs = [((2, 6), (6, 2)), ((2, 6), (3, 4)), ((1, 0), (0,)), ((0, 0), (0,)), ((), (1, 1, 1))]
    for hybridize in [True, False]:
        for shape_pair in shape_pairs:
            shape1, shape2 = shape_pair
            test_reshape = TestReshape(shape2)
            if hybridize:
                test_reshape.hybridize()
            x = rand_ndarray(shape1).as_np_ndarray()
            x.attach_grad()
            np_out = _np.reshape(x.asnumpy(), shape2)
            with mx.autograd.record():
                mx_out = test_reshape(x)
            assert mx_out.shape == np_out.shape
            assert_almost_equal(mx_out.asnumpy(), np_out, rtol=1e-3, atol=1e-5, use_broadcast=False)
            mx_out.backward()
            np_backward = _np.ones(shape1)
            assert_almost_equal(x.grad.asnumpy(), np_backward, rtol=1e-3, atol=1e-5, use_broadcast=False)

            mx_out = np.reshape(x, shape2)
            np_out = _np.reshape(x.asnumpy(), shape2)
            assert_almost_equal(mx_out.asnumpy(), np_out, rtol=1e-3, atol=1e-5, use_broadcast=False)


@with_seed()
@use_np
def test_np_squeeze():
    config = [((), None),
              ((), -1),
              ((), 0),
              ((4, 1, 2), None),
              ((1, 1, 1), None),
              ((1, 0, 1, 5), 2),
              ((1, 0, 1, 1), (-1, -4))]

    class TestSqueeze(HybridBlock):
        def __init__(self, axis):
            super(TestSqueeze, self).__init__()
            self._axis = axis

        def hybrid_forward(self, F, x):
            return F.np.squeeze(x, self._axis)

    for shape, axis in config:
        data_np = _np.random.uniform(size=shape)
        data_mx = np.array(data_np, dtype=data_np.dtype)
        ret_np = _np.squeeze(data_np, axis)
        ret_mx = np.squeeze(data_mx, axis)
        assert_almost_equal(ret_mx.asnumpy(), ret_np, rtol=1e-5, atol=1e-6, use_broadcast=False)

        net = TestSqueeze(axis)
        for hybrid in [False, True]:
            if hybrid:
                net.hybridize()
            data_mx.attach_grad()
            with mx.autograd.record():
                ret_mx = net(data_mx)
            assert_almost_equal(ret_mx.asnumpy(), ret_np, rtol=1e-5, atol=1e-6, use_broadcast=False)
            ret_mx.backward()
            assert_almost_equal(data_mx.grad.asnumpy(), _np.ones_like(data_np),
                                rtol=1e-5, atol=1e-6, use_broadcast=False)


@with_seed()
@use_np
def test_np_prod():
    class TestProd(HybridBlock):
        def __init__(self, axis=None, dtype=None, keepdims=False):
            super(TestProd, self).__init__()
            self._axis = axis
            self._dtype = dtype
            self._keepdims = keepdims

        def hybrid_forward(self, F, a, *args, **kwargs):
            return F.np.prod(a, axis=self._axis, dtype=self._dtype, keepdims=self._keepdims)

    in_data_dim = random.choice([3, 4])
    shape = rand_shape_nd(in_data_dim, dim=3)
    for hybridize in [False, True]:
        for keepdims in [True, False]:
            for axis in ([i for i in range(in_data_dim)] + [(), None]):
                for itype in ['float32', 'float64']:
                    for dtype in ['float32', 'float64']:
                        # test gluon
                        test_prod = TestProd(axis=axis, dtype=dtype, keepdims=keepdims)
                        if hybridize:
                            test_prod.hybridize()
                        x = np.array(_np.random.uniform(-2.0, 2.0, size=shape), dtype=itype)
                        x.attach_grad()
                        expected_ret = _np.prod(x.asnumpy(), axis=axis, keepdims=keepdims)
                        expected_ret = expected_ret.astype(dtype)
                        with mx.autograd.record():
                            y = test_prod(x)
                        assert y.shape == expected_ret.shape
                        assert_almost_equal(y.asnumpy(), expected_ret, rtol=1e-3, atol=1e-5, use_broadcast=False)
                        y.backward()
                        # use keepdims=True so that broadcast divide can be used to calculate
                        # grad of input
                        expected_ret = _np.prod(x.asnumpy(), axis=axis, keepdims=True)
                        assert_almost_equal(x.grad.asnumpy(), expected_ret / x.asnumpy(), rtol=1e-3, atol=1e-3,
                                            use_broadcast=False)

                        # test numeric
                        if itype == 'float32' and dtype == 'float32':
                            x_sym = mx.sym.Variable("x").as_np_ndarray()
                            mx_sym = mx.sym.np.prod(x_sym, axis=axis, dtype=dtype, keepdims=keepdims).as_nd_ndarray()
                            check_numeric_gradient(mx_sym, [x.as_nd_ndarray()],
                                                   numeric_eps=1e-3, rtol=1e-3, atol=1e-4, dtype=_np.float32)

                        # test imperative
                        mx_out = np.prod(x, axis=axis, dtype=dtype, keepdims=keepdims)
                        np_out = _np.prod(x.asnumpy(), axis=axis, keepdims=keepdims).astype(dtype)
                        assert_almost_equal(mx_out.asnumpy(), np_out, rtol=1e-3, atol=1e-5, use_broadcast=False)


@with_seed()
@use_np
def test_np_flatten():
    class TestFlatten(HybridBlock):
        def hybrid_forward(self, F, x):
            return x.flatten()

    shapes = [(), (2, 0, 1), (3, 4, 5), 6, (0,), (0, 0, 0)]
    for shape in shapes:
        for hybridize in [True, False]:
            test_flatten = TestFlatten()
            if hybridize:
                test_flatten.hybridize()
            a_np = _np.random.uniform(size=shape).astype('float32')
            a_mx = np.array(a_np, dtype=a_np.dtype)
            a_mx.attach_grad()
            with mx.autograd.record():
                ret = test_flatten(a_mx)
            expected_ret = a_np.flatten()
            assert_almost_equal(expected_ret, ret.asnumpy(), rtol=1e-5, atol=1e-6, use_broadcast=False)
            # check gradient
            ret.backward()
            assert_almost_equal(a_mx.grad.asnumpy(), _np.ones_like(a_np), rtol=1e-5, atol=1e-6, use_broadcast=False)


@with_seed()
@use_np
def test_np_broadcast_to():
    class TestBroadcastTo(HybridBlock):
        def __init__(self, dst_shape):
            super(TestBroadcastTo, self).__init__()
            self._dst_shape = dst_shape

        def hybrid_forward(self, F, x):
            return F.np.broadcast_to(x, self._dst_shape)

    shapes = [
        ((), (1, 2, 4, 5)),
        ((1,), (4, 5, 6)),
        ((1, 0), (2, 4, 0)),
        ((1, 1), (2, 4, 0)),
        ((4, 1), (1, 2, 3, 4, 5)),
        ((4, 1), (1, 0, 3, 4, 5))
    ]
    for src_shape, dst_shape in shapes:
        for hybridize in [True, False]:
            test_broadcast_to = TestBroadcastTo(dst_shape)
            if hybridize:
                test_broadcast_to.hybridize()

            a = _np.random.uniform(size=src_shape).astype(np.float32)
            expected_ret = _np.broadcast_to(a, dst_shape)
            a_mx = np.array(a, dtype=a.dtype)
            a_mx.attach_grad()
            with mx.autograd.record():
                ret = test_broadcast_to(a_mx)
            assert_almost_equal(ret.asnumpy(), expected_ret, rtol=1e-5, atol=1e-6, use_broadcast=False)
            ret.backward()
            expected_grad = collapse_sum_like(_np.ones_like(expected_ret), src_shape)
            assert_almost_equal(a_mx.grad.asnumpy(), expected_grad, rtol=1e-5, atol=1e-6, use_broadcast=False)


@with_seed()
@use_np
def test_np_transpose():
    def np_transpose_grad(out_shape, dtype, axes=None):
        ograd = _np.ones(out_shape, dtype=dtype)
        if axes is None or axes == ():
            return _np.transpose(ograd, axes)
        np_axes = _np.array(list(axes))
        return _np.transpose(ograd, tuple(list(_np.argsort(np_axes))))

    class TestTranspose(HybridBlock):
        def __init__(self, axes=None):
            super(TestTranspose, self).__init__()
            self.axes = axes

        def hybrid_forward(self, F, a):
            return F.np.transpose(a, self.axes)

    for hybridize in [True, False]:
        for dtype in [_np.int32, _np.float32]:
            for ndim in range(7):
                shape = rand_shape_nd(ndim, dim=5, allow_zero_size=True)
                axeses = [None]
                if ndim == 0:
                    axeses += [()]
                else:
                    axes = [i for i in range(ndim)]
                    axeses.append(tuple(axes))
                    random.shuffle(axes)
                    axeses.append(tuple(axes))
                    axeses.append([i - len(axes) for i in axes])
                for axes in axeses:
                    test_trans = TestTranspose(axes)
                    if hybridize:
                        test_trans.hybridize()
                    x = rand_ndarray(shape).as_np_ndarray()
                    x = x.astype(dtype)
                    x.attach_grad()
                    np_out = _np.transpose(x.asnumpy(), axes)
                    with mx.autograd.record():
                        mx_out = test_trans(x)
                    assert mx_out.shape == np_out.shape
                    assert_almost_equal(mx_out.asnumpy(), np_out, rtol=1e-3, atol=1e-5, use_broadcast=False)
                    mx_out.backward()
                    np_backward = np_transpose_grad(np_out.shape, dtype, axes)
                    assert_almost_equal(x.grad.asnumpy(), np_backward, rtol=1e-3, atol=1e-5, use_broadcast=False)

                    mx_out = x.transpose(axes)
                    np_out = x.asnumpy().transpose(axes)
                    assert_almost_equal(mx_out.asnumpy(), np_out, rtol=1e-3, atol=1e-5, use_broadcast=False)

                    if isinstance(axes, (list, tuple)):
                        mx_out = x.transpose(*axes)
                        np_out = x.asnumpy().transpose(*axes)
                        assert_almost_equal(mx_out.asnumpy(), np_out, rtol=1e-3, atol=1e-5, use_broadcast=False)


@with_seed()
@use_np
def test_np_meshgrid():
    nx, ny = (4, 5)
    x = np.array(_np.linspace(0, 1, nx), dtype=np.float32)
    y = np.array(_np.linspace(0, 1, ny), dtype=np.float32)
    z = np.ones(())
    xv, yv, zv = np.meshgrid(x, y, z)
    xv_expected, yv_expected, zv_expected = _np.meshgrid(x.asnumpy(), y.asnumpy(), z.asnumpy())
    assert same(xv.asnumpy(), xv_expected)
    assert same(yv.asnumpy(), yv_expected)
    assert same(zv.asnumpy(), zv_expected)


@with_seed()
@use_np
def test_np_broadcast_arrays():
    shape_config = [
        [(), (2, 1), (1, 3), (4, 1, 1), (5, 4, 2, 3)],
        [(0,), (), (2, 1), (1, 0), (3, 2, 1)]
    ]
    for shapes in shape_config:
        arrays_np = [_np.random.randint(low=0, high=1000, size=shape, dtype=_np.int32) for shape in shapes]
        arrays_mx = [np.array(arr, dtype=arr.dtype) for arr in arrays_np]
        expected_rets = _np.broadcast_arrays(*arrays_np)
        rets = np.broadcast_arrays(*arrays_mx)
        for expected_ret, ret in zip(expected_rets, rets):
            assert same(expected_ret, ret.asnumpy())


@with_seed()
@use_np
def test_np_tile():
    config = [
        ((), ()),
        ((), 0),
        ((), (2, 0)),
        ((), (2, 3)),
        ((4, 2), (2,)),
        ((4, 2), (2, 3)),
        ((4, 2), (2, 1, 4)),
        ((4, 2), (2, 3, 4)),
        ((4, 2), (2, 0)),
        ((4, 2), (2, 0, 3)),
        ((4, 2), (2, 0, 3)),
        ((4, 0), (2, 0, 3)),
    ]

    class TestTile(HybridBlock):
        def __init__(self, reps):
            super(TestTile, self).__init__()
            self._reps = reps

        def hybrid_forward(self, F, x):
            return F.np.tile(x, reps=self._reps)

    for shape, reps in config:
        data_np = _np.random.randint(low=0, high=1000, size=shape)
        data_mx = np.array(data_np, dtype=data_np.dtype)
        ret_np = _np.tile(data_np, reps=reps)
        ret_mx = np.tile(data_mx, reps=reps)
        assert same(ret_mx.asnumpy(), ret_np)

        net = TestTile(reps)
        for hybrid in [False, True]:
            if hybrid:
                net.hybridize()
            ret_mx = net(data_mx)
            assert same(ret_mx.asnumpy(), ret_np)


@with_seed()
@use_np
def test_np_tril():
    # numpy tril does not support scalar array (zero-dim)
    config = [
        ((4, 2), 3),
        ((4, 2), 9),
        ((4, 2), 0),
        ((4, 2), -1),
        ((4, 5, 6), 0),
        ((4, 5, 6), 5),
        ((4, 5, 6), 2),
        ((4, 5, 6), -2),
        ((4, 5, 6), -5),
        ((4, 0), 0),
        ((4, 0), 2),
        ((4, 0), 4),
        ((4, 0), -3),
        ((4, 0, 5), 0),
        ((4, 0, 5), 1),
        ((4, 0, 5), 5),
        ((4, 0, 5), -3),
        ((3, ), 0),
        ((3, ), 2),
        ((3, ), 5)
    ]

    class TestTril(HybridBlock):
        def __init__(self, k):
            super(TestTril, self).__init__()
            self._k = k

        def hybrid_forward(self, F, x):
            return F.np.tril(x, k=self._k)

    for prefix in [1, -1]:
        for shape, k in config:
            data_np = _np.random.uniform(size=shape)
            data_mx = np.array(data_np, dtype=data_np.dtype)
            data_mx.attach_grad()
            ret_np = _np.tril(data_np, k*prefix)
            with mx.autograd.record():
                ret_mx = np.tril(data_mx, k*prefix)
            assert same(ret_mx.asnumpy(), ret_np)
            ret_mx.backward()
            if len(shape) == 2:
                grad_np = _np.tri(*shape, k=k*prefix)
                assert same(data_mx.grad.asnumpy(), grad_np)
            if len(shape) == 1:
                grad_np = _np.tri(*shape, k=k*prefix)
                grad_np = grad_np.sum(axis=0, keepdims=False)
                assert same(data_mx.grad.asnumpy(), grad_np)

            net = TestTril(k*prefix)
            for hybrid in [False, True]:
                if hybrid:
                    net.hybridize()
                ret_mx = net(data_mx)
                assert same(ret_mx.asnumpy(), ret_np)


@with_seed()
@use_np
def test_np_unary_funcs():
    def check_unary_func(func, ref_grad, shape, low, high):
        class TestUnary(HybridBlock):
            def __init__(self, func):
                super(TestUnary, self).__init__()
                self._func = func

            def hybrid_forward(self, F, a, *args, **kwargs):
                return getattr(F.np, self._func)(a)

        np_func = getattr(_np, func)
        mx_func = TestUnary(func)
        np_test_data = _np.random.uniform(low, high, shape).astype(_np.float32)
        mx_test_data = mx.numpy.array(np_test_data)
        for hybridize in [True, False]:
            if hybridize:
                mx_func.hybridize()
            if ref_grad:
                mx_test_data.attach_grad()
            np_out = np_func(np_test_data)
            with mx.autograd.record():
                y = mx_func(mx_test_data)
            assert y.shape == np_out.shape
            assert_almost_equal(y.asnumpy(), np_out, rtol=1e-3, atol=1e-5)
            if np_out.dtype == np.bool_:
                assert y.dtype == np.bool_

            if ref_grad:
                y.backward()
                assert_almost_equal(mx_test_data.grad.asnumpy(), ref_grad(np_test_data), rtol=1e-1, atol=1e-2, equal_nan=True)

        np_out = getattr(_np, func)(np_test_data)
        mx_out = getattr(mx.np, func)(mx_test_data)
        assert mx_out.shape == np_out.shape
        assert_almost_equal(mx_out.asnumpy(), np_out, rtol=1e-3, atol=1e-5)


        assertRaises(NotImplementedError, getattr(np, func), mx_test_data, where=False)
        assertRaises(NotImplementedError, getattr(np, func), mx_test_data,  subok=False)
        assertRaises(NotImplementedError, getattr(np, func), mx_test_data,  dtype=_np.int8)
        assertRaises(TypeError, getattr(np, func), mx_test_data,  dtype="abcdefg")
        assertRaises(NotImplementedError, getattr(np, func), mx_test_data,  casting='safe')
        assertRaises(TypeError, getattr(np, func), mx_test_data,  casting='mxnet')
        assertRaises(NotImplementedError, getattr(np, func), mx_test_data,  order='C')
        assertRaises(NotImplementedError, getattr(np, func), mx_test_data,  order='mxnet')

    funcs = {
        'absolute' : (lambda x: -1. * (x < 0) + (x > 0), -1.0, 1.0),
        'cbrt' : (lambda x: 1. / (3. * _np.cbrt(x) ** 2), -1.0, 1.0),
        'ceil' : (None, -10.0, 10.0),
        'exp' : (lambda x: _np.exp(x), -1.0, 1.0),
        'expm1' : (lambda x: _np.exp(x), -1.0, 1.0),
        'fix' : (None, -10.0, 10.0),
        'floor' : (None, -10.0, 10.0),
        'log' : (lambda x: 1.0 / x, 0.1, 5.0),
        'log10' : (lambda x: 1.0 / (x * _np.log(10)), 0.1, 10.0),
        'log1p' : (lambda x: 1.0 / (1.0 + x), -0.9, 5.0),
        'log2' : (lambda x: 1.0 / (x * _np.log(2)), 0.1, 2.0),
        'logical_not' : (None, -1.0, 1.0),
        'negative' : (lambda x: -1. * _np.ones(x.shape), -1.0, 1.0),
        'reciprocal' : (lambda x: -1. / (x ** 2), 0.01, 1.0),
        'rint' : (None, -5.0, 5.0),
        'sign' : (None, -1.0, 1.0),
        'sqrt' : (lambda x: 0.5 / _np.sqrt(x), 0.001, 10.0),
        'square' : (lambda x: 2.0 * x, -1.0, 1.0),
        'trunc' : (None, -5.0, 5.0),
        'sin' : (lambda x: _np.cos(x), -1.0, 1.0),
        'cos' : (lambda x: -_np.sin(x), -1.0, 1.0),
        'tan' : (lambda x: _np.tan(x) ** 2 + 1.0, -1.0, 1.0),
        'arcsin' : (lambda x: 1. / (1. - x ** 2) ** (1. / 2.), -1.0, 1.0),
        'arccos' : (lambda x: -1. / (1. - x ** 2.) ** (1. / 2.), -1.0, 1.0),
        'arctan' : (lambda x: 1. / (x ** 2. + 1.), -1.0, 1.0),
        'degrees' : (lambda x: 180. / _np.pi * _np.ones(x.shape), -1.0, 1.0),
        'radians' : (lambda x: _np.pi / 180. * _np.ones(x.shape), -1.0, 1.0),
        'sinh' : (lambda x: _np.cosh(x), -1.0, 1.0),
        'cosh' : (lambda x: _np.sinh(x), -1.0, 1.0),
        'tanh' : (lambda x: 1. - _np.tanh(x) ** 2, -1.0, 1.0),
        'arcsinh' : (lambda x: 1./(x**2 + 1.)**(1./2.), -1.0, 1.0),
        'arccosh' : (lambda x: 1./(x**2 - 1.)**(1./2.), 2.0, 5.0),
        'arctanh' : (lambda x: -1./(x**2 - 1.), -0.99, 0.99)
    }
    if has_tvm_ops():
        funcs['rad2deg'] = (lambda x: 180. / _np.pi * _np.ones(x.shape), -1.0, 1.0)
        funcs['deg2rad'] = (lambda x: _np.pi / 180. * _np.ones(x.shape), -1.0, 1.0)
    ndim = random.choice([2, 3, 4])
    shape = random.choice([rand_shape_nd(ndim, dim=3), (1, 0, 2)])
    for shape in [rand_shape_nd(ndim, dim=3), (1, 0, 2)]:
        for func, func_data in funcs.items():
            ref_grad, low, high = func_data
            check_unary_func(func, ref_grad, shape, low, high)


@with_seed()
@use_np
def test_np_binary_funcs():
    def check_binary_func(func, lshape, rshape, low, high, lgrads, rgrads=None, alltypes=None):
        class TestBinary(HybridBlock):
            def __init__(self, func):
                super(TestBinary, self).__init__()
                self._func = func

            def hybrid_forward(self, F, a, b, *args, **kwargs):
                return getattr(F.np, self._func)(a, b)

        np_func = getattr(_np, func)
        mx_func = TestBinary(func)
        alltypes = alltypes if alltypes else [[_np.float16, _np.float32, _np.float64]]
        for dtypes, lgrad, rgrad in zip(alltypes, lgrads, rgrads if rgrads else lgrads):
            for dtype in dtypes:
                ldtype = rdtype = dtype
                if isinstance(dtype, tuple):
                    assert len(dtype) == 2
                    ldtype, rdtype = dtype
                np_test_x1 = _np.random.uniform(low, high, lshape).astype(ldtype)
                np_test_x2 = _np.random.uniform(low, high, rshape).astype(rdtype)
                mx_test_x1 = mx.numpy.array(np_test_x1, dtype=ldtype)
                mx_test_x2 = mx.numpy.array(np_test_x2, dtype=rdtype)
                for hybridize in [True, False]:
                    if hybridize:
                        mx_func.hybridize()
                    if lgrad:
                        mx_test_x1.attach_grad()
                        mx_test_x2.attach_grad()
                    np_out = np_func(np_test_x1, np_test_x2)
                    with mx.autograd.record():
                        y = mx_func(mx_test_x1, mx_test_x2)
                    assert y.shape == np_out.shape
                    assert_almost_equal(y.asnumpy(), np_out.astype(y.dtype), rtol=1e-3, atol=1e-5,
                                        use_broadcast=False, equal_nan=True)

                    if lgrad:
                        y.backward()
                        assert_almost_equal(mx_test_x1.grad.asnumpy(),
                                            collapse_sum_like(lgrad(y.asnumpy(), np_test_x1, np_test_x2), mx_test_x1.shape),
                                            rtol=1e-1, atol=1e-2, equal_nan=True, use_broadcast=False)
                        if rgrads is None:
                            assert_almost_equal(mx_test_x2.grad.asnumpy(),
                                                collapse_sum_like(rgrad(y.asnumpy(), np_test_x2, np_test_x1), mx_test_x2.shape),
                                                rtol=1e-1, atol=1e-2, equal_nan=True, use_broadcast=False)
                        else:
                            assert_almost_equal(mx_test_x2.grad.asnumpy(),
                                                collapse_sum_like(rgrad(y.asnumpy(), np_test_x1, np_test_x2), mx_test_x2.shape),
                                                rtol=1e-1, atol=1e-2, equal_nan=True, use_broadcast=False)

                np_out = getattr(_np, func)(np_test_x1, np_test_x2)
                mx_out = getattr(mx.np, func)(mx_test_x1, mx_test_x2)
                assert mx_out.shape == np_out.shape
                assert_almost_equal(mx_out.asnumpy(), np_out.astype(mx_out.dtype), rtol=1e-3, atol=1e-5,
                                    use_broadcast=False, equal_nan=True)

                assertRaises(NotImplementedError, getattr(np, func), mx_test_x1, mx_test_x2, where=False)
                assertRaises(NotImplementedError, getattr(np, func), mx_test_x1, mx_test_x2,  subok=False)
                assertRaises(NotImplementedError, getattr(np, func), mx_test_x1, mx_test_x2,  dtype=_np.int8)
                assertRaises(TypeError, getattr(np, func), mx_test_x1, mx_test_x2,  dtype="abcdefg")
                assertRaises(NotImplementedError, getattr(np, func), mx_test_x1, mx_test_x2,  casting='safe')
                assertRaises(TypeError, getattr(np, func), mx_test_x1, mx_test_x2,  casting='mxnet')
                assertRaises(NotImplementedError, getattr(np, func), mx_test_x1, mx_test_x2,  order='C')
                assertRaises(NotImplementedError, getattr(np, func), mx_test_x1, mx_test_x2,  order='mxnet')

    funcs = {
        'add': (-1.0, 1.0, [lambda y, x1, x2: _np.ones(y.shape)], None),
        'subtract':
        (-1.0, 1.0, [lambda y, x1, x2: _np.ones(y.shape)],
                    [lambda y, x1, x2: -_np.ones(y.shape)]),
        'multiply': (-1.0, 1.0, [lambda y, x1, x2: _np.broadcast_to(x2, y.shape)],
                                [lambda y, x1, x2: _np.broadcast_to(x1, y.shape)]),
        'divide': (0.1, 1.0, [lambda y, x1, x2: _np.ones(y.shape) / x2],
                   [lambda y, x1, x2: -x1 / (x2 * x2)]),
        'mod': (1.0, 10.0,
                [lambda y, x1, x2: _np.ones(y.shape),
                 lambda y, x1, x2: _np.zeros(y.shape)],
                [lambda y, x1, x2: -_np.floor(x1 / x2),
                 lambda y, x1, x2: _np.zeros(y.shape)],
                [[_np.float16, _np.float32, _np.float64], [_np.int32]]),
        'remainder': (1.0, 10.0,
                      [lambda y, x1, x2: _np.ones(y.shape),
                       lambda y, x1, x2: _np.zeros(y.shape)],
                      [lambda y, x1, x2: -_np.floor(x1 / x2),
                       lambda y, x1, x2: _np.zeros(y.shape)],
                      [[_np.float16, _np.float32, _np.float64], [_np.int32]]),
        'power': (1.0, 2.0, [lambda y, x1, x2: _np.power(x1, x2 - 1.0) * x2],
                             [lambda y, x1, x2: _np.power(x1, x2) * _np.log(x1)]),
        'lcm': (-100, 100, [None], None, [[_np.int32]]),
        'bitwise_xor': (-100, 100, [None], None, [[_np.int32]]),
        'maximum': (-1, 1, [lambda y, x1, x2: _np.ones(y.shape) * (x1 >= x2)],
                           [lambda y, x1, x2: _np.ones(y.shape) * (x1 < x2)]),
        'minimum': (-1, 1, [lambda y, x1, x2: _np.ones(y.shape) * (x1 <= x2)],
                           [lambda y, x1, x2: _np.ones(y.shape) * (x1 > x2)]),
        'copysign': (-1, 1,
                     [lambda y, x1, x2: _np.ones(y.shape) * (((x1 * x2) >= 0).astype(_np.float32) - ((x1 * x2) < 0).astype(_np.float32))],
                     [lambda y, x1, x2: _np.zeros(y.shape)]),
        'arctan2': (-1, 1, [lambda y, x1, x2: x2 / (_np.square(x1) + _np.square(x2))],
                           [lambda y, x1, x2: -x1 / (_np.square(x1) + _np.square(x2))]),
        'hypot': (-1, 1, [lambda y, x1, x2: x1 / y],
                         [lambda y, x1, x2: x2 / y]),
        'ldexp': (-3, 3, [None], None, [[_np.int32]]),
    }
    shape_pairs = [((3, 2), (3, 2)),
                   ((3, 2), (3, 1)),
                   ((3, 1), (3, 0)),
                   ((0, 2), (1, 2)),
                   ((2, 3, 4), (3, 1)),
                   ((2, 3), ()),
                   ((), (2, 3))]
    for lshape, rshape in shape_pairs:
        for func, func_data in funcs.items():
            dtypes = None
            assert (len(func_data) == 4 or len(func_data) == 5)
            if len(func_data) is 4:
                low, high, lgrads, rgrads = func_data
            else:
                low, high, lgrads, rgrads, dtypes = func_data
            check_binary_func(func, lshape, rshape, low, high, lgrads, rgrads, dtypes)


@with_seed()
@use_np
def test_np_mixed_precision_binary_funcs():
    def check_mixed_precision_binary_func(func, low, high, lshape, rshape, ltype, rtype):
        class TestMixedBinary(HybridBlock):
            def __init__(self, func):
                super(TestMixedBinary, self).__init__()
                self._func = func

            def hybrid_forward(self, F, a, b, *args, **kwargs):
                return getattr(F.np, self._func)(a, b)

        np_func = getattr(_np, func)
        mx_func = TestMixedBinary(func)
        np_test_x1 = _np.random.uniform(low, high, lshape).astype(ltype)
        np_test_x2 = _np.random.uniform(low, high, rshape).astype(rtype)
        mx_test_x1 = mx.numpy.array(np_test_x1, dtype=ltype)
        mx_test_x2 = mx.numpy.array(np_test_x2, dtype=rtype)
        rtol = 1e-2 if ltype is np.float16 or rtype is np.float16 else 1e-3
        atol = 1e-3 if ltype is np.float16 or rtype is np.float16 else 1e-5
        for hybridize in [True, False]:
            if hybridize:
                mx_func.hybridize()
            np_out = np_func(np_test_x1, np_test_x2)
            with mx.autograd.record():
                y = mx_func(mx_test_x1, mx_test_x2)
            assert y.shape == np_out.shape
            assert_almost_equal(y.asnumpy(), np_out.astype(y.dtype), rtol=rtol, atol=atol,
                                use_broadcast=False, equal_nan=True)

        np_out = getattr(_np, func)(np_test_x1, np_test_x2)
        mx_out = getattr(mx.np, func)(mx_test_x1, mx_test_x2)
        assert mx_out.shape == np_out.shape
        assert_almost_equal(mx_out.asnumpy(), np_out.astype(mx_out.dtype), rtol=rtol, atol=atol,
                            use_broadcast=False, equal_nan=True)

    funcs = {
        'add': (-1.0, 1.0),
        'subtract': (-1.0, 1.0),
        'multiply': (-1.0, 1.0),
    }

    shape_pairs = [((3, 2), (3, 2)),
                   ((3, 2), (3, 1)),
                   ((3, 1), (3, 0)),
                   ((0, 2), (1, 2)),
                   ((2, 3, 4), (3, 1)),
                   ((2, 3), ()),
                   ((), (2, 3))]

    itypes = [np.bool, np.int8, np.int32, np.int64]
    ftypes = [np.float16, np.float32, np.float64]
    for func, func_data in funcs.items():
        low, high = func_data
        for lshape, rshape in shape_pairs:
            for type1, type2 in itertools.product(itypes, ftypes):
                check_mixed_precision_binary_func(func, low, high, lshape, rshape, type1, type2)
                check_mixed_precision_binary_func(func, low, high, lshape, rshape, type2, type1)

            for type1, type2 in itertools.product(ftypes, ftypes):
                if type1 == type2:
                    continue
                check_mixed_precision_binary_func(func, low, high, lshape, rshape, type1, type2)


@with_seed()
@use_np
def test_np_boolean_binary_funcs():
    def check_boolean_binary_func(func, mx_x1, mx_x2):
        class TestBooleanBinary(HybridBlock):
            def __init__(self, func):
                super(TestBooleanBinary, self).__init__()
                self._func = func

            def hybrid_forward(self, F, a, b, *args, **kwargs):
                return getattr(F.np, self._func)(a, b)

        np_x1 = mx_x1.asnumpy()
        np_x2 = mx_x2.asnumpy()
        np_func = getattr(_np, func)
        mx_func = TestBooleanBinary(func)
        for hybridize in [True, False]:
            if hybridize:
                mx_func.hybridize()
            np_out = np_func(np_x1, np_x2)
            with mx.autograd.record():
                y = mx_func(mx_x1, mx_x2)
            assert y.shape == np_out.shape
            assert_almost_equal(y.asnumpy(), np_out.astype(y.dtype), rtol=1e-3, atol=1e-20,
                                use_broadcast=False, equal_nan=True)

        np_out = getattr(_np, func)(np_x1, np_x2)
        mx_out = getattr(mx.np, func)(mx_x1, mx_x2)
        assert mx_out.shape == np_out.shape
        assert_almost_equal(mx_out.asnumpy(), np_out.astype(mx_out.dtype), rtol=1e-3, atol=1e-20,
                            use_broadcast=False, equal_nan=True)


    funcs = [
        'add',
        'multiply',
        'true_divide',
    ]

    shape_pairs = [((3, 2), (3, 2)),
                   ((3, 2), (3, 1)),
                   ((3, 1), (3, 0)),
                   ((0, 2), (1, 2)),
                   ((2, 3, 4), (3, 1)),
                   ((2, 3), ()),
                   ((), (2, 3))]

    for lshape, rshape in shape_pairs:
        for func in funcs:
            x1 = np.array(_np.random.uniform(size=lshape) > 0.5)
            x2 = np.array(_np.random.uniform(size=rshape) > 0.5)
            check_boolean_binary_func(func, x1, x2)


@with_seed()
@use_np
def test_npx_relu():
    def np_relu(x):
        return _np.maximum(x, 0.0)
    def np_relu_grad(x):
        return 1.0 * (x > 0.0)

    class TestReLU(HybridBlock):
        def __init__(self):
            super(TestReLU, self).__init__()

        def hybrid_forward(self, F, a):
            return F.npx.relu(a)

    shapes = [(), (2, 3, 4), (2, 0, 3), (1, 0, 0)]
    for hybridize in [True, False]:
        for shape in shapes:
            test_relu = TestReLU()
            if hybridize:
                test_relu.hybridize()
            x = rand_ndarray(shape).as_np_ndarray()
            x.attach_grad()
            np_out = np_relu(x.asnumpy())
            with mx.autograd.record():
                mx_out = test_relu(x)
            assert mx_out.shape == np_out.shape
            assert_almost_equal(mx_out.asnumpy(), np_out, rtol=1e-3, atol=1e-5)
            mx_out.backward()
            np_backward = np_relu_grad(x.asnumpy())
            assert_almost_equal(x.grad.asnumpy(), np_backward, rtol=1e-3, atol=1e-5)

            mx_out = npx.relu(x)
            np_out = np_relu(x.asnumpy())
            assert_almost_equal(mx_out.asnumpy(), np_out, rtol=1e-3, atol=1e-5)


@with_seed()
@use_np
def test_npx_sigmoid():
    def np_sigmoid(x):
        return _np.divide(1.0, (1.0 + _np.exp(-x)))
    def np_sigmoid_grad(ya):
        return ya * (1 - ya)

    class TestSigmoid(HybridBlock):
        def __init__(self):
            super(TestSigmoid, self).__init__()

        def hybrid_forward(self, F, a):
            return F.npx.sigmoid(a)

    shapes = [(), (2, 3, 4), (2, 0, 3), (1, 0, 0)]
    for hybridize in [True, False]:
        for shape in shapes:
            test_sigmoid = TestSigmoid()
            if hybridize:
                test_sigmoid.hybridize()
            x = rand_ndarray(shape).as_np_ndarray()
            x.attach_grad()
            np_out = np_sigmoid(x.asnumpy())
            with mx.autograd.record():
                mx_out = test_sigmoid(x)
            assert mx_out.shape == np_out.shape
            assert_almost_equal(mx_out.asnumpy(), np_out, rtol=1e-3, atol=1e-5)
            mx_out.backward()
            np_backward = np_sigmoid_grad(np_out)
            assert_almost_equal(x.grad.asnumpy(), np_backward, rtol=1e-3, atol=1e-5)

            mx_out = npx.sigmoid(x)
            np_out = np_sigmoid(x.asnumpy())
            assert_almost_equal(mx_out.asnumpy(), np_out, rtol=1e-3, atol=1e-5)


@with_seed()
@use_np
def test_np_arange():
    configs = [
        (1, 10, 2),
        (1, 10, 4),
        (1, -10, 4),
        (1, -10, -2),
        (1, -10, -4),
        (2, 3),
        (2, -3),
        (-2, -3),
        (-2, 3),
        (4, 0, 5),
        (-4, 0, 5),
        (-4, 0, -5),
        (0, 0),
        (11, 11),
        (0, 0, 2),
        (0, 0, -2),
        (0, 5, None),
        (0, -5, None),
        0,
        6,
    ]
    dtypes = ['int32', 'float16', 'float32', 'float64', None]
    for config in configs:
        for dtype in dtypes:
            if isinstance(config, tuple):
                mx_ret = np.arange(*config, dtype=dtype)
                np_ret = _np.arange(*config, dtype=dtype)
            else:
                mx_ret = np.arange(config, dtype=dtype)
                np_ret = _np.arange(config, dtype=dtype)
            assert same(mx_ret.asnumpy(), np_ret)

    class TestRange(HybridBlock):
        def __init__(self, start, stop=None, step=None, dtype=None):
            super(TestRange, self).__init__()
            self._start = start
            self._stop = stop
            self._step = step
            self._dtype = dtype

        def hybrid_forward(self, F, x):
            return x + F.np.arange(self._start, self._stop, self._step, dtype=self._dtype)

    for dtype in dtypes:
        x = np.zeros(shape=(), dtype=dtype)
        for config in configs:
            for hybridize in [False, True]:
                if isinstance(config, tuple):
                    net = TestRange(*config, dtype=dtype)
                    np_out = _np.arange(*config, dtype=dtype)
                else:
                    net = TestRange(config, dtype=dtype)
                    np_out = _np.arange(config, dtype=dtype)
                if hybridize:
                    net.hybridize()
                mx_out = net(x)
                assert same(mx_out.asnumpy(), np_out)


@with_seed()
@use_np
def test_np_split():
    class TestSplit(HybridBlock):
        def __init__(self, indices_or_sections, axis=None):
            super(TestSplit, self).__init__()
            self._axis = axis
            self._indices_or_sections = indices_or_sections

        def hybrid_forward(self, F, a, *args, **kwargs):
            return F.np.split(a, indices_or_sections=self._indices_or_sections,
                              axis=self._axis)

    def get_indices(axis_size):
        if axis_size is 0:
            axis_size = random.randint(3, 6)
        samples = random.randint(1, axis_size - 1)
        indices = sorted(random.sample([i for i in range(1, axis_size)], samples))
        indices = tuple(indices)
        return indices

    dim = random.randint(0, 3)
    shape = [0] + [random.randint(2, 4) for i in range(dim)]
    for hybridize in [True, False]:
        for axis in range(len(shape)):
            indices = get_indices(shape[axis])
            sections = 7 if shape[axis] is 0 else shape[axis]
            for indices_or_sections in [indices, sections]:
                # test gluon
                test_split = TestSplit(axis=axis, indices_or_sections=indices_or_sections)
                if hybridize:
                    test_split.hybridize()

                a = mx.nd.random.uniform(-1.0, 1.0, shape=shape).as_np_ndarray()
                a.attach_grad()
                expected_ret = _np.split(a.asnumpy(), indices_or_sections=indices_or_sections, axis=axis)
                with mx.autograd.record():
                    y = test_split(a)
                assert len(y) == len(expected_ret)
                for mx_out, np_out in zip(y, expected_ret):
                    assert_almost_equal(mx_out.asnumpy(), np_out, rtol=1e-3, atol=1e-5)

                mx.autograd.backward(y)

                assert_almost_equal(a.grad.asnumpy(), _np.ones(a.shape), rtol=1e-3, atol=1e-5)

                # test imperative
                mx_outs = np.split(a, indices_or_sections=indices_or_sections, axis=axis)
                np_outs = _np.split(a.asnumpy(), indices_or_sections=indices_or_sections, axis=axis)
                for mx_out, np_out in zip(mx_outs, np_outs):
                    assert_almost_equal(mx_out.asnumpy(), np_out, rtol=1e-3, atol=1e-5)


@with_seed()
@use_np
def test_np_vsplit():
    class TestVsplit(HybridBlock):
        def __init__(self, indices_or_sections):
            super(TestVsplit, self).__init__()
            self._indices_or_sections = indices_or_sections

        def hybrid_forward(self, F, a, *args, **kwargs):
            return F.np.vsplit(a, indices_or_sections=self._indices_or_sections)

    def get_indices(axis_size):
        if axis_size is 0:
            axis_size = random.randint(3, 6)
        samples = random.randint(1, axis_size - 1)
        indices = sorted(random.sample([i for i in range(1, axis_size)], samples))
        indices = tuple(indices)
        return indices

    shapes = [
        (2, 1, 2, 9),
        (4, 3, 3),
        (4, 0, 2),  # zero-size shape
        (0, 3), # first dim being zero
    ]
    for hybridize in [True, False]:
        for shape in shapes:
            axis_size = shape[0]
            indices = get_indices(axis_size)
            sections = 7 if axis_size is 0 else axis_size
            for indices_or_sections in [indices, sections]:
                # test gluon
                test_vsplit = TestVsplit(indices_or_sections=indices_or_sections)
                if hybridize:
                    test_vsplit.hybridize()
                a = rand_ndarray(shape).as_np_ndarray() # TODO: check type
                a.attach_grad()
                expected_ret = _np.vsplit(a.asnumpy(), indices_or_sections=indices_or_sections)
                with mx.autograd.record():
                    y = test_vsplit(a)
                assert len(y) == len(expected_ret)
                for mx_out, np_out in zip(y, expected_ret):
                    assert_almost_equal(mx_out.asnumpy(), np_out, rtol=1e-3, atol=1e-5)

                mx.autograd.backward(y)

                assert_almost_equal(a.grad.asnumpy(), _np.ones(a.shape), rtol=1e-3, atol=1e-5)

                # test imperative
                mx_outs = np.vsplit(a, indices_or_sections=indices_or_sections)
                np_outs = _np.vsplit(a.asnumpy(), indices_or_sections=indices_or_sections)
                for mx_out, np_out in zip(mx_outs, np_outs):
                    assert_almost_equal(mx_out.asnumpy(), np_out, rtol=1e-3, atol=1e-5)


@with_seed()
@use_np
def test_np_concat():
    class TestConcat(HybridBlock):
        def __init__(self, axis=None):
            super(TestConcat, self).__init__()
            self._axis = axis

        def hybrid_forward(self, F, a, *args):
            return F.np.concatenate([a] + list(args), axis=self._axis)

    def get_new_shape(shape, axis):
        shape_lst = list(shape)
        if axis is not None:
            shape_lst[axis] = random.randint(0, 3)
        return tuple(shape_lst)

    for shape in [(0, 0), (2, 3), (2, 1, 3)]:
        for hybridize in [True, False]:
            for axis in [0, 1, None]:
                for grad_req in ['write', 'add', 'null']:
                    # test gluon
                    test_concat = TestConcat(axis=axis)
                    if hybridize:
                        test_concat.hybridize()

                    grad_req_c = grad_req
                    grad_req_d = grad_req
                    if grad_req == 'null':
                        ide = random.randint(0, 2)
                        grad_req_c = 'write' if ide == 0 else 'add'
                        grad_req_c = 'write' if ide == 1 else 'add'

                    a = mx.nd.random.uniform(-1.0, 1.0, shape=get_new_shape(shape, axis)).as_np_ndarray()
                    a.attach_grad(grad_req)
                    b = mx.nd.random.uniform(-1.0, 1.0, shape=get_new_shape(shape, axis)).as_np_ndarray()
                    b.attach_grad(grad_req)
                    c = mx.nd.random.uniform(-1.0, 1.0, shape=get_new_shape(shape, axis)).as_np_ndarray()
                    c.attach_grad(grad_req_c)
                    d = mx.nd.random.uniform(-1.0, 1.0, shape=get_new_shape(shape, axis)).as_np_ndarray()
                    d.attach_grad(grad_req_d)
                    expected_ret = _np.concatenate([a.asnumpy(), b.asnumpy(), c.asnumpy(), d.asnumpy()], axis=axis)

                    with mx.autograd.record():
                        y = test_concat(a, b, c, d)

                    assert y.shape == expected_ret.shape
                    assert_almost_equal(y.asnumpy(), expected_ret, rtol=1e-3, atol=1e-5)

                    y.backward()
                    if grad_req != 'null':
                        assert_almost_equal(a.grad.asnumpy(), _np.ones(a.shape), rtol=1e-3, atol=1e-5)
                    if grad_req != 'null':
                        assert_almost_equal(b.grad.asnumpy(), _np.ones(b.shape), rtol=1e-3, atol=1e-5)
                    if grad_req_c != 'null':
                        assert_almost_equal(c.grad.asnumpy(), _np.ones(c.shape), rtol=1e-3, atol=1e-5)
                    if grad_req_d != 'null':
                        assert_almost_equal(d.grad.asnumpy(), _np.ones(d.shape), rtol=1e-3, atol=1e-5)

                    # test imperative
                    mx_out = np.concatenate([a, b, c, d], axis=axis)
                    np_out = _np.concatenate([a.asnumpy(), b.asnumpy(), c.asnumpy(), d.asnumpy()], axis=axis)
                    assert_almost_equal(mx_out.asnumpy(), np_out, rtol=1e-3, atol=1e-5)


@with_seed()
@use_np
def test_np_append():
    class TestAppend(HybridBlock):
        def __init__(self, axis=None):
            super(TestAppend, self).__init__()
            self._axis = axis

        def hybrid_forward(self, F, a, b):
            return F.np.append(a, b, axis=self._axis)

    def get_new_shape(shape, axis):
        shape_lst = list(shape)
        if axis is not None:
            shape_lst[axis] = random.randint(0, 3)
        return tuple(shape_lst)

    for shape in [(0, 0), (2, 3), (2, 1, 3)]:
        for hybridize in [True, False]:
            for axis in [0, 1, None]:
                for grad_req_a in ['write', 'add', 'null']:
                    if grad_req_a == 'null':
                        continue
                    #set grad_req
                    grad_req_b = grad_req_a
                    if grad_req_a == 'null':
                        ide = random.randint(0, 2)
                        grad_req_b = 'write' if ide == 0 else 'add'

                    #test gluon
                    test_append = TestAppend(axis=axis)
                    if hybridize:
                        test_append.hybridize()

                    a = mx.nd.random.uniform(-1.0, 1.0, shape=get_new_shape(shape, axis)).as_np_ndarray()
                    a.attach_grad(grad_req=grad_req_a)
                    b = mx.nd.random.uniform(-1.0, 1.0, shape=get_new_shape(shape, axis)).as_np_ndarray()
                    b.attach_grad(grad_req=grad_req_b)
                    expected_ret = _np.append(a.asnumpy(), b.asnumpy(), axis=axis)

                    with mx.autograd.record():
                        y = test_append(a, b)

                    assert y.shape == expected_ret.shape
                    assert_almost_equal(y.asnumpy(), expected_ret, rtol=1e-3, atol=1e-5)
                    y.backward()

                    if grad_req_a != 'null':
                        assert_almost_equal(a.grad.asnumpy(), _np.ones(a.shape), rtol=1e-3, atol=1e-5)
                    assert_almost_equal(b.grad.asnumpy(), _np.ones(b.shape), rtol=1e-3, atol=1e-5)
                    #test imperative
                    mx_out = np.append(a, b, axis=axis)
                    np_out = _np.append(a.asnumpy(), b.asnumpy(), axis=axis)
                    assert_almost_equal(mx_out.asnumpy(), np_out, rtol=1e-3, atol=1e-5)


@with_seed()
@use_np
def test_np_stack():
    class TestStack(HybridBlock):
        def __init__(self, axis=None):
            super(TestStack, self).__init__()
            self._axis = axis

        def hybrid_forward(self, F, a, *args):
            return F.np.stack([a] + list(args), axis=self._axis)

    a, b, c, d = mx.sym.Variable("a"), mx.sym.Variable("b"), mx.sym.Variable("c"), mx.sym.Variable("d")
    ret = mx.sym.np.stack([a.as_np_ndarray(), b.as_np_ndarray(), c.as_np_ndarray(), d.as_np_ndarray()])
    assert type(ret) == mx.sym.np._Symbol

    for shape in [(0, 0), (2, 3)]:
        for hybridize in [True, False]:
            for axis in range(2):
                test_stack = TestStack(axis=axis)
                if hybridize:
                    test_stack.hybridize()
                np_a = _np.random.uniform(-1.0, 1.0, shape).astype(_np.float32)
                np_b = _np.random.uniform(-1.0, 1.0, shape).astype(_np.float32)
                np_c = _np.random.uniform(-1.0, 1.0, shape).astype(_np.float32)
                np_d = _np.random.uniform(-1.0, 1.0, shape).astype(_np.float32)

                mx_a = np.array(np_a)
                mx_a.attach_grad()
                mx_b = np.array(np_b)
                mx_b.attach_grad()
                mx_c = np.array(np_c)
                mx_c.attach_grad()
                mx_d = np.array(np_d)
                mx_d.attach_grad()
                expected_ret = _np.stack([np_a, np_b, np_c, np_d], axis=axis)
                with mx.autograd.record():
                    y = test_stack(mx_a, mx_b, mx_c, mx_d)

                y.backward()

                assert_almost_equal(mx_a.grad.asnumpy(), _np.ones(shape), rtol=1e-3, atol=1e-5)
                assert_almost_equal(mx_b.grad.asnumpy(), _np.ones(shape), rtol=1e-3, atol=1e-5)
                assert_almost_equal(mx_c.grad.asnumpy(), _np.ones(shape), rtol=1e-3, atol=1e-5)
                assert_almost_equal(mx_d.grad.asnumpy(), _np.ones(shape), rtol=1e-3, atol=1e-5)

                np_out = _np.stack([np_a, np_b, np_c, np_d], axis=axis)
                mx_out = np.stack([mx_a, mx_b, mx_c, mx_d], axis=axis)
                assert same(mx_out.asnumpy(), np_out)


@with_seed()
@use_np
def test_np_dstack():
    class TestDStack(HybridBlock):
        def __init__(self):
            super(TestDStack, self).__init__()

        def hybrid_forward(self, F, a, *args):
            return F.np.dstack([a] + list(args))

    def get_new_shape(shape):
        if len(shape) < 3:
            return shape
        axis = 2
        shape_lst = list(shape)
        shape_lst[axis] = random.randint(0, 5)
        return tuple(shape_lst)

    shapes = [
        (),
        (1,),
        (2,1),
        (2,2,4),
        (2,0,0),
        (0,1,3),
        (2,0,3),
        (2,3,4,5)
    ]
    for hybridize in [True, False]:
        for shape in shapes:
            test_dstack = TestDStack()
            if hybridize:
                test_dstack.hybridize()
            # test symbolic forward
            a = mx.nd.random.uniform(shape=get_new_shape(shape)).as_np_ndarray()
            a.attach_grad()
            b = mx.nd.random.uniform(shape=get_new_shape(shape)).as_np_ndarray()
            b.attach_grad()
            c = mx.nd.random.uniform(shape=get_new_shape(shape)).as_np_ndarray()
            c.attach_grad()
            d = mx.nd.random.uniform(shape=get_new_shape(shape)).as_np_ndarray()
            d.attach_grad()
            with mx.autograd.record():
                mx_out = test_dstack(a, b, c, d)
            np_out = _np.dstack((a.asnumpy(), b.asnumpy(), c.asnumpy(), d.asnumpy()))
            assert mx_out.shape == np_out.shape
            assert_almost_equal(mx_out.asnumpy(), np_out, rtol=1e-3, atol=1e-5)

            # test symbolic backward
            mx_out.backward()
            assert_almost_equal(a.grad.asnumpy(), _np.ones(a.shape), rtol=1e-3, atol=1e-5)
            assert_almost_equal(b.grad.asnumpy(), _np.ones(b.shape), rtol=1e-3, atol=1e-5)
            assert_almost_equal(c.grad.asnumpy(), _np.ones(c.shape), rtol=1e-3, atol=1e-5)
            assert_almost_equal(d.grad.asnumpy(), _np.ones(d.shape), rtol=1e-3, atol=1e-5)

            # test imperative
            mx_out = np.dstack((a, b, c, d))
            np_out = _np.dstack((a.asnumpy(),b.asnumpy(), c.asnumpy(), d.asnumpy()))
            assert_almost_equal(mx_out.asnumpy(), np_out, rtol=1e-3, atol=1e-5)


@with_seed()
@use_np
def test_np_ravel():
    class TestRavel(HybridBlock):
        def __init__(self):
            super(TestRavel, self).__init__()

        def hybrid_forward(self, F, a):
            return F.np.ravel(a)

    types = ['float64', 'float32', 'float16', 'int64', 'int32', 'int8']
    for oneType in types:
        for hybridize in [True, False]:
            for shape in [(), (2,), (2, 2), (1, 2, 3), (3, 0), (1, 0, 2)]:
                test_ravel = TestRavel()
                if hybridize:
                    test_ravel.hybridize()
                x = rand_ndarray(shape, dtype=oneType).as_np_ndarray()
                x.attach_grad()
                np_out = _np.ravel(x.asnumpy())
                with mx.autograd.record():
                    mx_out = test_ravel(x)
                assert mx_out.shape == np_out.shape
                assert_almost_equal(mx_out.asnumpy(), np_out, rtol=1e-3, atol=1e-5)
                mx_out.backward()
                np_backward = _np.ones(shape)
                assert_almost_equal(x.grad.asnumpy(), np_backward, rtol=1e-3, atol=1e-5)

                mx_out = np.ravel(x)
                np_out = _np.ravel(x.asnumpy())
                assert_almost_equal(mx_out.asnumpy(), np_out, rtol=1e-3, atol=1e-5)


@with_seed()
@use_np
def test_np_randint():
    ctx = mx.context.current_context()
    # test shapes
    params = [
        (0, 10),
        (5, None)
    ]
    shapes = [
        None,
        (),
        (3, 3),
        (3, 4),
        (0, 0),
        (3, 3, 3),
        (0, 0, 0),
        (2, 2, 4, 3),
        (2, 2, 4, 3),
        (2, 0, 3, 0),
        (2, 0, 2, 3)
    ]
    for shape in shapes:
        for (low, high) in params:
            data_mx = np.random.randint(low, high, size=shape)
            assert data_mx.shape == (shape if shape is not None else ())

    # test generator
    for dtype in ['int32', 'int64']:
        for low, high in [(50000000, 50001000),(-50000100,-50000000),(-500,199)]:
            scale = high - low
            buckets, probs = gen_buckets_probs_with_ppf(lambda x: ss.uniform.ppf(x, loc=low, scale=scale), 5)
            # Quantize bucket boundaries to reflect the actual dtype and adjust probs accordingly
            buckets = _np.array(buckets, dtype=dtype).tolist()
            probs = [(buckets[i][1] - buckets[i][0]) / float(scale) for i in range(5)]
            generator_mx = lambda x: np.random.randint(low, high, size=x, dtype=dtype, ctx=ctx).asnumpy()
            verify_generator(generator=generator_mx, buckets=buckets, probs=probs, nrepeat=100)
            # Scipy uses alpha = 0.01 for testing discrete distribution generator but we are using default alpha=0.05 (higher threshold ensures robustness)
            # Refer - https://github.com/scipy/scipy/blob/9f12af697763fb5f9767d5cb1280ce62456a3974/scipy/stats/tests/test_discrete_basic.py#L45
            generator_mx_same_seed = \
                lambda x: _np.concatenate(
                    [np.random.randint(low, high, size=x // 10, dtype=dtype, ctx=ctx).asnumpy()
                        for _ in range(10)])
            verify_generator(generator=generator_mx_same_seed, buckets=buckets, probs=probs, nrepeat=100)


@with_seed()
@use_np
def test_np_swapaxes():
    config = [((0, 1, 2), 0, 0),
              ((0, 1, 2), 1, 2),
              ((0, 1, 2), 1, -2),
              ((4, 5, 6, 7), 1, 1),
              ((4, 5, 6, 7), 2, -2),
              ((4, 5, 6, 7), -2, -3)]

    class TestSwapaxes(HybridBlock):
        def __init__(self, axis1, axis2):
            super(TestSwapaxes, self).__init__()
            self._axis1 = axis1
            self._axis2 = axis2

        def hybrid_forward(self, F, x):
            return F.np.swapaxes(x, self._axis1, self._axis2)

    for shape, axis1, axis2 in config:
        data_np = _np.random.uniform(size=shape)
        data_mx = np.array(data_np, dtype=data_np.dtype)
        ret_np = _np.swapaxes(data_np, axis1=axis1, axis2=axis2)
        ret_mx = np.swapaxes(data_mx, axis1=axis1, axis2=axis2)
        assert same(ret_mx.asnumpy(), ret_np)

        net = TestSwapaxes(axis1, axis2)
        for hybrid in [False, True]:
            if hybrid:
                net.hybridize()
            ret_mx = net(data_mx)
            assert same(ret_mx.asnumpy(), ret_np)


@with_seed()
@use_np
def test_np_argmin_argmax():
    workloads = [
        ((), 0, False),
        ((), -1, False),
        ((), 1, True),
        ((5, 3), None, False),
        ((5, 3), -1, False),
        ((5, 3), 1, False),
        ((5, 3), 3, True),
        ((5, 0, 3), 0, False),
        ((5, 0, 3), -1, False),
        ((5, 0, 3), None, True),
        ((5, 0, 3), 1, True),
    ]
    dtypes = ['float16', 'float32', 'float64']
    ops = ['argmin', 'argmax']

    class TestArgExtreme(HybridBlock):
        def __init__(self, op_name, axis=None):
            super(TestArgExtreme, self).__init__()
            self._op_name = op_name
            self._axis = axis

        def hybrid_forward(self, F, x):
            return getattr(x, self._op_name)(self._axis)

    for op_name in ops:
        for shape, axis, throw_exception in workloads:
            for dtype in dtypes:
                a = np.random.uniform(size=shape, dtype=dtype)
                if throw_exception:
                    # Cannot use assert_exception because sometimes the main thread
                    # proceeds to `assert False` before the exception is thrown
                    # in the worker thread. Have to use mx.nd.waitall() here
                    # to block the main thread.
                    try:
                        getattr(np, op_name)(a, axis)
                        mx.nd.waitall()
                        assert False
                    except mx.MXNetError:
                        pass
                else:
                    mx_ret = getattr(np, op_name)(a, axis=axis)
                    np_ret = getattr(_np, op_name)(a.asnumpy(), axis=axis)
                    assert same(mx_ret.asnumpy(), np_ret)

                for hybridize in [False, True]:
                    net = TestArgExtreme(op_name, axis)
                    if hybridize:
                        net.hybridize()
                    if throw_exception:
                        try:
                            net(a)
                            mx.nd.waitall()
                            assert False
                        except mx.MXNetError:
                            pass
                    else:
                        mx_ret = net(a)
                        assert same(mx_ret.asnumpy(), np_ret)


@with_seed()
@use_np
def test_np_clip():
    workloads = [
        ((), None, None, True),
        ((), None, 1, False),
        ((), -1, 1, False),
        ((), -1, None, False),
        ((5, 3), None, 0.1, False),
        ((5, 3), -0.1, None, False),
        ((5, 3), -0.1, 0.1, False),
        ((5, 3), 0, 0, False),
        ((5, 0, 3), 0, None, False),
        ((5, 0, 3), None, -1, False),
        ((5, 0, 3), -1, 0, False),
    ]
    dtypes = ['float32', 'float64']

    class TestClip(HybridBlock):
        def __init__(self, a_min=None, a_max=None):
            super(TestClip, self).__init__()
            self._a_min = a_min
            self._a_max = a_max

        def hybrid_forward(self, F, x):
            return x.clip(self._a_min, self._a_max)

    for shape, a_min, a_max, throw_exception in workloads:
        for dtype in dtypes:
            a = np.random.uniform(size=shape, dtype=dtype)
            if throw_exception:
                # Cannot use assert_exception because sometimes the main thread
                # proceeds to `assert False` before the exception is thrown
                # in the worker thread. Have to use mx.nd.waitall() here
                # to block the main thread.
                try:
                    a.clip(min=a_min, max=a_max)
                    mx.nd.waitall()
                    assert False
                except:
                    pass
            else:
                mx_ret = a.clip(min=a_min, max=a_max)
                np_ret = a.asnumpy().clip(min=a_min, max=a_max)
                assert_almost_equal(mx_ret.asnumpy(), np_ret, atol=1e-4, rtol=1e-3, use_broadcast=False)

            for hybridize in [False, True]:
                net = TestClip(a_min, a_max)
                if hybridize:
                    net.hybridize()
                if throw_exception:
                    try:
                        net(a)
                        mx.nd.waitall()
                        assert False
                    except:
                        pass
                else:
                    mx_ret = net(a)
                    assert_almost_equal(mx_ret.asnumpy(), np_ret, atol=1e-4, rtol=1e-3, use_broadcast=False)


@with_seed()
@use_np
def test_npx_random_bernoulli():
    def _test_bernoulli_exception(prob, logit):
        output = npx.random.bernoulli(prob=prob, logit=logit).asnumpy()

    shapes = [(), (1,), (2, 3), (4, 0, 5), 6, (7, 8), None]
    dtypes = ['float16', 'float32', 'float64', 'int32', 'bool']
    for shape, dtype in itertools.product(shapes, dtypes):
        prob = np.random.uniform(size=shape)
        logit = np.log(prob) - np.log(1 - prob)
        expected_shape = shape
        if not isinstance(shape, tuple):
            expected_shape = () if shape is None else (shape,)
        out_prob = npx.random.bernoulli(prob=prob, size=shape, dtype=dtype)
        assert out_prob.shape == expected_shape
        assert int((out_prob.asnumpy() == 0).sum() + (out_prob.asnumpy() == 1).sum()) == out_prob.size
        out_logit = npx.random.bernoulli(logit=logit, size=shape, dtype=dtype)
        assert out_logit.shape == expected_shape
        assert int((out_logit.asnumpy() == 0).sum() + (out_logit.asnumpy() == 1).sum()) == out_logit.size
        # Test Exception.
        assertRaises(ValueError, _test_bernoulli_exception, prob, logit)
        if prob.size > 0:
            # larger than 1
            assertRaises(MXNetError, _test_bernoulli_exception, prob + 2.0, None)
            # smaller than 0
            assertRaises(MXNetError, _test_bernoulli_exception, prob - 2.0, None)
            # mixed case
            low, high = (-1.0, 2.0)
            # uniform(-1, 2)
            scaled_prob = low + (high - low) * prob
            if not ((scaled_prob.asnumpy() >= 0).all() and (scaled_prob.asnumpy() <= 1).all()):
                assertRaises(MXNetError, _test_bernoulli_exception, scaled_prob, None)


@with_seed()
@use_np
def test_npx_special_unary_func():
    def check_unary_func(func, ref_grad, shape, low, high):
        class TestUnary(HybridBlock):
            def __init__(self, func):
                super(TestUnary, self).__init__()
                self._func = func

            def hybrid_forward(self, F, a, *args, **kwargs):
                return getattr(F.npx, self._func)(a)

        np_func = getattr(scipy_special, func)
        mx_func = TestUnary(func)
        np_test_data = _np.random.uniform(low, high, shape).astype(_np.float32)
        mx_test_data = mx.numpy.array(np_test_data)
        for hybridize in [True, False]:
            if hybridize:
                mx_func.hybridize()
            if ref_grad:
                mx_test_data.attach_grad()
            np_out = np_func(np_test_data)
            with mx.autograd.record():
                y = mx_func(mx_test_data)
            assert y.shape == np_out.shape
            assert_almost_equal(y.asnumpy(), np_out, rtol=1e-3, atol=1e-5)
            if np_out.dtype == np.bool_:
                assert y.dtype == np.bool_

            if ref_grad:
                y.backward()
                assert_almost_equal(mx_test_data.grad.asnumpy(), ref_grad(np_test_data), rtol=1e-1, atol=1e-2, equal_nan=True)

        np_out = getattr(scipy_special, func)(np_test_data)
        mx_out = getattr(mx.npx, func)(mx_test_data)
        assert mx_out.shape == np_out.shape
        assert_almost_equal(mx_out.asnumpy(), np_out, rtol=1e-3, atol=1e-5)

    import math
    funcs = {
        'erf' : (lambda x: 2.0 / math.sqrt(math.pi) * _np.exp(-(x ** 2)), 0.5, 0.5),
        'erfinv' : (lambda x: 0.5 * math.sqrt(math.pi) * _np.exp(scipy_special.erfinv(x) ** 2), 0.5, 0.5),
        'gamma' : (lambda x: scipy_special.gamma(x) * scipy_special.psi(x), 0.5, 0.5),
        'gammaln' : (lambda x: scipy_special.psi(x), 0.5, 0.5)
    }
    ndim = random.choice([2, 3, 4])
    shape = random.choice([rand_shape_nd(ndim, dim=3), (1, 0, 2)])
    for shape in [rand_shape_nd(ndim, dim=3), (1, 0, 2)]:
        for func, func_data in funcs.items():
            ref_grad, low, high = func_data
            check_unary_func(func, ref_grad, shape, low, high)


@with_seed()
@use_np
def test_np_normal_grad():
    class TestNormalGrad(HybridBlock):
        def __init__(self, shape):
            super(TestNormalGrad, self).__init__()
            self._shape = shape

        def hybrid_forward(self, F, loc, scale):
            return F.np.random.normal(loc, scale, self._shape)

    dtypes = ['float16', 'float32', 'float64']
    param_shape = [
        [(3, 2), (3, 2)],
        [(3, 2, 2), (3, 2, 2)],
        [(3, 4, 5), (4, 1)],
    ]
    output_shapes = [
        (3, 2),
        (4, 3, 2, 2),
        (3, 4, 5)
    ]
    for hybridize in [False, True]:
        for dtype in dtypes:
            for ((shape1, shape2), out_shape) in zip(param_shape, output_shapes):
                test_normal_grad = TestNormalGrad(out_shape)
                if hybridize:
                    test_normal_grad.hybridize()
                loc = np.zeros(shape1)
                loc.attach_grad()
                scale = np.ones(shape2)
                scale.attach_grad()
                with mx.autograd.record():
                    samples = test_normal_grad(loc, scale)
                samples.backward()
                assert loc.grad.shape == shape1
                assert scale.grad.shape == shape2
                assert_almost_equal(loc.grad.asnumpy().sum(), _np.ones(out_shape).sum(), rtol=1e-3, atol=1e-5)


@with_seed()
@use_np
def test_np_random():
    shapes = [(), (1,), (2, 3), (4, 0, 5), 6, (7, 8), None]
    dtypes = ['float16', 'float32', 'float64']
    op_names = ['uniform', 'normal']
    for shape in shapes:
        for dtype in dtypes:
            for op_name in op_names:
                op = getattr(np.random, op_name, None)
                assert op is not None
                out = op(size=shape, dtype=dtype)
                expected_shape = shape
                if not isinstance(shape, tuple):
                    expected_shape = () if shape is None else (shape,)
                assert out.shape == expected_shape

    class TestRandom(HybridBlock):
        def __init__(self, shape, op_name):
            super(TestRandom, self).__init__()
            self._shape = shape
            self._op_name = op_name

        def hybrid_forward(self, F, x):
            op = getattr(F.np.random, self._op_name, None)
            assert op is not None
            return x + op(size=shape)

    x = np.ones(())
    for op_name in op_names:
        for shape in shapes:
            for hybridize in [False, True]:
                net = TestRandom(shape, op_name)
                if hybridize:
                    net.hybridize()
                out = net(x)
                expected_shape = shape
                if not isinstance(shape, tuple):
                    expected_shape = () if shape is None else (shape,)
                assert out.shape == expected_shape


@with_seed()
@use_np
def test_random_seed():
    for seed in [234, 594, 7240, 20394]:
        ret = []
        for _ in range(2):
            npx.random.seed(seed=seed)
            ret.append(np.random.uniform(size=(2, 3)))
        assert_almost_equal(ret[0].asnumpy(), ret[1].asnumpy(), rtol=1e-4, atol=1e-5, use_broadcast=False)


@with_seed()
@use_np
def test_np_cumsum():
    def np_cumsum_backward(ograd, axis=None, dtype=None):
        return _np.flip(_np.cumsum(_np.flip(ograd, axis=axis), axis=axis, dtype=dtype), axis=axis)

    class TestCumsum(HybridBlock):
        def __init__(self, axis=None, dtype=None):
            super(TestCumsum, self).__init__()
            self._axis = axis
            self._dtype = dtype

        def hybrid_forward(self, F, a):
            return a.cumsum(axis=self._axis, dtype=self._dtype)

    shapes = [(2, 3, 4), (2, 0, 3), ()]
    for hybridize in [True, False]:
        for shape in shapes:
            for axis in [None] + [i for i in range(0, len(shape))]:
                for otype in [None, _np.float32, _np.float64]:
                    test_cumsum = TestCumsum(axis=axis, dtype=otype)
                    if hybridize:
                        test_cumsum.hybridize()
                    for itype in [_np.float16, _np.float32, _np.float64]:
                        x = rand_ndarray(shape).astype(itype).as_np_ndarray()
                        x.attach_grad()
                        np_out = _np.cumsum(x.asnumpy(), axis=axis, dtype=otype)
                        with mx.autograd.record():
                            mx_out = test_cumsum(x)
                        assert mx_out.shape == np_out.shape
                        assert_almost_equal(mx_out.asnumpy(), np_out, rtol=1e-3, atol=1e-5)
                        mx_out.backward()
                        np_backward = np_cumsum_backward(_np.ones(np_out.shape, dtype=otype),
                                                         axis=axis, dtype=otype).reshape(x.shape)
                        assert_almost_equal(x.grad.asnumpy(), np_backward, rtol=1e-3, atol=1e-5)

                        mx_out = np.cumsum(x, axis=axis, dtype=otype)
                        np_out = _np.cumsum(x.asnumpy(), axis=axis, dtype=otype)
                        assert_almost_equal(mx_out.asnumpy(), np_out, rtol=1e-3, atol=1e-5)

    for shape in shapes:
        for axis in [None] + [i for i in range(0, len(shape))]:
            for otype in [None, _np.int32, _np.int64]:
                for itype in [_np.bool, _np.int8, _np.int32, _np.int64]:
                    x = rand_ndarray(shape).astype(itype).as_np_ndarray()
                    np_out = _np.cumsum(x.asnumpy(), axis=axis, dtype=otype)
                    mx_out = np.cumsum(x, axis=axis, dtype=otype)
                    assert mx_out.shape == np_out.shape
                    assert_almost_equal(mx_out.asnumpy(), np_out, rtol=1e-3, atol=1e-5)


@with_seed()
@use_np
def test_np_histogram():
    shapes = [(), (3, 4), (3, 0)]

    for shape in shapes:
        mx_a = np.random.uniform(0.0, 10.0, size=shape)
        np_a = mx_a.asnumpy()
        mx_bins = np.array([0.0, 1.0, 2.0, 3.0, 4.0, 5., 6., 7., 8., 9., 10.])
        np_bins = mx_bins.asnumpy()
        for bins, _range in [(20, (0.0, 10.0)), (mx_bins, None)]:
            mx_cnts, mx_bins = np.histogram(mx_a, bins=bins, range=_range)
            np_cnts, np_bins = _np.histogram(np_a, bins=bins if isinstance(bins, mx.base.numeric_types) else bins.asnumpy(), range=_range)
            assert_almost_equal(mx_cnts.asnumpy(), np_cnts, rtol=1e-3, atol=1e-5)
            assert_almost_equal(mx_bins.asnumpy(), np_bins, rtol=1e-3, atol=1e-5)


@with_seed()
@use_np
def test_np_choice():
    class TestUniformChoice(HybridBlock):
        def __init__(self, sample_size, replace):
            super(TestUniformChoice, self).__init__()
            self.sample_size = sample_size
            self.replace = replace

        def hybrid_forward(self, F, a):
            return F.np.random.choice(a=a, size=self.sample_size, replace=self.replace, p=None)

    class TestWeightedChoice(HybridBlock):
        def __init__(self, sample_size, replace):
            super(TestWeightedChoice, self).__init__()
            self.sample_size = sample_size
            self.replace = replace

        def hybrid_forward(self, F, a, p):
            op = getattr(F.np.random, "choice", None)
            return F.np.random.choice(a, self.sample_size, self.replace, p)

    def test_sample_with_replacement(sampler, num_classes, shape, weight=None):
        samples = sampler(num_classes, shape, replace=True, p=weight).asnumpy()
        generated_density = _np.histogram(samples, _np.arange(num_classes + 1), density=True)[0]
        expected_density = (weight.asnumpy() if weight is not None else
                            _np.array([1 / num_classes] * num_classes))
        # test almost equal
        assert_almost_equal(generated_density, expected_density, rtol=1e-1, atol=1e-1)
        # test shape
        assert (samples.shape == shape)

    def test_sample_without_replacement(sampler, num_classes, shape, num_trials, weight=None):
        samples = sampler(num_classes, shape, replace=False, p=weight).asnumpy()
        # Check shape and uniqueness
        assert samples.shape == shape
        assert len(_np.unique(samples)) == samples.size
        # Check distribution
        bins = _np.zeros((num_classes))
        expected_freq = (weight.asnumpy() if weight is not None else
                         _np.array([1 / num_classes] * num_classes))
        for i in range(num_trials):
            out = sampler(num_classes, 1, replace=False, p=weight).item()
            bins[out] += 1
        bins /= num_trials
        assert_almost_equal(bins, expected_freq, rtol=1e-1, atol=1e-1)

    def test_indexing_mode(sampler, set_size, samples_size, replace, weight=None):
        a = np.arange(set_size)
        if weight is not None:
            samples = sampler(a, weight)
        else:
            samples = sampler(a)
        assert len(samples) == samples_size
        if not replace:
            assert len(_np.unique(samples.asnumpy())) == samples_size

    num_classes = 10
    num_samples = 10 ** 8
    # Density tests are commented out due to their huge time comsumption.
    # Tests passed locally.
    # shape_list1 = [
    #     (10 ** 8, 1),
    #     (10 ** 5, 10 ** 3),
    #     (10 ** 2, 10 ** 3, 10 ** 3)
    # ]
    # for shape in shape_list1:
    #     test_sample_with_replacement(np.random.choice, num_classes, shape)
    #     weight = np.array(_np.random.dirichlet([1.0] * num_classes))
    #     test_sample_with_replacement(np.random.choice, num_classes, shape, weight)

    # Tests passed locally,
    # commented out for the same reason as above.
    # shape_list2 = [
    #     (6, 1),
    #     (2, 3),
    #     (1, 2, 3),
    #     (2, 2),
    # ]
    # for shape in shape_list2:
    #     test_sample_without_replacement(np.random.choice, num_classes, shape, 10 ** 5)
    #     weight = np.array(_np.random.dirichlet([1.0] * num_classes))
    #     test_sample_without_replacement(np.random.choice, num_classes, shape, 10 ** 5, weight)

    # Test hypridize mode:
    for wtype in ['float16', 'float32', 'float64']:
        for hybridize in [True, False]:
            for replace in [True, False]:
                test_choice = TestUniformChoice(num_classes // 2, replace)
                test_choice_weighted = TestWeightedChoice(num_classes // 2, replace)
                if hybridize:
                    test_choice.hybridize()
                    test_choice_weighted.hybridize()
                weight = np.array(_np.random.dirichlet([1.0] * num_classes)).astype(wtype)
                test_indexing_mode(test_choice, num_classes, num_classes // 2, replace, None)
                test_indexing_mode(test_choice_weighted, num_classes, num_classes // 2, replace, weight)


@with_seed()
@use_np
def test_np_eye():
    configs = [
        4,
        1000,
        (4, 3),
        (5, None),
        (4, None, 1),
        (2, 2, 1),
        (4, 6, 1),
        (7, 3, -3),
        (3, 2, -2),
        (4, 0),
        (0, 0),
        (0, 3),
        (0, 0, -2)
    ]
    exception_configs = [
        -1,
        -1000,
        (-2, None),
        (1, -1)
    ]
    dtypes = ['int32', 'float16', 'float32', 'float64', None]
    for config in configs:
        for dtype in dtypes:
            if isinstance(config, tuple):
                mx_ret = np.eye(*config, dtype=dtype)
                np_ret = _np.eye(*config, dtype=dtype)
            else:
                mx_ret = np.eye(config, dtype=dtype)
                np_ret = _np.eye(config, dtype=dtype)
            assert same(mx_ret.asnumpy(), np_ret)
    # check for exception input
    for config in exception_configs:
        if isinstance(config, tuple):
            assertRaises(MXNetError, np.eye, *config)
        else:
            assertRaises(MXNetError, np.eye, config)

    class TestEye(HybridBlock):
        def __init__(self, N, M=None, k=0, dtype=None):
            super(TestEye, self).__init__()
            self._N = N
            self._M = M
            self._k = k
            self._dtype = dtype

        def hybrid_forward(self, F, x):
            return x + F.np.eye(self._N, self._M, self._k, dtype=self._dtype)

    for dtype in dtypes:
        x = np.zeros(shape=(), dtype=dtype)
        for config in configs:
            for hybridize in [False, True]:
                if isinstance(config, tuple):
                    net = TestEye(*config, dtype=dtype)
                    np_out = _np.eye(*config, dtype=dtype)
                else:
                    net = TestEye(config, dtype=dtype)
                    np_out = _np.eye(config, dtype=dtype)
                if hybridize:
                    net.hybridize()
                mx_out = net(x)
                assert same(mx_out.asnumpy(), np_out)


@with_seed()
@use_np
def test_np_indices():
    dtypes = ['int32', 'int64', 'float16', 'float32', 'float64']
    shapes = [
        (0,),
        (3,),
        (2, 3, 4),
        (2, 0, 4),
        (1, 1, 1, 1),
        (1, 0, 0, 1),
        (2, 3, 4, 5, 6, 7)
    ]
    if platform.system() == 'Windows':
        shapes = shapes[1:]  # beacuse in numpy windows version, indces not support dimensions is empty tuple.
    for dtype in dtypes:
        for shape in shapes:
            np_out = _np.indices(dimensions=shape, dtype=dtype)
            mx_out = np.indices(dimensions=shape, dtype=dtype)
            same(mx_out.asnumpy(), np_out)
            assert mx_out.shape == np_out.shape

    @use_np
    class TestIndices(HybridBlock):
        def __init__(self, dimensions=None, dtype=None):
            super(TestIndices, self).__init__()
            self._dimensions = dimensions
            self._dtype = dtype

        def hybrid_forward(self, F, x):
            return x + F.np.indices(dimensions=self._dimensions, dtype=self._dtype)

    for dtype in dtypes:
        for shape in shapes:
            x = np.zeros(shape=(), dtype=dtype)
            for hybridize in [False, True]:
                net = TestIndices(dimensions=shape, dtype=dtype)
                np_out = _np.indices(dimensions=shape, dtype=dtype)
                if hybridize:
                    net.hybridize()
                mx_out = net(x)
                same(mx_out.asnumpy(), np_out)
                assert mx_out.shape == np_out.shape


@with_seed()
@use_np
def test_np_repeat():
    config = [
        ((), 2, None),
        ((), 0, None),
        ((4, 2), 2, None),
        ((4, 2), 2, 0),
        ((4, 2), 2, 1),
        ((4, 2), 2, -1),
    ]

    class TestRepeat(HybridBlock):
        def __init__(self, repeats, axis=None):
            super(TestRepeat, self).__init__()
            self._repeats = repeats
            self._axis = axis

        def hybrid_forward(self, F, x):
            return x.repeat(self._repeats, self._axis)

    for shape, repeats, axis in config:
        data_np = _np.random.randint(low=0, high=1000, size=shape)
        data_mx = np.array(data_np, dtype=data_np.dtype)
        ret_np = data_np.repeat(repeats, axis)
        ret_mx = data_mx.repeat(repeats, axis)
        assert same(ret_mx.asnumpy(), ret_np)

        net = TestRepeat(repeats, axis)
        for hybrid in [False, True]:
            if hybrid:
                net.hybridize()
            ret_mx = net(data_mx)
            assert same(ret_mx.asnumpy(), ret_np)


@with_seed()
@use_np
def test_np_linalg_norm():
    @use_np
    class TestLinalgNorm(HybridBlock):
        def __init__(self, ord=None, axis=None, keepdims=False):
            super(TestLinalgNorm, self).__init__()
            self._ord = ord
            self._axis = axis
            self._keepdims = keepdims

        def hybrid_forward(self, F, x):
            return F.np.linalg.norm(x, ord=self._ord, axis=self._axis, keepdims=self._keepdims)

    a = np.arange(5 * 6 * 7 * 8).reshape((5, 6, 7, 8))
    ords = [None, 'fro']
    axes = [None, (0, 2), (1, 0), (1, 2)]
    for ord in ords:
        for axis in axes:
            if ord == 'fro' and axis is None and a.ndim > 2:
                continue
            for keepdims in [False, True]:
                for hybridize in [False, True]:
                    net = TestLinalgNorm(ord, axis, keepdims)
                    if hybridize:
                        net.hybridize()
                    mx_ret = net(a)
                    np_ret = _np.linalg.norm(a.asnumpy(), ord=ord, axis=axis, keepdims=keepdims)
                    assert_almost_equal(mx_ret.asnumpy(), np_ret, atol=1e-5, rtol=1e-4)


@with_seed()
@use_np
def test_np_linalg_svd():
    class TestSVD(HybridBlock):
        def __init__(self):
            super(TestSVD, self).__init__()

        def hybrid_forward(self, F, data):
            return F.np.linalg.svd(data)

    def get_grad(UT, L, V):
        m = V.shape[-2]
        n = V.shape[-1]
        E = _np.zeros_like(UT)
        dUT = _np.ones_like(UT)
        dV = _np.ones_like(V)
        for i in range(m):
            for j in range(i + 1, m):
                denom1 = _np.maximum(L[..., i] - L[..., j], 1e-20)
                denom2 = _np.maximum(L[..., i] + L[..., j], 1e-20)
                E[..., i, j] = 1.0 / denom1 / denom2
                E[..., j, i] = -E[..., i, j]
            E[..., i, i] = 0
        G1 = _np.matmul(1.0 / L[..., None] * dV, _np.swapaxes(V, -2, -1)) * L[..., None, :]
        G1 = G1 + _np.matmul(_np.swapaxes(dUT, -2, -1), UT)
        X = G1 * E
        G2 = _np.eye(m) + (X + _np.swapaxes(X, -2, -1)) * L[..., None, :] - 1.0 / L[..., None] * _np.matmul(dV, _np.swapaxes(V, -2, -1)) * _np.eye(m)
        dA = _np.matmul(UT, _np.matmul(G2, V) + 1.0 / L[..., None] * dV)
        return dA

    def check_svd(UT, L, V, data_np):
        shape = data_np.shape
        # check UT @ L @ V == A
        t = _np.matmul(UT * L[..., None, :], V)
        assert t.shape == data_np.shape
        assert_almost_equal(t, data_np, rtol=rtol, atol=atol)
        # check UT @ U == I
        I = _np.matmul(UT, _np.swapaxes(UT, -2, -1))
        I_np = _np.ones_like(UT) * _np.eye(shape[-2])
        assert I.shape == I_np.shape
        assert_almost_equal(I, I_np, rtol=rtol, atol=atol)
        # check U @ UT == I
        I = _np.matmul(_np.swapaxes(UT, -2, -1), UT)
        I_np = _np.ones_like(UT) * _np.eye(shape[-2])
        assert I.shape == I_np.shape
        assert_almost_equal(I, I_np, rtol=rtol, atol=atol)
        # check V @ VT == I
        I = _np.matmul(V, _np.swapaxes(V, -2, -1))
        I_np = _np.ones_like(UT) * _np.eye(shape[-2])
        assert I.shape == I_np.shape
        assert_almost_equal(I, I_np, rtol=rtol, atol=atol)

    shapes = [
        (3, 3),
        (3, 5),
        (4, 4),
        (4, 5),
        (5, 5),
        (5, 6),
        (6, 6),
        (0, 1),
        (6, 5, 6),
        (2, 3, 3, 4),
        (4, 2, 1, 2),
        (0, 5, 3, 3),
        (5, 0, 3, 3),
        (3, 3, 0, 0),
    ]
    dtypes = ['float32', 'float64']
    for hybridize in [True, False]:
        for dtype in dtypes:
            for shape in shapes:
                rtol = atol = 0.01
                test_svd = TestSVD()
                if hybridize:
                    test_svd.hybridize()
                data_np = _np.random.uniform(-10.0, 10.0, shape)
                data_np = _np.array(data_np, dtype=dtype)
                data = np.array(data_np, dtype=dtype)
                data.attach_grad()
                with mx.autograd.record():
                    ret = test_svd(data)
                UT = ret[0].asnumpy()
                L = ret[1].asnumpy()
                V = ret[2].asnumpy()
                # check svd validity
                check_svd(UT, L, V, data_np)
                # check descending singular values
                s = [L[..., i] - L[..., i + 1] for i in range(L.shape[-1] - 1)]
                s = _np.array(s)
                assert (s >= -1e-5).all()
                if L.size > 0:
                    assert (L[..., -1] >= -1e-5).all()
                # check backward
                mx.autograd.backward(ret)
                if ((s > 1e-5).all() and (L.size == 0 or (L > 1e-5).all())):
                    backward_expected = get_grad(ret[0].asnumpy(), ret[1].asnumpy(), ret[2].asnumpy())
                    assert_almost_equal(data.grad.asnumpy(), backward_expected, rtol=rtol, atol=atol)
                # Test imperative once again
                ret = np.linalg.svd(data)
                UT = ret[0].asnumpy()
                L = ret[1].asnumpy()
                V = ret[2].asnumpy()
                check_svd(UT, L, V, data_np)


@with_seed()
@use_np
def test_np_linalg_cholesky():
    class TestCholesky(HybridBlock):
        def __init__(self):
            super(TestCholesky, self).__init__()

        def hybrid_forward(self, F, data):
            return F.np.linalg.cholesky(data)

    def get_grad(L):
        # shape of m is [batch, n, n]
        if 0 in L.shape:
            return L

        def copyltu(m):
            eye = _np.array([_np.eye(m.shape[-1]) for i in range(m.shape[0])])
            lower = _np.tril(m) - eye * m
            lower_mask = _np.tril(_np.ones_like(m))
            ret = lower_mask * m + lower.swapaxes(-1, -2)
            return ret

        shape = L.shape
        L = L.reshape(-1, shape[-2], shape[-1])
        dL = _np.ones_like(L)
        L_inv = _np.linalg.inv(L)
        L_inv_T = L_inv.swapaxes(-1, -2)
        L_T = L.swapaxes(-1, -2)
        sym_L_inv = 0.5 * (L_inv + L_inv_T)
        dA = 0.5 * _np.matmul(_np.matmul(L_inv_T, copyltu(_np.matmul(L_T, dL))), L_inv)
        return dA.reshape(shape)

    def check_cholesky(L, data_np):
        assert L.shape == data_np.shape
        # catch error if numpy throws rank < 2
        try:
            L_expected = _np.linalg.cholesky(data_np)
        except Exception as e:
            print(data_np)
            print(data_np.shape)
            print(e)
        else:
            assert L.shape == L_expected.shape
            assert_almost_equal(L.asnumpy(), L_expected, rtol=rtol, atol=atol)

    shapes = [
        (0, 0),
        (1, 1),
        (5, 5),
        (6, 6),
        (6, 6, 6),
        (1, 0, 0),
        (0, 1, 1),
        (2, 3, 4, 4),
    ]
    dtypes = ['float32', 'float64']
    for hybridize, dtype, shape in itertools.product([True, False], dtypes, shapes):
        atol = rtol = 1e-2

        test_cholesky = TestCholesky()
        if hybridize:
            test_cholesky.hybridize()

        # Numerical issue:
        # When backpropagating through Cholesky decomposition, we need to compute the inverse
        # of L according to dA = 0.5 * L**(-T) * copyLTU(L**T * dL) * L**(-1) where A = LL^T.
        # The inverse is calculated by "trsm" method in CBLAS. When the data type is float32,
        # this causes numerical instability. It happens when the matrix is ill-conditioned.
        # In this example, the issue occurs frequently if the symmetric positive definite input
        # matrix A is constructed by A = LL^T + \epsilon * I. A proper way of testing such
        # operators involving numerically unstable operations is to use well-conditioned random
        # matrices as input. Here we test Cholesky decomposition for FP32 and FP64 separately.
        # See rocBLAS:
        # https://github.com/ROCmSoftwarePlatform/rocBLAS/wiki/9.Numerical-Stability-in-TRSM

        # generate symmetric PD matrices
        if 0 in shape:
            data_np = np.ones(shape)
        else:
            data_np_l = _np.random.uniform(-10., 10., shape)
            if dtype == 'float32':
                data_np_l_flat = data_np_l.reshape((-1, shape[-2], shape[-1]))
            else:
                data_np_l_flat = _np.tril(data_np_l.reshape((-1, shape[-2], shape[-1])))
            for i in range(data_np_l_flat.shape[0]):
                for j in range(data_np_l_flat.shape[-1]):
                    if data_np_l_flat[i, j, j] < 0:
                        data_np_l_flat[i, j, j] = -data_np_l_flat[i, j, j]
                    elif data_np_l_flat[i, j, j] == 0:
                        data_np_l_flat[i, j, j] = 2
            data_np = _np.matmul(data_np_l_flat, data_np_l_flat.swapaxes(-1, -2))
            data_np = data_np.reshape(shape)

        # When dtype is np.FP32, truncation from FP64 to FP32 could also be a source of
        # instability since the ground-truth gradient is computed using FP64 data.
        data = np.array(data_np, dtype=dtype)
        data.attach_grad()
        with mx.autograd.record():
            L = test_cholesky(data)

        # check cholesky validity
        check_cholesky(L, data_np)
        # check backward. backward does not support empty input
        if 0 not in L.shape:
            mx.autograd.backward(L)
            backward_expected = get_grad(L.asnumpy())
            assert_almost_equal(data.grad.asnumpy(), backward_expected, rtol=rtol, atol=atol)
        # check imperative once again
        L = np.linalg.cholesky(data)
        check_cholesky(L, data_np)


@with_seed()
@use_np
def test_np_linalg_inv():
    class TestInverse(HybridBlock):
        def __init__(self):
            super(TestInverse, self).__init__()

        def hybrid_forward(self, F, data):
            return F.np.linalg.inv(data)

    def get_grad(A):
        if 0 in A.shape:
            return A

        dA = _np.ones_like(A)
        A_inv = _np.linalg.inv(A)
        dA_inv = -_np.matmul(_np.matmul(A_inv, dA), A_inv)
        return _np.swapaxes(dA_inv, -1, -2)

    def check_inv(A_inv, data_np):
        assert A_inv.shape == data_np.shape
        # catch error if numpy throws rank < 2
        try:
            A_expected = _np.linalg.inv(data_np)
        except Exception as e:
            print(data_np)
            print(data_np.shape)
            print(e)
        else:
            assert A_inv.shape == A_expected.shape
            assert_almost_equal(A_inv.asnumpy(), A_expected, rtol=rtol, atol=atol)

    shapes = [
        (0, 0),
        (4, 4),
        (2, 2),
        (1, 1),
        (2, 1, 1),
        (0, 1, 1),
        (6, 1, 1),
        (2, 3, 3, 3),
        (4, 2, 1, 1),
        (0, 5, 3, 3),
        (5, 0, 0, 0),
        (3, 3, 0, 0),
        (3, 5, 5),
    ]
    dtypes = ['float32', 'float64']
    for hybridize, dtype, shape in itertools.product([True, False], dtypes, shapes):
        atol = rtol = 1e-2

        test_inv = TestInverse()
        if hybridize:
            test_inv.hybridize()
        # generate well-conditioned matrices with small eigenvalues
        if 0 in shape:
            data_np = _np.ones(shape)
        else:
            n = int(np.prod(np.array(shape[:-2]))) if len(shape) > 2 else 1
            # eigenvalues
            D = _np.array([_np.diag(_np.random.uniform(-10., 10., shape[-1])) \
                             for i in range(n)]).reshape(shape)
            # orthogonal matrix through householder transformation
            I = _np.array([_np.eye(shape[-1]) for i in range(n)]).reshape(shape)
            v = _np.random.uniform(-10, 10,
                    int(np.prod(np.array(shape[:-1])))).reshape(shape[:-1] + (1,))
            v = v / _np.linalg.norm(v, axis=-2, keepdims=True)
            v_T = _np.swapaxes(v, -1, -2)
            U = I - 2 * _np.matmul(v, v_T)
            data_np = _np.matmul(_np.matmul(U, D), _np.swapaxes(U, -1, -2))
        data = np.array(data_np, dtype=dtype)
        data.attach_grad()
        with mx.autograd.record():
            A_inv = test_inv(data)

        # check cholesky validity
        check_inv(A_inv, data_np)
        # check backward. backward does not support empty input
        mx.autograd.backward(A_inv)
        backward_expected = get_grad(data.asnumpy())
        assert_almost_equal(data.grad.asnumpy(), backward_expected, rtol=rtol, atol=atol)
        # check imperative once again
        A_inv = np.linalg.inv(data)
        check_inv(A_inv, data_np)


@with_seed()
@use_np
def test_np_linalg_det():
    class TestDet(HybridBlock):
        def __init__(self):
            super(TestDet, self).__init__()

        def hybrid_forward(self, F, a):
            return F.np.linalg.det(a)

    # test non zero size input
    tensor_shapes = [
        (2, 0, 2, 2),
        (5, 5),
        (0, 2, 2, 2),
        (3, 3, 3),
        (0, 2, 2),
        (2, 2, 2, 2, 2),
        (1, 1),
    ]
    types = [_np.float32, _np.float64]
    grad_reqs = ['write', 'add', 'null']

    for hybridize, dtype, shape, grad_req in itertools.product([True, False], types, tensor_shapes, grad_reqs):
        a_shape = (1,) + shape
        test_det = TestDet()
        if hybridize:
            test_det.hybridize()
        a = rand_ndarray(shape=a_shape, dtype=dtype).as_np_ndarray()
        a.attach_grad(grad_req)
        np_out = _np.linalg.det(a.asnumpy())
        with mx.autograd.record():
            mx_out = test_det(a)
        assert mx_out.shape == np_out.shape
        assert_almost_equal(mx_out.asnumpy(), np_out, rtol=1e-1, atol=1e-1)
        if grad_req != 'null':
            print(shape, grad_req)
            mx_out.backward()

        # Test imperative once again
        mx_out = np.linalg.det(a)
        np_out = _np.linalg.det(a.asnumpy())
        assert_almost_equal(mx_out.asnumpy(), np_out, rtol=1e-1, atol=1e-1)

        # test numeric gradient
        a_sym = mx.sym.Variable("a").as_np_ndarray()
        mx_sym = mx.sym.np.linalg.det(a_sym).as_nd_ndarray()
        if 0 not in shape and grad_req != 'null':
            check_numeric_gradient(mx_sym, [a.as_nd_ndarray()],
                                    rtol=1e-1, atol=1e-1, dtype=dtype)


@with_seed()
@use_np
def test_np_linalg_slogdet():
    class TestSlogdet(HybridBlock):
        def __init__(self):
            super(TestSlogdet, self).__init__()

        def hybrid_forward(self, F, a):
            return F.np.linalg.slogdet(a)

    # test non zero size input
    tensor_shapes = [
        (2, 0, 2, 2),
        (5, 5),
        (0, 2, 2, 2),
        (3, 3, 3),
        (0, 2, 2),
        (2, 2, 2, 2, 2),
        (1, 1),
    ]

    types = [_np.float32, _np.float64]
    grad_reqs = ['write', 'add', 'null']

    for hybridize, a_shape, dtype, grad_req in itertools.product([True, False], tensor_shapes, types, grad_reqs):
        test_slogdet = TestSlogdet()
        if hybridize:
            test_slogdet.hybridize()
        a = rand_ndarray(shape=a_shape, dtype=dtype).as_np_ndarray()
        a.attach_grad(grad_req)

        np_out = _np.linalg.slogdet(a.asnumpy())
        with mx.autograd.record():
            mx_out = test_slogdet(a)
        assert mx_out[0].shape == np_out[0].shape
        assert mx_out[1].shape == np_out[1].shape
        assert_almost_equal(mx_out[0].asnumpy(), np_out[0], rtol=1e-1, atol=1e-1)
        assert_almost_equal(mx_out[1].asnumpy(), np_out[1], rtol=1e-1, atol=1e-1)
        if grad_req != 'null':
            mx_out[1].backward()

        # Test imperative once again
        mx_out = np.linalg.slogdet(a)
        np_out = _np.linalg.slogdet(a.asnumpy())
        assert_almost_equal(mx_out[0].asnumpy(), np_out[0], rtol=1e-1, atol=1e-1)
        assert_almost_equal(mx_out[1].asnumpy(), np_out[1], rtol=1e-1, atol=1e-1)

        # test numeric gradient
        a_sym = mx.sym.Variable("a").as_np_ndarray()
        mx_sym = mx.sym.np.linalg.det(a_sym).as_nd_ndarray()
        if 0 not in a_shape and grad_req != 'null':
            check_numeric_gradient(mx_sym, [a.as_nd_ndarray()],
                                    rtol=1e-1, atol=1e-1, dtype=dtype)


@with_seed()
@use_np
def test_np_vstack():
    class TestVstack(HybridBlock):
        def __init__(self):
            super(TestVstack, self).__init__()

        def hybrid_forward(self, F, a, *args):
            return F.np.vstack([a] + list(args))

    def g(data):
        return _np.ones_like(data)

    configs = [
        ((), (), ()),
        ((2), (2), (2)),
        ((0), (0), (0)),
        ((2, 2), (3, 2), (0, 2)),
        ((2, 3), (1, 3), (4, 3)),
        ((2, 2, 2), (3, 2, 2), (1, 2, 2)),
        ((0, 1, 1), (4, 1, 1), (5, 1, 1)),
        ((2), (0, 2), (2, 2))
    ]
    types = ['float16', 'float32', 'float64', 'int8', 'int32', 'int64']
    for config in configs:
        for hybridize in [True, False]:
            for dtype in types:
                test_vstack = TestVstack()
                if hybridize:
                    test_vstack.hybridize()
                rtol = 1e-3
                atol = 1e-5
                v = []
                v_np = []
                for i in range(3):
                    v_np.append(_np.array(_np.random.uniform(-10.0, 10.0, config[i]), dtype=dtype))
                    v.append(mx.nd.array(v_np[i]).as_np_ndarray())
                    v[i].attach_grad()
                expected_np = _np.vstack(v_np)
                with mx.autograd.record():
                    mx_out = test_vstack(*v)
                assert mx_out.shape == expected_np.shape
                assert_almost_equal(mx_out.asnumpy(), expected_np, rtol=rtol, atol=atol)

                # Test gradient
                mx_out.backward()
                for i in range(3):
                    expected_grad = g(v_np[i])
                    assert_almost_equal(v[i].grad.asnumpy(), expected_grad, rtol=rtol, atol=atol)

                # Test imperative once again
                mx_out = np.vstack(v)
                expected_np = _np.vstack(v_np)
                assert_almost_equal(mx_out.asnumpy(), expected_np, rtol=rtol, atol=atol)


@with_seed()
@use_np
def test_np_roll():
    class TestRoll(HybridBlock):
        def __init__(self, shift=None, axis=None):
            super(TestRoll, self).__init__()
            self._shift = shift
            self._axis = axis

        def hybrid_forward(self, F, x):
            return F.np.roll(x, shift=self._shift, axis=self._axis)

    dtypes = ['int32', 'int64', 'float16', 'float32', 'float64']
    configs = [
        ((), (3,), None),
        ((1,), (-3,), None),
        ((20,), (-3,), None),
        ((3,), (2,), 0),
        ((2, 3, 4), (12,), (1,)),
        ((2, 3, 4), (10, -10), (0, 1)),
        ((2, 3, 4, 5), (0, 1), (-1, 2)),
        ((2, 3, 0, 1), (0, 1), (-1, 2)),
        ((2, 3, 4, 5), 10, (0, 2)),
    ]
    i_dtype = {"float32" : _np.float32,
               "float64" : _np.float64
               }
    for dtype in dtypes:
        for config in configs:
            for hybridize in [False, True]:
                shape, shift, axis = config[0], config[1], config[2]
                x = rand_ndarray(shape=shape, dtype=dtype).as_np_ndarray()
                net = TestRoll(shift=shift, axis=axis)
                np_out = _np.roll(x.asnumpy(), shift=shift, axis=axis)
                if hybridize:
                    net.hybridize()
                x.attach_grad()
                with mx.autograd.record():
                    mx_out = net(x)
                assert mx_out.shape == np_out.shape
                mx_out.backward()
                assert same(mx_out.asnumpy(), np_out)
                assert same(x.grad.shape, x.shape)
                assert same(x.grad.asnumpy(), _np.ones(shape))

                # test imperativen
                np_out = _np.roll(x.asnumpy(), shift=shift, axis=axis)
                mx_out = np.roll(x, shift=shift, axis=axis)
                assert same(mx_out.asnumpy(), np_out)

                # test numeric
                if dtype in ['float32', 'float64'] and len(shape)> 0 and  _np.prod(shape) > 0:
                    x_sym = mx.sym.Variable("x").as_np_ndarray()
                    mx_sym = mx.sym.np.roll(x_sym, shift=shift, axis=axis).as_nd_ndarray()
                    check_numeric_gradient(mx_sym, [x.as_nd_ndarray()],
                                           numeric_eps=1e-3, rtol=1e-3, atol=1e-5, dtype=i_dtype[dtype])


@with_seed()
@use_np
def test_np_trace():
    class TestTrace(HybridBlock):
        def __init__(self, axis1, axis2, offset):
            super(TestTrace, self).__init__()
            self._axis1 = axis1
            self._axis2 = axis2
            self._offset = offset

        def hybrid_forward(self, F, data):
            return F.np.trace(data, axis1=self._axis1, axis2=self._axis2, offset=self._offset)

    def g(data, axis1, axis2, offset):
        idx = _np.indices(data.shape)
        ret = _np.zeros_like(data)
        ret[idx[axis1] + offset == idx[axis2]] = 1.0
        return ret

    shapes = [
        (3, 3),
        (3, 4),
        (0, 0),
        (3, 3, 3),
        (0, 0, 0),
        (2, 2, 4, 3),
        (2, 2, 4, 3),
        (2, 0, 3, 0),
        (2, 0, 2, 3)
    ]
    offsets = range(-5, 5)
    dtypes = ['int32', 'float16', 'float32', 'float64']
    for hybridize in [True, False]:
        for shape in shapes:
            ndim = len(shape)
            for axis1 in range(-ndim, ndim):
                for axis2 in range(-ndim, ndim):
                    if (axis1 + ndim) % ndim != (axis2 + ndim) % ndim:
                        for offset in offsets:
                            for dtype in dtypes:
                                if dtype == 'float16':
                                    rtol = atol = 1e-2
                                else:
                                    rtol = atol = 1e-5
                                test_trace = TestTrace(axis1, axis2, offset)
                                if hybridize:
                                    test_trace.hybridize()
                                data_np = _np.random.uniform(-10.0, 10.0, shape)
                                data = mx.nd.array(data_np, dtype=dtype)
                                data_np = data.asnumpy()
                                data.attach_grad()
                                expected_np = _np.trace(data_np, axis1=axis1, axis2=axis2, offset=offset)
                                with mx.autograd.record():
                                    out_mx = test_trace(data.as_np_ndarray())
                                assert out_mx.shape == expected_np.shape
                                assert_almost_equal(out_mx.asnumpy(), expected_np, rtol=rtol, atol=atol)
                                out_mx.backward()
                                backward_expected = g(data_np, axis1=axis1, axis2=axis2, offset=offset)
                                assert_almost_equal(data.grad.asnumpy(), backward_expected, rtol=rtol, atol=atol)

                                # Test imperative once again
                                data = mx.nd.array(data_np, dtype=dtype)
                                out_mx = np.trace(data.as_np_ndarray(), axis1=axis1, axis2=axis2, offset=offset)
                                assert_almost_equal(out_mx.asnumpy(), expected_np, rtol=rtol, atol=atol)

    # bad params
    params = [
        ([], 0, 1, 0),
        ([2], 0, 1, 0),
        ([3, 2, 2], 1, 1, 1),
        ([3, 2, 2], 0, -4, 1)
    ]
    for shape, axis1, axis2, offset in params:
        data_np = _np.random.uniform(-1.0, 1.0, shape)
        data_mx = mx.nd.array(data_np)
        try:
            output = np.trace(data_mx.as_np_ndarray(), axis1=axis1, axis2=axis2, offset=offset)
        except mx.base.MXNetError:
            continue
        assert False


@with_seed()
@use_np
def test_np_windows():
    class TestWindows(HybridBlock):
        def __init__(self, func, M, dtype):
            super(TestWindows, self).__init__()
            self._func = func
            self._M = M
            self._dtype = dtype

        def hybrid_forward(self, F, x, *args, **kwargs):
            op = getattr(F.np, self._func)
            assert op is not None
            return x + op(M=self._M, dtype=self._dtype)

    configs = [-10, -3, -1, 0, 1, 6, 10, 20]
    dtypes = ['float32', 'float64']
    funcs = ['hanning', 'hamming', 'blackman']
    for config in configs:
        for dtype in dtypes:
            for func in funcs:
                x = np.zeros(shape=(), dtype=dtype)
                for hybridize in [False, True]:
                    np_func = getattr(_np, func)
                    mx_func = TestWindows(func, M=config, dtype=dtype)
                    np_out = np_func(M=config).astype(dtype)
                    if hybridize:
                        mx_func.hybridize()
                    mx_out = mx_func(x)
                    assert_almost_equal(mx_out.asnumpy(), np_out, rtol=1e-3, atol=1e-5)
                    # test imperative
                    mx_out = getattr(np, func)(M=config, dtype=dtype)
                    np_out = np_func(M=config).astype(dtype)
                    assert_almost_equal(mx_out.asnumpy(), np_out, rtol=1e-3, atol=1e-5)


@with_seed()
@use_np
def test_np_flip():
    class TestFlip(HybridBlock):
        def __init__(self, axis):
            super(TestFlip, self).__init__()
            self.axis = axis

        def hybrid_forward(self, F, x):
            return F.np.flip(x, self.axis)

    shapes = [(1, 2, 3), (1, 0), ()]
    types = ['int32', 'int64', 'float16', 'float32', 'float64']
    for hybridize in [True, False]:
        for oneType in types:
            rtol, atol=1e-3, 1e-5
            for shape in shapes:
                axis = random.randint(-1, len(shape) - 1)
                if axis is -1:
                    axis = None
                test_flip = TestFlip(axis)
                if hybridize:
                    test_flip.hybridize()
                x = rand_ndarray(shape, dtype=oneType).as_np_ndarray()
                x.attach_grad()
                np_out = _np.flip(x.asnumpy(), axis)
                with mx.autograd.record():
                    mx_out = test_flip(x)
                assert mx_out.shape == np_out.shape
                assert_almost_equal(mx_out.asnumpy(), np_out, rtol=rtol, atol=atol)
                mx_out.backward()
                np_backward = _np.ones(np_out.shape)
                assert_almost_equal(x.grad.asnumpy(), np_backward, rtol=rtol, atol=atol)

                # Test imperative once again
                mx_out = np.flip(x, axis)
                np_out = _np.flip(x.asnumpy(), axis)
                assert_almost_equal(mx_out.asnumpy(), np_out, rtol=rtol, atol=atol)


@with_seed()
@use_np
def test_np_around():
    class TestAround(HybridBlock):
        def __init__(self, decimals):
            super(TestAround, self).__init__()
            self.decimals = decimals

        def hybrid_forward(self, F, x):
            return F.np.around(x, self.decimals)

    shapes = [(), (1, 2, 3), (1, 0)]
    types = ['int32', 'int64', 'float32', 'float64']
    for hybridize in [True, False]:
        for oneType in types:
            rtol, atol = 1e-3, 1e-5
            for shape in shapes:
                for d in range(-5, 6):
                    test_around = TestAround(d)
                    if hybridize:
                        test_around.hybridize()
                    x = rand_ndarray(shape, dtype=oneType).as_np_ndarray()
                    np_out = _np.around(x.asnumpy(), d)
                    mx_out = test_around(x)
                    assert mx_out.shape == np_out.shape
                    assert_almost_equal(mx_out.asnumpy(), np_out, rtol=rtol, atol=atol)

                    mx_out = np.around(x, d)
                    np_out = _np.around(x.asnumpy(), d)
                    assert_almost_equal(mx_out.asnumpy(), np_out, rtol=rtol, atol=atol)


@with_seed()
@use_np
def test_np_nonzero():
    class TestNonzero(HybridBlock):
        def __init__(self):
            super(TestNonzero, self).__init__()

        def hybrid_forward(self, F, x):
            return F.npx.nonzero(x)

    types = ['int32', 'int64', 'float64', 'float32', 'float16']
    for hybridize in [True, False]:
        for shape in [(), (1, 2, 3), (1, 0)]:
            for oneType in types:
                rtol, atol = 1e-3, 1e-5
                test_nonzero = TestNonzero()
                if hybridize:
                    test_nonzero.hybridize()
                x = rand_ndarray(shape, dtype=oneType).as_np_ndarray()
                np_out = _np.nonzero(x.asnumpy())
                np_out = _np.transpose(np_out)
                mx_out = test_nonzero(x)
                assert mx_out.shape == np_out.shape
                assert_almost_equal(mx_out.asnumpy(), np_out, rtol, atol)

                # Test imperative once again
                mx_out = npx.nonzero(x)
                np_out = _np.nonzero(x.asnumpy())
                np_out = _np.transpose(np_out)
                assert_almost_equal(mx_out.asnumpy(), np_out, rtol, atol)


@with_seed()
@use_np
def test_np_unique():
    class TestUnique(HybridBlock):
        def __init__(self, return_index=False, return_inverse=False, return_counts=False, axis=None):
            super(TestUnique, self).__init__()
            self._return_index = return_index
            self._return_inverse = return_inverse
            self._return_counts = return_counts
            self._axis = axis

        def hybrid_forward(self, F, a):
            return F.np.unique(a, self._return_index, self._return_inverse, self._return_counts, self._axis)

    configs = [
        ((), True, True, True, None),
        ((1, ), True, True, True, -1),
        ((5, ), True, True, True, 0),
        ((5, ), True, True, True, None),
        ((5, 4), True, True, True, None),
        ((5, 4), True, True, True, -1),
        ((5, 0, 4), True, True, True, None),
        ((0, 0, 0), True, True, True, None),
        # ((5, 3, 4), True, True, True, -1), # waiting for numpy 1.18, details in pr 14255
        ((5, 3, 4), True, True, True, None),
        ((5, 3, 4), True, True, True, 1),
    ]
    for dtype in ['float32', 'float64', 'int8', 'uint8', 'int32', 'int64']:
        for hybridize in [False]:
            for config in configs:
                test_unique = TestUnique(*config[1:])
                if hybridize:
                    test_unique.hybridize()
                x = _np.random.uniform(-8.0, 8.0, size=config[0])
                x = np.array(x, dtype=dtype)
                np_out = _np.unique(x.asnumpy(), *config[1:])
                mx_out = test_unique(x)
                assert mx_out[0].shape == np_out[0].shape
                for i in range(4):
                    assert_almost_equal(mx_out[i].asnumpy(), np_out[i], rtol=1e-3, atol=1e-5)

                # Test imperative once again
                mx_out = np.unique(x, *config[1:])
                np_out = _np.unique(x.asnumpy(), *config[1:])
                for i in range(4):
                    assert_almost_equal(mx_out[i].asnumpy(), np_out[i], rtol=1e-3, atol=1e-5)


@with_seed()
@use_np
def test_np_take():
    configs = [
        ((4, 4), (4, 0), None),
        ((4, 4), (4, 0), 0),
        ((4, 4), (4, 0), 1),
        ((), (4, 0), None),
        ((), (5, ), None),
        ((), (4, 5), None),
        ((), (), None),
        ((3, 4), (), None),
        ((3, 4), (), 0),
        ((3, 4), (), 1),
        ((3, 4, 5), (), 2),
        ((3, 4, 5), (), -3),
    ]

    class TestTake(HybridBlock):
        def __init__(self, axis, mode):
            super(TestTake, self).__init__()
            self._axis = axis
            self._mode = mode

        def hybrid_forward(self, F, a, indices):
            return F.np.take(a, indices, axis=self._axis, mode=self._mode)

    def grad_helper(grad_in, axis, idx, mode):
        k = grad_in.shape[axis]
        if mode == 'clip':
            idx = 0 if idx < 0 else idx
            idx = k - 1 if idx >= k else idx
        else:
            idx = idx % k
        if axis == None:
            grad_in[idx] += 1.0
        elif axis == 0:
            if axis == len(grad_in.shape) - 1:
                grad_in[idx] += 1.0
            else:
                grad_in[idx, :] += 1.0
        elif axis == 1:
            if axis == len(grad_in.shape) - 1:
                grad_in[:, idx] += 1.0
            else:
                grad_in[:, idx, :] += 1.0
        elif axis == 2:
            if axis == len(grad_in.shape) - 1:
                grad_in[:, :, idx] += 1.0
            else:
                grad_in[:, :, idx, :] += 1.0
        elif axis == 3:
            if axis == len(grad_in.shape) - 1:
                grad_in[:, :, :, idx] += 1.0
            else:
                grad_in[:, :, :, idx, :] += 1.0
        elif axis == 4:
            grad_in[:, :, :, :, idx] += 1.0
        else:
            raise ValueError("axis %d is not supported..." % axis)

    def check_output_n_grad(data_shape, idx_shape, axis, mode):
        data_real = _np.random.normal(size=data_shape).astype('float32')
        idx_real = _np.random.randint(low=-100, high=100, size=idx_shape)
        same(np.take(np.array(data_real), np.array(idx_real), axis=axis, mode=mode).asnumpy(),
             _np.take(data_real, idx_real, axis=axis, mode=mode))

        grad_in = _np.zeros(data_shape, dtype='float32')

        test_take = TestTake(axis=axis, mode=mode)
        if hybridize:
            test_take.hybridize()
        x = np.array(data_real)
        x.attach_grad()
        with mx.autograd.record():
            mx_out = test_take(x, np.array(idx_real))
        same(mx_out.asnumpy(), _np.take(data_real, idx_real, axis=axis, mode=mode))

        if axis and axis < 0:
            axis += len(data_shape)
        try:
            for i in _np.nditer(idx_real):
                grad_helper(grad_in, axis, i, mode)
        except:
            pass

        mx_out.backward()
        same(x.grad.asnumpy(), grad_in)

    for hybridize in [True, False]:
        for mode in ['clip', 'wrap']:
            for data_ndim in range(1, 5):
                for idx_ndim in range(1, 4):
                    for axis in range(-data_ndim, data_ndim):
                        data_shape = ()
                        for _ in range(data_ndim):
                            data_shape += (_np.random.randint(low=1, high=5), )
                        idx_shape = ()
                        for _ in range(idx_ndim):
                            idx_shape += (_np.random.randint(low=1, high=5), )
                        check_output_n_grad(data_shape, idx_shape, axis, mode)

            for config in configs:
                check_output_n_grad(config[0], config[1], config[2], mode)


@unittest.skipUnless(sys.version_info.major >= 3 and sys.version_info.minor >= 5,
                     'inspect package requires Python >= 3.5 to work properly')
@with_seed()
def test_np_builtin_op_signature():
    import inspect
    from mxnet import _numpy_op_doc
    builtin_np_op_names = [name for name in get_all_registered_operators() if name.startswith('_np_')]
    for op_name in builtin_np_op_names:
        _op_from_doc = getattr(_numpy_op_doc, op_name, None)
        assert _op_from_doc is not None, "Failed to find documentation for operator {}. " \
                                         "Please add the documentation in _numpy_op_doc.py for this operator."\
            .format(op_name)
        op = _get_builtin_op(op_name)
        assert op is not None
        assert str(op.__signature__) == str(inspect.signature(_op_from_doc))


@with_seed()
@use_np
def test_np_moveaxis():
    class TestMoveaxis(HybridBlock):
        def __init__(self, source=None, destination=None):
            super(TestMoveaxis, self).__init__()
            self._source = source
            self._destination= destination

        def hybrid_forward(self, F, x):
            return F.np.moveaxis(x, source=self._source, destination=self._destination)

    dtypes = ['int32', 'int64', 'float16', 'float32', 'float64']
    for hybridize in [False, True]:
        for dtype in dtypes:
            for ndim in [0, 1, 2, 3, 4, 5, 6]:
                shape = rand_shape_nd(ndim, dim=5, allow_zero_size=True)
                np_data = _np.random.uniform(low=-100, high=100, size=shape).astype(dtype)
                mx_data = np.array(np_data, dtype=dtype)
                axis = [i for i in range(ndim)]
                random.shuffle(axis)
                for i in range(ndim):
                    source = random.sample(axis, i)
                    destination = random.sample(axis, i)

                    # test gluon
                    test_moveaxis = TestMoveaxis(source,destination)
                    if hybridize:
                        test_moveaxis.hybridize()
                    np_out = _np.moveaxis(np_data, source=source, destination=destination)
                    mx_data.attach_grad()
                    with mx.autograd.record():
                        mx_out = test_moveaxis(mx_data)
                    assert mx_out.shape == np_out.shape
                    mx_out.backward()
                    assert same(mx_data.grad.shape, mx_data.shape)
                    assert same(mx_data.grad.asnumpy(), _np.ones(shape))
                    # test imperative
                    np_out = _np.moveaxis(np_data, source=source, destination=destination)
                    mx_out = np.moveaxis(mx_data, source=source, destination= destination)
                    assert np_out.dtype == mx_out.dtype
                    assert same(mx_out.asnumpy(), np_out)


@with_seed()
@use_np
def test_np_rot90():
    class TestTRot90(HybridBlock):
        def __init__(self, k=1, axes=(0, 1)):
            super(TestTRot90, self).__init__()
            self._k = k
            self._axes = axes

        def hybrid_forward(self, F, a, *args):
            return F.np.rot90(a, self._k, self._axes)

    configs = [
        ((2, 3), 1, (0, 1)),
        ((2, 3), 3, (0, 1)),
        ((2, 3), 1, (1, 0)),
        ((2, 3), 2, (1, 0)),
        ((2, 3), 3, (1, 0)),
        ((2, 3), 0, (1, 0)),
        ((2, 3, 4, 5), 3, (1, 2)),
        ((2, 3, 4, 5), -3, (2, 3)),
        ((2, 3, 0, 5), -2, (2, 3)),
        ((2, 0, 0, 5), -3, (2, 3)),
        ((2, 3, 0, 5), 0, (2, 1)),
    ]
    dtypes = ['uint8', 'int8', 'int32', 'int64', 'float16', 'float32', 'float64']

    for config in configs:
        for dtype in dtypes:
            for hybridize in [True, False]:
                shape, k, axes = config[0], config[1], config[2]
                x = rand_ndarray(shape=shape, dtype=dtype).as_np_ndarray()
                net = TestTRot90(k=k, axes=axes)
                if hybridize:
                    net.hybridize()

                x.attach_grad()
                np_out = _np.rot90(x.asnumpy(), k=k, axes=axes)
                with mx.autograd.record():
                    mx_out = net(x)
                assert mx_out.shape == np_out.shape
                assert same(mx_out.asnumpy(), np_out)
                mx_out.backward()
                np_backward = _np.ones(shape, dtype)

                assert same(x.grad.asnumpy().shape, np_backward.shape)
                assert same(x.grad.asnumpy(), np_backward)

                np_out = _np.rot90(x.asnumpy(), k=k, axes=axes)
                mx_out = np.rot90(x, k=k, axes=axes)
                assert same(mx_out.asnumpy(), np_out)


@with_seed()
@use_np
def test_np_hsplit():
    class TestHSplit(HybridBlock):
        def __init__(self, indices_or_sections):
            super(TestHSplit, self).__init__()
            self._indices_or_sections = indices_or_sections

        def hybrid_forward(self, F, a, *args, **kwargs):
            return F.np.hsplit(a, indices_or_sections=self._indices_or_sections)

    shapes = [
        (10,),
        (3, 8, 5),
        (3, 0, 5),
        (3, 8, 5, 6),
        (3, 0, 5, 6),
    ]
    indices_or_sections_num = [
        (2, 4),
        (3, 3),
        (3,),
        (1,),
        2,
    ]
    for hybridize in [True, False]:
        for shape in shapes:
            for indices_or_sections in indices_or_sections_num:
                # test gluon
                test_hsplit = TestHSplit(indices_or_sections=indices_or_sections)
                if hybridize:
                    test_hsplit.hybridize()

                a = mx.nd.random.uniform(-1.0, 1.0, shape=shape).as_np_ndarray()
                a.attach_grad()
                expected_ret = _np.hsplit(a.asnumpy(), indices_or_sections=indices_or_sections)
                with mx.autograd.record():
                    y = test_hsplit(a)
                assert len(y) == len(expected_ret)
                for mx_out, np_out in zip(y, expected_ret):
                    assert_almost_equal(mx_out.asnumpy(), np_out, rtol=1e-3, atol=1e-5)
                mx.autograd.backward(y)
                assert_almost_equal(a.grad.asnumpy(), _np.ones(a.shape), rtol=1e-3, atol=1e-5)

                # test imperative
                mx_outs = np.hsplit(a, indices_or_sections=indices_or_sections)
                np_outs = _np.hsplit(a.asnumpy(), indices_or_sections=indices_or_sections)
                for mx_out, np_out in zip(mx_outs, np_outs):
                    assert_almost_equal(mx_out.asnumpy(), np_out, rtol=1e-3, atol=1e-5)


@with_seed()
@use_np
def test_np_einsum():
    class TestEinsum(HybridBlock):
        def __init__(self, subscripts, optimize):
            super(TestEinsum, self).__init__()
            self.subscripts = subscripts
            self.optimize = optimize

        def hybrid_forward(self, F, *operands):
            return F.np.einsum(self.subscripts, *operands, optimize=self.optimize)

    def dbg(name, data):
        print('type of {} = {}'.format(name, type(data)))
        print('shape of {} = {}'.format(name, data.shape))
        print('{} = {}'.format(name, data))

    configs = [
        ('ii', [(5, 5)], lambda *args: (_np.eye(5),)),
        ('ii->i', [(5, 5)], lambda *args: (_np.eye(5),)),
        ('ij->i', [(5, 5)], lambda *args: (_np.ones((5, 5)),)),
        ('...j->...', [(5, 5)], lambda *args: (_np.ones((5, 5)),)),
        ('ji', [(2, 3)], lambda *args: (_np.ones((2, 3)),)),
        ('ij->ji', [(2, 3)], lambda *args: (_np.ones((2, 3)),)),
        ('i, i', [(5,), (5,)], lambda *args: (args[1], args[0])),
        ('ij, j', [(5, 5), (5,)], lambda *args: (_np.tile(args[1][None, :], [5, 1]),
                                                 args[0].sum(axis=0))),
        ('...j, j', [(5, 5), (5,)], lambda *args: (_np.tile(args[1][None, :], [5, 1]),
                                                   _np.sum(args[0], axis=0))),
        ('..., ...', [(), (2, 3)], lambda *args: (_np.sum(args[1], axis=None),
                                                  args[0] * _np.ones((2, 3)))),
        (', ij', [(), (2, 3)], lambda *args: (_np.sum(args[1], axis=None),
                                              args[0] * _np.ones((2, 3)))),
        ('i, j', [(2,), (5, )], lambda *args: (_np.sum(args[1], axis=None) * _np.ones(2),
                                               _np.sum(args[0], axis=None) * _np.ones(5))),
        ('ijk, jil->kl', [(3, 4, 5), (4, 3, 2)], lambda *args: (_np.tile(_np.transpose(_np.sum(args[1],
                                                                                               axis=-1))[:, :, None],
                                                                         [1, 1, 5]),
                                                                _np.tile(_np.transpose(_np.sum(args[0],
                                                                                               axis=-1))[:, :, None],
                                                                         [1, 1, 2]))),
        ('ii->i', [(3, 3)], lambda *args: (_np.eye(3),)),
        ('ki, jk->ij', [(3, 2), (4, 3)], lambda *args: (_np.tile(args[1].sum(axis=0)[:, None], [1, 2]),
                                                        _np.tile(args[0].sum(axis=1)[None, :], [4, 1]))),
        ('ki, ...k->i...', [(3, 2), (4, 3)], lambda *args: (_np.tile(args[1].sum(axis=0)[:, None], [1, 2]),
                                                            _np.tile(args[0].sum(axis=1)[None, :], [4, 1]))),
        ('k..., jk', [(3, 2), (4, 3)], lambda *args: (_np.tile(args[1].sum(axis=0)[:, None], [1, 2]),
                                                      _np.tile(args[0].sum(axis=1)[None, :], [4, 1]))),
        ('ij, jk', [(5, 0), (0, 4)], lambda *args: (_np.empty((5, 0)), _np.empty((0, 4)))),
        (('ij,jk,kl->il'), [(2, 2), (2, 5), (5, 2)], lambda *args: (_np.dot(_np.ones((2, 2)), _np.dot(args[1], args[2]).T),
                                                                    _np.dot(args[0].T, _np.dot(_np.ones((2, 2)), args[2].T)),
                                                                    _np.dot(_np.dot(args[0], args[1]).T, _np.ones((2, 2))))),
        # broadcast bug
        ('ij, ij -> i', [(1, 4), (2, 4)], lambda *args: (_np.sum(args[1], axis=0)[None, :],
                                                         _np.tile(args[0], [2, 1]))),
        # issue #16576
        # commented due to long running time
        # ('abiz,abjz->abij', [(64, 8, 128, 512), (64, 8, 128, 512)], lambda *args: (_np.matmul(_np.ones((64, 8, 128, 128)), args[1]),
        #                                                                            _np.matmul(_np.ones((64, 8, 128, 128)), args[0]))),
    ]
    dtypes = ['float32', 'float64', 'int32']
    acc_type = {'float16': 'float32', 'float32': 'float64', 'float64': 'float64',
                'int32': 'int64'}
    for hybridize in [False, True]:
        for dtype in dtypes:
            for config in configs:
                for optimize in [False, True]:
                    rtol = 1e-2 if dtype == 'float16' else 1e-3
                    atol = 1e-4 if dtype == 'float16' else 1e-5
                    (subscripts, operands, get_grad) = config
                    test_einsum = TestEinsum(subscripts, optimize)
                    if hybridize:
                        test_einsum.hybridize()
                    x = []
                    x_np = []
                    for shape in operands:
                        tmp = _np.array(_np.random.uniform(-1.0, 1.0, shape), dtype=dtype)
                        x_np.append(tmp.astype(acc_type[dtype]))
                        x.append(np.array(tmp, dtype=dtype))
                        x[-1].attach_grad()
                    expected_np = _np.einsum(subscripts, *x_np, optimize=optimize).astype(dtype)
                    with mx.autograd.record():
                        out_mx = test_einsum(*x)
                    assert out_mx.shape == expected_np.shape
                    assert_almost_equal(out_mx.asnumpy(), expected_np, rtol=rtol, atol=atol)
                    out_mx.backward()
                    for (iop, op) in enumerate(x):
                        assert_almost_equal(op.grad.asnumpy(), get_grad(*x_np)[iop], rtol=rtol, atol=atol)

                    # Test imperative once again
                    for op in x:
                        op.attach_grad()
                    with mx.autograd.record():
                        out_mx = np.einsum(subscripts, *x, optimize=optimize)
                    out_mx.backward()
                    expected_np = _np.einsum(subscripts, *x_np, optimize=optimize)
                    assert_almost_equal(out_mx.asnumpy(), expected_np, rtol=rtol, atol=atol)
                    for (iop, op) in enumerate(x):
                        assert_almost_equal(op.grad.asnumpy(), get_grad(*x_np)[iop].astype(dtype), rtol=rtol, atol=atol)
    configs = [
        (('ij,jk,kl->il'), [(2, 2), (2, 5), (5, 2)]),
        (('ea,fb,abcd,gc,hd->efgh'), [(5, 5), (5, 5), (5, 5, 5, 5), (5, 5), (5, 5)]),
    ]
    dtypes = ['int32', 'float32', 'float64']
    for hybridize in [False, True]:
        for dtype in dtypes:
            for config in configs:
                (subscripts, operands) = config
                rtol = 1e-2 if dtype == 'float16' else 1e-3
                atol = 1e-3 if dtype == 'float16' else 1e-4
                grad = []
                x_np = []
                for shape in operands:
                    x_np.append(_np.array(_np.random.uniform(-2.0, 2.0, shape),
                                          dtype=dtype))
                for optimize in [False, True]:
                    x = []
                    for (iop, op) in enumerate(operands):
                        x.append(np.array(x_np[iop], dtype=dtype))
                        x[-1].attach_grad()
                    test_einsum = TestEinsum(subscripts, optimize)
                    if hybridize:
                        test_einsum.hybridize()
                    expected_np = _np.einsum(subscripts, *[op.astype(acc_type[dtype]) for op in x_np],
                                             optimize=optimize).astype(dtype)
                    with mx.autograd.record():
                        out_mx = test_einsum(*x)
                    assert out_mx.shape == expected_np.shape
                    assert_almost_equal(out_mx.asnumpy(), expected_np, rtol=rtol, atol=atol)
                    out_mx.backward()
                    cur_grad = []
                    for (iop, op) in enumerate(x):
                        cur_grad.append(op.grad.asnumpy())
                    grad.append(cur_grad)
                for (iop, op) in enumerate(grad[0]):
                    assert_almost_equal(grad[0][iop], grad[1][iop], rtol=rtol, atol=atol)


@with_seed()
@use_np
def test_np_rand():
    # Test shapes.
    shapes = [
        (3, 3),
        (3, 4),
        (0, 0),
        (3, 3, 3),
        (0, 0, 0),
        (2, 2, 4, 3),
        (2, 2, 4, 3),
        (2, 0, 3, 0),
        (2, 0, 2, 3)
    ]
    dtypes = ['float16', 'float32', 'float64']
    for dtype in dtypes:
        for shape in shapes:
            data_mx = np.random.rand(*shape, dtype=dtype)
            assert data_mx.shape == shape

    # Test random generator.
    ctx = mx.context.current_context()
    samples = 1000000
    trials = 8
    num_buckets = 10
    lower = 0.0
    upper = 1.0
    for dtype in ['float16', 'float32', 'float64']:
        buckets, probs = gen_buckets_probs_with_ppf(
            lambda x: ss.uniform.ppf(x, lower, upper), num_buckets)
        # Quantize bucket boundaries to reflect the actual dtype
        # and adjust probs accordingly
        buckets = np.array(buckets, dtype=dtype).tolist()
        probs = [(ss.uniform.cdf(buckets[i][1], lower, upper) -
                  ss.uniform.cdf(buckets[i][0], lower, upper))
                 for i in range(num_buckets)]

        def generator_mx(x): return np.random.rand(
            samples, ctx=ctx, dtype=dtype).asnumpy()
        verify_generator(generator=generator_mx, buckets=buckets,
                         probs=probs, nsamples=samples, nrepeat=trials)
        generator_mx_same_seed =\
            lambda x: _np.concatenate(
                [np.random.rand(x // 10, ctx=ctx, dtype=dtype).asnumpy()
                    for _ in range(10)])
        verify_generator(generator=generator_mx_same_seed, buckets=buckets,
                         probs=probs, nsamples=samples, nrepeat=trials)


@with_seed()
@use_np
def test_np_true_divide():
    shapes = [
        [()],
        [(0,)],
        [(2, 0, 3)],
        [(0, 0, 0)],
        [(10,)],
        [(3, 4)],
        [(2, 3, 4)],
        [(2, 3, 4, 5)],
        [(2, 3, 4, 5, 6)],
        [(0,), (0,)],
        [(0,), (1,)],
        [(2, 0, 3), (1, 1)],
        [(), (2, 3)],
        [(2, 3), ()],
        [(2, 3, 1), (1, 4)],
        [(2, 1, 4, 1), (3, 1, 5)],
    ]
    dtypes = [np.bool, np.int8, np.uint8, np.int32, np.int64, np.float16, np.float32, np.float64]
    itypes = [np.bool, np.int8, np.uint8, np.int32, np.int64]
    ftypes = [np.float16, np.float32, np.float64]
    for shape_pair, dtype in itertools.product(shapes, dtypes):
        a = np.random.uniform(3, 50, size=shape_pair[0]).astype(dtype)
        b = np.random.uniform(3, 50, size=shape_pair[-1]).astype(dtype)
        out_mx = a / b
        if _np.issubdtype(dtype, _np.integer) or (dtype is np.bool):
            assert out_mx.dtype == np.float32
        else:
            assert out_mx.dtype == dtype
        out_np = _np.true_divide(a.asnumpy(), b.asnumpy())
        assert_almost_equal(out_mx.asnumpy(), out_np, rtol=1e-3, atol=1e-3, use_broadcast=False)

        val = _np.random.randint(3, 50)
        out_mx = a / val
        out_np = _np.true_divide(a.asnumpy(), val)
        assert_almost_equal(out_mx.asnumpy(), out_np, rtol=1e-3, atol=1e-3, use_broadcast=False)

        out_mx = val / a
        out_np = _np.true_divide(val, a.asnumpy())
        assert_almost_equal(out_mx.asnumpy(), out_np, rtol=1e-3, atol=1e-3, use_broadcast=False)

    for shape_pair, itype, ftype in itertools.product(shapes, itypes, ftypes):
        i_ = np.random.uniform(3, 50, size=shape_pair[0]).astype(itype)
        f_ = np.random.uniform(3, 50, size=shape_pair[-1]).astype(ftype)

        out_mx = i_ / f_
        assert out_mx.dtype == ftype
        out_np = _np.true_divide(i_.asnumpy(), f_.asnumpy())
        assert_almost_equal(out_mx.asnumpy(), out_np, rtol=1e-3, atol=1e-3, use_broadcast=False)

        out_mx = f_ / i_
        assert out_mx.dtype == ftype
        out_np = _np.true_divide(f_.asnumpy(), i_.asnumpy())
        assert_almost_equal(out_mx.asnumpy(), out_np, rtol=1e-3, atol=1e-3, use_broadcast=False)


@with_seed()
@use_np
def test_np_column_stack():
    class TestColumnStack(HybridBlock):
        def __init__(self):
            super(TestColumnStack, self).__init__()

        def hybrid_forward(self, F, a, *args):
            return F.np.column_stack([a] + list(args))

    def g(data):
        return _np.ones_like(data)

    configs = [
        ((), (), ()),
        ((2), (2), (2)),
        ((0), (0), (0)),
        ((0, 3, 0), (0, 0, 0), (0, 1, 0)),
        ((2, 2), (2, 1), (2, 3)),
        ((4, 3), (4, 0), (4, 1)),
        ((2, 2, 2), (2, 4, 2), (2, 2, 2)),
        ((0, 1, 1), (0, 1, 1), (0, 1, 1))
    ]
    types = ['float16', 'float32', 'float64', 'int8', 'int32', 'int64']
    for config, hybridize, dtype in itertools.product(configs, [True, False], types):
        test_column_stack = TestColumnStack()
        if hybridize:
            test_column_stack.hybridize()
        rtol = 1e-3
        atol = 1e-5
        v = []
        v_np = []
        for i in range(3):
            v_np.append(_np.array(_np.random.uniform(-10.0, 10.0, config[i]), dtype=dtype))
            v.append(mx.nd.array(v_np[i]).as_np_ndarray())
            v[i].attach_grad()
        expected_np = _np.column_stack(v_np)
        with mx.autograd.record():
            mx_out = test_column_stack(*v)
        assert mx_out.shape == expected_np.shape
        assert_almost_equal(mx_out.asnumpy(), expected_np, rtol=rtol, atol=atol)

        # Test gradient
        mx_out.backward()
        for i in range(3):
            expected_grad = g(v_np[i])
            assert_almost_equal(v[i].grad.asnumpy(), expected_grad, rtol=rtol, atol=atol)

        # Test imperative once again
        mx_out = np.column_stack(v)
        expected_np = _np.column_stack(v_np)
        assert_almost_equal(mx_out.asnumpy(), expected_np, rtol=rtol, atol=atol)


def test_npx_reshape():
    class TestNumpyXReshape(HybridBlock):
        def __init__(self, newshape, reverse):
            super(TestNumpyXReshape, self).__init__()
            self._newshape = newshape
            self._reverse = reverse

        def hybrid_forward(self, F, a, *args, **kwargs):
            return F.npx.reshape(a, self._newshape, reverse=self._reverse)

    test_cases = [
        [(2, 3, 5, 5),  (-2, -1),         False, (2, 75)],
        [(2, 3, 5, 5),  (-2, -2, -1),     False, (2, 3, 25)],
        [(5, 3, 4, 5),  (-2, -1, -2),     False, (5, 15, 4)],
        [(2, 3, 5, 4),  (-1, -2, -2),     False, (8, 3, 5)],
        [(2, 3, 5, 5),  (-2, -2, -2, -2), False, (2, 3, 5, 5)],
        [(2, 1, 4, 5),  (-2, -3, -2, -2), False, (2, 4, 5)],
        [(1, 1, 4, 1),  (-3, -3, -2, -2), False, (4, 1)],
        [(1, 1, 1, 1),  (-3, -3, -3, -3), False, ()],
        [(2, 4, 5, 3),  (-1, 2, 2, 1),    False, (30, 2, 2, 1)],
        [(2, 3, 5, 6),  (-4,),            False, (2, 3, 5, 6)],
        [(2, 3, 5, 6),  (6, 1, -4),       False, (6, 1, 5, 6)],
        [(2, 3, 5, 6),  (-5, -5),         False, (6, 30)],
        [(2, 3, 5, 6),  (-5, -1),         False, (6, 30)],
        [(64,),         (-6, 16, 4),      False, (16, 4)],
        [(64,),         (-6, 16, -1),     False, (16, 4)],
        [(64, 1, 2, 3), (-6, 16, -1, -4), False, (16, 4, 1, 2, 3)],
        [(8, 5, 4, 6),  (-4, -1, 3, -6),  True,  (8, 5, 4, 2, 3)]
    ]
    for hybridize in [True, False]:
        for shape, newshape, reverse, expected_ret_shape in test_cases:
            for grad_req in ['write', 'add']:
                # test gluon
                test_reshape = TestNumpyXReshape(newshape=newshape, reverse=reverse)
                if hybridize:
                    test_reshape.hybridize()

                a = mx.np.random.uniform(-1, 1, shape).astype(np.float32)
                init_a_grad = mx.np.random.uniform(-1, 1, shape).astype(np.float32)
                a.attach_grad(grad_req=grad_req)
                if grad_req == 'add':
                    a.grad[:] = init_a_grad
                with mx.autograd.record():
                    y = test_reshape(a)
                assert y.shape == expected_ret_shape,\
                    'y.shape={}, expected_ret_shape={}'.format(y.shape, expected_ret_shape)
                assert_almost_equal(y.asnumpy(), a.asnumpy().reshape(expected_ret_shape), rtol=1e-3, atol=1e-5)

                # test backward
                mx.autograd.backward(y)
                expected_grad = _np.ones(shape)
                if grad_req == 'add':
                    expected_grad += init_a_grad.asnumpy()
                assert_almost_equal(a.grad.asnumpy(), expected_grad, rtol=1e-3, atol=1e-5)

                # test imperative
                npx_out = npx.reshape(a, newshape, reverse=reverse)
                expected_out = _np.reshape(a.asnumpy(), expected_ret_shape)
                assert_almost_equal(npx_out.asnumpy(), expected_out, rtol=1e-3, atol=1e-5)


@with_seed()
@use_np
def test_np_share_memory():
    ops = [np.shares_memory, np.may_share_memory]
    # reshape not support boolean types
    dtypes = [np.int8, np.uint8, np.int32, np.int64, np.float16, np.float32, np.float64]
    for op in ops:
        for dt in dtypes:
            x = np.zeros([13, 21, 23, 22], dtype=dt)
            assert not op(x[0,:,:,:], x[1,:,:,:])
            assert not op(x[2,:,:,:], x[3,:,:,:])
            assert not op(x[2:5,0,0,0], x[3:4,0,0,0])
            assert not op(x[2:5,0,0,0], x[4:7,0,0,0])
            assert op(x[0,0,0,2:5], x[0,0,0,3:4])
            assert op(x[0,6,0,2:5], x[0,6,0,4:7])
            assert not op(x[0,5,0,2:5], x[0,6,0,4:7])

            for adt in dtypes:
                assert not op(x, np.ones((5, 0), dtype=adt))
                assert not op(np.ones((5, 0), dtype=adt), x)
                assert not op(np.ones((5, 0), dtype=dt), np.ones((0, 3, 0), dtype=adt))


@with_seed()
@use_np
def test_np_diff():
    def np_diff_backward(ograd, n, axis):
        res = ograd
        for i in range(n):
            res = _np.negative(_np.diff(res, n=1, axis=axis, prepend=0, append=0))
        return res

    class TestDiff(HybridBlock):
        def __init__(self, n=1, axis=-1):
            super(TestDiff, self).__init__()
            self._n = n
            self._axis = axis

        def hybrid_forward(self, F, a):
            return F.np.diff(a, n=self._n, axis=self._axis)

    shapes = [tuple(random.randrange(10) for i in range(random.randrange(6))) for j in range(5)]
    for hybridize in [True, False]:
        for shape in shapes:
            for axis in [i for i in range(-len(shape), len(shape))]:
                for n in [i for i in range(0, shape[axis]+1)]:
                    test_np_diff = TestDiff(n=n, axis=axis)
                    if hybridize:
                        test_np_diff.hybridize()
                    for itype in [_np.float16, _np.float32, _np.float64]:
                        # note the tolerance shall be scaled by the input n
                        if itype == _np.float16:
                            rtol = atol = 1e-2*len(shape)*n
                        else:
                            rtol = atol = 1e-5*len(shape)*n
                        x = rand_ndarray(shape).astype(itype).as_np_ndarray()
                        x.attach_grad()
                        np_out = _np.diff(x.asnumpy(), n=n, axis=axis)
                        with mx.autograd.record():
                            mx_out = test_np_diff(x)
                        assert mx_out.shape == np_out.shape
                        assert_almost_equal(mx_out.asnumpy(), np_out, rtol=rtol, atol=atol)
                        mx_out.backward()
                        if (np_out.size == 0):
                            np_backward = _np.zeros(shape)
                        else:
                            np_backward = np_diff_backward(_np.ones(np_out.shape, dtype=itype), n=n, axis=axis)
                        assert x.grad.shape == np_backward.shape
                        assert_almost_equal(x.grad.asnumpy(), np_backward, rtol=rtol, atol=atol)

                        mx_out = np.diff(x, n=n, axis=axis)
                        np_out = _np.diff(x.asnumpy(), n=n, axis=axis)
                        assert_almost_equal(mx_out.asnumpy(), np_out, rtol=rtol, atol=atol)


@with_seed()
@use_np
def test_np_column_stack():
    class TestColumnStack(HybridBlock):
        def __init__(self):
            super(TestColumnStack, self).__init__()

        def hybrid_forward(self, F, a, *args):
            return F.np.column_stack([a] + list(args))

    def g(data):
        return _np.ones_like(data)

    configs = [
        ((), (), ()),
        ((2), (2), (2)),
        ((0), (0), (0)),
        ((0, 3, 0), (0, 0, 0), (0, 1, 0)),
        ((2, 2), (2, 1), (2, 3)),
        ((4, 3), (4, 0), (4, 1)),
        ((2, 2, 2), (2, 4, 2), (2, 2, 2)),
        ((0, 1, 1), (0, 1, 1), (0, 1, 1))
    ]
    types = ['float16', 'float32', 'float64', 'int8', 'int32', 'int64']
    for config, hybridize, dtype in itertools.product(configs, [True, False], types):
        test_column_stack = TestColumnStack()
        if hybridize:
            test_column_stack.hybridize()
        rtol = 1e-3
        atol = 1e-5
        v = []
        v_np = []
        for i in range(3):
            v_np.append(_np.array(_np.random.uniform(-10.0, 10.0, config[i]), dtype=dtype))
            v.append(mx.nd.array(v_np[i]).as_np_ndarray())
            v[i].attach_grad()
        expected_np = _np.column_stack(v_np)
        with mx.autograd.record():
            mx_out = test_column_stack(*v)
        assert mx_out.shape == expected_np.shape
        assert_almost_equal(mx_out.asnumpy(), expected_np, rtol=rtol, atol=atol)

        # Test gradient
        mx_out.backward()
        for i in range(3):
            expected_grad = g(v_np[i])
            assert_almost_equal(v[i].grad.asnumpy(), expected_grad, rtol=rtol, atol=atol)

        # Test imperative once again
        mx_out = np.column_stack(v)
        expected_np = _np.column_stack(v_np)
        assert_almost_equal(mx_out.asnumpy(), expected_np, rtol=rtol, atol=atol)


@with_seed()
@use_np
def test_np_resize():
    class TestResize(HybridBlock):
        def __init__(self, new_shape):
            super(TestResize, self).__init__()
            self._new_shape = new_shape

        def hybrid_forward(self, F, x, *args, **kwargs):
            return F.np.resize(x, self._new_shape)

    dtypes = [np.int8, np.uint8, np.int32, np.int64, np.float16, np.float32, np.float64, np.bool_]
    shape_config = [
        [(), (2, 3)],
        [(2, 3), (2,)],
        [(2, 3), 2],
        [(2, 0, 1), (2, 2)],
        [(2, 0, 1), (3, 4, 5)],
        [((1,)), ()],
    ]
    flags = [True, False]
    for dtype, shape_pair, hybridize in itertools.product(dtypes, shape_config, flags):
        a = np.random.uniform(low=0, high=100, size=shape_pair[0], dtype='float64').astype(dtype)
        test = TestResize(shape_pair[1])
        if hybridize:
            test.hybridize()
        ret = test(a)
        expected_ret = _np.resize(a.asnumpy(), shape_pair[1])
        assert_almost_equal(ret.asnumpy(), expected_ret, atol=1e-5, rtol=1e-5, use_broadcast=False)

        # check imperative again
        ret = np.resize(a, shape_pair[1])
        assert_almost_equal(ret.asnumpy(), expected_ret, atol=1e-5, rtol=1e-5, use_broadcast=False)


@with_seed()
@use_np
def test_np_diag():
    class TestDiag(HybridBlock):
        def __init__(self, k=0):
            super(TestDiag, self).__init__()
            self._k = k

        def hybrid_forward(self, F, a):
            return F.np.diag(a, k=self._k)

    shapes = [(), (2,), (1, 5), (2, 2), (2, 5), (3, 3), (4, 3)]
    dtypes = [np.int8, np.uint8, np.int32, np.int64, np.float16, np.float32, np.float64]
    range_k = 6
    combination = itertools.product([False, True], shapes, dtypes, list(range(-range_k, range_k)))
    for hybridize, shape, dtype, k in combination:
        rtol = 1e-2 if dtype == np.float16 else 1e-3
        atol = 1e-4 if dtype == np.float16 else 1e-5
        test_diag = TestDiag(k)
        if hybridize:
            test_diag.hybridize()

        x = np.random.uniform(-2.0, 2.0, size=shape).astype(dtype) if len(shape) != 0 else np.array(())
        x.attach_grad()

        np_out = _np.diag(x.asnumpy(), k)
        with mx.autograd.record():
            mx_out = test_diag(x)
        assert mx_out.shape == np_out.shape
        assert_almost_equal(mx_out.asnumpy(), np_out, rtol=rtol, atol=atol)

        # check backward function
        mx_out.backward()
        if len(shape) == 0:
            np_backward = np.array(())
        elif len(shape) == 1:
            np_backward = np.ones(shape[0])
        else:
            np_backward = np.zeros(shape)
            h = shape[0]
            w = shape[1]
            if k > 0:
                w -= k
            else:
                h += k
            s = min(w, h)
            if s > 0:
                if k >= 0:
                    for i in range(s):
                        np_backward[0+i][k+i] = 1
                else:
                    for i in range(s):
                        np_backward[-k+i][0+i] = 1
        assert_almost_equal(x.grad.asnumpy(), np_backward, rtol=rtol, atol=atol)

        # Test imperative once again
        mx_out = np.diag(x, k)
        np_out = _np.diag(x.asnumpy(), k)
        assert_almost_equal(mx_out.asnumpy(), np_out, rtol=rtol, atol=atol)


@with_seed()
@use_np
def test_np_nan_to_num():
    def take_ele_grad(ele):
        if _np.isinf(ele) or _np.isnan(ele):
            return 0
        return 1
    def np_nan_to_num_grad(data):
        shape = data.shape
        arr = list(map(take_ele_grad,data.flatten()))
        return _np.array(arr).reshape(shape)

    class TestNanToNum(HybridBlock):
        def __init__(self, copy=True, nan=0.0, posinf=None, neginf=None):
            super(TestNanToNum, self).__init__()
            self.copy = copy
            self.nan = nan
            self.posinf = posinf
            self.neginf = neginf
            # necessary initializations

        def hybrid_forward(self, F, a):
            return F.np.nan_to_num(a, self.copy, self.nan, self.posinf, self.neginf)

    src_list = [
        _np.nan,
        _np.inf,
        -_np.inf,
        1,
        [_np.nan],
        [_np.inf],
        [-_np.inf],
        [1],
        [1,2,3,4,-1,-2,-3,-4,0],
        [_np.nan, _np.inf, -_np.inf],
        [_np.nan, _np.inf, -_np.inf, -574, 0, 23425, 24234,-5],
        [_np.nan, -1, 0, 1],
        [[-433, 0, 456, _np.inf], [-1, -_np.inf, 0, 1]]
    ]

    dtype_list = ['float16', 'float32', 'float64']
    # [nan, inf, -inf]
    param_list = [[None, None, None], [0, 1000, -100], [0.0, 9999.9, -9999.9]]
    copy_list = [True, False]
    hybridize_list = [True, False]
    atol, rtol = 1e-5, 1e-3

    src_dtype_comb = list(itertools.product(src_list,dtype_list))
    # check the dtype = int case in both imperative and sympolic expression
    src_dtype_comb.append((1,'int32'))
    src_dtype_comb.append(([234, 0, -40],'int64'))

    combinations = itertools.product(hybridize_list, src_dtype_comb, copy_list, param_list)

    numpy_version = _np.version.version
    for [hybridize, src_dtype, copy, param] in combinations:
        src, dtype = src_dtype
        # np.nan, np.inf, -np.int are float type
        x1 = mx.nd.array(src, dtype=dtype).as_np_ndarray().asnumpy()
        x2 = mx.nd.array(src, dtype=dtype).as_np_ndarray()
        x3 = mx.nd.array(src, dtype=dtype).as_np_ndarray()

        expected_grad = np_nan_to_num_grad(x1)
        x2.attach_grad()
        # with optional parameters or without
        if param[0] !=None and numpy_version>="1.17":
            test_np_nan_to_num = TestNanToNum(copy=copy, nan=param[0], posinf=param[1], neginf=param[2])
            np_out = _np.nan_to_num(x1, copy=copy, nan=param[0], posinf=param[1], neginf=param[2])
            mx_out = np.nan_to_num(x3, copy=copy, nan=param[0], posinf=param[1], neginf=param[2])
        else:
            test_np_nan_to_num = TestNanToNum(copy=copy)
            np_out = _np.nan_to_num(x1, copy=copy)
            mx_out = np.nan_to_num(x3, copy=copy)

        assert_almost_equal(mx_out.asnumpy(), np_out, rtol, atol)
        # check the inplace operation when copy = False
        # if x1.shape = 0, _np.array will not actually execute copy logic
        # only check x3 from np.nan_to_num instead of x2 from gluon
        if copy == False and x1.shape!=():
            assert x1.shape == x3.asnumpy().shape
            assert x1.dtype == x3.asnumpy().dtype
            assert_almost_equal(x1, x3.asnumpy(), rtol=rtol, atol=atol)
        # gluon does not support nan_to_num when copy=False
        # backward will check int type and if so, throw error
        # if not this case, test gluon
        if not (hybridize== False and copy == False) and ('float' in dtype):
            if hybridize:
                test_np_nan_to_num.hybridize()
            with mx.autograd.record():
                mx_out_gluon = test_np_nan_to_num(x2)
            assert_almost_equal(mx_out_gluon.asnumpy(), np_out, rtol, atol)
            mx_out_gluon.backward()
            assert_almost_equal(x2.grad.asnumpy(), expected_grad, rtol=1e-3, atol=1e-5)

        # Test imperative once again
        # if copy = False, the value of x1 and x2 has changed
        if copy == True:
            np_out = _np.nan_to_num(x1)
            mx_out = np.nan_to_num(x3)
            assert_almost_equal(mx_out.asnumpy(), np_out, rtol=1e-3, atol=1e-5, use_broadcast=False)


<<<<<<< HEAD

@with_seed()
@use_np
def test_np_linalg_debug():
    #test_np_linalg_cholesky()
    test_np_linalg_det()
    test_np_linalg_inv() 
    test_np_linalg_norm()
    test_np_linalg_slogdet()
    test_np_linalg_svd()
=======
@with_seed()
@use_np
def test_np_where():
    class TestWhere(HybridBlock):
        def __init__(self):
            super(TestWhere, self).__init__()

        def hybrid_forward(self, F, cond, x, y):
            return F.np.where(cond, x, y)

    dtypes = [np.int8, np.uint8, np.int32, np.int64, np.float16, np.float32, np.float64, np.bool]
    shape_configs = [
        [(), (2, 3), (4, 1, 3)],
        [(), (4, 1, 3), (2, 3)],
        [(2, 3), (4, 1, 3), ()],
        [(4, 1, 3), (2, 3), ()],
        [(2, 3), (), (4, 1, 3)],
        [(2, 3), (2, 3), (2, 3)],
        [(2, 3), (2, 1), (2, 3)],
        [(2, 1), (2, 3), (2, 3)],
        [(2, 3), (2, 3), (2, 1)]
    ]
    flags = [True, False]
    for ctype, dtype, shape_pair, hybridize in itertools.product(dtypes, dtypes, shape_configs, flags):
        cond = np.random.uniform(low=0, high=100, size=shape_pair[0], dtype='float64').astype(ctype)
        x = np.random.uniform(low=0, high=100, size=shape_pair[1], dtype='float64').astype(dtype)
        y = np.random.uniform(low=0, high=100, size=shape_pair[2], dtype='float64').astype(dtype)
        cond.attach_grad()
        x.attach_grad()
        y.attach_grad()
        test_mod = TestWhere()
        if hybridize:
            test_mod.hybridize()
        with mx.autograd.record():
            ret = test_mod(cond, x, y)
        same(ret.asnumpy(), _np.where(cond.asnumpy(), x.asnumpy(), y.asnumpy()))
        if dtype in [np.float16, np.float32, np.float64]:
            ret.backward()
            same(cond.grad.asnumpy(), _np.zeros(shape_pair[0], dtype=ctype))
            same(x.grad.asnumpy(), collapse_sum_like(_np.broadcast_to(cond.asnumpy(), ret.shape), shape_pair[1]))

        # check imperative again
        ret = np.where(cond, x, y)
        same(ret.asnumpy(), _np.where(cond.asnumpy(), x.asnumpy(), y.asnumpy()))


@with_seed()
@use_np
def test_np_expand_dims():
    class TestExpandDims(HybridBlock):
        def __init__(self, axis):
            super(TestExpandDims, self).__init__()
            self._axis = axis

        def hybrid_forward(self, F, x):
            return F.np.expand_dims(x, self._axis)

    dtypes = [np.int8, np.uint8, np.int32, np.int64, np.float16, np.float32, np.float64, np.bool]
    shapes = [
        (),
        (0,),
        (0, 1),
        (3,),
        (1, 2, 3),
    ]
    flags = [True, False]
    for dtype, shape, hybridize in itertools.product(dtypes, shapes, flags):
        ndim = len(shape)
        for axis in range(-ndim-1, ndim+1):
            x_np = _np.random.uniform(0, 100, size=shape).astype(dtype)
            expected = _np.expand_dims(x_np, axis)
            for req in ['write', 'add']:
                test_expand_dims = TestExpandDims(axis)
                if hybridize:
                    test_expand_dims.hybridize()

                x = np.array(x_np)
                x.attach_grad(req)
                initial_grad = np.random.uniform(0, 10, size=x.shape).astype(x.dtype)
                x.grad[()] = initial_grad
                with mx.autograd.record():
                    y = test_expand_dims(x)
                y.backward()

                assert_almost_equal(y.asnumpy(), expected, use_broadcast=False)
                if req == 'null':
                    assert same(x.grad.asnumpy(), initial_grad.asnumpy())
                elif req == 'write':
                    assert same(x.grad.asnumpy(), _np.ones_like(x.asnumpy()))
                else:
                    assert_almost_equal(x.grad.asnumpy(), initial_grad.asnumpy() + _np.ones_like(initial_grad.asnumpy()),
                                        atol=1e-2 if dtype is np.float16 else 1e-4,
                                        rtol=1e-2 if dtype is np.float16 else 1e-4,
                                        use_broadcast=False)

                # check imperative again
                y = np.expand_dims(x, axis)
                assert_almost_equal(y.asnumpy(), expected, use_broadcast=False)
>>>>>>> 61c8bafd


if __name__ == '__main__':
    import nose
    nose.runmodule()<|MERGE_RESOLUTION|>--- conflicted
+++ resolved
@@ -4819,18 +4819,6 @@
             assert_almost_equal(mx_out.asnumpy(), np_out, rtol=1e-3, atol=1e-5, use_broadcast=False)
 
 
-<<<<<<< HEAD
-
-@with_seed()
-@use_np
-def test_np_linalg_debug():
-    #test_np_linalg_cholesky()
-    test_np_linalg_det()
-    test_np_linalg_inv() 
-    test_np_linalg_norm()
-    test_np_linalg_slogdet()
-    test_np_linalg_svd()
-=======
 @with_seed()
 @use_np
 def test_np_where():
@@ -4929,7 +4917,6 @@
                 # check imperative again
                 y = np.expand_dims(x, axis)
                 assert_almost_equal(y.asnumpy(), expected, use_broadcast=False)
->>>>>>> 61c8bafd
 
 
 if __name__ == '__main__':
