--- conflicted
+++ resolved
@@ -3279,34 +3279,44 @@
 def test_np_random():
     shapes = [(), (1,), (2, 3), (4, 0, 5), 6, (7, 8), None]
     dtypes = ['float16', 'float32', 'float64']
-    op_names = ['uniform', 'normal']
+    op_names = ['uniform', 'normal', 'gamma']
     for shape in shapes:
         for dtype in dtypes:
             for op_name in op_names:
                 op = getattr(np.random, op_name, None)
                 assert op is not None
-                out = op(size=shape, dtype=dtype)
+                if op_name == 'gamma':
+                    out = op(1, size=shape, dtype=dtype)
+                else:
+                    out = op(size=shape, dtype=dtype)
                 expected_shape = shape
                 if not isinstance(shape, tuple):
                     expected_shape = () if shape is None else (shape,)
                 assert out.shape == expected_shape
 
     class TestRandom(HybridBlock):
-        def __init__(self, shape, op_name):
+        def __init__(self, shape, op_name, param=None):
             super(TestRandom, self).__init__()
             self._shape = shape
             self._op_name = op_name
+            # In case parameters are not optional
+            self._param = param
 
         def hybrid_forward(self, F, x):
             op = getattr(F.np.random, self._op_name, None)
             assert op is not None
-            return x + op(size=shape)
+            if self._param is not None:
+                return x + op(self._param, size=self._shape)
+            return x + op(size=self._shape)
 
     x = np.ones(())
     for op_name in op_names:
         for shape in shapes:
             for hybridize in [False, True]:
-                net = TestRandom(shape, op_name)
+                if op_name == "gamma":
+                    net = TestRandom(shape, op_name, 1)
+                else:
+                    net = TestRandom(shape, op_name)
                 if hybridize:
                     net.hybridize()
                 out = net(x)
@@ -3630,50 +3640,6 @@
 
 @with_seed()
 @use_np
-<<<<<<< HEAD
-def test_np_random_gamma():
-    shapes = [(), (1,), (2, 3), (4, 0, 5), 6, (7, 8), None]
-    dtypes = ['float16', 'float32', 'float64']
-    op_names = ['gamma']
-    for shape in shapes:
-        for dtype in dtypes:
-            for op_name in op_names:
-                print('-------------------------------')
-                print(op_name)
-                print(shape)
-                print(dtype)
-                op = getattr(np.random, op_name, None)
-                assert op is not None
-                out = op(scale=2.0, shape=2.0, size=shape, dtype=dtype)
-                expected_shape = shape
-                if not isinstance(shape, tuple):
-                    expected_shape = () if shape is None else (shape,)
-                assert out.shape == expected_shape
-
-    class TestRandom(HybridBlock):
-        def __init__(self, shape, op_name):
-            super(TestRandom, self).__init__()
-            self._shape = shape
-            self._op_name = op_name
-
-        def hybrid_forward(self, F, x):
-            op = getattr(F.np.random, self._op_name, None)
-            assert op is not None
-            return x + op(scale=2.0, shape=2.0, size=shape)
-
-    x = np.ones(())
-    for op_name in op_names:
-        for shape in shapes:
-            for hybridize in [False, True]:
-                net = TestRandom(shape, op_name)
-                if hybridize:
-                    net.hybridize()
-                out = net(x)
-                expected_shape = shape
-                if not isinstance(shape, tuple):
-                    expected_shape = () if shape is None else (shape,)
-                assert out.shape == expected_shape
-=======
 def test_np_repeat():
     config = [
         ((), 2, None),
@@ -6365,7 +6331,6 @@
         # check imperative again
         ret = np.empty_like(prototype, dtype, order, subok)
         assert ret.asnumpy().shape == expected_ret.shape
->>>>>>> f17d19ba
 
 
 if __name__ == '__main__':
