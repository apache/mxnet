# Licensed to the Apache Software Foundation (ASF) under one
# or more contributor license agreements.  See the NOTICE file
# distributed with this work for additional information
# regarding copyright ownership.  The ASF licenses this file
# to you under the Apache License, Version 2.0 (the
# "License"); you may not use this file except in compliance
# with the License.  You may obtain a copy of the License at
#
#   http://www.apache.org/licenses/LICENSE-2.0
#
# Unless required by applicable law or agreed to in writing,
# software distributed under the License is distributed on an
# "AS IS" BASIS, WITHOUT WARRANTIES OR CONDITIONS OF ANY
# KIND, either express or implied.  See the License for the
# specific language governing permissions and limitations
# under the License.

import mxnet as mx
import numpy as np
import json

def check_metric(metric, *args, **kwargs):
    metric = mx.metric.create(metric, *args, **kwargs)
    str_metric = json.dumps(metric.get_config())
    metric2 = mx.metric.create(str_metric)

    assert metric.get_config() == metric2.get_config()

def test_metrics():
    check_metric('acc', axis=0)
    check_metric('f1')
    check_metric('perplexity', -1)
    check_metric('pearsonr')
    check_metric('nll_loss')
<<<<<<< HEAD
    check_metric('mcc')
=======
    check_metric('loss')
>>>>>>> 318c6899
    composite = mx.metric.create(['acc', 'f1'])
    check_metric(composite)

def test_nll_loss():
    metric = mx.metric.create('nll_loss')
    pred = mx.nd.array([[0.2, 0.3, 0.5], [0.6, 0.1, 0.3]])
    label = mx.nd.array([2, 1])
    metric.update([label], [pred])
    _, loss = metric.get()
    expected_loss = -(np.log(pred[0][2].asscalar()) + np.log(pred[1][1].asscalar())) / 2
    assert loss == expected_loss

def test_acc():
    pred = mx.nd.array([[0.3, 0.7], [0, 1.], [0.4, 0.6]])
    label = mx.nd.array([0, 1, 1])
    metric = mx.metric.create('acc')
    metric.update([label], [pred])
    _, acc = metric.get()
    expected_acc = (np.argmax(pred, axis=1) == label).sum().asscalar() / label.size
    assert acc == expected_acc

def test_acc_2d_label():
    # label maybe provided in 2d arrays in custom data iterator
    pred = mx.nd.array([[0.3, 0.7], [0, 1.], [0.4, 0.6], [0.8, 0.2], [0.3, 0.5], [0.6, 0.4]])
    label = mx.nd.array([[0, 1, 1], [1, 0, 1]])
    metric = mx.metric.create('acc')
    metric.update([label], [pred])
    _, acc = metric.get()
    expected_acc = (np.argmax(pred, axis=1).asnumpy() == label.asnumpy().ravel()).sum() / \
                   float(label.asnumpy().ravel().size)
    assert acc == expected_acc

def test_loss_update():
    pred = mx.nd.array([[0.3, 0.7], [0, 1.], [0.4, 0.6]])
    metric1 = mx.metric.create('loss')
    metric2 = mx.metric.create('loss')
    metric1.update(None, [pred])
    metric2.update(None, pred)
    _, acc1 = metric1.get()
    _, acc2 = metric2.get()
    assert acc1 == acc2

def test_f1():
    microF1 = mx.metric.create("f1", average="micro")
    macroF1 = mx.metric.F1(average="macro")

    assert np.isnan(macroF1.get()[1])
    assert np.isnan(microF1.get()[1])

    # check divide by zero
    pred = mx.nd.array([[0.9, 0.1],
                        [0.8, 0.2]])
    label = mx.nd.array([0, 0])
    macroF1.update([label], [pred])
    microF1.update([label], [pred])
    assert macroF1.get()[1] == 0.0
    assert microF1.get()[1] == 0.0
    macroF1.reset()
    microF1.reset()

    pred11 = mx.nd.array([[0.1, 0.9],
                          [0.5, 0.5]])
    label11 = mx.nd.array([1, 0])
    pred12 = mx.nd.array([[0.85, 0.15],
                          [1.0, 0.0]])
    label12 = mx.nd.array([1, 0])
    pred21 = mx.nd.array([[0.6, 0.4]])
    label21 = mx.nd.array([0])
    pred22 = mx.nd.array([[0.2, 0.8]])
    label22 = mx.nd.array([1])

    microF1.update([label11, label12], [pred11, pred12])
    macroF1.update([label11, label12], [pred11, pred12])
    assert microF1.num_inst == 4
    assert macroF1.num_inst == 1
    # f1 = 2 * tp / (2 * tp + fp + fn)
    fscore1 = 2. * (1) / (2 * 1 + 1 + 0)
    np.testing.assert_almost_equal(microF1.get()[1], fscore1)
    np.testing.assert_almost_equal(macroF1.get()[1], fscore1)

    microF1.update([label21, label22], [pred21, pred22])
    macroF1.update([label21, label22], [pred21, pred22])
    assert microF1.num_inst == 6
    assert macroF1.num_inst == 2
    fscore2 = 2. * (1) / (2 * 1 + 0 + 0)
    fscore_total = 2. * (1 + 1) / (2 * (1 + 1) + (1 + 0) + (0 + 0))
    np.testing.assert_almost_equal(microF1.get()[1], fscore_total)
    np.testing.assert_almost_equal(macroF1.get()[1], (fscore1 + fscore2) / 2.)

def test_mcc():
    microMCC = mx.metric.create("mcc", average="micro")
    macroMCC = mx.metric.MCC(average="macro")

    assert np.isnan(microMCC.get()[1])
    assert np.isnan(macroMCC.get()[1])

    # check divide by zero
    pred = mx.nd.array([[0.9, 0.1],
                        [0.8, 0.2]])
    label = mx.nd.array([0, 0])
    microMCC.update([label], [pred])
    macroMCC.update([label], [pred])
    assert microMCC.get()[1] == 0.0
    assert macroMCC.get()[1] == 0.0
    microMCC.reset()
    macroMCC.reset()

    pred11 = mx.nd.array([[0.1, 0.9],
                        [0.5, 0.5]])
    label11 = mx.nd.array([1, 0])
    pred12 = mx.nd.array([[0.85, 0.15],
                        [1.0, 0.0]])
    label12 = mx.nd.array([1, 0])
    pred21 = mx.nd.array([[0.6, 0.4]])
    label21 = mx.nd.array([0])
    pred22 = mx.nd.array([[0.2, 0.8]])
    label22 = mx.nd.array([1])
    microMCC.update([label11, label12], [pred11, pred12])
    macroMCC.update([label11, label12], [pred11, pred12])
    assert microMCC.num_inst == 4
    assert macroMCC.num_inst == 1
    tp1 = 1; fp1 = 0; fn1 = 1; tn1=2
    mcc1 = (tp1*tn1 - fp1*fn1) / np.sqrt((tp1+fp1)*(tp1+fn1)*(tn1+fp1)*(tn1+fn1))
    np.testing.assert_almost_equal(microMCC.get()[1], mcc1)
    np.testing.assert_almost_equal(macroMCC.get()[1], mcc1)

    microMCC.update([label21, label22], [pred21, pred22])
    macroMCC.update([label21, label22], [pred21, pred22])
    assert microMCC.num_inst == 6
    assert macroMCC.num_inst == 2
    tp2 = 1; fp2 = 0; fn2 = 0; tn2=1
    mcc2 = (tp2*tn2 - fp2*fn2) / np.sqrt((tp2+fp2)*(tp2+fn2)*(tn2+fp2)*(tn2+fn2))
    tpT = tp1+tp2; fpT = fp1+fp2; fnT = fn1+fn2; tnT = tn1+tn2;
    mccT = (tpT*tnT - fpT*fnT) / np.sqrt((tpT+fpT)*(tpT+fnT)*(tnT+fpT)*(tnT+fnT))
    np.testing.assert_almost_equal(microMCC.get()[1], mccT)
    np.testing.assert_almost_equal(macroMCC.get()[1], .5*(mcc1+mcc2))

def test_perplexity():
    pred = mx.nd.array([[0.8, 0.2], [0.2, 0.8], [0, 1.]])
    label = mx.nd.array([0, 1, 1])
    p = pred.asnumpy()[np.arange(label.size), label.asnumpy().astype('int32')]
    perplexity_expected = np.exp(-np.log(p).sum()/label.size)
    metric = mx.metric.create('perplexity', -1)
    metric.update([label], [pred])
    _, perplexity = metric.get()
    assert perplexity == perplexity_expected

def test_pearsonr():
    pred = mx.nd.array([[0.7, 0.3], [0.1, 0.9], [1., 0]])
    label = mx.nd.array([[0, 1], [1, 0], [1, 0]])
    pearsonr_expected = np.corrcoef(pred.asnumpy().ravel(), label.asnumpy().ravel())[0, 1]
    metric = mx.metric.create('pearsonr')
    metric.update([label], [pred])
    _, pearsonr = metric.get()
    assert pearsonr == pearsonr_expected

def test_single_array_input():
    pred = mx.nd.array([[1,2,3,4]])
    label = pred + 0.1

    mse = mx.metric.create('mse')
    mse.update(label, pred)
    _, mse_res = mse.get()
    np.testing.assert_almost_equal(mse_res, 0.01)

    mae = mx.metric.create('mae')
    mae.update(label, pred)
    mae.get()
    _, mae_res = mae.get()
    np.testing.assert_almost_equal(mae_res, 0.1)

    rmse = mx.metric.create('rmse')
    rmse.update(label, pred)
    rmse.get()
    _, rmse_res = rmse.get()
    np.testing.assert_almost_equal(rmse_res, 0.1)

if __name__ == '__main__':
    import nose
    nose.runmodule()<|MERGE_RESOLUTION|>--- conflicted
+++ resolved
@@ -29,14 +29,11 @@
 def test_metrics():
     check_metric('acc', axis=0)
     check_metric('f1')
+    check_metric('mcc')
     check_metric('perplexity', -1)
     check_metric('pearsonr')
     check_metric('nll_loss')
-<<<<<<< HEAD
-    check_metric('mcc')
-=======
     check_metric('loss')
->>>>>>> 318c6899
     composite = mx.metric.create(['acc', 'f1'])
     check_metric(composite)
 
