# Licensed to the Apache Software Foundation (ASF) under one
# or more contributor license agreements.  See the NOTICE file
# distributed with this work for additional information
# regarding copyright ownership.  The ASF licenses this file
# to you under the Apache License, Version 2.0 (the
# "License"); you may not use this file except in compliance
# with the License.  You may obtain a copy of the License at
#
#   http://www.apache.org/licenses/LICENSE-2.0
#
# Unless required by applicable law or agreed to in writing,
# software distributed under the License is distributed on an
# "AS IS" BASIS, WITHOUT WARRANTIES OR CONDITIONS OF ANY
# KIND, either express or implied.  See the License for the
# specific language governing permissions and limitations
# under the License.

import pickle as pkl

from mxnet.ndarray import NDArray
from mxnet.test_utils import *
from mxnet.base import mx_real_t
from numpy.testing import assert_allclose
import numpy.random as rnd
from common import assertRaises
from mxnet.ndarray.sparse import RowSparseNDArray, CSRNDArray


def sparse_nd_ones(shape, stype):
    return mx.nd.ones(shape).tostype(stype)


def test_sparse_nd_elemwise_add():
    def check_sparse_nd_elemwise_binary(shapes, stypes, f, g):
        # generate inputs
        nds = []
        for i, stype in enumerate(stypes):
            if stype == 'row_sparse':
                nd, _ = rand_sparse_ndarray(shapes[i], stype)
            elif stype == 'default':
                nd = mx.nd.array(random_arrays(shapes[i]), dtype = np.float32)
            else:
                assert(False)
            nds.append(nd)
        # check result
        test = f(nds[0], nds[1])
        assert_almost_equal(test.asnumpy(), g(nds[0].asnumpy(), nds[1].asnumpy()))

    num_repeats = 3
    g = lambda x,y: x + y
    op = mx.nd.elemwise_add
    for i in range(num_repeats):
        shape = [rand_shape_2d()] * 2
        check_sparse_nd_elemwise_binary(shape, ['default'] * 2, op, g)
        check_sparse_nd_elemwise_binary(shape, ['row_sparse', 'row_sparse'], op, g)


def test_sparse_nd_copy():
    def check_sparse_nd_copy(from_stype, to_stype, shape):
        from_nd = rand_ndarray(shape, from_stype)
        # copy to ctx
        to_ctx = from_nd.copyto(default_context())
        # copy to stype
        to_nd = rand_ndarray(shape, to_stype)
        to_nd = from_nd.copyto(to_nd)
        assert np.sum(np.abs(from_nd.asnumpy() != to_ctx.asnumpy())) == 0.0
        assert np.sum(np.abs(from_nd.asnumpy() != to_nd.asnumpy())) == 0.0

    shape = rand_shape_2d()
    shape_3d = rand_shape_3d()
    stypes = ['row_sparse', 'csr']
    for stype in stypes:
        check_sparse_nd_copy(stype, 'default', shape)
        check_sparse_nd_copy('default', stype, shape)
    check_sparse_nd_copy('row_sparse', 'row_sparse', shape_3d)
    check_sparse_nd_copy('row_sparse', 'default', shape_3d)
    check_sparse_nd_copy('default', 'row_sparse', shape_3d)

def test_sparse_nd_basic():
    def check_sparse_nd_basic_rsp():
        storage_type = 'row_sparse'
        shape = rand_shape_2d()
        nd, (v, idx) = rand_sparse_ndarray(shape, storage_type)
        assert(nd._num_aux == 1)
        assert(nd.indices.dtype == np.int64)
        assert(nd.stype == 'row_sparse')

    check_sparse_nd_basic_rsp()


def test_sparse_nd_setitem():
    def check_sparse_nd_setitem(stype, shape, dst):
        x = mx.nd.zeros(shape=shape, stype=stype)
        x[:] = dst
        dst_nd = mx.nd.array(dst) if isinstance(dst, (np.ndarray, np.generic)) else dst
        assert np.all(x.asnumpy() == dst_nd.asnumpy() if isinstance(dst_nd, NDArray) else dst)

    shape = rand_shape_2d()
    for stype in ['row_sparse', 'csr']:
        # ndarray assignment
        check_sparse_nd_setitem(stype, shape, rand_ndarray(shape, 'default'))
        check_sparse_nd_setitem(stype, shape, rand_ndarray(shape, stype))
        # numpy assignment
        check_sparse_nd_setitem(stype, shape, np.ones(shape))
    # scalar assigned to row_sparse NDArray
    check_sparse_nd_setitem('row_sparse', shape, 2)

def test_sparse_nd_slice():
    shape = (rnd.randint(2, 10), rnd.randint(2, 10))    
    stype = 'csr'
    A, _ = rand_sparse_ndarray(shape, stype)
    A2 = A.asnumpy()
    start = rnd.randint(0, shape[0] - 1)
    end = rnd.randint(start + 1, shape[0])
    assert same(A[start:end].asnumpy(), A2[start:end])
    assert same(A[start - shape[0]:end].asnumpy(), A2[start:end])
    assert same(A[start:].asnumpy(), A2[start:])
    assert same(A[:end].asnumpy(), A2[:end])
    ind = rnd.randint(-shape[0], shape[0] - 1)
    assert same(A[ind].asnumpy(), A2[ind][np.newaxis, :])
        
    start_col = rnd.randint(0, shape[1] - 1)
    end_col = rnd.randint(start_col + 1, shape[1])
    result = mx.nd.slice(A, begin=(start, start_col), end=(end, end_col))
    result_dense = mx.nd.slice(mx.nd.array(A2), begin=(start, start_col), end=(end, end_col))
    assert same(result_dense.asnumpy(), result.asnumpy())
    
    A = mx.nd.sparse.zeros('csr', shape)
    A2 = A.asnumpy()
    assert same(A[start:end].asnumpy(), A2[start:end])
    result = mx.nd.slice(A, begin=(start, start_col), end=(end, end_col))
    result_dense = mx.nd.slice(mx.nd.array(A2), begin=(start, start_col), end=(end, end_col))
    assert same(result_dense.asnumpy(), result.asnumpy())

    def check_slice_nd_csr_fallback(shape):
        stype = 'csr'
        A, _ = rand_sparse_ndarray(shape, stype)
        A2 = A.asnumpy()
        start = rnd.randint(0, shape[0] - 1)
        end = rnd.randint(start + 1, shape[0])

        # non-trivial step should fallback to dense slice op
        result = mx.nd.sparse.slice(A, begin=(start,), end=(end + 1,), step=(2,))
        result_dense = mx.nd.slice(mx.nd.array(A2), begin=(start,), end=(end + 1,), step=(2,))
        assert same(result_dense.asnumpy(), result.asnumpy())

    shape = (rnd.randint(2, 10), rnd.randint(1, 10))
    check_slice_nd_csr_fallback(shape)


def test_sparse_nd_equal():
    for stype in ['row_sparse', 'csr']:
        shape = rand_shape_2d()
        x = mx.nd.zeros(shape=shape, stype=stype)
        y = sparse_nd_ones(shape, stype)
        z = x == y
        assert (z.asnumpy() == np.zeros(shape)).all()
        z = 0 == x
        assert (z.asnumpy() == np.ones(shape)).all()


def test_sparse_nd_not_equal():
    for stype in ['row_sparse', 'csr']:
        shape = rand_shape_2d()
        x = mx.nd.zeros(shape=shape, stype=stype)
        y = sparse_nd_ones(shape, stype)
        z = x != y
        assert (z.asnumpy() == np.ones(shape)).all()
        z = 0 != x
        assert (z.asnumpy() == np.zeros(shape)).all()


def test_sparse_nd_greater():
    for stype in ['row_sparse', 'csr']:
        shape = rand_shape_2d()
        x = mx.nd.zeros(shape=shape, stype=stype)
        y = sparse_nd_ones(shape, stype)
        z = x > y
        assert (z.asnumpy() == np.zeros(shape)).all()
        z = y > 0
        assert (z.asnumpy() == np.ones(shape)).all()
        z = 0 > y
        assert (z.asnumpy() == np.zeros(shape)).all()


def test_sparse_nd_greater_equal():
    for stype in ['row_sparse', 'csr']:
        shape = rand_shape_2d()
        x = mx.nd.zeros(shape=shape, stype=stype)
        y = sparse_nd_ones(shape, stype)
        z = x >= y
        assert (z.asnumpy() == np.zeros(shape)).all()
        z = y >= 0
        assert (z.asnumpy() == np.ones(shape)).all()
        z = 0 >= y
        assert (z.asnumpy() == np.zeros(shape)).all()
        z = y >= 1
        assert (z.asnumpy() == np.ones(shape)).all()


def test_sparse_nd_lesser():
    for stype in ['row_sparse', 'csr']:
        shape = rand_shape_2d()
        x = mx.nd.zeros(shape=shape, stype=stype)
        y = sparse_nd_ones(shape, stype)
        z = y < x
        assert (z.asnumpy() == np.zeros(shape)).all()
        z = 0 < y
        assert (z.asnumpy() == np.ones(shape)).all()
        z = y < 0
        assert (z.asnumpy() == np.zeros(shape)).all()


def test_sparse_nd_lesser_equal():
    for stype in ['row_sparse', 'csr']:
        shape = rand_shape_2d()
        x = mx.nd.zeros(shape=shape, stype=stype)
        y = sparse_nd_ones(shape, stype)
        z = y <= x
        assert (z.asnumpy() == np.zeros(shape)).all()
        z = 0 <= y
        assert (z.asnumpy() == np.ones(shape)).all()
        z = y <= 0
        assert (z.asnumpy() == np.zeros(shape)).all()
        z = 1 <= y
        assert (z.asnumpy() == np.ones(shape)).all()


def test_sparse_nd_binary():
    N = 3
    def check_binary(fn, stype):
        for _ in range(N):
            ndim = 2
            oshape = np.random.randint(1, 6, size=(ndim,))
            bdim = 2
            lshape = list(oshape)
            # one for broadcast op, another for elemwise op
            rshape = list(oshape[ndim-bdim:])
            for i in range(bdim):
                sep = np.random.uniform(0, 1)
                if sep < 0.33:
                    lshape[ndim-i-1] = 1
                elif sep < 0.66:
                    rshape[bdim-i-1] = 1
            lhs = np.random.uniform(0, 1, size=lshape)
            rhs = np.random.uniform(0, 1, size=rshape)
            lhs_nd = mx.nd.array(lhs).tostype(stype)
            rhs_nd = mx.nd.array(rhs).tostype(stype)
            assert_allclose(fn(lhs, rhs), fn(lhs_nd, rhs_nd).asnumpy(), rtol=1e-4, atol=1e-4)

    stypes = ['row_sparse', 'csr']
    for stype in stypes:
        check_binary(lambda x, y: x + y, stype)
        check_binary(lambda x, y: x - y, stype)
        check_binary(lambda x, y: x * y, stype)
        check_binary(lambda x, y: x / y, stype)
        check_binary(lambda x, y: x ** y, stype)
        check_binary(lambda x, y: x > y, stype)
        check_binary(lambda x, y: x < y, stype)
        check_binary(lambda x, y: x >= y, stype)
        check_binary(lambda x, y: x <= y, stype)
        check_binary(lambda x, y: x == y, stype)


def test_sparse_nd_binary_scalar_op():
    N = 3
    def check(fn, stype, out_stype=None):
        for _ in range(N):
            ndim = 2
            shape = np.random.randint(1, 6, size=(ndim,))
            npy = np.random.normal(0, 1, size=shape)
            nd = mx.nd.array(npy).tostype(stype)
            if out_stype is not None:
                assert(nd.stype == out_stype)
            assert_allclose(fn(npy), fn(nd).asnumpy(), rtol=1e-4, atol=1e-4)

    stypes = ['row_sparse', 'csr']
    for stype in stypes:
        check(lambda x: 1 + x, stype)
        check(lambda x: 1 - x, stype)
        check(lambda x: 1 * x, stype)
        check(lambda x: 1 / x, stype)
        check(lambda x: 2 ** x, stype)
        check(lambda x: 1 > x, stype)
        check(lambda x: 0.5 > x, stype)
        check(lambda x: 0.5 < x, stype)
        check(lambda x: 0.5 >= x, stype)
        check(lambda x: 0.5 <= x, stype)
        check(lambda x: 0.5 == x, stype)
        check(lambda x: x / 2, stype, out_stype=stype)
        check(lambda x: x + 0, stype, out_stype=stype)
        check(lambda x: x - 0, stype, out_stype=stype)

def test_sparse_nd_binary_iop():
    N = 3
    def check_binary(fn, stype):
        for _ in range(N):
            ndim = 2
            oshape = np.random.randint(1, 6, size=(ndim,))
            lshape = list(oshape)
            rshape = list(oshape)
            lhs = np.random.uniform(0, 1, size=lshape)
            rhs = np.random.uniform(0, 1, size=rshape)
            lhs_nd = mx.nd.array(lhs).tostype(stype)
            rhs_nd = mx.nd.array(rhs).tostype(stype)
            assert_allclose(fn(lhs, rhs),
                            fn(lhs_nd, rhs_nd).asnumpy(),
                            rtol=1e-4, atol=1e-4)

    def inplace_add(x, y):
        x += y
        return x
    def inplace_mul(x, y):
        x *= y
        return x
    stypes = ['csr', 'row_sparse']
    fns = [inplace_add, inplace_mul]
    for stype in stypes:
        for fn in fns:
            check_binary(fn, stype)

def test_sparse_nd_negate():
    def check_sparse_nd_negate(shape, stype):
        npy = np.random.uniform(-10, 10, rand_shape_2d())
        arr = mx.nd.array(npy).tostype(stype)
        assert_almost_equal(npy, arr.asnumpy())
        assert_almost_equal(-npy, (-arr).asnumpy())

        # a final check to make sure the negation (-) is not implemented
        # as inplace operation, so the contents of arr does not change after
        # we compute (-arr)
        assert_almost_equal(npy, arr.asnumpy())

    shape = rand_shape_2d()
    stypes = ['csr', 'row_sparse']
    for stype in stypes:
        check_sparse_nd_negate(shape, stype)

def test_sparse_nd_broadcast():
    sample_num = 1000
    # TODO(haibin) test with more than 2 dimensions
    def test_broadcast_to(stype):
        for i in range(sample_num):
            ndim = 2
            target_shape = np.random.randint(1, 11, size=ndim)
            shape = target_shape.copy()
            axis_flags = np.random.randint(0, 2, size=ndim)
            axes = []
            for (axis, flag) in enumerate(axis_flags):
                if flag:
                    shape[axis] = 1
            dat = np.random.rand(*shape) - 0.5
            numpy_ret = dat
            ndarray = mx.nd.array(dat).tostype(stype)
            ndarray_ret = ndarray.broadcast_to(shape=target_shape)
            if type(ndarray_ret) is mx.ndarray.NDArray:
                ndarray_ret = ndarray_ret.asnumpy()
            assert (ndarray_ret.shape == target_shape).all()
            err = np.square(ndarray_ret - numpy_ret).mean()
            assert err < 1E-8
    stypes = ['csr', 'row_sparse']
    for stype in stypes:
        test_broadcast_to(stype)


def test_sparse_nd_transpose():
    npy = np.random.uniform(-10, 10, rand_shape_2d())
    stypes = ['csr', 'row_sparse']
    for stype in stypes:
        nd = mx.nd.array(npy).tostype(stype)
        assert_almost_equal(npy.T, (nd.T).asnumpy())

def test_sparse_nd_storage_fallback():
    def check_output_fallback(shape):
        ones = mx.nd.ones(shape)
        out = mx.nd.zeros(shape=shape, stype='csr')
        mx.nd.broadcast_add(ones, ones * 2, out=out)
        assert(np.sum(out.asnumpy() - 3) == 0)

    def check_input_fallback(shape):
        ones = mx.nd.ones(shape)
        out = mx.nd.broadcast_add(ones.tostype('csr'), ones.tostype('row_sparse'))
        assert(np.sum(out.asnumpy() - 2) == 0)

    def check_fallback_with_temp_resource(shape):
        ones = mx.nd.ones(shape)
        out = mx.nd.sum(ones)
        assert(out.asscalar() == np.prod(shape))

    shape = rand_shape_2d()
    check_output_fallback(shape)
    check_input_fallback(shape)
    check_fallback_with_temp_resource(shape)

def test_sparse_nd_random():
    """ test sparse random operator on cpu """
    # gpu random operator doesn't use fixed seed
    if default_context().device_type is 'gpu':
        return
    shape = (100, 100)
    fns = [mx.nd.random.uniform, mx.nd.random.normal, mx.nd.random.gamma]
    for fn in fns:
        rsp_out = mx.nd.zeros(shape=shape, stype='row_sparse')
        dns_out = mx.nd.zeros(shape=shape, stype='default')
        mx.random.seed(0)
        np.random.seed(0)
        fn(shape=shape, out=dns_out)
        mx.random.seed(0)
        np.random.seed(0)
        fn(shape=shape, out=rsp_out)
        assert_almost_equal(dns_out.asnumpy(), rsp_out.asnumpy())


def test_sparse_nd_astype():
    stypes = ['row_sparse', 'csr']
    for stype in stypes:
        x = mx.nd.zeros(shape=rand_shape_2d(), stype=stype, dtype='float32')
        y = x.astype('int32')
        assert(y.dtype == np.int32), y.dtype


def test_sparse_nd_pickle():
    np.random.seed(0)
    repeat = 1
    dim0 = 40
    dim1 = 40
    stypes = ['row_sparse', 'csr']
    densities = [0, 0.5]
    stype_dict = {'row_sparse': RowSparseNDArray, 'csr': CSRNDArray}
    for _ in range(repeat):
        shape = rand_shape_2d(dim0, dim1)
        for stype in stypes:
            for density in densities:
                a, _ = rand_sparse_ndarray(shape, stype, density)
                assert isinstance(a, stype_dict[stype])
                data = pkl.dumps(a)
                b = pkl.loads(data)
                assert isinstance(b, stype_dict[stype])
                assert same(a.asnumpy(), b.asnumpy())


def test_sparse_nd_save_load():
    np.random.seed(0)
    repeat = 1
    stypes = ['default', 'row_sparse', 'csr']
    stype_dict = {'default': NDArray, 'row_sparse': RowSparseNDArray, 'csr': CSRNDArray}
    num_data = 20
    densities = [0, 0.5]
    fname = 'tmp_list.bin'
    for _ in range(repeat):
        data_list1 = []
        for i in range(num_data):
            stype = stypes[np.random.randint(0, len(stypes))]
            shape = rand_shape_2d(dim0=40, dim1=40)
            density = densities[np.random.randint(0, len(densities))]
            data_list1.append(rand_ndarray(shape, stype, density))
            assert isinstance(data_list1[-1], stype_dict[stype])
        mx.nd.save(fname, data_list1)

        data_list2 = mx.nd.load(fname)
        assert len(data_list1) == len(data_list2)
        for x, y in zip(data_list1, data_list2):
            assert same(x.asnumpy(), y.asnumpy())

        data_map1 = {'ndarray xx %s' % i: x for i, x in enumerate(data_list1)}
        mx.nd.save(fname, data_map1)
        data_map2 = mx.nd.load(fname)
        assert len(data_map1) == len(data_map2)
        for k, x in data_map1.items():
            y = data_map2[k]
            assert same(x.asnumpy(), y.asnumpy())
    os.remove(fname)

def test_sparse_nd_unsupported():
    nd = mx.nd.zeros((2,2), stype='row_sparse')
    fn_slice = lambda x: x._slice(None, None)
    fn_at = lambda x: x._at(None)
    fn_reshape = lambda x: x.reshape(None)
    fns = [fn_slice, fn_at, fn_reshape]
    for fn in fns:
        try:
            fn(nd)
            assert(False)
        except:
            pass

def test_create_csr():
    def check_create_csr_from_nd(shape, density, dtype):
        matrix = rand_ndarray(shape, 'csr', density)
        # create data array with provided dtype and ctx
        data = mx.nd.array(matrix.data.asnumpy(), dtype=dtype)
        indptr = matrix.indptr
        indices = matrix.indices
        csr_created = mx.nd.sparse.csr_matrix((data, indices, indptr), shape=shape)
        assert csr_created.stype == 'csr'
        assert same(csr_created.data.asnumpy(), data.asnumpy())
        assert same(csr_created.indptr.asnumpy(), indptr.asnumpy())
        assert same(csr_created.indices.asnumpy(), indices.asnumpy())
        # verify csr matrix dtype and ctx is consistent from the ones provided
        assert csr_created.dtype == dtype, (csr_created, dtype)
        assert csr_created.data.dtype == dtype, (csr_created.data.dtype, dtype)
        assert csr_created.context == Context.default_ctx, (csr_created.context, Context.default_ctx)
        csr_copy = mx.nd.array(csr_created)
        assert(same(csr_copy.asnumpy(), csr_created.asnumpy()))

    def check_create_csr_from_coo(shape, density, dtype):
        matrix = rand_ndarray(shape, 'csr', density)
        sp_csr = matrix.asscipy()
        sp_coo = sp_csr.tocoo()
        csr_created = mx.nd.sparse.csr_matrix((sp_coo.data, (sp_coo.row, sp_coo.col)), shape=shape, dtype=dtype)
        assert csr_created.stype == 'csr'
        assert same(csr_created.data.asnumpy(), sp_csr.data)
        assert same(csr_created.indptr.asnumpy(), sp_csr.indptr)
        assert same(csr_created.indices.asnumpy(), sp_csr.indices)
        csr_copy = mx.nd.array(csr_created)
        assert(same(csr_copy.asnumpy(), csr_created.asnumpy()))
        # verify csr matrix dtype and ctx is consistent
        assert csr_created.dtype == dtype, (csr_created.dtype, dtype)
        assert csr_created.data.dtype == dtype, (csr_created.data.dtype, dtype)
        assert csr_created.context == Context.default_ctx, (csr_created.context, Context.default_ctx)

    def check_create_csr_from_scipy(shape, density, f):
        def assert_csr_almost_equal(nd, sp):
            assert_almost_equal(nd.data.asnumpy(), sp.data)
            assert_almost_equal(nd.indptr.asnumpy(), sp.indptr)
            assert_almost_equal(nd.indices.asnumpy(), sp.indices)
            sp_csr = nd.asscipy()
            assert_almost_equal(sp_csr.data, sp.data)
            assert_almost_equal(sp_csr.indptr, sp.indptr)
            assert_almost_equal(sp_csr.indices, sp.indices)
            assert(sp.dtype == sp_csr.dtype), (sp.dtype, sp_csr.dtype)

        try:
            import scipy.sparse as spsp
            # random canonical csr
            csr_sp = spsp.rand(shape[0], shape[1], density, format="csr")
            csr_nd = f(csr_sp)
            assert_csr_almost_equal(csr_nd, csr_sp)
            # non-canonical csr which contains duplicates and unsorted indices
            indptr = np.array([0, 2, 3, 7])
            indices = np.array([0, 2, 2, 0, 1, 2, 1])
            data = np.array([1, 2, 3, 4, 5, 6, 1])
            non_canonical_csr = spsp.csr_matrix((data, indices, indptr), shape=(3, 3), dtype=csr_nd.dtype)
            canonical_csr_nd = f(non_canonical_csr, dtype=csr_nd.dtype)
            canonical_csr_sp = non_canonical_csr.copy()
            canonical_csr_sp.sum_duplicates()
            canonical_csr_sp.sort_indices()
            assert_csr_almost_equal(canonical_csr_nd, canonical_csr_sp)
        except ImportError:
            print("Could not import scipy.sparse. Skipping unit tests for scipy csr creation")

    dim0 = 20
    dim1 = 20
    densities = [0, 0.5]
    dtype = np.float64
    for density in densities:
        shape = rand_shape_2d(dim0, dim1)
        check_create_csr_from_nd(shape, density, dtype)
        check_create_csr_from_coo(shape, density, dtype)
        check_create_csr_from_scipy(shape, density, mx.nd.sparse.array)
        check_create_csr_from_scipy(shape, density, mx.nd.array)

def test_create_row_sparse():
    dim0 = 50
    dim1 = 50
    densities = [0, 0.5, 1]
    for density in densities:
        shape = rand_shape_2d(dim0, dim1)
        matrix = rand_ndarray(shape, 'row_sparse', density)
        data = matrix.data
        indices = matrix.indices
        rsp_created = mx.nd.sparse.row_sparse_array((data, indices), shape=shape)
        assert rsp_created.stype == 'row_sparse'
        assert same(rsp_created.data.asnumpy(), data.asnumpy())
        assert same(rsp_created.indices.asnumpy(), indices.asnumpy())
        rsp_copy = mx.nd.array(rsp_created)
        assert(same(rsp_copy.asnumpy(), rsp_created.asnumpy()))

def test_create_sparse_nd_infer_shape():
    def check_create_csr_infer_shape(shape, density, dtype):
        try:
            matrix = rand_ndarray(shape, 'csr', density=density)
            data = matrix.data
            indptr = matrix.indptr
            indices = matrix.indices
            nd = mx.nd.sparse.csr_matrix((data, indices, indptr), dtype=dtype)
            num_rows, num_cols = nd.shape
            assert(num_rows == len(indptr) - 1)
            assert(indices.shape[0] > 0), indices
            assert(np.sum((num_cols <= indices).asnumpy()) == 0)
            assert(nd.dtype == dtype), (nd.dtype, dtype)
        # cannot infer on invalid shape
        except ValueError:
            pass

    def check_create_rsp_infer_shape(shape, density, dtype):
        try:
            array = rand_ndarray(shape, 'row_sparse', density=density)
            data = array.data
            indices = array.indices
            nd = mx.nd.sparse.row_sparse_array((data, indices), dtype=dtype)
            inferred_shape = nd.shape
            assert(inferred_shape[1:] == data.shape[1:])
            assert(indices.ndim > 0)
            assert(nd.dtype == dtype)
            if indices.shape[0] > 0:
                assert(np.sum((inferred_shape[0] <= indices).asnumpy()) == 0)
        # cannot infer on invalid shape
        except ValueError:
            pass

    dtype = np.int32
    shape = rand_shape_2d()
    shape_3d = rand_shape_3d()
    densities = [0, 0.5, 1]
    for density in densities:
        check_create_csr_infer_shape(shape, density, dtype)
        check_create_rsp_infer_shape(shape, density, dtype)
        check_create_rsp_infer_shape(shape_3d, density, dtype)

def test_create_sparse_nd_from_dense():
    def check_create_from_dns(shape, f, dense_arr, dtype, default_dtype, ctx):
        arr = f(dense_arr, dtype=dtype, ctx=ctx)
        assert(same(arr.asnumpy(), np.ones(shape)))
        assert(arr.dtype == dtype)
        assert(arr.context == ctx)
        # verify the default dtype inferred from dense arr
        arr2 = f(dense_arr)
        assert(arr2.dtype == default_dtype)
        assert(arr2.context == Context.default_ctx)
    shape = rand_shape_2d()
    dtype = np.int32
    src_dtype = np.float64
    ctx = mx.cpu(1)
    dense_arrs = [mx.nd.ones(shape, dtype=src_dtype), np.ones(shape, dtype=src_dtype), \
                  np.ones(shape, dtype=src_dtype).tolist()]
    for f in [mx.nd.sparse.csr_matrix, mx.nd.sparse.row_sparse_array]:
        for dense_arr in dense_arrs:
            default_dtype = dense_arr.dtype if isinstance(dense_arr, (NDArray, np.ndarray)) \
                            else np.float32
            check_create_from_dns(shape, f, dense_arr, dtype, default_dtype, ctx)

def test_create_sparse_nd_from_sparse():
    def check_create_from_sp(shape, f, sp_arr, dtype, src_dtype, ctx):
        arr = f(sp_arr, dtype=dtype, ctx=ctx)
        assert(same(arr.asnumpy(), np.ones(shape)))
        assert(arr.dtype == dtype)
        assert(arr.context == ctx)
        # verify the default dtype inferred from dense arr
        arr2 = f(sp_arr)
        assert(arr2.dtype == src_dtype)
        assert(arr2.context == Context.default_ctx)

    shape = rand_shape_2d()
    src_dtype = np.float64
    dtype = np.int32
    ctx = mx.cpu(1)
    ones = mx.nd.ones(shape, dtype=src_dtype)
    csr_arrs = [ones.tostype('csr')]
    rsp_arrs = [ones.tostype('row_sparse')]
    try:
        import scipy.sparse as spsp
        csr_sp = spsp.csr_matrix(np.ones(shape, dtype=src_dtype))
        csr_arrs.append(csr_sp)
    except ImportError:
        print("Could not import scipy.sparse. Skipping unit tests for scipy csr creation")
    f_csr = mx.nd.sparse.csr_matrix
    f_rsp = mx.nd.sparse.row_sparse_array
    for sp_arr in csr_arrs:
        check_create_from_sp(shape, f_csr, sp_arr, dtype, src_dtype, ctx)
    for sp_arr in rsp_arrs:
        check_create_from_sp(shape, f_rsp, sp_arr, dtype, src_dtype, ctx)

def test_create_sparse_nd_empty():
    def check_empty(shape, stype):
        arr = mx.nd.empty(shape, stype=stype)
        assert(arr.stype == stype)
        assert same(arr.asnumpy(), np.zeros(shape))

    def check_csr_empty(shape, dtype, ctx):
        arr = mx.nd.sparse.csr_matrix(shape, dtype=dtype, ctx=ctx)
        assert(arr.stype == 'csr')
        assert(arr.dtype == dtype)
        assert(arr.context == ctx)
        assert same(arr.asnumpy(), np.zeros(shape))
        # check the default value for dtype and ctx
        arr = mx.nd.sparse.csr_matrix(shape)
        assert(arr.dtype == np.float32)
        assert(arr.context == Context.default_ctx)

    def check_rsp_empty(shape, dtype, ctx):
        arr = mx.nd.sparse.row_sparse_array(shape, dtype=dtype, ctx=ctx)
        assert(arr.stype == 'row_sparse')
        assert(arr.dtype == dtype)
        assert(arr.context == ctx)
        assert same(arr.asnumpy(), np.zeros(shape))
        # check the default value for dtype and ctx
        arr = mx.nd.sparse.row_sparse_array(shape)
        assert(arr.dtype == np.float32)
        assert(arr.context == Context.default_ctx)

    stypes = ['csr', 'row_sparse']
    shape = rand_shape_2d()
    shape_3d = rand_shape_3d()
    dtype = np.int32
    ctx = mx.cpu(1)
    for stype in stypes:
        check_empty(shape, stype)
    check_csr_empty(shape, dtype, ctx)
    check_rsp_empty(shape, dtype, ctx)
    check_rsp_empty(shape_3d, dtype, ctx)

def test_synthetic_dataset_generator():
    def test_powerlaw_generator(csr_arr, final_row=1):
        """Test power law distribution
        Total Elements: 32000, Number of zeros: 3200
        Every row has 2 * non zero elements of the previous row.
        Also since (2047 < 3200 < 4095) this will be true till 10th row"""
        indices = csr_arr.indices.asnumpy()
        indptr = csr_arr.indptr.asnumpy()
        for row in range(1, final_row + 1):
            nextrow = row + 1
            current_row_nnz = indices[indptr[row] - 1] + 1
            next_row_nnz = indices[indptr[nextrow] - 1] + 1
            assert next_row_nnz == 2 * current_row_nnz

    # Test if density is preserved
    csr_arr_cols, _ = rand_sparse_ndarray(shape=(32, 10000), stype="csr",
                                          density=0.01, distribution="powerlaw")

    csr_arr_small, _ = rand_sparse_ndarray(shape=(5, 5), stype="csr",
                                           density=0.5, distribution="powerlaw")

    csr_arr_big, _ = rand_sparse_ndarray(shape=(32, 1000000), stype="csr",
                                         density=0.4, distribution="powerlaw")

    csr_arr_square, _ = rand_sparse_ndarray(shape=(1600, 1600), stype="csr",
                                            density=0.5, distribution="powerlaw")
    assert len(csr_arr_cols.data) == 3200
    test_powerlaw_generator(csr_arr_cols, final_row=9)
    test_powerlaw_generator(csr_arr_small, final_row=1)
    test_powerlaw_generator(csr_arr_big, final_row=4)
    test_powerlaw_generator(csr_arr_square, final_row=6)

def test_sparse_nd_fluent():
    def check_fluent_regular(stype, func, kwargs, shape=(5, 17), equal_nan=False):
        with mx.name.NameManager():
            data = mx.nd.random_uniform(shape=shape, ctx=default_context()).tostype(stype)
            regular = getattr(mx.ndarray, func)(data, **kwargs)
            fluent = getattr(data, func)(**kwargs)
            if isinstance(regular, list):
                for r, f in zip(regular, fluent):
                    assert almost_equal(r.asnumpy(), f.asnumpy(), equal_nan=equal_nan)
            else:
                assert almost_equal(regular.asnumpy(), fluent.asnumpy(), equal_nan=equal_nan)

    common_func = ['zeros_like', 'square']
    rsp_func = ['round', 'rint', 'fix', 'floor', 'ceil', 'trunc',
                'abs', 'sign', 'sin', 'degrees', 'radians', 'expm1']
    for func in common_func:
        check_fluent_regular('csr', func, {})
    for func in common_func + rsp_func:
        check_fluent_regular('row_sparse', func, {})

    rsp_func = ['arcsin', 'arctan', 'tan', 'sinh', 'tanh',
                'arcsinh', 'arctanh', 'log1p', 'sqrt', 'relu']
    for func in rsp_func:
        check_fluent_regular('row_sparse', func, {}, equal_nan=True)

    check_fluent_regular('csr', 'slice', {'begin': (2, 5), 'end': (4, 7)}, shape=(5, 17))
    check_fluent_regular('row_sparse', 'clip', {'a_min': -0.25, 'a_max': 0.75})

    for func in ['sum', 'mean']:
        check_fluent_regular('csr', func, {'axis': 0})


def test_sparse_nd_exception():
    """ test invalid sparse operator will throw a exception """
    a = mx.nd.ones((2,2))
    assertRaises(mx.base.MXNetError, mx.nd.sparse.retain, a, invalid_arg="garbage_value")
    assertRaises(ValueError, mx.nd.sparse.csr_matrix, a, shape=(3,2))
    assertRaises(ValueError, mx.nd.sparse.csr_matrix, (2,2), shape=(3,2))
    assertRaises(ValueError, mx.nd.sparse.row_sparse_array, (2,2), shape=(3,2))
    assertRaises(ValueError, mx.nd.sparse.zeros, "invalid_stype", (2,2))

def test_sparse_nd_check_format():
    """ test check_format for sparse ndarray """
    shape = rand_shape_2d()
    stypes = ["csr", "row_sparse"]
    for stype in stypes:
        arr, _ = rand_sparse_ndarray(shape, stype)
        arr.check_format()
        arr = mx.nd.sparse.zeros(stype, shape)
        arr.check_format()
    # CSR format index pointer array should be less than the number of rows
    shape = (3, 4)
    data_list = [7, 8, 9]
    indices_list = [0, 2, 1]
    indptr_list = [0, 5, 2, 3]
    a = mx.nd.sparse.csr_matrix((data_list, indices_list, indptr_list), shape=shape)
    assertRaises(mx.base.MXNetError, a.check_format)
    # CSR format indices should be in ascending order per row
    indices_list = [2, 1, 1]
    indptr_list = [0, 2, 2, 3]
    a = mx.nd.sparse.csr_matrix((data_list, indices_list, indptr_list), shape=shape)
    assertRaises(mx.base.MXNetError, a.check_format)
    # CSR format indptr should end with value equal with size of indices
    indices_list = [1, 2, 1]
    indptr_list = [0, 2, 2, 4]
    a = mx.nd.sparse.csr_matrix((data_list, indices_list, indptr_list), shape=shape)
    assertRaises(mx.base.MXNetError, a.check_format)
    # CSR format indices should not be negative
    indices_list = [0, 2, 1]
    indptr_list = [0, -2, 2, 3]
    a = mx.nd.sparse.csr_matrix((data_list, indices_list, indptr_list), shape=shape)
    assertRaises(mx.base.MXNetError, a.check_format)
    # Row Sparse format indices should be less than the number of rows
    shape = (3, 2)
    data_list = [[1, 2], [3, 4]]
    indices_list = [1, 4]
    a = mx.nd.sparse.row_sparse_array((data_list, indices_list), shape=shape)
    assertRaises(mx.base.MXNetError, a.check_format)
    # Row Sparse format indices should be in ascending order
    indices_list = [1, 0]
    a = mx.nd.sparse.row_sparse_array((data_list, indices_list), shape=shape)
    assertRaises(mx.base.MXNetError, a.check_format)
    # Row Sparse format indices should not be negative
    indices_list = [1, -2]
    a = mx.nd.sparse.row_sparse_array((data_list, indices_list), shape=shape)
    assertRaises(mx.base.MXNetError, a.check_format)

<<<<<<< HEAD
def test_sparse_nd_accidental_hit():
    n = 20
    num_label = np.random.randint(1, 10)
    num_sample = np.random.randint(1, 10)
    label = np.random.randint(0, n, size=num_label)
    sample = np.random.randint(0, n, size=num_sample)
    label_indices = {}
    for i in range(num_label):
        if label[i] not in label_indices:
            label_indices[label[i]] = []
        label_indices[label[i]].append(i)
    accidental_hits = []
    for i in range(num_sample):
        s = sample[i]
        if s in label_indices:
            hits = label_indices[s]
            for h in hits:
                accidental_hits.append((h, i))
    label_nd = mx.nd.array(label)
    sample_nd = mx.nd.array(sample)
    hit_mask = mx.nd.contrib.accidental_hits(label=label_nd, sample=sample_nd)
    hit_mask_dns = hit_mask.tostype('default')
    assert(hit_mask_dns.sum() == len(accidental_hits))
    for p in accidental_hits:
        hit_mask_dns[p] = 0
    assert(hit_mask_dns.sum() == 0)
=======
def test_sparse_nd_norm():
    def check_sparse_nd_norm(stype, shape, density):
        data, _ = rand_sparse_ndarray(shape, stype, density)
        norm = data.norm()
        expected_norm = np.linalg.norm(data.asnumpy())
        assert_almost_equal(norm.asnumpy(), expected_norm)

    shape = (5, 5)
    stypes = ['row_sparse', 'csr']
    densities = [0, 0.5]
    for stype in stypes:
        for density in densities:
            check_sparse_nd_norm(stype, shape, density)
>>>>>>> fb8e55bc

if __name__ == '__main__':
    import nose
    nose.runmodule()<|MERGE_RESOLUTION|>--- conflicted
+++ resolved
@@ -829,34 +829,6 @@
     a = mx.nd.sparse.row_sparse_array((data_list, indices_list), shape=shape)
     assertRaises(mx.base.MXNetError, a.check_format)
 
-<<<<<<< HEAD
-def test_sparse_nd_accidental_hit():
-    n = 20
-    num_label = np.random.randint(1, 10)
-    num_sample = np.random.randint(1, 10)
-    label = np.random.randint(0, n, size=num_label)
-    sample = np.random.randint(0, n, size=num_sample)
-    label_indices = {}
-    for i in range(num_label):
-        if label[i] not in label_indices:
-            label_indices[label[i]] = []
-        label_indices[label[i]].append(i)
-    accidental_hits = []
-    for i in range(num_sample):
-        s = sample[i]
-        if s in label_indices:
-            hits = label_indices[s]
-            for h in hits:
-                accidental_hits.append((h, i))
-    label_nd = mx.nd.array(label)
-    sample_nd = mx.nd.array(sample)
-    hit_mask = mx.nd.contrib.accidental_hits(label=label_nd, sample=sample_nd)
-    hit_mask_dns = hit_mask.tostype('default')
-    assert(hit_mask_dns.sum() == len(accidental_hits))
-    for p in accidental_hits:
-        hit_mask_dns[p] = 0
-    assert(hit_mask_dns.sum() == 0)
-=======
 def test_sparse_nd_norm():
     def check_sparse_nd_norm(stype, shape, density):
         data, _ = rand_sparse_ndarray(shape, stype, density)
@@ -870,7 +842,6 @@
     for stype in stypes:
         for density in densities:
             check_sparse_nd_norm(stype, shape, density)
->>>>>>> fb8e55bc
 
 if __name__ == '__main__':
     import nose
