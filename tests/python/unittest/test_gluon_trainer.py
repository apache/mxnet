--- conflicted
+++ resolved
@@ -241,10 +241,11 @@
             assert isinstance(err, expected)
 
     kvs = ['local', 'device']
+    global_update_on_kvstore = bool(int(os.getenv('MXNET_UPDATE_ON_KVSTORE', "1")))
     for kv in kvs:
         check_trainer_sparse_kv(kv, 'default', 'default', True, True)
         check_trainer_sparse_kv(kv, 'default', 'default', False, False)
-        check_trainer_sparse_kv(kv, 'default', 'default', None, True)
+        check_trainer_sparse_kv(kv, 'default', 'default', None, global_update_on_kvstore)
         check_trainer_sparse_kv(kv, 'default', 'row_sparse', None, False)
         check_trainer_sparse_kv(kv, 'default', 'row_sparse', True, True)
         check_trainer_sparse_kv(kv, 'default', 'row_sparse', False, False)
@@ -271,14 +272,6 @@
             lr *= factor
     mx.nd.waitall()
 
-<<<<<<< HEAD
-    kvs = ['local', 'device']
-    global_update_on_kvstore = bool(int(os.getenv('MXNET_UPDATE_ON_KVSTORE', "1")))
-    for kv in kvs:
-        check_trainer_sparse_kv(kv, 'default', 'default', global_update_on_kvstore)
-        check_trainer_sparse_kv(kv, 'default', 'row_sparse', False)
-        check_trainer_sparse_kv(kv, 'row_sparse', 'row_sparse', global_update_on_kvstore)
-=======
 @with_seed()
 def test_trainer_invalid_lr_sched():
     x = gluon.Parameter('x', shape=(10,))
@@ -294,5 +287,4 @@
             y = w + 1
             y.backward()
     assert_raises(ValueError, invalid_trainer.step, 1)
-    mx.nd.waitall()
->>>>>>> d7f9a075
+    mx.nd.waitall()