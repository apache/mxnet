# Licensed to the Apache Software Foundation (ASF) under one
# or more contributor license agreements.  See the NOTICE file
# distributed with this work for additional information
# regarding copyright ownership.  The ASF licenses this file
# to you under the Apache License, Version 2.0 (the
# "License"); you may not use this file except in compliance
# with the License.  You may obtain a copy of the License at
#
#   http://www.apache.org/licenses/LICENSE-2.0
#
# Unless required by applicable law or agreed to in writing,
# software distributed under the License is distributed on an
# "AS IS" BASIS, WITHOUT WARRANTIES OR CONDITIONS OF ANY
# KIND, either express or implied.  See the License for the
# specific language governing permissions and limitations
# under the License.

import mxnet as mx
from mxnet import gluon
import numpy as np
from numpy.testing import assert_allclose
import unittest
from mxnet.test_utils import almost_equal
from common import assert_raises_cudnn_disabled

@assert_raises_cudnn_disabled()
def test_rnn():
    cell = gluon.rnn.RNNCell(100, prefix='rnn_')
    inputs = [mx.sym.Variable('rnn_t%d_data'%i) for i in range(3)]
    outputs, _ = cell.unroll(3, inputs)
    outputs = mx.sym.Group(outputs)
    assert sorted(cell.collect_params().keys()) == ['rnn_h2h_bias', 'rnn_h2h_weight', 'rnn_i2h_bias', 'rnn_i2h_weight']
    assert outputs.list_outputs() == ['rnn_t0_out_output', 'rnn_t1_out_output', 'rnn_t2_out_output']

    args, outs, auxs = outputs.infer_shape(rnn_t0_data=(10,50), rnn_t1_data=(10,50), rnn_t2_data=(10,50))
    assert outs == [(10, 100), (10, 100), (10, 100)]


def test_lstm():
    cell = gluon.rnn.LSTMCell(100, prefix='rnn_')
    inputs = [mx.sym.Variable('rnn_t%d_data'%i) for i in range(3)]
    outputs, _ = cell.unroll(3, inputs)
    outputs = mx.sym.Group(outputs)
    assert sorted(cell.collect_params().keys()) == ['rnn_h2h_bias', 'rnn_h2h_weight', 'rnn_i2h_bias', 'rnn_i2h_weight']
    assert outputs.list_outputs() == ['rnn_t0_out_output', 'rnn_t1_out_output', 'rnn_t2_out_output']

    args, outs, auxs = outputs.infer_shape(rnn_t0_data=(10,50), rnn_t1_data=(10,50), rnn_t2_data=(10,50))
    assert outs == [(10, 100), (10, 100), (10, 100)]


@assert_raises_cudnn_disabled()
def test_lstm_forget_bias():
    forget_bias = 2.0
    stack = gluon.rnn.SequentialRNNCell()
    stack.add(gluon.rnn.LSTMCell(100, i2h_bias_initializer=mx.init.LSTMBias(forget_bias), prefix='l0_'))
    stack.add(gluon.rnn.LSTMCell(100, i2h_bias_initializer=mx.init.LSTMBias(forget_bias), prefix='l1_'))

    dshape = (32, 1, 200)
    data = mx.sym.Variable('data')

    sym, _ = stack.unroll(1, data, merge_outputs=True)
    mod = mx.mod.Module(sym, label_names=None, context=mx.cpu(0))
    mod.bind(data_shapes=[('data', dshape)], label_shapes=None)

    mod.init_params()

    bias_argument = next(x for x in sym.list_arguments() if x.endswith('i2h_bias'))
    expected_bias = np.hstack([np.zeros((100,)),
                               forget_bias * np.ones(100, ), np.zeros((2 * 100,))])
    assert_allclose(mod.get_params()[0][bias_argument].asnumpy(), expected_bias)


@assert_raises_cudnn_disabled()
def test_lstm_cpu_inference():
    # should behave the same as lstm cell
    EXPECTED_LSTM_OUTPUT = np.array([[[0.72045636, 0.72045636, 0.95215213, 0.95215213],
                                  [0.72045636, 0.72045636, 0.95215213, 0.95215213]],
                                 [[0.95215213, 0.95215213, 0.72045636, 0.72045636],
                                  [0.95215213, 0.95215213, 0.72045636, 0.72045636]]])
    x = mx.nd.ones(shape=(2, 2, 2))
    model = mx.gluon.rnn.LSTM(2, num_layers=6, bidirectional=True)
    model.initialize(mx.init.One())
    y = model(x).asnumpy()

    mx.test_utils.assert_almost_equal(y, EXPECTED_LSTM_OUTPUT,
                                      rtol=1e-3, atol=1e-5)


@assert_raises_cudnn_disabled()
def test_gru():
    cell = gluon.rnn.GRUCell(100, prefix='rnn_')
    inputs = [mx.sym.Variable('rnn_t%d_data'%i) for i in range(3)]
    outputs, _ = cell.unroll(3, inputs)
    outputs = mx.sym.Group(outputs)
    assert sorted(cell.collect_params().keys()) == ['rnn_h2h_bias', 'rnn_h2h_weight', 'rnn_i2h_bias', 'rnn_i2h_weight']
    assert outputs.list_outputs() == ['rnn_t0_out_output', 'rnn_t1_out_output', 'rnn_t2_out_output']

    args, outs, auxs = outputs.infer_shape(rnn_t0_data=(10,50), rnn_t1_data=(10,50), rnn_t2_data=(10,50))
    assert outs == [(10, 100), (10, 100), (10, 100)]


def test_residual():
    cell = gluon.rnn.ResidualCell(gluon.rnn.GRUCell(50, prefix='rnn_'))
    inputs = [mx.sym.Variable('rnn_t%d_data'%i) for i in range(2)]
    outputs, _ = cell.unroll(2, inputs)
    outputs = mx.sym.Group(outputs)
    assert sorted(cell.collect_params().keys()) == \
           ['rnn_h2h_bias', 'rnn_h2h_weight', 'rnn_i2h_bias', 'rnn_i2h_weight']
    # assert outputs.list_outputs() == \
    #        ['rnn_t0_out_plus_residual_output', 'rnn_t1_out_plus_residual_output']

    args, outs, auxs = outputs.infer_shape(rnn_t0_data=(10, 50), rnn_t1_data=(10, 50))
    assert outs == [(10, 50), (10, 50)]
    outputs = outputs.eval(rnn_t0_data=mx.nd.ones((10, 50)),
                           rnn_t1_data=mx.nd.ones((10, 50)),
                           rnn_i2h_weight=mx.nd.zeros((150, 50)),
                           rnn_i2h_bias=mx.nd.zeros((150,)),
                           rnn_h2h_weight=mx.nd.zeros((150, 50)),
                           rnn_h2h_bias=mx.nd.zeros((150,)))
    expected_outputs = np.ones((10, 50))
    assert np.array_equal(outputs[0].asnumpy(), expected_outputs)
    assert np.array_equal(outputs[1].asnumpy(), expected_outputs)


def test_residual_bidirectional():
    cell = gluon.rnn.ResidualCell(
            gluon.rnn.BidirectionalCell(
                gluon.rnn.GRUCell(25, prefix='rnn_l_'),
                gluon.rnn.GRUCell(25, prefix='rnn_r_')))

    inputs = [mx.sym.Variable('rnn_t%d_data'%i) for i in range(2)]
    outputs, _ = cell.unroll(2, inputs, merge_outputs=False)
    outputs = mx.sym.Group(outputs)
    assert sorted(cell.collect_params().keys()) == \
           ['rnn_l_h2h_bias', 'rnn_l_h2h_weight', 'rnn_l_i2h_bias', 'rnn_l_i2h_weight',
            'rnn_r_h2h_bias', 'rnn_r_h2h_weight', 'rnn_r_i2h_bias', 'rnn_r_i2h_weight']
    # assert outputs.list_outputs() == \
    #        ['bi_t0_plus_residual_output', 'bi_t1_plus_residual_output']

    args, outs, auxs = outputs.infer_shape(rnn_t0_data=(10, 50), rnn_t1_data=(10, 50))
    assert outs == [(10, 50), (10, 50)]
    outputs = outputs.eval(rnn_t0_data=mx.nd.ones((10, 50))+5,
                           rnn_t1_data=mx.nd.ones((10, 50))+5,
                           rnn_l_i2h_weight=mx.nd.zeros((75, 50)),
                           rnn_l_i2h_bias=mx.nd.zeros((75,)),
                           rnn_l_h2h_weight=mx.nd.zeros((75, 25)),
                           rnn_l_h2h_bias=mx.nd.zeros((75,)),
                           rnn_r_i2h_weight=mx.nd.zeros((75, 50)),
                           rnn_r_i2h_bias=mx.nd.zeros((75,)),
                           rnn_r_h2h_weight=mx.nd.zeros((75, 25)),
                           rnn_r_h2h_bias=mx.nd.zeros((75,)))
    expected_outputs = np.ones((10, 50))+5
    assert np.array_equal(outputs[0].asnumpy(), expected_outputs)
    assert np.array_equal(outputs[1].asnumpy(), expected_outputs)


@assert_raises_cudnn_disabled()
def test_stack():
    cell = gluon.rnn.SequentialRNNCell()
    for i in range(5):
        if i == 1:
            cell.add(gluon.rnn.ResidualCell(gluon.rnn.LSTMCell(100, prefix='rnn_stack%d_' % i)))
        else:
            cell.add(gluon.rnn.LSTMCell(100, prefix='rnn_stack%d_'%i))
    inputs = [mx.sym.Variable('rnn_t%d_data'%i) for i in range(3)]
    outputs, _ = cell.unroll(3, inputs)
    outputs = mx.sym.Group(outputs)
    keys = sorted(cell.collect_params().keys())
    for i in range(5):
        assert 'rnn_stack%d_h2h_weight'%i in keys
        assert 'rnn_stack%d_h2h_bias'%i in keys
        assert 'rnn_stack%d_i2h_weight'%i in keys
        assert 'rnn_stack%d_i2h_bias'%i in keys
    assert outputs.list_outputs() == ['rnn_stack4_t0_out_output', 'rnn_stack4_t1_out_output', 'rnn_stack4_t2_out_output']

    args, outs, auxs = outputs.infer_shape(rnn_t0_data=(10,50), rnn_t1_data=(10,50), rnn_t2_data=(10,50))
    assert outs == [(10, 100), (10, 100), (10, 100)]


<<<<<<< HEAD
@assert_raises_cudnn_disabled()
=======
def test_hybridstack():
    cell = gluon.rnn.HybridSequentialRNNCell()
    for i in range(5):
        if i == 1:
            cell.add(gluon.rnn.ResidualCell(gluon.rnn.LSTMCell(100, prefix='rnn_stack%d_' % i)))
        else:
            cell.add(gluon.rnn.LSTMCell(100, prefix='rnn_stack%d_'%i))
    inputs = [mx.sym.Variable('rnn_t%d_data'%i) for i in range(3)]
    outputs, _ = cell.unroll(3, inputs)
    outputs = mx.sym.Group(outputs)
    keys = sorted(cell.collect_params().keys())
    for i in range(5):
        assert 'rnn_stack%d_h2h_weight'%i in keys
        assert 'rnn_stack%d_h2h_bias'%i in keys
        assert 'rnn_stack%d_i2h_weight'%i in keys
        assert 'rnn_stack%d_i2h_bias'%i in keys
    assert outputs.list_outputs() == ['rnn_stack4_t0_out_output', 'rnn_stack4_t1_out_output', 'rnn_stack4_t2_out_output']

    args, outs, auxs = outputs.infer_shape(rnn_t0_data=(10,50), rnn_t1_data=(10,50), rnn_t2_data=(10,50))
    assert outs == [(10, 100), (10, 100), (10, 100)]

    # Test HybridSequentialRNNCell nested in nn.HybridBlock, SequentialRNNCell will fail in this case
    class BidirectionalOfSequential(gluon.HybridBlock):
        def __init__(self):
            super(BidirectionalOfSequential, self).__init__()

            with self.name_scope():
                cell0 = gluon.rnn.HybridSequentialRNNCell()
                cell0.add(gluon.rnn.LSTMCell(100))
                cell0.add(gluon.rnn.LSTMCell(100))

                cell1 = gluon.rnn.HybridSequentialRNNCell()
                cell1.add(gluon.rnn.LSTMCell(100))
                cell1.add(gluon.rnn.LSTMCell(100))

                self.rnncell = gluon.rnn.BidirectionalCell(cell0, cell1)

        def hybrid_forward(self, F, x):
            return self.rnncell.unroll(3, x, layout="NTC", merge_outputs=True)

    x = mx.nd.random.uniform(shape=(10, 3, 100))
    net = BidirectionalOfSequential()
    net.collect_params().initialize()
    outs, _ = net(x)

    assert outs.shape == (10, 3, 200)


>>>>>>> 99ac2f57
def test_bidirectional():
    cell = gluon.rnn.BidirectionalCell(
            gluon.rnn.LSTMCell(100, prefix='rnn_l0_'),
            gluon.rnn.LSTMCell(100, prefix='rnn_r0_'),
            output_prefix='rnn_bi_')
    inputs = [mx.sym.Variable('rnn_t%d_data'%i) for i in range(3)]
    outputs, _ = cell.unroll(3, inputs)
    outputs = mx.sym.Group(outputs)
    assert outputs.list_outputs() == ['rnn_bi_t0_output', 'rnn_bi_t1_output', 'rnn_bi_t2_output']

    args, outs, auxs = outputs.infer_shape(rnn_t0_data=(10,50), rnn_t1_data=(10,50), rnn_t2_data=(10,50))
    assert outs == [(10, 200), (10, 200), (10, 200)]


def test_zoneout():
    cell = gluon.rnn.ZoneoutCell(gluon.rnn.RNNCell(100, prefix='rnn_'), zoneout_outputs=0.5,
                              zoneout_states=0.5)
    inputs = [mx.sym.Variable('rnn_t%d_data'%i) for i in range(3)]
    outputs, _ = cell.unroll(3, inputs)
    outputs = mx.sym.Group(outputs)

    args, outs, auxs = outputs.infer_shape(rnn_t0_data=(10,50), rnn_t1_data=(10,50), rnn_t2_data=(10,50))
    assert outs == [(10, 100), (10, 100), (10, 100)]


def test_unroll_layout():
    cell = gluon.rnn.HybridSequentialRNNCell()
    for i in range(5):
        if i == 1:
            cell.add(gluon.rnn.ResidualCell(gluon.rnn.LSTMCell(100, prefix='rnn_stack%d_' % i)))
        else:
            cell.add(gluon.rnn.LSTMCell(100, prefix='rnn_stack%d_'%i))
    cell.collect_params().initialize()
    inputs = [mx.nd.random.uniform(shape=(10,50)) for _ in range(3)]
    outputs, _ = cell.unroll(3, inputs, layout='TNC')
    assert outputs[0].shape == (10, 100)
    assert outputs[1].shape == (10, 100)
    assert outputs[2].shape == (10, 100)

    outputs, _ = cell.unroll(3, inputs, layout='NTC')
    assert outputs[0].shape == (10, 100)
    assert outputs[1].shape == (10, 100)
    assert outputs[2].shape == (10, 100)


def check_rnn_forward(layer, inputs, deterministic=True):
    if isinstance(inputs, mx.nd.NDArray):
        inputs.attach_grad()
    else:
        for x in inputs:
            x.attach_grad()
    layer.collect_params().initialize()
    with mx.autograd.record():
        out = layer.unroll(3, inputs, merge_outputs=False)[0]
        mx.autograd.backward(out)
        out = layer.unroll(3, inputs, merge_outputs=True)[0]
        out.backward()

    np_out = out.asnumpy()
    if isinstance(inputs, mx.nd.NDArray):
        np_dx = inputs.grad.asnumpy()
    else:
        np_dx = np.stack([x.grad.asnumpy() for x in inputs], axis=1)

    layer.hybridize()

    with mx.autograd.record():
        out = layer.unroll(3, inputs, merge_outputs=False)[0]
        mx.autograd.backward(out)
        out = layer.unroll(3, inputs, merge_outputs=True)[0]
        out.backward()

    if isinstance(inputs, mx.nd.NDArray):
        input_grads = inputs.grad.asnumpy()
    else:
        input_grads = np.stack([x.grad.asnumpy() for x in inputs], axis=1)

    if deterministic:
        mx.test_utils.assert_almost_equal(np_out, out.asnumpy(), rtol=1e-3, atol=1e-5)
        mx.test_utils.assert_almost_equal(np_dx, input_grads, rtol=1e-3, atol=1e-5)


@assert_raises_cudnn_disabled()
def test_rnn_cells():
    check_rnn_forward(gluon.rnn.LSTMCell(100, input_size=200), mx.nd.ones((8, 3, 200)))
    check_rnn_forward(gluon.rnn.RNNCell(100, input_size=200), mx.nd.ones((8, 3, 200)))
    check_rnn_forward(gluon.rnn.GRUCell(100, input_size=200), mx.nd.ones((8, 3, 200)))

    check_rnn_forward(gluon.rnn.LSTMCell(100, input_size=200),
                      [mx.nd.ones((8, 200)), mx.nd.ones((8, 200)), mx.nd.ones((8, 200))])
    check_rnn_forward(gluon.rnn.RNNCell(100, input_size=200),
                      [mx.nd.ones((8, 200)), mx.nd.ones((8, 200)), mx.nd.ones((8, 200))])
    check_rnn_forward(gluon.rnn.GRUCell(100, input_size=200),
                      [mx.nd.ones((8, 200)), mx.nd.ones((8, 200)), mx.nd.ones((8, 200))])

    bilayer = gluon.rnn.BidirectionalCell(gluon.rnn.LSTMCell(100, input_size=200),
                                       gluon.rnn.LSTMCell(100, input_size=200))
    check_rnn_forward(bilayer, mx.nd.ones((8, 3, 200)))

    check_rnn_forward(gluon.rnn.DropoutCell(0.5), mx.nd.ones((8, 3, 200)), False)

    check_rnn_forward(gluon.rnn.ZoneoutCell(gluon.rnn.LSTMCell(100, input_size=200),
                                         0.5, 0.2),
                      mx.nd.ones((8, 3, 200)), False)

    net = gluon.rnn.SequentialRNNCell()
    net.add(gluon.rnn.LSTMCell(100, input_size=200))
    net.add(gluon.rnn.RNNCell(100, input_size=100))
    net.add(gluon.rnn.GRUCell(100, input_size=100))
    check_rnn_forward(net, mx.nd.ones((8, 3, 200)))

def check_rnn_layer_forward(layer, inputs, states=None, run_only=False):
    layer.collect_params().initialize()
    inputs.attach_grad()
    with mx.autograd.record():
        out = layer(inputs, states)
        if states is not None:
            assert isinstance(out, tuple) and len(out) == 2
            out = out[0]
        else:
            assert isinstance(out, mx.nd.NDArray)
        out.backward()

    np_out = out.asnumpy()
    np_dx = inputs.grad.asnumpy()

    layer.hybridize()

    with mx.autograd.record():
        out = layer(inputs, states)
        if states is not None:
            assert isinstance(out, tuple) and len(out) == 2
            out = out[0]
        else:
            assert isinstance(out, mx.nd.NDArray)
        out.backward()

    layer(inputs, states) # test is_training = false

    if not run_only:
        mx.test_utils.assert_almost_equal(np_out, out.asnumpy(), rtol=1e-3, atol=1e-5)
        mx.test_utils.assert_almost_equal(np_dx, inputs.grad.asnumpy(), rtol=1e-3, atol=1e-5)


@assert_raises_cudnn_disabled()
def test_rnn_layers():
    check_rnn_layer_forward(gluon.rnn.RNN(10, 2), mx.nd.ones((8, 3, 20)))
    check_rnn_layer_forward(gluon.rnn.RNN(10, 2, bidirectional=True), mx.nd.ones((8, 3, 20)), mx.nd.ones((4, 3, 10)))
    check_rnn_layer_forward(gluon.rnn.LSTM(10, 2), mx.nd.ones((8, 3, 20)))
    check_rnn_layer_forward(gluon.rnn.LSTM(10, 2, bidirectional=True), mx.nd.ones((8, 3, 20)), [mx.nd.ones((4, 3, 10)), mx.nd.ones((4, 3, 10))])
    check_rnn_layer_forward(gluon.rnn.GRU(10, 2), mx.nd.ones((8, 3, 20)))
    check_rnn_layer_forward(gluon.rnn.GRU(10, 2, bidirectional=True), mx.nd.ones((8, 3, 20)), mx.nd.ones((4, 3, 10)))

    check_rnn_layer_forward(gluon.rnn.RNN(10, 2, dropout=0.5), mx.nd.ones((8, 3, 20)),
                            run_only=True)
    check_rnn_layer_forward(gluon.rnn.RNN(10, 2, bidirectional=True, dropout=0.5),
                            mx.nd.ones((8, 3, 20)), mx.nd.ones((4, 3, 10)), run_only=True)
    check_rnn_layer_forward(gluon.rnn.LSTM(10, 2, dropout=0.5), mx.nd.ones((8, 3, 20)),
                            run_only=True)
    check_rnn_layer_forward(gluon.rnn.LSTM(10, 2, bidirectional=True, dropout=0.5),
                            mx.nd.ones((8, 3, 20)),
                            [mx.nd.ones((4, 3, 10)), mx.nd.ones((4, 3, 10))], run_only=True)
    check_rnn_layer_forward(gluon.rnn.GRU(10, 2, dropout=0.5), mx.nd.ones((8, 3, 20)),
                            run_only=True)
    check_rnn_layer_forward(gluon.rnn.GRU(10, 2, bidirectional=True, dropout=0.5),
                            mx.nd.ones((8, 3, 20)), mx.nd.ones((4, 3, 10)), run_only=True)

    net = gluon.nn.Sequential()
    net.add(gluon.rnn.LSTM(10, 2, bidirectional=True))
    net.add(gluon.nn.BatchNorm(axis=2))
    net.add(gluon.nn.Flatten())
    net.add(gluon.nn.Dense(3, activation='relu'))
    net.collect_params().initialize()
    with mx.autograd.record():
        net(mx.nd.ones((2, 3, 10))).backward()


def test_rnn_unroll_variant_length():
    # Test for imperative usage
    cell_list = []
    for base_cell_class in [gluon.rnn.RNNCell, gluon.rnn.LSTMCell, gluon.rnn.GRUCell]:
        cell_list.append(base_cell_class(20))
        cell_list.append(gluon.rnn.BidirectionalCell(
                         l_cell=base_cell_class(20),
                         r_cell=base_cell_class(20)))
        cell_list.append(gluon.contrib.rnn.VariationalDropoutCell(base_cell=base_cell_class(20)))
    stack_res_rnn_cell = gluon.rnn.SequentialRNNCell()
    stack_res_rnn_cell.add(gluon.rnn.ResidualCell(base_cell=gluon.rnn.RNNCell(20)))
    stack_res_rnn_cell.add(gluon.rnn.ResidualCell(base_cell=gluon.rnn.RNNCell(20)))
    cell_list.append(stack_res_rnn_cell)
    batch_size = 4
    max_length = 10
    valid_length = [3, 10, 5, 6]
    valid_length_nd = mx.nd.array(valid_length)
    for cell in cell_list:
        cell.collect_params().initialize()
        cell.hybridize()
        # Test for NTC layout
        data_nd = mx.nd.random.normal(0, 1, shape=(batch_size, max_length, 20))
        outs, states = cell.unroll(length=max_length, inputs=data_nd,
                                   valid_length=valid_length_nd,
                                   merge_outputs=True,
                                   layout='NTC')
        for i, ele_length in enumerate(valid_length):
            # Explicitly unroll each sequence and compare the final states and output
            ele_out, ele_states = cell.unroll(length=ele_length,
                                              inputs=data_nd[i:(i+1), :ele_length, :],
                                              merge_outputs=True,
                                              layout='NTC')
            assert_allclose(ele_out.asnumpy(), outs[i:(i+1), :ele_length, :].asnumpy(),
                            atol=1E-4, rtol=1E-4)
            if ele_length < max_length:
                # Check the padded outputs are all zero
                assert_allclose(outs[i:(i+1), ele_length:max_length, :].asnumpy(), 0)
            for valid_out_state, gt_state in zip(states, ele_states):
                assert_allclose(valid_out_state[i:(i+1)].asnumpy(), gt_state.asnumpy(),
                                atol=1E-4, rtol=1E-4)

        # Test for TNC layout
        data_nd = mx.nd.random.normal(0, 1, shape=(max_length, batch_size, 20))
        outs, states = cell.unroll(length=max_length, inputs=data_nd,
                                   valid_length=valid_length_nd,
                                   layout='TNC')
        for i, ele_length in enumerate(valid_length):
            # Explicitly unroll each sequence and compare the final states and output
            ele_out, ele_states = cell.unroll(length=ele_length,
                                              inputs=data_nd[:ele_length, i:(i+1), :],
                                              merge_outputs=True,
                                              layout='TNC')
            assert_allclose(ele_out.asnumpy(), outs[:ele_length, i:(i + 1), :].asnumpy(),
                            atol=1E-4, rtol=1E-4)
            if ele_length < max_length:
                # Check the padded outputs are all zero
                assert_allclose(outs[ele_length:max_length, i:(i+1), :].asnumpy(), 0)
            for valid_out_state, gt_state in zip(states, ele_states):
                assert_allclose(valid_out_state[i:(i+1)].asnumpy(), gt_state.asnumpy(),
                                atol=1E-4, rtol=1E-4)
    # For symbolic test, we need to make sure that it can be binded and run
    data = mx.sym.var('data', shape=(4, 10, 2))
    cell = gluon.rnn.RNNCell(100)
    valid_length = mx.sym.var('valid_length', shape=(4,))
    outs, states = cell.unroll(length=10, inputs=data, valid_length=valid_length,
                               merge_outputs=True, layout='NTC')
    mod = mx.mod.Module(states[0], data_names=('data', 'valid_length'), label_names=None,
                        context=mx.cpu())
    mod.bind(data_shapes=[('data', (4, 10, 2)), ('valid_length', (4,))], label_shapes=None)
    mod.init_params()
    mod.forward(mx.io.DataBatch([mx.random.normal(0, 1, (4, 10, 2)), mx.nd.array([3, 6, 10, 2])]))
    mod.get_outputs()[0].asnumpy()


def test_cell_fill_shape():
    cell = gluon.rnn.LSTMCell(10)
    cell.hybridize()
    check_rnn_forward(cell, mx.nd.ones((2, 3, 7)))
    assert cell.i2h_weight.shape[1] == 7, cell.i2h_weight.shape[1]


@assert_raises_cudnn_disabled()
def test_layer_fill_shape():
    layer = gluon.rnn.LSTM(10)
    layer.hybridize()
    check_rnn_layer_forward(layer, mx.nd.ones((3, 2, 7)))
    print(layer)
    assert layer.i2h_weight[0].shape[1] == 7, layer.i2h_weight[0].shape[1]


if __name__ == '__main__':
    import nose
    nose.runmodule()<|MERGE_RESOLUTION|>--- conflicted
+++ resolved
@@ -177,9 +177,7 @@
     assert outs == [(10, 100), (10, 100), (10, 100)]
 
 
-<<<<<<< HEAD
-@assert_raises_cudnn_disabled()
-=======
+@assert_raises_cudnn_disabled()
 def test_hybridstack():
     cell = gluon.rnn.HybridSequentialRNNCell()
     for i in range(5):
@@ -228,7 +226,6 @@
     assert outs.shape == (10, 3, 200)
 
 
->>>>>>> 99ac2f57
 def test_bidirectional():
     cell = gluon.rnn.BidirectionalCell(
             gluon.rnn.LSTMCell(100, prefix='rnn_l0_'),
