# Licensed to the Apache Software Foundation (ASF) under one
# or more contributor license agreements.  See the NOTICE file
# distributed with this work for additional information
# regarding copyright ownership.  The ASF licenses this file
# to you under the Apache License, Version 2.0 (the
# "License"); you may not use this file except in compliance
# with the License.  You may obtain a copy of the License at
#
#   http://www.apache.org/licenses/LICENSE-2.0
#
# Unless required by applicable law or agreed to in writing,
# software distributed under the License is distributed on an
# "AS IS" BASIS, WITHOUT WARRANTIES OR CONDITIONS OF ANY
# KIND, either express or implied.  See the License for the
# specific language governing permissions and limitations
# under the License.

from mxnet.test_utils import *
from common import setup_module, with_seed
import random
import warnings

def is_scalar(var):
    return False if hasattr(var, "__len__") else True

def get_result_type(call, dflt_stype):
    """Try to infer result storage type for a sparse matrix and a given unary operation"""
    if call is not None and dflt_stype != 'default':
        zero = np.zeros(([1]))
        result = do_normalize(call(zero))
        if not almost_equal(result, zero, equal_nan=True):
            expected_result_type = 'default'
        else:
            if dflt_stype is not None:
                expected_result_type = dflt_stype;
            else:
                expected_result_type = 'default'
    else:
        expected_result_type = 'default'

    return expected_result_type


def get_result_type_with_scalar(call, dflt_stype):
    """Try to infer result storage type when operating a sparse matrices and a scalar"""
    if call is not None and dflt_stype != 'default':
        zero = np.zeros(([1]))
        result = call(zero, 5)

        if not almost_equal(result, zero, equal_nan=True):
            expected_result_type = 'default'
        else:
            if dflt_stype is not None:
                expected_result_type = dflt_stype;
            else:
                expected_result_type = 'default'
    else:
        expected_result_type = 'default'

    return expected_result_type


def get_result_type_2(call, dflt_stype):
    """Try to infer result storage type when operating on two sparse matrices"""
    if call is not None and dflt_stype != 'default':
        zero = np.zeros(([1]))
        need_default = False
        for outer in [zero, np.ones(zero.shape)]:
            for inner in [zero, np.ones(zero.shape)]:
                result = do_normalize(call(outer, inner))
                if not almost_equal(result, zero, equal_nan=True):
                    need_default = True
                    break
            if need_default is True:
                break

        if not need_default and dflt_stype is not None:
            expected_result_type = dflt_stype
        else:
            expected_result_type = 'default'
    else:
        expected_result_type = 'default'

    return expected_result_type


def get_result_type_3(call, dflt_stype):
    """Try to infer result storage type when operating on three sparse matrices"""
    if call is not None and dflt_stype != 'default':
        zero = np.zeros(([1]))
        need_default = False
        for moon in [zero]:
            for outer in [zero]:
                for inner in [zero]:
                    res_1, res_2 = call(moon, outer, inner)
                    result = do_normalize(res_1)
                    if not almost_equal(result, zero, equal_nan=True):
                        need_default = True
                        break
                    result = do_normalize(res_2)
                    if not almost_equal(result, zero, equal_nan=True):
                        need_default = True
                        break
                if need_default is True:
                    break
            if need_default is True:
                break

        if not need_default and dflt_stype is not None:
            expected_result_type = dflt_stype
        else:
            expected_result_type = 'default'
    else:
        expected_result_type = 'default'

    return expected_result_type


def get_fw_bw_result_types(forward_numpy_call,  fwd_res_dflt,
                           backward_numpy_call, bwd_res_dflt):

    return (get_result_type(forward_numpy_call,  fwd_res_dflt),
            get_result_type(backward_numpy_call, bwd_res_dflt))


def get_fw_bw_result_types_2(forward_numpy_call,  fwd_res_dflt,
                             backward_numpy_call, bwd_res_dflt):
    return (get_result_type(forward_numpy_call,  fwd_res_dflt),
            get_result_type_2(backward_numpy_call, bwd_res_dflt))

def get_fw_bw_result_types_with_scalar(forward_numpy_call,  fwd_res_dflt,
                                       backward_numpy_call, bwd_res_dflt):
    return (get_result_type_with_scalar(forward_numpy_call,  fwd_res_dflt),
            get_result_type_with_scalar(backward_numpy_call, bwd_res_dflt))

def gen_rsp_random_indices(shape, density=.5, force_indices=None):
    assert density >= 0 and density <= 1
    indices = set()
    if force_indices is not None:
        for val in force_indices:
            indices.add(int(val))
    if not np.isclose(density, .0, rtol=1.e-3, atol=1.e-3, equal_nan=True) and len(shape) > 0:
        row_count = shape[0]
        for i in range(row_count):
            r = random.uniform(0, 1)
            if r <= density and len(indices) < shape[0]:
                indices.add(i)
    assert len(indices) <= shape[0]
    return list(indices)


def all_zero(var):
    return 0

@with_seed()
def test_elemwise_binary_ops():
    def test_elemwise_binary_op(name, lhs_stype, rhs_stype, shape,
                                forward_mxnet_call, forward_numpy_call, backward_numpy_call,
                                lhs_grad_stype,
                                rhs_grad_stype,
                                expected_result_storage_type=None,
                                modifier_func=None,
                                lhs_density=.5,
                                rhs_density=.5,
                                force_lr_overlap=False,
                                force_grad_overlap=False,
                                ograd_density=0.0,
                                skip_gradient_check=False,
                                shuffle_csr_indices=True,
                                verbose=False):
        if lhs_grad_stype is None:
            lhs_grad_stype = lhs_stype
        if rhs_grad_stype is None:
            rhs_grad_stype = rhs_stype

        lhs_grad_stype = get_result_type_3(backward_numpy_call, lhs_grad_stype)
        rhs_grad_stype = get_result_type_3(backward_numpy_call, rhs_grad_stype)

        if verbose is True:
            print("testing: {}  lhs={}, rhs={}, lhs_grad_stype={}, rhs_grad_stype={}"
                  .format(name, lhs_stype, rhs_stype, lhs_grad_stype, rhs_grad_stype))

        # Output type should be same as lvalue type, unless otherwise specified
        if expected_result_storage_type is None:
            if lhs_stype == 'default' or rhs_stype == 'default':
                expected_result_storage_type = 'default'
            else:
                expected_result_storage_type = lhs_stype

        lhs = mx.symbol.Variable('lhs', stype=lhs_stype)
        rhs = mx.symbol.Variable('rhs', stype=rhs_stype)

        grad_stypes = dict()
        grad_stypes['lhs'] = lhs_grad_stype
        grad_stypes['rhs'] = rhs_grad_stype

        if lhs_stype == 'default':
            lhs_nd = rand_ndarray(shape, 'default')
            if abs(lhs_density) < 1e-4:
                func = all_zero
            else:
                func = modifier_func
            lhs_nd = mx.nd.array(assign_each(lhs_nd.asnumpy(), func))
        else:
            lhs_nd = create_sparse_array_zd(
                shape, lhs_stype, density=lhs_density,
                modifier_func=modifier_func,
                shuffle_csr_indices=shuffle_csr_indices,
                rsp_indices=gen_rsp_random_indices(
                    shape,
                    density=lhs_density,
                    force_indices=[(shape[0]/2)] if force_lr_overlap is True else None
                ))

        if rhs_stype == 'default':
            rhs_nd = rand_ndarray(shape, 'default')
            if abs(rhs_density) < 1e-4:
                func = all_zero
            else:
                func = modifier_func
            rhs_nd = mx.nd.array(assign_each(rhs_nd.asnumpy(), func))
        else:
            rhs_nd = create_sparse_array_zd(
                shape, rhs_stype, density=rhs_density,
                modifier_func=modifier_func,
                shuffle_csr_indices=shuffle_csr_indices,
                rsp_indices=gen_rsp_random_indices(
                    shape,
                    density=rhs_density,
                    force_indices=[(shape[0]/2)] if force_lr_overlap is True else None
                ))

        lhs_np = lhs_nd.asnumpy()
        rhs_np = rhs_nd.asnumpy()

        if verbose is True:
            print("lhs input: {}".format(lhs_np))
            print("rhs input: {}".format(rhs_np))

        out_np = forward_numpy_call(lhs_np, rhs_np)

        if verbose is True:
            print("out_np: {}".format(out_np))

        test = forward_mxnet_call(lhs, rhs)

        location = {'lhs': lhs_nd, 'rhs': rhs_nd}

        outputs = check_symbolic_forward(test, location, [out_np], equal_nan=True)
        assert len(outputs) == 1
        assert outputs[0].stype == expected_result_storage_type

        if verbose is True:
            print ("mx forward output: ", outputs[0].asnumpy())
            print ("lhs_nd: ", lhs_nd.stype)
            print ("rhs_nd: ", rhs_nd.stype)
            print ("forward output: ", outputs[0].stype)

        if outputs[0].stype != 'default':
            out_grad = create_sparse_array_zd(
                shape, outputs[0].stype, density=ograd_density,
                data_init=1,
                modifier_func=lambda x: 2,
                shuffle_csr_indices=shuffle_csr_indices,
                rsp_indices=gen_rsp_random_indices(
                    shape,
                    density=ograd_density,
                    force_indices=[(shape[0]/2)] if force_grad_overlap is True else None
                ))
        else:
            if abs(ograd_density) < 1e-4:
                out_grad = mx.nd.array(np.zeros(shape))
            else:
                out_grad = mx.nd.array(np.ones(shape))


        out_grad_np = out_grad.asnumpy()

        if verbose is True:
            print("out_grad_np", out_grad_np)

        ingrad_lhs_np, ingrad_rhs_np = backward_numpy_call(out_grad_np, lhs_np, rhs_np)

        if verbose is True:
            print("out_grad", out_grad.asnumpy())
            print("ingrad_lhs_np", ingrad_lhs_np)
            print("ingrad_rhs_np", ingrad_rhs_np)

        igrads_result = check_symbolic_backward(test, location, [out_grad],
                                                [ingrad_lhs_np, ingrad_rhs_np],
                                                grad_stypes=grad_stypes,
                                                equal_nan=True)

        if verbose is True:
            print("ingrad_lhs", igrads_result['lhs'].asnumpy())
            print("ingrad_rhs", igrads_result['rhs'].asnumpy())

        assert len(igrads_result) == 2

        if lhs_grad_stype is not None:
            assert igrads_result['lhs'].stype == lhs_grad_stype
        if rhs_grad_stype is not None:
            assert igrads_result['rhs'].stype == rhs_grad_stype

        if skip_gradient_check is not True:
            check_numeric_gradient(test, location,
                                   grad_stype_dict=grad_stypes)

    def check_all(l, r, check_function):
        assert l.shape == r.shape
        return check_function(l, r)

    def gt(l, r):
        return check_all(l, r, lambda a, b: a > b)

    def ge(l, r):
        return check_all(l, r, lambda a, b: a >= b)

    def lt(l, r):
        return check_all(l, r, lambda a, b: a < b)

    def le(l, r):
        return check_all(l, r, lambda a, b: a <= b)

    def elemwise_mul_stype(lstype, rstype):
        if lstype == rstype:
            return lstype
        elif lstype == 'default' and rstype == 'row_sparse':
            return 'row_sparse'
        elif lstype == 'row_sparse' and rstype == 'default':
            return 'row_sparse'
        else:
            return 'default'

    def check_elemwise_binary_ops(lhs_stype, rhs_stype, shape,
                                  lhs_grad_stype=None, rhs_grad_stype=None,
                                  lhs_density=.5, rhs_density=.5,
                                  force_lr_overlap=False,
                                  force_grad_overlap=False,
                                  ograd_density=0.0):
        test_elemwise_binary_op("elemwise_add", lhs_stype, rhs_stype, shape,
                                lambda l, r: mx.sym.sparse.elemwise_add(l, r),
                                lambda l, r: l + r,
                                lambda outg, l, r: (outg, outg),
                                lhs_grad_stype, rhs_grad_stype,
                                ograd_density=ograd_density,
                                force_lr_overlap=force_lr_overlap,
                                force_grad_overlap=force_grad_overlap,
                                lhs_density=lhs_density, rhs_density=rhs_density,
                                verbose=False)

        if ((lhs_stype is 'default' and rhs_stype is 'row_sparse') or
            (lhs_stype is 'default' and rhs_stype is 'csr')):
            test_elemwise_binary_op("elemwise_add", lhs_stype, rhs_stype, shape,
                                    lambda l, r: mx.sym.sparse.elemwise_add(l, r, out=l),
                                    lambda l, r: l + r,
                                    lambda outg, l, r: (outg, outg),
                                    lhs_grad_stype, rhs_grad_stype,
                                    ograd_density=ograd_density,
                                    force_lr_overlap=force_lr_overlap,
                                    force_grad_overlap=force_grad_overlap,
                                    lhs_density=lhs_density, rhs_density=rhs_density,
                                    verbose=False)

        test_elemwise_binary_op("elemwise_sub", lhs_stype, rhs_stype, shape,
                                lambda l, r: mx.sym.sparse.elemwise_sub(l, r),
                                lambda l, r: l - r,
                                lambda outg, l, r: (outg, -outg),
                                lhs_grad_stype, rhs_grad_stype,
                                ograd_density=ograd_density,
                                force_lr_overlap=force_lr_overlap,
                                force_grad_overlap=force_grad_overlap,
                                lhs_density=lhs_density,
                                rhs_density=rhs_density,
                                verbose=False)

        test_elemwise_binary_op("elemwise_mul", lhs_stype, rhs_stype, shape,
                                lambda l, r: mx.sym.sparse.elemwise_mul(l, r),
                                lambda l, r: l * r,
                                lambda outg, l, r: (outg * r, outg * l),
                                elemwise_mul_stype(lhs_stype, rhs_stype),
                                elemwise_mul_stype(lhs_stype, rhs_stype),
                                expected_result_storage_type=elemwise_mul_stype(lhs_stype, rhs_stype),
                                ograd_density=ograd_density,
                                force_lr_overlap=force_lr_overlap,
                                force_grad_overlap=force_grad_overlap,
                                lhs_density=lhs_density, rhs_density=rhs_density,
                                verbose=False)

        test_elemwise_binary_op("elemwise_div", lhs_stype, rhs_stype, shape,
                                lambda l, r: mx.sym.sparse.elemwise_div(l, r),
                                lambda l, r: l / r,
                                lambda outg, l, r: (outg * (1/r), outg * (-l/(r*r))),
                                lhs_grad_stype, rhs_grad_stype,
                                modifier_func=lambda a: a if abs(a) > 0.25 else abs(a) + 1,
                                force_lr_overlap=force_lr_overlap,
                                force_grad_overlap=force_grad_overlap,
                                lhs_density=lhs_density, rhs_density=rhs_density,
                                ograd_density=ograd_density,
                                expected_result_storage_type='default',
                                skip_gradient_check=True,
                                verbose=False)

        test_elemwise_binary_op("maximum", lhs_stype, rhs_stype, shape,
                                lambda l, r: mx.sym._internal._maximum(l, r),
                                lambda l, r: np.maximum(l, r),
                                lambda outg, l, r: (outg * ge(l, r), outg * lt(l, r)),
                                lhs_grad_stype, rhs_grad_stype,
                                modifier_func=lambda a: a if abs(a) > 0.25 else abs(a) + 1,
                                force_lr_overlap=force_lr_overlap,
                                force_grad_overlap=force_grad_overlap,
                                lhs_density=lhs_density, rhs_density=rhs_density,
                                skip_gradient_check=True,
                                ograd_density=ograd_density,
                                verbose=False)

        test_elemwise_binary_op("minimum", lhs_stype, rhs_stype, shape,
                                lambda l, r: mx.sym._internal._minimum(l, r),
                                lambda l, r: np.minimum(l, r),
                                lambda outg, l, r: (outg * le(l, r), outg * gt(l, r)),
                                lhs_grad_stype, rhs_grad_stype,
                                modifier_func=lambda a: a if abs(a) > 0.25 else abs(a) + 1,
                                force_lr_overlap=force_lr_overlap,
                                force_grad_overlap=force_grad_overlap,
                                lhs_density=lhs_density, rhs_density=rhs_density,
                                ograd_density=ograd_density,
                                skip_gradient_check=True,
                                verbose=False)

        test_elemwise_binary_op("hypot", lhs_stype, rhs_stype, shape,
                                lambda l, r: mx.sym._internal._hypot(l, r),
                                lambda l, r: np.hypot(l, r),
                                lambda outg, l, r: (
                                    outg * assign_each2(
                                        l, r, lambda a, b: a/np.sqrt(a * a + b * b)),
                                    outg * assign_each2(
                                        l, r, lambda a, b: b/np.sqrt(a * a + b * b))
                                ),
                                lhs_grad_stype, rhs_grad_stype,
                                force_lr_overlap=force_lr_overlap,
                                force_grad_overlap=force_grad_overlap,
                                lhs_density=lhs_density, rhs_density=rhs_density,
                                ograd_density=ograd_density,
                                skip_gradient_check=True,
                                verbose=False)

    # Run basic tests
    with warnings.catch_warnings():
        warnings.simplefilter("ignore")

        for ii in range(1):
            # Run defaults
            check_elemwise_binary_ops('default', 'default', rand_shape_2d())

            # Try different densities
            shape = rand_shape_2d()
            for lhs_density in [0.0, random.uniform(0, 1), 1.0]:
                for rhs_density in [0.0, random.uniform(0, 1), 1.0]:
                    for ograd_density in [0.0, random.uniform(0, 1), 1.0]:

                        print("lhs_density={}, rhs_density={}, ograd_density={}, shape: {}".format(
                            lhs_density, rhs_density, ograd_density, shape))

                        # Try row_sparse overlaps
                        for force_lr_overlap in [False, True]:
                            for force_grad_overlap in [False, True]:

                                print("  force_lr_overlap={}, force_grad_overlap={}, shape={}".
                                      format(force_lr_overlap, force_grad_overlap, shape))

                                # Left and right always overlap when one is default storage
                                # (assuming the row_sparse one has some entries in it)
                                if force_lr_overlap is False:
                                    check_elemwise_binary_ops('default', 'row_sparse', shape,
                                                              lhs_density=lhs_density,
                                                              rhs_density=rhs_density,
                                                              force_lr_overlap=force_lr_overlap,
                                                              force_grad_overlap=force_grad_overlap,
                                                              ograd_density=ograd_density)
                                    check_elemwise_binary_ops('row_sparse', 'default', shape,
                                                              lhs_density=lhs_density,
                                                              rhs_density=rhs_density,
                                                              force_lr_overlap=force_lr_overlap,
                                                              force_grad_overlap=force_grad_overlap,
                                                              ograd_density=ograd_density)

                                # Back to left-right overlap possiblities
                                check_elemwise_binary_ops('row_sparse', 'row_sparse', shape,
                                                          lhs_grad_stype='row_sparse',
                                                          rhs_grad_stype='row_sparse',
                                                          lhs_density=lhs_density,
                                                          rhs_density=rhs_density,
                                                          force_lr_overlap=force_lr_overlap,
                                                          force_grad_overlap=force_grad_overlap,
                                                          ograd_density=ograd_density)

                        # No overlap flags for CSR
                        check_elemwise_binary_ops('csr', 'csr', shape,
                                                  lhs_grad_stype='csr',
                                                  rhs_grad_stype='csr',
                                                  lhs_density=lhs_density,
                                                  rhs_density=rhs_density,
                                                  ograd_density=ograd_density)
                        check_elemwise_binary_ops('csr', 'csr', shape,
                                                  lhs_grad_stype='default',
                                                  rhs_grad_stype='default',
                                                  lhs_density=lhs_density,
                                                  rhs_density=rhs_density,
                                                  ograd_density=ograd_density)
                        check_elemwise_binary_ops('default', 'csr', shape,
                                                  lhs_grad_stype='csr',
                                                  rhs_grad_stype='csr',
                                                  lhs_density=lhs_density,
                                                  rhs_density=rhs_density,
                                                  ograd_density=ograd_density)
                        check_elemwise_binary_ops('csr', 'default', shape,
                                                  lhs_grad_stype='csr',
                                                  rhs_grad_stype='csr',
                                                  lhs_density=lhs_density,
                                                  rhs_density=rhs_density,
                                                  ograd_density=ograd_density)


@with_seed()
def test_elemwise_csr_same_zeros():
    # Zeroes
    a = mx.nd.sparse.zeros('csr', (1,1))
    b = mx.nd.elemwise_add(a,a)
    res = a.asnumpy() + a.asnumpy()
    assert_almost_equal(b.asnumpy(), res)


def as_dense(arr):
    if arr.stype != 'default':
        return mx.nd.cast_storage(arr, stype='default')
    else:
        return arr;

# Make sure that 0's look like 0's when we do a comparison
def do_normalize(arr):
    ret = arr.copy()
    idx = np.isclose(arr, -0, rtol=1.e-3, atol=1.e-3, equal_nan=True)
    ret[idx] = 0
    return ret

def check_sparse_mathematical_core(name, stype,
                                   forward_mxnet_call, forward_numpy_call, backward_numpy_call=None,
                                   rhs_arg=None, data_init=9., grad_init=2., output_grad_stype=None,
                                   input_grad_stype=None, force_overlap=False, density=.5,
                                   ograd_density=.5, verbose=False, shuffle_csr_indices=True):
    if verbose is True:
        print("TESTING: " + name)

    data = mx.symbol.Variable('data', stype=stype)

    temp_input_grad_stype = input_grad_stype

    if temp_input_grad_stype is None:
        temp_input_grad_stype = stype

    if rhs_arg is not None:
        if is_scalar(rhs_arg):
            expected_result_type, expected_grad_result_type = \
                get_fw_bw_result_types_with_scalar(forward_numpy_call, stype,
                                                   backward_numpy_call, temp_input_grad_stype)
        else:
            expected_result_type, expected_grad_result_type = \
                get_fw_bw_result_types_2(forward_numpy_call, stype,
                                         backward_numpy_call, temp_input_grad_stype)
    else:
        expected_result_type, expected_grad_result_type = \
            get_fw_bw_result_types(forward_numpy_call, stype,
                                   backward_numpy_call, temp_input_grad_stype)

    if input_grad_stype is not None and input_grad_stype != expected_grad_result_type:
        print("{}: explicit override of deduced input grad type '{}' with '{}'".format(
            name, expected_grad_result_type, input_grad_stype))
        expected_grad_result_type = input_grad_stype

    shape = rand_shape_2d()

    if verbose is True:
        print("Shape: ", shape, "density: ", density, "force_overlap", force_overlap)

    if stype == 'default':
        data_tmp = np.zeros(shape)
        if abs(density) >= 1e-4:
            data_tmp[:] = data_init
        arr_data = mx.nd.array(data_tmp)
    else:
        arr_data = create_sparse_array_zd(
            shape, stype, density=density,
            data_init=data_init,
            shuffle_csr_indices=shuffle_csr_indices,
            rsp_indices=gen_rsp_random_indices(
                shape,
                density=density,
                force_indices=[(shape[0]/2)] if force_overlap is True else None
            )
        )
        data_tmp = arr_data.asnumpy()
        if verbose is True:
            print("arr_data indices", arr_data.indices.asnumpy())

    if verbose is True:
        print("input", data_tmp)

    if backward_numpy_call is None:
        arr_grad = None
    elif expected_grad_result_type == 'default':
        if abs(density) < 1e-4:
            arr_grad = mx.nd.zeros(shape)
        else:
            arr_grad = mx.nd.ones(shape)
    else:
        arr_grad = create_sparse_array_zd(
            shape,
            expected_grad_result_type,
            density=density,
            data_init=1,
            shuffle_csr_indices=shuffle_csr_indices,
            rsp_indices=gen_rsp_random_indices(
                shape,
                density=density,
                force_indices=[(shape[0]/2)] if force_overlap is True else None
            )
        )

    if rhs_arg is not None:
        test = forward_mxnet_call(data, rhs_arg)
    else:
        test = forward_mxnet_call(data)

    args = list()
    args.append(arr_data)

    if arr_grad is not None:
        exe_test = test.bind(default_context(), args=args, args_grad=[arr_grad])
    else:
        exe_test = test.bind(default_context(), args=args)

    exe_test.forward(is_train=True)
    assert exe_test.outputs[0].stype == expected_result_type
    out = exe_test.outputs[0].asnumpy()

    if rhs_arg is not None:
        npout = forward_numpy_call(data_tmp, rhs_arg)
    else:
        npout = forward_numpy_call(data_tmp)

    if verbose is True:
        print("out", out)
        print("npout", npout)

    assert_almost_equal(out, npout, equal_nan=True)

    if backward_numpy_call is not None:
        if output_grad_stype == 'default' or output_grad_stype is None:
            out_grad = mx.nd.empty(shape)
            out_grad[:] = grad_init
        else:
            out_grad = create_sparse_array_zd(
                shape, output_grad_stype,
                density=density,
                data_init=grad_init,
                shuffle_csr_indices=shuffle_csr_indices,
                rsp_indices=gen_rsp_random_indices(
                    shape,
                    density=ograd_density,
                    force_indices=[(shape[0]/2)] if force_overlap is True else None))

        npout_grad = out_grad.asnumpy()

        if verbose is True:
            print("npout_grad", npout_grad)

        if rhs_arg is not None:
            temp = backward_numpy_call(data_tmp, rhs_arg)
        else:
            temp = backward_numpy_call(data_tmp)
        input_grad = npout_grad * temp

        if verbose is True:
            print(arr_grad.asnumpy())
        exe_test.backward(out_grad)
        if verbose is True:
            print(arr_grad.asnumpy())

        assert arr_grad.stype == expected_grad_result_type

        arr_grad = arr_grad.asnumpy()

        if verbose is True:
            print(name)
            print("arr_grad", arr_grad)
            print("input_grad", input_grad)

        assert_almost_equal(arr_grad, input_grad, equal_nan=True)


@with_seed()
def test_sparse_mathematical_core():
    def util_sign(a):
        if np.isclose(a, -0, rtol=1.e-3, atol=1.e-3, equal_nan=True):
            return 0
        elif np.isclose(a, 0, rtol=1.e-3, atol=1.e-3, equal_nan=True):
            return 0
        elif a < 0.0:
            return -1
        else:  # a > 0.0:
            return 1

    # Check scalar binary operators
    def check_binary_op_with_scalar(stype,
                                    output_grad_stype=None,
                                    input_grad_stype=None,
                                    density=.5, ograd_density=.5,
                                    force_overlap=False,):
        # mul_scalar
        check_sparse_mathematical_core("mul_scalar", stype,
                                       lambda x, y: x * y,
                                       lambda x, y: x * y,
                                       lambda input, rhs: rhs,
                                       rhs_arg=5.0,
                                       data_init=2, grad_init=3,
                                       output_grad_stype=output_grad_stype,
                                       input_grad_stype=input_grad_stype,
                                       density=density, ograd_density=ograd_density,
                                       force_overlap=force_overlap,
                                       verbose=False)

        # plus_scalar
        check_sparse_mathematical_core("plus_scalar", stype,
                                       lambda x, y: x + y,
                                       lambda x, y: x + y,
                                       lambda input, rhs: 1,
                                       rhs_arg=5.0,
                                       data_init=2, grad_init=3,
                                       output_grad_stype=output_grad_stype,
                                       input_grad_stype=input_grad_stype,
                                       density=density, ograd_density=ograd_density,
                                       force_overlap=force_overlap,
                                       verbose=False)

        # minus_scalar
        check_sparse_mathematical_core("minus_scalar", stype,
                                       lambda x, y: x - y,
                                       lambda x, y: x - y,
                                       lambda input, rhs: 1,
                                       rhs_arg=5.0,
                                       data_init=2, grad_init=3,
                                       output_grad_stype=output_grad_stype,
                                       input_grad_stype=input_grad_stype,
                                       density=density, ograd_density=ograd_density,
                                       force_overlap=force_overlap,
                                       verbose=False)

    # Check many basic unary operators
    def check_mathematical_core(stype, output_grad_stype=None,
                                input_grad_stype=None, force_overlap=False,
                                density=.5, ograd_density=.5):

        # negative
        check_sparse_mathematical_core("negative", stype,
                                       lambda x: mx.sym.sparse.negative(x),
                                       lambda x: np.negative(x),
                                       force_overlap=force_overlap,
                                       density=density,
                                       input_grad_stype=input_grad_stype,
                                       ograd_density=ograd_density)

        # square
        check_sparse_mathematical_core("square", stype,
                                       lambda x: mx.sym.sparse.square(x),
                                       lambda x: np.square(x),
                                       lambda x: 2 * x,
                                       output_grad_stype=output_grad_stype,
                                       input_grad_stype=input_grad_stype,
                                       force_overlap=force_overlap,
                                       density=density, ograd_density=ograd_density,
                                       verbose=False)

        if stype != "csr":
            # sqrt
            check_sparse_mathematical_core("sqrt", stype,
                                           lambda x: mx.sym.sparse.sqrt(x),
                                           lambda x: np.sqrt(x),
                                           lambda x: 1.0/(2.0 * np.sqrt(x)),
                                           output_grad_stype=output_grad_stype,
                                           input_grad_stype=input_grad_stype,
                                           force_overlap=force_overlap,
                                           density=density, ograd_density=ograd_density,
                                           verbose=False)

            # rsqrt
            check_sparse_mathematical_core("rsqrt", stype,
                                           lambda x: mx.sym.sparse.rsqrt(x),
                                           lambda x: 1 / np.sqrt(x),
                                           lambda x: -(1.0 / (2.0 * x * np.sqrt(x))),
                                           output_grad_stype=output_grad_stype,
                                           input_grad_stype=input_grad_stype,
                                           force_overlap=force_overlap,
                                           density=density, ograd_density=ograd_density)

            # tan
            check_sparse_mathematical_core("tan", stype,
                                           lambda x: mx.sym.sparse.tan(x),
                                           lambda x: np.tan(x),
                                           lambda x: np.tan(x) ** 2 + 1,
                                           output_grad_stype=output_grad_stype,
                                           input_grad_stype=input_grad_stype,
                                           density=density,
                                           ograd_density=ograd_density)

            # abs
            check_sparse_mathematical_core("abs", stype,
                                           lambda x: mx.sym.sparse.abs(x),
                                           lambda x: np.abs(x),
                                           lambda x: assign_each(x, function=util_sign),
                                           output_grad_stype=output_grad_stype,
                                           input_grad_stype=input_grad_stype,
                                           force_overlap=force_overlap,
                                           density=density, ograd_density=ograd_density)

            # floor
            check_sparse_mathematical_core("floor", stype, lambda x: mx.sym.sparse.floor(x),
                                           lambda x: np.floor(x),
                                           force_overlap=force_overlap,
                                           input_grad_stype=input_grad_stype,
                                           density=density, ograd_density=ograd_density)

            # ceil
            check_sparse_mathematical_core("ceil", stype,
                                           lambda x: mx.sym.sparse.ceil(x),
                                           lambda x: np.ceil(x),
                                           force_overlap=force_overlap,
                                           input_grad_stype=input_grad_stype,
                                           density=density, ograd_density=ograd_density)

            # sign
            check_sparse_mathematical_core("sign", stype,
                                           lambda x: mx.sym.sparse.sign(x),
                                           lambda x: np.sign(x),
                                           lambda x: np.zeros(x.shape),
                                           output_grad_stype=output_grad_stype,
                                           force_overlap=force_overlap,
                                           density=density, ograd_density=ograd_density)

            # cos
            check_sparse_mathematical_core("cos", stype,
                                           lambda x: mx.sym.sparse.cos(x),
                                           lambda x: np.cos(x),
                                           lambda x: -np.sin(x),
                                           output_grad_stype=output_grad_stype,
                                           input_grad_stype=input_grad_stype,
                                           force_overlap=force_overlap,
                                           density=density, ograd_density=ograd_density)

            # sin
            check_sparse_mathematical_core("sin", stype,
                                           lambda x: mx.sym.sparse.sin(x),
                                           lambda x: np.sin(x),
                                           lambda x: np.cos(x),
                                           output_grad_stype=output_grad_stype,
                                           input_grad_stype=input_grad_stype,
                                           force_overlap=force_overlap,
                                           density=density, ograd_density=ograd_density)

            # arcsin
            check_sparse_mathematical_core("arcsin", stype,
                                           lambda x: mx.sym.sparse.arcsin(x),
                                           lambda x: np.arcsin(x),
                                           lambda x: 1. / (1. - x ** 2) ** (1. / 2.),
                                           data_init=0.5, grad_init=0.5,
                                           output_grad_stype=output_grad_stype,
                                           input_grad_stype=input_grad_stype,
                                           force_overlap=force_overlap,
                                           density=density, ograd_density=ograd_density)

            # arccos
            check_sparse_mathematical_core("arccos", stype,
                                           lambda x: mx.sym.sparse.arccos(x),
                                           lambda x: np.arccos(x),
                                           lambda x: -1. / (1. - x ** 2.) ** (1. / 2.),
                                           data_init=0.5, grad_init=0.5,
                                           output_grad_stype=output_grad_stype,
                                           input_grad_stype=input_grad_stype,
                                           force_overlap=force_overlap, density=density,
                                           ograd_density=ograd_density)

            # arctan
            check_sparse_mathematical_core("arctan", stype,
                                           lambda x: mx.sym.sparse.arctan(x),
                                           lambda x: np.arctan(x),
                                           lambda x: 1. / (x ** 2. + 1.),
                                           data_init=0.5, grad_init=0.5,
                                           output_grad_stype=output_grad_stype,
                                           input_grad_stype=input_grad_stype,
                                           force_overlap=force_overlap,
                                           density=density, ograd_density=ograd_density)

            # degrees
            check_sparse_mathematical_core("degrees", stype,
                                           lambda x: mx.sym.sparse.degrees(x),
                                           lambda x: np.degrees(x),
                                           lambda x: assign_each(x, lambda a: 180./np.pi),
                                           data_init=0.5, grad_init=0.5,
                                           output_grad_stype=output_grad_stype,
                                           input_grad_stype=input_grad_stype,
                                           force_overlap=force_overlap,
                                           density=density, ograd_density=ograd_density)

            # radians
            check_sparse_mathematical_core("radians", stype,
                                           lambda x: mx.sym.sparse.radians(x),
                                           lambda x: np.radians(x),
                                           lambda x: assign_each(x, lambda a: np.pi / 180.),
                                           data_init=0.6, grad_init=1,
                                           output_grad_stype=output_grad_stype,
                                           input_grad_stype=input_grad_stype,
                                           force_overlap=force_overlap,
                                           density=density, ograd_density=ograd_density)

            # sinh
            check_sparse_mathematical_core("sinh", stype,
                                           lambda x: mx.sym.sparse.sinh(x),
                                           lambda x: np.sinh(x),
                                           lambda x: np.cosh(x),
                                           output_grad_stype=output_grad_stype,
                                           input_grad_stype=input_grad_stype,
                                           force_overlap=force_overlap,
                                           density=density, ograd_density=ograd_density)

            # cosh
            check_sparse_mathematical_core("cosh", stype,
                                           lambda x: mx.sym.sparse.cosh(x),
                                           lambda x: np.cosh(x),
                                           lambda x: np.sinh(x),
                                           data_init=5, grad_init=5,
                                           output_grad_stype=output_grad_stype,
                                           input_grad_stype=input_grad_stype,
                                           force_overlap=force_overlap,
                                           density=density, ograd_density=ograd_density)

            # tanh
            check_sparse_mathematical_core("tanh", stype,
                                           lambda x: mx.sym.sparse.tanh(x),
                                           lambda x: np.tanh(x),
                                           lambda x: 1. - np.tanh(x) ** 2,
                                           data_init=0.5, grad_init=1,
                                           output_grad_stype=output_grad_stype,
                                           input_grad_stype=input_grad_stype,
                                           force_overlap=force_overlap, density=density,
                                           ograd_density=ograd_density)

            # arcsinh
            check_sparse_mathematical_core("arcsinh", stype,
                                           lambda x: mx.sym.sparse.arcsinh(x),
                                           lambda x: np.arcsinh(x),
                                           lambda x: 1./(x**2 + 1.)**(1./2.),
                                           output_grad_stype=output_grad_stype,
                                           input_grad_stype=input_grad_stype,
                                           force_overlap=force_overlap, density=density,
                                           ograd_density=ograd_density)

            # arccosh
            check_sparse_mathematical_core("arccosh", stype,
                                           lambda x: mx.sym.sparse.arccosh(x),
                                           lambda x: np.arccosh(x),
                                           lambda x: 1./(x**2 - 1.)**(1./2.),
                                           output_grad_stype=output_grad_stype,
                                           input_grad_stype=input_grad_stype,
                                           force_overlap=force_overlap, density=density,
                                           ograd_density=ograd_density)

            # arctanh
            check_sparse_mathematical_core("arctanh", stype,
                                           lambda x: mx.sym.sparse.arctanh(x),
                                           lambda x: np.arctanh(x),
                                           lambda x: -1./(x**2 - 1.),
                                           data_init=0.5,
                                           output_grad_stype=output_grad_stype,
                                           input_grad_stype=input_grad_stype,
                                           force_overlap=force_overlap, density=density,
                                           ograd_density=ograd_density)

            # log1p
            check_sparse_mathematical_core("log1p", stype,
                                           lambda x: mx.sym.sparse.log1p(x),
                                           lambda x: np.log1p(x),
                                           lambda x: 1. / (1.0 + x),
                                           data_init=0.5, grad_init=0.5,
                                           output_grad_stype=output_grad_stype,
                                           input_grad_stype=input_grad_stype,
                                           force_overlap=force_overlap, density=density,
                                           ograd_density=ograd_density)

            # expm1
            check_sparse_mathematical_core("expm1", stype,
                                           lambda x: mx.sym.sparse.expm1(x),
                                           lambda x: np.expm1(x),
                                           lambda x: np.exp(x),
                                           data_init=0.5, grad_init=0.5,
                                           output_grad_stype=output_grad_stype,
                                           input_grad_stype=input_grad_stype,
                                           force_overlap=force_overlap, density=density,
                                           ograd_density=ograd_density)

            # log10
            check_sparse_mathematical_core("log10", stype,
                                           lambda x: mx.sym.sparse.log10(x),
                                           lambda x: np.log10(x),
                                           lambda x: 1. / (x * np.log(10.)),
                                           output_grad_stype=output_grad_stype,
                                           input_grad_stype=input_grad_stype,
                                           force_overlap=force_overlap, density=density,
                                           ograd_density=ograd_density)

            # log2
            check_sparse_mathematical_core("log2", stype,
                                           lambda x: mx.sym.sparse.log2(x),
                                           lambda x: np.log2(x),
                                           lambda x: 1. / (x * np.log(2.)),
                                           output_grad_stype=output_grad_stype,
                                           input_grad_stype=input_grad_stype,
                                           force_overlap=force_overlap, density=density,
                                           ograd_density=ograd_density)

            # rint
            check_sparse_mathematical_core("rint", stype,
                                           lambda x: mx.sym.sparse.rint(x),
                                           lambda x: np.rint(x),
                                           force_overlap=force_overlap, density=density,
                                           input_grad_stype=input_grad_stype,
                                           ograd_density=ograd_density)

            # fix
            check_sparse_mathematical_core("fix", stype,
                                           lambda x: mx.sym.sparse.fix(x),
                                           lambda x: np.fix(x),
                                           force_overlap=force_overlap, density=density,
                                           input_grad_stype=input_grad_stype,
                                           ograd_density=ograd_density)

            try:
                from scipy import special as scipy_special
                import_succeeded = True
                # gamma
                check_sparse_mathematical_core("gamma", stype,
                                               lambda x: mx.sym.sparse.gamma(x),
                                               lambda x: scipy_special.gamma(x),
                                               lambda x: scipy_special.gamma(x) * scipy_special.psi(x),
                                               output_grad_stype=output_grad_stype,
                                               input_grad_stype=input_grad_stype,
                                               force_overlap=force_overlap,
                                               density=density, ograd_density=ograd_density)
                # gammaln
                check_sparse_mathematical_core("gammaln", stype,
                                               lambda x: mx.sym.sparse.gammaln(x),
                                               lambda x: scipy_special.gammaln(x),
                                               lambda x: scipy_special.psi(x),
                                               output_grad_stype=output_grad_stype,
                                               input_grad_stype=input_grad_stype,
                                               force_overlap=force_overlap,
                                               density=density, ograd_density=ograd_density)

            except:
                if import_succeeded == False:
                    print("Could not import scipy. Skipping unit tests for special functions")
                else:
                    raise

    for i in range(1):
        print("pass", i)
        for density in [0.0, random.uniform(0, 1), 1.0]:
            for ograd_density in [0.0, random.uniform(0, 1), 1.0]:
                for force_overlap in [False, True]:
                    print("{}, {}, {}".format(density, ograd_density, force_overlap))
                    with warnings.catch_warnings():
                        warnings.simplefilter("ignore")

                        # Check unary ops (unary fwd, binary bwd)
                        check_mathematical_core('default', force_overlap=force_overlap,
                                                density=density, ograd_density=ograd_density)
                        check_mathematical_core('row_sparse', force_overlap=force_overlap,
                                                density=density, ograd_density=ograd_density)
                        check_mathematical_core('row_sparse', output_grad_stype='default',
                                                force_overlap=force_overlap,
                                                density=density, ograd_density=ograd_density)
                        check_mathematical_core('row_sparse', output_grad_stype='row_sparse',
                                                force_overlap=force_overlap,
                                                density=density, ograd_density=ograd_density)
                        check_mathematical_core('csr', output_grad_stype='default',
                                                force_overlap=force_overlap,
                                                density=density, ograd_density=ograd_density)
                        check_mathematical_core('csr', output_grad_stype='csr',
                                                force_overlap=force_overlap,
                                                density=density, ograd_density=ograd_density)

                        # Check binary with scalar ops
                        check_binary_op_with_scalar('default',
                                                    density=density,
                                                    ograd_density=ograd_density,
                                                    force_overlap=force_overlap)
                        check_binary_op_with_scalar('row_sparse',
                                                    density=density,
                                                    ograd_density=ograd_density,
                                                    force_overlap=force_overlap)
                        check_binary_op_with_scalar('row_sparse', output_grad_stype='default',
                                                    density=density,
                                                    ograd_density=ograd_density,
                                                    force_overlap=force_overlap)
                        check_binary_op_with_scalar('row_sparse',
                                                    output_grad_stype='row_sparse',
                                                    density=density, ograd_density=ograd_density,
                                                    force_overlap=force_overlap)
                        check_binary_op_with_scalar('csr',
                                                    output_grad_stype='csr',
                                                    input_grad_stype='default',
                                                    density=density,
                                                    ograd_density=ograd_density,
                                                    force_overlap=force_overlap)
                        check_binary_op_with_scalar('csr',
                                                    output_grad_stype='csr',
                                                    input_grad_stype='csr',
                                                    density=density,
                                                    ograd_density=ograd_density,
                                                    force_overlap=force_overlap)
                        check_binary_op_with_scalar('csr',
                                                    output_grad_stype='default',
                                                    density=density,
                                                    ograd_density=ograd_density,
                                                    force_overlap=force_overlap)



@with_seed()
def test_elemwise_add_ex():
    def check_elemwise_add_ex(lhs_stype, rhs_stype, shape, lhs_grad_stype=None, rhs_grad_stype=None):
        lhs = mx.symbol.Variable('lhs', stype=lhs_stype)
        rhs = mx.symbol.Variable('rhs', stype=rhs_stype)
        lhs_nd = rand_ndarray(shape, lhs_stype)
        rhs_nd = rand_ndarray(shape, rhs_stype)
        lhs_np = lhs_nd.asnumpy()
        rhs_np = rhs_nd.asnumpy()

        out_np = lhs_np + rhs_np
        test = mx.symbol.sparse.elemwise_add(lhs, rhs)
        location = {'lhs': lhs_nd, 'rhs': rhs_nd}
        check_symbolic_forward(test, location, [out_np])
        check_numeric_gradient(test, location)
        grad_stypes = {}
        if lhs_grad_stype is not None and lhs_grad_stype != 'default':
            grad_stypes['lhs'] = lhs_grad_stype
        if rhs_grad_stype is not None and rhs_grad_stype != 'default':
            grad_stypes['rhs'] = rhs_grad_stype
        check_symbolic_backward(test, location, [out_np], [out_np, out_np],
                                grad_stypes=grad_stypes)

    shapes = [rand_shape_2d(), rand_shape_3d()]
    for shape in shapes:
        check_elemwise_add_ex('default', 'default', shape)
        check_elemwise_add_ex('row_sparse', 'row_sparse', shape,
                              lhs_grad_stype='row_sparse', rhs_grad_stype='row_sparse')


@with_seed()
def test_cast_storage_ex():
    def check_cast_storage(shape, density, from_stype, to_stype, check_numeric_grad=True):
        x = mx.symbol.Variable('x', stype=from_stype)
        x_nd = rand_ndarray(shape, from_stype, density=density)
        x_np = x_nd.asnumpy()
        out_np = x_np
        test = mx.symbol.cast_storage(x, stype=to_stype)
        location = {'x': x_nd}
        check_symbolic_forward(test, location, [out_np])
        # consider disable the numeric grad check for gpu block kernel since the input is large
        if check_numeric_grad:
            check_numeric_gradient(test, location)
        grad_stypes = {'x': to_stype}
        check_symbolic_backward(test, location, [out_np], [out_np], grad_stypes=grad_stypes)

    density = [1.00, 0.50, 0.01]
    for d in density:
        shape_2d = rand_shape_2d()
        shape_3d = rand_shape_3d()
        check_cast_storage(shape_2d, d, 'csr', 'default')
        check_cast_storage(shape_2d, d, 'default', 'csr')
        check_cast_storage(shape_2d, d, 'csr', 'csr')
        check_cast_storage(shape_2d, d, 'row_sparse', 'default')
        check_cast_storage(shape_2d, d, 'default', 'row_sparse')
        check_cast_storage(shape_2d, d, 'row_sparse', 'row_sparse')
        check_cast_storage(shape_3d, d, 'row_sparse', 'default')
        check_cast_storage(shape_3d, d, 'default', 'row_sparse')
        check_cast_storage(shape_3d, d, 'row_sparse', 'row_sparse')
        for i in range(4, 6):
            shape = rand_shape_nd(i, 5)
            check_cast_storage(shape, d, 'default', 'row_sparse')
            check_cast_storage(shape, d, 'row_sparse', 'default')
        # Test specific gpu kernels
        if default_context().device_type is 'gpu':
            dim0 = rnd.randint(1, 10)
            # test gpu thread kernel
            check_cast_storage((dim0, rnd.randint(  1,   32)), d, 'default', 'csr')
            # test gpu warp   kernel
            check_cast_storage((dim0, rnd.randint( 32,  512)), d, 'default', 'csr')
            # test gpu block  kernel
            check_cast_storage((dim0, rnd.randint(512, 1024)), d, 'default', 'csr',
                               check_numeric_grad=False)
            # check race condition in block kernel
            check_cast_storage((200, 128 * 2 + 1), d, 'default', 'csr',
                               check_numeric_grad=False)
            # test gpu thread kernel
            check_cast_storage((dim0, rnd.randint(  1,   32)), d, 'default', 'row_sparse')
            # test gpu warp   kernel
            check_cast_storage((dim0, rnd.randint( 32,  512)), d, 'default', 'row_sparse')
            # test gpu block  kernel
            check_cast_storage((dim0, rnd.randint(512, 1024)), d, 'default', 'row_sparse',
                               check_numeric_grad=False)


@with_seed()
def test_sparse_dot():
    def test_infer_forward_stype(lhs_shape, rhs_shape, lhs_density, rhs_density, trans_a, trans_b):
        all_stypes = ["default", "csr", "row_sparse"]
        lhs_nd = rand_ndarray(lhs_shape, 'default', density=lhs_density)
        rhs_nd = rand_ndarray(rhs_shape, 'default', density=rhs_density)
        out_nd = mx.nd.dot(lhs_nd, rhs_nd, transpose_a=trans_a, transpose_b=trans_b)
        out_np = out_nd.asnumpy()
        for lhs_stype in all_stypes:
            for rhs_stype in all_stypes:
                for forward_stype in all_stypes:
                    lhs = lhs_nd.tostype(lhs_stype)
                    rhs = rhs_nd.tostype(rhs_stype)
                    out = mx.nd.dot(lhs, rhs, forward_stype=forward_stype,
                                    transpose_a=trans_a, transpose_b=trans_b)
                    assert_almost_equal(out.tostype('default').asnumpy(), out_np, rtol=1e-4, atol=1e-5)
                    lhs_var = mx.symbol.Variable('lhs', stype=lhs_stype)
                    rhs_var = mx.symbol.Variable('rhs', stype=rhs_stype)
                    out = mx.symbol.sparse.dot(lhs_var, rhs_var,
                                               forward_stype=forward_stype,
                                               transpose_a=trans_a, transpose_b=trans_b)
                    location = {'lhs': lhs, 'rhs': rhs}
                    check_symbolic_forward(out, location, [out_np], rtol=1e-3, atol=1e-4)
    def test_dot_csr(lhs_shape, rhs_shape, rhs_stype, trans_lhs, lhs_density, rhs_density):
        lhs_nd = rand_ndarray(lhs_shape, 'csr', density=lhs_density, shuffle_csr_indices=False)
        lhs_dns = lhs_nd.tostype('default')
        rhs_nd = rand_ndarray(rhs_shape, rhs_stype, density=rhs_density)
        rhs_dns = rhs_nd if rhs_stype == 'default' else rhs_nd.tostype('default')

        out = mx.nd.dot(lhs_nd, rhs_nd, transpose_a=trans_lhs)
        out_dns = mx.nd.dot(lhs_dns, rhs_dns, transpose_a=trans_lhs)
        out_np = out_dns.asnumpy()
        assert_almost_equal(out.asnumpy(), out_np, rtol=1e-4, atol=1e-5)

        # test symbolic forward
        lhs = mx.symbol.Variable('lhs', stype='csr')
        rhs = mx.symbol.Variable('rhs', stype=rhs_stype)
        out = mx.symbol.sparse.dot(lhs, rhs, transpose_a=trans_lhs)
        location = {'lhs': lhs_nd, 'rhs': rhs_nd}
        check_symbolic_forward(out, location, [out_np], rtol=1e-3, atol=1e-4)

        # test symbolic backward
        backward_trans = not trans_lhs
        rhs_backward_grad = mx.nd.dot(lhs_dns, out_dns, transpose_a=backward_trans).asnumpy()
        expected = {'rhs': rhs_backward_grad}
        check_symbolic_backward(out, location, [out_np], expected,
                                grad_req={'lhs': 'null', 'rhs': 'write'},
                                rtol=1e-3, atol=1e-4)

    def test_dot_dns_csr(lhs_shape, rhs_shape, lhs_density, rhs_density, trans_lhs=False, trans_rhs=False):
        lhs_nd = rand_ndarray(lhs_shape, stype='default', density=lhs_density)
        rhs_nd = rand_ndarray(rhs_shape, stype='csr', density=rhs_density)
        rhs_dns = rhs_nd.tostype('default')

        if default_context() == mx.cpu():
            forward_stype = 'csr'
        else:
            forward_stype = 'default'
        out = mx.nd.sparse.dot(lhs_nd, rhs_nd, transpose_a=trans_lhs, transpose_b=trans_rhs, forward_stype=forward_stype)
        out_dns = mx.nd.dot(lhs_nd, rhs_dns, transpose_a=trans_lhs, transpose_b=trans_rhs, forward_stype=forward_stype)
        out_np = out_dns.asnumpy()
        assert_almost_equal(out.asnumpy(), out_np, rtol=1e-4, atol=1e-5)

        # test symbolic forward
        lhs = mx.symbol.Variable('lhs', stype='default')
        rhs = mx.symbol.Variable('rhs', stype='csr')
        out = mx.symbol.sparse.dot(lhs, rhs, transpose_a=trans_lhs, transpose_b=trans_rhs, forward_stype=forward_stype)
        location = {'lhs': lhs_nd, 'rhs': rhs_nd}
        check_symbolic_forward(out, location, [out_np], rtol=1e-3, atol=1e-4)

        if default_context() == mx.cpu():
            # test symbolic backward
            backward_trans = not trans_lhs
            rhs_backward_grad = mx.nd.dot(lhs_nd, out_dns, transpose_a=backward_trans).asnumpy()
            if trans_rhs is True:
                rhs_backward_grad = rhs_backward_grad.T
            expected = {'rhs': rhs_backward_grad}
            check_symbolic_backward(out, location, [out_np], expected,
                                    grad_req={'lhs': 'null', 'rhs': 'write'},
                                    rtol=1e-3, atol=1e-4)
        else:
            transpose_b = not trans_rhs
            lhs_backward_grad = mx.nd.dot(out_dns, rhs_dns, transpose_b=transpose_b)
            expected = {'lhs': lhs_backward_grad.asnumpy()}
            check_symbolic_backward(out, location, [out_np], expected,
                                    grad_req={'lhs': 'write', 'rhs': 'null'},
                                    rtol=1e-3, atol=1e-4)

    def test_sparse_dot_zero_output(lhs_shape, trans_lhs, rhs_num_cols):
        """Test for nnr_out = 0. Before the fix, the test would fail."""
        lhs = mx.nd.zeros(lhs_shape)
        irow = np.random.randint(0, lhs_shape[0])
        icol = np.random.randint(0, lhs_shape[1])
        lhs[irow, icol] = 1.0
        if trans_lhs:
            rhs = rand_ndarray(shape=(lhs_shape[0], rhs_num_cols), stype='default')
            rhs[irow, :] = 0
        else:
            rhs = rand_ndarray(shape=(lhs_shape[1], rhs_num_cols), stype='default')
            rhs[icol, :] = 0
        dns_out = mx.nd.dot(lhs, rhs, transpose_a=trans_lhs)
        assert mx.nd.sum(mx.nd.abs(dns_out)).asscalar() == 0
        sps_out = mx.nd.sparse.dot(lhs.tostype('csr'), rhs.tostype('row_sparse'), transpose_a=trans_lhs)
        assert same(dns_out.asnumpy(), sps_out.asnumpy())

    density = [1.00, 0.5, 0.01]
    for lhs_d in density:
        lhs_shape = rand_shape_2d(50, 200)
        rhs_d = 1
        test_dot_csr(lhs_shape, (lhs_shape[1], 1), 'default', False, lhs_d, rhs_d)  # test gpu SpMV
        test_dot_csr(lhs_shape, (lhs_shape[0], 1), 'default', True,  lhs_d, rhs_d)  # (vector kernel)
        test_dot_csr(lhs_shape, (lhs_shape[1], rnd.randint(5, 10)), 'default', False, lhs_d, rhs_d)  # test gpu SpMM
        test_dot_csr(lhs_shape, (lhs_shape[0], rnd.randint(5, 10)), 'default', True, lhs_d, rhs_d)  # (scalar kernel)
        test_dot_dns_csr(lhs_shape, (lhs_shape[1], rnd.randint(50, 200)), lhs_d, lhs_d)
        test_dot_dns_csr(lhs_shape, (rnd.randint(50, 200), lhs_shape[1]), lhs_d, lhs_d, trans_rhs=True)
        for rhs_d in density:
            test_dot_csr(lhs_shape, (lhs_shape[1], rnd.randint(1, 10)), 'row_sparse', False, lhs_d, rhs_d)
            test_dot_csr(lhs_shape, (lhs_shape[0], rnd.randint(1, 10)), 'row_sparse', True, lhs_d, rhs_d)
            test_infer_forward_stype(lhs_shape, (lhs_shape[1], rnd.randint(10, 20)),
                                     lhs_d, rhs_d, False, False)
            test_infer_forward_stype(lhs_shape, (rnd.randint(10, 20), lhs_shape[1]),
                                     lhs_d, rhs_d, False, True)
            test_infer_forward_stype(lhs_shape, (lhs_shape[0], rnd.randint(10, 20)),
                                     lhs_d, rhs_d, True, False)
            test_infer_forward_stype(lhs_shape, (rnd.randint(10, 20), lhs_shape[0]),
                                     lhs_d, rhs_d, True, True)

    test_sparse_dot_zero_output(rand_shape_2d(50, 200), False, 40)
    test_sparse_dot_zero_output(rand_shape_2d(50, 200), True, 40)

@with_seed()
def test_sparse_dot_determinism():
    def test_dot_determinism(lhs_stype, rhs_stype, lhs_density, rhs_density, transpose_a, transpose_b, forward_stype):
        lhs_row = rnd.randint(50, 100)
        lhs_col = rnd.randint(50, 100)
        if transpose_a:
            if transpose_b:
                rhs_shape = (rnd.randint(50, 100), lhs_row)
            else:
                rhs_shape = (lhs_row, rnd.randint(50, 100))
        else:
            if transpose_b:
                rhs_shape = (rnd.randint(50, 100), lhs_col)
            else:
                rhs_shape = (lhs_col, rnd.randint(50, 100))
        lhs_shape = (lhs_row, lhs_col)
        lhs = rand_ndarray(lhs_shape, lhs_stype, density=lhs_density)
        rhs = rand_ndarray(rhs_shape, rhs_stype, density=rhs_density)
        res1 = mx.nd.sparse.dot(lhs, rhs, transpose_a=transpose_a, transpose_b=transpose_b, forward_stype=forward_stype)
        res2 = mx.nd.sparse.dot(lhs, rhs, transpose_a=transpose_a, transpose_b=transpose_b, forward_stype=forward_stype)
        assert_almost_equal(res1.asnumpy(), res2.asnumpy(), rtol=0.0, atol=0.0)

    test_dot_determinism('csr', 'default', 0.1, 1.0, True, False, 'row_sparse')
    forward_stype = 'csr' if default_context() == mx.cpu() else 'default'
    test_dot_determinism('default', 'csr', 1.0, 0.1, False, False, forward_stype)
    test_dot_determinism('default', 'csr', 1.0, 0.1, False, True, forward_stype)


@with_seed()
def test_sparse_slice():
    def check_csr_slice(shape, slice_input):
        storage_type = 'csr'
        B, _ = rand_sparse_ndarray(shape, storage_type)
        np = B.asnumpy()
        begin = rnd.randint(0, B.shape[0] - 1)
        end = rnd.randint(begin + 1, B.shape[0])
        nd_slice = mx.nd.crop(B, begin=begin, end=end)
        assert same(nd_slice.asnumpy(), np[begin:end]), (nd_slice.asnumpy(), np[begin:end])

    shape = (rnd.randint(7, 15), rnd.randint(1, 10))
    check_csr_slice(shape, True)
    check_csr_slice(shape, False)


@with_seed()
def test_sparse_retain():
    def check_sparse_retain(shape, density, index_type=np.int64):
        num_rows = shape[0]
        rsp, _ = rand_sparse_ndarray(shape=shape, stype='row_sparse', density=density)
        length = np.random.randint(1, num_rows + 1)
        idx = random_sample(list(range(0, num_rows)), length)
        idx.sort()
        dns = rsp.asnumpy()
        tensor_retained_expected = np.zeros(shape)
        for i in idx:
            tensor_retained_expected[i][:] = dns[i]
        indices = mx.nd.array(idx, dtype=index_type)
        rsp_retained = mx.nd.sparse.retain(rsp, indices=indices)
        assert same(tensor_retained_expected, rsp_retained.asnumpy())

        # check numeric gradient
        data = mx.symbol.Variable('data')
        idx = mx.symbol.Variable('indices')
        sym = mx.sym.sparse.retain(data=data, indices=idx)
        check_numeric_gradient(sym, [rsp, indices], grad_nodes=['data'],
                               grad_stype_dict={'data': 'row_sparse'})

    shape = rand_shape_2d()
    shape_3d = rand_shape_3d()
    densities = [0.01, 0.5, 1.0]
    index_types = [np.float32, np.int32, np.int64]
    for density in densities:
        for itype in index_types:
            check_sparse_retain(shape, density, itype)
            check_sparse_retain(shape_3d, density, itype)


@with_seed()
def test_sparse_unary_with_numerics():
    def check_sparse_simple(name, stype, mxnet_func, forward_numpy_call,
                            backward_numpy_call, output_grad_stype=None,
                            backward_is_use_output=False):
        if output_grad_stype is None:
            output_grad_stype = stype

        expected_result_type, expected_grad_result_type = \
            get_fw_bw_result_types_2(forward_numpy_call, stype, backward_numpy_call, output_grad_stype)
        if backward_is_use_output is True:
            expected_grad_result_type = expected_result_type

        shape = (3, 4)
        data = mx.symbol.Variable("data")

        grad_stypes = {'data' : expected_grad_result_type}

        y = mxnet_func(data)
        if stype == 'default':
            xa = np.random.uniform(low=-1.0, high=1.0, size=shape)
            xa_np = xa
        else:
            xa = create_sparse_array(shape, stype, data_init=None, rsp_indices=[1],
                                     modifier_func=lambda a: a - 0.5,
                                     shuffle_csr_indices=True)
            xa_np = xa.asnumpy()

        if output_grad_stype != 'default':
            out_grad = create_sparse_array(shape, output_grad_stype, data_init=None,
                                           rsp_indices=[1, 2],
                                           modifier_func=lambda a: a - 0.5,
                                           shuffle_csr_indices=True)
            out_grad_np = out_grad.asnumpy()
        else:
            out_grad_np = np.ones(xa.shape)
            out_grad = mx.nd.array(out_grad_np)

        output_np = forward_numpy_call(xa_np)
        input_grad_np = backward_numpy_call(output_np, out_grad_np)

        outputs = check_symbolic_forward(y, [xa], [output_np])
        output = outputs[0]

        assert output.stype == expected_result_type

        input_grad_dict = check_symbolic_backward(y, location=[xa], out_grads=[out_grad],
                                                  expected=[input_grad_np],
                                                  grad_stypes=grad_stypes)
        inp_grad = input_grad_dict["data"]

        assert inp_grad.stype == expected_grad_result_type

    def check_sparse_function(name, mxnet_func, forward_numpy_call, backward_numpy_call,
                              backward_is_use_output=False):
        check_sparse_simple(name, 'default', mxnet_func, forward_numpy_call, backward_numpy_call)
        for output_grad_stype in [None, "row_sparse", "default"]:
            check_sparse_simple(name, 'row_sparse', mxnet_func, forward_numpy_call, backward_numpy_call,
                                output_grad_stype=output_grad_stype,
                                backward_is_use_output=backward_is_use_output)

    check_sparse_function('relu',
                          lambda x: mx.sym.relu(x),
                          lambda x: np.maximum(x, 0.0),
                          lambda output, outg: outg * assign_each(output, lambda x: x > 0.0), backward_is_use_output=True)

    check_sparse_function('sigmoid',
                          lambda x: mx.sym.sigmoid(x),
                          lambda x: np.divide(1.0, (1.0 + np.exp(-x))),
                          lambda output, outg: outg * assign_each(output, lambda x: x * (1.0 - x)),
                          backward_is_use_output=True)


@with_seed()
def test_sparse_nd_zeros():
    def check_sparse_nd_zeros(stype, shape):
        zero = mx.nd.zeros(shape)
        sparse_zero = mx.nd.zeros(shape=shape, stype=stype)
        assert_almost_equal(sparse_zero.asnumpy(), zero.asnumpy())

    shape = rand_shape_2d()
    check_sparse_nd_zeros('row_sparse', shape)
    check_sparse_nd_zeros('csr', shape)
    check_sparse_nd_zeros('default', shape)


@with_seed()
def test_sparse_nd_zeros_like():
    def check_sparse_nd_zeros_like(stype, shape):
        zero = mx.nd.zeros(shape, stype=stype)
        zero_like = mx.nd.sparse.zeros_like(zero)
        assert_almost_equal(zero.asnumpy(), zero_like.asnumpy())

    shape = rand_shape_2d()
    check_sparse_nd_zeros_like('row_sparse', shape)
    check_sparse_nd_zeros_like('csr', shape)


@with_seed()
def test_sparse_axis_operations():
    def test_variations(func_name):
        dim0 = 30
        dim1 = 100
        axes = [0, 1]
        densities = [0, 0.5, 1]
        for density in densities:
            shape = rand_shape_2d(dim0, dim1)
            csr_array = rand_ndarray(shape=shape, stype='csr', density=density)
            dns = csr_array.tostype('default')
            for axis in axes:
                ret = func_name(csr_array, axis=axis)
                assert ret.stype == 'default'
                ret_expected = func_name(dns, axis=axis)
                assert_almost_equal(ret.asnumpy(), ret_expected.asnumpy())

    def test_fallback(func_name, axis=0, keepdims=True, exclude=True):
        dim0 = 30
        dim1 = 100
        shape = rand_shape_2d(dim0, dim1)
        csr_array = rand_ndarray(shape=shape, stype='csr', density=0.01)
        ret= func_name(csr_array, axis=axis, keepdims=keepdims,
                       exclude=exclude)

    test_variations(mx.nd.sum)
    test_fallback(mx.nd.sum, axis=0, keepdims=True, exclude=True)
    test_variations(mx.nd.mean)
    test_fallback(mx.nd.mean, axis=0, keepdims=True, exclude=True)


@with_seed()
def test_sparse_square_sum():
    dim0 = 30
    dim1 = 30
    axes = [0, 1]
    keepdims = [False, True]
    densities = [0, 0.01, 0.2, 0.5, 1.0]
    for density in densities:
        shape = rand_shape_2d(dim0, dim1)
        rsp = rand_ndarray(shape, 'row_sparse', density)
        dns = rsp.tostype('default')
        for axis in axes:
            for keepdim in keepdims:
                ret = mx.nd._internal._square_sum(rsp, axis=axis, keepdims=keepdim)
                if axis == 1 and keepdim:
                    assert ret.stype == 'row_sparse'
                else:
                    assert ret.stype == 'default'
                ret_expected = mx.nd.sum(dns*dns, axis=axis, keepdims=keepdim)
                # check forward result
                assert_almost_equal(ret.asnumpy(), ret_expected.asnumpy())

                rsp_data = mx.sym.Variable('data', stype='row_sparse')
                test = mx.symbol._internal._square_sum(rsp_data, axis=axis, keepdims=keepdim)

                # check symbolic backward since ograd can be an rsp
                # and cannot be checked through check_numeric_gradient
                # because it will add a loss layer as the output layer
                # which makes ograd of the square_sum dense
                if axis == 1 and keepdim:
                    dns_data = mx.sym.Variable('data')
                    baseline = mx.sym.sum(mx.sym.square(dns_data), axis=axis, keepdims=keepdim)
                    igrad_expected = mx.nd.empty(dns.shape)
                    baseline_exec = baseline.bind(default_context(), args=[dns],
                                                  args_grad=[igrad_expected])
                    baseline_exec.forward(is_train=True)
                    baseline_exec.backward([ret_expected])
                    # check backward when ograd is row sparse
                    check_symbolic_backward(test, [rsp], [ret_expected.tostype('row_sparse')],
                                            [igrad_expected.asnumpy()], grad_stypes={'data': 'row_sparse'})

                    # check backward when ograd is dense
                    # the stype of output of the square_sum is deteremined in symbol binding stage.
                    # The ograd stype of the last layer is the same as the output stype of the last layer.
                    # Need to add one more layer after square_sum to trigger the kernel for ograd
                    # with default stype in square_sum op.
                    baseline1 = baseline + 1
                    baseline_exec1 = baseline1.bind(default_context(), args=[dns],
                                                    args_grad=[igrad_expected])
                    baseline_exec1.forward(is_train=True)
                    baseline_exec1.backward([ret_expected])
                    test1 = test + 1
                    check_symbolic_backward(test1, [rsp], [ret_expected], [igrad_expected.asnumpy()],
                                            grad_stypes={'data': 'row_sparse'})

                # check numeric gradient
                check_numeric_gradient(test, [rsp], grad_stype_dict={'data': 'row_sparse'},
                                       atol=1e-2, rtol=0.1)


@with_seed()
def test_sparse_storage_fallback():
    """ test operators which don't implement FComputeEx or FStatefulComputeEx """
    def check_broadcast_add(shape, lhs_stype, rhs_stype):
        lhs = mx.symbol.Variable('lhs', stype=lhs_stype)
        rhs = mx.symbol.Variable('rhs', stype=rhs_stype)
        lhs_nd = rand_ndarray(shape, lhs_stype)
        rhs_nd = rand_ndarray(shape, rhs_stype)
        lhs_dns = mx.nd.cast_storage(lhs_nd, stype='default')
        rhs_dns = mx.nd.cast_storage(rhs_nd, stype='default')

        out_dns = (lhs_dns + rhs_dns).asnumpy()
        test = mx.symbol.broadcast_add(lhs, rhs)
        location = {'lhs': lhs_nd, 'rhs': rhs_nd}
        check_symbolic_forward(test, location, [out_dns])
        check_numeric_gradient(test, location)
        check_symbolic_backward(test, location, [out_dns], [out_dns, out_dns])

    def np_softmax(x, axis=-1):
        # fix for old numpy on Travis not supporting keepdims
        x = x - np.max(x, axis=axis, keepdims=True)
        x = np.exp(x)
        x /= np.sum(x, axis=axis, keepdims=True)
        return x

    def check_softmax_with_shape(lhs_stype, rhs_stype, shape, preserve_shape=False):
        # bind with label
        ctx = default_context()
        X = mx.symbol.Variable('X', stype=lhs_stype)
        L = mx.symbol.Variable('L', stype=rhs_stype)
        Y = mx.symbol.SoftmaxOutput(data=X, label=L, preserve_shape=preserve_shape)
        x = rand_ndarray(shape, lhs_stype)
        l = rand_ndarray(shape, rhs_stype)
        l[:] = np_softmax(l.asnumpy())
        grad = mx.nd.empty(shape, ctx=ctx)
        exec1 = Y.bind(ctx, args = [x, l], args_grad = {'X': grad})
        exec1.forward(is_train=True)
        out = exec1.outputs[0].asnumpy()
        assert_almost_equal(out, np_softmax(x.asnumpy()), rtol=1e-4)
        exec1.backward()
        assert_almost_equal(grad.asnumpy(), np_softmax(x.asnumpy()) - l.asnumpy(),
                            rtol=1e-3, atol=1e-4)

    def check_concat(shape, lhs_stype, rhs_stype):
        x = mx.symbol.Variable('x', stype=lhs_stype)
        w = mx.symbol.Variable('w', stype=rhs_stype)
        test = mx.sym.Concat(x, w)
        x_nd = rand_ndarray(shape, lhs_stype)
        w_nd = rand_ndarray(shape, rhs_stype)
        location = {'x': x_nd, 'w': w_nd}
        check_numeric_gradient(test, location)

    def check_operator_with_temp_resource(shape, stype):
        x = mx.symbol.Variable('x', stype=stype)
        test = mx.sym.sum(x)
        x_nd = rand_ndarray(shape, stype)
        location = {'x': x_nd}
        check_numeric_gradient(test, location)

    shape = rand_shape_2d()
    stypes = ['default', 'csr', 'row_sparse']
    for lhs in stypes:
        check_operator_with_temp_resource(shape, lhs)
        for rhs in stypes:
            check_broadcast_add(shape, lhs, rhs)
            check_concat(shape, lhs, rhs)
            check_softmax_with_shape(lhs, rhs, shape, preserve_shape=False)
            check_softmax_with_shape(rhs, rhs, shape, preserve_shape=True)


@with_seed()
def test_sparse_elementwise_sum():
    def check_sparse_elementwise_sum_with_shape(stype, shape, n):
        # forward
        inputs = [mx.symbol.Variable('arg%d' % i) for i in range(n)]
        out = mx.symbol.sparse.add_n(*inputs, name='esum')
        arr = []
        arr_grad = [mx.nd.empty(shape, stype=stype) for _ in range(n)]
        densities = [0, 0.01, 0.5, 1.0]
        for i in range(n):
            arr.append(rand_ndarray(shape, stype, densities[np.random.randint(0, len(densities))]))

        exec1 = out.bind(default_context(),
                         args=arr,
                         args_grad=arr_grad)
        exec1.forward(is_train=True)
        out1 = exec1.outputs[0].asnumpy()
        out = sum(a.asnumpy() for a in arr)
        assert_almost_equal(out, out1)

        out_grad = mx.nd.empty(shape)
        out_grad[:] = np.random.uniform(-10, 10, shape)
        # backward
        exec1.backward([out_grad])
        for a in arr_grad:
            assert_almost_equal(a.asnumpy(), out_grad.asnumpy())

    for dim in range(2, 4):
        shape = tuple(np.random.randint(5, 10, size=dim))
        check_sparse_elementwise_sum_with_shape('row_sparse', shape, np.random.randint(1, 9))


@with_seed()
def test_contrib_sparse_embedding():
    ''' test sparse embedding operator '''
    def check_sparse_embedding(in_dim, out_dim, batch, densities, deterministic, weight_stype):
        # init executor
        data = mx.sym.Variable("data")
        weight = mx.sym.Variable("embed_weight", stype=weight_stype)
        embed = mx.sym.contrib.SparseEmbedding(data=data, weight=weight, input_dim=in_dim,
                                               output_dim=out_dim, deterministic=deterministic,
                                               name="embed")
        grad_req = {'data': 'null', 'embed_weight': 'write'}
        exe_test = embed.simple_bind(default_context(), grad_req=grad_req, data=(batch,))
        arg_map = dict(zip(embed.list_arguments(), exe_test.arg_arrays))
        grad_map = dict(zip(embed.list_arguments(), exe_test.grad_arrays))
        # init data
        np_data = np.random.randint(low=0, high=in_dim, size=batch)
        np_onehot = np.zeros((batch, in_dim)).astype(np.float32)
        np_onehot[np.arange(batch), np_data] = 1.0
        arg_map["data"][:] = np_data
        # init grad
        np_grad = np.random.uniform(-1, 1, exe_test.outputs[0].shape)
        grad = mx.nd.zeros(np_grad.shape)
        grad[:] = np_grad
        # weight
        weight = arg_map["embed_weight"]
        for density in densities:
            # update weight based on density
            weight[:] = rand_ndarray(weight.shape, weight_stype, density=density)
            # check forward
            exe_test.forward(is_train=True)
            assert_almost_equal(exe_test.outputs[0].asnumpy(), np.dot(np_onehot, weight.asnumpy()), atol=1e-4)
            # check backward
            exe_test.backward([grad])
            assert_almost_equal(grad_map["embed_weight"].asnumpy(), np.dot(np_onehot.T, grad.asnumpy()), atol=1e-4)
            # run twice to check if the result is deterministic when passing "deterministic=True" to SparseEmbedding
            if deterministic:
                grad_ref = grad_map["embed_weight"].asnumpy()
                exe_test.backward([grad])
                assert_almost_equal(grad_map["embed_weight"].asnumpy(), grad_ref, atol=0, rtol=0)

    densities = [0, 0.5, 1]
    in_dim = 50
    out_dim = 3
    batch = 8
    stypes = ['default', 'row_sparse']
    deterministics = [True, False]
    for stype in stypes:
        for deterministic in deterministics:
            check_sparse_embedding(in_dim, out_dim, batch, densities, deterministic, stype)
            check_sparse_embedding(in_dim, out_dim, batch, densities, deterministic, stype)

@with_seed()
<<<<<<< HEAD
def test_sparse_embedding():
    ''' test sparse embedding operator '''
    def check_sparse_embedding(in_dim, out_dim, batch, densities, sparse_grad, weight_stype):
        target_stype = 'row_sparse' if sparse_grad else 'default'
        # init executor
        data = mx.sym.Variable("data")
        weight = mx.sym.Variable("embed_weight", stype=weight_stype)
        embed = mx.sym.sparse.Embedding(data=data, weight=weight, input_dim=in_dim,
                                        sparse_grad=sparse_grad, output_dim=out_dim, name='embed')
        grad_req = {'data': 'null', 'embed_weight': 'write'}
        exe_test = embed.simple_bind(default_context(), grad_req=grad_req, data=(batch,))
        arg_map = dict(zip(embed.list_arguments(), exe_test.arg_arrays))
        grad_map = dict(zip(embed.list_arguments(), exe_test.grad_arrays))
        # init data
        np_data = np.random.randint(low=0, high=in_dim, size=batch)
        np_onehot = np.zeros((batch, in_dim)).astype(np.float32)
        np_onehot[np.arange(batch), np_data] = 1.0
        arg_map["data"][:] = np_data
        # init grad
        np_grad = np.random.uniform(-1, 1, exe_test.outputs[0].shape)
        grad = mx.nd.zeros(np_grad.shape)
        grad[:] = np_grad
        # weight
        weight = arg_map["embed_weight"]
        for density in densities:
            # update weight based on density
            weight[:] = rand_ndarray(weight.shape, weight_stype, density=density)
            # check forward
            exe_test.forward(is_train=True)
            assert_almost_equal(exe_test.outputs[0].asnumpy(), np.dot(np_onehot, weight.asnumpy()), atol=1e-4)
            # check backward
            exe_test.backward([grad])
            assert_almost_equal(grad_map["embed_weight"].asnumpy(), np.dot(np_onehot.T, grad.asnumpy()), atol=1e-4)
            # check grad stype
            assert(grad_map["embed_weight"].stype == target_stype)

    densities = [0, 0.5, 1]
    in_dim = 50
    out_dim = 3
    batch = 8
    weight_stypes = ['default', 'row_sparse']
    sparse_grads = [True, False]
    for weight_stype in weight_stypes:
        for sparse_grad in sparse_grads:
            check_sparse_embedding(in_dim, out_dim, batch, densities, sparse_grad, weight_stype)
            check_sparse_embedding(in_dim, out_dim, batch, densities, sparse_grad, weight_stype)

=======
def test_sparse_broadcast_add_sub():
    def check_broadcast_add(mx_lhs, mx_rhs, np_lhs, np_rhs, dtype):
        assert_almost_equal(mx.nd.sparse.add(mx_lhs, mx_rhs).asnumpy(), np.add(np_lhs, np_rhs), atol=1e-4)
    def check_broadcast_sub(mx_lhs, mx_rhs, np_lhs, np_rhs, dtype):
        assert_almost_equal(mx.nd.sparse.subtract(mx_lhs, mx_rhs).asnumpy(), np.subtract(np_lhs, np_rhs), atol=1e-4)
    stype = 'csr'
    shape = rand_shape_2d()
    num_rows = shape[0]
    num_cols = shape[1]
    for density in [0.1 * i for i in range(10)]:
        mx_lhs = rand_ndarray(shape, stype, density)
        np_lhs = mx_lhs.asnumpy()
        mx_rhs_row_2D = rand_ndarray((1, num_cols), 'default')
        mx_rhs_row_1D = mx_rhs_row_2D.reshape((num_cols))
        mx_rhs_col = rand_ndarray((num_rows, 1), 'default')
        mx_rhs_scalar_2D = rand_ndarray((1, 1), 'default')
        mx_rhs_scalar_1D = mx_rhs_scalar_2D.reshape((1, ))
        for mx_rhs in [mx_rhs_row_2D, mx_rhs_row_1D, mx_rhs_col, mx_rhs_scalar_2D, mx_rhs_scalar_1D]:
            np_rhs = mx_rhs.asnumpy()
            check_broadcast_add(mx_lhs, mx_rhs, np_lhs, np_rhs, np.float32)
            check_broadcast_sub(mx_lhs, mx_rhs, np_lhs, np_rhs, np.float32)
            check_broadcast_add(mx_rhs, mx_lhs, np_rhs, np_lhs, np.float32)
            check_broadcast_sub(mx_rhs, mx_lhs, np_rhs, np_lhs, np.float32)
>>>>>>> 4967feb0

@with_seed()
def test_sparse_broadcast_mul_div():
    def check_broadcast_mul(mx_lhs, mx_rhs, np_lhs, np_rhs, dtype):
        assert_almost_equal(mx.nd.sparse.multiply(mx_lhs, mx_rhs).asnumpy(), np.multiply(np_lhs, np_rhs), atol=1e-4)
    def check_broadcast_div(mx_lhs, mx_rhs, np_lhs, np_rhs, dtype):
        assert_almost_equal(mx.nd.sparse.divide(mx_lhs, mx_rhs).asnumpy(), np.divide(np_lhs, np_rhs), atol=1e-4)
    stype = 'csr'
    shape = rand_shape_2d()
    num_rows = shape[0]
    num_cols = shape[1]
    for density in [0.1 * i for i in range(10)]:
        mx_lhs = rand_ndarray(shape, stype, density)
        np_lhs = mx_lhs.asnumpy()
        mx_rhs_row_2D = rand_ndarray((1, num_cols), 'default')
        mx_rhs_row_1D = mx_rhs_row_2D.reshape((num_cols))
        mx_rhs_col = rand_ndarray((num_rows, 1), 'default')
        mx_rhs_scalar_2D = rand_ndarray((1, 1), 'default')
        mx_rhs_scalar_1D = mx_rhs_scalar_2D.reshape((1, ))
        for mx_rhs in [mx_rhs_row_2D, mx_rhs_row_1D, mx_rhs_col, mx_rhs_scalar_2D, mx_rhs_scalar_1D]:
            np_rhs = mx_rhs.asnumpy()
            check_broadcast_mul(mx_lhs, mx_rhs, np_lhs, np_rhs, np.float32)
            check_broadcast_div(mx_lhs, mx_rhs, np_lhs, np_rhs, np.float32)

@with_seed()
def test_scatter_ops():
    def csr_get_seen_points(name, csr_array, verbose=False):
        """Get a unique list of points int he CSR array as well as a
        corresponding parallel list of points and values"""
        seen_points = set()
        seen_point_list = list()
        values = list()
        row_count = csr_array.shape[0]
        row_pointers = csr_array.indptr.asnumpy()
        col_indexes  = csr_array.indices.asnumpy()
        data = csr_array.data.asnumpy()
        for row in range(row_count):
            start_pos = row_pointers[row]
            end_pos = row_pointers[row + 1]
            for col_index in range(start_pos, end_pos):
                col = col_indexes[col_index]
                val = data[col_index]
                if verbose is True:
                    print("{}: (row, col = ({}, {}) = {}".format(name, row, col, val))
                seen_points.add((row, col))
                seen_point_list.append((row, col))
                values.append(val)
        return seen_points, values, seen_point_list

    def check_scatter_ops(name, shape, lhs_stype, rhs_stype, forward_mxnet_call, forward_numpy_call,
                          density=0.25, rhs_is_scalar=False, verbose=False):
        lhs = mx.symbol.Variable('lhs', stype=lhs_stype)
        if rhs_is_scalar is False:
            rhs = mx.symbol.Variable('rhs', stype=rhs_stype)

        if verbose is True:
            print(name)

        if lhs_stype != 'default':
            lhs_nd = create_sparse_array_zd(
                shape, lhs_stype, density=density,
                rsp_indices=gen_rsp_random_indices(
                    shape,
                    density=density,
                    force_indices=[(shape[0]/2)]  # force at least one overlap
                ))
        else:
            lhs_nd = rand_ndarray(shape, 'default')

        if rhs_is_scalar is False:
            if rhs_stype != 'default':
                rhs_nd = create_sparse_array_zd(
                    shape, rhs_stype, density=density,
                    rsp_indices=gen_rsp_random_indices(
                        shape,
                        density=density,
                        force_indices=[(shape[0]/2)]  # force at least one overlap
                    ))
            else:
                rhs_nd = rand_ndarray(shape, 'default')
        else:
            rhs_nd = 9
            rhs = rhs_nd

        lhs_np = lhs_nd.asnumpy()
        rhs_np = rhs_nd if rhs_is_scalar is True else rhs_nd.asnumpy()

        if verbose is True:
            print("lhs = {}".format(lhs_np))
            print("rhs = {}".format(rhs_np))

        out_np = forward_numpy_call(lhs_np, rhs_np)

        if verbose is True:
            print("Numpy: out_np = {}".format(out_np))

        location = {'lhs': lhs_nd, 'rhs': rhs_nd}

        out = forward_mxnet_call(lhs, rhs)
        exe_test = out.bind(default_context(), args=location)
        exe_test.forward(is_train=False)
        out_nd = exe_test.outputs[0]

        if verbose is True:
            print("Sym: out_nd = {}".format(out_nd.asnumpy()))

        # For row_sparse, check that rows only exist for rows that are
        # either int lhs or rhs, and if they exist, they should equal
        # the numpy values
        if lhs_stype == 'default':
            almost_equal(out_nd.asnumpy(), out_np, equal_nan=True)
        elif lhs_stype == 'row_sparse':
            seen_rows = set()
            indices = lhs_nd.indices.asnumpy()
            for i in range(len(indices)):
                seen_rows.add(indices[i])
            assert len(out_nd.indices.asnumpy()) == len(seen_rows)
            out_nd_np = out_nd.asnumpy()
            for row in seen_rows:
                row_nd = out_nd_np[row]
                row_np = out_np[row]
                almost_equal(row_nd, row_np, equal_nan=True)
        elif lhs_stype == 'csr' and rhs_is_scalar is False:
            almost_equal(out_nd.asnumpy(), out_np, equal_nan=True)
        else:
            assert rhs_is_scalar
            lhs_seen_points, _, _ = csr_get_seen_points("lhs", lhs_nd, verbose)
            if rhs_is_scalar is False:
                rhs_seen_points, _, _ = csr_get_seen_points("rhs", rhs_nd, verbose)
            else:
                rhs_seen_points = set()
            input_seen_points = lhs_seen_points.union(rhs_seen_points)
            out_seen_pounts, out_values, seen_point_list = csr_get_seen_points("out_nd", out_nd, verbose)
            # Some may have been zero
            assert len(out_seen_pounts) <= len(input_seen_points)
            out_nd_np = out_nd.asnumpy()
            val_index = 0
            for row_col in seen_point_list:
                row = row_col[0]
                col = row_col[1]
                val = out_values[val_index]
                val_np = out_nd_np[row, col]
                almost_equal(val, val_np, equal_nan=True)
                val_index += 1

    shape = (10, 5)

    for lhs_stype in ['row_sparse', 'default', 'csr']:
        for rhs_stype in ['row_sparse', 'default', 'csr']:
            print("op: {}, lhs_stype: {}, rhs_stype: {}".format('_scatter_elemwise_div',
                                                                lhs_stype, rhs_stype))
            check_scatter_ops('_scatter_elemwise_div', shape, lhs_stype, rhs_stype,
                              lambda l, r: mx.sym._internal._scatter_elemwise_div(l, r),
                              lambda l, r: l / r,
                              verbose=False)

    for lhs_stype in ['row_sparse', 'default', 'csr']:
        print("op: {}, lhs_stype: {}".format('_scatter_plus', lhs_stype))
        check_scatter_ops('_scatter_plus', shape, lhs_stype, 'scalar',
                          lambda l, r: mx.sym._internal._scatter_plus_scalar(l, r),
                          lambda l, r: l + r,
                          rhs_is_scalar=True, verbose=False)

        print("op: {}, lhs_stype: {}".format('_scatter_minus', lhs_stype))
        check_scatter_ops('_scatter_minus', shape, lhs_stype, 'scalar',
                          lambda l, r: mx.sym._internal._scatter_minus_scalar(l, r),
                          lambda l, r: l + r,
                          rhs_is_scalar=True, verbose=False, density=0.5)

@with_seed()
def test_mkldnn_sparse():
    # This test is trying to create a race condition describedd in
    # https://github.com/apache/incubator-mxnet/issues/10189
    arr = mx.nd.random.uniform(shape=(10, 10, 32, 32))
    weight1 = mx.nd.random.uniform(shape=(10, 10, 3, 3))
    arr = mx.nd.Convolution(data=arr, weight=weight1, no_bias=True, kernel=(3, 3), num_filter=10)

    rs_arr = mx.nd.sparse.row_sparse_array((mx.nd.zeros_like(arr), np.arange(arr.shape[0])))
    weight2 = mx.nd.random.uniform(shape=(10, np.prod(arr.shape[1:4])))
    fc_res = mx.nd.FullyConnected(data=arr, weight=weight2, no_bias=True, num_hidden=10)
    sum_res = mx.nd.elemwise_sub(arr, rs_arr)
    res1 = np.dot(mx.nd.flatten(sum_res).asnumpy(), weight2.asnumpy().T)
    print(res1 - fc_res.asnumpy())
    almost_equal(res1, fc_res.asnumpy())

@with_seed()
def test_sparse_nd_where():
    def get_forward_expected_output(condition, x, y):
        original_shape = x.shape
        out = np.zeros(original_shape)
        if condition.shape == x.shape:
            for index, c in np.ndenumerate(condition):
                if c != 0:
                    out[index] = x[index]
                else:
                    out[index] = y[index]
        else:
            raise RuntimeError("Invalid condition shape for where op")

        out = out.reshape(original_shape)
        return out

    def get_forward_inputs_same_shape(shape):
        condition_np = np.random.randint(0, 2, np.prod(shape)).reshape(shape)
        x_np = np.random.randint(1, 6, np.prod(shape)).reshape(shape)
        y_np = np.random.randint(7, 11, np.prod(shape)).reshape(shape)
        return condition_np, x_np, y_np

    def get_backward_input(shape):
        return np.random.randint(20, 30, np.prod(shape)).reshape(shape)

    def get_backward_expected_outputs(grad_in, condition):
        shape = grad_in.shape
        grad_cond = np.zeros(condition.shape)
        grad_x = np.empty(shape)
        grad_y = np.empty(shape)

        for index, c in np.ndenumerate(condition):
            if 0 != c:
                grad_x[index] = grad_in[index]
                grad_y[index] = 0
            else:
                grad_x[index] = 0
                grad_y[index] = grad_in[index]

        return grad_cond, grad_x, grad_y

    def test_where_helper(shape):
        condition_np, x_np, y_np = get_forward_inputs_same_shape(shape)

        out_expected = get_forward_expected_output(condition_np, x_np, y_np)

        grad_in_np = get_backward_input(shape)
        grad_expected_cond, grad_expected_x, grad_expected_y \
            = get_backward_expected_outputs(grad_in_np, condition_np)

        condition = mx.sym.Variable('condition', stype='csr')
        x = mx.sym.Variable('x')
        y = mx.sym.Variable('y')
        grad_in_mx = mx.nd.array(grad_in_np, dtype=np.int32)
        where_sym = mx.sym.where(condition, x, y)

        # test req='write'
        where_exe_write = where_sym.simple_bind(ctx=default_context(),
                                                condition=condition_np.shape,
                                                x=x_np.shape, y=y_np.shape,
                                                grad_req='write')
        # test forward req='write'
        cond_nd = mx.nd.array(condition_np).tostype('csr')
        outputs = where_exe_write.forward(is_train=True, \
                                          condition=cond_nd, x=x_np, y=y_np)
        assert same(outputs[0].asnumpy(), out_expected)
        # test backward req='write'
        where_exe_write.backward(grad_in_mx)
        assert same(where_exe_write.grad_dict['x'].asnumpy(), grad_expected_x)
        assert same(where_exe_write.grad_dict['y'].asnumpy(), grad_expected_y)
        assert same(where_exe_write.grad_dict['condition'].asnumpy(), grad_expected_cond)

        # test req='add'
        x_grad_init = np.random.randint(30, 40, np.prod(shape)).reshape(shape)
        y_grad_init = np.random.randint(40, 50, np.prod(shape)).reshape(shape)
        where_exe_add = where_sym.simple_bind(ctx=default_context(),
                                              condition=cond_nd.shape,
                                              x=x_np.shape, y=y_np.shape,
                                              grad_req='add')
        where_exe_add.grad_dict['x'][:] = x_grad_init
        where_exe_add.grad_dict['y'][:] = y_grad_init
        # test forward req='add'
        outputs = where_exe_add.forward(is_train=True, condition=cond_nd, x=x_np, y=y_np)
        assert same(outputs[0].asnumpy(), out_expected)

    def test_where_numeric_gradient(shape):
        condition = mx.sym.Variable('condition', stype='csr')
        x = mx.sym.Variable('x')
        y = mx.sym.Variable('y')
        where_sym = mx.sym.where(condition, x, y)
        condition_np, x_np, y_np = get_forward_inputs_same_shape(shape)
        check_numeric_gradient(where_sym, [condition_np, x_np, y_np], grad_nodes=['x', 'y'])

    test_where_helper((5, 9))
    test_where_numeric_gradient((5, 9))

@with_seed()
def test_sparse_quadratic_function():
    def f(x, a, b, c):
        return a * x**2 + b * x + c

    def check_sparse_quadratic_function(a, b, c, expected_stype):
      # check forward and compare the result with dense op
      ndim = 2
      shape = rand_shape_nd(ndim, 5)
      data = rand_ndarray(shape=shape, stype='csr')
      data_np = data.asnumpy()
      expected = f(data_np, a, b, c)
      output = mx.nd.contrib.quadratic(data, a=a, b=b, c=c)
      assert(output.stype == expected_stype)
      assert_almost_equal(output.asnumpy(), expected)

    a = np.random.random_sample()
    b = np.random.random_sample()
    check_sparse_quadratic_function(a, b, 0.0, 'csr')
    check_sparse_quadratic_function(a, b, 1.0, 'default')

if __name__ == '__main__':
    import nose
    nose.runmodule()<|MERGE_RESOLUTION|>--- conflicted
+++ resolved
@@ -1769,7 +1769,6 @@
             check_sparse_embedding(in_dim, out_dim, batch, densities, deterministic, stype)
 
 @with_seed()
-<<<<<<< HEAD
 def test_sparse_embedding():
     ''' test sparse embedding operator '''
     def check_sparse_embedding(in_dim, out_dim, batch, densities, sparse_grad, weight_stype):
@@ -1817,7 +1816,7 @@
             check_sparse_embedding(in_dim, out_dim, batch, densities, sparse_grad, weight_stype)
             check_sparse_embedding(in_dim, out_dim, batch, densities, sparse_grad, weight_stype)
 
-=======
+@with_seed()
 def test_sparse_broadcast_add_sub():
     def check_broadcast_add(mx_lhs, mx_rhs, np_lhs, np_rhs, dtype):
         assert_almost_equal(mx.nd.sparse.add(mx_lhs, mx_rhs).asnumpy(), np.add(np_lhs, np_rhs), atol=1e-4)
@@ -1841,7 +1840,6 @@
             check_broadcast_sub(mx_lhs, mx_rhs, np_lhs, np_rhs, np.float32)
             check_broadcast_add(mx_rhs, mx_lhs, np_rhs, np_lhs, np.float32)
             check_broadcast_sub(mx_rhs, mx_lhs, np_rhs, np_lhs, np.float32)
->>>>>>> 4967feb0
 
 @with_seed()
 def test_sparse_broadcast_mul_div():
