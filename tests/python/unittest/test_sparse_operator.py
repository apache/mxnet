# Licensed to the Apache Software Foundation (ASF) under one
# or more contributor license agreements.  See the NOTICE file
# distributed with this work for additional information
# regarding copyright ownership.  The ASF licenses this file
# to you under the Apache License, Version 2.0 (the
# "License"); you may not use this file except in compliance
# with the License.  You may obtain a copy of the License at
#
#   http://www.apache.org/licenses/LICENSE-2.0
#
# Unless required by applicable law or agreed to in writing,
# software distributed under the License is distributed on an
# "AS IS" BASIS, WITHOUT WARRANTIES OR CONDITIONS OF ANY
# KIND, either express or implied.  See the License for the
# specific language governing permissions and limitations
# under the License.

from mxnet.test_utils import *
import random
import warnings

def is_scalar(var):
    return False if hasattr(var, "__len__") else True


def get_result_type(call, dflt_stype):
    """Try to infer result storage type for a sparse matrix and a given unary operation"""
    if call is not None and dflt_stype != 'default':
        zero = np.zeros(([1]))
        result = do_normalize(call(zero))
        if not almost_equal(result, zero, equal_nan=True):
            expected_result_type = 'default'
        else:
            if dflt_stype is not None:
                expected_result_type = dflt_stype;
            else:
                expected_result_type = 'default'
    else:
        expected_result_type = 'default'

    return expected_result_type


def get_result_type_with_scalar(call, dflt_stype):
    """Try to infer result storage type when operating a sparse matrices and a scalar"""
    if call is not None and dflt_stype != 'default':
        zero = np.zeros(([1]))
        result = call(zero, 5)

        if not almost_equal(result, zero, equal_nan=True):
            expected_result_type = 'default'
        else:
            if dflt_stype is not None:
                expected_result_type = dflt_stype;
            else:
                expected_result_type = 'default'
    else:
        expected_result_type = 'default'

    return expected_result_type


def get_result_type_2(call, dflt_stype):
    """Try to infer result storage type when operating on two sparse matrices"""
    if call is not None and dflt_stype != 'default':
        zero = np.zeros(([1]))
        need_default = False
        for outer in [zero, np.ones(zero.shape)]:
            for inner in [zero, np.ones(zero.shape)]:
                result = do_normalize(call(outer, inner))
                if not almost_equal(result, zero, equal_nan=True):
                    need_default = True
                    break
            if need_default is True:
                break

        if not need_default and dflt_stype is not None:
            expected_result_type = dflt_stype
        else:
            expected_result_type = 'default'
    else:
        expected_result_type = 'default'

    return expected_result_type


def get_result_type_3(call, dflt_stype):
    """Try to infer result storage type when operating on three sparse matrices"""
    if call is not None and dflt_stype != 'default':
        zero = np.zeros(([1]))
        need_default = False
        for moon in [zero]:
            for outer in [zero]:
                for inner in [zero]:
                    res_1, res_2 = call(moon, outer, inner)
                    result = do_normalize(res_1)
                    if not almost_equal(result, zero, equal_nan=True):
                        need_default = True
                        break
                    result = do_normalize(res_2)
                    if not almost_equal(result, zero, equal_nan=True):
                        need_default = True
                        break
                if need_default is True:
                    break
            if need_default is True:
                break

        if not need_default and dflt_stype is not None:
            expected_result_type = dflt_stype
        else:
            expected_result_type = 'default'
    else:
        expected_result_type = 'default'

    return expected_result_type


def get_fw_bw_result_types(forward_numpy_call,  fwd_res_dflt,
                           backward_numpy_call, bwd_res_dflt):

    return (get_result_type(forward_numpy_call,  fwd_res_dflt),
            get_result_type(backward_numpy_call, bwd_res_dflt))


def get_fw_bw_result_types_2(forward_numpy_call,  fwd_res_dflt,
                             backward_numpy_call, bwd_res_dflt):
    return (get_result_type(forward_numpy_call,  fwd_res_dflt),
            get_result_type_2(backward_numpy_call, bwd_res_dflt))

def get_fw_bw_result_types_with_scalar(forward_numpy_call,  fwd_res_dflt,
                                       backward_numpy_call, bwd_res_dflt):
    return (get_result_type_with_scalar(forward_numpy_call,  fwd_res_dflt),
            get_result_type_with_scalar(backward_numpy_call, bwd_res_dflt))

def gen_rsp_random_indices(shape, density=.5, force_indices=None):
    assert density >= 0 and density <= 1
    indices = set()
    if force_indices is not None:
        for val in force_indices:
            indices.add(int(val))
    if not np.isclose(density, .0, rtol=1.e-3, atol=1.e-3, equal_nan=True) and len(shape) > 0:
        row_count = shape[0]
        for i in range(row_count):
            r = random.uniform(0, 1)
            if r <= density and len(indices) < shape[0]:
                indices.add(i)
    assert len(indices) <= shape[0]
    return list(indices)


def rand_bool():
    return True if random.uniform(0, 1) <= 0.5 else False


def rand_choice(a, b):
    return a if random.uniform(0, 1) <= 0.5 else b


def all_zero(var):
    return 0

def test_elemwise_binary_ops():
    def test_elemwise_binary_op(name, lhs_stype, rhs_stype, shape,
                                forward_mxnet_call, forward_numpy_call, backward_numpy_call,
                                lhs_grad_stype,
                                rhs_grad_stype,
                                expected_result_storage_type=None,
                                modifier_func=None,
                                lhs_density=.5,
                                rhs_density=.5,
                                force_lr_overlap=False,
                                force_grad_overlap=False,
                                ograd_density=0.0,
                                skip_gradient_check=False,
                                shuffle_csr_indices=True,
                                verbose=False):
        if verbose is True:
            print("testing:", name)

        if lhs_grad_stype is None:
            lhs_grad_stype = lhs_stype
        if rhs_grad_stype is None:
            rhs_grad_stype = rhs_stype

        lhs_grad_stype = get_result_type_3(backward_numpy_call, lhs_grad_stype)
        rhs_grad_stype = get_result_type_3(backward_numpy_call, rhs_grad_stype)

        # Output type should be same as lvalue type, unless otherwise specified
        if expected_result_storage_type is None:
            if lhs_stype == 'default' or rhs_stype == 'default':
                expected_result_storage_type = 'default'
            else:
                expected_result_storage_type = lhs_stype

        lhs = mx.symbol.Variable('lhs', stype=lhs_stype)
        rhs = mx.symbol.Variable('rhs', stype=rhs_stype)

        grad_stypes = dict()
        grad_stypes['lhs'] = lhs_grad_stype
        grad_stypes['rhs'] = rhs_grad_stype

        if lhs_stype == 'default':
            lhs_nd = rand_ndarray(shape, 'default')
            if abs(lhs_density) < 1e-4:
                func = all_zero
            else:
                func = modifier_func
            lhs_nd = mx.nd.array(assign_each(lhs_nd.asnumpy(), func))
        else:
            lhs_nd = create_sparse_array_zd(
                shape, lhs_stype, density=lhs_density,
                modifier_func=modifier_func,
                shuffle_csr_indices=shuffle_csr_indices,
                rsp_indices=gen_rsp_random_indices(
                    shape,
                    density=lhs_density,
                    force_indices=[(shape[0]/2)] if force_lr_overlap is True else None
                ))

        if rhs_stype == 'default':
            rhs_nd = rand_ndarray(shape, 'default')
            if abs(rhs_density) < 1e-4:
                func = all_zero
            else:
                func = modifier_func
            rhs_nd = mx.nd.array(assign_each(rhs_nd.asnumpy(), func))
        else:
            rhs_nd = create_sparse_array_zd(
                shape, rhs_stype, density=rhs_density,
                modifier_func=modifier_func,
                shuffle_csr_indices=shuffle_csr_indices,
                rsp_indices=gen_rsp_random_indices(
                    shape,
                    density=rhs_density,
                    force_indices=[(shape[0]/2)] if force_lr_overlap is True else None
                ))

        lhs_np = lhs_nd.asnumpy()
        rhs_np = rhs_nd.asnumpy()

        if verbose is True:
            print("lhs input: {}".format(lhs_np))
            print("rhs input: {}".format(rhs_np))

        out_np = forward_numpy_call(lhs_np, rhs_np)

        if verbose is True:
            print("out_np: {}".format(out_np))

        test = forward_mxnet_call(lhs, rhs)

        location = {'lhs': lhs_nd, 'rhs': rhs_nd}

        outputs = check_symbolic_forward(test, location, [out_np], equal_nan=True)
        assert len(outputs) == 1
        assert outputs[0].stype == expected_result_storage_type

        if verbose is True:
            print ("mx forward output: ", outputs[0].asnumpy())
            print ("lhs_nd: ", lhs_nd.stype)
            print ("rhs_nd: ", rhs_nd.stype)
            print ("forward output: ", outputs[0].stype)

        if outputs[0].stype != 'default':
            out_grad = create_sparse_array_zd(
                shape, outputs[0].stype, density=ograd_density,
                data_init=1,
                modifier_func=lambda x: 2,
                shuffle_csr_indices=shuffle_csr_indices,
                rsp_indices=gen_rsp_random_indices(
                    shape,
                    density=ograd_density,
                    force_indices=[(shape[0]/2)] if force_grad_overlap is True else None
                ))
        else:
            if abs(ograd_density) < 1e-4:
                out_grad = mx.nd.array(np.zeros(shape))
            else:
                out_grad = mx.nd.array(np.ones(shape))


        out_grad_np = out_grad.asnumpy()

        if verbose is True:
            print("out_grad_np", out_grad_np)

        ingrad_lhs_np, ingrad_rhs_np = backward_numpy_call(out_grad_np, lhs_np, rhs_np)

        if verbose is True:
            print("out_grad", out_grad.asnumpy())
            print("ingrad_lhs_np", ingrad_lhs_np)
            print("ingrad_rhs_np", ingrad_rhs_np)

        igrads_result = check_symbolic_backward(test, location, [out_grad],
                                                [ingrad_lhs_np, ingrad_rhs_np],
                                                grad_stypes=grad_stypes,
                                                equal_nan=True)

        if verbose is True:
            print("ingrad_lhs", igrads_result['lhs'].asnumpy())
            print("ingrad_rhs", igrads_result['rhs'].asnumpy())

        assert len(igrads_result) == 2

        if lhs_grad_stype is not None:
            assert igrads_result['lhs'].stype == lhs_grad_stype
        if rhs_grad_stype is not None:
            assert igrads_result['rhs'].stype == rhs_grad_stype

        if skip_gradient_check is not True:
            check_numeric_gradient(test, location,
                                   grad_stype_dict=grad_stypes)

    def check_all(l, r, check_function):
        assert l.shape == r.shape

        it_l = np.nditer(l, flags=['f_index'])
        it_r = np.nditer(r, flags=['f_index'])

        output = np.zeros(l.shape)
        it_out = np.nditer(output, flags=['f_index'], op_flags=['writeonly'])

        while not it_l.finished:
            val_l = it_l[0]
            val_r = it_r[0]
            if check_function(val_l, val_r):
                it_out[0] = 1
            it_l.iternext()
            it_r.iternext()
            it_out.iternext()

        return output

    def gt(l, r):
        return check_all(l, r, lambda a, b: a > b)

    def ge(l, r):
        return check_all(l, r, lambda a, b: a >= b)

    def lt(l, r):
        return check_all(l, r, lambda a, b: a < b)

    def le(l, r):
        return check_all(l, r, lambda a, b: a <= b)

    def least_sparse(lstype, rstype):
        if lstype == 'default' and rstype == 'default':
            return 'default'
        elif rstype != 'default':
            return rstype
        return lstype

    def check_elemwise_binary_ops(lhs_stype, rhs_stype, shape,
                                  lhs_grad_stype=None, rhs_grad_stype=None,
                                  lhs_density=.5, rhs_density=.5,
                                  force_lr_overlap=False,
                                  force_grad_overlap=False,
                                  ograd_density=0.0):
        test_elemwise_binary_op("elemwise_add", lhs_stype, rhs_stype, shape,
                                lambda l, r: mx.sym.sparse.elemwise_add(l, r),
                                lambda l, r: l + r,
                                lambda outg, l, r: (outg, outg),
                                lhs_grad_stype, rhs_grad_stype,
                                ograd_density=ograd_density,
                                force_lr_overlap=force_lr_overlap,
                                force_grad_overlap=force_grad_overlap,
                                lhs_density=lhs_density, rhs_density=rhs_density,
                                verbose=False)

        test_elemwise_binary_op("elemwise_sub", lhs_stype, rhs_stype, shape,
                                lambda l, r: mx.sym.sparse.elemwise_sub(l, r),
                                lambda l, r: l - r,
                                lambda outg, l, r: (outg, -outg),
                                lhs_grad_stype, rhs_grad_stype,
                                ograd_density=ograd_density,
                                force_lr_overlap=force_lr_overlap,
                                force_grad_overlap=force_grad_overlap,
                                lhs_density=lhs_density,
                                rhs_density=rhs_density,
                                verbose=False)

        test_elemwise_binary_op("elemwise_mul", lhs_stype, rhs_stype, shape,
                                lambda l, r: mx.sym.sparse.elemwise_mul(l, r),
                                lambda l, r: l * r,
                                lambda outg, l, r: (outg * r, outg * l),
                                least_sparse(lhs_stype, rhs_stype),
                                least_sparse(lhs_stype, rhs_stype),
                                expected_result_storage_type=least_sparse(lhs_stype, rhs_stype),
                                ograd_density=ograd_density,
                                force_lr_overlap=force_lr_overlap,
                                force_grad_overlap=force_grad_overlap,
                                lhs_density=lhs_density, rhs_density=rhs_density,
                                verbose=False)

        test_elemwise_binary_op("elemwise_div", lhs_stype, rhs_stype, shape,
                                lambda l, r: mx.sym.sparse.elemwise_div(l, r),
                                lambda l, r: l / r,
                                lambda outg, l, r: (outg * (1/r), outg * (-l/(r*r))),
                                lhs_grad_stype, rhs_grad_stype,
                                modifier_func=lambda a: a if abs(a) > 0.25 else abs(a) + 1,
                                force_lr_overlap=force_lr_overlap,
                                force_grad_overlap=force_grad_overlap,
                                lhs_density=lhs_density, rhs_density=rhs_density,
                                ograd_density=ograd_density,
                                expected_result_storage_type='default',
                                skip_gradient_check=True,
                                verbose=False)

        test_elemwise_binary_op("maximum", lhs_stype, rhs_stype, shape,
                                lambda l, r: mx.sym._internal._maximum(l, r),
                                lambda l, r: np.maximum(l, r),
                                lambda outg, l, r: (outg * ge(l, r), outg * lt(l, r)),
                                lhs_grad_stype, rhs_grad_stype,
                                modifier_func=lambda a: a if abs(a) > 0.25 else abs(a) + 1,
                                force_lr_overlap=force_lr_overlap,
                                force_grad_overlap=force_grad_overlap,
                                lhs_density=lhs_density, rhs_density=rhs_density,
                                skip_gradient_check=True,
                                ograd_density=ograd_density,
                                verbose=False)

        test_elemwise_binary_op("minimum", lhs_stype, rhs_stype, shape,
                                lambda l, r: mx.sym._internal._minimum(l, r),
                                lambda l, r: np.minimum(l, r),
                                lambda outg, l, r: (outg * le(l, r), outg * gt(l, r)),
                                lhs_grad_stype, rhs_grad_stype,
                                modifier_func=lambda a: a if abs(a) > 0.25 else abs(a) + 1,
                                force_lr_overlap=force_lr_overlap,
                                force_grad_overlap=force_grad_overlap,
                                lhs_density=lhs_density, rhs_density=rhs_density,
                                ograd_density=ograd_density,
                                skip_gradient_check=True,
                                verbose=False)

        test_elemwise_binary_op("hypot", lhs_stype, rhs_stype, shape,
                                lambda l, r: mx.sym._internal._hypot(l, r),
                                lambda l, r: np.hypot(l, r),
                                lambda outg, l, r: (
                                    outg * assign_each2(
                                        l, r, lambda a, b: a/np.sqrt(a * a + b * b)),
                                    outg * assign_each2(
                                        l, r, lambda a, b: b/np.sqrt(a * a + b * b))
                                ),
                                lhs_grad_stype, rhs_grad_stype,
                                force_lr_overlap=force_lr_overlap,
                                force_grad_overlap=force_grad_overlap,
                                lhs_density=lhs_density, rhs_density=rhs_density,
                                ograd_density=ograd_density,
                                skip_gradient_check=True,
                                verbose=False)

    # Run basic tests
    for ii in range(1):
        for lhs_density in [0.0, random.uniform(0, 1), 1.0]:
            for rhs_density in [0.0, random.uniform(0, 1), 1.0]:
                for ograd_density in [0.0, random.uniform(0, 1), 1.0]:
                    for force_lr_overlap in [False, True]:
                        for force_grad_overlap in [False, True]:
                            shape = rand_shape_2d()

                            print("{}, {}, {}, {}, {}, shape: {}".format(lhs_density, rhs_density,
                                                                         ograd_density, force_lr_overlap,
                                                                         force_grad_overlap, shape))
<<<<<<< HEAD

                            check_elemwise_binary_ops('default', 'default', shape,
                                                      lhs_density=lhs_density, rhs_density=rhs_density,
                                                      force_lr_overlap=force_lr_overlap,
                                                      force_grad_overlap=force_grad_overlap,
                                                      ograd_density=ograd_density)
                            check_elemwise_binary_ops('default', 'row_sparse', shape,
                                                      lhs_density=lhs_density, rhs_density=rhs_density,
                                                      force_lr_overlap=force_lr_overlap,
                                                      force_grad_overlap=force_grad_overlap,
                                                      ograd_density=ograd_density)
                            check_elemwise_binary_ops('row_sparse', 'default', shape,
                                                      lhs_density=lhs_density, rhs_density=rhs_density,
                                                      force_lr_overlap=force_lr_overlap,
                                                      force_grad_overlap=force_grad_overlap,
                                                      ograd_density=ograd_density)
                            check_elemwise_binary_ops('row_sparse', 'row_sparse', shape,
                                                      lhs_grad_stype='row_sparse',
                                                      rhs_grad_stype='row_sparse',
                                                      lhs_density=lhs_density,
                                                      rhs_density=rhs_density,
                                                      force_lr_overlap=force_lr_overlap,
                                                      force_grad_overlap=force_grad_overlap,
                                                      ograd_density=ograd_density)
                            check_elemwise_binary_ops('csr', 'csr', shape,
                                                      lhs_grad_stype='csr',
                                                      rhs_grad_stype='csr',
                                                      lhs_density=lhs_density,
                                                      rhs_density=rhs_density,
                                                      force_lr_overlap=force_lr_overlap,
                                                      force_grad_overlap=force_grad_overlap,
                                                      ograd_density=ograd_density)
                            check_elemwise_binary_ops('csr', 'csr', shape,
                                                      lhs_grad_stype='default',
                                                      rhs_grad_stype='default',
                                                      lhs_density=lhs_density,
                                                      rhs_density=rhs_density,
                                                      force_lr_overlap=force_lr_overlap,
                                                      force_grad_overlap=force_grad_overlap,
                                                      ograd_density=ograd_density)
                            check_elemwise_binary_ops('default', 'csr', shape,
                                                      lhs_grad_stype='csr',
                                                      rhs_grad_stype='csr',
                                                      lhs_density=lhs_density,
                                                      rhs_density=rhs_density,
                                                      force_lr_overlap=force_lr_overlap,
                                                      force_grad_overlap=force_grad_overlap,
                                                      ograd_density=ograd_density)
                            check_elemwise_binary_ops('csr', 'default', shape,
                                                      lhs_grad_stype='csr',
                                                      rhs_grad_stype='csr',
                                                      lhs_density=lhs_density,
                                                      rhs_density=rhs_density,
                                                      force_lr_overlap=force_lr_overlap,
                                                      force_grad_overlap=force_grad_overlap,
                                                      ograd_density=ograd_density)
=======
                            with warnings.catch_warnings():
                                warnings.simplefilter("ignore")
                                check_elemwise_binary_ops('default', 'default', shape,
                                                          lhs_density=lhs_density, rhs_density=rhs_density,
                                                          force_lr_overlap=force_lr_overlap,
                                                          force_grad_overlap=force_grad_overlap,
                                                          ograd_density=ograd_density)
                                check_elemwise_binary_ops('default', 'row_sparse', shape,
                                                          lhs_density=lhs_density, rhs_density=rhs_density,
                                                          force_lr_overlap=force_lr_overlap,
                                                          force_grad_overlap=force_grad_overlap,
                                                          ograd_density=ograd_density)
                                check_elemwise_binary_ops('row_sparse', 'default', shape,
                                                          lhs_density=lhs_density, rhs_density=rhs_density,
                                                          force_lr_overlap=force_lr_overlap,
                                                          force_grad_overlap=force_grad_overlap,
                                                          ograd_density=ograd_density)
                                check_elemwise_binary_ops('row_sparse', 'row_sparse', shape,
                                                          lhs_grad_stype='row_sparse',
                                                          rhs_grad_stype='row_sparse',
                                                          lhs_density=lhs_density,
                                                          rhs_density=rhs_density,
                                                          force_lr_overlap=force_lr_overlap,
                                                          force_grad_overlap=force_grad_overlap,
                                                          ograd_density=ograd_density)
>>>>>>> 5db5da99

def as_dense(arr):
    """Simple return same or cast-to-dense function"""
    if arr.stype != 'default':
        return mx.nd.cast_storage(arr, stype='default')
    else:
        return arr;


def do_normalize(l):
    """Make sure that 0's look like 0's when we do a comparison"""
    it_l = np.nditer(l, flags=['f_index'])

    output = np.zeros(l.shape)
    it_out = np.nditer(output, flags=['f_index'], op_flags=['writeonly'])

    while not it_l.finished:
        val_l = it_l[0]
        if np.isclose(val_l, -0, rtol=1.e-3, atol=1.e-3, equal_nan=True):
            val_l = 0
        it_out[0] = val_l
        it_l.iternext()
        it_out.iternext()

    return output


def check_sparse_mathematical_core(name, stype,
                                   forward_mxnet_call, forward_numpy_call, backward_numpy_call=None,
                                   rhs_arg=None, data_init=9., grad_init=2., output_grad_stype=None,
                                   input_grad_stype=None, force_overlap=False, density=.5,
                                   ograd_density=.5, verbose=False, shuffle_csr_indices=True):
    if verbose is True:
        print("TESTING: " + name)

    data = mx.symbol.Variable('data', stype=stype)

    temp_input_grad_stype = input_grad_stype

    if temp_input_grad_stype is None:
        temp_input_grad_stype = stype

    if rhs_arg is not None:
        if is_scalar(rhs_arg):
            expected_result_type, expected_grad_result_type = \
                get_fw_bw_result_types_with_scalar(forward_numpy_call, stype,
                                                   backward_numpy_call, temp_input_grad_stype)
        else:
            expected_result_type, expected_grad_result_type = \
                get_fw_bw_result_types_2(forward_numpy_call, stype,
                                         backward_numpy_call, temp_input_grad_stype)
    else:
        expected_result_type, expected_grad_result_type = \
            get_fw_bw_result_types(forward_numpy_call, stype,
                                   backward_numpy_call, temp_input_grad_stype)

    if input_grad_stype is not None and input_grad_stype != expected_grad_result_type:
        print("{}: explicit override of deduced input grad type '{}' with '{}'".format(
            name, expected_grad_result_type, input_grad_stype))
        expected_grad_result_type = input_grad_stype

    shape = rand_shape_2d()

    if verbose is True:
        print("Shape: ", shape, "density: ", density, "force_overlap", force_overlap)

    if stype == 'default':
        data_tmp = np.zeros(shape)
        if abs(density) >= 1e-4:
            data_tmp[:] = data_init
        arr_data = mx.nd.array(data_tmp)
    else:
        arr_data = create_sparse_array_zd(
            shape, stype, density=density,
            data_init=data_init,
            shuffle_csr_indices=shuffle_csr_indices,
            rsp_indices=gen_rsp_random_indices(
                shape,
                density=density,
                force_indices=[(shape[0]/2)] if force_overlap is True else None
            )
        )
        data_tmp = arr_data.asnumpy()
        if verbose is True:
            print("arr_data indices", arr_data.indices.asnumpy())

    if verbose is True:
        print("input", data_tmp)

    if backward_numpy_call is None:
        arr_grad = None
    elif expected_grad_result_type == 'default':
        if abs(density) < 1e-4:
            arr_grad = mx.nd.zeros(shape)
        else:
            arr_grad = mx.nd.ones(shape)
    else:
        arr_grad = create_sparse_array_zd(
            shape,
            expected_grad_result_type,
            density=density,
            data_init=1,
            shuffle_csr_indices=shuffle_csr_indices,
            rsp_indices=gen_rsp_random_indices(
                shape,
                density=density,
                force_indices=[(shape[0]/2)] if force_overlap is True else None
            )
        )

    if rhs_arg is not None:
        test = forward_mxnet_call(data, rhs_arg)
    else:
        test = forward_mxnet_call(data)

    args = list()
    args.append(arr_data)

    if arr_grad is not None:
        exe_test = test.bind(default_context(), args=args, args_grad=[arr_grad])
    else:
        exe_test = test.bind(default_context(), args=args)

    exe_test.forward(is_train=True)
    assert exe_test.outputs[0].stype == expected_result_type
    out = exe_test.outputs[0].asnumpy()

    if rhs_arg is not None:
        npout = forward_numpy_call(data_tmp, rhs_arg)
    else:
        npout = forward_numpy_call(data_tmp)

    if verbose is True:
        print("out", out)
        print("npout", npout)

    assert_almost_equal(out, npout, equal_nan=True)

    if backward_numpy_call is not None:
        if output_grad_stype == 'default' or output_grad_stype is None:
            out_grad = mx.nd.empty(shape)
            out_grad[:] = grad_init
        else:
            out_grad = create_sparse_array_zd(
                shape, output_grad_stype,
                density=density,
                data_init=grad_init,
                shuffle_csr_indices=shuffle_csr_indices,
                rsp_indices=gen_rsp_random_indices(
                    shape,
                    density=ograd_density,
                    force_indices=[(shape[0]/2)] if force_overlap is True else None))

        npout_grad = out_grad.asnumpy()

        if verbose is True:
            print("npout_grad", npout_grad)

        if rhs_arg is not None:
            temp = backward_numpy_call(data_tmp, rhs_arg)
        else:
            temp = backward_numpy_call(data_tmp)
        input_grad = npout_grad * temp

        if verbose is True:
            print(arr_grad.asnumpy())
        exe_test.backward(out_grad)
        if verbose is True:
            print(arr_grad.asnumpy())

        assert arr_grad.stype == expected_grad_result_type

        arr_grad = arr_grad.asnumpy()

        if verbose is True:
            print(name)
            print("arr_grad", arr_grad)
            print("input_grad", input_grad)

        assert_almost_equal(arr_grad, input_grad, equal_nan=True)


def test_sparse_mathematical_core():
    def util_sign(a):
        if np.isclose(a, -0, rtol=1.e-3, atol=1.e-3, equal_nan=True):
            return 0
        elif np.isclose(a, 0, rtol=1.e-3, atol=1.e-3, equal_nan=True):
            return 0
        elif a < 0.0:
            return -1
        else:  # a > 0.0:
            return 1

    # Check scalar binary operators
    def check_binary_op_with_scalar(stype,
                                    output_grad_stype=None,
                                    input_grad_stype=None,
                                    density=.5, ograd_density=.5,
                                    force_overlap=False,):
        # mul_scalar
        check_sparse_mathematical_core("mul_scalar", stype,
                                       lambda x, y: x * y,
                                       lambda x, y: x * y,
                                       lambda input, rhs: rhs,
                                       rhs_arg=5.0,
                                       data_init=2, grad_init=3,
                                       output_grad_stype=output_grad_stype,
                                       input_grad_stype=input_grad_stype,
                                       density=density, ograd_density=ograd_density,
                                       force_overlap=force_overlap,
                                       verbose=False)

        # plus_scalar
        check_sparse_mathematical_core("plus_scalar", stype,
                                       lambda x, y: x + y,
                                       lambda x, y: x + y,
                                       lambda input, rhs: 1,
                                       rhs_arg=5.0,
                                       data_init=2, grad_init=3,
                                       output_grad_stype=output_grad_stype,
                                       input_grad_stype=input_grad_stype,
                                       density=density, ograd_density=ograd_density,
                                       force_overlap=force_overlap,
                                       verbose=False)

    # Check many basic unary operators
    def check_mathematical_core(stype, output_grad_stype=None,
                                input_grad_stype=None, force_overlap=False,
                                density=.5, ograd_density=.5):

        # negative
        check_sparse_mathematical_core("negative", stype,
                                       lambda x: mx.sym.sparse.negative(x),
                                       lambda x: np.negative(x),
                                       force_overlap=force_overlap,
                                       density=density,
                                       input_grad_stype=input_grad_stype,
                                       ograd_density=ograd_density)

        # square
        check_sparse_mathematical_core("square", stype,
                                       lambda x: mx.sym.sparse.square(x),
                                       lambda x: np.square(x),
                                       lambda x: 2 * x,
                                       output_grad_stype=output_grad_stype,
                                       input_grad_stype=input_grad_stype,
                                       force_overlap=force_overlap,
                                       density=density, ograd_density=ograd_density,
                                       verbose=False)

        if stype != "csr":
            # sqrt
            check_sparse_mathematical_core("sqrt", stype,
                                           lambda x: mx.sym.sparse.sqrt(x),
                                           lambda x: np.sqrt(x),
                                           lambda x: 1.0/(2.0 * np.sqrt(x)),
                                           output_grad_stype=output_grad_stype,
                                           input_grad_stype=input_grad_stype,
                                           force_overlap=force_overlap,
                                           density=density, ograd_density=ograd_density,
                                           verbose=False)

            # rsqrt
            check_sparse_mathematical_core("rsqrt", stype,
                                           lambda x: mx.sym.sparse.rsqrt(x),
                                           lambda x: 1 / np.sqrt(x),
                                           lambda x: -(1.0 / (2.0 * x * np.sqrt(x))),
                                           output_grad_stype=output_grad_stype,
                                           input_grad_stype=input_grad_stype,
                                           force_overlap=force_overlap,
                                           density=density, ograd_density=ograd_density)

            # tan
            check_sparse_mathematical_core("tan", stype,
                                           lambda x: mx.sym.sparse.tan(x),
                                           lambda x: np.tan(x),
                                           lambda x: np.tan(x) ** 2 + 1,
                                           output_grad_stype=output_grad_stype,
                                           input_grad_stype=input_grad_stype,
                                           density=density,
                                           ograd_density=ograd_density)

            # abs
            check_sparse_mathematical_core("abs", stype,
                                           lambda x: mx.sym.sparse.abs(x),
                                           lambda x: np.abs(x),
                                           lambda x: assign_each(x, function=util_sign),
                                           output_grad_stype=output_grad_stype,
                                           input_grad_stype=input_grad_stype,
                                           force_overlap=force_overlap,
                                           density=density, ograd_density=ograd_density)

            # floor
            check_sparse_mathematical_core("floor", stype, lambda x: mx.sym.sparse.floor(x),
                                           lambda x: np.floor(x),
                                           force_overlap=force_overlap,
                                           input_grad_stype=input_grad_stype,
                                           density=density, ograd_density=ograd_density)

            # ceil
            check_sparse_mathematical_core("ceil", stype,
                                           lambda x: mx.sym.sparse.ceil(x),
                                           lambda x: np.ceil(x),
                                           force_overlap=force_overlap,
                                           input_grad_stype=input_grad_stype,
                                           density=density, ograd_density=ograd_density)

            # sign
            check_sparse_mathematical_core("sign", stype,
                                           lambda x: mx.sym.sparse.sign(x),
                                           lambda x: np.sign(x),
                                           lambda x: np.zeros(x.shape),
                                           output_grad_stype=output_grad_stype,
                                           force_overlap=force_overlap,
                                           density=density, ograd_density=ograd_density)

            # cos
            check_sparse_mathematical_core("cos", stype,
                                           lambda x: mx.sym.sparse.cos(x),
                                           lambda x: np.cos(x),
                                           lambda x: -np.sin(x),
                                           output_grad_stype=output_grad_stype,
                                           input_grad_stype=input_grad_stype,
                                           force_overlap=force_overlap,
                                           density=density, ograd_density=ograd_density)

            # sin
            check_sparse_mathematical_core("sin", stype,
                                           lambda x: mx.sym.sparse.sin(x),
                                           lambda x: np.sin(x),
                                           lambda x: np.cos(x),
                                           output_grad_stype=output_grad_stype,
                                           input_grad_stype=input_grad_stype,
                                           force_overlap=force_overlap,
                                           density=density, ograd_density=ograd_density)

            # arcsin
            check_sparse_mathematical_core("arcsin", stype,
                                           lambda x: mx.sym.sparse.arcsin(x),
                                           lambda x: np.arcsin(x),
                                           lambda x: 1. / (1. - x ** 2) ** (1. / 2.),
                                           data_init=0.5, grad_init=0.5,
                                           output_grad_stype=output_grad_stype,
                                           input_grad_stype=input_grad_stype,
                                           force_overlap=force_overlap,
                                           density=density, ograd_density=ograd_density)

            # arccos
            check_sparse_mathematical_core("arccos", stype,
                                           lambda x: mx.sym.sparse.arccos(x),
                                           lambda x: np.arccos(x),
                                           lambda x: -1. / (1. - x ** 2.) ** (1. / 2.),
                                           data_init=0.5, grad_init=0.5,
                                           output_grad_stype=output_grad_stype,
                                           input_grad_stype=input_grad_stype,
                                           force_overlap=force_overlap, density=density,
                                           ograd_density=ograd_density)

            # arctan
            check_sparse_mathematical_core("arctan", stype,
                                           lambda x: mx.sym.sparse.arctan(x),
                                           lambda x: np.arctan(x),
                                           lambda x: 1. / (x ** 2. + 1.),
                                           data_init=0.5, grad_init=0.5,
                                           output_grad_stype=output_grad_stype,
                                           input_grad_stype=input_grad_stype,
                                           force_overlap=force_overlap,
                                           density=density, ograd_density=ograd_density)

            # degrees
            check_sparse_mathematical_core("degrees", stype,
                                           lambda x: mx.sym.sparse.degrees(x),
                                           lambda x: np.degrees(x),
                                           lambda x: assign_each(x, lambda a: 180./np.pi),
                                           data_init=0.5, grad_init=0.5,
                                           output_grad_stype=output_grad_stype,
                                           input_grad_stype=input_grad_stype,
                                           force_overlap=force_overlap,
                                           density=density, ograd_density=ograd_density)

            # radians
            check_sparse_mathematical_core("radians", stype,
                                           lambda x: mx.sym.sparse.radians(x),
                                           lambda x: np.radians(x),
                                           lambda x: assign_each(x, lambda a: np.pi / 180.),
                                           data_init=0.6, grad_init=1,
                                           output_grad_stype=output_grad_stype,
                                           input_grad_stype=input_grad_stype,
                                           force_overlap=force_overlap,
                                           density=density, ograd_density=ograd_density)

            # sinh
            check_sparse_mathematical_core("sinh", stype,
                                           lambda x: mx.sym.sparse.sinh(x),
                                           lambda x: np.sinh(x),
                                           lambda x: np.cosh(x),
                                           output_grad_stype=output_grad_stype,
                                           input_grad_stype=input_grad_stype,
                                           force_overlap=force_overlap,
                                           density=density, ograd_density=ograd_density)

            # cosh
            check_sparse_mathematical_core("cosh", stype,
                                           lambda x: mx.sym.sparse.cosh(x),
                                           lambda x: np.cosh(x),
                                           lambda x: np.sinh(x),
                                           data_init=5, grad_init=5,
                                           output_grad_stype=output_grad_stype,
                                           input_grad_stype=input_grad_stype,
                                           force_overlap=force_overlap,
                                           density=density, ograd_density=ograd_density)

            # tanh
            check_sparse_mathematical_core("tanh", stype,
                                           lambda x: mx.sym.sparse.tanh(x),
                                           lambda x: np.tanh(x),
                                           lambda x: 1. - np.tanh(x) ** 2,
                                           data_init=0.5, grad_init=1,
                                           output_grad_stype=output_grad_stype,
                                           input_grad_stype=input_grad_stype,
                                           force_overlap=force_overlap, density=density,
                                           ograd_density=ograd_density)

            # arcsinh
            check_sparse_mathematical_core("arcsinh", stype,
                                           lambda x: mx.sym.sparse.arcsinh(x),
                                           lambda x: np.arcsinh(x),
                                           lambda x: 1./(x**2 + 1.)**(1./2.),
                                           output_grad_stype=output_grad_stype,
                                           input_grad_stype=input_grad_stype,
                                           force_overlap=force_overlap, density=density,
                                           ograd_density=ograd_density)

            # arccosh
            check_sparse_mathematical_core("arccosh", stype,
                                           lambda x: mx.sym.sparse.arccosh(x),
                                           lambda x: np.arccosh(x),
                                           lambda x: 1./(x**2 - 1.)**(1./2.),
                                           output_grad_stype=output_grad_stype,
                                           input_grad_stype=input_grad_stype,
                                           force_overlap=force_overlap, density=density,
                                           ograd_density=ograd_density)

            # arctanh
            check_sparse_mathematical_core("arctanh", stype,
                                           lambda x: mx.sym.sparse.arctanh(x),
                                           lambda x: np.arctanh(x),
                                           lambda x: -1./(x**2 - 1.),
                                           data_init=0.5,
                                           output_grad_stype=output_grad_stype,
                                           input_grad_stype=input_grad_stype,
                                           force_overlap=force_overlap, density=density,
                                           ograd_density=ograd_density)

            # log1p
            check_sparse_mathematical_core("log1p", stype,
                                           lambda x: mx.sym.sparse.log1p(x),
                                           lambda x: np.log1p(x),
                                           lambda x: 1. / (1.0 + x),
                                           data_init=0.5, grad_init=0.5,
                                           output_grad_stype=output_grad_stype,
                                           input_grad_stype=input_grad_stype,
                                           force_overlap=force_overlap, density=density,
                                           ograd_density=ograd_density)

            # expm1
            check_sparse_mathematical_core("expm1", stype,
                                           lambda x: mx.sym.sparse.expm1(x),
                                           lambda x: np.expm1(x),
                                           lambda x: np.exp(x),
                                           data_init=0.5, grad_init=0.5,
                                           output_grad_stype=output_grad_stype,
                                           input_grad_stype=input_grad_stype,
                                           force_overlap=force_overlap, density=density,
                                           ograd_density=ograd_density)

            # log10
            check_sparse_mathematical_core("log10", stype,
                                           lambda x: mx.sym.sparse.log10(x),
                                           lambda x: np.log10(x),
                                           lambda x: (1 / x),
                                           output_grad_stype=output_grad_stype,
                                           input_grad_stype=input_grad_stype,
                                           force_overlap=force_overlap, density=density,
                                           ograd_density=ograd_density)

            # log2
            check_sparse_mathematical_core("log2", stype,
                                           lambda x: mx.sym.sparse.log2(x),
                                           lambda x: np.log2(x),
                                           lambda x: (1 / x),
                                           output_grad_stype=output_grad_stype,
                                           input_grad_stype=input_grad_stype,
                                           force_overlap=force_overlap, density=density,
                                           ograd_density=ograd_density)

            # rint
            check_sparse_mathematical_core("rint", stype,
                                           lambda x: mx.sym.sparse.rint(x),
                                           lambda x: np.rint(x),
                                           force_overlap=force_overlap, density=density,
                                           input_grad_stype=input_grad_stype,
                                           ograd_density=ograd_density)

            # fix
            check_sparse_mathematical_core("fix", stype,
                                           lambda x: mx.sym.sparse.fix(x),
                                           lambda x: np.fix(x),
                                           force_overlap=force_overlap, density=density,
                                           input_grad_stype=input_grad_stype,
                                           ograd_density=ograd_density)

            try:
                from scipy import special as scipy_special
                import_succeeded = True
                # gamma
                check_sparse_mathematical_core("gamma", stype,
                                               lambda x: mx.sym.sparse.gamma(x),
                                               lambda x: scipy_special.gamma(x),
                                               lambda x: scipy_special.gamma(x) * scipy_special.psi(x),
                                               output_grad_stype=output_grad_stype,
                                               input_grad_stype=input_grad_stype,
                                               force_overlap=force_overlap,
                                               density=density, ograd_density=ograd_density)
                # gammaln
                check_sparse_mathematical_core("gammaln", stype,
                                               lambda x: mx.sym.sparse.gammaln(x),
                                               lambda x: scipy_special.gammaln(x),
                                               lambda x: scipy_special.psi(x),
                                               output_grad_stype=output_grad_stype,
                                               input_grad_stype=input_grad_stype,
                                               force_overlap=force_overlap,
                                               density=density, ograd_density=ograd_density)

            except:
                if import_succeeded == False:
                    print("Could not import scipy. Skipping unit tests for special functions")
                else:
                    raise

    for i in range(1):
        print("pass", i)
        for density in [0.0, random.uniform(0, 1), 1.0]:
            for ograd_density in [0.0, random.uniform(0, 1), 1.0]:
                for force_overlap in [False, True]:
                    print("{}, {}, {}".format(density, ograd_density, force_overlap))
                    with warnings.catch_warnings():
                        warnings.simplefilter("ignore")

                        # Check unary ops (unary fwd, binary bwd)
                        check_mathematical_core('default', force_overlap=force_overlap,
                                                density=density, ograd_density=ograd_density)
                        check_mathematical_core('row_sparse', force_overlap=force_overlap,
                                                density=density, ograd_density=ograd_density)
                        check_mathematical_core('row_sparse', output_grad_stype='default',
                                                force_overlap=force_overlap,
                                                density=density, ograd_density=ograd_density)
                        check_mathematical_core('row_sparse', output_grad_stype='row_sparse',
                                                force_overlap=force_overlap,
                                                density=density, ograd_density=ograd_density)
                        check_mathematical_core('csr', output_grad_stype='default',
                                                force_overlap=force_overlap,
                                                density=density, ograd_density=ograd_density)
                        check_mathematical_core('csr', output_grad_stype='csr',
                                                force_overlap=force_overlap,
                                                density=density, ograd_density=ograd_density)

                        # Check binary with scalar ops
                        check_binary_op_with_scalar('default',
                                                    density=density,
                                                    ograd_density=ograd_density,
                                                    force_overlap=force_overlap)
                        check_binary_op_with_scalar('row_sparse',
                                                    density=density,
                                                    ograd_density=ograd_density,
                                                    force_overlap=force_overlap)
                        check_binary_op_with_scalar('row_sparse', output_grad_stype='default',
                                                    density=density,
                                                    ograd_density=ograd_density,
                                                    force_overlap=force_overlap)
                        check_binary_op_with_scalar('row_sparse',
                                                    output_grad_stype='row_sparse',
                                                    density=density, ograd_density=ograd_density,
                                                    force_overlap=force_overlap)
                        check_binary_op_with_scalar('csr',
                                                    output_grad_stype='csr',
                                                    input_grad_stype='default',
                                                    density=density,
                                                    ograd_density=ograd_density,
                                                    force_overlap=force_overlap)
                        check_binary_op_with_scalar('csr',
                                                    output_grad_stype='csr',
                                                    input_grad_stype='csr',
                                                    density=density,
                                                    ograd_density=ograd_density,
                                                    force_overlap=force_overlap)
                        check_binary_op_with_scalar('csr',
                                                    output_grad_stype='default',
                                                    density=density,
                                                    ograd_density=ograd_density,
                                                    force_overlap=force_overlap)


def check_elemwise_add_ex(lhs_stype, rhs_stype, shape, lhs_grad_stype=None, rhs_grad_stype=None):
    lhs = mx.symbol.Variable('lhs', stype=lhs_stype)
    rhs = mx.symbol.Variable('rhs', stype=rhs_stype)
    lhs_nd = rand_ndarray(shape, lhs_stype)
    rhs_nd = rand_ndarray(shape, rhs_stype)
    lhs_np = lhs_nd.asnumpy()
    rhs_np = rhs_nd.asnumpy()

    out_np = lhs_np + rhs_np
    test = mx.symbol.sparse.elemwise_add(lhs, rhs)
    location = {'lhs': lhs_nd, 'rhs': rhs_nd}
    check_symbolic_forward(test, location, [out_np])
    check_numeric_gradient(test, location)
    grad_stypes = {}
    if lhs_grad_stype is not None and lhs_grad_stype != 'default':
        grad_stypes['lhs'] = lhs_grad_stype
    if rhs_grad_stype is not None and rhs_grad_stype != 'default':
        grad_stypes['rhs'] = rhs_grad_stype
    check_symbolic_backward(test, location, [out_np], [out_np, out_np],
                            grad_stypes=grad_stypes)


def test_elemwise_add_ex():
    if default_context().device_type == 'cpu':
        shapes = [rand_shape_2d(), rand_shape_3d()]
        for shape in shapes:
            check_elemwise_add_ex('default', 'default', shape)
            check_elemwise_add_ex('default', 'row_sparse', shape)
            check_elemwise_add_ex('row_sparse', 'default', shape)
            check_elemwise_add_ex('row_sparse', 'row_sparse', shape,
                                  lhs_grad_stype='row_sparse', rhs_grad_stype='row_sparse')


# TODO(haibin) randomize this test
def test_elemwise_add_ex_multiple_stages():
    if default_context().device_type == 'cpu':
        # prep data
        shape = (4, 2)
        ds_np = np.array([[1, 2], [3, 4], [5, 6], [7, 8]])
        sp_np1 = np.array([[5, 10], [0, 0], [0, 0], [0, 0]])
        sp_np2 = np.array([[0, 0], [5, 10], [0, 0], [0, 0]])

        val1 = mx.nd.array([[5, 10]]);
        val2 = mx.nd.array([[5, 10]]);
        idx1 = mx.nd.array([0], dtype=np.int64);
        idx2 = mx.nd.array([1], dtype=np.int64);
        sp_nd1 = mx.nd.sparse.row_sparse_array(val1, idx1, shape)
        sp_nd2 = mx.nd.sparse.row_sparse_array(val2, idx2, shape)
        ds_nd = mx.nd.array(ds_np)

        # sparse + sparse = sparse
        sp_data1 = mx.symbol.Variable('sp_data1', stype='row_sparse')
        sp_data2 = mx.symbol.Variable('sp_data2', stype='row_sparse')
        ds_data = mx.symbol.Variable('ds_data')
        plus = mx.symbol.sparse.elemwise_add(sp_data1, sp_data2, name='plus')
        # sparse + dense = dense
        test = mx.symbol.sparse.elemwise_add(plus, ds_data)
        check_symbolic_forward(test, {'sp_data1': sp_nd1, 'sp_data2': sp_nd2,
                                      'ds_data': ds_nd}, [sp_np1 + sp_np2 + ds_np])

        arr_grads = [mx.nd.zeros(shape) for i in range(3)]
        exec_test = test.bind(default_context(), args={'sp_data1': sp_nd1, 'sp_data2': sp_nd2,
                                                       'ds_data': ds_nd}, args_grad=arr_grads)
        exec_test.forward(is_train=True)
        assert_almost_equal(exec_test.outputs[0].asnumpy(), sp_np1 + sp_np2 + ds_np)
        exec_test.backward(out_grads=exec_test.outputs)
        assert_almost_equal(arr_grads[0].asnumpy(), arr_grads[1].asnumpy())

def test_cast_storage_ex():
    def check_cast_storage(shape, density, from_stype, to_stype, check_numeric_grad=True):
        x = mx.symbol.Variable('x', stype=from_stype)
        x_nd = rand_ndarray(shape, from_stype, density=density)
        x_np = x_nd.asnumpy()
        out_np = x_np
        test = mx.symbol.cast_storage(x, stype=to_stype)
        location = {'x': x_nd}
        check_symbolic_forward(test, location, [out_np])
        # consider disable the numeric grad check for gpu block kernel since the input is large
        if check_numeric_grad:
            check_numeric_gradient(test, location)
        grad_stypes = {'x': to_stype}
        check_symbolic_backward(test, location, [out_np], [out_np], grad_stypes=grad_stypes)

    density = [1.00, 0.50, 0.05, 0.01]
    for d in density:
        shape_2d = rand_shape_2d()
        shape_3d = rand_shape_3d()
        check_cast_storage(shape_2d, d, 'csr', 'default')
        check_cast_storage(shape_2d, d, 'default', 'csr')
        check_cast_storage(shape_2d, d, 'row_sparse', 'default')
        check_cast_storage(shape_2d, d, 'default', 'row_sparse')
        check_cast_storage(shape_3d, d, 'row_sparse', 'default')
        check_cast_storage(shape_3d, d, 'default', 'row_sparse')
        for i in range(4, 6):
            shape = rand_shape_nd(i, 5)
            check_cast_storage(shape, d, 'default', 'row_sparse')
            check_cast_storage(shape, d, 'row_sparse', 'default')
        # Test specific gpu kernels
        if default_context().device_type is 'gpu':
            dim0 = rnd.randint(1, 10)
            # test gpu thread kernel
            check_cast_storage((dim0, rnd.randint(  1,   32)), d, 'default', 'csr')
            # test gpu warp   kernel
            check_cast_storage((dim0, rnd.randint( 32,  512)), d, 'default', 'csr')
            # test gpu block  kernel
            check_cast_storage((dim0, rnd.randint(512, 1024)), d, 'default', 'csr',
                               check_numeric_grad=False)
            # test gpu thread kernel
            check_cast_storage((dim0, rnd.randint(  1,   32)), d, 'default', 'row_sparse')
            # test gpu warp   kernel
            check_cast_storage((dim0, rnd.randint( 32,  512)), d, 'default', 'row_sparse')
            # test gpu block  kernel
            check_cast_storage((dim0, rnd.randint(512, 1024)), d, 'default', 'row_sparse',
                               check_numeric_grad=False)

def test_sparse_dot():
    def test_dot_csr(lhs_shape, rhs_shape, rhs_stype, trans_lhs, lhs_density, rhs_density):
        lhs_nd = rand_ndarray(lhs_shape, 'csr', density=lhs_density, shuffle_csr_indices=False)
        lhs_dns = lhs_nd.tostype('default')
        rhs_nd = rand_ndarray(rhs_shape, rhs_stype, density=rhs_density)
        rhs_dns = rhs_nd if rhs_stype == 'default' else rhs_nd.tostype('default')

        out = mx.nd.dot(lhs_nd, rhs_nd, transpose_a=trans_lhs)
        out_dns = mx.nd.dot(lhs_dns, rhs_dns, transpose_a=trans_lhs)
        out_np = out_dns.asnumpy()
        assert_almost_equal(out.asnumpy(), out_np, rtol=1e-4, atol=1e-5)

        # test symbolic forward
        lhs = mx.symbol.Variable('lhs', stype='csr')
        rhs = mx.symbol.Variable('rhs', stype=rhs_stype)
        out = mx.symbol.sparse.dot(lhs, rhs, transpose_a=trans_lhs)
        location = {'lhs': lhs_nd, 'rhs': rhs_nd}
        check_symbolic_forward(out, location, [out_np], rtol=1e-3, atol=1e-4)

        # test symbolic backward
        backward_trans = not trans_lhs
        rhs_backward_grad = mx.nd.dot(lhs_dns, out_dns, transpose_a=backward_trans).asnumpy()
        expected = {'rhs': rhs_backward_grad}
        check_symbolic_backward(out, location, [out_np], expected,
                                grad_req={'lhs': 'null', 'rhs': 'write'},
                                rtol=1e-3, atol=1e-4)

    density = [1.00, 0.50, 0.10, 0.05, 0.01]
    for lhs_d in density:
        lhs_shape = rand_shape_2d(50, 200)
        rhs_d = 1
        test_dot_csr(lhs_shape, (lhs_shape[1], 1), 'default', False, lhs_d, rhs_d) # test gpu SpMV
        test_dot_csr(lhs_shape, (lhs_shape[0], 1), 'default', True , lhs_d, rhs_d) # (vector kernel)
        test_dot_csr(lhs_shape, (lhs_shape[1], rnd.randint(5, 10)), 'default', False, lhs_d, rhs_d) # test gpu SpMM
        test_dot_csr(lhs_shape, (lhs_shape[0], rnd.randint(5, 10)), 'default', True , lhs_d, rhs_d) # (scalar kernel)
        for rhs_d in density:
            test_dot_csr(lhs_shape, (lhs_shape[1], rnd.randint(1, 10)), 'row_sparse', False, lhs_d, rhs_d)
            test_dot_csr(lhs_shape, (lhs_shape[0], rnd.randint(1, 10)), 'row_sparse', True, lhs_d, rhs_d)


def test_sparse_slice():
    def check_csr_slice(shape, slice_input):
        storage_type = 'csr'
        B, _ = rand_sparse_ndarray(shape, storage_type)
        np = B.asnumpy()
        begin = rnd.randint(0, B.shape[0] - 1)
        end = rnd.randint(begin + 1, B.shape[0])
        nd_slice = mx.nd.crop(B, begin=begin, end=end)
        assert same(nd_slice.asnumpy(), np[begin:end]), (nd_slice.asnumpy(), np[begin:end])

    shape = (rnd.randint(7, 15), rnd.randint(1, 10))
    check_csr_slice(shape, True)
    check_csr_slice(shape, False)


def test_sparse_retain():
    def check_sparse_retain(shape, density, index_type=np.int64):
        num_rows = shape[0]
        rsp, _ = rand_sparse_ndarray(shape=shape, stype='row_sparse', density=density)
        length = np.random.randint(1, num_rows + 1)
        idx = random_sample(list(range(0, num_rows)), length)
        idx.sort()
        dns = rsp.asnumpy()
        tensor_retained_expected = np.zeros(shape)
        for i in idx:
            tensor_retained_expected[i][:] = dns[i]
        indices = mx.nd.array(idx, dtype=index_type)
        rsp_retained = mx.nd.sparse.retain(rsp, indices=indices)
        assert same(tensor_retained_expected, rsp_retained.asnumpy())

        # check numeric gradient
        data = mx.symbol.Variable('data')
        idx = mx.symbol.Variable('indices')
        sym = mx.sym.sparse.retain(data=data, indices=idx)
        check_numeric_gradient(sym, [rsp, indices], grad_nodes=['data'],
                               grad_stype_dict={'data': 'row_sparse'})

    shape = rand_shape_2d()
    shape_3d = rand_shape_3d()
    densities = [0.01, 0.1, 0.2, 0.5, 0.8, 1.0]
    index_types = [np.float32, np.int32, np.int64]
    for density in densities:
        for itype in index_types:
            check_sparse_retain(shape, density, itype)
            check_sparse_retain(shape_3d, density, itype)

def do_cast(arr, stype):
    if arr.stype != stype:
        return mx.nd.cast_storage(arr, stype=stype)
    return arr

def check_is_type(arr, stype):
    if stype is not None:
        assert arr.stype == stype
    else:
        assert arr.stype == 'default'


def test_sparse_unary_with_numerics():
    def check_sparse_simple(name, stype, mxnet_func, forward_numpy_call,
                            backward_numpy_call, output_grad_stype=None,
                            backward_is_use_output=False):
        if output_grad_stype is None:
            output_grad_stype = stype

        expected_result_type, expected_grad_result_type = \
            get_fw_bw_result_types_2(forward_numpy_call, stype, backward_numpy_call, output_grad_stype)

        if backward_is_use_output is True:
            expected_grad_result_type = expected_result_type

        shape = (3, 4)
        data = mx.symbol.Variable("data")

        grad_stypes = list()
        grad_stypes.append(expected_grad_result_type)

        y = mxnet_func(data)
        if stype == 'default':
            xa = np.random.uniform(low=-1.0, high=1.0, size=shape)
            xa_np = xa
        else:
            xa = create_sparse_array(shape, stype, data_init=None, rsp_indices=[1],
                                     modifier_func=lambda a: a - 0.5,
                                     shuffle_csr_indices=True)
            xa_np = xa.asnumpy()

        if output_grad_stype != 'default':
            out_grad = create_sparse_array(shape, output_grad_stype, data_init=None,
                                           rsp_indices=[1, 2],
                                           modifier_func=lambda a: a - 0.5,
                                           shuffle_csr_indices=True)
            out_grad_np = out_grad.asnumpy()
        else:
            out_grad_np = np.ones(xa.shape)
            out_grad = mx.nd.array(out_grad_np)

        output_np = forward_numpy_call(xa_np)
        input_grad_np = backward_numpy_call(output_np, out_grad_np)

        outputs = check_symbolic_forward(y, [xa], [output_np])
        output = outputs[0]

        assert output.stype == expected_result_type

        input_grad_dict = check_symbolic_backward(y, location=[xa], out_grads=[out_grad],
                                                  expected=[input_grad_np],
                                                  grad_stypes=grad_stypes)
        inp_grad = input_grad_dict["data"]

        assert inp_grad.stype == expected_grad_result_type

    def check_sparse_function(name, mxnet_func, forward_numpy_call, backward_numpy_call,
                              backward_is_use_output=False):
        check_sparse_simple(name, 'default', mxnet_func, forward_numpy_call, backward_numpy_call)
        for output_grad_stype in [None, "row_sparse", "default"]:
            check_sparse_simple(name, 'row_sparse', mxnet_func, forward_numpy_call, backward_numpy_call,
                                output_grad_stype=output_grad_stype,
                                backward_is_use_output=backward_is_use_output)

    check_sparse_function('relu',
                          lambda x: mx.sym.relu(x),
                          lambda x: np.maximum(x, 0.0),
                          lambda input, outg: outg * assign_each(input, lambda x: x > 0.0))

    check_sparse_function('sigmoid',
                          lambda x: mx.sym.sigmoid(x),
                          lambda x: np.divide(1.0, (1.0 + np.exp(-x))),
                          lambda output, outg: outg * assign_each(output, lambda x: x * (1.0 - x)),
                          backward_is_use_output=True)

def test_sparse_nd_zeros():
    def check_sparse_nd_zeros(stype, shape):
        zero = mx.nd.zeros(shape)
        sparse_zero = mx.nd.zeros(shape=shape, stype=stype)
        assert_almost_equal(sparse_zero.asnumpy(), zero.asnumpy())

    shape = rand_shape_2d()
    check_sparse_nd_zeros('row_sparse', shape)
    check_sparse_nd_zeros('csr', shape)
    check_sparse_nd_zeros('default', shape)

def test_sparse_nd_zeros_like():
    def check_sparse_nd_zeros_like(stype, shape):
        zero = mx.nd.zeros(shape, stype=stype)
        zero_like = mx.nd.sparse.zeros_like(zero)
        assert_almost_equal(zero.asnumpy(), zero_like.asnumpy())

    shape = rand_shape_2d()
    check_sparse_nd_zeros_like('row_sparse', shape)
    check_sparse_nd_zeros_like('csr', shape)


def test_sparse_square_sum():
    if default_context().device_type == 'cpu':
        dim0 = 30
        dim1 = 30
        axes = [0, 1]
        keepdims = [False, True]
        densities = [0, 0.01, 0.1, 0.2, 0.5]
        for density in densities:
            shape = rand_shape_2d(dim0, dim1)
            rsp = rand_ndarray(shape, 'row_sparse', density)
            dns = rsp.tostype('default')
            for axis in axes:
                for keepdim in keepdims:
                    ret = mx.nd._internal._square_sum(rsp, axis=axis, keepdims=keepdim)
                    if axis == 1 and keepdim:
                        assert ret.stype == 'row_sparse'
                    else:
                        assert ret.stype == 'default'
                    ret_expected = mx.nd.sum(dns*dns, axis=axis, keepdims=keepdim)
                    # check forward result
                    assert same(ret.asnumpy(), ret_expected.asnumpy())

                    rsp_data = mx.sym.Variable('data', stype='row_sparse')
                    test = mx.symbol._internal._square_sum(rsp_data, axis=axis, keepdims=keepdim)

                    # check symbolic backward since ograd can be a rsp
                    # and cannot be checked through check_numeric_gradient
                    # because it will add a loss layer as the output layer
                    # which makes ograd of the square_sum dense
                    if axis == 1 and keepdims:
                        dns_data = mx.sym.Variable('data')
                        baseline = mx.sym.sum(mx.sym.square(dns_data), axis=axis, keepdims=keepdim)
                        igrad_expected = mx.nd.empty(dns.shape)
                        baseline_exec = baseline.bind(default_context(), args=[dns],
                                                      args_grad=[igrad_expected])
                        baseline_exec.forward(is_train=True)
                        baseline_exec.backward([ret_expected])
                        check_symbolic_backward(test, [rsp], [ret], [igrad_expected.asnumpy()],
                                                grad_stypes={'data': 'row_sparse'})

                    # check numeric gradient
                    check_numeric_gradient(test, [rsp], grad_stype_dict={'data': 'row_sparse'},
                                           atol=1e-2, rtol=0.1)

def test_sparse_storage_fallback():
    """ test operators which don't implement FComputeEx or FStatefulComputeEx """
    if default_context().device_type == 'cpu':
        def check_broadcast_add(shape, lhs_stype, rhs_stype):
            lhs = mx.symbol.Variable('lhs', stype=lhs_stype)
            rhs = mx.symbol.Variable('rhs', stype=rhs_stype)
            lhs_nd = rand_ndarray(shape, lhs_stype)
            rhs_nd = rand_ndarray(shape, rhs_stype)
            lhs_dns = mx.nd.cast_storage(lhs_nd, stype='default')
            rhs_dns = mx.nd.cast_storage(rhs_nd, stype='default')

            out_dns = (lhs_dns + rhs_dns).asnumpy()
            test = mx.symbol.broadcast_add(lhs, rhs)
            location = {'lhs': lhs_nd, 'rhs': rhs_nd}
            check_symbolic_forward(test, location, [out_dns])
            check_numeric_gradient(test, location)
            check_symbolic_backward(test, location, [out_dns], [out_dns, out_dns])

        def np_softmax(x, axis=-1):
            # fix for old numpy on Travis not supporting keepdims
            # x = x - np.max(x, axis=-1, keepdims=True)
            x = x - np.max(x, axis=axis, keepdims=True)
            x = np.exp(x)
            # x /= np.sum(x, axis=-1, keepdims=True)
            x /= np.sum(x, axis=axis, keepdims=True)
            return x

        def check_softmax_with_shape(lhs_stype, rhs_stype, shape, preserve_shape=False):
            # bind with label
            ctx = default_context()
            X = mx.symbol.Variable('X', stype=lhs_stype)
            L = mx.symbol.Variable('L', stype=rhs_stype)
            Y = mx.symbol.SoftmaxOutput(data=X, label=L, preserve_shape=preserve_shape)
            x = rand_ndarray(shape, lhs_stype)
            l = rand_ndarray(shape, rhs_stype)
            l[:] = np_softmax(l.asnumpy())
            grad = mx.nd.empty(shape, ctx=ctx)
            exec1 = Y.bind(ctx, args = [x, l], args_grad = {'X': grad})
            exec1.forward(is_train=True)
            out = exec1.outputs[0].asnumpy()
            assert_almost_equal(out, np_softmax(x.asnumpy()), rtol=1e-4)
            exec1.backward()
            assert_almost_equal(grad.asnumpy(), np_softmax(x.asnumpy()) - l.asnumpy(),
                                rtol=1e-3, atol=1e-4)

        def check_concat(shape, lhs_stype, rhs_stype):
            x = mx.symbol.Variable('x', stype=lhs_stype)
            w = mx.symbol.Variable('w', stype=rhs_stype)
            test = mx.sym.Concat(x, w)
            x_nd = rand_ndarray(shape, lhs_stype)
            w_nd = rand_ndarray(shape, rhs_stype)
            location = {'x': x_nd, 'w': w_nd}
            check_numeric_gradient(test, location)

        shape = rand_shape_2d()
        stypes = ['default', 'csr', 'row_sparse']
        for lhs in stypes:
            for rhs in stypes:
                check_broadcast_add(shape, lhs, rhs)
                check_concat(shape, lhs, rhs)
                check_softmax_with_shape(lhs, rhs, shape, preserve_shape=False)
                check_softmax_with_shape(rhs, rhs, shape, preserve_shape=True)

def test_sparse_elementwise_sum():
    def check_sparse_elementwise_sum_with_shape(stype, shape, n):
        # forward
        inputs = [mx.symbol.Variable('arg%d' % i) for i in range(n)]
        out = mx.symbol.sparse.add_n(*inputs, name='esum')
        arr = []
        arr_grad = [mx.nd.empty(shape) for _ in range(n)]
        densities = [0, 0.01, 0.1, 0.2, 0.3, 0.4, 0.5, 1.0]
        for i in range(n):
            arr.append(rand_ndarray(shape, stype, densities[np.random.randint(0, len(densities))]))

        exec1 = out.bind(default_context(),
                         args=arr,
                         args_grad=arr_grad)
        exec1.forward(is_train=True)
        out1 = exec1.outputs[0].asnumpy()
        out = sum(a.asnumpy() for a in arr)
        assert_almost_equal(out, out1)

        out_grad = mx.nd.empty(shape)
        out_grad[:] = np.random.uniform(-10, 10, shape)
        # backward
        exec1.backward([out_grad])
        for a in arr_grad:
            assert_almost_equal(a.asnumpy(), out_grad.asnumpy())

    maxdim = 5
    for dim in range(2, maxdim):
        for i in range(3):
            shape = tuple(np.random.randint(5, 10, size=dim))
            check_sparse_elementwise_sum_with_shape('row_sparse', shape, np.random.randint(1, 9))

def test_scatter_ops():
    def csr_get_seen_points(name, csr_array, verbose=False):
        """Get a unique list of points int he CSR array as well as a
        corresponding parallel list of points and values"""
        seen_points = set()
        seen_point_list = list()
        values = list()
        row_count = csr_array.shape[0]
        row_pointers = csr_array.indptr.asnumpy()
        col_indexes  = csr_array.indices.asnumpy()
        data = csr_array.data.asnumpy()
        for row in range(row_count):
            start_pos = row_pointers[row]
            end_pos = row_pointers[row + 1]
            for col_index in range(start_pos, end_pos):
                col = col_indexes[col_index]
                val = data[col_index]
                if verbose is True:
                    print("{}: (row, col = ({}, {}) = {}".format(name, row, col, val))
                seen_points.add((row, col))
                seen_point_list.append((row, col))
                values.append(val)
        return seen_points, values, seen_point_list

    def check_scatter_ops(name, shape, stype, forward_mxnet_call, forward_numpy_call,
                          density=0.25, rhs_is_scalar=False, verbose=False):
        lhs = mx.symbol.Variable('lhs', stype=stype)
        if rhs_is_scalar is False:
            rhs = mx.symbol.Variable('rhs', stype=stype)

        if verbose is True:
            print(name)
        lhs_nd = create_sparse_array_zd(
            shape, stype, density=density,
            rsp_indices=gen_rsp_random_indices(
                shape,
                density=density,
                force_indices=[(shape[0]/2)]  # force at least one overlap
            ))

        if rhs_is_scalar is False:
            rhs_nd = create_sparse_array_zd(
                shape, stype, density=density,
                rsp_indices=gen_rsp_random_indices(
                    shape,
                    density=density,
                    force_indices=[(shape[0]/2)]  # force at least one overlap
                ))
        else:
            rhs_nd = 9
            rhs = rhs_nd

        lhs_np = lhs_nd.asnumpy()
        rhs_np = rhs_nd if rhs_is_scalar is True else rhs_nd.asnumpy()

        if verbose is True:
            print("lhs = {}".format(lhs_np))
            print("rhs = {}".format(rhs_np))

        out_np = forward_numpy_call(lhs_np, rhs_np)

        if verbose is True:
            print("Numpy: out_np = {}".format(out_np))

        location = {'lhs': lhs_nd, 'rhs': rhs_nd}

        out = forward_mxnet_call(lhs, rhs)
        exe_test = out.bind(default_context(), args=location)
        exe_test.forward(is_train=False)
        out_nd = exe_test.outputs[0]

        if verbose is True:
            print("Sym: out_nd = {}".format(out_nd.asnumpy()))

        # For row_sparse, check that rows only exist for rows that are
        # either int lhs or rhs, and if they exist, they should equal
        # the numpy values
        if stype == 'row_sparse':
            seen_rows = set()
            indices = lhs_nd.indices.asnumpy()
            for i in range(len(indices)):
                seen_rows.add(indices[i])
            if rhs_is_scalar is False:
                indices = rhs_nd.indices.asnumpy()
                for i in range(len(indices)):
                    seen_rows.add(indices[i])
            assert len(out_nd.indices.asnumpy()) == len(seen_rows)
            out_nd_np = out_nd.asnumpy()
            for row in seen_rows:
                row_nd = out_nd_np[row]
                row_np = out_np[row]
                almost_equal(row_nd, row_np, equal_nan=True)

        else:
            lhs_seen_points, _, _ = csr_get_seen_points("lhs", lhs_nd, verbose)
            if rhs_is_scalar is False:
                rhs_seen_points, _, _ = csr_get_seen_points("rhs", rhs_nd, verbose)
            else:
                rhs_seen_points = set()
            input_seen_points = lhs_seen_points.union(rhs_seen_points)
            out_seen_pounts, out_values, seen_point_list = csr_get_seen_points("out_nd", out_nd, verbose)
            # Some may have been zero
            assert len(out_seen_pounts) <= len(input_seen_points)
            out_nd_np = out_nd.asnumpy()
            val_index = 0
            for row_col in seen_point_list:
                row = row_col[0]
                col = row_col[1]
                val = out_values[val_index]
                val_np = out_nd_np[row, col]
                almost_equal(val, val_np, equal_nan=True)
                val_index += 1

    shape = (10, 5)

    check_scatter_ops('_scatter_elemwise_div', shape, 'row_sparse',
                      lambda l, r: mx.sym._internal._scatter_elemwise_div(l, r),
                      lambda l, r: l / r,
                      verbose=False)
    check_scatter_ops('_scatter_elemwise_div', shape, 'csr',
                      lambda l, r: mx.sym._internal._scatter_elemwise_div(l, r),
                      lambda l, r: l / r,
                      verbose=False, density=0.5)

    check_scatter_ops('_scatter_plus', shape, 'row_sparse',
                      lambda l, r: mx.sym._internal._scatter_plus_scalar(l, r),
                      lambda l, r: l + r,
                      rhs_is_scalar=True, verbose=False)
    check_scatter_ops('_scatter_plus', shape, 'csr',
                      lambda l, r: mx.sym._internal._scatter_plus_scalar(l, r),
                      lambda l, r: l + r,
                      rhs_is_scalar=True, verbose=False, density=0.5)

    check_scatter_ops('_scatter_minus', shape, 'row_sparse',
                      lambda l, r: mx.sym._internal._scatter_minus_scalar(l, r),
                      lambda l, r: l + r,
                      rhs_is_scalar=True, verbose=False)
    check_scatter_ops('_scatter_minus', shape, 'csr',
                      lambda l, r: mx.sym._internal._scatter_minus_scalar(l, r),
                      lambda l, r: l + r,
                      rhs_is_scalar=True, verbose=False, density=0.5)


if __name__ == '__main__':
    import nose
    nose.runmodule()<|MERGE_RESOLUTION|>--- conflicted
+++ resolved
@@ -21,7 +21,6 @@
 
 def is_scalar(var):
     return False if hasattr(var, "__len__") else True
-
 
 def get_result_type(call, dflt_stype):
     """Try to infer result storage type for a sparse matrix and a given unary operation"""
@@ -462,66 +461,9 @@
                             print("{}, {}, {}, {}, {}, shape: {}".format(lhs_density, rhs_density,
                                                                          ograd_density, force_lr_overlap,
                                                                          force_grad_overlap, shape))
-<<<<<<< HEAD
-
-                            check_elemwise_binary_ops('default', 'default', shape,
-                                                      lhs_density=lhs_density, rhs_density=rhs_density,
-                                                      force_lr_overlap=force_lr_overlap,
-                                                      force_grad_overlap=force_grad_overlap,
-                                                      ograd_density=ograd_density)
-                            check_elemwise_binary_ops('default', 'row_sparse', shape,
-                                                      lhs_density=lhs_density, rhs_density=rhs_density,
-                                                      force_lr_overlap=force_lr_overlap,
-                                                      force_grad_overlap=force_grad_overlap,
-                                                      ograd_density=ograd_density)
-                            check_elemwise_binary_ops('row_sparse', 'default', shape,
-                                                      lhs_density=lhs_density, rhs_density=rhs_density,
-                                                      force_lr_overlap=force_lr_overlap,
-                                                      force_grad_overlap=force_grad_overlap,
-                                                      ograd_density=ograd_density)
-                            check_elemwise_binary_ops('row_sparse', 'row_sparse', shape,
-                                                      lhs_grad_stype='row_sparse',
-                                                      rhs_grad_stype='row_sparse',
-                                                      lhs_density=lhs_density,
-                                                      rhs_density=rhs_density,
-                                                      force_lr_overlap=force_lr_overlap,
-                                                      force_grad_overlap=force_grad_overlap,
-                                                      ograd_density=ograd_density)
-                            check_elemwise_binary_ops('csr', 'csr', shape,
-                                                      lhs_grad_stype='csr',
-                                                      rhs_grad_stype='csr',
-                                                      lhs_density=lhs_density,
-                                                      rhs_density=rhs_density,
-                                                      force_lr_overlap=force_lr_overlap,
-                                                      force_grad_overlap=force_grad_overlap,
-                                                      ograd_density=ograd_density)
-                            check_elemwise_binary_ops('csr', 'csr', shape,
-                                                      lhs_grad_stype='default',
-                                                      rhs_grad_stype='default',
-                                                      lhs_density=lhs_density,
-                                                      rhs_density=rhs_density,
-                                                      force_lr_overlap=force_lr_overlap,
-                                                      force_grad_overlap=force_grad_overlap,
-                                                      ograd_density=ograd_density)
-                            check_elemwise_binary_ops('default', 'csr', shape,
-                                                      lhs_grad_stype='csr',
-                                                      rhs_grad_stype='csr',
-                                                      lhs_density=lhs_density,
-                                                      rhs_density=rhs_density,
-                                                      force_lr_overlap=force_lr_overlap,
-                                                      force_grad_overlap=force_grad_overlap,
-                                                      ograd_density=ograd_density)
-                            check_elemwise_binary_ops('csr', 'default', shape,
-                                                      lhs_grad_stype='csr',
-                                                      rhs_grad_stype='csr',
-                                                      lhs_density=lhs_density,
-                                                      rhs_density=rhs_density,
-                                                      force_lr_overlap=force_lr_overlap,
-                                                      force_grad_overlap=force_grad_overlap,
-                                                      ograd_density=ograd_density)
-=======
                             with warnings.catch_warnings():
                                 warnings.simplefilter("ignore")
+
                                 check_elemwise_binary_ops('default', 'default', shape,
                                                           lhs_density=lhs_density, rhs_density=rhs_density,
                                                           force_lr_overlap=force_lr_overlap,
@@ -545,7 +487,38 @@
                                                           force_lr_overlap=force_lr_overlap,
                                                           force_grad_overlap=force_grad_overlap,
                                                           ograd_density=ograd_density)
->>>>>>> 5db5da99
+                                check_elemwise_binary_ops('csr', 'csr', shape,
+                                                          lhs_grad_stype='csr',
+                                                          rhs_grad_stype='csr',
+                                                          lhs_density=lhs_density,
+                                                          rhs_density=rhs_density,
+                                                          force_lr_overlap=force_lr_overlap,
+                                                          force_grad_overlap=force_grad_overlap,
+                                                          ograd_density=ograd_density)
+                                check_elemwise_binary_ops('csr', 'csr', shape,
+                                                          lhs_grad_stype='default',
+                                                          rhs_grad_stype='default',
+                                                          lhs_density=lhs_density,
+                                                          rhs_density=rhs_density,
+                                                          force_lr_overlap=force_lr_overlap,
+                                                          force_grad_overlap=force_grad_overlap,
+                                                          ograd_density=ograd_density)
+                                check_elemwise_binary_ops('default', 'csr', shape,
+                                                          lhs_grad_stype='csr',
+                                                          rhs_grad_stype='csr',
+                                                          lhs_density=lhs_density,
+                                                          rhs_density=rhs_density,
+                                                          force_lr_overlap=force_lr_overlap,
+                                                          force_grad_overlap=force_grad_overlap,
+                                                          ograd_density=ograd_density)
+                                check_elemwise_binary_ops('csr', 'default', shape,
+                                                          lhs_grad_stype='csr',
+                                                          rhs_grad_stype='csr',
+                                                          lhs_density=lhs_density,
+                                                          rhs_density=rhs_density,
+                                                          force_lr_overlap=force_lr_overlap,
+                                                          force_grad_overlap=force_grad_overlap,
+                                                          ograd_density=ograd_density)
 
 def as_dense(arr):
     """Simple return same or cast-to-dense function"""
