# Licensed to the Apache Software Foundation (ASF) under one
# or more contributor license agreements.  See the NOTICE file
# distributed with this work for additional information
# regarding copyright ownership.  The ASF licenses this file
# to you under the Apache License, Version 2.0 (the
# "License"); you may not use this file except in compliance
# with the License.  You may obtain a copy of the License at
#
#   http://www.apache.org/licenses/LICENSE-2.0
#
# Unless required by applicable law or agreed to in writing,
# software distributed under the License is distributed on an
# "AS IS" BASIS, WITHOUT WARRANTIES OR CONDITIONS OF ANY
# KIND, either express or implied.  See the License for the
# specific language governing permissions and limitations
# under the License.

# pylint: skip-file
from __future__ import absolute_import
import numpy as _np
from mxnet import np
from mxnet.test_utils import assert_almost_equal
from mxnet.test_utils import use_np
from common import assertRaises, with_seed
from mxnet.numpy_dispatch_protocol import with_array_function_protocol, with_array_ufunc_protocol
from mxnet.numpy_dispatch_protocol import _NUMPY_ARRAY_FUNCTION_LIST, _NUMPY_ARRAY_UFUNC_LIST

import itertools

class OpArgMngr(object):
    """Operator argument manager for storing operator workloads."""
    _args = {}

    @staticmethod
    def add_workload(name, *args, **kwargs):
        if name not in OpArgMngr._args:
            OpArgMngr._args[name] = []
        OpArgMngr._args[name].append({'args': args, 'kwargs': kwargs})

    @staticmethod
    def get_workloads(name):
        return OpArgMngr._args.get(name, None)


@use_np
def _prepare_workloads():
    array_pool = {
        '4x1': np.random.uniform(size=(4, 1)) + 2,
        '1x2': np.random.uniform(size=(1, 2)) + 2,
        '1x1x0': np.array([[[]]])
    }

    dt_int = [np.int8, np.int32, np.int64, np.uint8]
    dt_float = [np.float16, np.float32, np.float64]
    dt = dt_int + dt_float

    # workloads for array function protocol
    OpArgMngr.add_workload('argmax', array_pool['4x1'])
    OpArgMngr.add_workload('broadcast_arrays', array_pool['4x1'], array_pool['1x2'])
    OpArgMngr.add_workload('broadcast_to', array_pool['4x1'], (4, 2))
    OpArgMngr.add_workload('clip', array_pool['4x1'], 0.2, 0.8)
    OpArgMngr.add_workload('concatenate', [array_pool['4x1'], array_pool['4x1']])
    OpArgMngr.add_workload('concatenate', [array_pool['4x1'], array_pool['4x1']], axis=1)
    OpArgMngr.add_workload('copy', array_pool['4x1'])

    for ctype in dt:
        OpArgMngr.add_workload('cumsum', np.array([1, 2, 10, 11, 6, 5, 4], dtype=ctype))
        OpArgMngr.add_workload('cumsum', np.array([[1, 2, 3, 4], [5, 6, 7, 9], [10, 3, 4, 5]], dtype=ctype), axis=0)
        OpArgMngr.add_workload('cumsum', np.array([[1, 2, 3, 4], [5, 6, 7, 9], [10, 3, 4, 5]], dtype=ctype), axis=1)

    OpArgMngr.add_workload('ravel', np.array([[1, 2, 3], [4, 5, 6], [7, 8, 9], [10, 11, 12]]))

    OpArgMngr.add_workload('dot', array_pool['4x1'], array_pool['4x1'].T)
    OpArgMngr.add_workload('expand_dims', array_pool['4x1'], -1)
    OpArgMngr.add_workload('fix', array_pool['4x1'])
    OpArgMngr.add_workload('max', array_pool['4x1'])
    OpArgMngr.add_workload('min', array_pool['4x1'])
    OpArgMngr.add_workload('mean', array_pool['4x1'])
    OpArgMngr.add_workload('mean', array_pool['4x1'], axis=0, keepdims=True)
    OpArgMngr.add_workload('mean', np.array([[1, 2, 3], [4, 5, 6]]))
    OpArgMngr.add_workload('mean', np.array([[1, 2, 3], [4, 5, 6]]), axis=0)
    OpArgMngr.add_workload('mean', np.array([[1, 2, 3], [4, 5, 6]]), axis=1)
    OpArgMngr.add_workload('ones_like', array_pool['4x1'])
    OpArgMngr.add_workload('prod', array_pool['4x1'])

    OpArgMngr.add_workload('repeat', array_pool['4x1'], 3)
    OpArgMngr.add_workload('repeat', np.array(_np.arange(12).reshape(4, 3)[:, 2]), 3)

    m = _np.array([1, 2, 3, 4, 5, 6])
    m_rect = m.reshape((2, 3))

    # OpArgMngr.add_workload('repeat', np.array(m), [1, 3, 2, 1, 1, 2]) # Argument "repeats" only supports int
    OpArgMngr.add_workload('repeat', np.array(m), 2)
    B = np.array(m_rect)
    # OpArgMngr.add_workload('repeat', B, [2, 1], axis=0)  # Argument "repeats" only supports int
    # OpArgMngr.add_workload('repeat', B, [1, 3, 2], axis=1)  # Argument "repeats" only supports int
    OpArgMngr.add_workload('repeat', B, 2, axis=0)
    OpArgMngr.add_workload('repeat', B, 2, axis=1)

    # test_repeat_broadcasting
    a = _np.arange(60).reshape(3, 4, 5)
    for axis in itertools.chain(range(-a.ndim, a.ndim), [None]):
        OpArgMngr.add_workload('repeat', np.array(a), 2, axis=axis)
    #    OpArgMngr.add_workload('repeat', np.array(a), [2], axis=axis)   # Argument "repeats" only supports int

    arr = np.array([[1, 2, 3], [4, 5, 6], [7, 8, 9], [10, 11, 12]])
    OpArgMngr.add_workload('reshape', arr, (2, 6))
    OpArgMngr.add_workload('reshape', arr, (3, 4))
    # OpArgMngr.add_workload('reshape', arr, (3, 4), order='F') # Items are not equal with order='F'
    OpArgMngr.add_workload('reshape', arr, (3, 4), order='C')
    OpArgMngr.add_workload('reshape', np.array(_np.ones(100)), (100, 1, 1))
    
    # test_reshape_order
    a = np.array(_np.arange(6))
    # OpArgMngr.add_workload('reshape', a, (2, 3), order='F')  # Items are not equal with order='F'
    a = np.array([[1, 2], [3, 4], [5, 6], [7, 8]])
    b = a[:, 1]
    # OpArgMngr.add_workload('reshape', b, (2, 2), order='F')  # Items are not equal with order='F'

    a = np.array(_np.ones((0, 2)))
    OpArgMngr.add_workload('reshape', a, -1, 2)

    OpArgMngr.add_workload('rint', np.array(4607998452777363968))
    OpArgMngr.add_workload('rint', array_pool['4x1'])

    # test_roll1d(self)
    OpArgMngr.add_workload('roll', np.array(_np.arange(10)), 2)

    # test_roll2d(self)
    x2 = np.array(_np.reshape(_np.arange(10), (2, 5)))
    OpArgMngr.add_workload('roll', x2, 1)
    OpArgMngr.add_workload('roll', x2, 1, axis=0)
    OpArgMngr.add_workload('roll', x2, 1, axis=1)
    # # Roll multiple axes at once.
    OpArgMngr.add_workload('roll', x2, 1, axis=(0, 1))
    OpArgMngr.add_workload('roll', x2, (1, 0), axis=(0, 1))
    OpArgMngr.add_workload('roll', x2, (-1, 0), axis=(0, 1))
    OpArgMngr.add_workload('roll', x2, (0, 1), axis=(0, 1))
    OpArgMngr.add_workload('roll', x2, (0, -1), axis=(0, 1))
    OpArgMngr.add_workload('roll', x2, (1, 1), axis=(0, 1))
    OpArgMngr.add_workload('roll', x2, (-1, -1), axis=(0, 1))
    # # Roll the same axis multiple times.
    # OpArgMngr.add_workload('roll', x2, 1, axis=(0, 0)) # Check failed: axes[i - 1] < axes[i] (0 vs. 0) : axes have duplicates [0,0]
    # OpArgMngr.add_workload('roll', x2, 1, axis=(1, 1)) # Check failed: axes[i - 1] < axes[i] (1 vs. 1) : axes have duplicates [1,1]
    # # Roll more than one turn in either direction.
    OpArgMngr.add_workload('roll', x2, 6, axis=1)
    OpArgMngr.add_workload('roll', x2, -4, axis=1)
    # # test_roll_empty
    OpArgMngr.add_workload('roll', np.array([]), 1)
    
    OpArgMngr.add_workload('split', array_pool['4x1'], 2)
    OpArgMngr.add_workload('squeeze', array_pool['4x1'])
    OpArgMngr.add_workload('stack', [array_pool['4x1']] * 2)
    OpArgMngr.add_workload('stack', [array_pool['4x1']] * 2, 1)
    OpArgMngr.add_workload('stack', [array_pool['4x1']] * 2, -1)
    OpArgMngr.add_workload('stack', [array_pool['4x1']] * 2, -2)
    OpArgMngr.add_workload('stack', np.random.normal(size=(2, 4, 3)), 2)
    OpArgMngr.add_workload('stack', np.random.normal(size=(2, 4, 3)), -3)
    OpArgMngr.add_workload('stack', np.array([[], [], []]), 1)
    OpArgMngr.add_workload('stack', np.array([[], [], []]))
    OpArgMngr.add_workload('std', array_pool['4x1'])
    OpArgMngr.add_workload('sum', array_pool['4x1'])
    OpArgMngr.add_workload('swapaxes', array_pool['4x1'], 0, 1)
    OpArgMngr.add_workload('tensordot', array_pool['4x1'], array_pool['4x1'])
    OpArgMngr.add_workload('tile', array_pool['4x1'], 2)
    OpArgMngr.add_workload('tile', np.array([[[]]]), (3, 2, 5))
    OpArgMngr.add_workload('transpose', array_pool['4x1'])
    OpArgMngr.add_workload('var', array_pool['4x1'])
    OpArgMngr.add_workload('var', np.array([np.float16(1.)]))
    OpArgMngr.add_workload('var', np.array([1]))
    OpArgMngr.add_workload('var', np.array([1.]))
    OpArgMngr.add_workload('var', np.array([[1, 2, 3], [4, 5, 6]]))
    OpArgMngr.add_workload('var', np.array([[1, 2, 3], [4, 5, 6]]), 0)
    OpArgMngr.add_workload('var', np.array([[1, 2, 3], [4, 5, 6]]), 1)
    OpArgMngr.add_workload('var', np.array([np.nan]))
    OpArgMngr.add_workload('var', np.array([1, -1, 1, -1]))
    OpArgMngr.add_workload('var', np.array([1,2,3,4], dtype='f8'))
    OpArgMngr.add_workload('vdot', np.random.normal(size=(2, 4)), np.random.normal(size=(4, 2)))
    OpArgMngr.add_workload('vdot', np.random.normal(size=(2, 4)).astype(np.float64), np.random.normal(size=(2, 4)).astype(np.float64))
    OpArgMngr.add_workload('vstack', (array_pool['4x1'], np.random.uniform(size=(5, 1))))
    OpArgMngr.add_workload('vstack', array_pool['4x1'])
    OpArgMngr.add_workload('vstack', array_pool['1x1x0'])
    OpArgMngr.add_workload('zeros_like', array_pool['4x1'])
<<<<<<< HEAD
    OpArgMngr.add_workload('zeros_like', np.random.uniform(size=(3, 3)).astype(np.float64))
    OpArgMngr.add_workload('zeros_like', np.random.uniform(size=(3, 3)).astype(np.float32))
    OpArgMngr.add_workload('zeros_like', np.random.randint(2, size = (3, 3)))
=======
    OpArgMngr.add_workload('outer', np.ones((5)), np.ones((2)))
    OpArgMngr.add_workload('meshgrid', np.array([1, 2, 3]))
    OpArgMngr.add_workload('meshgrid', np.array([1, 2, 3]), np.array([4, 5, 6, 7]))
    OpArgMngr.add_workload('meshgrid', np.array([1, 2, 3]), np.array([4, 5, 6, 7]), indexing='ij')
>>>>>>> 27f70822

    # workloads for array ufunc protocol
    OpArgMngr.add_workload('add', array_pool['4x1'], array_pool['1x2'])
    OpArgMngr.add_workload('add', array_pool['4x1'], 2)
    OpArgMngr.add_workload('add', 2, array_pool['4x1'])
    OpArgMngr.add_workload('add', array_pool['4x1'], array_pool['1x1x0'])
    """
    OpArgMngr.add_workload('equal', np.array([0, 1, 2, 4, 2], dtype=np.float16), np.array([-2, 5, 1, 4, 3], dtype=np.float16))
    OpArgMngr.add_workload('equal', np.array([np.nan]), np.array([np.nan]))
    OpArgMngr.add_workload('equal', array_pool['4x1'], array_pool['1x2'])
    OpArgMngr.add_workload('not_equal', np.array([0, 1, 2, 4, 2], dtype=np.float16), np.array([-2, 5, 1, 4, 3], dtype=np.float16))
    OpArgMngr.add_workload('not_equal', np.array([np.nan]), np.array([np.nan]))
    OpArgMngr.add_workload('not_equal', array_pool['4x1'], array_pool['1x2'])
    OpArgMngr.add_workload('greater', np.array([0, 1, 2, 4, 2], dtype=np.float16), np.array([-2, 5, 1, 4, 3], dtype=np.float16))
    OpArgMngr.add_workload('greater', array_pool['4x1'], array_pool['1x2'])
    OpArgMngr.add_workload('greater', np.array([np.nan]), np.array([np.nan]))
    OpArgMngr.add_workload('greater_equal', np.array([0, 1, 2, 4, 2], dtype=np.float16), np.array([-2, 5, 1, 4, 3], dtype=np.float16))
    OpArgMngr.add_workload('greater_equal', array_pool['4x1'], array_pool['1x2'])
    OpArgMngr.add_workload('greater_equal', np.array([np.nan]), np.array([np.nan]))
    """
    OpArgMngr.add_workload('subtract', array_pool['4x1'], array_pool['1x2'])
    OpArgMngr.add_workload('subtract', array_pool['4x1'], 2)
    OpArgMngr.add_workload('subtract', 2, array_pool['4x1'])
    OpArgMngr.add_workload('subtract', array_pool['4x1'], array_pool['1x1x0'])
    OpArgMngr.add_workload('multiply', array_pool['4x1'], array_pool['1x2'])
    OpArgMngr.add_workload('multiply', array_pool['4x1'], 2)
    OpArgMngr.add_workload('multiply', 2, array_pool['4x1'])
    OpArgMngr.add_workload('multiply', array_pool['4x1'], array_pool['1x1x0'])
    OpArgMngr.add_workload('power', array_pool['4x1'], array_pool['1x2'])
    OpArgMngr.add_workload('power', array_pool['4x1'], 2)
    OpArgMngr.add_workload('power', 2, array_pool['4x1'])
    OpArgMngr.add_workload('power', array_pool['4x1'], array_pool['1x1x0'])
    OpArgMngr.add_workload('power', np.array([1, 2, 3], np.int32), 2.00001)
    OpArgMngr.add_workload('power', np.array([15, 15], np.int64), np.array([15, 15], np.int64))
    OpArgMngr.add_workload('power', 0, np.arange(1, 10))
    OpArgMngr.add_workload('mod', array_pool['4x1'], array_pool['1x2'])
    OpArgMngr.add_workload('mod', array_pool['4x1'], 2)
    OpArgMngr.add_workload('mod', 2, array_pool['4x1'])
    OpArgMngr.add_workload('mod', array_pool['4x1'], array_pool['1x1x0'])

    # test remainder basic
    OpArgMngr.add_workload('remainder', np.array([0, 1, 2, 4, 2], dtype=np.float16),
                            np.array([-2, 5, 1, 4, 3], dtype=np.float16))

    def _signs(dt):
        if dt in [np.uint8]:
            return (+1,)
        else:
            return (+1, -1)

    for ct in dt:
        for sg1, sg2 in itertools.product(_signs(ct), _signs(ct)):
            a = np.array(sg1*71, dtype=ct)
            b = np.array(sg2*19, dtype=ct)
            OpArgMngr.add_workload('remainder', a, b)

    # test remainder exact
    nlst = list(range(-127, 0))
    plst = list(range(1, 128))
    dividend = nlst + [0] + plst
    divisor = nlst + plst
    arg = list(itertools.product(dividend, divisor))
    tgt = list(divmod(*t) for t in arg)
    a, b = np.array(arg, dtype=int).T
    # convert exact integer results from Python to float so that
    # signed zero can be used, it is checked.
    for dt in [np.float16, np.float32, np.float64]:
        fa = a.astype(dt)
        fb = b.astype(dt)
        OpArgMngr.add_workload('remainder', fa, fb)
    
    # test_float_remainder_roundoff
    for ct in dt_float:
        for sg1, sg2 in itertools.product((+1, -1), (+1, -1)):
            a = np.array(sg1*78*6e-8, dtype=ct)
            b = np.array(sg2*6e-8, dtype=ct)
            OpArgMngr.add_workload('remainder', a, b)

    # test_float_remainder_corner_cases
    # Check remainder magnitude.
    for ct in dt_float:
        b = _np.array(1.0)
        a = np.array(_np.nextafter(_np.array(0.0), -b), dtype=ct)
        b = np.array(b, dtype=ct)
        OpArgMngr.add_workload('remainder', a, b)
        OpArgMngr.add_workload('remainder', -a, -b)

        # Check nans, inf
        for ct in [np.float16, np.float32, np.float64]:
            fone = np.array(1.0, dtype=ct)
            fzer = np.array(0.0, dtype=ct)
            finf = np.array(np.inf, dtype=ct)
            fnan = np.array(np.nan, dtype=ct)
            # OpArgMngr.add_workload('remainder', fone, fzer) # failed
            OpArgMngr.add_workload('remainder', fone, fnan)
            OpArgMngr.add_workload('remainder', finf, fone)

    OpArgMngr.add_workload('maximum', array_pool['4x1'], array_pool['1x2'])
    OpArgMngr.add_workload('maximum', array_pool['4x1'], 2)
    OpArgMngr.add_workload('maximum', 2, array_pool['4x1'])
    OpArgMngr.add_workload('maximum', array_pool['4x1'], array_pool['1x1x0'])
    OpArgMngr.add_workload('minimum', array_pool['4x1'], array_pool['1x2'])
    OpArgMngr.add_workload('minimum', array_pool['4x1'], 2)
    OpArgMngr.add_workload('minimum', 2, array_pool['4x1'])
    OpArgMngr.add_workload('minimum', array_pool['4x1'], array_pool['1x1x0'])
    OpArgMngr.add_workload('negative', array_pool['4x1'])
    OpArgMngr.add_workload('absolute', array_pool['4x1'])
    
    OpArgMngr.add_workload('sign', array_pool['4x1'])
    OpArgMngr.add_workload('sign', np.array([-2, 5, 1, 4, 3], dtype=np.float16))
    OpArgMngr.add_workload('sign', np.array([-.1, 0, .1]))
    # OpArgMngr.add_workload('sign', np.array(_np.array([_np.nan]))) # failed

    OpArgMngr.add_workload('exp', array_pool['4x1'])
    """
    OpArgMngr.add_workload('less', np.array([0, 1, 2, 4, 2], dtype=np.float16), np.array([-2, 5, 1, 4, 3], dtype=np.float16))
    OpArgMngr.add_workload('less', array_pool['4x1'], array_pool['1x2'])
    OpArgMngr.add_workload('less', np.array([np.nan]), np.array([np.nan]))
    OpArgMngr.add_workload('less_equal', np.array([0, 1, 2, 4, 2], dtype=np.float16), np.array([-2, 5, 1, 4, 3], dtype=np.float16))
    OpArgMngr.add_workload('less_equal', array_pool['4x1'], array_pool['1x2'])
    OpArgMngr.add_workload('less_equal', np.array([np.nan]), np.array([np.nan]))
    """
    OpArgMngr.add_workload('log', array_pool['4x1'])
    OpArgMngr.add_workload('log2', array_pool['4x1'])
    OpArgMngr.add_workload('log2', np.array(2.**65))
    OpArgMngr.add_workload('log2', np.array(np.inf))
    OpArgMngr.add_workload('log2', np.array(1.))
    OpArgMngr.add_workload('log1p', np.array(-1.))
    OpArgMngr.add_workload('log1p', np.array(np.inf))
    OpArgMngr.add_workload('log1p', np.array(1e-6))
    OpArgMngr.add_workload('log10', array_pool['4x1'])
    OpArgMngr.add_workload('expm1', array_pool['4x1'])
    OpArgMngr.add_workload('sqrt', array_pool['4x1'])
    OpArgMngr.add_workload('square', array_pool['4x1'])
    OpArgMngr.add_workload('cbrt', array_pool['4x1'])

    for ctype in [np.float16, np.float32, np.float64]:
        OpArgMngr.add_workload('reciprocal', np.array([-2, 5, 1, 4, 3], dtype=ctype))
        OpArgMngr.add_workload('reciprocal', np.array([-2, 0, 1, 0, 3], dtype=ctype))
        OpArgMngr.add_workload('reciprocal', np.array([0], dtype=ctype))

    OpArgMngr.add_workload('sin', array_pool['4x1'])
    OpArgMngr.add_workload('cos', array_pool['4x1'])
    OpArgMngr.add_workload('tan', array_pool['4x1'])
    OpArgMngr.add_workload('sinh', array_pool['4x1'])
    OpArgMngr.add_workload('cosh', array_pool['4x1'])
    OpArgMngr.add_workload('tanh', array_pool['4x1'])
    OpArgMngr.add_workload('arcsin', array_pool['4x1'] - 2)
    OpArgMngr.add_workload('arccos', array_pool['4x1'] - 2)
    OpArgMngr.add_workload('arctan', array_pool['4x1'])
    OpArgMngr.add_workload('arcsinh', array_pool['4x1'])
    OpArgMngr.add_workload('arccosh', array_pool['4x1'])
    OpArgMngr.add_workload('arctanh', array_pool['4x1'] - 2)
    OpArgMngr.add_workload('ceil', array_pool['4x1'])
    OpArgMngr.add_workload('trunc', array_pool['4x1'])
    OpArgMngr.add_workload('floor', array_pool['4x1'])
    OpArgMngr.add_workload('logical_not', np.ones(10, dtype=np.int32))
    OpArgMngr.add_workload('logical_not', array_pool['4x1'])
    OpArgMngr.add_workload('logical_not', np.array([True, False, True, False], dtype=np.bool))
    



_prepare_workloads()


def _get_numpy_op_output(onp_op, *args, **kwargs):
    onp_args = [arg.asnumpy() if isinstance(arg, np.ndarray) else arg for arg in args]
    onp_kwargs = {k: v.asnumpy() if isinstance(v, np.ndarray) else v for k, v in kwargs.items()}
    for i, v in enumerate(onp_args):
        if isinstance(v, (list, tuple)):
            new_arrs = [a.asnumpy() if isinstance(a, np.ndarray) else a for a in v]
            onp_args[i] = new_arrs

    return onp_op(*onp_args, **onp_kwargs)


def _check_interoperability_helper(op_name, *args, **kwargs):
    strs = op_name.split('.')
    if len(strs) == 1:
        onp_op = getattr(_np, op_name)
    elif len(strs) == 2:
        onp_op = getattr(getattr(_np, strs[0]), strs[1])
    else:
        assert False
    out = onp_op(*args, **kwargs)
    expected_out = _get_numpy_op_output(onp_op, *args, **kwargs)
    if isinstance(out, (tuple, list)):
        assert type(out) == type(expected_out)
        for arr in out:
            assert isinstance(arr, np.ndarray)
        for arr, expected_arr in zip(out, expected_out):
            assert isinstance(arr, np.ndarray)
            assert_almost_equal(arr.asnumpy(), expected_arr, rtol=1e-3, atol=1e-4, use_broadcast=False, equal_nan=True)
    else:
        assert isinstance(out, np.ndarray)
        assert_almost_equal(out.asnumpy(), expected_out, rtol=1e-3, atol=1e-4, use_broadcast=False, equal_nan=True)


def check_interoperability(op_list):
    for name in op_list:
        workloads = OpArgMngr.get_workloads(name)
        assert workloads is not None, 'Workloads for operator `{}` has not been ' \
                                      'added for checking interoperability with ' \
                                      'the official NumPy.'.format(name)
        for workload in workloads:
            _check_interoperability_helper(name, *workload['args'], **workload['kwargs'])


@with_seed()
@use_np
@with_array_function_protocol
def test_np_array_function_protocol():
    check_interoperability(_NUMPY_ARRAY_FUNCTION_LIST)


@with_seed()
@use_np
@with_array_ufunc_protocol
def test_np_array_ufunc_protocol():
    check_interoperability(_NUMPY_ARRAY_UFUNC_LIST)


if __name__ == '__main__':
    import nose
    nose.runmodule()<|MERGE_RESOLUTION|>--- conflicted
+++ resolved
@@ -181,16 +181,13 @@
     OpArgMngr.add_workload('vstack', array_pool['4x1'])
     OpArgMngr.add_workload('vstack', array_pool['1x1x0'])
     OpArgMngr.add_workload('zeros_like', array_pool['4x1'])
-<<<<<<< HEAD
     OpArgMngr.add_workload('zeros_like', np.random.uniform(size=(3, 3)).astype(np.float64))
     OpArgMngr.add_workload('zeros_like', np.random.uniform(size=(3, 3)).astype(np.float32))
     OpArgMngr.add_workload('zeros_like', np.random.randint(2, size = (3, 3)))
-=======
     OpArgMngr.add_workload('outer', np.ones((5)), np.ones((2)))
     OpArgMngr.add_workload('meshgrid', np.array([1, 2, 3]))
     OpArgMngr.add_workload('meshgrid', np.array([1, 2, 3]), np.array([4, 5, 6, 7]))
     OpArgMngr.add_workload('meshgrid', np.array([1, 2, 3]), np.array([4, 5, 6, 7]), indexing='ij')
->>>>>>> 27f70822
 
     # workloads for array ufunc protocol
     OpArgMngr.add_workload('add', array_pool['4x1'], array_pool['1x2'])
