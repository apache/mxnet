--- conflicted
+++ resolved
@@ -280,8 +280,6 @@
     for _, x in enumerate(loader3):
         assert x.context == context.cpu_pinned(custom_dev_id)
 
-<<<<<<< HEAD
-=======
 def batchify(a):
     return a
 
@@ -306,7 +304,6 @@
 
     assert item is not None
 
->>>>>>> 75a9e187
 
 if __name__ == '__main__':
     import nose
