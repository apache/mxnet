--- conflicted
+++ resolved
@@ -270,14 +270,6 @@
         print('Skip for windows since spawn on windows is too expensive.')
         return
 
-<<<<<<< HEAD
-    from sys import platform
-    if platform == 'darwin':
-        print('Skip for MacOS due to https://github.com/apache/incubator-mxnet/issues/17782')
-        return
-
-=======
->>>>>>> 664889a2
     for _ in range(10):
         A = np.random.rand(999, 2000)
         D = mx.gluon.data.DataLoader(A, batch_size=8, num_workers=8)
