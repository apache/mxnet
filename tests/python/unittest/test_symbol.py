# Licensed to the Apache Software Foundation (ASF) under one
# or more contributor license agreements.  See the NOTICE file
# distributed with this work for additional information
# regarding copyright ownership.  The ASF licenses this file
# to you under the Apache License, Version 2.0 (the
# "License"); you may not use this file except in compliance
# with the License.  You may obtain a copy of the License at
#
#   http://www.apache.org/licenses/LICENSE-2.0
#
# Unless required by applicable law or agreed to in writing,
# software distributed under the License is distributed on an
# "AS IS" BASIS, WITHOUT WARRANTIES OR CONDITIONS OF ANY
# KIND, either express or implied.  See the License for the
# specific language governing permissions and limitations
# under the License.

import copy
import os
import re
import json
import mxnet as mx
import numpy as np
from common import assertRaises, models, TemporaryDirectory
from mxnet.base import NotImplementedForSymbol
from mxnet.test_utils import discard_stderr, rand_shape_nd, use_np
from mxnet.util import np_shape
import pickle as pkl

def test_symbol_basic():
    mlist = []
    mlist.append(models.mlp2())
    for m in mlist:
        m.list_arguments()
        m.list_outputs()

def test_symbol_bool():
    x = mx.symbol.Variable('x')
    assertRaises(NotImplementedForSymbol, bool, x)

def test_symbol_compose():
    data = mx.symbol.Variable('data')
    net1 = mx.symbol.FullyConnected(data=data, name='fc1', num_hidden=10)
    net1 = mx.symbol.FullyConnected(data=net1, name='fc2', num_hidden=100)
    net1.list_arguments() == ['data',
                              'fc1_weight', 'fc1_bias',
                              'fc2_weight', 'fc2_bias']

    net2 = mx.symbol.FullyConnected(name='fc3', num_hidden=10)
    net2 = mx.symbol.Activation(data=net2, act_type='relu')
    net2 = mx.symbol.FullyConnected(data=net2, name='fc4', num_hidden=20)

    composed = net2(fc3_data=net1, name='composed')
    multi_out = mx.symbol.Group([composed, net1])
    assert len(multi_out.list_outputs()) == 2
    assert len(multi_out) == 2


def test_symbol_copy():
    data = mx.symbol.Variable('data')
    data_2 = copy.deepcopy(data)
    data_3 = copy.copy(data)
    assert data.tojson() == data_2.tojson()
    assert data.tojson() == data_3.tojson()


def test_symbol_internal():
    data = mx.symbol.Variable('data')
    oldfc = mx.symbol.FullyConnected(data=data, name='fc1', num_hidden=10)
    net1 = mx.symbol.FullyConnected(data=oldfc, name='fc2', num_hidden=100)
    assert net1.list_arguments() == ['data', 'fc1_weight', 'fc1_bias', 'fc2_weight', 'fc2_bias']

    internal =  net1.get_internals()
    fc1 = internal['fc1_output']
    assert fc1.list_arguments() == oldfc.list_arguments()

def test_symbol_children():
    data = mx.symbol.Variable('data')
    oldfc = mx.symbol.FullyConnected(data=data, name='fc1', num_hidden=10)
    net1 = mx.symbol.FullyConnected(data=oldfc, name='fc2', num_hidden=100)

    assert net1.get_children().list_outputs() == ['fc1_output', 'fc2_weight', 'fc2_bias']
    assert len(net1.get_children()) == 3
    assert net1.get_children().get_children().list_outputs() == ['data', 'fc1_weight', 'fc1_bias']
    assert len(net1.get_children().get_children()) == 3
    assert net1.get_children()['fc2_weight'].list_arguments() == ['fc2_weight']
    assert net1.get_children()['fc2_weight'].get_children() is None

    data = mx.sym.Variable('data')
    sliced = mx.sym.SliceChannel(data, num_outputs=3, name='slice')
    concat = mx.sym.Concat(*list(sliced))

    assert concat.get_children().list_outputs() == \
        ['slice_output0', 'slice_output1', 'slice_output2']
    assert sliced.get_children().list_outputs() == ['data']

def test_symbol_pickle():
    mlist = [models.mlp2(), models.conv()]
    data = pkl.dumps(mlist)
    mlist2 = pkl.loads(data)
    for x, y  in zip(mlist, mlist2):
        assert x.tojson() == y.tojson()


def test_symbol_saveload():
    sym = models.mlp2()
    fname = 'tmp_sym.json'
    sym.save(fname)
    data2 = mx.symbol.load(fname)
    # save because of order
    assert sym.tojson() == data2.tojson()
    os.remove(fname)

def test_symbol_infer_type():
    data = mx.symbol.Variable('data')
    f32data = mx.symbol.Cast(data=data, dtype='float32')
    fc1  = mx.symbol.FullyConnected(data = f32data, name='fc1', num_hidden=128)
    mlp  = mx.symbol.SoftmaxOutput(data = fc1, name = 'softmax')

    arg, out, aux = mlp.infer_type(data=np.float16)
    assert arg == [np.float16, np.float32, np.float32, np.float32]
    assert out == [np.float32]
    assert aux == []

    # partial infer type
    arg, out, aux = mlp.infer_type_partial()
    assert arg == [None, np.float32, np.float32, np.float32]
    assert out == [np.float32]
    assert aux == []


def test_symbol_infer_shape():
    num_hidden = 128
    num_dim    = 64
    num_sample = 10

    data = mx.symbol.Variable('data')
    prev = mx.symbol.Variable('prevstate')
    x2h  = mx.symbol.FullyConnected(data=data, name='x2h', num_hidden=num_hidden)
    h2h  = mx.symbol.FullyConnected(data=prev, name='h2h', num_hidden=num_hidden)

    out  = mx.symbol.Activation(data=mx.sym.elemwise_add(x2h, h2h), name='out', act_type='relu')

    # shape inference will fail because information is not available for h2h
    ret  = out.infer_shape(data=(num_sample, num_dim))
    assert ret == (None, None, None)

    arg, out_shapes, aux_shapes = out.infer_shape_partial(data=(num_sample, num_dim))
    arg_shapes = dict(zip(out.list_arguments(), arg))
    assert arg_shapes['data'] == (num_sample, num_dim)
    assert arg_shapes['x2h_weight'] == (num_hidden, num_dim)
    assert arg_shapes['h2h_weight'] == ()

    # now we can do full shape inference
    state_shape = out_shapes[0]
    arg, out_shapes, aux_shapes = out.infer_shape(data=(num_sample, num_dim), prevstate=state_shape)
    arg_shapes = dict(zip(out.list_arguments(), arg))
    assert arg_shapes['data'] == (num_sample, num_dim)
    assert arg_shapes['x2h_weight'] == (num_hidden, num_dim)
    assert arg_shapes['h2h_weight'] == (num_hidden, num_hidden)

    # Partial shape inference with some unknown dimensions
    data_shape = (1, 0, 0, 0)
    data = mx.sym.Variable('data', shape=data_shape)
    weight = mx.sym.Variable('weight')
    cdata = mx.sym.cast(data, dtype='float16')
    cweight = mx.sym.cast(weight, dtype='float16')
    test = mx.sym.Convolution(data=cdata, weight=cweight, pad=(3, 3), num_filter=64, stride=(2, 2), no_bias=True, kernel=(7, 7))

    arg, _, _ = test.infer_shape_partial()
    arg_shapes = dict(zip(test.list_arguments(), arg))
    assert arg_shapes['data'] == data_shape
    assert arg_shapes['weight'] == (64, 0, 7, 7)


def test_symbol_infer_shape_var():
    "Test specifying shape information when constructing a variable"
    shape = (2, 3)
    a = mx.symbol.Variable('a', shape=shape)
    b = mx.symbol.Variable('b')
    c = mx.symbol.elemwise_add(a, b)
    arg_shapes, out_shapes, aux_shapes = c.infer_shape()
    assert arg_shapes[0] == shape
    assert arg_shapes[1] == shape
    assert out_shapes[0] == shape

    overwrite_shape = (5, 6)
    arg_shapes, out_shapes, aux_shapes = c.infer_shape(a=overwrite_shape)
    assert arg_shapes[0] == overwrite_shape
    assert arg_shapes[1] == overwrite_shape
    assert out_shapes[0] == overwrite_shape


def test_symbol_magic_abs():
    for dim in range(1, 7):
        with mx.name.NameManager():
            data = mx.symbol.Variable('data')
            method = data.abs(name='abs0')
            magic = abs(data)
            regular = mx.symbol.abs(data, name='abs0')
            ctx = {'ctx': mx.context.current_context(), 'data': rand_shape_nd(dim)}
            mx.test_utils.check_consistency(
                [method, magic], ctx_list=[ctx, ctx])
            mx.test_utils.check_consistency(
                [regular, magic], ctx_list=[ctx, ctx])


def test_symbol_fluent():
    has_grad = set(['flatten', 'expand_dims', 'flip', 'tile', 'transpose', 'sum', 'nansum', 'prod',
                    'nanprod', 'mean', 'max', 'min', 'reshape', 'broadcast_to', 'split',
                    'broadcast_axes', 'broadcast_like', 'pad', 'swapaxes', 'slice', 'slice_axis', 'slice_like',
                    'take', 'one_hot', 'pick', 'sort', 'topk', 'argsort', 'argmax', 'argmin',
                    'clip', 'abs', 'sign', 'sin', 'cos', 'tan', 'arcsin', 'arccos', 'arctan',
                    'degrees', 'radians', 'sinh', 'cosh', 'tanh', 'arcsinh', 'arccosh', 'arctanh',
                    'exp', 'expm1', 'log', 'log10', 'log2', 'log1p', 'sqrt', 'rsqrt',
                    'square', 'reciprocal' 'reshape_like', 'cbrt', 'rcbrt', 'relu', 'sigmoid',
                    'softmax', 'log_softmax', 'softmin', 'rint', 'ceil', 'floor', 'trunc', 'fix'])

    def check_fluent_regular(func, kwargs, shape=(5, 17, 1), equal_nan=False):
        with mx.name.NameManager():
            data = mx.symbol.Variable('data')
            regular = getattr(mx.symbol, func)(data, name=func+'0', **kwargs)
            fluent = getattr(data, func)(**kwargs)
            check_symbol_consistency(regular, fluent, {'ctx': mx.context.current_context(),
                                                       'data': shape},
                                     skip_grad=func not in has_grad,
                                     equal_nan=equal_nan)

    for func in ['flatten', 'norm', 'round', 'rint', 'fix', 'floor', 'ceil', 'trunc', 'zeros_like',
                 'ones_like', 'abs', 'sign', 'sin', 'cos', 'degrees', 'radians', 'exp', 'expm1',
                 'square', 'reciprocal', 'argmax_channel', 'shape_array', 'size_array']:
        check_fluent_regular(func, {})

    for func in ['arccosh', 'arcsin', 'arccos', 'arctan', 'tan', 'sinh', 'cosh', 'tanh',
                 'arcsinh', 'arctanh', 'log', 'log10', 'log2', 'log1p', 'sqrt', 'rsqrt',
                 'cbrt', 'rcbrt', 'relu', 'sigmoid', 'softmax', 'log_softmax', 'softmin']:
        check_fluent_regular(func, {}, equal_nan=True)

    for func in ['expand_dims', 'flip', 'sort', 'topk', 'argsort', 'argmax', 'argmin']:
        check_fluent_regular(func, {'axis': 1})

    check_fluent_regular('one_hot', {'depth': 15})
    check_fluent_regular('tile', {'reps': (1,2)})
    check_fluent_regular('repeat', {'repeats': 3})
    check_fluent_regular('transpose', {'axes': (1,0,2)})
    check_fluent_regular('split', {'axis': 2, 'num_outputs': 3}, shape=(5, 17, 6))
    check_fluent_regular('slice', {'begin': (2, 5, 1), 'end': (4, 7, 6)}, shape=(5, 17, 6))
    check_fluent_regular('slice_axis', {'axis': 1, 'begin': 5, 'end': 7})
    check_fluent_regular('slice_like', {'axes': (0, -2), 'shape_like': mx.sym.zeros((3, 3))})
    check_fluent_regular('clip', {'a_min': 0.25, 'a_max': 0.75})
    check_fluent_regular('broadcast_axes', {'axis': (2,), 'size': (5,)})
    check_fluent_regular('broadcast_like', {'rhs': mx.sym.ones((1, 5)), 'lhs_axes': (0,), 'rhs_axes': (1,)}, shape=(1,9))
    check_fluent_regular('pad', {'mode': 'constant', 'pad_width': (0,0,0,0,3,0,0,4)}, shape=(5, 17, 2, 3))
    check_fluent_regular('reshape_like', {'rhs': mx.sym.ones((30, 17))}, shape=(5, 17, 2, 3))

    for func in ['sum', 'nansum', 'prod', 'nanprod', 'mean', 'max', 'min', 'norm']:
        check_fluent_regular(func, {'axis': (1, 2)})

    check_fluent_regular('reshape', {'shape': (17, 1, 5)})
    check_fluent_regular('broadcast_to', {'shape': (5, 17, 47)})
    check_fluent_regular('squeeze', {'axis': (1, 3)}, shape=(2, 1, 3, 1, 4))
    check_fluent_regular('squeeze', {}, shape=(2, 1, 3, 1, 4))

def check_symbol_consistency(sym1, sym2, ctx, skip_grad=False, equal_nan=False):
    assert sym1.list_arguments() == sym2.list_arguments()
    assert sym1.list_auxiliary_states() == sym2.list_auxiliary_states()
    assert sym1.list_outputs() == sym2.list_outputs()

    mx.test_utils.check_consistency([sym1, sym2], ctx_list=[ctx, ctx],
                                    grad_req='null' if skip_grad else 'write',
                                    equal_nan=equal_nan)

def test_load_000800():
    with mx.AttrScope(ctx_group='stage1'):
        data = mx.symbol.Variable('data', lr_mult=0.2)
        weight = mx.sym.Variable(name='fc1_weight', lr_mult=1.2)
        fc1  = mx.symbol.FullyConnected(data = data, weight=weight, name='fc1', num_hidden=128, wd_mult=0.3)
        act1 = mx.symbol.Activation(data = fc1, name='relu1', act_type="relu")

    set_stage1 = set(act1.list_arguments())
    with mx.AttrScope(ctx_group='stage2'):
        fc2  = mx.symbol.FullyConnected(data = act1, name = 'fc2', num_hidden = 64, lr_mult=0.01)
        act2 = mx.symbol.Activation(data = fc2, name='relu2', act_type="relu")
        fc3  = mx.symbol.FullyConnected(data = act2, name='fc3', num_hidden=10)
        fc3 = mx.symbol.BatchNorm(fc3, name='batchnorm0')
        sym1  = mx.symbol.SoftmaxOutput(data = fc3, name = 'softmax')

    curr_path = os.path.dirname(os.path.abspath(os.path.expanduser(__file__)))
    sym2 = mx.sym.load(os.path.join(curr_path, 'save_000800.json'))

    attr1 = sym1.attr_dict()
    attr2 = sym2.attr_dict()
    for k, v1 in attr1.items():
        assert k in attr2, k
        v2 = attr2[k]
        for kk, vv1 in v1.items():
            if kk.startswith('__') and kk.endswith('__'):
                assert kk in v2 and v2[kk] == vv1, k + str(v1) + str(v2)

    check_symbol_consistency(sym1, sym2,
        {'ctx': mx.cpu(0), 'group2ctx': {'stage1' : mx.cpu(1), 'stage2' : mx.cpu(2)}, 'data': (1,200)})


def test_blockgrad():
    a = mx.sym.Variable('a')
    b = mx.sym.BlockGrad(2*a)
    exe = b.simple_bind(ctx=mx.cpu(), a=(10,10))


def test_zero_prop():
    data = mx.symbol.Variable('data')
    for i in range(10):
        data = data * data

    exe = data.simple_bind(ctx=mx.cpu(), data=(10, 3, 256, 256))
    big = int(re.search('Total (\d+) MB allocated', exe.debug_str()).group(1))

    exe = data.simple_bind(ctx=mx.cpu(), data=(10, 3, 256, 256), grad_req='null')
    small1 = int(re.search('Total (\d+) MB allocated', exe.debug_str()).group(1))

    data = mx.sym.stop_gradient(data)
    exe = data.simple_bind(ctx=mx.cpu(), data=(10, 3, 256, 256))
    small2 = int(re.search('Total (\d+) MB allocated', exe.debug_str()).group(1))

    assert big > small2
    assert small1 == small2

def test_zero_prop2():
    x = mx.sym.Variable('x')
    idx = mx.sym.Variable('idx')
    y = mx.sym.batch_take(x, idx)
    z = mx.sym.stop_gradient(y)
    exe = z.simple_bind(ctx=mx.cpu(), x=(10, 10), idx=(10,),
                        type_dict={'x': np.float32, 'idx': np.int32})
    exe.forward()
    exe.backward()

    # The following bind() should throw an exception. We discard the expected stderr
    # output for this operation only in order to keep the test logs clean.
    with discard_stderr():
        try:
            y.simple_bind(ctx=mx.cpu(), x=(10, 10), idx=(10,),
                          type_dict={'x': np.float32, 'idx': np.int32})
        except:
            return

    assert False


def test_simple_bind_incomplete_shape_inference_in_one_forward_pass():
    """This is a special case that results in shape inference
    failure after moving simple_bind logic from frontend to backend.
    Added here for testing against the network similar to the following one.

    Network diagram:
    weight --> abs_op --> sum_op --
          \                        |--> add_op
    data   --> fc_op  --> sum_op --

    Given data's shape, if the shape inference starts from weight node,
    then the node entries of negative_op and sum_op are unknown in the
    forward pass. Therefore, there are several unknown shapes after the
    first forward pass is done. Now the backward inference pass starts with
    the assumption that there are no unknown-shape node entries in the forward
    pass, and consequently, leads to CHECK_EQ failure.
    """
    data_shape = (5, 13)
    data = mx.sym.Variable('data')
    fc = mx.sym.FullyConnected(data=data, num_hidden=1, no_bias=True, name='fc')
    modified_weight = mx.sym.abs(fc.get_internals()['fc_weight'])
    net = mx.sym.sum(modified_weight) + mx.sym.sum(fc)
    net.simple_bind(ctx=mx.cpu(), data=data_shape)


def test_simple_bind_gradient_graph_possible_with_cycle():
    """This is a special case that results in a cycle in the gradient graph
    before this bug was fixed. With the following symbol, the node entries
    passed into function AggregateGradient(std::vector<nnvm::NodeEntry>&& v)
    are the outputs of the same node. Therefore, adding a node to the
    control_deps of itself must be skipped.
    See GitHub issue:
    https://github.com/apache/incubator-mxnet/issues/8029
    for more details."""
    data = mx.symbol.Variable('data')
    res = data + data + data + data + data + data + data + data
    res.simple_bind(ctx=mx.cpu(), data=(1,))

def test_children_same_name():
    a = mx.sym.Variable('data')
    b = a + a
    for c in b.get_children():
        pass

def test_transpose_nullop():
    for dim in range(1, 7):
        a = mx.sym.Variable('a')
        b = mx.sym.transpose(a, axes=tuple(np.random.permutation(dim)))
        c = mx.sym.zeros_like(b)

        shape = rand_shape_nd(dim)
        nd_a = mx.nd.random.normal(shape=shape)
        c_out = c.eval(ctx=mx.cpu(), a=nd_a)
        b_out = b.eval(ctx=mx.cpu(), a=nd_a)

        assert mx.test_utils.same(c_out[0].asnumpy(),
                                  np.zeros_like(b_out[0].asnumpy()))


def test_gen_atomic_symbol_multiple_outputs():
    data=mx.sym.Variable('data')
    p = mx.sym.Variable('param')
    h0 = mx.sym.Variable('h0')
    h1 = mx.sym.Variable('h1')
    s = mx.sym.RNN(data, p, h0, h1, state_size=10, num_layers=2, 
                   bidirectional=True, state_outputs=True, mode='lstm')
    atomic_sym = s._gen_atomic_symbol()


<<<<<<< HEAD
def test_eliminate_common_expr():
    def set_back_env_var(var_name, old_env_var):
        if old_env_var is None:
            os.environ.pop(var_name)
        else:
            os.environ[var_name] = old_env_var

    # helper function to test a single model
    def check_cse_on_symbol(sym, expected_savings, check_data, **kwargs):
        inputs = sym.list_inputs()
        shapes = {inp : kwargs[inp].shape for inp in inputs}
        rtol = {'float16' : 1e-2,
                'float32' : 1.5e-6,
                'float64' : 1.5e-6,
                }
        atol = {'float16' : 1e-3,
                'float32' : 1e-7,
                'float64' : 1e-7,
                }
        env_var_name = 'MXNET_ELIMINATE_COMMON_EXPR'
        old_env_var = os.environ.get(env_var_name, None)
        try:
            for dtype in ['float16', 'float32', 'float64']:
                data = {inp : kwargs[inp].astype(dtype) for inp in inputs}
                for grad_req in ['write', 'add']:
                    type_dict = {inp : dtype for inp in inputs}
                    os.environ[env_var_name] = '0'
                    orig_exec = sym.simple_bind(ctx=mx.gpu(0), grad_req=grad_req,
                                                type_dict=type_dict, **shapes)
                    os.environ[env_var_name] = '1'
                    cse_exec = sym.simple_bind(ctx=mx.gpu(0), grad_req=grad_req,
                                               type_dict=type_dict, **shapes)
                    fwd_orig = orig_exec.forward(is_train=True, **data)
                    out_grads = [mx.nd.ones_like(arr) for arr in fwd_orig]
                    orig_exec.backward(out_grads=out_grads)
                    fwd_cse = cse_exec.forward(is_train=True, **data)
                    cse_exec.backward(out_grads=out_grads)
                    if check_data:
                        for orig, cse in zip(fwd_orig, fwd_cse):
                            np.testing.assert_allclose(orig.asnumpy(), cse.asnumpy(),
                                                       rtol=rtol[dtype], atol=atol[dtype])
                        for orig, cse in zip(orig_exec.grad_arrays, cse_exec.grad_arrays):
                            if orig is None and cse is None:
                                continue
                            assert orig is not None
                            assert cse is not None
                            np.testing.assert_allclose(orig.asnumpy(), cse.asnumpy(),
                                                       rtol=rtol[dtype], atol=atol[dtype])
                    orig_sym_internals = orig_exec.get_optimized_symbol().get_internals()
                    cse_sym_internals = cse_exec.get_optimized_symbol().get_internals()
                    # test that the graph has been simplified as expected
                    assert (len(cse_sym_internals) + expected_savings) == len(orig_sym_internals)
        finally:
            set_back_env_var(env_var_name, old_env_var)

    a = mx.sym.Variable('a')
    b = mx.sym.Variable('b')
    c = mx.sym.Variable('c')
    shape = rand_shape_nd(2)
    arr1 = mx.random.uniform(shape=shape)
    arr2 = mx.random.uniform(shape=shape)
    arr3 = mx.random.uniform(shape=shape)

    check_cse_on_symbol((a+5) + (a+5), expected_savings=1, check_data=True, a=arr1, b=arr2)
    check_cse_on_symbol((a+1) + (a+2), expected_savings=0, check_data=True, a=arr1, b=arr2)
    check_cse_on_symbol((1+a) + (a+1), expected_savings=1, check_data=True, a=arr1, b=arr2)
    check_cse_on_symbol((a+b) + (a+b), expected_savings=1, check_data=True, a=arr1, b=arr2)
    check_cse_on_symbol(((a+b)+c) +((a+b)+c), expected_savings=2, check_data=True,
                                                                  a=arr1, b=arr2, c=arr3)
    d = a + 1

    # a*d node gets eliminated, but then a copy is inserted to isolate the outputs, so no net gain.
    check_cse_on_symbol(mx.sym.Group([a*d, a*d]), expected_savings=0, check_data=True, a=arr1)

    # a*d node gets eliminated, then the duplicated add-of-b, but then a copy is added for net of 1.
    check_cse_on_symbol(mx.sym.Group([a*d+b, a*d+b]), expected_savings=1, check_data=True,
                                                                          a=arr1, b=arr2)

    # dropout uses a resource that precludes any optimization
    check_cse_on_symbol(mx.sym.Dropout(a) +
                        mx.sym.Dropout(a), expected_savings=0, check_data=False, a=arr1)
=======
def test_load_save_symbol():
    batch_size = 10
    num_hdidden = 128
    num_features = 784

    def get_net():
        data = mx.sym.var('data')
        weight = mx.sym.var('weight', shape=(num_hdidden, 0))
        return mx.sym.FullyConnected(data, weight, num_hidden=num_hdidden)

    for flag1 in [False, True]:
        with np_shape(flag1):
            net_json_str = get_net().tojson()
            net_data = json.loads(net_json_str)
            assert "attrs" in net_data
            if flag1:
                assert "is_np_shape" in net_data["attrs"]
            else:
                assert "is_np_shape" not in net_data["attrs"]

        with TemporaryDirectory() as work_dir:
            fname = os.path.join(work_dir, 'test_sym.json')
            with open(fname, 'w') as fp:
                json.dump(net_data, fp)

            # test loading 1.5.0 symbol file since 1.6.0
            # w/ or w/o np_shape semantics
            for flag2 in [False, True]:
                if flag1:  # Do not need to test this case since 0 indicates zero-size dim
                    continue
                with np_shape(flag2):
                    net = mx.sym.load(fname)
                    arg_shapes, out_shapes, aux_shapes = net.infer_shape(data=(batch_size, num_features))
                    assert arg_shapes[0] == (batch_size, num_features)  # data
                    assert arg_shapes[1] == (num_hdidden, num_features)  # weight
                    assert arg_shapes[2] == (num_hdidden,)  # bias
                    assert out_shapes[0] == (batch_size, num_hdidden)  # output
                    assert len(aux_shapes) == 0
>>>>>>> ef19b09c


if __name__ == '__main__':
    import nose
    nose.runmodule()<|MERGE_RESOLUTION|>--- conflicted
+++ resolved
@@ -416,7 +416,6 @@
     atomic_sym = s._gen_atomic_symbol()
 
 
-<<<<<<< HEAD
 def test_eliminate_common_expr():
     def set_back_env_var(var_name, old_env_var):
         if old_env_var is None:
@@ -498,7 +497,7 @@
     # dropout uses a resource that precludes any optimization
     check_cse_on_symbol(mx.sym.Dropout(a) +
                         mx.sym.Dropout(a), expected_savings=0, check_data=False, a=arr1)
-=======
+
 def test_load_save_symbol():
     batch_size = 10
     num_hdidden = 128
@@ -537,7 +536,6 @@
                     assert arg_shapes[2] == (num_hdidden,)  # bias
                     assert out_shapes[0] == (batch_size, num_hdidden)  # output
                     assert len(aux_shapes) == 0
->>>>>>> ef19b09c
 
 
 if __name__ == '__main__':
