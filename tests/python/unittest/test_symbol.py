--- conflicted
+++ resolved
@@ -354,30 +354,15 @@
                 'float32' : 1e-7,
                 'float64' : 1e-7,
                 }
-<<<<<<< HEAD
         for dtype in ['float16', 'float32', 'float64']:
             data = {inp : kwargs[inp].astype(dtype) for inp in inputs}
             for grad_req in ['write', 'add']:
                 type_dict = {inp : dtype for inp in inputs}
                 with environment({'MXNET_ELIMINATE_COMMON_EXPR': '0'}):
-                    orig_exec = sym.simple_bind(ctx=mx.cpu(0), grad_req=grad_req,
+                    orig_exec = sym._simple_bind(ctx=mx.cpu(0), grad_req=grad_req,
                                                 type_dict=type_dict, **shapes)
                 with environment({'MXNET_ELIMINATE_COMMON_EXPR': '1'}):
-                    cse_exec = sym.simple_bind(ctx=mx.cpu(0), grad_req=grad_req,
-=======
-        env_var_name = 'MXNET_ELIMINATE_COMMON_EXPR'
-        old_env_var = os.environ.get(env_var_name, None)
-        try:
-            for dtype in ['float16', 'float32', 'float64']:
-                data = {inp : kwargs[inp].astype(dtype) for inp in inputs}
-                for grad_req in ['write', 'add']:
-                    type_dict = {inp : dtype for inp in inputs}
-                    os.environ[env_var_name] = '0'
-                    orig_exec = sym._simple_bind(ctx=mx.cpu(0), grad_req=grad_req,
-                                                type_dict=type_dict, **shapes)
-                    os.environ[env_var_name] = '1'
                     cse_exec = sym._simple_bind(ctx=mx.cpu(0), grad_req=grad_req,
->>>>>>> 9548b0c6
                                                type_dict=type_dict, **shapes)
                 fwd_orig = orig_exec.forward(is_train=True, **data)
                 out_grads = [mx.nd.ones_like(arr) for arr in fwd_orig]
