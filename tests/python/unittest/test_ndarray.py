--- conflicted
+++ resolved
@@ -1305,7 +1305,6 @@
             mx.test_utils.assert_almost_equal(arr1, arr2.asnumpy())
 
 @with_seed()
-<<<<<<< HEAD
 def test_l1norm(ctx=default_context()):
     np_arr = np.random.uniform(size=(3, 3, 3, 3))
     mx_arr = mx.nd.array(np_arr, ctx=ctx)
@@ -1334,13 +1333,13 @@
             arr2 = mx.nd.norm(mx_arr, ord=1, axis=(i, i+1), keepdims=True)
             assert arr1.shape == arr2.shape
             mx.test_utils.assert_almost_equal(arr1, arr2.asnumpy())
-=======
+
+@with_seed()
 def test_ndarray_cpu_shared_ctx():
     ctx = mx.Context('cpu_shared', 0)
     res = mx.nd.zeros((1, 2, 3), ctx=ctx)
     assert(res.context == ctx)
 
->>>>>>> ed80ff2c
 
 if __name__ == '__main__':
     import nose
