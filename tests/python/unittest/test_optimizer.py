--- conflicted
+++ resolved
@@ -443,8 +443,8 @@
 
     def create_state(self, index, weight):
         stype = weight.stype
-        return (mx.nd.zeros(weight.shape, weight.context, dtype=np.float32, stype=stype),
-                mx.nd.zeros(weight.shape, weight.context, dtype=np.float32, stype=stype))
+        return (mx.nd.zeros(weight.shape, weight.context, dtype=weight.dtype, stype=stype),
+                mx.nd.zeros(weight.shape, weight.context, dtype=weight.dtype, stype=stype))
 
 
     def update(self, index, weight, grad, state):
@@ -480,10 +480,7 @@
         # update weight
         weight[:] -= lr * g
 
-<<<<<<< HEAD
-=======
-
->>>>>>> 634f95e2
+
 @with_seed()
 def test_lamb():
     opt1 = PyLAMB
@@ -506,7 +503,6 @@
 def test_multilamb():
     opt1 = PyLAMB
     opt2 = mx.optimizer.LAMB
-    #set_default_context(mx.gpu(0))
 
     # shapes as Bert-large
     dims_x = [1024, 4096, 1024, 1024]
