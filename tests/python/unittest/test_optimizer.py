# Licensed to the Apache Software Foundation (ASF) under one
# or more contributor license agreements.  See the NOTICE file
# distributed with this work for additional information
# regarding copyright ownership.  The ASF licenses this file
# to you under the Apache License, Version 2.0 (the
# "License"); you may not use this file except in compliance
# with the License.  You may obtain a copy of the License at
#
#   http://www.apache.org/licenses/LICENSE-2.0
#
# Unless required by applicable law or agreed to in writing,
# software distributed under the License is distributed on an
# "AS IS" BASIS, WITHOUT WARRANTIES OR CONDITIONS OF ANY
# KIND, either express or implied.  See the License for the
# specific language governing permissions and limitations
# under the License.

import numpy as np
import mxnet as mx
import mxnet.lr_scheduler as lr_scheduler
from mxnet import gluon
import unittest
from nose.tools import raises
import math
from mxnet.test_utils import *
from common import setup_module, with_seed

@with_seed()
def test_learning_rate():
    o1 = mx.optimizer.Optimizer(learning_rate=0.01)
    o1.set_learning_rate(0.2)
    assert o1.learning_rate == 0.2

    lr_s = lr_scheduler.FactorScheduler(step=1)
    o2 = mx.optimizer.Optimizer(lr_scheduler=lr_s, learning_rate=0.3)
    assert o2.learning_rate == 0.3
    o2.lr_scheduler.base_lr = 0.4
    assert o2.learning_rate == 0.4


@raises(UserWarning)
@with_seed()
def test_learning_rate_expect_user_warning():
    lr_s = lr_scheduler.FactorScheduler(step=1)
    o = mx.optimizer.Optimizer(lr_scheduler=lr_s, learning_rate=0.3)
    o.set_learning_rate(0.5)


@with_seed()
def test_lr_wd_mult():
    data = mx.sym.Variable('data')
    bias = mx.sym.Variable('fc1_bias', lr_mult=1.0)
    fc1 = mx.sym.FullyConnected(data=data, bias=bias, name='fc1', num_hidden=10, lr_mult=0)
    fc2 = mx.sym.FullyConnected(data=fc1, name='fc2', num_hidden=10, wd_mult=0.5)

    mod = mx.mod.Module(symbol=fc2, label_names=None, context=default_context())
    mod.bind(data_shapes=[('data', (5,10))])
    mod.init_params(initializer=mx.init.Uniform(1.0))
    mod.init_optimizer(optimizer_params={'learning_rate': 1.0})
    args1, _ = mod.get_params()
    args1 = {k: v.asnumpy() for k, v in args1.items()}
    mod.forward(mx.io.DataBatch(data=[mx.random.uniform(low=-1.0, high=1.0, shape=(5,10))], label=None), is_train=True)
    mod.backward(mod.get_outputs())
    mod.update()
    args2, _ = mod.get_params()
    args2 = {k: v.asnumpy() for k, v in args2.items()}

    assert mod._optimizer.lr_mult == {'fc1_bias': 1.0, 'fc1_weight': 0.0}
    assert mod._optimizer.wd_mult == {'fc2_bias': 0.5, 'fc2_weight': 0.5, 'fc1_bias': 0.0}
    assert mx.test_utils.almost_equal(args1['fc1_weight'], args2['fc1_weight'], 1e-10)
    assert not mx.test_utils.almost_equal(args1['fc1_bias'], args2['fc1_bias'], 1e-1)
    assert not mx.test_utils.almost_equal(args1['fc2_weight'], args2['fc2_weight'], 1e-1)

def compare_ndarray_tuple(t1, t2, rtol=None, atol=None):
    if t1 is not None and t2 is not None:
        if isinstance(t1, tuple):
            for s1, s2 in zip(t1, t2):
                compare_ndarray_tuple(s1, s2, rtol, atol)
        else:
            assert_almost_equal(t1.asnumpy(), t2.asnumpy(), rtol=rtol, atol=atol)


def compare_optimizer(opt1, opt2, shape, dtype, w_stype='default', g_stype='default',
                      rtol=1e-4, atol=1e-5):
    if w_stype == 'default':
        w2 = mx.random.uniform(shape=shape, ctx=default_context(), dtype=dtype)
        w1 = w2.copyto(default_context())
    elif w_stype == 'row_sparse' or w_stype == 'csr':
        w2 = rand_ndarray(shape, w_stype, density=1, dtype=dtype)
        w1 = w2.copyto(default_context()).tostype('default')
    else:
        raise Exception("type not supported yet")
    if g_stype == 'default':
        g2 = mx.random.uniform(shape=shape, ctx=default_context(), dtype=dtype)
        g1 = g2.copyto(default_context())
    elif g_stype == 'row_sparse' or g_stype == 'csr':
        g2 = rand_ndarray(shape, g_stype, dtype=dtype)
        g1 = g2.copyto(default_context()).tostype('default')
    else:
        raise Exception("type not supported yet")

    state1 = opt1.create_state_multi_precision(0, w1)
    state2 = opt2.create_state_multi_precision(0, w2)
    compare_ndarray_tuple(state1, state2)

    opt1.update_multi_precision(0, w1, g1, state1)
    opt2.update_multi_precision(0, w2, g2, state2)
    compare_ndarray_tuple(state1, state2, rtol=rtol, atol=atol)
    assert_almost_equal(w1.asnumpy(), w2.asnumpy(), rtol=rtol, atol=atol)

# SGD

class PySGD(mx.optimizer.Optimizer):
    """python reference implemenation of sgd"""
    def __init__(self, learning_rate=0.01, momentum=0.0, multi_precision=False, **kwargs):
        super(PySGD, self).__init__(learning_rate=learning_rate, **kwargs)
        self.momentum = momentum
        self.multi_precision = multi_precision

    def create_state(self, index, weight):
        """Create additional optimizer state: momentum

        Parameters
        ----------
        weight : NDArray
        The weight data

        """
        momentum = None
        weight_master_copy = None
        do_multi_precision = self.multi_precision and weight.dtype == np.float16
        if do_multi_precision:
            if self.momentum != 0.0:
                momentum = mx.nd.zeros(weight.shape, weight.context, dtype=np.float32)
            weight_master_copy = array(weight, ctx=weight.context, dtype=np.float32)
            return (momentum, weight_master_copy)
        else:
            if self.momentum != 0.0:
                momentum = mx.nd.zeros(weight.shape, weight.context, dtype=weight.dtype)
            return momentum

    def create_state_multi_precision(self, index, weight):
        return self.create_state(index, weight)

    def update(self, index, weight, grad, state):
        """Update the parameters.

        Parameters
        ----------
        index : int
        An unique integer key used to index the parameters

        weight : NDArray
        weight ndarray

        grad : NDArray
        grad ndarray

        state : NDArray or other objects returned by init_state
        The auxiliary state used in optimization.
        """
        lr = self._get_lr(index)
        wd = self._get_wd(index)
        self._update_count(index)
        use_multi_precision = isinstance(state, list) or isinstance(state, tuple)

        if not use_multi_precision:
            if self.momentum == 0.0:
                if self.clip_gradient is not None:
                    weight[:] = ((1 - lr*wd)*weight -
                        lr*mx.nd.clip(grad*self.rescale_grad, -self.clip_gradient, self.clip_gradient))
                else:
                    weight[:] = (1 - lr*wd)*weight - lr*self.rescale_grad*grad
            else:
                mom = state
                if self.clip_gradient is not None:
                    mom[:] = (self.momentum*mom - lr*wd*weight -
                        lr*mx.nd.clip(grad*self.rescale_grad, -self.clip_gradient, self.clip_gradient))
                    weight += mom
                else:
                    mom[:] = self.momentum*mom - lr*wd*weight - lr*self.rescale_grad*grad
                    weight += mom
        else:
            grad32 = array(grad, ctx=grad.context, dtype=np.float32)
            mom = state[0]
            weight32 = state[1]
            if self.momentum == 0.0:
                if self.clip_gradient is not None:
                    weight32[:] = ((1 - lr*wd)*weight32 -
                        lr*mx.nd.clip(grad32*self.rescale_grad, -self.clip_gradient, self.clip_gradient))
                else:
                    weight32[:] = (1 - lr*wd)*weight32 - lr*self.rescale_grad*grad32
            else:
                if self.clip_gradient is not None:
                    mom[:] = (self.momentum*mom - lr*wd*weight32 -
                        lr*mx.nd.clip(grad32*self.rescale_grad, -self.clip_gradient, self.clip_gradient))
                    weight32 += mom
                else:
                    mom[:] = self.momentum*mom - lr*wd*weight32 - lr*self.rescale_grad*grad32
                    weight32 += mom
            tmp = weight32.astype(weight.dtype)
            tmp.copyto(weight)

    def update_multi_precision(self, index, weight, grad, state):
        self.update(index, weight, grad, state)

@unittest.skip("Test fails intermittently. Temporarily disabled until fixed. Tracked at https://github.com/apache/incubator-mxnet/issues/9000")
@with_seed()
def test_sgd():
    opt1 = PySGD
    opt2 = mx.optimizer.SGD
    shape = (3, 4, 5)
    mom_options = [{}, {'momentum': 0.9}]
    cg_options = [{}, {'clip_gradient': 0.4}, {'clip_gradient': 0.5}]
    rg_options = [{}, {'rescale_grad': 0.14}, {'rescale_grad': 0.8}]
    wd_options = [{}, {'wd': 0.03}, {'wd': 0.05}, {'wd': 0.07}]
    mp_options = [{}, {'multi_precision': False}, {'multi_precision': True}]
    for dtype in [np.float16, np.float32, np.float64]:
        for mom_option in mom_options:
            for cg_option in cg_options:
                for rg_option in rg_options:
                    for wd_option in wd_options:
                        for mp_option in mp_options:
                            kwarg = {}
                            kwarg.update(mom_option)
                            kwarg.update(cg_option)
                            kwarg.update(rg_option)
                            kwarg.update(wd_option)
                            kwarg.update(mp_option)
                            if (dtype == np.float16 and
                                    ('multi_precision' not in kwarg or
                                        not kwarg['multi_precision'])):
                                continue
                            compare_optimizer(opt1(**kwarg), opt2(**kwarg), shape, dtype)
                            # test operator fallback on cpu
                            if (default_context() == mx.cpu()):
                                compare_optimizer(opt1(**kwarg), opt2(**kwarg), shape, dtype,
                                                  g_stype='row_sparse')
                                if dtype != np.float16:
                                    compare_optimizer(opt1(**kwarg), opt2(**kwarg), shape[:2],
                                                      dtype, w_stype='csr', g_stype='csr')
    # test optimizer with a big shape
    big_shape = (54686454, 1)
    kwarg = {'momentum': 0.9, 'wd': 0.05}
    compare_optimizer(opt1(**kwarg), opt2(**kwarg), big_shape, np.float32)

class PySparseSGD(mx.optimizer.Optimizer):
    """python reference implemenation of sgd"""
    def __init__(self, learning_rate=0.01, momentum=0.0, **kwargs):
        super(PySparseSGD, self).__init__(learning_rate=learning_rate, **kwargs)
        self.momentum = momentum

    def create_state(self, index, weight):
        """Create additional optimizer state: momentum

        Parameters
        ----------
        weight : NDArray
        The weight data

        """
        if self.momentum == 0.0:
            return None
        else:
            return mx.nd.zeros(weight.shape, weight.context, dtype=weight.dtype)

    def update(self, index, weight, grad, state):
        """Update the parameters.

        Parameters
        ----------
        index : int
        An unique integer key used to index the parameters

        weight : NDArray
        weight ndarray

        grad : NDArray
        grad ndarray

        state : NDArray or other objects returned by init_state
        The auxiliary state used in optimization.
        """
        lr = self._get_lr(index)
        wd = self._get_wd(index)
        self._update_count(index)
        num_rows = weight.shape[0]
        if self.momentum == 0.0:
            # Update on a per row basis, skip all-zero rows
            for row in range(num_rows):
                grad_row = grad[row].asnumpy()
                all_zeros = mx.test_utils.almost_equal(grad_row, np.zeros_like(grad_row))
                if all_zeros:
                   continue
                if self.clip_gradient is not None:
                    weight[row] = ((1 - lr*wd)*weight[row] -
                        lr*mx.nd.clip(grad[row]*self.rescale_grad,
                                     -self.clip_gradient, self.clip_gradient))
                else:
                    weight[row] = (1 - lr*wd)*weight[row] - lr*self.rescale_grad*grad[row]
        else:
            mom = state
            for row in range(num_rows):
              grad_row = grad[row].asnumpy()
              all_zeros = mx.test_utils.almost_equal(grad_row, np.zeros_like(grad_row))
              if all_zeros:
                  continue
              if self.clip_gradient is not None:
                  mom[row] = (self.momentum*mom[row] - lr*wd*weight[row] -
                      lr*mx.nd.clip(grad[row]*self.rescale_grad, -self.clip_gradient, self.clip_gradient))
                  weight[row] += mom[row]
              else:
                  mom[row] = self.momentum*mom[row] - lr*wd*weight[row] - lr*self.rescale_grad*grad[row]
                  weight[row] += mom[row]

@with_seed()
def test_sparse_sgd():
    opt1 = PySparseSGD
    opt2 = mx.optimizer.SGD
    shape = (3, 4, 5)
    mom_options = [{}, {'momentum': 0.9}]
    cg_options = [{}, {'clip_gradient': 0.4}, {'clip_gradient': 0.5}]
    rg_options = [{}, {'rescale_grad': 0.14}, {'rescale_grad': 0.8}]
    wd_options = [{}, {'wd': 0.03}, {'wd': 0.05}, {'wd': 0.07}]
    mp_options = [{}, {'multi_precision': False}, {'multi_precision': True}]
    for dtype in [np.float32]:
        for mom_option in mom_options:
            for cg_option in cg_options:
                for rg_option in rg_options:
                    for wd_option in wd_options:
                        for mp_option in mp_options:
                            kwarg = {}
                            kwarg.update(mom_option)
                            kwarg.update(cg_option)
                            kwarg.update(rg_option)
                            kwarg.update(wd_option)
                            kwarg.update(mp_option)
                            compare_optimizer(opt1(**kwarg), opt2(**kwarg), shape, dtype,
                                              w_stype='row_sparse', g_stype='row_sparse')


@with_seed(0)
def test_std_sparse_sgd():
    opt1 = PySGD
    opt2 = mx.optimizer.SGD
    shape = (3, 4, 5)
    mom_options = [{'momentum': 0.9}]
    cg_options = [{}, {'clip_gradient': 0.4}, {'clip_gradient': 0.5}]
    rg_options = [{}, {'rescale_grad': 0.14}, {'rescale_grad': 0.8}]
    wd_options = [{}, {'wd': 0.03}, {'wd': 0.05}, {'wd': 0.07}]
    for dtype in [np.float32]:
        for mom_option in mom_options:
            for cg_option in cg_options:
                for rg_option in rg_options:
                    for wd_option in wd_options:
                        kwarg = {}
                        kwarg.update(mom_option)
                        kwarg.update(cg_option)
                        kwarg.update(rg_option)
                        kwarg.update(wd_option)
                        compare_optimizer(opt1(**kwarg), opt2(lazy_update=False, **kwarg), shape, dtype,
                                          w_stype='row_sparse', g_stype='row_sparse')


class PyNAG(PySGD):
    def __init__(self, **kwargs):
        super(PyNAG, self).__init__(**kwargs)

    def create_state(self, index, weight):
        """Create additional optimizer state: momentum

        Parameters
        ----------
        weight : NDArray
        The weight data

        """
        momentum = None
        weight_master_copy = None
        do_multi_precision = self.multi_precision and weight.dtype == np.float16
        if do_multi_precision:
            if self.momentum != 0.0:
                momentum = mx.nd.zeros(weight.shape, weight.context, dtype=np.float32)
            weight_master_copy = array(weight, ctx=weight.context, dtype=np.float32)
            return (weight_master_copy, momentum)
        else:
            if self.momentum != 0.0:
                momentum = mx.nd.zeros(weight.shape, weight.context, dtype=weight.dtype)
            return momentum

    def create_state_multi_precision(self, index, weight):
        return self.create_state(index, weight)

    def update(self, index, weight, grad, state):
        """Update the parameters.

        Parameters
        ----------
        index : int
        An unique integer key used to index the parameters

        weight : NDArray
        weight ndarray

        grad : NDArray
        grad ndarray

        state : NDArray or other objects returned by init_state
        The auxiliary state used in optimization.
        """
        lr = self._get_lr(index)
        wd = self._get_wd(index)
        self._update_count(index)
        use_multi_precision = isinstance(state, list) or isinstance(state, tuple)
        if not use_multi_precision:
            grad = grad * self.rescale_grad
            if self.clip_gradient is not None:
                grad = mx.nd.clip(grad, -self.clip_gradient, self.clip_gradient)
            if self.momentum == 0.0:
                weight[:] += -lr * (grad + wd * weight)
            else:
              mom = state
              mom[:] *= self.momentum
              grad += wd * weight
              mom[:] += grad
              grad[:] += self.momentum * mom
              weight[:] += -lr * grad 
        else:
            grad32 = array(grad, ctx=grad.context, dtype=np.float32)
            grad32 = grad32 * self.rescale_grad
            if self.clip_gradient is not None:
                grad32 = mx.nd.clip(grad32, -self.clip_gradient, self.clip_gradient)
            mom = state[1]
            weight32 = state[0]
            if self.momentum == 0.0:
                weight32[:] += -lr * (grad32 + wd * weight32)
            else:
                mom[:] *= self.momentum
                grad32 += wd * weight32
                mom[:] += grad32
                grad32[:] += self.momentum * mom
                weight32[:] += -lr * grad32
            tmp = weight32.astype(weight.dtype)
            tmp.copyto(weight)

@with_seed(0)
def test_nag():
    opt1 = PyNAG
    opt2 = mx.optimizer.NAG
    shape = (3, 4, 5)
    mom_options = [{}, {'momentum': 0.9}]
    cg_options = [{}, {'clip_gradient': 0.4}, {'clip_gradient': 0.5}]
    rg_options = [{}, {'rescale_grad': 0.14}, {'rescale_grad': 0.8}]
    wd_options = [{}, {'wd': 0.03}, {'wd': 0.05}, {'wd': 0.07}]
    mp_options = [{}, {'multi_precision': False}, {'multi_precision': True}]
    for dtype in [np.float16, np.float32, np.float64]:
        for mom_option in mom_options:
            for cg_option in cg_options:
                for rg_option in rg_options:
                    for wd_option in wd_options:
                        for mp_option in mp_options:
                            kwarg = {}
                            kwarg.update(mom_option)
                            kwarg.update(cg_option)
                            kwarg.update(rg_option)
                            kwarg.update(wd_option)
                            kwarg.update(mp_option)
                            if (dtype == np.float16 and
                                    ('multi_precision' not in kwarg or
                                        not kwarg['multi_precision'])):
                                continue
                            compare_optimizer(opt1(**kwarg), opt2(**kwarg), shape, dtype)



# FTML

class PyFTML(mx.optimizer.Optimizer):
    """python reference implemenation of FTML"""
    def __init__(self, beta1=0.6, beta2=0.999, epsilon=1e-8, **kwargs):
        super(PyFTML, self).__init__(**kwargs)
        self.beta1 = beta1
        self.beta2 = beta2
        self.epsilon = epsilon

    def create_state(self, index, weight):
        return (mx.nd.zeros(weight.shape, weight.context, dtype=weight.dtype), # d_0
                mx.nd.zeros(weight.shape, weight.context, dtype=weight.dtype), # v_0
                mx.nd.zeros(weight.shape, weight.context, dtype=weight.dtype)) # z_0

    def update(self, index, weight, grad, state):
        assert(isinstance(weight, mx.nd. NDArray))
        assert(isinstance(grad, mx.nd.NDArray))
        self._update_count(index)
        lr = self._get_lr(index)
        wd = self._get_wd(index)
        t = self._index_update_count[index]

        grad = grad * self.rescale_grad + wd * weight
        if self.clip_gradient is not None:
            grad = mx.nd.clip(grad, -self.clip_gradient, self.clip_gradient)
        # get previous states
        prev_d, prev_v, prev_z = state
        # compute states
        v_t = self.beta2 * prev_v + (1 - self.beta2) * mx.nd.square(grad)
        d_t = (1 - pow(self.beta1, t)) / lr * (mx.nd.sqrt(v_t / (1 - pow(self.beta2, t))) + self.epsilon)
        sigma_t = d_t - self.beta1 * prev_d
        z_t = self.beta1 * prev_z + (1 - self.beta1) * grad - sigma_t * weight
        # update weight
        weight[:] = - z_t / d_t
        # update states
        prev_d[:] = d_t
        prev_v[:] = v_t
        prev_z[:] = z_t

@with_seed(0)
def test_ftml():
    opt1 = PyFTML
    opt2 = mx.optimizer.FTML
    shape = (3, 4, 5)
    beta1_options = [{}, {'beta1': 0.5}, {'beta1': 0.7}]
    beta2_options = [{}, {'beta2': 0.8}, {'beta2': 0.9}]
    cg_options = [{}, {'clip_gradient': 0.4}, {'clip_gradient': 0.5}]
    rg_options = [{}, {'rescale_grad': 0.14}, {'rescale_grad': 0.8}]
    wd_options = [{}, {'wd': 0.03}, {'wd': 0.05}, {'wd': 0.07}]
    for dtype in [np.float32]:
        for beta1_option in beta1_options:
            for beta2_option in beta2_options:
                for cg_option in cg_options:
                    for rg_option in rg_options:
                        for wd_option in wd_options:
                            kwarg = {}
                            kwarg.update(beta1_option)
                            kwarg.update(beta2_option)
                            kwarg.update(cg_option)
                            kwarg.update(rg_option)
                            kwarg.update(wd_option)
                            compare_optimizer(opt1(**kwarg), opt2(**kwarg), shape, dtype)


# ADAM

class PyAdam(mx.optimizer.Optimizer):
    """python reference implemenation of adam"""
    def __init__(self, learning_rate=0.001, beta1=0.9, beta2=0.999, epsilon=1e-8,
                 decay_factor=(1 - 1e-8), lazy_update=False, **kwargs):
        super(PyAdam, self).__init__(learning_rate=learning_rate, **kwargs)
        self.beta1 = beta1
        self.beta2 = beta2
        self.epsilon = epsilon
        self.decay_factor = decay_factor
        self.lazy_update = lazy_update

    def create_state(self, index, weight):
        """Create additional optimizer state: mean, variance

        Parameters
        ----------
        weight : NDArray
        The weight data

        """
        return (mx.nd.zeros(weight.shape, weight.context, dtype=weight.dtype),  # mean
                mx.nd.zeros(weight.shape, weight.context, dtype=weight.dtype))  # variance

    def update(self, index, weight, grad, state):
        """Update the parameters.

        Parameters
        ----------
        index : int
        An unique integer key used to index the parameters

        weight : NDArray
        weight ndarray

        grad : NDArray
        grad ndarray

        state : NDArray or other objects returned by init_state
        The auxiliary state used in optimization.
        """
        lr = self._get_lr(index)
        self._update_count(index)

        t = self._index_update_count[index]
        mean, variance = state

        wd = self._get_wd(index)
        num_rows = weight.shape[0]
        coef1 = 1. - self.beta1**t
        coef2 = 1. - self.beta2**t
        lr *= math.sqrt(coef2)/coef1
        for row in range(num_rows):
            # check row slices of all zeros
            all_zeros = mx.test_utils.almost_equal(grad[row].asnumpy(), np.zeros_like(grad[row].asnumpy()))
            # skip zeros during sparse update
            if all_zeros and self.lazy_update:
                continue
            grad[row] = grad[row] * self.rescale_grad + wd * weight[row]
            # clip gradients
            if self.clip_gradient is not None:
                mx.nd.clip(grad[row], -self.clip_gradient, self.clip_gradient, out=grad[row])
            # update mean
            mean[row] *= self.beta1
            mean[row] += grad[row] * (1. - self.beta1)
            # update variance
            variance[row] *= self.beta2
            variance[row] += (1 - self.beta2) * mx.nd.square(grad[row], out=grad[row])
            # update weight
            weight[row] -= lr*mean[row]/(mx.nd.sqrt(variance[row]) + self.epsilon)


@with_seed()
def test_adam():
    opt1 = PyAdam
    opt2 = mx.optimizer.Adam
    shape = (3, 4, 5)
    cg_options = [{}, {'clip_gradient': 0.4}, {'clip_gradient': 0.5}]
    rg_options = [{}, {'rescale_grad': 0.14}, {'rescale_grad': 0.8}]
    wd_options = [{}, {'wd': 0.03}, {'wd': 0.05}, {'wd': 0.07}]
    mp_options = [{}, {'multi_precision': False}, {'multi_precision': True}]
    for dtype in [np.float16, np.float32, np.float64]:
        for cg_option in cg_options:
            for rg_option in rg_options:
                for wd_option in wd_options:
                    for mp_option in mp_options:
                        kwarg = {}
                        kwarg.update(cg_option)
                        kwarg.update(rg_option)
                        kwarg.update(wd_option)
                        kwarg.update(mp_option)
                        if (dtype == np.float16 and
                                ('multi_precision' not in kwarg or
                                    not kwarg['multi_precision'])):
                            continue
<<<<<<< HEAD
                        compare_optimizer(opt1(**kwarg), opt2(**kwarg), shape, dtype)
                        compare_optimizer(opt1(lazy_update=True, **kwarg), opt2(**kwarg), shape,
                                          dtype, w_stype='row_sparse', g_stype='row_sparse')
=======
                        # atol 2e-5 needed to pass with seed 1248389097
                        compare_optimizer(opt1(**kwarg), opt2(**kwarg), shape, dtype,
                                          rtol=1e-4, atol=2e-5)
                        # atol 2e-5 needed to pass with seed 781809840
                        compare_optimizer(opt1(sparse_update=True, **kwarg), opt2(**kwarg), shape,
                                          dtype, w_stype='row_sparse', g_stype='row_sparse',
                                          rtol=1e-4, atol=2e-5)
>>>>>>> 13e9691a
                        compare_optimizer(opt1(**kwarg), opt2(lazy_update=False, **kwarg), shape,
                                          dtype, w_stype='row_sparse', g_stype='row_sparse',
                                          rtol=1e-4, atol=2e-5)

# Signum
class PySignum(mx.optimizer.Optimizer):
    """The python reference of Signum optimizer.

    The optimizer updates the weight by:

        rescaled_grad = rescale_grad * clip(grad, clip_gradient) + wd * weight
        state = momentum * state + (1-momentum)*rescaled_grad
        weight = (1 - lr * wd_lh) * weight - lr * sign(state)

    See the original paper at: https://jeremybernste.in/projects/amazon/signum.pdf

    For details of the update algorithm see
    :class:`~mxnet.ndarray.signsgd_update` and :class:`~mxnet.ndarray.signum_update`.

    This optimizer accepts the following parameters in addition to those accepted
    by :class:`.Optimizer`.

    Parameters
    ----------
    momentum : float, optional
       The momentum value.
    wd_lh : float, optitional
       The amount of decoupled weight decay regularization.
    """
    def __init__(self, learning_rate=0.01, momentum=0.9, wd_lh = 0.0, **kwargs):
        super(PySignum, self).__init__(learning_rate = learning_rate, **kwargs)
        self.momentum = momentum
        self.wd_lh = wd_lh

    def create_state(self, index, weight):
        momentum = None
        if self.momentum != 0.0:
            momentum = mx.nd.zeros(weight.shape, weight.context, dtype=weight.dtype, stype=weight.stype)
        return momentum

    def update(self, index, weight, grad, state):
        self._update_count(index)
        lr = self._get_lr(index)
        wd = self._get_wd(index)

        if state is not None:
            mom = state
            if self.clip_gradient is not None:
              mom[:] = (self.momentum*mom - (1-self.momentum)*(wd*weight +
                  mx.nd.clip(grad*self.rescale_grad, -self.clip_gradient, self.clip_gradient)))
            else:
              mom[:] = self.momentum*mom - (1-self.momentum)*wd*weight - (1-self.momentum)*self.rescale_grad*grad
            weight[:] = (1 - lr*self.wd_lh)*weight + lr*mx.nd.sign(mom)
        else:
            weight[:] = (1 - lr*(wd+self.wd_lh))*weight - lr*mx.nd.sign(grad)

@with_seed(0)
def test_signum():
    opt1 = PySignum
    opt2 = mx.optimizer.Signum
    shape = (3, 4, 5)
    cg_options = [{}, {'clip_gradient': 0.4}, {'clip_gradient': 0.5}]
    rg_options = [{}, {'rescale_grad': 0.14}, {'rescale_grad': 0.8}]
    wd_options = [{}, {'wd': 0.03}, {'wd': 0.05}, {'wd': 0.07}]
    wd_lh_options = [{}, {'wd_lh': 0.015}, {'wd_lh': 0.0}]
    mom_options = [{}, {'momentum': 0.9}]
    lr_options = [{'learning_rate': 0.05},{'learning_rate': 0.01}]
    for dtype in [np.float32, np.float64]:
        for cg_option in cg_options:
            for rg_option in rg_options:
                for wd_option in wd_options:
                    for mp_option in wd_lh_options:
                        for lr_option in lr_options:
                            for mom_option in mom_options:
                                kwarg = {}
                                kwarg.update(cg_option)
                                kwarg.update(rg_option)
                                kwarg.update(wd_option)
                                kwarg.update(mp_option)
                                kwarg.update(lr_option)
                                kwarg.update(mom_option)
                                compare_optimizer(opt1(**kwarg), opt2(**kwarg), shape, dtype)


# RMSProp
class PyRMSProp(mx.optimizer.Optimizer):
    """RMSProp optimizer of Tieleman & Hinton, 2012,

    For centered=False, the code follows the version in
    http://www.cs.toronto.edu/~tijmen/csc321/slides/lecture_slides_lec6.pdf by
    Tieleman & Hinton, 2012

    For centered=True, the code follows the version in
    http://arxiv.org/pdf/1308.0850v5.pdf Eq(38) - Eq(45) by Alex Graves, 2013.

    Parameters
    ----------
    learning_rate : float, optional
        Step size.
        Default value is set to 0.001.
    gamma1: float, optional
        decay factor of moving average for gradient, gradient^2.
        Default value is set to 0.9.
    gamma2: float, optional
        "momentum" factor.
        Default value if set to 0.9.
        Only used if centered=True
    epsilon : float, optional
        Default value is set to 1e-8.
    centered : boolean, optional
        Use Graves or Tielemans & Hintons version of RMSProp
    wd : float, optional
        L2 regularization coefficient add to all the weights
    rescale_grad : float, optional
        rescaling factor of gradient.
    clip_gradient : float, optional
        clip gradient in range [-clip_gradient, clip_gradient]
    clip_weights : float, optional
        clip weights in range [-clip_weights, clip_weights]

    """
    def __init__(self, learning_rate=0.001, gamma1=0.9, gamma2=0.9,
                 epsilon=1e-8, centered=False, clip_weights=None, **kwargs):
        super(PyRMSProp, self).__init__(learning_rate=learning_rate, **kwargs)
        self.centered = centered
        self.gamma1 = gamma1
        self.gamma2 = gamma2
        self.epsilon = epsilon
        self.clip_weights = clip_weights

    def create_state(self, index, weight):
        """Create additional optimizer state.

        For centered=False: n
        For centered=True: n, g, delta

        Parameters
        ----------
        weight : NDArray
            The weight data
        """
        if self.centered:
            return (mx.nd.zeros(weight.shape, weight.context),  # n
                    mx.nd.zeros(weight.shape, weight.context),  # g
                    mx.nd.zeros(weight.shape, weight.context))  # delta
        else:
            return (mx.nd.zeros(weight.shape, weight.context), )  # n

    def update(self, index, weight, grad, state):
        """Update the parameters.

        Parameters
        ----------
        index : int
            An unique integer key used to index the parameters

        weight : NDArray
            weight ndarray

        grad : NDArray
            grad ndarray

        state : NDArray or other objects returned by init_state
            The auxiliary state used in optimization.
        """
        lr = self._get_lr(index)
        wd = self._get_wd(index)
        self._update_count(index)
        grad = grad * self.rescale_grad + wd * weight

        if not self.centered:
            (n, ) = state
            if self.clip_gradient is not None:
                grad = mx.nd.clip(grad, -self.clip_gradient, self.clip_gradient)
            n[:] = (1 - self.gamma1) * (grad * grad) + self.gamma1 * n
            weight[:] -= lr * grad/(mx.nd.sqrt(n + self.epsilon))

        else:
            n, g, delta = state
            if self.clip_gradient is not None:
                grad = mx.nd.clip(grad, -self.clip_gradient, self.clip_gradient)
            n[:] = (1 - self.gamma1) * (grad * grad) + self.gamma1 * n
            g[:] = (1 - self.gamma1) * grad + self.gamma1 * g
            delta[:] = (self.gamma2) * delta - lr * grad/(mx.nd.sqrt(n - g*g + self.epsilon))
            weight[:] += delta

        if self.clip_weights:
             mx.ndarray.clip(weight, -self.clip_weights, self.clip_weights, out=weight)

@unittest.skip("Test fails intermittently. Temporarily disabled until fixed. Tracked at https://github.com/apache/incubator-mxnet/issues/8230")
@with_seed(0)
def test_rms():
    opt1 = PyRMSProp
    opt2 = mx.optimizer.RMSProp
    shape = (3, 4, 5)
    cg_options = [{}, {'clip_gradient': 0.4}, {'clip_gradient': 0.5}]
    cw_options = [{}, {'clip_weights': 0.01}]
    center_options = [{}, {'centered': False}, {'centered': True}]
    rg_options = [{}, {'rescale_grad': 0.14}, {'rescale_grad': 0.8}]
    wd_options = [{}, {'wd': 0.03}, {'wd': 0.05}, {'wd': 0.07}]
    mp_options = [{}, {'multi_precision': False}, {'multi_precision': True}]
    for dtype in [np.float16, np.float32]:
        for cw_option in cw_options:
            for cg_option in cg_options:
                for center_option in center_options:
                    for rg_option in rg_options:
                        for wd_option in wd_options:
                            for mp_option in mp_options:
                                kwarg = {}
                                kwarg.update(cw_option)
                                kwarg.update(cg_option)
                                kwarg.update(center_option)
                                kwarg.update(rg_option)
                                kwarg.update(wd_option)
                                kwarg.update(mp_option)
                                if (dtype == np.float16 and
                                        ('multi_precision' not in kwarg or
                                            not kwarg['multi_precision'])):
                                    continue
                                compare_optimizer(opt1(**kwarg), opt2(**kwarg), shape, dtype)
                                if (default_context() == mx.cpu()):
                                    compare_optimizer(opt1(**kwarg), opt2(**kwarg), shape, dtype, g_stype='row_sparse')

class PyFtrl(mx.optimizer.Optimizer):
    """The Ftrl optimizer.

    Referenced from *Ad Click Prediction: a View from the Trenches*, available at
    http://dl.acm.org/citation.cfm?id=2488200.

    Parameters
    ----------
    lamda1 : float, optional
        L1 regularization coefficient.
    learning_rate : float, optional
        The initial learning rate.
    beta : float, optional
        Per-coordinate learning rate correlation parameter.
    eta :
        .. math::
           \\eta_{t,i} = \\frac{learningrate}{\\beta+\\sqrt{\\sum_{s=1}^tg_{s,i}^t}}
    """

    def __init__(self, lamda1=0.01, learning_rate=0.1, beta=1, lazy_update=False, **kwargs):
        super(PyFtrl, self).__init__(**kwargs)
        self.lamda1 = lamda1
        self.beta = beta
        self.lr = learning_rate
        self.lazy_update = lazy_update

    def create_state(self, index, weight):
        return (mx.nd.zeros(weight.shape, weight.context, dtype=weight.dtype),  # dn
                mx.nd.zeros(weight.shape, weight.context, dtype=weight.dtype))  # n

    def update(self, index, weight, grad, state):
        self._update_count(index)
        wd = self._get_wd(index)
        lr = self._get_lr(index)
        num_rows = weight.shape[0]

        dn, n = state
        for row in range(num_rows):
            all_zeros = mx.test_utils.almost_equal(grad[row].asnumpy(), np.zeros_like(grad[row].asnumpy()))
            if all_zeros and self.lazy_update:
                continue
            grad[row] = grad[row] * self.rescale_grad
            if self.clip_gradient is not None:
                mx.nd.clip(grad[row], -self.clip_gradient, self.clip_gradient, out=grad[row])

            #update dn, n
            dn[row] += grad[row] - (mx.nd.sqrt(n[row] + grad[row] * grad[row]) - mx.nd.sqrt(n[row])) * weight[row] / lr
            n[row] += grad[row] * grad[row]

            # update weight
            weight[row] = (mx.nd.sign(dn[row]) * self.lamda1 - dn[row]) / \
                          ((self.beta + mx.nd.sqrt(n[row])) / lr + wd) * (mx.nd.abs(dn[row]) > self.lamda1)

@with_seed()
def test_ftrl():
    opt1 = PyFtrl
    opt2 = mx.optimizer.Ftrl
    shape = (3, 4, 5)
    kwargs = [{},
              {'clip_gradient': 0.5},
              {'clip_gradient': 0.4, 'rescale_grad': 0.14},
              {'rescale_grad': 0.8},
              {'clip_gradient': 0.5, 'wd': 0.07},
              {'clip_gradient': 0.4, 'rescale_grad': 0.14, 'wd': 0.03},
              {'rescale_grad': 0.8, 'wd': 0.05},
              {'rescale_grad': 0.8, 'wd': 0.05, 'lamda1': 0.01},
              {'clip_gradient': 0.5, 'wd': 0.07, 'lamda1': 1.0}]
    for kwarg in kwargs:
        compare_optimizer(opt1(**kwarg), opt2(**kwarg), shape, np.float32)
        compare_optimizer(opt1(lazy_update=True, **kwarg), opt2(**kwarg), shape,
                          np.float32, w_stype='row_sparse', g_stype='row_sparse')

@with_seed(1234)
def test_nadam():

    def get_net(num_hidden, flatten=True):
        data = mx.symbol.Variable('data')
        fc1 = mx.symbol.FullyConnected(data, name='fc1', num_hidden=128, flatten=flatten)
        act1 = mx.symbol.Activation(fc1, name='relu1', act_type="relu")
        fc2 = mx.symbol.FullyConnected(act1, name = 'fc2', num_hidden = 64, flatten=flatten)
        act2 = mx.symbol.Activation(fc2, name='relu2', act_type="relu")
        fc3 = mx.symbol.FullyConnected(act2, name='fc3', num_hidden=num_hidden, flatten=flatten)
        return fc3

    N = 20
    data = mx.random.uniform(-1, 1, shape=(N, 10))
    label = mx.random.uniform(-1, 1, shape=(N, 1))
    data_iter = mx.io.NDArrayIter(data, label, batch_size=5, label_name='label', shuffle=True)
    output = get_net(1)
    l = mx.symbol.Variable('label')
    Loss = gluon.loss.L1Loss()
    loss = Loss(output, l)
    loss = mx.sym.make_loss(loss)
    mod = mx.mod.Module(loss, data_names=('data',), label_names=('label',))
    mod.fit(data_iter, num_epoch=60, optimizer_params={'learning_rate': 0.0005, 'wd': 0.0005},
            initializer=mx.init.Xavier(magnitude=2), eval_metric=mx.metric.Loss(),
            optimizer='nadam')
    assert mod.score(data_iter, eval_metric=mx.metric.Loss())[0][1] < 0.1

# AdaGrad
class PyAdaGrad(mx.optimizer.Optimizer):
    """The python reference of AdaGrad optimizer.

    This class implements the AdaGrad optimizer described in *Adaptive Subgradient
    Methods for Online Learning and Stochastic Optimization*, and available at
    http://www.jmlr.org/papers/volume12/duchi11a/duchi11a.pdf.

    Updates are applied by::

        rescaled_grad = clip(grad * rescale_grad + wd * weight, clip_gradient)
        history = history + square(rescaled_grad)
        w = w - learning_rate * rescaled_grad / sqrt(history + epsilon)

    This optimizer accepts the following parameters in addition to those accepted
    by :class:`.Optimizer`.

    Parameters
    ----------
    eps: float, optional
        Small value to avoid division by 0.

    """
    def __init__(self, eps=1e-7, **kwargs):
        super(PyAdaGrad, self).__init__(**kwargs)
        self.float_stable_eps = eps

    def create_state(self, index, weight):
        return mx.nd.zeros(weight.shape, weight.context, stype=weight.stype)

    def update(self, index, weight, grad, state):
        self._update_count(index)
        lr = self._get_lr(index)
        wd = self._get_wd(index)

        history = state
        grad = grad * self.rescale_grad
        if self.clip_gradient is not None:
            grad = mx.nd.clip(grad, -self.clip_gradient, self.clip_gradient)
        history[:] += mx.nd.square(grad)
        div = grad / mx.nd.sqrt(history + self.float_stable_eps)
        weight[:] += (div + weight * wd) * -lr

def test_adagrad():
    mx.random.seed(0)
    opt1 = PyAdaGrad
    opt2 = mx.optimizer.AdaGrad
    shape = (3, 4, 5)
    eps_options = [{}, {'eps': 1e-8}]
    cg_options = [{}, {'clip_gradient': 0.4}, {'clip_gradient': 0.5}]
    rg_options = [{}, {'rescale_grad': 0.14}, {'rescale_grad': 0.8}]
    wd_options = [{}, {'wd': 0.0}]
    for dtype in [np.float32]:
        for eps_option in eps_options:
            for cg_option in cg_options:
                for rg_option in rg_options:
                    for wd_option in wd_options:
                        kwarg = {}
                        kwarg.update(eps_option)
                        kwarg.update(cg_option)
                        kwarg.update(rg_option)
                        kwarg.update(wd_option)
                        compare_optimizer(opt1(**kwarg), opt2(**kwarg), shape, dtype)
                        if wd_option.get('wd', 0.0) == 0.0:
                            compare_optimizer(opt1(**kwarg), opt2(**kwarg), shape, dtype,
                                              w_stype='row_sparse', g_stype='row_sparse')



if __name__ == '__main__':
    import nose
    nose.runmodule()<|MERGE_RESOLUTION|>--- conflicted
+++ resolved
@@ -634,11 +634,6 @@
                                 ('multi_precision' not in kwarg or
                                     not kwarg['multi_precision'])):
                             continue
-<<<<<<< HEAD
-                        compare_optimizer(opt1(**kwarg), opt2(**kwarg), shape, dtype)
-                        compare_optimizer(opt1(lazy_update=True, **kwarg), opt2(**kwarg), shape,
-                                          dtype, w_stype='row_sparse', g_stype='row_sparse')
-=======
                         # atol 2e-5 needed to pass with seed 1248389097
                         compare_optimizer(opt1(**kwarg), opt2(**kwarg), shape, dtype,
                                           rtol=1e-4, atol=2e-5)
@@ -646,7 +641,6 @@
                         compare_optimizer(opt1(sparse_update=True, **kwarg), opt2(**kwarg), shape,
                                           dtype, w_stype='row_sparse', g_stype='row_sparse',
                                           rtol=1e-4, atol=2e-5)
->>>>>>> 13e9691a
                         compare_optimizer(opt1(**kwarg), opt2(lazy_update=False, **kwarg), shape,
                                           dtype, w_stype='row_sparse', g_stype='row_sparse',
                                           rtol=1e-4, atol=2e-5)
