# Licensed to the Apache Software Foundation (ASF) under one
# or more contributor license agreements.  See the NOTICE file
# distributed with this work for additional information
# regarding copyright ownership.  The ASF licenses this file
# to you under the Apache License, Version 2.0 (the
# "License"); you may not use this file except in compliance
# with the License.  You may obtain a copy of the License at
#
#   http://www.apache.org/licenses/LICENSE-2.0
#
# Unless required by applicable law or agreed to in writing,
# software distributed under the License is distributed on an
# "AS IS" BASIS, WITHOUT WARRANTIES OR CONDITIONS OF ANY
# KIND, either express or implied.  See the License for the
# specific language governing permissions and limitations
# under the License.


import math
from mxnet import nd, autograd
from mxnet.test_utils import assert_almost_equal, random_arrays, rand_shape_nd
from common import with_seed


@with_seed()
def test_sin():
    def sin(x):
        return nd.sin(x)

    def grad_grad_op(x):
        return -nd.sin(x)

    for dim in range(1, 5):
        shape = rand_shape_nd(dim)
        array = random_arrays(shape)
        check_second_order_unary(array, sin, grad_grad_op)


@with_seed()
def test_cos():
    def cos(x):
        return nd.cos(x)

    def grad_grad_op(x):
        return -nd.cos(x)

    for dim in range(1, 5):
        shape = rand_shape_nd(dim)
        array = random_arrays(shape)
        check_second_order_unary(array, cos, grad_grad_op)


@with_seed()
def test_tan():
    def tan(x):
        return nd.tan(x)

    def grad_op(x):
        return 1 / nd.cos(x)**2

    def grad_grad_op(x):
        return 2 * tan(x) * grad_op(x)

    for dim in range(1, 5):
        shape = rand_shape_nd(dim)
        array = random_arrays(shape)
        check_second_order_unary(array, tan, grad_grad_op)


@with_seed()
def test_tanh():
    def tanh(x):
        return nd.tanh(x)

    def grad_op(x):
        return 1 / nd.cosh(x)**2

    def grad_grad_op(x):
        return -2 * tanh(x) * grad_op(x)

    for dim in range(1, 5):
        shape = rand_shape_nd(dim)
        array = random_arrays(shape)
        check_second_order_unary(
            array, tanh, grad_grad_op, rtol=1e-6, atol=1e-6)


@with_seed()
def test_relu():
    def relu(x):
        return nd.relu(x)

    def grad_grad_op(x):
        return nd.zeros_like(x)

    for dim in range(1, 5):
        shape = rand_shape_nd(dim)
        array = random_arrays(shape)
        check_second_order_unary(array, relu, grad_grad_op)


@with_seed()
def test_log():
    def log(x):
        return nd.log(x)

    def grad_grad_op(x):
        return -1/(x**2)

    for dim in range(1, 5):
        shape = rand_shape_nd(dim)
        array = random_arrays(shape)
        check_second_order_unary(array, log, grad_grad_op)


@with_seed()
def test_log2():
    def log2(x):
        return nd.log2(x)

    def grad_grad_op(x):
        return -1/((x**2) * math.log(2))

    for dim in range(1, 5):
        shape = rand_shape_nd(dim)
        array = random_arrays(shape)
        check_second_order_unary(array, log2, grad_grad_op)


@with_seed()
def test_log10():
    def log10(x):
        return nd.log10(x)

    def grad_grad_op(x):
        return -1/((x**2) * math.log(10))

    for dim in range(1, 5):
        shape = rand_shape_nd(dim)
        array = random_arrays(shape)
        check_second_order_unary(array, log10, grad_grad_op)


@with_seed()
def test_reciprocal():
    def reciprocal(x):
        return nd.reciprocal(x)

    def grad_grad_op(x):
        return 2 / x**3

    for dim in range(1, 5):
        shape = rand_shape_nd(dim)
        array = random_arrays(shape)
        check_second_order_unary(array, reciprocal, grad_grad_op)


@with_seed()
def test_abs():
    def abs(x):
        return nd.abs(x)

    def grad_grad_op(x):
        return nd.zeros_like(x)

    for dim in range(1, 5):
        shape = rand_shape_nd(dim)
        array = random_arrays(shape)
        check_second_order_unary(array, abs, grad_grad_op)


def test_sigmoid():
    def sigmoid(x):
        return nd.sigmoid(x)

    def grad_op(x):
        return sigmoid(x) * (1 - sigmoid(x))

    def grad_grad_op(x):
        return grad_op(x) * (1 - 2 * sigmoid(x))

    for dim in range(1, 5):
        shape = rand_shape_nd(dim)
        array = random_arrays(shape)
        check_second_order_unary(array, sigmoid, grad_grad_op)


<<<<<<< HEAD
def test_softsign():
    def softsign(x):
        return nd.softsign(x)

    def grad_grad_op(x):
        return -2 * x / (nd.abs(x) * (1 + nd.abs(x))**3)

    for dim in range(1, 5):
        shape = rand_shape_nd(dim)
        array = random_arrays(shape)
        check_second_order_unary(array, softsign, grad_grad_op)


def test_hard_sigmoid():
    def hard_sigmoid(x):
        return nd.hard_sigmoid(x)

    def grad_grad_op(x):
        return nd.zeros_like(x)

    for dim in range(1, 5):
        shape = rand_shape_nd(dim)
        array = random_arrays(shape)
        check_second_order_unary(array, hard_sigmoid, grad_grad_op)


def check_second_order_unary(x, op, grad_grad_op):
=======
def check_second_order_unary(x, op, grad_grad_op, rtol=None, atol=None):
>>>>>>> 42a47b1c
    x = nd.array(x)
    grad_grad_x = grad_grad_op(x)
    x.attach_grad()

    # Manual head_grads.
    y_grad = nd.random.normal(shape=x.shape)
    head_grad_grads = nd.random.normal(shape=x.shape)

    # Perform compute.
    with autograd.record():
        y = op(x)
        x_grad = autograd.grad(heads=y, variables=x, head_grads=y_grad,
                               create_graph=True, retain_graph=True)[0]
    x_grad.backward(head_grad_grads)

    # Compute expected values.
    expected_grad_grad = grad_grad_x.asnumpy() * head_grad_grads.asnumpy() * \
        y_grad.asnumpy()

    # Validate the gradients.
    assert_almost_equal(expected_grad_grad,
                        x.grad.asnumpy(), rtol=rtol, atol=atol)


if __name__ == '__main__':
    import nose
    nose.runmodule()<|MERGE_RESOLUTION|>--- conflicted
+++ resolved
@@ -185,7 +185,6 @@
         check_second_order_unary(array, sigmoid, grad_grad_op)
 
 
-<<<<<<< HEAD
 def test_softsign():
     def softsign(x):
         return nd.softsign(x)
@@ -212,10 +211,7 @@
         check_second_order_unary(array, hard_sigmoid, grad_grad_op)
 
 
-def check_second_order_unary(x, op, grad_grad_op):
-=======
 def check_second_order_unary(x, op, grad_grad_op, rtol=None, atol=None):
->>>>>>> 42a47b1c
     x = nd.array(x)
     grad_grad_x = grad_grad_op(x)
     x.attach_grad()
