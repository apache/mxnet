--- conflicted
+++ resolved
@@ -205,7 +205,6 @@
         check_nth_order_unary(array, sigmoid, grad_grad_op, 2)
 
 
-<<<<<<< HEAD
 def check_second_order_unary(x, op, grad_grad_op):
     check_nth_order_unary(x, op, grad_grad_op, 2)
 
@@ -244,9 +243,6 @@
         orders = [orders]
         grad_ops = [grad_ops]
 
-=======
-def check_second_order_unary(x, op, grad_grad_op, rtol=None, atol=None):
->>>>>>> 0b5526b9
     x = nd.array(x)
     x.attach_grad()
 
@@ -258,7 +254,6 @@
     # Perform compute.
     with autograd.record():
         y = op(x)
-<<<<<<< HEAD
         for current_order in range(1, order+1):
             head_grad = nd.random.normal(shape=x.shape)
             y = autograd.grad(heads=y, variables=x, head_grads=head_grad,
@@ -276,19 +271,6 @@
             expected_grad *= head_grad.asnumpy()
 
         assert_almost_equal(expected_grad, computed_grad.asnumpy())
-=======
-        x_grad = autograd.grad(heads=y, variables=x, head_grads=y_grad,
-                               create_graph=True, retain_graph=True)[0]
-    x_grad.backward(head_grad_grads)
-
-    # Compute expected values.
-    expected_grad_grad = grad_grad_x.asnumpy() * head_grad_grads.asnumpy() * \
-        y_grad.asnumpy()
-
-    # Validate the gradients.
-    assert_almost_equal(expected_grad_grad,
-                        x.grad.asnumpy(), rtol=rtol, atol=atol)
->>>>>>> 0b5526b9
 
 
 if __name__ == '__main__':
