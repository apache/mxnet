# Licensed to the Apache Software Foundation (ASF) under one
# or more contributor license agreements.  See the NOTICE file
# distributed with this work for additional information
# regarding copyright ownership.  The ASF licenses this file
# to you under the Apache License, Version 2.0 (the
# "License"); you may not use this file except in compliance
# with the License.  You may obtain a copy of the License at
#
#   http://www.apache.org/licenses/LICENSE-2.0
#
# Unless required by applicable law or agreed to in writing,
# software distributed under the License is distributed on an
# "AS IS" BASIS, WITHOUT WARRANTIES OR CONDITIONS OF ANY
# KIND, either express or implied.  See the License for the
# specific language governing permissions and limitations
# under the License.


import math
from mxnet import nd, autograd
from mxnet.test_utils import assert_almost_equal, random_arrays, rand_shape_nd
from common import with_seed


@with_seed()
def test_sin():
    def sin(x):
        return nd.sin(x)

    def grad_grad_op(x):
        return -nd.sin(x)

    for dim in range(1, 5):
        shape = rand_shape_nd(dim)
        array = random_arrays(shape)
        check_second_order_unary(array, sin, grad_grad_op)


@with_seed()
def test_cos():
    def cos(x):
        return nd.cos(x)

    def grad_grad_op(x):
        return -nd.cos(x)

    for dim in range(1, 5):
        shape = rand_shape_nd(dim)
        array = random_arrays(shape)
        check_second_order_unary(array, cos, grad_grad_op)


@with_seed()
def test_relu():
    def relu(x):
        return nd.relu(x)

    def grad_grad_op(x):
        return nd.zeros_like(x)

    for dim in range(1, 5):
        shape = rand_shape_nd(dim)
        array = random_arrays(shape)
        check_second_order_unary(array, relu, grad_grad_op)


@with_seed()
def test_log():
    def log(x):
        return nd.log(x)

    def grad_grad_op(x):
        return -1/(x**2)

    for dim in range(1, 5):
        shape = rand_shape_nd(dim)
        array = random_arrays(shape)
        check_second_order_unary(array, log, grad_grad_op)


@with_seed()
def test_log2():
    def log2(x):
        return nd.log2(x)

    def grad_grad_op(x):
        return -1/((x**2) * math.log(2))

    for dim in range(1, 5):
        shape = rand_shape_nd(dim)
        array = random_arrays(shape)
        check_second_order_unary(array, log2, grad_grad_op)


@with_seed()
def test_log10():
    def log10(x):
        return nd.log10(x)

    def grad_grad_op(x):
        return -1/((x**2) * math.log(10))

    for dim in range(1, 5):
        shape = rand_shape_nd(dim)
        array = random_arrays(shape)
        check_second_order_unary(array, log10, grad_grad_op)


@with_seed()
<<<<<<< HEAD
def test_reciprocal():
    def reciprocal(x):
        return nd.reciprocal(x)

    def grad_grad_op(x):
        return 2 / x**3

    for dim in range(1, 5):
        shape = rand_shape_nd(dim)
        array = random_arrays(shape)
        check_second_order_unary(array, reciprocal, grad_grad_op)


@with_seed()
def test_abs():
    def abs(x):
        return nd.abs(x)

    def grad_grad_op(x):
        return nd.zeros_like(x)
=======
def test_sigmoid():
    def sigmoid(x):
        return nd.sigmoid(x)

    def grad_op(x):
        return sigmoid(x) * (1 - sigmoid(x))

    def grad_grad_op(x):
        return grad_op(x) * (1 - 2 * sigmoid(x))
>>>>>>> d49445fc

    for dim in range(1, 5):
        shape = rand_shape_nd(dim)
        array = random_arrays(shape)
<<<<<<< HEAD
        check_second_order_unary(array, abs, grad_grad_op)
=======
        check_second_order_unary(array, sigmoid, grad_grad_op)
>>>>>>> d49445fc


def check_second_order_unary(x, op, grad_grad_op):
    x = nd.array(x)
    grad_grad_x = grad_grad_op(x)
    x.attach_grad()

    # Manual head_grads.
    y_grad = nd.random.normal(shape=x.shape)
    head_grad_grads = nd.random.normal(shape=x.shape)

    # Perform compute.
    with autograd.record():
        y = op(x)
        x_grad = autograd.grad(heads=y, variables=x, head_grads=y_grad,
                               create_graph=True, retain_graph=True)[0]
    x_grad.backward(head_grad_grads)

    # Compute expected values.
    expected_grad_grad = grad_grad_x.asnumpy() * head_grad_grads.asnumpy() * \
        y_grad.asnumpy()

    # Validate the gradients.
    assert_almost_equal(expected_grad_grad, x.grad.asnumpy())


if __name__ == '__main__':
    import nose
    nose.runmodule()<|MERGE_RESOLUTION|>--- conflicted
+++ resolved
@@ -107,7 +107,6 @@
 
 
 @with_seed()
-<<<<<<< HEAD
 def test_reciprocal():
     def reciprocal(x):
         return nd.reciprocal(x)
@@ -128,7 +127,13 @@
 
     def grad_grad_op(x):
         return nd.zeros_like(x)
-=======
+
+    for dim in range(1, 5):
+        shape = rand_shape_nd(dim)
+        array = random_arrays(shape)
+        check_second_order_unary(array, abs, grad_grad_op)
+
+
 def test_sigmoid():
     def sigmoid(x):
         return nd.sigmoid(x)
@@ -138,16 +143,11 @@
 
     def grad_grad_op(x):
         return grad_op(x) * (1 - 2 * sigmoid(x))
->>>>>>> d49445fc
 
     for dim in range(1, 5):
         shape = rand_shape_nd(dim)
         array = random_arrays(shape)
-<<<<<<< HEAD
-        check_second_order_unary(array, abs, grad_grad_op)
-=======
         check_second_order_unary(array, sigmoid, grad_grad_op)
->>>>>>> d49445fc
 
 
 def check_second_order_unary(x, op, grad_grad_op):
