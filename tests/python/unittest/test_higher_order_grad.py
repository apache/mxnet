# Licensed to the Apache Software Foundation (ASF) under one
# or more contributor license agreements.  See the NOTICE file
# distributed with this work for additional information
# regarding copyright ownership.  The ASF licenses this file
# to you under the Apache License, Version 2.0 (the
# "License"); you may not use this file except in compliance
# with the License.  You may obtain a copy of the License at
#
#   http://www.apache.org/licenses/LICENSE-2.0
#
# Unless required by applicable law or agreed to in writing,
# software distributed under the License is distributed on an
# "AS IS" BASIS, WITHOUT WARRANTIES OR CONDITIONS OF ANY
# KIND, either express or implied.  See the License for the
# specific language governing permissions and limitations
# under the License.


import math
import random
from mxnet import nd, autograd
from mxnet.test_utils import assert_almost_equal, random_arrays, rand_shape_nd
from common import with_seed


@with_seed()
def test_sin():
    def sin(x):
        return nd.sin(x)

    def grad_grad_op(x):
        return -nd.sin(x)

    for dim in range(1, 5):
        shape = rand_shape_nd(dim)
        array = random_arrays(shape)
        check_second_order_unary(array, sin, grad_grad_op)


@with_seed()
def test_cos():
    def cos(x):
        return nd.cos(x)

    def grad_grad_op(x):
        return -nd.cos(x)

    for dim in range(1, 5):
        shape = rand_shape_nd(dim)
        array = random_arrays(shape)
        check_second_order_unary(array, cos, grad_grad_op)


@with_seed()
def test_tan():
    def tan(x):
        return nd.tan(x)

    def grad_op(x):
        return 1 / nd.cos(x)**2

    def grad_grad_op(x):
        return 2 * tan(x) * grad_op(x)

    for dim in range(1, 5):
        shape = rand_shape_nd(dim)
        array = random_arrays(shape)
        check_second_order_unary(array, tan, grad_grad_op)


@with_seed()
def test_sinh():
    def sinh(x):
        return nd.sinh(x)

    def grad_grad_op(x):
        return sinh(x)

    for dim in range(1, 5):
        shape = rand_shape_nd(dim)
        array = random_arrays(shape)
        check_second_order_unary(array, sinh, grad_grad_op)


@with_seed()
def test_cosh():
    def cosh(x):
        return nd.cosh(x)

    def grad_grad_op(x):
        return cosh(x)

    for dim in range(1, 5):
        shape = rand_shape_nd(dim)
        array = random_arrays(shape)
        check_second_order_unary(array, cosh, grad_grad_op)


@with_seed()
def test_tanh():
    def tanh(x):
        return nd.tanh(x)

    def grad_op(x):
        return 1 / nd.cosh(x)**2

    def grad_grad_op(x):
        return -2 * tanh(x) * grad_op(x)

    for dim in range(1, 5):
        shape = rand_shape_nd(dim)
        array = random_arrays(shape)
        check_second_order_unary(
            array, tanh, grad_grad_op, rtol=1e-6, atol=1e-6)


@with_seed()
def test_arctan():
    def arctan(x):
        return nd.arctan(x)

    def grad_grad_op(x):
        return (-2 * x)/((1 + x**2)**2)

    for dim in range(1, 5):
        shape = rand_shape_nd(dim)
        array = random_arrays(shape)
        # Domain of arctan is all real numbers.
        # Scale std_dev
        array *= random.randint(500, 10000)
        check_second_order_unary(array, arctan, grad_grad_op)


@with_seed()
def test_arctanh():
    def arctanh(x):
        return nd.arctanh(x)

    def grad_grad_op(x):
        return (2 * x)/((1 - x**2)**2)

    for dim in range(1, 5):
        shape = rand_shape_nd(dim)
        array = random_arrays(shape)
        check_second_order_unary(array, arctanh, grad_grad_op)


@with_seed()
def test_radians():
    def radians(x):
        return nd.radians(x)

    def grad_grad_op(x):
        return nd.zeros_like(x)

    for dim in range(1, 5):
        shape = rand_shape_nd(dim)
        array = random_arrays(shape)
        check_second_order_unary(array, radians, grad_grad_op)


@with_seed()
def test_relu():
    def relu(x):
        return nd.relu(x)

    def grad_grad_op(x):
        return nd.zeros_like(x)

    for dim in range(1, 5):
        shape = rand_shape_nd(dim)
        array = random_arrays(shape)
        check_second_order_unary(array, relu, grad_grad_op)


@with_seed()
def test_log():
    def log(x):
        return nd.log(x)

    def grad_grad_op(x):
        return -1/(x**2)

    for dim in range(1, 5):
        shape = rand_shape_nd(dim)
        array = random_arrays(shape)
        check_second_order_unary(array, log, grad_grad_op)


@with_seed()
def test_log2():
    def log2(x):
        return nd.log2(x)

    def grad_grad_op(x):
        return -1/((x**2) * math.log(2))

    for dim in range(1, 5):
        shape = rand_shape_nd(dim)
        array = random_arrays(shape)
        check_second_order_unary(array, log2, grad_grad_op)


@with_seed()
def test_log10():
    def log10(x):
        return nd.log10(x)

    def grad_grad_op(x):
        return -1/((x**2) * math.log(10))

    for dim in range(1, 5):
        shape = rand_shape_nd(dim)
        array = random_arrays(shape)
        check_second_order_unary(array, log10, grad_grad_op)


@with_seed()
def test_reciprocal():
    def reciprocal(x):
        return nd.reciprocal(x)

    def grad_grad_op(x):
        return 2 / x**3

    for dim in range(1, 5):
        shape = rand_shape_nd(dim)
        array = random_arrays(shape)
        check_second_order_unary(array, reciprocal, grad_grad_op)


@with_seed()
def test_abs():
    def abs(x):
        return nd.abs(x)

    def grad_grad_op(x):
        return nd.zeros_like(x)

    for dim in range(1, 5):
        shape = rand_shape_nd(dim)
        array = random_arrays(shape)
        check_second_order_unary(array, abs, grad_grad_op)


@with_seed()
def test_clip():
    def clip(x):
        a_min, a_max = sorted([random.random(), random.random()])

        return nd.clip(x, a_min, a_max)

    def grad_grad_op(x):
        return nd.zeros_like(x)

    for dim in range(1, 5):
        shape = rand_shape_nd(dim)
        array = random_arrays(shape)
        check_second_order_unary(array, clip, grad_grad_op)


@with_seed()
def test_dropout():
    def dropout(x):
        return nd.Dropout(x)

    def grad_grad_op(x):
        return nd.zeros_like(x)

    for dim in range(1, 5):
        shape = rand_shape_nd(dim)
        array = random_arrays(shape)
        check_second_order_unary(array, dropout, grad_grad_op)


@with_seed()
def test_sigmoid():
    def sigmoid(x):
        return nd.sigmoid(x)

    def grad_op(x):
        return sigmoid(x) * (1 - sigmoid(x))

    def grad_grad_op(x):
        return grad_op(x) * (1 - 2 * sigmoid(x))

    for dim in range(1, 5):
        shape = rand_shape_nd(dim)
        array = random_arrays(shape)
        check_second_order_unary(array, sigmoid, grad_grad_op)


<<<<<<< HEAD
def test_softsign():
    def softsign(x):
        return nd.softsign(x)

    def grad_grad_op(x):
        return -2 * x / (nd.abs(x) * (1 + nd.abs(x))**3)
=======
@with_seed()
def test_sqrt():
    def sqrt(x):
        return nd.sqrt(x)

    def grad_grad_op(x):
        return -1/(4 * sqrt(x**3))

    sigma = random.randint(25, 100)
    mu = random.randint(500, 1000)
>>>>>>> d9364ba2

    for dim in range(1, 5):
        shape = rand_shape_nd(dim)
        array = random_arrays(shape)
<<<<<<< HEAD
        check_second_order_unary(array, softsign, grad_grad_op)


def test_hard_sigmoid():
    def hard_sigmoid(x):
        return nd.hard_sigmoid(x)

    def grad_grad_op(x):
        return nd.zeros_like(x)
=======
        array = sigma * array + mu
        # Only positive numbers
        assert((array > 0).all())
        check_second_order_unary(array, sqrt, grad_grad_op)


@with_seed()
def test_cbrt():
    def cbrt(x):
        return nd.cbrt(x)

    def grad_grad_op(x):
        return -2/(9 * cbrt(x**5))

    sigma = random.randint(25, 100)
    mu = random.randint(500, 1000)
>>>>>>> d9364ba2

    for dim in range(1, 5):
        shape = rand_shape_nd(dim)
        array = random_arrays(shape)
<<<<<<< HEAD
        check_second_order_unary(array, hard_sigmoid, grad_grad_op)
=======
        array = sigma * array + mu
        # Only positive numbers
        assert((array > 0).all())
        check_second_order_unary(array, cbrt, grad_grad_op)
>>>>>>> d9364ba2


def check_second_order_unary(x, op, grad_grad_op, rtol=None, atol=None):
    x = nd.array(x)
    grad_grad_x = grad_grad_op(x)
    x.attach_grad()

    # Manual head_grads.
    y_grad = nd.random.normal(shape=x.shape)
    head_grad_grads = nd.random.normal(shape=x.shape)

    # Perform compute.
    with autograd.record():
        y = op(x)
        x_grad = autograd.grad(heads=y, variables=x, head_grads=y_grad,
                               create_graph=True, retain_graph=True)[0]
    x_grad.backward(head_grad_grads)

    # Compute expected values.
    expected_grad_grad = grad_grad_x.asnumpy() * head_grad_grads.asnumpy() * \
        y_grad.asnumpy()

    # Validate the gradients.
    assert_almost_equal(expected_grad_grad,
                        x.grad.asnumpy(), rtol=rtol, atol=atol)


if __name__ == '__main__':
    import nose
    nose.runmodule()<|MERGE_RESOLUTION|>--- conflicted
+++ resolved
@@ -290,14 +290,6 @@
         check_second_order_unary(array, sigmoid, grad_grad_op)
 
 
-<<<<<<< HEAD
-def test_softsign():
-    def softsign(x):
-        return nd.softsign(x)
-
-    def grad_grad_op(x):
-        return -2 * x / (nd.abs(x) * (1 + nd.abs(x))**3)
-=======
 @with_seed()
 def test_sqrt():
     def sqrt(x):
@@ -308,22 +300,10 @@
 
     sigma = random.randint(25, 100)
     mu = random.randint(500, 1000)
->>>>>>> d9364ba2
-
-    for dim in range(1, 5):
-        shape = rand_shape_nd(dim)
-        array = random_arrays(shape)
-<<<<<<< HEAD
-        check_second_order_unary(array, softsign, grad_grad_op)
-
-
-def test_hard_sigmoid():
-    def hard_sigmoid(x):
-        return nd.hard_sigmoid(x)
-
-    def grad_grad_op(x):
-        return nd.zeros_like(x)
-=======
+
+    for dim in range(1, 5):
+        shape = rand_shape_nd(dim)
+        array = random_arrays(shape)
         array = sigma * array + mu
         # Only positive numbers
         assert((array > 0).all())
@@ -340,19 +320,14 @@
 
     sigma = random.randint(25, 100)
     mu = random.randint(500, 1000)
->>>>>>> d9364ba2
-
-    for dim in range(1, 5):
-        shape = rand_shape_nd(dim)
-        array = random_arrays(shape)
-<<<<<<< HEAD
-        check_second_order_unary(array, hard_sigmoid, grad_grad_op)
-=======
+
+    for dim in range(1, 5):
+        shape = rand_shape_nd(dim)
+        array = random_arrays(shape)
         array = sigma * array + mu
         # Only positive numbers
         assert((array > 0).all())
         check_second_order_unary(array, cbrt, grad_grad_op)
->>>>>>> d9364ba2
 
 
 def check_second_order_unary(x, op, grad_grad_op, rtol=None, atol=None):
