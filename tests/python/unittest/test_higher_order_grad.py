# Licensed to the Apache Software Foundation (ASF) under one
# or more contributor license agreements.  See the NOTICE file
# distributed with this work for additional information
# regarding copyright ownership.  The ASF licenses this file
# to you under the Apache License, Version 2.0 (the
# "License"); you may not use this file except in compliance
# with the License.  You may obtain a copy of the License at
#
#   http://www.apache.org/licenses/LICENSE-2.0
#
# Unless required by applicable law or agreed to in writing,
# software distributed under the License is distributed on an
# "AS IS" BASIS, WITHOUT WARRANTIES OR CONDITIONS OF ANY
# KIND, either express or implied.  See the License for the
# specific language governing permissions and limitations
# under the License.


import math
import random
from mxnet import nd, autograd
from mxnet.test_utils import assert_almost_equal, random_arrays, rand_shape_nd
from common import with_seed


@with_seed()
def test_sin():
    def sin(x):
        return nd.sin(x)

    def grad_grad_op(x):
        return -nd.sin(x)

    for dim in range(1, 5):
        shape = rand_shape_nd(dim)
        array = random_arrays(shape)
        check_second_order_unary(array, sin, grad_grad_op)


@with_seed()
def test_cos():
    def cos(x):
        return nd.cos(x)

    def grad_grad_op(x):
        return -nd.cos(x)

    for dim in range(1, 5):
        shape = rand_shape_nd(dim)
        array = random_arrays(shape)
        check_second_order_unary(array, cos, grad_grad_op)


@with_seed()
def test_tan():
    def tan(x):
        return nd.tan(x)

    def grad_op(x):
        return 1 / nd.cos(x)**2

    def grad_grad_op(x):
        return 2 * tan(x) * grad_op(x)

    for dim in range(1, 5):
        shape = rand_shape_nd(dim)
        array = random_arrays(shape)
        check_second_order_unary(array, tan, grad_grad_op)


@with_seed()
def test_sinh():
    def sinh(x):
        return nd.sinh(x)

    def grad_grad_op(x):
        return sinh(x)

    for dim in range(1, 5):
        shape = rand_shape_nd(dim)
        array = random_arrays(shape)
        check_second_order_unary(array, sinh, grad_grad_op)


@with_seed()
def test_cosh():
    def cosh(x):
        return nd.cosh(x)

    def grad_grad_op(x):
        return cosh(x)

    for dim in range(1, 5):
        shape = rand_shape_nd(dim)
        array = random_arrays(shape)
        check_second_order_unary(array, cosh, grad_grad_op)


@with_seed()
def test_tanh():
    def tanh(x):
        return nd.tanh(x)

    def grad_op(x):
        return 1 / nd.cosh(x)**2

    def grad_grad_op(x):
        return -2 * tanh(x) * grad_op(x)

    for dim in range(1, 5):
        shape = rand_shape_nd(dim)
        array = random_arrays(shape)
        check_second_order_unary(
            array, tanh, grad_grad_op, rtol=1e-6, atol=1e-6)


@with_seed()
def test_arctan():
    def arctan(x):
        return nd.arctan(x)

    def grad_grad_op(x):
        return (-2 * x)/((1 + x**2)**2)

    for dim in range(1, 5):
        shape = rand_shape_nd(dim)
        array = random_arrays(shape)
        # Domain of arctan is all real numbers.
        # Scale std_dev
        array *= random.randint(500, 10000)
        check_second_order_unary(array, arctan, grad_grad_op)


@with_seed()
def test_arctanh():
    def arctanh(x):
        return nd.arctanh(x)

    def grad_grad_op(x):
        return (2 * x)/((1 - x**2)**2)

    for dim in range(1, 5):
        shape = rand_shape_nd(dim)
        array = random_arrays(shape)
        check_second_order_unary(array, arctanh, grad_grad_op)


@with_seed()
def test_radians():
    def radians(x):
        return nd.radians(x)

    def grad_grad_op(x):
        return nd.zeros_like(x)

    for dim in range(1, 5):
        shape = rand_shape_nd(dim)
        array = random_arrays(shape)
        check_second_order_unary(array, radians, grad_grad_op)


@with_seed()
def test_relu():
    def relu(x):
        return nd.relu(x)

    def grad_grad_op(x):
        return nd.zeros_like(x)

    for dim in range(1, 5):
        shape = rand_shape_nd(dim)
        array = random_arrays(shape)
        check_second_order_unary(array, relu, grad_grad_op)


@with_seed()
def test_log():
    def log(x):
        return nd.log(x)

    def grad_grad_op(x):
        return -1/(x**2)

    for dim in range(1, 5):
        shape = rand_shape_nd(dim)
        array = random_arrays(shape)
        check_second_order_unary(array, log, grad_grad_op)


@with_seed()
def test_log2():
    def log2(x):
        return nd.log2(x)

    def grad_grad_op(x):
        return -1/((x**2) * math.log(2))

    for dim in range(1, 5):
        shape = rand_shape_nd(dim)
        array = random_arrays(shape)
        check_second_order_unary(array, log2, grad_grad_op)


@with_seed()
def test_log10():
    def log10(x):
        return nd.log10(x)

    def grad_grad_op(x):
        return -1/((x**2) * math.log(10))

    for dim in range(1, 5):
        shape = rand_shape_nd(dim)
        array = random_arrays(shape)
        check_second_order_unary(array, log10, grad_grad_op)


@with_seed()
def test_reciprocal():
    def reciprocal(x):
        return nd.reciprocal(x)

    def grad_grad_op(x):
        return 2 / x**3

    for dim in range(1, 5):
        shape = rand_shape_nd(dim)
        array = random_arrays(shape)
        check_second_order_unary(array, reciprocal, grad_grad_op)


@with_seed()
def test_abs():
    def abs(x):
        return nd.abs(x)

    def grad_grad_op(x):
        return nd.zeros_like(x)

    for dim in range(1, 5):
        shape = rand_shape_nd(dim)
        array = random_arrays(shape)
        check_second_order_unary(array, abs, grad_grad_op)

<<<<<<< HEAD
@with_seed()
=======

@with_seed()
def test_clip():
    def clip(x):
        a_min, a_max = sorted([random.random(), random.random()])

        return nd.clip(x, a_min, a_max)

    def grad_grad_op(x):
        return nd.zeros_like(x)

    for dim in range(1, 5):
        shape = rand_shape_nd(dim)
        array = random_arrays(shape)
        check_second_order_unary(array, clip, grad_grad_op)


@with_seed()
def test_dropout():
    def dropout(x):
        return nd.Dropout(x)

    def grad_grad_op(x):
        return nd.zeros_like(x)

    for dim in range(1, 5):
        shape = rand_shape_nd(dim)
        array = random_arrays(shape)
        check_second_order_unary(array, dropout, grad_grad_op)


>>>>>>> 4f8bc3a5
def test_sigmoid():
    def sigmoid(x):
        return nd.sigmoid(x)

    def grad_op(x):
        return sigmoid(x) * (1 - sigmoid(x))

    def grad_grad_op(x):
        return grad_op(x) * (1 - 2 * sigmoid(x))

    for dim in range(1, 5):
        shape = rand_shape_nd(dim)
        array = random_arrays(shape)
        check_second_order_unary(array, sigmoid, grad_grad_op)


@with_seed()
def test_sqrt():
    def sqrt(x):
        return nd.sqrt(x)

    def grad_grad_op(x):
        return -1/(4 * sqrt(x**3))

    sigma = random.randint(25, 100)
    mu = random.randint(500, 1000)

    for dim in range(1, 5):
        shape = rand_shape_nd(dim)
        array = random_arrays(shape)
        array = sigma * array + mu
        # Only positive numbers
        assert((array > 0).all())
        check_second_order_unary(array, sqrt, grad_grad_op)


@with_seed()
def test_cbrt():
    def cbrt(x):
        return nd.cbrt(x)

    def grad_grad_op(x):
        return -2/(9 * cbrt(x**5))

    sigma = random.randint(25, 100)
    mu = random.randint(500, 1000)

    for dim in range(1, 5):
        shape = rand_shape_nd(dim)
        array = random_arrays(shape)
        array = sigma * array + mu
        # Only positive numbers
        assert((array > 0).all())
        check_second_order_unary(array, cbrt, grad_grad_op)


def check_second_order_unary(x, op, grad_grad_op, rtol=None, atol=None):
    x = nd.array(x)
    grad_grad_x = grad_grad_op(x)
    x.attach_grad()

    # Manual head_grads.
    y_grad = nd.random.normal(shape=x.shape)
    head_grad_grads = nd.random.normal(shape=x.shape)

    # Perform compute.
    with autograd.record():
        y = op(x)
        x_grad = autograd.grad(heads=y, variables=x, head_grads=y_grad,
                               create_graph=True, retain_graph=True)[0]
    x_grad.backward(head_grad_grads)

    # Compute expected values.
    expected_grad_grad = grad_grad_x.asnumpy() * head_grad_grads.asnumpy() * \
        y_grad.asnumpy()

    # Validate the gradients.
    assert_almost_equal(expected_grad_grad,
                        x.grad.asnumpy(), rtol=rtol, atol=atol)


if __name__ == '__main__':
    import nose
    nose.runmodule()<|MERGE_RESOLUTION|>--- conflicted
+++ resolved
@@ -242,9 +242,6 @@
         array = random_arrays(shape)
         check_second_order_unary(array, abs, grad_grad_op)
 
-<<<<<<< HEAD
-@with_seed()
-=======
 
 @with_seed()
 def test_clip():
@@ -276,7 +273,7 @@
         check_second_order_unary(array, dropout, grad_grad_op)
 
 
->>>>>>> 4f8bc3a5
+@with_seed()
 def test_sigmoid():
     def sigmoid(x):
         return nd.sigmoid(x)
