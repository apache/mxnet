--- conflicted
+++ resolved
@@ -22,12 +22,6 @@
 from common import with_seed
 
 
-<<<<<<< HEAD
-# @with_seed()
-# def test_log():
-#     def log(x):
-#         return nd.log(x)
-=======
 @with_seed()
 def test_sin():
     def sin(x):
@@ -74,97 +68,53 @@
 def test_log():
     def log(x):
         return nd.log(x)
->>>>>>> 45844b22
 
-#     def grad_grad_op(x):
-#         return -1/(x**2)
+    def grad_grad_op(x):
+        return -1/(x**2)
 
-<<<<<<< HEAD
-#     arrays = random_arrays((2, 2), (2, 3), (4, 5, 2), (3, 1, 4, 5))
-
-#     for array in arrays:
-#         check_second_order_unary(array, log, grad_grad_op)
-=======
     for dim in range(1, 5):
         shape = rand_shape_nd(dim)
         array = random_arrays(shape)
         check_second_order_unary(array, log, grad_grad_op)
->>>>>>> 45844b22
 
 
-# @with_seed()
-# def test_log2():
-#     def log2(x):
-#         return nd.log2(x)
+@with_seed()
+def test_log2():
+    def log2(x):
+        return nd.log2(x)
 
-#     def grad_grad_op(x):
-#         return -1/((x**2) * math.log(2))
+    def grad_grad_op(x):
+        return -1/((x**2) * math.log(2))
 
-<<<<<<< HEAD
-#     arrays = random_arrays((2, 2), (2, 3), (4, 5, 2), (3, 1, 4, 5))
-
-#     for array in arrays:
-#         check_second_order_unary(array, log2, grad_grad_op)
-
-
-# @with_seed()
-# def test_log10():
-#     def log10(x):
-#         return nd.log10(x)
-
-#     def grad_grad_op(x):
-#         return -1/((x**2) * math.log(10))
-
-#     arrays = random_arrays((2, 2), (2, 3), (4, 5, 2), (3, 1, 4, 5))
-
-#     for array in arrays:
-#         check_second_order_unary(array, log10, grad_grad_op)
-=======
     for dim in range(1, 5):
         shape = rand_shape_nd(dim)
         array = random_arrays(shape)
         check_second_order_unary(array, log2, grad_grad_op)
->>>>>>> 45844b22
 
 
 @with_seed()
-def test_sigmoid():
-    sigmoid = lambda x: nd.sigmoid(x)
-
-    def grad_op(x):
-        return sigmoid(x) * (1 - sigmoid(x))
+def test_log10():
+    def log10(x):
+        return nd.log10(x)
 
     def grad_grad_op(x):
-        # return grad_op(x) - 2 * grad_op(x) * sigmoid(x)
-        return sigmoid(x) * grad_op(x)
+        return -1/((x**2) * math.log(10))
 
-<<<<<<< HEAD
-    arrays = random_arrays((2, 2), (2, 3), (4, 5, 2), (3, 1, 4, 5))
-
-    for array in arrays[:1]:
-        check_second_order_unary(array, sigmoid, grad_grad_op)
-=======
     for dim in range(1, 5):
         shape = rand_shape_nd(dim)
         array = random_arrays(shape)
         check_second_order_unary(array, log10, grad_grad_op)
->>>>>>> 45844b22
 
 
 def check_second_order_unary(x, op, grad_grad_op):
     x = nd.array(x)
-    grad_grad_x = grad_grad_op(x)
+    expect_grad_grad = grad_grad_op(x)
     x.attach_grad()
     with autograd.record():
         y = op(x)
-        # head_grads = nd.random.normal(shape=y.shape)
-        head_grads = nd.ones_like(y)#  * 0.5
-        y_grad = autograd.grad(y, x, head_grads=head_grads,create_graph=True, retain_graph=True)[0]
-    head_grad_grads =  nd.ones_like(y_grad)
-    # head_grad_grads = nd.random.normal(shape=y_grad.shape)
-    y_grad.backward(head_grad_grads)
-    expected_grad_grad = grad_grad_x.asnumpy()  * head_grad_grads.asnumpy() * head_grads.asnumpy() 
-    assert_almost_equal(expected_grad_grad, x.grad.asnumpy())
+        y_grad = autograd.grad(y, x, create_graph=True, retain_graph=True)[0]
+    y_grad.backward()
+    assert_almost_equal(expect_grad_grad.asnumpy(), x.grad.asnumpy())
 
 
 if __name__ == '__main__':
