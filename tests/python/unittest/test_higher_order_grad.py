--- conflicted
+++ resolved
@@ -18,17 +18,12 @@
 
 import math
 import random
-<<<<<<< HEAD
-from mxnet import nd, autograd
-from mxnet.test_utils import assert_almost_equal, random_arrays, rand_shape_nd
-=======
 from functools import reduce
 from operator import mul
 import random
 
 from nose.tools import ok_
 
->>>>>>> f045018f
 from common import with_seed
 import mxnet
 from mxnet import nd, autograd, gluon
@@ -427,6 +422,46 @@
         # Only positive numbers
         assert((array > 0).all())
         check_second_order_unary(array, cbrt, grad_grad_op)
+
+
+@with_seed()
+def test_rsqrt():
+    def rsqrt(x):
+        return nd.rsqrt(x)
+
+    def grad_grad_op(x):
+        return 3/(4 * nd.sqrt(x**5))
+
+    sigma = random.randint(25, 100)
+    mu = random.randint(500, 1000)
+
+    for dim in range(1, 5):
+        shape = rand_shape_nd(dim)
+        array = random_arrays(shape)
+        array = sigma * array + mu
+        # Only positive numbers
+        assert((array > 0).all())
+        check_second_order_unary(array, rsqrt, grad_grad_op)
+
+
+@with_seed()
+def test_rcbrt():
+    def rcbrt(x):
+        return nd.rcbrt(x)
+
+    def grad_grad_op(x):
+        return 4/(9 * nd.cbrt(x**7))
+
+    sigma = random.randint(25, 100)
+    mu = random.randint(500, 1000)
+
+    for dim in range(1, 5):
+        shape = rand_shape_nd(dim)
+        array = random_arrays(shape)
+        array = sigma * array + mu
+        # Only positive numbers
+        assert((array > 0).all())
+        check_second_order_unary(array, rcbrt, grad_grad_op)
 
 
 def check_second_order_unary(x, op, grad_grad_op, rtol=None, atol=None):
@@ -473,50 +508,6 @@
         "orders should have unique elements"
     highest_order = max(orders)
 
-<<<<<<< HEAD
-@with_seed()
-def test_rsqrt():
-    def rsqrt(x):
-        return nd.rsqrt(x)
-
-    def grad_grad_op(x):
-        return 3/(4 * nd.sqrt(x**5))
-
-    sigma = random.randint(25, 100)
-    mu = random.randint(500, 1000)
-
-    for dim in range(1, 5):
-        shape = rand_shape_nd(dim)
-        array = random_arrays(shape)
-        array = sigma * array + mu
-        # Only positive numbers
-        assert((array > 0).all())
-        check_second_order_unary(array, rsqrt, grad_grad_op)
-
-
-@with_seed()
-def test_rcbrt():
-    def rcbrt(x):
-        return nd.rcbrt(x)
-
-    def grad_grad_op(x):
-        return 4/(9 * nd.cbrt(x**7))
-
-    sigma = random.randint(25, 100)
-    mu = random.randint(500, 1000)
-
-    for dim in range(1, 5):
-        shape = rand_shape_nd(dim)
-        array = random_arrays(shape)
-        array = sigma * array + mu
-        # Only positive numbers
-        assert((array > 0).all())
-        check_second_order_unary(array, rcbrt, grad_grad_op)
-
-
-def check_second_order_unary(x, op, grad_grad_op):
-=======
->>>>>>> f045018f
     x = nd.array(x)
     x.attach_grad()
 
