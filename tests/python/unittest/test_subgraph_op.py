# Licensed to the Apache Software Foundation (ASF) under one
# or more contributor license agreements.  See the NOTICE file
# distributed with this work for additional information
# regarding copyright ownership.  The ASF licenses this file
# to you under the Apache License, Version 2.0 (the
# "License"); you may not use this file except in compliance
# with the License.  You may obtain a copy of the License at
#
#   http://www.apache.org/licenses/LICENSE-2.0
#
# Unless required by applicable law or agreed to in writing,
# software distributed under the License is distributed on an
# "AS IS" BASIS, WITHOUT WARRANTIES OR CONDITIONS OF ANY
# KIND, either express or implied.  See the License for the
# specific language governing permissions and limitations
# under the License.

import os
import ctypes
import mxnet as mx
from mxnet.base import SymbolHandle, check_call, _LIB, mx_uint, c_str_array, c_str, mx_real_t
from mxnet.symbol import Symbol
import numpy as np
from mxnet.test_utils import assert_almost_equal, environment
from mxnet import gluon
from mxnet.gluon import nn
from mxnet import nd
import pytest
import tempfile

def network_structure_1():
    data1 = mx.sym.var('data1', shape=(2, 3, 10, 10))
    data2 = mx.sym.var('data2')
    conv1 = mx.sym.Convolution(data=data1, weight=data2, no_bias=True, kernel=(2, 2), num_filter=1)
    conv2 = mx.sym.Convolution(data=data2, no_bias=True, kernel=(1, 1), num_filter=1)
    out = mx.sym.Group([conv1, conv2])
    return (out, ['data1'], [(2, 3, 10, 10)])

def network_structure_2():
    # this tests whether the partitioning algorithm can deal with cycles
    data = mx.sym.var('data', shape=(2, 3, 10, 10))
    ret = mx.sym.exp(data)
    ret1 = mx.sym.cos(ret)
    ret2 = mx.sym.sin(ret)
    ret = ret1 + ret2
    return (ret, ['data'], [(2, 3, 10, 10)])

def network_structure_3():
    # this tests whether the partitioned sym can distinguish in_args and aux_states
    data = mx.sym.var('data', shape=(2, 3, 10, 10))
    ret = mx.sym.exp(data)
    ret1 = mx.sym.cos(ret)
    ret2 = mx.sym.sin(ret)
    ret = ret1 + ret2
    ret = mx.sym.BatchNorm(ret)
    ret = mx.sym.BatchNorm(ret)
    # Return the same and shape of 'data' and auxiliary states
    return  (ret, ['data'] + ret.list_auxiliary_states(), [(2, 3, 10, 10), (3,), (3,), (3,), (3,)])

def network_structure_4():
    # the last op has multiple duplicate outputs
    data = mx.sym.var('data', shape=(2, 3, 10, 10))
    ret = mx.sym.exp(data)
    ret = mx.sym.Group([ret, ret, ret])
    return (ret, ['data'], [(2, 3, 10, 10)])

def network_structure_5():
    # the subgraph has two duplicate input entries
    data = mx.sym.var('data', shape=(2, 3, 10, 10))
    ret = data + data
    return (ret, ['data'], [(2, 3, 10, 10)])

def network_structure_6():
    data1 = mx.sym.Variable('data1', shape=(3, 3, 10, 10), dtype=np.float32)
    data2 = mx.sym.Variable('data2', shape=(1, 0, 2, 2))
    data3 = mx.sym.sin(data2)
    conv = mx.sym.Convolution(data=data1, weight=data3, kernel=(2, 2), num_filter=1)
    return (conv, ['data1'], [(3, 3, 10, 10)])

def network_structure_7():
    # in this graph, the subgraph node and the other two external nodes form a cycle
    data = mx.sym.Variable('data', shape=(1,))
    ret1 = mx.sym.sin(data)
    ret2 = mx.sym.cos(ret1)
    for _ in range(5):
        ret2 = mx.sym.cos(ret2)
    ret = ret1 + ret2
    return (ret, ['data'], [(1,)])

def network_structure_8():
    # in this graph, two nodes in the subgraph consume the same input, and
    # and two nodes outside the subgraph consume a single output from the subgraph
    data = mx.sym.Variable('data', shape=(1,))
    sin1 = mx.sym.sin(data)
    sin2 = mx.sym.sin(data)
    plus = sin1 + sin2
    ret1 = mx.sym.cos(plus)
    ret2 = mx.sym.cos(plus)
    ret = ret1 - ret2
    return (ret, ['data'], [(1,)])

def get_graphs():
    return [
            (network_structure_1(), ['Convolution']),
            (network_structure_2(), ['exp', 'sin', '_Plus', 'elemwise_add', '_plus']),
            (network_structure_2(), ['exp', 'cos', '_Plus', 'elemwise_add', '_plus']),
            (network_structure_3(), ['exp', 'sin', '_Plus', 'elemwise_add', '_plus']),
            (network_structure_3(), ['exp', 'cos', '_Plus', 'elemwise_add', '_plus']),
            (network_structure_3(), ['exp', 'sin', '_Plus', 'elemwise_add', '_plus', 'BatchNorm']),
            (network_structure_3(), ['exp', 'cos', '_Plus', 'elemwise_add', '_plus', 'BatchNorm']),
            (network_structure_3(), ['exp', 'BatchNorm']),
            (network_structure_3(), ['BatchNorm']),
            (network_structure_4(), ['exp']),
            (network_structure_5(), ['_plus', '_Plus', 'elemwise_add']),
            (network_structure_6(), []),
            (network_structure_6(), [mx.sym.sin.__name__]),
            (network_structure_6(), [mx.sym.Convolution.__name__]),
            (network_structure_6(), [mx.sym.sin.__name__, mx.sym.Convolution.__name__]),
            (network_structure_7(), ['sin', 'elemwise_add', '_plus', '_Plus']),
            (network_structure_8(), ['sin', 'elemwise_add'])
            ]

@pytest.mark.parametrize('subgraph_backend', ['default', 'default_v2'])
@pytest.mark.parametrize('sym,op_names', get_graphs())
def test_subgraph_exe1(sym, subgraph_backend, op_names):
    """Use the partitioned sym to _simple_bind an executor and compare the outputs
    with those of the original executor"""
    sym, _, _ = sym
    out = SymbolHandle()
    check_call(_LIB.MXBuildSubgraphByOpNames(sym.handle, c_str(subgraph_backend), mx_uint(len(op_names)),
                                              c_str_array(op_names), ctypes.byref(out)))

    partitioned_sym = Symbol(out)
    assert partitioned_sym.list_inputs() == sym.list_inputs()
    assert partitioned_sym.list_arguments() == sym.list_arguments()
    assert partitioned_sym.list_auxiliary_states() == sym.list_auxiliary_states()
    exe = sym._simple_bind(ctx=mx.current_context(), grad_req='null')
    partitioned_exe = partitioned_sym._simple_bind(ctx=mx.current_context(), grad_req='null')
    input_names = sym.list_inputs()
    for name in input_names:
        if name in exe.arg_dict:
            exe.arg_dict[name][:] = mx.nd.random.uniform(shape=exe.arg_dict[name].shape)
            partitioned_exe.arg_dict[name][:] = exe.arg_dict[name]
        else:
            assert name in exe.aux_dict
            exe.aux_dict[name][:] = mx.nd.random.uniform(shape=exe.aux_dict[name].shape)
            partitioned_exe.aux_dict[name][:] = exe.aux_dict[name]
    exe.forward()
    partitioned_exe.forward()
    assert len(exe.outputs) == len(partitioned_exe.outputs)
    for i in range(len(exe.outputs)):
        assert_almost_equal((exe.outputs[i] - partitioned_exe.outputs[i]).abs().sum().asnumpy(),
                            np.zeros(shape=(1,)))

@pytest.mark.parametrize('subgraph_backend', ['default', 'default_v2'])
@pytest.mark.parametrize('sym,op_names', get_graphs())
def test_subgraph_exe2(sym, subgraph_backend, op_names):
    """Use env var MXNET_SUBGRAPH_BACKEND=default to trigger graph partitioning in _simple_bind
    and compare results of the partitioned sym and the original sym."""
    def get_executor(sym, subgraph_backend=None, op_names=None, original_exec=None):
        exe = sym._simple_bind(ctx=mx.current_context(), grad_req='null')
        input_names = sym.list_inputs()
        for name in input_names:
            if name in exe.arg_dict:
                exe.arg_dict[name][:] = mx.nd.random.uniform(shape=exe.arg_dict[name].shape)\
                    if original_exec is None else original_exec.arg_dict[name]
            else:
                assert name in exe.aux_dict
                exe.aux_dict[name][:] = mx.nd.random.uniform(shape=exe.aux_dict[name].shape)\
                    if original_exec is None else original_exec.aux_dict[name]
        exe.forward()
        return exe
    sym, _, _ = sym
    original_exec = get_executor(sym)
    with environment('MXNET_SUBGRAPH_BACKEND', subgraph_backend):
        check_call(_LIB.MXSetSubgraphPropertyOpNames(c_str(subgraph_backend), mx_uint(len(op_names)),
                                                     c_str_array(op_names)))
        partitioned_exec = get_executor(sym, subgraph_backend, op_names, original_exec)
        check_call(_LIB.MXRemoveSubgraphPropertyOpNames(c_str(subgraph_backend)))
    outputs1 = original_exec.outputs
    outputs2 = partitioned_exec.outputs
    assert len(outputs1) == len(outputs2)
    for i in range(len(outputs1)):
        assert_almost_equal((outputs1[i] - outputs2[i]).abs().sum().asnumpy(), np.zeros(shape=(1,)))

@pytest.mark.parametrize('subgraph_backend', ['default', 'default_v2'])
@pytest.mark.parametrize('sym,op_names', get_graphs())
def test_subgraph_exe3(sym, subgraph_backend, op_names):
    """Use the partitioned sym to bind an executor and compare the outputs
    with those of the original executor"""
    sym, _, _ = sym
    out = SymbolHandle()
    check_call(_LIB.MXBuildSubgraphByOpNames(sym.handle, c_str(subgraph_backend), mx_uint(len(op_names)),
                                              c_str_array(op_names), ctypes.byref(out)))

    partitioned_sym = Symbol(out)
    input_names = sym.list_inputs()
    arg_names = sym.list_arguments()
    aux_names = sym.list_auxiliary_states()
    assert partitioned_sym.list_inputs() == input_names
    assert partitioned_sym.list_arguments() == arg_names
    assert partitioned_sym.list_auxiliary_states() == aux_names
    arg_shapes, _, aux_shapes = sym.infer_shape()
    arg_array = [mx.nd.random.uniform(shape=shape) for shape in arg_shapes]
    aux_array = [mx.nd.random.uniform(shape=shape) for shape in aux_shapes]
    exe = sym._bind(ctx=mx.current_context(), args=arg_array, aux_states=aux_array, grad_req='null')
    partitioned_exe = partitioned_sym._bind(ctx=mx.current_context(), args=arg_array,
                                           aux_states=aux_array, grad_req='null')
    exe.forward()
    partitioned_exe.forward()
    assert len(exe.outputs) == len(partitioned_exe.outputs)
    for i in range(len(exe.outputs)):
        assert_almost_equal((exe.outputs[i] - partitioned_exe.outputs[i]).abs().sum().asnumpy(),
                            np.zeros(shape=(1,)))

@pytest.mark.parametrize('subgraph_backend', ['default', 'default_v2'])
@pytest.mark.parametrize('sym,op_names', get_graphs())
def test_subgraph_exe4(sym, subgraph_backend, op_names):
    """Use env var MXNET_SUBGRAPH_BACKEND=default to trigger graph partitioning in bind
    and compare results of the partitioned sym and the original sym."""
    def get_executor(sym, subgraph_backend=None, op_names=None, original_exec=None):
        arg_shapes, _, aux_shapes = sym.infer_shape()
        if subgraph_backend is None:
            arg_array = [mx.nd.random.uniform(shape=shape) for shape in arg_shapes]
            aux_array = [mx.nd.random.uniform(shape=shape) for shape in aux_shapes]
        else:
            arg_array = None
            aux_array = None
        exe = sym._bind(ctx=mx.current_context(),
                       args=arg_array if subgraph_backend is None else original_exec.arg_arrays,
                       aux_states=aux_array if subgraph_backend is None else original_exec.aux_arrays,
                       grad_req='null')
        exe.forward()
        return exe

    sym, _, _ = sym
    original_exec = get_executor(sym)
    with environment('MXNET_SUBGRAPH_BACKEND', subgraph_backend):
        check_call(_LIB.MXSetSubgraphPropertyOpNames(c_str(subgraph_backend), mx_uint(len(op_names)),
                                                     c_str_array(op_names)))
        partitioned_exec = get_executor(sym, subgraph_backend, op_names, original_exec)
        check_call(_LIB.MXRemoveSubgraphPropertyOpNames(c_str(subgraph_backend)))
    outputs1 = original_exec.outputs
    outputs2 = partitioned_exec.outputs
    assert len(outputs1) == len(outputs2)
    for i in range(len(outputs1)):
        assert_almost_equal((outputs1[i] - outputs2[i]).abs().sum().asnumpy(), np.zeros(shape=(1,)))

def set_random_inputs(exe1, input_names):
    """Sets random values to exe1's args and auxs"""
    for name in input_names:
        if name in exe1.arg_dict:
            exe1.arg_dict[name][:] = mx.nd.random.uniform(shape=exe1.arg_dict[name].shape)
        else:
            assert name in exe1.aux_dict
            exe1.aux_dict[name][:] = mx.nd.random.uniform(shape=exe1.aux_dict[name].shape)

def copy_inputs_between_executors(exe1, exe2, input_names):
    """Copies values of args and auxs from exe1 to exe2"""
    for name in input_names:
        if name in exe2.arg_dict:
            exe2.arg_dict[name][:] = exe1.arg_dict[name]
        else:
            assert name in exe2.aux_dict
            exe2.aux_dict[name][:] = exe1.aux_dict[name]

@pytest.mark.parametrize('subgraph_backend', ['default', 'default_v2'])
@pytest.mark.parametrize('sym,op_names', get_graphs())
def test_subgraph_exe5(sym, subgraph_backend, op_names):
    """Call optimize_for to trigger graph partitioning without infer shapes/types before,
    then _simple_bind and compare results of the partitioned sym and the original sym."""
    # _simple_bind
    sym, _, _ = sym
    exe1 = sym._simple_bind(ctx=mx.current_context(), grad_req='null')
    input_names = sym.list_inputs()
    set_random_inputs(exe1, input_names)
    exe1.forward()

    # partition before _simple_bind
    check_call(_LIB.MXSetSubgraphPropertyOpNamesV2(c_str(subgraph_backend), mx_uint(len(op_names)),
                                                 c_str_array(op_names)))
    part_sym = sym.optimize_for(subgraph_backend)
    check_call(_LIB.MXRemoveSubgraphPropertyOpNamesV2(c_str(subgraph_backend)))

    exe2 = part_sym._simple_bind(ctx=mx.current_context(), grad_req='null')
    copy_inputs_between_executors(exe1, exe2, input_names)
    exe2.forward()

    # compare outputs
    outputs1 = exe1.outputs
    outputs2 = exe2.outputs
    assert len(outputs1) == len(outputs2)
    for i in range(len(outputs1)):
        assert_almost_equal((outputs1[i] - outputs2[i]).abs().sum().asnumpy(), np.zeros(shape=(1,)))

@pytest.mark.parametrize('subgraph_backend', ['default', 'default_v2'])
@pytest.mark.parametrize('sym,op_names', get_graphs())
def test_subgraph_exe6(sym, subgraph_backend, op_names):
    """Call optimize_for to trigger graph partitioning with shapes/types, then _simple_bind
    and compare results of the partitioned sym and the original sym."""
    # _simple_bind
    sym, _, _ = sym
    exe1 = sym._simple_bind(ctx=mx.current_context(), grad_req='null')
    input_names = sym.list_inputs()
    set_random_inputs(exe1, input_names)
    exe1.forward()

    # infer shape/type before partition before _simple_bind
    check_call(_LIB.MXSetSubgraphPropertyOpNamesV2(c_str(subgraph_backend), mx_uint(len(op_names)),
                                                 c_str_array(op_names)))
    part_sym = sym.optimize_for(subgraph_backend, exe1.arg_dict, exe1.aux_dict)
    check_call(_LIB.MXRemoveSubgraphPropertyOpNamesV2(c_str(subgraph_backend)))

    exe2 = part_sym._simple_bind(ctx=mx.current_context(), grad_req='null')
    copy_inputs_between_executors(exe1, exe2, input_names)
    exe2.forward()

    # compare outputs
    outputs1 = exe1.outputs
    outputs2 = exe2.outputs
    assert len(outputs1) == len(outputs2)
    for i in range(len(outputs1)):
        assert_almost_equal((outputs1[i] - outputs2[i]).abs().sum().asnumpy(), np.zeros(shape=(1,)))

@pytest.mark.parametrize('subgraph_backend', ['default', 'default_v2'])
@pytest.mark.parametrize('sym,op_names', get_graphs())
def test_subgraph_exe7(sym, subgraph_backend, op_names):
    """Call optimize_for to trigger graph partitioning without infer shapes/types before,
    then bind and compare results of the partitioned sym and the original sym."""
    # bind
    sym, _, _ = sym
    arg_shapes, _, aux_shapes = sym.infer_shape()
    arg_array = [mx.nd.random.uniform(shape=shape) for shape in arg_shapes]
    aux_array = [mx.nd.random.uniform(shape=shape) for shape in aux_shapes]
    exe1 = sym._bind(ctx=mx.current_context(), args=arg_array, aux_states=aux_array, grad_req='null')
    exe1.forward()

    # partition before bind
    check_call(_LIB.MXSetSubgraphPropertyOpNamesV2(c_str(subgraph_backend), mx_uint(len(op_names)),
                                                 c_str_array(op_names)))
    part_sym = sym.optimize_for(subgraph_backend)
    check_call(_LIB.MXRemoveSubgraphPropertyOpNamesV2(c_str(subgraph_backend)))

    exe2 = part_sym._bind(ctx=mx.current_context(), args=arg_array, aux_states=aux_array, grad_req='null')
    exe2.forward()

    # compare outputs
    outputs1 = exe1.outputs
    outputs2 = exe2.outputs
    assert len(outputs1) == len(outputs2)
    for i in range(len(outputs1)):
        assert_almost_equal((outputs1[i] - outputs2[i]).abs().sum().asnumpy(), np.zeros(shape=(1,)))

@pytest.mark.parametrize('subgraph_backend', ['default', 'default_v2'])
@pytest.mark.parametrize('sym,op_names', get_graphs())
def test_subgraph_exe8(sym, subgraph_backend, op_names):
    """Call optimize_for to infer shapes, types and dtypes followed by graph partitioning,
    then bind and compare results of the partitioned sym and the original sym."""
    # bind
    sym, _, _ = sym
    arg_shapes, _, aux_shapes = sym.infer_shape()
    arg_names = sym.list_arguments()
    aux_names = sym.list_auxiliary_states()
    arg_dict = {name:mx.nd.random.uniform(shape=shape) for name,shape in zip(arg_names,arg_shapes)}
    aux_dict = {name:mx.nd.random.uniform(shape=shape) for name,shape in zip(aux_names,aux_shapes)}
    exe1 = sym._bind(ctx=mx.current_context(), args=arg_dict, aux_states=aux_dict, grad_req='null')
    exe1.forward()

    # infer shape/type before partition before bind
    check_call(_LIB.MXSetSubgraphPropertyOpNamesV2(c_str(subgraph_backend), mx_uint(len(op_names)),
                                                   c_str_array(op_names)))
    part_sym = sym.optimize_for(subgraph_backend, arg_dict, aux_dict)
    check_call(_LIB.MXRemoveSubgraphPropertyOpNamesV2(c_str(subgraph_backend)))

    exe2 = part_sym._bind(ctx=mx.current_context(), args=arg_dict, aux_states=aux_dict, grad_req='null')
    exe2.forward()

    # compare outputs
    outputs1 = exe1.outputs
    outputs2 = exe2.outputs
    assert len(outputs1) == len(outputs2)
    for i in range(len(outputs1)):
        assert_almost_equal((outputs1[i] - outputs2[i]).abs().sum().asnumpy(), np.zeros(shape=(1,)))

@pytest.mark.parametrize('subgraph_backend', ['default', 'default_v2'])
@pytest.mark.parametrize('sym,op_names', get_graphs())
def test_subgraph_exe9(sym, subgraph_backend, op_names):
    """Call optimize_for to infer shapes, types and dtypes followed by graph partitioning and
    dedup subgraph, then bind and compare results of the partitioned sym and the original sym."""
    # bind
    sym, _, _ = sym
    arg_shapes, _, aux_shapes = sym.infer_shape()
    arg_names = sym.list_arguments()
    aux_names = sym.list_auxiliary_states()
    arg_dict = {name:mx.nd.random.uniform(shape=shape) for name,shape in zip(arg_names,arg_shapes)}
    aux_dict = {name:mx.nd.random.uniform(shape=shape) for name,shape in zip(aux_names,aux_shapes)}
    exe1 = sym._bind(ctx=mx.current_context(), args=arg_dict, aux_states=aux_dict, grad_req='null')
    exe1.forward()

    # infer shape/type before partition before bind
    check_call(_LIB.MXSetSubgraphPropertyOpNamesV2(c_str(subgraph_backend), mx_uint(len(op_names)),
                                                   c_str_array(op_names)))
    part_sym = sym.optimize_for(subgraph_backend, arg_dict, aux_dict, dedup_subgraph=True)
    check_call(_LIB.MXRemoveSubgraphPropertyOpNamesV2(c_str(subgraph_backend)))

    exe2 = part_sym._bind(ctx=mx.current_context(), args=arg_dict, aux_states=aux_dict, grad_req='null')
    exe2.forward()

    # compare outputs
    outputs1 = exe1.outputs
    outputs2 = exe2.outputs
    assert len(outputs1) == len(outputs2)
    for i in range(len(outputs1)):
        assert_almost_equal((outputs1[i] - outputs2[i]).abs().sum().asnumpy(), np.zeros(shape=(1,)))

@pytest.mark.parametrize('subgraph_backend', ['default', 'default_v2'])
@pytest.mark.parametrize('sym,op_names', get_graphs())
def test_subgraph_backend_gluon(sym, subgraph_backend, op_names, tmp_path):
    """Call hybridize() to partition the graph, and then compare results of the partitioned
    sym and the original sym. Here do an inference before hybridizing with the subgraph_backend
    which means we'll pass shapes/types"""
    # create Gluon block for given symbol
    inputs = [mx.sym.var(i, dtype=mx_real_t) for i in sym[1]]
    sym_block = nn.SymbolBlock(sym[0], inputs)
    sym_block.initialize(ctx=mx.current_context())
    x = [mx.nd.random.uniform(shape=s,ctx=mx.current_context()) for s in sym[2]]
    # hybridize and export to get baseline
    sym_block.hybridize()
    outputs1 = sym_block(*x)

    sym_filename, params_filename = sym_block.export(str(tmp_path / 'sym-block'))

    # load model and partition
    sym_block = nn.SymbolBlock.imports(sym_filename, sym[1], params_filename,
                                       ctx=mx.current_context())
    check_call(_LIB.MXSetSubgraphPropertyOpNamesV2(c_str(subgraph_backend), mx_uint(len(op_names)),
<<<<<<< HEAD
                                                   c_str_array(op_names)))
    sym_block.hybridize(backend=subgraph_backend)
=======
                                                c_str_array(op_names)))
    sym_block.optimize_for(*x, backend=subgraph_backend)
>>>>>>> dbcd6a19
    outputs2 = sym_block(*x)
    check_call(_LIB.MXRemoveSubgraphPropertyOpNamesV2(c_str(subgraph_backend)))

    # compare outputs
    assert len(outputs1) == len(outputs2)
    for i in range(len(outputs1)):
        assert_almost_equal((outputs1[i] - outputs2[i]).abs().sum().asnumpy(), np.zeros(shape=(1,)))

# Test Gluon HybridBlocks for graph partitioning a network created by HybridSequential.
@pytest.mark.serial
def test_subgraph_backend_gluon_ext1(tmpdir):
    def get_net():  
        net = nn.HybridSequential()  # Here we use the class HybridSequential.
        net.add(nn.Dense(256, activation='relu'),
                nn.Dense(128, activation='relu'),
                nn.Dense(2))
        return net

    # regular inference
    x = nd.random.normal(shape=(1, 512),ctx=mx.current_context())
    net = get_net()
    net.initialize(ctx=mx.current_context())
    outputs1 = net(x)
    param_path = os.path.join(str(tmpdir), 'test_subgraph_backend_gluon_ext1.params')
    net.save_parameters(param_path)

    # after partitioning
    net = get_net()
    net.load_parameters(param_path,ctx=mx.current_context())
    subgraph_backend = 'default'
    op_names = ['FullyConnected']
    check_call(_LIB.MXSetSubgraphPropertyOpNamesV2(c_str(subgraph_backend), mx_uint(len(op_names)),
                                                c_str_array(op_names)))
    net.optimize_for(x, backend = subgraph_backend)
    outputs2 = net(x)
    check_call(_LIB.MXRemoveSubgraphPropertyOpNamesV2(c_str(subgraph_backend)))

    # compare outputs
    assert len(outputs1) == len(outputs2)
    for i in range(len(outputs1)):
        assert_almost_equal((outputs1[i] - outputs2[i]).abs().sum().asnumpy(), np.zeros(shape=(1,)))

# Test Gluon HybridBlocks for graph partitioning a network created by HybridBlock.
@pytest.mark.serial
def test_subgraph_backend_gluon_ext2(tmpdir):
    class Net(gluon.HybridBlock):
        def __init__(self, **kwargs):
            super(Net, self).__init__(**kwargs)
            self.fc1 = nn.Dense(256)
            self.fc2 = nn.Dense(128)
            self.fc3 = nn.Dense(2)

        def hybrid_forward(self, F, x):
            x = F.relu(self.fc1(x))
            x = F.relu(self.fc2(x))
            return self.fc3(x)
    # regular inference
    x = nd.random.normal(shape=(1, 512),ctx=mx.current_context())
    net = Net()
    net.initialize(ctx=mx.current_context())
    outputs1 = net(x)
    param_path = os.path.join(str(tmpdir), 'test_subgraph_backend_gluon_ext2.params')
    net.save_parameters(param_path)

    # after partitioning
    net = Net()
    net.load_parameters(param_path, ctx=mx.current_context())
    subgraph_backend = 'default'
    op_names = ['FullyConnected']
    check_call(_LIB.MXSetSubgraphPropertyOpNamesV2(c_str(subgraph_backend), mx_uint(len(op_names)),
                                                c_str_array(op_names)))
    net.optimize_for(x, backend = subgraph_backend)
    outputs2 = net(x)
    check_call(_LIB.MXRemoveSubgraphPropertyOpNamesV2(c_str(subgraph_backend)))

    # compare outputs
    assert len(outputs1) == len(outputs2)
    for i in range(len(outputs1)):
        assert_almost_equal((outputs1[i] - outputs2[i]).abs().sum().asnumpy(), np.zeros(shape=(1,)))


if __name__ == "__main__":
    import datetime
    tmpdir = datetime.datetime.now().strftime('mylogfile_%H_%M_%S_%f_%d_%m_%Y.log')
    os.mkdir(tmpdir)
    subgraph_backends = ['default', 'default_v2']
    graphs = get_graphs()
    for subgraph_backend in subgraph_backends:
        for sym,op_names in graphs:
            test_subgraph_exe1(sym, subgraph_backend, op_names)
            test_subgraph_exe2(sym, subgraph_backend, op_names)
            test_subgraph_exe3(sym, subgraph_backend, op_names)
            test_subgraph_exe4(sym, subgraph_backend, op_names)
            test_subgraph_exe5(sym, subgraph_backend, op_names)
            test_subgraph_exe6(sym, subgraph_backend, op_names)
            test_subgraph_exe7(sym, subgraph_backend, op_names)
            test_subgraph_exe8(sym, subgraph_backend, op_names)
            test_subgraph_exe9(sym, subgraph_backend, op_names)
            test_subgraph_backend_gluon(sym, subgraph_backend, op_names, tmpdir)
            test_subgraph_backend_gluon_ext1(tmpdir)
            test_subgraph_backend_gluon_ext2(tmpdir)<|MERGE_RESOLUTION|>--- conflicted
+++ resolved
@@ -434,13 +434,8 @@
     sym_block = nn.SymbolBlock.imports(sym_filename, sym[1], params_filename,
                                        ctx=mx.current_context())
     check_call(_LIB.MXSetSubgraphPropertyOpNamesV2(c_str(subgraph_backend), mx_uint(len(op_names)),
-<<<<<<< HEAD
                                                    c_str_array(op_names)))
-    sym_block.hybridize(backend=subgraph_backend)
-=======
-                                                c_str_array(op_names)))
     sym_block.optimize_for(*x, backend=subgraph_backend)
->>>>>>> dbcd6a19
     outputs2 = sym_block(*x)
     check_call(_LIB.MXRemoveSubgraphPropertyOpNamesV2(c_str(subgraph_backend)))
 
