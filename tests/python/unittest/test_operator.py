# Licensed to the Apache Software Foundation (ASF) under one
# or more contributor license agreements.  See the NOTICE file
# distributed with this work for additional information
# regarding copyright ownership.  The ASF licenses this file
# to you under the Apache License, Version 2.0 (the
# "License"); you may not use this file except in compliance
# with the License.  You may obtain a copy of the License at
#
#   http://www.apache.org/licenses/LICENSE-2.0
#
# Unless required by applicable law or agreed to in writing,
# software distributed under the License is distributed on an
# "AS IS" BASIS, WITHOUT WARRANTIES OR CONDITIONS OF ANY
# KIND, either express or implied.  See the License for the
# specific language governing permissions and limitations
# under the License.

# pylint: skip-file
from __future__ import print_function
from __future__ import division
import numpy as np
import mxnet as mx
import copy
import math
import random
import itertools
from distutils.version import LooseVersion
from numpy.testing import assert_allclose, assert_array_equal
from mxnet.test_utils import *
from mxnet.operator import *
from mxnet.base import py_str, MXNetError, _as_list
from common import assert_raises_cudnn_not_satisfied, assert_raises_cuda_not_satisfied, assertRaises
from common import xfail_when_nonstandard_decimal_separator, with_environment
import pytest
import os

@assert_raises_cudnn_not_satisfied(min_version='5.1.10')
@pytest.mark.serial
def test_rnn_with_new_param():
    rnn_modes = ['rnn_relu', 'rnn_tanh', 'gru', 'lstm']
    ngates_ = [1, 1, 3, 4]
    num_layers, input_size, seq_len, batch_size, state_size = 3, 128, 5, 64, 8
    for bidirectional in [False, True]:
        directions = 2 if bidirectional else 1
        for mode, ngates in zip(rnn_modes, ngates_):
            first_layer_size = (input_size * state_size + state_size * state_size + state_size * 2) * ngates
            rest_layer_size = (state_size * directions * state_size + state_size * state_size + state_size * 2) \
                * ngates * (num_layers - 1)
            param_size = (first_layer_size + rest_layer_size) * directions
            sym = mx.sym.RNN(mode=mode, num_layers=num_layers, bidirectional=bidirectional,
                state_outputs=False, state_size=state_size, name='rnn')

            bind_dict = {
                'rnn_data': mx.ndarray.random.uniform(low=-1, high=1, shape=(seq_len, batch_size, input_size)),
                'rnn_parameters': mx.ndarray.random.uniform(low=-1, high=1, shape=(param_size)),
                'rnn_state': mx.ndarray.zeros(shape=(num_layers * directions, batch_size, state_size))
            }
            if mode == 'lstm':
                bind_dict['rnn_state_cell'] = mx.ndarray.zeros(
                    shape=(num_layers * directions, batch_size, state_size))

            ex = sym._bind(default_context(), bind_dict)
            ex.forward(is_train=True)
            ex01 = ex.output_dict['rnn_output'].asnumpy()
            ex.forward(is_train=False)
            ex02 = ex.output_dict['rnn_output'].asnumpy()
            assert_allclose(ex01, ex02, rtol=1e-2, atol=1e-4)
            bind_dict['rnn_parameters'] = mx.ndarray.random.uniform(low=-1, high=1, shape=(param_size))
            ex.copy_params_from(bind_dict)
            ex.forward(is_train=True)
            ex03 = ex.output_dict['rnn_output'].asnumpy()
            ex.forward(is_train=False)
            ex04 = ex.output_dict['rnn_output'].asnumpy()
            assert_allclose(ex03, ex04, rtol=1e-2, atol=1e-4)


@pytest.mark.serial
def test_lstm_dropout():
    X = mx.sym.Variable('x')
    Params = mx.sym.Variable('params')
    HX = mx.sym.Variable('state')
    CX = mx.sym.Variable('state_cell')
    T, N, I, H = 300, 20, 800, 800
    rnn = mx.sym.RNN(data=X, parameters=Params, state=HX, state_cell=CX,
                     state_size=H, num_layers=5, mode='lstm', p=0.5, state_outputs=True, name='LSTM')
    exe = rnn._simple_bind(ctx=mx.cpu(), x=(T, N, I))
    out = exe.forward(is_train=True)
    out[0].wait_to_read()

@pytest.mark.serial
def test_gru_dropout():
    X = mx.sym.Variable('x')
    Params = mx.sym.Variable('params')
    HX = mx.sym.Variable('state')
    T, N, I, H = 300, 20, 800, 800
    rnn = mx.sym.RNN(data=X, parameters=Params, state=HX,
                     state_size=H, num_layers=5, mode='gru', p=0.5, state_outputs=True, name='GRU')
    exe = rnn._simple_bind(ctx=mx.cpu(), x=(T, N, I))
    out = exe.forward(is_train=True)
    out[0].wait_to_read()

@pytest.mark.serial
def test_rnntanh_dropout():
    X = mx.sym.Variable('x')
    Params = mx.sym.Variable('params')
    HX = mx.sym.Variable('state')
    T, N, I, H = 300, 20, 800, 800
    rnn = mx.sym.RNN(data=X, parameters=Params, state=HX,
                     state_size=H, num_layers=5, mode='rnn_tanh', p=0.5, state_outputs=True, name='RNN_TANH')
    exe = rnn._simple_bind(ctx=mx.cpu(), x=(T, N, I))
    out = exe.forward(is_train=True)
    out[0].wait_to_read()

@pytest.mark.serial
def test_rnnrelu_dropout():
    X = mx.sym.Variable('x')
    Params = mx.sym.Variable('params')
    HX = mx.sym.Variable('state')
    T, N, I, H = 300, 20, 800, 800
    rnn = mx.sym.RNN(data=X, parameters=Params, state=HX,
                     state_size=H, num_layers=5, mode='rnn_relu', p=0.5, state_outputs=True, name='RNN_RELU')
    exe = rnn._simple_bind(ctx=mx.cpu(), x=(T, N, I))
    out = exe.forward(is_train=True)
    out[0].wait_to_read()

def test_RNN_float64():
    if default_context().device_type == 'gpu':
        return
    sym = mx.sym.RNN(
        mx.sym.Variable('in'),
        mx.sym.Variable('par'),
        mx.sym.Variable('s'),
        state_size = (2),
        num_layers = 1,
        mode = 'rnn_tanh'
    )

    dtype = 'float64'
    explicit_grad = {
        'in': mx.nd.ones([2, 1, 2], dtype=dtype),
        'par': mx.nd.ones([12], dtype=dtype),
        's': mx.nd.ones([1, 1, 2], dtype=dtype)
    }

    args_grad = explicit_grad
    grad_req = 'write'

    ex = sym._bind(default_context(),
        {
            'in': mx.nd.ones([2, 1, 2], dtype=dtype),
            'par': mx.nd.ones([12], dtype=dtype),
            's': mx.nd.ones([1, 1, 2], dtype=dtype)
        },
        args_grad = args_grad,
        grad_req = grad_req
    )
    ex.forward()
    ex.outputs[0].wait_to_read()

def np_softmax(x, axis=-1, temperature=1.0):
    x = x - np.max(x, axis=axis, keepdims=True)
    x = np.exp(x/temperature)
    x /= np.sum(x, axis=axis, keepdims=True)
    return x


def check_elementwise_sum_with_shape(shape, n):
    # forward
    inputs = [mx.symbol.Variable('arg%d' % i) for i in range(n)]
    out = mx.symbol.ElementWiseSum(*inputs, name='esum')
    arr = [mx.nd.empty(shape) for i in range(n)]
    arr_grad = [mx.nd.empty(shape) for i in range(n)]
    for i in range(n):
        arr[i][:] = np.random.uniform(-10, 10, shape)
    exec1 = out._bind(default_context(),
                     args=arr,
                     args_grad=arr_grad)

    exec1.forward(is_train=True)
    out1 = exec1.outputs[0]
    out = sum(a.asnumpy() for a  in arr)
    assert_almost_equal(out, out1, rtol=1e-5, atol=1e-5)

    out_grad = mx.nd.empty(shape)
    out_grad[:] = np.random.uniform(-10, 10, shape)
    # backward
    exec1.backward([out_grad])
    for a in arr_grad:
        assert_almost_equal(a, out_grad, rtol=1e-5, atol=1e-5)


@pytest.mark.serial
def test_elementwise_sum():
    nrepeat = 2
    maxdim = 4
    for _ in range(nrepeat):
        for dim in range(1, maxdim):
            shape = tuple(np.random.randint(1, int(1000**(1.0/dim)), size=dim))
            check_elementwise_sum_with_shape(shape, np.random.randint(1, 8))


def check_concat_with_shape(shapes, dimension, skip_second):
    # if skip_second is True, second argument will not have gradient.
    # it is to test #1130
    n = len(shapes)
    # forward
    target_dim = 0
    for shape in shapes:
        target_dim += shape[dimension]

    inputs = [mx.symbol.Variable('arg%d' % i) for i in range(n)]
    out = mx.symbol.Concat(*inputs, name='conc',dim=dimension)
    arr = [mx.nd.empty(shape) for shape in shapes]
    for i in range(n):
        arr[i][:] = shapes[i][dimension]
    arr_np = [np.copy(narray.asnumpy()) for narray in arr]
    arr_grad = [mx.nd.empty(shape) for shape in shapes]
    dict_grad = {}
    arg_names = out.list_arguments()

    for name, g in zip(arg_names, arr_grad):
        if not skip_second or name != 'arg1':
            dict_grad[name] = g

    args = out.list_arguments()
    arg_shapes, out_shapes, aux_shapes = out.infer_shape(**dict(zip(args, shapes)))
    out_grad = mx.nd.empty(out_shapes[0])
    exec1 = out._bind(default_context(),
                     args=arr,
                     args_grad=dict_grad)
    exec1.forward(is_train=True)
    out1 = exec1.outputs[0]
    ret = np.concatenate([narray.asnumpy() for narray in arr], axis=dimension)
    assert_almost_equal(out1, ret)
    # backward
    out1.copyto(out_grad)
    out_grad[:] += 1
    exec1.backward([out_grad])

    for i, name in enumerate(arg_names):
        if not skip_second or name != 'arg1':
            grad = dict_grad[name]
            np_grad = arr_np[i]
            assert_almost_equal(grad, np_grad + 1)


def test_concat():
    for dimension in range(4):
        n = 2
        merge = [2, 3, 4, 5, 6]
        a = 2
        b = 3
        c = 4
        # test  2D
        if dimension<2:
            for dim in range(2, 6):
                shapes = []
                for i in range(dim):
                    if dimension == 0:
                        shapes.append((merge[i], a))
                    elif dimension == 1:
                        shapes.append((a, merge[i]))
                    check_concat_with_shape(shapes,dimension,True)
                    check_concat_with_shape(shapes,dimension,False)
                    # Test negative dim
                    check_concat_with_shape(shapes, dimension - 2, True)
                    check_concat_with_shape(shapes, dimension - 2, False)

        #test 3D
        if dimension<3:
            for dim in range(2, 6):
                shapes = []
                for i in range(dim):
                    if dimension == 0:
                        shapes.append((merge[i], a,b))
                    elif dimension ==1:
                        shapes.append((a,merge[i],b))
                    elif dimension ==2:
                        shapes.append((a,b,merge[i]))
                check_concat_with_shape(shapes,dimension,True)
                check_concat_with_shape(shapes,dimension,False)
                # Test negative dim
                check_concat_with_shape(shapes, dimension - 3, True)
                check_concat_with_shape(shapes, dimension - 3, False)
        # test 4D
        for dim in range(2, 6):
            shapes = []
            for i in range(dim):
                if dimension == 0:
                    shapes.append((merge[i],a,b,c))
                elif dimension == 1:
                    shapes.append((a,merge[i],b,c))
                elif dimension ==2:
                    shapes.append((a,b,merge[i],c))
                elif dimension ==3:
                    shapes.append((a,b,c,merge[i]))
            check_concat_with_shape(shapes,dimension,True)
            check_concat_with_shape(shapes,dimension,False)
            # Test negative dim
            check_concat_with_shape(shapes, dimension - 4, True)
            check_concat_with_shape(shapes, dimension - 4, False)

def test_slice_channel():
    def check_slice_channel(data_ndim, axis, num_outputs, squeeze_axis):
        ins = []
        if squeeze_axis:
            shape = np.random.randint(2, 5, data_ndim).tolist()
            shape[axis] = num_outputs
            out_ele_shape = [ele for ele in shape]
            del out_ele_shape[axis]
        else:
            shape = np.random.randint(1, 5, data_ndim).tolist()
            shape[axis] *= num_outputs
            out_ele_shape = [ele for ele in shape]
            out_ele_shape[axis] //= num_outputs
        data_npy = np.random.normal(size=shape)
        out_grads_npy = [np.random.normal(size=out_ele_shape) for i in range(num_outputs)]
        data = mx.sym.Variable('data')
        sym = mx.sym.SliceChannel(data=data, num_outputs=num_outputs, axis=axis, squeeze_axis=squeeze_axis)
        exe = sym._simple_bind(ctx=default_context(), data=data_npy.shape)
        outputs = exe.forward(is_train=True, data=data_npy)
        assert len(exe.outputs) == num_outputs
        for i in range(num_outputs):
            gt = data_npy.take(np.arange(i * shape[axis]/num_outputs,
                                         (i+1) * shape[axis]/num_outputs).astype(np.int), axis=axis)
            if squeeze_axis:
                assert_almost_equal(outputs[i], gt.reshape(outputs[i].shape))
            else:
                assert_almost_equal(outputs[i], gt)
        # test backward
        ograd = [mx.nd.array(ele, dtype=outputs[i].dtype) for i, ele in enumerate(out_grads_npy)]
        exe.backward(out_grads=ograd)
        if squeeze_axis:
            assert_almost_equal(exe.grad_arrays[0],
                                np.concatenate([np.expand_dims(ele, axis=axis) for ele in out_grads_npy],
                                               axis=axis))
        else:
            assert_almost_equal(exe.grad_arrays[0],
                                np.concatenate(out_grads_npy, axis=axis))
    check_slice_channel(data_ndim=2, axis=1, num_outputs=3, squeeze_axis=True)
    check_slice_channel(data_ndim=4, axis=2, num_outputs=3, squeeze_axis=False)
    check_slice_channel(data_ndim=3, axis=-1, num_outputs=2, squeeze_axis=False)
    check_slice_channel(data_ndim=5, axis=-2, num_outputs=3, squeeze_axis=True)


def test_python_op():
    X = mx.symbol.Variable('X')
    op = mx.operator.NumpyOp()
    s = op.get_symbol(X, name='numpy_op')

    x = mx.ndarray.ones((10))*10
    dx = mx.ndarray.zeros((10))
    dy = mx.ndarray.ones((10))
    exec1 = s._bind(default_context(), args=[x], args_grad = {'X': dx})
    exec1.forward(is_train=True)
    assert_almost_equal(x, exec1.outputs[0])
    exec1.backward(dy)
    assert_almost_equal(dy, dx)


def test_swapaxes():
    data = mx.symbol.Variable('data')
    shape = (2, 3, 4)
    data_tmp = np.ones(shape)
    data_tmp[0] = 1
    data_tmp[1] = 2
    arr_data = mx.nd.array(data_tmp)
    swap0 = mx.symbol.SwapAxis(data=data, dim1=0, dim2=2)
    swap = mx.symbol.SwapAxis(data=swap0, dim1=1, dim2=2)
    exe_c = swap._bind(default_context(), args=[arr_data])
    exe_c.forward(is_train=True)
    out = exe_c.outputs[0]

    swap0_ = np.swapaxes(data_tmp, 0, 2)
    swap_ = np.swapaxes(swap0_, 1, 2)

    assert_almost_equal(out, swap_)

    config = [((1, 1, 2), 0, 1),
              ((1, 1, 2), -1, -2),
              ((4, 5, 6, 7), 1, 1),
              ((4, 5, 6, 7), 2, 3),
              ((4, 5, 6, 7), -2, 2),
              ((4, 5, 6, 7), -2, -3)]

    for shape, axis1, axis2 in config:
        data_np = np.random.uniform(size=shape)
        data_mx = mx.nd.array(data_np, dtype=data_np.dtype)
        ret_np = np.swapaxes(data_np, axis1=axis1, axis2=axis2)
        ret_mx = mx.symbol.SwapAxis(data, dim1=axis1, dim2=axis2)
        exe_c = ret_mx._bind(default_context(), args=[data_mx])
        exe_c.forward(is_train=True)
        out = exe_c.outputs[0]
        assert_almost_equal(out, ret_np)


@xfail_when_nonstandard_decimal_separator
def test_scalarop():
    data = mx.symbol.Variable('data')
    shape = (3, 4)
    data_tmp = np.ones(shape)*5
    arr_data = mx.nd.array(data_tmp)
    arr_grad = mx.nd.empty(shape)
    arr_grad[:]=3

    test = 2 / (4-((1+data+1)*2/5)-0.8-(data!=0))

    npout_1 = (4-((1+data_tmp+1)*2/5)-0.8-(data_tmp!=0))
    npout = 2/npout_1

    check_symbolic_forward(test, [data_tmp], [npout])

    npout_grad = 2.*2/5
    npout_grad = 2*npout_grad /(npout_1 *npout_1 )

    check_symbolic_backward(test, [data_tmp], [np.ones(shape)*2], [npout_grad])


def test_scalar_pow():
    data = mx.symbol.Variable('data')
    shape = (1, 1)
    data_tmp = np.ones(shape)
    test = data ** 2
    check_numeric_gradient(test, [data_tmp])
    check_symbolic_forward(test, [data_tmp], [data_tmp ** 2])
    check_symbolic_backward(test, [data_tmp], [np.ones(shape)], [2 * data_tmp])


def test_symbol_pow():
    shape = (1, 1)

    data = mx.symbol.Variable('data')
    data_tmp = np.ones(shape)*2

    exp = mx.symbol.Variable('exp')
    exp_tmp = np.ones(shape)*3

    test = data**exp

    check_numeric_gradient(test, [data_tmp, exp_tmp])
    check_symbolic_forward(test, [data_tmp, exp_tmp], [data_tmp**exp_tmp])

    data_dir = data_tmp**(exp_tmp - 1) * exp_tmp
    exp_dir = data_tmp**(exp_tmp) * np.log(data_tmp)
    check_symbolic_backward(test, [data_tmp, exp_tmp], [np.ones(shape)], [data_dir, exp_dir])


def test_fully_connected():
    # Create data of given shape as a uniform distribution centered on 0.0
    def random_data(shape, dtype=np.float32):
        return mx.nd.random.uniform(low=-0.5,
                                    high=0.5, shape=shape, dtype=dtype)
    data = mx.sym.var("data")
    fc_weight = mx.sym.var("weight")
    fc_bias = mx.sym.var("bias")
    fc = mx.sym.FullyConnected(data=data, weight=fc_weight, bias=fc_bias, num_hidden=10, no_bias=False, name='fc')

    data = random_data(shape=(5, 5, 5, 13))
    fc_weight = random_data(shape=(10, 325))
    fc_bias = random_data(shape=(10))
    fc_bias2 = random_data(shape=(10, 1))

    data_np = data.asnumpy().reshape(5, 325)
    fc_weight_np = np.transpose(fc_weight.asnumpy())
    fc_bias_np = fc_bias.asnumpy()
    res = np.dot(data_np, fc_weight_np) + fc_bias.asnumpy()
    check_symbolic_forward(fc, {'data': data_np, 'weight': fc_weight.asnumpy(), 'bias': fc_bias_np}, {'fc_output': res})
    check_numeric_gradient(fc, {'data': data_np, 'weight': fc_weight.asnumpy(), 'bias': fc_bias_np})
    # TODO: Fix Bug #15032 when bias has ndim > 1
    #check_symbolic_forward(fc, {'data': data_np, 'weight': fc_weight.asnumpy(), 'bias': fc_bias2.asnumpy()}, {'fc_output': res})


def test_pow_fn():
    shape = (3, 4)
    exp = mx.symbol.Variable("exp")
    x = np.ones(shape)*3
    for y in [mx.sym.pow(2, exp), mx.sym.power(2, exp)]:
        check_numeric_gradient(y, [x], numeric_eps=1E-3)
        check_symbolic_forward(y, [x], [2**x])
        check_symbolic_backward(y, [x], [np.ones(shape)], [np.log(2) * 2**x])


def test_relu():
    def frelu(x):
        return np.maximum(x, 0.0)
    def frelu_grad(x):
        return np.float32(1.0) * (x > np.float32(0.0))
    shape = (3, 4)
    x = mx.symbol.Variable("x")
    y = mx.sym.relu(x)
    xa = np.random.uniform(low=-1.0,high=1.0,size=shape).astype('float32')
    eps = 1e-4
    # Avoid finite difference method inaccuracies due to discontinuous gradient at the origin.
    # Here we replace small problematic inputs with 1.0.  Repro issue with seed 97264195.
    xa[abs(xa) < eps] = 1.0
    ya = frelu(xa)
    ga = frelu_grad(xa)
    check_numeric_gradient(y, [xa], numeric_eps=eps)
    check_symbolic_forward(y, [xa], [ya])
    check_symbolic_backward(y, [xa], [np.ones(shape)], [ga])


# NOTE(haojin2): Skipping the numeric check tests for float16 data type due to precision issues,
# the analytical checks are still performed on each and every data type to verify the correctness.
def test_leaky_relu():
    def fleaky_relu(x, act_type, slope=0.25):
        neg_indices = x < 0
        out = x.copy()
        if act_type == 'elu':
            out[neg_indices] = slope * np.expm1(out[neg_indices])
        elif act_type == 'leaky':
            out[neg_indices] = slope * out[neg_indices]
        return out
    def fleaky_relu_grad(grad, x, y, act_type, slope=0.25):
        neg_indices = x < 0
        out = np.ones(x.shape)
        if act_type == 'elu':
            out[neg_indices] = y[neg_indices] + slope
        elif act_type == 'leaky':
            out[neg_indices] = slope
        return out * grad
    for ndim in range(1, 4):
        shape = rand_shape_nd(ndim)
        x = mx.symbol.Variable("x")
        slp = 0.25
        for dtype in [np.float16, np.float32, np.float64]:
            xa = np.random.uniform(low=-1.0,high=1.0,size=shape).astype(dtype)
            eps = 1e-4
            rtol = 1e-2
            atol = 1e-3
            xa[abs(xa) < eps] = 1.0
            for act_type in ['elu', 'leaky']:
                y = mx.symbol.LeakyReLU(data=x, slope=slp, act_type=act_type)
                ya = fleaky_relu(xa, slope=slp, act_type=act_type)
                ga = fleaky_relu_grad(np.ones(shape), xa, ya, slope=slp, act_type=act_type)
                # Skip numeric check for float16 type to get rid of flaky behavior
                if dtype is not np.float16:
                    check_numeric_gradient(y, [xa], numeric_eps=eps, rtol=rtol, atol=atol, dtype=dtype)
                check_symbolic_forward(y, [xa], [ya], rtol=rtol, atol=atol, dtype=dtype)
                check_symbolic_backward(y, [xa], [np.ones(shape, dtype=dtype)], [ga], rtol=rtol, atol=atol, dtype=dtype)


# NOTE(haojin2): Skipping the numeric check tests for float16 data type due to precision issues,
# the analytical checks are still performed on each and every data type to verify the correctness.
def test_prelu():
    def fprelu(x, gamma):
        pos_indices = x > 0
        out = x.copy()
        if len(x.shape) == 4:
            out = out.transpose(2,3,0,1)
            out = np.multiply(out, gamma)
            out = out.transpose(2,3,0,1)
        else:
            out = np.multiply(out, gamma)
        out[pos_indices] = x[pos_indices]
        return out
    def fprelu_grad(x, y, gamma):
        pos_indices = x > 0
        if len(x.shape) == 4:
            grad_x = np.multiply(np.ones(x.shape).transpose(2,3,0,1), gamma)
            grad_x = grad_x.transpose(2,3,0,1)
        else:
            grad_x = np.multiply(np.ones(x.shape), gamma)
        grad_gam = np.zeros(gamma.shape)
        copy_x = x.copy()
        copy_x[pos_indices] = 0.0
        grad_x[pos_indices] = 1.0
        if len(gamma.shape) > 1 and len(x.shape) != 4:
            grad_gam = copy_x
        elif len(gamma.shape) > 1 and len(x.shape) == 4:
            grad_gam = np.sum(copy_x, axis=(2,3))
        elif gamma.shape[0] == 1:
            grad_gam = np.sum(np.sum(copy_x))
        elif gamma.shape[0] > 1 and len(x.shape) != 4:
            grad_gam = np.sum(copy_x, axis=0)
        elif gamma.shape[0] > 1 and len(x.shape) == 4:
            grad_gam = np.sum(copy_x, axis=(0,2,3))
        return (grad_x, grad_gam)
    x = mx.symbol.Variable("x")
    gamma = mx.symbol.Variable("gamma")
    for shape in [(3,4), (3,4,4,5)]:
        for dtype in [np.float16, np.float32, np.float64]:
            for gam in [np.array([0.1, 0.2, 0.3, 0.4], dtype=dtype)]:
                gam_full = np.array([gam, gam, gam])
                xa = np.random.uniform(low=-1.0,high=1.0,size=shape).astype(dtype)
                rtol = 1e-2
                atol = 1e-3
                eps = 1e-4
                xa[abs(xa) < eps] = 1.0
                y = mx.symbol.LeakyReLU(data=x, gamma=gamma, act_type='prelu')
                ya = fprelu(xa, gam)
                ya_full = fprelu(xa, gam_full)
                g_xa, g_gam = fprelu_grad(xa, ya, gamma=gam)
                g_xa_full, g_gam_full = fprelu_grad(xa, ya_full, gamma=gam_full)
                # Skip numeric check for float16 type to get rid of flaky behavior
                if dtype is not np.float16:
                    check_numeric_gradient(y, [xa, gam], numeric_eps=eps, rtol=rtol, atol=atol, dtype=dtype)
                    check_numeric_gradient(y, [xa, gam_full], numeric_eps=eps, rtol=rtol, atol=atol, dtype=dtype)
                check_symbolic_forward(y, [xa, gam], [ya], rtol=rtol, atol=atol, dtype=dtype)
                check_symbolic_backward(y, [xa, gam], [np.ones(ya.shape, dtype=dtype)],
                                       [g_xa, g_gam], rtol=rtol, atol=atol, dtype=dtype)
                check_symbolic_forward(y, [xa, gam_full], [ya_full], rtol=rtol, atol=atol, dtype=dtype)
                check_symbolic_backward(y, [xa, gam_full], [np.ones(ya_full.shape, dtype=dtype)],
                                        [g_xa_full, g_gam_full], rtol=rtol, atol=atol, dtype=dtype)

def test_selu():
    alpha = 1.6732632423543772848170429916717
    lamb = 1.0507009873554804934193349852946
    def fselu(x):
        neg_indices = x < 0
        out = x.copy()
        out[neg_indices] = alpha * np.expm1(out[neg_indices])
        return out * lamb
    def fselu_grad(grad, x, y):
        neg_indices = x < 0
        out = np.ones(x.shape).astype(x.dtype)
        out[neg_indices] = y[neg_indices] + alpha
        return out * lamb

    shape = (3, 4)
    x = mx.sym.Variable("x")
    y = mx.sym.LeakyReLU(data=x, act_type="selu")
    for dtype in [np.float16, np.float32, np.float64]:
        xa = np.random.uniform(low=-0.1,high=0.1,size=shape).astype(dtype)
        eps, rtol, atol = (7.5e-4, 1e-1, 1e-2) if dtype is np.float16 else (1e-4, 1e-2, 1e-4)
        if dtype is np.float16:
            xa /= 10.0
        xa[abs(xa) < eps] = 0.01
        ya = fselu(xa)
        ga = fselu_grad(np.ones(shape).astype(dtype), xa, ya)
        check_numeric_gradient(y, [xa], numeric_eps=eps, rtol=rtol, atol=atol, dtype=dtype)
        check_symbolic_forward(y, [xa], [ya], rtol=rtol, atol=atol, dtype=dtype)
        check_symbolic_backward(y, [xa], [np.ones(shape, dtype=dtype)], [ga], rtol=rtol, atol=atol, dtype=dtype)


def test_gelu():
    CUBE_CONSTANT = 0.044715
    ROOT_TWO_OVER_PI = 0.7978845608028654
    def g(x):
        return ROOT_TWO_OVER_PI * (x + CUBE_CONSTANT * np.power(x, 3))
    def g_grad(x):
        return ROOT_TWO_OVER_PI * (1.0 + 3.0 * CUBE_CONSTANT * np.power(x, 2))
    def f(x):
        return 1.0 + np.tanh(g(x))
    def f_grad(x):
        return (1.0 - np.tanh(g(x)) * np.tanh(g(x))) * g_grad(x)
    def fgelu(x):
        return 0.5 * x * f(x)
    def fgelu_grad(grad, x, y):
        return grad * (y / x + y * (1 - np.tanh(g(x))) * g_grad(x))

    shape = (3, 4)
    x = mx.sym.Variable("x")
    y = mx.sym.LeakyReLU(data=x, act_type="gelu")
    for dtype in [np.float16, np.float32, np.float64]:
        xa = np.random.uniform(low=-0.1,high=0.1,size=shape).astype(dtype)
        eps, rtol, atol = (7.5e-4, 2e-2, 1e-3) if dtype is np.float16 else (1e-4, 1e-3, 1e-5)
        if dtype is np.float16:
            xa /= 10.0
        xa[abs(xa) < eps] = 0.01
        ya = fgelu(xa)
        ga = fgelu_grad(np.ones(shape).astype(dtype), xa, ya)
        check_numeric_gradient(y, [xa], numeric_eps=eps, rtol=rtol, atol=atol, dtype=dtype)
        check_symbolic_forward(y, [xa], [ya], rtol=rtol, atol=atol, dtype=dtype)
        check_symbolic_backward(y, [xa], [np.ones(shape)], [ga], rtol=rtol, atol=atol, dtype=dtype)


def test_sigmoid():
    def fsigmoid(a):
        return np.divide(1.0, (1.0 + np.exp(-a)))
    shape = (3, 4)
    x = mx.symbol.Variable("x")
    y = mx.sym.sigmoid(x)
    xa = np.random.uniform(low=-1.0,high=1.0,size=shape)
    ya = fsigmoid(xa)
    check_numeric_gradient(y, [xa], numeric_eps=1E-3)
    check_symbolic_forward(y, [xa], [ya])
    check_symbolic_backward(y, [xa], [np.ones(shape)], [ya * (1 - ya)])

def test_log_sigmoid():
    def flog_sigmoid(a):
        return np.log(np.divide(1.0, np.add(1.0, np.exp(-a))))
    def flog_sigmoid_grad(a):
        return np.divide(1.0, np.add(1.0, np.exp(a)))
    shape = (3, 4)
    x = mx.symbol.Variable("x")
    y = mx.sym.log_sigmoid(x)
    xa = np.random.uniform(low=-1.0,high=1.0,size=shape)
    ya = flog_sigmoid(xa)
    ya_grad = flog_sigmoid_grad(xa)
    check_numeric_gradient(y, [xa], numeric_eps=1E-3)
    check_symbolic_forward(y, [xa], [ya])
    check_symbolic_backward(y, [xa], [np.ones(shape)], [ya_grad])

def test_mish():
    def fmish(a):
        return a * np.tanh(np.log1p(np.exp(a)))
    def fmish_grad(a):
        softrelu = np.log1p(np.exp(a))
        tanh = np.tanh(softrelu)
        sigmoid = np.divide(1.0, (1.0 + np.exp(-a)))
        return tanh + a * sigmoid * (1.0 - tanh * tanh)
    shape = (3, 4)
    x = mx.symbol.Variable("x")
    y = mx.sym.mish(x)
    xa = np.random.uniform(low=-1.0,high=1.0,size=shape)
    ya = fmish(xa)
    ya_grad = fmish_grad(xa)
    check_numeric_gradient(y, [xa], numeric_eps=1E-3)
    check_symbolic_forward(y, [xa], [ya])
    check_symbolic_backward(y, [xa], [np.ones(shape)], [ya_grad])

def test_shape_array():
    for i in range(1,6):
        shape = rand_shape_nd(i)
        x = mx.sym.var('x')
        y = mx.sym.shape_array(x)
        xa = mx.nd.array(np.random.ranf(shape))
        xg = mx.nd.empty(xa.shape)
        ya = np.shape(xa)
        yg = mx.nd.ones(ya)
        exe = y._bind(ctx=default_context(), args={'x': xa},
                     args_grad={'x': xg})
        exe.forward(is_train=True)
        exe.backward([yg])
        yo = exe.outputs[0].asnumpy()
        same(yo, ya)
        assert_almost_equal(xg, np.zeros_like(xg.asnumpy()))

def test_size_array():
    for i in range(1,6):
        shape = rand_shape_nd(i)
        x = mx.sym.var('x')
        y = mx.sym.size_array(x)
        xa = mx.nd.array(np.random.ranf(shape))
        xg = mx.nd.empty(xa.shape)
        ya = np.size(xa)
        yg = mx.nd.ones(ya)
        exe = y._bind(ctx=default_context(), args={'x': xa},
                     args_grad={'x': xg})
        exe.forward(is_train=True)
        exe.backward([yg])
        yo = exe.outputs[0].asnumpy()
        same(yo, ya)
        assert_almost_equal(xg, np.zeros_like(xg.asnumpy()))

def test_hard_sigmoid():
    def fhardsigmoid(a, alpha=0.2, beta=0.5):
        return np.maximum(np.zeros(a.shape, dtype=a.dtype),
                          np.minimum(np.ones(a.shape, dtype=a.dtype), alpha*a+beta))
    def fhardsigmoid_grad(a, out_grad, alpha=0.2, beta=0.5):
        orig_out = fhardsigmoid(a, alpha, beta)
        res = out_grad * alpha
        res[orig_out <= 0.0] = 0.0
        res[orig_out >= 1.0] = 0.0
        return res
    shape = (3, 4)
    x = mx.symbol.Variable("x")
    y = mx.sym.hard_sigmoid(x)
    for dtype in [np.float16, np.float32, np.float64]:
        if dtype is np.float16:
            rtol = 1e-2
        else:
            rtol = 1e-3
        atol = 1e-3
        eps = 1e-3
        xa = np.random.uniform(low=-3.0,high=3.0,size=shape).astype(dtype)
        # function not differentiable at x=2.5 and -2.5
        xa[abs(xa-2.5) < eps] -= 2 * eps
        xa[abs(xa+2.5) < eps] += 2 * eps
        ya = fhardsigmoid(xa)
        grad_xa = fhardsigmoid_grad(xa, np.ones(shape))
        if dtype is not np.float16:
            check_numeric_gradient(y, [xa], numeric_eps=eps, rtol=rtol, atol=atol, dtype=dtype)
        check_symbolic_forward(y, [xa], [ya], rtol=rtol, atol=atol, dtype=dtype)
        check_symbolic_backward(y, [xa], [np.ones(shape)], [grad_xa], rtol=rtol, atol=atol, dtype=dtype)

def test_softsign():
    def fsoftsign(a):
        return np.divide(a, (1.0 + np.abs(a)))
    def fsoftsign_grad(a):
        return np.divide(1.0, np.square((1.0 + np.abs(a))))
    shape = (3, 4)
    x = mx.symbol.Variable("x")
    y = mx.sym.softsign(x)
    xa = np.random.uniform(low=-1.0,high=1.0,size=shape)
    ya = fsoftsign(xa)
    ya_grad = fsoftsign_grad(xa)
    check_numeric_gradient(y, [xa], numeric_eps=1E-3)
    check_symbolic_forward(y, [xa], [ya])
    check_symbolic_backward(y, [xa], [np.ones(shape)], [ya_grad])

def test_binary_logic():
    def _inner_test(forward_gt, logic_sym, x_shape, y_shape, test_scalar=True):
        x = mx.symbol.Variable("x")
        y = mx.symbol.Variable("y")
        z = logic_sym(x, y)
        x_npy = np.random.randint(0, 4, size=x_shape).astype(np.float32)
        y_npy = np.random.randint(0, 4, size=y_shape).astype(np.float32)
        exe = z._simple_bind(ctx=default_context(), x=x_shape, y=y_shape)
        mx_out = exe.forward(is_train=True, x=x_npy, y=y_npy)[0]
        assert_almost_equal(mx_out, forward_gt(x_npy, y_npy))
        exe.backward()
        if test_scalar:
            z_lscalar = logic_sym(1, y)
            z_rscalar = logic_sym(x, 1)
            exe_lscalar = z_lscalar._simple_bind(ctx=default_context(), y=y_shape)
            exe_rscalar = z_rscalar._simple_bind(ctx=default_context(), x=x_shape)
            mx_lscalar_out = exe_lscalar.forward(is_train=True, y=y_npy)[0]
            mx_rscalar_out = exe_rscalar.forward(is_train=True, x=x_npy)[0]
            assert_almost_equal(mx_lscalar_out, forward_gt(1, y_npy))
            assert_almost_equal(mx_rscalar_out, forward_gt(x_npy, 1))
            exe_lscalar.backward()
            exe_rscalar.backward()
    # Test the no-broadcasting binary logic ops + scalar logic ops
    _inner_test(forward_gt=lambda x, y: x == y,
                logic_sym=lambda x, y: x == y, x_shape=(10, 10), y_shape=(10, 10))
    _inner_test(forward_gt=lambda x, y: x > y,
                logic_sym=lambda x, y: x > y, x_shape=(10, 10), y_shape=(10, 10))
    _inner_test(forward_gt=lambda x, y: x >= y,
                logic_sym=lambda x, y: x >= y, x_shape=(10, 10), y_shape=(10, 10))
    _inner_test(forward_gt=lambda x, y: x < y,
                logic_sym=lambda x, y: x < y, x_shape=(10, 10), y_shape=(10, 10))
    _inner_test(forward_gt=lambda x, y: x <= y,
                logic_sym=lambda x, y: x <= y, x_shape=(10, 10), y_shape=(10, 10))
    _inner_test(forward_gt=lambda x, y: x != y,
                logic_sym=lambda x, y: x != y, x_shape=(10, 10), y_shape=(10, 10))
    # Test the broadcasting binary logic ops
    _inner_test(forward_gt=lambda x, y: x == y,
                logic_sym=lambda x, y: mx.sym.broadcast_equal(x, y),
                x_shape=(1, 10), y_shape=(10, 1), test_scalar=False)
    _inner_test(forward_gt=lambda x, y: x > y,
                logic_sym=lambda x, y: mx.sym.broadcast_greater(x, y),
                x_shape=(1, 10), y_shape=(10, 1), test_scalar=False)
    _inner_test(forward_gt=lambda x, y: x >= y,
                logic_sym=lambda x, y: mx.sym.broadcast_greater_equal(x, y),
                x_shape=(1, 10), y_shape=(10, 1), test_scalar=False)
    _inner_test(forward_gt=lambda x, y: x < y,
                logic_sym=lambda x, y: mx.sym.broadcast_lesser(x, y),
                x_shape=(1, 10), y_shape=(10, 1), test_scalar=False)
    _inner_test(forward_gt=lambda x, y: x <= y,
                logic_sym=lambda x, y: mx.sym.broadcast_lesser_equal(x, y),
                x_shape=(1, 10), y_shape=(10, 1), test_scalar=False)
    _inner_test(forward_gt=lambda x, y: x != y,
                logic_sym=lambda x, y: mx.sym.broadcast_not_equal(x, y),
                x_shape=(1, 10), y_shape=(10, 1), test_scalar=False)


def test_unary_logic():
    def reference(a, dtype):
        return np.logical_not(a).astype(dtype)
    shape = (3, 4)
    xa = np.random.randint(-2, 2, size=shape).astype(np.float32)
    mx_xa = mx.nd.array(xa)
    mx_out = mx.nd.logical_not(mx_xa)
    assert_almost_equal(mx_out, reference(xa, dtype=xa.dtype))
    x = mx.sym.Variable('x')
    y = mx.sym.logical_not(data=x)
    exe = y._simple_bind(ctx=default_context(), x=shape)
    sym_out = exe.forward(is_train=True, x=mx_xa)[0]
    assert_almost_equal(sym_out, reference(xa, dtype=xa.dtype))


def test_embedding():
    in_dim = 10
    out_dim = 4
    batch = 24

    data = mx.sym.Variable("data")
    embed = mx.sym.Embedding(data=data, input_dim=in_dim, output_dim=out_dim, name="embed")
    exe_test = embed._simple_bind(default_context(), grad_req={'data': 'null', 'embed_weight': 'write'}, data=(batch,))
    arg_map = dict(zip(embed.list_arguments(), exe_test.arg_arrays))
    grad_map = dict(zip(embed.list_arguments(), exe_test.grad_arrays))
    np_data = np.random.randint(low=0, high=in_dim, size=batch)
    np_weight = np.random.uniform(-0.01, 0.01, arg_map["embed_weight"].shape)
    np_onehot = np.zeros((batch, in_dim))
    np_onehot[np.arange(batch), np_data] = 1.0
    # forward
    arg_map["data"][:] = np_data
    arg_map["embed_weight"][:] = np_weight
    exe_test.forward(is_train=True)
    # Non-zero atol required, as exposed by seed 781663739
    rtol = 1e-5
    atol = 1e-5
    assert_almost_equal(exe_test.outputs[0], np.dot(np_onehot, np_weight), rtol=rtol, atol=atol)
    # backward
    np_grad = np.random.uniform(-1, 1, exe_test.outputs[0].shape)
    grad = mx.nd.zeros(np_grad.shape)
    grad[:] = np_grad
    exe_test.backward([grad])
    assert_almost_equal(grad_map["embed_weight"], np.dot(np_onehot.T, np_grad), rtol=rtol, atol=atol)


# check ops handle duplicate input correctly.
def test_binary_op_duplicate_input():
    data = mx.symbol.Variable('data')
    shape = (3, 4)
    data_tmp = np.ones(shape)
    data_tmp[:] = 5
    arr_data = mx.nd.array(data_tmp)
    arr_grad = mx.nd.empty(shape)
    arr_grad[:] = 3
    out_grad = mx.nd.empty(shape)
    out_grad[:] = 1
    square = data * data
    exe_square = square._bind(default_context(), args=[arr_data], args_grad=[arr_grad])
    exe_square.forward(is_train=True)
    assert_almost_equal(exe_square.outputs[0], data_tmp * data_tmp)
    exe_square.backward(out_grad)
    assert_almost_equal(arr_grad, 2.0 * data_tmp)


def test_sign():
    data = mx.symbol.Variable('data')
    shape = (3, 4)
    data_tmp = np.ones(shape)
    data_tmp[:]=5
    arr_data = mx.nd.array(data_tmp)
    arr_grad = mx.nd.empty(shape)
    arr_grad[:]=3

    test = mx.sym.sign(data)
    exe_test = test._bind(default_context(), args=[arr_data], args_grad=[arr_grad])
    exe_test.forward(is_train=True)
    out = exe_test.outputs[0]
    npout = np.sign(data_tmp)
    assert_almost_equal(out, npout)

    out_grad = mx.nd.empty(shape)
    out_grad[:] = 2;
    npout_grad = out_grad.asnumpy()
    npout_grad = 0;
    exe_test.backward(out_grad)
    assert_almost_equal(arr_grad, npout_grad)


def test_round_ceil_floor():
    data = mx.symbol.Variable('data')
    shape = (3, 4)
    data_tmp = np.ones(shape)
    data_tmp[:]=5.543
    arr_data = mx.nd.array(data_tmp)
    arr_grad = mx.nd.empty(shape)
    arr_grad[:]= 2

    test = mx.sym.round(data) + mx.sym.ceil(data) +  mx.sym.floor(data)
    exe_test = test._bind(default_context(), args=[arr_data])
    exe_test.forward(is_train=True)
    out = exe_test.outputs[0]
    npout = np.round(data_tmp) + np.ceil(data_tmp) + np.floor(data_tmp)
    assert_almost_equal(out, npout)


def test_trunc():
    data_tmp = np.random.rand(3, 4) * 10 - 5
    arr_data = mx.nd.array(data_tmp)
    data = mx.symbol.Variable('data')
    test = mx.sym.trunc(data)

    exe_test = test._bind(default_context(), args=[arr_data])
    exe_test.forward(is_train=True)
    out = exe_test.outputs[0]
    # 'trunc' is sensitive to the precision of the calculation.  Force numpy to match mxnet's float32.
    # Repro issue with seed 1660190454
    npout = np.trunc(np.float32(data_tmp))

    assert_almost_equal(out, npout)


def test_rsqrt_cos_sin():
    data = mx.symbol.Variable('data')
    shape = (3, 4)
    data_tmp = np.ones(shape)
    data_tmp[:]=5
    arr_data = mx.nd.array(data_tmp)
    arr_grad = mx.nd.empty(shape)
    arr_grad[:]=3

    test =  mx.sym.rsqrt(data) + mx.sym.cos(data) + mx.sym.sin(data)
    exe_test = test._bind(default_context(), args=[arr_data], args_grad=[arr_grad])
    exe_test.forward(is_train=True)
    out = exe_test.outputs[0]
    npout =  1/ np.sqrt(data_tmp) + np.cos(data_tmp) + np.sin(data_tmp)
    assert_almost_equal(out, npout)

    out_grad = mx.nd.empty(shape)
    out_grad[:] = 2
    npout_grad = out_grad.asnumpy()
    npout_grad = npout_grad * -(1.0 / (2.0 * data_tmp * np.sqrt(data_tmp))) + npout_grad * -1 * np.sin(data_tmp) + npout_grad * np.cos(data_tmp)
    exe_test.backward(out_grad)
    assert_almost_equal(arr_grad, npout_grad)


def test_maximum_minimum():
    data1 = mx.symbol.Variable('data1')
    data2 = mx.symbol.Variable('data2')
    shape = (3, 4)
    data_tmp1 = np.random.rand(3,4)
    data_tmp2 = np.random.rand(3,4)
    data_tmp1[:] = 2
    data_tmp2[:] = 3

    arr_data1 = mx.nd.array(data_tmp1)
    arr_data2 = mx.nd.array(data_tmp2)

    arr_grad1 = mx.nd.empty(shape)
    arr_grad2 = mx.nd.empty(shape)

    test =  mx.sym.maximum(data1,data2) + mx.sym.minimum(data1,data2)
    exe_test = test._bind(default_context(), args=[arr_data1,arr_data2], args_grad=[arr_grad1,arr_grad2])
    exe_test.forward(is_train=True)
    out = exe_test.outputs[0]
    npout =  np.maximum(data_tmp1,data_tmp2) + np.minimum(data_tmp1,data_tmp2)
    assert_almost_equal(out, npout)

    out_grad = mx.nd.empty(shape)
    out_grad[:] = 2
    exe_test.backward(out_grad)

    npout_grad = np.ones(shape)
    npout_grad[:] = 2
    mask1 = (data_tmp1 > data_tmp2).astype('float')
    mask2 = (data_tmp1 < data_tmp2).astype('float')
    npout_grad1 = npout_grad * mask1 + npout_grad * mask2
    npout_grad2 = (npout_grad - npout_grad * mask1) + (npout_grad - npout_grad * mask2)

    assert_almost_equal(arr_grad1, npout_grad1)
    assert_almost_equal(arr_grad2, npout_grad2)


def test_maximum_minimum_scalar():
    data1 = mx.symbol.Variable('data')
    shape = (3, 4)
    data_tmp1 = np.random.rand(3,4)
    data_tmp1[:] = 2

    arr_data1 = mx.nd.array(data_tmp1)
    arr_grad1 = mx.nd.empty(shape)

    test =  mx.sym.maximum(data1,3) + mx.sym.maximum(9,data1) + mx.sym.minimum(5,data1) + mx.sym.minimum(data1,4)
    exe_test = test._bind(default_context(), args=[arr_data1], args_grad=[arr_grad1])
    exe_test.forward(is_train=True)
    out = exe_test.outputs[0]
    npout =  np.maximum(data_tmp1,3) + np.maximum(9,data_tmp1) + np.minimum(5,data_tmp1) + np.minimum(data_tmp1,4)
    assert_almost_equal(out, npout)

    out_grad = mx.nd.empty(shape)
    out_grad[:] = 2
    exe_test.backward(out_grad)

    npout_grad = np.ones(shape)
    npout_grad[:] = 2
    mask1 = (data_tmp1 > 3).astype('float')
    mask2 = (9 > data_tmp1).astype('float')
    mask3 = (5 < data_tmp1).astype('float')
    mask4 = (data_tmp1 < 4).astype('float')
    npout_grad1 = npout_grad * mask1 + (npout_grad - npout_grad * mask2) + (npout_grad - npout_grad * mask3) + npout_grad * mask4

    assert_almost_equal(arr_grad1, npout_grad1)


def test_abs():
    data = mx.symbol.Variable('data')
    shape = (3, 4)
    data_tmp = np.ones(shape)
    data_tmp[:]=5
    arr_data = mx.nd.array(data_tmp)
    arr_grad = mx.nd.empty(shape)
    arr_grad[:]=3

    test = mx.sym.abs(data)
    exe_test = test._bind(default_context(), args=[arr_data], args_grad=[arr_grad])
    exe_test.forward(is_train=True)
    out = exe_test.outputs[0]
    npout = abs(data_tmp)
    assert_almost_equal(out, npout)

    out_grad = mx.nd.empty(shape)
    out_grad[:] = 2;
    npout_grad = out_grad.asnumpy()
    npout_grad = npout_grad * np.sign(data_tmp)
    exe_test.backward(out_grad)
    assert_almost_equal(arr_grad, npout_grad)


def check_deconvolution_forward_backward(input_shape, num_filter, kernel, stride, pad):
    """configure A: input --> conv --> deconv --> output.
       the convolution and deconvoluiton has similar parameter which ensure
       the input shape is the same as output, and the same weights between conv
       and deconv;
       If the input value of forward() and backwrad() is the same, then
       the output value of them should also the same;
    """
    assert input_shape[1] == num_filter
    data = mx.sym.Variable(name="data")
    conv = mx.sym.Convolution(
        data=data, kernel=kernel, stride=stride, pad=pad,
        num_filter=num_filter, no_bias = "true", name = "conv")
    deconv = mx.sym.Deconvolution(
        data=conv, kernel=kernel, stride=stride, pad=pad,
        num_filter=num_filter, no_bias = "true", name = "deconv")

    arg_names = deconv.list_arguments()
    arg_shapes, out_shapes, _ = deconv.infer_shape(data=input_shape)
    input_data = mx.random.uniform(-5, 5, input_shape, ctx=mx.cpu()).copyto(default_context())
    out_grad = input_data
    args = {}
    args["data"] = input_data
    args['conv_weight'] = args['deconv_weight'] = mx.random.normal(0, 1,
        (num_filter, input_shape[1]) + kernel, ctx=mx.cpu()).copyto(default_context())
    args_grad = [mx.nd.empty(s) for s in arg_shapes]

    exe = deconv._bind(default_context(), args=args, args_grad=args_grad)
    exe.forward(is_train=True)
    out = exe.outputs[0]
    exe.backward(out_grad)
    assert_almost_equal(out, args_grad[0], rtol=1E-3, atol=1e-3)

    args_grad_addto_npy = [np.random.normal(size=s) for s in arg_shapes]
    args_grad_addto = [mx.nd.array(ele) for ele in args_grad_addto_npy]
    exe = deconv._bind(default_context(), args=args, args_grad=args_grad_addto, grad_req="add")
    exe.forward(is_train=True)
    out = exe.outputs[0].asnumpy()
    exe.backward(out_grad)
    assert_almost_equal(out + args_grad_addto_npy[0], args_grad_addto[0].asnumpy(), rtol=1e-3, atol=1e-3)


def check_deconvolution_gradient(input_shape, num_filter, pad):
    """configure A: input --> conv --> output.
       configure B: input --> deconv --> output
       the convolution and deconvoluiton has similar parameter which ensure
       the input shape is the same as output;
       During backward(), if the input of A equals output of B, and the output
       of A equals input of B, then the grad of weight should be the same;
    """
    ndim = len(pad)
    stride = (1,) * ndim
    kernel = tuple(2 * np.array(pad) + 1)
    data_conv = mx.sym.Variable(name="data_conv")
    conv = mx.sym.Convolution(
        data=data_conv, kernel=kernel, stride=stride, pad=pad,
        num_filter=num_filter, no_bias = "true", name = "conv")
    data_deconv = mx.sym.Variable(name="data_deconv")
    deconv = mx.sym.Deconvolution(
        data=data_deconv, kernel=kernel, stride=stride, pad=pad,
        num_filter=num_filter, no_bias = "true", name = "deconv")

    conv_data = mx.random.uniform(-5, 5, input_shape, ctx=mx.cpu()).copyto(default_context())
    conv_args = {}
    conv_args["data_conv"] = conv_data
    conv_args['conv_weight'] = \
        mx.random.normal(0, 1,(num_filter, input_shape[1]) + kernel, ctx=mx.cpu()).copyto(default_context())
    conv_args_grad = [mx.nd.zeros(conv_data.shape),
        mx.nd.zeros((num_filter, input_shape[1]) + kernel)]
    exe_conv = conv._bind(default_context(), args=conv_args, args_grad=conv_args_grad)
    exe_conv.forward(is_train=True)
    conv_out_grad = mx.random.normal(0, 2, exe_conv.outputs[0].shape, ctx=mx.cpu()).copyto(default_context())
    exe_conv.backward(conv_out_grad)

    deconv_data = conv_out_grad
    deconv_args = {}
    deconv_args['data_deconv'] = deconv_data
    deconv_args['deconv_weight'] = conv_args['conv_weight']
    deconv_args_grad = [mx.nd.zeros(deconv_data.shape),
        mx.nd.zeros((num_filter, input_shape[1]) + kernel)]
    deconv_addto_args_grad_npy = [np.random.normal(size=deconv_data.shape),
                                  np.random.normal(size=(num_filter, input_shape[1]) + kernel)]
    deconv_addto_args_grad = [mx.nd.array(deconv_addto_args_grad_npy[0]),
                              mx.nd.array(deconv_addto_args_grad_npy[1])]
    exe_deconv = deconv._bind(default_context(), args=deconv_args, args_grad=deconv_args_grad)
    exe_deconv.forward(is_train=True)
    deconv_out_grad = conv_data[:]
    exe_deconv.backward(deconv_out_grad)
    assert_almost_equal(conv_args_grad[1], deconv_args_grad[1], rtol=1e-3, atol=1e-2)
    # Test AddTo
    exe_deconv_addto = deconv._bind(default_context(), args=deconv_args,
                                   args_grad=deconv_addto_args_grad,
                                   grad_req="add")
    exe_deconv_addto.forward(is_train=True)
    deconv_out_grad = conv_data[:]
    exe_deconv_addto.backward(deconv_out_grad)
    assert_almost_equal(conv_args_grad[1].asnumpy() + deconv_addto_args_grad_npy[1],
                        deconv_addto_args_grad[1].asnumpy(), rtol=1e-3, atol=1e-2)


def check_deconvolution_target_shape(input_shape, kernel, stride, pad, adj, target_shape=None):
    data = mx.sym.Variable(name="data")
    if target_shape:
        deconv = mx.sym.Deconvolution(
            data=data, kernel=kernel, stride=stride, pad=pad, adj=adj, num_filter=5,
            target_shape = target_shape)
    else:
        deconv = mx.sym.Deconvolution(
            data=data, kernel=kernel, stride=stride, pad=pad, adj=adj, num_filter=5)
    arg_names = deconv.list_arguments()
    arg_shapes, out_shapes, _ = deconv.infer_shape(data=input_shape)
    default_target_size = 8
    if target_shape is None:
        target_shape = (default_target_size,) * len(kernel)
    assert out_shapes[0] == (input_shape[0], 5) + target_shape


@pytest.mark.serial
def test_deconvolution():
    # 2D
    check_deconvolution_target_shape(
        input_shape         = (2,3,4,4),
        kernel              = (3,3),
        stride              = (2,2),
        target_shape        = (8,8),
        pad                 = (99,99),  # will be ignored
        adj                 = (101,101),  # will be ignored
    )
    check_deconvolution_target_shape(
        input_shape         = (2,3,4,4),
        kernel              = (3,3),
        stride              = (2,2),
        pad                 = (1,1),
        adj                 = (1,1),
    )
    check_deconvolution_forward_backward(
        input_shape         = (1,1,5,5),
        num_filter          = 1,
        kernel              = (3,3),
        stride              = (1,1),
        pad                 = (1,1)
    )
    check_deconvolution_forward_backward(
        input_shape         = (32,3,28,28),
        num_filter          = 3,
        kernel              = (3,3),
        stride              = (1,1),
        pad                 = (1,1)
    )
    check_deconvolution_forward_backward(
        input_shape         = (10, 3, 403, 403),
        num_filter          = 3,
        kernel              = (7,7),
        stride              = (5,5),
        pad                 = (2,2)
    )
    check_deconvolution_gradient(
        input_shape = (1,3,5,5),
        num_filter = 3,
        pad = (1,1)
    )
    check_deconvolution_gradient(
        input_shape = (5,3,100,100),
        num_filter = 3,
        pad = (3,3)
    )
    # 1D
    check_deconvolution_target_shape(
        input_shape         = (2,3,4),
        kernel              = (3,),
        stride              = (2,),
        target_shape        = (8,),
        pad                 = (99,),  # will be ignored
        adj                 = (101,),  # will be ignored
    )
    check_deconvolution_target_shape(
        input_shape         = (2,3,4),
        kernel              = (3,),
        stride              = (2,),
        pad                 = (1,),
        adj                 = (1,),
    )
    check_deconvolution_forward_backward(
        input_shape         = (1,1,5),
        num_filter          = 1,
        kernel              = (3,),
        stride              = (1,),
        pad                 = (1,)
    )
    check_deconvolution_forward_backward(
        input_shape         = (32,3,28),
        num_filter          = 3,
        kernel              = (3,),
        stride              = (1,),
        pad                 = (1,)
    )
    check_deconvolution_forward_backward(
        input_shape         = (10, 3, 403),
        num_filter          = 3,
        kernel              = (7,),
        stride              = (5,),
        pad                 = (2,)
    )
    check_deconvolution_gradient(
        input_shape = (1,3,5),
        num_filter = 3,
        pad = (1,)
    )
    check_deconvolution_gradient(
        input_shape = (5,3,100),
        num_filter = 3,
        pad = (3,)
    )

def test_deconvolution_forward_with_bias():
    """Check if deconvolution forward can work well with bias=True
    """
    def check_deconvolution_forward_with_bias(shape=(1, 16, 5, 5), num_filter=32, num_group=1, kernel=(3, 3), pad=(1, 1)):
        x = mx.sym.Variable('x')
        w = mx.sym.Variable('w')
        input_data = mx.random.uniform(-5, 5, shape, ctx=mx.cpu())
        y = mx.sym.Deconvolution(data=x, weight=w, num_filter=num_filter, num_group=num_group, kernel=kernel, no_bias=False, pad=pad)
        exe = y._simple_bind(ctx=mx.cpu(), x=shape, grad_req='null')

        exe.arg_arrays[0][:] = np.random.normal(size=exe.arg_arrays[0].shape)
        exe.arg_arrays[1][:] = np.random.normal(size=exe.arg_arrays[1].shape)

        exe.forward(is_train=False)
        o = exe.outputs[0]
        t = o.asnumpy()
    check_deconvolution_forward_with_bias((1, 16, 5), 32, 1, (3,), (1,))
    check_deconvolution_forward_with_bias((32, 16, 5), 32, 1, (3,), (1,))
    check_deconvolution_forward_with_bias((1, 16, 5, 5), 32, 1, (3, 3), (1, 1))
    check_deconvolution_forward_with_bias((32, 16, 5, 5), 32, 1, (3, 3), (1, 1))


def check_nearest_upsampling_with_shape(shapes, scale, root_scale):
    arr = {'arg_%d'%i: mx.random.uniform(-10.0, 10.0, shape, ctx=mx.cpu()).copyto(default_context()) for i, shape in zip(range(len(shapes)), shapes)}
    arr_grad = {'arg_%d'%i: mx.nd.zeros(shape) for i, shape in zip(range(len(shapes)), shapes)}

    up = mx.sym.UpSampling(*[mx.sym.Variable('arg_%d'%i) for i in range(len(shapes))], sample_type='nearest', scale=root_scale)
    exe = up._bind(default_context(), args=arr, args_grad=arr_grad)
    exe.forward(is_train=True)
    exe.backward(exe.outputs)
    for k in range(len(shapes)):
        name = 'arg_%d'%k
        assert_allclose(arr[name].asnumpy()*root_scale**2*scale**(2*k), arr_grad[name].asnumpy(), rtol=1e-4)


def check_bilinear_upsampling_with_shape(data_shape, weight_shape, scale, root_scale, num_filter):
    def _init_bilinear(arr, f):
        weight = np.zeros(np.prod(arr.shape), dtype='float32')
        shape = arr.shape
        c = (2 * f - 1 - f % 2) / (2. * f)
        for i in range(np.prod(shape)):
            x = i % shape[3]
            y = (i // shape[3]) % shape[2]
            weight[i] = (1 - abs(x / f - c)) * (1 - abs(y / f - c))
        arr[:] = weight.reshape(shape)
        return arr

    up = mx.sym.UpSampling(mx.sym.Variable("data"),
        mx.sym.Variable('weight'), sample_type='bilinear', scale=root_scale,
        num_filter=num_filter, num_args=2)
    arg_shapes, out_shapes, _ = up.infer_shape(data=data_shape)
    arr = {'data': mx.random.uniform(-5, 5, data_shape, ctx=mx.cpu()).copyto(default_context()),
        'weight':  mx.nd.array(_init_bilinear(mx.ndarray.empty(arg_shapes[1]).asnumpy(), root_scale))}

    arr_grad = [mx.nd.empty(s) for s in arg_shapes]
    exe = up._bind(default_context(), args=arr, args_grad=arr_grad)
    exe.forward(is_train=True)
    out = exe.outputs[0].asnumpy()
    exe.backward(exe.outputs)
    target_shape = (data_shape[2] * root_scale, data_shape[3] * root_scale)
    assert out.shape == data_shape[:2] + target_shape


def test_nearest_upsampling():
    for root_scale in [1,2,3]:
        for scale in [1,2,3]:
            for num_shape in [1,2,3]:
                for base in [1,2,3]:
                    shapes = [(1,3,base*root_scale*scale**(num_shape-1-i),base*root_scale*scale**(num_shape-1-i)) for i in range(num_shape)]
                    check_nearest_upsampling_with_shape(shapes, scale, root_scale)


def test_bilinear_upsampling():
    rootscale = [2,3]
    scales = [1,2,3]
    filters = [1,2,3]
    bases = [1,2,3]
    for params in itertools.product(rootscale, scales, filters, bases):
        root_scale, scale, num_filter, base = params
        # bilinear upsampling takes only 1 data and 1 weight
        # multi input mode is not applicable
        dimension = base*root_scale*scale
        kernel = 2 * root_scale - root_scale % 2
        data_shape = (1, num_filter, dimension, dimension)
        weight_shape = (1, num_filter, kernel, kernel)
        check_bilinear_upsampling_with_shape(data_shape, weight_shape, scale, root_scale, num_filter)

def test_batchnorm_training():
    def check_batchnorm_training(stype):
        for shape in [(2, 3), (2, 3, 2, 2), (2, 8, 2, 2)]:
            data_tmp = np.random.normal(-0.1, 0.1, size=shape)
            s = shape[1],
            gamma = np.ones(s)
            beta = np.ones(s)
            gamma[1] = 3
            beta[0] = 3

            rolling_mean = np.random.uniform(size=s)
            rolling_std = np.random.uniform(size=s)

            data = mx.symbol.Variable('data', stype=stype)
            in_location = [mx.nd.array(data_tmp).tostype(stype), mx.nd.array(gamma).tostype(stype),
                           mx.nd.array(beta).tostype(stype)]
            mean_std = [mx.nd.array(rolling_mean).tostype(stype), mx.nd.array(rolling_std).tostype(stype)]

            test = mx.symbol.BatchNorm(data, fix_gamma=True)
            check_numeric_gradient(test, in_location, mean_std, numeric_eps=1e-2, rtol=0.16, atol=1e-2)

            test = mx.symbol.BatchNorm(data, fix_gamma=True, use_global_stats=True)
            check_numeric_gradient(test, in_location, mean_std, numeric_eps=1e-2, rtol=0.16, atol=1e-2)

            test = mx.symbol.BatchNorm(data, fix_gamma=False)
            check_numeric_gradient(test, in_location, mean_std, numeric_eps=1e-2, rtol=0.16, atol=1e-2)

            test = mx.symbol.BatchNorm(data, fix_gamma=False, use_global_stats=True)
            check_numeric_gradient(test, in_location, mean_std, numeric_eps=1e-2, rtol=0.16, atol=1e-2)

            # Test varying channel axis
            dim = len(shape)
            for chaxis in range(-dim, dim):
                chaxis_true = chaxis
                if chaxis < 0:
                    chaxis_true = dim + chaxis

                shapex = shape

                channel_count = shapex[chaxis_true]
                data_tmp = np.random.normal(-0.1, 0.1, size=shapex)

                gamma = np.ones(channel_count)
                beta = np.ones(channel_count)
                if channel_count > 1:
                    gamma[1] = 3
                beta[0] = 3

                in_location = [mx.nd.array(data_tmp).tostype(stype), mx.nd.array(gamma).tostype(stype),
                               mx.nd.array(beta).tostype(stype)]

                xrolling_mean = np.random.uniform(size=channel_count)
                xrolling_std = np.random.uniform(size=channel_count)
                xmean_std = [mx.nd.array(xrolling_mean).tostype(stype),
                             mx.nd.array(xrolling_std).tostype(stype)]

                test = mx.symbol.BatchNorm(data, fix_gamma=True, axis=chaxis)
                check_numeric_gradient(test, in_location, xmean_std, numeric_eps=1e-2, rtol=0.2, atol=0.01)

                test = mx.symbol.BatchNorm(data, fix_gamma=True, use_global_stats=True, axis=chaxis)
                check_numeric_gradient(test, in_location, xmean_std, numeric_eps=1e-2, rtol=0.2, atol=0.01)

                test = mx.symbol.BatchNorm(data, fix_gamma=False, axis=chaxis)
                check_numeric_gradient(test, in_location, xmean_std, numeric_eps=1e-2, rtol=0.2, atol=0.01)

                test = mx.symbol.BatchNorm(data, fix_gamma=False, use_global_stats=True, axis=chaxis)
                check_numeric_gradient(test, in_location, xmean_std, numeric_eps=1e-2, rtol=0.2, atol=0.01)

    check_batchnorm_training('default')


@xfail_when_nonstandard_decimal_separator
@pytest.mark.parametrize('op_name', ['BatchNorm', 'SyncBatchNorm'])
@pytest.mark.parametrize('shape', [(4, 2), (4, 3, 4),
    (4, 6, 4, 5), (4, 5, 6, 4, 5)])
@pytest.mark.parametrize('fix_gamma', [False, True])
@pytest.mark.parametrize('cudnn_off', [False, True])
@pytest.mark.parametrize('output_mean_var', [False, True])
def test_batchnorm(op_name, shape, fix_gamma, cudnn_off, output_mean_var):
    if op_name == 'BatchNorm':
        op = mx.nd.BatchNorm
    elif op_name == 'SyncBatchNorm':
        op = mx.nd.contrib.SyncBatchNorm
    else:
        raise ValueError(f'Not supported {op_name}')
    momentum = 0.9
    epsilon = 1e-5

    def _test_batchnorm_impl(axis,
                             data_grad_req, gamma_grad_req, beta_grad_req):
        kwargs = dict(output_mean_var=output_mean_var)
        if op_name == 'SyncBatchNorm':
            if axis != 1:
                return
            key = str(op) + str(shape) + str(axis)
            kwargs.update(dict(key=key))
            if cudnn_off:
                return
        else:
            kwargs.update(dict(axis=axis, cudnn_off=cudnn_off))
        nch = shape[axis]

        if not fix_gamma:
            bn_gamma = mx.nd.random.uniform(shape=(nch,))
            bn_gamma.attach_grad(grad_req=gamma_grad_req)
        else:
            bn_gamma = mx.nd.ones(shape=(nch,))

        bn_beta = mx.nd.random.uniform(shape=(nch,))
        bn_beta.attach_grad(grad_req=beta_grad_req)

        bn_running_mean = mx.nd.zeros(nch)
        bn_running_var = mx.nd.ones(nch)

        running_mean = mx.nd.zeros(nch)
        running_var = mx.nd.ones(nch)
        num_iters = 10
        expand_shape = [1] * len(shape)
        expand_shape[axis] = shape[axis]
        data = mx.nd.random.uniform(shape=shape)
        data.attach_grad(grad_req=data_grad_req)
        adX, adW, adb = 0, 0, 0
        is_train = data_grad_req != 'null' or \
            (not fix_gamma and gamma_grad_req != 'null') or \
            beta_grad_req != 'null'
        for _ in range(num_iters):
            if data_grad_req != 'add':
                data = mx.nd.random.uniform(shape=shape)
                data.attach_grad(grad_req=data_grad_req)
            ograd = mx.nd.random.uniform(shape=shape)
            with mx.autograd.record():
                output = op(data, bn_gamma, bn_beta,
                            bn_running_mean, bn_running_var,
                            momentum=momentum, eps=epsilon,
                            fix_gamma=fix_gamma, **kwargs)
                if output_mean_var:
                    output, output_mean, output_std = output
                if is_train:
                    output.backward(ograd)
            mx.nd.waitall()

            data_mean = data.mean(
                axis=axis, exclude=True, keepdims=True)
            data_var = (data - data_mean).square().mean(axis=axis,
                                                        exclude=True,
                                                        keepdims=True)

            target_output = (data - data_mean) / \
                (data_var + epsilon).sqrt() * \
                bn_gamma.reshape(expand_shape) + \
                bn_beta.reshape(expand_shape)

            # squeeze data_mean and data_var
            data_mean_flat = data_mean.squeeze()
            data_var_flat = data_var.squeeze()

            running_mean = running_mean * momentum + \
                data_mean_flat * (1 - momentum)

            m = np.prod(shape) / shape[axis]
            # cudnn uses m-1 in the denominator of its sample variance calculation, not m
            sample_var_adjust = 1.0 if cudnn_off or fix_gamma else m / (m-1)
            running_var = running_var * momentum + \
                data_var_flat * sample_var_adjust * (1 - momentum)

            W = bn_gamma.reshape(expand_shape)
            dnx = ograd * W
            xsm = data - data_mean
            nd = 1.0 / mx.nd.sqrt(data_var + epsilon)
            nx = xsm * nd
            dvar = (dnx * xsm).sum(axis=axis, keepdims=True,
                                   exclude=True) * (-0.5) * mx.nd.power(nd, 3)
            dmean = -nd * dnx.sum(axis=axis, keepdims=True, exclude=True) - \
                dvar * xsm.mean(axis=axis, keepdims=True,
                                exclude=True) * 2.0
            dX = dnx * nd + dvar * xsm * (2.0 / m) + dmean * (1.0 / m)
            dW = (ograd * nx).sum(axis=axis, exclude=True)
            db = ograd.sum(axis=axis, exclude=True)
            adX = dX if data_grad_req != 'add' else adX + dX
            adW = dW if gamma_grad_req != 'add' else adW + dW
            adb = db if beta_grad_req != 'add' else adb + db

            atol, rtol = 5e-2, 5e-2

            if output_mean_var:
                assert_almost_equal(output_mean.asnumpy(),
                                    data_mean_flat.asnumpy(),
                                    atol=atol, rtol=rtol)
                if op != mx.nd.contrib.SyncBatchNorm:
                    assert_almost_equal(output_std.asnumpy(),
                                        (1.0 / (data_var_flat +
                                                epsilon).sqrt()).asnumpy(),
                                        atol=atol, rtol=rtol)
                else:
                    assert_almost_equal(output_std.asnumpy(),
                                        data_var_flat.asnumpy(),
                                        atol=atol, rtol=rtol)
            assert_almost_equal(output.asnumpy(), target_output.asnumpy(),
                                atol=atol, rtol=rtol)
            if is_train:
                assert_almost_equal(bn_running_mean.asnumpy(
                ), running_mean.asnumpy(), atol=atol, rtol=rtol)
                assert_almost_equal(bn_running_var.asnumpy(
                ), running_var.asnumpy(), atol=atol, rtol=rtol)

            if data_grad_req != 'null':
                assert_almost_equal(data.grad.asnumpy(),
                                    adX.asnumpy(), atol=atol, rtol=rtol)
            if not fix_gamma:
                if gamma_grad_req != 'null':
                    assert_almost_equal(
                        bn_gamma.grad.asnumpy(), adW.asnumpy(),
                        atol=atol, rtol=rtol)
            else:
                assert((bn_gamma.asnumpy() == 1).all())
            if beta_grad_req != 'null':
                assert_almost_equal(
                    bn_beta.grad.asnumpy(), adb.asnumpy(), atol=atol, rtol=rtol)

    grad_reqs = ['write'] if len(shape) != 4 else ['null', 'write', 'add']
    for data_grad_req in grad_reqs:
        for gamma_grad_req in grad_reqs:
            if fix_gamma and gamma_grad_req != 'null':
                continue
            for beta_grad_req in grad_reqs:
                for axis in range(len(shape)):
                    _test_batchnorm_impl(axis,
                        data_grad_req, gamma_grad_req, beta_grad_req)


def test_groupnorm():
    acc_types = {'float16': 'float32', 'float32': 'float64', 'float64': 'float64'}
    def x_hat_helper(x, num_groups, eps):
        dtype = x.dtype
        dshape = x.shape
        assert len(dshape) == 4
        acc_type = acc_types[str(dtype)]
        new_shape = (dshape[0], num_groups, int(dshape[1] / num_groups), dshape[2], dshape[3])
        new_moments_shape = (dshape[0], num_groups, 1, 1, 1)
        data = x.reshape(new_shape)
        mean = np.mean(data, axis=(2, 3, 4), keepdims=False, dtype=acc_type).astype(dtype)
        std = np.sqrt(np.var(data, axis=(2, 3, 4), dtype=acc_type, keepdims=False).astype(dtype) + eps)
        x_hat = (data - mean.reshape(new_moments_shape)) / std.reshape(new_moments_shape)
        return x_hat, mean, std

    def np_groupnorm(data, gamma, beta, num_groups, eps):
        new_param_shape = (1, dshape[1], 1, 1)
        x_hat, mean, std = x_hat_helper(data, num_groups, eps)
        out = x_hat.reshape(dshape) * gamma.reshape(new_param_shape) + beta.reshape(new_param_shape)
        return out, mean, std

    def np_groupnorm_grad(ograd, data, gamma, beta, mean, std, num_groups, eps):
        x_hat, mean, std = x_hat_helper(data, num_groups, eps)
        new_shape = x_hat.shape
        dshape = data.shape
        dtype = data.dtype
        new_moments_shape = (new_shape[0], num_groups, 1, 1, 1)
        new_param_shape = (1, dshape[1], 1, 1)
        acc_type = acc_types[str(dtype)]
        ograd = ograd.reshape(new_shape)
        data = data.reshape(new_shape)
        gamma = gamma.reshape(new_param_shape)
        beta = beta.reshape(new_param_shape)
        mean = mean.reshape(new_moments_shape)
        std = std.reshape(new_moments_shape)
        beta_grad = np.sum(ograd, axis=(0, 3, 4), dtype=acc_type, keepdims=False).astype(dtype).flatten()
        gamma_grad = np.sum(x_hat * ograd, axis=(0, 3, 4), dtype=acc_type, keepdims=False).astype(dtype).flatten()
        x_hat_grad = ograd * gamma.reshape(1, num_groups, dshape[1] // num_groups, 1, 1)
        ograd_mult = x_hat_grad / std
        red_out = np.mean(ograd_mult, axis=(2, 3, 4), dtype=acc_type, keepdims=True).astype(dtype)
        data_grad = ograd_mult - red_out
        red_out = np.mean(ograd_mult * x_hat, axis=(2, 3, 4), dtype=acc_type, keepdims=True).astype(dtype)
        data_grad = data_grad - x_hat * red_out
        return data_grad.reshape(dshape), gamma_grad, beta_grad


    batch_size = random.randint(1, 8)
    num_groups = random.randint(2, 3)
    num_channels = random.randint(2, 3) * num_groups
    height = random.randint(1, 5)
    width = random.randint(1, 5)
    dshape = (batch_size, num_channels, height, width)
    param_shape = (num_channels,)
    temp_shape = (batch_size, num_groups, int(num_channels / num_groups), height, width)
    np_data = np.random.uniform(0.2, 1.0, dshape)
    np_gamma = np.random.uniform(-1.0, 1.0, param_shape)
    np_beta = np.random.uniform(-1.0, 1.0, param_shape)
    data_sym = mx.sym.Variable("data")
    gamma_sym = mx.sym.Variable("gamma")
    beta_sym = mx.sym.Variable("beta")
    for dtype in [np.float16, np.float32, np.float64]:
        eps = 1e-2 if dtype == np.float16 else 1e-5
        mx_data = mx.nd.array(np_data, dtype=dtype)
        mx_gamma = mx.nd.array(np_gamma, dtype=dtype)
        mx_beta = mx.nd.array(np_beta, dtype=dtype)
        np_out, np_mean, np_std = np_groupnorm(np_data.astype(dtype),
                                               np_gamma.astype(dtype),
                                               np_beta.astype(dtype),
                                               num_groups=num_groups,
                                               eps=eps)
        mx_sym = mx.sym.GroupNorm(data=data_sym, gamma=gamma_sym, beta=beta_sym,
                                  num_groups=num_groups, eps=eps, output_mean_var=True)
        check_symbolic_forward(mx_sym, [mx_data, mx_gamma, mx_beta], [np_out, np_mean, np_std],
                               rtol=1e-2 if dtype == np.float16 else 1e-3,
                               atol=5e-3 if dtype == np.float16 else 1e-4, dtype=dtype)
        mx_sym = mx.sym.GroupNorm(data=data_sym, gamma=gamma_sym, beta=beta_sym,
                                  num_groups=num_groups, eps=eps, output_mean_var=False)
        np_ograd = np.random.uniform(-1.0, 1.0, dshape).astype(dtype)
        np_data_grad, np_gamma_grad, np_beta_grad = np_groupnorm_grad(np_ograd,
                                                                      np_data.astype(dtype),
                                                                      np_gamma.astype(dtype),
                                                                      np_beta.astype(dtype),
                                                                      np_mean, np_std,
                                                                      num_groups, eps)
        check_symbolic_backward(mx_sym, [mx_data, mx_gamma, mx_beta], [mx.nd.array(np_ograd, dtype=np_ograd.dtype)],
                                [np_data_grad, np_gamma_grad, np_beta_grad],
                                rtol=1e-2 if dtype == np.float16 else 1e-3,
                                atol=5e-2 if dtype == np.float16 else 1e-4, dtype=dtype)


def test_convolution_grouping():
    for dim in [1, 2, 3]:
        num_filter = 4
        for num_group in [1, 2]:
            kernel = (3,) * dim
            shape = (1, 4) + (9,) * dim

            x = mx.sym.Variable('x')
            w = mx.sym.Variable('w')
            b = mx.sym.Variable('b')
            y1 = mx.sym.Convolution(data=x, weight=w, bias=b, num_filter=num_filter, num_group=num_group, kernel=kernel)
            xslice = mx.sym.SliceChannel(data=x, num_outputs=num_group, axis=1)
            wslice = mx.sym.SliceChannel(data=w, num_outputs=num_group, axis=0)
            bslice = mx.sym.SliceChannel(data=b, num_outputs=num_group, axis=0)
            y2 = mx.sym.Concat(*[mx.sym.Convolution(data=xslice[i], weight=wslice[i], bias=bslice[i],
                                                    num_filter=num_filter//num_group, kernel=kernel)
                            for i in range(num_group)])

            exe1 = y1._simple_bind(default_context(), x=shape)
            exe2 = y2._simple_bind(default_context(), x=shape, w=(num_filter, shape[1]//num_group) + kernel, b=(num_filter,))
            for arr1, arr2 in zip(exe1.arg_arrays, exe2.arg_arrays):
                arr1[:] = np.float32(np.random.normal(size=arr1.shape))
                arr2[:] = arr1
            exe1.forward(is_train=True)
            exe1.backward(exe1.outputs[0])
            exe2.forward(is_train=True)
            exe2.backward(exe2.outputs[0])

            for arr1, arr2 in zip(exe1.outputs + exe1.grad_arrays, exe2.outputs + exe2.grad_arrays):
                np.testing.assert_allclose(arr1.asnumpy(), arr2.asnumpy(), rtol=1e-3, atol=1e-3)


@pytest.mark.skip(reason="Flaky test https://github.com/apache/incubator-mxnet/issues/14052")
def test_depthwise_convolution():
    for dim in [1,2]:
        for num_base in [1, 4, 16, 32, 64]:
            for kernel_x in [3, 5]:
                for stride_x in [1, 2]:
                    for pad_x in [0, 1]:
                        for in_size in [7, 32]:
                            kernel = (kernel_x,) * dim
                            stride = (stride_x,) * dim
                            pad = (pad_x,) * dim
                            num_filter = num_base
                            num_group = num_base
                            shape = (2, num_base) + (in_size,) * dim

                            x = mx.sym.Variable('x')
                            w = mx.sym.Variable('w')
                            b = mx.sym.Variable('b')
                            y1 = mx.sym.Convolution(data=x, weight=w, bias=b, num_filter=num_filter, num_group=num_group,
                                    kernel=kernel, stride=stride, pad=pad)
                            xslice = mx.sym.SliceChannel(data=x, num_outputs=num_group, axis=1)
                            wslice = mx.sym.SliceChannel(data=w, num_outputs=num_group, axis=0)
                            bslice = mx.sym.SliceChannel(data=b, num_outputs=num_group, axis=0)
                            y2 = mx.sym.Concat(*[mx.sym.Convolution(data=xslice[i], weight=wslice[i], bias=bslice[i],
                                                                    num_filter=num_filter//num_group, kernel=kernel,
                                                                    stride=stride, pad=pad)
                                                for i in range(num_group)])

                            dev = default_context()
                            exe1 = y1._simple_bind(dev, x=shape)
                            exe2 = y2._simple_bind(dev, x=shape, w=(num_filter, shape[1]//num_group)+kernel,
                                    b=(num_filter,))
                            for arr1, arr2 in zip(exe1.arg_arrays, exe2.arg_arrays):
                                arr1[:] = np.random.normal(size=arr1.shape)
                                arr2[:] = arr1
                            exe1.forward(is_train=True)
                            exe1.backward(exe1.outputs[0])
                            exe2.forward(is_train=True)
                            exe2.backward(exe2.outputs[0])

                            for arr1, arr2 in zip(exe1.outputs + exe1.grad_arrays, exe2.outputs + exe2.grad_arrays):
                                assert_allclose(arr1, arr2, rtol=1e-3, atol=1e-3)


def test_convolution_independent_gradients():
    # NOTE(zixuanweeei): Flaky test tracked by https://github.com/apache/incubator-mxnet/issues/15603.
    # GPU context will be enabled after figuring out the possible issue tracked at
    # https://github.com/apache/incubator-mxnet/issues/15638.
    ctx = mx.cpu()
    atol = 1.0e-3
    rtol = 1.0e-3
    reqs = ["null", "write", "add"]
    var_names = ["x", "w", "b"]
    dims = [1, 2]
    num_bases = [1, 8]
    kernel_xs = [3, 5]
    stride_xs = [1, 2]
    pad_xs = [0, 1]
    in_sizes = [7, 32]
    no_biases = [True, False]
    for dim, num_base, kernel_x, stride_x, pad_x , in_size, no_bias in \
            itertools.product(dims, num_bases, kernel_xs, stride_xs, pad_xs, in_sizes, no_biases):
        # Prepare params shape
        kernel = (kernel_x,) * dim
        stride = (stride_x,) * dim
        pad = (pad_x,) * dim
        num_filter = num_base
        x_shape = (2, num_base) + (in_size,) * dim
        w_shape = (num_filter, num_base) + kernel

        # Symbols definition
        x = mx.sym.Variable('x')
        w = mx.sym.Variable('w')
        b = mx.sym.Variable('b') if not no_bias else None
        conv = mx.sym.Convolution(x, w, b, num_filter=num_filter,
            kernel=kernel, stride=stride, pad=pad, no_bias=no_bias)

        for req_kind in reqs:
            # Binding args for conv with possible dependent gradients
            base_args = {
                'x': mx.nd.random.normal(shape=x_shape, ctx=ctx),
                'w': mx.nd.random.normal(shape=w_shape, ctx=ctx),
                'b': mx.nd.random.normal(shape=(num_filter, ), ctx=ctx) if not no_bias else None}
            args1 = copy.deepcopy(base_args)
            grad1 = {
                'x': mx.nd.zeros(shape=x_shape, ctx=ctx),
                'w': mx.nd.zeros(shape=w_shape, ctx=ctx),
                'b': mx.nd.zeros(shape=(num_filter, ), ctx=ctx) if not no_bias else None}

            grad_req1 = [req_kind] * 3
            grad_req1 = dict(zip(var_names, grad_req1))

            exe1 = conv._bind(ctx, args1, args_grad=grad1, grad_req=grad_req1)
            exe1.forward(is_train=True)
            exe1.backward(exe1.outputs[0])

            for x_req, w_req, b_req in itertools.product(reqs, repeat=3):
                # Binding args for conv with independent gradients
                args2 = copy.deepcopy(base_args)    # Deepcopy the same params of `exe1`
                grad2 = {
                    'x': mx.nd.zeros(shape=x_shape, ctx=ctx),
                    'w': mx.nd.zeros(shape=w_shape, ctx=ctx),
                    'b': mx.nd.zeros(shape=(num_filter, ), ctx=ctx) if not no_bias else None}
                grad_req2 = {"x": x_req, "w": w_req, "b": b_req}
                exe2 = conv._bind(ctx, args2, args_grad=grad2, grad_req=grad_req2)

                exe2.forward(is_train=True)
                np.testing.assert_allclose(exe1.outputs[0].asnumpy(),
                    exe2.outputs[0].asnumpy(), rtol=rtol, atol=atol)

                exe2.backward(exe2.outputs[0])
                for var_name in var_names:
                    if var_name == "b" and no_bias:
                        continue
                    if grad_req2[var_name] == "null":
                        exe2_var_grad = grad2[var_name].asnumpy()
                        np.testing.assert_allclose(exe2_var_grad,
                            np.zeros_like(exe2_var_grad), rtol=rtol, atol=atol)
                    if grad_req2[var_name] != grad_req1[var_name]:
                        continue
                    np.testing.assert_allclose(args1[var_name].asnumpy(),
                        args2[var_name].asnumpy(), rtol=rtol, atol=atol)
                    np.testing.assert_allclose(grad1[var_name].asnumpy(),
                        grad2[var_name].asnumpy(), rtol=rtol, atol=atol)


def gen_broadcast_data(idx):
    # Manually set test cases
    binary_op_data_shape = np.array(
        [[[2, 5, 1, 30, 7], [1, 5, 448, 30, 1]],
        [[10, 49, 1, 77, 17], [10, 1, 2, 1, 17]],
        [[13, 2, 65, 2,  1], [13, 1, 65, 1, 225]],
        [[9, 434, 4, 2, 37], [9, 1, 4, 1, 37]],
        [[2, 52, 1, 4, 1], [1, 52, 60, 1, 37]],
        [[1, 23, 7, 122, 50], [2, 1, 7, 1, 50]],
        [[1, 17, 1, 5, 1], [22, 1, 2, 1, 28]],
        [[29, 1, 2, 1, 8], [29, 22, 1, 130, 1]],
        [[2, 36, 1, 427, 3], [1, 36, 11, 427, 1]],
        [[1, 2, 1, 100, 7], [1, 2, 448, 100, 1]],
        [[1, 2, 495, 77, 7], [1, 2, 1, 1, 7]],
        [[1, 43, 65, 2, 1], [1, 43, 65, 1, 225]],
        [[1, 92, 434, 2, 2], [1, 92, 1, 2, 2]],
        [[1, 92, 1, 4, 1], [1, 92, 134, 1, 17]],
        [[1, 53, 2, 122, 143], [1, 1, 2, 1, 143]],
        [[1, 179, 1, 87, 17], [1, 179, 1, 1, 17]],
        [[1, 1, 17, 5, 1], [1, 22, 1, 1, 28]],
        [[1, 2, 1, 1, 8], [1, 2, 52, 430, 1]],
        [[1, 163, 1, 22, 3], [1, 163, 116, 22, 1]],
        [[1, 1, 44, 30, 7], [1, 1, 44, 30, 1]],
        [[1, 1, 1, 1, 28], [1, 127, 1, 5, 28]],
        [[1, 2, 394, 38, 1], [1, 2, 394, 38, 16]],
        [[1, 10, 49, 77, 17], [1, 1, 1, 1, 17]],
        [[1, 431, 6, 2, 225], [1, 1, 6, 2, 225]],
        [[1, 15, 1, 28, 1], [1, 15, 1, 28, 463]],
        [[1, 129, 2, 48, 96], [1, 129, 2, 1, 1]],
        [[1, 1, 403, 17, 2], [1, 44, 403, 17, 2]],
        [[1, 1, 65, 2, 22], [1, 1, 65, 1, 1]],
        [[1, 24, 103, 17, 18], [1, 24, 1, 1, 1]],
        [[1, 1, 1, 1, 2], [1, 24, 194, 50, 1]],
        [[1, 1, 107, 84, 9], [1, 1, 1, 1, 1]]])
    if idx < binary_op_data_shape.shape[0]:
        l_shape = binary_op_data_shape[idx][0]
        r_shape = binary_op_data_shape[idx][1]
    else:
        # Generate random data that has ndim between 1-7 and all the shape dims between 1-5
        ndim = np.random.randint(1, 6)
        shape = np.random.randint(1, 6, size=(ndim,))
        l_same_dim = np.random.randint(0, 5)
        r_same_dim = np.random.randint(0, 5)
        l_axis_flags = np.random.randint(0, 2, size=ndim)
        r_axis_flags = np.random.randint(0, 2, size=ndim)
        if l_same_dim == 4:
            l_axis_flags = np.ones(ndim)
        if r_same_dim == 4:
            r_axis_flags = np.ones(ndim)
        l_shape = shape.copy()
        r_shape = shape.copy()
        l_shape[np.where(l_axis_flags == 0)] = 1
        r_shape[np.where(r_axis_flags == 0)] = 1
    return [np.random.random(l_shape), np.random.random(r_shape)]


def gen_broadcast_data_int(idx):
    d = gen_broadcast_data(idx);
    return [np.round(d[0]*100).astype(int), np.round(d[1]*100).astype(int)]


def gen_binary_data(dummy):
    ndim = np.random.randint(1, 6)
    shape = np.random.randint(1, 6, size=(ndim,))
    #print("gen shape {}".format(shape))
    return [np.random.random(shape), np.random.random(shape)]


def gen_binary_data_int(dummy):
    d = gen_binary_data(dummy);
    return [np.round(d[0]*100).astype(int), np.round(d[1]*100).astype(int)]


def check_binary_op_forward(symbol, baseline, gen_data, rtol=1e-3, atol=1e-5, mx_nd_func=None):
    sample_num = 200
    for i in range(sample_num):
        d = gen_data(i)
        y = symbol._bind(default_context(), args={'a': mx.nd.array(d[0]), 'b': mx.nd.array(d[1])})
        y.forward(is_train=True)
        y = y.outputs[0].asnumpy()
        x = baseline(d[0], d[1]).astype(y.dtype)

        #np.set_printoptions(precision=20)

        a = d[0]
        b = d[1]
        #print("a: {} {}".format(a.dtype, a))
        #print("a: {} {}".format(b.dtype, b))

        #print("x: {} {}".format(x.dtype, x))
        #print("y: {} {}".format(y.dtype, y))
        if mx_nd_func is not None:
            d0 = mx.nd.array(d[0], dtype=d[0].dtype)
            d1 = mx.nd.array(d[1], dtype=d[1].dtype)
            assert_almost_equal(y, mx_nd_func(d0, d1).asnumpy(), rtol=rtol, atol=atol)
        idx = np.abs(x-y) > atol+rtol*np.abs(x)
        if idx.any():
            import binascii
            np.set_printoptions(precision=20)
            logging.error('found precision problem:')
            d[0] = np.broadcast_to(d[0], x.shape)
            d[1] = np.broadcast_to(d[1], x.shape)
            logging.error('input a: {}'.format(d[0][idx]))
            logging.error('input b: {}'.format(d[1][idx]))
            logging.error("output x: {} {}".format(x.dtype, x))
            logging.error("output y: {} {}".format(y.dtype, y))
            def ftohex(xs):
                import struct
                return list(map(lambda x: binascii.hexlify(struct.pack('d', x)), xs.flatten()))
            logging.error('output x in baseline(a, b): {}'.format(x[idx]))
            logging.error('output y in symbol(a, b): {}'.format(y[idx]))
            logging.error('output x in baseline(a,b) hex: {}'.format(ftohex(x[idx])))
            logging.error('output y in symbol(a,b) hex: {}'.format(ftohex(y[idx])))
            logging.error('input a hex: {}'.format(ftohex(d[0][idx])))
            logging.error('input a hex: {}'.format(ftohex(d[1][idx])))

            logging.error('diff: {}'.format(np.abs(x-y)[idx] - atol-rtol*np.abs(x)[idx]))
        assert_allclose(y, x, rtol=rtol, atol=atol)


def check_binary_op_backward(symbol, baseline, gen_data, rtol=1e-3, atol=1e-5):
    sample_num = 200
    for i in range(sample_num):
        d = gen_data(i)
        out = np.random.random((d[0] + d[1]).shape)

        def reduce_op(shape, x):
            if shape == x.shape:
                return x
            keepdims_shape = list(x.shape)
            for i in range(len(shape)):
                if x.shape[i] != shape[i]:
                    keepdims_shape[i] = 1
                    x = np.sum(x, axis=i).reshape(keepdims_shape)
            return x

        baseline_grad1, baseline_grad2 = baseline(out, d[0], d[1])
        x_1 = reduce_op(d[0].shape, baseline_grad1)
        x_2 = reduce_op(d[1].shape, baseline_grad2)
        y_1 = mx.nd.empty(d[0].shape)
        y_2 = mx.nd.empty(d[1].shape)
        y = symbol._bind(default_context(), args={'a': mx.nd.array(d[0]), 'b': mx.nd.array(d[1])},
                        args_grad=[y_1, y_2])
        o = y.forward(is_train=True)
        y.backward([mx.nd.array(out, dtype=o[0].dtype)])
        assert_allclose(y_1.asnumpy(), x_1, rtol=rtol, atol=atol)
        assert_allclose(y_2.asnumpy(), x_2, rtol=rtol, atol=atol)


def test_binary_op():
    a = mx.sym.Variable('a')
    b = mx.sym.Variable('b')

    def test_bplus(a, b):
        c = a + b
        check_binary_op_forward(c, lambda a, b: a + b, gen_binary_data)
        check_binary_op_backward(c, lambda g_out, a, b: (g_out, g_out), gen_binary_data)

    def test_bminus(a, b):
        c = a - b
        check_binary_op_forward(c, lambda a, b: a - b, gen_binary_data)
        check_binary_op_backward(c, lambda g_out, a, b: (g_out, - g_out), gen_binary_data)

    def test_bmul(a, b):
        c = a * b
        check_binary_op_forward(c, lambda a, b: a * b, gen_binary_data)
        check_binary_op_backward(c, lambda g_out, a, b: (g_out * b, g_out * a), gen_binary_data)

    def test_bdiv(a, b):
        c = a / b
        check_binary_op_forward(c, lambda a, b: a / b, gen_binary_data)
        check_binary_op_backward(c, lambda g_out, a, b: (g_out / b, - g_out * a / (b * b)), gen_binary_data)

    def test_bmod(a, b):
        # Python and numpy operate only in double so to avoid numerical errors we have to use
        # doubles as well. This was a flaky test before when using float32. seed 1688524483, 1768433044
        #c = a % b
        c = mx.sym.cast(a, dtype='float64') % mx.sym.cast(b, dtype='float64')
        # '%' is sensitive to the precision of the calculation.  Force numpy to match mxnet's float32.
        check_binary_op_forward(c, lambda a, b: np.float32(a) % np.float32(b), gen_binary_data, rtol=0, atol=0)
        check_binary_op_backward(c,
            lambda g_out, a, b: (g_out, - g_out * (np.float32(a) // np.float32(b))), gen_binary_data)

    def test_bmod_int(a, b):
        c = mx.sym.cast(a, dtype='int32') % mx.sym.cast(b, dtype='int32')
        check_binary_op_forward(c, lambda a, b: a % b, gen_binary_data_int)
        check_binary_op_backward(c, lambda g_out, a, b: (np.zeros_like(a), np.zeros_like(b)), gen_binary_data_int)

    def test_bpow(a, b):
        c = a ** b
        check_binary_op_forward(c, lambda a, b: a ** b, gen_binary_data)
        check_binary_op_backward(c, lambda g_out, a, b: (g_out * a **(b - 1) * b,
                                        g_out * a ** b * np.log(a)), gen_binary_data)

    def test_bneq(a, b):
        c = a != b
        # '!=' is sensitive to the precision of the comparison.  Force numpy to match mxnet's float32.
        # Issue exposed with seed 1644387363
        check_binary_op_forward(c, lambda a, b: (np.float32(a) != np.float32(b)).astype(a.dtype), gen_binary_data)
        check_binary_op_backward(c, lambda g_out, a, b: (np.zeros_like(a), np.zeros_like(b)), gen_binary_data)

    test_bplus(a, b)
    test_bminus(a, b)
    test_bmul(a, b)
    test_bdiv(a, b)
    test_bmod(a, b)
    test_bmod_int(a, b)
    test_bpow(a, b)
    test_bneq(a, b)

def test_broadcast_binary_op():
    def check_bmaxmin_gradient(test_sym, x, y, delta, rtol, atol):
        """This function ensures that checking the numerical gradient of
        broadcast_max/min is not crossing the boundary y=x where there
        is no gradient definition at those sigularities."""
        x_max = np.max(x)
        y = x_max + 2 * delta + np.random.random(y.shape)
        check_numeric_gradient(test_sym, [x, y], numeric_eps=delta, rtol=rtol, atol=atol)

        x_min = np.min(x)
        y = x_min - 2 * delta - np.random.random(y.shape)
        check_numeric_gradient(test_sym, [x, y], numeric_eps=delta, rtol=rtol, atol=atol)

    a = mx.sym.Variable('a')
    b = mx.sym.Variable('b')

    def test_bplus(a, b):
        c = mx.sym.broadcast_plus(a, b)
        check_binary_op_forward(c, lambda a, b: a + b, gen_broadcast_data, mx_nd_func=mx.nd.add)
        check_binary_op_backward(c, lambda g_out, a, b: (g_out, g_out), gen_broadcast_data)

    def test_bminus(a, b):
        c = mx.sym.broadcast_minus(a, b)
        check_binary_op_forward(c, lambda a, b: a - b, gen_broadcast_data, mx_nd_func=mx.nd.subtract)
        check_binary_op_backward(c, lambda g_out, a, b: (g_out, - g_out), gen_broadcast_data)

    def test_bmul(a, b):
        c = mx.sym.broadcast_mul(a, b)
        check_binary_op_forward(c, lambda a, b: a * b, gen_broadcast_data, mx_nd_func=mx.nd.multiply)
        check_binary_op_backward(c, lambda g_out, a, b: (g_out * b, g_out * a), gen_broadcast_data)

    def test_bdiv(a, b):
        c = mx.sym.broadcast_div(a, b)
        check_binary_op_forward(c, lambda a, b: a / b, gen_broadcast_data, mx_nd_func=mx.nd.divide)
        check_binary_op_backward(c, lambda g_out, a, b: (g_out / b, - g_out * a / (b * b)), gen_broadcast_data)

    def test_bmod(a_, b_):
        # Python and numpy operate only in double so to avoid numerical errors we have to use
        # doubles as well. This was a flaky test before when using float32. seed 1688524483, 1768433044
        a = mx.sym.cast(a_, dtype='float64')
        b = mx.sym.cast(b_, dtype='float64')
        # '%' is sensitive to the precision of the calculation.  Force numpy to match mxnet's float32.
        c = mx.sym.broadcast_mod(a, b)
        check_binary_op_forward(c, lambda a, b: a % b, gen_broadcast_data, atol=1, mx_nd_func=mx.nd.modulo)
        check_binary_op_backward(c,
                                 lambda g_out, a, b: (g_out, - g_out * (np.float32(a) // np.float32(b))), gen_binary_data)

    def test_bmod_int(a, b):
        c = mx.sym.broadcast_mod(mx.sym.cast(a, dtype='int32'), mx.sym.cast(b, dtype='int32'))
        check_binary_op_forward(c, lambda a, b: a % b, gen_broadcast_data_int, mx_nd_func=mx.nd.modulo)
        check_binary_op_backward(c, lambda g_out, a, b: (np.zeros_like(a), np.zeros_like(b)), gen_broadcast_data_int)

    def test_bpow(a, b):
        c = mx.sym.broadcast_power(a, b)
        check_binary_op_forward(c, lambda a, b: a ** b, gen_broadcast_data, mx_nd_func=mx.nd.power)
        check_binary_op_backward(c, lambda g_out, a, b: (g_out * a **(b - 1) * b,
                                                         g_out * a ** b * np.log(a)), gen_broadcast_data)

    def test_bequal(a, b):
        c = mx.sym.broadcast_equal(a, b)
        check_binary_op_forward(c, lambda a, b: (a == b).astype(a.dtype), gen_broadcast_data_int,
                                mx_nd_func=mx.nd.equal)
        check_binary_op_backward(c, lambda g_out, a, b: (np.zeros_like(a), np.zeros_like(b)), gen_broadcast_data_int)

    def test_bmax(a, b):
        c = mx.sym.broadcast_maximum(a, b)
        check_binary_op_forward(c, lambda x, y: np.maximum(x, y), gen_broadcast_data, mx_nd_func=mx.nd.maximum)
        # pass idx=200 to gen_broadcast_data so that generated ndarrays' sizes are not too big
        data = gen_broadcast_data(idx=200)
        check_bmaxmin_gradient(c, data[0], data[1], 0.001, 1e-2, 1e-3)

    def test_bmin(a, b):
        c = mx.sym.broadcast_minimum(a, b)
        check_binary_op_forward(c, lambda x, y: np.minimum(x, y), gen_broadcast_data, mx_nd_func=mx.nd.minimum)
        # pass idx=200 to gen_broadcast_data so that generated ndarrays' sizes are not too big
        data = gen_broadcast_data(idx=200)
        check_bmaxmin_gradient(c, data[0], data[1], 0.001, 1e-2, 1e-3)

    def test_band(a, b):
        c = mx.sym.broadcast_logical_and(a, b)
        check_binary_op_forward(c, lambda x, y: np.logical_and(x, y), gen_broadcast_data, mx_nd_func=mx.nd.logical_and)
        # pass idx=200 to gen_broadcast_data so that generated ndarrays' sizes are not too big
        data = gen_broadcast_data(idx=200)
        check_bmaxmin_gradient(c, data[0], data[1], 0.001, 1e-2, 1e-3)

    def test_bor(a, b):
        c = mx.sym.broadcast_logical_or(a, b)
        check_binary_op_forward(c, lambda x, y: np.logical_or(x, y), gen_broadcast_data, mx_nd_func=mx.nd.logical_or)
        # pass idx=200 to gen_broadcast_data so that generated ndarrays' sizes are not too big
        data = gen_broadcast_data(idx=200)
        check_bmaxmin_gradient(c, data[0], data[1], 0.001, 1e-2, 1e-3)

    def test_bxor(a, b):
        c = mx.sym.broadcast_logical_xor(a, b)
        check_binary_op_forward(c, lambda x, y: np.logical_xor(x, y), gen_broadcast_data, mx_nd_func=mx.nd.logical_xor)
        # pass idx=200 to gen_broadcast_data so that generated ndarrays' sizes are not too big
        data = gen_broadcast_data(idx=200)
        check_bmaxmin_gradient(c, data[0], data[1], 0.001, 1e-2, 1e-3)

    test_bplus(a, b)
    test_bminus(a, b)
    test_bmul(a, b)
    test_bdiv(a, b)
    test_bmod(a, b)
    test_bmod_int(a, b)
    test_bpow(a, b)
    test_bequal(a, b)
    test_bmax(a, b)
    test_bmin(a, b)
    test_band(a, b)
    test_bor(a, b)
    test_bxor(a, b)

def test_run_convolution_dilated_impulse_response(dil=(1,1), kernel_shape=(3,3), verbose=False):
    dim = len(dil)
    assert(len(kernel_shape) == dim)
    # Input for spike response
    data_size = 33
    data_shape = (1, 1) + (data_size,) * dim
    center = (0,0) + (data_size // 2,) * dim
    spike_imgs = np.zeros(shape=data_shape, dtype=np.float32)
    spike_imgs[center] = 1.0
    spike_img = mx.nd.array(spike_imgs)
    spike_img2 = mx.nd.array(spike_imgs)

    kernel_weights = mx.nd.ones(shape=tuple([1,1]+list(kernel_shape)), dtype=np.float32)
    kernel_weights2 = mx.nd.ones(shape=tuple([1,1]+list(kernel_shape)), dtype=np.float32)

    kernel = mx.symbol.Variable('kernel')
    in_img = mx.symbol.Variable('input')
    net = mx.symbol.Convolution(in_img, num_filter=1,kernel=kernel_shape, dilate=dil, no_bias="true", name='test_convolution')
    net.list_arguments()
    be = net._bind(default_context(), args={ 'input' : spike_img, 'test_convolution_weight' : kernel_weights},
                args_grad={'input' : spike_img2, 'test_convolution_weight' : kernel_weights2 } )
    be.forward(True)
    out_o = be.outputs[0].asnumpy()
    ndo = be.outputs[0]

    out_grads = np.zeros(shape=be.outputs[0].shape, dtype=np.float32)
    out_grads[center] = 1.0
    out_grad = mx.nd.array(out_grads)
    be.backward([out_grad])
    vgrad = be.grad_arrays[0].asnumpy()
    out = out_o.reshape(out_o.shape[2:])
    nz_loc = np.nonzero(out)
    assert_allclose(np.sum(out),np.prod(kernel_shape),atol=1e-5)
    assert_allclose(np.sum(vgrad),np.prod(kernel_shape),atol=1e-5)

    # Now check whether the input gradient was computed correctly
    input_grad = mx.nd.array(vgrad)

    be = net._bind(default_context(), args={ 'input' : input_grad, 'test_convolution_weight' : kernel_weights})
    be.forward(True)
    out_o = be.outputs[0].asnumpy()
    assert_allclose(out_o[center],np.prod(kernel_shape),atol=1e-5)

    rnd_kernel_s = np.random.uniform(low=0.0, high=1.0, size=tuple([1,1]+list(kernel_shape))).astype(np.float32)
    impulse_error = mx.nd.array(out_o/np.sum(out_o)) # This should be 1.0 at [0,0,16,16]
    rnd_kernel = mx.nd.array(rnd_kernel_s)

    rnd_kernel2 = mx.nd.array(rnd_kernel_s)
    white_in = mx.nd.ones(shape=data_shape)
    white_in2 = mx.nd.ones(shape=data_shape)

    be = net._bind(default_context(), args={ 'input' : white_in, 'test_convolution_weight' : rnd_kernel},
                args_grad={'input' : white_in2, 'test_convolution_weight' : rnd_kernel2 } )

    be.forward(True)
    be.backward([impulse_error])
    out_orig = be.outputs[0].asnumpy()
    kernel_gradient = be.grad_arrays[1].asnumpy()

    dkernel = mx.nd.array(rnd_kernel_s + kernel_gradient)

    be = net._bind(default_context(), args={ 'input' : white_in, 'test_convolution_weight' : dkernel})

    be.forward(True)
    out = be.outputs[0].asnumpy()
    # Now do a simple check of the kernel gradient
    assert(out[center] - np.sum(kernel_gradient) - out_orig[center] < 0.001)


def test_convolution_dilated_impulse_response():
    # 1D
    for dil in [ (1,), (2,), (3,) ]:
        for ks in [ (1,), (2,), (3,), (4,)]:
            test_run_convolution_dilated_impulse_response(dil=dil, kernel_shape=ks)
    # 2D
    for dil in [ (1,1), (2,2), (3,3) ]:
        for ks in [ (3,3), (4,4), (2,3), (3,2), (1,1) ]:
            test_run_convolution_dilated_impulse_response(dil=dil, kernel_shape=ks)
    # 3D
    for dil in [ (1,1,1), (2,2,2), (3,3,3) ]:
        for ks in [ (3,3,3), (4,4,4), (2,3,4), (3,2,4), (1,1,1) ]:
            test_run_convolution_dilated_impulse_response(dil=dil, kernel_shape=ks)


@pytest.mark.serial
@pytest.mark.parametrize('src_shape,shape_args,reverse,dst_shape', [
        ((2, 3, 5, 5),  (0, -1),          False, (2, 75)),
        ((2, 3, 5, 5),  (0, 0, -1),       False, (2, 3, 25)),
        ((5, 3, 4, 5),  (0, -1, 0),       False, (5, 15, 4)),
        ((2, 3, 5, 4),  (-1, 0, 0),       False, (8, 3, 5)),
        ((2, 3, 5, 5),  (0, 0, 0, 0),     False, (2, 3, 5, 5)),
        ((2, 4, 5, 3),  (-1, 2, 2, 1),    False, (30, 2, 2, 1)),
        ((2, 3, 5, 6),  (-2,),            False, (2, 3, 5, 6)),
        ((2, 3, 5, 6),  (6, 1, -2),       False, (6, 1, 5, 6)),
        ((2, 3, 5, 6),  (-3, -3),         False, (6, 30)),
        ((2, 3, 5, 6),  (-3, -1),         False, (6, 30)),
        ((64,),         (-4, 16, 4),      False, (16, 4)),
        ((64,),         (-4, 16, -1),     False, (16, 4)),
        ((64, 1, 2, 3), (-4, 16, -1, -2), False, (16, 4, 1, 2, 3)),
        ((2, 3, 5, 5),  (0, -1),          True,  (5, 30)),
        ((2, 3, 5, 5),  (0, 0, -1),       True,  (3, 5, 10)),
        ((5, 3, 4, 5),  (0, -1, 0),       True,  (3, 20, 5)),
        ((2, 3, 5, 4),  (-1, 0, 0),       True,  (6, 5, 4)),
        ((2, 3, 4, 5),  (3, -1, 0),       True,  (3, 8, 5)),
        ((2, 3, 5, 5),  (5, 3, 0, -1),    True,  (5, 3, 5, 2)),
        ((2, 3, 5, 5),  (0, 0, 0, 0),     True,  (2, 3, 5, 5)),
        ((2, 3, 5, 6),  (-2,),            True,  (2, 3, 5, 6)),
        ((2, 3, 5, 6),  (-2, 1, 30),      True,  (2, 3, 1, 30)),
        ((2, 3, 5, 6),  (-3, -3),         True,  (6, 30)),
        ((64,),         (16, 4, -4),      True,  (16, 4)),
        ((64,),         (16, -1, -4),     True,  (16, 4)),
        ((1, 2, 3, 64), (-2, -1, 16, -4), True,  (1, 2, 3, 4, 16))
])
def test_reshape_new(src_shape, shape_args, reverse, dst_shape):
    net = mx.sym.Variable("data")
    net = mx.sym.Reshape(net, shape=shape_args, reverse=reverse)
    js = net.tojson()
    net = mx.sym.fromjson(js)
    _, output_shape, __ = net.infer_shape(data=src_shape)
    assert output_shape[0] == dst_shape, \
        'Src Shape = %s, Shape Arguments = %s, Reverse = %s, Dst Shape = %s, ' \
        'Output Shape = %s' %(str(src_shape), str(shape_args), str(reverse),
                              str(dst_shape), str(output_shape[0]))
    dat_npy = np.random.rand(*src_shape)
    grad_npy = np.random.rand(*dst_shape)
    exe = net._simple_bind(default_context(), data=src_shape)
    exe.arg_dict['data'][:] = dat_npy
    exe.forward(is_train=True)
    assert np.square(exe.outputs[0].asnumpy() - dat_npy.reshape(dst_shape)).mean() < 1E-7, \
        'Src Shape = %s, Shape Arguments = %s, Reverse = %s, Dst Shape = %s'\
        %(str(src_shape), str(shape_args), str(reverse), str(dst_shape))
    exe.backward(out_grads=mx.nd.array(grad_npy))
    assert np.square(exe.grad_dict['data'].asnumpy() - grad_npy.reshape(src_shape)).mean() < 1E-7, \
        'Src Shape = %s, Shape Arguments = %s, Reverse = %s, Dst Shape = %s'\
        %(str(src_shape), str(shape_args), str(reverse), str(dst_shape))

    for i in range(len(src_shape)):
        holdout_src_shape = list(src_shape)
        holdout_src_shape[i] = 0
        holdout_src_shape = tuple(holdout_src_shape)
        net = mx.sym.Variable('data')
        net = mx.sym.elemwise_add(net.reshape(shape_args, reverse=reverse), mx.sym.ones(shape=dst_shape))
        input_shape, output_shape, __ = net.infer_shape(data=holdout_src_shape)
        assert output_shape[0] == dst_shape, \
            'Holdout Src Shape = %s, Shape Arguments = %s, Reverse = %s, Dst Shape = %s, ' \
            'Output Shape = %s' %(str(holdout_src_shape), str(shape_args), str(reverse),
                                  str(dst_shape), str(output_shape[0]))
        assert input_shape[0] == src_shape, \
            'Holdout Src Shape = %s, Shape Arguments = %s, Reverse = %s, Dst Shape = %s, ' \
            'Output Shape = %s' %(str(holdout_src_shape), str(shape_args), str(reverse),
                                  str(dst_shape), str(output_shape[0]))

def test_reshape_old():
    net = mx.sym.Variable("data")
    net = mx.sym.Reshape(net, target_shape=(2, 0))
    js = net.tojson()
    net = mx.sym.fromjson(js)
    _, output_shape, __ = net.infer_shape(data=(2, 3, 5, 5))
    assert(output_shape[0] == (2, 75))
    # Test for Flatten
    data = mx.sym.Variable("data")
    net = mx.sym.Flatten(data)
    exe = net._simple_bind(ctx=default_context(), data=(5, 4, 3, 7))
    data_npy = np.random.normal(size=(5, 4, 3, 7))
    out_grad_npy = np.random.normal(size=(5, 4 * 3 * 7))
    outputs = exe.forward(is_train=True, data=data_npy)[0].asnumpy()
    assert_allclose(outputs, data_npy.reshape((5, 4 * 3 * 7)))
    exe.backward(out_grads=[mx.nd.array(out_grad_npy, ctx=default_context())])
    assert_allclose(exe.grad_arrays[0].asnumpy(), out_grad_npy.reshape((5, 4, 3, 7)))


def test_reshape_like():
    def test_reshape_like_new(lhs_shape, rhs_shape, lbeg, lend, rbeg, rend, dst_shape):
        lhs = mx.sym.Variable("lhs")
        rhs = mx.sym.Variable("rhs")
        net = mx.sym.reshape_like(lhs, rhs, lhs_begin=lbeg, lhs_end=lend, rhs_begin=rbeg, rhs_end=rend)
        js = net.tojson()
        net = mx.sym.fromjson(js)
        _, output_shape, __ = net.infer_shape(lhs=lhs_shape, rhs=rhs_shape)

        assert output_shape[0] == dst_shape, \
            'LHS Shape = %s, RHS Shape = %s, lhs_begin = %s, lhs_end = %s, rhs_begin= %s, rhs_end= %s'\
            %(str(lhs_shape), str(rhs_shape), str(lbeg), str(lend), str(rbeg), str(rend))

        lhs_npy = np.random.rand(*lhs_shape)
        rhs_npy = np.random.rand(*rhs_shape)
        grad_npy = np.random.rand(*dst_shape)

        exe = net._simple_bind(default_context(), lhs=lhs_shape, rhs=rhs_shape)
        exe.arg_dict['lhs'][:] = lhs_npy
        exe.arg_dict['rhs'][:] = rhs_npy
        exe.forward(is_train=True)
        assert np.square(exe.outputs[0].asnumpy() - lhs_npy.reshape(dst_shape)).mean() < 1E-7, \
            'LHS Shape = %s, RHS Shape = %s, lhs_begin = %s, lhs_end = %s, rhs_begin= %s, rhs_end= %s'\
            %(str(lhs_shape), str(rhs_shape), str(lbeg), str(lend), str(rbeg), str(rend))
        exe.backward(out_grads=mx.nd.array(grad_npy))
        assert np.square(exe.grad_dict['lhs'].asnumpy() - grad_npy.reshape(lhs_shape)).mean() < 1E-7, \
            'LHS Shape = %s, RHS Shape = %s, lhs_begin = %s, lhs_end = %s, rhs_begin= %s, rhs_end= %s'\
            %(str(lhs_shape), str(rhs_shape), str(lbeg), str(lend), str(rbeg), str(rend))
    # Test new api (Using shape)
    test_cases = [
        [(30,), (15,2,4), 0, None, 0, 2, (15,2)],
        [(30,), (15,2,4), None, 1, None, 2, (15,2)],
        [(30,7), (15,2,4), 0, 1, 0, 2, (15,2,7)],
        [(3,5), (1,15,4), 0, 2, 1, 2, (15,)],
        [(3,5), (1,15,4), 0, None, 1, -1, (15,)],
        [(30,12), (4,2,2,3), -1, None, 1, None, (30,2,2,3)],
        [(1,1,7,3,1,1), (81,1,1,21), 1, -1, 1, None, (1,1,1,21,1)]
    ]
    # for test_case in test_cases:
    for test_case in test_cases:
        test_reshape_like_new(*test_case)

    # Test old api
    lhs = mx.sym.Variable("lhs")
    rhs = mx.sym.Variable("rhs")
    net = mx.sym.reshape_like(lhs, rhs)
    js = net.tojson()
    net = mx.sym.fromjson(js)
    _, output_shape, __ = net.infer_shape(lhs=(40, 30), rhs=(30,20,2))
    assert(output_shape[0] == (30,20,2))


def test_reduce():
    sample_num = 500
    def test_reduce_inner(numpy_reduce_func, numpy_reduce_grad_func, mx_reduce_sym, nan_prob=0,
                          test_exclude=True, test_none_axis=False):
        for i in range(sample_num):
            # Generate random data that has ndim between 1-7 and all the shape dims between 1-5
            # Insert a NaN with probability equal to nan_prob
            ndim = np.random.randint(1, 6)
            shape = np.random.randint(1, 6, size=(ndim,))
            axis_num = np.random.randint(0, ndim, size=1)
            axis_flags = np.random.randint(0, 2, size=ndim)
            if test_exclude:
                exclude = np.random.randint(0, 2)
            else:
                exclude = False
            axes = []
            for (axis, flag) in enumerate(axis_flags):
                if flag:
                    axes.append(axis)
            if 0 == len(axes):
                axes = None
            elif 1 == len(axes):
                axes = axes[0]
            else:
                axes = tuple(axes)
            keepdims = np.random.randint(0, 2)
            a = mx.symbol.Variable('a')
            if axes is None:
                if test_none_axis:
                    b = mx_reduce_sym(a, keepdims=keepdims, axis=axes)
                else:
                    b = mx_reduce_sym(a, keepdims=keepdims)
            elif exclude and isinstance(axes, tuple) and len(axes) < ndim:
                naxes = [i for i in range(ndim) if i not in axes]
                b = mx_reduce_sym(a, axis=naxes, keepdims=keepdims, exclude=True)
            else:
                b = mx_reduce_sym(a, axis=axes, keepdims=keepdims)
            dat_npy = np.random.rand(*shape)
            # Test with both negative and positive values (randomly).  Avoid having both in the same
            # test, which can be problematic for error checking due to near-zero values.
            if np.random.rand() > 0.5:
                dat_npy = -dat_npy
            if nan_prob > 0:
                dat_npy[np.random.rand(*shape) < nan_prob] = np.nan
            sum_groundtruth = np.array(numpy_reduce_func(dat_npy, axis=axes, keepdims=keepdims))
            if sum_groundtruth.shape == ():
                sum_groundtruth = np.array([sum_groundtruth])
            grad_nd = mx.nd.empty(shape)
            outgrad_npy = np.array(np.random.rand(*sum_groundtruth.shape))

            keepdim_shape = np_reduce(dat_npy, axes, 1, np.sum).shape
            grad_groundtruth = numpy_reduce_grad_func(outgrad=outgrad_npy, data=dat_npy,
                                                      outdata=sum_groundtruth,
                                                      axis=axes, keepdims=keepdims,
                                                      keepdim_shape=keepdim_shape)
            net = b._bind(default_context(), args={'a': mx.nd.array(dat_npy)},
                         args_grad={'a': grad_nd})
            net.forward(is_train=True)

            # check forward
            assert_almost_equal_ignore_nan(net.outputs[0].asnumpy(), sum_groundtruth, rtol=1e-4, atol=1e-4)

            net.backward(out_grads=mx.nd.array(outgrad_npy))
            bc_grad_groundtruth = np.broadcast_to(grad_groundtruth, grad_nd.shape)
            # check backward
            assert_almost_equal_ignore_nan(grad_nd.asnumpy(), bc_grad_groundtruth, rtol=1e-4, atol=1e-4)

    test_none_axis = [True, False]
    for test_none in test_none_axis:
        test_reduce_inner(lambda data, axis, keepdims:np_reduce(data, axis, keepdims, np.sum),
                          lambda outgrad, data, outdata, axis, keepdims, keepdim_shape:
                            outgrad.reshape(keepdim_shape),
                          mx.symbol.sum, test_none_axis=test_none)
        test_reduce_inner(lambda data, axis, keepdims:np_reduce(data, axis, keepdims, np.mean),
                          lambda outgrad, data, outdata, axis, keepdims, keepdim_shape:
                            outgrad.reshape(keepdim_shape)/(data.size/outdata.size),
                          mx.symbol.mean, test_none_axis=test_none)
        test_reduce_inner(lambda data, axis, keepdims:np_reduce(data, axis, keepdims, np.prod),
                          lambda outgrad, data, outdata, axis, keepdims, keepdim_shape:
                            outgrad.reshape(keepdim_shape) * (outdata.reshape(keepdim_shape) / data),
                          mx.symbol.prod, test_none_axis=test_none)
        test_reduce_inner(lambda data, axis, keepdims:np_reduce(data, axis, keepdims, np.nansum),
                          lambda outgrad, data, outdata, axis, keepdims, keepdim_shape:
                            np.where(np.isnan(data), 0, outgrad.reshape(keepdim_shape)),
                          mx.symbol.nansum, 0.3, test_none_axis=test_none)
        test_reduce_inner(lambda data, axis, keepdims:np_reduce(data, axis, keepdims, np.nanprod),
                          lambda outgrad, data, outdata, axis, keepdims, keepdim_shape:
                            np.where(np.isnan(data), 0, outgrad.reshape(keepdim_shape) *
                                   (outdata.reshape(keepdim_shape) / data)),
                          mx.symbol.nanprod, 0.3, test_none_axis=test_none)
        # grad of max and min are sensitive to the precision of the calculation.
        # Force numpy to match mxnet's float32.
        test_reduce_inner(lambda data, axis, keepdims:np_reduce(np.float32(data), axis, keepdims, np.max),
                          lambda outgrad, data, outdata, axis, keepdims, keepdim_shape:
                            outgrad.reshape(keepdim_shape) *
                            (np.equal(np.float32(data), outdata.reshape(keepdim_shape))),
                          mx.symbol.max)
        test_reduce_inner(lambda data, axis, keepdims:np_reduce(np.float32(data), axis, keepdims, np.min),
                          lambda outgrad, data, outdata, axis, keepdims, keepdim_shape:
                            outgrad.reshape(keepdim_shape) *
                            (np.equal(np.float32(data), outdata.reshape(keepdim_shape))),
                          mx.symbol.min)
        test_reduce_inner(lambda data, axis, keepdims:np_reduce(data, axis, keepdims, np.linalg.norm),
                          lambda outgrad, data, outdata, axis, keepdims, keepdim_shape:
                            outgrad.reshape(keepdim_shape) * (data / outdata.reshape(keepdim_shape)),
                          mx.symbol.norm, test_exclude=False, test_none_axis=test_none)


def test_broadcast():
    sample_num = 200
    for _ in range(sample_num):
        # Generate random data that has ndim between 1-7 and all the shape dims between 1-5
        ndim = np.random.randint(1, 6)
        target_shape = np.random.randint(1, 6, size=(ndim,))
        axis = tuple(set(np.random.randint(0, ndim, np.random.randint(1, ndim + 1))))
        shape = target_shape.copy()
        size = tuple([shape[ele] for ele in axis])
        for ele in axis:
            shape[ele] = 1
        target_shape_with_zero = list(target_shape)
        for idx in range(len(target_shape_with_zero)):
            if idx not in axis:
                target_shape_with_zero[idx] = 0
                break

        a = mx.symbol.Variable('a')
        sym_bcast_axis = mx.symbol.broadcast_axis(a, axis=axis, size=size)
        sym_bcast_to = mx.symbol.broadcast_to(a, shape=tuple(target_shape))
        sym_bcast_to_with_zero = mx.symbol.broadcast_to(a, shape=tuple(target_shape_with_zero))
        sym_bcast_like = mx.symbol.broadcast_like(a, sym_bcast_to)

        def test_broadcasting_ele(sym_bcast):
            dat_npy = np.random.rand(*shape)
            groundtruth = dat_npy
            grad_nd = mx.nd.empty(shape)
            outgrad_npy = np.random.rand(*target_shape)
            grad_groundtruth = np_reduce(outgrad_npy, axis=axis, keepdims=True,
                                         numpy_reduce_func=np.sum)
            net = sym_bcast._bind(default_context(), args={'a': mx.nd.array(dat_npy)},
                                 args_grad={'a': grad_nd})
            net.forward(is_train=True)
            assert (net.outputs[0].shape == target_shape).all()
            assert_almost_equal(net.outputs[0], groundtruth, rtol=1e-4)
            net.backward(out_grads=mx.nd.array(outgrad_npy))
            assert_almost_equal(grad_nd, grad_groundtruth, rtol=1e-4)
        test_broadcasting_ele(sym_bcast_axis)
        test_broadcasting_ele(sym_bcast_to)
        test_broadcasting_ele(sym_bcast_to_with_zero)
        test_broadcasting_ele(sym_bcast_like)


def test_transpose():
    for ndim in range(1, 10):
        for _ in range(5):
            dims = list(np.random.randint(1, 5, size=ndim))
            axes = list(range(ndim))
            random.shuffle(axes)
            axes = tuple(axes)
            x = mx.nd.array(np.random.normal(size=dims))
            y = mx.nd.transpose(x, axes=axes)
            assert_allclose(np.transpose(x.asnumpy(), axes=axes), y.asnumpy())

            y = mx.nd.transpose(x)
            assert_allclose(np.transpose(x.asnumpy()), y.asnumpy())


@pytest.mark.serial
def test_pseudo2dtranspose():
    def getTwoInts(mn, mx):
        n1 = np.random.randint(mn, mx)
        n2 = np.random.randint(mn, mx-1)
        n2 = n2 if n2 < n1 else n2+1
        return tuple(np.sort([n1, n2]))

    def getTranspAxes(ndim):
        axes = list(range(ndim))
        n1, n2 = getTwoInts(0,ndim)
        return tuple(axes[:n1]+axes[n2:]+axes[n1:n2])

    for ndim in range(2, 7):
        for dt in ['int8', 'half', 'int32', 'int64']:
            for _ in range(5):
                dims = list(np.random.randint(5, 20, size=ndim))
                axes = getTranspAxes(ndim)
                x = mx.nd.array(np.random.normal(size=dims), dtype=dt)
                y = mx.nd.transpose(x, axes=axes)
                assert_allclose(np.transpose(x.asnumpy(), axes=axes), y.asnumpy())


@pytest.mark.serial
def test_big_transpose():
    n = [1]
    d = list(np.random.randint(132, 160, size=1))
    hw = list(np.random.randint(256, 320, size=2))
    c = [10]
    dims = n + d + hw + c
    axes = (0,4,1,2,3)
    x_np = np.random.normal(size=dims).astype('uint8')
    x = mx.nd.array(x_np, dtype='uint8')
    y = mx.nd.transpose(x, axes=axes)
    assert_allclose(np.transpose(x_np, axes=axes), y.asnumpy().astype('uint8'))
    axes = (0,2,3,4,1)
    z = mx.nd.transpose(y, axes=axes)
    assert_allclose(x_np, z.asnumpy().astype('uint8'))


@pytest.mark.serial
def test_larger_transpose():
    x = mx.nd.random.normal(shape=(50,51))
    y = mx.nd.transpose(x)
    assert_allclose(np.transpose(x.asnumpy()), y.asnumpy())


def test_expand_dims():
    for ndim in range(1, 6):
        for axis in range(-ndim + 1, ndim):
            x = np.random.normal(size=list(np.random.randint(1, 10, size=ndim)))
            y = mx.nd.array(x)
            x1 = np.expand_dims(x, axis=axis)
            y1 = mx.nd.expand_dims(y, axis=axis)
            assert_allclose(x1, y1.asnumpy())
            assert_allclose(x1.shape, y1.shape)


def test_crop():
    for ndim in range(1, 6):
        for _ in range(5):
            dims = []
            begin = []
            end = []
            idx = []
            for _ in range(ndim):
                d = random.randint(1, 5)
                b = random.randint(0, d-1)
                e = random.randint(b+1, d)
                if b == 0 and random.randint(0, 1):
                    b = None
                elif b != 0 and random.randint(0, 1):
                    b -= d
                if e == d and random.randint(0, 1):
                    e = None
                elif e != d and random.randint(0, 1):
                    e -= d
                dims.append(d)
                begin.append(b)
                end.append(e)
                idx.append(slice(b, e))
            x = mx.nd.array(np.random.normal(size=dims))
            y = mx.nd.crop(x, begin=tuple(begin), end=tuple(end))
            assert_allclose(x.asnumpy()[idx], y.asnumpy())

            vx = mx.sym.Variable('x')
            vy = mx.sym.crop(vx, begin=tuple(begin), end=tuple(end))
            check_numeric_gradient(vy, [x.asnumpy()])


def test_slice_axis():
    for ndim in range(1, 6):
        shape = np.random.randint(1, 11, size=(ndim,))
        for t in range(ndim):
            d = shape[t]
            b = random.randint(0, d-1)
            e = random.randint(b+1, d)
            if np.random.rand() > 0.6:
                e = None
            else:
                if e < d and np.random.rand() > 0.5:
                    e = e - d
            if np.random.rand() > 0.5:
                b = b - d
            idx = []
            for i in range(ndim):
                idx.append(slice(0, shape[i]))
            idx[t] = slice(b, e)

            X = mx.symbol.Variable('X')
            x = mx.nd.array(np.random.normal(size=shape))
            Y = mx.symbol.slice_axis(data=X, axis=t, begin=b, end=e)

            xgrad = mx.nd.empty(x.shape)
            exec1 = Y._bind(default_context(), args = [x], args_grad = {'X': xgrad})
            exec1.forward(is_train=True)
            y = exec1.outputs[0]
            assert_allclose(x.asnumpy()[idx], y.asnumpy())
            exec1.backward([y])
            xx = x.asnumpy()
            xx[:] = 0.0
            xx[idx] = x.asnumpy()[idx]
            assert_allclose(xx, xgrad.asnumpy())
            x_grad_npy = np.random.normal(size=x.shape)
            xgrad = mx.nd.array(x_grad_npy)
            exec2 = Y._bind(default_context(), args=[x], args_grad={'X': xgrad}, grad_req="add")
            exec2.forward(is_train=True)
            exec2.backward([exec2.outputs[0]])
            xx = np.zeros(shape=x.shape, dtype=np.float32)
            xx[idx] = x.asnumpy()[idx]
            assert_allclose(xx + x_grad_npy, xgrad.asnumpy(), atol=1E-5)

def test_slice_like():
    for ndim in range(1, 6):
        from_shape = np.random.randint(1, 11, size=(ndim,))
        shape = [s + np.random.randint(0, 3) for s in from_shape]
        for t in range(ndim):
            if t > 0:
                axes = np.random.randint(0, ndim, size=t).tolist()
            else:
                axes = []
            idx = []
            for i in range(ndim):
                idx.append(slice(0, shape[i]))
                if i in axes or not axes:
                    idx[i] = slice(0, from_shape[i])

            if axes:
                pos = np.random.randint(0, t)
                if axes[pos] > 0:
                    axes[pos] -= ndim  # negative index

            X = mx.symbol.Variable('X')
            X_1 = mx.symbol.Variable('X1')
            x = mx.nd.array(np.random.normal(size=shape))
            x1 = mx.nd.array(np.random.normal(size=from_shape))
            Y = mx.symbol.slice_like(data=X, shape_like=X_1, axes=axes)

            xgrad = mx.nd.empty(x.shape)
            xgrad1 = mx.nd.empty(x1.shape)
            exec1 = Y._bind(default_context(), args = [x, x1],
                           args_grad = {'X': xgrad, 'X1': xgrad1})
            exec1.forward(is_train=True)
            y = exec1.outputs[0]
            assert_allclose(x.asnumpy()[idx], y.asnumpy())
            exec1.backward([y])
            xx = x.asnumpy()
            xx[:] = 0.0
            xx[idx] = x.asnumpy()[idx]
            assert_allclose(xx, xgrad.asnumpy())
            assert_allclose(xgrad1.asnumpy(), mx.nd.zeros_like(xgrad1).asnumpy())

def test_slice_like_different_types():
    x = [[  1.,   2.,   3.,   4.],
         [  5.,   6.,   7.,   8.],
         [  9.,  10.,  11.,  12.]]

    y = [[  0.,   0.,   0.],
         [  0.,   0.,   0.]]

    x = mx.nd.array(x)
    y = mx.nd.array(y).astype('int32')
    z = mx.nd.slice_like(x, y)
    assert_allclose(z.asnumpy(), [[1,2,3],[5,6,7]])

def test_reshape_like_different_types():
    x = mx.nd.zeros((2, 3))

    y = mx.nd.array([[1, 2], [3, 4], [5, 6]])

    y = mx.nd.array(y).astype('int32')
    z = mx.nd.reshape_like(x, y)
    assert_allclose(z.asnumpy(), [[0,0],[0,0],[0,0]])

def test_broadcast_like_different_types():
    x = mx.nd.zeros((2, 1))
    y = mx.nd.ones((2, 2))

    y = mx.nd.array(y).astype('int32')
    z = mx.nd.broadcast_like(x, y)
    assert_allclose(z.asnumpy(), [[0,0],[0,0]])
    assert x.dtype == z.dtype

def test_flip():
    for ndim in range(1, 6):
        for _ in range(5):
            dims = [random.randint(1,10) for i in range(ndim)]
            axis = random.randint(0, ndim-1)
            idx = [slice(None, None, -1) if i == axis else slice(None, None) for i in range(ndim)]
            x = mx.nd.array(np.random.normal(size=dims))
            y = mx.nd.flip(x, axis=axis)
            assert_allclose(x.asnumpy()[idx], y.asnumpy())


def test_stn():
    import sys
    np.set_printoptions(threshold=sys.maxsize)
    num_filter = 2  # conv of loc net
    kernel = (3, 3)  # conv of loc net
    num_hidden = 6  # fc of loc net
    for n in [1, 2, 3, 4]:
        for c in [1, 2, 3, 4]:
            for h in [5, 9, 13, 17]:  # for convenience test, this third and forth input dim should be 4x + 1
                for w in [5, 9, 13, 17]:
                    data_shape = (n, c, h, w)
                    target_shape = (int((data_shape[2]+1)/2), int((data_shape[3]+1)/2))
                    data = mx.sym.Variable(name="data")
                    loc = mx.sym.Convolution(data=data, kernel=kernel, pad=(1, 1), num_filter=num_filter, name="loc_conv")
                    loc = mx.sym.Flatten(data=loc)
                    loc = mx.sym.FullyConnected(data=loc, num_hidden=num_hidden, name="loc_fc")
                    stn = mx.sym.SpatialTransformer(data=data, loc=loc, target_shape=target_shape,
                                                    transform_type="affine", sampler_type="bilinear")
                    arg_names = stn.list_arguments()
                    arg_shapes, out_shapes, _ = stn.infer_shape(data=data_shape)
                    # check shape
                    assert out_shapes[0] == (data_shape[0], data_shape[1], target_shape[0], target_shape[1])
                    dev = default_context()
                    #dev = mx.gpu(0)
                    args = {}
                    args['data'] = mx.random.normal(0, 1, data_shape, ctx=mx.cpu()).copyto(dev)
                    args['loc_conv_weight'] = mx.nd.zeros((num_filter, data_shape[1], kernel[0], kernel[1]), ctx=dev)
                    args['loc_conv_bias'] = mx.nd.zeros((num_filter,), ctx=dev)
                    args['loc_fc_weight'] = mx.nd.zeros((6, num_filter*data_shape[2]*data_shape[3]), ctx=dev)
                    args['loc_fc_bias'] = mx.nd.array([0.5, 0, 0, 0, 0.5, 0], ctx=dev)
                    grad_grad = [mx.nd.zeros(shape, ctx=dev) for shape in arg_shapes]
                    exe = stn._bind(dev, args=args, args_grad=grad_grad)
                    exe.forward(is_train=True)
                    out = exe.outputs[0]
                    # check forward
                    assert_almost_equal(out, args['data'].asnumpy()[:, :, h//4:h-h//4, w//4:w-w//4], rtol=1e-2, atol=1e-4)
                    out_grad = mx.nd.ones(out.shape, ctx=dev)
                    exe.backward([out_grad])
                    # check backward
                    assert_almost_equal(out_grad, grad_grad[0].asnumpy()[:, :, h//4:h-h//4, w//4:w-w//4], rtol=1e-2, atol=1e-4)


def test_stn_valid_sampling():
    target_shape = (
        28,
        28,
    )
    src_shape = (
        42,
        42,
    )

    data = mx.sym.Variable(name="data")
    loc = mx.sym.Variable(name="loc")

    data_array = np.zeros((
        1,
        1,
    ) + src_shape)
    # Have an ever so slight rotation.
    loc_array = np.array(
        [[9.03887e-05, 1.00015, 0.00174931, 1.0003, 0.000311901,
          -0.000919065]])

    stn = mx.sym.SpatialTransformer(
        data=data,
        loc=loc,
        target_shape=target_shape,
        transform_type="affine",
        sampler_type="bilinear")

    grad_req = {k: 'write' for k in stn.list_arguments()}
    grads = {
        'data': mx.nd.array(np.zeros_like(data_array)),
        'loc': mx.nd.array(np.zeros_like(loc_array))
    }
    executor = stn._bind(
        ctx=default_context(),
        args={'data': mx.nd.array(data_array),
              'loc': mx.nd.array(loc_array)},
        grad_req=grad_req,
        args_grad=grads)
    executor.forward(is_train=True)
    executor.backward(mx.nd.ones((
        1,
        1,
    ) + target_shape))


def test_dot():
    ctx = default_context()
    dtypes = ['float32', 'float64']
    ndims = [2]
    if ctx.device_type == 'gpu':
        dtypes += ['float16']
        ndims += [1]

    # Test normal dot.
    for ndim in ndims:
        for data_type in dtypes:
            tol = 1e-2 if data_type == 'float16' else 1e-3
            for m in range(1, 5):
                for k in range(1, 5):
                    if ndim == 1 and k != 1:
                        pass
                    for n in range(1, 5):
                        a_shape = (m, k) if ndim == 2 else (m,)
                        b_shape = (k, n) if ndim == 2 else (n,)
                        a_npy = np.random.normal(0, 1, (m, k))
                        a_npy = a_npy.astype(data_type)
                        b_npy = np.random.normal(0, 1, (k, n))
                        b_npy = b_npy.astype(data_type)
                        c_npy = np.empty((m, n), dtype=data_type)
                        ograd_npy = np.random.normal(0, 1, (m, n))
                        ograd_npy = ograd_npy.astype(data_type)
                        agrad_npy = np.empty((m, k), dtype=data_type)
                        bgrad_npy = np.empty((k, n), dtype=data_type)
                        c_npy[:, :] = np.dot(a_npy[:, :], b_npy[:, :])
                        bgrad_npy[:, :] = np.dot(a_npy[:, :].T, ograd_npy[:, :])
                        agrad_npy[:, :] = np.dot(ograd_npy[:, :], b_npy[:, :].T)
                        a = mx.sym.Variable('a', dtype=data_type)
                        b = mx.sym.Variable('b', dtype=data_type)
                        c = mx.sym.dot(a, b)
                        exe = c._simple_bind(ctx=ctx, a=a_npy.shape, b=b_npy.shape)
                        outputs = exe.forward(is_train=True, a=a_npy, b=b_npy)
                        assert_almost_equal(outputs[0], c_npy, rtol=tol, atol=tol)
                        exe.backward(out_grads=[mx.nd.array(ograd_npy, mx.cpu()).astype(data_type)])
                        assert_almost_equal(exe.grad_dict['a'], agrad_npy, rtol=tol, atol=tol)
                        assert_almost_equal(exe.grad_dict['b'], bgrad_npy, rtol=tol, atol=tol)

    # Test dot with transpose flag using gradient checker.
    def dot_sym(data_type):
        x = mx.sym.Variable('x', dtype=data_type)
        y = mx.sym.Variable('y', dtype=data_type)
        return mx.sym.dot(x, y)

    def dot_sym_xT(data_type):
        x = mx.sym.Variable('x', dtype=data_type)
        y = mx.sym.Variable('y', dtype=data_type)
        return mx.sym.dot(x, y, transpose_a=True)

    def dot_sym_yT(data_type):
        x = mx.sym.Variable('x', dtype=data_type)
        y = mx.sym.Variable('y', dtype=data_type)
        return mx.sym.dot(x, y, transpose_b=True)

    def dot_sym_xT_yT(data_type):
        x = mx.sym.Variable('x', dtype=data_type)
        y = mx.sym.Variable('y', dtype=data_type)
        return mx.sym.dot(x, y, transpose_a=True, transpose_b=True)

    for data_type in dtypes:
        for ashape, bshape in [((3, 4), (4, 5)), ((2, 3, 4), (4, 5, 6))]:
            m1_npy = np.random.uniform(-1, 1, ashape)
            m1_npy = m1_npy.astype(data_type)
            m2_npy = np.random.uniform(-1, 1, bshape)
            m2_npy = m2_npy.astype(data_type)
            check_numeric_gradient(dot_sym(data_type), [m1_npy, m2_npy], numeric_eps=1e-1, rtol=2e-2, atol=1e-3)
            check_numeric_gradient(dot_sym_xT(data_type), [m1_npy.T, m2_npy], numeric_eps=1e-1, rtol=2e-2, atol=1e-3)
            check_numeric_gradient(dot_sym_yT(data_type), [m1_npy, m2_npy.T], numeric_eps=1e-1, rtol=2e-2, atol=1e-3)
            check_numeric_gradient(dot_sym_xT_yT(data_type), [m1_npy.T, m2_npy.T], numeric_eps=1e-1, rtol=2e-2, atol=1e-3)


def test_batch_dot():
    ctx = default_context()
    dtypes = ['float32', 'float64']
    if ctx.device_type == 'gpu':
        dtypes += ['float16']

    for data_type in dtypes:
        for batch_size in range(1, 5):
            for m in range(1, 5):
                for k in range(1, 5):
                    for n in range(1, 5):
                        transpose_a = (np.random.rand() > 0.5)
                        transpose_b = (np.random.rand() > 0.5)
                        a_npy = np.random.normal(0, 1, (batch_size, m, k))
                        a_npy = a_npy.astype(data_type)
                        b_npy = np.random.normal(0, 1, (batch_size, k, n))
                        b_npy = b_npy.astype(data_type)
                        c_npy = np.empty((batch_size, m, n), dtype=data_type)
                        ograd_npy = np.random.normal(0, 1, (batch_size, m, n))
                        ograd_npy = ograd_npy.astype(data_type)
                        agrad_npy = np.empty((batch_size, m, k), dtype=data_type)
                        bgrad_npy = np.empty((batch_size, k, n), dtype=data_type)
                        a_init_grad_npy = np.random.normal(size=(batch_size, m, k))
                        a_init_grad_npy = a_init_grad_npy.astype(data_type)
                        b_init_grad_npy = np.random.normal(size=(batch_size, k, n))
                        b_init_grad_npy = b_init_grad_npy.astype(data_type)
                        for i in range(batch_size):
                            c_npy[i, :, :] = np.dot(a_npy[i, :, :], b_npy[i, :, :])
                            bgrad_npy[i, :, :] = np.dot(a_npy[i, :, :].T, ograd_npy[i, :, :])
                            agrad_npy[i, :, :] = np.dot(ograd_npy[i, :, :], b_npy[i, :, :].T)
                        a = mx.sym.Variable('a', dtype=data_type)
                        b = mx.sym.Variable('b', dtype=data_type)
                        c = mx.sym.batch_dot(a, b, transpose_a=transpose_a, transpose_b=transpose_b)
                        if transpose_a:
                            a_npy = np.transpose(a_npy, axes=(0, 2, 1))
                            agrad_npy = np.transpose(agrad_npy, axes=(0, 2, 1))
                            a_init_grad_npy = np.transpose(a_init_grad_npy, axes=(0, 2, 1))
                        if transpose_b:
                            b_npy = np.transpose(b_npy, axes=(0, 2, 1))
                            bgrad_npy = np.transpose(bgrad_npy, axes=(0, 2, 1))
                            b_init_grad_npy = np.transpose(b_init_grad_npy, axes=(0, 2, 1))
                        exe = c._simple_bind(ctx=ctx,
                            a=a_npy.shape, b=b_npy.shape, grad_req='write')
                        exe_add = c._simple_bind(ctx=ctx,
                            a=a_npy.shape, b=b_npy.shape, grad_req='add')
                        exe_add.grad_dict['a'][:] = a_init_grad_npy
                        exe_add.grad_dict['b'][:] = b_init_grad_npy
                        outputs = exe.forward(is_train=True, a=a_npy, b=b_npy)
                        assert_almost_equal(outputs[0], c_npy,
                                            rtol=1e-2 if data_type == 'float16' else 1e-3,
                                            atol=1e-2 if data_type == 'float16' else 1e-4)
                        exe.backward(out_grads=[mx.nd.array(ograd_npy, dtype=outputs[0].dtype, ctx=exe._ctx)])
                        assert_almost_equal(exe.grad_dict['a'], agrad_npy,
                                            rtol=1e-2 if data_type == 'float16' else 1e-3,
                                            atol=1e-2 if data_type == 'float16' else 1e-4)
                        assert_almost_equal(exe.grad_dict['b'], bgrad_npy,
                                            rtol=1e-2 if data_type == 'float16' else 1e-3,
                                            atol=1e-2 if data_type == 'float16' else 1e-4)
                        exe_add.forward(is_train=True, a=a_npy, b=b_npy)
                        exe_add.backward(out_grads=[mx.nd.array(ograd_npy, dtype=exe_add.outputs[0].dtype, ctx=exe._ctx)])
                        assert_almost_equal(exe_add.grad_dict['a'],
                                            agrad_npy + a_init_grad_npy,
                                            rtol=1e-2 if data_type == 'float16' else 1e-3,
                                            atol=1e-2 if data_type == 'float16' else 1e-4)
                        assert_almost_equal(exe_add.grad_dict['b'],
                                            bgrad_npy + b_init_grad_npy,
                                            rtol=1e-2 if data_type == 'float16' else 1e-3,
                                            atol=1e-2 if data_type == 'float16' else 1e-4)


def get_correlation(data1,data2,kernel_size,max_displacement,stride1,stride2,pad_size,is_multiply):

    img1 = mx.sym.Variable('img1')
    img2 = mx.sym.Variable('img2')
    return mx.sym.Correlation(data1=img1,data2=img2,kernel_size =kernel_size,max_displacement = max_displacement,
                              stride1 = stride1,stride2 = stride2,pad_size= pad_size,is_multiply = is_multiply)


def correlation_forward(data1,data2,pad_size,kernel_size,stride1,stride2,max_displacement,is_multiply):

    # compute output's dimension
    paddedbottomheight = data1.shape[2] + 2 * pad_size
    paddedbottomwidth = data1.shape[3] + 2 * pad_size
    kernel_radius = (kernel_size - 1) // 2
    border_size = max_displacement + kernel_radius
    top_width = (paddedbottomwidth - border_size * 2) // stride1
    top_height = (paddedbottomheight - border_size  * 2) // stride1
    neighborhood_grid_radius = max_displacement // stride2
    neighborhood_grid_width = neighborhood_grid_radius * 2 + 1
    top_channels = neighborhood_grid_width * neighborhood_grid_width

    out = np.zeros((data1.shape[0], top_channels, top_height, top_width))
    tmp1 = np.zeros((data1.shape[0],data1.shape[1],paddedbottomheight, paddedbottomwidth))
    tmp2 = np.zeros((data1.shape[0],data1.shape[1],paddedbottomheight, paddedbottomwidth))

    tmp1[:, :, pad_size:pad_size + data1.shape[2], pad_size:pad_size + data1.shape[3]] = data1[:,:,:,:]
    tmp2[:, :, pad_size:pad_size + data2.shape[2], pad_size:pad_size + data2.shape[3]] = data2[:,:,:,:]

    for i in range(top_height):
        for j in range(top_width):
            for nbatch in range(data1.shape[0]):

                # x1,y1 is the location in data1 , i,j is the location in output
                x1 = j * stride1 + max_displacement
                y1 = i * stride1 + max_displacement

                for top_channel in range(top_channels):

                    s2o = (top_channel % neighborhood_grid_width - neighborhood_grid_radius) * stride2
                    s2p = (top_channel // neighborhood_grid_width - neighborhood_grid_radius) * stride2

                    # location in data2
                    x2 = x1 + s2o
                    y2 = y1 + s2p

                    for h in range(kernel_size):
                        for w in range(kernel_size):
                            for channel in range(data1.shape[1]):
                                if is_multiply:
                                    out[nbatch, top_channel, i, j] += tmp1[nbatch, channel,y1 + h, x1 + w] * tmp2[nbatch, channel, y2 + h,x2 + w]
                                else:
                                    out[nbatch, top_channel, i, j] += abs(tmp1[nbatch, channel, y1 + h, x1 + w] - tmp2[nbatch, channel, y2 + h, x2 + w])
    out /= float(kernel_size**2*data1.shape[1])
    return out,tmp1,tmp2


def correlation_backward(out_grad,tmp1,tmp2,data1,data2,pad_size,kernel_size,stride1,stride2,max_displacement,is_multiply):

    # compute output's dimension
    paddedbottomheight = data1.shape[2] + 2 * pad_size
    paddedbottomwidth = data1.shape[3] + 2 * pad_size
    kernel_radius = (kernel_size - 1) // 2
    border_size = max_displacement + kernel_radius
    top_width = (paddedbottomwidth - border_size * 2) // stride1
    top_height = (paddedbottomheight - border_size  * 2) // stride1
    neighborhood_grid_radius = max_displacement // stride2
    neighborhood_grid_width = neighborhood_grid_radius * 2 + 1
    top_channels = neighborhood_grid_width * neighborhood_grid_width

    out = np.zeros((data1.shape[0], top_channels, top_height, top_width))
    tmp1_grad = np.zeros(tmp1.shape)
    tmp2_grad = np.zeros(tmp2.shape)

    for i in range(top_height):
        for j in range(top_width):
            for nbatch in range(data1.shape[0]):

                # x1,y1 is the location in data1 , i,j is the location in output
                x1 = j * stride1 + max_displacement
                y1 = i * stride1 + max_displacement

                for top_channel in range(top_channels):

                    s2o = (top_channel % neighborhood_grid_width - neighborhood_grid_radius) * stride2
                    s2p = (top_channel // neighborhood_grid_width - neighborhood_grid_radius) * stride2

                    # location in data2
                    x2 = x1 + s2o
                    y2 = y1 + s2p

                    for h in range(kernel_size):
                        for w in range(kernel_size):
                            for channel in range(data1.shape[1]):
                                if is_multiply:
                                    tmp1_grad[nbatch,channel,y1+h,x1+w]+= out_grad[nbatch,top_channel,i,j]*tmp2[nbatch, channel, y2 + h,x2 + w]
                                    tmp2_grad[nbatch,channel,y2+h,x2+w]+= out_grad[nbatch,top_channel,i,j]*tmp1[nbatch, channel, y1 + h,x1 + w]
                                else:
                                    sgn = 1 if (tmp1[nbatch, channel, y1 + h,x1 + w]>=tmp2[nbatch, channel, y2 + h,x2 + w]) else -1
                                    tmp1_grad[nbatch,channel,y1+h,x1+w]+= out_grad[nbatch,top_channel,i,j]*sgn
                                    tmp2_grad[nbatch,channel,y2+h,x2+w]+= out_grad[nbatch,top_channel,i,j]*(-sgn)

    tmp1_grad = tmp1_grad / float(kernel_size**2*data1.shape[1])
    tmp2_grad = tmp2_grad / float(kernel_size**2*data1.shape[1])
    return tmp1_grad[:,:,pad_size:pad_size+data1.shape[2],pad_size:pad_size+data1.shape[3]],tmp2_grad[:,:,pad_size:pad_size+data1.shape[2],pad_size:pad_size+data1.shape[3]],


def unittest_correlation(data_shape,kernel_size,max_displacement,stride1,stride2,pad_size,is_multiply,dtype):

    img1 = np.random.random(data_shape)
    img1 = img1.astype(dtype)
    img2 = np.random.random(data_shape)
    img2 = img2.astype(dtype)

    net1 = get_correlation(img1,img2,kernel_size,max_displacement,stride1,stride2,pad_size,is_multiply)
    net2 = get_correlation(img1,img2,kernel_size,max_displacement,stride1,stride2,pad_size,is_multiply )

    exe1 = net1._simple_bind(default_context(),img1=img1.shape,img2=img1.shape)
    exe1.arg_dict['img1'][:] = img1
    exe1.arg_dict['img2'][:] = img2

    #cpu forward
    exe1.forward(is_train=True)
    # python forward
    forward_result,tmp1,tmp2 = correlation_forward(img1,img2,pad_size,kernel_size,stride1,stride2,max_displacement,is_multiply)

    # forward error
    assert_almost_equal(exe1.outputs[0], forward_result, rtol=1e-4, atol=1e-4)

    # out_grad
    a = np.ones(forward_result.shape)
    out_grad1 = mx.nd.array(a,default_context())
    # cpu backward
    exe1.backward(out_grads=out_grad1)
    # python backward
    grad1,grad2 = correlation_backward(a,tmp1,tmp2,img1,img2,pad_size,kernel_size,stride1,stride2,max_displacement,is_multiply)

    # backward error
    assert_almost_equal(exe1.grad_dict['img1'], grad1, rtol=1e-3, atol=1e-4)
    assert_almost_equal(exe1.grad_dict['img2'], grad2, rtol=1e-3, atol=1e-4)


def test_correlation():
    def test_infer_type(dtype):
        a = mx.sym.Variable('a')
        b = mx.sym.Variable('b')
        corr = mx.sym.Correlation(data1=a, data2=b)
        arg_type1, out_type1, _ = corr.infer_type(a=dtype)
        if arg_type1[0] != np.dtype(dtype) and arg_type1[1] != np.dtype(dtype) and out_type1[0] != np.dtype(dtype):
            msg = npt.npt.build_err_msg([a, b],
                                        err_msg="Inferred type from a is not as expected, "
                                                "Expected :%s %s %s, Got: %s %s %s"
                                                % (dtype, dtype, dtype, arg_type1[0], arg_type1[1], out_type1[0]),
                                                names=['a', 'b'])
            raise AssertionError(msg)
        arg_type2, out_type2, _ = corr.infer_type(b=dtype)
        if arg_type2[0] != np.dtype(dtype) and arg_type2[1] != np.dtype(dtype) and out_type2[0] != np.dtype(dtype):
            msg = npt.npt.build_err_msg([a, b],
                                        err_msg="Inferred type from b is not as expected, "
                                                "Expected :%s %s %s, Got: %s %s %s"
                                                % (dtype, dtype, dtype, arg_type1[0], arg_type1[1], out_type1[0]),
                                                names=['a', 'b'])
            raise AssertionError(msg)

    for dtype in ['float16', 'float32']:
        test_infer_type(dtype)
        unittest_correlation((1,3,10,10), kernel_size = 1,max_displacement = 4,stride1 = 1,stride2 = 1,pad_size = 4,is_multiply = False, dtype = dtype)
        unittest_correlation((5,1,15,15), kernel_size = 1,max_displacement = 5,stride1 = 1,stride2 = 1,pad_size = 5,is_multiply = False, dtype = dtype)
        unittest_correlation((5,1,15,15), kernel_size = 1,max_displacement = 5,stride1 = 1,stride2 = 1,pad_size = 5,is_multiply = True, dtype = dtype)
        unittest_correlation((5,1,15,15), kernel_size = 1,max_displacement = 10,stride1 = 1,stride2 = 2,pad_size = 10,is_multiply = True, dtype = dtype)
        unittest_correlation((5,1,4,4), kernel_size = 3,max_displacement = 1,stride1 = 1,stride2 = 1,pad_size = 2,is_multiply = True, dtype = dtype)
        unittest_correlation((5,1,4,4), kernel_size = 3,max_displacement = 1,stride1 = 2,stride2 = 1,pad_size = 2,is_multiply = True, dtype = dtype)
        unittest_correlation((5,1,4,4), kernel_size = 3,max_displacement = 1,stride1 = 2,stride2 = 1,pad_size = 2,is_multiply = False, dtype = dtype)
        unittest_correlation((5,1,6,4), kernel_size = 3,max_displacement = 1,stride1 = 2,stride2 = 1,pad_size = 2,is_multiply = False, dtype = dtype)
        unittest_correlation((5,1,11,11), kernel_size = 5,max_displacement = 1,stride1 = 1,stride2 = 1,pad_size = 2,is_multiply = False, dtype = dtype)
        
        with pytest.raises(MXNetError):
            unittest_correlation((1,3,10,10), kernel_size = 1,max_displacement = 4,stride1 = 0,stride2 = 1,pad_size = 4,is_multiply = False, dtype = dtype)
        with pytest.raises(MXNetError):
            unittest_correlation((5,1,15,15), kernel_size = 1,max_displacement = 5,stride1 = 1,stride2 = 0,pad_size = 5,is_multiply = False, dtype = dtype)
        with pytest.raises(MXNetError):
            unittest_correlation((5,1,15,15), kernel_size = 1,max_displacement = 5,stride1 = 1,stride2 = 0,pad_size = 5,is_multiply = True, dtype = dtype)
        with pytest.raises(MXNetError):
            unittest_correlation((1,3,10,10), kernel_size = 1,max_displacement = 4,stride1 = 0,stride2 = 1,pad_size = 4,is_multiply = True, dtype = dtype)

# Seed set because the test is not robust enough to operate on random data
@pytest.mark.seed(1234)
def test_roipooling():

    data = mx.symbol.Variable(name='data')
    rois = mx.symbol.Variable(name='rois')
    test = mx.symbol.ROIPooling(data=data, rois=rois, pooled_size=(4, 4), spatial_scale=1)

    x1 = np.random.rand(4, 3, 12, 8).astype('float32')
    x2 = np.array([[0, 1.1, 1.1, 6.2, 6.2], [2, 6.1, 2.1, 8.2, 11.2], [1, 3.1, 1.1, 5.2, 10.2], [0, 3, 3, 3, 3]], dtype='float32')

    check_numeric_gradient(sym=test, location=[x1, x2],
                           grad_nodes={'data':'write', 'rois':'null'},
                           numeric_eps=1e-4, rtol=1e-1, atol=1e-4)
    check_numeric_gradient(sym=test, location=[x1, x2],
                           grad_nodes={'data':'add', 'rois':'null'},
                           numeric_eps=1e-4, rtol=1e-1, atol=1E-4)


def check_pad_with_shape(shape, xpu, pad_width, mode, dtype="float64"):
    # bind with label
    X = mx.symbol.Variable('X', dtype=dtype)
    Y = mx.symbol.Pad(data=X, mode=mode, pad_width=pad_width)
    x = mx.random.uniform(-1, 1, shape, ctx=mx.cpu(), dtype=dtype).copyto(xpu)
    # numpy result
    pad_grouped = list(zip(*[iter(list(pad_width))] * 2))
    np_out = np.pad(x.asnumpy(), pad_grouped, mode)
    # mxnet result
    grad = mx.nd.empty(shape, ctx = xpu, dtype=dtype)
    exec1 = Y._bind(xpu, args = [x], args_grad = {'X': grad})
    exec1.forward(is_train=True)
    out = exec1.outputs[0]
    # compare numpy + mxnet
    assert_almost_equal(out, np_out)
    # grad check
    check_numeric_gradient(Y, [x.asnumpy()], numeric_eps=1e-2, rtol=1e-2)


def test_pad():
    ctx = default_context()
    shape1 = (2, 3, 3, 5)
    pad1 = (0, 0, 0, 0, 1, 2, 3, 4)
    shape2 = (2, 3, 3, 5, 4)
    pad2 = (0, 0, 0, 0, 1, 2, 3, 4, 3, 1)
    # note: this op doesn't support ints yet. Add tests when supported
    dtypes = ["float16", "float32", "float64"]
    for dtype in dtypes:
        check_pad_with_shape(shape1, ctx, pad1, 'constant', dtype)
        check_pad_with_shape(shape1, ctx, pad1, 'edge', dtype)
        check_pad_with_shape(shape2, ctx, pad2, 'constant', dtype)
        check_pad_with_shape(shape2, ctx, pad2, 'edge', dtype)
        check_pad_with_shape(shape1, ctx, pad1, 'reflect', dtype)
        check_pad_with_shape(shape2, ctx, pad2, 'reflect', dtype)


def np_instance_norm(data, weight, bias, eps):
    spatial_dims = data.shape[2::]
    num_spatial_vals = np.prod(np.array(spatial_dims))
    scale = 1/float(num_spatial_vals)
    sum_axis = tuple(range(2, data.ndim))
    mean = scale * np.sum(data, axis = sum_axis)
    mean = np.reshape(np.repeat(mean, num_spatial_vals), data.shape)
    var = scale * np.sum((data - mean)**2, axis = sum_axis)
    var = np.reshape(np.repeat(var, num_spatial_vals), data.shape)

    weightBatch = np.tile(weight, (data.shape[0], 1))
    weightBatch = np.reshape(np.repeat(weightBatch, num_spatial_vals), data.shape)
    biasBatch = np.tile(bias, (data.shape[0], 1))
    biasBatch = np.reshape(np.repeat(biasBatch, num_spatial_vals), data.shape)
    return weightBatch * (data - mean)/np.sqrt(var + eps) + biasBatch


def check_instance_norm_with_shape(shape, xpu):
    # bind with label
    eps = 0.001
    X = mx.symbol.Variable('X')
    G = mx.symbol.Variable('G')
    B = mx.symbol.Variable('B')

    Y = mx.symbol.InstanceNorm(data=X, beta=B, gamma=G, eps=eps)
    x = mx.random.normal(0, 1, shape, ctx=mx.cpu()).copyto(xpu)
    gamma = mx.random.normal(0, 1, shape[1], ctx=mx.cpu()).copyto(xpu)
    beta = mx.random.normal(0, 1, shape[1], ctx=mx.cpu()).copyto(xpu)

    np_out = np_instance_norm(x.asnumpy(), gamma.asnumpy(), beta.asnumpy(), eps)
    exec1 = Y._bind(xpu, args = {'X':x, 'G':gamma, 'B':beta})
    exec1.forward(is_train=False)
    out = exec1.outputs[0]
    assert_almost_equal(out, np_out, rtol=1e-4, atol=1e-4)
    check_numeric_gradient(Y, {'X':x.asnumpy(), 'G':gamma.asnumpy(), 'B':beta.asnumpy()},
                           numeric_eps=1e-2, rtol=1e-2, atol=1e-2)


def test_instance_normalization():
    check_instance_norm_with_shape((1, 1, 1), default_context())
    check_instance_norm_with_shape((2, 1, 2), default_context())
    check_instance_norm_with_shape((2,4,5,6), default_context())
    check_instance_norm_with_shape((3,3,2,3,2,1,1), default_context())


def check_l2_normalization(in_shape, mode, dtype, norm_eps=1e-10):
    ctx = default_context()
    data = mx.symbol.Variable('data')
    out = mx.symbol.L2Normalization(data=data, mode=mode, eps=norm_eps)
    in_data = np.random.uniform(-1, 1, in_shape).astype(dtype)
    # calculate numpy results
    if mode == 'channel':
        assert in_data.ndim > 2
        np_norm = np.linalg.norm(in_data, axis=1) + norm_eps
        np_norm = np.repeat(1. / np.expand_dims(np_norm, axis=1), in_data.shape[1], axis=1)
        np_out = np.multiply(in_data, np_norm)
    elif mode == 'spatial':
        assert in_data.ndim > 2
        s = in_data.shape
        np_norm = np.linalg.norm(in_data.reshape((s[0], s[1], -1)), axis=2) + norm_eps
        np_norm = np.repeat(1. / np_norm[:, np.newaxis], in_data.size / s[0] / s[1], axis=2)
        np_out = np.multiply(in_data, np_norm.reshape(s))
    elif mode == 'instance':
        assert in_data.ndim > 1
        s = in_data.shape
        np_norm = np.linalg.norm(in_data.reshape((s[0], -1)), axis=1) + norm_eps
        np_norm = np.repeat(1. / np_norm[:, np.newaxis], in_data.size / s[0], axis=1)
        np_out = np.multiply(in_data, np_norm.reshape(s))
    else:
        raise RuntimeError('Unknown l2 normalization mode')
    exe = out._simple_bind(ctx=ctx, data=in_data.shape)
    output = exe.forward(is_train=True, data=in_data)
    # compare numpy + mxnet
    assert_almost_equal(exe.outputs[0], np_out, rtol=1e-2 if dtype is 'float16' else 1e-5, atol=1e-5)
    # check gradient
    check_numeric_gradient(out, [in_data], numeric_eps=1e-3, rtol=1e-2, atol=5e-3)


def test_l2_normalization():
    for dtype in ['float16', 'float32', 'float64']:
        for mode in ['channel', 'spatial', 'instance']:
            nbatch = random.randint(1, 4)
            nchannel = random.randint(3, 5)
            height = random.randint(4, 6)
            check_l2_normalization((nbatch, nchannel, height), mode, dtype)
            width = random.randint(5, 7)
            check_l2_normalization((nbatch, nchannel, height, width), mode, dtype)


def check_layer_normalization(in_shape, axis, eps, dtype=np.float32,
                              forward_check_eps=1E-3, backward_check_eps=1E-3,
                              npy_grad_check=True, finite_grad_check=True):
    def npy_layer_norm(data, gamma, beta, axis=1, eps=1E-5):
        if axis < 0:
            axis += data.ndim
        broadcast_shape = [1 for _ in range(data.ndim)]
        broadcast_shape[axis] = data.shape[axis]
        mean = data.mean(axis=axis, keepdims=True).astype(dtype)
        var = data.var(axis=axis, keepdims=True).astype(dtype)
        std = np.sqrt(var + dtype(eps)).astype(dtype)
        out = np.reshape(gamma, broadcast_shape) * (data - mean) / std + \
              np.reshape(beta, broadcast_shape)
        return out

    def npy_layer_norm_grad(data, gamma, out_grad, axis, eps):
        if axis < 0:
            axis += data.ndim
        exclude_axis = tuple([ele for ele in range(data.ndim) if ele != axis])
        data_mean = data.mean(axis=axis, keepdims=True)
        data_var = data.var(axis=axis, keepdims=True)
        data_std = np.sqrt(data_var + eps)
        centered_data = (data - data_mean) / data_std
        gamma_grad = (centered_data * out_grad).sum(axis=exclude_axis, keepdims=True)
        beta_grad = out_grad.sum(axis=exclude_axis, keepdims=True)
        w = out_grad * gamma.reshape([1 if i != axis else data.shape[axis] for i in range(data.ndim)])\
            / data_std
        data_grad = w - w.mean(axis=axis, keepdims=True)\
                    - centered_data * (w * centered_data).mean(axis=axis, keepdims=True)
        gamma_grad = gamma_grad.reshape((-1,))
        beta_grad = beta_grad.reshape((-1,))
        return data_grad, gamma_grad, beta_grad

    ctx = default_context()
    data = np.random.normal(0, 1, in_shape).astype(dtype)
    gamma = np.random.normal(0, 1, (in_shape[axis],)).astype(dtype)
    beta = np.random.normal(0, 1, (in_shape[axis],)).astype(dtype)
    data_s = mx.symbol.Variable('data')
    gamma_s = mx.symbol.Variable('gamma')
    beta_s = mx.symbol.Variable('beta')
    out_s = mx.symbol.LayerNorm(data=data_s, gamma=gamma_s, beta=beta_s, axis=axis, eps=eps)
    exe = out_s._simple_bind(ctx, data=in_shape)
    exe.arg_dict['data'][:] = data
    exe.arg_dict['gamma'][:] = gamma
    exe.arg_dict['beta'][:] = beta
    out_nd = exe.forward()[0]
    out = npy_layer_norm(data, gamma, beta, axis, eps)
    assert_almost_equal(out, out_nd, forward_check_eps, forward_check_eps)

    if finite_grad_check:
        for req in ['write', 'add']:
            check_numeric_gradient(out_s, {'data': data, 'gamma': gamma, 'beta': beta},
                                   grad_nodes={'data': req, 'gamma': req, 'beta': req},
                                   numeric_eps=1e-2, rtol=1e-2, atol=1e-2)

    if npy_grad_check:
        # Test for grad_req = write
        out_grad = np.random.normal(0, 1, in_shape).astype(dtype)
        exe = out_s._simple_bind(ctx, data=in_shape, grad_req='write')
        exe.arg_dict['data'][:] = data
        exe.arg_dict['gamma'][:] = gamma
        exe.arg_dict['beta'][:] = beta
        exe.forward()
        exe.backward([mx.nd.array(out_grad, ctx=ctx)])
        gt_data_grad, gt_gamma_grad, gt_beta_grad =\
            npy_layer_norm_grad(data, gamma, out_grad, axis, eps)
        assert_almost_equal(exe.grad_dict['data'].asnumpy(), gt_data_grad, backward_check_eps, backward_check_eps)
        assert_almost_equal(exe.grad_dict['gamma'].asnumpy(), gt_gamma_grad, backward_check_eps, backward_check_eps)
        assert_almost_equal(exe.grad_dict['beta'].asnumpy(), gt_beta_grad, backward_check_eps, backward_check_eps)

        # Test for grad_req = add
        out_grad = np.random.normal(0, 1, in_shape).astype(dtype)
        init_data_grad = np.random.normal(0, 1, in_shape).astype(dtype)
        init_gamma_grad = np.random.normal(0, 1, (in_shape[axis],)).astype(dtype)
        init_beta_grad = np.random.normal(0, 1, (in_shape[axis],)).astype(dtype)
        exe = out_s._simple_bind(ctx, data=in_shape, grad_req='add')
        exe.arg_dict['data'][:] = data
        exe.arg_dict['gamma'][:] = gamma
        exe.arg_dict['beta'][:] = beta
        exe.grad_dict['data'][:] = init_data_grad
        exe.grad_dict['gamma'][:] = init_gamma_grad
        exe.grad_dict['beta'][:] = init_beta_grad
        exe.forward()
        exe.backward([mx.nd.array(out_grad, ctx=ctx)])
        gt_data_grad, gt_gamma_grad, gt_beta_grad = \
            npy_layer_norm_grad(data, gamma, out_grad, axis, eps)
        assert_almost_equal(exe.grad_dict['data'].asnumpy(),
                            gt_data_grad + init_data_grad, backward_check_eps, backward_check_eps)
        assert_almost_equal(exe.grad_dict['gamma'].asnumpy(),
                            gt_gamma_grad + init_gamma_grad, backward_check_eps, backward_check_eps)
        assert_almost_equal(exe.grad_dict['beta'].asnumpy(),
                            gt_beta_grad + init_beta_grad, backward_check_eps, backward_check_eps)


def test_norm():
    try:
        import scipy
        assert LooseVersion(scipy.__version__) >= LooseVersion('0.1')
        from scipy.linalg import norm as sp_norm
    except (AssertionError, ImportError):
        print("Could not import scipy.linalg.norm or scipy is too old. "
              "Falling back to numpy.linalg.norm which is not numerically stable.")
        from numpy.linalg import norm as sp_norm

    def l1norm(input_data, axis=0, keepdims=True):
        return np.sum(abs(input_data), axis=axis, keepdims=keepdims)

    def l2norm(input_data, axis=0, keepdims=True):
        return sp_norm(input_data, axis=axis, keepdims=keepdims)

    ctx = default_context()
    data = mx.symbol.Variable('data')
    in_data_dim = random_sample([2,3,4], 1)[0]
    in_shape = rand_shape_nd(in_data_dim, dim=5)
    epsilon = 1e-3
    acc_type = {np.float16: np.float32, np.float32: np.float32, np.float64: np.float64,
                np.int32: np.int32, np.int64: np.int64}
    dtype_to_str = {np.float16: 'float16', np.float32: 'float32', np.float64: 'float64',
                    np.int32: 'int32', np.int64: 'int64'}
    for enforce_safe_acc in ['1', '0']:
        with environment('MXNET_SAFE_ACCUMULATION', enforce_safe_acc):
            for order in [1, 2]:
                for dtype in [np.float16, np.float32, np.float64]:
                    for i in range(in_data_dim):
                        for out_dtype in ['float32', 'float64']:
                            backward_dtype = np.float32 if out_dtype == 'float32' else np.float64
                            accumulation_type = acc_type[dtype]
                            if enforce_safe_acc == "0":
                                backward_dtype = dtype
                                out_dtype = dtype_to_str[dtype]
                                accumulation_type = dtype
                            skip_backward = 'int' in out_dtype
                            in_data = np.random.uniform(-1, 1, in_shape).astype(accumulation_type)
                            in_data[abs(in_data) < epsilon] = 2 * epsilon
                            norm_sym = mx.symbol.norm(data=data, ord=order, axis=i, out_dtype=out_dtype, keepdims=True)
                            npy_out = l1norm(in_data, i) if order is 1 else l2norm(in_data, i)
                            npy_out_backward = np.sign(in_data) if order is 1 else in_data/npy_out
                            check_symbolic_forward(norm_sym, [in_data.astype(dtype)], [npy_out.astype(out_dtype)],
                                                   rtol=1e-2 if dtype == np.float16 else 1e-3,
                                                   atol=1e-4 if dtype == np.float16 else 1e-5, ctx=ctx, dtype=dtype)
                            if dtype is not np.float16 and not skip_backward:
                                check_symbolic_backward(norm_sym, [in_data.astype(dtype)],
                                                        [np.ones(npy_out.shape).astype(out_dtype)],
                                                        [npy_out_backward], rtol=1e-3, atol=1e-5, ctx=ctx,
                                                        dtype=backward_dtype)
                                # Disable numeric gradient https://github.com/apache/incubator-mxnet/issues/11509
                                # check gradient
                                if dtype is not np.float16 and not skip_backward:
                                    check_numeric_gradient(norm_sym, [in_data], numeric_eps=epsilon,
                                                   rtol=1e-1, atol=1e-3, dtype=backward_dtype)
                            if i < in_data_dim-1:
                                norm_sym = mx.symbol.norm(data=data, ord=order, axis=(i, i+1), keepdims=True)
                                npy_out = l1norm(in_data, (i, i+1)) if order is 1 else l2norm(in_data, (i, i+1))
                                npy_out_backward = np.sign(in_data) if order is 1 else in_data/npy_out
                                check_symbolic_forward(norm_sym, [in_data], [npy_out.astype(dtype)],
                                                       rtol=1e-2 if dtype is np.float16 else 1e-3,
                                                       atol=1e-4 if dtype is np.float16 else 1e-5, ctx=ctx)
                                if dtype is not np.float16 and not skip_backward:
                                    check_symbolic_backward(norm_sym, [in_data],
                                                            [np.ones(npy_out.shape).astype(out_dtype)],
                                                            [npy_out_backward.astype(out_dtype)],
                                                            rtol=1e-3, atol=1e-5, ctx=ctx, dtype=backward_dtype)
                                # check gradient
                                if dtype is not np.float16 and not skip_backward:
                                    check_numeric_gradient(norm_sym, [in_data], numeric_eps=epsilon,
                                                           rtol=1e-1, atol=1e-3, dtype=backward_dtype)


@pytest.mark.parametrize('enforce_safe_acc', ['1', '0'])
@pytest.mark.parametrize('dtype,forward_check_eps,backward_check_eps,in_shape_l,finite_grad_check_l', [
    (np.float16, 1E-2, 1E-2, [(10, 6, 5), (10, 10)], [True, True]),
    (np.float32, 1E-3, 1E-3, [(10, 6, 5), (10, 10), (128 * 32, 512)], [True, True, False]),
    (np.float64, 1E-4, 1E-4, [(10, 6, 5), (10, 10), (128 * 32, 512)], [True, True, False])
])
def test_layer_norm(enforce_safe_acc, dtype, forward_check_eps, backward_check_eps,
                    in_shape_l, finite_grad_check_l):
    with environment('MXNET_SAFE_ACCUMULATION', enforce_safe_acc):
        for in_shape, finite_grad_check in zip(in_shape_l, finite_grad_check_l):
            for axis in range(-len(in_shape), len(in_shape)):
                for eps in [1E-2, 1E-3]:
                    if dtype == np.float16:
                        npy_grad_check = False
                    else:
                        npy_grad_check = True
                    check_layer_normalization(in_shape, axis, eps, dtype=dtype,
                                              forward_check_eps=forward_check_eps,
                                              backward_check_eps=backward_check_eps,
                                              npy_grad_check=npy_grad_check,
                                              finite_grad_check=finite_grad_check)


# Numpy Implementation of Sequence Ops
def sequence_last_numpy(array, lengths, axis):
    # create new array of dims [batch, seqlen, ...]
    array2 = np.moveaxis(array, axis, 1)
    dims = array2.shape
    if lengths is None:
        return array2[:, -1]
    lengths = list(lengths)
    return np.array([array2[i, int(lengths[i]) - 1] for i in range(dims[0])])


def sequence_mask_numpy(array, lengths, axis, value):
    if lengths is None:
        return array
    arrayMask = array.copy()
    # conform to [batch, seqlen, ...]
    arrayMask = np.moveaxis(arrayMask, axis, 1)
    shape = arrayMask.shape
    lengths = list(lengths)
    for i in range(shape[0]):
        arrayMask[i, int(lengths[i]):] = value
    return np.moveaxis(arrayMask, 1, axis)


def sequence_reverse_numpy(array, lengths, axis):
    rarray = array.copy()
    # conform to [batch, seqlen, ...]
    rarray = np.moveaxis(rarray, axis, 1)
    shape = rarray.shape
    if lengths is None:
        lengths = [shape[1]] * shape[0]
    lengths = list(lengths)
    for i in range(shape[0]):
        j = int(lengths[i])
        rarray[i,:j] = rarray[i,:j][::-1]
    return np.moveaxis(rarray, 1, axis)


def check_sequence_func(ftype, mask_value=0, axis=0):
    # bind with label
    xpu = default_context()
    X = mx.symbol.Variable('X')
    L = mx.symbol.Variable('L') # lengths
    shapes = [(3, 4), (1, 1), (3, 4, 3, 1, 1)]
    for seqlenQ in [True, False]:
        for ary_dtype in [np.float32]:
            for idx_dtype in [np.int32, np.float32]:
                for s in shapes:
                    x = mx.random.uniform(-1, 1, s, ctx=mx.cpu()).astype(ary_dtype).copyto(xpu)
                    batch = s[1] if (axis == 0) else s[0]
                    seqlen = s[axis]
                    l_np = np.random.randint(1, seqlen + 1, batch)
                    l = mx.nd.array(l_np, ctx=mx.cpu(), dtype=idx_dtype).copyto(xpu)
                    if not seqlenQ:
                        l_np = None
                    args = {'data':X, 'use_sequence_length':seqlenQ, "axis":axis}
                    if seqlenQ:
                        args['sequence_length'] = L
                    if ftype == "last":
                        Y = mx.symbol.SequenceLast(**args)
                        np_out = sequence_last_numpy(x.asnumpy(), l_np, axis)
                    elif ftype == "mask":
                        args['value'] = mask_value
                        Y = mx.symbol.SequenceMask(**args)
                        np_out = sequence_mask_numpy(x.asnumpy(), l_np, axis, mask_value)
                    elif ftype == "reverse":
                        Y = mx.symbol.SequenceReverse(**args)
                        np_out = sequence_reverse_numpy(x.asnumpy(), l_np, axis)
                    fargs = [x, l] if seqlenQ else [x]
                    gargs = [x.asnumpy(), l_np] if seqlenQ else [x.asnumpy()]
                    check_symbolic_forward(Y, fargs, [np_out], dtype="asnumpy")
                    check_numeric_gradient(Y, gargs, grad_nodes={'X':'write'},
                        numeric_eps=1e-2, rtol=1e-2)
                    check_numeric_gradient(Y, gargs, grad_nodes={'X':'add'},
                        numeric_eps=1e-3, rtol=1e-2, atol=1E-4)
                    check_numeric_gradient(Y, gargs, grad_nodes={'X':'null'},
                        numeric_eps=1e-3, rtol=1e-2, atol=1E-4)


@pytest.mark.skip(reason="Flaky test: https://github.com/apache/incubator-mxnet/issues/11395")
def test_sequence_last():
    check_sequence_func("last", axis=0)
    check_sequence_func("last", axis=1)


def test_sequence_mask():
    check_sequence_func("mask", axis = 0, mask_value=-2.3)
    check_sequence_func("mask", axis = 1, mask_value=0.3)


def check_sequence_reverse(xpu):
    # sample data
    arr = np.array(
        [[[  1.,   2.,   3.],
          [  4.,   5.,   6.]],
         [[  7.,   8.,   9.],
          [ 10.,  11.,  12.]],
         [[ 13.,  14.,   15.],
          [ 16.,  17.,   18.]]])

    arr1 = np.array(
        [[[  13.,   14.,   15.],
          [  16.,   17.,   18.]],
         [[  7.,   8.,   9.],
          [ 10.,  11.,  12.]],
         [[ 1.,  2.,   3.],
          [ 4.,  5.,   6.]]])

    arr2 = np.array(
        [[[  7.,   8.,   9.],
          [  10.,   11.,   12.]],
         [[  1.,   2.,   3.],
          [ 4.,  5.,   6.]],
         [[ 13.,  14.,   15.],
          [ 16.,  17.,   18.]]])

    arr3 = np.array(
        [[[  7.,   8.,   9.],
          [  16.,   17.,   18.]],
         [[  1.,   2.,   3.],
          [ 10.,  11.,  12.]],
         [[ 13.,  14.,   15.],
          [ 4.,  5.,   6.]]])

    # test for matrix case
    seq_len_1 = [1, 2, 2]
    arr_4 = np.array([[7., 8., 9.], [16., 17., 5.4]], dtype=np.float32)
    arr_5 = np.array([[7., 17., 5.4], [16., 8., 9.]], dtype=np.float32)

    def test_wrapper(arr, xpu, sequence_length=None, use_sequence_length=False):
        # MxNet symbol creation
        seq = mx.sym.Variable('seq')
        if sequence_length and use_sequence_length:
            seq_len = mx.sym.Variable('seq_len')
        else:
           # ensure that both are disabled, not just one
           seq_len=None
           use_sequence_length=False
        rev = mx.sym.SequenceReverse(data=seq, sequence_length=seq_len, use_sequence_length=use_sequence_length)
        # MxNet symbol execution
        if sequence_length:
            bound = rev._bind(xpu, {'seq': mx.nd.array(arr), 'seq_len': mx.nd.array(sequence_length)})
        else:
            bound = rev._bind(xpu, {'seq': mx.nd.array(arr)})
        fwd = bound.forward()
        return fwd[0].asnumpy()

    # test cases
    assert_array_equal(test_wrapper(arr, xpu, use_sequence_length=False), arr1)
    assert_array_equal(test_wrapper(arr, xpu, sequence_length=[3, 3], use_sequence_length=True), arr1)
    assert_array_equal(test_wrapper(arr, xpu, sequence_length=[2, 2], use_sequence_length=True), arr2)
    assert_array_equal(test_wrapper(arr, xpu, sequence_length=[2, 3], use_sequence_length=True), arr3)
    assert_array_equal(test_wrapper(arr_4, xpu, sequence_length=seq_len_1, use_sequence_length=True), arr_5)


def test_sequence_reverse():
    check_sequence_func("reverse", axis=0)
    check_sequence_reverse(mx.cpu())


def mathematical_core_binary(name,
                             forward_mxnet_call,
                             forward_numpy_call,
                             backward_numpy_call1,
                             backward_numpy_call2,
                             data1_init=2.,
                             data2_init=3.,
                             grad_init=2.):
    data1 = mx.symbol.Variable('data1')
    data2 = mx.symbol.Variable('data2')
    shape = (3, 4)
    data_tmp1 = np.random.rand(3, 4)
    data_tmp2 = np.random.rand(3, 4)
    data_tmp1[:] = data1_init
    data_tmp2[:] = data2_init

    arr_data1 = mx.nd.array(data_tmp1)
    arr_data2 = mx.nd.array(data_tmp2)

    arr_grad1 = mx.nd.empty(shape)
    arr_grad2 = mx.nd.empty(shape)

    test = forward_mxnet_call(data1, data2)
    exe_test = test._bind(default_context(), args=[arr_data1, arr_data2], args_grad=[arr_grad1, arr_grad2])
    exe_test.forward(is_train=True)
    out = exe_test.outputs[0]
    npout = forward_numpy_call(data_tmp1, data_tmp2)
    assert_almost_equal(out, npout)

    out_grad = mx.nd.empty(shape)
    out_grad[:] = grad_init
    exe_test.backward(out_grad)

    npout_grad = np.ones(shape)
    npout_grad[:] = grad_init

    npout_grad1 = npout_grad * backward_numpy_call1(data_tmp1, data_tmp2)
    npout_grad2 = npout_grad * backward_numpy_call2(data_tmp1, data_tmp2)

    assert_almost_equal(arr_grad1, npout_grad1)
    assert_almost_equal(arr_grad2, npout_grad2)


def mathematical_core(name, forward_mxnet_call, forward_numpy_call, backward_numpy_call, data_init=5., grad_init=2.):
    data = mx.symbol.Variable('data')
    shape = (3, 4)
    data_tmp = np.ones(shape)
    data_tmp[:] = data_init
    arr_data = mx.nd.array(data_tmp)
    arr_grad = mx.nd.empty(shape)
    arr_grad[:] = 3

    test = forward_mxnet_call(data)
    exe_test = test._bind(default_context(), args=[arr_data], args_grad=[arr_grad])
    exe_test.forward(is_train=True)
    out = exe_test.outputs[0]
    npout = forward_numpy_call(data_tmp)
    assert_almost_equal(out, npout)

    out_grad = mx.nd.empty(shape)
    out_grad[:] = grad_init
    npout_grad = out_grad.asnumpy()
    temp = backward_numpy_call(data_tmp)
    npout_grad = npout_grad * temp
    exe_test.backward(out_grad)
    assert_almost_equal(arr_grad, npout_grad)


def test_special_functions_using_scipy():
    try:
        from scipy import special as scipy_special
    except:
        print("Could not import scipy. Skipping unit tests for special functions")
        return

    # gamma
    mathematical_core("gamma", lambda x: mx.sym.gamma(x), lambda x: scipy_special.gamma(x),
                     lambda x: scipy_special.gamma(x) * scipy_special.psi(x), 0.5, 0.5)

    # gammaln
    mathematical_core("gammaln", lambda x: mx.sym.gammaln(x), lambda x: scipy_special.gammaln(x),
                     lambda x: scipy_special.psi(x), 0.5, 0.5)

    # erf
    mathematical_core("erf", lambda x: mx.sym.erf(x), lambda x: scipy_special.erf(x),
                     lambda x: 2.0 / math.sqrt(math.pi) * np.exp(-(x ** 2)), 0.5, 0.5)

    # erfinv
    mathematical_core("erfinv", lambda x: mx.sym.erfinv(x), lambda x: scipy_special.erfinv(x),
                     lambda x: 0.5 * math.sqrt(math.pi) * np.exp(scipy_special.erfinv(x) ** 2), 0.5, 0.5)


def rounding(name, forward_mxnet_call, forward_numpy_call, data_init=5., grad_init=2.):
    data = mx.symbol.Variable('data')
    shape = (3, 4)
    data_tmp = np.ones(shape)
    data_tmp[:] = data_init
    arr_data = mx.nd.array(data_tmp)

    test = forward_mxnet_call(data)
    exe_test = test._bind(default_context(), args=[arr_data])
    exe_test.forward(is_train=True)
    out = exe_test.outputs[0]
    npout = forward_numpy_call(data_tmp)
    assert_almost_equal(out, npout)


def test_mathematical():
    # rsqrt
    mathematical_core("rsqrt",
                      lambda x: mx.sym.rsqrt(x),
                      lambda x: 1 / np.sqrt(x),
                      lambda x: -(1.0 / (2.0 * x * np.sqrt(x))))
    # tan
    mathematical_core("tan", lambda x: mx.sym.tan(x), lambda x: np.tan(x), lambda x: np.tan(x) ** 2 + 1)
    # arcsin
    mathematical_core("arcsin", lambda x: mx.sym.arcsin(x), lambda x: np.arcsin(x),
                      lambda x: 1. / (1. - x ** 2) ** (1. / 2.), 0.5, 0.5)
    # arccos
    mathematical_core("arccos", lambda x: mx.sym.arccos(x), lambda x: np.arccos(x),
                      lambda x: -1. / (1. - x ** 2.) ** (1. / 2.), 0.5, 0.5)
    # arctan
    mathematical_core("arctan", lambda x: mx.sym.arctan(x), lambda x: np.arctan(x),
                      lambda x: 1. / (x ** 2. + 1.), 0.5, 0.5)
    # hypot
    mathematical_core_binary("hypot",
                             lambda x, y: mx.sym.hypot(x, y),
                             lambda x, y: np.hypot(x, y),
                             lambda x, y: x / np.hypot(x, y),
                             lambda x, y: y / np.hypot(x, y),
                             0.5, 0.5, 0.5)

    # hypot scalar
    mathematical_core("hypot scalar",
                      lambda x: mx.sym.hypot(x, 3),
                      lambda x: np.hypot(x, 3),
                      lambda x: x / np.hypot(x, 3),
                      0.5, 0.5)

    # degrees
    mathematical_core("degrees",
                      lambda x: mx.sym.degrees(x),
                      lambda x: np.degrees(x),
                      lambda x: 180./np.pi,
                      0.5, 0.5)
    # radians
    mathematical_core("radians",
                      lambda x: mx.sym.radians(x),
                      lambda x: np.radians(x),
                      lambda x: np.pi / 180.,
                      0.6, 1)
    # sinh
    mathematical_core("sinh", lambda x: mx.sym.sinh(x), lambda x: np.sinh(x), lambda x: np.cosh(x))

    # cosh
    mathematical_core("cosh", lambda x: mx.sym.cosh(x), lambda x: np.cosh(x), lambda x: np.sinh(x), 5, 5)

    # tanh
    mathematical_core("tanh", lambda x: mx.sym.tanh(x), lambda x: np.tanh(x), lambda x: 1. - np.tanh(x) ** 2, 0.5, 1)

    # arcsinh
    mathematical_core("arcsinh", lambda x: mx.sym.arcsinh(x), lambda x: np.arcsinh(x),
                      lambda x: 1./(x**2 + 1.)**(1./2.))

    # arccosh
    mathematical_core("arccosh", lambda x: mx.sym.arccosh(x), lambda x: np.arccosh(x),
                      lambda x: 1./(x**2 - 1.)**(1./2.))

    # arctanh
    mathematical_core("arctanh", lambda x: mx.sym.arctanh(x), lambda x: np.arctanh(x),
                      lambda x: -1./(x**2 - 1.), 0.5)

    # log1p
    mathematical_core("log1p", lambda x: mx.sym.log1p(x), lambda x: np.log1p(x),
                      lambda x: 1. / (1.0 + x), 0.5, 0.5)
    # expm1
    mathematical_core("expm1", lambda x: mx.sym.expm1(x), lambda x: np.expm1(x),
                      lambda x: np.exp(x), 0.5, 0.5)

    # log10
    mathematical_core("log10", lambda x: mx.sym.log10(x), lambda x: np.log10(x),
                      lambda x: 1. / (x * np.log(10.)))

    # log2
    mathematical_core("log2", lambda x: mx.sym.log2(x), lambda x: np.log2(x),
                      lambda x: 1. / (x * np.log(2.)))

    # rint
    rounding("rint", lambda x: mx.sym.rint(x), lambda x: np.rint(x))

    # fix
    rounding("fix", lambda x: mx.sym.fix(x), lambda x: np.fix(x))


def test_special_functions_using_scipy():
    try:
        from scipy import special as scipy_special
    except:
        print("Could not import scipy. Skipping unit tests for special functions")
        return

    # gamma
    mathematical_core("gamma", lambda x: mx.sym.gamma(x), lambda x: scipy_special.gamma(x),
                     lambda x: scipy_special.gamma(x) * scipy_special.psi(x), 0.5, 0.5)

    # gammaln
    mathematical_core("gammaln", lambda x: mx.sym.gammaln(x), lambda x: scipy_special.gammaln(x),
                     lambda x: scipy_special.psi(x), 0.5, 0.5)


def test_clip():
    data = mx.symbol.Variable('data')
    shape = (30, 30)
    data_tmp = np.random.uniform(-1, 1, shape).astype('float32')
    test = mx.sym.clip(data, a_max=0.6, a_min=-0.6)
    check_symbolic_forward(test, [data_tmp], [np.clip(data_tmp, -0.6, 0.6)])
    check_symbolic_backward(test, [data_tmp], [np.ones(shape)],
                            [np.where(data_tmp <= 0.6, [1], [0]) * np.where(data_tmp >= -0.6, [1], [0])])


def test_init():
    def test_basic_val_init(sym_func, np_func, shape, dtype):
        x = sym_func(shape=shape, dtype=dtype)
        exe = x._bind(default_context(), args=[], args_grad=[])
        exe.forward(is_train=True)
        assert_almost_equal(exe.outputs[0], np_func(shape=shape, dtype=dtype))
        assert exe.outputs[0].asnumpy().dtype == dtype

    def test_arange():
        # General Random Tests
        dtype_list = [np.float32, np.float64, np.int32, np.uint8]
        config_list = [(10,),
                       (0, 10),
                       (5, 100, 4),
                       (50, -50, -2),
                       (-100, 100, 1),
                       (1.3, 456.6, 1.3)]
        for dtype in dtype_list:
            for config in config_list:
                repeats = random.choice([1, 3])
                np_out = np.repeat(np.arange(*config, dtype=dtype), repeats)
                nd_out = mx.nd.arange(*config, repeat=repeats, dtype=dtype)
                assert_almost_equal(np_out, nd_out)

    def test_arange_inferstop():
        s = mx.sym.arange(start=0, stop=None, infer_range=True)
        s = mx.sym.elemwise_add(s, mx.sym.zeros(shape=[5]))
        exe = s._bind(ctx=mx.cpu(), args={})
        exe.forward()
        assert_almost_equal(exe.outputs[0], np.array([0,1,2,3,4]))

    def test_arange_like():
        shape_list = [(10,), (10, 20), (10, 20, 30), (10, 20, 30, 40)]
        axis_list = [0, -1]
        for sh in shape_list:
            for axis in axis_list:
                val = np.random.rand(*sh)
                data = mx.nd.array(val)
                nd_out = mx.nd.contrib.arange_like(data, start=0, axis=axis)
                np_out = np.arange(start=0, stop=sh[axis])
                assert_almost_equal(nd_out.asnumpy(), np_out)

    def test_arange_like_without_axis():
        shape_list = [(10,), (10, 20), (10, 20, 30), (10, 20, 30, 40)]
        for sh in shape_list:
            val = np.random.rand(*sh)
            data = mx.nd.array(val)
            nd_out = mx.nd.contrib.arange_like(data, start=0)
            np_out = np.arange(start=0, stop=val.size)
            assert_almost_equal(nd_out.asnumpy(), np_out.reshape(sh))

    test_basic_val_init(mx.sym.zeros, np.zeros, (3, 4), np.float32)
    test_basic_val_init(mx.sym.ones, np.ones, 3, np.int32)
    test_basic_val_init(mx.sym.ones, np.ones, (2, 2, 3), np.float16)
    test_arange()
    test_arange_inferstop()
    test_arange_like()
    test_arange_like_without_axis()


def test_order():
    ctx = default_context()

    def gt_topk(dat, axis, ret_typ, k, is_ascend):
        if ret_typ == "indices":
            if is_ascend:
                indices = np.arange(k)
            else:
                indices = np.arange(-1, -k-1, -1)
            ret = np.take(dat.argsort(axis=axis), axis=axis, indices=indices, mode='wrap')
        elif ret_typ == "value":
            if is_ascend:
                indices = np.arange(k)
            else:
                indices = np.arange(-1, -k-1, -1)
            ret = np.take(np.sort(dat, axis=axis), axis=axis, indices=indices, mode='wrap')
        else:
            assert dat.shape == (5, 5, 5, 5)
            assert axis is None or axis == 1
            ret = np.zeros(dat.shape)
            if is_ascend:
                indices = np.arange(k)
            else:
                indices = np.arange(-1, -k-1, -1)
            gt_argsort = np.take(dat.argsort(axis=axis), axis=axis, indices=indices, mode='wrap')
            if axis is None:
                ret.ravel()[gt_argsort] = 1
            else:
                for i in range(5):
                    for j in range(5):
                        for k in range(5):
                            ret[i, gt_argsort[i, :, j, k], j, k] = 1
        return ret

    dshape = (5, 5, 5, 5)
    a_npy = np.arange(np.prod(dshape)).astype(np.float32)
    np.random.shuffle(a_npy)
    a_npy = a_npy.reshape(dshape)
    a = mx.sym.Variable('a')

    def get_large_matrix():
      data = np.array([np.arange(300096).astype(np.float32)])
      data = np.repeat(data, 100, axis=0)
      np.apply_along_axis(np.random.shuffle, 1, data)
      return data

    large_matrix_npy = get_large_matrix()

    for axis in [1, 3, None]:
        for is_ascend in [True, False]:
            b = mx.sym.sort(a, axis=axis, is_ascend=is_ascend)
            if axis is None:
                out_npy = gt_topk(dat=a_npy, axis=axis, ret_typ="value", k=a_npy.size, is_ascend=is_ascend)
            else:
                out_npy = gt_topk(dat=a_npy, axis=axis, ret_typ="value", k=5, is_ascend=is_ascend)
            check_numeric_gradient(b, location={'a': a_npy}, numeric_eps=1e-2, rtol=1e-2, ctx=ctx)
            check_symbolic_forward(b, location={'a': a_npy}, expected=[out_npy])

    b = mx.sym.topk(a, axis=1, is_ascend=is_ascend, ret_typ="indices", k=5)
    check_symbolic_backward(sym=b, location={'a': large_matrix_npy},
                            out_grads=[np.random.normal(size=(100, 5))],
                            expected=[np.zeros((100, 300096))])
    check_symbolic_forward(b, location={'a': large_matrix_npy},
                           expected=[gt_topk(dat=large_matrix_npy, axis=1,
                                             ret_typ="indices", k=5,
                                             is_ascend=is_ascend)])

    b = mx.sym.argsort(a, axis=1, is_ascend=False)
    check_symbolic_backward(sym=b, location={'a': a_npy},
                            out_grads=[np.random.normal(size=(5, 5, 5, 5))],
                            expected=[np.zeros((5, 5, 5, 5))])
    check_symbolic_forward(b, location={'a': a_npy},
                           expected=[gt_topk(dat=a_npy, axis=1, ret_typ="indices", k=5,
                                             is_ascend=False)])

    b = mx.sym.argmax(a, axis=1, keepdims=True)
    check_symbolic_backward(sym=b, location={'a': a_npy},
                            out_grads=[np.random.normal(size=(5, 5, 5, 5))],
                            expected=[np.zeros((5, 5, 5, 5))])
    check_symbolic_forward(b, location={'a': a_npy},
                           expected=[gt_topk(dat=a_npy, axis=1, ret_typ="indices", k=1,
                                             is_ascend=False)])

    b = mx.sym.argmin(a, axis=1, keepdims=True)
    check_symbolic_backward(sym=b, location={'a': a_npy},
                            out_grads=[np.random.normal(size=(5, 5, 5, 5))],
                            expected=[np.zeros((5, 5, 5, 5))])
    check_symbolic_forward(b, location={'a': a_npy},
                           expected=[gt_topk(dat=a_npy, axis=1, ret_typ="indices", k=1,
                                             is_ascend=True)])

    for dtype in [np.float16, np.float32, np.float64]:
        dshape = (5, 5, 5, 5)
        a_npy = np.arange(np.prod(dshape)).astype(dtype)
        np.random.shuffle(a_npy)
        a_npy = a_npy.reshape(dshape)
        a = mx.sym.Variable('a')
        for axis in [1, 3, None]:
            K = [1, 3, 5, 7] if axis is None else [1, 3, 5]
            for k in K:
                for is_ascend in [True, False]:
                    b = mx.sym.topk(a, axis=axis, is_ascend=is_ascend, ret_typ="value", k=k)
                    out_npy = gt_topk(dat=a_npy, axis=axis, ret_typ="value", k=k, is_ascend=is_ascend)
                    check_numeric_gradient(b, location={'a': a_npy}, numeric_eps=1e-2, rtol=1e-2, ctx=ctx)
                    check_symbolic_forward(b, location={'a': a_npy}, expected=[out_npy])

        b = mx.sym.topk(a, axis=1, is_ascend=is_ascend, ret_typ="indices", k=5)
        check_symbolic_backward(sym=b, location={'a': large_matrix_npy},
                out_grads=[np.random.normal(size=(100, 5))],
                expected=[np.zeros((100, 300096))])
        check_symbolic_forward(b, location={'a': large_matrix_npy},
                expected=[gt_topk(dat=large_matrix_npy, axis=1,
                    ret_typ="indices", k=5, is_ascend=is_ascend)])

        b = mx.sym.topk(a, axis=3, is_ascend=is_ascend, ret_typ="indices", k=3)
        check_symbolic_backward(sym=b, location={'a': a_npy},
                out_grads=[np.random.normal(size=(5, 5, 5, 3))],
                expected=[np.zeros((5, 5, 5, 5))])
        check_symbolic_forward(b, location={'a': a_npy},
                expected=[gt_topk(dat=a_npy, axis=3, ret_typ="indices", k=3,
                    is_ascend=False)])

        b = mx.sym.topk(a, axis=1, is_ascend=True, ret_typ="mask", k=3)
        check_symbolic_backward(sym=b, location={'a': a_npy},
                out_grads=[np.random.normal(size=(5, 5, 5, 5))],
                expected=[np.zeros((5, 5, 5, 5))])
        check_symbolic_forward(b, location={'a': a_npy},
                expected=[gt_topk(dat=a_npy, axis=1, ret_typ="mask", k=3,
                    is_ascend=True)])


def test_blockgrad():
    a = mx.sym.Variable('a')
    b = mx.sym.BlockGrad(a)
    exe = b._simple_bind(ctx=default_context(), a=(10, 10))
    a_npy = np.random.rand(10, 10)
    exe.forward(is_train=True, a=a_npy)
    assert_almost_equal(exe.outputs[0], a_npy)
    exe.backward()  # No error if BlockGrad works


def test_take_autograd_req():
    row_len = 2
    col_len = 8
    shape = (row_len, col_len)
    sc = mx.nd.random.uniform(-1.0, 1.0, shape=shape, dtype="float32")
    sc.attach_grad()
    i = mx.nd.array([0], dtype="int64")
    j = mx.nd.array([0], dtype="int64")
    with mx.autograd.record(train_mode=True):
        xs = []
        for _ in range(row_len):
            x_i = []
            for _ in range(col_len):
                x_ij = sc.take(i).squeeze(axis=0).take(j).squeeze(axis=0)
                x_i.append(x_ij)
                j = j + 1
            i = i + 1
            j = j - col_len  # reset j
            xs.append(mx.nd.stack(*x_i))
        x = mx.nd.stack(*xs)
        x = x.sum()

    x.backward()
    assert_almost_equal(np.ones(sc.grad.shape), sc.grad)

@pytest.mark.parametrize('mode,out_of_range', [
    ('clip', True),
    ('wrap', True),
    ('raise', False)
])
@pytest.mark.parametrize('data_ndim', range(1, 5))
@pytest.mark.parametrize('idx_ndim', range(1, 4))
def test_take(mode, out_of_range, data_ndim, idx_ndim):
    def grad_helper(grad_in, axis, idx):
        if axis == 0:
            if axis == len(grad_in.shape) - 1:
                grad_in[idx] += 1.0
            else:
                grad_in[idx, :] += 1.0
        elif axis == 1:
            if axis == len(grad_in.shape) - 1:
                grad_in[:, idx] += 1.0
            else:
                grad_in[:, idx, :] += 1.0
        elif axis == 2:
            if axis == len(grad_in.shape) - 1:
                grad_in[:, :, idx] += 1.0
            else:
                grad_in[:, :, idx, :] += 1.0
        elif axis == 3:
            if axis == len(grad_in.shape) - 1:
                grad_in[:, :, :, idx] += 1.0
            else:
                grad_in[:, :, :, idx, :] += 1.0
        elif axis == 4:
            grad_in[:, :, :, :, idx] += 1.0
        else:
            raise ValueError("axis %d is not supported..." % axis)

    for _ in range(-data_ndim, data_ndim):
        data_shape = ()
        for _ in range(data_ndim):
            data_shape += (np.random.randint(low=1, high=5), )
        idx_shape = ()
        for _ in range(idx_ndim):
            idx_shape += (np.random.randint(low=1, high=5), )

<<<<<<< HEAD
    axis = data_ndim - 1
    data = mx.sym.Variable('a')
    idx = mx.sym.Variable('indices')
    idx = mx.sym.BlockGrad(idx)
    result = mx.sym.take(a=data, indices=idx, axis=axis, mode=mode)
    exe = result._simple_bind(default_context(), a=data_shape,
                             indices=idx_shape)
    data_real = np.random.normal(size=data_shape).astype('float32')
    if out_of_range:
        idx_real = np.random.randint(low=-data_shape[axis], high=data_shape[axis], size=idx_shape)
        if mode == 'raise':
            idx_real[idx_real == 0] = 1
            idx_real *= data_shape[axis]
    else:
        idx_real = np.random.randint(low=0, high=data_shape[axis], size=idx_shape)
    if axis < 0:
        axis += len(data_shape)
=======
        data = mx.sym.Variable('a')
        idx = mx.sym.Variable('indices')
        idx = mx.sym.BlockGrad(idx)
        result = mx.sym.take(a=data, indices=idx, axis=axis, mode=mode)
        exe = result._simple_bind(default_context(), a=data_shape,
                                indices=idx_shape)
        data_real = np.random.normal(size=data_shape).astype('float32')
        if out_of_range:
            idx_real = np.random.randint(low=-data_shape[axis], high=data_shape[axis], size=idx_shape)
            if mode == 'raise':
                idx_real[idx_real == 0] = 1
                idx_real *= data_shape[axis]
        else:
            idx_real = np.random.randint(low=0, high=data_shape[axis], size=idx_shape)
        if axis < 0:
            axis += len(data_shape)
>>>>>>> d9ec355d

        grad_out = np.ones((data_shape[0:axis] if axis > 0 else ()) + idx_shape + (data_shape[axis+1:] if axis < len(data_shape) - 1 else ()), dtype='float32')
        grad_in = np.zeros(data_shape, dtype='float32')

        exe.arg_dict['a'][:] = mx.nd.array(data_real)
        exe.arg_dict['indices'][:] = mx.nd.array(idx_real)
        exe.forward(is_train=True)
        if out_of_range and mode == 'raise':
            try:
                mx_out = exe.outputs[0].asnumpy()
            except MXNetError as e:
                return
            else:
                # Did not raise exception
                assert False, "did not raise %s" % MXNetError.__name__

        assert_almost_equal(exe.outputs[0], np.take(data_real, idx_real, axis=axis, mode=mode))

        for i in np.nditer(idx_real):
            if mode == 'clip':
                i = np.clip(i, 0, data_shape[axis])
            grad_helper(grad_in, axis, i)

        exe.backward([mx.nd.array(grad_out)])
        assert_almost_equal(exe.grad_dict['a'], grad_in)


def test_grid_generator():
    # transform_type =  affine
    test_case = [(20,21),(4,3),(6,12),(15,17)]
    for target_shape in test_case:
        affine_matrix =  mx.sym.Variable('affine')
        grid = mx.sym.GridGenerator(data=affine_matrix,transform_type='affine', target_shape=target_shape)
        exe = grid._simple_bind(ctx=default_context(), affine=(1,6), grad_req='write')

        # check forward
        exe.arg_dict['affine'][:] = np.array([[1.0,0,0,0,1.0,0]])
        exe.forward(is_train=True)
        output = exe.outputs[0]
        output[0,0,:,:] = (output[0,0,:,:] + 1) * (target_shape[1] - 1) / 2.0
        output[0,1,:,:] = (output[0,1,:,:] + 1) * (target_shape[0] - 1) / 2.0
        xv, yv = np.meshgrid(np.arange(target_shape[0]), np.arange(target_shape[1]))
        assert_almost_equal(output[0,0], yv.T)
        assert_almost_equal(output[0,1], xv.T)

        # check backward
        out_grad = np.random.normal(size=(1,2)+target_shape)
        exe.backward(mx.nd.array(out_grad))
        tmp = np.zeros((3,target_shape[0]*target_shape[1]))
        tmp[0] = -1.0 + (np.arange(target_shape[0]*target_shape[1]) % target_shape[1]) * (2.0 / (target_shape[1]-1))
        tmp[1] = -1.0 + (np.arange(target_shape[0]*target_shape[1]) // target_shape[1]) * (2.0 / (target_shape[0]-1))
        tmp[2] = 1
        grad_est = np.dot(out_grad[0].reshape(2,target_shape[0]*target_shape[1]),tmp.T).reshape(1,6)
        assert_almost_equal(exe.grad_dict['affine'], grad_est)
        # check addto
        exe = grid._simple_bind(ctx=default_context(), affine=(1,6), grad_req='add')
        grid_grad_npy = np.random.normal(size=exe.grad_dict['affine'].shape)
        exe.grad_dict['affine'][:] = grid_grad_npy
        exe.arg_dict['affine'][:] = np.array([[1.0, 0, 0, 0, 1.0, 0]])
        exe.forward(is_train=True)
        exe.backward(mx.nd.array(out_grad))
        assert_almost_equal(exe.grad_dict['affine'], grad_est + grid_grad_npy)

    # transform_type = warp
    test_case = [(12,21),(4,3),(6,12)]
    for target_shape in test_case:
        flow = mx.sym.Variable('flow')
        grid = mx.sym.GridGenerator(data=flow,transform_type='warp', target_shape=target_shape)
        exe = grid._simple_bind(ctx=default_context(), flow=(1,2)+target_shape, grad_req='write')
        # check forward
        exe.arg_dict['flow'][:] = np.ones((1,2)+target_shape)
        exe.forward(is_train=True)
        output = exe.outputs[0].asnumpy()
        output[0,0,:,:] = (output[0,0,:,:] + 1) * (target_shape[1] - 1) / 2.0
        output[0,1,:,:] = (output[0,1,:,:] + 1) * (target_shape[0] - 1) / 2.0
        xv, yv = np.meshgrid(np.arange(target_shape[0])+1, np.arange(target_shape[1])+1)
        assert_almost_equal(output[0,0], yv.T)
        assert_almost_equal(output[0,1], xv.T)
        # check backward
        out_grad = np.random.normal(size=(1,2)+target_shape)
        exe.backward(mx.nd.array(out_grad))
        grad_est = np.zeros((1,2)+target_shape)
        grad_est[0,0] = out_grad[0,0] / ((target_shape[1]-1.0) / 2.0)
        grad_est[0,1] = out_grad[0,1] / ((target_shape[0]-1.0) / 2.0)
        assert_almost_equal(exe.grad_dict['flow'], grad_est, rtol=1e-3)
        # check addto
        exe_add = grid._simple_bind(ctx=default_context(), flow=(1, 2) + target_shape, grad_req='add')
        flow_grad_npy = np.random.normal(size=exe_add.grad_dict['flow'].shape)
        exe_add.arg_dict['flow'][:] = np.ones((1, 2) + target_shape)
        exe_add.grad_dict['flow'][:] = flow_grad_npy
        exe_add.forward(is_train=True)
        exe_add.backward(mx.nd.array(out_grad))
        assert_almost_equal(exe_add.grad_dict['flow'], grad_est + flow_grad_npy, rtol=1e-3, atol=1e-5)


def test_index2d():
    for _ in range(30):
        n = np.random.randint(1, 100)
        m = np.random.randint(1, 500)
        data = mx.random.uniform(-1, 1, shape=(n, m), ctx=default_context())
        x = mx.nd.array(np.random.randint(0, m, size=n), ctx=default_context(), dtype='int32')
        r = mx.nd.batch_take(data, x)
        assert_almost_equal(r, data.asnumpy()[np.arange(n), x.asnumpy()])


def test_cast():
    for srctype in [np.int32, np.float32, np.float16]:
        for dsttype in [np.float32, np.int32, np.float16]:
            x = mx.sym.Variable('x', dtype=srctype)
            y = mx.sym.Cast(x, dtype=dsttype)
            exe = y._simple_bind(ctx=default_context(), x=(10, 10))
            assert exe.arg_arrays[0].dtype == srctype
            X = np.random.uniform(-10, 10, size=(10, 10))
            exe.arg_arrays[0][:] = X
            exe.forward(is_train=True)
            assert exe.outputs[0].dtype == dsttype
            exe.backward(mx.nd.array(X, dtype=dsttype, ctx=default_context()))
            assert_almost_equal(exe.outputs[0], X.astype(srctype).astype(dsttype), rtol=1e-3, atol=1e-5)
            assert_almost_equal(exe.grad_arrays[0], X.astype(dsttype).astype(srctype), rtol=1e-3, atol=1e-5)

def get_cast_op_data():
    FP16_FRACTION_BITS = 10
    FP32_FRACTION_BITS = 23
    FP32_EXP_MIN = -126
    FP32_EXP_MAX = 127
    # generate test cases in the vicinity of representable float16 mantissas
    # and mid-way between them, but over the full range of float32 exponents.

    for sign_bit in [0, 1]:
        for exponent in range(FP32_EXP_MIN - FP32_FRACTION_BITS - 1, FP32_EXP_MAX + 2):
            denominator = 2**(FP16_FRACTION_BITS + 1)
            for numerator in range(0, denominator):
                fraction = numerator / float(denominator)
                for y in [-1.0, 0.0, 1.0]:
                    small_delta = y / 2**FP32_FRACTION_BITS
                    val = (-1.0)**sign_bit * 2.0**exponent * (1.0 + fraction + small_delta)
                    yield val
    # Add np.nan as a final data value to process
    yield np.nan

# Test requires all platforms to round float32->float16 with same round-to-nearest-even policy.
def test_cast_float32_to_float16():
    input_np = np.array(list(get_cast_op_data())).astype(np.float32)
    # The intermediate cast to np.float64 below gets around a numpy rounding bug that is fixed
    # as of numpy 1.17 by PR https://github.com/numpy/numpy/pull/12722
    expected_output = input_np.astype(np.float64).astype(np.float16)

    def check_cast(op, input_np, expected_output):
        x = mx.sym.Variable('x', dtype=np.float32)
        sym = op(x, dtype=np.float16)
        ctx = default_context()
        exe = sym._bind(ctx, {'x': mx.nd.array(input_np, dtype=np.float32, ctx=ctx)})
        assert exe.arg_arrays[0].dtype == np.float32
        exe.forward(is_train=True)
        assert exe.outputs[0].dtype == np.float16
        sym_output = exe.outputs[0].asnumpy()
        for fp32_val, model_fp16_val, np_fp16_val in zip(input_np, sym_output, expected_output):
            assert (model_fp16_val == np_fp16_val) or \
                   (np.isnan(model_fp16_val) and np.isnan(np_fp16_val)), \
                   'fp32->fp16 cast mismatch: with fp32 value {}, model_fp16 = {}, numpy_fp16 = {}'.format(
                    fp32_val, model_fp16_val, np_fp16_val)

    check_cast(mx.sym.Cast, input_np, expected_output)
    check_cast(mx.sym.amp_cast, input_np, expected_output)


def test_amp_multicast():
    if default_context().device_type == 'cpu':
        return
    x = mx.sym.Variable('x', dtype=np.float16)
    y = mx.sym.Variable('y', dtype=np.float32)
    z = mx.sym.Variable('z', dtype=np.float16)
    ctx = default_context()
    res = mx.sym.amp_multicast(x, y, z, num_outputs=3)
    exe = res._bind(ctx, {'x': mx.nd.random.uniform(shape=(3, 3), dtype=np.float16, ctx=ctx),
                         'y': mx.nd.random.uniform(shape=(3, 3), dtype=np.float32, ctx=ctx),
                         'z': mx.nd.random.uniform(shape=(3, 3), dtype=np.float16, ctx=ctx)})
    exe.forward(is_train=True)
    out1, out2, out3 = exe.outputs
    assert out1.asnumpy().dtype == np.float32
    assert out2.asnumpy().dtype == np.float32
    assert out3.asnumpy().dtype == np.float32

    def check_amp_multicast(input_np, expected_output):
        x = mx.sym.Variable('x', dtype=np.float16)
        y = mx.sym.Variable('y', dtype=np.float32)
        z = mx.sym.Variable('z', dtype=np.float16)
        ctx = default_context()
        res = mx.sym.amp_multicast(x, y, z, num_outputs=3)
        exe = res._bind(ctx, {'x': mx.nd.array(input_np, dtype=np.float16, ctx=ctx),
                             'y': mx.nd.array(input_np, dtype=np.float32, ctx=ctx),
                             'z': mx.nd.array(input_np, dtype=np.float16, ctx=ctx)})
        exe.forward(is_train=True)
        sym_output = exe.outputs[0].asnumpy()
        for fp32_val, model_fp16_val, np_fp16_val in zip(input_np, sym_output, expected_output):
            assert (model_fp16_val == np_fp16_val) or \
                   (np.isnan(model_fp16_val) and np.isnan(np_fp16_val)), \
                   'fp32->fp16 cast mismatch: with fp32 value {}, model_fp16 = {}, numpy_fp16 = {}'.format(
                    fp32_val, model_fp16_val, np_fp16_val)

    input_np = np.array(list(get_cast_op_data()), dtype=np.float16)
    expected_output = input_np.astype(np.float32)
    check_amp_multicast(input_np, expected_output)


def test_all_finite():
    data = mx.sym.Variable("data", dtype=np.float32)
    data2 = mx.sym.Variable("data2", dtype=np.float32)
    finite_arr = mx.nd.array([[0, 0]])
    inf_arr = mx.nd.array([[np.inf, np.inf]])
    z = mx.sym.all_finite(data)
    ctx = default_context()
    exe = z._bind(ctx, {'data': inf_arr})
    exe.forward(is_train=False)
    sym_output = exe.outputs[0].asnumpy()
    assert sym_output[0] == 0
    exe = z._bind(ctx, {'data': finite_arr})
    exe.forward(is_train=False)
    sym_output = exe.outputs[0].asnumpy()
    assert sym_output[0] == 1
    z = mx.sym.multi_all_finite(data, data2, num_arrays=2)
    exe = z._bind(ctx, {'data': finite_arr, 'data2': inf_arr})
    exe.forward(is_train=False)
    sym_output = exe.outputs[0].asnumpy()
    assert sym_output[0] == 0
    z = mx.sym.multi_all_finite(data, data2, num_arrays=2)
    exe = z._bind(ctx, {'data': finite_arr, 'data2': finite_arr})
    exe.forward(is_train=False)
    sym_output = exe.outputs[0].asnumpy()
    assert sym_output[0] == 1


def test_repeat():
    def test_repeat_forward():
        ndim_max = 6 # max number of dims of the ndarray
        size_max = 10 # max number of elements in each dim
        repeats = 3
        for ndim in range(1, ndim_max+1):
            shape = ()
            for _ in range(0, ndim):
                shape += (np.random.randint(1, size_max+1), )
            a = np.random.random_sample(size=shape)
            aa = np.repeat(a, repeats)
            b = mx.nd.array(a, ctx=default_context())
            bb = mx.nd.repeat(b, repeats)
            assert_almost_equal(aa, bb)

            for axis in range(0, ndim):
                aa = np.repeat(a, repeats, axis)
                bb = mx.nd.repeat(b, repeats, axis)
                assert_almost_equal(aa, bb)

    def test_repeat_backward(axis):
        data = mx.sym.Variable('data')
        n1 = 3
        n2 = 4
        shape = (n1, n2)
        data_tmp = np.random.randint(0, 10, n1 * n2).reshape(shape)
        arr_data = mx.nd.array(data_tmp)
        arr_grad = mx.nd.empty(shape)
        repeats = 2
        test = mx.sym.repeat(data, repeats=repeats, axis=axis)
        exe = test._bind(ctx=default_context(), args=[arr_data], args_grad=[arr_grad])
        npout_grad = np.random.randint(0, 10, n1 * n2 * repeats)
        if axis == 0:
            npout_grad = npout_grad.reshape(n1 * repeats, n2)
        elif axis == 1:
            npout_grad = npout_grad.reshape(n1, n2 * repeats)
        else:
            raise RuntimeError("Invalid axis value")
        out_grad = mx.nd.array(npout_grad)
        exe.backward(out_grad)

        expected_grad = np.zeros(shape)
        if axis == 0:
            for i in range(shape[0]):
                for j in range(shape[1]):
                    k = i * repeats
                    expected_grad[i][j] = sum(npout_grad[k:k + repeats, j])
        elif axis == 1:
            for j in range(shape[1]):
                for i in range(shape[0]):
                    k = j * repeats
                    expected_grad[i][j] = sum(npout_grad[i, k:k + repeats])
        else:
            raise RuntimeError("Invalid axis value")

        assert_almost_equal(expected_grad, arr_grad, rtol=1e-3)

    def test_repeat_numeric_gradient():
        data = mx.sym.Variable('data')
        n1 = 3
        n2 = 4
        shape = (n1, n2)
        data_tmp = np.random.randint(0, 10, n1 * n2).reshape(shape)
        repeats = 2

        test = mx.sym.repeat(data, repeats=repeats, axis=0)
        check_numeric_gradient(test, [data_tmp], numeric_eps=1e-3, rtol=1e-2)

    test_repeat_forward()
    test_repeat_backward(axis=0)
    test_repeat_backward(axis=1)
    test_repeat_numeric_gradient()


def test_reverse():
    data = mx.symbol.Variable('data')
    shape = (5, 5, 5)
    data_tmp = np.random.uniform(-1, 1, shape)
    test = mx.sym.reverse(data, axis=[1, 2])
    grad = np.random.uniform(-1, 1, shape)
    check_numeric_gradient(test, [data_tmp], numeric_eps=2E-2)
    check_symbolic_forward(test, [data_tmp], [data_tmp[:, ::-1, ::-1]])
    check_symbolic_backward(test, [data_tmp], [grad], [grad[:, ::-1, ::-1]])


def test_tile():
    def test_normal_case():
        ndim_min = 1
        ndim_max = 5  # max number of dims of the ndarray
        size_max = 10  # max number of elements in each dim
        length_max = 3  # max length of reps
        rep_max = 10  # max number of tiling in each dim
        for ndim in range(ndim_min, ndim_max+1):
            shape = []
            for _ in range(1, ndim+1):
                shape.append(np.random.randint(1, size_max+1))
            shape = tuple(shape)
            a = np.random.randint(0, 100, shape)
            b = mx.nd.array(a, dtype=a.dtype)

            reps_len = np.random.randint(1, length_max+1)
            reps_tuple = ()
            for _ in range(1, reps_len):
                reps_tuple += (np.random.randint(1, rep_max), )
            reps_array = np.asarray(reps_tuple)

            a_tiled = np.tile(a, reps_array)
            b_tiled = mx.nd.tile(b, reps_tuple).asnumpy()
            assert same(a_tiled, b_tiled)

    def test_empty_tensor():
        shape = (2, 3, 0, 4)
        with mx.np_shape():
            a = np.array([], dtype=np.int32).reshape(shape)
            b = mx.nd.array(a, ctx=default_context(), dtype=a.dtype)

            reps = (2, 4, 6)
            a_tiled = np.tile(a, reps)
            b_tiled = mx.nd.tile(b, reps).asnumpy()
            assert same(a_tiled, b_tiled)

    def test_empty_reps():
        a = np.array([[2, 3, 4], [5, 6, 7]], dtype=np.int32)
        b = mx.nd.array(a, ctx=default_context(), dtype=a.dtype)
        a_tiled = np.tile(a, ())
        b_tiled = mx.nd.tile(b, ()).asnumpy()
        assert same(a_tiled, b_tiled)

    def test_tile_backward():
        data = mx.sym.Variable('data')
        n1 = 2
        n2 = 2
        shape = (n1, n2)
        data_tmp = np.random.randint(0, 10, n1 * n2).reshape(shape)
        arr_data = mx.nd.array(data_tmp)
        arr_grad = mx.nd.empty(shape)
        reps1 = 2
        reps2 = 2
        reps = (reps1, reps2)
        test = mx.sym.tile(data, reps=reps)
        exe = test._bind(ctx=default_context(), args=[arr_data], args_grad=[arr_grad])
        npout_grad = np.random.randint(0, 10, n1 * n2 * reps1 * reps2).reshape(n1 * reps1, n2 * reps2)
        out_grad = mx.nd.array(npout_grad)
        exe.backward(out_grad)

        expected_grad = np.zeros(shape)
        for i in range(shape[0]):
            for j in range(shape[1]):
                expected_grad[i][j] += sum(sum(npout_grad[i:(n1 * reps1):reps1, j:(n2 * reps2):reps2]))

        assert_almost_equal(expected_grad, arr_grad, rtol=1e-3)

    def test_tile_numeric_gradient():
        data = mx.sym.Variable('data')
        n1 = 2
        n2 = 2
        shape = (n1, n2)
        data_tmp = np.random.randint(0, 10, n1 * n2).reshape(shape)
        reps1 = 2
        reps2 = 2
        reps = (reps1, reps2)
        test = mx.sym.tile(data, reps=reps)
        check_numeric_gradient(test, [data_tmp], numeric_eps=1e-2, rtol=1e-2)

    def test_invalid_reps():
        data = mx.nd.arange(16).reshape((4, 4))
        assert_exception(mx.nd.tile, MXNetError, data, (1, 2, -3))
        assert_exception(mx.nd.tile, MXNetError, data, (1, 0, 3))

    test_normal_case()
    with mx.np_shape():
        test_empty_tensor()
    test_empty_reps()
    test_tile_backward()
    test_tile_numeric_gradient()
    test_invalid_reps()


def test_one_hot():
    def test_normal_case(index_type=np.int32):
        ndim_max = 6
        dim_size_max = 20
        depth = int(dim_size_max / 2)
        on_value = 1
        off_value = 0
        for ndim in range(1, ndim_max+1):
            shape = ()
            for _ in range(1, ndim+1):
                shape += (np.random.randint(1, dim_size_max+1), )
            indices = np.random.randint(-dim_size_max, dim_size_max+1,
                                        size=np.prod(shape)).reshape(shape)
            mx_one_hot_array = mx.nd.one_hot(
                mx.nd.array(indices, ctx=default_context(), dtype=index_type),
                depth=depth, dtype=np.int32)
            expected_array = np.zeros((np.prod(shape), depth), dtype=np.int32)
            expected_array[:] = off_value
            indices_1d = indices.flatten()
            row = 0
            for idx in indices_1d:
                if 0 <= idx < depth:
                    expected_array[row, idx] = on_value
                row += 1
            expected_array = expected_array.reshape(shape + (depth, ))
            one_hot_array = mx_one_hot_array.asnumpy()
            assert same(expected_array, one_hot_array)

    def test_empty_indices():
        shape = (2, 0, 9, 3)
        with mx.np_shape():
            indices = np.array([]).reshape(shape)
            depth = 10
            mx_one_hot_array = mx.nd.one_hot(
                mx.nd.array(indices, ctx=default_context(), dtype=np.int32),
                depth=depth, dtype=np.int32
            ).asnumpy()
            expected_array = np.array([], dtype=np.int32).reshape(shape + (depth,))
            assert same(expected_array, mx_one_hot_array)

    def test_zero_depth():
        shape = (2, 4, 9, 3)
        indices = np.ones(shape)
        depth = 0
        mx_one_hot_array = mx.nd.one_hot(
            mx.nd.array(indices, ctx=default_context(), dtype=np.int32),
            depth=depth, dtype=np.int32).asnumpy()
        expected_array = np.array([], dtype=np.int32).reshape(shape + (depth, ))
        assert same(expected_array, mx_one_hot_array)

    test_normal_case(index_type=np.int32)
    test_normal_case(index_type=np.float64)
    test_normal_case(index_type=np.float32)
    test_normal_case(index_type=np.float16)
    with mx.np_shape():
        test_empty_indices()
    test_zero_depth()


def test_where():
    def get_forward_expected_output(condition, x, y):
        original_shape = x.shape
        out = np.zeros(original_shape)
        if condition.shape == x.shape:
            for index, c in np.ndenumerate(condition):
                if c != 0:
                    out[index] = x[index]
                else:
                    out[index] = y[index]
        elif condition.shape == (x.shape[0], ):
            s = x.shape
            m = s[0]
            n = int(np.prod(s)/s[0])
            x2d = x.reshape((m, n))
            y2d = y.reshape((m, n))
            out = out.reshape((m, n))
            for i in range(0, m):
                if condition[i] != 0:
                    for j in range(0, n):
                        out[i, j] = x2d[i, j]
                else:
                    for j in range(0, n):
                        out[i, j] = y2d[i, j]
        else:
            raise RuntimeError("Invalid condition shape for where op")

        out = out.reshape(original_shape)
        return out

    def get_forward_inputs_same_shape(shape):
        condition_np = np.random.randint(0, 2, np.prod(shape)).reshape(shape)
        x_np = np.random.randint(1, 6, np.prod(shape)).reshape(shape)
        y_np = np.random.randint(7, 11, np.prod(shape)).reshape(shape)
        return condition_np, x_np, y_np

    def get_forward_inputs_condition_vector(shape):
        condition_np = np.random.randint(0, 2, shape[0])
        x_np = np.random.randint(1, 6, np.prod(shape)).reshape(shape)
        y_np = np.random.randint(7, 11, np.prod(shape)).reshape(shape)
        return condition_np, x_np, y_np

    def get_backward_input(shape):
        return np.random.randint(20, 30, np.prod(shape)).reshape(shape)

    def get_backward_expected_outputs(grad_in, condition):
        shape = grad_in.shape
        grad_cond = np.zeros(condition.shape)
        grad_x = np.empty(shape)
        grad_y = np.empty(shape)

        for index, c in np.ndenumerate(condition):
            if 0 != c:
                grad_x[index] = grad_in[index]
                grad_y[index] = 0
            else:
                grad_x[index] = 0
                grad_y[index] = grad_in[index]

        return grad_cond, grad_x, grad_y

    def test_where_helper(shape, same_shape):
        if same_shape:
            condition_np, x_np, y_np = get_forward_inputs_same_shape(shape)
        else:
            condition_np, x_np, y_np = get_forward_inputs_condition_vector(shape)

        out_expected = get_forward_expected_output(condition_np, x_np, y_np)

        grad_in_np = get_backward_input(shape)
        grad_expected_cond, grad_expected_x, grad_expected_y\
            = get_backward_expected_outputs(grad_in_np, condition_np)

        condition = mx.sym.Variable('condition')
        x = mx.sym.Variable('x')
        y = mx.sym.Variable('y')
        grad_in_mx = mx.nd.array(grad_in_np, dtype=np.int)
        where_sym = mx.sym.where(condition, x, y)

        # test req='write'
        where_exe_write = where_sym._simple_bind(ctx=default_context(),
                                                condition=condition_np.shape,
                                                x=x_np.shape, y=y_np.shape,
                                                grad_req='write')
        # test forward req='write'
        outputs = where_exe_write.forward(is_train=True, condition=condition_np,
                                          x=x_np, y=y_np)
        assert same(outputs[0].asnumpy(), out_expected)
        # test backward req='write'
        where_exe_write.backward(grad_in_mx.astype('float32'))
        assert same(where_exe_write.grad_dict['x'].asnumpy(), grad_expected_x)
        assert same(where_exe_write.grad_dict['y'].asnumpy(), grad_expected_y)
        assert same(where_exe_write.grad_dict['condition'].asnumpy(), grad_expected_cond)

        # test req='add'
        x_grad_init = np.random.randint(30, 40, np.prod(shape)).reshape(shape)
        y_grad_init = np.random.randint(40, 50, np.prod(shape)).reshape(shape)
        where_exe_add = where_sym._simple_bind(ctx=default_context(),
                                              condition=condition_np.shape,
                                              x=x_np.shape, y=y_np.shape,
                                              grad_req='add')
        where_exe_add.grad_dict['x'][:] = x_grad_init
        where_exe_add.grad_dict['y'][:] = y_grad_init
        # test forward req='add'
        outputs = where_exe_add.forward(is_train=True, condition=condition_np, x=x_np, y=y_np)
        assert same(outputs[0].asnumpy(), out_expected)
        # test backward req='add'
        where_exe_add.backward(grad_in_mx.astype('float32'))

        x_ograd = where_exe_add.grad_dict['x'].asnumpy()
        y_ograd = where_exe_add.grad_dict['y'].asnumpy()
        assert same(x_ograd, grad_expected_x+x_grad_init)
        assert same(y_ograd, grad_expected_y+y_grad_init)

    def test_where_numeric_gradient(shape, same_shape):
        condition = mx.sym.Variable('condition')
        x = mx.sym.Variable('x')
        y = mx.sym.Variable('y')
        where_sym = mx.sym.where(condition, x, y)
        if same_shape:
            condition_np, x_np, y_np = get_forward_inputs_same_shape(shape)
        else:
            condition_np, x_np, y_np = get_forward_inputs_condition_vector(shape)
        check_numeric_gradient(where_sym, [condition_np, x_np, y_np], grad_nodes=['x', 'y'])

    def test_invalid_shape():
        condition = mx.sym.Variable('condition')
        x = mx.sym.Variable('x')
        y = mx.sym.Variable('y')
        where_sym = mx.sym.where(condition, x, y)

        assert_exception(lambda: where_sym.eval(x=mx.nd.array([[2,3],[4,5],[6,7]]),
                                                y=mx.nd.array([[8,9],[10,11],[12,13]]),
                                                condition=mx.nd.array([1,0])), MXNetError)

        assert_exception(lambda: mx.nd.where(x=mx.nd.array([[2,3],[4,5],[6,7]]),
                                             y=mx.nd.array([[8,9],[10,11],[12,13]]),
                                             condition=mx.nd.array([1,0])), MXNetError)

    def test_1d_cond():
        cond = mx.nd.array([1, 0, 1])
        x = mx.nd.array([[2, 3], [4, 5], [6, 7]])
        y = mx.nd.array([[7, 8], [9, 10], [10, 11]])
        expect_out = np.array([[2, 3], [9, 10], [6, 7]])
        out = mx.nd.where(cond, x, y).asnumpy()
        assert(expect_out.all() == out.all())

    test_where_helper((5, 9), True)
    test_where_helper((5, 9), False)
    test_where_helper((5, 7, 9), True)
    test_where_helper((5, 7, 9), False)
    test_where_helper((10, 8, 15, 3), True)
    test_where_helper((10, 8, 15, 3), False)
    test_where_numeric_gradient((5, 9), True)
    test_where_numeric_gradient((5, 9), False)
    test_where_numeric_gradient((5, 7, 9), True)
    test_where_numeric_gradient((5, 7, 9), False)
    test_invalid_shape()
    test_1d_cond()


def test_softmin():
    for ndim in range(1, 5):
        for dtype in [np.float16, np.float32, np.float64]:
            rtol, atol = (1e-2, 5e-3) if dtype is np.float16 else (1e-3, 1e-3)
            shape = np.random.randint(1, 5, size=ndim)
            axis = np.random.randint(-ndim, ndim)
            data = np.random.uniform(-2, 2, size=shape).astype(dtype)
            data = data / 10 if dtype is np.float16 else data
            sym = mx.sym.softmin(axis=axis)
            expected_fwd = np_softmax(-data, axis=axis)
            expected_bwd = np.zeros(shape)
            check_symbolic_forward(sym, [data], [expected_fwd], atol=atol, dtype=dtype)
            for req in ['null', 'add', 'write']:
                check_symbolic_backward(sym, [data], [np.ones(expected_fwd.shape)], [expected_bwd],
                                        rtol=rtol, atol=atol, grad_req=req, dtype=dtype)
            if dtype is not np.float16:
                check_numeric_gradient(sym, [data], rtol=rtol, atol=atol, dtype=dtype)


def test_new_softmax():
    for ndim in range(1, 5):
        shape = np.random.randint(1, 5, size=ndim)
        axis = np.random.randint(-ndim, ndim)
        data = np.random.uniform(-2, 2, size=shape)
        sym = mx.sym.softmax(axis=axis)
        expected_fwd = np_softmax(data, axis=axis)
        expected_bwd = np.zeros(shape)
        check_symbolic_forward(sym, [data], [expected_fwd])
        for req in ['null', 'add', 'write']:
            check_symbolic_backward(sym, [data], [np.ones(expected_fwd.shape)], [expected_bwd],
                                    rtol=1e-2, atol=1e-3, grad_req=req)
        check_numeric_gradient(sym, [data], rtol=1e-2, atol=1e-3)


def test_softmax_with_temperature():
    for ndim in range(1, 5):
        shape = np.random.randint(1, 5, size=ndim)
        data = np.random.uniform(-2, 2, size=shape)
        for temp in range(1, 11):
            sym = mx.sym.softmax(axis=0, temperature=temp)
            expected_fwd = np_softmax(data, axis=0, temperature=temp)
            expected_bwd = np.zeros(shape)
            check_symbolic_forward(sym, [data], [expected_fwd], rtol=0.05, atol=1e-3)
            check_symbolic_backward(sym, [data], [np.ones(shape)], [expected_bwd], rtol=0.05, atol=1e-3)
            check_numeric_gradient(sym, [data], rtol=0.05, atol=1e-3)

def test_log_softmax():
    for ndim in range(1, 5):
        for _ in range(5):
            shape = np.random.randint(1, 5, size=ndim)
            axis = np.random.randint(0, ndim)
            data = np.random.uniform(-2, 2, size=shape)
            sym = mx.sym.log_softmax(axis=axis-ndim)
            check_symbolic_forward(sym, [data], [np.log(np_softmax(data, axis=axis)+1e-20)], rtol=1e-3, atol=1e-4)
            check_numeric_gradient(sym, [data], rtol=1e-1, atol=1e-2)

def test_softmax_with_large_inputs():
    def softmax_forward(input_data, true_output):
        data = mx.sym.Variable('data')
        out1 = data.softmax(axis=1)
        exec1 = out1._bind(default_context(), args={'data': input_data})
        exec1.forward()[0].wait_to_read()
        ndarr = exec1.outputs[0][0][0][0]
        assert_almost_equal(ndarr, true_output, rtol=1e-5, atol=1e-5)

    softmax_forward(mx.nd.array([[[[-1e30,-1e30]]]]), np.array([1.0,1.0]))
    softmax_forward(mx.nd.array([[[[1e30,1e30]]]]), np.array([1.0,1.0]))
    softmax_forward(mx.nd.array([[[[-3.4e38,-3.4e38]]]]), np.array([1.0,1.0]))
    softmax_forward(mx.nd.array([[[[3.4e38,3.4e38]]]]), np.array([1.0,1.0]))

@with_environment('MXNET_SAFE_ACCUMULATION', '1')
def test_softmax_dtype():
    def check_dtypes_almost_equal(op_name,
                                  atol, rtol,
                                  grad_atol, grad_rtol,
                                  idtype, ref_dtype, odtype=None):
        op = getattr(mx.nd, op_name)
        input_data = mx.random.uniform(shape=(100, 500))
        dtype_input = input_data.astype(idtype)
        ref_input = input_data.astype(ref_dtype)
        dtype_input.attach_grad()
        ref_input.attach_grad()
        with mx.autograd.record():
            dtype_softmax = op(dtype_input, axis=-1, dtype=odtype)
            ref_softmax = op(ref_input, axis=-1, dtype=odtype)
        assert_almost_equal(dtype_softmax, ref_softmax, rtol=rtol, atol=atol)
        dtype_softmax.backward()
        ref_softmax.backward()
        assert_almost_equal(dtype_input.grad, ref_input.grad, rtol=grad_rtol, atol=grad_atol)

    check_dtypes_almost_equal('softmax', 1e-5, 1e-5, 1e-5, 1e-5, 'float16', 'float32')
    check_dtypes_almost_equal('softmax', 1e-5, 1e-5, 1e-5, 1e-5, 'float16', 'float32', 'float32')
    check_dtypes_almost_equal('softmax', 1e-5, 1e-5, 1e-5, 1e-5, 'float32', 'float64')
    check_dtypes_almost_equal('softmax', 1e-5, 1e-5, 1e-5, 1e-5, 'float32', 'float64', 'float64')
    check_dtypes_almost_equal('softmin', 1e-5, 1e-5, 1e-5, 1e-5, 'float16', 'float32')
    check_dtypes_almost_equal('softmin', 1e-5, 1e-5, 1e-5, 1e-5, 'float16', 'float32', 'float32')
    check_dtypes_almost_equal('softmin', 1e-5, 1e-5, 1e-5, 1e-5, 'float32', 'float64')
    check_dtypes_almost_equal('softmin', 1e-5, 1e-5, 1e-5, 1e-5, 'float32', 'float64', 'float64')
    check_dtypes_almost_equal('log_softmax', 1e-2, 1e-2, 1e-2, 1e-2,
                              'float16', 'float32')
    check_dtypes_almost_equal('log_softmax', 1e-2, 1e-2, 1e-2, 1e-2,
                              'float16', 'float32', 'float32')
    check_dtypes_almost_equal('log_softmax', 1e-3, 1e-3, 1e-3, 1e-3,
                              'float32', 'float64')
    check_dtypes_almost_equal('log_softmax', 1e-3, 1e-3, 1e-3, 1e-3,
                              'float32', 'float64', 'float64')


def test_softmax_with_length():
    def np_softmax_with_length(data, length):
        res = np.zeros(data.shape)
        for i in range(length.shape[0]):
            for j in range(length.shape[1]):
                leng = int(length[i, j])
                res[i, 0:leng, j] = np_softmax(data[i, 0:leng, j])
        return res

    ndim = 3
    shape = rand_shape_nd(ndim, dim=10)
    len_shape = list(shape)
    del len_shape[1]
    len_shape = tuple(len_shape)
    for dtype in [np.float16, np.float32, np.float64]:
        mx_data = rand_ndarray(shape, dtype=dtype)
        np_data = mx_data.asnumpy()
        np_length = np.random.randint(1, shape[1] + 1, len_shape)
        mx_length = mx.nd.array(np_length, dtype=np.int32)
        np_out = np_softmax_with_length(np_data, np_length)
        data = mx.sym.Variable("data")
        length = mx.sym.Variable("length")
        mx_sym = mx.sym.softmax(data=data, length=length, use_length=True, axis=1)
        location = {"data": mx_data, "length": mx_length}
        rtol = 1e-2 if dtype == np.float16 else 1e-3
        atol = 1e-4 if dtype == np.float16 else 1e-5
        check_symbolic_forward(mx_sym, location, [np_out], rtol=rtol, atol=atol, dtype="asnumpy")
        check_symbolic_backward(mx_sym, location, [np.ones(shape, dtype=dtype)],
                                [np.zeros(shape), np.zeros(len_shape, dtype=np.int32)],
                                rtol=1e-2, atol=2e-3 if dtype == np.float16 else 1e-3, dtype="asnumpy")

def np_softmax(x, axis=-1, temperature=1.0, normalize=True):
    if normalize:
        x = x - np.max(x, axis=axis, keepdims=True)
    x = np.exp(x / temperature)
    x /= np.sum(x, axis=axis, keepdims=True)
    return x

def np_masked_softmax(data, mask, axis=-1, temperature=1.0, normalize=True):
    neg = -1e18
    if data.dtype == np.float16:
        neg = -1e4
    temp = np.where(mask, data, neg)
    result = np_softmax(temp, axis=axis,
                        temperature=temperature,
                        normalize=normalize) * mask
    return result
def np_masked_softmax_grad(out, grad_out, axis=-1, temperature=1.0):
    temp = np.sum(out * grad_out, axis=axis, keepdims=True)
    result = out * (grad_out - temp) / temperature
    return result
def np_masked_log_softmax_grad(out, grad_out, mask, axis=-1, temperature=1.0):
    grad_out = np.where(mask, grad_out, 0)
    temp = np.sum(grad_out, axis=axis, keepdims=True)
    result = (grad_out - np.exp(out) * temp) / temperature
    result = np.where(mask, result, 0)
    return result

@pytest.mark.parametrize('dtype', [np.float16, np.float32, np.float64])
@pytest.mark.parametrize('axis', [0, -1, -2, -3])
@pytest.mark.parametrize('ndims', [3, 4, 5])
@pytest.mark.parametrize('n_broadcast_axis', [0, 1, 2])
@pytest.mark.parametrize('temperature', [1, 5, 9 ,11])
@pytest.mark.parametrize('normalize', [True])
@pytest.mark.flaky
def test_masked_softmax(dtype, axis, ndims, n_broadcast_axis, temperature, normalize):
    n_broadcast_axis = min(n_broadcast_axis, ndims - 1)
    shape = rand_shape_nd(ndims, dim=10)
    mx_data = rand_ndarray(shape, dtype=dtype)
    bcst_dims = []
    while len(bcst_dims) < n_broadcast_axis:
            ax = np.random.randint(0, ndims)
            if ax not in bcst_dims :
                bcst_dims.append(ax)
    shape_mask = list(shape)
    for i in bcst_dims:
        shape_mask[i] = 1

    np_data = mx_data.asnumpy()
    np_mask = np.random.randint(0, 2, shape_mask)
    mx_mask = mx.nd.array(np_mask, dtype=np.bool)
    mx_grad = rand_ndarray(shape, dtype=dtype)
    np_grad = mx_grad.asnumpy()

    np_out = np_masked_softmax(np_data, np_mask, axis,
                               temperature, normalize)
    np_grad_out = np_masked_softmax_grad(np_out, np_grad,
                                         axis, temperature)
    data = mx.sym.Variable("data")
    mask = mx.sym.Variable("mask")
    mx_sym = mx.sym.masked_softmax(data=data, mask=mask,
                                   temperature=temperature, axis=axis,
                                   normalize=normalize)
    location = {"data": mx_data, "mask": mx_mask}
    rtol = 1e-2 if dtype == np.float16 else 1e-3
    atol = 1e-4 if dtype == np.float16 else 1e-5
    check_symbolic_forward(mx_sym, location, [np_out], rtol=rtol, atol=atol,
                           dtype="asnumpy", equal_nan=True)
    check_symbolic_backward(mx_sym, location, [mx_grad],
                            [np_grad_out, np.zeros(shape, dtype=np.bool)],
                            rtol=1e-2, atol=2e-3 if dtype == np.float16 else 1e-3,
                            dtype="asnumpy", equal_nan=True)


@pytest.mark.parametrize('dtype', ['float32'])
@pytest.mark.parametrize('ndims', [1, 2, 3, 4, 5])
def test_masked_log_softmax(dtype, ndims):
    shape = np.random.randint(1, 5, size=ndims)
    axis = np.random.randint(0, ndims)
    mx_data = rand_ndarray(shape, dtype=dtype)
    np_data = mx_data.asnumpy()
    np_mask = np.random.randint(0, 2, shape)
    mx_mask = mx.nd.array(np_mask, dtype=np.bool)
    mx_grad = rand_ndarray(shape, dtype=dtype)
    np_grad = mx_grad.asnumpy()
    np_out = np.log(np_masked_softmax(np_data, np_mask, axis)+1e-20) * np_mask
    np_out_inf = np.where(np_mask, np_out, -np.inf)
    np_grad_out = np_masked_log_softmax_grad(np_out, np_grad, np_mask, axis)
    data = mx.sym.Variable("data")
    mask = mx.sym.Variable("mask")
    mx_sym = mx.sym.masked_log_softmax(data=data, mask=mask, axis=axis-ndims)
    location = {"data": mx_data, "mask": mx_mask}
    rtol = 1e-2 if dtype == np.float16 else 1e-3
    atol = 1e-4 if dtype == np.float16 else 1e-5
    check_symbolic_forward(mx_sym, location, [np_out_inf], rtol=rtol, atol=atol, dtype="asnumpy")
    check_symbolic_backward(mx_sym, location, [mx_grad],
                            [np_grad_out, np.zeros(shape, dtype=np.bool)],
                            rtol=1e-2, atol=2e-3 if dtype == np.float16 else 1e-3,
                            dtype="asnumpy", equal_nan=True)


def test_pick():
    def test_pick_helper(index_type=np.int32):
        for mode in ['clip', 'wrap']:
            ndim = np.random.randint(1, 5)
            bshape = np.random.randint(1, 10, size=ndim)
            axis = np.random.randint(0, ndim)
            sshape = bshape.copy()
            sshape[axis] = 1
            data = np.random.uniform(-1, 1, size=bshape)

            if mode == 'wrap':
                index = np.random.randint(-2*bshape[axis], 2*bshape[axis], size=sshape)
            else:
                index = np.random.randint(0, bshape[axis], size=sshape)
            exp = []
            for i in range(ndim):
                if i == axis:
                    if mode == 'wrap':
                        exp.append(index % bshape[axis])
                    else:
                        exp.append(index)
                else:
                    ishape = [1 for _ in range(ndim)]
                    ishape[i] = bshape[i]
                    exp.append(np.arange(bshape[i]).reshape(ishape))
            expected = data[exp]
            data = mx.nd.array(data, dtype='float32')
            index = mx.nd.array(index, dtype=index_type)
            out = mx.nd.pick(data, index, axis=axis, keepdims=True, mode=mode)
            assert_almost_equal(out.asnumpy(), expected)

            data_holder = data
            index_holder = index
            data = mx.sym.Variable('data')
            index = mx.sym.Variable('index')
            sym = mx.sym.pick(data, index, axis=axis, keepdims=True, mode=mode)
            check_numeric_gradient(sym, [data_holder, index_holder], grad_nodes=['data'])

    test_pick_helper(np.int32)
    test_pick_helper(np.float32)


def check_ctc_loss(acts, labels, loss_truth, contrib=False):
    in_var = mx.sym.Variable('input')
    labels_var = mx.sym.Variable('labels')
    if contrib:
        ctc = mx.sym.contrib.ctc_loss(in_var, labels_var)
    else:
        ctc = mx.sym.ctc_loss(in_var, labels_var)
    acts_nd = mx.nd.array(acts, ctx=default_context())
    labels_nd = mx.nd.array(labels, ctx=default_context())
    exe = ctc._bind(ctx=default_context(), args=[acts_nd, labels_nd])
    # test forward with grad calc
    exe.forward(is_train=True)
    outTest = exe.outputs[0].copy()
    # test forward without grad calc
    exe.forward(is_train=False)
    outTrain = exe.outputs[0]
    # make sure losses calculated with both modes are the same
    assert_almost_equal(outTest, outTrain)

    # test against ground truth, if available
    if loss_truth is not None:
        assert_almost_equal(outTest, loss_truth)
    # test grad
    check_numeric_gradient(ctc, [acts, labels], grad_nodes=['input'], rtol=0.05, atol=1e-3)

def test_ctc_loss():
    # Test 1: check that batches are same + check against Torch WarpCTC
    acts = np.array([
        [[1.2, 3.4, 1.2, -0.1, -2.34], [1.2, 3.4, 1.2, -0.1, -2.34]],
        [[0.1, 0.2, 0.3, 0.22, 0.123], [0.1, 0.2, 0.3, 0.22, 0.123]],
        [[-15, -14, -13, -12, -11], [-15, -14, -13, -12, -11]]],
                    dtype=np.float32)
    labels = np.array([[2, 3, 0], [2, 3, 0]])
    true_loss = np.array([4.04789, 4.04789], dtype=np.float32) # from Torch
    for contrib in [False, True]:
        check_ctc_loss(acts, labels, true_loss, contrib=contrib)


    # Test 2:
    acts2 = np.array([
        [[-5, -4, -3, -2, -1], [1.2, 3.4, 1.2, -0.1, -2.34]],
        [[-10, -9, -8, -7, -6], [0.1, 0.2, 0.3, 0.22, 0.123]],
        [[-15, -14, -13, -12, -11], [-15, -14.2, -13.5, -12.2, -11.22]]], dtype=np.float32)
    labels2 = np.array([[2, 3, 1], [2, 0, 0]], dtype=np.float32)
    true_loss = np.array([7.3557, 5.4091], dtype=np.float32) # from Torch
    for contrib in [False, True]:
        check_ctc_loss(acts2, labels2, true_loss, contrib=contrib)

    # Test 3: check use integer type as label
    labels3 = np.array([[2, 3, 1], [2, 0, 0]], dtype=np.int32)
    true_loss = np.array([7.3557, 5.4091], dtype=np.float32) # from Torch
    for contrib in [False, True]:
        check_ctc_loss(acts2, labels3, true_loss, contrib=contrib)

def test_ctc_loss_with_large_classes():
    ctx = default_context()
    num_classes = 6000
    seq_len = 8
    batch_size = 2
    data = np.empty((num_classes, 0))
    for i in range(seq_len * batch_size) :
        row = np.roll(np.arange(num_classes, dtype=np.float32), i).reshape(num_classes, 1)
        data = np.append(data, row/13, axis=1)
    data = data.reshape(seq_len, batch_size, num_classes)
    label = np.array([
        [100, 200, 300, 400, 500, 0, 0, 0],
        [1000, 2000, 3000, 4000, 0, 5000, 0, 0]], dtype=np.int32)
    nd_data = mx.nd.array(data)
    nd_label = mx.nd.array(label)
    loss = mx.nd.ctc_loss(data=nd_data, label=nd_label)
    expected_loss = np.array([688.02826, 145.34462])
    assert_almost_equal(loss, expected_loss)

def test_ctc_loss_grad():
    def check_ctc_loss_grad(blank_label, contrib=False): # from tf
        vocab_size = 5
        max_label_len = 5
        padding_mask = -1+ (blank_label=='first')

        targets_0 = [0, 1, 2, 1, 0]
        loss_log_prob_0 = -3.34211
        input_prob_matrix_0 = np.asarray(
            [[0.633766, 0.221185, 0.0917319, 0.0129757, 0.0142857, 0.0260553],
             [0.111121, 0.588392, 0.278779, 0.0055756, 0.00569609, 0.010436],
             [0.0357786, 0.633813, 0.321418, 0.00249248, 0.00272882, 0.0037688],
             [0.0663296, 0.643849, 0.280111, 0.00283995, 0.0035545, 0.00331533],
             [0.458235, 0.396634, 0.123377, 0.00648837, 0.00903441, 0.00623107]],
            dtype=np.float32)
        gradient_log_prob_0 = np.asarray(
            [[-0.366234, 0.221185, 0.0917319, 0.0129757, 0.0142857, 0.0260553],
             [0.111121, -0.411608, 0.278779, 0.0055756, 0.00569609, 0.010436],
             [0.0357786, 0.633813, -0.678582, 0.00249248, 0.00272882, 0.0037688],
             [0.0663296, -0.356151, 0.280111, 0.00283995, 0.0035545, 0.00331533],
             [-0.541765, 0.396634, 0.123377, 0.00648837, 0.00903441, 0.00623107]],
            dtype=np.float32)

        targets_1 = [0, 1, 1, 0]
        loss_log_prob_1 = -5.42262
        input_prob_matrix_1 = np.asarray(
            [[0.30176, 0.28562, 0.0831517, 0.0862751, 0.0816851, 0.161508],
             [0.24082, 0.397533, 0.0557226, 0.0546814, 0.0557528, 0.19549],
             [0.230246, 0.450868, 0.0389607, 0.038309, 0.0391602, 0.202456],
             [0.280884, 0.429522, 0.0326593, 0.0339046, 0.0326856, 0.190345],
             [0.423286, 0.315517, 0.0338439, 0.0393744, 0.0339315, 0.154046]],
            dtype=np.float32)
        gradient_log_prob_1 = np.asarray(
            [[-0.69824, 0.28562, 0.0831517, 0.0862751, 0.0816851, 0.161508],
             [0.24082, -0.602467, 0.0557226, 0.0546814, 0.0557528, 0.19549],
             [0.230246, 0.450868, 0.0389607, 0.038309, 0.0391602, -0.797544],
             [0.280884, -0.570478, 0.0326593, 0.0339046, 0.0326856, 0.190345],
             [-0.576714, 0.315517, 0.0338439, 0.0393744, 0.0339315, 0.154046]],
            dtype=np.float32)

        inputs = [
            np.vstack(
                [input_prob_matrix_0[t, :], input_prob_matrix_1[t, :]])
            for t in range(5)
        ] + 2 * [np.nan * np.ones((2, vocab_size+1), np.float32)]
        inputs = np.log(np.asarray(inputs, dtype=np.float32))

        grad_truth = np.array([
            np.vstack(
                [gradient_log_prob_0[t, :], gradient_log_prob_1[t, :]])
            for t in range(5)
        ] + 2 * [np.zeros((2, vocab_size+1), np.float32)])

        if blank_label == 'first':
            inputs = np.roll(inputs, 1, axis=2)
            grad_truth = np.roll(grad_truth, 1, axis=2)

        labels = (np.asarray([x + [padding_mask]*(max_label_len-len(x))
                             for x in [targets_0, targets_1]])+(blank_label == 'first'))

        seq_lens = np.array([5, 5], dtype=np.int32)
        label_lens = np.array([5, 4], dtype=np.int32)
        loss_truth = np.array([-loss_log_prob_0, -loss_log_prob_1], np.float32)

        with default_context():
            data = mx.nd.array(inputs)
            label = mx.nd.array(labels)
            data.attach_grad()
            with mx.autograd.record():
                if contrib:
                    l = mx.contrib.ndarray.CTCLoss(data, label,
                                           use_data_lengths=True,
                                           use_label_lengths=True,
                                           data_lengths=mx.nd.array(seq_lens),
                                           label_lengths=mx.nd.array(label_lens),
                                           blank_label=blank_label)
                else:
                    l = mx.ndarray.CTCLoss(data, label,
                                           use_data_lengths=True,
                                           use_label_lengths=True,
                                           data_lengths=mx.nd.array(seq_lens),
                                           label_lengths=mx.nd.array(label_lens),
                                           blank_label=blank_label)
                l.backward()

            assert_almost_equal(l, loss_truth, atol=1e-5, rtol=1e-5)
            assert_almost_equal(data.grad, grad_truth, atol=1e-5, rtol=1e-5)

    for contrib in [False, True]:
        for label in ['first', 'last']:
            check_ctc_loss_grad(label, contrib=contrib)

def test_quantization_op():
    min0 = mx.nd.array([0.0])
    max0 = mx.nd.array([1.0])
    a  = mx.nd.array([[0.1392, 0.5928], [0.6027, 0.8579]])
    qa, min1, max1 = mx.nd.contrib.quantize(a, min0, max0, out_type='int8')
    a_ = mx.nd.contrib.dequantize(qa, min1, max1, out_type='float32')

    qa_real = mx.nd.array([[18, 75], [77, 109]])
    a_real  = mx.nd.array([[0.14173228, 0.5905512], [0.6062992, 0.8582677]])
    print(a_.asnumpy())
    print(a_real.asnumpy())
    assert same(qa.asnumpy(), qa_real.asnumpy())
    assert_almost_equal(a_.asnumpy(),  a_real.asnumpy(), rtol=1e-2)

def test_index_copy():
    x = mx.nd.zeros((5,3))
    t = mx.nd.array([[1,2,3],[4,5,6],[7,8,9]])
    index = mx.nd.array([0,4,2], dtype=np.int64)
    tensor = mx.nd.array([[1,2,3],[0,0,0],[7,8,9],[0,0,0],[4,5,6]])
    x_grad = mx.nd.array([[0,0,0],[1,1,1],[0,0,0],[1,1,1],[0,0,0]])
    t_grad = mx.nd.array([[1,1,1],[1,1,1],[1,1,1]])

    t.attach_grad()
    with mx.autograd.record():
        out = mx.nd.contrib.index_copy(x, index, t)
    out.backward()
    assert same(out.asnumpy(), tensor.asnumpy())
    assert same(t.grad.asnumpy(), t_grad.asnumpy())

    x.attach_grad()
    t.attach_grad()
    with mx.autograd.record():
        out = mx.nd.contrib.index_copy(x, index, t)
    out.backward()
    assert same(out.asnumpy(), tensor.asnumpy())
    assert same(x.grad.asnumpy(), x_grad.asnumpy())
    assert same(t.grad.asnumpy(), t_grad.asnumpy())


def test_boolean_mask():
    data = mx.nd.array([[1, 2, 3],[4, 5, 6],[7, 8, 9]])
    index = mx.nd.array([0, 1, 0])
    data.attach_grad()
    with mx.autograd.record():
        out = mx.nd.contrib.boolean_mask(data, index)
    out.backward()
    data.grad.wait_to_read()
    expected = np.array([[4, 5, 6]])
    expected_grad = np.array([[0, 0, 0], [1, 1, 1], [0, 0, 0]])
    assert same(out.asnumpy(), expected)
    assert same(data.grad.asnumpy(), expected_grad)

    # test 0-size output
    prev_np_shape = mx.set_np_shape(True)
    try:
        data = mx.nd.array([[1, 2, 3],[4, 5, 6],[7, 8, 9]])
        index = mx.nd.array([0, 0, 0])
        data.attach_grad()
        with mx.autograd.record():
            out = mx.nd.contrib.boolean_mask(data, index)
        out.backward()
        data.grad.wait_to_read()
        expected = np.zeros((0, 3))
        expected_grad = np.array([[0, 0, 0], [0, 0, 0], [0, 0, 0]])
        assert same(out.asnumpy(), expected)
        assert same(data.grad.asnumpy(), expected_grad)
    finally:
        mx.set_np_shape(prev_np_shape)

    # test gradient
    shape = (100, 30)
    a = mx.nd.random.randint(0, 100, shape=shape)
    a.attach_grad()
    bi = mx.nd.random.randint(0, 100, shape=shape[0:1]) > 50
    ci = mx.nd.random.randint(0, 100, shape=shape[0:1]) < 50
    mx_grad = mx.nd.zeros_like(a)
    mx.autograd.mark_variables([a], [mx_grad], grad_reqs='add')
    T = 3
    for _ in range(T):
        with mx.autograd.record():
            b = mx.nd.contrib.boolean_mask(a, bi)
            c = mx.nd.contrib.boolean_mask(a, ci)
            su = b.sum() + c.sum()
            su.backward()
    grad = (bi + ci).asnumpy().reshape((-1,) + (1,) * (len(shape)-1))
    grad = np.tile(grad, (1,) + shape[1:])
    # T times
    grad *= T
    assert_allclose(a.grad.asnumpy(), grad)
    a_np = a.asnumpy()
    assert same(b.asnumpy(), a_np[bi.asnumpy().astype('bool')])
    assert same(c.asnumpy(), a_np[ci.asnumpy().astype('bool')])


def test_div_sqrt_dim():
    data_tmp = np.random.normal(0, 1, (5, 10, 8))
    data = mx.symbol.Variable('data')
    test = mx.sym.contrib.div_sqrt_dim(data)

    check_numeric_gradient(test, [data_tmp], numeric_eps=1E-2)
    check_symbolic_forward(test, [data_tmp], [data_tmp / np.sqrt(data_tmp.shape[-1])])


# helper function to identify inputs likely to fail check_numeric_gradient tol test
# due to finite difference method inaccuracies or function discontuities at the origin
def bad_input_finder(f, f_grad, dtype):
    eps = default_numeric_eps()[np.dtype(dtype)]
    rtol = default_rtols()[np.dtype(dtype)]
    def expected_relative_error(x):
        fd_gradient = (f(x+eps/2) - f(x-eps/2)) / eps
        return abs(fd_gradient/f_grad(x) - 1)
    def is_fd_problem_input(x):
        return abs(x) < eps/2 or expected_relative_error(x) > rtol
    return np.vectorize(is_fd_problem_input)

def test_reciprocal_op():
    data_tmp = np.random.rand(3, 4).astype(np.float32) * 10 - 5

    # Avoid possible division by 0 errors and finite difference method
    # inaccuracies by replacing problem inputs with 1.0.
    is_bad_input = bad_input_finder(np.reciprocal,
                                    lambda x: -np.reciprocal(x)**2, np.float32)
    data_tmp[is_bad_input(data_tmp)] = 1.0
    data = mx.symbol.Variable('data')
    test = mx.sym.reciprocal(data)

    check_numeric_gradient(test, [data_tmp])
    check_symbolic_forward(test, [data_tmp], [np.reciprocal(data_tmp)])


def test_cbrt_op():
    data_tmp = np.random.rand(3, 4).astype(np.float32) * 10 - 5

    # Avoid possible division by 0 errors and finite difference method
    # inaccuracies by replacing problem inputs with 1.0.
    is_bad_input = bad_input_finder(np.cbrt,
                                    lambda x: 1./(3 * np.cbrt(x)**2), np.float32)
    data_tmp[is_bad_input(data_tmp)] = 1.0
    data = mx.symbol.Variable('data')
    test = mx.sym.cbrt(data)
    check_numeric_gradient(test, [data_tmp])
    check_symbolic_forward(test, [data_tmp], [np.cbrt(data_tmp)])


def test_rcbrt_op():
    data_tmp = np.random.rand(3, 4).astype(np.float32) * 10 - 5

    # Avoid possible division by 0 errors and finite difference method
    # inaccuracies by replacing problem inputs with 1.0.
    is_bad_input = bad_input_finder(lambda x: 1./np.cbrt(x),
                                    lambda x: -1./(3 * np.cbrt(x)**4), np.float32)
    data_tmp[is_bad_input(data_tmp)] = 1.0
    data = mx.symbol.Variable('data')
    test = mx.sym.rcbrt(data)

    check_numeric_gradient(test, [data_tmp])
    check_symbolic_forward(test, [data_tmp], [1/np.cbrt(data_tmp)])


def test_custom_op():
    class Sqr(mx.operator.CustomOp):
        def forward(self, is_train, req, in_data, out_data, aux):
            if in_data[0].stype == 'default':
                aux[0][:] = 1
                self.assign(out_data[0], req[0], in_data[0]*in_data[0])
            else:
                inp = in_data[0]
                csr_m = inp.data * inp.data
                out = mx.nd.sparse.csr_matrix((csr_m, inp.indices, inp.indptr), shape=inp.shape)
                self.assign(out_data[0], req[0], out)
                if (in_data[0].stype == 'csr'):
                    assert(isinstance(out_data[0], mx.nd.sparse.CSRNDArray))


        def backward(self, req, out_grad, in_data, out_data, in_grad, aux):
            self.assign(in_grad[0], req[0], 2 * mx.nd.sparse.elemwise_mul(in_data[0], out_grad[0]))
            if in_data[0].stype == 'default':
                assert (aux[0].asnumpy() == 1).all()

    @mx.operator.register("sqr")
    class SqrProp(mx.operator.CustomOpProp):
        def __init__(self):
            super(SqrProp, self).__init__(need_top_grad=True)

        def list_arguments(self):
            return ['data']

        def list_outputs(self):
            return ['output']

        def list_auxiliary_states(self):
            return ['aux']

        def infer_shape(self, in_shape):
            return in_shape, [in_shape[0]], [in_shape[0]]

        def infer_type(self, in_type):
            return in_type, [in_type[0]], [in_type[0]]

        def infer_storage_type(self, in_stype):
            if in_stype[0] == 'default':
                return ['default'], ['default'], ['default']
            return ['csr'], ['csr'], ['csr']

        def infer_storage_type_backward(self, ograd_stype, in_stype,
                                        out_stype, igrad_stype, aux_stype):
            if in_stype[0] == 'default':
                return ['default'], ['default'], ['default'], ['default'], ['default']
            return ['default'], ['csr'], ['csr'], ['csr'], ['csr']

        def create_operator(self, ctx, shapes, dtypes):
            return Sqr()

    data = mx.symbol.Variable('data')
    aux = mx.symbol.Variable('aux')
    op = mx.symbol.Custom(data=data, aux=aux, name='sqr', op_type='sqr')
    x = mx.nd.array(np.random.uniform(-1, 1, size=(4, 10)))
    aux = mx.nd.zeros_like(x)
    check_numeric_gradient(op, [x], [aux])

    data = mx.symbol.cast(data, dtype='float64')
    op = mx.symbol.cast(op, dtype='float32')
    check_numeric_gradient(op, [x], [aux])

    data = mx.symbol.Variable('data', stype='csr')
    aux = mx.symbol.Variable('aux')
    op2 = mx.symbol.Custom(data=data, aux=aux, name='sqr', op_type='sqr')
    x = x.tostype('csr')
    aux = mx.nd.zeros_like(x)
    check_numeric_gradient(op2, [x], [aux], grad_stype_dict={"data": "csr"})

    x2 = mx.nd.array(np.random.uniform(-1, 1, size=(4, 10)))
    x2 = x2.tostype('csr')
    aux2 = mx.nd.zeros_like(x2)
    x2.attach_grad()
    with mx.autograd.record():
        output = mx.nd.Custom(x2, aux2, name='sqr', op_type='sqr')
        output.backward()
    expected_output = mx.nd.sparse.square(x2)
    expected_grad = 2 * x2
    rtol = 1e-4
    atol = 1e-6
    assert_almost_equal(output, expected_output, rtol=rtol, atol=atol)
    assert_almost_equal(x2.grad, expected_grad, rtol=rtol, atol=atol)


    # test for backward compatibility, i.e. the correctness of default implementation of
    # infer storage in custom operator
    class Mult(mx.operator.CustomOp):
        def forward(self, is_train, req, in_data, out_data, aux):
            self.assign(out_data[0], req[0], in_data[0]*in_data[1])

        def backward(self, req, out_grad, in_data, out_data, in_grad, aux):
            self.assign(in_grad[0], req[0], in_data[1])
            self.assign(in_grad[1], req[1], in_data[0])

    @mx.operator.register("mult")
    class MultProp(mx.operator.CustomOpProp):
        def __init__(self):
            super(MultProp, self).__init__(need_top_grad=True)

        def list_arguments(self):
            return ['lhs', 'rhs']

        def list_outputs(self):
            return ['output']

        def infer_shape(self, in_shape):
            return in_shape, [in_shape[0]], []

        def create_operator(self, ctx, shapes, dtypes):
            return Mult()

    lhs = mx.nd.array(np.random.uniform(-1, 1, size=(4, 10)))
    rhs = mx.nd.array(np.random.uniform(-1, 1, size=(4, 10)))
    lhs.attach_grad()
    rhs.attach_grad()
    with mx.autograd.record():
        y = mx.nd.Custom(lhs, rhs, name='mult', op_type='mult')
        y.backward()
    assert_almost_equal(rhs, lhs.grad, rtol=rtol, atol=atol)
    assert_almost_equal(lhs, rhs.grad, rtol=rtol, atol=atol)

    class MultNoGrad(mx.operator.CustomOp):
        def forward(self, is_train, req, in_data, out_data, aux):
            self.assign(out_data[0], req[0], in_data[0]*in_data[1])

        def backward(self, req, out_grad, in_data, out_data, in_grad, aux):
            self.assign(in_grad[0], req[0], in_data[1])
            self.assign(in_grad[1], req[1], in_data[0])

    @mx.operator.register("mult_no_grad")
    class MultNoGradProp(mx.operator.CustomOpProp):
        def __init__(self):
            super(MultNoGradProp, self).__init__(need_top_grad=False)

        def list_arguments(self):
            return ['lhs', 'rhs']

        def list_outputs(self):
            return ['output']

        def infer_shape(self, in_shape):
            return in_shape, [in_shape[0]], []

        def create_operator(self, ctx, shapes, dtypes):
            return MultNoGrad()

        def infer_storage_type_backward(self, ograd_stype, in_stype, out_stype, igrad_stype, aux_stype):
            return ograd_stype, in_stype, out_stype, igrad_stype, aux_stype

    with mx.autograd.record():
        y2 = mx.nd.Custom(lhs, rhs, name="mult_no_grad", op_type="mult_no_grad")
        y2.backward()
    assert_almost_equal(rhs, lhs.grad, rtol=rtol, atol=atol)
    assert_almost_equal(lhs, rhs.grad, rtol=rtol, atol=atol)

    class NoInputOp(mx.operator.CustomOp):
        def __init__(self, length, depth):
            super(NoInputOp, self).__init__()
            self.output = np.ones(shape=(length, depth), dtype=np.float32)

        def forward(self, is_train, req, in_data, out_data, aux):
            self.assign(out_data[0], req[0], self.output)

        def backward(self, req, out_grad, in_data, out_data, in_grad, aux):
            pass

    @mx.operator.register("no_input_op")
    class NoInputOpProp(mx.operator.CustomOpProp):
        def __init__(self, length, depth):
            super(NoInputOpProp, self).__init__()
            self.length = int(length)
            self.depth = int(depth)

        def list_arguments(self):
            return []

        def list_outputs(self):
            return ['output']

        def infer_shape(self, in_shape):
            return [], [(self.length, self.depth)], []

        def infer_type(self, in_type):
            return [], [np.float32], []

        def create_operator(self, ctx, shapes, dtypes):
            return NoInputOp(length=self.length, depth=self.depth)

    with mx.autograd.record():
        x = mx.nd.Custom(length=10, depth=10, op_type="no_input_op")
    assert_almost_equal(x, np.ones(shape=(10, 10), dtype=np.float32))

@pytest.mark.skip(reason="Flaky test, tracked at https://github.com/apache/incubator-mxnet/issues/17467")
def test_custom_op_fork():
    # test custom operator fork
    # see https://github.com/apache/incubator-mxnet/issues/14396
    class AdditionOP(mx.operator.CustomOp):
        def __init__(self):
            super(AdditionOP, self).__init__()
        def forward(self, is_train, req, in_data, out_data, aux):
            out_data[0][:] = in_data[0] + in_data[1]
        def backward(self, req, out_grad, in_data, out_data, in_grad, aux):
            in_grad[0][:] = out_grad[0]
            in_grad[1][:] = out_grad[0]

    @mx.operator.register("AdditionOP")
    class AdditionOPProp(mx.operator.CustomOpProp):
        def __init__(self):
            super(AdditionOPProp, self).__init__()
        def list_arguments(self):
            return ['a', 'b']
        def list_outputs(self):
            return ['output']
        def infer_shape(self, in_shape):
            return in_shape, [in_shape[0]]
        def create_operator(self, ctx, shapes, dtypes):
            return AdditionOP()

    if not sys.platform.startswith('win'):  # no fork in windows
        def custom_add():
            a = mx.nd.array([1, 2, 3])
            b = mx.nd.array([4, 5, 6])
            c = mx.nd.Custom(a, b, op_type='AdditionOP')
            assert_almost_equal((a + b).asnumpy(), c.asnumpy())

        custom_add()
        from multiprocessing import Process
        p = Process(target=custom_add)
        p.daemon = True
        p.start()
        p.join(5)
        assert not p.is_alive() and p.exitcode == 0


def _build_dot_custom(fun_forward, name):
    class Dot(mx.operator.CustomOp):
        def __init__(self):
            super(Dot, self).__init__()
        def forward(self, is_train, req, in_data, out_data, aux):
            fun_forward(in_data, out_data)
        def backward(self, req, out_grad, in_data, out_data, in_grad, aux):
            pass

    @mx.operator.register(name)
    class DotProp(mx.operator.CustomOpProp):
        def __init__(self):
            super(DotProp, self).__init__()
        def list_arguments(self):
            return ['a', 'b']
        def list_outputs(self):
            return ['output']
        def infer_shape(self, in_shape):
            return in_shape, [(in_shape[0][0], in_shape[1][1])]
        def create_operator(self, ctx, shapes, dtypes):
            return Dot()

def test_custom_op_exc():
    # test except handling
    # see https://github.com/apache/incubator-mxnet/pull/14693
    # 1. error in python code
    def custom_exc1():
        def f(in_data, out_data):
            assert False
            out_data[0][:] = mx.nd.dot(in_data[0], in_data[1])
        _build_dot_custom(f, 'Dot1')
        a = mx.nd.zeros((4, 1))
        b = mx.nd.zeros((1, 4))
        c = mx.nd.Custom(a, b, op_type='Dot1')
        c.wait_to_read()
    pytest.raises(MXNetError, custom_exc1)

    # 2. error in pushing operator to engine
    def custom_exc2():
        def f(in_data, out_data):
            out_data[0][:] = mx.nd.dot(in_data[0], in_data[1])
        _build_dot_custom(f, 'Dot2')
        a = mx.nd.zeros((4, 2))
        b = mx.nd.zeros((1, 4))
        # trigger error by invalid input shapes of operands
        c = mx.nd.Custom(a, b, op_type='Dot2')
        c.wait_to_read()
    pytest.raises(MXNetError, custom_exc2)

    # 3. error in real execution
    if default_context().device_type == 'cpu':
        def custom_exc3():
            def f(in_data, out_data):
                dot = mx.nd.dot(in_data[0], in_data[1])
                # input to Cholesky factorization should be
                # symmetric positive-definite, error will be
                # triggered in op execution on cpu
                out_data[0][:] = mx.nd.linalg.potrf(dot)
                out_data[0].wait_to_read()
            _build_dot_custom(f, 'Dot3')
            a = mx.nd.zeros((2, 1))
            b = mx.nd.zeros((1, 2))
            c = mx.nd.Custom(a, b, op_type='Dot3')
            c.wait_to_read()
        pytest.raises(MXNetError, custom_exc3)

        def custom_exc4():
            def f(in_data, out_data):
                dot = mx.nd.dot(in_data[0], in_data[1])
                # input to Cholesky factorization should be
                # symmetric positive-definite, error will be
                # triggered in op execution on cpu
                out_data[0][:] = mx.nd.linalg.potrf(dot)
            _build_dot_custom(f, 'Dot4')
            a = mx.nd.zeros((2, 1))
            b = mx.nd.zeros((1, 2))
            c = mx.nd.Custom(a, b, op_type='Dot4')
            c.wait_to_read()
        pytest.raises(MXNetError, custom_exc4)


def test_psroipooling():
    for num_rois in [1, 2]:
        for num_classes, num_group in itertools.product([2, 3], [2, 3]):
            for image_height, image_width in itertools.product([168, 224], [168, 224]):
                for grad_nodes in [['im_data']]:
                    spatial_scale = 0.0625
                    feat_height = np.int(image_height * spatial_scale)
                    feat_width = np.int(image_width * spatial_scale)
                    im_data = np.random.rand(1, num_classes*num_group*num_group, feat_height, feat_width)
                    rois_data = np.zeros([num_rois, 5])
                    rois_data[:, [1,3]] = np.sort(np.random.rand(num_rois, 2)*(image_width-1))
                    rois_data[:, [2,4]] = np.sort(np.random.rand(num_rois, 2)*(image_height-1))

                    im_data_var = mx.symbol.Variable(name="im_data")
                    rois_data_var = mx.symbol.Variable(name="rois_data")
                    op = mx.sym.contrib.PSROIPooling(data=im_data_var, rois=rois_data_var, spatial_scale=spatial_scale,
                                                     group_size=num_group, pooled_size=num_group,
                                                     output_dim=num_classes, name='test_op')
                    rtol, atol = 1e-2, 1e-3
                    check_numeric_gradient(op, [im_data, rois_data], rtol=rtol, atol=atol,
                                           grad_nodes=grad_nodes)


def test_psroipooling_with_type():
    arg_params = {
        'psroipool_rois': np.array([[0, 10, 22, 161, 173], [0, 20, 15, 154, 160]])}

    # plain psroipooling
    sym = mx.sym.contrib.PSROIPooling(spatial_scale=0.0625, output_dim=2, pooled_size=3, name='psroipool')
    ctx_list = [{'ctx': mx.cpu(0),
                 'psroipool_data': (1, 18, 14, 14),
                 'psroipool_rois': (2, 5),
                 'type_dict': {'psroipool_data': np.float64, 'psroipool_rois': np.float64}},
                {'ctx': mx.cpu(0),
                 'psroipool_data': (1, 18, 14, 14),
                 'psroipool_rois': (2, 5),
                 'type_dict': {'psroipool_data': np.float32, 'psroipool_rois': np.float32}},
                {'ctx': mx.cpu(0),
                 'psroipool_data': (1, 18, 14, 14),
                 'psroipool_rois': (2, 5),
                 'type_dict': {'psroipool_data': np.float16, 'psroipool_rois': np.float16}},
                ]

    check_consistency(sym, ctx_list, grad_req={'psroipool_data': 'write',
                                               'psroipool_rois': 'null'}, arg_params=arg_params)


@pytest.mark.parametrize('num_batch', [1, 2])
@pytest.mark.parametrize('num_channel_data_deformable_group', itertools.product([4, 8], [1, 2]))
@pytest.mark.parametrize('input_height_width', itertools.product([5, 6], [5, 6]))
@pytest.mark.parametrize('dilate', [(1, 1), (2, 2)])
@pytest.mark.parametrize('grad_nodes', [['im_data'], ['offset_data'], ['weight']])
def test_deformable_convolution(num_batch, num_channel_data_deformable_group, input_height_width,
                                dilate, grad_nodes):
    num_channel_data, num_deformable_group = num_channel_data_deformable_group
    input_height, input_width = input_height_width
    output_height = input_height
    output_width = input_width
    im_data = np.random.rand(num_batch, num_channel_data, input_height, input_width)
    offset_data = \
        np.random.rand(num_batch, num_deformable_group * 3 * 3 * 2, output_height, output_width)\
        * 0.8 + 0.1

    weight = np.random.normal(0, 0.001, (num_channel_data, num_channel_data, 3, 3))
    bias = np.zeros(num_channel_data)

    im_data_var = mx.symbol.Variable(name="im_data").as_np_ndarray()
    offset_data_var = mx.symbol.Variable(name="offset_data").as_np_ndarray()
    weight_var = mx.symbol.Variable(name="weight").as_np_ndarray()
    bias_var = mx.symbol.Variable(name="bias").as_np_ndarray()
    op = mx.sym.npx.deformable_convolution(name='test_op', data=im_data_var,
                                           offset=offset_data_var,
                                           weight=weight_var, bias=bias_var,
                                           num_filter=num_channel_data, pad=dilate,
                                           kernel=(3, 3), stride=(1, 1), dilate=dilate,
                                           num_deformable_group=num_deformable_group)
    if grad_nodes[0] == 'offset_data':
        # wider tolerance needed for coordinate differential
        rtol, atol = 1.0, 1e-2
    else:
        rtol, atol = 0.05, 1e-3
    # By now we only have gpu implementation
    if default_context().device_type == 'gpu':
        check_numeric_gradient(op, [im_data, offset_data, weight, bias], rtol=rtol, atol=atol,
                               grad_nodes=grad_nodes, ctx=mx.gpu(0), numeric_eps=1.0/64)


def _validate_sample_location(input_rois, input_offset, spatial_scale, pooled_w, pooled_h, sample_per_part, part_size, output_dim, num_classes, trans_std, feat_h, feat_w):
    num_rois = input_rois.shape[0]
    output_offset = input_offset.copy()
    # simulate deformable psroipooling forward function
    for roi_idx in range(num_rois):
        sub_rois = input_rois[roi_idx, :].astype(np.float32)
        img_idx, x0, y0, x1, y1 = int(sub_rois[0]), sub_rois[1], sub_rois[2], sub_rois[3], sub_rois[4]
        roi_start_w = round(x0) * spatial_scale - 0.5
        roi_start_h = round(y0) * spatial_scale - 0.5
        roi_end_w = round(x1 + 1) * spatial_scale - 0.5
        roi_end_h = round(y1 + 1) * spatial_scale - 0.5
        roi_w, roi_h = roi_end_w - roi_start_w, roi_end_h - roi_start_h
        bin_size_w, bin_size_h = roi_w / pooled_w, roi_h / pooled_h
        sub_bin_size_w, sub_bin_size_h = bin_size_w / sample_per_part, bin_size_h / sample_per_part
        for c_top in range(output_dim):
            channel_each_cls = output_dim / num_classes
            class_id = int(c_top / channel_each_cls)
            for ph in range(pooled_h):
                for pw in range(pooled_w):
                    part_h = int(math.floor(float(ph) / pooled_h * part_size))
                    part_w = int(math.floor(float(pw) / pooled_w * part_size))
                    trans_x = input_offset[roi_idx, class_id * 2, part_h, part_w] * trans_std
                    trans_y = input_offset[roi_idx, class_id * 2 + 1, part_h, part_w] * trans_std
                    bin_h_start, bin_w_start = ph * bin_size_h + roi_start_h, pw * bin_size_w + roi_start_w

                    need_check = True
                    while need_check:
                        pass_check = True
                        for ih in range(sample_per_part):
                            for iw in range(sample_per_part):
                                h = bin_h_start + trans_y * roi_h + ih * sub_bin_size_h
                                w = bin_w_start + trans_x * roi_w + iw * sub_bin_size_w

                                if w < -0.5 or w > feat_w - 0.5 or h < -0.5 or h > feat_h - 0.5:
                                    continue

                                w = min(max(w, 0.1), feat_w - 1.1)
                                h = min(max(h, 0.1), feat_h - 1.1)
                                # if the following condiiton holds, the sampling location is not differentiable
                                # therefore we need to re-do the sampling process
                                if h - math.floor(h) < 1e-3 or math.ceil(h) - h < 1e-3 or w - math.floor(w) < 1e-3 or math.ceil(w) - w < 1e-3:
                                    trans_x, trans_y = random.random() * trans_std, random.random() * trans_std
                                    pass_check = False
                                    break
                            if not pass_check:
                                break
                        if pass_check:
                            output_offset[roi_idx, class_id * 2 + 1, part_h, part_w] = trans_y / trans_std
                            output_offset[roi_idx, class_id * 2, part_h, part_w] = trans_x / trans_std
                            need_check = False

    return output_offset

@pytest.mark.skip(reason="Flaky test, tracked at https://github.com/apache/incubator-mxnet/issues/11713")
def test_deformable_psroipooling():
    sample_per_part = 4
    trans_std = 0.1
    for num_rois in [1, 2]:
        for num_classes, num_group in itertools.product([2, 3], [2, 3]):
            for image_height, image_width in itertools.product([160, 224], [160, 224]):
                for grad_nodes in [['im_data'], ['offset_data']]:
                    spatial_scale = 0.0625
                    stride = int(1 / spatial_scale)
                    feat_height = np.int(image_height * spatial_scale)
                    feat_width = np.int(image_width * spatial_scale)
                    im_data = np.random.rand(1, num_classes*num_group*num_group, feat_height, feat_width)
                    rois_data = np.zeros([num_rois, 5])
                    rois_data[:, [1,3]] = np.sort(np.random.rand(num_rois, 2)*(image_width-1 - 2 * stride)) + stride
                    rois_data[:, [2,4]] = np.sort(np.random.rand(num_rois, 2)*(image_height-1 - 2 * stride)) + stride
                    offset_data = np.random.rand(num_rois, 2*num_classes, num_group, num_group)
                    # at certain points, the bilinear interpolation function may be non-differentiable
                    # to avoid this, we check whether the input locates on the valid points
                    offset_data = _validate_sample_location(rois_data, offset_data, spatial_scale, num_group, num_group,
                                                            sample_per_part, num_group, num_classes, num_classes, trans_std, feat_height, feat_width)
                    im_data_var = mx.symbol.Variable(name="im_data")
                    rois_data_var = mx.symbol.Variable(name="rois_data")
                    offset_data_var = mx.symbol.Variable(name="offset_data")
                    op = mx.sym.contrib.DeformablePSROIPooling(data=im_data_var, rois=rois_data_var,
                                                               trans=offset_data_var, spatial_scale=spatial_scale,
                                                               sample_per_part=4, group_size=num_group,
                                                               pooled_size=num_group, output_dim=num_classes,
                                                               trans_std=0.1, no_trans=False, name='test_op')
                    rtol, atol = 1e-2, 1e-3
                    # By now we only have gpu implementation
                    if default_context().device_type == 'gpu':
                        check_numeric_gradient(op, [im_data, rois_data, offset_data], rtol=rtol, atol=atol,
                                               grad_nodes=grad_nodes, ctx=mx.gpu(0))


def _gemm_test_helper(dtype, grad_check, rtol_fw = None, atol_fw = None,
                                         rtol_bw = None, atol_bw = None, num_eps = None):
    def np_random_data(shape, dtype=np.float32):
        return np.random.uniform(low=-0.5,
                                 high=0.5, size=shape).astype(dtype)

    data1 = mx.symbol.Variable('data1')
    data2 = mx.symbol.Variable('data2')
    data3 = mx.symbol.Variable('data3')

    check_fw = lambda sym, location, expected :\
        check_symbolic_forward(sym, location, expected, rtol=rtol_fw,
                               atol=atol_fw, dtype=dtype)
    check_grad = lambda sym, location:\
        check_numeric_gradient(sym, location, numeric_eps=num_eps, rtol=rtol_bw,
                               atol=atol_bw, dtype=dtype)
    rep_3x = lambda a, m, n :\
        np.reshape(np.tile(np.array(a).flatten(), 3), (3, 1, m, n))

    shape1 = (2, 3)
    shape2 = (3, 2)
    shape3 = (3, 3)
    shape4 = (2, 2)
    data_in1 = np_random_data(shape1, dtype)
    data_in2 = np_random_data(shape2, dtype)
    data_in3 = np_random_data(shape3, dtype)
    data_in4 = np_random_data(shape4, dtype)
    # Check all transpositions of gemm operator.
    data_in1_t = np.transpose(data_in1)
    data_in2_t = np.transpose(data_in2)
    res_gemm = 4. * np.dot(data_in1, data_in2) + 7. * data_in4
    test_gemm = mx.sym.linalg.gemm(data1, data2, data3, alpha=4., beta=7.)
    check_fw(test_gemm, [data_in1, data_in2, data_in4], [res_gemm])
    if grad_check == 1:
        check_grad(test_gemm, [data_in1, data_in2, data_in4])
    res_gemm = 4. * np.dot(data_in1_t, data_in2_t) + 7. * data_in3
    test_gemm = mx.sym.linalg.gemm(data1, data2, data3, alpha=4., beta=7.,
                                   transpose_a=True, transpose_b=True)
    check_fw(test_gemm, [data_in1, data_in2, data_in3], [res_gemm])
    if grad_check == 1:
        check_grad(test_gemm, [data_in1, data_in2, data_in3])
    res_gemm = 4. * np.dot(data_in1_t, data_in1) + 7. * data_in3
    test_gemm = mx.sym.linalg.gemm(data1, data2, data3, alpha=4., beta=7.,
                                   transpose_a=True)
    check_fw(test_gemm, [data_in1, data_in1, data_in3], [res_gemm])
    if grad_check == 1:
        check_grad(test_gemm, [data_in1, data_in1, data_in3])
    res_gemm = 4. * np.dot(data_in1, data_in1_t) + 7. * data_in4
    test_gemm = mx.sym.linalg.gemm(data1, data2, data3, alpha=4., beta=7.,
                                   transpose_b=True)
    check_fw(test_gemm, [data_in1, data_in1, data_in4], [res_gemm])
    if grad_check == 1:
        check_grad(test_gemm, [data_in1, data_in1, data_in4])

    # Check batch of gemm.
    a = rep_3x(data_in1, 2, 3)
    b = rep_3x(data_in2, 3, 2)
    c = rep_3x(data_in4, 2, 2)
    r = 4. * np.dot(data_in1, data_in2) + 7. * data_in4
    r = rep_3x(r, 2, 2)
    test_gemm = mx.sym.linalg.gemm(data1, data2, data3, alpha=4., beta=7.)
    check_fw(test_gemm, [a, b, c], [r])
    if grad_check == 1:
        check_grad(test_gemm, [a, b, c])
    # Check for different axis that describes matrix rows.
    a2 = np.copy(np.swapaxes(a, 0, 2))
    b2 = np.copy(np.swapaxes(b, 0, 2))
    c2 = np.copy(np.swapaxes(c, 0, 2))
    r2 = np.copy(np.swapaxes(r, 0, 2))
    test_gemm = mx.sym.linalg.gemm(data1, data2, data3, alpha=4., beta=7., axis = 0)
    check_fw(test_gemm, [a2, b2, c2], [r2])
    if grad_check == 1:
        check_grad(test_gemm, [a2, b2, c2])
    a2 = np.copy(np.swapaxes(a, 1, 2))
    b2 = np.copy(np.swapaxes(b, 1, 2))
    c2 = np.copy(np.swapaxes(c, 1, 2))
    r2 = np.copy(np.swapaxes(r, 1, 2))
    test_gemm = mx.sym.linalg.gemm(data1, data2, data3, alpha=4., beta=7., axis = -3)
    check_fw(test_gemm, [a2, b2, c2], [r2])
    if grad_check == 1:
        check_grad(test_gemm, [a2, b2, c2])

    # Check gemm2 operator same way as gemm.
    res_gemm = 4. * np.dot(data_in1, data_in2)
    test_gemm = mx.sym.linalg.gemm2(data1, data2, alpha=4.)
    check_fw(test_gemm, [data_in1, data_in2], [res_gemm])
    if grad_check == 1:
        check_grad(test_gemm, [data_in1, data_in2])
    res_gemm = 4. * np.dot(data_in1_t, data_in2_t)
    test_gemm = mx.sym.linalg.gemm2(data1, data2, alpha=4., transpose_a=True,
                                    transpose_b=True)
    check_fw(test_gemm, [data_in1, data_in2], [res_gemm])
    if grad_check == 1:
        check_grad(test_gemm, [data_in1, data_in2])
    res_gemm = 4. * np.dot(data_in1_t, data_in1)
    test_gemm = mx.sym.linalg.gemm2(data1, data2, alpha=4., transpose_a=True)
    check_fw(test_gemm, [data_in1, data_in1], [res_gemm])
    if grad_check == 1:
        check_grad(test_gemm, [data_in1, data_in1])
    res_gemm = 4. * np.dot(data_in1, data_in1_t)
    test_gemm = mx.sym.linalg.gemm2(data1, data2, alpha=4., transpose_b=True)
    check_fw(test_gemm, [data_in1, data_in1], [res_gemm])
    if grad_check == 1:
        check_grad(test_gemm, [data_in1, data_in1])

    # Check batch of gemm2.
    a = rep_3x(data_in1, 2, 3)
    b = rep_3x(data_in2, 3, 2)
    r = rep_3x(4. * np.dot(data_in1, data_in2), 2, 2)
    test_gemm = mx.sym.linalg.gemm2(data1, data2, alpha=4.)
    check_fw(test_gemm, [a, b], [r])
    if grad_check == 1:
        check_grad(test_gemm, [a, b])
    a2 = np.copy(np.swapaxes(a, 0, 2))
    b2 = np.copy(np.swapaxes(b, 0, 2))
    r2 = np.copy(np.swapaxes(r, 0, 2))
    test_gemm = mx.sym.linalg.gemm2(data1, data2, alpha=4., axis = 0)
    check_fw(test_gemm, [a2, b2], [r2])
    if grad_check == 1:
        check_grad(test_gemm, [a2, b2])
    a2 = np.copy(np.swapaxes(a, 1, 2))
    b2 = np.copy(np.swapaxes(b, 1, 2))
    r2 = np.copy(np.swapaxes(r, 1, 2))
    test_gemm = mx.sym.linalg.gemm2(data1, data2, alpha=4., axis = -3)
    check_fw(test_gemm, [a2, b2], [r2])
    if grad_check == 1:
        check_grad(test_gemm, [a2, b2])

# Test gemm separately from other la-operators.
def test_gemm():
    _gemm_test_helper(np.float64, True)
    with environment('MXNET_CUDA_TENSOR_OP_MATH_ALLOW_CONVERSION', '0'):
        _gemm_test_helper(np.float32, True)
    if default_context().device_type == 'gpu':
        with environment('MXNET_CUDA_TENSOR_OP_MATH_ALLOW_CONVERSION', '1'):
            _gemm_test_helper(np.float32, True)


# Helper functions for test_laop

def _make_symm_symbol(a, ndims):
    assert ndims >= 2
    tr_shape = list(range(ndims))
    tr_shape[-1] = ndims-2
    tr_shape[-2] = ndims-1
    tr_shape = tuple(tr_shape)
    return 0.5 * (a + mx.sym.transpose(a, axes=tr_shape))

def _make_triangle_symm(a, ndims, m, lower, dtype=np.float32):
    assert ndims >= 2
    # The last two dimensions must both be m
    # Create mask for lower triangle and diagonal
    index = mx.sym.arange(start=0, stop=m, step=1, dtype=np.int32)
    lt_mask = mx.sym.one_hot(index, depth=m, dtype=dtype)
    for j in range(1, m):
        part1 = mx.sym.zeros(shape=(j, m), dtype=dtype)
        index = mx.sym.arange(start=0, stop=m-j, step=1, dtype=np.int32)
        part2 = mx.sym.one_hot(index, depth=m, dtype=dtype)
        lt_mask = lt_mask + mx.sym.concat(*[part1, part2], dim=0)
    if not lower:
        lt_mask = mx.sym.reshape(lt_mask, shape=(m, m))
        lt_mask = mx.sym.transpose(lt_mask, axes=(1, 0))
    shp = tuple([1]*(ndims-2) + [m, m])
    lt_mask = mx.sym.reshape(lt_mask, shape=shp)
    return mx.sym.broadcast_mul(a, lt_mask)

# @ankkhedia: Getting rid of fixed seed as flakiness could not be reproduced
# tracked at https://github.com/apache/incubator-mxnet/issues/11718
@xfail_when_nonstandard_decimal_separator
def test_laop():
    dtype = np.float64
    rtol_fw = 1e-7
    atol_fw = 1e-9
    num_eps = 2e-6
    rtol_bw = 1e-5
    atol_bw = 1e-5
    # enable numerical checking of gradients
    grad_check = 1

    data1 = mx.symbol.Variable('data1')
    data2 = mx.symbol.Variable('data2')

    rep_3x = lambda a, m, n :\
        np.reshape(np.tile(np.array(a).flatten(), 3), (3, 1, m, n))

    def check_fw_grad(sym, location, expected):
        check_symbolic_forward(sym, location, expected, rtol=rtol_fw,
                               atol=atol_fw, dtype=dtype)
        if grad_check == 1:
            check_numeric_gradient(sym, location, numeric_eps=num_eps, rtol=rtol_bw,
                                   atol=atol_bw, dtype=dtype)

    matrix = np.array([[9., 3., -6., 12.],
                       [3., 26., -7., -11.],
                       [-6., -7., 9., 7.],
                       [12., -11., 7., 65.]])
    trian  = np.array([[3., 0., 0., 0.],
                       [1., 5., 0., 0.],
                       [-2., -1., 2., 0.],
                       [4., -3., 6., 2.]])
    pow    = np.array([[2., 1., 1., 1.],
                       [1., 4., 1., 1.],
                       [1., 1., 8., 1.],
                       [1., 1., 1., 16.]])
    inv    = np.array([[8.95/3., 0.05/3., 2.65, -2.5/3.],
                       [0.05/3., 0.05, 0.05, 0.],
                       [2.65, 0.05, 2.5, -0.75],
                       [-2.5/3., 0., -0.75, 0.25]])
    ident  = np.eye(4)
    shape = (4, 4, 1, 1)
    ones = mx.nd.ones(shape).asnumpy()

    for lower in [True, False]:
        upper = not lower

        # Tests with trivial 1x1 matrices.
        data_in = np.random.uniform(1, 10, shape)
        # test potrf
        # Note: Have to symmetrize input, for gradient test to work
        res_potrf = np.sqrt(data_in)
        test_potrf = mx.sym.linalg.potrf(data1, lower=lower)
        check_fw_grad(test_potrf, [data_in], [res_potrf])
        # test potri
        res_potri = np.divide(ones, data_in * data_in)
        test_potri = mx.sym.linalg.potri(data1, lower=lower)
        check_fw_grad(test_potri, [data_in], [res_potri])
        # test trsm
        trian_in = data_in * 7.
        test_trsm = mx.sym.linalg.trsm(data1, data2, alpha=7., lower=lower)
        check_fw_grad(test_trsm, [trian_in, data_in], [ones])
        # test trmm
        trian_in = np.divide(ones, trian_in)
        test_trmm = mx.sym.linalg.trmm(data1, data2, alpha=7., transpose=True,
                                       rightside=True, lower=lower)
        check_fw_grad(test_trmm, [trian_in, data_in], [ones])
        # test sumlogdiag
        res_sumlogdiag = np.reshape(np.log(data_in), (4, 4))
        test_sumlogdiag = mx.sym.linalg.sumlogdiag(data1)
        check_fw_grad(test_sumlogdiag, [data_in], [res_sumlogdiag])

        # more elaborate example of Cholesky factorization
        low_trian = trian
        if upper:
            trian = np.transpose(trian)

        # test potrf
        test_potrf = mx.sym.linalg.potrf(_make_symm_symbol(data1, ndims=4), lower=lower)
        a = rep_3x(matrix, 4, 4)
        r = rep_3x(trian, 4, 4)
        check_fw_grad(test_potrf, [a], [r])

        #test potri
        data1_ltri = _make_triangle_symm(
            data1, ndims=4, m=4, lower=lower, dtype=dtype)
        test_potri = mx.sym.linalg.potri(data1_ltri, lower=lower)
        a = rep_3x(trian, 4, 4)
        r = rep_3x(inv, 4, 4)
        check_fw_grad(test_potri, [a], [r])

        # test trsm
        test_trsm = mx.sym.linalg.trsm(data1_ltri, data2, alpha=7., transpose=upper, lower=lower)
        b = rep_3x(matrix, 4, 4)
        r = rep_3x(7. * np.transpose(low_trian), 4, 4)
        check_fw_grad(test_trsm, [a, b], [r])

        test_trsm2 = mx.sym.linalg.trsm(
            data1_ltri, data2, alpha=-2., rightside=True, transpose=lower, lower=lower)
        r = rep_3x(-2. * low_trian, 4, 4)
        check_fw_grad(test_trsm2, [a, b], [r])

        test_trsm3 = mx.sym.linalg.trsm(
            data1_ltri, data2, alpha=0.5, transpose=lower, lower=lower)
        b = rep_3x(np.transpose(low_trian), 4, 4)
        r = rep_3x(0.5 * ident, 4, 4)
        check_fw_grad(test_trsm3, [a, b], [r])

        test_trsm4 = mx.sym.linalg.trsm(
            data1_ltri, data2, alpha=-0.5, rightside=True, transpose=upper, lower=lower)
        b = rep_3x(low_trian, 4, 4)
        r = rep_3x(-0.5 * ident, 4, 4)
        check_fw_grad(test_trsm4, [a, b], [r])

        # test trmm
        test_trmm = mx.sym.linalg.trmm(
            data1_ltri, data2, alpha=7., transpose=True, rightside=True, lower=lower)
        a = [a, rep_3x(matrix, 4, 4)]
        r = rep_3x(7. * np.dot(matrix, trian.T), 4, 4)
        check_fw_grad(test_trmm, a, [r])

        test_trmm2 = mx.sym.linalg.trmm(data1_ltri, data2, alpha=-2., lower=lower)
        r = rep_3x(-2. * np.dot(trian, matrix), 4, 4)
        check_fw_grad(test_trmm2, a, [r])

        test_trmm3 = mx.sym.linalg.trmm(data1_ltri, data2, rightside=True, lower=lower)
        r = rep_3x(np.dot(matrix, trian), 4, 4)
        check_fw_grad(test_trmm3, a, [r])

        test_trmm4 = mx.sym.linalg.trmm(
            data1_ltri, data2, alpha=1.2, transpose=True, lower=lower)
        r = rep_3x(1.2 * np.dot(trian.T, matrix), 4, 4)
        check_fw_grad(test_trmm4, a, [r])

        # test sumlogdiag
        r = np.reshape(np.tile(10. * np.log(np.array([2.])), 3), (3,))
        check_fw_grad(test_sumlogdiag, [rep_3x(pow, 4, 4)], [r])


# Tests for operators linalg.syrk, linalg.gelqf

def _gelqf_combined_symbol(a):
    q, l = mx.sym.linalg.gelqf(a)
    q_qt = mx.sym.linalg.syrk(q, transpose=False, alpha=1., name='Q_times_Qt')
    l_q = mx.sym.linalg.trmm(l, q, alpha=1., name='L_times_Q')
    return mx.sym.Group([q_qt, l_q])

# NOTE: If we leave the unused output dangling, things break if dtype=np.float64. Namely, the
# backward gradient for the unused output is of dtype np.float32 then.
# ==> Very annoying!
def _gelqf_first_output(a):
    q, l = mx.sym.linalg.gelqf(a)
    bogus_scal = mx.sym.sum(mx.sym.BlockGrad(l), axis=(), keepdims=True) * 0.0
    return mx.sym.broadcast_add(q, bogus_scal)

def _gelqf_second_output(a):
    q, l = mx.sym.linalg.gelqf(a)
    bogus_scal = mx.sym.sum(mx.sym.BlockGrad(q), axis=(), keepdims=True) * 0.0
    return mx.sym.broadcast_add(l, bogus_scal)

def _syevd_combined_symbol(a):
    u, lam = mx.sym.linalg.syevd(a)
    u_ut = mx.sym.linalg.syrk(u, transpose=False, alpha=1., name='U_times_Ut')
    lam_u = mx.sym.broadcast_mul(mx.sym.reshape(lam, shape=(-2, 1)), u)
    ut_lam_u = mx.sym.linalg.gemm2(u, lam_u, alpha=1., transpose_a=True,
                                   transpose_b=False, name='Ut_L_U')
    return mx.sym.Group([u_ut, ut_lam_u])

def test_laop_2():
    dtype = np.float64
    rtol_fw = 1e-7
    atol_fw = 1e-9
    num_eps = 1e-6
    rtol_bw = 1e-5
    atol_bw = 1e-6
    # enable numerical checking of gradients
    grad_check = 1

    data1 = mx.symbol.Variable('data1')

    check_fw = lambda sym, location, expected :\
        check_symbolic_forward(sym, location, expected, rtol=rtol_fw,
                               atol=atol_fw, dtype=dtype)
    check_grad = lambda sym, location:\
        check_numeric_gradient(sym, location, numeric_eps=num_eps, rtol=rtol_bw,
                               atol=atol_bw, dtype=dtype)
    rep_3x = lambda a, m, n :\
        np.reshape(np.tile(np.array(a).flatten(), 3), (3, 1, m, n))

    # Tests for linalg.syrk
    mnalpha_lst = [(2, 3, 1.), (5, 3, -2.), (1, 6, 5.), (3, 3, 0.5), (4, 1, 10.), (1, 1, 1.)]
    for m, n, alpha in mnalpha_lst:
        #print('syrk: m={}, n={}, alpha={}'.format(m, n, alpha))
        data_in1 = np.random.uniform(1, 10, (m, n))
        res_syrk1 = alpha * np.dot(data_in1, data_in1.T)
        test_syrk1 = mx.sym.linalg.syrk(data1, transpose=False, alpha=alpha)
        check_fw(test_syrk1, [data_in1], [res_syrk1])
        if grad_check == 1:
            check_grad(test_syrk1, [data_in1])
        res_syrk2 = alpha * np.dot(data_in1.T, data_in1)
        test_syrk2 = mx.sym.linalg.syrk(data1, transpose=True, alpha=alpha)
        check_fw(test_syrk2, [data_in1], [res_syrk2])
        if grad_check == 1:
            check_grad(test_syrk2, [data_in1])
        # Batch mode (3x the same thing)
        a_batch = rep_3x(data_in1, m, n)
        r1_batch = rep_3x(res_syrk1, m, m)
        check_fw(test_syrk1, [a_batch], [r1_batch])
        if grad_check == 1:
            check_grad(test_syrk1, [a_batch])
        r2_batch = rep_3x(res_syrk2, n, n)
        check_fw(test_syrk2, [a_batch], [r2_batch])
        if grad_check == 1:
            check_grad(test_syrk2, [a_batch])

    # Tests for linalg.gelqf
    # Currently disabled on GPU as they need cuda8
    # and MxNet builds use cuda 7.5
    if not (default_context() == mx.cpu()):
        return

    test_gelqf2 = _gelqf_combined_symbol(data1)  # Outputs (dot(Q, Q.T), dot(L, Q))
    test_gelqf_q = _gelqf_first_output(data1)  # Output Q (L is not dangling)
    test_gelqf_l = _gelqf_second_output(data1)  # Output L (Q is not dangling)
    mn_lst = [(4, 4), (1, 1), (5, 20), (1, 10), (15, 50)]
    for m, n in mn_lst:
        #print('gelqf: m={}, n={}'.format(m, n))
        data_in1 = np.random.normal(0., 10., (m, n))
        res_eye = np.eye(m)
        res_a = data_in1
        check_fw(test_gelqf2, [data_in1], [res_eye, res_a])
        if grad_check == 1:
            # A => Q
            check_grad(test_gelqf_q, [data_in1])
            # A => L
            check_grad(test_gelqf_l, [data_in1])
        # Batch mode (3x the same thing)
        a_batch = rep_3x(data_in1, m, n)
        reye_batch = rep_3x(res_eye, m, m)
        ra_batch = a_batch
        check_fw(test_gelqf2, [a_batch], [reye_batch, ra_batch])
        if grad_check == 1:
            # A => Q
            check_grad(test_gelqf_q, [a_batch])
            # A => L
            check_grad(test_gelqf_l, [a_batch])


# Tests for operator linalg.syevd

def _syevd_first_output(a):
    u, lam = mx.sym.linalg.syevd(a)
    bogus_scal = mx.sym.sum(mx.sym.BlockGrad(lam), axis=(), keepdims=True) * 0.0
    return mx.sym.broadcast_add(u, bogus_scal)

def _syevd_second_output(a):
    u, lam = mx.sym.linalg.syevd(a)
    bogus_scal = mx.sym.sum(mx.sym.BlockGrad(u), axis=(), keepdims=True) * 0.0
    return mx.sym.broadcast_add(lam, bogus_scal)

def _syevd_forward(a):
    lam, ut = np.linalg.eig(a)
    ind = np.argsort(lam)
    lam = lam[ind]
    u = ut[:, ind].T
    for i in range(0, a.shape[0]):
        _syevd_forw_eigvec_sign(u[i])
    return u, lam

def _syevd_forw_eigvec_sign(v):
    ind = np.argmax(np.abs(v))
    if v[ind] < 0.:
        v[:] = -v

def _syevd_backward(grad_u, grad_l, u, l):
    n = l.size
    assert grad_l.size == n
    assert grad_u.shape == (n, n)
    assert u.shape == (n, n)
    temp = np.dot(grad_u, u.T)
    temp2 = np.diag(grad_l)
    for i in range(1, n):
        for j in range(0, i):
            denom = 2. * (l[i] - l[j])
            elem = (temp[i, j] - temp[j, i])/denom
            temp2[i, j] = elem
            temp2[j, i] = elem
    temp3 = np.dot(u.T, temp2)
    return np.dot(temp3, u)

# Seed set because the test is not robust enough to operate on random data
@pytest.mark.seed(1896893923)
def test_laop_3():
    # Currently disabled on GPU as syevd needs cuda8
    # and MxNet builds use cuda 7.5
    if not (default_context() == mx.cpu()):
        return

    dtype = np.float64
    rtol_fw = 1e-6
    atol_fw = 1e-6
    num_eps = 1e-4
    rtol_bw = 1e-2
    atol_bw = 1e-2
    # enable numerical checking of gradients
    grad_check = 1

    data1 = mx.symbol.Variable('data1')
    check_fw = lambda sym, location, expected :\
        check_symbolic_forward(sym, location, expected, rtol=rtol_fw,
                               atol=atol_fw, dtype=dtype)
    check_grad = lambda sym, location:\
        check_numeric_gradient(sym, location, numeric_eps=num_eps, rtol=rtol_bw,
                               atol=atol_bw, dtype=dtype)
    rep_3x = lambda a, m, n :\
        np.reshape(np.tile(np.array(a).flatten(), 3), (3, 1, m, n))
    check_bw = lambda sym, location, out_grads, expected :\
        check_symbolic_backward(sym, location, out_grads, expected,
                                rtol=rtol_fw, atol=atol_fw, dtype=dtype)

    # Tests for linalg.syevd
    test_syevd2 = _syevd_combined_symbol(data1)  # Outputs (U U^T, U^T (diag L) U)
    data1_s2 = _make_symm_symbol(data1, ndims=2)
    test_syevd_u_2 = _syevd_first_output(data1_s2)
    test_syevd_l_2 = _syevd_second_output(data1_s2)
    data1_s4 = _make_symm_symbol(data1, ndims=4)
    test_syevd_u_4 = _syevd_first_output(data1_s4)
    test_syevd_l_4 = _syevd_second_output(data1_s4)
    n_lst = [4, 1, 2, 10, 14]
    for n in n_lst:
        #print('\n** syevd: n={}'.format(n))
        data_in1 = np.random.normal(0., 10., (n, n))
        data_in1 = 0.5 * (data_in1 + data_in1.T)
        res_eye = np.eye(n)
        res_a = data_in1
        check_fw(test_syevd2, [data_in1], [res_eye, res_a])
        # Check backward
        grad_u = np.random.normal(0., 2., (n, n))
        grad_l = np.random.normal(0., 2., (n,))
        bw_u, bw_l = _syevd_forward(data_in1)
        grad_a = _syevd_backward(grad_u, grad_l, bw_u, bw_l)
        check_bw(mx.sym.linalg.syevd(data1), [data_in1], [grad_u, grad_l], [grad_a])
        if grad_check == 1:
            # A => U
            check_grad(test_syevd_u_2, [data_in1])
            # A => L
            check_grad(test_syevd_l_2, [data_in1])
        # Batch mode (3x the same thing)
        a_batch = rep_3x(data_in1, n, n)
        reye_batch = rep_3x(res_eye, n, n)
        ra_batch = a_batch
        check_fw(test_syevd2, [a_batch], [reye_batch, ra_batch])
        if grad_check == 1:
            # A => U
            check_grad(test_syevd_u_4, [a_batch])
            # A => L
            check_grad(test_syevd_l_4, [a_batch])


# @piyushghai - Removing the fixed seed for this test.
# Issue for flakiness is tracked at - https://github.com/apache/incubator-mxnet/issues/11721
def test_laop_4():
    # Currently disabled on GPU as syevd needs cuda8
    # and MxNet builds use cuda 7.5
    if not (default_context() == mx.cpu()):
        return

    rtol_fw = 1e-6
    atol_fw = 1e-6

    data1 = mx.symbol.Variable('data1')

    check_fw = lambda sym, location, expected, dtype :\
        check_symbolic_forward(sym, location, expected, rtol=rtol_fw,
                               atol=atol_fw, dtype=dtype)

    a_np = np.array([[1., 2.], [2., 4.]])
    u_np = np.array([[0.89442718, -0.44721359], [0.44721359, 0.89442718]])
    l_np = np.array([0., 5.])
    test_syevd = mx.sym.linalg.syevd(data1)
    # float64
    #print('float64')
    check_fw(test_syevd, [a_np], [u_np, l_np], np.float64)
    # float32
    #print('float32')
    check_fw(test_syevd, [a_np], [u_np, l_np], np.float32)

def test_laop_5():
    # tests for diagonal and triangular matrix extraction and generation
    data = mx.symbol.Variable('data')
    # test complete range of small matrices to cover corner cases
    for n in range(1, 5):
        # test batched and non-batched processing
        for b in range(3):
            shape = (n, n) if b == 0 else (b, n, n)
            data_in = np.random.uniform(1, 10, shape)
            # test all legal offsets of the diagonal
            for offs in range(1-n, n):
                # test extraction of diagonal
                test_diag = mx.sym.linalg.extractdiag(data, offset=offs)
                res_diag = np.diagonal(data_in, offset=offs) if b==0 else np.diagonal(data_in, axis1=1, axis2=2, offset=offs)
                check_symbolic_forward(test_diag, [data_in], [res_diag])
                check_numeric_gradient(test_diag, [data_in])
                # test generation of diagonal matrix
                test_diag2 = mx.sym.linalg.makediag(data, offset=offs)
                res_diag2 = None
                if b == 0:
                    res_diag2 = np.diagflat(res_diag, k=offs)
                else:
                    for i in range(b):
                        res = np.reshape(np.diagflat(res_diag[i], k=offs), (1, n, n))
                        res_diag2 = res if res_diag2 is None else np.concatenate((res_diag2, res), axis=0)
                check_symbolic_forward(test_diag2, [res_diag], [res_diag2])
                check_numeric_gradient(test_diag2, [res_diag])
                # check both settings for parameter "lower" in case of zero offset
                lower_vals = [True] if offs != 0 else [True, False]
                for lower in lower_vals:
                    # test extraction of triangle by doing a full roundtrip as the intermediate extracted
                    # triangle has different orderings than numpy.
                    test_trian = mx.sym.linalg.extracttrian(data, offset=offs, lower=lower)
                    test_trian = mx.sym.linalg.maketrian(test_trian, offset=offs, lower=lower)
                    extracts_lower = (offs < 0) or ((offs == 0) and lower)
                    res_trian = None
                    if b == 0:
                        res_trian = np.tril(data_in, offs) if extracts_lower else np.triu(data_in, offs)
                    else:
                        for i in range(b):
                            res = np.tril(data_in[i], offs) if extracts_lower else np.triu(data_in[i], offs)
                            res = np.reshape(res, (1, n, n))
                            res_trian = res if res_trian is None else np.concatenate((res_trian, res), axis=0)
                    check_symbolic_forward(test_trian, [data_in], [res_trian])
                    check_numeric_gradient(test_trian, [data_in])

# Tests for linalg.inverse
@pytest.mark.skip(reason="Test crashes https://github.com/apache/incubator-mxnet/issues/15975")
def test_laop_6():
    dtype = np.float64
    rtol_fw = 1e-7
    atol_fw = 1e-9
    num_eps = 1e-6
    rtol_bw = 1e-4
    atol_bw = 1e-6

    data = mx.symbol.Variable('data')

    check_fw = lambda sym, location, expected:\
        check_symbolic_forward(sym, location, expected, rtol=rtol_fw,
                               atol=atol_fw, dtype=dtype)
    check_grad = lambda sym, location:\
        check_numeric_gradient(sym, location, numeric_eps=num_eps, rtol=rtol_bw,
                               atol=atol_bw, dtype=dtype)

    ## det(I + dot(v, v.T)) = 1 + dot(v.T, v) >= 1, so it's always invertible;
    ## det is away from zero, so the value of logdet is stable
    v = np.random.random(4)
    a = np.eye(4) + np.outer(v, v)
    a = np.tile(a, (3, 1, 1))
    permute_mat = np.eye(4)[[1, 0, 2, 3]]

    # test matrix inverse
    r = np.eye(4)
    r = np.tile(r, (3, 1, 1))
    test_inverse = mx.sym.linalg.inverse(data)
    test_eye = mx.sym.linalg.gemm2(data, test_inverse)
    check_fw(test_eye, [a], [r])
    check_grad(test_inverse, [a])

    # test matrix determinant
    # det
    r = np.linalg.det(a)
    test_det = mx.sym.linalg.det(data)
    check_fw(test_det, [a], [r])
    check_grad(test_det, [a])
    # test slogdet
    r1 = np.array([1., 1., 1.])
    r2 = np.log(np.abs(np.linalg.det(a)))
    test_sign, test_logabsdet = mx.sym.linalg.slogdet(data)
    check_fw(test_sign, [a], [r1])
    check_fw(test_sign, [np.dot(a, permute_mat)], [-r1])
    check_fw(test_logabsdet, [a], [r2])
    check_grad(test_logabsdet, [a])

def test_stack():
    for _ in range(100):
        ndim = random.randint(1, 5)
        axis = random.randint(0, ndim)
        if random.randint(0, 1):
            axis = axis - ndim - 1
        nin = random.randint(1, 3)
        dshape = [random.randint(1, 5) for _ in range(ndim)]
        inputs = [np.random.uniform(size=dshape) for _ in range(nin)]
        output = np.stack(inputs, axis=axis)
        sym_ins = [mx.sym.var('x%d'%i) for i in range(nin)]
        out = mx.sym.stack(*sym_ins, axis=axis)
        check_symbolic_forward(out, inputs, [output])
        check_numeric_gradient(out, inputs)


@pytest.mark.flaky
def test_dropout():
    def zero_count(array, ratio):
        zeros = 0
        for i in array:
            if i == 0:
                zeros += 1
            elif math.isnan(i):
                assert ratio == 1  # Only valid for ratio = 1
                zeros += 1
        return zeros

    def check_correctness(executor, input, ratio):
        input = input.ravel()
        output = executor.outputs[0].asnumpy().ravel()
        input_sum = np.sum(input)
        output_sum = np.sum(output)

        # Make sure input zeroes are none (test data setup check)
        assert zero_count(input, ratio) == 0

        # count number of zeroes in output
        output_zeroes = zero_count(output, ratio)

        # Hopefully should be within ratio/2 %
        error = abs(output_sum - input_sum) / input_sum
        if ratio == 1.0:
            assert output_zeroes == len(input)
        elif ratio > 0.2:
            assert output_zeroes > 0
            assert error < (ratio/2)
        elif ratio == 0:
            assert output_zeroes == 0

    def check_dropout_ratio(ratio, shape, cudnn_off=True):
        # test dropout
        x = mx.sym.var('data')
        y = mx.sym.Dropout(x, p=ratio, cudnn_off=cudnn_off)
        exe = y._simple_bind(ctx=default_context(), data=shape)

        if ratio == 1:
            max_value = float('nan')
        else:
            max_value = 1 if ratio == 0 else 1/ratio

        if ratio == 1:
            min_value = float('nan')
        else:
            min_value = 1 if ratio == 0 else 0

        exe.arg_arrays[0][:] = 1
        exe.forward(is_train=True)

        if not math.isnan(max_value):
            assert exe.outputs[0].asnumpy().max() > 0
        else:
            assert math.isnan(exe.outputs[0].asnumpy().max())
        if not math.isnan(min_value):
            assert exe.outputs[0].asnumpy().min() == min_value
        else:
            assert math.isnan(exe.outputs[0].asnumpy().min())

        check_correctness(exe, exe.arg_arrays[0].asnumpy(), ratio)

        if ratio == 0.5:
            exe.backward([mx.nd.ones(shape)])
            assert (exe.grad_arrays[0].asnumpy() == exe.outputs[0].asnumpy()).all()

            exe.forward(is_train=False)
            assert (exe.outputs[0].asnumpy() == exe.arg_arrays[0].asnumpy()).all()
            exe.backward([mx.nd.ones(shape)])
            assert (exe.grad_arrays[0].asnumpy() == exe.arg_arrays[0].asnumpy()).all()

            # test permanent dropout
            x = mx.sym.var('data')
            y = mx.sym.Dropout(x, p=ratio, mode='always', cudnn_off=cudnn_off)
            exe = y._simple_bind(ctx=default_context(), data=shape)

            exe.arg_arrays[0][:] = 1
            exe.forward(is_train=True)
            assert exe.outputs[0].asnumpy().max() == max_value
            assert exe.outputs[0].asnumpy().min() == min_value
            exe.backward([mx.nd.ones(shape)])
            assert (exe.grad_arrays[0].asnumpy() == exe.outputs[0].asnumpy()).all()

            exe.forward(is_train=False)
            assert exe.outputs[0].asnumpy().max() == max_value
            assert exe.outputs[0].asnumpy().min() == min_value
            exe.backward([mx.nd.ones(shape)])
            assert (exe.grad_arrays[0].asnumpy() == exe.outputs[0].asnumpy()).all()

    def get_slice(x, axis, idx):
        ix = ()
        for i in range(x.ndim):
            if i == axis:
                ix += (idx,)
            else:
                ix += (slice(None, None, None),)
        return x[ix]

    def check_dropout_axes(ratio, shape, axes, cudnn_off=True):
        compactshape = list(shape)
        for axis in axes:
            compactshape[axis] = 1
        compactx = mx.random.uniform(shape=tuple(compactshape))
        broadcastx = compactx.broadcast_to(shape)
        dropouty = mx.nd.Dropout(broadcastx, p=ratio, axes=axes, cudnn_off=cudnn_off)
        for axis in axes:
            target = get_slice(dropouty, axis, 0).asnumpy()
            for i in range(1, shape[axis]):
                assert(get_slice(dropouty, axis, i).asnumpy() == target).all()

    def check_passthrough(ratio, shape, cudnn_off=True):
        # test inference_mode forward and then backward
        a = mx.random.uniform(shape=shape)
        a.attach_grad()
        with mx.autograd.record(train_mode=False):
            b = mx.nd.Dropout(a, ratio, cudnn_off=cudnn_off) # dropout acts as identity
        b.backward()
        assert_almost_equal(a.grad.asnumpy(), mx.nd.ones_like(b).asnumpy())

    shape = (100, 100)
    check_dropout_ratio(0.5, shape)
    check_dropout_ratio(0.0, shape)
    check_dropout_ratio(1.0, shape)
    check_dropout_ratio(0.75, shape)
    check_dropout_ratio(0.25, shape)
    check_dropout_ratio(0.5, shape, cudnn_off=False)
    check_dropout_ratio(0.0, shape, cudnn_off=False)
    check_dropout_ratio(1.0, shape, cudnn_off=False)
    check_dropout_ratio(0.75, shape, cudnn_off=False)
    check_dropout_ratio(0.25, shape, cudnn_off=False)

    check_passthrough(0.5, shape)
    check_passthrough(0.0, shape)
    check_passthrough(1.0, shape)
    check_passthrough(0.5, shape, cudnn_off=False)
    check_passthrough(0.0, shape, cudnn_off=False)
    check_passthrough(1.0, shape, cudnn_off=False)

    nshape = (10, 10, 10, 10)
    with mx.autograd.train_mode():
        check_dropout_axes(0.25, nshape, axes = (0,))
        check_dropout_axes(0.25, nshape, axes = (1,))
        check_dropout_axes(0.25, nshape, axes = (2,))
        check_dropout_axes(0.25, nshape, axes = (3,))
        check_dropout_axes(0.25, nshape, axes = (0, 1))
        check_dropout_axes(0.25, nshape, axes = (0, 2))
        check_dropout_axes(0.25, nshape, axes = (0, 3))
        check_dropout_axes(0.25, nshape, axes = (1, 2))
        check_dropout_axes(0.25, nshape, axes = (1, 3))
        check_dropout_axes(0.25, nshape, axes = (2, 3))
        check_dropout_axes(0.25, nshape, axes = (0, 1, 2))
        check_dropout_axes(0.25, nshape, axes = (0, 2, 3))
        check_dropout_axes(0.25, nshape, axes = (1, 2, 3))
        check_dropout_axes(0.25, nshape, axes = (0,), cudnn_off=False)
        check_dropout_axes(0.25, nshape, axes = (1,), cudnn_off=False)
        check_dropout_axes(0.25, nshape, axes = (2,), cudnn_off=False)
        check_dropout_axes(0.25, nshape, axes = (3,), cudnn_off=False)
        check_dropout_axes(0.25, nshape, axes = (0, 1), cudnn_off=False)
        check_dropout_axes(0.25, nshape, axes = (0, 2), cudnn_off=False)
        check_dropout_axes(0.25, nshape, axes = (0, 3), cudnn_off=False)
        check_dropout_axes(0.25, nshape, axes = (1, 2), cudnn_off=False)
        check_dropout_axes(0.25, nshape, axes = (1, 3), cudnn_off=False)
        check_dropout_axes(0.25, nshape, axes = (2, 3), cudnn_off=False)
        check_dropout_axes(0.25, nshape, axes = (0, 1, 2), cudnn_off=False)
        check_dropout_axes(0.25, nshape, axes = (0, 2, 3), cudnn_off=False)
        check_dropout_axes(0.25, nshape, axes = (1, 2, 3), cudnn_off=False)


@pytest.mark.skip(reason="test fails intermittently. temporarily disabled till it gets fixed. tracked at https://github.com/apache/incubator-mxnet/issues/11290")
def test_scatter_gather_nd():
    def check(data, idx):
        data.attach_grad()
        with mx.autograd.record():
            y = mx.nd.gather_nd(data, idx)
            y.backward(y)
        npidx = tuple(i.asnumpy() for i in idx)
        assert (data.asnumpy()[npidx] == y.asnumpy()).all()
        npdata = np.zeros_like(data.asnumpy())
        npdata[npidx] = y.asnumpy()
        assert (npdata == data.grad.asnumpy()).all()
        assert (mx.nd._internal._backward_gather_nd(y, idx, shape=data.shape).asnumpy() == data.grad.asnumpy()).all()
    for dtype in ['int32', 'int64', 'float16', 'float32', 'float64']:
        data = mx.nd.arange(360, dtype=dtype).reshape((3,4,5,6))
        idx = mx.nd.array([[1,1,2], [3, 3, 0], [3,2,1]], dtype='int32')
        check(data, idx)

        idx = mx.nd.array([[1,1,2], [3,3,0], [3,2,1], [5,2,4]], dtype='int32')

        check(data, idx)

        data = mx.nd.array([2, 3, 0], dtype=dtype)
        idx = mx.nd.array([[1, 1, 0], [0, 1, 0]], dtype='int32')
        assert (mx.nd.scatter_nd(data, idx, shape=(2, 2)).asnumpy() == [[0, 0], [2, 3]]).all()

        data = mx.nd.array([2, 3, 0], dtype=dtype)
        idx = mx.nd.array([[1, 1, 0], [1, 1, 0]], dtype='int32')
        assert (mx.nd._internal._backward_gather_nd(data, idx, shape=(2, 2)).asnumpy() == [[0, 0], [0, 5]]).all()
        data_npy = np.random.randint(0, 10, (100,))
        data = mx.nd.array(data_npy, dtype=dtype)
        idx = mx.nd.zeros(shape=(1, 100), dtype='int32')
        assert (mx.nd._internal._backward_gather_nd(data, idx, shape=(1,)).asscalar() == data_npy.sum())
        if dtype == 'int64':
            data = mx.nd.array([2123162361283621, -31231236374787,
                                -112372937128970, -1378278798172378], dtype=dtype)
            idx = mx.nd.array([[0, 0, 0, 0]], dtype='int32')
            assert (mx.nd._internal._backward_gather_nd(data, idx, shape=(1,)).asscalar() == data.asnumpy().sum())

def test_gather_nd_check_bound():
    def _test_gather_nd_exception(data, indices):
        output = mx.nd.gather_nd(data, indices).asnumpy()
    # check if indices is out of bound
    data = mx.nd.array([[0, 1, 2], [3, 4, 5]])
    indices1 = mx.nd.array([[0, 1, 0], [0, 1, 3]])
    indices2 = mx.nd.array([[0, 1, 0], [0, 1, -5]])
    assertRaises(IndexError, _test_gather_nd_exception, data, indices1)
    # IndexError: index 3 is out of bounds for axis 1 with size 3
    assertRaises(IndexError, _test_gather_nd_exception, data, indices2)
    # IndexError: index -5 is out of bounds for axis 1 with size 3

    # check if the negative indices are wrapped correctly
    indices1 = mx.nd.array([[0, 1, -1], [0, 1, -2]])
    indices2 = mx.nd.array([[0, 1, 1], [0, 1, 1]])
    data1 = mx.nd.gather_nd(data, indices1)
    data2 = mx.nd.gather_nd(data, indices2)
    assert_almost_equal(data1, data2, rtol=1e-5, atol=1e-5)


def compare_forw_backw_unary_op(
        name, forward_mxnet_call, forward_numpy_call,
        backward_numpy_call, shape, input_low, input_high, rtol, atol,
        dtype=np.float32):
    check_fw = lambda sym, location, expected :\
        check_symbolic_forward(sym, location, expected, rtol=rtol,
                               atol=atol, dtype=dtype)
    check_bw = lambda sym, location, out_grads, expected :\
        check_symbolic_backward(sym, location, out_grads, expected,
                                rtol=rtol, atol=atol, dtype=dtype)
    op_name = 'unary_op={}, dtype={}'.format(name, dtype)
    data = mx.symbol.Variable(op_name + '_data', dtype=dtype)
    # Comparison: Forward expression
    data_np = np.random.uniform(input_low, input_high, shape).astype(dtype)
    res_np = forward_numpy_call(data_np)
    op_ex = mx.sym.broadcast_add(
        forward_mxnet_call(data), mx.sym.zeros_like(data),
        name=op_name)
    check_fw(op_ex, [data_np], [res_np])
    # Comparison: Backward expression
    res_grad = np.random.uniform(-2.0, 2.0, shape).astype(dtype)
    data_grad = backward_numpy_call(data_np) * res_grad
    check_bw(op_ex, [data_np], [res_grad], [data_grad])

def finite_diff_unary_op(
        name, forward_mxnet_call, shape, input_low, input_high, rtol, atol,
        num_eps):
    # Finite difference tests are done in float64
    dtype = np.float64
    check_grad = lambda sym, location:\
        check_numeric_gradient(sym, location, numeric_eps=num_eps, rtol=rtol,
                               atol=atol, dtype=dtype)
    data_np = np.random.uniform(input_low, input_high, shape).astype(dtype)
    data = mx.symbol.Variable('data', dtype=dtype)
    op_name = 'unary_op={}, dtype={}'.format(name, dtype)
    op_ex = mx.sym.broadcast_add(
        forward_mxnet_call(data), mx.sym.zeros_like(data),
        name=op_name)
    check_grad(op_ex, [data_np])

def np_smooth_l1(x, sigma):
    issq = 1. / sigma / sigma
    absx = np.abs(x)
    temp = x * sigma
    return np.where(absx < issq, 0.5 * (temp ** 2), absx - 0.5 * issq)

def np_smooth_l1_grad(x, sigma):
    ssq = sigma * sigma
    return np.where(np.abs(x) < 1. / ssq, x * ssq, np.sign(x))

# Tests for unary operators (basic mathematical functions):
# - Forward: Comparison to NumPy (several dtype)
# - Backward: Comparison to NumPy (several dtype)
# - Finite difference tests (only dtype = float64)
# Seed set because the test is not robust enough to operate on random data
@pytest.mark.seed(192837465)
def test_unary_math_operators():
    have_scipy = True
    try:
        from scipy import special as scipy_special
    except:
        print("Could not import scipy. Skipping unit tests for special functions")
        have_scipy = False
    shape=(9, 10)
    dtype_l = [np.float64, np.float32, np.float16]
    rtol_l = [1e-7, 1e-6, 1e-2]
    rtol_less_l = [1e-6, 1e-5, 1e-2]
    atol_l = [1e-7, 1e-6, 1e-2]
    atol_less_l = [1e-6, 1e-5, 1e-2]
    rtol_fd = 1e-5
    atol_fd = 1e-6
    num_eps = 1e-6
    unary_ops = {
        'arccos' : [lambda x: mx.sym.arccos(x),
                    lambda x: np.arccos(x),
                    lambda x: -1. / np.sqrt(1. - x ** 2.),
                    -0.95, 0.95],
        'arccosh': [lambda x: mx.sym.arccosh(x),
                    lambda x: np.arccosh(x),
                    lambda x: 1. / np.sqrt(x ** 2 - 1.),
                    1.05, 10.0],
        'arcsin': [lambda x: mx.sym.arcsin(x),
                   lambda x: np.arcsin(x),
                   lambda x: 1. / np.sqrt(1. - x ** 2),
                   -0.95, 0.95],
        'arcsinh': [lambda x: mx.sym.arcsinh(x),
                    lambda x: np.arcsinh(x),
                    lambda x: 1. / np.sqrt(x**2 + 1.),
                    -5.0, 5.0],
        'arctan': [lambda x: mx.sym.arctan(x),
                   lambda x: np.arctan(x),
                   lambda x: 1. / (x ** 2. + 1.),
                   -5.0, 5.0],
        'arctanh': [lambda x: mx.sym.arctanh(x),
                    lambda x: np.arctanh(x),
                    lambda x: 1. / (1. - x ** 2),
                    -0.95, 0.95],
        'cbrt': [lambda x: mx.sym.cbrt(x),
                 lambda x: np.cbrt(x),
                 lambda x: 1. / (3. * np.cbrt(x) ** 2),
                 -10.0, 10.0],
        'cos': [lambda x: mx.sym.cos(x),
                lambda x: np.cos(x),
                lambda x: -np.sin(x),
                -5.0, 5.0],
        'cosh': [lambda x: mx.sym.cosh(x),
                 lambda x: np.cosh(x),
                 lambda x: np.sinh(x),
                 -2.0, 2.0],
        'exp': [lambda x: mx.sym.exp(x),
                lambda x: np.exp(x),
                lambda x: np.exp(x),
                -4.0, 4.0],
        'expm1': [lambda x: mx.sym.expm1(x),
                  lambda x: np.expm1(x),
                  lambda x: np.exp(x),
                  -0.1, 0.1],
        'log': [lambda x: mx.sym.log(x),
                lambda x: np.log(x),
                lambda x: 1. / x,
                0.01, 100.0],
        'log10': [lambda x: mx.sym.log10(x),
                lambda x: np.log10(x),
                lambda x: 1. / (x * np.log(10.)),
                0.01, 100.0],
        'log2': [lambda x: mx.sym.log2(x),
                lambda x: np.log2(x),
                lambda x: 1. / (x * np.log(2.)),
                0.01, 100.0],
        'log1p': [lambda x: mx.sym.log1p(x),
                  lambda x: np.log1p(x),
                  lambda x: 1. / (1. + x),
                  -0.1, 0.1],
        'rcbrt': [lambda x: mx.sym.rcbrt(x),
                  lambda x: 1. / np.cbrt(x),
                  lambda x: -1. / (3. * x * np.cbrt(x)),
                  0.01, 100.0],
        'reciprocal': [lambda x: mx.sym.reciprocal(x),
                       lambda x: 1. / x,
                       lambda x: -1. / (x ** 2),
                       0.01, 100.0],
        'relu': [lambda x: mx.sym.relu(x),
                 lambda x: np.maximum(x, 0.),
                 lambda x: 1. * (x > 0.),
                 -5.0, 5.0],
        'rsqrt': [lambda x: mx.sym.rsqrt(x),
                  lambda x: 1. / np.sqrt(x),
                  lambda x: -0.5 / (x * np.sqrt(x)),
                  0.01, 100.0],
        'sigmoid': [lambda x: mx.sym.sigmoid(x),
                    lambda x: 1. / (np.exp(-x) + 1.),
                    lambda x: 1. / (np.exp(-x) + 1.) / (np.exp(x) + 1.),
                    -3.0, 3.0],
        'softsign': [lambda x: mx.sym.softsign(x),
                    lambda x: x / (1. + np.abs(x)),
                    lambda x: 1. / np.square(1. + np.abs(x)),
                    -3.0, 3.0],
        'sin': [lambda x: mx.sym.sin(x),
                lambda x: np.sin(x),
                lambda x: np.cos(x),
                -5.0, 5.0],
        'sinh': [lambda x: mx.sym.sinh(x),
                 lambda x: np.sinh(x),
                 lambda x: np.cosh(x),
                 -2.0, 2.0],
        'sqrt': [lambda x: mx.sym.sqrt(x),
                 lambda x: np.sqrt(x),
                 lambda x: 0.5 / np.sqrt(x),
                 0.01, 100.0],
        'tan': [lambda x: mx.sym.tan(x),
                lambda x: np.tan(x),
                lambda x: np.tan(x) ** 2 + 1.,
                -1.5, 1.5],
        'tanh': [lambda x: mx.sym.tanh(x),
                 lambda x: np.tanh(x),
                 lambda x: 1. - np.tanh(x) ** 2,
                 -4.0, 4.0],
        'smooth_l1_sig1': [lambda x: mx.sym.smooth_l1(x, scalar=1.),
                           lambda x: np_smooth_l1(x, 1.),
                           lambda x: np_smooth_l1_grad(x, 1.),
                           -2.0, 2.0],
        'smooth_l1_sig_default': [lambda x: mx.sym.smooth_l1(x),
                                  lambda x: np_smooth_l1(x, 1.),
                                  lambda x: np_smooth_l1_grad(x, 1.),
                                  -2.0, 2.0],
        'smooth_l1_sig2': [lambda x: mx.sym.smooth_l1(x, scalar=2.),
                           lambda x: np_smooth_l1(x, 2.),
                           lambda x: np_smooth_l1_grad(x, 2.),
                           -1.0, 1.0]
    }
    if have_scipy:
        unary_ops['gamma'] = [lambda x: mx.sym.gamma(x),
                              lambda x: scipy_special.gamma(x),
                              lambda x: scipy_special.gamma(x) * scipy_special.psi(x),
                              0.01, 5.0]
        unary_ops['gammaln'] = [lambda x: mx.sym.gammaln(x),
                                lambda x: scipy_special.gammaln(x),
                                lambda x: scipy_special.psi(x),
                                0.01, 20.0]
    # Loop over operators
    for name, op in unary_ops.items():
        # Loop over dtype's
        for ind in range(len(dtype_l)):
            dtype = dtype_l[ind]
            if name == 'gammaln' or name == 'gamma':
                rtol = rtol_less_l[ind]
                atol = atol_less_l[ind]
            else:
                rtol = rtol_l[ind]
                atol = atol_l[ind]
            compare_forw_backw_unary_op(
                name, op[0], op[1], op[2], shape, op[3], op[4], rtol, atol,
                dtype)
        # Finite difference testing
        finite_diff_unary_op(
            name, op[0], shape, op[3], op[4], rtol_fd, atol_fd, num_eps)

def compare_forw_backw_binary_op(
        name, forward_mxnet_call, forward_numpy_call,
        backward1_numpy_call, backward2_numpy_call, shape, input1_low,
        input1_high, input2_low, input2_high, rtol, atol, dtype=np.float32):
    check_fw = lambda sym, location, expected :\
        check_symbolic_forward(sym, location, expected, rtol=rtol,
                               atol=atol, dtype=dtype)
    check_bw = lambda sym, location, out_grads, expected :\
        check_symbolic_backward(sym, location, out_grads, expected,
                                rtol=rtol, atol=atol, dtype=dtype)
    op_name = 'binary_op={}, dtype={}'.format(name, dtype)
    data1 = mx.symbol.Variable(op_name + '_data1', dtype=dtype)
    data2 = mx.symbol.Variable(op_name + '_data2', dtype=dtype)
    # Comparison: Forward expression
    data1_np = np.random.uniform(input1_low, input1_high, shape).astype(dtype)
    data2_np = np.random.uniform(input2_low, input2_high, shape).astype(dtype)
    res_np = forward_numpy_call(data1_np, data2_np)
    op_ex = mx.sym.broadcast_add(
        forward_mxnet_call(data1, data2), mx.sym.zeros_like(data1),
        name=op_name)
    check_fw(op_ex, [data1_np, data2_np], [res_np])
    # Comparison: Backward expression
    res_grad = np.random.uniform(-2.0, 2.0, shape).astype(dtype)
    data1_grad = backward1_numpy_call(data1_np, data2_np) * res_grad
    data2_grad = backward2_numpy_call(data1_np, data2_np) * res_grad
    check_bw(op_ex, [data1_np, data2_np], [res_grad], [data1_grad, data2_grad])

def finite_diff_binary_op(
        name, forward_mxnet_call, shape, input1_low, input1_high, input2_low,
        input2_high, rtol, atol, num_eps):
    # Finite difference tests are done in float64
    dtype = np.float64
    check_grad = lambda sym, location:\
        check_numeric_gradient(sym, location, numeric_eps=num_eps, rtol=rtol,
                               atol=atol, dtype=dtype)
    data1_np = np.random.uniform(input1_low, input1_high, shape).astype(dtype)
    data2_np = np.random.uniform(input2_low, input2_high, shape).astype(dtype)
    data1 = mx.symbol.Variable('data1', dtype=dtype)
    data2 = mx.symbol.Variable('data2', dtype=dtype)
    op_name = 'binary_op={}, dtype={}'.format(name, dtype)
    op_ex = mx.sym.broadcast_add(
        forward_mxnet_call(data1, data2), mx.sym.zeros_like(data1),
        name=op_name)
    check_grad(op_ex, [data1_np, data2_np])

# Tests for unary operators (basic mathematical functions):
# - Forward: Comparison to NumPy (several dtype)
# - Backward: Comparison to NumPy (several dtype)
# - Finite difference tests (only dtype = float64)
def test_binary_math_operators():
    shape=(9, 10)
    dtype_l = [np.float64, np.float32, np.float16]
    rtol_l = [1e-7, 1e-6, 1e-2]
    atol_l = [1e-7, 1e-6, 1e-2]
    rtol_fd = 1e-5
    atol_fd = 1e-6
    num_eps = 1e-6
    binary_ops = {
        'hypot' : [lambda x, y: mx.sym.hypot(x, y),
                   lambda x, y: np.hypot(x, y),
                   lambda x, y: x / np.hypot(x, y),
                   lambda x, y: y / np.hypot(x, y),
                    -5.0, 5.0, -5.0, 5.0],
        'pow': [lambda x, y: mx.sym.pow(x, y),
                lambda x, y: np.power(x, y),
                lambda x, y: np.power(x, y - 1.) * y,
                lambda x, y: np.power(x, y) * np.log(x),
                0.2, 5.0, -4.0, 4.0],
        'power': [lambda x, y: mx.sym.power(x, y),
                  lambda x, y: np.power(x, y),
                  lambda x, y: np.power(x, y - 1.) * y,
                  lambda x, y: np.power(x, y) * np.log(x),
                  0.2, 5.0, -4.0, 4.0]
    }
    # Loop over operators
    for name, op in binary_ops.items():
        # Loop over dtype's
        for ind in range(len(dtype_l)):
            dtype = dtype_l[ind]
            compare_forw_backw_binary_op(
                name, op[0], op[1], op[2], op[3], shape, op[4], op[5], op[6],
                op[7], rtol_l[ind], atol_l[ind], dtype)
        # Finite difference testing
        finite_diff_binary_op(
            name, op[0], shape, op[4], op[5], op[6], op[7], rtol_fd, atol_fd,
            num_eps)

@pytest.mark.serial
def test_slice():
    def test_slice_forward_backward(a, index):
        a_np = a.asnumpy()
        begin = []
        end = []
        step = []
        for slice_i in index:
            begin.append(slice_i.start)
            end.append(slice_i.stop)
            step.append(slice_i.step)
        b = mx.nd.slice(a, begin=begin, end=end, step=step)
        b_np = a_np[index]
        assert same(b.asnumpy(), b_np)

        data = mx.sym.Variable('data')
        slice_sym = mx.sym.slice(data, begin=begin, end=end, step=step)
        expected_in_grad = np.zeros_like(a_np)
        expected_in_grad[index] = b_np
        check_symbolic_backward(slice_sym, [a_np], [b_np], [expected_in_grad])

    shape = (16, 14, 17, 20)
    arr = mx.nd.arange(np.prod(shape)).reshape(shape=shape)
    index_list = [(slice(None),), (slice(None), slice(None)), (slice(1, 10),), (slice(1, 10), slice(3, 9)),
                  (slice(1, 10), slice(2, 5), slice(3, 6), slice(7, 10)),
                  (slice(1, 10, 2), slice(2, 9, 3), slice(3, 6, 5), slice(7, 10, 2)),
                  (slice(None, None, -1), slice(None, None, -1), slice(None, None, -1)),
                  (slice(10, 0, -2), slice(5, 2, -1), slice(7, None, 3), slice(None, 12, 4))]
    for index in index_list:
        test_slice_forward_backward(arr, index)

    # check numeric gradient
    in_data = np.arange(36).reshape(2, 2, 3, 3)
    data = mx.sym.Variable('data')
    slice_sym = mx.sym.slice(data, begin=[0, None], end=[1, None], step=[2, -1])
    check_numeric_gradient(slice_sym, [in_data])


def test_slice_partial_infer():
    def check_slice_partial_infer(data, begin, end, step, expected_out_shape):
        out = mx.sym.slice(data, begin=begin, end=end, step=step)
        assert (out.infer_shape_partial()[1][0] == expected_out_shape), out.infer_shape_partial()[1]

    def check_slice_axis_partial_infer(data, axis, begin, end, expected_out_shape):
        out = mx.sym.slice_axis(data, axis=axis, begin=begin, end=end)
        assert (out.infer_shape_partial()[1][0] == expected_out_shape), out.infer_shape_partial()[1]

    var1 = mx.sym.var(name="data", shape=(0, 20))
    check_slice_partial_infer(var1, (None, None), (None, 10), [], (0, 10))
    check_slice_partial_infer(var1, (None, None), (None, 10), (None, 2), (0, 5))
    check_slice_partial_infer(var1, (None, 3), (None, 10), [], (0, 7))
    check_slice_partial_infer(var1, (None, 3), (5, 10), [], (0, 7))
    check_slice_partial_infer(var1, (2, 3), (None, 10), [], (0, 7))
    check_slice_partial_infer(var1, (2, 3), (None, 10), (None, 1), (0, 7))
    check_slice_partial_infer(var1, (2, 3), (None, 10), (3, 3), (0, 3))

    var1 = mx.sym.var(name="data", shape=(10, 0))
    check_slice_axis_partial_infer(var1, 0, 0, 5, (5, 0))
    check_slice_axis_partial_infer(var1, 1, 0, 5, (10, 0))

    with mx.np_shape():
        var1 = mx.sym.var(name="data", shape=(-1, 20))
        check_slice_partial_infer(var1, (None, None), (None, 10), [], (-1, 10))
        check_slice_partial_infer(var1, (None, None), (None, 10), (None, 2), (-1, 5))
        check_slice_partial_infer(var1, (None, 3), (None, 10), [], (-1, 7))
        check_slice_partial_infer(var1, (None, 3), (5, 10), [], (-1, 7))
        check_slice_partial_infer(var1, (2, 3), (None, 10), [], (-1, 7))
        check_slice_partial_infer(var1, (2, 3), (None, 10), (None, 1), (-1, 7))
        check_slice_partial_infer(var1, (2, 3), (None, 10), (3, 3), (-1, 3))

        var1 = mx.sym.var(name='data', shape=(10, -1))
        check_slice_axis_partial_infer(var1, 0, 0, 5, (5, -1))
        check_slice_axis_partial_infer(var1, 1, 0, 5, (10, -1))


def test_float16_min_max():
    """Test for issue: https://github.com/apache/incubator-mxnet/issues/9007"""
    a = mx.nd.array([np.finfo('float16').min, np.finfo('float16').max], dtype='float16')
    assert a.dtype == np.float16
    assert np.finfo('float16').min == mx.nd.min(a).asscalar()
    assert np.finfo('float16').max == mx.nd.max(a).asscalar()


@mx.use_np_shape
def test_zero_size_min_max():
    def min():
        a = mx.nd.zeros(shape=(5, 0))
        a.min()

    def max():
        a = mx.nd.zeros(shape=(5, 0))
        a.max()

    pytest.raises(MXNetError, min)
    pytest.raises(MXNetError, max)


def test_squeeze_op():
    def check_squeeze_op(shape, axis=None):
        data = mx.nd.random.uniform(low=-10.0, high=10.0, shape=shape)
        if axis is None:
            out = mx.nd.squeeze(data).asnumpy()
            out_expected = np.squeeze(data.asnumpy())
        else:
            out = mx.nd.squeeze(data, axis=axis).asnumpy()
            out_expected = np.squeeze(data.asnumpy(), axis=axis)
        if out.shape == (1,):  # as an exception (1, 1, 1) will be squeezed to (1,)
            out_expected = np.squeeze(data.asnumpy(), axis=tuple([i for i in range(1, len(shape))]))
        assert same(out, out_expected)

    # check forward
    check_squeeze_op((1, 5, 1, 3, 1), 0)
    check_squeeze_op((1, 5, 1, 3, 1), 2)
    check_squeeze_op((1, 5, 1, 3, 1), 4)
    check_squeeze_op((1, 5, 1, 3, 1), (0, 4))
    check_squeeze_op((1, 5, 1, 3, 1), (0, 2, 4))
    check_squeeze_op((1, 5, 1, 3, 1))
    check_squeeze_op((1, 1, 1, 1))

    # check gradient
    data = mx.symbol.Variable('data')
    shape = (1, 2, 1, 3, 1)
    data_tmp = np.ones(shape)
    test = mx.sym.squeeze(data)
    check_numeric_gradient(test, [data_tmp])
    test = mx.sym.squeeze(data, axis=2)
    check_numeric_gradient(test, [data_tmp])
    test = mx.sym.squeeze(data, axis=(2, 4))
    check_numeric_gradient(test, [data_tmp])

@pytest.mark.serial
def test_adaptive_avg_pool_op():
    def py_adaptive_avg_pool(x, height, width):
        # 2D per frame adaptive avg pool
        def adaptive_avg_pool_frame(x, y):
            isizeH, isizeW = x.shape
            osizeH, osizeW = y.shape
            for oh in range(osizeH):
                istartH = int(np.floor(1.0 * (oh * isizeH) / osizeH))
                iendH = int(np.ceil(1.0 * (oh + 1) * isizeH / osizeH))
                kH = iendH - istartH
                for ow in range(osizeW):
                    istartW = int(np.floor(1.0 * (ow * isizeW) / osizeW))
                    iendW = int(np.ceil(1.0 * (ow + 1) * isizeW / osizeW))
                    kW = iendW - istartW
                    xsum = 0
                    for ih in range(kH):
                        for iw in range(kW):
                            xsum += x[istartH+ih][istartW+iw]
                    y[oh][ow] = xsum / kH / kW

        B,C,_,_ = x.shape
        y = np.empty([B,C,height, width], dtype=x.dtype)
        for b in range(B):
            for c in range(C):
                adaptive_avg_pool_frame(x[b][c], y[b][c])
        return y
    def check_adaptive_avg_pool_op(shape, output_height, output_width=None):
        x = mx.nd.random.uniform(shape=shape)
        if output_width is None:
            y = mx.nd.contrib.AdaptiveAvgPooling2D(x, output_size=output_height)
            npy = py_adaptive_avg_pool(x.asnumpy(), output_height, output_height)
        else:
            y = mx.nd.contrib.AdaptiveAvgPooling2D(x, output_size=(output_height, output_width))
            npy = py_adaptive_avg_pool(x.asnumpy(), output_height, output_width)
        assert_almost_equal(y.asnumpy(), npy)
    shape = (2, 2, 10, 10)
    for i in range(1, 11):
        check_adaptive_avg_pool_op(shape, i)
        for j in range(1, 11):
            check_adaptive_avg_pool_op(shape, i, j)

def test_bilinear_resize_op():
    def py_bilinear_resize(x, outputHeight, outputWidth):
        batch, channel, inputHeight, inputWidth = x.shape
        if outputHeight == inputHeight and outputWidth == inputWidth:
            return x
        y = np.empty([batch, channel, outputHeight, outputWidth])
        rheight = 1.0 * (inputHeight - 1) / (outputHeight - 1) if outputHeight > 1 else 0.0
        rwidth = 1.0 * (inputWidth - 1) / (outputWidth - 1) if outputWidth > 1 else 0.0
        for h2 in range(outputHeight):
            h1r = 1.0 * h2 * rheight
            h1 = int(np.floor(h1r))
            h1lambda = h1r - h1
            h1p = 1 if h1 < (inputHeight - 1) else 0
            for w2 in range(outputWidth):
                w1r = 1.0 * w2 * rwidth
                w1 = int(np.floor(w1r))
                w1lambda = w1r - w1
                w1p = 1 if w1 < (inputWidth - 1) else 0
                for b in range(batch):
                    for c in range(channel):
                        y[b][c][h2][w2] = (1-h1lambda)*((1-w1lambda)*x[b][c][h1][w1] + \
                            w1lambda*x[b][c][h1][w1+w1p]) + \
                            h1lambda*((1-w1lambda)*x[b][c][h1+h1p][w1] + \
                            w1lambda*x[b][c][h1+h1p][w1+w1p])
        return y
    def py_bilinear_resize_backward(x, incoming_grads, mode='size'):
        data1 = np.zeros_like(x)
        data2 = incoming_grads
        batchsize = data1.shape[0]
        channels = data1.shape[1]
        height1 = data1.shape[2]
        width1 = data1.shape[3]
        height2 = data2.shape[2]
        width2 = data2.shape[3]
        rheight = float(height1 - 1) / (height2 - 1) if (height2 > 1) else 0
        rwidth = float(width1 - 1) / (width2 - 1) if (width2 > 1) else 0
        # special case: just copy
        if height1 == height2 and width1 == width2:
            data1 += data2
            return [data1]
        for h2 in range(0, height2):
            for w2 in range(0, width2):
                h1r = rheight * h2
                h1 = int(h1r)
                h1p = 1 if (h1 < height1 - 1) else 0
                h1lambda = h1r - h1
                h0lambda = 1 - h1lambda
                #
                w1r = rwidth * w2
                w1 = int(w1r)
                w1p = 1 if (w1 < width1 - 1) else 0
                w1lambda = w1r - w1
                w0lambda = 1 - w1lambda
                #
                for n in range(0, batchsize):
                    for c in range(0, channels):
                        d2val = data2[n][c][h2][w2]
                        data1[n][c][h1][w1] += h0lambda * w0lambda * d2val
                        data1[n][c][h1][w1 + w1p] += h0lambda * w1lambda * d2val
                        data1[n][c][h1 + h1p][w1] += h1lambda * w0lambda * d2val
                        data1[n][c][h1 + h1p][w1 + w1p] += h1lambda * w1lambda * d2val
        if mode == 'like':
            return data1, np.zeros_like(incoming_grads)
        return [data1]
    def check_bilinear_resize_op(shape, height, width):
        x = mx.nd.random.uniform(shape=shape)
        y = mx.nd.contrib.BilinearResize2D(x, height=height, width=width)
        assert_almost_equal(y, py_bilinear_resize(x.asnumpy(), height, width))

        x_scale = width / shape[-1]
        y_scale = height / shape[-2]
        y = mx.nd.contrib.BilinearResize2D(x, scale_height=y_scale, scale_width=x_scale)
        assert_almost_equal(y.asnumpy(), py_bilinear_resize(x.asnumpy(), height, width))

    def check_bilinear_resize_align_corners_op():
        img_shape = [1, 1, 3, 2]
        data = [64, 32, 32, 64, 50, 100]
        target_height = 6
        target_width = 4
        expected_data = {}

        # align_corners = False
        expected_data[0] = [
            64.000, 56.000, 40.000, 32.000, 56.000, 52.000, 44.000, 40.000, 40.000, 44.000, 52.000, 56.000,
            36.500, 45.625, 63.875, 73.000, 45.500, 56.875, 79.625, 91.000, 50.000, 62.500, 87.500, 100.000
        ]

        # align_corners = True
        expected_data[1] = [
            64.000, 53.333, 42.667, 32.000, 51.200, 49.067, 46.933, 44.800, 38.400, 44.800, 51.200, 57.600,
            35.600, 47.467, 59.333, 71.200, 42.800, 57.067, 71.333, 85.600, 50.000, 66.667, 83.333, 100.000
        ]

        x = np.array(data, dtype=np.float32).reshape(img_shape)
        x_nd = mx.nd.array(x)

        y0 = np.array(expected_data[0]).reshape((1, 1, target_height, target_width))
        y0_nd = mx.nd.contrib.BilinearResize2D(x_nd, height=target_height, width=target_width, mode='size', align_corners=False)
        assert_almost_equal(y0, y0_nd.asnumpy(), atol=1e-3)

        y1 = np.array(expected_data[1]).reshape((1, 1, target_height, target_width))
        y1_nd = mx.nd.contrib.BilinearResize2D(x_nd, height=target_height, width=target_width, mode='size', align_corners=True)
        assert_almost_equal(y1, y1_nd.asnumpy(), atol=1e-3)

    def check_bilinear_resize_modes_op(shape, scale_height=None, scale_width=None, shape_1=None, mode=None):
        x = mx.nd.random.uniform(shape=shape)
        original_h = shape[2]
        original_w = shape[3]
        if mode == 'odd_scale':
            assert scale_height is not None and scale_width is not None
            new_h = int(original_h * scale_height) if (original_h % 2) == 0 else \
                int((original_h - 1) * scale_height) + 1
            new_w = int(original_w * scale_width) if (original_w % 2) == 0 \
                else int((original_w - 1) * scale_width) + 1
            y = mx.nd.contrib.BilinearResize2D(x, scale_height=scale_height,
                                               scale_width=scale_width,
                                               mode='odd_scale')
        elif mode == 'to_even_down':
            new_h = original_h if (original_h % 2) == 0 else original_h - 1
            new_w = original_w if (original_w % 2) == 0 else original_w - 1
            y = mx.nd.contrib.BilinearResize2D(x, mode='to_even_down')
        elif mode == 'to_even_up':
            new_h = original_h if (original_h % 2) == 0 else original_h + 1
            new_w = original_w if (original_w % 2) == 0 else original_w + 1
            y = mx.nd.contrib.BilinearResize2D(x, mode='to_even_up')
        elif mode == 'to_odd_down':
            new_h = original_h if (original_h % 2) == 1 else original_h - 1
            new_w = original_w if (original_w % 2) == 1 else original_w - 1
            y = mx.nd.contrib.BilinearResize2D(x, mode='to_odd_down')
        elif mode == 'to_odd_up':
            new_h = original_h if (original_h % 2) == 1 else original_h + 1
            new_w = original_w if (original_w % 2) == 1 else original_w + 1
            y = mx.nd.contrib.BilinearResize2D(x, mode='to_odd_up')
        elif mode == 'like':
            x_1 = mx.nd.random.uniform(shape=shape_1)
            new_h = x_1.shape[2]
            new_w = x_1.shape[3]
            y = mx.nd.contrib.BilinearResize2D(x, x_1, mode='like')
        new_shape_desired = np.array([shape[0], shape[1], new_h, new_w], dtype='int')
        new_shape_got = np.array(y.shape, dtype='int')
        data_sym = mx.sym.var('data')
        data_np = x.asnumpy()
        expected = py_bilinear_resize(data_np, new_h, new_w)
        out_grads = np.ones([shape[0], shape[1], new_h, new_w])
        expected_backward = py_bilinear_resize_backward(data_np, out_grads, mode)
        assert_array_equal(new_shape_desired, new_shape_got, "Desired and got shapes are not equal. {} vs {}".format(
            str(new_shape_desired.tolist()), str(new_shape_got.tolist())))
        assert_almost_equal(y.asnumpy(), expected, 1e-3, 0)
        if mode != 'like':
            resize_sym = mx.sym.contrib.BilinearResize2D(data_sym, None, scale_height=scale_height, scale_width=scale_width, mode=mode)
            check_symbolic_forward(resize_sym, [data_np], [expected], rtol=1e-3, atol=1e-5)
            check_symbolic_backward(resize_sym, [data_np], [out_grads], expected_backward, rtol=1e-3, atol=1e-5)
            check_numeric_gradient(resize_sym, [data_np], rtol=1e-2, atol=1e-4)
        else:
            data_sym_like = mx.sym.var('data_like')
            resize_sym = mx.sym.contrib.BilinearResize2D(data_sym, data_sym_like, mode=mode)
            date_np_like = x_1.asnumpy()
            check_symbolic_forward(resize_sym, [data_np, date_np_like], [expected], rtol=1e-3, atol=1e-5)
            check_symbolic_backward(resize_sym, [data_np, date_np_like], [out_grads], expected_backward, rtol=1e-3, atol=1e-5)
            check_numeric_gradient(resize_sym, [data_np, date_np_like], rtol=1e-2, atol=1e-4)

    shape = (2, 2, 10, 10)
    check_bilinear_resize_op(shape, 5, 5)
    check_bilinear_resize_op(shape, 10, 10)
    check_bilinear_resize_op(shape, 15, 15)
    check_bilinear_resize_op(shape, 3, 7)
    check_bilinear_resize_op(shape, 13, 17)
    shape = (2, 2, 20, 20)
    check_bilinear_resize_modes_op(shape, scale_height=0.5, scale_width=0.5, mode='odd_scale')
    check_bilinear_resize_modes_op(shape, scale_height=5, scale_width=10, mode='odd_scale')
    check_bilinear_resize_modes_op(shape, scale_height=0.1, scale_width=0.2, mode='odd_scale')
    check_bilinear_resize_modes_op(shape, mode='to_even_down')
    check_bilinear_resize_modes_op(shape, mode='to_even_up')
    check_bilinear_resize_modes_op(shape, mode='to_odd_down')
    check_bilinear_resize_modes_op(shape, mode='to_odd_up')
    shape = (2, 2, 21, 21)
    check_bilinear_resize_modes_op(shape, scale_height=0.5, scale_width=0.5, mode='odd_scale')
    check_bilinear_resize_modes_op(shape, scale_height=5, scale_width=10, mode='odd_scale')
    check_bilinear_resize_modes_op(shape, scale_height=0.1, scale_width=0.2, mode='odd_scale')
    check_bilinear_resize_modes_op(shape, mode='to_even_down')
    check_bilinear_resize_modes_op(shape, mode='to_even_up')
    check_bilinear_resize_modes_op(shape, mode='to_odd_down')
    check_bilinear_resize_modes_op(shape, mode='to_odd_up')
    shape_0 = (2, 2, 21, 21)
    shape_1 = (2, 2, 10, 10)
    check_bilinear_resize_modes_op(shape_0, shape_1=shape_1, mode='like')
    check_bilinear_resize_modes_op(shape_1, shape_1=shape_0, mode='like')
    check_bilinear_resize_align_corners_op()

def test_multi_proposal_op():
    # paramters
    feature_stride = 16
    scales = (8, 16, 32)
    ratios = (0.5, 1, 2)
    rpn_pre_nms_top_n = 12000
    rpn_post_nms_top_n = 2000
    threshold = 0.7
    rpn_min_size = 16

    batch_size = 20
    feat_len = (1000 + 15) // 16
    H, W = feat_len, feat_len
    num_anchors = len(scales) * len(ratios)
    count_anchors = H * W * num_anchors

    '''
    cls_prob: (batch_size, 2 * num_anchors, H, W)
    bbox_pred: (batch_size, 4 * num_anchors, H, W)
    im_info: (batch_size, 3)
    '''

    cls_prob = mx.nd.empty((batch_size, 2 * num_anchors, H, W), dtype = np.float32)
    bbox_pred = mx.nd.empty((batch_size, 4 * num_anchors, H, W), dtype = np.float32)
    im_info = mx.nd.empty((batch_size, 3), dtype = np.float32)

    cls_prob = mx.nd.array(np.random.random(cls_prob.shape))
    bbox_pred = mx.nd.array(np.random.random(bbox_pred.shape))

    for i in range(batch_size):
        im_size = np.random.randint(100, feat_len * feature_stride, size = (2,))
        im_scale = np.random.randint(70, 100) / 100.0
        im_info[i, :] = [im_size[0], im_size[1], im_scale]

    def get_sub(arr, i):
        new_shape = list(arr.shape)
        new_shape[0] = 1
        res = arr[i].reshape(new_shape)
        return res

    def check_forward(rpn_pre_nms_top_n, rpn_post_nms_top_n):
        single_proposal = []
        single_score = []
        for i in range(batch_size):
            rois, score = mx.nd.contrib.Proposal(
                    cls_prob = get_sub(cls_prob, i),
                    bbox_pred = get_sub(bbox_pred, i),
                    im_info = get_sub(im_info, i),
                    feature_stride = feature_stride,
                    scales = scales,
                    ratios = ratios,
                    rpn_pre_nms_top_n = rpn_pre_nms_top_n,
                    rpn_post_nms_top_n = rpn_post_nms_top_n,
                    threshold = threshold,
                    rpn_min_size = rpn_min_size, output_score = True)
            single_proposal.append(rois)
            single_score.append(score)

        multi_proposal, multi_score = mx.nd.contrib.MultiProposal(
                cls_prob = cls_prob,
                bbox_pred = bbox_pred,
                im_info = im_info,
                feature_stride = feature_stride,
                scales = scales,
                ratios = ratios,
                rpn_pre_nms_top_n = rpn_pre_nms_top_n,
                rpn_post_nms_top_n = rpn_post_nms_top_n,
                threshold = threshold,
                rpn_min_size = rpn_min_size, output_score = True)

        single_proposal = mx.nd.stack(*single_proposal).reshape(multi_proposal.shape)
        single_score = mx.nd.stack(*single_score).reshape(multi_score.shape)

        single_proposal_np = single_proposal.asnumpy()
        multi_proposal_np = multi_proposal.asnumpy()

        single_score_np = single_score.asnumpy()
        multi_score_np = multi_score.asnumpy()

        # check rois x1,y1,x2,y2
        assert np.allclose(single_proposal_np[:, 1:], multi_proposal_np[:, 1:])
        # check rois batch_idx
        for i in range(batch_size):
            start = i * rpn_post_nms_top_n
            end = start + rpn_post_nms_top_n
            assert (multi_proposal_np[start:end, 0] == i).all()
        # check score
        assert np.allclose(single_score_np, multi_score_np)

    def check_backward(rpn_pre_nms_top_n, rpn_post_nms_top_n):

        im_info_sym = mx.sym.Variable('im_info')
        cls_prob_sym = mx.sym.Variable('cls_prob')
        bbox_pred_sym = mx.sym.Variable('bbox_pred')

        sym = mx.sym.contrib.MultiProposal(
                cls_prob = cls_prob_sym,
                bbox_pred = bbox_pred_sym,
                im_info = im_info_sym,
                feature_stride = feature_stride,
                scales = scales,
                ratios = ratios,
                rpn_pre_nms_top_n = rpn_pre_nms_top_n,
                rpn_post_nms_top_n = rpn_post_nms_top_n,
                threshold = threshold,
                rpn_min_size = rpn_min_size, output_score = False)

        location = [cls_prob.asnumpy(), bbox_pred.asnumpy(), im_info.asnumpy()]

        expected = [np.zeros_like(e) for e in location]

        out_grads = [np.ones((rpn_post_nms_top_n, 5))]

        check_symbolic_backward(sym, location, out_grads, expected)

    check_forward(rpn_pre_nms_top_n, rpn_post_nms_top_n)
    check_forward(rpn_pre_nms_top_n, 1500)
    check_forward(1000, 500)
    check_backward(rpn_pre_nms_top_n, rpn_post_nms_top_n)

def test_quadratic_function():
    def f(x, a, b, c):
        return a * x**2 + b * x + c

    a = np.random.random_sample()
    b = np.random.random_sample()
    c = np.random.random_sample()
    data = mx.symbol.Variable('data')
    quad_sym = mx.sym.contrib.quadratic(data=data, a=a, b=b, c=c)
    for dtype in [np.float16, np.float32, np.float64]:
        tol = 1e-2 if dtype is np.float16 else 1e-5
        for ndim in range(1, 6):
            shape = rand_shape_nd(ndim, 5)
            data_np = np.random.randn(*shape).astype(dtype)
            expected = f(data_np, a, b, c)
            backward_expected = 2 * a * data_np + b

            # check imperative forward
            output = mx.nd.contrib.quadratic(mx.nd.array(data_np), a=a, b=b, c=c)
            assert_almost_equal(output, expected, rtol=tol, atol=tol)
            # check forward
            check_symbolic_forward(quad_sym, [data_np], [expected], rtol=tol, atol=tol)
            # check backward
            check_symbolic_backward(quad_sym, [data_np], [np.ones(expected.shape)],
                                    [backward_expected], rtol=tol, atol=tol)
            # check backward using finite difference
            check_numeric_gradient(quad_sym, [data_np], atol=0.001)

def allclose_function(contexts):
    def getRandom(base, percent = 1.):
        return base * (1 + percent * (2 * np.random.random_sample() - 1.) / 100)

    title = 'exp'
    for ctx in contexts:
        title += ' cpu' if ctx == mx.cpu() else ' gpu'

    title += '        nElem     shape'
    num_ctx = len(contexts)
    result = [False, False]
    for dtype in [np.float16, np.float32, np.float64]:
        rtol = getRandom(1e-2 if dtype is np.float16 else 1e-5)
        atol = getRandom(1e-4 if dtype is np.float16 else 1e-7)
        print('\nnumpy.{}:  atol = {}  rtol = {}'.format(dtype.__name__, atol, rtol))
        print(title)
        for ndim in range(1, 10):
            shape = rand_shape_nd(ndim, 8)
            a_np = np.random.randn(*shape).astype(dtype)
            b_np = (a_np + np.random.randn(*shape).astype(dtype) / 10000000).astype(dtype)
            expected = np.allclose(a_np, b_np, rtol, atol)

            for n, ctx in enumerate(contexts):
                a_ctx = mx.nd.array(a_np, dtype = dtype, ctx=ctx)
                b_ctx = mx.nd.array(b_np, dtype = dtype, ctx=ctx)
                output = mx.nd.contrib.allclose(a_ctx, b_ctx, rtol=rtol, atol=atol)
                result[n] = output.asnumpy() == 1
                if expected != result[n]:
                    # Preparing the output of elements of the array, which are considered as "not close" AND
                    # corresponding elements of comparison CPU/GPU/Python vectors, which are considered as "close"
                    v_ctx = 'CPU' if ctx == mx.cpu() else 'GPU'
                    if expected:
                        v_cmp = 'Python'
                        a_b = a_ctx.asnumpy()
                        b_b = b_ctx.asnumpy()
                        a_g = np.asarray(a_np)
                        b_g = np.asarray(b_np)

                    else:
                        v_cmp = v_ctx
                        v_ctx = 'Python'
                        a_b = np.asarray(a_np)
                        b_b = np.asarray(b_np)
                        a_g = a_ctx.asnumpy()
                        b_g = b_ctx.asnumpy()

                    print('\n *** Violations found on %s, but not on %s side  ***' % (v_ctx, v_cmp))
                    frmt = "                 a[{0:d}]:                 b[{0:d}]:"  \
                           "          abs(a[{0:d}]-b[{0:d}]) - atol + rtol*abs(b[{0:d}]):"

                    # Define the indices of all violations and corresponding values of coordinates
                    bad_indexes = np.abs(a_b - b_b) >= atol + rtol * abs(b_b)
                    a_values = [a_b[bad_indexes], a_g[bad_indexes]]
                    b_values = [b_b[bad_indexes], b_g[bad_indexes]]
                    idx = np.asarray(np.where(bad_indexes == True))
                    idx = idx.reshape(1, idx.size)
                    idx_flat = np.asarray(np.where(bad_indexes.flatten() == True)).flatten()
                    for i in range(len(a_values[0])):
                        flat_idx = idx_flat[i]
                        print('{}:  index = {}   flat_index = {}'.format('%4d'%i, idx[i], flat_idx))
                        print(frmt.format(flat_idx))
                        for j in range(2):
                            diff = np.abs(a_values[j][i]-b_values[j][i]) - atol + rtol*abs(b_values[j][i])
                            print('{}:  {}  {}              {}'.format('%6s'%v_ctx, a_values[j][i], b_values[j][i], diff))


            if num_ctx == 1:
                print(' {0:d}   {1:d}    {2:10d}   {3:}'.format(expected, result[0], np.prod(shape), shape))
            else:
                print(' {0:d}   {1:d}   {2:d}    {3:10d}   {4:}'.format(expected, result[0], result[1], np.prod(shape), shape))

            if expected != result[0] or num_ctx > 1 and expected != result[1]:
                assert False

@pytest.mark.serial
def test_allclose_function():
    allclose_function([default_context()])

def test_histogram():
    def f(x, bins=10, range=None):
        return np.histogram(x, bins, range=range)

    for ndim in range(1, 6):
        shape = rand_shape_nd(ndim)
        x = rand_ndarray(shape, stype='default', dtype=np.float64)
        mx_bins = mx.nd.array([-1.0, 0.5, 2.0, 4.5, 50.0], dtype=np.float64)
        np_bins = mx_bins.asnumpy()
        bin_cnt = random.randint(2, 10)
        bin_range = (-2.5, 2.5)
        mx_histo1, mx_bins1 = mx.nd.histogram(x, bins=bin_cnt, range=bin_range)
        np_histo1, np_bins1 = f(x.asnumpy(), bins=bin_cnt, range=bin_range)
        assert_almost_equal(mx_bins1, np_bins1)
        assert_almost_equal(mx_histo1, np_histo1, rtol=1e-3, atol=1e-5)
        mx_histo2, mx_bins2 = mx.nd.histogram(x, bins=mx_bins)
        np_histo2, np_bins2 = f(x.asnumpy(), bins=np_bins)
        assert_almost_equal(mx_histo2, np_histo2, rtol=1e-3, atol=1e-5)
        assert_almost_equal(mx_bins2, np_bins2, rtol=1e-3, atol=1e-5)

        data = mx.sym.Variable("data")
        bins = mx.sym.Variable("bins")
        histo1 = mx.sym.histogram(a=data, bins=bin_cnt, range=bin_range)
        histo2 = mx.sym.histogram(a=data, bins=bins)
        executor1 = histo1._bind(ctx=default_context(), args={"data" : x})
        executor1.forward(is_train=False)
        assert_almost_equal(np_histo1, executor1.outputs[0].asnumpy(), 0, 0, ("EXPECTED_histo1", "FORWARD_histo1"), equal_nan=False)
        executor2 = histo2._bind(ctx=default_context(), args={"data" : x, "bins" : mx_bins})
        executor2.forward(is_train=False)
        assert_almost_equal(np_histo2, executor2.outputs[0].asnumpy(), 0, 0, ("EXPECTED_histo2", "FORWARD_histo2"), equal_nan=False)


@pytest.mark.skip(reason="test fails intermittently. temporarily disabled till it gets fixed. tracked at https://github.com/apache/incubator-mxnet/issues/13915")
def test_activation():
    shapes = [(9,), (9, 10), (9, 10, 10), (1, 9, 10, 10)]
    dtype_l = [np.float64, np.float32, np.float16]
    rtol_l = [1e-7, 1e-6, 1e-2]
    atol_l = [1e-7, 1e-6, 1e-2]
    rtol_fd = 1e-5
    atol_fd = 1e-6
    num_eps = 1e-6
    unary_ops = {
        'relu': [lambda x: mx.sym.Activation(x, act_type='relu'),
                 lambda x: np.maximum(x, 0.),
                 lambda x: 1. * (x > 0.),
                 -5.0, 5.0],
        'sigmoid': [lambda x: mx.sym.Activation(x, act_type='sigmoid'),
                    lambda x: 1. / (np.exp(-x) + 1.),
                    lambda x: 1. / (np.exp(-x) + 1.) / (np.exp(x) + 1.),
                    -3.0, 3.0],
        'tanh': [lambda x: mx.sym.Activation(x, act_type='tanh'),
                 lambda x: np.tanh(x),
                 lambda x: 1. - np.tanh(x) ** 2,
                 -4.0, 4.0],
        'softrelu': [lambda x: mx.sym.Activation(x, act_type='softrelu'),
                    lambda x: np.log(1. + np.exp(x)),
                    lambda x: 1. - 1 / (1 + np.exp(x)),
                    -3.0, 3.0],
        'softsign': [lambda x: mx.sym.Activation(x, act_type='softsign'),
                     lambda x: x / (1. + np.abs(x)),
                     lambda x: 1. / np.square(1. + np.abs(x)),
                     -3.0, 3.0],
    }
    # Loop over operators
    for name, op in unary_ops.items():
        # Loop over shapes
        for shape in shapes:
            # Loop over dtype's
            for ind in range(len(dtype_l)):
                dtype = dtype_l[ind]
                rtol = rtol_l[ind]
                atol = atol_l[ind]
                compare_forw_backw_unary_op(
                    name, op[0], op[1], op[2], shape, op[3], op[4], rtol, atol,
                    dtype)
            # Finite difference testing
            finite_diff_unary_op(
                name, op[0], shape, op[3], op[4], rtol_fd, atol_fd, num_eps)

@pytest.mark.serial
def test_ravel():
    # be aware that check_symbolic_forward will use float type internally
    # for the arrays and that limits the representable flat index range.
    # Taking dim==4 and a range of [0,..,100] for the data can already
    # cause precision issues and break this test.
    for dim in [1, 2, 3, 4]:
      data = np.random.randint(50, size=(dim, 500))
      shape = tuple(np.add(np.amax(data, axis=1), [1]))
      a = mx.sym.Variable('a')
      ravel_npy = np.ravel_multi_index(data, shape)
      b = mx.sym.ravel_multi_index(a, shape=shape)
      check_symbolic_forward(b, location={'a': data}, expected=[ravel_npy])
      c = mx.sym.unravel_index(a, shape=shape)
      check_symbolic_forward(c, location={'a': ravel_npy}, expected=[data])
      # Test with leading dimension set to -1.
      shape2 = shape
      shape2 = (-1,)+shape[1:]
      b = mx.sym.ravel_multi_index(a, shape=shape2)
      check_symbolic_forward(b, location={'a': data}, expected=[ravel_npy])
      c = mx.sym.unravel_index(a, shape=shape2)
      check_symbolic_forward(c, location={'a': ravel_npy}, expected=[data])


def test_unravel_index():
    unravel_shape = (2, 10)
    unravel_size = np.prod(unravel_shape)
    for shape in [(10,), (2, 10), (3, 4, 5)]:
        a = np.random.randint(0, unravel_size, size=shape)
        b = np.stack(np.unravel_index(a, shape=unravel_shape), 0)
        a_mx = mx.nd.array(a)
        b_mx = mx.nd.unravel_index(a_mx, shape=unravel_shape)
        assert_array_equal(b, b_mx.asnumpy())


def test_context_num_gpus():
    try:
        # Note: the test is run both on GPU and CPU hosts, so that we can not assert
        # on a specific number here.
        assert mx.context.num_gpus() >= 0
    except mx.MXNetError as e:
        # Note: On a CPU only host CUDA sometimes is not able to determine the number
        # of GPUs
        if str(e).find("CUDA") == -1:
            raise e


@pytest.mark.serial
def test_op_roi_align():
    T = np.float32

    def assert_same_dtype(dtype_a, dtype_b):
        '''
        Assert whether the two data type are the same
        Parameters
        ----------
        dtype_a, dtype_b: type
            Input data types to compare
        '''
        assert dtype_a == dtype_b,\
            TypeError('Unmatched data types: %s vs %s' % (dtype_a, dtype_b))

    def bilinear_interpolate(bottom, height, width, y, x):
        if y < -1.0 or y > height or x < -1.0 or x > width:
            return T(0.0), []
        x = T(max(0.0, x))
        y = T(max(0.0, y))
        x_low = int(x)
        y_low = int(y)
        if x_low >= width - 1:
            x_low = x_high = width - 1
            x = T(x_low)
        else:
            x_high = x_low + 1
        if y_low >= height - 1:
            y_low = y_high = height - 1
            y = T(y_low)
        else:
            y_high = y_low + 1
        ly = y - T(y_low)
        lx = x - T(x_low)
        hy = T(1.0) - ly
        hx = T(1.0) - lx
        v1 = bottom[y_low, x_low]
        v2 = bottom[y_low, x_high]
        v3 = bottom[y_high, x_low]
        v4 = bottom[y_high, x_high]
        w1 = hy * hx
        w2 = hy * lx
        w3 = ly * hx
        w4 = ly * lx
        assert_same_dtype(w1.dtype, T)
        assert_same_dtype(w2.dtype, T)
        assert_same_dtype(w3.dtype, T)
        assert_same_dtype(w4.dtype, T)
        val = w1 * v1 + w2 * v2 + w3 * v3 + w4 * v4
        assert_same_dtype(val.dtype, T)
        grad = [(y_low, x_low, w1), (y_low, x_high, w2),
                (y_high, x_low, w3), (y_high, x_high, w4)
                ]
        return val, grad

    def roialign_forward_backward(data, rois, pooled_size, spatial_scale, sampling_ratio,
                                  position_sensitive, dy):
        N, C, H, W = data.shape
        R = rois.shape[0]
        PH, PW = pooled_size
        assert rois.ndim == 2,\
            ValueError(
                'The ndim of rois should be 2 rather than %d' % rois.ndim)
        assert rois.shape[1] == 5,\
            ValueError(
                'The length of the axis 1 of rois should be 5 rather than %d' % rois.shape[1])
        assert_same_dtype(data.dtype, T)
        assert_same_dtype(rois.dtype, T)

        C_out = C // PH // PW if position_sensitive else C
        out = np.zeros((R, C_out, PH, PW), dtype=T)
        dx = np.zeros_like(data)
        drois = np.zeros_like(rois)

        for r in range(R):
            batch_ind = int(rois[r, 0])
            sw, sh, ew, eh = rois[r, 1:5] * T(spatial_scale)
            roi_w = T(max(ew - sw, 1.0))
            roi_h = T(max(eh - sh, 1.0))
            bin_h = roi_h / T(PH)
            bin_w = roi_w / T(PW)
            bdata = data[batch_ind]
            if sampling_ratio > 0:
                roi_bin_grid_h = roi_bin_grid_w = sampling_ratio
            else:
                roi_bin_grid_h = int(np.ceil(roi_h / T(PH)))
                roi_bin_grid_w = int(np.ceil(roi_w / T(PW)))
            count = T(roi_bin_grid_h * roi_bin_grid_w)
            for c in range(C_out):
                for ph in range(PH):
                    for pw in range(PW):
                        val = T(0.0)
                        c_in = c * PH * PW + ph * PW + pw if position_sensitive else c
                        for iy in range(roi_bin_grid_h):
                            y = sh + T(ph) * bin_h + (T(iy) + T(0.5)) * \
                                bin_h / T(roi_bin_grid_h)
                            for ix in range(roi_bin_grid_w):
                                x = sw + T(pw) * bin_w + (T(ix) + T(0.5)) * \
                                    bin_w / T(roi_bin_grid_w)
                                v, g = bilinear_interpolate(
                                    bdata[c_in], H, W, y, x)
                                assert_same_dtype(v.dtype, T)
                                val += v
                                # compute grad
                                for qy, qx, qw in g:
                                    assert_same_dtype(qw.dtype, T)
                                    dx[batch_ind, c_in, qy, qx] += dy[r,
                                                                      c, ph, pw] * qw / count
                        out[r, c, ph, pw] = val / count
        assert_same_dtype(out.dtype, T)
        return out, [dx, drois]

    def test_roi_align_value(sampling_ratio=0, position_sensitive=False):
        ctx = default_context()
        dtype = np.float32
        dlen = 224
        N, C, H, W = 5, 3, 16, 16
        R = 7
        pooled_size = (3, 4)
        C = C * pooled_size[0] * pooled_size[1] if position_sensitive else C
        spatial_scale = H * 1.0 / dlen
        data = mx.nd.array(
            np.arange(N * C * W * H).reshape((N, C, H, W)), ctx=ctx, dtype=dtype)
        center_xy = mx.nd.random.uniform(0, dlen, (R, 2), ctx=ctx, dtype=dtype)
        wh = mx.nd.random.uniform(0, dlen, (R, 2), ctx=ctx, dtype=dtype)
        batch_ind = mx.nd.array(np.random.randint(0, N, size=(R, 1)), ctx=ctx)
        pos = mx.nd.concat(center_xy - wh / 2, center_xy + wh / 2, dim=1)
        rois = mx.nd.concat(batch_ind, pos, dim=1)

        data.attach_grad()
        rois.attach_grad()
        with mx.autograd.record():
            output = mx.nd.contrib.ROIAlign(data, rois, pooled_size=pooled_size,
                                            spatial_scale=spatial_scale, sample_ratio=sampling_ratio,
                                            position_sensitive=position_sensitive)
        C_out = C // pooled_size[0] // pooled_size[1] if position_sensitive else C
        dy = mx.nd.random.uniform(-1, 1, (R, C_out) +
                                  pooled_size, ctx=ctx, dtype=dtype)
        output.backward(dy)
        real_output, [dx, drois] = roialign_forward_backward(data.asnumpy(), rois.asnumpy(), pooled_size,
                                                             spatial_scale, sampling_ratio,
                                                             position_sensitive, dy.asnumpy())

        assert_almost_equal(output, real_output, atol=1e-3)
        assert_almost_equal(data.grad, dx, atol=1e-3)
        assert_almost_equal(rois.grad, drois, atol=1e-3)

    # modified from test_roipooling()
    def test_roi_align_autograd(sampling_ratio=0):
        ctx = default_context()
        data = mx.symbol.Variable(name='data')
        rois = mx.symbol.Variable(name='rois')
        test = mx.symbol.contrib.ROIAlign(data=data, rois=rois, pooled_size=(4, 4), spatial_scale=1,
                                          sample_ratio=sampling_ratio)

        x1 = np.random.rand(4, 1, 12, 12).astype('float64')
        x2 = np.array([[0, 1.1, 1.1, 6.2, 6.2], [2, 6.1, 2.1, 8.2, 11.2],
                       [1, 3.1, 1.1, 5.2, 10.2]], dtype='float64')

        check_numeric_gradient(sym=test, location=[x1, x2],
                               grad_nodes={'data': 'write', 'rois': 'null'},
                               numeric_eps=1e-4, rtol=1e-1, atol=1e-4, ctx=ctx)
        check_numeric_gradient(sym=test, location=[x1, x2],
                               grad_nodes={'data': 'add', 'rois': 'null'},
                               numeric_eps=1e-4, rtol=1e-1, atol=1e-4, ctx=ctx)

    test_roi_align_value()
    test_roi_align_value(sampling_ratio=2)
    test_roi_align_value(position_sensitive=True)
    test_roi_align_autograd()

def test_op_rroi_align():
    T = np.float32

    def assert_same_dtype(dtype_a, dtype_b):
        '''
        Assert whether the two data type are the same
        Parameters
        ----------
        dtype_a, dtype_b: type
            Input data types to compare
        '''
        assert dtype_a == dtype_b,\
            TypeError('Unmatched data types: %s vs %s' % (dtype_a, dtype_b))

    def bilinear_interpolate(bottom, height, width, y, x):
        if y < -1.0 or y > height or x < -1.0 or x > width:
            return T(0.0)
        x = T(max(0.0, x))
        y = T(max(0.0, y))
        x_low = int(x)
        y_low = int(y)
        if x_low >= width - 1:
            x_low = x_high = width - 1
            x = T(x_low)
        else:
            x_high = x_low + 1
        if y_low >= height - 1:
            y_low = y_high = height - 1
            y = T(y_low)
        else:
            y_high = y_low + 1
        ly = y - T(y_low)
        lx = x - T(x_low)
        hy = T(1.0) - ly
        hx = T(1.0) - lx
        v1 = bottom[y_low, x_low]
        v2 = bottom[y_low, x_high]
        v3 = bottom[y_high, x_low]
        v4 = bottom[y_high, x_high]
        w1 = hy * hx
        w2 = hy * lx
        w3 = ly * hx
        w4 = ly * lx
        assert_same_dtype(w1.dtype, T)
        assert_same_dtype(w2.dtype, T)
        assert_same_dtype(w3.dtype, T)
        assert_same_dtype(w4.dtype, T)
        val = w1 * v1 + w2 * v2 + w3 * v3 + w4 * v4
        assert_same_dtype(val.dtype, T)

        return val

    def rroialign_forward(data, rois, pooled_size, spatial_scale, sampling_ratio):
        N, C, H, W = data.shape
        R = rois.shape[0]
        PH, PW = pooled_size
        assert rois.ndim == 2,\
            ValueError(
                'The ndim of rois should be 2 rather than %d' % rois.ndim)
        assert rois.shape[1] == 6,\
            ValueError(
                'The length of the axis 1 of rois should be 6 rather than %d' % rois.shape[1])
        assert_same_dtype(data.dtype, T)
        assert_same_dtype(rois.dtype, T)

        out = np.zeros((R, C, PH, PW), dtype=T)

        for r in range(R):
            batch_ind = int(rois[r, 0])
            roi_center_w, roi_center_h, roi_w, roi_h = rois[r, 1:5] * T(spatial_scale)
            roi_theta = T(rois[r,5]  * np.pi / 180.0)
            roi_w = T(max(roi_w, 1.0))
            roi_h = T(max(roi_h, 1.0))
            bin_h = roi_h / T(PH)
            bin_w = roi_w / T(PW)
            bdata = data[batch_ind]
            if sampling_ratio > 0:
                roi_bin_grid_h = roi_bin_grid_w = sampling_ratio
            else:
                roi_bin_grid_h = int(np.ceil(roi_h / T(PH)))
                roi_bin_grid_w = int(np.ceil(roi_w / T(PW)))
            count = T(roi_bin_grid_h * roi_bin_grid_w)
            roi_start_h = T(-roi_h / 2.0)
            roi_start_w = T(-roi_w / 2.0)
            for c in range(C):
                for ph in range(PH):
                    for pw in range(PW):
                        val = T(0.0)
                        for iy in range(roi_bin_grid_h):
                            yy = roi_start_h + T(ph) * bin_h + (T(iy) + T(0.5)) * \
                                bin_h / T(roi_bin_grid_h)
                            for ix in range(roi_bin_grid_w):
                                xx = roi_start_w + T(pw) * bin_w + (T(ix) + T(0.5)) * \
                                    bin_w / T(roi_bin_grid_w)
                                x = xx * np.cos(roi_theta, dtype=T) + yy * np.sin(roi_theta, dtype=T) + roi_center_w
                                y = yy * np.cos(roi_theta, dtype=T) - xx * np.sin(roi_theta, dtype=T) + roi_center_h
                                v = bilinear_interpolate(
                                    bdata[c], H, W, y, x)
                                assert_same_dtype(v.dtype, T)
                                val += v

                        out[r, c, ph, pw] = val / count
        assert_same_dtype(out.dtype, T)

        return out

    def test_rroi_align_value(sampling_ratio=-1):
        ctx = default_context()
        if ctx.device_type == 'gpu':
            print('skipped testing rroi align for gpu since it is not supported yet')
            return

        dtype = np.float32
        dlen = 224
        N, C, H, W = 5, 3, 16, 16
        R = 7
        pooled_size = (3, 4)
        spatial_scale = H * 1.0 / dlen
        data = mx.nd.array(
            np.arange(N * C * W * H).reshape((N, C, H, W)), ctx=ctx, dtype=dtype)
        center_xy = mx.nd.random.uniform(0, dlen, (R, 2), ctx=ctx, dtype=dtype)
        wh = mx.nd.random.uniform(0, dlen, (R, 2), ctx=ctx, dtype=dtype)
        theta = mx.nd.random.uniform(0, 180, (R,1), ctx=ctx, dtype=dtype)
        batch_ind = mx.nd.array(np.random.randint(0, N, size=(R, 1)), ctx=ctx)
        pos = mx.nd.concat(center_xy, wh, theta, dim=1)
        rois = mx.nd.concat(batch_ind, pos, dim=1)

        output = mx.nd.contrib.RROIAlign(data, rois, pooled_size=pooled_size,
                                        spatial_scale=spatial_scale, sampling_ratio=sampling_ratio)
        real_output = rroialign_forward(data.asnumpy(), rois.asnumpy(), pooled_size,
                                        spatial_scale, sampling_ratio)

        assert_almost_equal(output.asnumpy(), real_output, atol=1e-3)

    test_rroi_align_value()
    test_rroi_align_value(sampling_ratio=2)

def test_diag():

    # Test 2d input
    h = np.random.randint(2,9)
    w = np.random.randint(2,9)
    a_np = np.random.random((h, w)).astype(np.float32)
    a = mx.nd.array(a_np).astype('float32')

    for k in [0, 1, -1, np.random.randint(-min(h,w) + 1, min(h,w))]:
        assert_almost_equal(mx.nd.diag(a, k=k), np.diag(a_np, k=k))

    # invalid k
    k = max(h,w) + 1
    assertRaises(MXNetError, mx.nd.diag, a, k=k)

    # Test 2d backward, k=0
    data = mx.sym.Variable('data')
    diag_sym = mx.sym.diag(data=data)
    check_numeric_gradient(diag_sym, [a_np])

    # Test 2d backward, k=1
    data = mx.sym.Variable('data')
    diag_sym = mx.sym.diag(data=data, k=1)
    check_numeric_gradient(diag_sym, [a_np])

    # Test 2d backward, k=-1
    data = mx.sym.Variable('data')
    diag_sym = mx.sym.diag(data=data, k=-1)
    check_numeric_gradient(diag_sym, [a_np])

    # test 1d input
    d = np.random.randint(2,9)
    a_np = np.random.random((d))
    a = mx.nd.array(a_np)

    # k is random
    k = np.random.randint(-d,d)
    assert_almost_equal(mx.nd.diag(a, k=k), np.diag(a_np, k=k))

    # Test 2d backward, k=0
    data = mx.sym.Variable('data')
    diag_sym = mx.sym.diag(data=data)
    check_numeric_gradient(diag_sym, [a_np])

    # Test 2d backward, k=1
    data = mx.sym.Variable('data')
    diag_sym = mx.sym.diag(data=data, k=1)
    check_numeric_gradient(diag_sym, [a_np])

    # Test 2d backward, k=-1
    data = mx.sym.Variable('data')
    diag_sym = mx.sym.diag(data=data, k=-1)
    check_numeric_gradient(diag_sym, [a_np])

    # Test 4d input
    x1 = np.random.randint(3,9)
    x2 = np.random.randint(3,9)
    x3 = np.random.randint(3,9)
    x4 = np.random.randint(3,9)
    a_np = np.random.random((x1, x2, x3, x4)).astype(np.float32)
    a = mx.nd.array(a_np).astype('float32')

    # k = 0, axis1=0, axis2=1
    r = mx.nd.diag(data=a, k=0, axis1=0, axis2=1)
    assert_almost_equal(r, np.diagonal(a_np, offset=0, axis1=0, axis2=1))

    # k = 1, axis1=1, axis2=0
    r = mx.nd.diag(data=a, k=1, axis1=1, axis2=0)
    assert_almost_equal(r, np.diagonal(a_np, offset=1, axis1=1, axis2=0))

    # k = -1 axis1=1, axis3=3
    r = mx.nd.diag(data=a, k=-1, axis1=1, axis2=3)
    assert_almost_equal(r, np.diagonal(a_np, offset=-1, axis1=1, axis2=3))

    # k = 2, axis1=-2, axis2=0
    r = mx.nd.diag(data=a, k=2, axis1=-2, axis2=0)
    assert_almost_equal(r, np.diagonal(a_np, offset=2, axis1=-2, axis2=0))

    # Test 4d backward, k=0, axis1=3, axis2=0
    data = mx.sym.Variable('data')
    diag_sym = mx.sym.diag(data=data, k=0, axis1=3, axis2=0)
    check_numeric_gradient(diag_sym, [a_np])

    # Test 4d backward, k=1, axis1=1, axis2=2
    data = mx.sym.Variable('data')
    diag_sym = mx.sym.diag(data=data, k=1, axis1=1, axis2=2)
    check_numeric_gradient(diag_sym, [a_np])

    # Test 4d backward, k=-1, axis1=2, axis2=0
    data = mx.sym.Variable('data')
    diag_sym = mx.sym.diag(data=data, k=-1, axis1=2, axis2=0)
    check_numeric_gradient(diag_sym, [a_np])

    # Test 4d backward, k=-2, axis1=1, axis2=-1
    data = mx.sym.Variable('data')
    diag_sym = mx.sym.diag(data=data, k=-2, axis1=1, axis2=-1)
    check_numeric_gradient(diag_sym, [a_np])

@pytest.mark.serial
def test_depthtospace():
    def f(x, blocksize):
        b, c, h, w = x.shape[0], x.shape[1], x.shape[2], x.shape[3]
        tmp = np.reshape(x, [b, blocksize, blocksize, c // (blocksize**2), h, w])
        tmp = np.transpose(tmp, [0, 3, 4, 1, 5, 2])
        y = np.reshape(tmp, [b, c // (blocksize**2), h * blocksize, w * blocksize])
        return y

    block = random.randint(2, 4)
    rand_mul1 = random.randint(1, 4)
    n = random.randint(1, 5)
    c = block * block * rand_mul1
    h = random.randint(1, 5)
    w = random.randint(1, 5)
    shape_inp = (n, c, h, w)
    data = rand_ndarray(shape_inp, 'default')
    data_np = data.asnumpy()
    expected = f(data_np, block)
    output = mx.nd.depth_to_space(data, block)
    assert_almost_equal(output, expected, atol=1e-3, rtol=1e-3)

    shape_out = (n, c // (block ** 2), h * block, w * block)
    data = mx.sym.Variable('data')
    dts_sym = mx.sym.depth_to_space(data, block)
    check_numeric_gradient(dts_sym, [np.ones(shape_inp)])

    check_symbolic_forward(dts_sym, [data_np], [expected])
    check_symbolic_backward(dts_sym, [data_np], [np.ones(shape_out)], [np.ones(shape_inp)])

    def test_invalid_depth_dim():
        invalid_shape_inp = (n, block - 1, h, w)
        data = rand_ndarray(invalid_shape_inp, 'default')
        assertRaises(MXNetError, mx.nd.depth_to_space, data, block)

    def test_invalid_space_dim():
        invalid_shape_inp = (n, block ** 2, 0, block + 1)
        data = rand_ndarray(invalid_shape_inp, 'default')
        assertRaises(MXNetError, mx.nd.depth_to_space, data, block)

    def test_invalid_block_size():
        block = 0
        invalid_shape_inp = (n , c, h, w)
        data = rand_ndarray(invalid_shape_inp, 'default')
        assertRaises(MXNetError, mx.nd.depth_to_space, data, block)

    test_invalid_depth_dim()
    test_invalid_space_dim()
    test_invalid_block_size()

@pytest.mark.serial
def test_spacetodepth():
    def f(x, blocksize):
        b, c, h, w = x.shape[0], x.shape[1], x.shape[2], x.shape[3]
        tmp = np.reshape(x, [b, c, h // blocksize, blocksize, w // blocksize, blocksize])
        tmp = np.transpose(tmp, [0, 3, 5, 1, 2, 4])
        y = np.reshape(tmp, [b, c * (blocksize**2), h // blocksize, w // blocksize])
        return y

    block = random.randint(2, 4)
    rand_mul1 = random.randint(1, 4)
    rand_mul2 = random.randint(1, 4)
    n = random.randint(1, 5)
    c = random.randint(1, 5)
    h = block * rand_mul1
    w = block * rand_mul2
    shape_inp = (n, c, h, w)
    data = rand_ndarray(shape_inp, 'default')
    data_np = data.asnumpy()
    expected = f(data_np, block)
    output = mx.nd.space_to_depth(data, block)
    assert_almost_equal(output, expected, atol=1e-3, rtol=1e-3)

    shape_out = (n, c * (block ** 2), h // block, w // block)
    data = mx.sym.Variable('data')
    dts_sym = mx.sym.space_to_depth(data, block)
    check_numeric_gradient(dts_sym, [np.ones(shape_inp)])

    check_symbolic_forward(dts_sym, [data_np], [expected])
    check_symbolic_backward(dts_sym, [data_np], [np.ones(shape_out)], [np.ones(shape_inp)])

    def test_invalid_space_dim():
        invalid_shape_inp = (n , c, block - 1, w)
        data = rand_ndarray(invalid_shape_inp, 'default')
        assertRaises(MXNetError, mx.nd.space_to_depth, data, block)

    def test_invalid_block_size():
        block = 0
        invalid_shape_inp = (n, c, h, w)
        data = rand_ndarray(invalid_shape_inp, 'default')
        assertRaises(MXNetError, mx.nd.space_to_depth, data, block)

    def test_invalid_depth_dim():
        invalid_shape_inp = (n, 0, h, w)
        data = rand_ndarray(invalid_shape_inp, 'default')
        assertRaises(MXNetError, mx.nd.space_to_depth, data, block)

    test_invalid_space_dim()
    test_invalid_block_size()
    test_invalid_depth_dim()


def test_softmax_cross_entropy():
    def f_sm_ce(data, label):
        return np.sum(-np.log(data) * label)

    data = mx.sym.Variable('data')
    label = mx.sym.Variable('label')
    sym = mx.sym.softmax_cross_entropy(data=data, label=label)
    num_labels = random.randint(100, 200)
    batch_size = random.randint(100, 200)
    np_data = rand_ndarray((batch_size, num_labels), stype='default').asnumpy()
    np_sm = np_softmax(np_data)
    np_label = np.random.randint(0, num_labels, (batch_size, ))
    np_one_hot_label = np.zeros((batch_size, num_labels))
    np_one_hot_label[np.arange(batch_size), np_label] = 1.
    check_symbolic_forward(sym, {'data' : np_data, 'label' : np_label}, [np.array([f_sm_ce(np_sm, np_one_hot_label)])], rtol=1e-3, atol=1e-5)


def test_split_v2():
    dim = random.randint(2, 6)
    shape = rand_shape_nd(dim)
    axis = random.randint(-dim, dim-1)
    axis_size = shape[axis]
    samples = random.randint(0, axis_size - 1)
    indices = sorted(random.sample([i for i in range(1, axis_size)], samples))
    indices = tuple(indices)
    mx_data = rand_ndarray(shape)
    np_data = mx_data.asnumpy()
    np_out = np.split(np_data, indices_or_sections=indices, axis=axis)
    data = mx.sym.Variable("data")
    sym = mx.sym.split_v2(data, indices_or_sections=indices, axis=axis)
    check_symbolic_forward(sym, {"data": mx_data}, np_out, rtol=1e-3, atol=1e-5)
    out_grad = [np.ones(arr.shape) for arr in np_out]
    check_symbolic_backward(sym, {"data": mx_data}, out_grad, [np.concatenate(out_grad, axis=axis)])


def test_moments():
    dim = random.randint(2, 5)
    shape = rand_shape_nd(dim, dim=5)
    axes = [i for i in range(dim)]
    test_dims = random.sample(axes, random.randint(1, dim))
    test_axes = tuple(sorted(test_dims))
    np_a = np.random.uniform(-1.0, 1.0, shape)
    a = mx.nd.array(np_a)
    for keepdims in [True, False]:
        eps = 1e-3
        np_a[abs(np_a) < eps] = 2 * eps
        np_mean = np.mean(np_a, axis=test_axes, keepdims=keepdims)
        np_var = np.var(np_a, axis=test_axes, keepdims=keepdims)
        mx_mean, mx_var = mx.nd.moments(a, keepdims=keepdims, axes=test_axes)
        N = np_a.size / np_mean.size
        mx_sym = mx.sym.Variable("data")
        mx_moments = mx.sym.moments(mx_sym, axes=test_axes, keepdims=keepdims)
        mx_test_sym = mx.sym.elemwise_add(mx_moments[0], mx_moments[1])
        if len(np_mean.shape) == 0:
            np_mean = np_mean.reshape(mx_mean.shape)
            np_var = np_var.reshape(mx_var.shape)
        assert np_mean.shape == mx_mean.shape
        assert np_var.shape == mx_var.shape
        check_symbolic_forward(mx_test_sym, [np_a], [np_mean + np_var], rtol=1e-3, atol=1e-5)
        check_numeric_gradient(mx_test_sym, [np_a], numeric_eps=eps, rtol=1e-2, atol=2e-4)


def test_invalid_kernel_size():
    invalid_kernel_size = 28
    assert_exception(
        mx.nd.Correlation,
        MXNetError,
        mx.nd.array(np.random.rand(1, 1, 28, 28)),
        mx.nd.array(np.random.rand(1, 1, 28, 28)),
        kernel_size=invalid_kernel_size)

def test_valid_kernel_size():
    valid_kernel_size = 9
    mx.nd.Correlation(
        mx.nd.array(np.random.rand(1, 1, 28, 28)),
        mx.nd.array(np.random.rand(1, 1, 28, 28)),
        kernel_size=valid_kernel_size)

def test_valid_max_pooling_pad_type_same():
    import math
    input_data = mx.nd.array(np.random.rand(1,1,10))
    stride = 2
    kernel = 2
    output_data=mx.nd.Pooling(
        input_data,
        kernel=kernel,
        stride=stride,
        pad=(0,0,0),
        pool_type='max',
        name='pooling',
        pooling_convention="same")
    assert(math.ceil(input_data.shape[2]/stride) == output_data.shape[2])

def test_invalid_max_pooling_pad_type_same():
    import math
    input_data = mx.nd.array(np.random.rand(1,1,10))
    stride = 2
    kernel = 2
    pad = 2
    assert_exception(
        mx.nd.Pooling,
        MXNetError,
        input_data,
        stride=stride,
        kernel=kernel,
        pad=pad,
        pool_type='max',
        name='pooling',
        pooling_convention="same")


@pytest.mark.serial
def test_image_normalize():
    # Part 1 - Test 3D input with 3D mean/std
    shape_3d = (3, 28, 28)
    mean = (0, 1, 2)
    std = (3, 2, 1)

    data_in_3d = mx.nd.random.uniform(0, 1, shape_3d)
    data_expected_3d = data_in_3d.asnumpy()
    data_expected_3d[:][:][0] = data_expected_3d[:][:][0] / 3.0
    data_expected_3d[:][:][1] = (data_expected_3d[:][:][1] - 1.0) / 2.0
    data_expected_3d[:][:][2] = data_expected_3d[:][:][2] - 2.0

    data = mx.symbol.Variable('data')
    img_norm_sym = mx.sym.image.normalize(data=data, mean=mean, std=std)

    # check forward
    check_symbolic_forward(img_norm_sym, [data_in_3d], [data_expected_3d],
                           rtol=1e-5, atol=1e-5)

    # Gradient is 1/std_dev
    grad_expected_3d = np.ones(shape_3d)
    grad_expected_3d[:][:][0] = 1 / 3.0
    grad_expected_3d[:][:][1] = 1 / 2.0
    grad_expected_3d[:][:][2] = 1 / 1.0

    # check backward
    check_symbolic_backward(img_norm_sym, location=[data_in_3d], out_grads=[mx.nd.ones(shape_3d)],
                            expected=[grad_expected_3d], rtol=1e-5, atol=1e-5)

    # check backward using finite difference
    check_numeric_gradient(img_norm_sym, [data_in_3d], atol=0.001)

    # Part 2 - Test 4D input with 3D mean/std
    shape_4d = (2, 3, 28, 28)

    data_in_4d = mx.nd.random.uniform(0, 1, shape_4d)
    data_expected_4d = data_in_4d.asnumpy()
    data_expected_4d[0][:][:][0] = data_expected_4d[0][:][:][0] / 3.0
    data_expected_4d[0][:][:][1] = (data_expected_4d[0][:][:][1] - 1.0) / 2.0
    data_expected_4d[0][:][:][2] = data_expected_4d[0][:][:][2] - 2.0
    data_expected_4d[1][:][:][0] = data_expected_4d[1][:][:][0] / 3.0
    data_expected_4d[1][:][:][1] = (data_expected_4d[1][:][:][1] - 1.0) / 2.0
    data_expected_4d[1][:][:][2] = data_expected_4d[1][:][:][2] - 2.0

    # check forward
    check_symbolic_forward(img_norm_sym, [data_in_4d], [data_expected_4d],
                           rtol=1e-5, atol=1e-5)

    # Gradient is 1/std_dev
    grad_expected_4d = np.ones(shape_4d)
    grad_expected_4d[0][:][:][0] = 1 / 3.0
    grad_expected_4d[0][:][:][1] = 1 / 2.0
    grad_expected_4d[0][:][:][2] = 1 / 1.0
    grad_expected_4d[1][:][:][0] = 1 / 3.0
    grad_expected_4d[1][:][:][1] = 1 / 2.0
    grad_expected_4d[1][:][:][2] = 1 / 1.0

    # check backward
    check_symbolic_backward(img_norm_sym, location=[data_in_4d], out_grads=[mx.nd.ones(shape_4d)],
                            expected=[grad_expected_4d], rtol=1e-5, atol=1e-5)

    # check backward using finite difference
    check_numeric_gradient(img_norm_sym, [data_in_4d], atol=0.001)

    # Part 3 - Test 3D input with scalar mean/std
    shape_3d = (3, 28, 28)
    mean = 1.0
    std = 2.0

    data_in_3d = mx.nd.random.uniform(0, 1, shape_3d)
    data_expected_3d = data_in_3d.asnumpy()
    data_expected_3d[:][:][:] = (data_expected_3d[:][:][:] - 1.0) / 2.0

    data = mx.symbol.Variable('data')
    img_norm_sym = mx.sym.image.normalize(data=data, mean=mean, std=std)

    # check forward
    check_symbolic_forward(img_norm_sym, [data_in_3d], [data_expected_3d],
                           rtol=1e-5, atol=1e-5)

    # Gradient is 1/std_dev
    grad_expected_3d = np.ones(shape_3d)
    grad_expected_3d[:][:][:] = 1 / 2.0

    # check backward
    check_symbolic_backward(img_norm_sym, location=[data_in_3d], out_grads=[mx.nd.ones(shape_3d)],
                            expected=[grad_expected_3d], rtol=1e-5, atol=1e-5)

    # check backward using finite difference
    check_numeric_gradient(img_norm_sym, [data_in_3d], atol=0.001)

    # Part 4 - Test 4D input with scalar mean/std
    shape_4d = (2, 3, 28, 28)

    data_in_4d = mx.nd.random.uniform(0, 1, shape_4d)
    data_expected_4d = data_in_4d.asnumpy()
    data_expected_4d[:][:][:][:] = (data_expected_4d[:][:][:][:] - 1.0) / 2.0

    # check forward
    check_symbolic_forward(img_norm_sym, [data_in_4d], [data_expected_4d],
                           rtol=1e-5, atol=1e-5)

    # Gradient is 1/std_dev
    grad_expected_4d = np.ones(shape_4d)
    grad_expected_4d[:][:][:][:] = 1 / 2.0

    # check backward
    check_symbolic_backward(img_norm_sym, location=[data_in_4d], out_grads=[mx.nd.ones(shape_4d)],
                            expected=[grad_expected_4d], rtol=1e-5, atol=1e-5)

    # check backward using finite difference
    check_numeric_gradient(img_norm_sym, [data_in_4d], atol=0.001)

@pytest.mark.serial
def test_index_array():
    def test_index_array_default():
        for shape in [(10,), (7, 5, 29), (5, 7, 11, 13, 17, 19)]:
            data  = mx.symbol.Variable("data")
            index_array = mx.sym.contrib.index_array(data)

            input_array = np.ones(shape)
            mgrid = np.mgrid[tuple(slice(0, x) for x in shape)]
            expected = np.stack(mgrid, axis=-1)

            check_symbolic_forward(index_array, [input_array], [expected])
            check_symbolic_backward(index_array, [input_array], [np.ones(expected.shape)], [np.zeros_like(input_array)])

    @mx.use_np_shape
    def test_index_array_default_zero_dim():
        data = mx.symbol.Variable("data")
        index_array = mx.sym.contrib.index_array(data)

        input_array = np.ones(())
        expected = np.zeros((0,))

        check_symbolic_forward(index_array, [input_array], [expected])
        check_symbolic_backward(index_array, [input_array], [np.ones(expected.shape)], [np.zeros_like(input_array)])

    @mx.use_np_shape
    def test_index_array_default_zero_size():
        data  = mx.symbol.Variable("data")
        index_array = mx.sym.contrib.index_array(data)

        input_array = np.ones((0, 0, 0))
        expected = np.zeros((0, 0, 0, 3))

        check_symbolic_forward(index_array, [input_array], [expected])
        check_symbolic_backward(index_array, [input_array], [np.ones(expected.shape)], [np.zeros_like(input_array)])

    def test_index_array_select_axes():
        shape = (5, 7, 11, 13, 17, 19)
        for axes in [(3,), (4, 1), (5, 1, 3), (-1,), (-5, -1, -3)]:
            data  = mx.symbol.Variable("data")
            index_array = mx.sym.contrib.index_array(data, axes=axes)

            input_array = np.ones(shape)
            mgrid = np.mgrid[tuple(slice(0, x) for x in shape)]
            expected = np.stack(mgrid, axis=-1)[..., axes]

            check_symbolic_forward(index_array, [input_array], [expected])
            check_symbolic_backward(index_array, [input_array], [np.ones(expected.shape)], [np.zeros_like(input_array)])

    @mx.use_np_shape
    def test_index_array_select_axes_zero_size():
        data  = mx.symbol.Variable("data")
        index_array = mx.sym.contrib.index_array(data, axes=(2, 1))

        input_array = np.ones((0, 0, 0, 0))
        expected = np.zeros((0, 0, 2))

        check_symbolic_forward(index_array, [input_array], [expected])
        check_symbolic_backward(index_array, [input_array], [np.ones(expected.shape)], [np.zeros_like(input_array)])

    test_index_array_default()
    test_index_array_default_zero_dim()
    test_index_array_default_zero_size()
    test_index_array_select_axes()
    test_index_array_select_axes_zero_size()


def test_scalar_tensor_creation():
    assertRaises(MXNetError, mx.nd.zeros, shape=())
    assertRaises(MXNetError, mx.nd.ones, shape=())
    with mx.np_shape():
        data_mx = mx.nd.ones(shape=())
        data_np = np.ones((), dtype=data_mx.dtype)
        assert same(data_mx.asnumpy(), data_np)


def test_zero_size_tensor_creation():
    assertRaises(MXNetError, mx.nd.zeros, shape=(0, 1, 3, 0))
    assertRaises(MXNetError, mx.nd.ones, shape=(0, 1, 3, 0))
    with mx.np_shape():
        data_mx = mx.nd.ones(shape=(0, 1, 0, 4))
        data_np = np.ones(shape=data_mx.shape, dtype=data_mx.dtype)
        assert same(data_mx.asnumpy(), data_np)


def test_concat_with_zero_size_tensor():
    with mx.np_shape():
        data1 = mx.nd.ones((0, 8, 12))
        data2 = mx.nd.ones((3, 8, 12))
        data3 = mx.nd.ones((0, 8, 12))
        ret = mx.nd.Concat(data1, data2, data3, dim=0)
        assert ret.shape == (3, 8, 12)

        data1 = mx.nd.ones((0, 3, 10))
        data2 = mx.nd.ones((0, 4, 10))
        data3 = mx.nd.ones((0, 5, 10))
        ret = mx.nd.Concat(data1, data2, data3, dim=1)
        assert ret.shape == (0, 12, 10)


def test_np_shape_decorator():
    @mx.use_np_shape
    def check_scalar_one():
        """Generate scalar one tensor"""
        return mx.nd.ones(shape=())
    assert check_scalar_one.__name__ == "check_scalar_one"
    assert check_scalar_one.__doc__ == "Generate scalar one tensor"
    assert check_scalar_one().shape == ()
    for active in [True, False]:
        with mx.np_shape(active=active):
            assert check_scalar_one.__name__ == "check_scalar_one"
            assert check_scalar_one.__doc__ == "Generate scalar one tensor"
            assert check_scalar_one().shape == ()

    @mx.use_np_shape
    def check_concat(shape1, shape2, axis):
        data1 = mx.nd.ones(shape1)
        data2 = mx.nd.ones(shape2)
        ret = mx.nd.Concat(data1, data2, dim=axis)
        expected_ret = np.concatenate((data1.asnumpy(), data2.asnumpy()), axis=axis)
        assert ret.shape == expected_ret.shape

    check_concat((0, 3, 4), (5, 3, 4), 0)
    check_concat((8, 0, 5), (8, 7, 5), 1)
    check_concat((8, 0, 0), (8, 0, 0), 2)
    for _ in [True, False]:
        check_concat((0, 3, 4), (5, 3, 4), 0)
        check_concat((8, 0, 5), (8, 7, 5), 1)
        check_concat((8, 0, 0), (8, 0, 0), 2)


def test_add_n():
    data_shape = (2, 2)
    input_num = 5
    data = [mx.nd.random.uniform(shape=data_shape) for i in range(input_num)]
    rslt = mx.nd.zeros(shape=data_shape)
    for i in range(input_num):
        rslt += data[i]
    add_n_rslt = mx.nd.add_n(*data, out=data[0])
    assert_almost_equal(rslt.asnumpy(), add_n_rslt.asnumpy(), atol=1e-5)


def test_get_all_registered_operators():
    ops = get_all_registered_operators()
    assert isinstance(ops, list)
    assert len(ops) > 0
    assert 'Activation' in ops


def test_get_operator_arguments():
    operator_arguments = get_operator_arguments('Activation')
    assert isinstance(operator_arguments, OperatorArguments)
    assert operator_arguments.names == ['data', 'act_type']
    assert operator_arguments.types \
        == ['NDArray-or-Symbol', "{'log_sigmoid', 'mish', 'relu', 'sigmoid', 'softrelu', 'softsign', 'tanh'}, required"]
    assert operator_arguments.narg == 2


def test_transpose_infer_shape_back():
    o1 = mx.sym.ones(shape=[2,3])
    o2 = mx.sym.ones(shape=[-1,-1])
    t = mx.sym.transpose(o2)
    b = o1 + t
    x = b._bind(mx.cpu(), args={})
    y = x.forward()
    assert(y[0].shape == (2,3))


def test_transpose_infer_shape_mixed():
    o1 = mx.sym.ones(shape=[2,-1])
    o2 = mx.sym.ones(shape=[3,-1])
    t = mx.sym.transpose(o2)
    b = o1 + t
    x = b._bind(mx.cpu(), args={})
    y = x.forward()
    assert(y[0].shape == (2,3))


def test_sample_normal_default_shape():
    # Test case from https://github.com/apache/incubator-mxnet/issues/16135
    s = mx.nd.sample_normal(mu=mx.nd.array([10.0]), sigma=mx.nd.array([0.5]))
    assert s.shape == (1,)
    s = mx.nd.sample_normal(mu=mx.nd.array([10.0]), sigma=mx.nd.array([0.5]), shape=())
    assert s.shape == (1,)
    s = mx.nd.sample_normal(mu=mx.nd.array([10.0]), sigma=mx.nd.array([0.5]), shape=1)
    assert s.shape == (1, 1)
    s = mx.nd.sample_normal(mu=mx.nd.array([10.0]), sigma=mx.nd.array([0.5]), shape=(1,))
    assert s.shape == (1, 1)


def test_large_tensor_disabled_err_msg():
    LARGE_X = 4300000000
    MEDIUM_X = 1000000000
    SMALL_Y = 1
    shape = (2, LARGE_X)

    def check_nd_array():
        x = np.arange(0, LARGE_X)
        assertRaises(MXNetError, mx.nd.array, x)

    def check_nd_ones():
        assertRaises(MXNetError, mx.nd.ones, shape)

    def check_nd_zeros():
        assertRaises(MXNetError, mx.nd.zeros, shape)

    def check_nd_full():
        val = 1
        assertRaises(Exception, mx.nd.full, shape, val)

    def check_nd_arange():
        start = 0
        stop = LARGE_X
        assertRaises(Exception, mx.nd.arange, start, stop)

    def check_nd_random():
        shape = (2, LARGE_X)
        def check_random_exp():
            lam = 4
            assertRaises(MXNetError, mx.nd.random_exponential, lam, shape)

        def check_random_gamma():
            alpha = 9
            beta = 0.5
            assertRaises(MXNetError, mx.nd.random_gamma, alpha, beta, shape)

        def check_random_normal():
            loc = 0
            scale = 1
            assertRaises(MXNetError, mx.nd.random_normal, loc, scale, shape)

        def check_random_poisson():
            lam = 4
            assertRaises(MXNetError, mx.nd.random_poisson, alpha, lam, shape)

        def check_random_randint():
            low = 0
            high = 1000000
            assertRaises(MXNetError, mx.nd.random_randint, low, high, shape)

        def check_random_uniform():
            low = 0
            hight = 1
            assertRaises(MXNetError, mx.nd.random_uniform, alpha, beta, shape)

def check_multihead_attention_selfatt(dtype):
    def convert_weight(F, q_weight, k_weight, v_weight, num_heads):
        q_weight = F.reshape(q_weight, shape=(num_heads, -1, 0), reverse=True)
        k_weight = F.reshape(k_weight, shape=(num_heads, -1, 0), reverse=True)
        v_weight = F.reshape(v_weight, shape=(num_heads, -1, 0), reverse=True)
        all_weights = F.concat(q_weight, k_weight, v_weight, dim=-2)
        all_weights = F.reshape(all_weights, shape=(-1, 0), reverse=True)
        return all_weights

    def convert_bias(F, q_bias, k_bias, v_bias, num_heads):
        q_bias = F.reshape(q_bias, shape=(num_heads, -1))
        k_bias = F.reshape(k_bias, shape=(num_heads, -1))
        v_bias = F.reshape(v_bias, shape=(num_heads, -1))
        all_bias = F.stack(q_bias, k_bias, v_bias, axis=1)
        all_bias = F.reshape(all_bias, shape=(-1,))
        return all_bias

    batch_size = 2
    qkv_length = 7  # length of a sequence
    qkv_dim = 9     # dimension of encoding
    num_heads = 3   # number of attention head
    head_dim = 5    # head size
    out_dim = 13 * num_heads
    qkv_units = num_heads * head_dim

    arg_params = {
        'qkv': mx.nd.array(np.random.rand(*(batch_size, qkv_length, qkv_dim)).astype(dtype) * 0.1, dtype=dtype),
        'q_weight': mx.nd.array(np.random.rand(*(qkv_units, qkv_dim)).astype(dtype) * 0.1, dtype=dtype),
        'k_weight': mx.nd.array(np.random.rand(*(qkv_units, qkv_dim)).astype(dtype) * 0.1, dtype=dtype),
        'v_weight': mx.nd.array(np.random.rand(*(qkv_units, qkv_dim)).astype(dtype) * 0.1, dtype=dtype),
        'q_bias': mx.nd.array(np.random.rand(*(qkv_units,)).astype(dtype) * 0.1, dtype=dtype),
        'k_bias': mx.nd.array(np.random.rand(*(qkv_units,)).astype(dtype) * 0.1, dtype=dtype),
        'v_bias': mx.nd.array(np.random.rand(*(qkv_units,)).astype(dtype) * 0.1, dtype=dtype),
        'out_weight': mx.nd.array(np.random.rand(*(out_dim, qkv_units)).astype(dtype) * 0.1, dtype=dtype),
        'out_bias': mx.nd.array(np.random.rand(*(out_dim,)).astype(dtype) * 0.1, dtype=dtype),
        }

    qkv = mx.sym.Variable('qkv')
    sonde = mx.sym.Variable('sonde')
    q_weight = mx.sym.Variable('q_weight')
    k_weight = mx.sym.Variable('k_weight')
    v_weight = mx.sym.Variable('v_weight')
    q_bias = mx.sym.Variable('q_bias')
    k_bias = mx.sym.Variable('k_bias')
    v_bias = mx.sym.Variable('v_bias')
    out_weight = mx.sym.Variable('out_weight')
    out_bias = mx.sym.Variable('out_bias')
    qkv_weight = convert_weight(mx.sym, q_weight, k_weight, v_weight, num_heads)
    qkv_bias = convert_bias(mx.sym, q_bias, k_bias, v_bias, num_heads)
    qkv = mx.sym.transpose(qkv, axes=(1, 0, 2))
    qkv_proj = mx.sym.FullyConnected(qkv, weight=qkv_weight, bias=qkv_bias, flatten=False,
                                     num_hidden=qkv_units * 3, no_bias=False)
    att_score = mx.sym.contrib.interleaved_matmul_selfatt_qk(
            qkv_proj, heads=num_heads)
    att_score = att_score + sonde
    weighted_value = mx.sym.contrib.interleaved_matmul_selfatt_valatt(
            qkv_proj, att_score, heads=num_heads)
    output = mx.sym.FullyConnected(weighted_value, weight=out_weight, bias=out_bias, flatten=False,
                                   num_hidden=out_dim, no_bias=False)
    output = mx.sym.transpose(output, axes=(1, 0, 2))
    output = mx.sym.Group([output, att_score])
    executor = output._simple_bind(ctx=default_context(),
                                  qkv=(batch_size, qkv_length, qkv_dim),
                                  q_weight=(qkv_units, qkv_dim),
                                  q_bias=(qkv_units,),
                                  k_weight=(qkv_units, qkv_dim),
                                  k_bias=(qkv_units,),
                                  v_weight=(qkv_units, qkv_dim),
                                  v_bias=(qkv_units,),
                                  type_dict={'qkv': dtype,
                                             'q_weight': dtype,
                                             'k_weight': dtype,
                                             'v_weight': dtype,
                                             'q_bias': dtype,
                                             'k_bias': dtype,
                                             'v_bias': dtype,
                                             'sonde': dtype},
                                  grad_req='write')
    executor.copy_params_from(arg_params, {})
    executor.arg_dict['sonde'][:] = 0.
    executor.arg_dict['sonde'].wait_to_read()
    executor.forward(is_train=True)
    output_shape = executor.outputs[0].shape
    output_grads = np.random.rand(*output_shape).astype(dtype) * 0.1
    output_opti = executor.outputs[0].asnumpy()
    att_score_opti = executor.outputs[1].asnumpy()
    executor.backward([mx.nd.array(output_grads, dtype=dtype),
                       mx.nd.zeros(att_score_opti.shape, dtype=dtype)])
    grads_opti = {k: v.asnumpy() for k, v in executor.grad_dict.items()}
    qkv = mx.sym.Variable('qkv')
    sonde = mx.sym.Variable('sonde')
    q_weight = mx.sym.Variable('q_weight')
    k_weight = mx.sym.Variable('k_weight')
    v_weight = mx.sym.Variable('v_weight')
    q_bias = mx.sym.Variable('q_bias')
    k_bias = mx.sym.Variable('k_bias')
    v_bias = mx.sym.Variable('v_bias')
    out_weight = mx.sym.Variable('out_weight')
    out_bias = mx.sym.Variable('out_bias')

    q = mx.sym.FullyConnected(qkv, weight=q_weight, bias=q_bias, flatten=False,
                              num_hidden=qkv_units, no_bias=False)
    k = mx.sym.FullyConnected(qkv, weight=k_weight, bias=k_bias, flatten=False,
                              num_hidden=qkv_units, no_bias=False)
    v = mx.sym.FullyConnected(qkv, weight=v_weight, bias=v_bias, flatten=False,
                              num_hidden=qkv_units, no_bias=False)
    q = mx.sym.reshape(q, shape=(0, 0, num_heads, -1))
    q = mx.sym.transpose(q, axes=(0, 2, 1, 3))
    q = mx.sym.reshape(q, shape=(-1, 0, 0), reverse=True)
    k = mx.sym.reshape(k, shape=(0, 0, num_heads, -1))
    k = mx.sym.transpose(k, axes=(0, 2, 1, 3))
    k = mx.sym.reshape(k, shape=(-1, 0, 0), reverse=True)
    q = mx.sym.contrib.div_sqrt_dim(q)
    att_score = mx.sym.batch_dot(q, k, transpose_b=True)
    att_score = att_score + sonde
    v = mx.sym.reshape(v, shape=(0, 0, num_heads, -1))
    v = mx.sym.transpose(v, axes=(0, 2, 1, 3))
    v = mx.sym.reshape(v, shape=(-1, 0, 0), reverse=True)
    weighted_value = mx.sym.batch_dot(att_score, v)
    weighted_value = mx.sym.reshape(weighted_value, shape=(-1, num_heads, 0, 0),
                                    reverse=True)
    weighted_value = mx.sym.transpose(weighted_value, axes=(0, 2, 1, 3))
    weighted_value = mx.sym.reshape(weighted_value, shape=(0, 0, -1))
    output = mx.sym.FullyConnected(weighted_value, weight=out_weight, bias=out_bias, flatten=False,
                                   num_hidden=out_dim, no_bias=False)
    output = mx.sym.Group([output, att_score])
    executor = output._simple_bind(ctx=default_context(),
                                  qkv=(batch_size, qkv_length, qkv_dim),
                                  type_dict={'qkv': dtype},
                                  grad_req='write')
    executor.copy_params_from(arg_params, {})
    executor.arg_dict['sonde'][:] = 0.
    executor.arg_dict['sonde'].wait_to_read()
    executor.forward(is_train=True)
    output_orig = executor.outputs[0].asnumpy()
    att_score_orig = executor.outputs[1].asnumpy()
    executor.backward([mx.nd.array(output_grads, dtype=dtype),
                       mx.nd.zeros(att_score_orig.shape, dtype=dtype)])
    grads_orig = {k : v.asnumpy() for k, v in executor.grad_dict.items()}
    assert_allclose(att_score_orig, att_score_opti, rtol=1e-2, atol=1e-3)
    assert_allclose(output_orig, output_opti, rtol=1e-2, atol=1e-3)

    for k in grads_opti.keys():
        assert(grads_orig[k].dtype == grads_opti[k].dtype)
        assert(grads_orig[k].shape == grads_opti[k].shape)
        assert_allclose(grads_orig[k], grads_opti[k], rtol=1e-2, atol=1e-3)


@assert_raises_cuda_not_satisfied(min_version='9.1')
@pytest.mark.serial
def test_multihead_attention_selfatt():
    dtypes = ['float32']
    if default_context().device_type == 'gpu':
        dtypes += ['float16']

    for dtype in dtypes:
        check_multihead_attention_selfatt(dtype=dtype)

def check_multihead_attention_encdec(dtype):
    def convert_weight(F, k_weight, v_weight, num_heads):
        k_weight = F.reshape(k_weight, shape=(num_heads, -1, 0), reverse=True)
        v_weight = F.reshape(v_weight, shape=(num_heads, -1, 0), reverse=True)
        all_weights = F.concat(k_weight, v_weight, dim=-2)
        all_weights = F.reshape(all_weights, shape=(-1, 0), reverse=True)
        return all_weights

    def convert_bias(F, k_bias, v_bias, num_heads):
        k_bias = F.reshape(k_bias, shape=(num_heads, -1))
        v_bias = F.reshape(v_bias, shape=(num_heads, -1))
        all_bias = F.stack(k_bias, v_bias, axis=1)
        all_bias = F.reshape(all_bias, shape=(-1,))
        return all_bias

    batch_size = 2
    qkv_length = 7  # length of a sequence
    qkv_dim = 9     # dimension of encoding
    num_heads = 3   # number of attention head
    head_dim = 5    # head size
    out_dim = 13 * num_heads
    qkv_units = num_heads * head_dim

    arg_params = {
        'q': mx.nd.array(np.random.rand(*(batch_size, qkv_length, qkv_dim)).astype(dtype) * 0.1, dtype=dtype),
        'kv': mx.nd.array(np.random.rand(*(batch_size, qkv_length, qkv_dim)).astype(dtype) * 0.1, dtype=dtype),
        'q_weight': mx.nd.array(np.random.rand(*(qkv_units, qkv_dim)).astype(dtype) * 0.1, dtype=dtype),
        'k_weight': mx.nd.array(np.random.rand(*(qkv_units, qkv_dim)).astype(dtype) * 0.1, dtype=dtype),
        'v_weight': mx.nd.array(np.random.rand(*(qkv_units, qkv_dim)).astype(dtype) * 0.1, dtype=dtype),
        'q_bias': mx.nd.array(np.random.rand(*(qkv_units,)).astype(dtype) * 0.1, dtype=dtype),
        'k_bias': mx.nd.array(np.random.rand(*(qkv_units,)).astype(dtype) * 0.1, dtype=dtype),
        'v_bias': mx.nd.array(np.random.rand(*(qkv_units,)).astype(dtype) * 0.1, dtype=dtype),
        'out_weight': mx.nd.array(np.random.rand(*(out_dim, qkv_units)).astype(dtype) * 0.1, dtype=dtype),
        'out_bias': mx.nd.array(np.random.rand(*(out_dim,)).astype(dtype) * 0.1, dtype=dtype),
        }

    q = mx.sym.Variable('q')
    kv = mx.sym.Variable('kv')
    sonde = mx.sym.Variable('sonde')
    q_weight = mx.sym.Variable('q_weight')
    k_weight = mx.sym.Variable('k_weight')
    v_weight = mx.sym.Variable('v_weight')
    q_bias = mx.sym.Variable('q_bias')
    k_bias = mx.sym.Variable('k_bias')
    v_bias = mx.sym.Variable('v_bias')
    out_weight = mx.sym.Variable('out_weight')
    out_bias = mx.sym.Variable('out_bias')
    kv_weight = convert_weight(mx.sym, k_weight, v_weight, num_heads)
    kv_bias = convert_bias(mx.sym, k_bias, v_bias, num_heads)
    kv = mx.sym.transpose(kv, axes=(1, 0, 2))
    kv_proj = mx.sym.FullyConnected(kv, weight=kv_weight, bias=kv_bias, flatten=False,
                                    num_hidden=qkv_units * 2, no_bias=False)
    q = mx.sym.transpose(q, axes=(1, 0, 2))
    q_proj = mx.sym.FullyConnected(q, weight=q_weight, bias=q_bias, flatten=False,
                                   num_hidden=qkv_units, no_bias=False)
    att_score = mx.sym.contrib.interleaved_matmul_encdec_qk(
            q_proj, kv_proj, heads=num_heads)
    att_score = att_score + sonde
    weighted_value = mx.sym.contrib.interleaved_matmul_encdec_valatt(
            kv_proj, att_score, heads=num_heads)
    output = mx.sym.FullyConnected(weighted_value, weight=out_weight, bias=out_bias, flatten=False,
                                   num_hidden=out_dim, no_bias=False)
    output = mx.sym.transpose(output, axes=(1, 0, 2))
    output = mx.sym.Group([output, att_score])
    executor = output._simple_bind(ctx=default_context(),
                                  q=(batch_size, qkv_length, qkv_dim),
                                  kv=(batch_size, qkv_length, qkv_dim),
                                  q_weight=(qkv_units, qkv_dim),
                                  q_bias=(qkv_units,),
                                  k_weight=(qkv_units, qkv_dim),
                                  k_bias=(qkv_units,),
                                  v_weight=(qkv_units, qkv_dim),
                                  v_bias=(qkv_units,),
                                  out_weight=(out_dim, qkv_units),
                                  out_bias=(out_dim,),
                                  type_dict={'q': dtype,
                                             'kv': dtype,
                                             'q_weight': dtype,
                                             'q_bias': dtype,
                                             'k_weight': dtype,
                                             'k_bias': dtype,
                                             'v_weight': dtype,
                                             'v_bias': dtype,
                                             'out_weight': dtype,
                                             'out_bias': dtype,
                                              },
                                  grad_req='write')
    executor.copy_params_from(arg_params, {})
    executor.arg_dict['sonde'][:] = 0.
    executor.arg_dict['sonde'].wait_to_read()
    executor.forward(is_train=True)
    output_shape = executor.outputs[0].shape
    output_grads = np.random.rand(*output_shape).astype(dtype) * 0.1
    output_opti = executor.outputs[0].asnumpy()
    att_score_opti = executor.outputs[1].asnumpy()
    executor.backward([mx.nd.array(output_grads, dtype=dtype), mx.nd.zeros(att_score_opti.shape, dtype=dtype)])

    grads_opti = {k: v.asnumpy() for k, v in executor.grad_dict.items()}

    q = mx.sym.Variable('q')
    kv = mx.sym.Variable('kv')
    sonde = mx.sym.Variable('sonde')
    q_weight = mx.sym.Variable('q_weight')
    k_weight = mx.sym.Variable('k_weight')
    v_weight = mx.sym.Variable('v_weight')
    q_bias = mx.sym.Variable('q_bias')
    k_bias = mx.sym.Variable('k_bias')
    v_bias = mx.sym.Variable('v_bias')
    out_weight = mx.sym.Variable('out_weight')
    out_bias = mx.sym.Variable('out_bias')

    q = mx.sym.FullyConnected(q, weight=q_weight, bias=q_bias, flatten=False,
                              num_hidden=qkv_units, no_bias=False)
    k = mx.sym.FullyConnected(kv, weight=k_weight, bias=k_bias, flatten=False,
                              num_hidden=qkv_units, no_bias=False)
    v = mx.sym.FullyConnected(kv, weight=v_weight, bias=v_bias, flatten=False,
                              num_hidden=qkv_units, no_bias=False)
    q = mx.sym.reshape(q, shape=(0, 0, num_heads, -1))
    q = mx.sym.transpose(q, axes=(0, 2, 1, 3))
    q = mx.sym.reshape(q, shape=(-1, 0, 0), reverse=True)
    k = mx.sym.reshape(k, shape=(0, 0, num_heads, -1))
    k = mx.sym.transpose(k, axes=(0, 2, 1, 3))
    k = mx.sym.reshape(k, shape=(-1, 0, 0), reverse=True)
    q = mx.sym.contrib.div_sqrt_dim(q)
    att_score = mx.sym.batch_dot(q, k, transpose_b=True)
    att_score = att_score + sonde
    v = mx.sym.reshape(v, shape=(0, 0, num_heads, -1))
    v = mx.sym.transpose(v, axes=(0, 2, 1, 3))
    v = mx.sym.reshape(v, shape=(-1, 0, 0), reverse=True)
    weighted_value = mx.sym.batch_dot(att_score, v)
    weighted_value = mx.sym.reshape(weighted_value, shape=(-1, num_heads, 0, 0),
                                    reverse=True)
    weighted_value = mx.sym.transpose(weighted_value, axes=(0, 2, 1, 3))
    weighted_value = mx.sym.reshape(weighted_value, shape=(0, 0, -1))
    output = mx.sym.FullyConnected(weighted_value, weight=out_weight, bias=out_bias, flatten=False,
                                   num_hidden=out_dim, no_bias=False)
    output = mx.sym.Group([output, att_score])
    executor = output._simple_bind(ctx=default_context(),
                                  q=(batch_size, qkv_length, qkv_dim),
                                  kv=(batch_size, qkv_length, qkv_dim),
                                  type_dict={'q': dtype,
                                             'kv': dtype},
                                  grad_req='write')
    executor.copy_params_from(arg_params, {})
    executor.arg_dict['sonde'][:] = 0.
    executor.arg_dict['sonde'].wait_to_read()
    executor.forward(is_train=True)
    output_orig = executor.outputs[0].asnumpy()
    att_score_orig = executor.outputs[1].asnumpy()
    executor.backward([mx.nd.array(output_grads, dtype=dtype), mx.nd.zeros(att_score_orig.shape, dtype=dtype)])
    grads_orig = {k : v.asnumpy() for k, v in executor.grad_dict.items()}
    assert_allclose(att_score_orig, att_score_opti, rtol=1e-2, atol=1e-3)
    assert_allclose(output_orig, output_opti, rtol=1e-2, atol=1e-3)

    for k in grads_opti.keys():
        assert(grads_orig[k].dtype == grads_opti[k].dtype)
        assert(grads_orig[k].shape == grads_opti[k].shape)
        assert_allclose(grads_orig[k], grads_opti[k], rtol=1e-2, atol=1e-3)

@assert_raises_cuda_not_satisfied(min_version='9.1')
@pytest.mark.serial
def test_multihead_attention_encdec():
    dtypes = ['float32']
    if default_context().device_type == 'gpu':
        dtypes += ['float16']

    for dtype in dtypes:
        check_multihead_attention_encdec(dtype=dtype)

@pytest.mark.serial
def test_im2col_col2im():
    def compute_output_size(spatial, kernel, stride=1, dilate=1, pad=0):
        pad_size = spatial + 2 * pad
        dilated_kernel = dilate * (kernel - 1) + 1
        return (pad_size - dilated_kernel) // stride + 1

    def build_kwargs(kernel, stride=1, dilate=1, pad=0):
        return {'kernel': (kernel, kernel),
                'stride': (stride, stride),
                'dilate': (dilate, dilate),
                'pad': (pad, pad)}

    # use im2col to compute convolution
    def test_conv_compute(input_shape, num_filter, kernel, stride=1, dilate=1, pad=0):
        batch_size = input_shape[0]
        channel = input_shape[1]
        kwargs = build_kwargs(kernel, stride, dilate, pad)
        data = mx.nd.uniform(shape=input_shape)
        col = mx.nd.im2col(data, **kwargs)
        w = mx.nd.uniform(shape=(num_filter, channel, kernel, kernel))
        c1 = mx.nd.dot(col.transpose((0, 2, 1)), w.reshape(num_filter, -1).T).transpose((0, 2, 1))
        hos = compute_output_size(input_shape[2], kernel, stride, dilate, pad)
        wos = compute_output_size(input_shape[3], kernel, stride, dilate, pad)
        c1 = c1.reshape((batch_size, num_filter, hos, wos))

        c2 = mx.nd.Convolution(data, num_filter=num_filter, weight=w, no_bias=True, **kwargs)
        assert_almost_equal(c1.asnumpy(), c2.asnumpy(), rtol=1e-5, atol=1e-5)

    test_conv_compute(
        input_shape = (5, 3, 30, 20),
        num_filter  = 10,
        kernel      = 3
    )

    test_conv_compute(
        input_shape = (5, 3, 30, 20),
        num_filter  = 10,
        kernel      = 3,
        stride      = 2
    )

    test_conv_compute(
        input_shape = (5, 3, 30, 20),
        num_filter  = 10,
        kernel      = 3,
        stride      = 2,
        dilate      = 2
    )

    test_conv_compute(
        input_shape = (5, 3, 30, 20),
        num_filter  = 10,
        kernel      = 3,
        stride      = 2,
        dilate      = 2,
        pad         = 1
    )

    # use composite of im2col and col2im to reconstruct image
    def test_reconstruct(input_shape, kernel, stride=1, dilate=1, pad=0):
        batch_size = input_shape[0]
        channel = input_shape[1]
        kwargs = build_kwargs(kernel, stride, dilate, pad)
        data = mx.nd.uniform(shape=input_shape)
        col = mx.nd.im2col(data, **kwargs)
        im1 = mx.nd.col2im(col, input_shape[2:], **kwargs)

        im2 = mx.nd.col2im(mx.nd.ones_like(col), input_shape[2:], **kwargs) * data
        assert_almost_equal(im1.asnumpy(), im2.asnumpy(), rtol=1e-5, atol=1e-5)

    test_reconstruct(
        input_shape = (5, 3, 30, 20),
        kernel      = 3
    )

    test_reconstruct(
        input_shape = (5, 3, 30, 20),
        kernel      = 3,
        stride      = 2
    )

    test_reconstruct(
        input_shape = (5, 3, 30, 20),
        kernel      = 3,
        stride      = 2,
        dilate      = 2
    )

    test_reconstruct(
        input_shape = (5, 3, 30, 20),
        kernel      = 3,
        stride      = 2,
        dilate      = 2,
        pad         = 1
    )

    # test gradient
    # the grad of im2col is col2im, and vice versa
    def test_grad(input_shape, kernel, stride=1, dilate=1, pad=0):
        # im2col
        data = mx.sym.Variable('data')
        kwargs = build_kwargs(kernel, stride, dilate, pad)
        sym = mx.sym.im2col(data, **kwargs)

        im = mx.nd.uniform(shape=input_shape)
        col = mx.nd.im2col(im, **kwargs)
        col_shape = col.shape
        expected = mx.nd.col2im(col, input_shape[2:], **kwargs)
        check_symbolic_backward(sym, [im.asnumpy()], [col.asnumpy()], [expected.asnumpy()])

        # col2im
        data = mx.sym.Variable('data')
        sym = mx.sym.col2im(data, input_shape[2:], **kwargs)

        col = mx.nd.uniform(shape=col_shape)
        im = mx.nd.col2im(col, input_shape[2:], **kwargs)
        expected = mx.nd.im2col(im, **kwargs)
        check_symbolic_backward(sym, [col.asnumpy()], [im.asnumpy()], [expected.asnumpy()])

    test_grad(
        input_shape = (5, 3, 30, 20),
        kernel      = 3
    )

    test_grad(
        input_shape = (5, 3, 30, 20),
        kernel      = 3,
        stride      = 2
    )

    test_grad(
        input_shape = (5, 3, 30, 20),
        kernel      = 3,
        stride      = 2,
        dilate      = 2
    )

    test_grad(
        input_shape = (5, 3, 30, 20),
        kernel      = 3,
        stride      = 2,
        dilate      = 2,
        pad         = 1
    )

def test_elemwise_sum_for_gradient_accumulation():
    for nrepeat in range(1, 10):
        stored_grad = dict()
        for grad_req in ['write', 'add']:
            a = mx.nd.array([1])
            b = mx.nd.array([2])
            if grad_req == 'write':
                a.attach_grad(grad_req='write')
            elif grad_req == 'add':
                a.attach_grad(grad_req='add')
            a.grad[:] = 0
            with mx.autograd.record():
                for _ in range(nrepeat):
                    b = b * a
                b.backward()
            stored_grad[grad_req] = a.grad.asscalar()
        assert stored_grad['write'] == stored_grad['add']
        assert stored_grad['write'] == 2 * nrepeat

def test_elementwise_ops_on_misaligned_input():
    a = mx.nd.array([1,2,3,4], dtype='float16')
    b = mx.nd.array([1,2,3,4], dtype='float16')

    c = a[1:3]
    d = b[1:3]
    # Note: testing just elemwise_add since all elemwise_ops
    #       share the implementation
    mx.nd.elemwise_add(c, d, out=c)
    mx.nd.waitall()

    a = mx.nd.array([1,2,3,4], dtype='float16')
    b = mx.nd.array([1,2,3,4], dtype='float16')

    c = a[0:3]
    d = b[0:3]
    mx.nd.elemwise_add(c, d, out=c)
    mx.nd.waitall()
    assert a[3].asscalar() == 4.0

@pytest.mark.parametrize('dtype', ['float16', 'float32', 'float64'])
@pytest.mark.parametrize('lead_dim', [2, 3, 4, 6, 10])
@pytest.mark.parametrize('both_ways', [False, True])
def test_broadcast_ops_on_misaligned_input(dtype, lead_dim, both_ways):
    shape = list(rand_shape_2d()) + [lead_dim]
    small_shape = [shape[0], 1, lead_dim]
    if both_ways:
        # Broadcast in both ways [1, K, L] x [M, 1, L]
        big_shape = [1, shape[1], lead_dim]
    else:
        big_shape = shape
    size = np.product(shape)
    small_size = np.product(small_shape)
    big_size = np.product(big_shape)
    a = mx.nd.arange(5000)
    b = mx.nd.arange(5000)
    e = mx.nd.arange(5000)
    c = a[1:big_size + 1].reshape(big_shape)
    d = b[1:small_size + 1].reshape(small_shape)
    f = e[1:size + 1].reshape(shape)
    mx.nd.broadcast_add(c, d, out=f)
    expected = c.asnumpy() + d.asnumpy()
    mx.nd.waitall()
    assert_almost_equal(f, expected)

@pytest.mark.parametrize('dtype', ['float16', 'float32', 'float64'])
@pytest.mark.parametrize('lead_dim', [2, 3, 4, 6, 10])
@pytest.mark.parametrize('both_ways', [False, True])
def test_broadcast_ops_on_misaligned_input_oneside(dtype, lead_dim, both_ways):
    shape = list(rand_shape_2d()) + [lead_dim]
    small_shape = [shape[0], shape[1], 1]
    if both_ways:
        # Broadcast in both ways [1, K, L] x [M, 1, 1]
        big_shape = [1, shape[1], lead_dim]
    else:
        big_shape = shape
    size = np.product(shape)
    small_size = np.product(small_shape)
    big_size = np.product(big_shape)
    a = mx.nd.arange(5000)
    b = mx.nd.arange(5000)
    e = mx.nd.arange(5000)
    c = a[1:big_size + 1].reshape(big_shape)
    d = b[1:small_size + 1].reshape(small_shape)
    f = e[1:size + 1].reshape(shape)
    mx.nd.broadcast_add(c, d, out=f)
    expected = c.asnumpy() + d.asnumpy()
    mx.nd.waitall()
    assert_almost_equal(f, expected)


def test_sldwin_selfatten_operators():
    def gen_sliding_window_mask_full(batch_size, num_heads, seq_length, w, symmetric, d):
        mask_np = np.zeros((batch_size, num_heads, seq_length, seq_length))
        for i in range(seq_length):
            end = (i + 1 + w * d) if symmetric else (i + 1)
            for j in range(i - w * d, end, d):
                if j >= 0 and j < seq_length:
                    mask_np[:, :, i, j] = 1
        return mask_np

    def test_sldwin_atten_op_impl(batch_size, seq_length, num_heads,
                                  num_head_units, w, symmetric, d):
        # Generate the data
        query = np.random.normal(0, 1, (batch_size, seq_length, num_heads, num_head_units))
        key = np.random.normal(0, 1, (batch_size, seq_length, num_heads, num_head_units))
        value = np.random.normal(0, 1, (batch_size, seq_length, num_heads, num_head_units))
        valid_length = np.zeros((batch_size,))
        valid_length[:] = seq_length

        query = mx.np.array(query, dtype=np.float32)
        key = mx.np.array(key, dtype=np.float32)
        value = mx.np.array(value, dtype=np.float32)
        dilation = mx.np.ones((num_heads,), dtype=np.int32)
        dilation[:] = d
        valid_length = mx.np.array(valid_length, dtype=np.int32)

        query.attach_grad()
        key.attach_grad()
        value.attach_grad()

        with mx.autograd.record():
            score = mx.npx.sldwin_atten_score(query, key, dilation,
                w=w, symmetric=symmetric)
            mask = mx.npx.sldwin_atten_mask_like(score, dilation, valid_length,
                w=w, symmetric=symmetric)
            score = score * mask
            out = mx.npx.sldwin_atten_context(score, value, dilation,
                w=w, symmetric=symmetric)
            out.backward()

        out_np = out.asnumpy()
        grad_query = query.grad.asnumpy()
        grad_key = key.grad.asnumpy()
        grad_value = value.grad.asnumpy()

        query.grad[:] = 0
        key.grad[:] = 0
        value.grad[:] = 0

        mask_np = gen_sliding_window_mask_full(batch_size, num_heads, seq_length,
                                               w, symmetric, d)
        mask = mx.np.array(mask_np, dtype=np.float32)

        with mx.autograd.record():
            score = mx.npx.batch_dot(mx.np.swapaxes(query, 1, 2),
                                     mx.np.swapaxes(key, 1, 2),
                                     transpose_b=True)
            score = score * mask
            out = mx.npx.batch_dot(score,
                                   mx.np.swapaxes(value, 1, 2)).transpose((0, 2, 1, 3))
            out.backward()

        out_np_gt = out.asnumpy()
        grad_query_gt = query.grad.asnumpy()
        grad_key_gt = key.grad.asnumpy()
        grad_value_gt = value.grad.asnumpy()

        assert_allclose(out_np_gt, out_np, 1E-3, 1E-3)
        assert_allclose(grad_query_gt, grad_query, 1E-3, 1E-3)
        assert_allclose(grad_key_gt, grad_key, 1E-3, 1E-3)
        assert_allclose(grad_value_gt, grad_value, 1E-3, 1E-3)

    for symmetric in [True, False]:
        for d in [1, 2, 3]:
            test_sldwin_atten_op_impl(2, 128, 2, 8, 16, symmetric, d)
            test_sldwin_atten_op_impl(1, 8, 2, 4, 2, symmetric, d)

def test_zero_sized_dim():

    # Must be done to prevent zero-sized dimension conversion to 'unknown'
    prev_np_shape = mx.util.set_np_shape(True)

    def seq_last():
        """Test for issue: https://github.com/apache/incubator-mxnet/issues/18938"""
        data = mx.nd.array(np.random.rand(1, 0, 0))
        res = mx.nd.op.SequenceLast(data)
        assert data.shape[1:] == res.shape

    def seq_mask():
        """Test for issue: https://github.com/apache/incubator-mxnet/issues/18939"""
        data = mx.nd.array(np.random.rand(0, 1, 1))
        res = mx.nd.op.SequenceMask(data)
        assert data.shape == res.shape

    def seq_reverse():
        """Test for issue: https://github.com/apache/incubator-mxnet/issues/18940"""
        data = mx.nd.array(np.random.rand(0, 1, 1))
        res = mx.nd.op.SequenceReverse(data)
        assert data.shape == res.shape

    try:
        seq_last()
        seq_reverse()
        seq_mask()
    finally:
        mx.util.set_np_shape(prev_np_shape)

@mx.util.use_np
def test_take_grads():
    # Test for https://github.com/apache/incubator-mxnet/issues/19817
    from mxnet.gluon.nn import HybridBlock, Conv1D, HybridSequential, HybridLambda, Dense
    from mxnet import autograd, np as mx_np, npx as mx_npx
    from mxnet.gluon.loss import L2Loss

    def get_grads(model, grads, ctx=mx.cpu()):
        pd = model.collect_params()
        total_grad_l2 = 0
        total_grad_l1 = 0
        total_grad_linf = 0
        for p in pd:
            try:
                g = pd[p].grad(ctx) / N
                g2 = (g**2).sum().as_in_context(mx.cpu()).asscalar()
                g1 = g.abs().sum().as_in_context(mx.cpu()).asscalar()
                ginf = g.max().as_in_context(mx.cpu()).asscalar()
                total_grad_linf = max(total_grad_linf, ginf)
                total_grad_l2 += g2
                total_grad_l1 += g1
            except Exception:
                pass

        grads.append(total_grad_l1)
        grads.append(total_grad_l2)
        grads.append(total_grad_linf)

    def run_model(model, loss, X, Y, num_iters=5):
        grads = []
        for _ in range(num_iters):
            with autograd.record():
                Y_hat = model(X)
                ll = loss(Y_hat, Y)
                ll = ll.sum()
            ll.backward()
            get_grads(model, grads)
        return grads

    def dense_layer():
        den = HybridSequential()
        den.add(Dense(10, flatten=True, activation='tanh'))
        return den

    class Model(HybridBlock):
        def __init__(self, use_take=False, **kwargs):
            super().__init__()
            self.use_take = use_take
            self.den = dense_layer()

        def forward(self, X, axis=1):
            X1 = self.den(X)
            print(X1.shape)
            if self.use_take:
                X2 = mx_np.take(X1, mx_np.array([0]), axis=axis)
            else:
                X2 = mx_npx.slice(X1.T, begin=0, end=1).T
            return X2

    N = 30
    T = 20
    C = 10

    X = np.random.normal(size=(N, T, C))
    Y = np.random.normal(size=(N, 1))
    X, Y = mx_np.array(X), mx_np.array(Y)
    seed = np.random.randint(1000)

    # Using mx_np.take
    mx.random.seed(seed)
    model = Model(use_take=True)
    model.initialize()
    loss = L2Loss()
    grads1 = run_model(model, loss, X, Y)

    # Using mx_npx.slice
    mx.random.seed(seed)
    model2 = Model(use_take=False)
    model2.initialize()
    grads2 = run_model(model2, loss, X, Y)

    for i in range(len(grads1)):
        assert_almost_equal(grads1[i], grads2[i])<|MERGE_RESOLUTION|>--- conflicted
+++ resolved
@@ -4188,7 +4188,6 @@
         for _ in range(idx_ndim):
             idx_shape += (np.random.randint(low=1, high=5), )
 
-<<<<<<< HEAD
     axis = data_ndim - 1
     data = mx.sym.Variable('a')
     idx = mx.sym.Variable('indices')
@@ -4206,24 +4205,6 @@
         idx_real = np.random.randint(low=0, high=data_shape[axis], size=idx_shape)
     if axis < 0:
         axis += len(data_shape)
-=======
-        data = mx.sym.Variable('a')
-        idx = mx.sym.Variable('indices')
-        idx = mx.sym.BlockGrad(idx)
-        result = mx.sym.take(a=data, indices=idx, axis=axis, mode=mode)
-        exe = result._simple_bind(default_context(), a=data_shape,
-                                indices=idx_shape)
-        data_real = np.random.normal(size=data_shape).astype('float32')
-        if out_of_range:
-            idx_real = np.random.randint(low=-data_shape[axis], high=data_shape[axis], size=idx_shape)
-            if mode == 'raise':
-                idx_real[idx_real == 0] = 1
-                idx_real *= data_shape[axis]
-        else:
-            idx_real = np.random.randint(low=0, high=data_shape[axis], size=idx_shape)
-        if axis < 0:
-            axis += len(data_shape)
->>>>>>> d9ec355d
 
         grad_out = np.ones((data_shape[0:axis] if axis > 0 else ()) + idx_shape + (data_shape[axis+1:] if axis < len(data_shape) - 1 else ()), dtype='float32')
         grad_in = np.zeros(data_shape, dtype='float32')
