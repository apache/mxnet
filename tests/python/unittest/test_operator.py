--- conflicted
+++ resolved
@@ -25,13 +25,8 @@
 import itertools
 from numpy.testing import assert_allclose, assert_array_equal
 from mxnet.test_utils import *
-<<<<<<< HEAD
 from mxnet.base import py_str, MXNetError
 from common import setup_module, with_seed, teardown, assert_raises_cudnn_disabled
-=======
-from mxnet.base import py_str, MXNetError, _as_list
-from common import setup_module, with_seed, teardown
->>>>>>> 19ac41d4
 import unittest
 
 def check_rnn_consistency(cell1, cell2, T, N, I, H, grad_req):
