--- conflicted
+++ resolved
@@ -2236,7 +2236,6 @@
                 idx_shape += (np.random.randint(low=3, high=5), ) 
             check_output_n_grad(data_shape, idx_shape)
 
-<<<<<<< HEAD
 def test_grid_generator():
     # transform_type =  affine
     test_case = [(20,21),(4,3),(6,12),(15,17)]
@@ -2437,8 +2436,8 @@
                                                        exe.arg_dict['grid'].asnumpy())
             
             assert  reldiff(exe.grad_dict['data'].asnumpy(),data_grad) < 1E-5
-            assert  reldiff(exe.grad_dict['grid'].asnumpy(),grid_grad) < 1E-5
-=======
+            assert  reldiff(exe.grad_dict['grid'].asnumpy(),grid_grad) < 1E-5      
+            
 def test_index2d():
     for _ in range(30):
         n = np.random.randint(1, 100)
@@ -2447,7 +2446,6 @@
         x = mx.nd.array(np.random.randint(0, m, size=n), ctx=default_context(), dtype='int32')
         r = mx.nd.batch_take(data, x)
         assert_almost_equal(r.asnumpy(), data.asnumpy()[np.arange(n), x.asnumpy()])
->>>>>>> 1069f286
 
 if __name__ == '__main__':
     test_index2d()
@@ -2501,9 +2499,6 @@
     test_order()
     test_blockgrad()
     test_take()
-<<<<<<< HEAD
     test_grid_generator()
     test_bilinear_sampler()
-=======
-    test_binary_logic()
->>>>>>> 1069f286
+    test_binary_logic()