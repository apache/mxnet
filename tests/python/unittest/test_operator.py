--- conflicted
+++ resolved
@@ -6041,21 +6041,12 @@
 @with_seed()
 def test_gemm():
     _gemm_test_helper(np.float64, True)
-<<<<<<< HEAD
     with environment('MXNET_CUDA_TENSOR_OP_MATH_ALLOW_CONVERSION', '0'):
-        _gemm_test_helper(np.float32, False, rtol_fw = 1e-5, atol_fw = 1e-7)
+        _gemm_test_helper(np.float32, True)
     if default_context().device_type == 'gpu':
         with environment('MXNET_CUDA_TENSOR_OP_MATH_ALLOW_CONVERSION', '1'):
-            _gemm_test_helper(np.float32, False, rtol_fw = 2e-5, atol_fw = 2e-7)
-
-=======
-    os.environ["MXNET_CUDA_TENSOR_OP_MATH_ALLOW_CONVERSION"] = "0"
-    _gemm_test_helper(np.float32, True)
-    if default_context().device_type == 'gpu':
-        os.environ["MXNET_CUDA_TENSOR_OP_MATH_ALLOW_CONVERSION"] = "1"
-        _gemm_test_helper(np.float32, True)
-        os.environ["MXNET_CUDA_TENSOR_OP_MATH_ALLOW_CONVERSION"] = "0"
->>>>>>> 9548b0c6
+            _gemm_test_helper(np.float32, True)
+
 
 # Helper functions for test_laop
 
@@ -7756,120 +7747,6 @@
         assert_almost_equal(np_histo2, executor2.outputs[0].asnumpy(), 0, 0, ("EXPECTED_histo2", "FORWARD_histo2"), equal_nan=False)
 
 
-<<<<<<< HEAD
-def test_op_output_names_monitor():
-    def check_name(op_sym, expected_names):
-        output_names = []
-
-        def get_output_names_callback(name, arr):
-            output_names.append(py_str(name))
-
-        op_exe = op_sym.simple_bind(ctx=mx.current_context(), grad_req='null')
-        op_exe.set_monitor_callback(get_output_names_callback, monitor_all=False)
-        try:
-            op_exe.forward()
-            mx.nd.waitall()
-        except mx.base.MXNetError:
-            # skip errors since test is to check output names
-            pass
-        for output_name, expected_name in zip(output_names, expected_names):
-            assert output_name == expected_name
-    # Disable subgraph in case subgraph will replace symbol
-    with environment('MXNET_SUBGRAPH_BACKEND', None):
-        os.environ['MXNET_SUBGRAPH_BACKEND'] = "NONE"
-        data = mx.sym.Variable('data', shape=(10, 3, 10, 10))
-        conv_sym = mx.sym.Convolution(data, kernel=(2, 2), num_filter=1, name='conv')
-        check_name(conv_sym, ['conv_output'])
-
-        deconv_sym = mx.sym.Deconvolution(data, kernel=(2, 2), num_filter=1, name='deconv')
-        check_name(deconv_sym, ['deconv_output'])
-
-        fc_sym = mx.sym.FullyConnected(data, num_hidden=10, name='fc')
-        check_name(fc_sym, ['fc_output'])
-
-        lrn_sym = mx.sym.LRN(data, nsize=1, name='lrn')
-        check_name(lrn_sym, ['lrn_output', 'lrn_tmp_norm'])
-
-        act_sym = mx.sym.Activation(data, act_type='relu', name='act')
-        check_name(act_sym, ['act_output'])
-
-        cc_sym = mx.sym.concat(data, data, dim=0, name='concat')
-        check_name(cc_sym, ['concat_output'])
-
-        sm_sym = mx.sym.softmax(data, name='softmax')
-        check_name(sm_sym, ['softmax_output'])
-
-        sa_sym = mx.sym.SoftmaxActivation(data, name='softmax')
-        check_name(sa_sym, ['softmax_output'])
-
-        us_sym = mx.sym.UpSampling(data, scale=2, sample_type='nearest',
-                                   name='upsampling')
-        check_name(us_sym, ['upsampling_output'])
-
-        us_sym = mx.sym.Pooling(data, kernel=(2, 2), pool_type='avg',
-                                name='pooling')
-        check_name(us_sym, ['pooling_output'])
-
-
-def test_op_all_names_monitor():
-    def check_name(op_sym, expected_names):
-        output_names = []
-
-        def get_output_names_callback(name, arr):
-            output_names.append(py_str(name))
-
-        op_exe = op_sym.simple_bind(ctx=mx.current_context(), grad_req='null')
-        op_exe.set_monitor_callback(get_output_names_callback, monitor_all=True)
-        try:
-            op_exe.forward()
-            mx.nd.waitall()
-        except mx.base.MXNetError:
-            # skip errors since test is to check all names
-            pass
-        for output_name, expected_name in zip(output_names, expected_names):
-            assert output_name == expected_name
-    # Disable subgraph in case subgraph will replace symbol
-    with environment('MXNET_SUBGRAPH_BACKEND', None):
-        data = mx.sym.Variable('data', shape=(10, 3, 10, 10))
-        conv_sym = mx.sym.Convolution(data, kernel=(2, 2), num_filter=1, name='conv')
-        check_name(conv_sym, ['data', 'conv_data', 'conv_weight', 'conv_weight', 'conv_bias', 'conv_bias', 'conv_output'])
-
-        deconv_sym = mx.sym.Deconvolution(data, kernel=(2, 2), num_filter=1, name='deconv')
-        check_name(deconv_sym, ['data', 'deconv_data', 'deconv_weight', 'deconv_weight', 'deconv_output'])
-
-        fc_sym = mx.sym.FullyConnected(data, num_hidden=10, name='fc')
-        check_name(fc_sym, ['data', 'fc_data', 'fc_weight', 'fc_weight', 'fc_bias', 'fc_bias', 'fc_output'])
-
-        lrn_sym = mx.sym.LRN(data, nsize=1, name='lrn')
-        check_name(lrn_sym, ['data', 'lrn_data', 'lrn_output', 'lrn_tmp_norm'])
-
-        act_sym = mx.sym.Activation(data, act_type='relu', name='act')
-        check_name(act_sym, ['data', 'act_input0', 'act_output'])
-
-        cc_sym = mx.sym.concat(data, data, dim=0, name='concat')
-        check_name(cc_sym, ['data', 'concat_arg0', 'data', 'concat_arg1', 'concat_output'])
-
-        sm_sym = mx.sym.softmax(data, name='softmax')
-        check_name(sm_sym, ['data', 'softmax_data', 'softmax_output'])
-
-        length = mx.sym.Variable("length", shape=(10, 10, 10))
-        sm_sym = mx.sym.softmax(data, length, axis=1, use_length=True, name='softmax')
-        check_name(sm_sym, ['data', 'softmax_data', 'length', 'softmax_length', 'softmax_output'])
-
-        sa_sym = mx.sym.SoftmaxActivation(data, name='softmax')
-        check_name(sa_sym, ['data', 'softmax_input0', 'softmax_output'])
-
-        us_sym = mx.sym.UpSampling(data, scale=2, sample_type='nearest',
-                                   name='upsampling')
-        check_name(us_sym, ['data', 'upsampling_arg0', 'upsampling_output'])
-
-        us_sym = mx.sym.Pooling(data, kernel=(2, 2), pool_type='avg',
-                                name='pooling')
-        check_name(us_sym, ['data', 'pooling_data', 'pooling_output'])
-
-
-=======
->>>>>>> 9548b0c6
 @with_seed()
 @pytest.mark.skip(reason="test fails intermittently. temporarily disabled till it gets fixed. tracked at https://github.com/apache/incubator-mxnet/issues/13915")
 def test_activation():
