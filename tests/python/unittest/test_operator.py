# pylint: skip-file
import numpy as np
import mxnet as mx
import random
from numpy.testing import assert_allclose
from mxnet.test_utils import *

def np_softmax(x):
    # fix for old numpy on Travis not supporting keepdims
    # x = x - np.max(x, axis=-1, keepdims=True)
    x = x - np.max(x, axis=-1).reshape(x.shape[:-1] + (1,))
    x = np.exp(x)
    # x /= np.sum(x, axis=-1, keepdims=True)
    x /= np.sum(x, axis=-1).reshape(x.shape[:-1] + (1,))
    return x


def check_elementwise_sum_with_shape(shape, n):
    # forward
    inputs = [mx.symbol.Variable('arg%d' % i) for i in range(n)]
    out = mx.symbol.ElementWiseSum(*inputs, name='esum')
    arr = [mx.nd.empty(shape) for i in range(n)]
    arr_grad = [mx.nd.empty(shape) for i in range(n)]
    for i in range(n):
        arr[i][:] = np.random.uniform(-10, 10, shape)
    exec1 = out.bind(default_context(),
                     args=arr,
                     args_grad=arr_grad)
    out1 = exec1.outputs[0].asnumpy()
    exec1.forward(is_train=True)
    out1 = exec1.outputs[0].asnumpy()
    out = sum(a.asnumpy() for a  in arr)
    assert_almost_equal(out, out1)

    out_grad = mx.nd.empty(shape)
    out_grad[:] = np.random.uniform(-10, 10, shape)
    # backward
    exec1.backward([out_grad])
    for a in arr_grad:
        assert_almost_equal(a.asnumpy(), out_grad.asnumpy())

def test_elementwise_sum():
    np.random.seed(0)
    nrepeat = 2
    maxdim = 4
    for repeat in range(nrepeat):
        for dim in range(1, maxdim):
            shape = tuple(np.random.randint(1, int(1000**(1.0/dim)), size=dim))
            check_elementwise_sum_with_shape(shape, np.random.randint(1, 8))


def check_concat_with_shape(shapes, dimension, skip_second):
    # if skip_second is True, second argument will not have gradient.
    # it is to test #1130
    n = len(shapes)
    # forward
    target_dim = 0
    for shape in shapes:
        target_dim += shape[dimension]

    inputs = [mx.symbol.Variable('arg%d' % i) for i in range(n)]
    out = mx.symbol.Concat(*inputs, name='conc',dim=dimension)
    arr = [mx.nd.empty(shape) for shape in shapes]
    for i in range(n):
        arr[i][:] = shapes[i][dimension]
    arr_np = [np.copy(narray.asnumpy()) for narray in arr]
    arr_grad = [mx.nd.empty(shape) for shape in shapes]
    dict_grad = {}
    arg_names = out.list_arguments()

    for name, g in zip(arg_names, arr_grad):
        if not skip_second or name != 'arg1':
            dict_grad[name] = g

    args = out.list_arguments()
    arg_shapes, out_shapes, aux_shapes = out.infer_shape(**dict(zip(args, shapes)))
    out_grad = mx.nd.empty(out_shapes[0])
    exec1 = out.bind(default_context(),
                     args=arr,
                     args_grad=dict_grad)
    exec1.forward(is_train=True)
    out1 = exec1.outputs[0]
    ret = np.concatenate([narray.asnumpy() for narray in arr], axis=dimension)
    assert_almost_equal(out1.asnumpy(), ret)
    # backward
    out1.copyto(out_grad)
    out_grad[:] += 1
    exec1.backward([out_grad])

    for i, name in enumerate(arg_names):
        if not skip_second or name != 'arg1':
            grad = dict_grad[name]
            np_grad = arr_np[i]
            assert_almost_equal(grad.asnumpy(), np_grad + 1)

def test_concat():
    for dimension in range(4):
        n = 2
        merge = [2, 3, 4, 5, 6]
        a = 2
        b = 3
        c = 4
        # test  2D
        if dimension<2:
            for dim in range(2, 6):
                shapes = []
                for i in range(dim):
                    if dimension == 0:
                        shapes.append((merge[i], a))
                    elif dimension == 1:
                        shapes.append((a, merge[i]))
                    check_concat_with_shape(shapes,dimension,True)
                    check_concat_with_shape(shapes,dimension,False)
        #test 3D
        if dimension<3:
            for dim in range(2, 6):
                shapes = []
                for i in range(dim):
                    if dimension == 0:
                        shapes.append((merge[i], a,b))
                    elif dimension ==1:
                        shapes.append((a,merge[i],b))
                    elif dimension ==2:
                        shapes.append((a,b,merge[i]))
                check_concat_with_shape(shapes,dimension,True)
                check_concat_with_shape(shapes,dimension,False)
        # test 4D
        for dim in range(2, 6):
            shapes = []
            for i in range(dim):
                if dimension == 0:
                    shapes.append((merge[i],a,b,c))
                elif dimension == 1:
                    shapes.append((a,merge[i],b,c))
                elif dimension ==2:
                    shapes.append((a,b,merge[i],c))
                elif dimension ==3:
                    shapes.append((a,b,c,merge[i]))
            check_concat_with_shape(shapes,dimension,True)
            check_concat_with_shape(shapes,dimension,False)

def test_slice_channel():
    def check_slice_channel(data_ndim, axis, num_outputs, squeeze_axis):
        ins = []
        if squeeze_axis:
            shape = np.random.randint(2, 5, data_ndim).tolist()
            shape[axis] = num_outputs
            out_ele_shape = [ele for ele in shape]
            del out_ele_shape[axis]
        else:
            shape = np.random.randint(1, 5, data_ndim).tolist()
            shape[axis] *= num_outputs
            out_ele_shape = [ele for ele in shape]
            out_ele_shape[axis] //= num_outputs
        data_npy = np.random.normal(size=shape)
        out_grads_npy = [np.random.normal(size=out_ele_shape) for i in range(num_outputs)]
        data = mx.sym.Variable('data')
        sym = mx.sym.SliceChannel(data=data, num_outputs=num_outputs, axis=axis, squeeze_axis=squeeze_axis)
        exe = sym.simple_bind(ctx=default_context(), data=data_npy.shape)
        assert len(exe.outputs) == num_outputs
        outputs = exe.forward(is_train=True, data=data_npy)
        for i in range(num_outputs):
            gt = data_npy.take(np.arange(i * shape[axis]/num_outputs,
                                         (i+1) * shape[axis]/num_outputs).astype(np.int), axis=axis)
            if squeeze_axis:

                assert_almost_equal(outputs[i].asnumpy(), gt.reshape(outputs[i].shape))
            else:
                assert_almost_equal(outputs[i].asnumpy(), gt)
        # test backward
        exe.backward(out_grads=[mx.nd.array(ele, ctx=default_context()) for ele in out_grads_npy])
        if squeeze_axis:
            assert_almost_equal(exe.grad_arrays[0].asnumpy(),
                                np.concatenate([np.expand_dims(ele, axis=axis) for ele in out_grads_npy],
                                               axis=axis))
        else:
            assert_almost_equal(exe.grad_arrays[0].asnumpy(),
                                np.concatenate(out_grads_npy, axis=axis))
    check_slice_channel(data_ndim=2, axis=1, num_outputs=3, squeeze_axis=True)
    check_slice_channel(data_ndim=4, axis=2, num_outputs=3, squeeze_axis=False)
    check_slice_channel(data_ndim=3, axis=-1, num_outputs=2, squeeze_axis=False)
    check_slice_channel(data_ndim=5, axis=-2, num_outputs=3, squeeze_axis=True)


def check_regression(symbol, forward, backward):
    data = mx.symbol.Variable('data')
    label = mx.symbol.Variable('label')
    out = symbol(data, label)
    shape = (3, 1)
    arr_data = mx.random.uniform(-1, 1, shape, ctx=mx.cpu()).copyto(default_context())
    arr_label = mx.random.uniform(0, 1, shape[0], ctx=mx.cpu()).copyto(default_context())
    arr_grad = mx.nd.empty(shape)
    exec1 = out.bind(default_context(),
                     args=[arr_data, arr_label],
                     args_grad={"data" : arr_grad})
    exec1.forward(is_train=True)
    out1 = exec1.outputs[0].asnumpy()
    npout = forward(arr_data.asnumpy())
    assert_almost_equal(npout, out1)

    exec1.backward()
    npout = backward(npout,  arr_label.asnumpy().reshape(npout.shape))
    assert_almost_equal(npout, arr_grad.asnumpy())

def test_regression():
    check_regression(mx.symbol.LogisticRegressionOutput,
                     lambda x: 1.0 / (1.0 + np.exp(-x)),
                     lambda x, y : x - y)
    check_regression(mx.symbol.LinearRegressionOutput,
                     lambda x: x,
                     lambda x, y : x - y)

def check_softmax_with_ignore_label(xpu):
    X = mx.symbol.Variable('X')
    L = mx.symbol.Variable('L')
    Y = mx.symbol.SoftmaxOutput(data=X, label=L, ignore_label=0, use_ignore=True)

    shape = (20, 10)
    x = mx.nd.empty(shape, ctx = xpu)
    l = mx.nd.empty((shape[0],), ctx = xpu)
    x_np = np.random.rand(*shape)
    l_np = np.random.randint(0, shape[1]-1, (shape[0],))
    x[:] = x_np
    l[:] = l_np

    grad = mx.nd.empty(shape, ctx = xpu)

    exec1 = Y.bind(xpu, args = [x, l], args_grad = {'X': grad})
    exec1.forward(is_train=True)
    exec1.backward()

    grad0 = grad.asnumpy()

    for i in range(int(shape[0]/2)):
        l_np[i] = 0
    l[:] = l_np

    exec1.forward(is_train=True)
    exec1.backward()
    grad1 = grad.asnumpy()

    assert abs(np.sum(grad1[:int(shape[0]/2)])) < 1e-5
    assert_almost_equal(grad0[int(shape[0]/2):], grad1[int(shape[0]/2):])

def check_softmax_with_shape(shape, xpu, preserve_shape=False):
    # bind with label
    X = mx.symbol.Variable('X')
    L = mx.symbol.Variable('L')
    Y = mx.symbol.SoftmaxOutput(data=X, label=L, preserve_shape=preserve_shape)
    x = mx.random.uniform(-1, 1, shape, ctx=mx.cpu()).copyto(xpu)
    l = mx.random.uniform(-1, 1, shape, ctx=mx.cpu()).copyto(xpu)
    l[:] = np_softmax(l.asnumpy())
    grad = mx.nd.empty(shape, ctx = xpu)
    exec1 = Y.bind(xpu, args = [x, l], args_grad = {'X': grad})
    exec1.forward(is_train=True)
    out = exec1.outputs[0].asnumpy()
    assert_almost_equal(out, np_softmax(x.asnumpy()), rtol=1e-4)
    exec1.backward()
    assert_almost_equal(grad.asnumpy(), np_softmax(x.asnumpy()) - l.asnumpy(), rtol=1e-4)

def test_softmax():
    check_softmax_with_shape((3, 4), default_context(), preserve_shape=False)
    check_softmax_with_shape((3, 4), default_context(), preserve_shape=True)
    check_softmax_with_shape((3, 4, 2), default_context(), preserve_shape=True)

def test_python_op():
    X = mx.symbol.Variable('X')
    op = mx.operator.NumpyOp()
    s = op.get_symbol(X, name='numpy_op')

    x = mx.ndarray.ones((10))*10
    dx = mx.ndarray.zeros((10))
    dy = mx.ndarray.ones((10))
    exec1 = s.bind(default_context(), args=[x], args_grad = {'X': dx})
    exec1.forward(is_train=True)
    assert_almost_equal(x.asnumpy(), exec1.outputs[0].asnumpy())
    exec1.backward(dy)
    assert_almost_equal(dy.asnumpy(), dx.asnumpy())

def test_swapaxes():
    data = mx.symbol.Variable('data')
    shape = (2, 3, 4)
    data_tmp = np.ones(shape)
    data_tmp[0] = 1
    data_tmp[1] = 2
    arr_data = mx.nd.array(data_tmp)
    swap0 = mx.symbol.SwapAxis(data=data, dim1=0, dim2=2)
    swap = mx.symbol.SwapAxis(data=swap0, dim1=1, dim2=2)
    exe_c = swap.bind(default_context(), args=[arr_data])
    exe_c.forward(is_train=True)
    out = exe_c.outputs[0].asnumpy()

    swap0_ = np.swapaxes(data_tmp, 0, 2)
    swap_ = np.swapaxes(swap0_, 1, 2)

    assert_almost_equal(out, swap_)

def test_scalarop():
    data = mx.symbol.Variable('data')
    shape = (3, 4)
    data_tmp = np.ones(shape)*5
    arr_data = mx.nd.array(data_tmp)
    arr_grad = mx.nd.empty(shape)
    arr_grad[:]=3

    test = 2 / (4-((1+data+1)*2/5)-0.8-(data!=0))

    npout_1 = (4-((1+data_tmp+1)*2/5)-0.8-(data_tmp!=0))
    npout = 2/npout_1

    check_symbolic_forward(test, [data_tmp], [npout])

    npout_grad = 2.*2/5
    npout_grad = 2*npout_grad /(npout_1 *npout_1 )

    check_symbolic_backward(test, [data_tmp], [np.ones(shape)*2], [npout_grad])


def test_scalar_pow():
    data = mx.symbol.Variable('data')
    shape = (1, 1)
    data_tmp = np.ones(shape)
    test = data ** 2
    check_numeric_gradient(test, [data_tmp])
    check_symbolic_forward(test, [data_tmp], [data_tmp ** 2])
    check_symbolic_backward(test, [data_tmp], [np.ones(shape)], [2 * data_tmp])

def test_symbol_pow():
    shape = (1, 1)

    data = mx.symbol.Variable('data')
    data_tmp = np.ones(shape)*2

    exp = mx.symbol.Variable('exp')
    exp_tmp = np.ones(shape)*3

    test = data**exp

    check_numeric_gradient(test, [data_tmp, exp_tmp])
    check_symbolic_forward(test, [data_tmp, exp_tmp], [data_tmp**exp_tmp])

    data_dir = data_tmp**(exp_tmp - 1) * exp_tmp
    exp_dir = data_tmp**(exp_tmp) * np.log(data_tmp)
    check_symbolic_backward(test, [data_tmp, exp_tmp], [np.ones(shape)], [data_dir, exp_dir])

def test_pow_fn():
    shape = (3, 4)
    exp = mx.symbol.Variable("exp")
    y = mx.sym.pow(2, exp)
    x = np.ones(shape)*3
    check_numeric_gradient(y, [x], numeric_eps=1E-3)
    check_symbolic_forward(y, [x], [2**x])
    check_symbolic_backward(y, [x], [np.ones(shape)], [np.log(2) * 2**x])

def test_binary_logic():
    def _inner_test(forward_gt, logic_sym, x_shape, y_shape, test_scalar=True):
        x = mx.symbol.Variable("x")
        y = mx.symbol.Variable("y")
        z = logic_sym(x, y)
        x_npy = np.random.randint(0, 4, size=x_shape).astype(np.float32)
        y_npy = np.random.randint(0, 4, size=y_shape).astype(np.float32)
        exe = z.simple_bind(ctx=default_context(), x=x_shape, y=y_shape)
        mx_out = exe.forward(is_train=True, x=x_npy, y=y_npy)[0].asnumpy()
        assert_almost_equal(mx_out, forward_gt(x_npy, y_npy))
        exe.backward()
        if test_scalar:
            z_lscalar = logic_sym(1, y)
            z_rscalar = logic_sym(x, 1)
            exe_lscalar = z_lscalar.simple_bind(ctx=default_context(), y=y_shape)
            exe_rscalar = z_rscalar.simple_bind(ctx=default_context(), x=x_shape)
            mx_lscalar_out = exe_lscalar.forward(is_train=True, y=y_npy)[0].asnumpy()
            mx_rscalar_out = exe_rscalar.forward(is_train=True, x=x_npy)[0].asnumpy()
            assert_almost_equal(mx_lscalar_out, forward_gt(1, y_npy))
            assert_almost_equal(mx_rscalar_out, forward_gt(x_npy, 1))
            exe_lscalar.backward()
            exe_rscalar.backward()
    # Test the no-broadcasting binary logic ops + scalar logic ops
    _inner_test(forward_gt=lambda x, y: x == y,
                logic_sym=lambda x, y: x == y, x_shape=(10, 10), y_shape=(10, 10))
    _inner_test(forward_gt=lambda x, y: x > y,
                logic_sym=lambda x, y: x > y, x_shape=(10, 10), y_shape=(10, 10))
    _inner_test(forward_gt=lambda x, y: x >= y,
                logic_sym=lambda x, y: x >= y, x_shape=(10, 10), y_shape=(10, 10))
    _inner_test(forward_gt=lambda x, y: x < y,
                logic_sym=lambda x, y: x < y, x_shape=(10, 10), y_shape=(10, 10))
    _inner_test(forward_gt=lambda x, y: x <= y,
                logic_sym=lambda x, y: x <= y, x_shape=(10, 10), y_shape=(10, 10))
    _inner_test(forward_gt=lambda x, y: x != y,
                logic_sym=lambda x, y: x != y, x_shape=(10, 10), y_shape=(10, 10))
    # Test the broadcasting binary logic ops
    _inner_test(forward_gt=lambda x, y: x == y,
                logic_sym=lambda x, y: mx.sym.broadcast_equal(x, y),
                x_shape=(1, 10), y_shape=(10, 1), test_scalar=False)
    _inner_test(forward_gt=lambda x, y: x > y,
                logic_sym=lambda x, y: mx.sym.broadcast_greater(x, y),
                x_shape=(1, 10), y_shape=(10, 1), test_scalar=False)
    _inner_test(forward_gt=lambda x, y: x >= y,
                logic_sym=lambda x, y: mx.sym.broadcast_greater_equal(x, y),
                x_shape=(1, 10), y_shape=(10, 1), test_scalar=False)
    _inner_test(forward_gt=lambda x, y: x < y,
                logic_sym=lambda x, y: mx.sym.broadcast_lesser(x, y),
                x_shape=(1, 10), y_shape=(10, 1), test_scalar=False)
    _inner_test(forward_gt=lambda x, y: x <= y,
                logic_sym=lambda x, y: mx.sym.broadcast_lesser_equal(x, y),
                x_shape=(1, 10), y_shape=(10, 1), test_scalar=False)
    _inner_test(forward_gt=lambda x, y: x != y,
                logic_sym=lambda x, y: mx.sym.broadcast_not_equal(x, y),
                x_shape=(1, 10), y_shape=(10, 1), test_scalar=False)

def test_embedding():
    in_dim = 10
    out_dim = 4
    batch = 24

    data = mx.sym.Variable("data")
    embed = mx.sym.Embedding(data=data, input_dim=in_dim, output_dim=out_dim, name="embed")
    exe_test = embed.simple_bind(default_context(), grad_req={'data': 'null', 'embed_weight': 'write'}, data=(batch,))
    arg_map = dict(zip(embed.list_arguments(), exe_test.arg_arrays))
    grad_map = dict(zip(embed.list_arguments(), exe_test.grad_arrays))
    np_data = np.random.randint(low=0, high=in_dim, size=batch)
    np_weight = np.random.uniform(-0.01, 0.01, arg_map["embed_weight"].shape)
    np_onehot = np.zeros((batch, in_dim))
    np_onehot[np.arange(batch), np_data] = 1.0
    # forward
    arg_map["data"][:] = np_data
    arg_map["embed_weight"][:] = np_weight
    exe_test.forward(is_train=True)
    assert_almost_equal(exe_test.outputs[0].asnumpy(), np.dot(np_onehot, np_weight))
    # backward
    np_grad = np.random.uniform(-1, 1, exe_test.outputs[0].shape)
    grad = mx.nd.zeros(np_grad.shape)
    grad[:] = np_grad
    exe_test.backward([grad])
    assert_almost_equal(grad_map["embed_weight"].asnumpy(), np.dot(np_onehot.T, np_grad))

# check ops handle duplicate input correctly.
def test_binary_op_duplicate_input():
    data = mx.symbol.Variable('data')
    shape = (3, 4)
    data_tmp = np.ones(shape)
    data_tmp[:] = 5
    arr_data = mx.nd.array(data_tmp)
    arr_grad = mx.nd.empty(shape)
    arr_grad[:] = 3
    out_grad = mx.nd.empty(shape)
    out_grad[:] = 1
    square = data * data
    exe_square = square.bind(default_context(), args=[arr_data], args_grad=[arr_grad])
    exe_square.forward(is_train=True)
    assert_almost_equal(exe_square.outputs[0].asnumpy(), data_tmp * data_tmp)
    exe_square.backward(out_grad)
    assert_almost_equal(arr_grad.asnumpy(), 2.0 * data_tmp)

def test_sign():
    data = mx.symbol.Variable('data')
    shape = (3, 4)
    data_tmp = np.ones(shape)
    data_tmp[:]=5
    arr_data = mx.nd.array(data_tmp)
    arr_grad = mx.nd.empty(shape)
    arr_grad[:]=3

    test = mx.sym.sign(data)
    exe_test = test.bind(default_context(), args=[arr_data], args_grad=[arr_grad])
    exe_test.forward(is_train=True)
    out = exe_test.outputs[0].asnumpy()
    npout = np.sign(data_tmp)
    assert_almost_equal(out, npout)

    out_grad = mx.nd.empty(shape)
    out_grad[:] = 2;
    npout_grad = out_grad.asnumpy()
    npout_grad = 0;
    exe_test.backward(out_grad)
    assert_almost_equal(arr_grad.asnumpy(), npout_grad)

def test_round_ceil_floor():
    data = mx.symbol.Variable('data')
    shape = (3, 4)
    data_tmp = np.ones(shape)
    data_tmp[:]=5.543
    arr_data = mx.nd.array(data_tmp)
    arr_grad = mx.nd.empty(shape)
    arr_grad[:]= 2

    test = mx.sym.round(data) + mx.sym.ceil(data) +  mx.sym.floor(data)
    exe_test = test.bind(default_context(), args=[arr_data])
    exe_test.forward(is_train=True)
    out = exe_test.outputs[0].asnumpy()
    npout = np.round(data_tmp) + np.ceil(data_tmp) + np.floor(data_tmp)
    assert_almost_equal(out, npout)

def test_rsqrt_cos_sin():
    data = mx.symbol.Variable('data')
    shape = (3, 4)
    data_tmp = np.ones(shape)
    data_tmp[:]=5
    arr_data = mx.nd.array(data_tmp)
    arr_grad = mx.nd.empty(shape)
    arr_grad[:]=3

    test =  mx.sym.rsqrt(data) + mx.sym.cos(data) + mx.sym.sin(data)
    exe_test = test.bind(default_context(), args=[arr_data], args_grad=[arr_grad])
    exe_test.forward(is_train=True)
    out = exe_test.outputs[0].asnumpy()
    npout =  1/ np.sqrt(data_tmp) + np.cos(data_tmp) + np.sin(data_tmp)
    assert_almost_equal(out, npout)

    out_grad = mx.nd.empty(shape)
    out_grad[:] = 2;
    npout_grad = out_grad.asnumpy()
    npout_grad = npout_grad * -(1.0 / (2.0 * data_tmp * np.sqrt(data_tmp))) + npout_grad * -1 * np.sin(data_tmp) + npout_grad * np.cos(data_tmp)
    exe_test.backward(out_grad)
    assert_almost_equal(arr_grad.asnumpy(), npout_grad)

def test_maximum_minimum():
    data1 = mx.symbol.Variable('data')
    data2 = mx.symbol.Variable('data')
    shape = (3, 4)
    data_tmp1 = np.random.rand(3,4)
    data_tmp2 = np.random.rand(3,4)
    data_tmp1[:] = 2
    data_tmp2[:] = 3

    arr_data1 = mx.nd.array(data_tmp1)
    arr_data2 = mx.nd.array(data_tmp2)


    arr_grad1 = mx.nd.empty(shape)
    arr_grad2 = mx.nd.empty(shape)


    test =  mx.sym.maximum(data1,data2) + mx.sym.minimum(data1,data2);
    exe_test = test.bind(default_context(), args=[arr_data1,arr_data2], args_grad=[arr_grad1,arr_grad2])
    exe_test.forward(is_train=True)
    out = exe_test.outputs[0].asnumpy()
    npout =  np.maximum(data_tmp1,data_tmp2) + np.minimum(data_tmp1,data_tmp2)
    assert_almost_equal(out, npout)

    out_grad = mx.nd.empty(shape)
    out_grad[:] = 2
    exe_test.backward(out_grad)

    npout_grad = np.ones(shape)
    npout_grad[:] = 2
    mask1 = (data_tmp1 > data_tmp2).astype('float')
    mask2 = (data_tmp1 < data_tmp2).astype('float')
    npout_grad1 = npout_grad * mask1 + npout_grad * mask2
    npout_grad2 = (npout_grad - npout_grad * mask1) + (npout_grad - npout_grad * mask2)

    assert_almost_equal(arr_grad1.asnumpy(), npout_grad1)
    assert_almost_equal(arr_grad2.asnumpy(), npout_grad2)

def test_maximum_minimum_scalar():
    data1 = mx.symbol.Variable('data')
    shape = (3, 4)
    data_tmp1 = np.random.rand(3,4)
    data_tmp1[:] = 2

    arr_data1 = mx.nd.array(data_tmp1)
    arr_grad1 = mx.nd.empty(shape)

    test =  mx.sym.maximum(data1,3) + mx.sym.maximum(9,data1) + mx.sym.minimum(5,data1) + mx.sym.minimum(data1,4)
    exe_test = test.bind(default_context(), args=[arr_data1], args_grad=[arr_grad1])
    exe_test.forward(is_train=True)
    out = exe_test.outputs[0].asnumpy()
    npout =  np.maximum(data_tmp1,3) + np.maximum(9,data_tmp1) + np.minimum(5,data_tmp1) + np.minimum(data_tmp1,4)
    assert_almost_equal(out, npout)

    out_grad = mx.nd.empty(shape)
    out_grad[:] = 2
    exe_test.backward(out_grad)

    npout_grad = np.ones(shape)
    npout_grad[:] = 2
    mask1 = (data_tmp1 > 3).astype('float')
    mask2 = (9 > data_tmp1).astype('float')
    mask3 = (5 < data_tmp1).astype('float')
    mask4 = (data_tmp1 < 4).astype('float')
    npout_grad1 = npout_grad * mask1 + (npout_grad - npout_grad * mask2) + (npout_grad - npout_grad * mask3) + npout_grad * mask4

    assert_almost_equal(arr_grad1.asnumpy(), npout_grad1)

def test_abs():
    data = mx.symbol.Variable('data')
    shape = (3, 4)
    data_tmp = np.ones(shape)
    data_tmp[:]=5
    arr_data = mx.nd.array(data_tmp)
    arr_grad = mx.nd.empty(shape)
    arr_grad[:]=3

    test = mx.sym.abs(data)
    exe_test = test.bind(default_context(), args=[arr_data], args_grad=[arr_grad])
    exe_test.forward(is_train=True)
    out = exe_test.outputs[0].asnumpy()
    npout = abs(data_tmp)
    assert_almost_equal(out, npout)

    out_grad = mx.nd.empty(shape)
    out_grad[:] = 2;
    npout_grad = out_grad.asnumpy()
    npout_grad = npout_grad * np.sign(data_tmp)
    exe_test.backward(out_grad)
    assert_almost_equal(arr_grad.asnumpy(), npout_grad)

def check_deconvolution_forward_backward(input_shape, num_filter, kernel, stride, pad):
    """configure A: input --> conv --> deconv --> output.
       the convolution and deconvoluiton has similar parameter which ensure
       the input shape is the same as output, and the same weights between conv
       and deconv;
       If the input value of forward() and backwrad() is the same, then
       the output value of them should also the same;
    """
    assert input_shape[1] == num_filter
    data = mx.sym.Variable(name="data")
    conv = mx.sym.Convolution(
        data=data, kernel=kernel, stride=stride, pad=pad,
        num_filter=num_filter, no_bias = "true", name = "conv")
    deconv = mx.sym.Deconvolution(
        data=conv, kernel=kernel, stride=stride, pad=pad,
        num_filter=num_filter, no_bias = "true", name = "deconv")

    arg_names = deconv.list_arguments()
    arg_shapes, out_shapes, _ = deconv.infer_shape(data=input_shape)
    input_data = mx.random.uniform(-5, 5, input_shape, ctx=mx.cpu()).copyto(default_context())
    out_grad = input_data
    args = {}
    args["data"] = input_data
    args['conv_weight'] = args['deconv_weight'] = mx.random.normal(0, 1,
        (num_filter, input_shape[1]) + kernel, ctx=mx.cpu()).copyto(default_context())
    args_grad = [mx.nd.empty(s) for s in arg_shapes]

    exe = deconv.bind(default_context(), args=args, args_grad=args_grad)
    exe.forward(is_train=True)
    out = exe.outputs[0].asnumpy()
    exe.backward(out_grad)
    assert_almost_equal(out, args_grad[0].asnumpy(), rtol=1E-3, atol=1e-4)

    args_grad_addto_npy = [np.random.normal(size=s) for s in arg_shapes]
    args_grad_addto = [mx.nd.array(ele) for ele in args_grad_addto_npy]
    exe = deconv.bind(default_context(), args=args, args_grad=args_grad_addto, grad_req="add")
    exe.forward(is_train=True)
    out = exe.outputs[0].asnumpy()
    exe.backward(out_grad)
    assert_almost_equal(out + args_grad_addto_npy[0], args_grad_addto[0].asnumpy(), rtol=1e-4, atol=1e-4)


def check_deconvolution_gradient(input_shape, num_filter, pad):
    """configure A: input --> conv --> output.
       configure B: input --> deconv --> output
       the convolution and deconvoluiton has similar parameter which ensure
       the input shape is the same as output;
       During backward(), if the input of A equals output of B, and the output
       of A equals input of B, then the grad of weight should be the same;
    """
    stride = (1, 1)
    kernel = (2*pad[0]+1, 2*pad[1]+1)
    data_conv = mx.sym.Variable(name="data_conv")
    conv = mx.sym.Convolution(
        data=data_conv, kernel=kernel, stride=stride, pad=pad,
        num_filter=num_filter, no_bias = "true", name = "conv")
    data_deconv = mx.sym.Variable(name="data_deconv")
    deconv = mx.sym.Deconvolution(
        data=data_deconv, kernel=kernel, stride=stride, pad=pad,
        num_filter=num_filter, no_bias = "true", name = "deconv")

    conv_data = mx.random.uniform(-5, 5, input_shape, ctx=mx.cpu()).copyto(default_context())
    conv_args = {}
    conv_args["data_conv"] = conv_data
    conv_args['conv_weight'] = \
        mx.random.normal(0, 1,(num_filter, input_shape[1]) + kernel, ctx=mx.cpu()).copyto(default_context())
    conv_args_grad = [mx.nd.zeros(conv_data.shape),
        mx.nd.zeros((num_filter, input_shape[1]) + kernel)]
    exe_conv = conv.bind(default_context(), args=conv_args, args_grad=conv_args_grad)
    exe_conv.forward(is_train=True)
    conv_out_grad = mx.random.normal(0, 2, exe_conv.outputs[0].shape, ctx=mx.cpu()).copyto(default_context())
    exe_conv.backward(conv_out_grad)

    deconv_data = conv_out_grad
    deconv_args = {}
    deconv_args['data_deconv'] = deconv_data
    deconv_args['deconv_weight'] = conv_args['conv_weight']
    deconv_args_grad = [mx.nd.zeros(deconv_data.shape),
        mx.nd.zeros((num_filter, input_shape[1]) + kernel)]
    deconv_addto_args_grad_npy = [np.random.normal(size=deconv_data.shape),
                                  np.random.normal(size=(num_filter, input_shape[1]) + kernel)]
    deconv_addto_args_grad = [mx.nd.array(deconv_addto_args_grad_npy[0]),
                              mx.nd.array(deconv_addto_args_grad_npy[1])]
    exe_deconv = deconv.bind(default_context(), args=deconv_args, args_grad=deconv_args_grad)
    exe_deconv.forward(is_train=True)
    deconv_out_grad = conv_data[:]
    exe_deconv.backward(deconv_out_grad)
    assert_almost_equal(conv_args_grad[1].asnumpy(), deconv_args_grad[1].asnumpy(), rtol=1e-3)
    # Test AddTo
    exe_deconv_addto = deconv.bind(default_context(), args=deconv_args,
                                   args_grad=deconv_addto_args_grad,
                                   grad_req="add")
    exe_deconv_addto.forward(is_train=True)
    deconv_out_grad = conv_data[:]
    exe_deconv_addto.backward(deconv_out_grad)
    assert_almost_equal(conv_args_grad[1].asnumpy() + deconv_addto_args_grad_npy[1],
                        deconv_addto_args_grad[1].asnumpy(), rtol=1e-3, atol=1e-2)

def check_deconvolution_target_shape(input_shape, kernel, stride, pad, adj, target_shape=None):
    data = mx.sym.Variable(name="data")
    deconv = mx.sym.Deconvolution(
        data=data, kernel=kernel, stride=stride, pad=pad, adj=adj, num_filter=5,
        target_shape = target_shape if target_shape is not None else (0, 0))
    arg_names = deconv.list_arguments()
    arg_shapes, out_shapes, _ = deconv.infer_shape(data=input_shape)
    assert out_shapes[0] == (input_shape[0], 5, 8, 8)

def test_deconvolution():
    check_deconvolution_target_shape(
        input_shape         = (2,3,4,4),
        kernel              = (3,3),
        stride              = (2,2),
        target_shape        = (8,8),
        pad                 = (99,99),  # will be ignored
        adj                 = (101,101),  # will be ignored
    )
    check_deconvolution_target_shape(
        input_shape         = (2,3,4,4),
        kernel              = (3,3),
        stride              = (2,2),
        pad                 = (1,1),
        adj                 = (1,1),
    )
    check_deconvolution_forward_backward(
        input_shape         = (1,1,5,5),
        num_filter          = 1,
        kernel              = (3,3),
        stride              = (1,1),
        pad                 = (1,1)
    )
    check_deconvolution_forward_backward(
        input_shape         = (32,3,28,28),
        num_filter          = 3,
        kernel              = (3,3),
        stride              = (1,1),
        pad                 = (1,1)
    )
    check_deconvolution_forward_backward(
        input_shape         = (10, 3, 403, 403),
        num_filter          = 3,
        kernel              = (7,7),
        stride              = (5,5),
        pad                 = (2,2)
    )
    check_deconvolution_gradient(
        input_shape = (1,3,5,5),
        num_filter = 3,
        pad = (1,1)
    )
    check_deconvolution_gradient(
        input_shape = (5,3,100,100),
        num_filter = 3,
        pad = (3,3)
    )

def check_nearest_upsampling_with_shape(shapes, scale, root_scale):
    arr = {'arg_%d'%i: mx.random.uniform(-10.0, 10.0, shape, ctx=mx.cpu()).copyto(default_context()) for i, shape in zip(range(len(shapes)), shapes)}
    arr_grad = {'arg_%d'%i: mx.nd.zeros(shape) for i, shape in zip(range(len(shapes)), shapes)}

    up = mx.sym.UpSampling(*[mx.sym.Variable('arg_%d'%i) for i in range(len(shapes))], sample_type='nearest', scale=root_scale)
    exe = up.bind(default_context(), args=arr, args_grad=arr_grad)
    exe.forward(is_train=True)
    exe.backward(exe.outputs)
    for k in range(len(shapes)):
        name = 'arg_%d'%k
        assert_allclose(arr[name].asnumpy()*root_scale**2*scale**(2*k), arr_grad[name].asnumpy(), rtol=1e-4)

def check_bilinear_upsampling_with_shape(shapes, scale, root_scale):
    arr = {'arg_%d'%i: mx.random.uniform(-10.0, 10.0, shape, ctx=mx.cpu()).copyto(default_context()) for i, shape in zip(range(len(shapes)), shapes)}
    arr_grad = {'arg_%d'%i: mx.nd.zeros(shape) for i, shape in zip(range(len(shapes)), shapes)}

    up = mx.sym.UpSampling(*[mx.sym.Variable('arg_%d'%i) for i in range(len(shapes))], sample_type='bilinear', scale=root_scale)
    exe = up.bind(default_context(), args=arr, args_grad=arr_grad)
    exe.forward(is_train=True)
    exe.backward(exe.outputs)
    for k in range(len(shapes)):
        name = 'arg_%d'%k
        assert_allclose(arr[name].asnumpy()*root_scale**2*scale**(2*k), arr_grad[name].asnumpy(), rtol=1e-4)

def test_nearest_upsampling():
    for root_scale in [1,2,3]:
        for scale in [1,2,3]:
            for num_shape in [1,2,3]:
                for base in [1,2,3]:
                    shapes = [(1,3,base*root_scale*scale**(num_shape-1-i),base*root_scale*scale**(num_shape-1-i)) for i in range(num_shape)]
                    check_nearest_upsampling_with_shape(shapes, scale, root_scale)

def test_batchnorm_training():
    for shape in [(2, 3), (2, 3, 2, 2)]:
        data_tmp = np.random.normal(-0.1, 0.1, size=shape)
        s = shape[1],
        gamma = np.ones(s)
        beta = np.ones(s)
        gamma[1] = 3
        beta[0] = 3

        rolling_mean = np.random.uniform(size=s)
        rolling_std = np.random.uniform(size=s)

        data = mx.symbol.Variable('data')
        test = mx.symbol.BatchNorm(data, fix_gamma=False)
        check_numeric_gradient(test, [data_tmp, gamma, beta], [rolling_mean, rolling_std], numeric_eps=1e-2, rtol=0.16)

        test = mx.symbol.BatchNorm(data, fix_gamma=False, use_global_stats=True)
        check_numeric_gradient(test, [data_tmp, gamma, beta], [rolling_mean, rolling_std], numeric_eps=1e-2, rtol=0.16)

def test_convolution_grouping():
    num_filter = 4
    num_group = 2
    kernel = (3, 3)
    shape = (1, 4, 9, 9)

    x = mx.sym.Variable('x')
    w = mx.sym.Variable('w')
    b = mx.sym.Variable('b')
    y1 = mx.sym.Convolution(data=x, weight=w, bias=b, num_filter=num_filter, num_group=num_group, kernel=kernel)
    xslice = mx.sym.SliceChannel(data=x, num_outputs=num_group, axis=1)
    wslice = mx.sym.SliceChannel(data=w, num_outputs=num_group, axis=0)
    bslice = mx.sym.SliceChannel(data=b, num_outputs=num_group, axis=0)
    y2 = mx.sym.Concat(*[mx.sym.Convolution(data=xslice[i], weight=wslice[i], bias=bslice[i],
                                            num_filter=num_filter//num_group, kernel=kernel)
                       for i in range(num_group)])

    exe1 = y1.simple_bind(default_context(), x=shape)
    exe2 = y2.simple_bind(default_context(), x=shape, w=(num_filter, shape[1]//num_group, kernel[0], kernel[1]), b=(num_filter,))
    for arr1, arr2 in zip(exe1.arg_arrays, exe2.arg_arrays):
        arr1[:] = np.random.normal(size=arr1.shape)
        arr2[:] = arr1
    exe1.forward(is_train=True)
    exe1.backward(exe1.outputs[0])
    exe2.forward(is_train=True)
    exe2.backward(exe2.outputs[0])

    for arr1, arr2 in zip(exe1.outputs + exe1.grad_arrays, exe2.outputs + exe2.grad_arrays):
        np.testing.assert_allclose(arr1.asnumpy(), arr2.asnumpy(), rtol=1e-3)

def gen_broadcast_data():
    # Generate random data that has ndim between 1-7 and all the shape dims between 1-5
    ndim = np.random.randint(1, 6)
    shape = np.random.randint(1, 6, size=(ndim,))
    l_same_dim = np.random.randint(0, 5)
    r_same_dim = np.random.randint(0, 5)
    l_axis_flags = np.random.randint(0, 2, size=ndim)
    r_axis_flags = np.random.randint(0, 2, size=ndim)
    if l_same_dim == 4:
        l_axis_flags = np.ones(ndim)
    if r_same_dim == 4:
        r_axis_flags = np.ones(ndim)
    l_shape = shape.copy()
    r_shape = shape.copy()
    l_shape[np.where(l_axis_flags == 0)] = 1
    r_shape[np.where(r_axis_flags == 0)] = 1
    return [np.random.random(l_shape), np.random.random(r_shape)]

def gen_binary_data():
    ndim = np.random.randint(1, 6)
    shape = np.random.randint(1, 6, size=(ndim,))
    return [np.random.random(shape), np.random.random(shape)]

def check_binary_op_forward(symbol, baseline, gen_data):
    sample_num = 200
    for i in range(sample_num):
        d = gen_data()
        x = baseline(d[0], d[1])
        y = symbol.bind(default_context(), args={'a': mx.nd.array(d[0]), 'b' : mx.nd.array(d[1])})
        y.forward(is_train=True)
        assert_allclose(x, y.outputs[0].asnumpy(), rtol=1e-3, atol=1e-5)

def check_binary_op_backward(symbol, baseline, gen_data):
    sample_num = 200
    for i in range(sample_num):
        d = gen_data()
        out = np.random.random((d[0] + d[1]).shape)
        def reduce_op(shape, x):
            if shape == x.shape:
                return x
            keepdims_shape = list(x.shape)
            for i in range(len(shape)):
                if x.shape[i] != shape[i]:
                    keepdims_shape[i] = 1
                    x = np.sum(x, axis=i).reshape(keepdims_shape)
            return x
        baseline_grad1, baseline_grad2 = baseline(out, d[0], d[1])
        x_1 = reduce_op(d[0].shape, baseline_grad1)
        x_2 = reduce_op(d[1].shape, baseline_grad2)
        y_1 = mx.nd.empty(d[0].shape)
        y_2 = mx.nd.empty(d[1].shape)
        y = symbol.bind(default_context(), args={'a': mx.nd.array(d[0]), 'b' : mx.nd.array(d[1])},
                        args_grad=[y_1, y_2])
        y.forward(is_train=True)
        y.backward([mx.nd.array(out)])
        assert_allclose(x_1, y_1.asnumpy(), rtol=1e-3, atol=1e-5)
        assert_allclose(x_2, y_2.asnumpy(), rtol=1e-3, atol=1e-5)

def test_binary_op():
    a = mx.sym.Variable('a')
    b = mx.sym.Variable('b')

    def test_bplus(a, b):
        c = a + b
        check_binary_op_forward(c, lambda a, b: a + b, gen_binary_data)
        check_binary_op_backward(c, lambda g_out, a, b: (g_out, g_out), gen_binary_data)

    def test_bminus(a, b):
        c = a - b
        check_binary_op_forward(c, lambda a, b: a - b, gen_binary_data)
        check_binary_op_backward(c, lambda g_out, a, b: (g_out, - g_out), gen_binary_data)

    def test_bmul(a, b):
        c = a * b
        check_binary_op_forward(c, lambda a, b: a * b, gen_binary_data)
        check_binary_op_backward(c, lambda g_out, a, b: (g_out * b, g_out * a), gen_binary_data)

    def test_bdiv(a, b):
        c = a / b
        check_binary_op_forward(c, lambda a, b: a / b, gen_binary_data)
        check_binary_op_backward(c, lambda g_out, a, b: (g_out / b, - g_out * a / (b * b)), gen_binary_data)

    def test_bpow(a, b):
        c = a ** b
        check_binary_op_forward(c, lambda a, b: a ** b, gen_binary_data)
        check_binary_op_backward(c, lambda g_out, a, b: (g_out * a **(b - 1) * b,
                                        g_out * a ** b * np.log(a)), gen_binary_data)

    def test_bneq(a, b):
        c = a != b
        check_binary_op_forward(c, lambda a, b: (a != b).astype(a.dtype), gen_binary_data)
        check_binary_op_backward(c, lambda g_out, a, b: (np.zeros_like(a), np.zeros_like(b)), gen_binary_data)

    test_bplus(a, b)
    test_bminus(a, b)
    test_bmul(a, b)
    test_bdiv(a, b)
    test_bpow(a, b)
    test_bneq(a, b)

def test_broadcast_binary_op():
    a = mx.sym.Variable('a')
    b = mx.sym.Variable('b')

    def test_bplus(a, b):
        c = mx.sym.broadcast_plus(a, b)
        check_binary_op_forward(c, lambda a, b: a + b, gen_broadcast_data)
        check_binary_op_backward(c, lambda g_out, a, b: (g_out, g_out), gen_broadcast_data)

    def test_bminus(a, b):
        c = mx.sym.broadcast_minus(a, b)
        check_binary_op_forward(c, lambda a, b: a - b, gen_broadcast_data)
        check_binary_op_backward(c, lambda g_out, a, b: (g_out, - g_out), gen_broadcast_data)

    def test_bmul(a, b):
        c = mx.sym.broadcast_mul(a, b)
        check_binary_op_forward(c, lambda a, b: a * b, gen_broadcast_data)
        check_binary_op_backward(c, lambda g_out, a, b: (g_out * b, g_out * a), gen_broadcast_data)

    def test_bdiv(a, b):
        c = mx.sym.broadcast_div(a, b)
        check_binary_op_forward(c, lambda a, b: a / b, gen_broadcast_data)
        check_binary_op_backward(c, lambda g_out, a, b: (g_out / b, - g_out * a / (b * b)), gen_broadcast_data)

    def test_bpow(a, b):
        c = mx.sym.broadcast_power(a, b)
        check_binary_op_forward(c, lambda a, b: a ** b, gen_broadcast_data)
        check_binary_op_backward(c, lambda g_out, a, b: (g_out * a **(b - 1) * b,
                                        g_out * a ** b * np.log(a)), gen_broadcast_data)

    def test_bequal(a, b):
        c = mx.sym.broadcast_equal(a, b)
        check_binary_op_forward(c, lambda a, b: (a == b).astype(a.dtype), gen_broadcast_data)
        check_binary_op_backward(c, lambda g_out, a, b: (np.zeros_like(a), np.zeros_like(b)), gen_broadcast_data)


    test_bplus(a, b)
    test_bminus(a, b)
    test_bmul(a, b)
    test_bdiv(a, b)
    test_bpow(a, b)
    test_bequal(a, b)

def test_run_convolution_dilated_impulse_response(dil=(1,1), kernel_shape=(3,3), verbose=False):
    # Input for spike response
    spike_imgs = np.zeros(shape=(1,1,33,33), dtype=np.float32)
    spike_imgs[0,0,16,16] = 1.0
    spike_img = mx.nd.array(spike_imgs)
    spike_img2 = mx.nd.array(spike_imgs)


    kernel_weights = mx.nd.ones(shape=tuple([1,1]+list(kernel_shape)), dtype=np.float32)
    kernel_weights2 = mx.nd.ones(shape=tuple([1,1]+list(kernel_shape)), dtype=np.float32)

    kernel = mx.symbol.Variable('kernel')
    in_img = mx.symbol.Variable('input')
    net = mx.symbol.Convolution(in_img, num_filter=1,kernel=kernel_shape, dilate=dil, no_bias="true", name='test_convolution')
    net.list_arguments()
    be = net.bind(default_context(), args={ 'input' : spike_img, 'test_convolution_weight' : kernel_weights},
                args_grad={'input' : spike_img2, 'test_convolution_weight' : kernel_weights2 } )
    be.forward(True)
    out_o = be.outputs[0].asnumpy()
    ndo = be.outputs[0]

    out_grads = np.zeros(shape=be.outputs[0].shape, dtype=np.float32)
    out_grads[0,0, 16,16] = 1.0
    out_grad = mx.nd.array(out_grads)
    be.backward([out_grad])
    vgrad = be.grad_arrays[0].asnumpy()
    out = out_o.reshape((out_o.shape[2],out_o.shape[3]))
    nzx,nzy = np.nonzero(out)
    assert(np.sum(out)==np.prod(kernel_shape))
    assert(np.sum(vgrad)==np.prod(kernel_shape))

    # Now check whether the input gradient was computed correctly
    input_grad = mx.nd.array(vgrad)

    be = net.bind(default_context(), args={ 'input' : input_grad, 'test_convolution_weight' : kernel_weights})
    be.forward(True)
    out_o = be.outputs[0].asnumpy()
    assert(out_o[0,0,16,16]==np.prod(kernel_shape))

    rnd_kernel_s = np.random.uniform(low=0.0, high=1.0, size=tuple([1,1]+list(kernel_shape))).astype(np.float32)
    impulse_error = mx.nd.array(out_o/np.sum(out_o)) # This should be 1.0 at [0,0,16,16]
    rnd_kernel = mx.nd.array(rnd_kernel_s)

    rnd_kernel2 = mx.nd.array(rnd_kernel_s)
    white_in = mx.nd.ones(shape=(1,1,33,33))
    white_in2 = mx.nd.ones(shape=(1,1,33,33))

    be = net.bind(default_context(), args={ 'input' : white_in, 'test_convolution_weight' : rnd_kernel},
                args_grad={'input' : white_in2, 'test_convolution_weight' : rnd_kernel2 } )

    be.forward(True)
    be.backward([impulse_error])
    out_orig = be.outputs[0].asnumpy()
    kernel_gradient = be.grad_arrays[1].asnumpy()

    dkernel = mx.nd.array(rnd_kernel_s + kernel_gradient)

    be = net.bind(default_context(), args={ 'input' : white_in, 'test_convolution_weight' : dkernel})

    be.forward(True)
    out = be.outputs[0].asnumpy()
    # Now do a simple check of the kernel gradient
    assert(out[0,0,16,16] - np.sum(kernel_gradient) - out_orig[0,0,16,16] < 0.001)


def test_convolution_dilated_impulse_response():
    for dil in [ (1,1), (2,2), (3,3) ]:
        for ks in [ (3,3), (4,4), (2,3), (3,2), (1,1) ]:
            test_run_convolution_dilated_impulse_response(dil=dil, kernel_shape=ks)

def test_reshape():

    def test_reshape_new(src_shape, shape_args, reverse, dst_shape):
        net = mx.sym.Variable("data")
        net = mx.sym.Reshape(net, shape=shape_args, reverse=reverse)
        js = net.tojson()
        net = mx.sym.load_json(js)
        _, output_shape, __ = net.infer_shape(data=src_shape)
        assert output_shape[0] == dst_shape, \
            'Src Shape = %s, Shape Arguments = %s, Reverse = %s, Dst Shape = %s, ' \
            'Output Shape = %s' %(str(src_shape), str(shape_args), str(reverse),
                                  str(dst_shape), str(output_shape[0]))
        dat_npy = np.random.rand(*src_shape)
        grad_npy = np.random.rand(*dst_shape)
        exe = net.simple_bind(default_context(), data=src_shape)
        exe.arg_dict['data'][:] = dat_npy
        exe.forward(is_train=True)
        assert np.square(exe.outputs[0].asnumpy() - dat_npy.reshape(dst_shape)).mean() < 1E-7, \
            'Src Shape = %s, Shape Arguments = %s, Reverse = %s, Dst Shape = %s'\
            %(str(src_shape), str(shape_args), str(reverse), str(dst_shape))
        exe.backward(out_grads=mx.nd.array(grad_npy))
        assert np.square(exe.grad_dict['data'].asnumpy() - grad_npy.reshape(src_shape)).mean() < 1E-7, \
            'Src Shape = %s, Shape Arguments = %s, Reverse = %s, Dst Shape = %s'\
            %(str(src_shape), str(shape_args), str(reverse), str(dst_shape))
    # Test new api (Using shape)
    test_cases = [
        [(2, 3, 5, 5),  (0, -1),          False, (2, 75)],
        [(2, 3, 5, 5),  (0, 0, -1),       False, (2, 3, 25)],
        [(5, 3, 4, 5),  (0, -1, 0),       False, (5, 15, 4)],
        [(2, 3, 5, 4),  (-1, 0, 0),       False, (8, 3, 5)],
        [(2, 3, 5, 5),  (0, 0, 0, 0),     False, (2, 3, 5, 5)],
        [(2, 4, 5, 3),  (-1, 2, 2, 1),    False, (30, 2, 2, 1)],
        [(2, 3, 5, 6),  (-2,),            False, (2, 3, 5, 6)],
        [(2, 3, 5, 6),  (6, 1, -2),       False, (6, 1, 5, 6)],
        [(2, 3, 5, 6),  (-3, -3),         False, (6, 30)],
        [(2, 3, 5, 6),  (-3, -1),         False, (6, 30)],
        [(64,),         (-4, 16, 4),      False, (16, 4)],
        [(64,),         (-4, 16, -1),     False, (16, 4)],
        [(64, 1, 2, 3), (-4, 16, -1, -2), False, (16, 4, 1, 2, 3)],
        [(2, 3, 5, 5),  (0, -1),          True,  (5, 30)],
        [(2, 3, 5, 5),  (0, 0, -1),       True,  (3, 5, 10)],
        [(5, 3, 4, 5),  (0, -1, 0),       True,  (3, 20, 5)],
        [(2, 3, 5, 4),  (-1, 0, 0),       True,  (6, 5, 4)],
        [(2, 3, 4, 5),  (3, -1, 0),       True,  (3, 8, 5)],
        [(2, 3, 5, 5),  (5, 3, 0, -1),    True,  (5, 3, 5, 2)],
        [(2, 3, 5, 5),  (0, 0, 0, 0),     True,  (2, 3, 5, 5)],
        [(2, 3, 5, 6),  (-2,),            True,  (2, 3, 5, 6)],
        [(2, 3, 5, 6),  (-2, 1, 30),      True,  (2, 3, 1, 30)],
        [(2, 3, 5, 6),  (-3, -3),         True,  (6, 30)],
        [(64,),         (16, 4, -4),      True,  (16, 4)],
        [(64,),         (16, -1, -4),     True,  (16, 4)],
        [(1, 2, 3, 64), (-2, -1, 16, -4), True,  (1, 2, 3, 4, 16)]]
    for test_case in test_cases:
        test_reshape_new(*test_case)
    # Test old api
    net = mx.sym.Variable("data")
    net = mx.sym.Reshape(net, target_shape=(2, 0))
    js = net.tojson()
    net = mx.sym.load_json(js)
    _, output_shape, __ = net.infer_shape(data=(2, 3, 5, 5))
    assert(output_shape[0] == (2, 75))
    # Test for Flatten
    data = mx.sym.Variable("data")
    net = mx.sym.Flatten(data)
    exe = net.simple_bind(ctx=default_context(), data=(5, 4, 3, 7))
    data_npy = np.random.normal(size=(5, 4, 3, 7))
    out_grad_npy = np.random.normal(size=(5, 4 * 3 * 7))
    outputs = exe.forward(is_train=True, data=data_npy)[0].asnumpy()
    assert_allclose(outputs, data_npy.reshape((5, 4 * 3 * 7)))
    exe.backward(out_grads=[mx.nd.array(out_grad_npy, ctx=default_context())])
    assert_allclose(exe.grad_arrays[0].asnumpy(), out_grad_npy.reshape((5, 4, 3, 7)))

def test_reduce():
    sample_num = 200
    def test_reduce_inner(numpy_reduce_func, numpy_reduce_grad_func, mx_reduce_sym, nan_prob = 0):
        for i in range(sample_num):
            # Generate random data that has ndim between 1-7 and all the shape dims between 1-5
            # Insert a NaN with probability equal to nan_prob
            ndim = np.random.randint(1, 6)
            shape = np.random.randint(1, 6, size=(ndim,))
            axis_num = np.random.randint(0, ndim, size=1)
            axis_flags = np.random.randint(0, 2, size=ndim)
            axes = []
            for (axis, flag) in enumerate(axis_flags):
                if flag:
                    axes.append(axis)
            if 0 == len(axes):
                axes = None
            elif 1 == len(axes):
                axes = axes[0]
            else:
                axes = tuple(axes)
            keepdims = np.random.randint(0, 2)
            a = mx.symbol.Variable('a')
            if axes is None:
                b = mx_reduce_sym(a, keepdims=keepdims)
            else:
                b = mx_reduce_sym(a, axis=axes, keepdims=keepdims)
            dat_npy = np.random.rand(*shape)
            if nan_prob > 0:
                dat_npy[np.random.rand(*shape) < nan_prob] = np.nan
            sum_groundtruth = np.array(numpy_reduce_func(dat_npy, axis=axes, keepdims=keepdims))
            if sum_groundtruth.shape == ():
                sum_groundtruth = np.array([sum_groundtruth])
            grad_nd = mx.nd.empty(shape)
            outgrad_npy = np.array(np.random.rand(*sum_groundtruth.shape))

            keepdim_shape = np_reduce(dat_npy, axes, 1, np.sum).shape
            grad_groundtruth = numpy_reduce_grad_func(outgrad=outgrad_npy, data=dat_npy,
                                                      outdata=sum_groundtruth,
                                                      axis=axes, keepdims=keepdims,
                                                      keepdim_shape=keepdim_shape)
            net = b.bind(default_context(), args={'a': mx.nd.array(dat_npy)},
                         args_grad={'a': grad_nd})
            net.forward(is_train=True)

            equal_forward = almost_equal_ignore_nan(net.outputs[0].asnumpy(), sum_groundtruth, 1E-4, 1E-4)
            assert equal_forward

            net.backward(out_grads=mx.nd.array(outgrad_npy))
            bc_grad_groundtruth = np.broadcast_to(grad_groundtruth, grad_nd.shape)
            equal_backward = almost_equal_ignore_nan(grad_nd.asnumpy(), bc_grad_groundtruth, 1E-4, 1E-4)
            assert equal_backward
    test_reduce_inner(lambda data, axis, keepdims:np_reduce(data, axis, keepdims, np.sum),
                      lambda outgrad, data, outdata, axis, keepdims, keepdim_shape:
                        outgrad.reshape(keepdim_shape),
                      mx.symbol.sum)
    test_reduce_inner(lambda data, axis, keepdims:np_reduce(data, axis, keepdims, np.mean),
                      lambda outgrad, data, outdata, axis, keepdims, keepdim_shape:
                        outgrad.reshape(keepdim_shape)/(data.size/outdata.size),
                      mx.symbol.mean)
    test_reduce_inner(lambda data, axis, keepdims:np_reduce(data, axis, keepdims, np.prod),
                      lambda outgrad, data, outdata, axis, keepdims, keepdim_shape:
                        outgrad.reshape(keepdim_shape) * (outdata.reshape(keepdim_shape) / data),
                      mx.symbol.prod)
    test_reduce_inner(lambda data, axis, keepdims:np_reduce(data, axis, keepdims, np.nansum),
                      lambda outgrad, data, outdata, axis, keepdims, keepdim_shape:
                        np.where(np.isnan(data), 0, outgrad.reshape(keepdim_shape)),
                      mx.symbol.nansum, 0.3)
    test_reduce_inner(lambda data, axis, keepdims:np_reduce(data, axis, keepdims, np.nanprod),
                      lambda outgrad, data, outdata, axis, keepdims, keepdim_shape:
                        np.where(np.isnan(data), 0, outgrad.reshape(keepdim_shape) * (outdata.reshape(keepdim_shape) / data)),
                      mx.symbol.nanprod, 0.3)
    test_reduce_inner(lambda data, axis, keepdims:np_reduce(data, axis, keepdims, np.max),
                      lambda outgrad, data, outdata, axis, keepdims, keepdim_shape:
                        outgrad.reshape(keepdim_shape) * (np.equal(data, outdata.reshape(keepdim_shape)).astype(np.float)),
                      mx.symbol.max)
    test_reduce_inner(lambda data, axis, keepdims:np_reduce(data, axis, keepdims, np.min),
                      lambda outgrad, data, outdata, axis, keepdims, keepdim_shape:
                        outgrad.reshape(keepdim_shape) * (np.equal(data, outdata.reshape(keepdim_shape)).astype(np.float)),
                      mx.symbol.min)

def test_broadcast():
    sample_num = 200
    for i in range(sample_num):
        # Generate random data that has ndim between 1-7 and all the shape dims between 1-5
        ndim = np.random.randint(1, 6)
        target_shape = np.random.randint(1, 6, size=(ndim,))
        axis = tuple(set(np.random.randint(0, ndim, np.random.randint(1, ndim + 1))))
        shape = target_shape.copy()
        size = tuple([shape[ele] for ele in axis])
        for ele in axis:
            shape[ele] = 1
        a = mx.symbol.Variable('a')
        sym_bcast_axis = mx.symbol.broadcast_axis(a, axis=axis, size=size)
        sym_bcast_to = mx.symbol.broadcast_to(a, shape=tuple(target_shape))
        def test_broadcasting_ele(sym_bcast):
            dat_npy = np.random.rand(*shape)
            groundtruth = dat_npy
            grad_nd = mx.nd.empty(shape)
            outgrad_npy = np.random.rand(*target_shape)
            grad_groundtruth = np_reduce(outgrad_npy, axis=axis, keepdims=True,
                                          numpy_reduce_func=np.sum)
            net = sym_bcast.bind(default_context(), args={'a': mx.nd.array(dat_npy)},
                                                 args_grad={'a': grad_nd})
            net.forward(is_train=True)
            assert (net.outputs[0].shape == target_shape).all()
            assert_almost_equal(net.outputs[0].asnumpy(), groundtruth, rtol=1e-4)
            net.backward(out_grads=mx.nd.array(outgrad_npy))
            assert_almost_equal(grad_nd.asnumpy(), grad_groundtruth, rtol=1e-4)
        test_broadcasting_ele(sym_bcast_axis)
        test_broadcasting_ele(sym_bcast_to)

def test_transpose():
    for ndim in range(1, 6):
        for t in range(5):
            dims = list(np.random.randint(1, 10, size=ndim))
            axes = list(range(ndim))
            random.shuffle(axes)
            axes = tuple(axes)
            x = mx.nd.array(np.random.normal(size=dims))
            y = mx.nd.transpose(x, axes=axes)
            assert_allclose(np.transpose(x.asnumpy(), axes=axes), y.asnumpy())

            y = mx.nd.transpose(x)
            assert_allclose(np.transpose(x.asnumpy()), y.asnumpy())


def test_expand_dims():
    for ndim in range(1, 6):
        for t in range(5):
            dims = list(np.random.randint(1, 10, size=ndim))
            axis = np.random.randint(1, ndim+1)
            x = mx.nd.array(np.random.normal(size=dims))
            y = mx.nd.expand_dims(x, axis=axis)
            assert_allclose(np.expand_dims(x.asnumpy(), axis=axis), y.asnumpy())


def test_crop():
    for ndim in range(1, 6):
<<<<<<< HEAD
        for t in range(5):
=======
        for t in range(10):
>>>>>>> 8861ccc0
            dims = []
            begin = []
            end = []
            idx = []
            for i in range(ndim):
                d = random.randint(1, 5)
                b = random.randint(0, d-1)
                e = random.randint(b+1, d)
                if b == 0 and random.randint(0, 1):
                    b = None
                elif b != 0 and random.randint(0, 1):
                    b -= d
                if e == d and random.randint(0, 1):
                    e = None
                elif e != d and random.randint(0, 1):
                    e -= d
                dims.append(d)
                begin.append(b)
                end.append(e)
                idx.append(slice(b, e))
            x = mx.nd.array(np.random.normal(size=dims))
            y = mx.nd.crop(x, begin=tuple(begin), end=tuple(end))
            assert_allclose(x.asnumpy()[idx], y.asnumpy())

            vx = mx.sym.Variable('x')
            vy = mx.sym.crop(vx, begin=tuple(begin), end=tuple(end))
            check_numeric_gradient(vy, [x.asnumpy()])


def test_slice_axis():
    for ndim in range(1, 6):
        shape = np.random.randint(1, 11, size=(ndim,))
        for t in range(ndim):
            d = shape[t]
            b = random.randint(0, d-1)
            e = random.randint(b+1, d)
            if np.random.rand() > 0.6:
                e = None
            else:
                if e < d and np.random.rand() > 0.5:
                    e = e - d
            if np.random.rand() > 0.5:
                b = b - d
            idx = []
            for i in range(ndim):
                idx.append(slice(0, shape[i]))
            idx[t] = slice(b, e)

            X = mx.symbol.Variable('X')
            x = mx.nd.array(np.random.normal(size=shape))
            Y = mx.symbol.slice_axis(data=X, axis=t, begin=b, end=e)

            xgrad = mx.nd.empty(x.shape)
            exec1 = Y.bind(default_context(), args = [x], args_grad = {'X': xgrad})
            exec1.forward(is_train=True)
            y = exec1.outputs[0]
            assert_allclose(x.asnumpy()[idx], y.asnumpy())
            exec1.backward([y])
            xx = x.asnumpy()
            xx[:] = 0.0
            xx[idx] = x.asnumpy()[idx]
            assert_allclose(xx, xgrad.asnumpy())
            x_grad_npy = np.random.normal(size=x.shape)
            xgrad = mx.nd.array(x_grad_npy)
            exec2 = Y.bind(default_context(), args=[x], args_grad={'X': xgrad}, grad_req="add")
            exec2.forward(is_train=True)
            exec2.backward([exec2.outputs[0]])
            xx = np.zeros(shape=x.shape, dtype=np.float32)
            xx[idx] = x.asnumpy()[idx]
            assert_allclose(xx + x_grad_npy, xgrad.asnumpy(), atol=1E-5)

def test_flip():
    for ndim in range(1, 6):
        for t in range(5):
            dims = [random.randint(1,10) for i in range(ndim)]
            axis = random.randint(0, ndim-1)
            idx = [slice(None, None, -1) if i == axis else slice(None, None) for i in range(ndim)]
            x = mx.nd.array(np.random.normal(size=dims))
            y = mx.nd.flip(x, axis=axis)
            assert_allclose(x.asnumpy()[idx], y.asnumpy())


def test_stn():
    np.set_printoptions(threshold=np.nan)
    num_filter = 2  # conv of loc net
    kernel = (3, 3)  # conv of loc net
    num_hidden = 6  # fc of loc net
    for n in [1, 2, 3, 4]:
        for c in [1, 2, 3, 4]:
            for h in [5, 9, 13, 17]:  # for convenience test, this third and forth input dim should be 4x + 1
                for w in [5, 9, 13, 17]:
                    data_shape = (n, c, h, w)
                    target_shape = (int((data_shape[2]+1)/2), int((data_shape[3]+1)/2))
                    data = mx.sym.Variable(name="data")
                    loc = mx.sym.Convolution(data=data, kernel=kernel, pad=(1, 1), num_filter=num_filter, name="loc_conv")
                    loc = mx.sym.Flatten(data=loc)
                    loc = mx.sym.FullyConnected(data=loc, num_hidden=num_hidden, name="loc_fc")
                    stn = mx.sym.SpatialTransformer(data=data, loc=loc, target_shape=target_shape,
                                                    transform_type="affine", sampler_type="bilinear")
                    arg_names = stn.list_arguments()
                    arg_shapes, out_shapes, _ = stn.infer_shape(data=data_shape)
                    # check shape
                    assert out_shapes[0] == (data_shape[0], data_shape[1], target_shape[0], target_shape[1])
                    dev = default_context()
                    #dev = mx.gpu(0)
                    args = {}
                    args['data'] = mx.random.normal(0, 1, data_shape, ctx=mx.cpu()).copyto(dev)
                    args['loc_conv_weight'] = mx.nd.zeros((num_filter, data_shape[1], kernel[0], kernel[1]), ctx=dev)
                    args['loc_conv_bias'] = mx.nd.zeros((num_filter,), ctx=dev)
                    args['loc_fc_weight'] = mx.nd.zeros((6, num_filter*data_shape[2]*data_shape[3]), ctx=dev)
                    args['loc_fc_bias'] = mx.nd.array([0.5, 0, 0, 0, 0.5, 0], ctx=dev)
                    grad_grad = [mx.nd.zeros(shape, ctx=dev) for shape in arg_shapes]
                    exe = stn.bind(dev, args=args, args_grad=grad_grad)
                    exe.forward(is_train=True)
                    out = exe.outputs[0].asnumpy()
                    # check forward
                    assert_almost_equal(out, args['data'].asnumpy()[:, :, h//4:h-h//4, w//4:w-w//4], rtol=1e-2, atol=1e-4)
                    out_grad = mx.nd.ones(out.shape, ctx=dev)
                    exe.backward([out_grad])
                    # check backward
                    assert_almost_equal(out_grad.asnumpy(), grad_grad[0].asnumpy()[:, :, h//4:h-h//4, w//4:w-w//4], rtol=1e-2, atol=1e-4)


def test_dot(ctx=default_context()):
    np.random.seed(1234)

    # Test normal dot.
    for m in range(1, 5):
        for k in range(1, 5):
            for n in range(1, 5):
                a_npy = np.random.normal(0, 1, (m, k))
                b_npy = np.random.normal(0, 1, (k, n))
                c_npy = np.empty((m, n))
                ograd_npy = np.random.normal(0, 1, (m, n))
                agrad_npy = np.empty((m, k))
                bgrad_npy = np.empty((k, n))
                c_npy[:, :] = np.dot(a_npy[:, :], b_npy[:, :])
                bgrad_npy[:, :] = np.dot(a_npy[:, :].T, ograd_npy[:, :])
                agrad_npy[:, :] = np.dot(ograd_npy[:, :], b_npy[:, :].T)
                a = mx.sym.Variable('a')
                b = mx.sym.Variable('b')
                c = mx.sym.dot(a, b)
                exe = c.simple_bind(ctx=ctx, a=a_npy.shape, b=b_npy.shape)
                outputs = exe.forward(is_train=True, a=a_npy, b=b_npy)
                assert_almost_equal(outputs[0].asnumpy(), c_npy, rtol=1e-3)
                exe.backward(out_grads=[mx.nd.array(ograd_npy, ctx=exe._ctx)])
                assert_almost_equal(exe.grad_dict['a'].asnumpy(), agrad_npy, rtol=1e-3)
                assert_almost_equal(exe.grad_dict['b'].asnumpy(), bgrad_npy, rtol=1e-3)

    # Test dot with transpose flag using gradient checker.
    def dot_sym():
        x = mx.sym.Variable('x')
        y = mx.sym.Variable('y')
        return mx.sym.dot(x, y)
    def dot_sym_xT():
        x = mx.sym.Variable('x')
        y = mx.sym.Variable('y')
        return mx.sym.dot(x, y, transpose_a=True)
    def dot_sym_yT():
        x = mx.sym.Variable('x')
        y = mx.sym.Variable('y')
        return mx.sym.dot(x, y, transpose_b=True)
    def dot_sym_xT_yT():
        x = mx.sym.Variable('x')
        y = mx.sym.Variable('y')
        return mx.sym.dot(x, y, transpose_a=True, transpose_b=True)
    for ashape, bshape in [((3, 4), (4, 5)), ((2,3,4), (4, 5, 6))]:
        m1_npy = np.random.uniform(-1, 1, ashape)
        m2_npy = np.random.uniform(-1, 1, bshape)
        check_numeric_gradient(dot_sym(), [m1_npy, m2_npy], numeric_eps=1e-1, rtol=2e-2, atol=1e-3)
        check_numeric_gradient(dot_sym_xT(), [m1_npy.T, m2_npy], numeric_eps=1e-1, rtol=2e-2, atol=1e-3)
        check_numeric_gradient(dot_sym_yT(), [m1_npy, m2_npy.T], numeric_eps=1e-1, rtol=2e-2, atol=1e-3)
        check_numeric_gradient(dot_sym_xT_yT(), [m1_npy.T, m2_npy.T], numeric_eps=1e-1, rtol=2e-2, atol=1e-3)

def test_batch_dot():
    for batch_size in range(1, 5):
        for m in range(1, 5):
            for k in range(1, 5):
                for n in range(1, 5):
                    transpose_a = (np.random.rand() > 0.5)
                    transpose_b = (np.random.rand() > 0.5)
                    a_npy = np.random.normal(0, 1, (batch_size, m, k))
                    b_npy = np.random.normal(0, 1, (batch_size, k, n))
                    c_npy = np.empty((batch_size, m, n))
                    ograd_npy = np.random.normal(0, 1, (batch_size, m, n))
                    agrad_npy = np.empty((batch_size, m, k))
                    bgrad_npy = np.empty((batch_size, k, n))
                    a_init_grad_npy = np.random.normal(size=(batch_size, m, k))
                    b_init_grad_npy = np.random.normal(size=(batch_size, k, n))
                    for i in range(batch_size):
                        c_npy[i, :, :] = np.dot(a_npy[i, :, :], b_npy[i, :, :])
                        bgrad_npy[i, :, :] = np.dot(a_npy[i, :, :].T, ograd_npy[i, :, :])
                        agrad_npy[i, :, :] = np.dot(ograd_npy[i, :, :], b_npy[i, :, :].T)
                    a = mx.sym.Variable('a')
                    b = mx.sym.Variable('b')
                    c = mx.sym.batch_dot(a, b, transpose_a=transpose_a, transpose_b=transpose_b)
                    if transpose_a:
                        a_npy = np.transpose(a_npy, axes=(0, 2, 1))
                        agrad_npy = np.transpose(agrad_npy, axes=(0, 2, 1))
                        a_init_grad_npy = np.transpose(a_init_grad_npy, axes=(0, 2, 1))
                    if transpose_b:
                        b_npy = np.transpose(b_npy, axes=(0, 2, 1))
                        bgrad_npy = np.transpose(bgrad_npy, axes=(0, 2, 1))
                        b_init_grad_npy = np.transpose(b_init_grad_npy, axes=(0, 2, 1))
                    exe = c.simple_bind(ctx=default_context(),
                                        a=a_npy.shape, b=b_npy.shape, grad_req='write')
                    exe_add = c.simple_bind(ctx=default_context(),
                                            a=a_npy.shape, b=b_npy.shape, grad_req='add')
                    exe_add.grad_dict['a'][:] = a_init_grad_npy
                    exe_add.grad_dict['b'][:] = b_init_grad_npy
                    outputs = exe.forward(is_train=True, a=a_npy, b=b_npy)
                    assert_almost_equal(outputs[0].asnumpy(), c_npy, rtol=1e-3, atol=1e-4)
                    exe.backward(out_grads=[mx.nd.array(ograd_npy, ctx=exe._ctx)])
                    assert_almost_equal(exe.grad_dict['a'].asnumpy(), agrad_npy, rtol=1e-3, atol=1e-4)
                    assert_almost_equal(exe.grad_dict['b'].asnumpy(), bgrad_npy, rtol=1e-3, atol=1e-4)
                    exe_add.forward(is_train=True, a=a_npy, b=b_npy)
                    exe_add.backward(out_grads=[mx.nd.array(ograd_npy, ctx=exe._ctx)])
                    assert_almost_equal(exe_add.grad_dict['a'].asnumpy(),
                                   agrad_npy + a_init_grad_npy, rtol=1e-3, atol=1e-4)
                    assert_almost_equal(exe_add.grad_dict['b'].asnumpy(),
                                   bgrad_npy + b_init_grad_npy, rtol=1e-3, atol=1e-4)

def get_correlation(data1,data2,kernel_size,max_displacement,stride1,stride2,pad_size,is_multiply):

    img1 = mx.sym.Variable('img1')
    img2 = mx.sym.Variable('img2')
    return mx.sym.Correlation(data1=img1,data2=img2,kernel_size =kernel_size,max_displacement = max_displacement,
                              stride1 = stride1,stride2 = stride2,pad_size= pad_size,is_multiply = is_multiply)

def correlation_forward(data1,data2,pad_size,kernel_size,stride1,stride2,max_displacement,is_multiply):

    # compute output's dimension
    paddedbottomheight = data1.shape[2] + 2 * pad_size
    paddedbottomwidth = data1.shape[3] + 2 * pad_size
    kernel_radius = (kernel_size - 1) // 2
    border_size = max_displacement + kernel_radius
    top_width = (paddedbottomwidth - border_size * 2) // stride1
    top_height = (paddedbottomheight - border_size  * 2) // stride1
    neighborhood_grid_radius = max_displacement // stride2
    neighborhood_grid_width = neighborhood_grid_radius * 2 + 1
    top_channels = neighborhood_grid_width * neighborhood_grid_width

    out = np.zeros((data1.shape[0], top_channels, top_height, top_width))
    tmp1 = np.zeros((data1.shape[0],data1.shape[1],paddedbottomheight, paddedbottomwidth))
    tmp2 = np.zeros((data1.shape[0],data1.shape[1],paddedbottomheight, paddedbottomwidth))

    tmp1[:, :, pad_size:pad_size + data1.shape[2], pad_size:pad_size + data1.shape[3]] = data1[:,:,:,:]
    tmp2[:, :, pad_size:pad_size + data2.shape[2], pad_size:pad_size + data2.shape[3]] = data2[:,:,:,:]

    for i in range(top_height):
        for j in range(top_width):
            for nbatch in range(data1.shape[0]):

                # x1,y1 is the location in data1 , i,j is the location in output
                x1 = j * stride1 + max_displacement
                y1 = i * stride1 + max_displacement

                for top_channel in range(top_channels):

                    s2o = (top_channel % neighborhood_grid_width - neighborhood_grid_radius) * stride2
                    s2p = (top_channel // neighborhood_grid_width - neighborhood_grid_radius) * stride2

                    # location in data2
                    x2 = x1 + s2o
                    y2 = y1 + s2p

                    for h in range(kernel_size):
                        for w in range(kernel_size):
                            for channel in range(data1.shape[1]):
                                if is_multiply:
                                    out[nbatch, top_channel, i, j] += tmp1[nbatch, channel,y1 + h, x1 + w] * tmp2[nbatch, channel, y2 + h,x2 + w]
                                else:
                                    out[nbatch, top_channel, i, j] += abs(tmp1[nbatch, channel, y1 + h, x1 + w] - tmp2[nbatch, channel, y2 + h, x2 + w])
    out /= float(kernel_size**2*data1.shape[1])
    return out,tmp1,tmp2

def correlation_backward(out_grad,tmp1,tmp2,data1,data2,pad_size,kernel_size,stride1,stride2,max_displacement,is_multiply):

    # compute output's dimension
    paddedbottomheight = data1.shape[2] + 2 * pad_size
    paddedbottomwidth = data1.shape[3] + 2 * pad_size
    kernel_radius = (kernel_size - 1) // 2
    border_size = max_displacement + kernel_radius
    top_width = (paddedbottomwidth - border_size * 2) // stride1
    top_height = (paddedbottomheight - border_size  * 2) // stride1
    neighborhood_grid_radius = max_displacement // stride2
    neighborhood_grid_width = neighborhood_grid_radius * 2 + 1
    top_channels = neighborhood_grid_width * neighborhood_grid_width

    out = np.zeros((data1.shape[0], top_channels, top_height, top_width))
    tmp1_grad = np.zeros(tmp1.shape)
    tmp2_grad = np.zeros(tmp2.shape)

    for i in range(top_height):
        for j in range(top_width):
            for nbatch in range(data1.shape[0]):

                # x1,y1 is the location in data1 , i,j is the location in output
                x1 = j * stride1 + max_displacement
                y1 = i * stride1 + max_displacement

                for top_channel in range(top_channels):

                    s2o = (top_channel % neighborhood_grid_width - neighborhood_grid_radius) * stride2
                    s2p = (top_channel // neighborhood_grid_width - neighborhood_grid_radius) * stride2

                    # location in data2
                    x2 = x1 + s2o
                    y2 = y1 + s2p

                    for h in range(kernel_size):
                        for w in range(kernel_size):
                            for channel in range(data1.shape[1]):
                                if is_multiply:
                                    tmp1_grad[nbatch,channel,y1+h,x1+w]+= out_grad[nbatch,top_channel,i,j]*tmp2[nbatch, channel, y2 + h,x2 + w]
                                    tmp2_grad[nbatch,channel,y2+h,x2+w]+= out_grad[nbatch,top_channel,i,j]*tmp1[nbatch, channel, y1 + h,x1 + w]
                                else:
                                    sgn = 1 if (tmp1[nbatch, channel, y1 + h,x1 + w]>=tmp2[nbatch, channel, y2 + h,x2 + w]) else -1
                                    tmp1_grad[nbatch,channel,y1+h,x1+w]+= out_grad[nbatch,top_channel,i,j]*sgn
                                    tmp2_grad[nbatch,channel,y2+h,x2+w]+= out_grad[nbatch,top_channel,i,j]*(-sgn)

    tmp1_grad = tmp1_grad / float(kernel_size**2*data1.shape[1])
    tmp2_grad = tmp2_grad / float(kernel_size**2*data1.shape[1])
    return tmp1_grad[:,:,pad_size:pad_size+data1.shape[2],pad_size:pad_size+data1.shape[3]],tmp2_grad[:,:,pad_size:pad_size+data1.shape[2],pad_size:pad_size+data1.shape[3]],

def unittest_correlation(data_shape,kernel_size,max_displacement,stride1,stride2,pad_size,is_multiply):

    img1 = np.random.random(data_shape)
    img2 = np.random.random(data_shape)

    net1 = get_correlation(img1,img2,kernel_size,max_displacement,stride1,stride2,pad_size,is_multiply)
    net2 = get_correlation(img1,img2,kernel_size,max_displacement,stride1,stride2,pad_size,is_multiply )

    exe1 = net1.simple_bind(default_context(),img1=img1.shape,img2=img1.shape)
    exe1.arg_dict['img1'][:] = img1
    exe1.arg_dict['img2'][:] = img2

    #cpu forward
    exe1.forward(is_train=True)
    # python forward
    forward_result,tmp1,tmp2 = correlation_forward(img1,img2,pad_size,kernel_size,stride1,stride2,max_displacement,is_multiply)

    # forward error
    assert_almost_equal(exe1.outputs[0].asnumpy(), forward_result, rtol=1e-4, atol=1e-4)

    # out_grad
    a = np.ones(forward_result.shape)
    out_grad1 = mx.nd.array(a,default_context())
    # cpu backward
    exe1.backward(out_grads=out_grad1)
    # python backward
    grad1,grad2 = correlation_backward(a,tmp1,tmp2,img1,img2,pad_size,kernel_size,stride1,stride2,max_displacement,is_multiply)

    # backward error
    assert_almost_equal(exe1.grad_dict['img1'].asnumpy(), grad1, rtol=1e-3, atol=1e-4)
    assert_almost_equal(exe1.grad_dict['img2'].asnumpy(), grad2, rtol=1e-3, atol=1e-4)

def test_correlation():

    unittest_correlation((1,3,10,10), kernel_size = 1,max_displacement = 4,stride1 = 1,stride2 = 1,pad_size = 4,is_multiply = False)
    unittest_correlation((5,1,15,15), kernel_size = 1,max_displacement = 5,stride1 = 1,stride2 = 1,pad_size = 5,is_multiply = False)
    unittest_correlation((5,1,15,15), kernel_size = 1,max_displacement = 5,stride1 = 1,stride2 = 1,pad_size = 5,is_multiply = True)
    unittest_correlation((5,1,15,15), kernel_size = 1,max_displacement = 10,stride1 = 1,stride2 = 2,pad_size = 10,is_multiply = True)
    unittest_correlation((5,1,4,4), kernel_size = 3,max_displacement = 1,stride1 = 1,stride2 = 1,pad_size = 2,is_multiply = True)
    unittest_correlation((5,1,4,4), kernel_size = 3,max_displacement = 1,stride1 = 2,stride2 = 1,pad_size = 2,is_multiply = True)
    unittest_correlation((5,1,4,4), kernel_size = 3,max_displacement = 1,stride1 = 2,stride2 = 1,pad_size = 2,is_multiply = False)
    unittest_correlation((5,1,6,4), kernel_size = 3,max_displacement = 1,stride1 = 2,stride2 = 1,pad_size = 2,is_multiply = False)
    unittest_correlation((5,1,11,11), kernel_size = 5,max_displacement = 1,stride1 = 1,stride2 = 1,pad_size = 2,is_multiply = False)


def test_support_vector_machine_l1_svm():
    xpu = default_context()
    shape = (20, 10)

    X = mx.symbol.Variable('X')
    L = mx.symbol.Variable('L')
    Y = mx.symbol.SVMOutput(data=X, label=L, use_linear=True)
    x = mx.nd.empty(shape, ctx = xpu)
    l = mx.nd.empty((shape[0],), ctx = xpu)
    x_np = np.random.rand(*shape)
    l_np = np.random.randint(0, shape[1], (shape[0],))
    x[:] = x_np
    l[:] = l_np

    grad = mx.nd.empty(shape, ctx = xpu)
    exec1 = Y.bind(xpu, args = [x, l], args_grad = {'X': grad})
    exec1.forward(is_train=True)

    assert_almost_equal(x_np, exec1.outputs[0].asnumpy())

    exec1.backward()

    l_mask = np.equal(l_np.reshape(shape[0],1),range(shape[1]))
    l_mask = np.array(l_mask, dtype=np.float32)*2 -1
    grad_np = (-1) * l_mask * np.greater(1 - l_mask * x_np, 0)

    assert_almost_equal(grad_np, grad.asnumpy())

def test_support_vector_machine_l2_svm():
    xpu = default_context()
    shape = (20, 10)

    X = mx.symbol.Variable('X')
    L = mx.symbol.Variable('L')
    Y = mx.symbol.SVMOutput(data=X, label=L)
    x = mx.nd.empty(shape, ctx = xpu)
    l = mx.nd.empty((shape[0],), ctx = xpu)
    x_np = np.random.rand(*shape)
    x_np = x_np.astype(np.float32)
    l_np = np.random.randint(0, shape[1], (shape[0],))
    x[:] = x_np
    l[:] = l_np

    grad = mx.nd.empty(shape, ctx = xpu)
    exec1 = Y.bind(xpu, args = [x, l], args_grad = {'X': grad})
    exec1.forward(is_train=True)

    assert_almost_equal(x_np, exec1.outputs[0].asnumpy())

    exec1.backward()

    l_mask = np.equal(l_np.reshape(shape[0],1),range(shape[1]))
    l_mask = np.array(l_mask, dtype=np.float32)*2 -1
    grad_np = (-2)*l_mask*np.maximum(1-l_mask*x_np,0)
    grad_np = grad_np.astype(np.float32)
    assert_almost_equal(grad_np, grad.asnumpy())


def test_roipooling():
    np.random.seed(1234)

    data = mx.symbol.Variable(name='data')
    rois = mx.symbol.Variable(name='rois')
    test = mx.symbol.ROIPooling(data=data, rois=rois, pooled_size=(4, 4), spatial_scale=1)

    x1 = np.random.rand(4, 3, 12, 8).astype('float32')
    x2 = np.array([[0, 1.1, 1.1, 6.2, 6.2], [2, 6.1, 2.1, 8.2, 11.2], [1, 3.1, 1.1, 5.2, 10.2], [0, 3, 3, 3, 3]], dtype='float32')

    check_numeric_gradient(sym=test, location=[x1, x2],
                           grad_nodes={'data':'write', 'rois':'null'},
                           numeric_eps=1e-4, rtol=1e-1, atol=1e-4)
    check_numeric_gradient(sym=test, location=[x1, x2],
                           grad_nodes={'data':'add', 'rois':'null'},
                           numeric_eps=1e-4, rtol=1e-1, atol=1E-4)

def check_pad_with_shape(shape, xpu, pad_width, mode):
    # bind with label
    X = mx.symbol.Variable('X')
    Y = mx.symbol.Pad(data=X, mode=mode, pad_width=pad_width)
    x = mx.random.uniform(-1, 1, shape, ctx=mx.cpu()).copyto(xpu)
    # numpy result
    pad_grouped = list(zip(*[iter(list(pad_width))] * 2))
    np_out = np.pad(x.asnumpy(), pad_grouped, mode)
    # mxnet result
    grad = mx.nd.empty(shape, ctx = xpu)
    exec1 = Y.bind(xpu, args = [x], args_grad = {'X': grad})
    exec1.forward(is_train=True)
    out = exec1.outputs[0].asnumpy()
    # compare numpy + mxnet
    assert_almost_equal(out, np_out)
    # grad check
    check_numeric_gradient(Y, [x.asnumpy()], numeric_eps=1e-2, rtol=1e-2)

def test_pad():
    shape1 = (2, 3, 2, 3)
    pad1 = (0, 0, 0, 0, 1, 2, 3, 4)
    shape2 = (2, 3, 2, 3, 3)
    pad2 = (0, 0, 0, 0, 1, 2, 3, 4, 3, 1)
    check_pad_with_shape(shape1, default_context(), pad1, 'constant')
    check_pad_with_shape(shape1, default_context(), pad1, 'edge')
    check_pad_with_shape(shape2, default_context(), pad2, 'constant')
    check_pad_with_shape(shape2, default_context(), pad2, 'edge')

def np_instance_norm(data, weight, bias, eps):
    spatial_dims = data.shape[2::]
    num_spatial_vals = np.prod(np.array(spatial_dims))
    scale = 1/float(num_spatial_vals)
    sum_axis = tuple(range(2, data.ndim))
    mean = scale * np.sum(data, axis = sum_axis)
    mean = np.reshape(np.repeat(mean, num_spatial_vals), data.shape)
    var = scale * np.sum((data - mean)**2, axis = sum_axis)
    var = np.reshape(np.repeat(var, num_spatial_vals), data.shape)

    weightBatch = np.tile(weight, (data.shape[0], 1))
    weightBatch = np.reshape(np.repeat(weightBatch, num_spatial_vals), data.shape)
    biasBatch = np.tile(bias, (data.shape[0], 1))
    biasBatch = np.reshape(np.repeat(biasBatch, num_spatial_vals), data.shape)
    return weightBatch * (data - mean)/np.sqrt(var + eps) + biasBatch

def check_instance_norm_with_shape(shape, xpu):
    # bind with label
    eps = 0.001
    X = mx.symbol.Variable('X')
    G = mx.symbol.Variable('G')
    B = mx.symbol.Variable('B')

    Y = mx.symbol.InstanceNorm(data=X, beta=B, gamma=G, eps=eps)
    x = mx.random.normal(0, 1, shape, ctx=mx.cpu()).copyto(xpu)
    gamma = mx.random.normal(0, 1, shape[1], ctx=mx.cpu()).copyto(xpu)
    beta = mx.random.normal(0, 1, shape[1], ctx=mx.cpu()).copyto(xpu)

    np_out = np_instance_norm(x.asnumpy(), gamma.asnumpy(), beta.asnumpy(), eps)
    exec1 = Y.bind(xpu, args = {'X':x, 'G':gamma, 'B':beta})
    exec1.forward(is_train=False)
    out = exec1.outputs[0].asnumpy()
    assert_almost_equal(out, np_out, rtol=1e-4)
    check_numeric_gradient(Y, {'X':x.asnumpy(), 'G':gamma.asnumpy(), 'B':beta.asnumpy()},
                           numeric_eps=1e-2, rtol=1e-2, atol=1e-2)

def test_instance_normalization():
    check_instance_norm_with_shape((2,4,5,6), default_context())
    check_instance_norm_with_shape((3,3,2,3,2,1,1), default_context())

def check_l2_normalization(in_shape, mode, ctx=default_context(), norm_eps=1e-10):
    data = mx.symbol.Variable('data')
    out = mx.symbol.L2Normalization(data=data, mode=mode, eps=norm_eps)
    np.random.seed()
    in_data = np.random.uniform(-1, 1, in_shape)
    # calculate numpy results
    if mode == 'channel':
        assert in_data.ndim > 2
        np_norm = np.linalg.norm(in_data, axis=1) + norm_eps
        np_norm = np.repeat(1. / np.expand_dims(np_norm, axis=1), in_data.shape[1], axis=1)
        np_out = np.multiply(in_data, np_norm)
    elif mode == 'spatial':
        assert in_data.ndim > 2
        s = in_data.shape
        np_norm = np.linalg.norm(in_data.reshape((s[0], s[1], -1)), axis=2) + norm_eps
        np_norm = np.repeat(1. / np_norm[:, np.newaxis], in_data.size / s[0] / s[1], axis=2)
        np_out = np.multiply(in_data, np_norm.reshape(s))
    elif mode == 'instance':
        assert in_data.ndim > 1
        s = in_data.shape
        np_norm = np.linalg.norm(in_data.reshape((s[0], -1)), axis=1) + norm_eps
        np_norm = np.repeat(1. / np_norm[:, np.newaxis], in_data.size / s[0], axis=1)
        np_out = np.multiply(in_data, np_norm.reshape(s))
    else:
        raise RuntimeError('Unknown l2 normalization mode')
    exe = out.simple_bind(ctx=ctx, data=in_data.shape)
    output = exe.forward(is_train=True, data=in_data)
    # compare numpy + mxnet
    assert_almost_equal(exe.outputs[0].asnumpy(), np_out, rtol=1e-5)
    # check gradient
    check_numeric_gradient(out, [in_data], numeric_eps=1e-3, rtol=1e-2, atol=1e-3)

def test_l2_normalization():
    for mode in ['channel', 'spatial', 'instance']:
        for nbatch in [1, 4]:
            for nchannel in [3, 5]:
                for height in [4, 6]:
                    check_l2_normalization((nbatch, nchannel, height), mode)
                    for width in [5, 7]:
                        check_l2_normalization((nbatch, nchannel, height, width), mode)

def sequence_mask_numpy(array, lengths, value):
    arrayMask = array.copy()
    shape = array.shape
    batch = shape[1]
    for i in range(batch):
        arrayMask[int(lengths[i]):, i] = value
    return arrayMask

def check_sequence_mask(shape, xpu, mask_value):
    # bind with label
    X = mx.symbol.Variable('X')
    L = mx.symbol.Variable('L') # lengths
    Y = mx.symbol.SequenceMask(data=X, use_sequence_length=True, sequence_length=L, value=mask_value)
    x = mx.random.uniform(-1, 1, shape, ctx=mx.cpu()).copyto(xpu)
    l = mx.nd.array(np.random.randint(1, shape[0] + 1, shape[1]), ctx=mx.cpu()).copyto(xpu)

    # numpy result
    np_out = sequence_mask_numpy(x.asnumpy(), l.asnumpy(), mask_value)
    # mxnet result
    gradX = mx.nd.empty(shape, ctx = xpu)
    gradL = mx.nd.empty((shape[1]), ctx = xpu)
    exec1 = Y.bind(xpu, args = [x, l], grad_req={'X':'write', 'L':'null'}, args_grad = {'X':gradX, 'L':gradL})
    exec1.forward(is_train=True)
    out = exec1.outputs[0].asnumpy()
    # compare numpy + mxnet
    assert_almost_equal(out, np_out, rtol=1e-5)
    # grad check
    check_numeric_gradient(Y, [x.asnumpy(), l.asnumpy()], grad_nodes={'X':'write'},
        numeric_eps=1e-3, rtol=1e-2)

def test_sequence_mask():
    shape1 = (4, 2, 2, 3)
    shape2 = (1, 2, 2, 3, 1, 1)
    check_sequence_mask(shape1, default_context(), 2.1)
    check_sequence_mask(shape2, default_context(), 0.1)

def mathematical_core_binary(name,
                             forward_mxnet_call,
                             forward_numpy_call,
                             backward_numpy_call1,
                             backward_numpy_call2,
                             data1_init=2.,
                             data2_init=3.,
                             grad_init=2.):
    data1 = mx.symbol.Variable('data')
    data2 = mx.symbol.Variable('data')
    shape = (3, 4)
    data_tmp1 = np.random.rand(3, 4)
    data_tmp2 = np.random.rand(3, 4)
    data_tmp1[:] = data1_init
    data_tmp2[:] = data2_init

    arr_data1 = mx.nd.array(data_tmp1)
    arr_data2 = mx.nd.array(data_tmp2)

    arr_grad1 = mx.nd.empty(shape)
    arr_grad2 = mx.nd.empty(shape)

    test = forward_mxnet_call(data1, data2)
    exe_test = test.bind(default_context(), args=[arr_data1, arr_data2], args_grad=[arr_grad1, arr_grad2])
    exe_test.forward(is_train=True)
    out = exe_test.outputs[0].asnumpy()
    npout = forward_numpy_call(data_tmp1, data_tmp2)
    assert_almost_equal(out, npout)

    out_grad = mx.nd.empty(shape)
    out_grad[:] = grad_init
    exe_test.backward(out_grad)

    npout_grad = np.ones(shape)
    npout_grad[:] = grad_init

    npout_grad1 = npout_grad * backward_numpy_call1(data_tmp1, data_tmp2)
    npout_grad2 = npout_grad * backward_numpy_call2(data_tmp1, data_tmp2)
    arr_grad1 = arr_grad1.asnumpy()
    arr_grad2 = arr_grad2.asnumpy()

    assert_almost_equal(arr_grad1, npout_grad1)
    assert_almost_equal(arr_grad2, npout_grad2)

def mathematical_core(name, forward_mxnet_call, forward_numpy_call, backward_numpy_call, data_init=5., grad_init=2.):
    data = mx.symbol.Variable('data')
    shape = (3, 4)
    data_tmp = np.ones(shape)
    data_tmp[:] = data_init
    arr_data = mx.nd.array(data_tmp)
    arr_grad = mx.nd.empty(shape)
    arr_grad[:] = 3

    test = forward_mxnet_call(data)
    exe_test = test.bind(default_context(), args=[arr_data], args_grad=[arr_grad])
    exe_test.forward(is_train=True)
    out = exe_test.outputs[0].asnumpy()
    npout = forward_numpy_call(data_tmp)
    assert_almost_equal(out, npout)

    out_grad = mx.nd.empty(shape)
    out_grad[:] = grad_init
    npout_grad = out_grad.asnumpy()
    temp = backward_numpy_call(data_tmp)
    npout_grad = npout_grad * temp
    exe_test.backward(out_grad)
    arr_grad = arr_grad.asnumpy()
    # print(name)
    # print(arr_grad)
    # print(npout_grad)
    assert_almost_equal(arr_grad, npout_grad)

def test_special_functions_using_scipy():
    try:
        from scipy import special as scipy_special
    except:
        print("Could not import scipy. Skipping unit tests for special functions")
        return

    # gamma
    mathematical_core("gamma", lambda x: mx.sym.gamma(x), lambda x: scipy_special.gamma(x),
                     lambda x: scipy_special.gamma(x) * scipy_special.psi(x), 0.5, 0.5)

    # gammaln
    mathematical_core("gammaln", lambda x: mx.sym.gammaln(x), lambda x: scipy_special.gammaln(x),
                     lambda x: scipy_special.psi(x), 0.5, 0.5)


def rounding(name, forward_mxnet_call, forward_numpy_call, data_init=5., grad_init=2.):
    data = mx.symbol.Variable('data')
    shape = (3, 4)
    data_tmp = np.ones(shape)
    data_tmp[:] = data_init
    arr_data = mx.nd.array(data_tmp)

    test = forward_mxnet_call(data)
    exe_test = test.bind(default_context(), args=[arr_data])
    exe_test.forward(is_train=True)
    out = exe_test.outputs[0].asnumpy()
    npout = forward_numpy_call(data_tmp)
    assert_almost_equal(out, npout)

def test_mathematical():
    # rsqrt
    mathematical_core("rsqrt",
                      lambda x: mx.sym.rsqrt(x),
                      lambda x: 1 / np.sqrt(x),
                      lambda x: -(1.0 / (2.0 * x * np.sqrt(x))))
    # tan
    mathematical_core("tan", lambda x: mx.sym.tan(x), lambda x: np.tan(x), lambda x: np.tan(x) ** 2 + 1)
    # arcsin
    mathematical_core("arcsin", lambda x: mx.sym.arcsin(x), lambda x: np.arcsin(x),
                      lambda x: 1. / (1. - x ** 2) ** (1. / 2.), 0.5, 0.5)
    # arccos
    mathematical_core("arccos", lambda x: mx.sym.arccos(x), lambda x: np.arccos(x),
                      lambda x: -1. / (1. - x ** 2.) ** (1. / 2.), 0.5, 0.5)
    # arctan
    mathematical_core("arctan", lambda x: mx.sym.arctan(x), lambda x: np.arctan(x),
                      lambda x: 1. / (x ** 2. + 1.), 0.5, 0.5)
    # hypot
    mathematical_core_binary("hypot",
                             lambda x, y: mx.sym.hypot(x, y),
                             lambda x, y: np.hypot(x, y),
                             lambda x, y: x / np.hypot(x, y),
                             lambda x, y: y / np.hypot(x, y),
                             0.5, 0.5, 0.5)

    # hypot scalar
    mathematical_core("hypot scalar",
                      lambda x: mx.sym.hypot(x, 3),
                      lambda x: np.hypot(x, 3),
                      lambda x: x / np.hypot(x, 3),
                      0.5, 0.5)

    # degrees
    mathematical_core("degrees",
                      lambda x: mx.sym.degrees(x),
                      lambda x: np.degrees(x),
                      lambda x: 180./np.pi,
                      0.5, 0.5)
    # radians
    mathematical_core("radians",
                      lambda x: mx.sym.radians(x),
                      lambda x: np.radians(x),
                      lambda x: np.pi / 180.,
                      0.6, 1)
    # sinh
    mathematical_core("sinh", lambda x: mx.sym.sinh(x), lambda x: np.sinh(x), lambda x: np.cosh(x))

    # cosh
    mathematical_core("cosh", lambda x: mx.sym.cosh(x), lambda x: np.cosh(x), lambda x: np.sinh(x), 5, 5)

    # tanh
    mathematical_core("tanh", lambda x: mx.sym.tanh(x), lambda x: np.tanh(x), lambda x: 1. - np.tanh(x) ** 2, 0.5, 1)

    # arcsinh
    mathematical_core("arcsinh", lambda x: mx.sym.arcsinh(x), lambda x: np.arcsinh(x),
                      lambda x: 1./(x**2 + 1.)**(1./2.))

    # arccosh
    mathematical_core("arccosh", lambda x: mx.sym.arccosh(x), lambda x: np.arccosh(x),
                      lambda x: 1./(x**2 - 1.)**(1./2.))

    # arctanh
    mathematical_core("arctanh", lambda x: mx.sym.arctanh(x), lambda x: np.arctanh(x),
                      lambda x: -1./(x**2 - 1.), 0.5)

    # log1p
    mathematical_core("log1p", lambda x: mx.sym.log1p(x), lambda x: np.log1p(x),
                      lambda x: 1. / (1.0 + x), 0.5, 0.5)
    # expm1
    mathematical_core("expm1", lambda x: mx.sym.expm1(x), lambda x: np.expm1(x),
                      lambda x: np.exp(x), 0.5, 0.5)

    # log10
    mathematical_core("log10", lambda x: mx.sym.log10(x), lambda x: np.log10(x),
                      lambda x: (1 / x))

    # log2
    mathematical_core("log2", lambda x: mx.sym.log2(x), lambda x: np.log2(x),
                      lambda x: (1 / x))

    # rint
    rounding("rint", lambda x: mx.sym.rint(x), lambda x: np.rint(x))

    # fix
    rounding("fix", lambda x: mx.sym.fix(x), lambda x: np.fix(x))

def test_special_functions_using_scipy():
    try:
        from scipy import special as scipy_special
    except:
        print("Could not import scipy. Skipping unit tests for special functions")
        return

    # gamma
    mathematical_core("gamma", lambda x: mx.sym.gamma(x), lambda x: scipy_special.gamma(x),
                     lambda x: scipy_special.gamma(x) * scipy_special.psi(x), 0.5, 0.5)

    # gammaln
    mathematical_core("gammaln", lambda x: mx.sym.gammaln(x), lambda x: scipy_special.gammaln(x),
                     lambda x: scipy_special.psi(x), 0.5, 0.5)

def test_clip():
    data = mx.symbol.Variable('data')
    shape = (30, 30)
    data_tmp = np.random.uniform(-1, 1, shape)
    test = mx.sym.clip(data, a_max=0.6, a_min=-0.6)
    check_symbolic_forward(test, [data_tmp], [np.clip(data_tmp, -0.6, 0.6)])
    check_symbolic_backward(test, [data_tmp], [np.ones(shape)],
                            [np.where(data_tmp < 0.6, [1], [0]) * np.where(data_tmp > -0.6, [1], [0])])

def test_init():
    def test_basic_val_init(sym_func, np_func, shape, dtype):
        x = sym_func(shape=shape, dtype=dtype)
        exe = x.bind(default_context(), args=[], args_grad=[])
        exe.forward(is_train=True)
        assert_almost_equal(exe.outputs[0].asnumpy(), np_func(shape=shape, dtype=dtype))
        assert exe.outputs[0].asnumpy().dtype == dtype
    def test_arange():
        for i in range(5):
            start = np.random.rand() * 10
            stop = start + np.random.rand() * 100
            step = np.random.rand() * 4
            repeat = int(np.random.rand() * 5) + 1
            gt = np.arange(start=start, stop=stop, step=step)
            gt = np.broadcast_to(gt.reshape((gt.shape[0], 1)), shape=(gt.shape[0], repeat)).ravel()
            x = mx.sym.arange(start=start, stop=stop, step=step, repeat=repeat)
            exe = x.simple_bind(ctx=default_context())
            assert len(exe.grad_arrays) == 0
            pred = exe.forward(is_train=False)[0].asnumpy()
            assert_almost_equal(pred, gt)
    test_basic_val_init(mx.sym.zeros, np.zeros, (3, 4), np.float32)
    test_basic_val_init(mx.sym.ones, np.ones, 3, np.int32)
    test_basic_val_init(mx.sym.ones, np.ones, (2, 2, 3), np.float16)
    test_arange()


def test_order():
    ctx = default_context()
    def gt_topk(dat, axis, ret_typ, k, is_ascend):
        if ret_typ == "indices":
            if is_ascend:
                indices = np.arange(k)
            else:
                indices = np.arange(-1, -k-1, -1)
            ret = np.take(dat.argsort(axis=axis), axis=axis, indices=indices, mode='wrap')
        elif ret_typ == "value":
            if is_ascend:
                indices = np.arange(k)
            else:
                indices = np.arange(-1, -k-1, -1)
            ret = np.take(np.sort(dat, axis=axis), axis=axis, indices=indices, mode='wrap')
        else:
            assert dat.shape == (5, 5, 5, 5)
            assert axis is None or axis == 1
            ret = np.zeros(dat.shape)
            if is_ascend:
                indices = np.arange(k)
            else:
                indices = np.arange(-1, -k-1, -1)
            gt_argsort = np.take(dat.argsort(axis=axis), axis=axis, indices=indices, mode='wrap')
            if axis is None:
                ret.ravel()[gt_argsort] = 1
            else:
                for i in range(5):
                    for j in range(5):
                        for k in range(5):
                            ret[i, gt_argsort[i, :, j, k], j, k] = 1
        return ret

    dshape = (5, 5, 5, 5)
    a_npy = np.arange(np.prod(dshape)).astype(np.float32)
    np.random.shuffle(a_npy)
    a_npy = a_npy.reshape(dshape)
    a = mx.sym.Variable('a')

    for axis in [1, 3, None]:
        K = [1, 3, 5, 7] if axis is None else [1, 3, 5]
        for k in K:
            for is_ascend in [True, False]:
                b = mx.sym.topk(a, axis=axis, is_ascend=is_ascend, ret_typ="value", k=k)
                out_npy = gt_topk(dat=a_npy, axis=axis, ret_typ="value", k=k, is_ascend=is_ascend)
                check_numeric_gradient(b, location={'a': a_npy}, numeric_eps=1e-2, ctx=ctx)
                check_symbolic_forward(b, location={'a': a_npy}, expected=[out_npy])

    for axis in [1, 3, None]:
        for is_ascend in [True, False]:
            b = mx.sym.sort(a, axis=axis, is_ascend=is_ascend)
            if axis is None:
                out_npy = gt_topk(dat=a_npy, axis=axis, ret_typ="value", k=a_npy.size, is_ascend=is_ascend)
            else:
                out_npy = gt_topk(dat=a_npy, axis=axis, ret_typ="value", k=5, is_ascend=is_ascend)
            check_numeric_gradient(b, location={'a': a_npy}, numeric_eps=1e-2, ctx=ctx)
            check_symbolic_forward(b, location={'a': a_npy}, expected=[out_npy])

    b = mx.sym.topk(a, axis=3, is_ascend=is_ascend, ret_typ="indices", k=3)
    check_symbolic_backward(sym=b, location={'a': a_npy},
                            out_grads=[np.random.normal(size=(5, 5, 5, 3))],
                            expected=[np.zeros((5, 5, 5, 5))])
    check_symbolic_forward(b, location={'a': a_npy},
                           expected=[gt_topk(dat=a_npy, axis=3, ret_typ="indices", k=3,
                                             is_ascend=False)])

    b = mx.sym.topk(a, axis=1, is_ascend=True, ret_typ="mask", k=3)
    check_symbolic_backward(sym=b, location={'a': a_npy},
                            out_grads=[np.random.normal(size=(5, 5, 5, 5))],
                            expected=[np.zeros((5, 5, 5, 5))])
    check_symbolic_forward(b, location={'a': a_npy},
                           expected=[gt_topk(dat=a_npy, axis=1, ret_typ="mask", k=3,
                                             is_ascend=True)])

    b = mx.sym.argsort(a, axis=1, is_ascend=False)
    check_symbolic_backward(sym=b, location={'a': a_npy},
                            out_grads=[np.random.normal(size=(5, 5, 5, 5))],
                            expected=[np.zeros((5, 5, 5, 5))])
    check_symbolic_forward(b, location={'a': a_npy},
                           expected=[gt_topk(dat=a_npy, axis=1, ret_typ="indices", k=5,
                                             is_ascend=False)])

    b = mx.sym.argmax(a, axis=1, keepdims=True)
    check_symbolic_backward(sym=b, location={'a': a_npy},
                            out_grads=[np.random.normal(size=(5, 5, 5, 5))],
                            expected=[np.zeros((5, 5, 5, 5))])
    check_symbolic_forward(b, location={'a': a_npy},
                           expected=[gt_topk(dat=a_npy, axis=1, ret_typ="indices", k=1,
                                             is_ascend=False)])

    b = mx.sym.argmin(a, axis=1, keepdims=True)
    check_symbolic_backward(sym=b, location={'a': a_npy},
                            out_grads=[np.random.normal(size=(5, 5, 5, 5))],
                            expected=[np.zeros((5, 5, 5, 5))])
    check_symbolic_forward(b, location={'a': a_npy},
                           expected=[gt_topk(dat=a_npy, axis=1, ret_typ="indices", k=1,
                                             is_ascend=True)])


def test_blockgrad():
    a = mx.sym.Variable('a')
    b = mx.sym.BlockGrad(a)
    exe = b.simple_bind(ctx=default_context(), a=(10, 10))
    a_npy = np.random.rand(10, 10)
    exe.forward(is_train=True, a=a_npy)
    assert_almost_equal(exe.outputs[0].asnumpy(), a_npy)
    exe.backward()  # No error if BlockGrad works

def test_take():
    def check_output_n_grad(data_shape, idx_shape):
        exe = result.simple_bind(default_context(), a=data_shape,
                                 indices=idx_shape)
        data_real = np.random.normal(size=data_shape).astype('float32')
        idx_real = np.random.randint(low=0, high=data_shape[0], size=idx_shape)
        grad_out = np.ones(idx_shape + data_shape[1:], dtype='float32')
        grad_in = np.zeros(data_shape, dtype='float32')

        exe.arg_dict['a'][:] = mx.nd.array(data_real)
        exe.arg_dict['indices'][:] = mx.nd.array(idx_real)
        exe.forward(is_train=True)
        assert_almost_equal(exe.outputs[0].asnumpy(), data_real[idx_real])

        for i in np.nditer(idx_real):
            grad_in[i] += 1.0

        exe.backward([mx.nd.array(grad_out)])
        assert_almost_equal(exe.grad_dict['a'].asnumpy(), grad_in)

    data = mx.sym.Variable('a')
    idx = mx.sym.Variable('indices')
    idx = mx.sym.BlockGrad(idx)
    result = mx.sym.take(a=data, indices=idx)

    for data_ndim in range(2, 5):
        for idx_ndim in range(1, 4):
            data_shape = ()
            for _ in range(data_ndim):
                data_shape += (np.random.randint(low=3, high=6), )
            idx_shape = ()
            for _ in range(idx_ndim):
                idx_shape += (np.random.randint(low=3, high=5), )
            check_output_n_grad(data_shape, idx_shape)


def test_grid_generator():
    # transform_type =  affine
    test_case = [(20,21),(4,3),(6,12),(15,17)]
    for target_shape in test_case:
        affine_matrix =  mx.sym.Variable('affine')
        grid = mx.sym.GridGenerator(data=affine_matrix,transform_type='affine', target_shape=target_shape)
        exe = grid.simple_bind(ctx=default_context(), affine=(1,6), grad_req='write')

        # check forward
        exe.arg_dict['affine'][:] = np.array([[1.0,0,0,0,1.0,0]])
        exe.forward(is_train=True)
        output = exe.outputs[0].asnumpy()
        output[0,0,:,:] = (output[0,0,:,:] + 1) * (target_shape[1] - 1) / 2.0
        output[0,1,:,:] = (output[0,1,:,:] + 1) * (target_shape[0] - 1) / 2.0
        xv, yv = np.meshgrid(np.arange(target_shape[0]), np.arange(target_shape[1]))
        assert_almost_equal(output[0,0], yv.T)
        assert_almost_equal(output[0,1], xv.T)

        # check backward
        out_grad = np.random.normal(size=(1,2)+target_shape)
        exe.backward(mx.nd.array(out_grad))
        tmp = np.zeros((3,target_shape[0]*target_shape[1]))
        tmp[0] = -1.0 + (np.arange(target_shape[0]*target_shape[1]) % target_shape[1]) * (2.0 / (target_shape[1]-1))
        tmp[1] = -1.0 + (np.arange(target_shape[0]*target_shape[1]) // target_shape[1]) * (2.0 / (target_shape[0]-1))
        tmp[2] = 1
        grad_est = np.dot(out_grad[0].reshape(2,target_shape[0]*target_shape[1]),tmp.T).reshape(1,6)
        assert_almost_equal(exe.grad_dict['affine'].asnumpy(), grad_est, rtol=1e-3, atol=1e-5)
        # check addto
        exe = grid.simple_bind(ctx=default_context(), affine=(1,6), grad_req='add')
        grid_grad_npy = np.random.normal(size=exe.grad_dict['affine'].shape)
        exe.grad_dict['affine'][:] = grid_grad_npy
        exe.arg_dict['affine'][:] = np.array([[1.0, 0, 0, 0, 1.0, 0]])
        exe.forward(is_train=True)
        exe.backward(mx.nd.array(out_grad))
        assert_almost_equal(exe.grad_dict['affine'].asnumpy(), grad_est + grid_grad_npy, rtol=1e-2, atol=1e-5)

    # transform_type = warp
    test_case = [(12,21),(4,3),(6,12)]
    for target_shape in test_case:
        flow = mx.sym.Variable('flow')
        grid = mx.sym.GridGenerator(data=flow,transform_type='warp', target_shape=target_shape)
        exe = grid.simple_bind(ctx=default_context(), flow=(1,2)+target_shape, grad_req='write')
        # check forward
        exe.arg_dict['flow'][:] = np.ones((1,2)+target_shape)
        exe.forward(is_train=True)
        output = exe.outputs[0].asnumpy()
        output[0,0,:,:] = (output[0,0,:,:] + 1) * (target_shape[1] - 1) / 2.0
        output[0,1,:,:] = (output[0,1,:,:] + 1) * (target_shape[0] - 1) / 2.0
        xv, yv = np.meshgrid(np.arange(target_shape[0])+1, np.arange(target_shape[1])+1)
        assert_almost_equal(output[0,0], yv.T)
        assert_almost_equal(output[0,1], xv.T)
        # check backward
        out_grad = np.random.normal(size=(1,2)+target_shape)
        exe.backward(mx.nd.array(out_grad))
        grad_est = np.zeros((1,2)+target_shape)
        grad_est[0,0] = out_grad[0,0] / ((target_shape[1]-1.0) / 2.0)
        grad_est[0,1] = out_grad[0,1] / ((target_shape[0]-1.0) / 2.0)
        assert_almost_equal(exe.grad_dict['flow'].asnumpy(), grad_est, rtol=1e-3)
        # check addto
        exe_add = grid.simple_bind(ctx=default_context(), flow=(1, 2) + target_shape, grad_req='add')
        flow_grad_npy = np.random.normal(size=exe_add.grad_dict['flow'].shape)
        exe_add.arg_dict['flow'][:] = np.ones((1, 2) + target_shape)
        exe_add.grad_dict['flow'][:] = flow_grad_npy
        exe_add.forward(is_train=True)
        exe_add.backward(mx.nd.array(out_grad))
        assert_almost_equal(exe_add.grad_dict['flow'].asnumpy(), grad_est + flow_grad_npy, rtol=1e-3, atol=1e-5)


def test_bilinear_sampler():
    np.random.seed(1234)
    from math import floor

    def between(x, lowerbound, upperbound):
        return x>=lowerbound and x<=upperbound

    def bilinear_forward_numpy(data, grid):

        batchsize = data.shape[0]
        input_height = data.shape[2]
        input_width = data.shape[3]
        num_channel = data.shape[1]

        output_height = grid.shape[2]
        output_width = grid.shape[3]
        out = np.zeros(data.shape[:2] + grid.shape[2:], dtype=np.float32)

        for i in range(batchsize):
            for yout in range(output_height):
                for xout in range(output_width):

                    xcoord = np.float32((grid[i, 0, yout, xout] + 1) * (input_width-1) / 2.0)
                    ycoord = np.float32((grid[i, 1, yout, xout] + 1) * (input_height-1) / 2.0)

                    xInTopLeft = int(floor(xcoord))
                    xWeightTopLeft = np.float32(1-(xcoord - xInTopLeft))

                    yInTopLeft = int(floor(ycoord))
                    yWeightTopLeft = np.float32(1-(ycoord - yInTopLeft))

                    # interpolation
                    for channel in range(num_channel):

                        inTopLeft = data[i,channel,yInTopLeft, xInTopLeft] \
                            if between(xInTopLeft,0,input_width-1) and between(yInTopLeft,0,input_height-1) else 0.0
                        inTopRight = data[i,channel,yInTopLeft, xInTopLeft+1] \
                            if between(xInTopLeft+1,0,input_width-1) and between(yInTopLeft,0,input_height-1) else 0.0
                        inBottomLeft = data[i,channel,yInTopLeft+1, xInTopLeft] \
                            if between(xInTopLeft,0,input_width-1) and between(yInTopLeft+1,0,input_height-1) else 0.0
                        inBottomRight = data[i,channel,yInTopLeft+1, xInTopLeft+1] \
                            if between(xInTopLeft+1,0,input_width-1) and between(yInTopLeft+1,0,input_height-1) else 0.0

                        out[i,channel,yout,xout] = xWeightTopLeft * yWeightTopLeft * inTopLeft\
                                +  (1-xWeightTopLeft)*yWeightTopLeft * inTopRight\
                                +  xWeightTopLeft * (1-yWeightTopLeft) * inBottomLeft\
                            +(1-xWeightTopLeft) * (1-yWeightTopLeft) * inBottomRight
        return out


    def bilinear_backward_numpy(out_grad, data, grid):

        data_grad = np.zeros(data.shape, dtype=np.float32)
        grid_grad = np.zeros(grid.shape, dtype=np.float32)

        batchsize = data.shape[0]
        input_height = data.shape[2]
        input_width = data.shape[3]
        num_channel = data.shape[1]
        output_height = grid.shape[2]
        output_width = grid.shape[3]

        for i in range(batchsize):
            for yout in range(output_height):
                for xout in range(output_width):

                    top_left_y_gw = np.float32(0.0);
                    top_left_x_gw = np.float32(0.0);

                    xcoord = np.float32((grid[i, 0, yout, xout] + 1) * (input_width-1) / 2.0)
                    ycoord = np.float32((grid[i, 1, yout, xout] + 1) * (input_height-1) / 2.0)

                    xInTopLeft = int(floor(xcoord))
                    xWeightTopLeft = np.float32(1-(xcoord - xInTopLeft))

                    yInTopLeft = int(floor(ycoord))
                    yWeightTopLeft = np.float32(1-(ycoord - yInTopLeft))

                    topLeftDotProduct = np.float32(0)
                    topRightDotProduct = np.float32(0)
                    bottomLeftDotProduct = np.float32(0)
                    bottomRightDotProduct = np.float32(0)

                    for channel in range(num_channel):
                        # left top
                        if between(xInTopLeft,0,input_width-1) and between(yInTopLeft,0,input_height-1):
                            topLeftDotProduct += data[i,channel,yInTopLeft, xInTopLeft] * \
                                out_grad[i,channel,yout,xout]
                            data_grad[i, channel, yInTopLeft, xInTopLeft] += xWeightTopLeft * \
                                yWeightTopLeft * out_grad[i,channel,yout,xout]
                        # right top
                        if between(xInTopLeft+1,0,input_width-1) and between(yInTopLeft,0,input_height-1):
                            topRightDotProduct += data[i, channel, yInTopLeft,xInTopLeft+1] * \
                                out_grad[i, channel, yout,xout]
                            data_grad[i, channel,yInTopLeft, xInTopLeft+1] += (1-xWeightTopLeft) * \
                                yWeightTopLeft * out_grad[i,channel,yout,xout]
                        # left bottom
                        if between(xInTopLeft,0,input_width-1) and between(yInTopLeft+1,0,input_height-1):
                            bottomLeftDotProduct += data[i, channel,yInTopLeft+1, xInTopLeft] * \
                                out_grad[i,channel,yout,xout]
                            data_grad[i,channel,yInTopLeft+1,xInTopLeft]+=xWeightTopLeft * \
                                (1-yWeightTopLeft)* out_grad[i,channel,yout,xout]
                        # right bottom
                        if between(xInTopLeft+1,0,input_width-1) and between(yInTopLeft+1,0,input_height-1):
                            bottomRightDotProduct += data[i,channel,yInTopLeft+1, xInTopLeft+1] * \
                                out_grad[i,channel,yout,xout]
                            data_grad[i,channel,yInTopLeft+1,xInTopLeft+1]+= (1-xWeightTopLeft) * \
                                (1-yWeightTopLeft)*out_grad[i,channel,yout,xout]

                    yf = np.float32(-xWeightTopLeft * topLeftDotProduct + xWeightTopLeft*bottomLeftDotProduct - \
                        (1-xWeightTopLeft)* topRightDotProduct + (1-xWeightTopLeft)*bottomRightDotProduct)
                    xf = np.float32(-yWeightTopLeft * topLeftDotProduct + yWeightTopLeft*topRightDotProduct - \
                        (1-yWeightTopLeft)*bottomLeftDotProduct + (1-yWeightTopLeft)*bottomRightDotProduct)

                    grid_grad[i,0,yout,xout] = xf * (input_width-1) / 2.0
                    grid_grad[i,1,yout,xout] = yf * (input_height-1) / 2.0

        return data_grad, grid_grad

    data = mx.sym.Variable('data')
    grid = mx.sym.Variable('grid')
    net = mx.sym.BilinearSampler(data=data,grid=grid)

    test_case = [[(1,3,15,16),(1,2,10,10)],
                 [(1,6,7,16),(1,2,10,4)],
                 [(1,7,3,16),(1,2,8,11)],
                 [(1,9,50,50),(1,2,50,50)]]

    for ctx in [default_context()]:
        for item in test_case:
            data_shape, grid_shape = item
            exe = net.simple_bind(data=data_shape,grid=grid_shape,ctx=ctx,grad_req='write')
            # check forward
            exe.arg_dict['data'][:] = np.random.uniform(low=-0.1, high=0.1,size=data_shape).astype(np.float32)
            exe.arg_dict['grid'][:] = np.random.uniform(low=-2, high=2, size=grid_shape).astype(np.float32)
            exe.forward(is_train=True)
            out = bilinear_forward_numpy(exe.arg_dict['data'].asnumpy(), exe.arg_dict['grid'].asnumpy())
            assert_almost_equal(exe.outputs[0].asnumpy(), out, rtol=1e-3,atol=1e-5)

            # check backward
            out_grad = np.random.uniform(low=-0.01, high=0.01,size=data_shape[:2] + grid_shape[2:]).astype(np.float32)
            exe.backward(mx.nd.array(out_grad))
            data_grad, grid_grad = bilinear_backward_numpy(out_grad,exe.arg_dict['data'].asnumpy(),
                                                       exe.arg_dict['grid'].asnumpy())
            assert_almost_equal(exe.grad_dict['data'].asnumpy(), data_grad, rtol=1e-3, atol=1e-5)
            assert_almost_equal(exe.grad_dict['grid'].asnumpy(), grid_grad, rtol=1e-3, atol=1e-5)

            # check kAddTo
            exe_addto = net.simple_bind(data=data_shape, grid=grid_shape, ctx=ctx, grad_req='add')
            data_initial_grid = np.random.normal(size=exe_addto.grad_dict['data'].shape).astype(np.float32)
            grid_initial_grid = np.random.normal(size=exe_addto.grad_dict['grid'].shape).astype(np.float32)
            exe_addto.arg_dict['data'][:] = exe.arg_dict['data'][:]
            exe_addto.arg_dict['grid'][:] = exe.arg_dict['grid'][:]
            exe_addto.grad_dict['data'][:] = data_initial_grid
            exe_addto.grad_dict['grid'][:] = grid_initial_grid
            exe_addto.forward(is_train=True)
            exe_addto.backward(mx.nd.array(out_grad))
            assert_almost_equal(exe_addto.grad_dict['data'].asnumpy(), data_grad + data_initial_grid, rtol=1e-3,atol=1e-5)
            assert_almost_equal(exe_addto.grad_dict['grid'].asnumpy(), grid_grad + grid_initial_grid, rtol=1e-3,atol=1e-5)

def test_index2d():
    for _ in range(30):
        n = np.random.randint(1, 100)
        m = np.random.randint(1, 500)
        data = mx.random.uniform(-1, 1, shape=(n, m), ctx=default_context())
        x = mx.nd.array(np.random.randint(0, m, size=n), ctx=default_context(), dtype='int32')
        r = mx.nd.batch_take(data, x)
        assert_almost_equal(r.asnumpy(), data.asnumpy()[np.arange(n), x.asnumpy()])

def test_cast():
    for srctype in [np.int32, np.float32, np.float16]:
        for dsttype in [np.float32, np.int32, np.float16]:
            x = mx.sym.Variable('x', dtype=srctype)
            y = mx.sym.Cast(x, dtype=dsttype)
            exe = y.simple_bind(ctx=default_context(), x=(10, 10))
            assert exe.arg_arrays[0].dtype == srctype
            assert exe.outputs[0].dtype == dsttype
            X = np.random.uniform(-10, 10, size=(10, 10))
            exe.arg_arrays[0][:] = X
            exe.forward(is_train=True)
            exe.backward(mx.nd.array(X, dtype=dsttype, ctx=default_context()))
            assert_almost_equal(exe.outputs[0].asnumpy(), X.astype(srctype).astype(dsttype), rtol=1e-3)
            assert_almost_equal(exe.grad_arrays[0].asnumpy(), X.astype(dsttype).astype(srctype), rtol=1e-3)


def test_repeat():
    def test_repeat_forward():
        ndim_max = 6 # max number of dims of the ndarray
        size_max = 10 # max number of elements in each dim
        repeats = 3
        for ndim in range(1, ndim_max+1):
            shape = ()
            for i in range(0, ndim):
                shape += (np.random.randint(1, size_max+1), )
            a = np.random.random_sample(size=shape)
            aa = np.repeat(a, repeats)
            b = mx.nd.array(a, ctx=default_context())
            bb = mx.nd.repeat(b, repeats).asnumpy()
            assert_almost_equal(aa, bb)

            for axis in range(0, ndim):
                aa = np.repeat(a, repeats, axis)
                bb = mx.nd.repeat(b, repeats, axis).asnumpy()
                assert_almost_equal(aa, bb)

    def test_repeat_backward(axis):
        data = mx.sym.Variable('data')
        n1 = 3
        n2 = 4
        shape = (n1, n2)
        data_tmp = np.random.randint(0, 10, n1 * n2).reshape(shape)
        arr_data = mx.nd.array(data_tmp)
        arr_grad = mx.nd.empty(shape)
        repeats = 2
        test = mx.sym.repeat(data, repeats=repeats, axis=axis)
        exe = test.bind(ctx=default_context(), args=[arr_data], args_grad=[arr_grad])
        npout_grad = np.random.randint(0, 10, n1 * n2 * repeats)
        if axis == 0:
            npout_grad = npout_grad.reshape(n1 * repeats, n2)
        elif axis == 1:
            npout_grad = npout_grad.reshape(n1, n2 * repeats)
        else:
            raise RuntimeError("Invalid axis value")
        out_grad = mx.nd.array(npout_grad)
        exe.backward(out_grad)

        expected_grad = np.zeros(shape)
        if axis == 0:
            for i in range(shape[0]):
                for j in range(shape[1]):
                    k = i * repeats
                    expected_grad[i][j] = sum(npout_grad[k:k + repeats, j])
        elif axis == 1:
            for j in range(shape[1]):
                for i in range(shape[0]):
                    k = j * repeats
                    expected_grad[i][j] = sum(npout_grad[i, k:k + repeats])
        else:
            raise RuntimeError("Invalid axis value")

        assert_almost_equal(expected_grad, arr_grad.asnumpy(), rtol=1e-3)

    def test_repeat_numeric_gradient():
        data = mx.sym.Variable('data')
        n1 = 3
        n2 = 4
        shape = (n1, n2)
        data_tmp = np.random.randint(0, 10, n1 * n2).reshape(shape)
        repeats = 2

        test = mx.sym.repeat(data, repeats=repeats, axis=0)
        check_numeric_gradient(test, [data_tmp], numeric_eps=1e-3, rtol=1e-2)

    test_repeat_forward()
    test_repeat_backward(axis=0)
    test_repeat_backward(axis=1)
    test_repeat_numeric_gradient()


def test_reverse():
    data = mx.symbol.Variable('data')
    shape = (5, 5, 5)
    data_tmp = np.random.uniform(-1, 1, shape)
    test = mx.sym.reverse(data, axis=[1, 2])
    grad = np.random.uniform(-1, 1, shape)
    check_numeric_gradient(test, [data_tmp], numeric_eps=2E-2)
    check_symbolic_forward(test, [data_tmp], [data_tmp[:, ::-1, ::-1]])
    check_symbolic_backward(test, [data_tmp], [grad], [grad[:, ::-1, ::-1]])


def test_tile():
    def test_normal_case():
        ndim_max = 3 # max number of dims of the ndarray
        size_max = 10 # max number of elements in each dim
        length_max = 3 # max length of reps
        rep_max = 10 # max number of tiling in each dim
        for ndim in range(ndim_max, ndim_max+1):
            shape = ()
            for i in range(0, ndim):
                shape += (np.random.randint(1, size_max+1), )
            a = np.random.randint(0, 100, shape)
            a = np.asarray(a, dtype=np.int32)
            if ndim == 0:
                a = np.array([])
            b = mx.nd.array(a, ctx=default_context(), dtype=a.dtype)

            reps_len = np.random.randint(0, length_max+1)
            reps_tuple = ()
            for i in range(1, reps_len):
                reps_tuple += (np.random.randint(0, rep_max), )
            reps_array = np.asarray(reps_tuple)

            a_tiled = np.tile(a, reps_array)
            b_tiled = mx.nd.tile(b, reps_tuple).asnumpy()
            assert same(a_tiled, b_tiled)

    def test_empty_tensor():
        shape = (2, 3, 0, 4)
        a = np.array([], dtype=np.int32).reshape(shape)
        b = mx.nd.array(a, ctx=default_context(), dtype=a.dtype)
        reps = (2, 4, 6)

        a_tiled = np.tile(a, reps)
        b_tiled = mx.nd.tile(b, reps).asnumpy()
        assert same(a_tiled, b_tiled)

    def test_empty_reps():
        a = np.array([[2, 3, 4], [5, 6, 7]], dtype=np.int32)
        b = mx.nd.array(a, ctx=default_context(), dtype=a.dtype)
        a_tiled = np.tile(a, ())
        b_tiled = mx.nd.tile(b, ()).asnumpy()
        assert same(a_tiled, b_tiled)

    def test_zero_reps():
        a = np.array([[2, 3, 4], [5, 6, 7]], dtype=np.int32)
        b = mx.nd.array(a, ctx=default_context(), dtype=a.dtype)
        reps = (2, 0, 4, 5)
        a_tiled = np.tile(a, reps)
        b_tiled = mx.nd.tile(b, reps).asnumpy()
        assert same(a_tiled, b_tiled)

    def test_tile_backward():
        data = mx.sym.Variable('data')
        n1 = 2
        n2 = 2
        shape = (n1, n2)
        data_tmp = np.random.randint(0, 10, n1 * n2).reshape(shape)
        arr_data = mx.nd.array(data_tmp)
        arr_grad = mx.nd.empty(shape)
        reps1 = 2
        reps2 = 2
        reps = (reps1, reps2)
        test = mx.sym.tile(data, reps=reps)
        exe = test.bind(ctx=mx.context.Context.default_ctx, args=[arr_data], args_grad=[arr_grad])
        npout_grad = np.random.randint(0, 10, n1 * n2 * reps1 * reps2).reshape(n1 * reps1, n2 * reps2)
        out_grad = mx.nd.array(npout_grad)
        exe.backward(out_grad)

        expected_grad = np.zeros(shape)
        for i in range(shape[0]):
            for j in range(shape[1]):
                expected_grad[i][j] += sum(sum(npout_grad[i:(n1 * reps1):reps1, j:(n2 * reps2):reps2]))

        assert_almost_equal(expected_grad, arr_grad.asnumpy(), rtol=1e-3)

    def test_tile_numeric_gradient():
        data = mx.sym.Variable('data')
        n1 = 2
        n2 = 2
        shape = (n1, n2)
        data_tmp = np.random.randint(0, 10, n1 * n2).reshape(shape)
        reps1 = 2
        reps2 = 2
        reps = (reps1, reps2)
        test = mx.sym.tile(data, reps=reps)
        check_numeric_gradient(test, [data_tmp], numeric_eps=1e-2, rtol=1e-2)

    test_normal_case()
    test_empty_tensor()
    test_empty_reps()
    test_zero_reps()
    test_tile_backward()
    test_tile_numeric_gradient()


def test_one_hot():
    def test_normal_case():
        ndim_max = 6
        dim_size_max = 20
        depth = int(dim_size_max / 2)
        on_value = 1
        off_value = 0
        for ndim in range(1, ndim_max+1):
            shape = ()
            for i in range(1, ndim+1):
                shape += (np.random.randint(1, dim_size_max+1), )
            indices = np.random.randint(-dim_size_max, dim_size_max+1,
                                        size=np.prod(shape)).reshape(shape)
            mx_one_hot_array = mx.nd.one_hot(
                mx.nd.array(indices, ctx=default_context(), dtype=np.int32),
                depth=depth, dtype=np.int32)
            expected_array = np.zeros((np.prod(shape), depth), dtype=np.int32)
            expected_array[:] = off_value
            indices_1d = indices.flatten()
            row = 0
            for idx in indices_1d:
                if 0 <= idx < depth:
                    expected_array[row, idx] = on_value
                row += 1
            expected_array = expected_array.reshape(shape + (depth, ))
            one_hot_array = mx_one_hot_array.asnumpy()
            assert same(expected_array, one_hot_array)

    def test_empty_indices():
        shape = (2, 0, 9, 3)
        indices = np.array([]).reshape(shape)
        depth = 10
        mx_one_hot_array = mx.nd.one_hot(
            mx.nd.array(indices, ctx=default_context(), dtype=np.int32),
            depth=depth, dtype=np.int32).asnumpy()
        expected_array = np.array([], dtype=np.int32).reshape(shape + (depth, ))
        assert same(expected_array, mx_one_hot_array)

    def test_zero_depth():
        shape = (2, 4, 9, 3)
        indices = np.ones(shape)
        depth = 0
        mx_one_hot_array = mx.nd.one_hot(
            mx.nd.array(indices, ctx=default_context(), dtype=np.int32),
            depth=depth, dtype=np.int32).asnumpy()
        expected_array = np.array([], dtype=np.int32).reshape(shape + (depth, ))
        assert same(expected_array, mx_one_hot_array)

    test_normal_case()
    test_empty_indices()
    test_zero_depth()


def test_where():
    def get_forward_expected_output(condition, x, y):
        original_shape = x.shape
        out = np.zeros(original_shape)
        if condition.shape == x.shape:
            for index, c in np.ndenumerate(condition):
                if c != 0:
                    out[index] = x[index]
                else:
                    out[index] = y[index]
        elif condition.shape == (x.shape[0], ):
            s = x.shape
            m = s[0]
            n = int(np.prod(s)/s[0])
            x2d = x.reshape((m, n))
            y2d = y.reshape((m, n))
            out = out.reshape((m, n))
            for i in range(0, m):
                if condition[i] != 0:
                    for j in range(0, n):
                        out[i, j] = x2d[i, j]
                else:
                    for j in range(0, n):
                        out[i, j] = y2d[i, j]
        else:
            raise RuntimeError("Invalid condition shape for where op")

        out = out.reshape(original_shape)
        return out

    def get_forward_inputs_same_shape(shape):
        condition_np = np.random.randint(0, 2, np.prod(shape)).reshape(shape)
        x_np = np.random.randint(1, 6, np.prod(shape)).reshape(shape)
        y_np = np.random.randint(7, 11, np.prod(shape)).reshape(shape)
        return condition_np, x_np, y_np

    def get_forward_inputs_condition_vector(shape):
        condition_np = np.random.randint(0, 2, shape[0])
        x_np = np.random.randint(1, 6, np.prod(shape)).reshape(shape)
        y_np = np.random.randint(7, 11, np.prod(shape)).reshape(shape)
        return condition_np, x_np, y_np

    def get_backward_input(shape):
        return np.random.randint(20, 30, np.prod(shape)).reshape(shape)

    def get_backward_expected_outputs(grad_in, condition):
        shape = grad_in.shape
        grad_cond = np.zeros(condition.shape)
        grad_x = np.empty(shape)
        grad_y = np.empty(shape)

        for index, c in np.ndenumerate(condition):
            if 0 != c:
                grad_x[index] = grad_in[index]
                grad_y[index] = 0
            else:
                grad_x[index] = 0
                grad_y[index] = grad_in[index]

        return grad_cond, grad_x, grad_y

    def test_where_helper(shape, same_shape):
        if same_shape:
            condition_np, x_np, y_np = get_forward_inputs_same_shape(shape)
        else:
            condition_np, x_np, y_np = get_forward_inputs_condition_vector(shape)

        out_expected = get_forward_expected_output(condition_np, x_np, y_np)

        grad_in_np = get_backward_input(shape)
        grad_expected_cond, grad_expected_x, grad_expected_y\
            = get_backward_expected_outputs(grad_in_np, condition_np)

        condition = mx.sym.Variable('condition')
        x = mx.sym.Variable('x')
        y = mx.sym.Variable('y')
        grad_in_mx = mx.nd.array(grad_in_np, dtype=np.int32)
        where_sym = mx.sym.where(condition, x, y)

        # test req='write'
        where_exe_write = where_sym.simple_bind(ctx=default_context(),
                                                condition=condition_np.shape,
                                                x=x_np.shape, y=y_np.shape,
                                                grad_req='write')
        # test forward req='write'
        outputs = where_exe_write.forward(is_train=True, condition=condition_np,
                                          x=x_np, y=y_np)
        assert same(outputs[0].asnumpy(), out_expected)
        # test backward req='write'
        where_exe_write.backward(grad_in_mx)
        assert same(where_exe_write.grad_dict['x'].asnumpy(), grad_expected_x)
        assert same(where_exe_write.grad_dict['y'].asnumpy(), grad_expected_y)
        assert same(where_exe_write.grad_dict['condition'].asnumpy(), grad_expected_cond)

        # test req='add'
        x_grad_init = np.random.randint(30, 40, np.prod(shape)).reshape(shape)
        y_grad_init = np.random.randint(40, 50, np.prod(shape)).reshape(shape)
        where_exe_add = where_sym.simple_bind(ctx=default_context(),
                                              condition=condition_np.shape,
                                              x=x_np.shape, y=y_np.shape,
                                              grad_req='add')
        where_exe_add.grad_dict['x'][:] = x_grad_init
        where_exe_add.grad_dict['y'][:] = y_grad_init
        # test forward req='add'
        outputs = where_exe_add.forward(is_train=True, condition=condition_np, x=x_np, y=y_np)
        assert same(outputs[0].asnumpy(), out_expected)
        # test backward req='add'
        where_exe_add.backward(grad_in_mx)
        x_ograd = where_exe_add.grad_dict['x'].asnumpy()
        y_ograd = where_exe_add.grad_dict['y'].asnumpy()
        assert same(x_ograd, grad_expected_x+x_grad_init)
        assert same(y_ograd, grad_expected_y+y_grad_init)

    def test_where_numeric_gradient(shape, same_shape):
        condition = mx.sym.Variable('condition')
        x = mx.sym.Variable('x')
        y = mx.sym.Variable('y')
        where_sym = mx.sym.where(condition, x, y)
        if same_shape:
            condition_np, x_np, y_np = get_forward_inputs_same_shape(shape)
        else:
            condition_np, x_np, y_np = get_forward_inputs_condition_vector(shape)
        check_numeric_gradient(where_sym, [condition_np, x_np, y_np], grad_nodes=['x', 'y'])

    test_where_helper((5, 9), True)
    test_where_helper((5, 9), False)
    test_where_helper((5, 7, 9), True)
    test_where_helper((5, 7, 9), False)
    test_where_helper((10, 8, 15, 3), True)
    test_where_helper((10, 8, 15, 3), False)
    test_where_numeric_gradient((5, 9), True)
    test_where_numeric_gradient((5, 9), False)
    test_where_numeric_gradient((5, 7, 9), True)
    test_where_numeric_gradient((5, 7, 9), False)

if __name__ == '__main__':
    test_l2_normalization()
    test_sequence_mask()
    test_roipooling()
    test_batchnorm_training()
    test_order()
    test_grid_generator()
    test_dot()
    test_cast()
    test_clip()
    test_index2d()
    test_scalarop()
    test_reduce()
    test_init()
    test_expand_dims()
    test_slice_axis()
    test_softmax()
    test_broadcast_binary_op()
    test_flip()
    test_crop()
    test_transpose()
    test_convolution_grouping()
    test_nearest_upsampling()
    test_binary_op_duplicate_input()
    test_elementwise_sum()
    test_concat()
    test_slice_channel()
    test_regression()
    test_python_op()
    test_swapaxes()
    test_scalar_pow()
    test_symbol_pow()
    test_pow_fn()
    test_embedding()
    test_rsqrt_cos_sin()
    test_maximum_minimum()
    test_maximum_minimum_scalar()
    test_abs()
    test_round_ceil_floor()
    test_deconvolution()
    check_softmax_with_ignore_label(default_context())
    test_convolution_dilated_impulse_response()
    test_reshape()
    test_broadcast()
    test_stn()
    test_batch_dot()
    test_correlation()
    test_support_vector_machine_l1_svm()
    test_support_vector_machine_l2_svm()
    test_pad()
    test_instance_normalization()
    test_mathematical()
    test_special_functions_using_scipy()
    test_blockgrad()
    test_take()
    test_bilinear_sampler()
    test_binary_logic()
    test_repeat()
    test_tile()
    test_one_hot()
    test_where()<|MERGE_RESOLUTION|>--- conflicted
+++ resolved
@@ -1263,11 +1263,7 @@
 
 def test_crop():
     for ndim in range(1, 6):
-<<<<<<< HEAD
         for t in range(5):
-=======
-        for t in range(10):
->>>>>>> 8861ccc0
             dims = []
             begin = []
             end = []
