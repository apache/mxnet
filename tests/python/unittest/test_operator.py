--- conflicted
+++ resolved
@@ -3110,9 +3110,6 @@
     test_tile()
     test_one_hot()
     test_where()
-<<<<<<< HEAD
     test_quantization_op()
-=======
     test_relu()
-    test_sigmoid()
->>>>>>> 3d4d845e
+    test_sigmoid()