--- conflicted
+++ resolved
@@ -2948,8 +2948,5 @@
     test_repeat()
     test_tile()
     test_one_hot()
-<<<<<<< HEAD
     test_sofmax_activation()
-=======
-    test_where()
->>>>>>> 187e605d
+    test_where()