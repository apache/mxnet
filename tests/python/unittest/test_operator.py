# Licensed to the Apache Software Foundation (ASF) under one
# or more contributor license agreements.  See the NOTICE file
# distributed with this work for additional information
# regarding copyright ownership.  The ASF licenses this file
# to you under the Apache License, Version 2.0 (the
# "License"); you may not use this file except in compliance
# with the License.  You may obtain a copy of the License at
#
#   http://www.apache.org/licenses/LICENSE-2.0
#
# Unless required by applicable law or agreed to in writing,
# software distributed under the License is distributed on an
# "AS IS" BASIS, WITHOUT WARRANTIES OR CONDITIONS OF ANY
# KIND, either express or implied.  See the License for the
# specific language governing permissions and limitations
# under the License.

# pylint: skip-file
from __future__ import print_function
from __future__ import division
import numpy as np
import mxnet as mx
import copy
import math
import random
import itertools
from distutils.version import LooseVersion
from numpy.testing import assert_allclose, assert_array_equal
from mxnet.test_utils import *
from mxnet.operator import *
from mxnet.base import py_str, MXNetError, _as_list
from common import setup_module, with_seed, teardown, assert_raises_cudnn_not_satisfied, assertRaises
from common import run_in_spawned_process
from nose.tools import assert_raises, ok_
import unittest
import os

def check_rnn_consistency(cell1, cell2, T, N, I, H, grad_req, rtol=1e-2, atol=1e-4):
    dshape = (N, T, I)
    data = mx.sym.Variable('data')

    Y1, _ = cell1.unroll(T, data, layout='NTC', merge_outputs=True)
    mod1 = mx.mod.Module(Y1, label_names=None, context=default_context())
    mod1.bind(data_shapes=[('data', dshape)], label_shapes=None, inputs_need_grad=True, grad_req=grad_req)

    Y2, _ = cell2.unroll(T, data, layout='NTC', merge_outputs=True)
    mod2 = mx.mod.Module(Y2, label_names=None, context=default_context())
    mod2.bind(data_shapes=[('data', dshape)], label_shapes=None, inputs_need_grad=True, grad_req=grad_req)

    mod1.init_params()
    args, auxs = mod1.get_params()
    args = cell1.unpack_weights(args)
    args = cell2.pack_weights(args)
    mod2.set_params(args, auxs)

    x = mx.random.uniform(shape=dshape)
    batch=mx.io.DataBatch(data=[x])
    # check inference
    mod1.forward(batch, is_train=False)
    mod2.forward(batch, is_train=False)
    assert_allclose(mod1.get_outputs()[0].asnumpy(), mod2.get_outputs()[0].asnumpy(), rtol=rtol, atol=atol)

    # check training
    mod1.forward(batch, is_train=True)
    mod2.forward(batch, is_train=True)
    assert_allclose(mod1.get_outputs()[0].asnumpy(), mod2.get_outputs()[0].asnumpy(), rtol=rtol, atol=atol)

    dy = mx.random.uniform(shape=mod1.get_outputs()[0].shape)
    mod1.backward(out_grads=[dy])
    mod2.backward(out_grads=[dy])
    if grad_req != 'null':
        assert_allclose(mod1.get_input_grads()[0].asnumpy(), mod2.get_input_grads()[0].asnumpy(), rtol=rtol, atol=atol)
    else:
        assert(mod1.get_input_grads()[0] == None)
        assert(mod2.get_input_grads()[0] == None)



@with_seed()
@assert_raises_cudnn_not_satisfied(min_version='5.1.10')
def test_lstm_sym():
    T, N, I, H = 5, 32, 800, 800
    fused = mx.rnn.FusedRNNCell(H, num_layers=3, mode='lstm', get_next_state=True, prefix='')
    stack = mx.rnn.SequentialRNNCell()
    stack.add(mx.rnn.LSTMCell(H, prefix='l0_'))
    stack.add(mx.rnn.LSTMCell(H, prefix='l1_'))
    stack.add(mx.rnn.LSTMCell(H, prefix='l2_'))

    check_rnn_consistency(fused, stack, T, N, I, H, 'write')
    check_rnn_consistency(fused, stack, T, N, I, H, 'add')
    check_rnn_consistency(fused, stack, T, N, I, H, 'null')

@with_seed()
@assert_raises_cudnn_not_satisfied(min_version='5.1.10')
def test_lstm_bidirectional():
    T, N, I, H = 5, 20, 800, 800
    fused = mx.rnn.FusedRNNCell(H, num_layers=2, mode='lstm',
                                bidirectional=True, get_next_state=True, prefix='')

    stack = mx.rnn.SequentialRNNCell()
    stack.add(mx.rnn.BidirectionalCell(
                mx.rnn.LSTMCell(H, prefix='l0_'),
                mx.rnn.LSTMCell(H, prefix='r0_'),
                output_prefix='bi_lstm_0_'))
    stack.add(mx.rnn.BidirectionalCell(
                mx.rnn.LSTMCell(H, prefix='l1_'),
                mx.rnn.LSTMCell(H, prefix='r1_'),
                output_prefix='bi_lstm_1_'))

    check_rnn_consistency(fused, stack, T, N, I, H, 'write')
    check_rnn_consistency(fused, stack, T, N, I, H, 'add')
    check_rnn_consistency(fused, stack, T, N, I, H, 'null')

@with_seed()
@assert_raises_cudnn_not_satisfied(min_version='5.1.10')
def test_gru_sym():
    T, N, I, H = 5, 32, 800, 800
    fused = mx.rnn.FusedRNNCell(H, num_layers=3, mode='gru', get_next_state=True, prefix='')
    stack = mx.rnn.SequentialRNNCell()
    stack.add(mx.rnn.GRUCell(H, prefix='l0_'))
    stack.add(mx.rnn.GRUCell(H, prefix='l1_'))
    stack.add(mx.rnn.GRUCell(H, prefix='l2_'))

    check_rnn_consistency(fused, stack, T, N, I, H, 'write')
    check_rnn_consistency(fused, stack, T, N, I, H, 'add')
    check_rnn_consistency(fused, stack, T, N, I, H, 'null')

@with_seed()
@assert_raises_cudnn_not_satisfied(min_version='5.1.10')
def test_gru_bidirectional():
    T, N, I, H = 5, 20, 800, 800

    fused = mx.rnn.FusedRNNCell(H, num_layers=2, mode='gru',
                                bidirectional=True, get_next_state=True, prefix='')

    stack = mx.rnn.SequentialRNNCell()
    stack.add(mx.rnn.BidirectionalCell(
                mx.rnn.GRUCell(H, prefix='l0_'),
                mx.rnn.GRUCell(H, prefix='r0_'),
                output_prefix='bi_gru_0_'))

    stack.add(mx.rnn.BidirectionalCell(
                mx.rnn.GRUCell(H, prefix='l1_'),
                mx.rnn.GRUCell(H, prefix='r1_'),
                output_prefix='bi_gru_1_'))

    check_rnn_consistency(fused, stack, T, N, I, H, 'write')
    check_rnn_consistency(fused, stack, T, N, I, H, 'add')
    check_rnn_consistency(fused, stack, T, N, I, H, 'null')

@with_seed()
@assert_raises_cudnn_not_satisfied(min_version='5.1.10')
def test_rnntanh_sym():
    T, N, I, H = 5, 32, 800, 800

    fused = mx.rnn.FusedRNNCell(H, num_layers=3, mode='rnn_tanh', get_next_state=True, prefix='')
    stack = mx.rnn.SequentialRNNCell()
    stack.add(mx.rnn.RNNCell(H, activation='tanh', prefix='l0_'))
    stack.add(mx.rnn.RNNCell(H, activation='tanh', prefix='l1_'))
    stack.add(mx.rnn.RNNCell(H, activation='tanh', prefix='l2_'))

    check_rnn_consistency(fused, stack, T, N, I, H, 'write')
    check_rnn_consistency(fused, stack, T, N, I, H, 'add')
    check_rnn_consistency(fused, stack, T, N, I, H, 'null')

@with_seed()
@assert_raises_cudnn_not_satisfied(min_version='5.1.10')
def test_rnntanh_bidirectional():
    T, N, I, H = 5, 20, 800, 800

    fused = mx.rnn.FusedRNNCell(H, num_layers=2, mode='rnn_tanh',
                                bidirectional=True, get_next_state=True, prefix='')

    stack = mx.rnn.SequentialRNNCell()
    stack.add(mx.rnn.BidirectionalCell(
                mx.rnn.RNNCell(H, activation='tanh', prefix='l0_'),
                mx.rnn.RNNCell(H, activation='tanh', prefix='r0_'),
                output_prefix='bi_rnntanh_0_'))
    stack.add(mx.rnn.BidirectionalCell(
                mx.rnn.RNNCell(H, activation='tanh', prefix='l1_'),
                mx.rnn.RNNCell(H, activation='tanh', prefix='r1_'),
                output_prefix='bi_rnntanh_1_'))

    check_rnn_consistency(fused, stack, T, N, I, H, 'write')
    check_rnn_consistency(fused, stack, T, N, I, H, 'add')
    check_rnn_consistency(fused, stack, T, N, I, H, 'null')

@with_seed()
@assert_raises_cudnn_not_satisfied(min_version='5.1.10')
def test_rnnrelu_sym():
    T, N, I, H = 5, 32, 200, 200

    fused = mx.rnn.FusedRNNCell(H, num_layers=3, mode='rnn_relu', get_next_state=True, prefix='')
    stack = mx.rnn.SequentialRNNCell()
    stack.add(mx.rnn.RNNCell(H, activation='relu', prefix='l0_'))
    stack.add(mx.rnn.RNNCell(H, activation='relu', prefix='l1_'))
    stack.add(mx.rnn.RNNCell(H, activation='relu', prefix='l2_'))

    check_rnn_consistency(fused, stack, T, N, I, H, 'write')
    check_rnn_consistency(fused, stack, T, N, I, H, 'add')
    check_rnn_consistency(fused, stack, T, N, I, H, 'null')

@with_seed()
@assert_raises_cudnn_not_satisfied(min_version='5.1.10')
def test_rnnrelu_bidirectional():
    T, N, I, H = 5, 20, 200, 200

    fused = mx.rnn.FusedRNNCell(H, num_layers=2, mode='rnn_relu',
                                bidirectional=True, get_next_state=True, prefix='')

    stack = mx.rnn.SequentialRNNCell()
    stack.add(mx.rnn.BidirectionalCell(
                mx.rnn.RNNCell(H, activation='relu', prefix='l0_'),
                mx.rnn.RNNCell(H, activation='relu', prefix='r0_'),
                output_prefix='bi_rnnrelu_0_'))
    stack.add(mx.rnn.BidirectionalCell(
                mx.rnn.RNNCell(H, activation='relu', prefix='l1_'),
                mx.rnn.RNNCell(H, activation='relu', prefix='r1_'),
                output_prefix='bi_rnnrelu_1_'))

    check_rnn_consistency(fused, stack, T, N, I, H, 'write', rtol=1e-2, atol=1e-2)
    check_rnn_consistency(fused, stack, T, N, I, H, 'add', rtol=1e-2, atol=1e-2)
    check_rnn_consistency(fused, stack, T, N, I, H, 'null', rtol=1e-2, atol=1e-2)

@with_seed()
def test_lstm_dropout():
    X = mx.sym.Variable('x')
    Params = mx.sym.Variable('params')
    HX = mx.sym.Variable('state')
    CX = mx.sym.Variable('state_cell')
    T, N, I, H = 300, 20, 800, 800
    rnn = mx.sym.RNN(data=X, parameters=Params, state=HX, state_cell=CX,
                     state_size=H, num_layers=5, mode='lstm', p=0.5, state_outputs=True, name='LSTM')
    exe = rnn.simple_bind(ctx=mx.cpu(), x=(T, N, I))
    out = exe.forward(is_train=True)
    out[0].wait_to_read()

@with_seed()
def test_gru_dropout():
    X = mx.sym.Variable('x')
    Params = mx.sym.Variable('params')
    HX = mx.sym.Variable('state')
    T, N, I, H = 300, 20, 800, 800
    rnn = mx.sym.RNN(data=X, parameters=Params, state=HX,
                     state_size=H, num_layers=5, mode='gru', p=0.5, state_outputs=True, name='GRU')
    exe = rnn.simple_bind(ctx=mx.cpu(), x=(T, N, I))
    out = exe.forward(is_train=True)
    out[0].wait_to_read()

@with_seed()
def test_rnntanh_dropout():
    X = mx.sym.Variable('x')
    Params = mx.sym.Variable('params')
    HX = mx.sym.Variable('state')
    T, N, I, H = 300, 20, 800, 800
    rnn = mx.sym.RNN(data=X, parameters=Params, state=HX,
                     state_size=H, num_layers=5, mode='rnn_tanh', p=0.5, state_outputs=True, name='RNN_TANH')
    exe = rnn.simple_bind(ctx=mx.cpu(), x=(T, N, I))
    out = exe.forward(is_train=True)
    out[0].wait_to_read()

@with_seed()
def test_rnnrelu_dropout():
    X = mx.sym.Variable('x')
    Params = mx.sym.Variable('params')
    HX = mx.sym.Variable('state')
    T, N, I, H = 300, 20, 800, 800
    rnn = mx.sym.RNN(data=X, parameters=Params, state=HX,
                     state_size=H, num_layers=5, mode='rnn_relu', p=0.5, state_outputs=True, name='RNN_RELU')
    exe = rnn.simple_bind(ctx=mx.cpu(), x=(T, N, I))
    out = exe.forward(is_train=True)
    out[0].wait_to_read()

def np_softmax(x, axis=-1, temperature=1.0):
    x = x - np.max(x, axis=axis, keepdims=True)
    x = np.exp(x/temperature)
    x /= np.sum(x, axis=axis, keepdims=True)
    return x


def check_elementwise_sum_with_shape(shape, n):
    # forward
    inputs = [mx.symbol.Variable('arg%d' % i) for i in range(n)]
    out = mx.symbol.ElementWiseSum(*inputs, name='esum')
    arr = [mx.nd.empty(shape) for i in range(n)]
    arr_grad = [mx.nd.empty(shape) for i in range(n)]
    for i in range(n):
        arr[i][:] = np.random.uniform(-10, 10, shape)
    exec1 = out.bind(default_context(),
                     args=arr,
                     args_grad=arr_grad)

    exec1.forward(is_train=True)
    out1 = exec1.outputs[0]
    out = sum(a.asnumpy() for a  in arr)
    assert_almost_equal(out, out1, rtol=1e-5, atol=1e-5)

    out_grad = mx.nd.empty(shape)
    out_grad[:] = np.random.uniform(-10, 10, shape)
    # backward
    exec1.backward([out_grad])
    for a in arr_grad:
        assert_almost_equal(a, out_grad, rtol=1e-5, atol=1e-5)


@with_seed()
def test_elementwise_sum():
    nrepeat = 2
    maxdim = 4
    for repeat in range(nrepeat):
        for dim in range(1, maxdim):
            shape = tuple(np.random.randint(1, int(1000**(1.0/dim)), size=dim))
            check_elementwise_sum_with_shape(shape, np.random.randint(1, 8))


def check_concat_with_shape(shapes, dimension, skip_second):
    # if skip_second is True, second argument will not have gradient.
    # it is to test #1130
    n = len(shapes)
    # forward
    target_dim = 0
    for shape in shapes:
        target_dim += shape[dimension]

    inputs = [mx.symbol.Variable('arg%d' % i) for i in range(n)]
    out = mx.symbol.Concat(*inputs, name='conc',dim=dimension)
    arr = [mx.nd.empty(shape) for shape in shapes]
    for i in range(n):
        arr[i][:] = shapes[i][dimension]
    arr_np = [np.copy(narray.asnumpy()) for narray in arr]
    arr_grad = [mx.nd.empty(shape) for shape in shapes]
    dict_grad = {}
    arg_names = out.list_arguments()

    for name, g in zip(arg_names, arr_grad):
        if not skip_second or name != 'arg1':
            dict_grad[name] = g

    args = out.list_arguments()
    arg_shapes, out_shapes, aux_shapes = out.infer_shape(**dict(zip(args, shapes)))
    out_grad = mx.nd.empty(out_shapes[0])
    exec1 = out.bind(default_context(),
                     args=arr,
                     args_grad=dict_grad)
    exec1.forward(is_train=True)
    out1 = exec1.outputs[0]
    ret = np.concatenate([narray.asnumpy() for narray in arr], axis=dimension)
    assert_almost_equal(out1, ret)
    # backward
    out1.copyto(out_grad)
    out_grad[:] += 1
    exec1.backward([out_grad])

    for i, name in enumerate(arg_names):
        if not skip_second or name != 'arg1':
            grad = dict_grad[name]
            np_grad = arr_np[i]
            assert_almost_equal(grad, np_grad + 1)


@with_seed()
def test_concat():
    for dimension in range(4):
        n = 2
        merge = [2, 3, 4, 5, 6]
        a = 2
        b = 3
        c = 4
        # test  2D
        if dimension<2:
            for dim in range(2, 6):
                shapes = []
                for i in range(dim):
                    if dimension == 0:
                        shapes.append((merge[i], a))
                    elif dimension == 1:
                        shapes.append((a, merge[i]))
                    check_concat_with_shape(shapes,dimension,True)
                    check_concat_with_shape(shapes,dimension,False)
                    # Test negative dim
                    check_concat_with_shape(shapes, dimension - 2, True)
                    check_concat_with_shape(shapes, dimension - 2, False)

        #test 3D
        if dimension<3:
            for dim in range(2, 6):
                shapes = []
                for i in range(dim):
                    if dimension == 0:
                        shapes.append((merge[i], a,b))
                    elif dimension ==1:
                        shapes.append((a,merge[i],b))
                    elif dimension ==2:
                        shapes.append((a,b,merge[i]))
                check_concat_with_shape(shapes,dimension,True)
                check_concat_with_shape(shapes,dimension,False)
                # Test negative dim
                check_concat_with_shape(shapes, dimension - 3, True)
                check_concat_with_shape(shapes, dimension - 3, False)
        # test 4D
        for dim in range(2, 6):
            shapes = []
            for i in range(dim):
                if dimension == 0:
                    shapes.append((merge[i],a,b,c))
                elif dimension == 1:
                    shapes.append((a,merge[i],b,c))
                elif dimension ==2:
                    shapes.append((a,b,merge[i],c))
                elif dimension ==3:
                    shapes.append((a,b,c,merge[i]))
            check_concat_with_shape(shapes,dimension,True)
            check_concat_with_shape(shapes,dimension,False)
            # Test negative dim
            check_concat_with_shape(shapes, dimension - 4, True)
            check_concat_with_shape(shapes, dimension - 4, False)

@with_seed()
def test_slice_channel():
    def check_slice_channel(data_ndim, axis, num_outputs, squeeze_axis):
        ins = []
        if squeeze_axis:
            shape = np.random.randint(2, 5, data_ndim).tolist()
            shape[axis] = num_outputs
            out_ele_shape = [ele for ele in shape]
            del out_ele_shape[axis]
        else:
            shape = np.random.randint(1, 5, data_ndim).tolist()
            shape[axis] *= num_outputs
            out_ele_shape = [ele for ele in shape]
            out_ele_shape[axis] //= num_outputs
        data_npy = np.random.normal(size=shape)
        out_grads_npy = [np.random.normal(size=out_ele_shape) for i in range(num_outputs)]
        data = mx.sym.Variable('data')
        sym = mx.sym.SliceChannel(data=data, num_outputs=num_outputs, axis=axis, squeeze_axis=squeeze_axis)
        exe = sym.simple_bind(ctx=default_context(), data=data_npy.shape)
        assert len(exe.outputs) == num_outputs
        outputs = exe.forward(is_train=True, data=data_npy)
        for i in range(num_outputs):
            gt = data_npy.take(np.arange(i * shape[axis]/num_outputs,
                                         (i+1) * shape[axis]/num_outputs).astype(np.int), axis=axis)
            if squeeze_axis:
                assert_almost_equal(outputs[i], gt.reshape(outputs[i].shape))
            else:
                assert_almost_equal(outputs[i], gt)
        # test backward
        exe.backward(out_grads=[mx.nd.array(ele, ctx=default_context()) for ele in out_grads_npy])
        if squeeze_axis:
            assert_almost_equal(exe.grad_arrays[0],
                                np.concatenate([np.expand_dims(ele, axis=axis) for ele in out_grads_npy],
                                               axis=axis))
        else:
            assert_almost_equal(exe.grad_arrays[0],
                                np.concatenate(out_grads_npy, axis=axis))
    check_slice_channel(data_ndim=2, axis=1, num_outputs=3, squeeze_axis=True)
    check_slice_channel(data_ndim=4, axis=2, num_outputs=3, squeeze_axis=False)
    check_slice_channel(data_ndim=3, axis=-1, num_outputs=2, squeeze_axis=False)
    check_slice_channel(data_ndim=5, axis=-2, num_outputs=3, squeeze_axis=True)

@with_seed()
def test_regression():
    ''' test regression operator '''
    def check_regression(symbol, forward, backward, shape, stype='default', densities=[0, 0.5, 1]):
        # init executor
        data = mx.symbol.Variable('data')
        label = mx.symbol.Variable('label', stype=stype)
        out = symbol(data, label)
        grad_req = {'data': 'write', 'label': 'null'}
        out_exec = out.simple_bind(default_context(), grad_req=grad_req,
            data=shape, label=shape)
        arg_map = dict(zip(out.list_arguments(), out_exec.arg_arrays))
        grad_map = dict(zip(out.list_arguments(), out_exec.grad_arrays))
        # init data
        arr_data = mx.random.uniform(-1, 1, shape)
        arg_map["data"][:] = arr_data
        # init label based on density
        arr_label = arg_map["label"]
        atol = 1e-5
        for density in densities:
            arr_label[:] = rand_ndarray(shape, stype, density=density)
            out_exec.forward(is_train=True)
            out_exec.backward()
            np_out = forward(arr_data.asnumpy())
            out_grad = backward(np_out, arr_label.asnumpy().reshape(np_out.shape)) / shape[1]
            assert_almost_equal(out_exec.outputs[0], np_out, atol=atol)
            assert_almost_equal(grad_map["data"], out_grad, atol=atol)

    shape = (50, 30)

    check_regression(mx.symbol.LogisticRegressionOutput,
                     lambda x: 1.0 / (1.0 + np.exp(-x)),
                     lambda x, y : x - y,
                     shape)
    check_regression(mx.symbol.LinearRegressionOutput,
                     lambda x: x,
                     lambda x, y : x - y,
                     shape)
    check_regression(mx.symbol.MAERegressionOutput,
                     lambda x: x,
                     lambda x, y : np.where(x > y, np.ones(x.shape), -np.ones(x.shape)),
                     shape)
    check_regression(mx.symbol.LogisticRegressionOutput,
                     lambda x: 1.0 / (1.0 + np.exp(-x)),
                     lambda x, y : x - y,
                     shape, stype='csr')
    check_regression(mx.symbol.LinearRegressionOutput,
                     lambda x: x,
                     lambda x, y : x - y,
                     shape, stype='csr')


def check_softmax_grad(xpu):
    x = mx.sym.Variable('x')
    label = mx.sym.Variable('label')
    x_nd = mx.nd.array([[1, 6, 4, 2]], ctx=xpu)
    grad_x = mx.nd.zeros((1,4), ctx=xpu)
    label_nd = mx.nd.array([1], ctx=xpu)

    sym = mx.sym.SoftmaxOutput(data=x, label=label, ignore_label=0, use_ignore=False)
    ex = sym.bind(ctx=xpu, args={'x': x_nd, 'label': label_nd}, args_grad={'x': grad_x})

    ex.forward(is_train=True)
    softmax_out = ex.outputs[0].asnumpy()
    expected_softmax_out = [[0.005806628, 0.861780069, 0.116629249, 0.015784052]]
    assert np.isclose(softmax_out, expected_softmax_out).all()

    ex.backward(is_train=True)
    grad_out = ex.grad_arrays[0].asnumpy()
    k = int(label_nd[0].asscalar())
    expected_grad_out = np.zeros((1,4))
    expected_grad_out[0, k] = -1
    assert np.isclose(grad_out - softmax_out, expected_grad_out).all()


def check_smoothed_softmax_grad(xpu):
    alpha = 0.2
    x = mx.sym.Variable('x')
    label = mx.sym.Variable('label')
    x_nd = mx.nd.array([[1, 6, 4, 2]], ctx=xpu)
    grad_x = mx.nd.zeros((1,4), ctx=xpu)
    label_nd = mx.nd.array([1], ctx=xpu)

    sym = mx.sym.SoftmaxOutput(data=x, label=label, ignore_label=0, use_ignore=False, smooth_alpha=alpha)
    ex = sym.bind(ctx=xpu, args={'x': x_nd, 'label': label_nd}, args_grad={'x': grad_x})

    ex.forward(is_train=True)
    softmax_out = ex.outputs[0].asnumpy()
    expected_softmax_out = [[0.005806628, 0.861780069, 0.116629249, 0.015784052]]
    assert np.isclose(softmax_out, expected_softmax_out).all()

    ex.backward(is_train=True)
    grad_out = ex.grad_arrays[0].asnumpy()
    k = int(label_nd[0].asscalar())
    expected_grad_out = np.full((1,4), fill_value=-alpha/float(4-1))
    expected_grad_out[0, k] = - (1 - alpha)
    assert np.isclose(grad_out - softmax_out, expected_grad_out).all()


def check_softmax_with_ignore_label(xpu):
    X = mx.symbol.Variable('X')
    L = mx.symbol.Variable('L')
    Y = mx.symbol.SoftmaxOutput(data=X, label=L, ignore_label=0, use_ignore=True)

    shape = (20, 10)
    x = mx.nd.empty(shape, ctx = xpu)
    l = mx.nd.empty((shape[0],), ctx = xpu)
    x_np = np.random.rand(*shape)
    l_np = np.random.randint(0, shape[1]-1, (shape[0],))
    x[:] = x_np
    l[:] = l_np

    grad = mx.nd.empty(shape, ctx = xpu)

    exec1 = Y.bind(xpu, args = [x, l], args_grad = {'X': grad})
    exec1.forward(is_train=True)
    exec1.backward()

    grad0 = grad.asnumpy()

    for i in range(int(shape[0]/2)):
        l_np[i] = 0
    l[:] = l_np

    exec1.forward(is_train=True)
    exec1.backward()
    grad1 = grad.asnumpy()

    assert abs(np.sum(grad1[:int(shape[0]/2)])) < 1e-5
    assert_almost_equal(grad0[int(shape[0]/2):], grad1[int(shape[0]/2):])


def check_softmax_with_shape(shape, xpu, preserve_shape=False):
    # bind with label
    X = mx.symbol.Variable('X')
    L = mx.symbol.Variable('L')
    Y = mx.symbol.SoftmaxOutput(data=X, label=L, preserve_shape=preserve_shape)
    x = mx.random.uniform(-1, 1, shape, ctx=xpu)
    l = mx.random.uniform(-1, 1, shape, ctx=xpu)
    l[:] = np_softmax(l.asnumpy())
    grad = mx.nd.empty(shape, ctx = xpu)
    exec1 = Y.bind(xpu, args = [x, l], args_grad = {'X': grad})
    exec1.forward(is_train=True)
    out = exec1.outputs[0].asnumpy()
    # Non-zero atol required by test_softmax with seed 781663739
    rtol = 1e-4
    atol = 1e-6
    assert_almost_equal(out, np_softmax(x.asnumpy()), rtol=rtol, atol=atol)
    exec1.backward()
    assert_almost_equal(grad, np_softmax(x.asnumpy()) - l.asnumpy(), rtol=rtol, atol=atol)


def test_python_op():
    X = mx.symbol.Variable('X')
    op = mx.operator.NumpyOp()
    s = op.get_symbol(X, name='numpy_op')

    x = mx.ndarray.ones((10))*10
    dx = mx.ndarray.zeros((10))
    dy = mx.ndarray.ones((10))
    exec1 = s.bind(default_context(), args=[x], args_grad = {'X': dx})
    exec1.forward(is_train=True)
    assert_almost_equal(x, exec1.outputs[0])
    exec1.backward(dy)
    assert_almost_equal(dy, dx)


def test_swapaxes():
    data = mx.symbol.Variable('data')
    shape = (2, 3, 4)
    data_tmp = np.ones(shape)
    data_tmp[0] = 1
    data_tmp[1] = 2
    arr_data = mx.nd.array(data_tmp)
    swap0 = mx.symbol.SwapAxis(data=data, dim1=0, dim2=2)
    swap = mx.symbol.SwapAxis(data=swap0, dim1=1, dim2=2)
    exe_c = swap.bind(default_context(), args=[arr_data])
    exe_c.forward(is_train=True)
    out = exe_c.outputs[0]

    swap0_ = np.swapaxes(data_tmp, 0, 2)
    swap_ = np.swapaxes(swap0_, 1, 2)

    assert_almost_equal(out, swap_)


@with_seed()
def test_scalarop():
    data = mx.symbol.Variable('data')
    shape = (3, 4)
    data_tmp = np.ones(shape)*5
    arr_data = mx.nd.array(data_tmp)
    arr_grad = mx.nd.empty(shape)
    arr_grad[:]=3

    test = 2 / (4-((1+data+1)*2/5)-0.8-(data!=0))

    npout_1 = (4-((1+data_tmp+1)*2/5)-0.8-(data_tmp!=0))
    npout = 2/npout_1

    check_symbolic_forward(test, [data_tmp], [npout])

    npout_grad = 2.*2/5
    npout_grad = 2*npout_grad /(npout_1 *npout_1 )

    check_symbolic_backward(test, [data_tmp], [np.ones(shape)*2], [npout_grad])


@with_seed()
def test_scalar_pow():
    data = mx.symbol.Variable('data')
    shape = (1, 1)
    data_tmp = np.ones(shape)
    test = data ** 2
    check_numeric_gradient(test, [data_tmp])
    check_symbolic_forward(test, [data_tmp], [data_tmp ** 2])
    check_symbolic_backward(test, [data_tmp], [np.ones(shape)], [2 * data_tmp])


@with_seed()
def test_symbol_pow():
    shape = (1, 1)

    data = mx.symbol.Variable('data')
    data_tmp = np.ones(shape)*2

    exp = mx.symbol.Variable('exp')
    exp_tmp = np.ones(shape)*3

    test = data**exp

    check_numeric_gradient(test, [data_tmp, exp_tmp])
    check_symbolic_forward(test, [data_tmp, exp_tmp], [data_tmp**exp_tmp])

    data_dir = data_tmp**(exp_tmp - 1) * exp_tmp
    exp_dir = data_tmp**(exp_tmp) * np.log(data_tmp)
    check_symbolic_backward(test, [data_tmp, exp_tmp], [np.ones(shape)], [data_dir, exp_dir])


@with_seed()
def test_fully_connected():
    data = mx.sym.var("data")
    fc_weight = mx.sym.var("weight")
    fc_bias = mx.sym.var("bias")
    fc = mx.sym.FullyConnected(data=data, weight=fc_weight, bias=fc_bias, num_hidden=10, no_bias=False, name='fc')
    data = mx.nd.random.uniform(shape=(5, 5, 5, 13), dtype=np.float32)
    fc_weight = mx.nd.random.uniform(shape=(10, 325), dtype=np.float32)
    fc_bias = mx.nd.random.uniform(shape=(10), dtype=np.float32)
    fc_bias2 = mx.nd.random.uniform(shape=(10, 1), dtype=np.float32)
    data_np = data.asnumpy().reshape(5, 325)
    fc_weight_np = np.transpose(fc_weight.asnumpy())
    fc_bias_np = fc_bias.asnumpy()
    res = np.dot(data_np, fc_weight_np) + fc_bias.asnumpy()
    check_symbolic_forward(fc, {'data': data_np, 'weight': fc_weight.asnumpy(), 'bias': fc_bias_np}, {'fc_output': res})
    check_numeric_gradient(fc, {'data': data_np, 'weight': fc_weight.asnumpy(), 'bias': fc_bias_np},
                           numeric_eps=1e-2, rtol=1e-4, atol=1e-2)
    # TODO: Fix Bug #15032 when bias has ndim > 1
    #check_symbolic_forward(fc, {'data': data_np, 'weight': fc_weight.asnumpy(), 'bias': fc_bias2.asnumpy()}, {'fc_output': res})


@with_seed()
def test_pow_fn():
    shape = (3, 4)
    exp = mx.symbol.Variable("exp")
    x = np.ones(shape)*3
    for y in [mx.sym.pow(2, exp), mx.sym.power(2, exp)]:
        check_numeric_gradient(y, [x], numeric_eps=1E-3)
        check_symbolic_forward(y, [x], [2**x])
        check_symbolic_backward(y, [x], [np.ones(shape)], [np.log(2) * 2**x])


@with_seed()
def test_relu():
    def frelu(x):
        return np.maximum(x, 0.0)
    def frelu_grad(x):
        return 1.0 * (x > 0.0)
    shape = (3, 4)
    x = mx.symbol.Variable("x")
    y = mx.sym.relu(x)
    xa = np.random.uniform(low=-1.0,high=1.0,size=shape)
    eps = 1e-4
    # Avoid finite difference method inaccuracies due to discontinuous gradient at the origin.
    # Here we replace small problematic inputs with 1.0.  Repro issue with seed 97264195.
    xa[abs(xa) < eps] = 1.0
    ya = frelu(xa)
    ga = frelu_grad(xa)
    check_numeric_gradient(y, [xa], numeric_eps=eps)
    check_symbolic_forward(y, [xa], [ya])
    check_symbolic_backward(y, [xa], [np.ones(shape)], [ga])


# NOTE(haojin2): Skipping the numeric check tests for float16 data type due to precision issues,
# the analytical checks are still performed on each and every data type to verify the correctness.
@with_seed()
def test_leaky_relu():
    def fleaky_relu(x, act_type, slope=0.25):
        neg_indices = x < 0
        out = x.copy()
        if act_type == 'elu':
            out[neg_indices] = slope * np.expm1(out[neg_indices])
        elif act_type == 'leaky':
            out[neg_indices] = slope * out[neg_indices]
        return out
    def fleaky_relu_grad(grad, x, y, act_type, slope=0.25):
        neg_indices = x < 0
        out = np.ones(x.shape)
        if act_type == 'elu':
            out[neg_indices] = y[neg_indices] + slope
        elif act_type == 'leaky':
            out[neg_indices] = slope
        return out * grad
    for ndim in range(1, 4):
        shape = rand_shape_nd(ndim)
        x = mx.symbol.Variable("x")
        slp = 0.25
        for dtype in [np.float16, np.float32, np.float64]:
            xa = np.random.uniform(low=-1.0,high=1.0,size=shape).astype(dtype)
            eps = 1e-4
            rtol = 1e-2
            atol = 1e-3
            xa[abs(xa) < eps] = 1.0
            for act_type in ['elu', 'leaky']:
                y = mx.symbol.LeakyReLU(data=x, slope=slp, act_type=act_type)
                ya = fleaky_relu(xa, slope=slp, act_type=act_type)
                ga = fleaky_relu_grad(np.ones(shape), xa, ya, slope=slp, act_type=act_type)
                # Skip numeric check for float16 type to get rid of flaky behavior
                if dtype is not np.float16:
                    check_numeric_gradient(y, [xa], numeric_eps=eps, rtol=rtol, atol=atol, dtype=dtype)
                check_symbolic_forward(y, [xa], [ya], rtol=rtol, atol=atol, dtype=dtype)
                check_symbolic_backward(y, [xa], [np.ones(shape)], [ga], rtol=rtol, atol=atol, dtype=dtype)


# NOTE(haojin2): Skipping the numeric check tests for float16 data type due to precision issues,
# the analytical checks are still performed on each and every data type to verify the correctness.
@with_seed()
def test_prelu():
    def fprelu(x, gamma):
        pos_indices = x > 0
        out = x.copy()
        if len(x.shape) == 4:
            out = out.transpose(2,3,0,1)
            out = np.multiply(out, gamma)
            out = out.transpose(2,3,0,1)
        else:
            out = np.multiply(out, gamma)
        out[pos_indices] = x[pos_indices]
        return out
    def fprelu_grad(x, y, gamma):
        pos_indices = x > 0
        if len(x.shape) == 4:
            grad_x = np.multiply(np.ones(x.shape).transpose(2,3,0,1), gamma)
            grad_x = grad_x.transpose(2,3,0,1)
        else:
            grad_x = np.multiply(np.ones(x.shape), gamma)
        grad_gam = np.zeros(gamma.shape)
        copy_x = x.copy()
        copy_x[pos_indices] = 0.0
        grad_x[pos_indices] = 1.0
        if len(gamma.shape) > 1 and len(x.shape) != 4:
            grad_gam = copy_x
        elif len(gamma.shape) > 1 and len(x.shape) == 4:
            grad_gam = np.sum(copy_x, axis=(2,3))
        elif gamma.shape[0] == 1:
            grad_gam = np.sum(np.sum(copy_x))
        elif gamma.shape[0] > 1 and len(x.shape) != 4:
            grad_gam = np.sum(copy_x, axis=0)
        elif gamma.shape[0] > 1 and len(x.shape) == 4:
            grad_gam = np.sum(copy_x, axis=(0,2,3))
        return (grad_x, grad_gam)
    x = mx.symbol.Variable("x")
    gamma = mx.symbol.Variable("gamma")
    for shape in [(3,4), (3,4,4,5)]:
        for dtype in [np.float16, np.float32, np.float64]:
            for gam in [np.array([0.1, 0.2, 0.3, 0.4], dtype=dtype)]:
                gam_full = np.array([gam, gam, gam])
                xa = np.random.uniform(low=-1.0,high=1.0,size=shape).astype(dtype)
                rtol = 1e-2
                atol = 1e-3
                eps = 1e-4
                xa[abs(xa) < eps] = 1.0
                y = mx.symbol.LeakyReLU(data=x, gamma=gamma, act_type='prelu')
                ya = fprelu(xa, gam)
                ya_full = fprelu(xa, gam_full)
                g_xa, g_gam = fprelu_grad(xa, ya, gamma=gam)
                g_xa_full, g_gam_full = fprelu_grad(xa, ya_full, gamma=gam_full)
                # Skip numeric check for float16 type to get rid of flaky behavior
                if dtype is not np.float16:
                    check_numeric_gradient(y, [xa, gam], numeric_eps=eps, rtol=rtol, atol=atol, dtype=dtype)
                    check_numeric_gradient(y, [xa, gam_full], numeric_eps=eps, rtol=rtol, atol=atol, dtype=dtype)
                check_symbolic_forward(y, [xa, gam], [ya], rtol=rtol, atol=atol, dtype=dtype)
                check_symbolic_backward(y, [xa, gam], [np.ones(shape), np.ones(gam.shape)], [g_xa, g_gam], rtol=rtol, atol=atol, dtype=dtype)
                check_symbolic_forward(y, [xa, gam_full], [ya_full], rtol=rtol, atol=atol, dtype=dtype)
                check_symbolic_backward(y, [xa, gam_full], [np.ones(shape), np.ones(gam_full.shape)],
                                        [g_xa_full, g_gam_full], rtol=rtol, atol=atol, dtype=dtype)

@with_seed()
def test_selu():
    alpha = 1.6732632423543772848170429916717
    lamb = 1.0507009873554804934193349852946
    def fselu(x):
        neg_indices = x < 0
        out = x.copy()
        out[neg_indices] = alpha * np.expm1(out[neg_indices])
        return out * lamb
    def fselu_grad(grad, x, y):
        neg_indices = x < 0
        out = np.ones(x.shape).astype(x.dtype)
        out[neg_indices] = y[neg_indices] + alpha
        return out * lamb

    shape = (3, 4)
    x = mx.sym.Variable("x")
    y = mx.sym.LeakyReLU(data=x, act_type="selu")
    for dtype in [np.float16, np.float32, np.float64]:
        xa = np.random.uniform(low=-0.1,high=0.1,size=shape).astype(dtype)
        eps, rtol, atol = (7.5e-4, 1e-1, 1e-2) if dtype is np.float16 else (1e-4, 1e-2, 1e-4)
        if dtype is np.float16:
            xa /= 10.0
        xa[abs(xa) < eps] = 0.01
        ya = fselu(xa)
        ga = fselu_grad(np.ones(shape).astype(dtype), xa, ya)
        check_numeric_gradient(y, [xa], numeric_eps=eps, rtol=rtol, atol=atol, dtype=dtype)
        check_symbolic_forward(y, [xa], [ya], rtol=rtol, atol=atol, dtype=dtype)
        check_symbolic_backward(y, [xa], [np.ones(shape)], [ga], rtol=rtol, atol=atol, dtype=dtype)


@with_seed()
def test_gelu():
    CUBE_CONSTANT = 0.044715
    ROOT_TWO_OVER_PI = 0.7978845608028654
    def g(x):
        return ROOT_TWO_OVER_PI * (x + CUBE_CONSTANT * np.power(x, 3))
    def g_grad(x):
        return ROOT_TWO_OVER_PI * (1.0 + 3.0 * CUBE_CONSTANT * np.power(x, 2))
    def f(x):
        return 1.0 + np.tanh(g(x))
    def f_grad(x):
        return (1.0 - np.tanh(g(x)) * np.tanh(g(x))) * g_grad(x)
    def fgelu(x):
        return 0.5 * x * f(x)
    def fgelu_grad(grad, x, y):
        return grad * (y / x + y * (1 - np.tanh(g(x))) * g_grad(x))

    shape = (3, 4)
    x = mx.sym.Variable("x")
    y = mx.sym.LeakyReLU(data=x, act_type="gelu")
    for dtype in [np.float16, np.float32, np.float64]:
        xa = np.random.uniform(low=-0.1,high=0.1,size=shape).astype(dtype)
        eps, rtol, atol = (7.5e-4, 2e-2, 1e-3) if dtype is np.float16 else (1e-4, 1e-3, 1e-5)
        if dtype is np.float16:
            xa /= 10.0
        xa[abs(xa) < eps] = 0.01
        ya = fgelu(xa)
        ga = fgelu_grad(np.ones(shape).astype(dtype), xa, ya)
        check_numeric_gradient(y, [xa], numeric_eps=eps, rtol=rtol, atol=atol, dtype=dtype)
        check_symbolic_forward(y, [xa], [ya], rtol=rtol, atol=atol, dtype=dtype)
        check_symbolic_backward(y, [xa], [np.ones(shape)], [ga], rtol=rtol, atol=atol, dtype=dtype)


@with_seed()
def test_sigmoid():
    def fsigmoid(a):
        return np.divide(1.0, (1.0 + np.exp(-a)))
    shape = (3, 4)
    x = mx.symbol.Variable("x")
    y = mx.sym.sigmoid(x)
    xa = np.random.uniform(low=-1.0,high=1.0,size=shape)
    ya = fsigmoid(xa)
    check_numeric_gradient(y, [xa], numeric_eps=1E-3)
    check_symbolic_forward(y, [xa], [ya])
    check_symbolic_backward(y, [xa], [np.ones(shape)], [ya * (1 - ya)])

@with_seed()
def test_shape_array():
    for i in range(1,6):
        shape = rand_shape_nd(i)
        x = mx.sym.var('x')
        y = mx.sym.shape_array(x)
        xa = mx.nd.array(np.random.ranf(shape))
        xg = mx.nd.empty(xa.shape)
        ya = np.shape(xa)
        yg = mx.nd.ones(ya)
        exe = y.bind(ctx=default_context(), args={'x': xa},
                     args_grad={'x': xg})
        exe.forward(is_train=True)
        exe.backward([yg])
        yo = exe.outputs[0].asnumpy()
        same(yo, ya)
        assert_almost_equal(xg, np.zeros_like(xg.asnumpy()))

@with_seed()
def test_size_array():
    for i in range(1,6):
        shape = rand_shape_nd(i)
        x = mx.sym.var('x')
        y = mx.sym.size_array(x)
        xa = mx.nd.array(np.random.ranf(shape))
        xg = mx.nd.empty(xa.shape)
        ya = np.size(xa)
        yg = mx.nd.ones(ya)
        exe = y.bind(ctx=default_context(), args={'x': xa},
                     args_grad={'x': xg})
        exe.forward(is_train=True)
        exe.backward([yg])
        yo = exe.outputs[0].asnumpy()
        same(yo, ya)
        assert_almost_equal(xg, np.zeros_like(xg.asnumpy()))

@with_seed()
def test_hard_sigmoid():
    def fhardsigmoid(a, alpha=0.2, beta=0.5):
        return np.maximum(np.zeros(a.shape, dtype=a.dtype),
                          np.minimum(np.ones(a.shape, dtype=a.dtype), alpha*a+beta))
    def fhardsigmoid_grad(a, out_grad, alpha=0.2, beta=0.5):
        orig_out = fhardsigmoid(a, alpha, beta)
        res = out_grad * alpha
        res[orig_out <= 0.0] = 0.0
        res[orig_out >= 1.0] = 0.0
        return res
    shape = (3, 4)
    x = mx.symbol.Variable("x")
    y = mx.sym.hard_sigmoid(x)
    for dtype in [np.float16, np.float32, np.float64]:
        if dtype is np.float16:
            rtol = 1e-2
        else:
            rtol = 1e-3
        atol = 1e-3
        eps = 1e-3
        xa = np.random.uniform(low=-3.0,high=3.0,size=shape).astype(dtype)
        # function not differentiable at x=2.5 and -2.5
        xa[abs(xa-2.5) < eps] -= 2 * eps
        xa[abs(xa+2.5) < eps] += 2 * eps
        ya = fhardsigmoid(xa)
        grad_xa = fhardsigmoid_grad(xa, np.ones(shape))
        if dtype is not np.float16:
            check_numeric_gradient(y, [xa], numeric_eps=eps, rtol=rtol, atol=atol, dtype=dtype)
        check_symbolic_forward(y, [xa], [ya], rtol=rtol, atol=atol, dtype=dtype)
        check_symbolic_backward(y, [xa], [np.ones(shape)], [grad_xa], rtol=rtol, atol=atol, dtype=dtype)

@with_seed()
def test_softsign():
    def fsoftsign(a):
        return np.divide(a, (1.0 + np.abs(a)))
    def fsoftsign_grad(a):
        return np.divide(1.0, np.square((1.0 + np.abs(a))))
    shape = (3, 4)
    x = mx.symbol.Variable("x")
    y = mx.sym.softsign(x)
    xa = np.random.uniform(low=-1.0,high=1.0,size=shape)
    ya = fsoftsign(xa)
    ya_grad = fsoftsign_grad(xa)
    check_numeric_gradient(y, [xa], numeric_eps=1E-3)
    check_symbolic_forward(y, [xa], [ya])
    check_symbolic_backward(y, [xa], [np.ones(shape)], [ya_grad])

@with_seed()
def test_binary_logic():
    def _inner_test(forward_gt, logic_sym, x_shape, y_shape, test_scalar=True):
        x = mx.symbol.Variable("x")
        y = mx.symbol.Variable("y")
        z = logic_sym(x, y)
        x_npy = np.random.randint(0, 4, size=x_shape).astype(np.float32)
        y_npy = np.random.randint(0, 4, size=y_shape).astype(np.float32)
        exe = z.simple_bind(ctx=default_context(), x=x_shape, y=y_shape)
        mx_out = exe.forward(is_train=True, x=x_npy, y=y_npy)[0]
        assert_almost_equal(mx_out, forward_gt(x_npy, y_npy))
        exe.backward()
        if test_scalar:
            z_lscalar = logic_sym(1, y)
            z_rscalar = logic_sym(x, 1)
            exe_lscalar = z_lscalar.simple_bind(ctx=default_context(), y=y_shape)
            exe_rscalar = z_rscalar.simple_bind(ctx=default_context(), x=x_shape)
            mx_lscalar_out = exe_lscalar.forward(is_train=True, y=y_npy)[0]
            mx_rscalar_out = exe_rscalar.forward(is_train=True, x=x_npy)[0]
            assert_almost_equal(mx_lscalar_out, forward_gt(1, y_npy))
            assert_almost_equal(mx_rscalar_out, forward_gt(x_npy, 1))
            exe_lscalar.backward()
            exe_rscalar.backward()
    # Test the no-broadcasting binary logic ops + scalar logic ops
    _inner_test(forward_gt=lambda x, y: x == y,
                logic_sym=lambda x, y: x == y, x_shape=(10, 10), y_shape=(10, 10))
    _inner_test(forward_gt=lambda x, y: x > y,
                logic_sym=lambda x, y: x > y, x_shape=(10, 10), y_shape=(10, 10))
    _inner_test(forward_gt=lambda x, y: x >= y,
                logic_sym=lambda x, y: x >= y, x_shape=(10, 10), y_shape=(10, 10))
    _inner_test(forward_gt=lambda x, y: x < y,
                logic_sym=lambda x, y: x < y, x_shape=(10, 10), y_shape=(10, 10))
    _inner_test(forward_gt=lambda x, y: x <= y,
                logic_sym=lambda x, y: x <= y, x_shape=(10, 10), y_shape=(10, 10))
    _inner_test(forward_gt=lambda x, y: x != y,
                logic_sym=lambda x, y: x != y, x_shape=(10, 10), y_shape=(10, 10))
    # Test the broadcasting binary logic ops
    _inner_test(forward_gt=lambda x, y: x == y,
                logic_sym=lambda x, y: mx.sym.broadcast_equal(x, y),
                x_shape=(1, 10), y_shape=(10, 1), test_scalar=False)
    _inner_test(forward_gt=lambda x, y: x > y,
                logic_sym=lambda x, y: mx.sym.broadcast_greater(x, y),
                x_shape=(1, 10), y_shape=(10, 1), test_scalar=False)
    _inner_test(forward_gt=lambda x, y: x >= y,
                logic_sym=lambda x, y: mx.sym.broadcast_greater_equal(x, y),
                x_shape=(1, 10), y_shape=(10, 1), test_scalar=False)
    _inner_test(forward_gt=lambda x, y: x < y,
                logic_sym=lambda x, y: mx.sym.broadcast_lesser(x, y),
                x_shape=(1, 10), y_shape=(10, 1), test_scalar=False)
    _inner_test(forward_gt=lambda x, y: x <= y,
                logic_sym=lambda x, y: mx.sym.broadcast_lesser_equal(x, y),
                x_shape=(1, 10), y_shape=(10, 1), test_scalar=False)
    _inner_test(forward_gt=lambda x, y: x != y,
                logic_sym=lambda x, y: mx.sym.broadcast_not_equal(x, y),
                x_shape=(1, 10), y_shape=(10, 1), test_scalar=False)


@with_seed()
def test_unary_logic():
    def reference(a, dtype):
        return np.logical_not(a).astype(dtype)
    shape = (3, 4)
    xa = np.random.randint(-2, 2, size=shape).astype(np.float32)
    mx_xa = mx.nd.array(xa)
    mx_out = mx.nd.logical_not(mx_xa)
    assert_almost_equal(mx_out, reference(xa, dtype=xa.dtype))
    x = mx.sym.Variable('x')
    y = mx.sym.logical_not(data=x)
    exe = y.simple_bind(ctx=default_context(), x=shape)
    sym_out = exe.forward(is_train=True, x=mx_xa)[0]
    assert_almost_equal(sym_out, reference(xa, dtype=xa.dtype))


@with_seed()
def test_embedding():
    in_dim = 10
    out_dim = 4
    batch = 24

    data = mx.sym.Variable("data")
    embed = mx.sym.Embedding(data=data, input_dim=in_dim, output_dim=out_dim, name="embed")
    exe_test = embed.simple_bind(default_context(), grad_req={'data': 'null', 'embed_weight': 'write'}, data=(batch,))
    arg_map = dict(zip(embed.list_arguments(), exe_test.arg_arrays))
    grad_map = dict(zip(embed.list_arguments(), exe_test.grad_arrays))
    np_data = np.random.randint(low=0, high=in_dim, size=batch)
    np_weight = np.random.uniform(-0.01, 0.01, arg_map["embed_weight"].shape)
    np_onehot = np.zeros((batch, in_dim))
    np_onehot[np.arange(batch), np_data] = 1.0
    # forward
    arg_map["data"][:] = np_data
    arg_map["embed_weight"][:] = np_weight
    exe_test.forward(is_train=True)
    # Non-zero atol required, as exposed by seed 781663739
    rtol = 1e-5
    atol = 1e-5
    assert_almost_equal(exe_test.outputs[0], np.dot(np_onehot, np_weight), rtol=rtol, atol=atol)
    # backward
    np_grad = np.random.uniform(-1, 1, exe_test.outputs[0].shape)
    grad = mx.nd.zeros(np_grad.shape)
    grad[:] = np_grad
    exe_test.backward([grad])
    assert_almost_equal(grad_map["embed_weight"], np.dot(np_onehot.T, np_grad), rtol=rtol, atol=atol)


# check ops handle duplicate input correctly.
@with_seed()
def test_binary_op_duplicate_input():
    data = mx.symbol.Variable('data')
    shape = (3, 4)
    data_tmp = np.ones(shape)
    data_tmp[:] = 5
    arr_data = mx.nd.array(data_tmp)
    arr_grad = mx.nd.empty(shape)
    arr_grad[:] = 3
    out_grad = mx.nd.empty(shape)
    out_grad[:] = 1
    square = data * data
    exe_square = square.bind(default_context(), args=[arr_data], args_grad=[arr_grad])
    exe_square.forward(is_train=True)
    assert_almost_equal(exe_square.outputs[0], data_tmp * data_tmp)
    exe_square.backward(out_grad)
    assert_almost_equal(arr_grad, 2.0 * data_tmp)


@with_seed()
def test_sign():
    data = mx.symbol.Variable('data')
    shape = (3, 4)
    data_tmp = np.ones(shape)
    data_tmp[:]=5
    arr_data = mx.nd.array(data_tmp)
    arr_grad = mx.nd.empty(shape)
    arr_grad[:]=3

    test = mx.sym.sign(data)
    exe_test = test.bind(default_context(), args=[arr_data], args_grad=[arr_grad])
    exe_test.forward(is_train=True)
    out = exe_test.outputs[0]
    npout = np.sign(data_tmp)
    assert_almost_equal(out, npout)

    out_grad = mx.nd.empty(shape)
    out_grad[:] = 2;
    npout_grad = out_grad.asnumpy()
    npout_grad = 0;
    exe_test.backward(out_grad)
    assert_almost_equal(arr_grad, npout_grad)


@with_seed()
def test_round_ceil_floor():
    data = mx.symbol.Variable('data')
    shape = (3, 4)
    data_tmp = np.ones(shape)
    data_tmp[:]=5.543
    arr_data = mx.nd.array(data_tmp)
    arr_grad = mx.nd.empty(shape)
    arr_grad[:]= 2

    test = mx.sym.round(data) + mx.sym.ceil(data) +  mx.sym.floor(data)
    exe_test = test.bind(default_context(), args=[arr_data])
    exe_test.forward(is_train=True)
    out = exe_test.outputs[0]
    npout = np.round(data_tmp) + np.ceil(data_tmp) + np.floor(data_tmp)
    assert_almost_equal(out, npout)


@with_seed()
def test_trunc():
    data_tmp = np.random.rand(3, 4) * 10 - 5
    arr_data = mx.nd.array(data_tmp)
    data = mx.symbol.Variable('data')
    test = mx.sym.trunc(data)

    exe_test = test.bind(default_context(), args=[arr_data])
    exe_test.forward(is_train=True)
    out = exe_test.outputs[0]
    # 'trunc' is sensitive to the precision of the calculation.  Force numpy to match mxnet's float32.
    # Repro issue with seed 1660190454
    npout = np.trunc(np.float32(data_tmp))

    assert_almost_equal(out, npout)


@with_seed()
def test_rsqrt_cos_sin():
    data = mx.symbol.Variable('data')
    shape = (3, 4)
    data_tmp = np.ones(shape)
    data_tmp[:]=5
    arr_data = mx.nd.array(data_tmp)
    arr_grad = mx.nd.empty(shape)
    arr_grad[:]=3

    test =  mx.sym.rsqrt(data) + mx.sym.cos(data) + mx.sym.sin(data)
    exe_test = test.bind(default_context(), args=[arr_data], args_grad=[arr_grad])
    exe_test.forward(is_train=True)
    out = exe_test.outputs[0]
    npout =  1/ np.sqrt(data_tmp) + np.cos(data_tmp) + np.sin(data_tmp)
    assert_almost_equal(out, npout)

    out_grad = mx.nd.empty(shape)
    out_grad[:] = 2
    npout_grad = out_grad.asnumpy()
    npout_grad = npout_grad * -(1.0 / (2.0 * data_tmp * np.sqrt(data_tmp))) + npout_grad * -1 * np.sin(data_tmp) + npout_grad * np.cos(data_tmp)
    exe_test.backward(out_grad)
    assert_almost_equal(arr_grad, npout_grad)


@with_seed()
def test_maximum_minimum():
    data1 = mx.symbol.Variable('data1')
    data2 = mx.symbol.Variable('data2')
    shape = (3, 4)
    data_tmp1 = np.random.rand(3,4)
    data_tmp2 = np.random.rand(3,4)
    data_tmp1[:] = 2
    data_tmp2[:] = 3

    arr_data1 = mx.nd.array(data_tmp1)
    arr_data2 = mx.nd.array(data_tmp2)

    arr_grad1 = mx.nd.empty(shape)
    arr_grad2 = mx.nd.empty(shape)

    test =  mx.sym.maximum(data1,data2) + mx.sym.minimum(data1,data2)
    exe_test = test.bind(default_context(), args=[arr_data1,arr_data2], args_grad=[arr_grad1,arr_grad2])
    exe_test.forward(is_train=True)
    out = exe_test.outputs[0]
    npout =  np.maximum(data_tmp1,data_tmp2) + np.minimum(data_tmp1,data_tmp2)
    assert_almost_equal(out, npout)

    out_grad = mx.nd.empty(shape)
    out_grad[:] = 2
    exe_test.backward(out_grad)

    npout_grad = np.ones(shape)
    npout_grad[:] = 2
    mask1 = (data_tmp1 > data_tmp2).astype('float')
    mask2 = (data_tmp1 < data_tmp2).astype('float')
    npout_grad1 = npout_grad * mask1 + npout_grad * mask2
    npout_grad2 = (npout_grad - npout_grad * mask1) + (npout_grad - npout_grad * mask2)

    assert_almost_equal(arr_grad1, npout_grad1)
    assert_almost_equal(arr_grad2, npout_grad2)


@with_seed()
def test_maximum_minimum_scalar():
    data1 = mx.symbol.Variable('data')
    shape = (3, 4)
    data_tmp1 = np.random.rand(3,4)
    data_tmp1[:] = 2

    arr_data1 = mx.nd.array(data_tmp1)
    arr_grad1 = mx.nd.empty(shape)

    test =  mx.sym.maximum(data1,3) + mx.sym.maximum(9,data1) + mx.sym.minimum(5,data1) + mx.sym.minimum(data1,4)
    exe_test = test.bind(default_context(), args=[arr_data1], args_grad=[arr_grad1])
    exe_test.forward(is_train=True)
    out = exe_test.outputs[0]
    npout =  np.maximum(data_tmp1,3) + np.maximum(9,data_tmp1) + np.minimum(5,data_tmp1) + np.minimum(data_tmp1,4)
    assert_almost_equal(out, npout)

    out_grad = mx.nd.empty(shape)
    out_grad[:] = 2
    exe_test.backward(out_grad)

    npout_grad = np.ones(shape)
    npout_grad[:] = 2
    mask1 = (data_tmp1 > 3).astype('float')
    mask2 = (9 > data_tmp1).astype('float')
    mask3 = (5 < data_tmp1).astype('float')
    mask4 = (data_tmp1 < 4).astype('float')
    npout_grad1 = npout_grad * mask1 + (npout_grad - npout_grad * mask2) + (npout_grad - npout_grad * mask3) + npout_grad * mask4

    assert_almost_equal(arr_grad1, npout_grad1)


@with_seed()
def test_abs():
    data = mx.symbol.Variable('data')
    shape = (3, 4)
    data_tmp = np.ones(shape)
    data_tmp[:]=5
    arr_data = mx.nd.array(data_tmp)
    arr_grad = mx.nd.empty(shape)
    arr_grad[:]=3

    test = mx.sym.abs(data)
    exe_test = test.bind(default_context(), args=[arr_data], args_grad=[arr_grad])
    exe_test.forward(is_train=True)
    out = exe_test.outputs[0]
    npout = abs(data_tmp)
    assert_almost_equal(out, npout)

    out_grad = mx.nd.empty(shape)
    out_grad[:] = 2;
    npout_grad = out_grad.asnumpy()
    npout_grad = npout_grad * np.sign(data_tmp)
    exe_test.backward(out_grad)
    assert_almost_equal(arr_grad, npout_grad)


def check_deconvolution_forward_backward(input_shape, num_filter, kernel, stride, pad):
    """configure A: input --> conv --> deconv --> output.
       the convolution and deconvoluiton has similar parameter which ensure
       the input shape is the same as output, and the same weights between conv
       and deconv;
       If the input value of forward() and backwrad() is the same, then
       the output value of them should also the same;
    """
    assert input_shape[1] == num_filter
    data = mx.sym.Variable(name="data")
    conv = mx.sym.Convolution(
        data=data, kernel=kernel, stride=stride, pad=pad,
        num_filter=num_filter, no_bias = "true", name = "conv")
    deconv = mx.sym.Deconvolution(
        data=conv, kernel=kernel, stride=stride, pad=pad,
        num_filter=num_filter, no_bias = "true", name = "deconv")

    arg_names = deconv.list_arguments()
    arg_shapes, out_shapes, _ = deconv.infer_shape(data=input_shape)
    input_data = mx.random.uniform(-5, 5, input_shape, ctx=mx.cpu()).copyto(default_context())
    out_grad = input_data
    args = {}
    args["data"] = input_data
    args['conv_weight'] = args['deconv_weight'] = mx.random.normal(0, 1,
        (num_filter, input_shape[1]) + kernel, ctx=mx.cpu()).copyto(default_context())
    args_grad = [mx.nd.empty(s) for s in arg_shapes]

    exe = deconv.bind(default_context(), args=args, args_grad=args_grad)
    exe.forward(is_train=True)
    out = exe.outputs[0]
    exe.backward(out_grad)
    assert_almost_equal(out, args_grad[0], rtol=1E-3, atol=1e-3)

    args_grad_addto_npy = [np.random.normal(size=s) for s in arg_shapes]
    args_grad_addto = [mx.nd.array(ele) for ele in args_grad_addto_npy]
    exe = deconv.bind(default_context(), args=args, args_grad=args_grad_addto, grad_req="add")
    exe.forward(is_train=True)
    out = exe.outputs[0].asnumpy()
    exe.backward(out_grad)
    assert_almost_equal(out + args_grad_addto_npy[0], args_grad_addto[0].asnumpy(), rtol=1e-3, atol=1e-3)


def check_deconvolution_gradient(input_shape, num_filter, pad):
    """configure A: input --> conv --> output.
       configure B: input --> deconv --> output
       the convolution and deconvoluiton has similar parameter which ensure
       the input shape is the same as output;
       During backward(), if the input of A equals output of B, and the output
       of A equals input of B, then the grad of weight should be the same;
    """
    ndim = len(pad)
    stride = (1,) * ndim
    kernel = tuple(2 * np.array(pad) + 1)
    data_conv = mx.sym.Variable(name="data_conv")
    conv = mx.sym.Convolution(
        data=data_conv, kernel=kernel, stride=stride, pad=pad,
        num_filter=num_filter, no_bias = "true", name = "conv")
    data_deconv = mx.sym.Variable(name="data_deconv")
    deconv = mx.sym.Deconvolution(
        data=data_deconv, kernel=kernel, stride=stride, pad=pad,
        num_filter=num_filter, no_bias = "true", name = "deconv")

    conv_data = mx.random.uniform(-5, 5, input_shape, ctx=mx.cpu()).copyto(default_context())
    conv_args = {}
    conv_args["data_conv"] = conv_data
    conv_args['conv_weight'] = \
        mx.random.normal(0, 1,(num_filter, input_shape[1]) + kernel, ctx=mx.cpu()).copyto(default_context())
    conv_args_grad = [mx.nd.zeros(conv_data.shape),
        mx.nd.zeros((num_filter, input_shape[1]) + kernel)]
    exe_conv = conv.bind(default_context(), args=conv_args, args_grad=conv_args_grad)
    exe_conv.forward(is_train=True)
    conv_out_grad = mx.random.normal(0, 2, exe_conv.outputs[0].shape, ctx=mx.cpu()).copyto(default_context())
    exe_conv.backward(conv_out_grad)

    deconv_data = conv_out_grad
    deconv_args = {}
    deconv_args['data_deconv'] = deconv_data
    deconv_args['deconv_weight'] = conv_args['conv_weight']
    deconv_args_grad = [mx.nd.zeros(deconv_data.shape),
        mx.nd.zeros((num_filter, input_shape[1]) + kernel)]
    deconv_addto_args_grad_npy = [np.random.normal(size=deconv_data.shape),
                                  np.random.normal(size=(num_filter, input_shape[1]) + kernel)]
    deconv_addto_args_grad = [mx.nd.array(deconv_addto_args_grad_npy[0]),
                              mx.nd.array(deconv_addto_args_grad_npy[1])]
    exe_deconv = deconv.bind(default_context(), args=deconv_args, args_grad=deconv_args_grad)
    exe_deconv.forward(is_train=True)
    deconv_out_grad = conv_data[:]
    exe_deconv.backward(deconv_out_grad)
    assert_almost_equal(conv_args_grad[1], deconv_args_grad[1], rtol=1e-3, atol=1e-2)
    # Test AddTo
    exe_deconv_addto = deconv.bind(default_context(), args=deconv_args,
                                   args_grad=deconv_addto_args_grad,
                                   grad_req="add")
    exe_deconv_addto.forward(is_train=True)
    deconv_out_grad = conv_data[:]
    exe_deconv_addto.backward(deconv_out_grad)
    assert_almost_equal(conv_args_grad[1].asnumpy() + deconv_addto_args_grad_npy[1],
                        deconv_addto_args_grad[1].asnumpy(), rtol=1e-3, atol=1e-2)


def check_deconvolution_target_shape(input_shape, kernel, stride, pad, adj, target_shape=None):
    data = mx.sym.Variable(name="data")
    if target_shape:
        deconv = mx.sym.Deconvolution(
            data=data, kernel=kernel, stride=stride, pad=pad, adj=adj, num_filter=5,
            target_shape = target_shape)
    else:
        deconv = mx.sym.Deconvolution(
            data=data, kernel=kernel, stride=stride, pad=pad, adj=adj, num_filter=5)
    arg_names = deconv.list_arguments()
    arg_shapes, out_shapes, _ = deconv.infer_shape(data=input_shape)
    default_target_size = 8
    if target_shape is None:
        target_shape = (default_target_size,) * len(kernel)
    assert out_shapes[0] == (input_shape[0], 5) + target_shape


@with_seed()
def test_deconvolution():
    # 2D
    check_deconvolution_target_shape(
        input_shape         = (2,3,4,4),
        kernel              = (3,3),
        stride              = (2,2),
        target_shape        = (8,8),
        pad                 = (99,99),  # will be ignored
        adj                 = (101,101),  # will be ignored
    )
    check_deconvolution_target_shape(
        input_shape         = (2,3,4,4),
        kernel              = (3,3),
        stride              = (2,2),
        pad                 = (1,1),
        adj                 = (1,1),
    )
    check_deconvolution_forward_backward(
        input_shape         = (1,1,5,5),
        num_filter          = 1,
        kernel              = (3,3),
        stride              = (1,1),
        pad                 = (1,1)
    )
    check_deconvolution_forward_backward(
        input_shape         = (32,3,28,28),
        num_filter          = 3,
        kernel              = (3,3),
        stride              = (1,1),
        pad                 = (1,1)
    )
    check_deconvolution_forward_backward(
        input_shape         = (10, 3, 403, 403),
        num_filter          = 3,
        kernel              = (7,7),
        stride              = (5,5),
        pad                 = (2,2)
    )
    check_deconvolution_gradient(
        input_shape = (1,3,5,5),
        num_filter = 3,
        pad = (1,1)
    )
    check_deconvolution_gradient(
        input_shape = (5,3,100,100),
        num_filter = 3,
        pad = (3,3)
    )
    # 1D
    check_deconvolution_target_shape(
        input_shape         = (2,3,4),
        kernel              = (3,),
        stride              = (2,),
        target_shape        = (8,),
        pad                 = (99,),  # will be ignored
        adj                 = (101,),  # will be ignored
    )
    check_deconvolution_target_shape(
        input_shape         = (2,3,4),
        kernel              = (3,),
        stride              = (2,),
        pad                 = (1,),
        adj                 = (1,),
    )
    check_deconvolution_forward_backward(
        input_shape         = (1,1,5),
        num_filter          = 1,
        kernel              = (3,),
        stride              = (1,),
        pad                 = (1,)
    )
    check_deconvolution_forward_backward(
        input_shape         = (32,3,28),
        num_filter          = 3,
        kernel              = (3,),
        stride              = (1,),
        pad                 = (1,)
    )
    check_deconvolution_forward_backward(
        input_shape         = (10, 3, 403),
        num_filter          = 3,
        kernel              = (7,),
        stride              = (5,),
        pad                 = (2,)
    )
    check_deconvolution_gradient(
        input_shape = (1,3,5),
        num_filter = 3,
        pad = (1,)
    )
    check_deconvolution_gradient(
        input_shape = (5,3,100),
        num_filter = 3,
        pad = (3,)
    )

@with_seed()
def test_deconvolution_forward_with_bias():
    """Check if deconvolution forward can work well with bias=True
    """
    def check_deconvolution_forward_with_bias(shape=(1, 16, 5, 5), num_filter=32, num_group=1, kernel=(3, 3), pad=(1, 1)):
        x = mx.sym.Variable('x')
        w = mx.sym.Variable('w')
        input_data = mx.random.uniform(-5, 5, shape, ctx=mx.cpu())
        y = mx.sym.Deconvolution(data=x, weight=w, num_filter=num_filter, num_group=num_group, kernel=kernel, no_bias=False, pad=pad)
        exe = y.simple_bind(ctx=mx.cpu(), x=shape, grad_req='null')

        exe.arg_arrays[0][:] = np.random.normal(size=exe.arg_arrays[0].shape)
        exe.arg_arrays[1][:] = np.random.normal(size=exe.arg_arrays[1].shape)

        exe.forward(is_train=False)
        o = exe.outputs[0]
        t = o.asnumpy()
    check_deconvolution_forward_with_bias((1, 16, 5), 32, 1, (3,), (1,))
    check_deconvolution_forward_with_bias((32, 16, 5), 32, 1, (3,), (1,))
    check_deconvolution_forward_with_bias((1, 16, 5, 5), 32, 1, (3, 3), (1, 1))
    check_deconvolution_forward_with_bias((32, 16, 5, 5), 32, 1, (3, 3), (1, 1))


def check_nearest_upsampling_with_shape(shapes, scale, root_scale):
    arr = {'arg_%d'%i: mx.random.uniform(-10.0, 10.0, shape, ctx=mx.cpu()).copyto(default_context()) for i, shape in zip(range(len(shapes)), shapes)}
    arr_grad = {'arg_%d'%i: mx.nd.zeros(shape) for i, shape in zip(range(len(shapes)), shapes)}

    up = mx.sym.UpSampling(*[mx.sym.Variable('arg_%d'%i) for i in range(len(shapes))], sample_type='nearest', scale=root_scale)
    exe = up.bind(default_context(), args=arr, args_grad=arr_grad)
    exe.forward(is_train=True)
    exe.backward(exe.outputs)
    for k in range(len(shapes)):
        name = 'arg_%d'%k
        assert_allclose(arr[name].asnumpy()*root_scale**2*scale**(2*k), arr_grad[name].asnumpy(), rtol=1e-4)


def check_bilinear_upsampling_with_shape(data_shape, weight_shape, scale, root_scale, num_filter):
    def _init_bilinear(arr, f):
        weight = np.zeros(np.prod(arr.shape), dtype='float32')
        shape = arr.shape
        c = (2 * f - 1 - f % 2) / (2. * f)
        for i in range(np.prod(shape)):
            x = i % shape[3]
            y = (i // shape[3]) % shape[2]
            weight[i] = (1 - abs(x / f - c)) * (1 - abs(y / f - c))
        arr[:] = weight.reshape(shape)
        return arr

    up = mx.sym.UpSampling(mx.sym.Variable("data"),
        mx.sym.Variable('weight'), sample_type='bilinear', scale=root_scale,
        num_filter=num_filter, num_args=2)
    arg_shapes, out_shapes, _ = up.infer_shape(data=data_shape)
    arr = {'data': mx.random.uniform(-5, 5, data_shape, ctx=mx.cpu()).copyto(default_context()),
        'weight':  mx.nd.array(_init_bilinear(mx.ndarray.empty(arg_shapes[1]).asnumpy(), root_scale))}

    arr_grad = [mx.nd.empty(s) for s in arg_shapes]
    exe = up.bind(default_context(), args=arr, args_grad=arr_grad)
    exe.forward(is_train=True)
    out = exe.outputs[0].asnumpy()
    exe.backward(exe.outputs)
    target_shape = (data_shape[2] * root_scale, data_shape[3] * root_scale)
    assert out.shape == data_shape[:2] + target_shape


@with_seed()
def test_nearest_upsampling():
    for root_scale in [1,2,3]:
        for scale in [1,2,3]:
            for num_shape in [1,2,3]:
                for base in [1,2,3]:
                    shapes = [(1,3,base*root_scale*scale**(num_shape-1-i),base*root_scale*scale**(num_shape-1-i)) for i in range(num_shape)]
                    check_nearest_upsampling_with_shape(shapes, scale, root_scale)


@with_seed()
def test_bilinear_upsampling():
    rootscale = [2,3]
    scales = [1,2,3]
    filters = [1,2,3]
    bases = [1,2,3]
    for params in itertools.product(rootscale, scales, filters, bases):
        root_scale, scale, num_filter, base = params
        # bilinear upsampling takes only 1 data and 1 weight
        # multi input mode is not applicable
        dimension = base*root_scale*scale
        kernel = 2 * root_scale - root_scale % 2
        data_shape = (1, num_filter, dimension, dimension)
        weight_shape = (1, num_filter, kernel, kernel)
        check_bilinear_upsampling_with_shape(data_shape, weight_shape, scale, root_scale, num_filter)

@with_seed()
def test_batchnorm_training():
    def check_batchnorm_training(stype):
        for shape in [(2, 3), (2, 3, 2, 2), (2, 8, 2, 2)]:
            data_tmp = np.random.normal(-0.1, 0.1, size=shape)
            s = shape[1],
            gamma = np.ones(s)
            beta = np.ones(s)
            gamma[1] = 3
            beta[0] = 3

            rolling_mean = np.random.uniform(size=s)
            rolling_std = np.random.uniform(size=s)

            data = mx.symbol.Variable('data', stype=stype)
            in_location = [mx.nd.array(data_tmp).tostype(stype), mx.nd.array(gamma).tostype(stype),
                           mx.nd.array(beta).tostype(stype)]
            mean_std = [mx.nd.array(rolling_mean).tostype(stype), mx.nd.array(rolling_std).tostype(stype)]

            test = mx.symbol.BatchNorm_v1(data, fix_gamma=True)
            check_numeric_gradient(test, in_location, mean_std, numeric_eps=1e-2, rtol=0.16, atol=1e-2)

            test = mx.symbol.BatchNorm(data, fix_gamma=True)
            check_numeric_gradient(test, in_location, mean_std, numeric_eps=1e-2, rtol=0.16, atol=1e-2)

            test = mx.symbol.BatchNorm_v1(data, fix_gamma=True, use_global_stats=True)
            check_numeric_gradient(test, in_location, mean_std, numeric_eps=1e-2, rtol=0.16, atol=1e-2)

            test = mx.symbol.BatchNorm(data, fix_gamma=True, use_global_stats=True)
            check_numeric_gradient(test, in_location, mean_std, numeric_eps=1e-2, rtol=0.16, atol=1e-2)

            test = mx.symbol.BatchNorm_v1(data, fix_gamma=False)
            check_numeric_gradient(test, in_location, mean_std, numeric_eps=1e-2, rtol=0.16, atol=1e-2)

            test = mx.symbol.BatchNorm(data, fix_gamma=False)
            check_numeric_gradient(test, in_location, mean_std, numeric_eps=1e-2, rtol=0.16, atol=1e-2)

            test = mx.symbol.BatchNorm_v1(data, fix_gamma=False, use_global_stats=True)
            check_numeric_gradient(test, in_location, mean_std, numeric_eps=1e-2, rtol=0.16, atol=1e-2)

            test = mx.symbol.BatchNorm(data, fix_gamma=False, use_global_stats=True)
            check_numeric_gradient(test, in_location, mean_std, numeric_eps=1e-2, rtol=0.16, atol=1e-2)

            # Test varying channel axis
            dim = len(shape)
            for chaxis in range(-dim, dim):
                chaxis_true = chaxis
                if chaxis < 0:
                    chaxis_true = dim + chaxis

                shapex = shape

                channel_count = shapex[chaxis_true]
                data_tmp = np.random.normal(-0.1, 0.1, size=shapex)

                gamma = np.ones(channel_count)
                beta = np.ones(channel_count)
                if channel_count > 1:
                    gamma[1] = 3
                beta[0] = 3

                in_location = [mx.nd.array(data_tmp).tostype(stype), mx.nd.array(gamma).tostype(stype),
                               mx.nd.array(beta).tostype(stype)]

                xrolling_mean = np.random.uniform(size=channel_count)
                xrolling_std = np.random.uniform(size=channel_count)
                xmean_std = [mx.nd.array(xrolling_mean).tostype(stype),
                             mx.nd.array(xrolling_std).tostype(stype)]

                test = mx.symbol.BatchNorm(data, fix_gamma=True, axis=chaxis)
                check_numeric_gradient(test, in_location, xmean_std, numeric_eps=1e-2, rtol=0.2, atol=0.01)

                test = mx.symbol.BatchNorm(data, fix_gamma=True, use_global_stats=True, axis=chaxis)
                check_numeric_gradient(test, in_location, xmean_std, numeric_eps=1e-2, rtol=0.2, atol=0.01)

                test = mx.symbol.BatchNorm(data, fix_gamma=False, axis=chaxis)
                check_numeric_gradient(test, in_location, xmean_std, numeric_eps=1e-2, rtol=0.2, atol=0.01)

                test = mx.symbol.BatchNorm(data, fix_gamma=False, use_global_stats=True, axis=chaxis)
                check_numeric_gradient(test, in_location, xmean_std, numeric_eps=1e-2, rtol=0.2, atol=0.01)

    check_batchnorm_training('default')


@with_seed()
def test_batchnorm():
    momentum = 0.9
    epsilon = 1e-5

    def _test_batchnorm_impl(op, shape, axis, cudnn_off, output_mean_var):
        print(str((op, shape, axis, cudnn_off)))

        kwargs = dict(output_mean_var=output_mean_var)
        if op == mx.nd.contrib.SyncBatchNorm:
            if axis != 1:
                return
            key = str(op) + str(shape) + str(axis)
            kwargs.update(dict(key=key))
            if cudnn_off:
                return
        else:
            kwargs.update(dict(axis=axis, cudnn_off=cudnn_off))
        nch = shape[axis]

        bn_gamma = mx.nd.random.uniform(shape=(nch,))
        bn_gamma.attach_grad()

        bn_beta = mx.nd.random.uniform(shape=(nch,))
        bn_beta.attach_grad()

        bn_running_mean = mx.nd.zeros(nch)
        bn_running_var = mx.nd.ones(nch)

        running_mean = mx.nd.zeros(nch)
        running_var = mx.nd.ones(nch)
        num_iters = 10
        expand_shape = [1] * len(shape)
        expand_shape[axis] = shape[axis]
        for _ in range(num_iters):
            data = mx.nd.random.uniform(shape=shape)
            data.attach_grad()
            ograd = mx.nd.random.uniform(shape=shape)
            with mx.autograd.record():
                output = op(data, bn_gamma, bn_beta,
                            bn_running_mean, bn_running_var,
                            momentum=momentum, eps=epsilon,
                            fix_gamma=False, **kwargs)
                if output_mean_var:
                    output, output_mean, output_std = output
                output.backward(ograd)
            mx.nd.waitall()

            data_mean = data.mean(
                axis=axis, exclude=True, keepdims=True)
            data_var = (data - data_mean).square().mean(axis=axis,
                                                        exclude=True,
                                                        keepdims=True)

            target_output = (data - data_mean) / \
                (data_var + epsilon).sqrt() * \
                bn_gamma.reshape(expand_shape) + \
                bn_beta.reshape(expand_shape)

            # squeeze data_mean and data_var
            data_mean_flat = data_mean.squeeze()
            data_var_flat = data_var.squeeze()

            running_mean = running_mean * momentum + \
                data_mean_flat * (1 - momentum)
            running_var = running_var * momentum + \
                data_var_flat * (1 - momentum)

            W = bn_gamma.reshape(expand_shape)
            dnx = ograd * W
            xsm = data - data_mean
            nd = 1.0 / mx.nd.sqrt(data_var + epsilon)
            nx = xsm * nd
            m = np.prod(shape) / shape[axis]
            dvar = (dnx * xsm).sum(axis=axis, keepdims=True,
                                   exclude=True) * (-0.5) * mx.nd.power(nd, 3)
            dmean = -nd * dnx.sum(axis=axis, keepdims=True, exclude=True) - \
                dvar * xsm.mean(axis=axis, keepdims=True,
                                exclude=True) * 2.0
            dX = dnx * nd + dvar * xsm * (2.0 / m) + dmean * (1.0 / m)
            dW = (ograd * nx).sum(axis=axis, exclude=True)
            db = ograd.sum(axis=axis, exclude=True)

            atol = 1e-2
            rtol = 1e-2

            if output_mean_var:
                assert_almost_equal(output_mean.asnumpy(),
                                    data_mean_flat.asnumpy(),
                                    atol=atol, rtol=rtol)
                if op != mx.nd.contrib.SyncBatchNorm:
                    assert_almost_equal(output_std.asnumpy(),
                                        (1.0 / (data_var_flat +
                                                epsilon).sqrt()).asnumpy(),
                                        atol=atol, rtol=rtol)
                else:
                    assert_almost_equal(output_std.asnumpy(),
                                        data_var_flat.asnumpy(),
                                        atol=atol, rtol=rtol)
            assert_almost_equal(output.asnumpy(), target_output.asnumpy(),
                                atol=atol, rtol=rtol)
            assert_almost_equal(bn_running_mean.asnumpy(
            ), running_mean.asnumpy(), atol=atol, rtol=rtol)
            assert_almost_equal(bn_running_var.asnumpy(
            ), running_var.asnumpy(), atol=atol, rtol=rtol)

            assert_almost_equal(data.grad.asnumpy(),
                                dX.asnumpy(), atol=atol, rtol=rtol)
            assert_almost_equal(
                bn_gamma.grad.asnumpy(), dW.asnumpy(), atol=atol, rtol=rtol)
            assert_almost_equal(
                bn_beta.grad.asnumpy(), db.asnumpy(), atol=atol, rtol=rtol)

    for op in [mx.nd.BatchNorm, mx.nd.contrib.SyncBatchNorm]:
        for shape in [(24, 2), (24, 3, 4), (24, 4, 4, 4), (24, 8, 4, 4), (24, 5, 6, 4, 4)]:
            for axis in range(len(shape)):
                for cudnn_off in [False, True]:
                    for output_mean_var in [False, True]:
                        _test_batchnorm_impl(op, shape, axis,
                                             cudnn_off, output_mean_var)


@with_seed()
def test_groupnorm():
    acc_types = {'float16': 'float32', 'float32': 'float64', 'float64': 'float64'}
    def x_hat_helper(x, num_groups, eps):
        dtype = x.dtype
        dshape = x.shape
        assert len(dshape) == 4
        acc_type = acc_types[str(dtype)]
        new_shape = (dshape[0], num_groups, int(dshape[1] / num_groups), dshape[2], dshape[3])
        new_moments_shape = (dshape[0], num_groups, 1, 1, 1)
        data = x.reshape(new_shape)
        mean = np.mean(data, axis=(2, 3, 4), keepdims=False, dtype=acc_type).astype(dtype)
        std = np.sqrt(np.var(data, axis=(2, 3, 4), dtype=acc_type, keepdims=False).astype(dtype) + eps)
        x_hat = (data - mean.reshape(new_moments_shape)) / std.reshape(new_moments_shape)
        return x_hat, mean, std

    def np_groupnorm(data, gamma, beta, num_groups, eps):
        new_param_shape = (1, num_groups, 1, 1, 1)
        x_hat, mean, std = x_hat_helper(data, num_groups, eps)
        out = x_hat * gamma.reshape(new_param_shape) + beta.reshape(new_param_shape)
        return out.reshape(dshape), mean, std

    def np_groupnorm_grad(ograd, data, gamma, beta, mean, std, num_groups, eps):
        x_hat, mean, std = x_hat_helper(data, num_groups, eps)
        new_shape = x_hat.shape
        dshape = data.shape
        dtype = data.dtype
        new_moments_shape = (new_shape[0], num_groups, 1, 1, 1)
        new_param_shape = (1, num_groups, 1, 1, 1)
        acc_type = acc_types[str(dtype)]
        ograd = ograd.reshape(new_shape)
        data = data.reshape(new_shape)
        gamma = gamma.reshape(new_param_shape)
        beta = beta.reshape(new_param_shape)
        mean = mean.reshape(new_moments_shape)
        std = std.reshape(new_moments_shape)
        beta_grad = np.sum(ograd, axis=(0, 2, 3, 4), dtype=acc_type, keepdims=False).astype(dtype)
        gamma_grad = np.sum(x_hat * ograd, axis=(0, 2, 3, 4), dtype=acc_type, keepdims=False).astype(dtype)
        x_hat_grad = ograd * gamma
        ograd_mult = x_hat_grad / std
        red_out = np.mean(ograd_mult, axis=(2, 3, 4), dtype=acc_type, keepdims=True).astype(dtype)
        data_grad = ograd_mult - red_out
        red_out = np.mean(ograd_mult * x_hat, axis=(2, 3, 4), dtype=acc_type, keepdims=True).astype(dtype)
        data_grad = data_grad - x_hat * red_out
        return data_grad.reshape(dshape), gamma_grad, beta_grad


    batch_size = random.randint(1, 8)
    num_groups = random.randint(2, 3)
    num_channels = random.randint(2, 3) * num_groups
    height = random.randint(1, 5)
    width = random.randint(1, 5)
    dshape = (batch_size, num_channels, height, width)
    param_shape = (num_groups,)
    temp_shape = (batch_size, num_groups, int(num_channels / num_groups), height, width)
    np_data = np.random.uniform(0.2, 1.0, dshape)
    np_gamma = np.random.uniform(-1.0, 1.0, param_shape)
    np_beta = np.random.uniform(-1.0, 1.0, param_shape)
    data_sym = mx.sym.Variable("data")
    gamma_sym = mx.sym.Variable("gamma")
    beta_sym = mx.sym.Variable("beta")
    for dtype in [np.float16, np.float32, np.float64]:
        eps = 1e-2 if dtype == np.float16 else 1e-5
        mx_data = mx.nd.array(np_data, dtype=dtype)
        mx_gamma = mx.nd.array(np_gamma, dtype=dtype)
        mx_beta = mx.nd.array(np_beta, dtype=dtype)
        np_out, np_mean, np_std = np_groupnorm(np_data.astype(dtype),
                                               np_gamma.astype(dtype),
                                               np_beta.astype(dtype),
                                               num_groups=num_groups,
                                               eps=eps)
        mx_sym = mx.sym.GroupNorm(data=data_sym, gamma=gamma_sym, beta=beta_sym,
                                  num_groups=num_groups, eps=eps, output_mean_var=True)
        check_symbolic_forward(mx_sym, [mx_data, mx_gamma, mx_beta], [np_out, np_mean, np_std],
                               rtol=1e-2 if dtype == np.float16 else 1e-3,
                               atol=5e-3 if dtype == np.float16 else 1e-5, dtype=dtype)
        mx_sym = mx.sym.GroupNorm(data=data_sym, gamma=gamma_sym, beta=beta_sym,
                                  num_groups=num_groups, eps=eps, output_mean_var=False)
        np_ograd = np.random.uniform(-1.0, 1.0, dshape).astype(dtype)
        np_data_grad, np_gamma_grad, np_beta_grad = np_groupnorm_grad(np_ograd,
                                                                      np_data.astype(dtype),
                                                                      np_gamma.astype(dtype),
                                                                      np_beta.astype(dtype),
                                                                      np_mean, np_std,
                                                                      num_groups, eps)
        check_symbolic_backward(mx_sym, [mx_data, mx_gamma, mx_beta], [mx.nd.array(np_ograd)],
                                [np_data_grad, np_gamma_grad, np_beta_grad],
                                rtol=1e-2 if dtype == np.float16 else 1e-3,
                                atol=5e-2 if dtype == np.float16 else 1e-5, dtype=dtype)


@with_seed()
def test_convolution_grouping():
    for dim in [1, 2, 3]:
        num_filter = 4
        for num_group in [1, 2]:
            kernel = (3,) * dim
            shape = (1, 4) + (9,) * dim

            x = mx.sym.Variable('x')
            w = mx.sym.Variable('w')
            b = mx.sym.Variable('b')
            y1 = mx.sym.Convolution(data=x, weight=w, bias=b, num_filter=num_filter, num_group=num_group, kernel=kernel)
            xslice = mx.sym.SliceChannel(data=x, num_outputs=num_group, axis=1)
            wslice = mx.sym.SliceChannel(data=w, num_outputs=num_group, axis=0)
            bslice = mx.sym.SliceChannel(data=b, num_outputs=num_group, axis=0)
            y2 = mx.sym.Concat(*[mx.sym.Convolution(data=xslice[i], weight=wslice[i], bias=bslice[i],
                                                    num_filter=num_filter//num_group, kernel=kernel)
                            for i in range(num_group)])

            exe1 = y1.simple_bind(default_context(), x=shape)
            exe2 = y2.simple_bind(default_context(), x=shape, w=(num_filter, shape[1]//num_group) + kernel, b=(num_filter,))
            for arr1, arr2 in zip(exe1.arg_arrays, exe2.arg_arrays):
                arr1[:] = np.float32(np.random.normal(size=arr1.shape))
                arr2[:] = arr1
            exe1.forward(is_train=True)
            exe1.backward(exe1.outputs[0])
            exe2.forward(is_train=True)
            exe2.backward(exe2.outputs[0])

            for arr1, arr2 in zip(exe1.outputs + exe1.grad_arrays, exe2.outputs + exe2.grad_arrays):
                np.testing.assert_allclose(arr1.asnumpy(), arr2.asnumpy(), rtol=1e-3, atol=1e-3)


@unittest.skip("Flaky test https://github.com/apache/incubator-mxnet/issues/14052")
@with_seed()
def test_depthwise_convolution():
    for dim in [1,2]:
        for num_base in [1, 4, 16, 32, 64]:
            for kernel_x in [3, 5]:
                for stride_x in [1, 2]:
                    for pad_x in [0, 1]:
                        for in_size in [7, 32]:
                            kernel = (kernel_x,) * dim
                            stride = (stride_x,) * dim
                            pad = (pad_x,) * dim
                            num_filter = num_base
                            num_group = num_base
                            shape = (2, num_base) + (in_size,) * dim

                            x = mx.sym.Variable('x')
                            w = mx.sym.Variable('w')
                            b = mx.sym.Variable('b')
                            y1 = mx.sym.Convolution(data=x, weight=w, bias=b, num_filter=num_filter, num_group=num_group,
                                    kernel=kernel, stride=stride, pad=pad)
                            xslice = mx.sym.SliceChannel(data=x, num_outputs=num_group, axis=1)
                            wslice = mx.sym.SliceChannel(data=w, num_outputs=num_group, axis=0)
                            bslice = mx.sym.SliceChannel(data=b, num_outputs=num_group, axis=0)
                            y2 = mx.sym.Concat(*[mx.sym.Convolution(data=xslice[i], weight=wslice[i], bias=bslice[i],
                                                                    num_filter=num_filter//num_group, kernel=kernel,
                                                                    stride=stride, pad=pad)
                                                for i in range(num_group)])

                            dev = default_context()
                            exe1 = y1.simple_bind(dev, x=shape)
                            exe2 = y2.simple_bind(dev, x=shape, w=(num_filter, shape[1]//num_group)+kernel,
                                    b=(num_filter,))
                            for arr1, arr2 in zip(exe1.arg_arrays, exe2.arg_arrays):
                                arr1[:] = np.random.normal(size=arr1.shape)
                                arr2[:] = arr1
                            exe1.forward(is_train=True)
                            exe1.backward(exe1.outputs[0])
                            exe2.forward(is_train=True)
                            exe2.backward(exe2.outputs[0])

                            for arr1, arr2 in zip(exe1.outputs + exe1.grad_arrays, exe2.outputs + exe2.grad_arrays):
                                assert_allclose(arr1, arr2, rtol=1e-3, atol=1e-3)


@with_seed()
def test_convolution_independent_gradients():
    # NOTE(zixuanweeei): Flaky test tracked by https://github.com/apache/incubator-mxnet/issues/15603.
    # GPU context will be enabled after figuring out the possible issue tracked at
    # https://github.com/apache/incubator-mxnet/issues/15638.
    ctx = mx.cpu()
    atol = 1.0e-3
    rtol = 1.0e-3
    reqs = ["null", "write", "add"]
    var_names = ["x", "w", "b"]
    dims = [1, 2]
    num_bases = [1, 8]
    kernel_xs = [3, 5]
    stride_xs = [1, 2]
    pad_xs = [0, 1]
    in_sizes = [7, 32]
    no_biases = [True, False]
    for dim, num_base, kernel_x, stride_x, pad_x , in_size, no_bias in \
            itertools.product(dims, num_bases, kernel_xs, stride_xs, pad_xs, in_sizes, no_biases):
        # Prepare params shape
        kernel = (kernel_x,) * dim
        stride = (stride_x,) * dim
        pad = (pad_x,) * dim
        num_filter = num_base
        x_shape = (2, num_base) + (in_size,) * dim
        w_shape = (num_filter, num_base) + kernel

        # Symbols definition
        x = mx.sym.Variable('x')
        w = mx.sym.Variable('w')
        b = mx.sym.Variable('b') if not no_bias else None
        conv = mx.sym.Convolution(x, w, b, num_filter=num_filter,
            kernel=kernel, stride=stride, pad=pad, no_bias=no_bias)

        for req_kind in reqs:
            # Binding args for conv with possible dependent gradients
            base_args = {
                'x': mx.nd.random.normal(shape=x_shape, ctx=ctx),
                'w': mx.nd.random.normal(shape=w_shape, ctx=ctx),
                'b': mx.nd.random.normal(shape=(num_filter, ), ctx=ctx) if not no_bias else None}
            args1 = copy.deepcopy(base_args)
            grad1 = {
                'x': mx.nd.zeros(shape=x_shape, ctx=ctx),
                'w': mx.nd.zeros(shape=w_shape, ctx=ctx),
                'b': mx.nd.zeros(shape=(num_filter, ), ctx=ctx) if not no_bias else None}

            grad_req1 = [req_kind] * 3
            grad_req1 = dict(zip(var_names, grad_req1))

            exe1 = conv.bind(ctx, args1, args_grad=grad1, grad_req=grad_req1)
            exe1.forward(is_train=True)
            exe1.backward(exe1.outputs[0])

            for x_req, w_req, b_req in itertools.product(reqs, repeat=3):
                # Binding args for conv with independent gradients
                args2 = copy.deepcopy(base_args)    # Deepcopy the same params of `exe1`
                grad2 = {
                    'x': mx.nd.zeros(shape=x_shape, ctx=ctx),
                    'w': mx.nd.zeros(shape=w_shape, ctx=ctx),
                    'b': mx.nd.zeros(shape=(num_filter, ), ctx=ctx) if not no_bias else None}
                grad_req2 = {"x": x_req, "w": w_req, "b": b_req}
                exe2 = conv.bind(ctx, args2, args_grad=grad2, grad_req=grad_req2)

                exe2.forward(is_train=True)
                np.testing.assert_allclose(exe1.outputs[0].asnumpy(),
                    exe2.outputs[0].asnumpy(), rtol=rtol, atol=atol)

                exe2.backward(exe2.outputs[0])
                for var_name in var_names:
                    if var_name == "b" and no_bias:
                        continue
                    if grad_req2[var_name] == "null":
                        exe2_var_grad = grad2[var_name].asnumpy()
                        np.testing.assert_allclose(exe2_var_grad,
                            np.zeros_like(exe2_var_grad), rtol=rtol, atol=atol)
                    if grad_req2[var_name] != grad_req1[var_name]:
                        continue
                    np.testing.assert_allclose(args1[var_name].asnumpy(),
                        args2[var_name].asnumpy(), rtol=rtol, atol=atol)
                    np.testing.assert_allclose(grad1[var_name].asnumpy(),
                        grad2[var_name].asnumpy(), rtol=rtol, atol=atol)


def gen_broadcast_data(idx):
    # Manually set test cases
    binary_op_data_shape = np.array(
        [[[2, 5, 1, 30, 7], [1, 5, 448, 30, 1]],
        [[10, 49, 1, 77, 17], [10, 1, 2, 1, 17]],
        [[13, 2, 65, 2,  1], [13, 1, 65, 1, 225]],
        [[9, 434, 4, 2, 37], [9, 1, 4, 1, 37]],
        [[2, 52, 1, 4, 1], [1, 52, 60, 1, 37]],
        [[1, 23, 7, 122, 50], [2, 1, 7, 1, 50]],
        [[1, 17, 1, 5, 1], [22, 1, 2, 1, 28]],
        [[29, 1, 2, 1, 8], [29, 22, 1, 130, 1]],
        [[2, 36, 1, 427, 3], [1, 36, 11, 427, 1]],
        [[1, 2, 1, 100, 7], [1, 2, 448, 100, 1]],
        [[1, 2, 495, 77, 7], [1, 2, 1, 1, 7]],
        [[1, 43, 65, 2, 1], [1, 43, 65, 1, 225]],
        [[1, 92, 434, 2, 2], [1, 92, 1, 2, 2]],
        [[1, 92, 1, 4, 1], [1, 92, 134, 1, 17]],
        [[1, 53, 2, 122, 143], [1, 1, 2, 1, 143]],
        [[1, 179, 1, 87, 17], [1, 179, 1, 1, 17]],
        [[1, 1, 17, 5, 1], [1, 22, 1, 1, 28]],
        [[1, 2, 1, 1, 8], [1, 2, 52, 430, 1]],
        [[1, 163, 1, 22, 3], [1, 163, 116, 22, 1]],
        [[1, 1, 44, 30, 7], [1, 1, 44, 30, 1]],
        [[1, 1, 1, 1, 28], [1, 127, 1, 5, 28]],
        [[1, 2, 394, 38, 1], [1, 2, 394, 38, 16]],
        [[1, 10, 49, 77, 17], [1, 1, 1, 1, 17]],
        [[1, 431, 6, 2, 225], [1, 1, 6, 2, 225]],
        [[1, 15, 1, 28, 1], [1, 15, 1, 28, 463]],
        [[1, 129, 2, 48, 96], [1, 129, 2, 1, 1]],
        [[1, 1, 403, 17, 2], [1, 44, 403, 17, 2]],
        [[1, 1, 65, 2, 22], [1, 1, 65, 1, 1]],
        [[1, 24, 103, 17, 18], [1, 24, 1, 1, 1]],
        [[1, 1, 1, 1, 2], [1, 24, 194, 50, 1]],
        [[1, 1, 107, 84, 9], [1, 1, 1, 1, 1]]])
    if idx < binary_op_data_shape.shape[0]:
        l_shape = binary_op_data_shape[idx][0]
        r_shape = binary_op_data_shape[idx][1]
    else:
        # Generate random data that has ndim between 1-7 and all the shape dims between 1-5
        ndim = np.random.randint(1, 6)
        shape = np.random.randint(1, 6, size=(ndim,))
        l_same_dim = np.random.randint(0, 5)
        r_same_dim = np.random.randint(0, 5)
        l_axis_flags = np.random.randint(0, 2, size=ndim)
        r_axis_flags = np.random.randint(0, 2, size=ndim)
        if l_same_dim == 4:
            l_axis_flags = np.ones(ndim)
        if r_same_dim == 4:
            r_axis_flags = np.ones(ndim)
        l_shape = shape.copy()
        r_shape = shape.copy()
        l_shape[np.where(l_axis_flags == 0)] = 1
        r_shape[np.where(r_axis_flags == 0)] = 1
    return [np.random.random(l_shape), np.random.random(r_shape)]


def gen_broadcast_data_int(idx):
    d = gen_broadcast_data(idx);
    return [np.round(d[0]*100).astype(int), np.round(d[1]*100).astype(int)]


def gen_binary_data(dummy):
    ndim = np.random.randint(1, 6)
    shape = np.random.randint(1, 6, size=(ndim,))
    #print("gen shape {}".format(shape))
    return [np.random.random(shape), np.random.random(shape)]


def gen_binary_data_int(dummy):
    d = gen_binary_data(dummy);
    return [np.round(d[0]*100).astype(int), np.round(d[1]*100).astype(int)]


def check_binary_op_forward(symbol, baseline, gen_data, rtol=1e-3, atol=1e-5, mx_nd_func=None):
    sample_num = 200
    for i in range(sample_num):
        d = gen_data(i)
        y = symbol.bind(default_context(), args={'a': mx.nd.array(d[0]), 'b': mx.nd.array(d[1])})
        y.forward(is_train=True)
        y = y.outputs[0].asnumpy()
        x = baseline(d[0], d[1]).astype(y.dtype)

        #np.set_printoptions(precision=20)

        a = d[0]
        b = d[1]
        #print("a: {} {}".format(a.dtype, a))
        #print("a: {} {}".format(b.dtype, b))

        #print("x: {} {}".format(x.dtype, x))
        #print("y: {} {}".format(y.dtype, y))
        if mx_nd_func is not None:
            d0 = mx.nd.array(d[0], dtype=d[0].dtype)
            d1 = mx.nd.array(d[1], dtype=d[1].dtype)
            assert_almost_equal(y, mx_nd_func(d0, d1).asnumpy(), rtol=rtol, atol=atol)
        idx = np.abs(x-y) > atol+rtol*np.abs(x)
        if idx.any():
            import binascii
            np.set_printoptions(precision=20)
            logging.error('found precision problem:')
            d[0] = np.broadcast_to(d[0], x.shape)
            d[1] = np.broadcast_to(d[1], x.shape)
            logging.error('input a: {}'.format(d[0][idx]))
            logging.error('input b: {}'.format(d[1][idx]))
            logging.error("output x: {} {}".format(x.dtype, x))
            logging.error("output y: {} {}".format(y.dtype, y))
            def ftohex(xs):
                import struct
                return list(map(lambda x: binascii.hexlify(struct.pack('d', x)), xs.flatten()))
            logging.error('output x in baseline(a, b): {}'.format(x[idx]))
            logging.error('output y in symbol(a, b): {}'.format(y[idx]))
            logging.error('output x in baseline(a,b) hex: {}'.format(ftohex(x[idx])))
            logging.error('output y in symbol(a,b) hex: {}'.format(ftohex(y[idx])))
            logging.error('input a hex: {}'.format(ftohex(d[0][idx])))
            logging.error('input a hex: {}'.format(ftohex(d[1][idx])))

            logging.error('diff: {}'.format(np.abs(x-y)[idx] - atol-rtol*np.abs(x)[idx]))
        assert_allclose(y, x, rtol=rtol, atol=atol)


def check_binary_op_backward(symbol, baseline, gen_data, rtol=1e-3, atol=1e-5):
    sample_num = 200
    for i in range(sample_num):
        d = gen_data(i)
        out = np.random.random((d[0] + d[1]).shape)

        def reduce_op(shape, x):
            if shape == x.shape:
                return x
            keepdims_shape = list(x.shape)
            for i in range(len(shape)):
                if x.shape[i] != shape[i]:
                    keepdims_shape[i] = 1
                    x = np.sum(x, axis=i).reshape(keepdims_shape)
            return x

        baseline_grad1, baseline_grad2 = baseline(out, d[0], d[1])
        x_1 = reduce_op(d[0].shape, baseline_grad1)
        x_2 = reduce_op(d[1].shape, baseline_grad2)
        y_1 = mx.nd.empty(d[0].shape)
        y_2 = mx.nd.empty(d[1].shape)
        y = symbol.bind(default_context(), args={'a': mx.nd.array(d[0]), 'b': mx.nd.array(d[1])},
                        args_grad=[y_1, y_2])
        y.forward(is_train=True)
        y.backward([mx.nd.array(out)])
        assert_allclose(y_1.asnumpy(), x_1, rtol=rtol, atol=atol)
        assert_allclose(y_2.asnumpy(), x_2, rtol=rtol, atol=atol)


@with_seed()
def test_binary_op():
    a = mx.sym.Variable('a')
    b = mx.sym.Variable('b')

    def test_bplus(a, b):
        c = a + b
        check_binary_op_forward(c, lambda a, b: a + b, gen_binary_data)
        check_binary_op_backward(c, lambda g_out, a, b: (g_out, g_out), gen_binary_data)

    def test_bminus(a, b):
        c = a - b
        check_binary_op_forward(c, lambda a, b: a - b, gen_binary_data)
        check_binary_op_backward(c, lambda g_out, a, b: (g_out, - g_out), gen_binary_data)

    def test_bmul(a, b):
        c = a * b
        check_binary_op_forward(c, lambda a, b: a * b, gen_binary_data)
        check_binary_op_backward(c, lambda g_out, a, b: (g_out * b, g_out * a), gen_binary_data)

    def test_bdiv(a, b):
        c = a / b
        check_binary_op_forward(c, lambda a, b: a / b, gen_binary_data)
        check_binary_op_backward(c, lambda g_out, a, b: (g_out / b, - g_out * a / (b * b)), gen_binary_data)

    def test_bmod(a, b):
        # Python and numpy operate only in double so to avoid numerical errors we have to use
        # doubles as well. This was a flaky test before when using float32. seed 1688524483, 1768433044
        #c = a % b
        c = mx.sym.cast(a, dtype='float64') % mx.sym.cast(b, dtype='float64')
        # '%' is sensitive to the precision of the calculation.  Force numpy to match mxnet's float32.
        check_binary_op_forward(c, lambda a, b: np.float32(a) % np.float32(b), gen_binary_data, rtol=0, atol=0)
        check_binary_op_backward(c,
            lambda g_out, a, b: (g_out, - g_out * (np.float32(a) // np.float32(b))), gen_binary_data)

    def test_bmod_int(a, b):
        c = mx.sym.cast(a, dtype='int32') % mx.sym.cast(b, dtype='int32')
        check_binary_op_forward(c, lambda a, b: a % b, gen_binary_data_int)
        check_binary_op_backward(c, lambda g_out, a, b: (np.zeros_like(a), np.zeros_like(b)), gen_binary_data_int)

    def test_bpow(a, b):
        c = a ** b
        check_binary_op_forward(c, lambda a, b: a ** b, gen_binary_data)
        check_binary_op_backward(c, lambda g_out, a, b: (g_out * a **(b - 1) * b,
                                        g_out * a ** b * np.log(a)), gen_binary_data)

    def test_bneq(a, b):
        c = a != b
        # '!=' is sensitive to the precision of the comparison.  Force numpy to match mxnet's float32.
        # Issue exposed with seed 1644387363
        check_binary_op_forward(c, lambda a, b: (np.float32(a) != np.float32(b)).astype(a.dtype), gen_binary_data)
        check_binary_op_backward(c, lambda g_out, a, b: (np.zeros_like(a), np.zeros_like(b)), gen_binary_data)

    test_bplus(a, b)
    test_bminus(a, b)
    test_bmul(a, b)
    test_bdiv(a, b)
    test_bmod(a, b)
    test_bmod_int(a, b)
    test_bpow(a, b)
    test_bneq(a, b)

@with_seed()
def test_broadcast_binary_op():
    def check_bmaxmin_gradient(test_sym, x, y, delta, rtol, atol):
        """This function ensures that checking the numerical gradient of
        broadcast_max/min is not crossing the boundary y=x where there
        is no gradient definition at those sigularities."""
        x_max = np.max(x)
        y = x_max + 2 * delta + np.random.random(y.shape)
        check_numeric_gradient(test_sym, [x, y], numeric_eps=delta, rtol=rtol, atol=atol)

        x_min = np.min(x)
        y = x_min - 2 * delta - np.random.random(y.shape)
        check_numeric_gradient(test_sym, [x, y], numeric_eps=delta, rtol=rtol, atol=atol)

    a = mx.sym.Variable('a')
    b = mx.sym.Variable('b')

    def test_bplus(a, b):
        c = mx.sym.broadcast_plus(a, b)
        check_binary_op_forward(c, lambda a, b: a + b, gen_broadcast_data, mx_nd_func=mx.nd.add)
        check_binary_op_backward(c, lambda g_out, a, b: (g_out, g_out), gen_broadcast_data)

    def test_bminus(a, b):
        c = mx.sym.broadcast_minus(a, b)
        check_binary_op_forward(c, lambda a, b: a - b, gen_broadcast_data, mx_nd_func=mx.nd.subtract)
        check_binary_op_backward(c, lambda g_out, a, b: (g_out, - g_out), gen_broadcast_data)

    def test_bmul(a, b):
        c = mx.sym.broadcast_mul(a, b)
        check_binary_op_forward(c, lambda a, b: a * b, gen_broadcast_data, mx_nd_func=mx.nd.multiply)
        check_binary_op_backward(c, lambda g_out, a, b: (g_out * b, g_out * a), gen_broadcast_data)

    def test_bdiv(a, b):
        c = mx.sym.broadcast_div(a, b)
        check_binary_op_forward(c, lambda a, b: a / b, gen_broadcast_data, mx_nd_func=mx.nd.divide)
        check_binary_op_backward(c, lambda g_out, a, b: (g_out / b, - g_out * a / (b * b)), gen_broadcast_data)

    def test_bmod(a_, b_):
        # Python and numpy operate only in double so to avoid numerical errors we have to use
        # doubles as well. This was a flaky test before when using float32. seed 1688524483, 1768433044
        a = mx.sym.cast(a_, dtype='float64')
        b = mx.sym.cast(b_, dtype='float64')
        # '%' is sensitive to the precision of the calculation.  Force numpy to match mxnet's float32.
        c = mx.sym.broadcast_mod(a, b)
        check_binary_op_forward(c, lambda a, b: a % b, gen_broadcast_data, atol=1, mx_nd_func=mx.nd.modulo)
        check_binary_op_backward(c,
                                 lambda g_out, a, b: (g_out, - g_out * (np.float32(a) // np.float32(b))), gen_binary_data)

    def test_bmod_int(a, b):
        c = mx.sym.broadcast_mod(mx.sym.cast(a, dtype='int32'), mx.sym.cast(b, dtype='int32'))
        check_binary_op_forward(c, lambda a, b: a % b, gen_broadcast_data_int, mx_nd_func=mx.nd.modulo)
        check_binary_op_backward(c, lambda g_out, a, b: (np.zeros_like(a), np.zeros_like(b)), gen_broadcast_data_int)

    def test_bpow(a, b):
        c = mx.sym.broadcast_power(a, b)
        check_binary_op_forward(c, lambda a, b: a ** b, gen_broadcast_data, mx_nd_func=mx.nd.power)
        check_binary_op_backward(c, lambda g_out, a, b: (g_out * a **(b - 1) * b,
                                                         g_out * a ** b * np.log(a)), gen_broadcast_data)

    def test_bequal(a, b):
        c = mx.sym.broadcast_equal(a, b)
        check_binary_op_forward(c, lambda a, b: (a == b).astype(a.dtype), gen_broadcast_data_int,
                                mx_nd_func=mx.nd.equal)
        check_binary_op_backward(c, lambda g_out, a, b: (np.zeros_like(a), np.zeros_like(b)), gen_broadcast_data_int)

    def test_bmax(a, b):
        c = mx.sym.broadcast_maximum(a, b)
        check_binary_op_forward(c, lambda x, y: np.maximum(x, y), gen_broadcast_data, mx_nd_func=mx.nd.maximum)
        # pass idx=200 to gen_broadcast_data so that generated ndarrays' sizes are not too big
        data = gen_broadcast_data(idx=200)
        check_bmaxmin_gradient(c, data[0], data[1], 0.001, 1e-2, 1e-3)

    def test_bmin(a, b):
        c = mx.sym.broadcast_minimum(a, b)
        check_binary_op_forward(c, lambda x, y: np.minimum(x, y), gen_broadcast_data, mx_nd_func=mx.nd.minimum)
        # pass idx=200 to gen_broadcast_data so that generated ndarrays' sizes are not too big
        data = gen_broadcast_data(idx=200)
        check_bmaxmin_gradient(c, data[0], data[1], 0.001, 1e-2, 1e-3)

    def test_band(a, b):
        c = mx.sym.broadcast_logical_and(a, b)
        check_binary_op_forward(c, lambda x, y: np.logical_and(x, y), gen_broadcast_data, mx_nd_func=mx.nd.logical_and)
        # pass idx=200 to gen_broadcast_data so that generated ndarrays' sizes are not too big
        data = gen_broadcast_data(idx=200)
        check_bmaxmin_gradient(c, data[0], data[1], 0.001, 1e-2, 1e-3)

    def test_bor(a, b):
        c = mx.sym.broadcast_logical_or(a, b)
        check_binary_op_forward(c, lambda x, y: np.logical_or(x, y), gen_broadcast_data, mx_nd_func=mx.nd.logical_or)
        # pass idx=200 to gen_broadcast_data so that generated ndarrays' sizes are not too big
        data = gen_broadcast_data(idx=200)
        check_bmaxmin_gradient(c, data[0], data[1], 0.001, 1e-2, 1e-3)

    def test_bxor(a, b):
        c = mx.sym.broadcast_logical_xor(a, b)
        check_binary_op_forward(c, lambda x, y: np.logical_xor(x, y), gen_broadcast_data, mx_nd_func=mx.nd.logical_xor)
        # pass idx=200 to gen_broadcast_data so that generated ndarrays' sizes are not too big
        data = gen_broadcast_data(idx=200)
        check_bmaxmin_gradient(c, data[0], data[1], 0.001, 1e-2, 1e-3)

    test_bplus(a, b)
    test_bminus(a, b)
    test_bmul(a, b)
    test_bdiv(a, b)
    test_bmod(a, b)
    test_bmod_int(a, b)
    test_bpow(a, b)
    test_bequal(a, b)
    test_bmax(a, b)
    test_bmin(a, b)
    test_band(a, b)
    test_bor(a, b)
    test_bxor(a, b)

@with_seed()
def test_run_convolution_dilated_impulse_response(dil=(1,1), kernel_shape=(3,3), verbose=False):
    dim = len(dil)
    assert(len(kernel_shape) == dim)
    # Input for spike response
    data_size = 33
    data_shape = (1, 1) + (data_size,) * dim
    center = (0,0) + (data_size // 2,) * dim
    spike_imgs = np.zeros(shape=data_shape, dtype=np.float32)
    spike_imgs[center] = 1.0
    spike_img = mx.nd.array(spike_imgs)
    spike_img2 = mx.nd.array(spike_imgs)

    kernel_weights = mx.nd.ones(shape=tuple([1,1]+list(kernel_shape)), dtype=np.float32)
    kernel_weights2 = mx.nd.ones(shape=tuple([1,1]+list(kernel_shape)), dtype=np.float32)

    kernel = mx.symbol.Variable('kernel')
    in_img = mx.symbol.Variable('input')
    net = mx.symbol.Convolution(in_img, num_filter=1,kernel=kernel_shape, dilate=dil, no_bias="true", name='test_convolution')
    net.list_arguments()
    be = net.bind(default_context(), args={ 'input' : spike_img, 'test_convolution_weight' : kernel_weights},
                args_grad={'input' : spike_img2, 'test_convolution_weight' : kernel_weights2 } )
    be.forward(True)
    out_o = be.outputs[0].asnumpy()
    ndo = be.outputs[0]

    out_grads = np.zeros(shape=be.outputs[0].shape, dtype=np.float32)
    out_grads[center] = 1.0
    out_grad = mx.nd.array(out_grads)
    be.backward([out_grad])
    vgrad = be.grad_arrays[0].asnumpy()
    out = out_o.reshape(out_o.shape[2:])
    nz_loc = np.nonzero(out)
    assert_allclose(np.sum(out),np.prod(kernel_shape),atol=1e-5)
    assert_allclose(np.sum(vgrad),np.prod(kernel_shape),atol=1e-5)

    # Now check whether the input gradient was computed correctly
    input_grad = mx.nd.array(vgrad)

    be = net.bind(default_context(), args={ 'input' : input_grad, 'test_convolution_weight' : kernel_weights})
    be.forward(True)
    out_o = be.outputs[0].asnumpy()
    assert_allclose(out_o[center],np.prod(kernel_shape),atol=1e-5)

    rnd_kernel_s = np.random.uniform(low=0.0, high=1.0, size=tuple([1,1]+list(kernel_shape))).astype(np.float32)
    impulse_error = mx.nd.array(out_o/np.sum(out_o)) # This should be 1.0 at [0,0,16,16]
    rnd_kernel = mx.nd.array(rnd_kernel_s)

    rnd_kernel2 = mx.nd.array(rnd_kernel_s)
    white_in = mx.nd.ones(shape=data_shape)
    white_in2 = mx.nd.ones(shape=data_shape)

    be = net.bind(default_context(), args={ 'input' : white_in, 'test_convolution_weight' : rnd_kernel},
                args_grad={'input' : white_in2, 'test_convolution_weight' : rnd_kernel2 } )

    be.forward(True)
    be.backward([impulse_error])
    out_orig = be.outputs[0].asnumpy()
    kernel_gradient = be.grad_arrays[1].asnumpy()

    dkernel = mx.nd.array(rnd_kernel_s + kernel_gradient)

    be = net.bind(default_context(), args={ 'input' : white_in, 'test_convolution_weight' : dkernel})

    be.forward(True)
    out = be.outputs[0].asnumpy()
    # Now do a simple check of the kernel gradient
    assert(out[center] - np.sum(kernel_gradient) - out_orig[center] < 0.001)


@with_seed()
def test_convolution_dilated_impulse_response():
    # 1D
    for dil in [ (1,), (2,), (3,) ]:
        for ks in [ (1,), (2,), (3,), (4,)]:
            test_run_convolution_dilated_impulse_response(dil=dil, kernel_shape=ks)
    # 2D
    for dil in [ (1,1), (2,2), (3,3) ]:
        for ks in [ (3,3), (4,4), (2,3), (3,2), (1,1) ]:
            test_run_convolution_dilated_impulse_response(dil=dil, kernel_shape=ks)


@with_seed()
def test_reshape():

    def test_reshape_new(src_shape, shape_args, reverse, dst_shape):
        net = mx.sym.Variable("data")
        net = mx.sym.Reshape(net, shape=shape_args, reverse=reverse)
        js = net.tojson()
        net = mx.sym.load_json(js)
        _, output_shape, __ = net.infer_shape(data=src_shape)
        assert output_shape[0] == dst_shape, \
            'Src Shape = %s, Shape Arguments = %s, Reverse = %s, Dst Shape = %s, ' \
            'Output Shape = %s' %(str(src_shape), str(shape_args), str(reverse),
                                  str(dst_shape), str(output_shape[0]))
        dat_npy = np.random.rand(*src_shape)
        grad_npy = np.random.rand(*dst_shape)
        exe = net.simple_bind(default_context(), data=src_shape)
        exe.arg_dict['data'][:] = dat_npy
        exe.forward(is_train=True)
        assert np.square(exe.outputs[0].asnumpy() - dat_npy.reshape(dst_shape)).mean() < 1E-7, \
            'Src Shape = %s, Shape Arguments = %s, Reverse = %s, Dst Shape = %s'\
            %(str(src_shape), str(shape_args), str(reverse), str(dst_shape))
        exe.backward(out_grads=mx.nd.array(grad_npy))
        assert np.square(exe.grad_dict['data'].asnumpy() - grad_npy.reshape(src_shape)).mean() < 1E-7, \
            'Src Shape = %s, Shape Arguments = %s, Reverse = %s, Dst Shape = %s'\
            %(str(src_shape), str(shape_args), str(reverse), str(dst_shape))

        for i in range(len(src_shape)):
            holdout_src_shape = list(src_shape)
            holdout_src_shape[i] = 0
            holdout_src_shape = tuple(holdout_src_shape)
            net = mx.sym.Variable('data')
            net = mx.sym.elemwise_add(net.reshape(shape_args, reverse=reverse), mx.sym.ones(shape=dst_shape))
            input_shape, output_shape, __ = net.infer_shape(data=holdout_src_shape)
            assert output_shape[0] == dst_shape, \
                'Holdout Src Shape = %s, Shape Arguments = %s, Reverse = %s, Dst Shape = %s, ' \
                'Output Shape = %s' %(str(holdout_src_shape), str(shape_args), str(reverse),
                                      str(dst_shape), str(output_shape[0]))
            assert input_shape[0] == src_shape, \
                'Holdout Src Shape = %s, Shape Arguments = %s, Reverse = %s, Dst Shape = %s, ' \
                'Output Shape = %s' %(str(holdout_src_shape), str(shape_args), str(reverse),
                                      str(dst_shape), str(output_shape[0]))

    # Test new api (Using shape)
    test_cases = [
        [(2, 3, 5, 5),  (0, -1),          False, (2, 75)],
        [(2, 3, 5, 5),  (0, 0, -1),       False, (2, 3, 25)],
        [(5, 3, 4, 5),  (0, -1, 0),       False, (5, 15, 4)],
        [(2, 3, 5, 4),  (-1, 0, 0),       False, (8, 3, 5)],
        [(2, 3, 5, 5),  (0, 0, 0, 0),     False, (2, 3, 5, 5)],
        [(2, 4, 5, 3),  (-1, 2, 2, 1),    False, (30, 2, 2, 1)],
        [(2, 3, 5, 6),  (-2,),            False, (2, 3, 5, 6)],
        [(2, 3, 5, 6),  (6, 1, -2),       False, (6, 1, 5, 6)],
        [(2, 3, 5, 6),  (-3, -3),         False, (6, 30)],
        [(2, 3, 5, 6),  (-3, -1),         False, (6, 30)],
        [(64,),         (-4, 16, 4),      False, (16, 4)],
        [(64,),         (-4, 16, -1),     False, (16, 4)],
        [(64, 1, 2, 3), (-4, 16, -1, -2), False, (16, 4, 1, 2, 3)],
        [(2, 3, 5, 5),  (0, -1),          True,  (5, 30)],
        [(2, 3, 5, 5),  (0, 0, -1),       True,  (3, 5, 10)],
        [(5, 3, 4, 5),  (0, -1, 0),       True,  (3, 20, 5)],
        [(2, 3, 5, 4),  (-1, 0, 0),       True,  (6, 5, 4)],
        [(2, 3, 4, 5),  (3, -1, 0),       True,  (3, 8, 5)],
        [(2, 3, 5, 5),  (5, 3, 0, -1),    True,  (5, 3, 5, 2)],
        [(2, 3, 5, 5),  (0, 0, 0, 0),     True,  (2, 3, 5, 5)],
        [(2, 3, 5, 6),  (-2,),            True,  (2, 3, 5, 6)],
        [(2, 3, 5, 6),  (-2, 1, 30),      True,  (2, 3, 1, 30)],
        [(2, 3, 5, 6),  (-3, -3),         True,  (6, 30)],
        [(64,),         (16, 4, -4),      True,  (16, 4)],
        [(64,),         (16, -1, -4),     True,  (16, 4)],
        [(1, 2, 3, 64), (-2, -1, 16, -4), True,  (1, 2, 3, 4, 16)]]
    for test_case in test_cases:
        test_reshape_new(*test_case)
    # Test old api
    net = mx.sym.Variable("data")
    net = mx.sym.Reshape(net, target_shape=(2, 0))
    js = net.tojson()
    net = mx.sym.load_json(js)
    _, output_shape, __ = net.infer_shape(data=(2, 3, 5, 5))
    assert(output_shape[0] == (2, 75))
    # Test for Flatten
    data = mx.sym.Variable("data")
    net = mx.sym.Flatten(data)
    exe = net.simple_bind(ctx=default_context(), data=(5, 4, 3, 7))
    data_npy = np.random.normal(size=(5, 4, 3, 7))
    out_grad_npy = np.random.normal(size=(5, 4 * 3 * 7))
    outputs = exe.forward(is_train=True, data=data_npy)[0].asnumpy()
    assert_allclose(outputs, data_npy.reshape((5, 4 * 3 * 7)))
    exe.backward(out_grads=[mx.nd.array(out_grad_npy, ctx=default_context())])
    assert_allclose(exe.grad_arrays[0].asnumpy(), out_grad_npy.reshape((5, 4, 3, 7)))


@with_seed()
def test_reshape_like():
    def test_reshape_like_new(lhs_shape, rhs_shape, lbeg, lend, rbeg, rend, dst_shape):
        lhs = mx.sym.Variable("lhs")
        rhs = mx.sym.Variable("rhs")
        net = mx.sym.reshape_like(lhs, rhs, lhs_begin=lbeg, lhs_end=lend, rhs_begin=rbeg, rhs_end=rend)
        js = net.tojson()
        net = mx.sym.load_json(js)
        _, output_shape, __ = net.infer_shape(lhs=lhs_shape, rhs=rhs_shape)

        assert output_shape[0] == dst_shape, \
            'LHS Shape = %s, RHS Shape = %s, lhs_begin = %s, lhs_end = %s, rhs_begin= %s, rhs_end= %s'\
            %(str(lhs_shape), str(rhs_shape), str(lbeg), str(lend), str(rbeg), str(rend))

        lhs_npy = np.random.rand(*lhs_shape)
        rhs_npy = np.random.rand(*rhs_shape)
        grad_npy = np.random.rand(*dst_shape)

        exe = net.simple_bind(default_context(), lhs=lhs_shape, rhs=rhs_shape)
        exe.arg_dict['lhs'][:] = lhs_npy
        exe.arg_dict['rhs'][:] = rhs_npy
        exe.forward(is_train=True)
        assert np.square(exe.outputs[0].asnumpy() - lhs_npy.reshape(dst_shape)).mean() < 1E-7, \
            'LHS Shape = %s, RHS Shape = %s, lhs_begin = %s, lhs_end = %s, rhs_begin= %s, rhs_end= %s'\
            %(str(lhs_shape), str(rhs_shape), str(lbeg), str(lend), str(rbeg), str(rend))
        exe.backward(out_grads=mx.nd.array(grad_npy))
        assert np.square(exe.grad_dict['lhs'].asnumpy() - grad_npy.reshape(lhs_shape)).mean() < 1E-7, \
            'LHS Shape = %s, RHS Shape = %s, lhs_begin = %s, lhs_end = %s, rhs_begin= %s, rhs_end= %s'\
            %(str(lhs_shape), str(rhs_shape), str(lbeg), str(lend), str(rbeg), str(rend))
    # Test new api (Using shape)
    test_cases = [
        [(30,), (15,2,4), 0, None, 0, 2, (15,2)],
        [(30,), (15,2,4), None, 1, None, 2, (15,2)],
        [(30,7), (15,2,4), 0, 1, 0, 2, (15,2,7)],
        [(3,5), (1,15,4), 0, 2, 1, 2, (15,)],
        [(3,5), (1,15,4), 0, None, 1, -1, (15,)],
        [(30,12), (4,2,2,3), -1, None, 1, None, (30,2,2,3)],
        [(1,1,7,3,1,1), (81,1,1,21), 1, -1, 1, None, (1,1,1,21,1)]
    ]
    # for test_case in test_cases:
    for test_case in test_cases:
        test_reshape_like_new(*test_case)

    # Test old api
    lhs = mx.sym.Variable("lhs")
    rhs = mx.sym.Variable("rhs")
    net = mx.sym.reshape_like(lhs, rhs)
    js = net.tojson()
    net = mx.sym.load_json(js)
    _, output_shape, __ = net.infer_shape(lhs=(40, 30), rhs=(30,20,2))
    assert(output_shape[0] == (30,20,2))


@with_seed()
def test_reduce():
    sample_num = 500
    def test_reduce_inner(numpy_reduce_func, numpy_reduce_grad_func, mx_reduce_sym, nan_prob=0,
                          test_exclude=True, test_none_axis=False):
        for i in range(sample_num):
            # Generate random data that has ndim between 1-7 and all the shape dims between 1-5
            # Insert a NaN with probability equal to nan_prob
            ndim = np.random.randint(1, 6)
            shape = np.random.randint(1, 6, size=(ndim,))
            axis_num = np.random.randint(0, ndim, size=1)
            axis_flags = np.random.randint(0, 2, size=ndim)
            if test_exclude:
                exclude = np.random.randint(0, 2)
            else:
                exclude = False
            axes = []
            for (axis, flag) in enumerate(axis_flags):
                if flag:
                    axes.append(axis)
            if 0 == len(axes):
                axes = None
            elif 1 == len(axes):
                axes = axes[0]
            else:
                axes = tuple(axes)
            keepdims = np.random.randint(0, 2)
            a = mx.symbol.Variable('a')
            if axes is None:
                if test_none_axis:
                    b = mx_reduce_sym(a, keepdims=keepdims, axis=axes)
                else:
                    b = mx_reduce_sym(a, keepdims=keepdims)
            elif exclude and isinstance(axes, tuple) and len(axes) < ndim:
                naxes = [i for i in range(ndim) if i not in axes]
                b = mx_reduce_sym(a, axis=naxes, keepdims=keepdims, exclude=True)
            else:
                b = mx_reduce_sym(a, axis=axes, keepdims=keepdims)
            dat_npy = np.random.rand(*shape)
            # Test with both negative and positive values (randomly).  Avoid having both in the same
            # test, which can be problematic for error checking due to near-zero values.
            if np.random.rand() > 0.5:
                dat_npy = -dat_npy
            if nan_prob > 0:
                dat_npy[np.random.rand(*shape) < nan_prob] = np.nan
            sum_groundtruth = np.array(numpy_reduce_func(dat_npy, axis=axes, keepdims=keepdims))
            if sum_groundtruth.shape == ():
                sum_groundtruth = np.array([sum_groundtruth])
            grad_nd = mx.nd.empty(shape)
            outgrad_npy = np.array(np.random.rand(*sum_groundtruth.shape))

            keepdim_shape = np_reduce(dat_npy, axes, 1, np.sum).shape
            grad_groundtruth = numpy_reduce_grad_func(outgrad=outgrad_npy, data=dat_npy,
                                                      outdata=sum_groundtruth,
                                                      axis=axes, keepdims=keepdims,
                                                      keepdim_shape=keepdim_shape)
            net = b.bind(default_context(), args={'a': mx.nd.array(dat_npy)},
                         args_grad={'a': grad_nd})
            net.forward(is_train=True)

            equal_forward = almost_equal_ignore_nan(net.outputs[0].asnumpy(), sum_groundtruth, 1E-4, 1E-4)
            assert equal_forward

            net.backward(out_grads=mx.nd.array(outgrad_npy))
            bc_grad_groundtruth = np.broadcast_to(grad_groundtruth, grad_nd.shape)
            equal_backward = almost_equal_ignore_nan(grad_nd.asnumpy(), bc_grad_groundtruth, 1E-4, 1E-4)
            assert equal_backward

    test_none_axis = [True, False]
    for test_none in test_none_axis:
        test_reduce_inner(lambda data, axis, keepdims:np_reduce(data, axis, keepdims, np.sum),
                          lambda outgrad, data, outdata, axis, keepdims, keepdim_shape:
                            outgrad.reshape(keepdim_shape),
                          mx.symbol.sum, test_none_axis=test_none)
        test_reduce_inner(lambda data, axis, keepdims:np_reduce(data, axis, keepdims, np.mean),
                          lambda outgrad, data, outdata, axis, keepdims, keepdim_shape:
                            outgrad.reshape(keepdim_shape)/(data.size/outdata.size),
                          mx.symbol.mean, test_none_axis=test_none)
        test_reduce_inner(lambda data, axis, keepdims:np_reduce(data, axis, keepdims, np.prod),
                          lambda outgrad, data, outdata, axis, keepdims, keepdim_shape:
                            outgrad.reshape(keepdim_shape) * (outdata.reshape(keepdim_shape) / data),
                          mx.symbol.prod, test_none_axis=test_none)
        test_reduce_inner(lambda data, axis, keepdims:np_reduce(data, axis, keepdims, np.nansum),
                          lambda outgrad, data, outdata, axis, keepdims, keepdim_shape:
                            np.where(np.isnan(data), 0, outgrad.reshape(keepdim_shape)),
                          mx.symbol.nansum, 0.3, test_none_axis=test_none)
        test_reduce_inner(lambda data, axis, keepdims:np_reduce(data, axis, keepdims, np.nanprod),
                          lambda outgrad, data, outdata, axis, keepdims, keepdim_shape:
                            np.where(np.isnan(data), 0, outgrad.reshape(keepdim_shape) *
                                   (outdata.reshape(keepdim_shape) / data)),
                          mx.symbol.nanprod, 0.3, test_none_axis=test_none)
        # grad of max and min are sensitive to the precision of the calculation.
        # Force numpy to match mxnet's float32.
        test_reduce_inner(lambda data, axis, keepdims:np_reduce(np.float32(data), axis, keepdims, np.max),
                          lambda outgrad, data, outdata, axis, keepdims, keepdim_shape:
                            outgrad.reshape(keepdim_shape) *
                            (np.equal(np.float32(data), outdata.reshape(keepdim_shape))),
                          mx.symbol.max)
        test_reduce_inner(lambda data, axis, keepdims:np_reduce(np.float32(data), axis, keepdims, np.min),
                          lambda outgrad, data, outdata, axis, keepdims, keepdim_shape:
                            outgrad.reshape(keepdim_shape) *
                            (np.equal(np.float32(data), outdata.reshape(keepdim_shape))),
                          mx.symbol.min)
        test_reduce_inner(lambda data, axis, keepdims:np_reduce(data, axis, keepdims, np.linalg.norm),
                          lambda outgrad, data, outdata, axis, keepdims, keepdim_shape:
                            outgrad.reshape(keepdim_shape) * (data / outdata.reshape(keepdim_shape)),
                          mx.symbol.norm, test_exclude=False, test_none_axis=test_none)


@with_seed()
def test_broadcast():
    sample_num = 200
    for i in range(sample_num):
        # Generate random data that has ndim between 1-7 and all the shape dims between 1-5
        ndim = np.random.randint(1, 6)
        target_shape = np.random.randint(1, 6, size=(ndim,))
        axis = tuple(set(np.random.randint(0, ndim, np.random.randint(1, ndim + 1))))
        shape = target_shape.copy()
        size = tuple([shape[ele] for ele in axis])
        for ele in axis:
            shape[ele] = 1
        target_shape_with_zero = list(target_shape)
        for idx in range(len(target_shape_with_zero)):
            if idx not in axis:
                target_shape_with_zero[idx] = 0
                break

        a = mx.symbol.Variable('a')
        sym_bcast_axis = mx.symbol.broadcast_axis(a, axis=axis, size=size)
        sym_bcast_to = mx.symbol.broadcast_to(a, shape=tuple(target_shape))
        sym_bcast_to_with_zero = mx.symbol.broadcast_to(a, shape=tuple(target_shape_with_zero))
        sym_bcast_like = mx.symbol.broadcast_like(a, sym_bcast_to)

        def test_broadcasting_ele(sym_bcast):
            dat_npy = np.random.rand(*shape)
            groundtruth = dat_npy
            grad_nd = mx.nd.empty(shape)
            outgrad_npy = np.random.rand(*target_shape)
            grad_groundtruth = np_reduce(outgrad_npy, axis=axis, keepdims=True,
                                         numpy_reduce_func=np.sum)
            net = sym_bcast.bind(default_context(), args={'a': mx.nd.array(dat_npy)},
                                 args_grad={'a': grad_nd})
            net.forward(is_train=True)
            assert (net.outputs[0].shape == target_shape).all()
            assert_almost_equal(net.outputs[0], groundtruth, rtol=1e-4)
            net.backward(out_grads=mx.nd.array(outgrad_npy))
            assert_almost_equal(grad_nd, grad_groundtruth, rtol=1e-4)
        test_broadcasting_ele(sym_bcast_axis)
        test_broadcasting_ele(sym_bcast_to)
        test_broadcasting_ele(sym_bcast_to_with_zero)
        test_broadcasting_ele(sym_bcast_like)


@with_seed()
def test_transpose():
    for ndim in range(1, 7):
        for t in range(5):
            dims = list(np.random.randint(1, 10, size=ndim))
            axes = list(range(ndim))
            random.shuffle(axes)
            axes = tuple(axes)
            x = mx.nd.array(np.random.normal(size=dims))
            y = mx.nd.transpose(x, axes=axes)
            assert_allclose(np.transpose(x.asnumpy(), axes=axes), y.asnumpy())

            y = mx.nd.transpose(x)
            assert_allclose(np.transpose(x.asnumpy()), y.asnumpy())


@with_seed()
def test_expand_dims():
    for ndim in range(1, 6):
        for axis in range(-ndim + 1, ndim):
            x = np.random.normal(size=list(np.random.randint(1, 10, size=ndim)))
            y = mx.nd.array(x)
            x1 = np.expand_dims(x, axis=axis)
            y1 = mx.nd.expand_dims(y, axis=axis)
            assert_allclose(x1, y1.asnumpy())
            assert_allclose(x1.shape, y1.shape)


@with_seed()
def test_crop():
    for ndim in range(1, 6):
        for t in range(5):
            dims = []
            begin = []
            end = []
            idx = []
            for i in range(ndim):
                d = random.randint(1, 5)
                b = random.randint(0, d-1)
                e = random.randint(b+1, d)
                if b == 0 and random.randint(0, 1):
                    b = None
                elif b != 0 and random.randint(0, 1):
                    b -= d
                if e == d and random.randint(0, 1):
                    e = None
                elif e != d and random.randint(0, 1):
                    e -= d
                dims.append(d)
                begin.append(b)
                end.append(e)
                idx.append(slice(b, e))
            x = mx.nd.array(np.random.normal(size=dims))
            y = mx.nd.crop(x, begin=tuple(begin), end=tuple(end))
            assert_allclose(x.asnumpy()[idx], y.asnumpy())

            vx = mx.sym.Variable('x')
            vy = mx.sym.crop(vx, begin=tuple(begin), end=tuple(end))
            check_numeric_gradient(vy, [x.asnumpy()])


@with_seed()
def test_slice_axis():
    for ndim in range(1, 6):
        shape = np.random.randint(1, 11, size=(ndim,))
        for t in range(ndim):
            d = shape[t]
            b = random.randint(0, d-1)
            e = random.randint(b+1, d)
            if np.random.rand() > 0.6:
                e = None
            else:
                if e < d and np.random.rand() > 0.5:
                    e = e - d
            if np.random.rand() > 0.5:
                b = b - d
            idx = []
            for i in range(ndim):
                idx.append(slice(0, shape[i]))
            idx[t] = slice(b, e)

            X = mx.symbol.Variable('X')
            x = mx.nd.array(np.random.normal(size=shape))
            Y = mx.symbol.slice_axis(data=X, axis=t, begin=b, end=e)

            xgrad = mx.nd.empty(x.shape)
            exec1 = Y.bind(default_context(), args = [x], args_grad = {'X': xgrad})
            exec1.forward(is_train=True)
            y = exec1.outputs[0]
            assert_allclose(x.asnumpy()[idx], y.asnumpy())
            exec1.backward([y])
            xx = x.asnumpy()
            xx[:] = 0.0
            xx[idx] = x.asnumpy()[idx]
            assert_allclose(xx, xgrad.asnumpy())
            x_grad_npy = np.random.normal(size=x.shape)
            xgrad = mx.nd.array(x_grad_npy)
            exec2 = Y.bind(default_context(), args=[x], args_grad={'X': xgrad}, grad_req="add")
            exec2.forward(is_train=True)
            exec2.backward([exec2.outputs[0]])
            xx = np.zeros(shape=x.shape, dtype=np.float32)
            xx[idx] = x.asnumpy()[idx]
            assert_allclose(xx + x_grad_npy, xgrad.asnumpy(), atol=1E-5)

@with_seed()
def test_slice_like():
    for ndim in range(1, 6):
        from_shape = np.random.randint(1, 11, size=(ndim,))
        shape = [s + np.random.randint(0, 3) for s in from_shape]
        for t in range(ndim):
            if t > 0:
                axes = np.random.randint(0, ndim, size=t).tolist()
            else:
                axes = []
            idx = []
            for i in range(ndim):
                idx.append(slice(0, shape[i]))
                if i in axes or not axes:
                    idx[i] = slice(0, from_shape[i])

            if axes:
                pos = np.random.randint(0, t)
                if axes[pos] > 0:
                    axes[pos] -= ndim  # negative index

            X = mx.symbol.Variable('X')
            X_1 = mx.symbol.Variable('X1')
            x = mx.nd.array(np.random.normal(size=shape))
            x1 = mx.nd.array(np.random.normal(size=from_shape))
            Y = mx.symbol.slice_like(data=X, shape_like=X_1, axes=axes)

            xgrad = mx.nd.empty(x.shape)
            xgrad1 = mx.nd.empty(x1.shape)
            exec1 = Y.bind(default_context(), args = [x, x1],
                           args_grad = {'X': xgrad, 'X1': xgrad1})
            exec1.forward(is_train=True)
            y = exec1.outputs[0]
            assert_allclose(x.asnumpy()[idx], y.asnumpy())
            exec1.backward([y])
            xx = x.asnumpy()
            xx[:] = 0.0
            xx[idx] = x.asnumpy()[idx]
            assert_allclose(xx, xgrad.asnumpy())
            assert_allclose(xgrad1.asnumpy(), mx.nd.zeros_like(xgrad1).asnumpy())

@with_seed()
def test_slice_like_different_types():
    x = [[  1.,   2.,   3.,   4.],
         [  5.,   6.,   7.,   8.],
         [  9.,  10.,  11.,  12.]]

    y = [[  0.,   0.,   0.],
         [  0.,   0.,   0.]]

    x = mx.nd.array(x)
    y = mx.nd.array(y).astype('int32')
    z = mx.nd.slice_like(x, y)
    assert_allclose(z.asnumpy(), [[1,2,3],[5,6,7]])

@with_seed()
def test_reshape_like_different_types():
    x = mx.nd.zeros((2, 3))

    y = mx.nd.array([[1, 2], [3, 4], [5, 6]])

    y = mx.nd.array(y).astype('int32')
    z = mx.nd.reshape_like(x, y)
    assert_allclose(z.asnumpy(), [[0,0],[0,0],[0,0]])

@with_seed()
def test_flip():
    for ndim in range(1, 6):
        for t in range(5):
            dims = [random.randint(1,10) for i in range(ndim)]
            axis = random.randint(0, ndim-1)
            idx = [slice(None, None, -1) if i == axis else slice(None, None) for i in range(ndim)]
            x = mx.nd.array(np.random.normal(size=dims))
            y = mx.nd.flip(x, axis=axis)
            assert_allclose(x.asnumpy()[idx], y.asnumpy())


@with_seed()
def test_stn():
    import sys
    np.set_printoptions(threshold=sys.maxsize)
    num_filter = 2  # conv of loc net
    kernel = (3, 3)  # conv of loc net
    num_hidden = 6  # fc of loc net
    for n in [1, 2, 3, 4]:
        for c in [1, 2, 3, 4]:
            for h in [5, 9, 13, 17]:  # for convenience test, this third and forth input dim should be 4x + 1
                for w in [5, 9, 13, 17]:
                    data_shape = (n, c, h, w)
                    target_shape = (int((data_shape[2]+1)/2), int((data_shape[3]+1)/2))
                    data = mx.sym.Variable(name="data")
                    loc = mx.sym.Convolution(data=data, kernel=kernel, pad=(1, 1), num_filter=num_filter, name="loc_conv")
                    loc = mx.sym.Flatten(data=loc)
                    loc = mx.sym.FullyConnected(data=loc, num_hidden=num_hidden, name="loc_fc")
                    stn = mx.sym.SpatialTransformer(data=data, loc=loc, target_shape=target_shape,
                                                    transform_type="affine", sampler_type="bilinear")
                    arg_names = stn.list_arguments()
                    arg_shapes, out_shapes, _ = stn.infer_shape(data=data_shape)
                    # check shape
                    assert out_shapes[0] == (data_shape[0], data_shape[1], target_shape[0], target_shape[1])
                    dev = default_context()
                    #dev = mx.gpu(0)
                    args = {}
                    args['data'] = mx.random.normal(0, 1, data_shape, ctx=mx.cpu()).copyto(dev)
                    args['loc_conv_weight'] = mx.nd.zeros((num_filter, data_shape[1], kernel[0], kernel[1]), ctx=dev)
                    args['loc_conv_bias'] = mx.nd.zeros((num_filter,), ctx=dev)
                    args['loc_fc_weight'] = mx.nd.zeros((6, num_filter*data_shape[2]*data_shape[3]), ctx=dev)
                    args['loc_fc_bias'] = mx.nd.array([0.5, 0, 0, 0, 0.5, 0], ctx=dev)
                    grad_grad = [mx.nd.zeros(shape, ctx=dev) for shape in arg_shapes]
                    exe = stn.bind(dev, args=args, args_grad=grad_grad)
                    exe.forward(is_train=True)
                    out = exe.outputs[0]
                    # check forward
                    assert_almost_equal(out, args['data'].asnumpy()[:, :, h//4:h-h//4, w//4:w-w//4], rtol=1e-2, atol=1e-4)
                    out_grad = mx.nd.ones(out.shape, ctx=dev)
                    exe.backward([out_grad])
                    # check backward
                    assert_almost_equal(out_grad, grad_grad[0].asnumpy()[:, :, h//4:h-h//4, w//4:w-w//4], rtol=1e-2, atol=1e-4)


def test_stn_valid_sampling():
    target_shape = (
        28,
        28,
    )
    src_shape = (
        42,
        42,
    )

    data = mx.sym.Variable(name="data")
    loc = mx.sym.Variable(name="loc")

    data_array = np.zeros((
        1,
        1,
    ) + src_shape)
    # Have an ever so slight rotation.
    loc_array = np.array(
        [[9.03887e-05, 1.00015, 0.00174931, 1.0003, 0.000311901,
          -0.000919065]])

    stn = mx.sym.SpatialTransformer(
        data=data,
        loc=loc,
        target_shape=target_shape,
        transform_type="affine",
        sampler_type="bilinear")

    grad_req = {k: 'write' for k in stn.list_arguments()}
    grads = {
        'data': mx.nd.array(np.zeros_like(data_array)),
        'loc': mx.nd.array(np.zeros_like(loc_array))
    }
    executor = stn.bind(
        ctx=default_context(),
        args={'data': mx.nd.array(data_array),
              'loc': mx.nd.array(loc_array)},
        grad_req=grad_req,
        args_grad=grads)
    executor.forward(is_train=True)
    executor.backward(mx.nd.ones((
        1,
        1,
    ) + target_shape))


@with_seed()
def test_dot():
    ctx = default_context()
    dtypes = ['float32', 'float64']
    ndims = [2]
    if ctx.device_type == 'gpu':
        dtypes += ['float16']
        ndims += [1]

    # Test normal dot.
    for ndim in ndims:
        for data_type in dtypes:
            tol = 1e-2 if data_type == 'float16' else 1e-3
            for m in range(1, 5):
                for k in range(1, 5):
                    if ndim == 1 and k != 1:
                        pass
                    for n in range(1, 5):
                        a_shape = (m, k) if ndim == 2 else (m,)
                        b_shape = (k, n) if ndim == 2 else (n,)
                        a_npy = np.random.normal(0, 1, (m, k))
                        a_npy = a_npy.astype(data_type)
                        b_npy = np.random.normal(0, 1, (k, n))
                        b_npy = b_npy.astype(data_type)
                        c_npy = np.empty((m, n), dtype=data_type)
                        ograd_npy = np.random.normal(0, 1, (m, n))
                        ograd_npy = ograd_npy.astype(data_type)
                        agrad_npy = np.empty((m, k), dtype=data_type)
                        bgrad_npy = np.empty((k, n), dtype=data_type)
                        c_npy[:, :] = np.dot(a_npy[:, :], b_npy[:, :])
                        bgrad_npy[:, :] = np.dot(a_npy[:, :].T, ograd_npy[:, :])
                        agrad_npy[:, :] = np.dot(ograd_npy[:, :], b_npy[:, :].T)
                        a = mx.sym.Variable('a', dtype=data_type)
                        b = mx.sym.Variable('b', dtype=data_type)
                        c = mx.sym.dot(a, b)
                        exe = c.simple_bind(ctx=ctx, a=a_npy.shape, b=b_npy.shape)
                        outputs = exe.forward(is_train=True, a=a_npy, b=b_npy)
                        assert_almost_equal(outputs[0], c_npy, rtol=tol, atol=tol)
                        exe.backward(out_grads=[mx.nd.array(ograd_npy, mx.cpu()).astype(data_type)])
                        assert_almost_equal(exe.grad_dict['a'], agrad_npy, rtol=tol, atol=tol)
                        assert_almost_equal(exe.grad_dict['b'], bgrad_npy, rtol=tol, atol=tol)

    # Test dot with transpose flag using gradient checker.
    def dot_sym(data_type):
        x = mx.sym.Variable('x', dtype=data_type)
        y = mx.sym.Variable('y', dtype=data_type)
        return mx.sym.dot(x, y)

    def dot_sym_xT(data_type):
        x = mx.sym.Variable('x', dtype=data_type)
        y = mx.sym.Variable('y', dtype=data_type)
        return mx.sym.dot(x, y, transpose_a=True)

    def dot_sym_yT(data_type):
        x = mx.sym.Variable('x', dtype=data_type)
        y = mx.sym.Variable('y', dtype=data_type)
        return mx.sym.dot(x, y, transpose_b=True)

    def dot_sym_xT_yT(data_type):
        x = mx.sym.Variable('x', dtype=data_type)
        y = mx.sym.Variable('y', dtype=data_type)
        return mx.sym.dot(x, y, transpose_a=True, transpose_b=True)

    for data_type in dtypes:
        for ashape, bshape in [((3, 4), (4, 5)), ((2, 3, 4), (4, 5, 6))]:
            m1_npy = np.random.uniform(-1, 1, ashape)
            m1_npy = m1_npy.astype(data_type)
            m2_npy = np.random.uniform(-1, 1, bshape)
            m2_npy = m2_npy.astype(data_type)
            check_numeric_gradient(dot_sym(data_type), [m1_npy, m2_npy], numeric_eps=1e-1, rtol=2e-2, atol=1e-3)
            check_numeric_gradient(dot_sym_xT(data_type), [m1_npy.T, m2_npy], numeric_eps=1e-1, rtol=2e-2, atol=1e-3)
            check_numeric_gradient(dot_sym_yT(data_type), [m1_npy, m2_npy.T], numeric_eps=1e-1, rtol=2e-2, atol=1e-3)
            check_numeric_gradient(dot_sym_xT_yT(data_type), [m1_npy.T, m2_npy.T], numeric_eps=1e-1, rtol=2e-2, atol=1e-3)


@with_seed()
def test_batch_dot():
    ctx = default_context()
    dtypes = ['float32', 'float64']
    if ctx.device_type == 'gpu':
        dtypes += ['float16']

    for data_type in dtypes:
        for batch_size in range(1, 5):
            for m in range(1, 5):
                for k in range(1, 5):
                    for n in range(1, 5):
                        transpose_a = (np.random.rand() > 0.5)
                        transpose_b = (np.random.rand() > 0.5)
                        a_npy = np.random.normal(0, 1, (batch_size, m, k))
                        a_npy = a_npy.astype(data_type)
                        b_npy = np.random.normal(0, 1, (batch_size, k, n))
                        b_npy = b_npy.astype(data_type)
                        c_npy = np.empty((batch_size, m, n), dtype=data_type)
                        ograd_npy = np.random.normal(0, 1, (batch_size, m, n))
                        ograd_npy = ograd_npy.astype(data_type)
                        agrad_npy = np.empty((batch_size, m, k), dtype=data_type)
                        bgrad_npy = np.empty((batch_size, k, n), dtype=data_type)
                        a_init_grad_npy = np.random.normal(size=(batch_size, m, k))
                        a_init_grad_npy = a_npy.astype(data_type)
                        b_init_grad_npy = np.random.normal(size=(batch_size, k, n))
                        b_init_grad_npy = b_npy.astype(data_type)
                        for i in range(batch_size):
                            c_npy[i, :, :] = np.dot(a_npy[i, :, :], b_npy[i, :, :])
                            bgrad_npy[i, :, :] = np.dot(a_npy[i, :, :].T, ograd_npy[i, :, :])
                            agrad_npy[i, :, :] = np.dot(ograd_npy[i, :, :], b_npy[i, :, :].T)
                        a = mx.sym.Variable('a', dtype=data_type)
                        b = mx.sym.Variable('b', dtype=data_type)
                        c = mx.sym.batch_dot(a, b, transpose_a=transpose_a, transpose_b=transpose_b)
                        if transpose_a:
                            a_npy = np.transpose(a_npy, axes=(0, 2, 1))
                            agrad_npy = np.transpose(agrad_npy, axes=(0, 2, 1))
                            a_init_grad_npy = np.transpose(a_init_grad_npy, axes=(0, 2, 1))
                        if transpose_b:
                            b_npy = np.transpose(b_npy, axes=(0, 2, 1))
                            bgrad_npy = np.transpose(bgrad_npy, axes=(0, 2, 1))
                            b_init_grad_npy = np.transpose(b_init_grad_npy, axes=(0, 2, 1))
                        exe = c.simple_bind(ctx=ctx,
                            a=a_npy.shape, b=b_npy.shape, grad_req='write')
                        exe_add = c.simple_bind(ctx=ctx,
                            a=a_npy.shape, b=b_npy.shape, grad_req='add')
                        exe_add.grad_dict['a'][:] = a_init_grad_npy
                        exe_add.grad_dict['b'][:] = b_init_grad_npy
                        outputs = exe.forward(is_train=True, a=a_npy, b=b_npy)
                        assert_almost_equal(outputs[0], c_npy,
                                            rtol=1e-2 if data_type == 'float16' else 1e-3,
                                            atol=1e-2 if data_type == 'float16' else 1e-4)
                        exe.backward(out_grads=[mx.nd.array(ograd_npy, ctx=exe._ctx)])
                        assert_almost_equal(exe.grad_dict['a'], agrad_npy,
                                            rtol=1e-2 if data_type == 'float16' else 1e-3,
                                            atol=1e-2 if data_type == 'float16' else 1e-4)
                        assert_almost_equal(exe.grad_dict['b'], bgrad_npy,
                                            rtol=1e-2 if data_type == 'float16' else 1e-3,
                                            atol=1e-2 if data_type == 'float16' else 1e-4)
                        exe_add.forward(is_train=True, a=a_npy, b=b_npy)
                        exe_add.backward(out_grads=[mx.nd.array(ograd_npy, ctx=exe._ctx)])
                        assert_almost_equal(exe_add.grad_dict['a'],
                                            agrad_npy + a_init_grad_npy,
                                            rtol=1e-2 if data_type == 'float16' else 1e-3,
                                            atol=1e-2 if data_type == 'float16' else 1e-4)
                        assert_almost_equal(exe_add.grad_dict['b'],
                                            bgrad_npy + b_init_grad_npy,
                                            rtol=1e-2 if data_type == 'float16' else 1e-3,
                                            atol=1e-2 if data_type == 'float16' else 1e-4)


def get_correlation(data1,data2,kernel_size,max_displacement,stride1,stride2,pad_size,is_multiply):

    img1 = mx.sym.Variable('img1')
    img2 = mx.sym.Variable('img2')
    return mx.sym.Correlation(data1=img1,data2=img2,kernel_size =kernel_size,max_displacement = max_displacement,
                              stride1 = stride1,stride2 = stride2,pad_size= pad_size,is_multiply = is_multiply)


def correlation_forward(data1,data2,pad_size,kernel_size,stride1,stride2,max_displacement,is_multiply):

    # compute output's dimension
    paddedbottomheight = data1.shape[2] + 2 * pad_size
    paddedbottomwidth = data1.shape[3] + 2 * pad_size
    kernel_radius = (kernel_size - 1) // 2
    border_size = max_displacement + kernel_radius
    top_width = (paddedbottomwidth - border_size * 2) // stride1
    top_height = (paddedbottomheight - border_size  * 2) // stride1
    neighborhood_grid_radius = max_displacement // stride2
    neighborhood_grid_width = neighborhood_grid_radius * 2 + 1
    top_channels = neighborhood_grid_width * neighborhood_grid_width

    out = np.zeros((data1.shape[0], top_channels, top_height, top_width))
    tmp1 = np.zeros((data1.shape[0],data1.shape[1],paddedbottomheight, paddedbottomwidth))
    tmp2 = np.zeros((data1.shape[0],data1.shape[1],paddedbottomheight, paddedbottomwidth))

    tmp1[:, :, pad_size:pad_size + data1.shape[2], pad_size:pad_size + data1.shape[3]] = data1[:,:,:,:]
    tmp2[:, :, pad_size:pad_size + data2.shape[2], pad_size:pad_size + data2.shape[3]] = data2[:,:,:,:]

    for i in range(top_height):
        for j in range(top_width):
            for nbatch in range(data1.shape[0]):

                # x1,y1 is the location in data1 , i,j is the location in output
                x1 = j * stride1 + max_displacement
                y1 = i * stride1 + max_displacement

                for top_channel in range(top_channels):

                    s2o = (top_channel % neighborhood_grid_width - neighborhood_grid_radius) * stride2
                    s2p = (top_channel // neighborhood_grid_width - neighborhood_grid_radius) * stride2

                    # location in data2
                    x2 = x1 + s2o
                    y2 = y1 + s2p

                    for h in range(kernel_size):
                        for w in range(kernel_size):
                            for channel in range(data1.shape[1]):
                                if is_multiply:
                                    out[nbatch, top_channel, i, j] += tmp1[nbatch, channel,y1 + h, x1 + w] * tmp2[nbatch, channel, y2 + h,x2 + w]
                                else:
                                    out[nbatch, top_channel, i, j] += abs(tmp1[nbatch, channel, y1 + h, x1 + w] - tmp2[nbatch, channel, y2 + h, x2 + w])
    out /= float(kernel_size**2*data1.shape[1])
    return out,tmp1,tmp2


def correlation_backward(out_grad,tmp1,tmp2,data1,data2,pad_size,kernel_size,stride1,stride2,max_displacement,is_multiply):

    # compute output's dimension
    paddedbottomheight = data1.shape[2] + 2 * pad_size
    paddedbottomwidth = data1.shape[3] + 2 * pad_size
    kernel_radius = (kernel_size - 1) // 2
    border_size = max_displacement + kernel_radius
    top_width = (paddedbottomwidth - border_size * 2) // stride1
    top_height = (paddedbottomheight - border_size  * 2) // stride1
    neighborhood_grid_radius = max_displacement // stride2
    neighborhood_grid_width = neighborhood_grid_radius * 2 + 1
    top_channels = neighborhood_grid_width * neighborhood_grid_width

    out = np.zeros((data1.shape[0], top_channels, top_height, top_width))
    tmp1_grad = np.zeros(tmp1.shape)
    tmp2_grad = np.zeros(tmp2.shape)

    for i in range(top_height):
        for j in range(top_width):
            for nbatch in range(data1.shape[0]):

                # x1,y1 is the location in data1 , i,j is the location in output
                x1 = j * stride1 + max_displacement
                y1 = i * stride1 + max_displacement

                for top_channel in range(top_channels):

                    s2o = (top_channel % neighborhood_grid_width - neighborhood_grid_radius) * stride2
                    s2p = (top_channel // neighborhood_grid_width - neighborhood_grid_radius) * stride2

                    # location in data2
                    x2 = x1 + s2o
                    y2 = y1 + s2p

                    for h in range(kernel_size):
                        for w in range(kernel_size):
                            for channel in range(data1.shape[1]):
                                if is_multiply:
                                    tmp1_grad[nbatch,channel,y1+h,x1+w]+= out_grad[nbatch,top_channel,i,j]*tmp2[nbatch, channel, y2 + h,x2 + w]
                                    tmp2_grad[nbatch,channel,y2+h,x2+w]+= out_grad[nbatch,top_channel,i,j]*tmp1[nbatch, channel, y1 + h,x1 + w]
                                else:
                                    sgn = 1 if (tmp1[nbatch, channel, y1 + h,x1 + w]>=tmp2[nbatch, channel, y2 + h,x2 + w]) else -1
                                    tmp1_grad[nbatch,channel,y1+h,x1+w]+= out_grad[nbatch,top_channel,i,j]*sgn
                                    tmp2_grad[nbatch,channel,y2+h,x2+w]+= out_grad[nbatch,top_channel,i,j]*(-sgn)

    tmp1_grad = tmp1_grad / float(kernel_size**2*data1.shape[1])
    tmp2_grad = tmp2_grad / float(kernel_size**2*data1.shape[1])
    return tmp1_grad[:,:,pad_size:pad_size+data1.shape[2],pad_size:pad_size+data1.shape[3]],tmp2_grad[:,:,pad_size:pad_size+data1.shape[2],pad_size:pad_size+data1.shape[3]],


def unittest_correlation(data_shape,kernel_size,max_displacement,stride1,stride2,pad_size,is_multiply,dtype):

    img1 = np.random.random(data_shape)
    img1 = img1.astype(dtype)
    img2 = np.random.random(data_shape)
    img2 = img2.astype(dtype)

    net1 = get_correlation(img1,img2,kernel_size,max_displacement,stride1,stride2,pad_size,is_multiply)
    net2 = get_correlation(img1,img2,kernel_size,max_displacement,stride1,stride2,pad_size,is_multiply )

    exe1 = net1.simple_bind(default_context(),img1=img1.shape,img2=img1.shape)
    exe1.arg_dict['img1'][:] = img1
    exe1.arg_dict['img2'][:] = img2

    #cpu forward
    exe1.forward(is_train=True)
    # python forward
    forward_result,tmp1,tmp2 = correlation_forward(img1,img2,pad_size,kernel_size,stride1,stride2,max_displacement,is_multiply)

    # forward error
    assert_almost_equal(exe1.outputs[0], forward_result, rtol=1e-4, atol=1e-4)

    # out_grad
    a = np.ones(forward_result.shape)
    out_grad1 = mx.nd.array(a,default_context())
    # cpu backward
    exe1.backward(out_grads=out_grad1)
    # python backward
    grad1,grad2 = correlation_backward(a,tmp1,tmp2,img1,img2,pad_size,kernel_size,stride1,stride2,max_displacement,is_multiply)

    # backward error
    assert_almost_equal(exe1.grad_dict['img1'], grad1, rtol=1e-3, atol=1e-4)
    assert_almost_equal(exe1.grad_dict['img2'], grad2, rtol=1e-3, atol=1e-4)


@with_seed()
def test_correlation():
    def test_infer_type(dtype):
        a = mx.sym.Variable('a')
        b = mx.sym.Variable('b')
        corr = mx.sym.Correlation(data1=a, data2=b)
        arg_type1, out_type1, _ = corr.infer_type(a=dtype)
        if arg_type1[0] != np.dtype(dtype) and arg_type1[1] != np.dtype(dtype) and out_type1[0] != np.dtype(dtype):
            msg = npt.npt.build_err_msg([a, b],
                                        err_msg="Inferred type from a is not as expected, "
                                                "Expected :%s %s %s, Got: %s %s %s"
                                                % (dtype, dtype, dtype, arg_type1[0], arg_type1[1], out_type1[0]),
                                                names=['a', 'b'])
            raise AssertionError(msg)
        arg_type2, out_type2, _ = corr.infer_type(b=dtype)
        if arg_type2[0] != np.dtype(dtype) and arg_type2[1] != np.dtype(dtype) and out_type2[0] != np.dtype(dtype):
            msg = npt.npt.build_err_msg([a, b],
                                        err_msg="Inferred type from b is not as expected, "
                                                "Expected :%s %s %s, Got: %s %s %s"
                                                % (dtype, dtype, dtype, arg_type1[0], arg_type1[1], out_type1[0]),
                                                names=['a', 'b'])
            raise AssertionError(msg)

    for dtype in ['float16', 'float32']:
        test_infer_type(dtype)
        unittest_correlation((1,3,10,10), kernel_size = 1,max_displacement = 4,stride1 = 1,stride2 = 1,pad_size = 4,is_multiply = False, dtype = dtype)
        unittest_correlation((5,1,15,15), kernel_size = 1,max_displacement = 5,stride1 = 1,stride2 = 1,pad_size = 5,is_multiply = False, dtype = dtype)
        unittest_correlation((5,1,15,15), kernel_size = 1,max_displacement = 5,stride1 = 1,stride2 = 1,pad_size = 5,is_multiply = True, dtype = dtype)
        unittest_correlation((5,1,15,15), kernel_size = 1,max_displacement = 10,stride1 = 1,stride2 = 2,pad_size = 10,is_multiply = True, dtype = dtype)
        unittest_correlation((5,1,4,4), kernel_size = 3,max_displacement = 1,stride1 = 1,stride2 = 1,pad_size = 2,is_multiply = True, dtype = dtype)
        unittest_correlation((5,1,4,4), kernel_size = 3,max_displacement = 1,stride1 = 2,stride2 = 1,pad_size = 2,is_multiply = True, dtype = dtype)
        unittest_correlation((5,1,4,4), kernel_size = 3,max_displacement = 1,stride1 = 2,stride2 = 1,pad_size = 2,is_multiply = False, dtype = dtype)
        unittest_correlation((5,1,6,4), kernel_size = 3,max_displacement = 1,stride1 = 2,stride2 = 1,pad_size = 2,is_multiply = False, dtype = dtype)
        unittest_correlation((5,1,11,11), kernel_size = 5,max_displacement = 1,stride1 = 1,stride2 = 1,pad_size = 2,is_multiply = False, dtype = dtype)


@with_seed()
def test_support_vector_machine_l1_svm():
    xpu = default_context()
    shape = (20, 10)

    X = mx.symbol.Variable('X')
    L = mx.symbol.Variable('L')
    Y = mx.symbol.SVMOutput(data=X, label=L, use_linear=True)
    x = mx.nd.empty(shape, ctx = xpu)
    l = mx.nd.empty((shape[0],), ctx = xpu)
    x_np = np.random.rand(*shape)
    l_np = np.random.randint(0, shape[1], (shape[0],))
    x[:] = x_np
    l[:] = l_np

    grad = mx.nd.empty(shape, ctx = xpu)
    exec1 = Y.bind(xpu, args = [x, l], args_grad = {'X': grad})
    exec1.forward(is_train=True)

    assert_almost_equal(x_np, exec1.outputs[0])

    exec1.backward()

    l_mask = np.equal(l_np.reshape(shape[0],1),range(shape[1]))
    l_mask = np.array(l_mask, dtype=np.float32)*2 -1
    grad_np = (-1) * l_mask * np.greater(1 - l_mask * x_np, 0)

    assert_almost_equal(grad_np, grad)


@with_seed()
def test_support_vector_machine_l2_svm():
    xpu = default_context()
    shape = (20, 10)

    X = mx.symbol.Variable('X')
    L = mx.symbol.Variable('L')
    Y = mx.symbol.SVMOutput(data=X, label=L)
    x = mx.nd.empty(shape, ctx = xpu)
    l = mx.nd.empty((shape[0],), ctx = xpu)
    x_np = np.random.rand(*shape)
    x_np = x_np.astype(np.float32)
    l_np = np.random.randint(0, shape[1], (shape[0],))
    x[:] = x_np
    l[:] = l_np

    grad = mx.nd.empty(shape, ctx = xpu)
    exec1 = Y.bind(xpu, args = [x, l], args_grad = {'X': grad})
    exec1.forward(is_train=True)

    assert_almost_equal(x_np, exec1.outputs[0])

    exec1.backward()

    l_mask = np.equal(l_np.reshape(shape[0],1),range(shape[1]))
    l_mask = np.array(l_mask, dtype=np.float32)*2 -1
    grad_np = (-2)*l_mask*np.maximum(1-l_mask*x_np,0)
    grad_np = grad_np.astype(np.float32)
    assert_almost_equal(grad_np, grad)


# Seed set because the test is not robust enough to operate on random data
@with_seed(1234)
def test_roipooling():

    data = mx.symbol.Variable(name='data')
    rois = mx.symbol.Variable(name='rois')
    test = mx.symbol.ROIPooling(data=data, rois=rois, pooled_size=(4, 4), spatial_scale=1)

    x1 = np.random.rand(4, 3, 12, 8).astype('float32')
    x2 = np.array([[0, 1.1, 1.1, 6.2, 6.2], [2, 6.1, 2.1, 8.2, 11.2], [1, 3.1, 1.1, 5.2, 10.2], [0, 3, 3, 3, 3]], dtype='float32')

    check_numeric_gradient(sym=test, location=[x1, x2],
                           grad_nodes={'data':'write', 'rois':'null'},
                           numeric_eps=1e-4, rtol=1e-1, atol=1e-4)
    check_numeric_gradient(sym=test, location=[x1, x2],
                           grad_nodes={'data':'add', 'rois':'null'},
                           numeric_eps=1e-4, rtol=1e-1, atol=1E-4)


def check_pad_with_shape(shape, xpu, pad_width, mode, dtype="float64"):
    # bind with label
    X = mx.symbol.Variable('X', dtype=dtype)
    Y = mx.symbol.Pad(data=X, mode=mode, pad_width=pad_width)
    x = mx.random.uniform(-1, 1, shape, ctx=mx.cpu(), dtype=dtype).copyto(xpu)
    # numpy result
    pad_grouped = list(zip(*[iter(list(pad_width))] * 2))
    np_out = np.pad(x.asnumpy(), pad_grouped, mode)
    # mxnet result
    grad = mx.nd.empty(shape, ctx = xpu, dtype=dtype)
    exec1 = Y.bind(xpu, args = [x], args_grad = {'X': grad})
    exec1.forward(is_train=True)
    out = exec1.outputs[0]
    # compare numpy + mxnet
    assert_almost_equal(out, np_out)
    # grad check
    check_numeric_gradient(Y, [x.asnumpy()], numeric_eps=1e-2, rtol=1e-2)


@with_seed()
def test_pad():
    ctx = default_context()
    shape1 = (2, 3, 3, 5)
    pad1 = (0, 0, 0, 0, 1, 2, 3, 4)
    shape2 = (2, 3, 3, 5, 4)
    pad2 = (0, 0, 0, 0, 1, 2, 3, 4, 3, 1)
    # note: this op doesn't support ints yet. Add tests when supported
    dtypes = ["float16", "float32", "float64"]
    for dtype in dtypes:
        check_pad_with_shape(shape1, ctx, pad1, 'constant', dtype)
        check_pad_with_shape(shape1, ctx, pad1, 'edge', dtype)
        check_pad_with_shape(shape2, ctx, pad2, 'constant', dtype)
        check_pad_with_shape(shape2, ctx, pad2, 'edge', dtype)
        check_pad_with_shape(shape1, ctx, pad1, 'reflect', dtype)
        check_pad_with_shape(shape2, ctx, pad2, 'reflect', dtype)


def np_instance_norm(data, weight, bias, eps):
    spatial_dims = data.shape[2::]
    num_spatial_vals = np.prod(np.array(spatial_dims))
    scale = 1/float(num_spatial_vals)
    sum_axis = tuple(range(2, data.ndim))
    mean = scale * np.sum(data, axis = sum_axis)
    mean = np.reshape(np.repeat(mean, num_spatial_vals), data.shape)
    var = scale * np.sum((data - mean)**2, axis = sum_axis)
    var = np.reshape(np.repeat(var, num_spatial_vals), data.shape)

    weightBatch = np.tile(weight, (data.shape[0], 1))
    weightBatch = np.reshape(np.repeat(weightBatch, num_spatial_vals), data.shape)
    biasBatch = np.tile(bias, (data.shape[0], 1))
    biasBatch = np.reshape(np.repeat(biasBatch, num_spatial_vals), data.shape)
    return weightBatch * (data - mean)/np.sqrt(var + eps) + biasBatch


def check_instance_norm_with_shape(shape, xpu):
    # bind with label
    eps = 0.001
    X = mx.symbol.Variable('X')
    G = mx.symbol.Variable('G')
    B = mx.symbol.Variable('B')

    Y = mx.symbol.InstanceNorm(data=X, beta=B, gamma=G, eps=eps)
    x = mx.random.normal(0, 1, shape, ctx=mx.cpu()).copyto(xpu)
    gamma = mx.random.normal(0, 1, shape[1], ctx=mx.cpu()).copyto(xpu)
    beta = mx.random.normal(0, 1, shape[1], ctx=mx.cpu()).copyto(xpu)

    np_out = np_instance_norm(x.asnumpy(), gamma.asnumpy(), beta.asnumpy(), eps)
    exec1 = Y.bind(xpu, args = {'X':x, 'G':gamma, 'B':beta})
    exec1.forward(is_train=False)
    out = exec1.outputs[0]
    assert_almost_equal(out, np_out, rtol=1e-4, atol=1e-4)
    check_numeric_gradient(Y, {'X':x.asnumpy(), 'G':gamma.asnumpy(), 'B':beta.asnumpy()},
                           numeric_eps=1e-2, rtol=1e-2, atol=1e-2)


@with_seed()
def test_instance_normalization():
    check_instance_norm_with_shape((1, 1, 1), default_context())
    check_instance_norm_with_shape((2, 1, 2), default_context())
    check_instance_norm_with_shape((2,4,5,6), default_context())
    check_instance_norm_with_shape((3,3,2,3,2,1,1), default_context())


def check_l2_normalization(in_shape, mode, dtype, norm_eps=1e-10):
    ctx = default_context()
    data = mx.symbol.Variable('data')
    out = mx.symbol.L2Normalization(data=data, mode=mode, eps=norm_eps)
    in_data = np.random.uniform(-1, 1, in_shape).astype(dtype)
    # calculate numpy results
    if mode == 'channel':
        assert in_data.ndim > 2
        np_norm = np.linalg.norm(in_data, axis=1) + norm_eps
        np_norm = np.repeat(1. / np.expand_dims(np_norm, axis=1), in_data.shape[1], axis=1)
        np_out = np.multiply(in_data, np_norm)
    elif mode == 'spatial':
        assert in_data.ndim > 2
        s = in_data.shape
        np_norm = np.linalg.norm(in_data.reshape((s[0], s[1], -1)), axis=2) + norm_eps
        np_norm = np.repeat(1. / np_norm[:, np.newaxis], in_data.size / s[0] / s[1], axis=2)
        np_out = np.multiply(in_data, np_norm.reshape(s))
    elif mode == 'instance':
        assert in_data.ndim > 1
        s = in_data.shape
        np_norm = np.linalg.norm(in_data.reshape((s[0], -1)), axis=1) + norm_eps
        np_norm = np.repeat(1. / np_norm[:, np.newaxis], in_data.size / s[0], axis=1)
        np_out = np.multiply(in_data, np_norm.reshape(s))
    else:
        raise RuntimeError('Unknown l2 normalization mode')
    exe = out.simple_bind(ctx=ctx, data=in_data.shape)
    output = exe.forward(is_train=True, data=in_data)
    # compare numpy + mxnet
    assert_almost_equal(exe.outputs[0], np_out, rtol=1e-2 if dtype is 'float16' else 1e-5, atol=1e-5)
    # check gradient
    check_numeric_gradient(out, [in_data], numeric_eps=1e-3, rtol=1e-2, atol=5e-3)


@with_seed()
def test_l2_normalization():
    for dtype in ['float16', 'float32', 'float64']:
        for mode in ['channel', 'spatial', 'instance']:
            nbatch = random.randint(1, 4)
            nchannel = random.randint(3, 5)
            height = random.randint(4, 6)
            check_l2_normalization((nbatch, nchannel, height), mode, dtype)
            width = random.randint(5, 7)
            check_l2_normalization((nbatch, nchannel, height, width), mode, dtype)


def check_layer_normalization(in_shape, axis, eps, dtype=np.float32,
                              forward_check_eps=1E-3, backward_check_eps=1E-3,
                              npy_grad_check=True, finite_grad_check=True):
    def npy_layer_norm(data, gamma, beta, axis=1, eps=1E-5):
        if axis < 0:
            axis += data.ndim
        broadcast_shape = [1 for _ in range(data.ndim)]
        broadcast_shape[axis] = data.shape[axis]
        mean = data.mean(axis=axis, keepdims=True).astype(dtype)
        var = data.var(axis=axis, keepdims=True).astype(dtype)
        std = np.sqrt(var + dtype(eps)).astype(dtype)
        out = np.reshape(gamma, broadcast_shape) * (data - mean) / std + \
              np.reshape(beta, broadcast_shape)
        return out

    def npy_layer_norm_grad(data, gamma, out_grad, axis, eps):
        if axis < 0:
            axis += data.ndim
        exclude_axis = tuple([ele for ele in range(data.ndim) if ele != axis])
        data_mean = data.mean(axis=axis, keepdims=True)
        data_var = data.var(axis=axis, keepdims=True)
        data_std = np.sqrt(data_var + eps)
        centered_data = (data - data_mean) / data_std
        gamma_grad = (centered_data * out_grad).sum(axis=exclude_axis, keepdims=True)
        beta_grad = out_grad.sum(axis=exclude_axis, keepdims=True)
        w = out_grad * gamma.reshape([1 if i != axis else data.shape[axis] for i in range(data.ndim)])\
            / data_std
        data_grad = w - w.mean(axis=axis, keepdims=True)\
                    - centered_data * (w * centered_data).mean(axis=axis, keepdims=True)
        gamma_grad = gamma_grad.reshape((-1,))
        beta_grad = beta_grad.reshape((-1,))
        return data_grad, gamma_grad, beta_grad

    ctx = default_context()
    data = np.random.normal(0, 1, in_shape).astype(dtype)
    gamma = np.random.normal(0, 1, (in_shape[axis],)).astype(dtype)
    beta = np.random.normal(0, 1, (in_shape[axis],)).astype(dtype)
    data_s = mx.symbol.Variable('data')
    gamma_s = mx.symbol.Variable('gamma')
    beta_s = mx.symbol.Variable('beta')
    out_s = mx.symbol.LayerNorm(data=data_s, gamma=gamma_s, beta=beta_s, axis=axis, eps=eps)
    exe = out_s.simple_bind(ctx, data=in_shape)
    exe.arg_dict['data'][:] = data
    exe.arg_dict['gamma'][:] = gamma
    exe.arg_dict['beta'][:] = beta
    out_nd = exe.forward()[0]
    out = npy_layer_norm(data, gamma, beta, axis, eps)
    assert_almost_equal(out, out_nd, forward_check_eps, forward_check_eps)

    if finite_grad_check:
        for req in ['write', 'add']:
            check_numeric_gradient(out_s, {'data': data, 'gamma': gamma, 'beta': beta},
                                   grad_nodes={'data': req, 'gamma': req, 'beta': req},
                                   numeric_eps=1e-2, rtol=1e-2, atol=1e-2)

    if npy_grad_check:
        # Test for grad_req = write
        out_grad = np.random.normal(0, 1, in_shape).astype(dtype)
        exe = out_s.simple_bind(ctx, data=in_shape, grad_req='write')
        exe.arg_dict['data'][:] = data
        exe.arg_dict['gamma'][:] = gamma
        exe.arg_dict['beta'][:] = beta
        exe.forward()
        exe.backward([mx.nd.array(out_grad, ctx=ctx)])
        gt_data_grad, gt_gamma_grad, gt_beta_grad =\
            npy_layer_norm_grad(data, gamma, out_grad, axis, eps)
        assert_almost_equal(exe.grad_dict['data'].asnumpy(), gt_data_grad, backward_check_eps, backward_check_eps)
        assert_almost_equal(exe.grad_dict['gamma'].asnumpy(), gt_gamma_grad, backward_check_eps, backward_check_eps)
        assert_almost_equal(exe.grad_dict['beta'].asnumpy(), gt_beta_grad, backward_check_eps, backward_check_eps)

        # Test for grad_req = add
        out_grad = np.random.normal(0, 1, in_shape).astype(dtype)
        init_data_grad = np.random.normal(0, 1, in_shape).astype(dtype)
        init_gamma_grad = np.random.normal(0, 1, (in_shape[axis],)).astype(dtype)
        init_beta_grad = np.random.normal(0, 1, (in_shape[axis],)).astype(dtype)
        exe = out_s.simple_bind(ctx, data=in_shape, grad_req='add')
        exe.arg_dict['data'][:] = data
        exe.arg_dict['gamma'][:] = gamma
        exe.arg_dict['beta'][:] = beta
        exe.grad_dict['data'][:] = init_data_grad
        exe.grad_dict['gamma'][:] = init_gamma_grad
        exe.grad_dict['beta'][:] = init_beta_grad
        exe.forward()
        exe.backward([mx.nd.array(out_grad, ctx=ctx)])
        gt_data_grad, gt_gamma_grad, gt_beta_grad = \
            npy_layer_norm_grad(data, gamma, out_grad, axis, eps)
        assert_almost_equal(exe.grad_dict['data'].asnumpy(),
                            gt_data_grad + init_data_grad, backward_check_eps, backward_check_eps)
        assert_almost_equal(exe.grad_dict['gamma'].asnumpy(),
                            gt_gamma_grad + init_gamma_grad, backward_check_eps, backward_check_eps)
        assert_almost_equal(exe.grad_dict['beta'].asnumpy(),
                            gt_beta_grad + init_beta_grad, backward_check_eps, backward_check_eps)


@with_seed()
def test_norm():
    try:
        import scipy
        assert LooseVersion(scipy.__version__) >= LooseVersion('0.1')
        from scipy.linalg import norm as sp_norm
    except (AssertionError, ImportError):
        print("Could not import scipy.linalg.norm or scipy is too old. "
              "Falling back to numpy.linalg.norm which is not numerically stable.")
        from numpy.linalg import norm as sp_norm

    def l1norm(input_data, axis=0, keepdims=True):
        return np.sum(abs(input_data), axis=axis, keepdims=keepdims)

    def l2norm(input_data, axis=0, keepdims=True):
        return sp_norm(input_data, axis=axis, keepdims=keepdims)

    ctx = default_context()
    data = mx.symbol.Variable('data')
    in_data_dim = random_sample([2,3,4], 1)[0]
    in_shape = rand_shape_nd(in_data_dim, dim=5)
    epsilon = 1e-3
    acc_type = {np.float16: np.float32, np.float32: np.float32, np.float64: np.float64,
                np.int32: np.int32, np.int64: np.int64}
    dtype_to_str = {np.float16: 'float16', np.float32: 'float32', np.float64: 'float64',
                    np.int32: 'int32', np.int64: 'int64'}
    is_windows = sys.platform.startswith('win')
    for enforce_safe_acc in ["1", "0"]:
        if is_windows:
            if enforce_safe_acc == "0":
                break
            enforce_safe_acc = "0" if "MXNET_SAFE_ACCUMULATION" not in os.environ else os.environ["MXNET_SAFE_ACCUMULATION"]
        else:
            os.environ["MXNET_SAFE_ACCUMULATION"] = enforce_safe_acc
        for order in [1, 2]:
            for dtype in [np.float16, np.float32, np.float64]:
                for i in range(in_data_dim):
                    for out_dtype in ['float32', 'float64']:
                        backward_dtype = np.float32 if out_dtype == 'float32' else np.float64
                        accumulation_type = acc_type[dtype]
                        if enforce_safe_acc == "0":
                            backward_dtype = dtype
                            out_dtype = dtype_to_str[dtype]
                            accumulation_type = dtype
                        skip_backward = 'int' in out_dtype
                        in_data = np.random.uniform(-1, 1, in_shape).astype(accumulation_type)
                        in_data[abs(in_data) < epsilon] = 2 * epsilon
                        norm_sym = mx.symbol.norm(data=data, ord=order, axis=i, out_dtype=out_dtype, keepdims=True)
                        npy_out = l1norm(in_data, i) if order is 1 else l2norm(in_data, i)
                        npy_out_backward = np.sign(in_data) if order is 1 else in_data/npy_out
                        check_symbolic_forward(norm_sym, [in_data.astype(dtype)], [npy_out.astype(out_dtype)],
                                               rtol=1e-2 if dtype == np.float16 else 1e-3,
                                               atol=1e-4 if dtype == np.float16 else 1e-5, ctx=ctx, dtype=dtype)
                        if dtype is not np.float16 and not skip_backward:
                            check_symbolic_backward(norm_sym, [in_data.astype(dtype)],
                                                    [np.ones(npy_out.shape).astype(out_dtype)],
                                                    [npy_out_backward], rtol=1e-3, atol=1e-5, ctx=ctx,
                                                    dtype=backward_dtype)
                        # Disable numeric gradient https://github.com/apache/incubator-mxnet/issues/11509
                        # check gradient
                        if dtype is not np.float16 and not skip_backward:
                            check_numeric_gradient(norm_sym, [in_data], numeric_eps=epsilon,
                                                   rtol=1e-1, atol=1e-3, dtype=backward_dtype)
                        if i < in_data_dim-1:
                            norm_sym = mx.symbol.norm(data=data, ord=order, axis=(i, i+1), keepdims=True)
                            npy_out = l1norm(in_data, (i, i+1)) if order is 1 else l2norm(in_data, (i, i+1))
                            npy_out_backward = np.sign(in_data) if order is 1 else in_data/npy_out
                            check_symbolic_forward(norm_sym, [in_data], [npy_out.astype(dtype)],
                                                   rtol=1e-2 if dtype is np.float16 else 1e-3,
                                                   atol=1e-4 if dtype is np.float16 else 1e-5, ctx=ctx)
                            if dtype is not np.float16 and not skip_backward:
                                check_symbolic_backward(norm_sym, [in_data],
                                                        [np.ones(npy_out.shape).astype(out_dtype)],
                                                        [npy_out_backward.astype(out_dtype)],
                                                        rtol=1e-3, atol=1e-5, ctx=ctx, dtype=backward_dtype)
                            # check gradient
                            if dtype is not np.float16 and not skip_backward:
                                check_numeric_gradient(norm_sym, [in_data], numeric_eps=epsilon,
                                                       rtol=1e-1, atol=1e-3, dtype=backward_dtype)


def test_layer_norm():
    for enforce_safe_acc in ["1", "0"]:
        os.environ["MXNET_SAFE_ACCUMULATION"] = enforce_safe_acc
        for dtype, forward_check_eps, backward_check_eps in zip([np.float16, np.float32, np.float64],
                                                                [1E-2, 1E-3, 1E-4],
                                                                [1E-2, 1E-3, 1E-4]):
            if dtype != np.float16:
                in_shape_l, finite_grad_check_l = [(10, 6, 5), (10, 10), (128 * 32, 512)], [True, True, False]
            else:
                in_shape_l, finite_grad_check_l = [(10, 6, 5), (10, 10)], [True, True]  # large input + fp16 does not pass the forward check
            for in_shape, finite_grad_check in zip(in_shape_l, finite_grad_check_l):
                for axis in range(-len(in_shape), len(in_shape)):
                    for eps in [1E-2, 1E-3]:
                        if dtype == np.float16:
                            npy_grad_check = False
                        else:
                            npy_grad_check = True
                        check_layer_normalization(in_shape, axis, eps, dtype=dtype,
                                                  forward_check_eps=forward_check_eps,
                                                  backward_check_eps=backward_check_eps,
                                                  npy_grad_check=npy_grad_check,
                                                  finite_grad_check=finite_grad_check)


# Numpy Implementation of Sequence Ops
def sequence_last_numpy(array, lengths, axis):
    # create new array of dims [batch, seqlen, ...]
    array2 = np.moveaxis(array, axis, 1)
    dims = array2.shape
    if lengths is None:
        return array2[:, -1]
    lengths = list(lengths)
    return np.array([array2[i, int(lengths[i]) - 1] for i in range(dims[0])])


def sequence_mask_numpy(array, lengths, axis, value):
    if lengths is None:
        return array
    arrayMask = array.copy()
    # conform to [batch, seqlen, ...]
    arrayMask = np.moveaxis(arrayMask, axis, 1)
    shape = arrayMask.shape
    lengths = list(lengths)
    for i in range(shape[0]):
        arrayMask[i, int(lengths[i]):] = value
    return np.moveaxis(arrayMask, 1, axis)


def sequence_reverse_numpy(array, lengths, axis):
    rarray = array.copy()
    # conform to [batch, seqlen, ...]
    rarray = np.moveaxis(rarray, axis, 1)
    shape = rarray.shape
    if lengths is None:
        lengths = [shape[1]] * shape[0]
    lengths = list(lengths)
    for i in range(shape[0]):
        j = int(lengths[i])
        rarray[i,:j] = rarray[i,:j][::-1]
    return np.moveaxis(rarray, 1, axis)


def check_sequence_func(ftype, mask_value=0, axis=0):
    # bind with label
    xpu = default_context()
    X = mx.symbol.Variable('X')
    L = mx.symbol.Variable('L') # lengths
    shapes = [(3, 4), (1, 1), (3, 4, 3, 1, 1)]
    for seqlenQ in [True, False]:
        for ary_dtype in [np.float32]:
            for idx_dtype in [np.int32, np.float32]:
                for s in shapes:
                    x = mx.random.uniform(-1, 1, s, ctx=mx.cpu()).astype(ary_dtype).copyto(xpu)
                    batch = s[1] if (axis == 0) else s[0]
                    seqlen = s[axis]
                    l_np = np.random.randint(1, seqlen + 1, batch)
                    l = mx.nd.array(l_np, ctx=mx.cpu(), dtype=idx_dtype).copyto(xpu)
                    if not seqlenQ:
                        l_np = None
                    args = {'data':X, 'use_sequence_length':seqlenQ, "axis":axis}
                    if seqlenQ:
                        args['sequence_length'] = L
                    if ftype == "last":
                        Y = mx.symbol.SequenceLast(**args)
                        np_out = sequence_last_numpy(x.asnumpy(), l_np, axis)
                    elif ftype == "mask":
                        args['value'] = mask_value
                        Y = mx.symbol.SequenceMask(**args)
                        np_out = sequence_mask_numpy(x.asnumpy(), l_np, axis, mask_value)
                    elif ftype == "reverse":
                        Y = mx.symbol.SequenceReverse(**args)
                        np_out = sequence_reverse_numpy(x.asnumpy(), l_np, axis)
                    fargs = [x, l] if seqlenQ else [x]
                    gargs = [x.asnumpy(), l_np] if seqlenQ else [x.asnumpy()]
                    check_symbolic_forward(Y, fargs, [np_out], dtype="asnumpy")
                    check_numeric_gradient(Y, gargs, grad_nodes={'X':'write'},
                        numeric_eps=1e-2, rtol=1e-2)
                    check_numeric_gradient(Y, gargs, grad_nodes={'X':'add'},
                        numeric_eps=1e-3, rtol=1e-2, atol=1E-4)
                    check_numeric_gradient(Y, gargs, grad_nodes={'X':'null'},
                        numeric_eps=1e-3, rtol=1e-2, atol=1E-4)


@with_seed()
@unittest.skip("Flaky test: https://github.com/apache/incubator-mxnet/issues/11395")
def test_sequence_last():
    check_sequence_func("last", axis=0)
    check_sequence_func("last", axis=1)


@with_seed()
def test_sequence_mask():
    check_sequence_func("mask", axis = 0, mask_value=-2.3)
    check_sequence_func("mask", axis = 1, mask_value=0.3)


def check_sequence_reverse(xpu):
    # sample data
    arr = np.array(
        [[[  1.,   2.,   3.],
          [  4.,   5.,   6.]],
         [[  7.,   8.,   9.],
          [ 10.,  11.,  12.]],
         [[ 13.,  14.,   15.],
          [ 16.,  17.,   18.]]])

    arr1 = np.array(
        [[[  13.,   14.,   15.],
          [  16.,   17.,   18.]],
         [[  7.,   8.,   9.],
          [ 10.,  11.,  12.]],
         [[ 1.,  2.,   3.],
          [ 4.,  5.,   6.]]])

    arr2 = np.array(
        [[[  7.,   8.,   9.],
          [  10.,   11.,   12.]],
         [[  1.,   2.,   3.],
          [ 4.,  5.,   6.]],
         [[ 13.,  14.,   15.],
          [ 16.,  17.,   18.]]])

    arr3 = np.array(
        [[[  7.,   8.,   9.],
          [  16.,   17.,   18.]],
         [[  1.,   2.,   3.],
          [ 10.,  11.,  12.]],
         [[ 13.,  14.,   15.],
          [ 4.,  5.,   6.]]])

    # test for matrix case
    seq_len_1 = [1, 2, 2]
    arr_4 = np.array([[7., 8., 9.], [16., 17., 5.4]], dtype=np.float32)
    arr_5 = np.array([[7., 17., 5.4], [16., 8., 9.]], dtype=np.float32)

    def test_wrapper(arr, xpu, sequence_length=None, use_sequence_length=False):
        # MxNet symbol creation
        seq = mx.sym.Variable('seq')
        if sequence_length and use_sequence_length:
            seq_len = mx.sym.Variable('seq_len')
        else:
           # ensure that both are disabled, not just one
           seq_len=None
           use_sequence_length=False
        rev = mx.sym.SequenceReverse(data=seq, sequence_length=seq_len, use_sequence_length=use_sequence_length)
        # MxNet symbol execution
        if sequence_length:
            bound = rev.bind(xpu, {'seq': mx.nd.array(arr), 'seq_len': mx.nd.array(sequence_length)})
        else:
            bound = rev.bind(xpu, {'seq': mx.nd.array(arr)})
        fwd = bound.forward()
        return fwd[0].asnumpy()

    # test cases
    assert_array_equal(test_wrapper(arr, xpu, use_sequence_length=False), arr1)
    assert_array_equal(test_wrapper(arr, xpu, sequence_length=[3, 3], use_sequence_length=True), arr1)
    assert_array_equal(test_wrapper(arr, xpu, sequence_length=[2, 2], use_sequence_length=True), arr2)
    assert_array_equal(test_wrapper(arr, xpu, sequence_length=[2, 3], use_sequence_length=True), arr3)
    assert_array_equal(test_wrapper(arr_4, xpu, sequence_length=seq_len_1, use_sequence_length=True), arr_5)


@with_seed()
def test_sequence_reverse():
    check_sequence_func("reverse", axis=0)
    check_sequence_reverse(mx.cpu())


def mathematical_core_binary(name,
                             forward_mxnet_call,
                             forward_numpy_call,
                             backward_numpy_call1,
                             backward_numpy_call2,
                             data1_init=2.,
                             data2_init=3.,
                             grad_init=2.):
    data1 = mx.symbol.Variable('data1')
    data2 = mx.symbol.Variable('data2')
    shape = (3, 4)
    data_tmp1 = np.random.rand(3, 4)
    data_tmp2 = np.random.rand(3, 4)
    data_tmp1[:] = data1_init
    data_tmp2[:] = data2_init

    arr_data1 = mx.nd.array(data_tmp1)
    arr_data2 = mx.nd.array(data_tmp2)

    arr_grad1 = mx.nd.empty(shape)
    arr_grad2 = mx.nd.empty(shape)

    test = forward_mxnet_call(data1, data2)
    exe_test = test.bind(default_context(), args=[arr_data1, arr_data2], args_grad=[arr_grad1, arr_grad2])
    exe_test.forward(is_train=True)
    out = exe_test.outputs[0]
    npout = forward_numpy_call(data_tmp1, data_tmp2)
    assert_almost_equal(out, npout)

    out_grad = mx.nd.empty(shape)
    out_grad[:] = grad_init
    exe_test.backward(out_grad)

    npout_grad = np.ones(shape)
    npout_grad[:] = grad_init

    npout_grad1 = npout_grad * backward_numpy_call1(data_tmp1, data_tmp2)
    npout_grad2 = npout_grad * backward_numpy_call2(data_tmp1, data_tmp2)

    assert_almost_equal(arr_grad1, npout_grad1)
    assert_almost_equal(arr_grad2, npout_grad2)


def mathematical_core(name, forward_mxnet_call, forward_numpy_call, backward_numpy_call, data_init=5., grad_init=2.):
    data = mx.symbol.Variable('data')
    shape = (3, 4)
    data_tmp = np.ones(shape)
    data_tmp[:] = data_init
    arr_data = mx.nd.array(data_tmp)
    arr_grad = mx.nd.empty(shape)
    arr_grad[:] = 3

    test = forward_mxnet_call(data)
    exe_test = test.bind(default_context(), args=[arr_data], args_grad=[arr_grad])
    exe_test.forward(is_train=True)
    out = exe_test.outputs[0]
    npout = forward_numpy_call(data_tmp)
    assert_almost_equal(out, npout)

    out_grad = mx.nd.empty(shape)
    out_grad[:] = grad_init
    npout_grad = out_grad.asnumpy()
    temp = backward_numpy_call(data_tmp)
    npout_grad = npout_grad * temp
    exe_test.backward(out_grad)
    assert_almost_equal(arr_grad, npout_grad)


@with_seed()
def test_special_functions_using_scipy():
    try:
        from scipy import special as scipy_special
    except:
        print("Could not import scipy. Skipping unit tests for special functions")
        return

    # gamma
    mathematical_core("gamma", lambda x: mx.sym.gamma(x), lambda x: scipy_special.gamma(x),
                     lambda x: scipy_special.gamma(x) * scipy_special.psi(x), 0.5, 0.5)

    # gammaln
    mathematical_core("gammaln", lambda x: mx.sym.gammaln(x), lambda x: scipy_special.gammaln(x),
                     lambda x: scipy_special.psi(x), 0.5, 0.5)

    # erf
    mathematical_core("erf", lambda x: mx.sym.erf(x), lambda x: scipy_special.erf(x),
                     lambda x: 2.0 / math.sqrt(math.pi) * np.exp(-(x ** 2)), 0.5, 0.5)

    # erfinv
    mathematical_core("erfinv", lambda x: mx.sym.erfinv(x), lambda x: scipy_special.erfinv(x),
                     lambda x: 0.5 * math.sqrt(math.pi) * np.exp(scipy_special.erfinv(x) ** 2), 0.5, 0.5)


def rounding(name, forward_mxnet_call, forward_numpy_call, data_init=5., grad_init=2.):
    data = mx.symbol.Variable('data')
    shape = (3, 4)
    data_tmp = np.ones(shape)
    data_tmp[:] = data_init
    arr_data = mx.nd.array(data_tmp)

    test = forward_mxnet_call(data)
    exe_test = test.bind(default_context(), args=[arr_data])
    exe_test.forward(is_train=True)
    out = exe_test.outputs[0]
    npout = forward_numpy_call(data_tmp)
    assert_almost_equal(out, npout)


@with_seed()
def test_mathematical():
    # rsqrt
    mathematical_core("rsqrt",
                      lambda x: mx.sym.rsqrt(x),
                      lambda x: 1 / np.sqrt(x),
                      lambda x: -(1.0 / (2.0 * x * np.sqrt(x))))
    # tan
    mathematical_core("tan", lambda x: mx.sym.tan(x), lambda x: np.tan(x), lambda x: np.tan(x) ** 2 + 1)
    # arcsin
    mathematical_core("arcsin", lambda x: mx.sym.arcsin(x), lambda x: np.arcsin(x),
                      lambda x: 1. / (1. - x ** 2) ** (1. / 2.), 0.5, 0.5)
    # arccos
    mathematical_core("arccos", lambda x: mx.sym.arccos(x), lambda x: np.arccos(x),
                      lambda x: -1. / (1. - x ** 2.) ** (1. / 2.), 0.5, 0.5)
    # arctan
    mathematical_core("arctan", lambda x: mx.sym.arctan(x), lambda x: np.arctan(x),
                      lambda x: 1. / (x ** 2. + 1.), 0.5, 0.5)
    # hypot
    mathematical_core_binary("hypot",
                             lambda x, y: mx.sym.hypot(x, y),
                             lambda x, y: np.hypot(x, y),
                             lambda x, y: x / np.hypot(x, y),
                             lambda x, y: y / np.hypot(x, y),
                             0.5, 0.5, 0.5)

    # hypot scalar
    mathematical_core("hypot scalar",
                      lambda x: mx.sym.hypot(x, 3),
                      lambda x: np.hypot(x, 3),
                      lambda x: x / np.hypot(x, 3),
                      0.5, 0.5)

    # degrees
    mathematical_core("degrees",
                      lambda x: mx.sym.degrees(x),
                      lambda x: np.degrees(x),
                      lambda x: 180./np.pi,
                      0.5, 0.5)
    # radians
    mathematical_core("radians",
                      lambda x: mx.sym.radians(x),
                      lambda x: np.radians(x),
                      lambda x: np.pi / 180.,
                      0.6, 1)
    # sinh
    mathematical_core("sinh", lambda x: mx.sym.sinh(x), lambda x: np.sinh(x), lambda x: np.cosh(x))

    # cosh
    mathematical_core("cosh", lambda x: mx.sym.cosh(x), lambda x: np.cosh(x), lambda x: np.sinh(x), 5, 5)

    # tanh
    mathematical_core("tanh", lambda x: mx.sym.tanh(x), lambda x: np.tanh(x), lambda x: 1. - np.tanh(x) ** 2, 0.5, 1)

    # arcsinh
    mathematical_core("arcsinh", lambda x: mx.sym.arcsinh(x), lambda x: np.arcsinh(x),
                      lambda x: 1./(x**2 + 1.)**(1./2.))

    # arccosh
    mathematical_core("arccosh", lambda x: mx.sym.arccosh(x), lambda x: np.arccosh(x),
                      lambda x: 1./(x**2 - 1.)**(1./2.))

    # arctanh
    mathematical_core("arctanh", lambda x: mx.sym.arctanh(x), lambda x: np.arctanh(x),
                      lambda x: -1./(x**2 - 1.), 0.5)

    # log1p
    mathematical_core("log1p", lambda x: mx.sym.log1p(x), lambda x: np.log1p(x),
                      lambda x: 1. / (1.0 + x), 0.5, 0.5)
    # expm1
    mathematical_core("expm1", lambda x: mx.sym.expm1(x), lambda x: np.expm1(x),
                      lambda x: np.exp(x), 0.5, 0.5)

    # log10
    mathematical_core("log10", lambda x: mx.sym.log10(x), lambda x: np.log10(x),
                      lambda x: 1. / (x * np.log(10.)))

    # log2
    mathematical_core("log2", lambda x: mx.sym.log2(x), lambda x: np.log2(x),
                      lambda x: 1. / (x * np.log(2.)))

    # rint
    rounding("rint", lambda x: mx.sym.rint(x), lambda x: np.rint(x))

    # fix
    rounding("fix", lambda x: mx.sym.fix(x), lambda x: np.fix(x))


@with_seed()
def test_special_functions_using_scipy():
    try:
        from scipy import special as scipy_special
    except:
        print("Could not import scipy. Skipping unit tests for special functions")
        return

    # gamma
    mathematical_core("gamma", lambda x: mx.sym.gamma(x), lambda x: scipy_special.gamma(x),
                     lambda x: scipy_special.gamma(x) * scipy_special.psi(x), 0.5, 0.5)

    # gammaln
    mathematical_core("gammaln", lambda x: mx.sym.gammaln(x), lambda x: scipy_special.gammaln(x),
                     lambda x: scipy_special.psi(x), 0.5, 0.5)


@with_seed()
def test_clip():
    data = mx.symbol.Variable('data')
    shape = (30, 30)
    data_tmp = np.random.uniform(-1, 1, shape).astype('float32')
    test = mx.sym.clip(data, a_max=0.6, a_min=-0.6)
    check_symbolic_forward(test, [data_tmp], [np.clip(data_tmp, -0.6, 0.6)])
    check_symbolic_backward(test, [data_tmp], [np.ones(shape)],
                            [np.where(data_tmp <= 0.6, [1], [0]) * np.where(data_tmp >= -0.6, [1], [0])])

    # Test monitor on symbol using clip

    def simple_callback(name, arr):
        pass

    exe = test.simple_bind(ctx=mx.current_context(), data=shape)
    exe.set_monitor_callback(simple_callback, monitor_all=True)
    exe.forward(is_train=True)
    exe.backward(out_grads=mx.nd.ones(shape))
    mx.nd.waitall()


@with_seed()
def test_init():
    def test_basic_val_init(sym_func, np_func, shape, dtype):
        x = sym_func(shape=shape, dtype=dtype)
        exe = x.bind(default_context(), args=[], args_grad=[])
        exe.forward(is_train=True)
        assert_almost_equal(exe.outputs[0], np_func(shape=shape, dtype=dtype))
        assert exe.outputs[0].asnumpy().dtype == dtype

    def test_arange():
        # General Random Tests
        dtype_list = [np.float32, np.float64, np.int32, np.uint8]
        config_list = [(10,),
                       (0, 10),
                       (5, 100, 4),
                       (50, -50, -2),
                       (-100, 100, 1),
                       (1.3, 456.6, 1.3)]
        for dtype in dtype_list:
            for config in config_list:
                repeats = random.choice([1, 3])
                np_out = np.repeat(np.arange(*config, dtype=dtype), repeats)
                nd_out = mx.nd.arange(*config, repeat=repeats, dtype=dtype)
                assert_almost_equal(np_out, nd_out)

    def test_arange_inferstop():
        s = mx.sym.arange(start=0, stop=None, infer_range=True)
        s = mx.sym.elemwise_add(s, mx.sym.zeros(shape=[5]))
        exe = s.bind(ctx=mx.cpu(), args={})
        exe.forward()
        assert_almost_equal(exe.outputs[0], np.array([0,1,2,3,4]))

    def test_arange_like():
        shape_list = [(10,), (10, 20), (10, 20, 30), (10, 20, 30, 40)]
        axis_list = [0, -1]
        for sh in shape_list:
            for axis in axis_list:
                val = np.random.rand(*sh)
                data = mx.nd.array(val)
                nd_out = mx.nd.contrib.arange_like(data, start=0, axis=axis)
                np_out = np.arange(start=0, stop=sh[axis])
                assert_almost_equal(nd_out.asnumpy(), np_out)

    def test_arange_like_without_axis():
        shape_list = [(10,), (10, 20), (10, 20, 30), (10, 20, 30, 40)]
        for sh in shape_list:
            val = np.random.rand(*sh)
            data = mx.nd.array(val)
            nd_out = mx.nd.contrib.arange_like(data, start=0)
            np_out = np.arange(start=0, stop=val.size)
            assert_almost_equal(nd_out.asnumpy(), np_out.reshape(sh))

    test_basic_val_init(mx.sym.zeros, np.zeros, (3, 4), np.float32)
    test_basic_val_init(mx.sym.ones, np.ones, 3, np.int32)
    test_basic_val_init(mx.sym.ones, np.ones, (2, 2, 3), np.float16)
    test_arange()
    test_arange_inferstop()
    test_arange_like()
    test_arange_like_without_axis()


@with_seed()
def test_order():
    ctx = default_context()

    def gt_topk(dat, axis, ret_typ, k, is_ascend):
        if ret_typ == "indices":
            if is_ascend:
                indices = np.arange(k)
            else:
                indices = np.arange(-1, -k-1, -1)
            ret = np.take(dat.argsort(axis=axis), axis=axis, indices=indices, mode='wrap')
        elif ret_typ == "value":
            if is_ascend:
                indices = np.arange(k)
            else:
                indices = np.arange(-1, -k-1, -1)
            ret = np.take(np.sort(dat, axis=axis), axis=axis, indices=indices, mode='wrap')
        else:
            assert dat.shape == (5, 5, 5, 5)
            assert axis is None or axis == 1
            ret = np.zeros(dat.shape)
            if is_ascend:
                indices = np.arange(k)
            else:
                indices = np.arange(-1, -k-1, -1)
            gt_argsort = np.take(dat.argsort(axis=axis), axis=axis, indices=indices, mode='wrap')
            if axis is None:
                ret.ravel()[gt_argsort] = 1
            else:
                for i in range(5):
                    for j in range(5):
                        for k in range(5):
                            ret[i, gt_argsort[i, :, j, k], j, k] = 1
        return ret

    dshape = (5, 5, 5, 5)
    a_npy = np.arange(np.prod(dshape)).astype(np.float32)
    np.random.shuffle(a_npy)
    a_npy = a_npy.reshape(dshape)
    a = mx.sym.Variable('a')

    def get_large_matrix():
      data = np.array([np.arange(300096).astype(np.float32)])
      data = np.repeat(data, 100, axis=0)
      np.apply_along_axis(np.random.shuffle, 1, data)
      return data

    large_matrix_npy = get_large_matrix()

    for axis in [1, 3, None]:
        for is_ascend in [True, False]:
            b = mx.sym.sort(a, axis=axis, is_ascend=is_ascend)
            if axis is None:
                out_npy = gt_topk(dat=a_npy, axis=axis, ret_typ="value", k=a_npy.size, is_ascend=is_ascend)
            else:
                out_npy = gt_topk(dat=a_npy, axis=axis, ret_typ="value", k=5, is_ascend=is_ascend)
            check_numeric_gradient(b, location={'a': a_npy}, numeric_eps=1e-2, ctx=ctx)
            check_symbolic_forward(b, location={'a': a_npy}, expected=[out_npy])

    b = mx.sym.topk(a, axis=1, is_ascend=is_ascend, ret_typ="indices", k=5)
    check_symbolic_backward(sym=b, location={'a': large_matrix_npy},
                            out_grads=[np.random.normal(size=(100, 5))],
                            expected=[np.zeros((100, 300096))])
    check_symbolic_forward(b, location={'a': large_matrix_npy},
                           expected=[gt_topk(dat=large_matrix_npy, axis=1,
                                             ret_typ="indices", k=5,
                                             is_ascend=is_ascend)])

    b = mx.sym.argsort(a, axis=1, is_ascend=False)
    check_symbolic_backward(sym=b, location={'a': a_npy},
                            out_grads=[np.random.normal(size=(5, 5, 5, 5))],
                            expected=[np.zeros((5, 5, 5, 5))])
    check_symbolic_forward(b, location={'a': a_npy},
                           expected=[gt_topk(dat=a_npy, axis=1, ret_typ="indices", k=5,
                                             is_ascend=False)])

    b = mx.sym.argmax(a, axis=1, keepdims=True)
    check_symbolic_backward(sym=b, location={'a': a_npy},
                            out_grads=[np.random.normal(size=(5, 5, 5, 5))],
                            expected=[np.zeros((5, 5, 5, 5))])
    check_symbolic_forward(b, location={'a': a_npy},
                           expected=[gt_topk(dat=a_npy, axis=1, ret_typ="indices", k=1,
                                             is_ascend=False)])

    b = mx.sym.argmin(a, axis=1, keepdims=True)
    check_symbolic_backward(sym=b, location={'a': a_npy},
                            out_grads=[np.random.normal(size=(5, 5, 5, 5))],
                            expected=[np.zeros((5, 5, 5, 5))])
    check_symbolic_forward(b, location={'a': a_npy},
                           expected=[gt_topk(dat=a_npy, axis=1, ret_typ="indices", k=1,
                                             is_ascend=True)])

    for dtype in [np.float16, np.float32, np.float64]:
        dshape = (5, 5, 5, 5)
        a_npy = np.arange(np.prod(dshape)).astype(dtype)
        np.random.shuffle(a_npy)
        a_npy = a_npy.reshape(dshape)
        a = mx.sym.Variable('a')
        for axis in [1, 3, None]:
            K = [1, 3, 5, 7] if axis is None else [1, 3, 5]
            for k in K:
                for is_ascend in [True, False]:
                    b = mx.sym.topk(a, axis=axis, is_ascend=is_ascend, ret_typ="value", k=k)
                    out_npy = gt_topk(dat=a_npy, axis=axis, ret_typ="value", k=k, is_ascend=is_ascend)
                    check_numeric_gradient(b, location={'a': a_npy}, numeric_eps=1e-2, ctx=ctx)
                    check_symbolic_forward(b, location={'a': a_npy}, expected=[out_npy])

        b = mx.sym.topk(a, axis=1, is_ascend=is_ascend, ret_typ="indices", k=5)
        check_symbolic_backward(sym=b, location={'a': large_matrix_npy},
                out_grads=[np.random.normal(size=(100, 5))],
                expected=[np.zeros((100, 300096))])
        check_symbolic_forward(b, location={'a': large_matrix_npy},
                expected=[gt_topk(dat=large_matrix_npy, axis=1,
                    ret_typ="indices", k=5, is_ascend=is_ascend)])

        b = mx.sym.topk(a, axis=3, is_ascend=is_ascend, ret_typ="indices", k=3)
        check_symbolic_backward(sym=b, location={'a': a_npy},
                out_grads=[np.random.normal(size=(5, 5, 5, 3))],
                expected=[np.zeros((5, 5, 5, 5))])
        check_symbolic_forward(b, location={'a': a_npy},
                expected=[gt_topk(dat=a_npy, axis=3, ret_typ="indices", k=3,
                    is_ascend=False)])

        b = mx.sym.topk(a, axis=1, is_ascend=True, ret_typ="mask", k=3)
        check_symbolic_backward(sym=b, location={'a': a_npy},
                out_grads=[np.random.normal(size=(5, 5, 5, 5))],
                expected=[np.zeros((5, 5, 5, 5))])
        check_symbolic_forward(b, location={'a': a_npy},
                expected=[gt_topk(dat=a_npy, axis=1, ret_typ="mask", k=3,
                    is_ascend=True)])


@with_seed()
def test_blockgrad():
    a = mx.sym.Variable('a')
    b = mx.sym.BlockGrad(a)
    exe = b.simple_bind(ctx=default_context(), a=(10, 10))
    a_npy = np.random.rand(10, 10)
    exe.forward(is_train=True, a=a_npy)
    assert_almost_equal(exe.outputs[0], a_npy)
    exe.backward()  # No error if BlockGrad works


@with_seed()
def test_take():
    def grad_helper(grad_in, axis, idx):
        if axis == 0:
            if axis == len(grad_in.shape) - 1:
                grad_in[idx] += 1.0
            else:
                grad_in[idx, :] += 1.0
        elif axis == 1:
            if axis == len(grad_in.shape) - 1:
                grad_in[:, idx] += 1.0
            else:
                grad_in[:, idx, :] += 1.0
        elif axis == 2:
            if axis == len(grad_in.shape) - 1:
                grad_in[:, :, idx] += 1.0
            else:
                grad_in[:, :, idx, :] += 1.0
        elif axis == 3:
            if axis == len(grad_in.shape) - 1:
                grad_in[:, :, :, idx] += 1.0
            else:
                grad_in[:, :, :, idx, :] += 1.0
        elif axis == 4:
            grad_in[:, :, :, :, idx] += 1.0
        else:
            raise ValueError("axis %d is not supported..." % axis)

    def check_output_n_grad(data_shape, idx_shape, axis, mode, out_of_range=True):
        data = mx.sym.Variable('a')
        idx = mx.sym.Variable('indices')
        idx = mx.sym.BlockGrad(idx)
        result = mx.sym.take(a=data, indices=idx, axis=axis, mode=mode)
        exe = result.simple_bind(default_context(), a=data_shape,
                                 indices=idx_shape, axis=axis, mode=mode)
        data_real = np.random.normal(size=data_shape).astype('float32')
        if out_of_range:
            idx_real = np.random.randint(low=-data_shape[axis], high=data_shape[axis], size=idx_shape)
            if mode == 'raise':
                idx_real[idx_real == 0] = 1
                idx_real *= data_shape[axis]
        else:
            idx_real = np.random.randint(low=0, high=data_shape[axis], size=idx_shape)
        if axis < 0:
            axis += len(data_shape)

        grad_out = np.ones((data_shape[0:axis] if axis > 0 else ()) + idx_shape + (data_shape[axis+1:] if axis < len(data_shape) - 1 else ()), dtype='float32')
        grad_in = np.zeros(data_shape, dtype='float32')

        exe.arg_dict['a'][:] = mx.nd.array(data_real)
        exe.arg_dict['indices'][:] = mx.nd.array(idx_real)
        exe.forward(is_train=True)
<<<<<<< HEAD
        assert_almost_equal(exe.outputs[0], np.take(data_real, idx_real, axis=axis, mode=mode))
=======
        if out_of_range and mode == 'raise':
            try:
                mx_out = exe.outputs[0].asnumpy()
            except MXNetError as e:
                return
            else:
                # Did not raise exception
                assert False, "did not raise %s" % MXNetError.__name__

        assert_almost_equal(exe.outputs[0].asnumpy(), np.take(data_real, idx_real, axis=axis, mode=mode))
>>>>>>> 5b301c65

        for i in np.nditer(idx_real):
            if mode == 'clip':
                i = np.clip(i, 0, data_shape[axis])
            grad_helper(grad_in, axis, i)

        exe.backward([mx.nd.array(grad_out)])
        assert_almost_equal(exe.grad_dict['a'], grad_in)

    def check_autograd_req():
        row_len = 2
        col_len = 8
        shape = (row_len, col_len)
        sc = mx.nd.random.uniform(-1.0, 1.0, shape=shape, dtype="float32")
        sc.attach_grad()
        i = mx.nd.array([0], dtype="int64")
        j = mx.nd.array([0], dtype="int64")
        with mx.autograd.record(train_mode=True):
            xs = []
            for _ in range(row_len):
                x_i = []
                for _ in range(col_len):
                    x_ij = sc.take(i).squeeze(axis=0).take(j).squeeze(axis=0)
                    x_i.append(x_ij)
                    j = j + 1
                i = i + 1
                j = j - col_len  # reset j
                xs.append(mx.nd.stack(*x_i))
            x = mx.nd.stack(*xs)
            x = x.sum()

        x.backward()
        assert_almost_equal(np.ones(sc.grad.shape), sc.grad)

    for mode in ['clip', 'wrap', 'raise']:
        for data_ndim in range(1, 5):
            for idx_ndim in range(1, 4):
                for axis in range(-data_ndim, data_ndim):
                    data_shape = ()
                    for _ in range(data_ndim):
                        data_shape += (np.random.randint(low=1, high=5), )
                    idx_shape = ()
                    for _ in range(idx_ndim):
                        idx_shape += (np.random.randint(low=1, high=5), )
                    if mode == 'raise':
                        check_output_n_grad(data_shape, idx_shape, axis, 'raise', False)
                    check_output_n_grad(data_shape, idx_shape, axis, mode)

    check_autograd_req()


@with_seed()
def test_grid_generator():
    # transform_type =  affine
    test_case = [(20,21),(4,3),(6,12),(15,17)]
    for target_shape in test_case:
        affine_matrix =  mx.sym.Variable('affine')
        grid = mx.sym.GridGenerator(data=affine_matrix,transform_type='affine', target_shape=target_shape)
        exe = grid.simple_bind(ctx=default_context(), affine=(1,6), grad_req='write')

        # check forward
        exe.arg_dict['affine'][:] = np.array([[1.0,0,0,0,1.0,0]])
        exe.forward(is_train=True)
        output = exe.outputs[0].asnumpy()
        output[0,0,:,:] = (output[0,0,:,:] + 1) * (target_shape[1] - 1) / 2.0
        output[0,1,:,:] = (output[0,1,:,:] + 1) * (target_shape[0] - 1) / 2.0
        xv, yv = np.meshgrid(np.arange(target_shape[0]), np.arange(target_shape[1]))
        assert_almost_equal(output[0,0], yv.T)
        assert_almost_equal(output[0,1], xv.T)

        # check backward
        out_grad = np.random.normal(size=(1,2)+target_shape)
        exe.backward(mx.nd.array(out_grad))
        tmp = np.zeros((3,target_shape[0]*target_shape[1]))
        tmp[0] = -1.0 + (np.arange(target_shape[0]*target_shape[1]) % target_shape[1]) * (2.0 / (target_shape[1]-1))
        tmp[1] = -1.0 + (np.arange(target_shape[0]*target_shape[1]) // target_shape[1]) * (2.0 / (target_shape[0]-1))
        tmp[2] = 1
        grad_est = np.dot(out_grad[0].reshape(2,target_shape[0]*target_shape[1]),tmp.T).reshape(1,6)
        assert_almost_equal(exe.grad_dict['affine'], grad_est, rtol=1e-3, atol=1e-5)
        # check addto
        exe = grid.simple_bind(ctx=default_context(), affine=(1,6), grad_req='add')
        grid_grad_npy = np.random.normal(size=exe.grad_dict['affine'].shape)
        exe.grad_dict['affine'][:] = grid_grad_npy
        exe.arg_dict['affine'][:] = np.array([[1.0, 0, 0, 0, 1.0, 0]])
        exe.forward(is_train=True)
        exe.backward(mx.nd.array(out_grad))
        assert_almost_equal(exe.grad_dict['affine'], grad_est + grid_grad_npy, rtol=1e-2, atol=1e-5)

    # transform_type = warp
    test_case = [(12,21),(4,3),(6,12)]
    for target_shape in test_case:
        flow = mx.sym.Variable('flow')
        grid = mx.sym.GridGenerator(data=flow,transform_type='warp', target_shape=target_shape)
        exe = grid.simple_bind(ctx=default_context(), flow=(1,2)+target_shape, grad_req='write')
        # check forward
        exe.arg_dict['flow'][:] = np.ones((1,2)+target_shape)
        exe.forward(is_train=True)
        output = exe.outputs[0].asnumpy()
        output[0,0,:,:] = (output[0,0,:,:] + 1) * (target_shape[1] - 1) / 2.0
        output[0,1,:,:] = (output[0,1,:,:] + 1) * (target_shape[0] - 1) / 2.0
        xv, yv = np.meshgrid(np.arange(target_shape[0])+1, np.arange(target_shape[1])+1)
        assert_almost_equal(output[0,0], yv.T)
        assert_almost_equal(output[0,1], xv.T)
        # check backward
        out_grad = np.random.normal(size=(1,2)+target_shape)
        exe.backward(mx.nd.array(out_grad))
        grad_est = np.zeros((1,2)+target_shape)
        grad_est[0,0] = out_grad[0,0] / ((target_shape[1]-1.0) / 2.0)
        grad_est[0,1] = out_grad[0,1] / ((target_shape[0]-1.0) / 2.0)
        assert_almost_equal(exe.grad_dict['flow'], grad_est, rtol=1e-3)
        # check addto
        exe_add = grid.simple_bind(ctx=default_context(), flow=(1, 2) + target_shape, grad_req='add')
        flow_grad_npy = np.random.normal(size=exe_add.grad_dict['flow'].shape)
        exe_add.arg_dict['flow'][:] = np.ones((1, 2) + target_shape)
        exe_add.grad_dict['flow'][:] = flow_grad_npy
        exe_add.forward(is_train=True)
        exe_add.backward(mx.nd.array(out_grad))
        assert_almost_equal(exe_add.grad_dict['flow'], grad_est + flow_grad_npy, rtol=1e-3, atol=1e-5)


@with_seed()
def test_index2d():
    for _ in range(30):
        n = np.random.randint(1, 100)
        m = np.random.randint(1, 500)
        data = mx.random.uniform(-1, 1, shape=(n, m), ctx=default_context())
        x = mx.nd.array(np.random.randint(0, m, size=n), ctx=default_context(), dtype='int32')
        r = mx.nd.batch_take(data, x)
        assert_almost_equal(r, data.asnumpy()[np.arange(n), x.asnumpy()])


@with_seed()
def test_cast():
    for srctype in [np.int32, np.float32, np.float16]:
        for dsttype in [np.float32, np.int32, np.float16]:
            x = mx.sym.Variable('x', dtype=srctype)
            y = mx.sym.Cast(x, dtype=dsttype)
            exe = y.simple_bind(ctx=default_context(), x=(10, 10))
            assert exe.arg_arrays[0].dtype == srctype
            assert exe.outputs[0].dtype == dsttype
            X = np.random.uniform(-10, 10, size=(10, 10))
            exe.arg_arrays[0][:] = X
            exe.forward(is_train=True)
            exe.backward(mx.nd.array(X, dtype=dsttype, ctx=default_context()))
            assert_almost_equal(exe.outputs[0], X.astype(srctype).astype(dsttype), rtol=1e-3, atol=1e-5)
            assert_almost_equal(exe.grad_arrays[0], X.astype(dsttype).astype(srctype), rtol=1e-3, atol=1e-5)

def get_cast_op_data():
    FP16_FRACTION_BITS = 10
    FP32_FRACTION_BITS = 23
    FP32_EXP_MIN = -126
    FP32_EXP_MAX = 127
    # generate test cases in the vicinity of representable float16 mantissas
    # and mid-way between them, but over the full range of float32 exponents.

    for sign_bit in [0, 1]:
        for exponent in range(FP32_EXP_MIN - FP32_FRACTION_BITS - 1, FP32_EXP_MAX + 2):
            denominator = 2**(FP16_FRACTION_BITS + 1)
            for numerator in range(0, denominator):
                fraction = numerator / float(denominator)
                for y in [-1.0, 0.0, 1.0]:
                    small_delta = y / 2**FP32_FRACTION_BITS
                    val = (-1.0)**sign_bit * 2.0**exponent * (1.0 + fraction + small_delta)
                    yield val
    # Add np.nan as a final data value to process
    yield np.nan

# Test requires all platforms to round float32->float16 with same round-to-nearest-even policy.
@with_seed()
def test_cast_float32_to_float16():
    input_np = np.array(list(get_cast_op_data())).astype(np.float32)
    # The intermediate cast to np.float64 below gets around a numpy rounding bug that is fixed
    # as of numpy 1.17 by PR https://github.com/numpy/numpy/pull/12722
    expected_output = input_np.astype(np.float64).astype(np.float16)

    def check_cast(op, input_np, expected_output):
        x = mx.sym.Variable('x', dtype=np.float32)
        sym = op(x, dtype=np.float16)
        ctx = default_context()
        exe = sym.bind(ctx, {'x': mx.nd.array(input_np, dtype=np.float32, ctx=ctx)})
        assert exe.arg_arrays[0].dtype == np.float32
        assert exe.outputs[0].dtype == np.float16
        exe.forward(is_train=True)
        sym_output = exe.outputs[0].asnumpy()
        for fp32_val, model_fp16_val, np_fp16_val in zip(input_np, sym_output, expected_output):
            assert (model_fp16_val == np_fp16_val) or \
                   (np.isnan(model_fp16_val) and np.isnan(np_fp16_val)), \
                   'fp32->fp16 cast mismatch: with fp32 value {}, model_fp16 = {}, numpy_fp16 = {}'.format(
                    fp32_val, model_fp16_val, np_fp16_val)

    check_cast(mx.sym.Cast, input_np, expected_output)
    check_cast(mx.sym.amp_cast, input_np, expected_output)


@with_seed()
def test_amp_multicast():
    x = mx.sym.Variable('x', dtype=np.float16)
    y = mx.sym.Variable('y', dtype=np.float32)
    z = mx.sym.Variable('z', dtype=np.float16)
    ctx = default_context()
    res = mx.sym.amp_multicast(x, y, z, num_outputs=3)
    exe = res.bind(ctx, {'x': mx.nd.random.uniform(shape=(3, 3), dtype=np.float16, ctx=ctx),
                         'y': mx.nd.random.uniform(shape=(3, 3), dtype=np.float32, ctx=ctx),
                         'z': mx.nd.random.uniform(shape=(3, 3), dtype=np.float16, ctx=ctx)})
    exe.forward(is_train=True)
    out1, out2, out3 = exe.outputs
    assert out1.asnumpy().dtype == np.float32
    assert out2.asnumpy().dtype == np.float32
    assert out3.asnumpy().dtype == np.float32

    def check_amp_multicast(input_np, expected_output):
        x = mx.sym.Variable('x', dtype=np.float16)
        y = mx.sym.Variable('y', dtype=np.float32)
        z = mx.sym.Variable('z', dtype=np.float16)
        ctx = default_context()
        res = mx.sym.amp_multicast(x, y, z, num_outputs=3)
        exe = res.bind(ctx, {'x': mx.nd.array(input_np, dtype=np.float16, ctx=ctx),
                             'y': mx.nd.array(input_np, dtype=np.float32, ctx=ctx),
                             'z': mx.nd.array(input_np, dtype=np.float16, ctx=ctx)})
        exe.forward(is_train=True)
        sym_output = exe.outputs[0].asnumpy()
        for fp32_val, model_fp16_val, np_fp16_val in zip(input_np, sym_output, expected_output):
            assert (model_fp16_val == np_fp16_val) or \
                   (np.isnan(model_fp16_val) and np.isnan(np_fp16_val)), \
                   'fp32->fp16 cast mismatch: with fp32 value {}, model_fp16 = {}, numpy_fp16 = {}'.format(
                    fp32_val, model_fp16_val, np_fp16_val)

    input_np = np.array(list(get_cast_op_data()), dtype=np.float16)
    expected_output = input_np.astype(np.float32)
    check_amp_multicast(input_np, expected_output)


@with_seed()
def test_all_finite():
    data = mx.sym.Variable("data", dtype=np.float32)
    data2 = mx.sym.Variable("data2", dtype=np.float32)
    finite_arr = mx.nd.array([[0, 0]])
    inf_arr = mx.nd.array([[np.inf, np.inf]])
    z = mx.sym.all_finite(data)
    ctx = default_context()
    exe = z.bind(ctx, {'data': inf_arr})
    exe.forward(is_train=False)
    sym_output = exe.outputs[0].asnumpy()
    assert sym_output[0] == 0
    exe = z.bind(ctx, {'data': finite_arr})
    exe.forward(is_train=False)
    sym_output = exe.outputs[0].asnumpy()
    assert sym_output[0] == 1
    z = mx.sym.multi_all_finite(data, data2, num_arrays=2)
    exe = z.bind(ctx, {'data': finite_arr, 'data2': inf_arr})
    exe.forward(is_train=False)
    sym_output = exe.outputs[0].asnumpy()
    assert sym_output[0] == 0
    z = mx.sym.multi_all_finite(data, data2, num_arrays=2)
    exe = z.bind(ctx, {'data': finite_arr, 'data2': finite_arr})
    exe.forward(is_train=False)
    sym_output = exe.outputs[0].asnumpy()
    assert sym_output[0] == 1


@with_seed()
def test_repeat():
    def test_repeat_forward():
        ndim_max = 6 # max number of dims of the ndarray
        size_max = 10 # max number of elements in each dim
        repeats = 3
        for ndim in range(1, ndim_max+1):
            shape = ()
            for i in range(0, ndim):
                shape += (np.random.randint(1, size_max+1), )
            a = np.random.random_sample(size=shape)
            aa = np.repeat(a, repeats)
            b = mx.nd.array(a, ctx=default_context())
            bb = mx.nd.repeat(b, repeats)
            assert_almost_equal(aa, bb)

            for axis in range(0, ndim):
                aa = np.repeat(a, repeats, axis)
                bb = mx.nd.repeat(b, repeats, axis)
                assert_almost_equal(aa, bb)

    def test_repeat_backward(axis):
        data = mx.sym.Variable('data')
        n1 = 3
        n2 = 4
        shape = (n1, n2)
        data_tmp = np.random.randint(0, 10, n1 * n2).reshape(shape)
        arr_data = mx.nd.array(data_tmp)
        arr_grad = mx.nd.empty(shape)
        repeats = 2
        test = mx.sym.repeat(data, repeats=repeats, axis=axis)
        exe = test.bind(ctx=default_context(), args=[arr_data], args_grad=[arr_grad])
        npout_grad = np.random.randint(0, 10, n1 * n2 * repeats)
        if axis == 0:
            npout_grad = npout_grad.reshape(n1 * repeats, n2)
        elif axis == 1:
            npout_grad = npout_grad.reshape(n1, n2 * repeats)
        else:
            raise RuntimeError("Invalid axis value")
        out_grad = mx.nd.array(npout_grad)
        exe.backward(out_grad)

        expected_grad = np.zeros(shape)
        if axis == 0:
            for i in range(shape[0]):
                for j in range(shape[1]):
                    k = i * repeats
                    expected_grad[i][j] = sum(npout_grad[k:k + repeats, j])
        elif axis == 1:
            for j in range(shape[1]):
                for i in range(shape[0]):
                    k = j * repeats
                    expected_grad[i][j] = sum(npout_grad[i, k:k + repeats])
        else:
            raise RuntimeError("Invalid axis value")

        assert_almost_equal(expected_grad, arr_grad, rtol=1e-3)

    def test_repeat_numeric_gradient():
        data = mx.sym.Variable('data')
        n1 = 3
        n2 = 4
        shape = (n1, n2)
        data_tmp = np.random.randint(0, 10, n1 * n2).reshape(shape)
        repeats = 2

        test = mx.sym.repeat(data, repeats=repeats, axis=0)
        check_numeric_gradient(test, [data_tmp], numeric_eps=1e-3, rtol=1e-2)

    test_repeat_forward()
    test_repeat_backward(axis=0)
    test_repeat_backward(axis=1)
    test_repeat_numeric_gradient()


@with_seed()
def test_reverse():
    data = mx.symbol.Variable('data')
    shape = (5, 5, 5)
    data_tmp = np.random.uniform(-1, 1, shape)
    test = mx.sym.reverse(data, axis=[1, 2])
    grad = np.random.uniform(-1, 1, shape)
    check_numeric_gradient(test, [data_tmp], numeric_eps=2E-2)
    check_symbolic_forward(test, [data_tmp], [data_tmp[:, ::-1, ::-1]])
    check_symbolic_backward(test, [data_tmp], [grad], [grad[:, ::-1, ::-1]])


@with_seed()
def test_tile():
    def test_normal_case():
        ndim_min = 1
        ndim_max = 5  # max number of dims of the ndarray
        size_max = 10  # max number of elements in each dim
        length_max = 3  # max length of reps
        rep_max = 10  # max number of tiling in each dim
        for ndim in range(ndim_min, ndim_max+1):
            shape = []
            for i in range(1, ndim+1):
                shape.append(np.random.randint(1, size_max+1))
            shape = tuple(shape)
            a = np.random.randint(0, 100, shape)
            b = mx.nd.array(a, dtype=a.dtype)

            reps_len = np.random.randint(1, length_max+1)
            reps_tuple = ()
            for i in range(1, reps_len):
                reps_tuple += (np.random.randint(1, rep_max), )
            reps_array = np.asarray(reps_tuple)

            a_tiled = np.tile(a, reps_array)
            b_tiled = mx.nd.tile(b, reps_tuple).asnumpy()
            assert same(a_tiled, b_tiled)

    def test_empty_tensor():
        shape = (2, 3, 0, 4)
        with mx.np_shape():
            a = np.array([], dtype=np.int32).reshape(shape)
            b = mx.nd.array(a, ctx=default_context(), dtype=a.dtype)

            reps = (2, 4, 6)
            a_tiled = np.tile(a, reps)
            b_tiled = mx.nd.tile(b, reps).asnumpy()
            assert same(a_tiled, b_tiled)

    def test_empty_reps():
        a = np.array([[2, 3, 4], [5, 6, 7]], dtype=np.int32)
        b = mx.nd.array(a, ctx=default_context(), dtype=a.dtype)
        a_tiled = np.tile(a, ())
        b_tiled = mx.nd.tile(b, ()).asnumpy()
        assert same(a_tiled, b_tiled)

    def test_tile_backward():
        data = mx.sym.Variable('data')
        n1 = 2
        n2 = 2
        shape = (n1, n2)
        data_tmp = np.random.randint(0, 10, n1 * n2).reshape(shape)
        arr_data = mx.nd.array(data_tmp)
        arr_grad = mx.nd.empty(shape)
        reps1 = 2
        reps2 = 2
        reps = (reps1, reps2)
        test = mx.sym.tile(data, reps=reps)
        exe = test.bind(ctx=default_context(), args=[arr_data], args_grad=[arr_grad])
        npout_grad = np.random.randint(0, 10, n1 * n2 * reps1 * reps2).reshape(n1 * reps1, n2 * reps2)
        out_grad = mx.nd.array(npout_grad)
        exe.backward(out_grad)

        expected_grad = np.zeros(shape)
        for i in range(shape[0]):
            for j in range(shape[1]):
                expected_grad[i][j] += sum(sum(npout_grad[i:(n1 * reps1):reps1, j:(n2 * reps2):reps2]))

        assert_almost_equal(expected_grad, arr_grad, rtol=1e-3)

    def test_tile_numeric_gradient():
        data = mx.sym.Variable('data')
        n1 = 2
        n2 = 2
        shape = (n1, n2)
        data_tmp = np.random.randint(0, 10, n1 * n2).reshape(shape)
        reps1 = 2
        reps2 = 2
        reps = (reps1, reps2)
        test = mx.sym.tile(data, reps=reps)
        check_numeric_gradient(test, [data_tmp], numeric_eps=1e-2, rtol=1e-2)

    def test_invalid_reps():
        data = mx.nd.arange(16).reshape((4, 4))
        assert_exception(mx.nd.tile, MXNetError, data, (1, 2, -3))
        assert_exception(mx.nd.tile, MXNetError, data, (1, 0, 3))

    test_normal_case()
    with mx.np_shape():
        test_empty_tensor()
    test_empty_reps()
    test_tile_backward()
    test_tile_numeric_gradient()
    test_invalid_reps()


@with_seed()
def test_one_hot():
    def test_normal_case(index_type=np.int32):
        ndim_max = 6
        dim_size_max = 20
        depth = int(dim_size_max / 2)
        on_value = 1
        off_value = 0
        for ndim in range(1, ndim_max+1):
            shape = ()
            for i in range(1, ndim+1):
                shape += (np.random.randint(1, dim_size_max+1), )
            indices = np.random.randint(-dim_size_max, dim_size_max+1,
                                        size=np.prod(shape)).reshape(shape)
            mx_one_hot_array = mx.nd.one_hot(
                mx.nd.array(indices, ctx=default_context(), dtype=index_type),
                depth=depth, dtype=np.int32)
            expected_array = np.zeros((np.prod(shape), depth), dtype=np.int32)
            expected_array[:] = off_value
            indices_1d = indices.flatten()
            row = 0
            for idx in indices_1d:
                if 0 <= idx < depth:
                    expected_array[row, idx] = on_value
                row += 1
            expected_array = expected_array.reshape(shape + (depth, ))
            one_hot_array = mx_one_hot_array.asnumpy()
            assert same(expected_array, one_hot_array)

    def test_empty_indices():
        shape = (2, 0, 9, 3)
        with mx.np_shape():
            indices = np.array([]).reshape(shape)
            depth = 10
            mx_one_hot_array = mx.nd.one_hot(
                mx.nd.array(indices, ctx=default_context(), dtype=np.int32),
                depth=depth, dtype=np.int32
            ).asnumpy()
            expected_array = np.array([], dtype=np.int32).reshape(shape + (depth,))
            assert same(expected_array, mx_one_hot_array)

    def test_zero_depth():
        shape = (2, 4, 9, 3)
        indices = np.ones(shape)
        depth = 0
        mx_one_hot_array = mx.nd.one_hot(
            mx.nd.array(indices, ctx=default_context(), dtype=np.int32),
            depth=depth, dtype=np.int32).asnumpy()
        expected_array = np.array([], dtype=np.int32).reshape(shape + (depth, ))
        assert same(expected_array, mx_one_hot_array)

    test_normal_case(index_type=np.int32)
    test_normal_case(index_type=np.float64)
    test_normal_case(index_type=np.float32)
    test_normal_case(index_type=np.float16)
    with mx.np_shape():
        test_empty_indices()
    test_zero_depth()


@with_seed()
def test_where():
    def get_forward_expected_output(condition, x, y):
        original_shape = x.shape
        out = np.zeros(original_shape)
        if condition.shape == x.shape:
            for index, c in np.ndenumerate(condition):
                if c != 0:
                    out[index] = x[index]
                else:
                    out[index] = y[index]
        elif condition.shape == (x.shape[0], ):
            s = x.shape
            m = s[0]
            n = int(np.prod(s)/s[0])
            x2d = x.reshape((m, n))
            y2d = y.reshape((m, n))
            out = out.reshape((m, n))
            for i in range(0, m):
                if condition[i] != 0:
                    for j in range(0, n):
                        out[i, j] = x2d[i, j]
                else:
                    for j in range(0, n):
                        out[i, j] = y2d[i, j]
        else:
            raise RuntimeError("Invalid condition shape for where op")

        out = out.reshape(original_shape)
        return out

    def get_forward_inputs_same_shape(shape):
        condition_np = np.random.randint(0, 2, np.prod(shape)).reshape(shape)
        x_np = np.random.randint(1, 6, np.prod(shape)).reshape(shape)
        y_np = np.random.randint(7, 11, np.prod(shape)).reshape(shape)
        return condition_np, x_np, y_np

    def get_forward_inputs_condition_vector(shape):
        condition_np = np.random.randint(0, 2, shape[0])
        x_np = np.random.randint(1, 6, np.prod(shape)).reshape(shape)
        y_np = np.random.randint(7, 11, np.prod(shape)).reshape(shape)
        return condition_np, x_np, y_np

    def get_backward_input(shape):
        return np.random.randint(20, 30, np.prod(shape)).reshape(shape)

    def get_backward_expected_outputs(grad_in, condition):
        shape = grad_in.shape
        grad_cond = np.zeros(condition.shape)
        grad_x = np.empty(shape)
        grad_y = np.empty(shape)

        for index, c in np.ndenumerate(condition):
            if 0 != c:
                grad_x[index] = grad_in[index]
                grad_y[index] = 0
            else:
                grad_x[index] = 0
                grad_y[index] = grad_in[index]

        return grad_cond, grad_x, grad_y

    def test_where_helper(shape, same_shape):
        if same_shape:
            condition_np, x_np, y_np = get_forward_inputs_same_shape(shape)
        else:
            condition_np, x_np, y_np = get_forward_inputs_condition_vector(shape)

        out_expected = get_forward_expected_output(condition_np, x_np, y_np)

        grad_in_np = get_backward_input(shape)
        grad_expected_cond, grad_expected_x, grad_expected_y\
            = get_backward_expected_outputs(grad_in_np, condition_np)

        condition = mx.sym.Variable('condition')
        x = mx.sym.Variable('x')
        y = mx.sym.Variable('y')
        grad_in_mx = mx.nd.array(grad_in_np, dtype=np.int32)
        where_sym = mx.sym.where(condition, x, y)

        # test req='write'
        where_exe_write = where_sym.simple_bind(ctx=default_context(),
                                                condition=condition_np.shape,
                                                x=x_np.shape, y=y_np.shape,
                                                grad_req='write')
        # test forward req='write'
        outputs = where_exe_write.forward(is_train=True, condition=condition_np,
                                          x=x_np, y=y_np)
        assert same(outputs[0].asnumpy(), out_expected)
        # test backward req='write'
        where_exe_write.backward(grad_in_mx)
        assert same(where_exe_write.grad_dict['x'].asnumpy(), grad_expected_x)
        assert same(where_exe_write.grad_dict['y'].asnumpy(), grad_expected_y)
        assert same(where_exe_write.grad_dict['condition'].asnumpy(), grad_expected_cond)

        # test req='add'
        x_grad_init = np.random.randint(30, 40, np.prod(shape)).reshape(shape)
        y_grad_init = np.random.randint(40, 50, np.prod(shape)).reshape(shape)
        where_exe_add = where_sym.simple_bind(ctx=default_context(),
                                              condition=condition_np.shape,
                                              x=x_np.shape, y=y_np.shape,
                                              grad_req='add')
        where_exe_add.grad_dict['x'][:] = x_grad_init
        where_exe_add.grad_dict['y'][:] = y_grad_init
        # test forward req='add'
        outputs = where_exe_add.forward(is_train=True, condition=condition_np, x=x_np, y=y_np)
        assert same(outputs[0].asnumpy(), out_expected)
        # test backward req='add'
        where_exe_add.backward(grad_in_mx)
        x_ograd = where_exe_add.grad_dict['x'].asnumpy()
        y_ograd = where_exe_add.grad_dict['y'].asnumpy()
        assert same(x_ograd, grad_expected_x+x_grad_init)
        assert same(y_ograd, grad_expected_y+y_grad_init)

    def test_where_numeric_gradient(shape, same_shape):
        condition = mx.sym.Variable('condition')
        x = mx.sym.Variable('x')
        y = mx.sym.Variable('y')
        where_sym = mx.sym.where(condition, x, y)
        if same_shape:
            condition_np, x_np, y_np = get_forward_inputs_same_shape(shape)
        else:
            condition_np, x_np, y_np = get_forward_inputs_condition_vector(shape)
        check_numeric_gradient(where_sym, [condition_np, x_np, y_np], grad_nodes=['x', 'y'])

    def test_invalid_shape():
        condition = mx.sym.Variable('condition')
        x = mx.sym.Variable('x')
        y = mx.sym.Variable('y')
        where_sym = mx.sym.where(condition, x, y)

        assert_exception(lambda: where_sym.eval(x=mx.nd.array([[2,3],[4,5],[6,7]]),
                                                y=mx.nd.array([[8,9],[10,11],[12,13]]),
                                                condition=mx.nd.array([1,0])), MXNetError)

        assert_exception(lambda: mx.nd.where(x=mx.nd.array([[2,3],[4,5],[6,7]]),
                                             y=mx.nd.array([[8,9],[10,11],[12,13]]),
                                             condition=mx.nd.array([1,0])), MXNetError)

    def test_1d_cond():
        cond = mx.nd.array([1, 0, 1])
        x = mx.nd.array([[2, 3], [4, 5], [6, 7]])
        y = mx.nd.array([[7, 8], [9, 10], [10, 11]])
        expect_out = np.array([[2, 3], [9, 10], [6, 7]])
        out = mx.nd.where(cond, x, y).asnumpy()
        assert(expect_out.all() == out.all())

    test_where_helper((5, 9), True)
    test_where_helper((5, 9), False)
    test_where_helper((5, 7, 9), True)
    test_where_helper((5, 7, 9), False)
    test_where_helper((10, 8, 15, 3), True)
    test_where_helper((10, 8, 15, 3), False)
    test_where_numeric_gradient((5, 9), True)
    test_where_numeric_gradient((5, 9), False)
    test_where_numeric_gradient((5, 7, 9), True)
    test_where_numeric_gradient((5, 7, 9), False)
    test_invalid_shape()
    test_1d_cond()


@with_seed()
def test_softmin():
    for ndim in range(1, 5):
        for dtype in [np.float16, np.float32, np.float64]:
            rtol, atol = (1e-2, 5e-3) if dtype is np.float16 else (1e-3, 1e-3)
            shape = np.random.randint(1, 5, size=ndim)
            axis = np.random.randint(-ndim, ndim)
            data = np.random.uniform(-2, 2, size=shape).astype(dtype)
            data = data / 10 if dtype is np.float16 else data
            sym = mx.sym.softmin(axis=axis)
            expected_fwd = np_softmax(-data, axis=axis)
            expected_bwd = np.zeros(shape)
            check_symbolic_forward(sym, [data], [expected_fwd], atol=atol, dtype=dtype)
            for req in ['null', 'add', 'write']:
                check_symbolic_backward(sym, [data], [np.ones(expected_fwd.shape)], [expected_bwd],
                                        rtol=rtol, atol=atol, grad_req=req, dtype=dtype)
            if dtype is not np.float16:
                check_numeric_gradient(sym, [data], rtol=rtol, atol=atol, dtype=dtype)


@with_seed()
def test_new_softmax():
    for ndim in range(1, 5):
        shape = np.random.randint(1, 5, size=ndim)
        axis = np.random.randint(-ndim, ndim)
        data = np.random.uniform(-2, 2, size=shape)
        sym = mx.sym.softmax(axis=axis)
        expected_fwd = np_softmax(data, axis=axis)
        expected_bwd = np.zeros(shape)
        check_symbolic_forward(sym, [data], [expected_fwd])
        for req in ['null', 'add', 'write']:
            check_symbolic_backward(sym, [data], [np.ones(expected_fwd.shape)], [expected_bwd],
                                    rtol=1e-2, atol=1e-3, grad_req=req)
        check_numeric_gradient(sym, [data], rtol=1e-2, atol=1e-3)


@with_seed()
def test_softmax_with_temperature():
    for ndim in range(1, 5):
        shape = np.random.randint(1, 5, size=ndim)
        data = np.random.uniform(-2, 2, size=shape)
        for temp in range(1, 11):
            sym = mx.sym.softmax(axis=0, temperature=temp)
            expected_fwd = np_softmax(data, axis=0, temperature=temp)
            expected_bwd = np.zeros(shape)
            check_symbolic_forward(sym, [data], [expected_fwd], rtol=0.05, atol=1e-3)
            check_symbolic_backward(sym, [data], [np.ones(shape)], [expected_bwd], rtol=0.05, atol=1e-3)
            check_numeric_gradient(sym, [data], rtol=0.05, atol=1e-3)

@with_seed()
def test_log_softmax():
    for ndim in range(1, 5):
        for _ in range(5):
            shape = np.random.randint(1, 5, size=ndim)
            axis = np.random.randint(0, ndim)
            data = np.random.uniform(-2, 2, size=shape)
            sym = mx.sym.log_softmax(axis=axis-ndim)
            check_symbolic_forward(sym, [data], [np.log(np_softmax(data, axis=axis)+1e-20)])
            check_numeric_gradient(sym, [data], rtol=0.05, atol=1e-3)

def test_softmax_with_large_inputs():
    def softmax_forward(input_data, true_output):
        data = mx.sym.Variable('data')
        out1 = data.softmax(axis=1)
        exec1 = out1.bind(default_context(), args={'data': input_data})
        exec1.forward()[0].wait_to_read()
        ndarr = exec1.outputs[0][0][0][0]
        assert_almost_equal(ndarr, true_output, rtol=1e-5, atol=1e-5)

    softmax_forward(mx.nd.array([[[[-1e30,-1e30]]]]), np.array([1.0,1.0]))
    softmax_forward(mx.nd.array([[[[1e30,1e30]]]]), np.array([1.0,1.0]))
    softmax_forward(mx.nd.array([[[[-3.4e38,-3.4e38]]]]), np.array([1.0,1.0]))
    softmax_forward(mx.nd.array([[[[3.4e38,3.4e38]]]]), np.array([1.0,1.0]))

@with_seed()
def test_softmax_dtype():
    def check_dtypes_almost_equal(op_name,
                                  atol, rtol,
                                  grad_atol, grad_rtol,
                                  idtype, ref_dtype, odtype=None):
        op = getattr(mx.nd, op_name)
        input_data = mx.random.uniform(shape=(100, 500))
        dtype_input = input_data.astype(idtype)
        ref_input = input_data.astype(ref_dtype)
        dtype_input.attach_grad()
        ref_input.attach_grad()
        with mx.autograd.record():
            dtype_softmax = op(dtype_input, axis=-1, dtype=odtype)
            ref_softmax = op(ref_input, axis=-1, dtype=odtype)
        assert_almost_equal(dtype_softmax, ref_softmax, rtol=rtol, atol=atol)
        dtype_softmax.backward()
        ref_softmax.backward()
        assert_almost_equal(dtype_input.grad, ref_input.grad, rtol=grad_rtol, atol=grad_atol)

    import sys
    is_windows = sys.platform.startswith('win')
    enforce_safe_acc = os.environ.get("MXNET_SAFE_ACCUMULATION", "0")
    if not is_windows or enforce_safe_acc == "1":
        os.environ["MXNET_SAFE_ACCUMULATION"] = "1"
        check_dtypes_almost_equal('softmax', 1e-5, 1e-5, 1e-5, 1e-5, 'float16', 'float32')
        check_dtypes_almost_equal('softmax', 1e-5, 1e-5, 1e-5, 1e-5, 'float16', 'float32', 'float32')
        check_dtypes_almost_equal('softmax', 1e-5, 1e-5, 1e-5, 1e-5, 'float32', 'float64')
        check_dtypes_almost_equal('softmax', 1e-5, 1e-5, 1e-5, 1e-5, 'float32', 'float64', 'float64')
        check_dtypes_almost_equal('softmin', 1e-5, 1e-5, 1e-5, 1e-5, 'float16', 'float32')
        check_dtypes_almost_equal('softmin', 1e-5, 1e-5, 1e-5, 1e-5, 'float16', 'float32', 'float32')
        check_dtypes_almost_equal('softmin', 1e-5, 1e-5, 1e-5, 1e-5, 'float32', 'float64')
        check_dtypes_almost_equal('softmin', 1e-5, 1e-5, 1e-5, 1e-5, 'float32', 'float64', 'float64')
        check_dtypes_almost_equal('log_softmax', 1e-2, 1e-2, 1e-2, 1e-2,
                                  'float16', 'float32')
        check_dtypes_almost_equal('log_softmax', 1e-2, 1e-2, 1e-2, 1e-2,
                                  'float16', 'float32', 'float32')
        check_dtypes_almost_equal('log_softmax', 1e-3, 1e-3, 1e-3, 1e-3,
                                  'float32', 'float64')
        check_dtypes_almost_equal('log_softmax', 1e-3, 1e-3, 1e-3, 1e-3,
                                  'float32', 'float64', 'float64')


@with_seed()
def test_softmax_with_length():
    def np_softmax_with_length(data, length):
        res = np.zeros(data.shape)
        for i in range(length.shape[0]):
            for j in range(length.shape[1]):
                leng = int(length[i, j])
                res[i, 0:leng, j] = np_softmax(data[i, 0:leng, j])
        return res

    ndim = 3
    shape = rand_shape_nd(ndim, dim=10)
    len_shape = list(shape)
    del len_shape[1]
    len_shape = tuple(len_shape)
    for dtype in [np.float16, np.float32, np.float64]:
        mx_data = rand_ndarray(shape, dtype=dtype)
        np_data = mx_data.asnumpy()
        np_length = np.random.randint(1, shape[1] + 1, len_shape)
        mx_length = mx.nd.array(np_length, dtype=np.int32)
        np_out = np_softmax_with_length(np_data, np_length)
        data = mx.sym.Variable("data")
        length = mx.sym.Variable("length")
        mx_sym = mx.sym.softmax(data=data, length=length, use_length=True, axis=1)
        location = {"data": mx_data, "length": mx_length}
        rtol = 1e-2 if dtype == np.float16 else 1e-3
        atol = 1e-4 if dtype == np.float16 else 1e-5
        check_symbolic_forward(mx_sym, location, [np_out], rtol=rtol, atol=atol, dtype="asnumpy")
        check_symbolic_backward(mx_sym, location, [np.ones(shape, dtype=dtype)],
                                [np.zeros(shape), np.zeros(len_shape, dtype=np.int32)], rtol=1e-2, atol=1e-3, dtype="asnumpy")


@with_seed()
def test_pick():
    def test_pick_helper(index_type=np.int32):
        for mode in ['clip', 'wrap']:
            ndim = np.random.randint(1, 5)
            bshape = np.random.randint(1, 10, size=ndim)
            axis = np.random.randint(0, ndim)
            sshape = bshape.copy()
            sshape[axis] = 1
            data = np.random.uniform(-1, 1, size=bshape)

            if mode == 'wrap':
                index = np.random.randint(-2*bshape[axis], 2*bshape[axis], size=sshape)
            else:
                index = np.random.randint(0, bshape[axis], size=sshape)
            exp = []
            for i in range(ndim):
                if i == axis:
                    if mode == 'wrap':
                        exp.append(index % bshape[axis])
                    else:
<<<<<<< HEAD
                        ishape = [1 for _ in range(ndim)]
                        ishape[i] = bshape[i]
                        exp.append(np.arange(bshape[i]).reshape(ishape))
                expected = data[exp]
                data = mx.nd.array(data, dtype='float32')
                index = mx.nd.array(index, dtype=index_type)
                out = mx.nd.pick(data, index, axis=axis, keepdims=True, mode=mode)
                assert_almost_equal(out, expected)

                data_holder = data
                index_holder = index
                data = mx.sym.Variable('data')
                index = mx.sym.Variable('index')
                sym = mx.sym.pick(data, index, axis=axis, keepdims=True, mode=mode)
                check_numeric_gradient(sym, [data_holder, index_holder], grad_nodes=['data'])
=======
                        exp.append(index)
                else:
                    ishape = [1 for _ in range(ndim)]
                    ishape[i] = bshape[i]
                    exp.append(np.arange(bshape[i]).reshape(ishape))
            expected = data[exp]
            data = mx.nd.array(data, dtype='float32')
            index = mx.nd.array(index, dtype=index_type)
            out = mx.nd.pick(data, index, axis=axis, keepdims=True, mode=mode)
            assert_almost_equal(out.asnumpy(), expected)

            data_holder = data
            index_holder = index
            data = mx.sym.Variable('data')
            index = mx.sym.Variable('index')
            sym = mx.sym.pick(data, index, axis=axis, keepdims=True, mode=mode)
            check_numeric_gradient(sym, [data_holder, index_holder], grad_nodes=['data'])
>>>>>>> 5b301c65

    test_pick_helper(np.int32)
    test_pick_helper(np.float32)


def check_ctc_loss(acts, labels, loss_truth, contrib=False):
    in_var = mx.sym.Variable('input')
    labels_var = mx.sym.Variable('labels')
    if contrib:
        ctc = mx.sym.contrib.ctc_loss(in_var, labels_var)
    else:
        ctc = mx.sym.ctc_loss(in_var, labels_var)
    acts_nd = mx.nd.array(acts, ctx=default_context())
    labels_nd = mx.nd.array(labels, ctx=default_context())
    exe = ctc.bind(ctx=default_context(), args=[acts_nd, labels_nd])
    # test forward with grad calc
    exe.forward(is_train=True)
    outTest = exe.outputs[0].copy()
    # test forward without grad calc
    exe.forward(is_train=False)
    outTrain = exe.outputs[0]
    # make sure losses calculated with both modes are the same
    assert_almost_equal(outTest, outTrain)

    # test against ground truth, if available
    if loss_truth is not None:
        assert_almost_equal(outTest, loss_truth)
    # test grad
    check_numeric_gradient(ctc, [acts, labels], grad_nodes=['input'], rtol=0.05, atol=1e-3)

@with_seed()
def test_ctc_loss():
    # Test 1: check that batches are same + check against Torch WarpCTC
    acts = np.array([
        [[1.2, 3.4, 1.2, -0.1, -2.34], [1.2, 3.4, 1.2, -0.1, -2.34]],
        [[0.1, 0.2, 0.3, 0.22, 0.123], [0.1, 0.2, 0.3, 0.22, 0.123]],
        [[-15, -14, -13, -12, -11], [-15, -14, -13, -12, -11]]],
                    dtype=np.float32)
    labels = np.array([[2, 3, 0], [2, 3, 0]])
    true_loss = np.array([4.04789, 4.04789], dtype=np.float32) # from Torch
    for contrib in [False, True]:
        check_ctc_loss(acts, labels, true_loss, contrib=contrib)


    # Test 2:
    acts2 = np.array([
        [[-5, -4, -3, -2, -1], [1.2, 3.4, 1.2, -0.1, -2.34]],
        [[-10, -9, -8, -7, -6], [0.1, 0.2, 0.3, 0.22, 0.123]],
        [[-15, -14, -13, -12, -11], [-15, -14.2, -13.5, -12.2, -11.22]]], dtype=np.float32)
    labels2 = np.array([[2, 3, 1], [2, 0, 0]], dtype=np.float32)
    true_loss = np.array([7.3557, 5.4091], dtype=np.float32) # from Torch
    for contrib in [False, True]:
        check_ctc_loss(acts2, labels2, true_loss, contrib=contrib)

    # Test 3: check use integer type as label
    labels3 = np.array([[2, 3, 1], [2, 0, 0]], dtype=np.int32)
    true_loss = np.array([7.3557, 5.4091], dtype=np.float32) # from Torch
    for contrib in [False, True]:
        check_ctc_loss(acts2, labels3, true_loss, contrib=contrib)

@with_seed()
def test_ctc_loss_with_large_classes():
    ctx = default_context()
    num_classes = 6000
    seq_len = 8
    batch_size = 2
    data = np.empty((num_classes, 0))
    for i in range(seq_len * batch_size) :
        row = np.roll(np.arange(num_classes, dtype=np.float32), i).reshape(num_classes, 1)
        data = np.append(data, row/13, axis=1)
    data = data.reshape(seq_len, batch_size, num_classes)
    label = np.array([
        [100, 200, 300, 400, 500, 0, 0, 0],
        [1000, 2000, 3000, 4000, 0, 5000, 0, 0]], dtype=np.int32)
    nd_data = mx.nd.array(data)
    nd_label = mx.nd.array(label)
    loss = mx.nd.ctc_loss(data=nd_data, label=nd_label)
    expected_loss = np.array([688.02826, 145.34462])
    assert_almost_equal(loss, expected_loss)

@with_seed()
def test_ctc_loss_grad():
    def check_ctc_loss_grad(blank_label, contrib=False): # from tf
        vocab_size = 5
        max_label_len = 5
        padding_mask = -1+ (blank_label=='first')

        targets_0 = [0, 1, 2, 1, 0]
        loss_log_prob_0 = -3.34211
        input_prob_matrix_0 = np.asarray(
            [[0.633766, 0.221185, 0.0917319, 0.0129757, 0.0142857, 0.0260553],
             [0.111121, 0.588392, 0.278779, 0.0055756, 0.00569609, 0.010436],
             [0.0357786, 0.633813, 0.321418, 0.00249248, 0.00272882, 0.0037688],
             [0.0663296, 0.643849, 0.280111, 0.00283995, 0.0035545, 0.00331533],
             [0.458235, 0.396634, 0.123377, 0.00648837, 0.00903441, 0.00623107]],
            dtype=np.float32)
        gradient_log_prob_0 = np.asarray(
            [[-0.366234, 0.221185, 0.0917319, 0.0129757, 0.0142857, 0.0260553],
             [0.111121, -0.411608, 0.278779, 0.0055756, 0.00569609, 0.010436],
             [0.0357786, 0.633813, -0.678582, 0.00249248, 0.00272882, 0.0037688],
             [0.0663296, -0.356151, 0.280111, 0.00283995, 0.0035545, 0.00331533],
             [-0.541765, 0.396634, 0.123377, 0.00648837, 0.00903441, 0.00623107]],
            dtype=np.float32)

        targets_1 = [0, 1, 1, 0]
        loss_log_prob_1 = -5.42262
        input_prob_matrix_1 = np.asarray(
            [[0.30176, 0.28562, 0.0831517, 0.0862751, 0.0816851, 0.161508],
             [0.24082, 0.397533, 0.0557226, 0.0546814, 0.0557528, 0.19549],
             [0.230246, 0.450868, 0.0389607, 0.038309, 0.0391602, 0.202456],
             [0.280884, 0.429522, 0.0326593, 0.0339046, 0.0326856, 0.190345],
             [0.423286, 0.315517, 0.0338439, 0.0393744, 0.0339315, 0.154046]],
            dtype=np.float32)
        gradient_log_prob_1 = np.asarray(
            [[-0.69824, 0.28562, 0.0831517, 0.0862751, 0.0816851, 0.161508],
             [0.24082, -0.602467, 0.0557226, 0.0546814, 0.0557528, 0.19549],
             [0.230246, 0.450868, 0.0389607, 0.038309, 0.0391602, -0.797544],
             [0.280884, -0.570478, 0.0326593, 0.0339046, 0.0326856, 0.190345],
             [-0.576714, 0.315517, 0.0338439, 0.0393744, 0.0339315, 0.154046]],
            dtype=np.float32)

        inputs = [
            np.vstack(
                [input_prob_matrix_0[t, :], input_prob_matrix_1[t, :]])
            for t in range(5)
        ] + 2 * [np.nan * np.ones((2, vocab_size+1), np.float32)]
        inputs = np.log(np.asarray(inputs, dtype=np.float32))

        grad_truth = np.array([
            np.vstack(
                [gradient_log_prob_0[t, :], gradient_log_prob_1[t, :]])
            for t in range(5)
        ] + 2 * [np.zeros((2, vocab_size+1), np.float32)])

        if blank_label == 'first':
            inputs = np.roll(inputs, 1, axis=2)
            grad_truth = np.roll(grad_truth, 1, axis=2)

        labels = (np.asarray([x + [padding_mask]*(max_label_len-len(x))
                             for x in [targets_0, targets_1]])+(blank_label == 'first'))

        seq_lens = np.array([5, 5], dtype=np.int32)
        label_lens = np.array([5, 4], dtype=np.int32)
        loss_truth = np.array([-loss_log_prob_0, -loss_log_prob_1], np.float32)

        with default_context():
            data = mx.nd.array(inputs)
            label = mx.nd.array(labels)
            data.attach_grad()
            with mx.autograd.record():
                if contrib:
                    l = mx.contrib.ndarray.CTCLoss(data, label,
                                           use_data_lengths=True,
                                           use_label_lengths=True,
                                           data_lengths=mx.nd.array(seq_lens),
                                           label_lengths=mx.nd.array(label_lens),
                                           blank_label=blank_label)
                else:
                    l = mx.ndarray.CTCLoss(data, label,
                                           use_data_lengths=True,
                                           use_label_lengths=True,
                                           data_lengths=mx.nd.array(seq_lens),
                                           label_lengths=mx.nd.array(label_lens),
                                           blank_label=blank_label)
                l.backward()

            assert_almost_equal(l, loss_truth, atol=1e-5, rtol=1e-5)
            assert_almost_equal(data.grad, grad_truth, atol=1e-5, rtol=1e-5)

    for contrib in [False, True]:
        for label in ['first', 'last']:
            check_ctc_loss_grad(label, contrib=contrib)

@with_seed()
def test_quantization_op():
    min0 = mx.nd.array([0.0])
    max0 = mx.nd.array([1.0])
    a  = mx.nd.array([[0.1392, 0.5928], [0.6027, 0.8579]])
    qa, min1, max1 = mx.nd.contrib.quantize(a, min0, max0, out_type='int8')
    a_ = mx.nd.contrib.dequantize(qa, min1, max1, out_type='float32')

    qa_real = mx.nd.array([[18, 75], [77, 109]])
    a_real  = mx.nd.array([[0.14173228, 0.5905512], [0.6062992, 0.8582677]])
    print(a_.asnumpy())
    print(a_real.asnumpy())
    assert same(qa.asnumpy(), qa_real.asnumpy())
    assert_almost_equal(a_.asnumpy(),  a_real.asnumpy(), rtol=1e-2)

@with_seed()
def test_index_copy():
    x = mx.nd.zeros((5,3))
    t = mx.nd.array([[1,2,3],[4,5,6],[7,8,9]])
    index = mx.nd.array([0,4,2], dtype=np.int64)
    tensor = mx.nd.array([[1,2,3],[0,0,0],[7,8,9],[0,0,0],[4,5,6]])
    x_grad = mx.nd.array([[0,0,0],[1,1,1],[0,0,0],[1,1,1],[0,0,0]])
    t_grad = mx.nd.array([[1,1,1],[1,1,1],[1,1,1]])

    t.attach_grad()
    with mx.autograd.record():
        out = mx.nd.contrib.index_copy(x, index, t)
    out.backward()
    assert same(out.asnumpy(), tensor.asnumpy())
    assert same(t.grad.asnumpy(), t_grad.asnumpy())

    x.attach_grad()
    t.attach_grad()
    with mx.autograd.record():
        out = mx.nd.contrib.index_copy(x, index, t)
    out.backward()
    assert same(out.asnumpy(), tensor.asnumpy())
    assert same(x.grad.asnumpy(), x_grad.asnumpy())
    assert same(t.grad.asnumpy(), t_grad.asnumpy())


@with_seed()
def test_boolean_mask():
    data = mx.nd.array([[1, 2, 3],[4, 5, 6],[7, 8, 9]])
    index = mx.nd.array([0, 1, 0])
    data.attach_grad()
    with mx.autograd.record():
        out = mx.nd.contrib.boolean_mask(data, index)
    out.backward()
    data.grad.wait_to_read()
    expected = np.array([[4, 5, 6]])
    expected_grad = np.array([[0, 0, 0], [1, 1, 1], [0, 0, 0]])
    assert same(out.asnumpy(), expected)
    assert same(data.grad.asnumpy(), expected_grad)

    # test 0-size output
    mx.set_np_shape(True)
    data = mx.nd.array([[1, 2, 3],[4, 5, 6],[7, 8, 9]])
    index = mx.nd.array([0, 0, 0])
    data.attach_grad()
    with mx.autograd.record():
        out = mx.nd.contrib.boolean_mask(data, index)
    out.backward()
    data.grad.wait_to_read()
    expected = np.zeros((0, 3))
    expected_grad = np.array([[0, 0, 0], [0, 0, 0], [0, 0, 0]])
    assert same(out.asnumpy(), expected)
    assert same(data.grad.asnumpy(), expected_grad)
    mx.set_np_shape(False)

    # test gradient
    shape = (100, 30)
    a = mx.nd.random.randint(0, 100, shape=shape)
    a.attach_grad()
    bi = mx.nd.random.randint(0, 100, shape=shape[0:1]) > 50
    ci = mx.nd.random.randint(0, 100, shape=shape[0:1]) < 50
    mx_grad = mx.nd.zeros_like(a)
    mx.autograd.mark_variables([a], [mx_grad], grad_reqs='add')
    T = 3
    for _ in range(T):
        with mx.autograd.record():
            b = mx.nd.contrib.boolean_mask(a, bi)
            c = mx.nd.contrib.boolean_mask(a, ci)
            su = b.sum() + c.sum()
            su.backward()
    grad = (bi + ci).asnumpy().reshape((-1,) + (1,) * (len(shape)-1))
    grad = np.tile(grad, (1,) + shape[1:])
    # T times
    grad *= T
    assert_allclose(a.grad.asnumpy(), grad)
    a_np = a.asnumpy()
    assert same(b.asnumpy(), a_np[bi.asnumpy().astype('bool')])
    assert same(c.asnumpy(), a_np[ci.asnumpy().astype('bool')])


@with_seed()
def test_div_sqrt_dim():
    data_tmp = np.random.normal(0, 1, (5, 10, 8))
    data = mx.symbol.Variable('data')
    test = mx.sym.contrib.div_sqrt_dim(data)

    check_numeric_gradient(test, [data_tmp], numeric_eps=1E-2)
    check_symbolic_forward(test, [data_tmp], [data_tmp / np.sqrt(data_tmp.shape[-1])])


@with_seed()
def test_reciprocal_op():
    eps = 2**(-11)
    data_tmp = np.random.rand(3, 4) * 10 - 5
    # Avoid possible division by 0 errors and finite difference method inaccuracies.
    # Factor of 6 below set empirically, depends on eps.
    # Issue exposed by seed 879579887.
    # Replace problematic inputs with 1.0.
    data_tmp[abs(data_tmp) < 6*eps] = 1.0
    data = mx.symbol.Variable('data')
    test = mx.sym.reciprocal(data)

    check_numeric_gradient(test, [data_tmp], numeric_eps = eps)
    check_symbolic_forward(test, [data_tmp], [np.reciprocal(data_tmp)])


@with_seed()
def test_cbrt_op():
    eps = 2**(-11)
    data_tmp = np.random.rand(3, 4) * 10 - 5
    # Avoid finite difference method inaccuracies due to infinite gradient at the origin.
    # Factor of 4 below set empirically, depends on eps.
    # Issue exposed by seed 553872106.
    # Replace problematic inputs with 1.0.
    data_tmp[abs(data_tmp) < 4*eps] = 1.0
    data = mx.symbol.Variable('data')
    test = mx.sym.cbrt(data)

    check_numeric_gradient(test, [data_tmp], numeric_eps=eps)
    check_symbolic_forward(test, [data_tmp], [np.cbrt(data_tmp)])


@with_seed()
def test_rcbrt_op():
    eps = 2**(-11)
    data_tmp = np.random.rand(3, 4) * 10 - 5
    # Avoid possible division by 0 errors and finite difference method inaccuracies.
    # Factor of 4 below set empirically, depends on eps.
    # Issue exposed by seed 788174893.
    # Replace problematic inputs with 1.0.
    data_tmp[abs(data_tmp) < 4*eps] = 1.0
    data = mx.symbol.Variable('data')
    test = mx.sym.rcbrt(data)

    check_numeric_gradient(test, [data_tmp], numeric_eps = eps)
    check_symbolic_forward(test, [data_tmp], [1/np.cbrt(data_tmp)])


@with_seed()
def test_custom_op():
    class Sqr(mx.operator.CustomOp):
        def forward(self, is_train, req, in_data, out_data, aux):
            if in_data[0].stype == 'default':
                aux[0][:] = 1
                self.assign(out_data[0], req[0], in_data[0]*in_data[0])
            else:
                inp = in_data[0]
                csr_m = inp.data * inp.data
                out = mx.nd.sparse.csr_matrix((csr_m, inp.indices, inp.indptr), shape=inp.shape)
                self.assign(out_data[0], req[0], out)
                if (in_data[0].stype == 'csr'):
                    assert(isinstance(out_data[0], mx.nd.sparse.CSRNDArray))


        def backward(self, req, out_grad, in_data, out_data, in_grad, aux):
            self.assign(in_grad[0], req[0], 2 * mx.nd.sparse.elemwise_mul(in_data[0], out_grad[0]))
            if in_data[0].stype == 'default':
                assert (aux[0].asnumpy() == 1).all()

    @mx.operator.register("sqr")
    class SqrProp(mx.operator.CustomOpProp):
        def __init__(self):
            super(SqrProp, self).__init__(need_top_grad=True)

        def list_arguments(self):
            return ['data']

        def list_outputs(self):
            return ['output']

        def list_auxiliary_states(self):
            return ['aux']

        def infer_shape(self, in_shape):
            return in_shape, [in_shape[0]], [in_shape[0]]

        def infer_type(self, in_type):
            return in_type, [in_type[0]], [in_type[0]]

        def infer_storage_type(self, in_stype):
            if in_stype[0] == 'default':
                return ['default'], ['default'], ['default']
            return ['csr'], ['csr'], ['csr']

        def infer_storage_type_backward(self, ograd_stype, in_stype,
                                        out_stype, igrad_stype, aux_stype):
            if in_stype[0] == 'default':
                return ['default'], ['default'], ['default'], ['default'], ['default']
            return ['default'], ['csr'], ['csr'], ['csr'], ['csr']

        def create_operator(self, ctx, shapes, dtypes):
            return Sqr()

    data = mx.symbol.Variable('data')
    aux = mx.symbol.Variable('aux')
    op = mx.symbol.Custom(data=data, aux=aux, name='sqr', op_type='sqr')
    x = mx.nd.array(np.random.uniform(-1, 1, size=(4, 10)))
    aux = mx.nd.zeros_like(x)
    check_numeric_gradient(op, [x], [aux])

    data = mx.symbol.cast(data, dtype='float64')
    op = mx.symbol.cast(op, dtype='float32')
    check_numeric_gradient(op, [x], [aux])

    data = mx.symbol.Variable('data', stype='csr')
    aux = mx.symbol.Variable('aux')
    op2 = mx.symbol.Custom(data=data, aux=aux, name='sqr', op_type='sqr')
    x = x.tostype('csr')
    aux = mx.nd.zeros_like(x)
    check_numeric_gradient(op2, [x], [aux], grad_stype_dict={"data": "csr"})

    x2 = mx.nd.array(np.random.uniform(-1, 1, size=(4, 10)))
    x2 = x2.tostype('csr')
    aux2 = mx.nd.zeros_like(x2)
    x2.attach_grad()
    with mx.autograd.record():
        output = mx.nd.Custom(x2, aux2, name='sqr', op_type='sqr')
        output.backward()
    expected_output = mx.nd.sparse.square(x2)
    expected_grad = 2 * x2
    rtol = 1e-4
    atol = 1e-6
    assert_almost_equal(output, expected_output, rtol=rtol, atol=atol)
    assert_almost_equal(x2.grad, expected_grad, rtol=rtol, atol=atol)


    # test for backward compatibility, i.e. the correctness of default implementation of
    # infer storage in custom operator
    class Mult(mx.operator.CustomOp):
        def forward(self, is_train, req, in_data, out_data, aux):
            self.assign(out_data[0], req[0], in_data[0]*in_data[1])

        def backward(self, req, out_grad, in_data, out_data, in_grad, aux):
            self.assign(in_grad[0], req[0], in_data[1])
            self.assign(in_grad[1], req[1], in_data[0])

    @mx.operator.register("mult")
    class MultProp(mx.operator.CustomOpProp):
        def __init__(self):
            super(MultProp, self).__init__(need_top_grad=True)

        def list_arguments(self):
            return ['lhs', 'rhs']

        def list_outputs(self):
            return ['output']

        def infer_shape(self, in_shape):
            return in_shape, [in_shape[0]], []

        def create_operator(self, ctx, shapes, dtypes):
            return Mult()

    lhs = mx.nd.array(np.random.uniform(-1, 1, size=(4, 10)))
    rhs = mx.nd.array(np.random.uniform(-1, 1, size=(4, 10)))
    lhs.attach_grad()
    rhs.attach_grad()
    with mx.autograd.record():
        y = mx.nd.Custom(lhs, rhs, name='mult', op_type='mult')
        y.backward()
    assert_almost_equal(rhs, lhs.grad, rtol=rtol, atol=atol)
    assert_almost_equal(lhs, rhs.grad, rtol=rtol, atol=atol)

    class MultNoGrad(mx.operator.CustomOp):
        def forward(self, is_train, req, in_data, out_data, aux):
            self.assign(out_data[0], req[0], in_data[0]*in_data[1])

        def backward(self, req, out_grad, in_data, out_data, in_grad, aux):
            self.assign(in_grad[0], req[0], in_data[1])
            self.assign(in_grad[1], req[1], in_data[0])

    @mx.operator.register("mult_no_grad")
    class MultNoGradProp(mx.operator.CustomOpProp):
        def __init__(self):
            super(MultNoGradProp, self).__init__(need_top_grad=False)

        def list_arguments(self):
            return ['lhs', 'rhs']

        def list_outputs(self):
            return ['output']

        def infer_shape(self, in_shape):
            return in_shape, [in_shape[0]], []

        def create_operator(self, ctx, shapes, dtypes):
            return MultNoGrad()

        def infer_storage_type_backward(self, ograd_stype, in_stype, out_stype, igrad_stype, aux_stype):
            return ograd_stype, in_stype, out_stype, igrad_stype, aux_stype

    with mx.autograd.record():
        y2 = mx.nd.Custom(lhs, rhs, name="mult_no_grad", op_type="mult_no_grad")
        y2.backward()
    assert_almost_equal(rhs, lhs.grad, rtol=rtol, atol=atol)
    assert_almost_equal(lhs, rhs.grad, rtol=rtol, atol=atol)

    class NoInputOp(mx.operator.CustomOp):
        def __init__(self, length, depth):
            super(NoInputOp, self).__init__()
            self.output = np.ones(shape=(length, depth), dtype=np.float32)

        def forward(self, is_train, req, in_data, out_data, aux):
            self.assign(out_data[0], req[0], self.output)

        def backward(self, req, out_grad, in_data, out_data, in_grad, aux):
            pass

    @mx.operator.register("no_input_op")
    class NoInputOpProp(mx.operator.CustomOpProp):
        def __init__(self, length, depth):
            super(NoInputOpProp, self).__init__()
            self.length = int(length)
            self.depth = int(depth)

        def list_arguments(self):
            return []

        def list_outputs(self):
            return ['output']

        def infer_shape(self, in_shape):
            return [], [(self.length, self.depth)], []

        def infer_type(self, in_type):
            return [], [np.float32], []

        def create_operator(self, ctx, shapes, dtypes):
            return NoInputOp(length=self.length, depth=self.depth)

    with mx.autograd.record():
        x = mx.nd.Custom(length=10, depth=10, op_type="no_input_op")
    assert_almost_equal(x, np.ones(shape=(10, 10), dtype=np.float32))


@with_seed()
def test_custom_op_fork():
    # test custom operator fork
    # see https://github.com/apache/incubator-mxnet/issues/14396
    class AdditionOP(mx.operator.CustomOp):
        def __init__(self):
            super(AdditionOP, self).__init__()
        def forward(self, is_train, req, in_data, out_data, aux):
            out_data[0][:] = in_data[0] + in_data[1]
        def backward(self, req, out_grad, in_data, out_data, in_grad, aux):
            in_grad[0][:] = out_grad[0]
            in_grad[1][:] = out_grad[0]

    @mx.operator.register("AdditionOP")
    class AdditionOPProp(mx.operator.CustomOpProp):
        def __init__(self):
            super(AdditionOPProp, self).__init__()
        def list_arguments(self):
            return ['a', 'b']
        def list_outputs(self):
            return ['output']
        def infer_shape(self, in_shape):
            return in_shape, [in_shape[0]]
        def create_operator(self, ctx, shapes, dtypes):
            return AdditionOP()

    if not sys.platform.startswith('win'):  # no fork in windows
        def custom_add():
            a = mx.nd.array([1, 2, 3])
            b = mx.nd.array([4, 5, 6])
            c = mx.nd.Custom(a, b, op_type='AdditionOP')
            assert_almost_equal((a + b).asnumpy(), c.asnumpy())

        custom_add()
        from multiprocessing import Process
        p = Process(target=custom_add)
        p.daemon = True
        p.start()
        p.join(5)
        assert not p.is_alive() and p.exitcode == 0


def _build_dot_custom(fun_forward, name):
    class Dot(mx.operator.CustomOp):
        def __init__(self):
            super(Dot, self).__init__()
        def forward(self, is_train, req, in_data, out_data, aux):
            fun_forward(in_data, out_data)
        def backward(self, req, out_grad, in_data, out_data, in_grad, aux):
            pass

    @mx.operator.register(name)
    class DotProp(mx.operator.CustomOpProp):
        def __init__(self):
            super(DotProp, self).__init__()
        def list_arguments(self):
            return ['a', 'b']
        def list_outputs(self):
            return ['output']
        def infer_shape(self, in_shape):
            return in_shape, [(in_shape[0][0], in_shape[1][1])]
        def create_operator(self, ctx, shapes, dtypes):
            return Dot()

@with_seed()
def test_custom_op_exc():
    # test except handling
    # see https://github.com/apache/incubator-mxnet/pull/14693
    # 1. error in python code
    def custom_exc1():
        def f(in_data, out_data):
            assert False
            out_data[0][:] = mx.nd.dot(in_data[0], in_data[1])
        _build_dot_custom(f, 'Dot1')
        a = mx.nd.zeros((4, 1))
        b = mx.nd.zeros((1, 4))
        c = mx.nd.Custom(a, b, op_type='Dot1')
        c.wait_to_read()
    assert_raises(MXNetError, custom_exc1)

    # 2. error in pushing operator to engine
    def custom_exc2():
        def f(in_data, out_data):
            out_data[0][:] = mx.nd.dot(in_data[0], in_data[1])
        _build_dot_custom(f, 'Dot2')
        a = mx.nd.zeros((4, 2))
        b = mx.nd.zeros((1, 4))
        # trigger error by invalid input shapes of operands
        c = mx.nd.Custom(a, b, op_type='Dot2')
        c.wait_to_read()
    assert_raises(MXNetError, custom_exc2)

    # 3. error in real execution
    if default_context().device_type == 'cpu':
        def custom_exc3():
            def f(in_data, out_data):
                dot = mx.nd.dot(in_data[0], in_data[1])
                # input to Cholesky factorization should be
                # symmetric positive-definite, error will be
                # triggered in op execution on cpu
                out_data[0][:] = mx.nd.linalg.potrf(dot)
                out_data[0].wait_to_read()
            _build_dot_custom(f, 'Dot3')
            a = mx.nd.zeros((2, 1))
            b = mx.nd.zeros((1, 2))
            c = mx.nd.Custom(a, b, op_type='Dot3')
            c.wait_to_read()
        assert_raises(MXNetError, custom_exc3)

        def custom_exc4():
            def f(in_data, out_data):
                dot = mx.nd.dot(in_data[0], in_data[1])
                # input to Cholesky factorization should be
                # symmetric positive-definite, error will be
                # triggered in op execution on cpu
                out_data[0][:] = mx.nd.linalg.potrf(dot)
            _build_dot_custom(f, 'Dot4')
            a = mx.nd.zeros((2, 1))
            b = mx.nd.zeros((1, 2))
            c = mx.nd.Custom(a, b, op_type='Dot4')
            c.wait_to_read()
        assert_raises(MXNetError, custom_exc4)


@with_seed()
def test_psroipooling():
    for num_rois in [1, 2]:
        for num_classes, num_group in itertools.product([2, 3], [2, 3]):
            for image_height, image_width in itertools.product([168, 224], [168, 224]):
                for grad_nodes in [['im_data']]:
                    spatial_scale = 0.0625
                    feat_height = np.int(image_height * spatial_scale)
                    feat_width = np.int(image_width * spatial_scale)
                    im_data = np.random.rand(1, num_classes*num_group*num_group, feat_height, feat_width)
                    rois_data = np.zeros([num_rois, 5])
                    rois_data[:, [1,3]] = np.sort(np.random.rand(num_rois, 2)*(image_width-1))
                    rois_data[:, [2,4]] = np.sort(np.random.rand(num_rois, 2)*(image_height-1))

                    im_data_var = mx.symbol.Variable(name="im_data")
                    rois_data_var = mx.symbol.Variable(name="rois_data")
                    op = mx.sym.contrib.PSROIPooling(data=im_data_var, rois=rois_data_var, spatial_scale=spatial_scale,
                                                     group_size=num_group, pooled_size=num_group,
                                                     output_dim=num_classes, name='test_op')
                    rtol, atol = 1e-2, 1e-3
                    check_numeric_gradient(op, [im_data, rois_data], rtol=rtol, atol=atol,
                                           grad_nodes=grad_nodes)


@with_seed()
def test_psroipooling_with_type():
    arg_params = {
        'psroipool_rois': np.array([[0, 10, 22, 161, 173], [0, 20, 15, 154, 160]])}

    # plain psroipooling
    sym = mx.sym.contrib.PSROIPooling(spatial_scale=0.0625, output_dim=2, pooled_size=3, name='psroipool')
    ctx_list = [{'ctx': mx.cpu(0),
                 'psroipool_data': (1, 18, 14, 14),
                 'psroipool_rois': (2, 5),
                 'type_dict': {'psroipool_data': np.float64, 'psroipool_rois': np.float64}},
                {'ctx': mx.cpu(0),
                 'psroipool_data': (1, 18, 14, 14),
                 'psroipool_rois': (2, 5),
                 'type_dict': {'psroipool_data': np.float32, 'psroipool_rois': np.float32}},
                {'ctx': mx.cpu(0),
                 'psroipool_data': (1, 18, 14, 14),
                 'psroipool_rois': (2, 5),
                 'type_dict': {'psroipool_data': np.float16, 'psroipool_rois': np.float16}},
                ]

    check_consistency(sym, ctx_list, grad_req={'psroipool_data': 'write',
                                               'psroipool_rois': 'null'}, arg_params=arg_params)


@with_seed()
def test_deformable_convolution():
    for num_batch in [1, 2]:
        for num_channel_data, num_deformable_group in itertools.product([4, 8], [1, 2]):
            for input_height, input_width in itertools.product([5, 6], [5, 6]):
                for dilate in [(1, 1), (2, 2)]:
                    for grad_nodes in [['im_data'], ['offset_data'], ['weight']]:
                        output_height = input_height
                        output_width = input_width
                        im_data = np.random.rand(num_batch, num_channel_data, input_height, input_width)
                        offset_data = \
                            np.random.rand(num_batch, num_deformable_group * 3 * 3 * 2, output_height, output_width)\
                            * 0.8 + 0.1

                        weight = np.random.normal(0, 0.001, (num_channel_data, num_channel_data, 3, 3))
                        bias = np.zeros(num_channel_data)

                        im_data_var = mx.symbol.Variable(name="im_data")
                        offset_data_var = mx.symbol.Variable(name="offset_data")
                        weight_var = mx.symbol.Variable(name="weight")
                        bias_var = mx.symbol.Variable(name="bias")
                        op = mx.sym.contrib.DeformableConvolution(name='test_op', data=im_data_var,
                                                                  offset=offset_data_var,
                                                                  weight=weight_var, bias=bias_var,
                                                                  num_filter=num_channel_data, pad=dilate,
                                                                  kernel=(3, 3), stride=(1, 1), dilate=dilate,
                                                                  num_deformable_group=num_deformable_group)
                        if grad_nodes[0] == 'offset_data':
                            # wider tolerance needed for coordinate differential
                            rtol, atol = 1.0, 1e-2
                        else:
                            rtol, atol = 0.05, 1e-3
                        # By now we only have gpu implementation
                        if default_context().device_type == 'gpu':
                            check_numeric_gradient(op, [im_data, offset_data, weight, bias], rtol=rtol, atol=atol,
                                                   grad_nodes=grad_nodes, ctx=mx.gpu(0))


def _validate_sample_location(input_rois, input_offset, spatial_scale, pooled_w, pooled_h, sample_per_part, part_size, output_dim, num_classes, trans_std, feat_h, feat_w):
    num_rois = input_rois.shape[0]
    output_offset = input_offset.copy()
    # simulate deformable psroipooling forward function
    for roi_idx in range(num_rois):
        sub_rois = input_rois[roi_idx, :].astype(np.float32)
        img_idx, x0, y0, x1, y1 = int(sub_rois[0]), sub_rois[1], sub_rois[2], sub_rois[3], sub_rois[4]
        roi_start_w = round(x0) * spatial_scale - 0.5
        roi_start_h = round(y0) * spatial_scale - 0.5
        roi_end_w = round(x1 + 1) * spatial_scale - 0.5
        roi_end_h = round(y1 + 1) * spatial_scale - 0.5
        roi_w, roi_h = roi_end_w - roi_start_w, roi_end_h - roi_start_h
        bin_size_w, bin_size_h = roi_w / pooled_w, roi_h / pooled_h
        sub_bin_size_w, sub_bin_size_h = bin_size_w / sample_per_part, bin_size_h / sample_per_part
        for c_top in range(output_dim):
            channel_each_cls = output_dim / num_classes
            class_id = int(c_top / channel_each_cls)
            for ph in range(pooled_h):
                for pw in range(pooled_w):
                    part_h = int(math.floor(float(ph) / pooled_h * part_size))
                    part_w = int(math.floor(float(pw) / pooled_w * part_size))
                    trans_x = input_offset[roi_idx, class_id * 2, part_h, part_w] * trans_std
                    trans_y = input_offset[roi_idx, class_id * 2 + 1, part_h, part_w] * trans_std
                    bin_h_start, bin_w_start = ph * bin_size_h + roi_start_h, pw * bin_size_w + roi_start_w

                    need_check = True
                    while need_check:
                        pass_check = True
                        for ih in range(sample_per_part):
                            for iw in range(sample_per_part):
                                h = bin_h_start + trans_y * roi_h + ih * sub_bin_size_h
                                w = bin_w_start + trans_x * roi_w + iw * sub_bin_size_w

                                if w < -0.5 or w > feat_w - 0.5 or h < -0.5 or h > feat_h - 0.5:
                                    continue

                                w = min(max(w, 0.1), feat_w - 1.1)
                                h = min(max(h, 0.1), feat_h - 1.1)
                                # if the following condiiton holds, the sampling location is not differentiable
                                # therefore we need to re-do the sampling process
                                if h - math.floor(h) < 1e-3 or math.ceil(h) - h < 1e-3 or w - math.floor(w) < 1e-3 or math.ceil(w) - w < 1e-3:
                                    trans_x, trans_y = random.random() * trans_std, random.random() * trans_std
                                    pass_check = False
                                    break
                            if not pass_check:
                                break
                        if pass_check:
                            output_offset[roi_idx, class_id * 2 + 1, part_h, part_w] = trans_y / trans_std
                            output_offset[roi_idx, class_id * 2, part_h, part_w] = trans_x / trans_std
                            need_check = False

    return output_offset

@unittest.skip("Flaky test, tracked at https://github.com/apache/incubator-mxnet/issues/11713")
@with_seed()
def test_deformable_psroipooling():
    sample_per_part = 4
    trans_std = 0.1
    for num_rois in [1, 2]:
        for num_classes, num_group in itertools.product([2, 3], [2, 3]):
            for image_height, image_width in itertools.product([160, 224], [160, 224]):
                for grad_nodes in [['im_data'], ['offset_data']]:
                    spatial_scale = 0.0625
                    stride = int(1 / spatial_scale)
                    feat_height = np.int(image_height * spatial_scale)
                    feat_width = np.int(image_width * spatial_scale)
                    im_data = np.random.rand(1, num_classes*num_group*num_group, feat_height, feat_width)
                    rois_data = np.zeros([num_rois, 5])
                    rois_data[:, [1,3]] = np.sort(np.random.rand(num_rois, 2)*(image_width-1 - 2 * stride)) + stride
                    rois_data[:, [2,4]] = np.sort(np.random.rand(num_rois, 2)*(image_height-1 - 2 * stride)) + stride
                    offset_data = np.random.rand(num_rois, 2*num_classes, num_group, num_group)
                    # at certain points, the bilinear interpolation function may be non-differentiable
                    # to avoid this, we check whether the input locates on the valid points
                    offset_data = _validate_sample_location(rois_data, offset_data, spatial_scale, num_group, num_group,
                                                            sample_per_part, num_group, num_classes, num_classes, trans_std, feat_height, feat_width)
                    im_data_var = mx.symbol.Variable(name="im_data")
                    rois_data_var = mx.symbol.Variable(name="rois_data")
                    offset_data_var = mx.symbol.Variable(name="offset_data")
                    op = mx.sym.contrib.DeformablePSROIPooling(data=im_data_var, rois=rois_data_var,
                                                               trans=offset_data_var, spatial_scale=spatial_scale,
                                                               sample_per_part=4, group_size=num_group,
                                                               pooled_size=num_group, output_dim=num_classes,
                                                               trans_std=0.1, no_trans=False, name='test_op')
                    rtol, atol = 1e-2, 1e-3
                    # By now we only have gpu implementation
                    if default_context().device_type == 'gpu':
                        check_numeric_gradient(op, [im_data, rois_data, offset_data], rtol=rtol, atol=atol,
                                               grad_nodes=grad_nodes, ctx=mx.gpu(0))


def _gemm_test_helper(dtype, grad_check, rtol_fw = 1e-7, atol_fw = 1e-9):
    num_eps = 1e-6
    rtol_bw = 1e-5
    atol_bw = 1e-6

    data1 = mx.symbol.Variable('data1')
    data2 = mx.symbol.Variable('data2')
    data3 = mx.symbol.Variable('data3')

    check_fw = lambda sym, location, expected :\
        check_symbolic_forward(sym, location, expected, rtol=rtol_fw,
                               atol=atol_fw, dtype=dtype)
    check_grad = lambda sym, location:\
        check_numeric_gradient(sym, location, numeric_eps=num_eps, rtol=rtol_bw,
                               atol=atol_bw, dtype=dtype)
    rep_3x = lambda a, m, n :\
        np.reshape(np.tile(np.array(a).flatten(), 3), (3, 1, m, n))

    shape1 = (2, 3)
    shape2 = (3, 2)
    shape3 = (3, 3)
    shape4 = (2, 2)
    data_in1 = np.random.uniform(1, 10, shape1).astype(dtype)
    data_in2 = np.random.uniform(1, 10, shape2).astype(dtype)
    data_in3 = np.random.uniform(1, 10, shape3).astype(dtype)
    data_in4 = np.random.uniform(1, 10, shape4).astype(dtype)
    # Check all transpositions of gemm operator.
    data_in1_t = np.transpose(data_in1)
    data_in2_t = np.transpose(data_in2)
    res_gemm = 4. * np.dot(data_in1, data_in2) + 7. * data_in4
    test_gemm = mx.sym.linalg.gemm(data1, data2, data3, alpha=4., beta=7.)
    check_fw(test_gemm, [data_in1, data_in2, data_in4], [res_gemm])
    if grad_check == 1:
        check_grad(test_gemm, [data_in1, data_in2, data_in4])
    res_gemm = 4. * np.dot(data_in1_t, data_in2_t) + 7. * data_in3
    test_gemm = mx.sym.linalg.gemm(data1, data2, data3, alpha=4., beta=7.,
                                   transpose_a=True, transpose_b=True)
    check_fw(test_gemm, [data_in1, data_in2, data_in3], [res_gemm])
    if grad_check == 1:
        check_grad(test_gemm, [data_in1, data_in2, data_in3])
    res_gemm = 4. * np.dot(data_in1_t, data_in1) + 7. * data_in3
    test_gemm = mx.sym.linalg.gemm(data1, data2, data3, alpha=4., beta=7.,
                                   transpose_a=True)
    check_fw(test_gemm, [data_in1, data_in1, data_in3], [res_gemm])
    if grad_check == 1:
        check_grad(test_gemm, [data_in1, data_in1, data_in3])
    res_gemm = 4. * np.dot(data_in1, data_in1_t) + 7. * data_in4
    test_gemm = mx.sym.linalg.gemm(data1, data2, data3, alpha=4., beta=7.,
                                   transpose_b=True)
    check_fw(test_gemm, [data_in1, data_in1, data_in4], [res_gemm])
    if grad_check == 1:
        check_grad(test_gemm, [data_in1, data_in1, data_in4])

    # Check batch of gemm.
    a = rep_3x(data_in1, 2, 3)
    b = rep_3x(data_in2, 3, 2)
    c = rep_3x(data_in4, 2, 2)
    r = 4. * np.dot(data_in1, data_in2) + 7. * data_in4
    r = rep_3x(r, 2, 2)
    test_gemm = mx.sym.linalg.gemm(data1, data2, data3, alpha=4., beta=7.)
    check_fw(test_gemm, [a, b, c], [r])
    if grad_check == 1:
        check_grad(test_gemm, [a, b, c])
    # Check for different axis that describes matrix rows.
    a2 = np.copy(np.swapaxes(a, 0, 2))
    b2 = np.copy(np.swapaxes(b, 0, 2))
    c2 = np.copy(np.swapaxes(c, 0, 2))
    r2 = np.copy(np.swapaxes(r, 0, 2))
    test_gemm = mx.sym.linalg.gemm(data1, data2, data3, alpha=4., beta=7., axis = 0)
    check_fw(test_gemm, [a2, b2, c2], [r2])
    if grad_check == 1:
        check_grad(test_gemm, [a2, b2, c2])
    a2 = np.copy(np.swapaxes(a, 1, 2))
    b2 = np.copy(np.swapaxes(b, 1, 2))
    c2 = np.copy(np.swapaxes(c, 1, 2))
    r2 = np.copy(np.swapaxes(r, 1, 2))
    test_gemm = mx.sym.linalg.gemm(data1, data2, data3, alpha=4., beta=7., axis = -3)
    check_fw(test_gemm, [a2, b2, c2], [r2])
    if grad_check == 1:
        check_grad(test_gemm, [a2, b2, c2])

    # Check gemm2 operator same way as gemm.
    res_gemm = 4. * np.dot(data_in1, data_in2)
    test_gemm = mx.sym.linalg.gemm2(data1, data2, alpha=4.)
    check_fw(test_gemm, [data_in1, data_in2], [res_gemm])
    if grad_check == 1:
        check_grad(test_gemm, [data_in1, data_in2])
    res_gemm = 4. * np.dot(data_in1_t, data_in2_t)
    test_gemm = mx.sym.linalg.gemm2(data1, data2, alpha=4., transpose_a=True,
                                    transpose_b=True)
    check_fw(test_gemm, [data_in1, data_in2], [res_gemm])
    if grad_check == 1:
        check_grad(test_gemm, [data_in1, data_in2])
    res_gemm = 4. * np.dot(data_in1_t, data_in1)
    test_gemm = mx.sym.linalg.gemm2(data1, data2, alpha=4., transpose_a=True)
    check_fw(test_gemm, [data_in1, data_in1], [res_gemm])
    if grad_check == 1:
        check_grad(test_gemm, [data_in1, data_in1])
    res_gemm = 4. * np.dot(data_in1, data_in1_t)
    test_gemm = mx.sym.linalg.gemm2(data1, data2, alpha=4., transpose_b=True)
    check_fw(test_gemm, [data_in1, data_in1], [res_gemm])
    if grad_check == 1:
        check_grad(test_gemm, [data_in1, data_in1])

    # Check batch of gemm2.
    a = rep_3x(data_in1, 2, 3)
    b = rep_3x(data_in2, 3, 2)
    r = rep_3x(4. * np.dot(data_in1, data_in2), 2, 2)
    test_gemm = mx.sym.linalg.gemm2(data1, data2, alpha=4.)
    check_fw(test_gemm, [a, b], [r])
    if grad_check == 1:
        check_grad(test_gemm, [a, b])
    a2 = np.copy(np.swapaxes(a, 0, 2))
    b2 = np.copy(np.swapaxes(b, 0, 2))
    r2 = np.copy(np.swapaxes(r, 0, 2))
    test_gemm = mx.sym.linalg.gemm2(data1, data2, alpha=4., axis = 0)
    check_fw(test_gemm, [a2, b2], [r2])
    if grad_check == 1:
        check_grad(test_gemm, [a2, b2])
    a2 = np.copy(np.swapaxes(a, 1, 2))
    b2 = np.copy(np.swapaxes(b, 1, 2))
    r2 = np.copy(np.swapaxes(r, 1, 2))
    test_gemm = mx.sym.linalg.gemm2(data1, data2, alpha=4., axis = -3)
    check_fw(test_gemm, [a2, b2], [r2])
    if grad_check == 1:
        check_grad(test_gemm, [a2, b2])

# Test gemm separately from other la-operators.
@with_seed()
def test_gemm():
    _gemm_test_helper(np.float64, True)
    os.environ["MXNET_CUDA_TENSOR_OP_MATH_ALLOW_CONVERSION"] = "0"
    _gemm_test_helper(np.float32, False, rtol_fw = 1e-5, atol_fw = 1e-7)
    if default_context().device_type == 'gpu':
        os.environ["MXNET_CUDA_TENSOR_OP_MATH_ALLOW_CONVERSION"] = "1"
        _gemm_test_helper(np.float32, False, rtol_fw = 2e-5, atol_fw = 2e-7)
        os.environ["MXNET_CUDA_TENSOR_OP_MATH_ALLOW_CONVERSION"] = "0"

# Helper functions for test_laop

def _make_symm_symbol(a, ndims):
    assert ndims >= 2
    tr_shape = list(range(ndims))
    tr_shape[-1] = ndims-2
    tr_shape[-2] = ndims-1
    tr_shape = tuple(tr_shape)
    return 0.5 * (a + mx.sym.transpose(a, axes=tr_shape))

def _make_triangle_symm(a, ndims, m, lower, dtype=np.float32):
    assert ndims >= 2
    # The last two dimensions must both be m
    # Create mask for lower triangle and diagonal
    index = mx.sym.arange(start=0, stop=m, step=1, dtype=np.int32)
    lt_mask = mx.sym.one_hot(index, depth=m, dtype=dtype)
    for j in range(1, m):
        part1 = mx.sym.zeros(shape=(j, m), dtype=dtype)
        index = mx.sym.arange(start=0, stop=m-j, step=1, dtype=np.int32)
        part2 = mx.sym.one_hot(index, depth=m, dtype=dtype)
        lt_mask = lt_mask + mx.sym.concat(*[part1, part2], dim=0)
    if not lower:
        lt_mask = mx.sym.reshape(lt_mask, shape=(m, m))
        lt_mask = mx.sym.transpose(lt_mask, axes=(1, 0))
    shp = tuple([1]*(ndims-2) + [m, m])
    lt_mask = mx.sym.reshape(lt_mask, shape=shp)
    return mx.sym.broadcast_mul(a, lt_mask)

# @ankkhedia: Getting rid of fixed seed as flakiness could not be reproduced
# tracked at https://github.com/apache/incubator-mxnet/issues/11718
@with_seed()
def test_laop():
    dtype = np.float64
    rtol_fw = 1e-7
    atol_fw = 1e-9
    num_eps = 2e-6
    rtol_bw = 1e-5
    atol_bw = 1e-5
    # enable numerical checking of gradients
    grad_check = 1

    data1 = mx.symbol.Variable('data1')
    data2 = mx.symbol.Variable('data2')

    rep_3x = lambda a, m, n :\
        np.reshape(np.tile(np.array(a).flatten(), 3), (3, 1, m, n))

    def check_fw_grad(sym, location, expected):
        check_symbolic_forward(sym, location, expected, rtol=rtol_fw,
                               atol=atol_fw, dtype=dtype)
        if grad_check == 1:
            check_numeric_gradient(sym, location, numeric_eps=num_eps, rtol=rtol_bw,
                                   atol=atol_bw, dtype=dtype)

    matrix = np.array([[9., 3., -6., 12.],
                       [3., 26., -7., -11.],
                       [-6., -7., 9., 7.],
                       [12., -11., 7., 65.]])
    trian  = np.array([[3., 0., 0., 0.],
                       [1., 5., 0., 0.],
                       [-2., -1., 2., 0.],
                       [4., -3., 6., 2.]])
    pow    = np.array([[2., 1., 1., 1.],
                       [1., 4., 1., 1.],
                       [1., 1., 8., 1.],
                       [1., 1., 1., 16.]])
    inv    = np.array([[8.95/3., 0.05/3., 2.65, -2.5/3.],
                       [0.05/3., 0.05, 0.05, 0.],
                       [2.65, 0.05, 2.5, -0.75],
                       [-2.5/3., 0., -0.75, 0.25]])
    ident  = np.eye(4)
    shape = (4, 4, 1, 1)
    ones = mx.nd.ones(shape).asnumpy()

    for lower in [True, False]:
        upper = not lower

        # Tests with trivial 1x1 matrices.
        data_in = np.random.uniform(1, 10, shape)
        # test potrf
        # Note: Have to symmetrize input, for gradient test to work
        res_potrf = np.sqrt(data_in)
        test_potrf = mx.sym.linalg.potrf(data1, lower=lower)
        check_fw_grad(test_potrf, [data_in], [res_potrf])
        # test potri
        res_potri = np.divide(ones, data_in * data_in)
        test_potri = mx.sym.linalg.potri(data1, lower=lower)
        check_fw_grad(test_potri, [data_in], [res_potri])
        # test trsm
        trian_in = data_in * 7.
        test_trsm = mx.sym.linalg.trsm(data1, data2, alpha=7., lower=lower)
        check_fw_grad(test_trsm, [trian_in, data_in], [ones])
        # test trmm
        trian_in = np.divide(ones, trian_in)
        test_trmm = mx.sym.linalg.trmm(data1, data2, alpha=7., transpose=True,
                                       rightside=True, lower=lower)
        check_fw_grad(test_trmm, [trian_in, data_in], [ones])
        # test sumlogdiag
        res_sumlogdiag = np.reshape(np.log(data_in), (4, 4))
        test_sumlogdiag = mx.sym.linalg.sumlogdiag(data1)
        check_fw_grad(test_sumlogdiag, [data_in], [res_sumlogdiag])

        # more elaborate example of Cholesky factorization
        low_trian = trian
        if upper:
            trian = np.transpose(trian)

        # test potrf
        test_potrf = mx.sym.linalg.potrf(_make_symm_symbol(data1, ndims=4), lower=lower)
        a = rep_3x(matrix, 4, 4)
        r = rep_3x(trian, 4, 4)
        check_fw_grad(test_potrf, [a], [r])

        #test potri
        data1_ltri = _make_triangle_symm(
            data1, ndims=4, m=4, lower=lower, dtype=dtype)
        test_potri = mx.sym.linalg.potri(data1_ltri, lower=lower)
        a = rep_3x(trian, 4, 4)
        r = rep_3x(inv, 4, 4)
        check_fw_grad(test_potri, [a], [r])

        # test trsm
        test_trsm = mx.sym.linalg.trsm(data1_ltri, data2, alpha=7., transpose=upper, lower=lower)
        b = rep_3x(matrix, 4, 4)
        r = rep_3x(7. * np.transpose(low_trian), 4, 4)
        check_fw_grad(test_trsm, [a, b], [r])

        test_trsm2 = mx.sym.linalg.trsm(
            data1_ltri, data2, alpha=-2., rightside=True, transpose=lower, lower=lower)
        r = rep_3x(-2. * low_trian, 4, 4)
        check_fw_grad(test_trsm2, [a, b], [r])

        test_trsm3 = mx.sym.linalg.trsm(
            data1_ltri, data2, alpha=0.5, transpose=lower, lower=lower)
        b = rep_3x(np.transpose(low_trian), 4, 4)
        r = rep_3x(0.5 * ident, 4, 4)
        check_fw_grad(test_trsm3, [a, b], [r])

        test_trsm4 = mx.sym.linalg.trsm(
            data1_ltri, data2, alpha=-0.5, rightside=True, transpose=upper, lower=lower)
        b = rep_3x(low_trian, 4, 4)
        r = rep_3x(-0.5 * ident, 4, 4)
        check_fw_grad(test_trsm4, [a, b], [r])

        # test trmm
        test_trmm = mx.sym.linalg.trmm(
            data1_ltri, data2, alpha=7., transpose=True, rightside=True, lower=lower)
        a = [a, rep_3x(matrix, 4, 4)]
        r = rep_3x(7. * np.dot(matrix, trian.T), 4, 4)
        check_fw_grad(test_trmm, a, [r])

        test_trmm2 = mx.sym.linalg.trmm(data1_ltri, data2, alpha=-2., lower=lower)
        r = rep_3x(-2. * np.dot(trian, matrix), 4, 4)
        check_fw_grad(test_trmm2, a, [r])

        test_trmm3 = mx.sym.linalg.trmm(data1_ltri, data2, rightside=True, lower=lower)
        r = rep_3x(np.dot(matrix, trian), 4, 4)
        check_fw_grad(test_trmm3, a, [r])

        test_trmm4 = mx.sym.linalg.trmm(
            data1_ltri, data2, alpha=1.2, transpose=True, lower=lower)
        r = rep_3x(1.2 * np.dot(trian.T, matrix), 4, 4)
        check_fw_grad(test_trmm4, a, [r])

        # test sumlogdiag
        r = np.reshape(np.tile(10. * np.log(np.array([2.])), 3), (3,))
        check_fw_grad(test_sumlogdiag, [rep_3x(pow, 4, 4)], [r])


# Tests for operators linalg.syrk, linalg.gelqf

def _gelqf_combined_symbol(a):
    q, l = mx.sym.linalg.gelqf(a)
    q_qt = mx.sym.linalg.syrk(q, transpose=False, alpha=1., name='Q_times_Qt')
    l_q = mx.sym.linalg.trmm(l, q, alpha=1., name='L_times_Q')
    return mx.sym.Group([q_qt, l_q])

# NOTE: If we leave the unused output dangling, things break if dtype=np.float64. Namely, the
# backward gradient for the unused output is of dtype np.float32 then.
# ==> Very annoying!
def _gelqf_first_output(a):
    q, l = mx.sym.linalg.gelqf(a)
    bogus_scal = mx.sym.sum(mx.sym.BlockGrad(l), axis=(), keepdims=True) * 0.0
    return mx.sym.broadcast_add(q, bogus_scal)

def _gelqf_second_output(a):
    q, l = mx.sym.linalg.gelqf(a)
    bogus_scal = mx.sym.sum(mx.sym.BlockGrad(q), axis=(), keepdims=True) * 0.0
    return mx.sym.broadcast_add(l, bogus_scal)

def _syevd_combined_symbol(a):
    u, lam = mx.sym.linalg.syevd(a)
    u_ut = mx.sym.linalg.syrk(u, transpose=False, alpha=1., name='U_times_Ut')
    lam_u = mx.sym.broadcast_mul(mx.sym.reshape(lam, shape=(-2, 1)), u)
    ut_lam_u = mx.sym.linalg.gemm2(u, lam_u, alpha=1., transpose_a=True,
                                   transpose_b=False, name='Ut_L_U')
    return mx.sym.Group([u_ut, ut_lam_u])

@with_seed()
def test_laop_2():
    dtype = np.float64
    rtol_fw = 1e-7
    atol_fw = 1e-9
    num_eps = 1e-6
    rtol_bw = 1e-5
    atol_bw = 1e-6
    # enable numerical checking of gradients
    grad_check = 1

    data1 = mx.symbol.Variable('data1')

    check_fw = lambda sym, location, expected :\
        check_symbolic_forward(sym, location, expected, rtol=rtol_fw,
                               atol=atol_fw, dtype=dtype)
    check_grad = lambda sym, location:\
        check_numeric_gradient(sym, location, numeric_eps=num_eps, rtol=rtol_bw,
                               atol=atol_bw, dtype=dtype)
    rep_3x = lambda a, m, n :\
        np.reshape(np.tile(np.array(a).flatten(), 3), (3, 1, m, n))

    # Tests for linalg.syrk
    mnalpha_lst = [(2, 3, 1.), (5, 3, -2.), (1, 6, 5.), (3, 3, 0.5), (4, 1, 10.), (1, 1, 1.)]
    for m, n, alpha in mnalpha_lst:
        #print('syrk: m={}, n={}, alpha={}'.format(m, n, alpha))
        data_in1 = np.random.uniform(1, 10, (m, n))
        res_syrk1 = alpha * np.dot(data_in1, data_in1.T)
        test_syrk1 = mx.sym.linalg.syrk(data1, transpose=False, alpha=alpha)
        check_fw(test_syrk1, [data_in1], [res_syrk1])
        if grad_check == 1:
            check_grad(test_syrk1, [data_in1])
        res_syrk2 = alpha * np.dot(data_in1.T, data_in1)
        test_syrk2 = mx.sym.linalg.syrk(data1, transpose=True, alpha=alpha)
        check_fw(test_syrk2, [data_in1], [res_syrk2])
        if grad_check == 1:
            check_grad(test_syrk2, [data_in1])
        # Batch mode (3x the same thing)
        a_batch = rep_3x(data_in1, m, n)
        r1_batch = rep_3x(res_syrk1, m, m)
        check_fw(test_syrk1, [a_batch], [r1_batch])
        if grad_check == 1:
            check_grad(test_syrk1, [a_batch])
        r2_batch = rep_3x(res_syrk2, n, n)
        check_fw(test_syrk2, [a_batch], [r2_batch])
        if grad_check == 1:
            check_grad(test_syrk2, [a_batch])

    # Tests for linalg.gelqf
    # Currently disabled on GPU as they need cuda8
    # and MxNet builds use cuda 7.5
    if not (default_context() == mx.cpu()):
        return

    test_gelqf2 = _gelqf_combined_symbol(data1)  # Outputs (dot(Q, Q.T), dot(L, Q))
    test_gelqf_q = _gelqf_first_output(data1)  # Output Q (L is not dangling)
    test_gelqf_l = _gelqf_second_output(data1)  # Output L (Q is not dangling)
    mn_lst = [(4, 4), (1, 1), (5, 20), (1, 10), (15, 50)]
    for m, n in mn_lst:
        #print('gelqf: m={}, n={}'.format(m, n))
        data_in1 = np.random.normal(0., 10., (m, n))
        res_eye = np.eye(m)
        res_a = data_in1
        check_fw(test_gelqf2, [data_in1], [res_eye, res_a])
        if grad_check == 1:
            # A => Q
            check_grad(test_gelqf_q, [data_in1])
            # A => L
            check_grad(test_gelqf_l, [data_in1])
        # Batch mode (3x the same thing)
        a_batch = rep_3x(data_in1, m, n)
        reye_batch = rep_3x(res_eye, m, m)
        ra_batch = a_batch
        check_fw(test_gelqf2, [a_batch], [reye_batch, ra_batch])
        if grad_check == 1:
            # A => Q
            check_grad(test_gelqf_q, [a_batch])
            # A => L
            check_grad(test_gelqf_l, [a_batch])


# Tests for operator linalg.syevd

def _syevd_first_output(a):
    u, lam = mx.sym.linalg.syevd(a)
    bogus_scal = mx.sym.sum(mx.sym.BlockGrad(lam), axis=(), keepdims=True) * 0.0
    return mx.sym.broadcast_add(u, bogus_scal)

def _syevd_second_output(a):
    u, lam = mx.sym.linalg.syevd(a)
    bogus_scal = mx.sym.sum(mx.sym.BlockGrad(u), axis=(), keepdims=True) * 0.0
    return mx.sym.broadcast_add(lam, bogus_scal)

def _syevd_forward(a):
    lam, ut = np.linalg.eig(a)
    ind = np.argsort(lam)
    lam = lam[ind]
    u = ut[:, ind].T
    for i in range(0, a.shape[0]):
        _syevd_forw_eigvec_sign(u[i])
    return u, lam

def _syevd_forw_eigvec_sign(v):
    ind = np.argmax(np.abs(v))
    if v[ind] < 0.:
        v[:] = -v

def _syevd_backward(grad_u, grad_l, u, l):
    n = l.size
    assert grad_l.size == n
    assert grad_u.shape == (n, n)
    assert u.shape == (n, n)
    temp = np.dot(grad_u, u.T)
    temp2 = np.diag(grad_l)
    for i in range(1, n):
        for j in range(0, i):
            denom = 2. * (l[i] - l[j])
            elem = (temp[i, j] - temp[j, i])/denom
            temp2[i, j] = elem
            temp2[j, i] = elem
    temp3 = np.dot(u.T, temp2)
    return np.dot(temp3, u)

# Seed set because the test is not robust enough to operate on random data
@with_seed(1896893923)
def test_laop_3():
    # Currently disabled on GPU as syevd needs cuda8
    # and MxNet builds use cuda 7.5
    if not (default_context() == mx.cpu()):
        return

    dtype = np.float64
    rtol_fw = 1e-6
    atol_fw = 1e-6
    num_eps = 1e-4
    rtol_bw = 1e-2
    atol_bw = 1e-2
    # enable numerical checking of gradients
    grad_check = 1

    data1 = mx.symbol.Variable('data1')
    check_fw = lambda sym, location, expected :\
        check_symbolic_forward(sym, location, expected, rtol=rtol_fw,
                               atol=atol_fw, dtype=dtype)
    check_grad = lambda sym, location:\
        check_numeric_gradient(sym, location, numeric_eps=num_eps, rtol=rtol_bw,
                               atol=atol_bw, dtype=dtype)
    rep_3x = lambda a, m, n :\
        np.reshape(np.tile(np.array(a).flatten(), 3), (3, 1, m, n))
    check_bw = lambda sym, location, out_grads, expected :\
        check_symbolic_backward(sym, location, out_grads, expected,
                                rtol=rtol_fw, atol=atol_fw, dtype=dtype)

    # Tests for linalg.syevd
    test_syevd2 = _syevd_combined_symbol(data1)  # Outputs (U U^T, U^T (diag L) U)
    data1_s2 = _make_symm_symbol(data1, ndims=2)
    test_syevd_u_2 = _syevd_first_output(data1_s2)
    test_syevd_l_2 = _syevd_second_output(data1_s2)
    data1_s4 = _make_symm_symbol(data1, ndims=4)
    test_syevd_u_4 = _syevd_first_output(data1_s4)
    test_syevd_l_4 = _syevd_second_output(data1_s4)
    n_lst = [4, 1, 2, 10, 14]
    for n in n_lst:
        #print('\n** syevd: n={}'.format(n))
        data_in1 = np.random.normal(0., 10., (n, n))
        data_in1 = 0.5 * (data_in1 + data_in1.T)
        res_eye = np.eye(n)
        res_a = data_in1
        check_fw(test_syevd2, [data_in1], [res_eye, res_a])
        # Check backward
        grad_u = np.random.normal(0., 2., (n, n))
        grad_l = np.random.normal(0., 2., (n,))
        bw_u, bw_l = _syevd_forward(data_in1)
        grad_a = _syevd_backward(grad_u, grad_l, bw_u, bw_l)
        check_bw(mx.sym.linalg.syevd(data1), [data_in1], [grad_u, grad_l], [grad_a])
        if grad_check == 1:
            # A => U
            check_grad(test_syevd_u_2, [data_in1])
            # A => L
            check_grad(test_syevd_l_2, [data_in1])
        # Batch mode (3x the same thing)
        a_batch = rep_3x(data_in1, n, n)
        reye_batch = rep_3x(res_eye, n, n)
        ra_batch = a_batch
        check_fw(test_syevd2, [a_batch], [reye_batch, ra_batch])
        if grad_check == 1:
            # A => U
            check_grad(test_syevd_u_4, [a_batch])
            # A => L
            check_grad(test_syevd_l_4, [a_batch])


# @piyushghai - Removing the fixed seed for this test.
# Issue for flakiness is tracked at - https://github.com/apache/incubator-mxnet/issues/11721
@with_seed()
def test_laop_4():
    # Currently disabled on GPU as syevd needs cuda8
    # and MxNet builds use cuda 7.5
    if not (default_context() == mx.cpu()):
        return

    rtol_fw = 1e-6
    atol_fw = 1e-6

    data1 = mx.symbol.Variable('data1')

    check_fw = lambda sym, location, expected, dtype :\
        check_symbolic_forward(sym, location, expected, rtol=rtol_fw,
                               atol=atol_fw, dtype=dtype)

    a_np = np.array([[1., 2.], [2., 4.]])
    u_np = np.array([[0.89442718, -0.44721359], [0.44721359, 0.89442718]])
    l_np = np.array([0., 5.])
    test_syevd = mx.sym.linalg.syevd(data1)
    # float64
    #print('float64')
    check_fw(test_syevd, [a_np], [u_np, l_np], np.float64)
    # float32
    #print('float32')
    check_fw(test_syevd, [a_np], [u_np, l_np], np.float32)

def test_laop_5():
    # tests for diagonal and triangular matrix extraction and generation
    data = mx.symbol.Variable('data')
    # test complete range of small matrices to cover corner cases
    for n in range(1, 5):
        # test batched and non-batched processing
        for b in range(3):
            shape = (n, n) if b == 0 else (b, n, n)
            data_in = np.random.uniform(1, 10, shape)
            # test all legal offsets of the diagonal
            for offs in range(1-n, n):
                # test extraction of diagonal
                test_diag = mx.sym.linalg.extractdiag(data, offset=offs)
                res_diag = np.diagonal(data_in, offset=offs) if b==0 else np.diagonal(data_in, axis1=1, axis2=2, offset=offs)
                check_symbolic_forward(test_diag, [data_in], [res_diag])
                check_numeric_gradient(test_diag, [data_in])
                # test generation of diagonal matrix
                test_diag2 = mx.sym.linalg.makediag(data, offset=offs)
                res_diag2 = None
                if b == 0:
                    res_diag2 = np.diagflat(res_diag, k=offs)
                else:
                    for i in range(b):
                        res = np.reshape(np.diagflat(res_diag[i], k=offs), (1, n, n))
                        res_diag2 = res if res_diag2 is None else np.concatenate((res_diag2, res), axis=0)
                check_symbolic_forward(test_diag2, [res_diag], [res_diag2])
                check_numeric_gradient(test_diag2, [res_diag])
                # check both settings for parameter "lower" in case of zero offset
                lower_vals = [True] if offs != 0 else [True, False]
                for lower in lower_vals:
                    # test extraction of triangle by doing a full roundtrip as the intermediate extracted
                    # triangle has different orderings than numpy.
                    test_trian = mx.sym.linalg.extracttrian(data, offset=offs, lower=lower)
                    test_trian = mx.sym.linalg.maketrian(test_trian, offset=offs, lower=lower)
                    extracts_lower = (offs < 0) or ((offs == 0) and lower)
                    res_trian = None
                    if b == 0:
                        res_trian = np.tril(data_in, offs) if extracts_lower else np.triu(data_in, offs)
                    else:
                        for i in range(b):
                            res = np.tril(data_in[i], offs) if extracts_lower else np.triu(data_in[i], offs)
                            res = np.reshape(res, (1, n, n))
                            res_trian = res if res_trian is None else np.concatenate((res_trian, res), axis=0)
                    check_symbolic_forward(test_trian, [data_in], [res_trian])
                    check_numeric_gradient(test_trian, [data_in])

# Tests for linalg.inverse
@with_seed()
@unittest.skip("Test crashes https://github.com/apache/incubator-mxnet/issues/15975")
def test_laop_6():
    dtype = np.float64
    rtol_fw = 1e-7
    atol_fw = 1e-9
    num_eps = 1e-6
    rtol_bw = 1e-4
    atol_bw = 1e-6

    data = mx.symbol.Variable('data')

    check_fw = lambda sym, location, expected:\
        check_symbolic_forward(sym, location, expected, rtol=rtol_fw,
                               atol=atol_fw, dtype=dtype)
    check_grad = lambda sym, location:\
        check_numeric_gradient(sym, location, numeric_eps=num_eps, rtol=rtol_bw,
                               atol=atol_bw, dtype=dtype)

    ## det(I + dot(v, v.T)) = 1 + dot(v.T, v) >= 1, so it's always invertible;
    ## det is away from zero, so the value of logdet is stable
    v = np.random.random(4)
    a = np.eye(4) + np.outer(v, v)
    a = np.tile(a, (3, 1, 1))
    permute_mat = np.eye(4)[[1, 0, 2, 3]]

    # test matrix inverse
    r = np.eye(4)
    r = np.tile(r, (3, 1, 1))
    test_inverse = mx.sym.linalg.inverse(data)
    test_eye = mx.sym.linalg.gemm2(data, test_inverse)
    check_fw(test_eye, [a], [r])
    check_grad(test_inverse, [a])

    # test matrix determinant
    # det
    r = np.linalg.det(a)
    test_det = mx.sym.linalg.det(data)
    check_fw(test_det, [a], [r])
    check_grad(test_det, [a])
    # test slogdet
    r1 = np.array([1., 1., 1.])
    r2 = np.log(np.abs(np.linalg.det(a)))
    test_sign, test_logabsdet = mx.sym.linalg.slogdet(data)
    check_fw(test_sign, [a], [r1])
    check_fw(test_sign, [np.dot(a, permute_mat)], [-r1])
    check_fw(test_logabsdet, [a], [r2])
    check_grad(test_logabsdet, [a])

@with_seed()
def test_stack():
    for _ in range(100):
        ndim = random.randint(1, 5)
        axis = random.randint(0, ndim)
        if random.randint(0, 1):
            axis = axis - ndim - 1
        nin = random.randint(1, 3)
        dshape = [random.randint(1, 5) for _ in range(ndim)]
        inputs = [np.random.uniform(size=dshape) for _ in range(nin)]
        output = np.stack(inputs, axis=axis)
        sym_ins = [mx.sym.var('x%d'%i) for i in range(nin)]
        out = mx.sym.stack(*sym_ins, axis=axis)
        check_symbolic_forward(out, inputs, [output])
        check_numeric_gradient(out, inputs)


@with_seed()
@unittest.skip("test fails intermittently. temporarily disabled till it gets fixed. tracked at https://github.com/apache/incubator-mxnet/issues/14288")
def test_dropout():
    def zero_count(array, ratio):
        zeros = 0
        for i in array:
            if i == 0:
                zeros += 1
            elif math.isnan(i):
                assert ratio == 1  # Only valid for ratio = 1
                zeros += 1
        return zeros

    def check_correctness(executor, input, ratio):
        input = input.ravel()
        output = executor.outputs[0].asnumpy().ravel()
        input_sum = np.sum(input)
        output_sum = np.sum(output)

        # Make sure input zeroes are none (test data setup check)
        assert zero_count(input, ratio) == 0

        # count number of zeroes in output
        output_zeroes = zero_count(output, ratio)

        # Hopefully should be within ratio/2 %
        error = abs(output_sum - input_sum) / input_sum
        if ratio == 1.0:
            assert output_zeroes == len(input)
        elif ratio > 0.2:
            assert output_zeroes > 0
            assert error < (ratio/2)
        elif ratio == 0:
            assert output_zeroes == 0

    def check_dropout_ratio(ratio, shape, cudnn_off=True):
        # test dropout
        x = mx.sym.var('data')
        y = mx.sym.Dropout(x, p=ratio, cudnn_off=cudnn_off)
        exe = y.simple_bind(ctx=default_context(), data=shape)

        if ratio == 1:
            max_value = float('nan')
        else:
            max_value = 1 if ratio == 0 else 1/ratio

        if ratio == 1:
            min_value = float('nan')
        else:
            min_value = 1 if ratio == 0 else 0

        exe.arg_arrays[0][:] = 1
        exe.forward(is_train=True)

        if not math.isnan(max_value):
            assert exe.outputs[0].asnumpy().max() > 0
        else:
            assert math.isnan(exe.outputs[0].asnumpy().max())
        if not math.isnan(min_value):
            assert exe.outputs[0].asnumpy().min() == min_value
        else:
            assert math.isnan(exe.outputs[0].asnumpy().min())

        check_correctness(exe, exe.arg_arrays[0].asnumpy(), ratio)

        if ratio == 0.5:
            exe.backward([mx.nd.ones(shape)])
            assert (exe.grad_arrays[0].asnumpy() == exe.outputs[0].asnumpy()).all()

            exe.forward(is_train=False)
            assert (exe.outputs[0].asnumpy() == exe.arg_arrays[0].asnumpy()).all()
            exe.backward([mx.nd.ones(shape)], is_train=False)
            assert (exe.grad_arrays[0].asnumpy() == exe.arg_arrays[0].asnumpy()).all()

            # test permanent dropout
            x = mx.sym.var('data')
            y = mx.sym.Dropout(x, p=ratio, mode='always', cudnn_off=cudnn_off)
            exe = y.simple_bind(ctx=default_context(), data=shape)

            exe.arg_arrays[0][:] = 1
            exe.forward(is_train=True)
            assert exe.outputs[0].asnumpy().max() == max_value
            assert exe.outputs[0].asnumpy().min() == min_value
            exe.backward([mx.nd.ones(shape)])
            assert (exe.grad_arrays[0].asnumpy() == exe.outputs[0].asnumpy()).all()

            exe.forward(is_train=False)
            assert exe.outputs[0].asnumpy().max() == max_value
            assert exe.outputs[0].asnumpy().min() == min_value
            exe.backward([mx.nd.ones(shape)], is_train=False)
            assert (exe.grad_arrays[0].asnumpy() == exe.outputs[0].asnumpy()).all()

    def get_slice(x, axis, idx):
        ix = ()
        for i in range(x.ndim):
            if i == axis:
                ix += (idx,)
            else:
                ix += (slice(None, None, None),)
        return x[ix]

    def check_dropout_axes(ratio, shape, axes, cudnn_off=True):
        compactshape = list(shape)
        for axis in axes:
            compactshape[axis] = 1
        compactx = mx.random.uniform(shape=tuple(compactshape))
        broadcastx = compactx.broadcast_to(shape)
        dropouty = mx.nd.Dropout(broadcastx, p=ratio, axes=axes, cudnn_off=cudnn_off)
        for axis in axes:
            target = get_slice(dropouty, axis, 0).asnumpy()
            for i in range(1, shape[axis]):
                assert(get_slice(dropouty, axis, i).asnumpy() == target).all()

    def check_passthrough(ratio, shape, cudnn_off=True):
        # test inference_mode forward and then backward
        a = mx.random.uniform(shape=shape)
        a.attach_grad()
        with mx.autograd.record(train_mode=False):
            b = mx.nd.Dropout(a, ratio, cudnn_off=cudnn_off) # dropout acts as identity
        b.backward()
        assert_almost_equal(a.grad.asnumpy(), mx.nd.ones_like(b).asnumpy())

    shape = (100, 100)
    check_dropout_ratio(0.5, shape)
    check_dropout_ratio(0.0, shape)
    check_dropout_ratio(1.0, shape)
    check_dropout_ratio(0.75, shape)
    check_dropout_ratio(0.25, shape)
    check_dropout_ratio(0.5, shape, cudnn_off=False)
    check_dropout_ratio(0.0, shape, cudnn_off=False)
    check_dropout_ratio(1.0, shape, cudnn_off=False)
    check_dropout_ratio(0.75, shape, cudnn_off=False)
    check_dropout_ratio(0.25, shape, cudnn_off=False)

    check_passthrough(0.5, shape)
    check_passthrough(0.0, shape)
    check_passthrough(1.0, shape)
    check_passthrough(0.5, shape, cudnn_off=False)
    check_passthrough(0.0, shape, cudnn_off=False)
    check_passthrough(1.0, shape, cudnn_off=False)

    nshape = (10, 10, 10, 10)
    with mx.autograd.train_mode():
        check_dropout_axes(0.25, nshape, axes = (0,))
        check_dropout_axes(0.25, nshape, axes = (1,))
        check_dropout_axes(0.25, nshape, axes = (2,))
        check_dropout_axes(0.25, nshape, axes = (3,))
        check_dropout_axes(0.25, nshape, axes = (0, 1))
        check_dropout_axes(0.25, nshape, axes = (0, 2))
        check_dropout_axes(0.25, nshape, axes = (0, 3))
        check_dropout_axes(0.25, nshape, axes = (1, 2))
        check_dropout_axes(0.25, nshape, axes = (1, 3))
        check_dropout_axes(0.25, nshape, axes = (2, 3))
        check_dropout_axes(0.25, nshape, axes = (0, 1, 2))
        check_dropout_axes(0.25, nshape, axes = (0, 2, 3))
        check_dropout_axes(0.25, nshape, axes = (1, 2, 3))
        check_dropout_axes(0.25, nshape, axes = (0,), cudnn_off=False)
        check_dropout_axes(0.25, nshape, axes = (1,), cudnn_off=False)
        check_dropout_axes(0.25, nshape, axes = (2,), cudnn_off=False)
        check_dropout_axes(0.25, nshape, axes = (3,), cudnn_off=False)
        check_dropout_axes(0.25, nshape, axes = (0, 1), cudnn_off=False)
        check_dropout_axes(0.25, nshape, axes = (0, 2), cudnn_off=False)
        check_dropout_axes(0.25, nshape, axes = (0, 3), cudnn_off=False)
        check_dropout_axes(0.25, nshape, axes = (1, 2), cudnn_off=False)
        check_dropout_axes(0.25, nshape, axes = (1, 3), cudnn_off=False)
        check_dropout_axes(0.25, nshape, axes = (2, 3), cudnn_off=False)
        check_dropout_axes(0.25, nshape, axes = (0, 1, 2), cudnn_off=False)
        check_dropout_axes(0.25, nshape, axes = (0, 2, 3), cudnn_off=False)
        check_dropout_axes(0.25, nshape, axes = (1, 2, 3), cudnn_off=False)



@unittest.skip("test fails intermittently. temporarily disabled till it gets fixed. tracked at https://github.com/apache/incubator-mxnet/issues/11290")
@with_seed()
def test_scatter_gather_nd():
    def check(data, idx):
        data.attach_grad()
        with mx.autograd.record():
            y = mx.nd.gather_nd(data, idx)
            y.backward(y)
        npidx = tuple(i.asnumpy() for i in idx)
        assert (data.asnumpy()[npidx] == y.asnumpy()).all()
        npdata = np.zeros_like(data.asnumpy())
        npdata[npidx] = y.asnumpy()
        assert (npdata == data.grad.asnumpy()).all()
        assert (mx.nd._internal._backward_gather_nd(y, idx, shape=data.shape).asnumpy() == data.grad.asnumpy()).all()
    for dtype in ['int32', 'int64', 'float16', 'float32', 'float64']:
        data = mx.nd.arange(360, dtype=dtype).reshape((3,4,5,6))
        idx = mx.nd.array([[1,1,2], [3, 3, 0], [3,2,1]], dtype='int32')
        check(data, idx)

        idx = mx.nd.array([[1,1,2], [3,3,0], [3,2,1], [5,2,4]], dtype='int32')

        check(data, idx)

        data = mx.nd.array([2, 3, 0], dtype=dtype)
        idx = mx.nd.array([[1, 1, 0], [0, 1, 0]], dtype='int32')
        assert (mx.nd.scatter_nd(data, idx, shape=(2, 2)).asnumpy() == [[0, 0], [2, 3]]).all()

        data = mx.nd.array([2, 3, 0], dtype=dtype)
        idx = mx.nd.array([[1, 1, 0], [1, 1, 0]], dtype='int32')
        assert (mx.nd._internal._backward_gather_nd(data, idx, shape=(2, 2)).asnumpy() == [[0, 0], [0, 5]]).all()
        data_npy = np.random.randint(0, 10, (100,))
        data = mx.nd.array(data_npy, dtype=dtype)
        idx = mx.nd.zeros(shape=(1, 100), dtype='int32')
        assert (mx.nd._internal._backward_gather_nd(data, idx, shape=(1,)).asscalar() == data_npy.sum())
        if dtype == 'int64':
            data = mx.nd.array([2123162361283621, -31231236374787,
                                -112372937128970, -1378278798172378], dtype=dtype)
            idx = mx.nd.array([[0, 0, 0, 0]], dtype='int32')
            assert (mx.nd._internal._backward_gather_nd(data, idx, shape=(1,)).asscalar() == data.asnumpy().sum())

def compare_forw_backw_unary_op(
        name, forward_mxnet_call, forward_numpy_call,
        backward_numpy_call, shape, input_low, input_high, rtol, atol,
        dtype=np.float32):
    check_fw = lambda sym, location, expected :\
        check_symbolic_forward(sym, location, expected, rtol=rtol,
                               atol=atol, dtype=dtype)
    check_bw = lambda sym, location, out_grads, expected :\
        check_symbolic_backward(sym, location, out_grads, expected,
                                rtol=rtol, atol=atol, dtype=dtype)
    op_name = 'unary_op={}, dtype={}'.format(name, dtype)
    data = mx.symbol.Variable(op_name + '_data', dtype=dtype)
    # Comparison: Forward expression
    data_np = np.random.uniform(input_low, input_high, shape).astype(dtype)
    res_np = forward_numpy_call(data_np)
    op_ex = mx.sym.broadcast_add(
        forward_mxnet_call(data), mx.sym.zeros_like(data),
        name=op_name)
    check_fw(op_ex, [data_np], [res_np])
    # Comparison: Backward expression
    res_grad = np.random.uniform(-2.0, 2.0, shape).astype(dtype)
    data_grad = backward_numpy_call(data_np) * res_grad
    check_bw(op_ex, [data_np], [res_grad], [data_grad])

def finite_diff_unary_op(
        name, forward_mxnet_call, shape, input_low, input_high, rtol, atol,
        num_eps):
    # Finite difference tests are done in float64
    dtype = np.float64
    check_grad = lambda sym, location:\
        check_numeric_gradient(sym, location, numeric_eps=num_eps, rtol=rtol,
                               atol=atol, dtype=dtype)
    data_np = np.random.uniform(input_low, input_high, shape).astype(dtype)
    data = mx.symbol.Variable('data', dtype=dtype)
    op_name = 'unary_op={}, dtype={}'.format(name, dtype)
    op_ex = mx.sym.broadcast_add(
        forward_mxnet_call(data), mx.sym.zeros_like(data),
        name=op_name)
    check_grad(op_ex, [data_np])

def np_smooth_l1(x, sigma):
    issq = 1. / sigma / sigma
    absx = np.abs(x)
    temp = x * sigma
    return np.where(absx < issq, 0.5 * (temp ** 2), absx - 0.5 * issq)

def np_smooth_l1_grad(x, sigma):
    ssq = sigma * sigma
    return np.where(np.abs(x) < 1. / ssq, x * ssq, np.sign(x))

# Tests for unary operators (basic mathematical functions):
# - Forward: Comparison to NumPy (several dtype)
# - Backward: Comparison to NumPy (several dtype)
# - Finite difference tests (only dtype = float64)
# Seed set because the test is not robust enough to operate on random data
@with_seed(192837465)
def test_unary_math_operators():
    have_scipy = True
    try:
        from scipy import special as scipy_special
    except:
        print("Could not import scipy. Skipping unit tests for special functions")
        have_scipy = False
    shape=(9, 10)
    dtype_l = [np.float64, np.float32, np.float16]
    rtol_l = [1e-7, 1e-6, 1e-2]
    rtol_less_l = [1e-6, 1e-5, 1e-2]
    atol_l = [1e-7, 1e-6, 1e-2]
    atol_less_l = [1e-6, 1e-5, 1e-2]
    rtol_fd = 1e-5
    atol_fd = 1e-6
    num_eps = 1e-6
    unary_ops = {
        'arccos' : [lambda x: mx.sym.arccos(x),
                    lambda x: np.arccos(x),
                    lambda x: -1. / np.sqrt(1. - x ** 2.),
                    -0.95, 0.95],
        'arccosh': [lambda x: mx.sym.arccosh(x),
                    lambda x: np.arccosh(x),
                    lambda x: 1. / np.sqrt(x ** 2 - 1.),
                    1.05, 10.0],
        'arcsin': [lambda x: mx.sym.arcsin(x),
                   lambda x: np.arcsin(x),
                   lambda x: 1. / np.sqrt(1. - x ** 2),
                   -0.95, 0.95],
        'arcsinh': [lambda x: mx.sym.arcsinh(x),
                    lambda x: np.arcsinh(x),
                    lambda x: 1. / np.sqrt(x**2 + 1.),
                    -5.0, 5.0],
        'arctan': [lambda x: mx.sym.arctan(x),
                   lambda x: np.arctan(x),
                   lambda x: 1. / (x ** 2. + 1.),
                   -5.0, 5.0],
        'arctanh': [lambda x: mx.sym.arctanh(x),
                    lambda x: np.arctanh(x),
                    lambda x: 1. / (1. - x ** 2),
                    -0.95, 0.95],
        'cbrt': [lambda x: mx.sym.cbrt(x),
                 lambda x: np.cbrt(x),
                 lambda x: 1. / (3. * np.cbrt(x) ** 2),
                 -10.0, 10.0],
        'cos': [lambda x: mx.sym.cos(x),
                lambda x: np.cos(x),
                lambda x: -np.sin(x),
                -5.0, 5.0],
        'cosh': [lambda x: mx.sym.cosh(x),
                 lambda x: np.cosh(x),
                 lambda x: np.sinh(x),
                 -2.0, 2.0],
        'exp': [lambda x: mx.sym.exp(x),
                lambda x: np.exp(x),
                lambda x: np.exp(x),
                -4.0, 4.0],
        'expm1': [lambda x: mx.sym.expm1(x),
                  lambda x: np.expm1(x),
                  lambda x: np.exp(x),
                  -0.1, 0.1],
        'log': [lambda x: mx.sym.log(x),
                lambda x: np.log(x),
                lambda x: 1. / x,
                0.01, 100.0],
        'log10': [lambda x: mx.sym.log10(x),
                lambda x: np.log10(x),
                lambda x: 1. / (x * np.log(10.)),
                0.01, 100.0],
        'log2': [lambda x: mx.sym.log2(x),
                lambda x: np.log2(x),
                lambda x: 1. / (x * np.log(2.)),
                0.01, 100.0],
        'log1p': [lambda x: mx.sym.log1p(x),
                  lambda x: np.log1p(x),
                  lambda x: 1. / (1. + x),
                  -0.1, 0.1],
        'rcbrt': [lambda x: mx.sym.rcbrt(x),
                  lambda x: 1. / np.cbrt(x),
                  lambda x: -1. / (3. * x * np.cbrt(x)),
                  0.01, 100.0],
        'reciprocal': [lambda x: mx.sym.reciprocal(x),
                       lambda x: 1. / x,
                       lambda x: -1. / (x ** 2),
                       0.01, 100.0],
        'relu': [lambda x: mx.sym.relu(x),
                 lambda x: np.maximum(x, 0.),
                 lambda x: 1. * (x > 0.),
                 -5.0, 5.0],
        'rsqrt': [lambda x: mx.sym.rsqrt(x),
                  lambda x: 1. / np.sqrt(x),
                  lambda x: -0.5 / (x * np.sqrt(x)),
                  0.01, 100.0],
        'sigmoid': [lambda x: mx.sym.sigmoid(x),
                    lambda x: 1. / (np.exp(-x) + 1.),
                    lambda x: 1. / (np.exp(-x) + 1.) / (np.exp(x) + 1.),
                    -3.0, 3.0],
        'softsign': [lambda x: mx.sym.softsign(x),
                    lambda x: x / (1. + np.abs(x)),
                    lambda x: 1. / np.square(1. + np.abs(x)),
                    -3.0, 3.0],
        'sin': [lambda x: mx.sym.sin(x),
                lambda x: np.sin(x),
                lambda x: np.cos(x),
                -5.0, 5.0],
        'sinh': [lambda x: mx.sym.sinh(x),
                 lambda x: np.sinh(x),
                 lambda x: np.cosh(x),
                 -2.0, 2.0],
        'sqrt': [lambda x: mx.sym.sqrt(x),
                 lambda x: np.sqrt(x),
                 lambda x: 0.5 / np.sqrt(x),
                 0.01, 100.0],
        'tan': [lambda x: mx.sym.tan(x),
                lambda x: np.tan(x),
                lambda x: np.tan(x) ** 2 + 1.,
                -1.5, 1.5],
        'tanh': [lambda x: mx.sym.tanh(x),
                 lambda x: np.tanh(x),
                 lambda x: 1. - np.tanh(x) ** 2,
                 -4.0, 4.0],
        'smooth_l1_sig1': [lambda x: mx.sym.smooth_l1(x, scalar=1.),
                           lambda x: np_smooth_l1(x, 1.),
                           lambda x: np_smooth_l1_grad(x, 1.),
                           -2.0, 2.0],
        'smooth_l1_sig_default': [lambda x: mx.sym.smooth_l1(x),
                                  lambda x: np_smooth_l1(x, 1.),
                                  lambda x: np_smooth_l1_grad(x, 1.),
                                  -2.0, 2.0],
        'smooth_l1_sig2': [lambda x: mx.sym.smooth_l1(x, scalar=2.),
                           lambda x: np_smooth_l1(x, 2.),
                           lambda x: np_smooth_l1_grad(x, 2.),
                           -1.0, 1.0]
    }
    if have_scipy:
        unary_ops['gamma'] = [lambda x: mx.sym.gamma(x),
                              lambda x: scipy_special.gamma(x),
                              lambda x: scipy_special.gamma(x) * scipy_special.psi(x),
                              0.01, 5.0]
        unary_ops['gammaln'] = [lambda x: mx.sym.gammaln(x),
                                lambda x: scipy_special.gammaln(x),
                                lambda x: scipy_special.psi(x),
                                0.01, 20.0]
    # Loop over operators
    for name, op in unary_ops.items():
        # Loop over dtype's
        for ind in range(len(dtype_l)):
            dtype = dtype_l[ind]
            if name == 'gammaln' or name == 'gamma':
                rtol = rtol_less_l[ind]
                atol = atol_less_l[ind]
            else:
                rtol = rtol_l[ind]
                atol = atol_l[ind]
            compare_forw_backw_unary_op(
                name, op[0], op[1], op[2], shape, op[3], op[4], rtol, atol,
                dtype)
        # Finite difference testing
        finite_diff_unary_op(
            name, op[0], shape, op[3], op[4], rtol_fd, atol_fd, num_eps)

def compare_forw_backw_binary_op(
        name, forward_mxnet_call, forward_numpy_call,
        backward1_numpy_call, backward2_numpy_call, shape, input1_low,
        input1_high, input2_low, input2_high, rtol, atol, dtype=np.float32):
    check_fw = lambda sym, location, expected :\
        check_symbolic_forward(sym, location, expected, rtol=rtol,
                               atol=atol, dtype=dtype)
    check_bw = lambda sym, location, out_grads, expected :\
        check_symbolic_backward(sym, location, out_grads, expected,
                                rtol=rtol, atol=atol, dtype=dtype)
    op_name = 'binary_op={}, dtype={}'.format(name, dtype)
    data1 = mx.symbol.Variable(op_name + '_data1', dtype=dtype)
    data2 = mx.symbol.Variable(op_name + '_data2', dtype=dtype)
    # Comparison: Forward expression
    data1_np = np.random.uniform(input1_low, input1_high, shape).astype(dtype)
    data2_np = np.random.uniform(input2_low, input2_high, shape).astype(dtype)
    res_np = forward_numpy_call(data1_np, data2_np)
    op_ex = mx.sym.broadcast_add(
        forward_mxnet_call(data1, data2), mx.sym.zeros_like(data1),
        name=op_name)
    check_fw(op_ex, [data1_np, data2_np], [res_np])
    # Comparison: Backward expression
    res_grad = np.random.uniform(-2.0, 2.0, shape).astype(dtype)
    data1_grad = backward1_numpy_call(data1_np, data2_np) * res_grad
    data2_grad = backward2_numpy_call(data1_np, data2_np) * res_grad
    check_bw(op_ex, [data1_np, data2_np], [res_grad], [data1_grad, data2_grad])

def finite_diff_binary_op(
        name, forward_mxnet_call, shape, input1_low, input1_high, input2_low,
        input2_high, rtol, atol, num_eps):
    # Finite difference tests are done in float64
    dtype = np.float64
    check_grad = lambda sym, location:\
        check_numeric_gradient(sym, location, numeric_eps=num_eps, rtol=rtol,
                               atol=atol, dtype=dtype)
    data1_np = np.random.uniform(input1_low, input1_high, shape).astype(dtype)
    data2_np = np.random.uniform(input2_low, input2_high, shape).astype(dtype)
    data1 = mx.symbol.Variable('data1', dtype=dtype)
    data2 = mx.symbol.Variable('data2', dtype=dtype)
    op_name = 'binary_op={}, dtype={}'.format(name, dtype)
    op_ex = mx.sym.broadcast_add(
        forward_mxnet_call(data1, data2), mx.sym.zeros_like(data1),
        name=op_name)
    check_grad(op_ex, [data1_np, data2_np])

# Tests for unary operators (basic mathematical functions):
# - Forward: Comparison to NumPy (several dtype)
# - Backward: Comparison to NumPy (several dtype)
# - Finite difference tests (only dtype = float64)
@with_seed()
def test_binary_math_operators():
    shape=(9, 10)
    dtype_l = [np.float64, np.float32, np.float16]
    rtol_l = [1e-7, 1e-6, 1e-2]
    atol_l = [1e-7, 1e-6, 1e-2]
    rtol_fd = 1e-5
    atol_fd = 1e-6
    num_eps = 1e-6
    binary_ops = {
        'hypot' : [lambda x, y: mx.sym.hypot(x, y),
                   lambda x, y: np.hypot(x, y),
                   lambda x, y: x / np.hypot(x, y),
                   lambda x, y: y / np.hypot(x, y),
                    -5.0, 5.0, -5.0, 5.0],
        'pow': [lambda x, y: mx.sym.pow(x, y),
                lambda x, y: np.power(x, y),
                lambda x, y: np.power(x, y - 1.) * y,
                lambda x, y: np.power(x, y) * np.log(x),
                0.2, 5.0, -4.0, 4.0],
        'power': [lambda x, y: mx.sym.power(x, y),
                  lambda x, y: np.power(x, y),
                  lambda x, y: np.power(x, y - 1.) * y,
                  lambda x, y: np.power(x, y) * np.log(x),
                  0.2, 5.0, -4.0, 4.0]
    }
    # Loop over operators
    for name, op in binary_ops.items():
        # Loop over dtype's
        for ind in range(len(dtype_l)):
            dtype = dtype_l[ind]
            compare_forw_backw_binary_op(
                name, op[0], op[1], op[2], op[3], shape, op[4], op[5], op[6],
                op[7], rtol_l[ind], atol_l[ind], dtype)
        # Finite difference testing
        finite_diff_binary_op(
            name, op[0], shape, op[4], op[5], op[6], op[7], rtol_fd, atol_fd,
            num_eps)


@with_seed()
def test_softmax():
    check_softmax_with_shape((3, 4), default_context(), preserve_shape=False)
    check_softmax_with_shape((3, 4), default_context(), preserve_shape=True)
    check_softmax_with_shape((3, 4, 2), default_context(), preserve_shape=True)
    check_softmax_grad(default_context())
    check_smoothed_softmax_grad(default_context())


@with_seed()
def test_softmax_output_normalization():
    def _softmaxoutput_normalization(multi_output, use_ignore, normalization):
        grad_scale = np.random.random()
        batch_size = 8
        num_labels = 6
        H, W = 3, 3
        ignore_label = np.random.randint(0, num_labels) if use_ignore else -1

        if multi_output:
            data_shape = (batch_size, num_labels, H, W)
            label_shape = (batch_size, H, W)
        else:
            data_shape = (batch_size, num_labels)
            label_shape = (batch_size, )

        data = mx.nd.random.uniform(-1, 1, shape=data_shape)
        label = mx.nd.random.randint(
            0, num_labels, shape=label_shape).astype('float32')
        data.attach_grad()

        kwargs = dict(grad_scale=grad_scale,
                      normalization=normalization, multi_output=multi_output)
        if use_ignore:
            kwargs.update(use_ignore=True, ignore_label=ignore_label)

        with mx.autograd.record():
            out = mx.nd.SoftmaxOutput(data=data, label=label, **kwargs)
        out.backward(mx.nd.ones_like(data))

        exp_data = mx.nd.exp(data)
        softmax_data = exp_data / exp_data.sum(1, keepdims=True)
        argmax_data = mx.nd.argmax(data, axis=1)

        assert_almost_equal(out.asnumpy(), softmax_data.asnumpy())
        one_hot_label = mx.nd.one_hot(label, num_labels)
        if multi_output:
            one_hot_label = one_hot_label.transpose((0, 3, 1, 2))
        data_grad = softmax_data - one_hot_label

        if use_ignore:
            if multi_output:
                data_grad *= (label !=
                              ignore_label).reshape((batch_size, 1, H, W))
            else:
                data_grad *= (label != ignore_label).reshape((batch_size, 1))

        valid_cnt = 1
        if normalization == 'batch':
            valid_cnt = batch_size
        elif normalization == 'valid':
            valid_cnt = mx.nd.maximum(1, (label != ignore_label).sum())
        scale = grad_scale / valid_cnt

        if multi_output:
            if normalization != 'valid':
                scale /= H * W

        data_grad *= scale

        assert_almost_equal(data.grad.asnumpy(), data_grad.asnumpy())

    for multi_output in [False, True]:
        for use_ignore in [False, True]:
            for normalization in ['null', 'batch', 'valid']:
                _softmaxoutput_normalization(
                    multi_output, use_ignore, normalization)


@with_seed()
def test_slice():
    def test_slice_forward_backward(a, index):
        a_np = a.asnumpy()
        begin = []
        end = []
        step = []
        for slice_i in index:
            begin.append(slice_i.start)
            end.append(slice_i.stop)
            step.append(slice_i.step)
        b = mx.nd.slice(a, begin=begin, end=end, step=step)
        b_np = a_np[index]
        assert same(b.asnumpy(), b_np)

        data = mx.sym.Variable('data')
        slice_sym = mx.sym.slice(data, begin=begin, end=end, step=step)
        expected_in_grad = np.zeros_like(a_np)
        expected_in_grad[index] = b_np
        check_symbolic_backward(slice_sym, [a_np], [b_np], [expected_in_grad])

    shape = (16, 14, 17, 20)
    arr = mx.nd.arange(np.prod(shape)).reshape(shape=shape)
    index_list = [(slice(None),), (slice(None), slice(None)), (slice(1, 10),), (slice(1, 10), slice(3, 9)),
                  (slice(1, 10), slice(2, 5), slice(3, 6), slice(7, 10)),
                  (slice(1, 10, 2), slice(2, 9, 3), slice(3, 6, 5), slice(7, 10, 2)),
                  (slice(None, None, -1), slice(None, None, -1), slice(None, None, -1)),
                  (slice(10, 0, -2), slice(5, 2, -1), slice(7, None, 3), slice(None, 12, 4))]
    for index in index_list:
        test_slice_forward_backward(arr, index)

    # check numeric gradient
    in_data = np.arange(36).reshape(2, 2, 3, 3)
    data = mx.sym.Variable('data')
    slice_sym = mx.sym.slice(data, begin=[0, None], end=[1, None], step=[2, -1])
    check_numeric_gradient(slice_sym, [in_data])


def test_slice_partial_infer():
    def check_slice_partial_infer(data, begin, end, step, expected_out_shape):
        out = mx.sym.slice(data, begin=begin, end=end, step=step)
        assert (out.infer_shape_partial()[1][0] == expected_out_shape), out.infer_shape_partial()[1]

    def check_slice_axis_partial_infer(data, axis, begin, end, expected_out_shape):
        out = mx.sym.slice_axis(data, axis=axis, begin=begin, end=end)
        assert (out.infer_shape_partial()[1][0] == expected_out_shape), out.infer_shape_partial()[1]

    var1 = mx.sym.var(name="data", shape=(0, 20))
    check_slice_partial_infer(var1, (None, None), (None, 10), [], (0, 10))
    check_slice_partial_infer(var1, (None, None), (None, 10), (None, 2), (0, 5))
    check_slice_partial_infer(var1, (None, 3), (None, 10), [], (0, 7))
    check_slice_partial_infer(var1, (None, 3), (5, 10), [], (0, 7))
    check_slice_partial_infer(var1, (2, 3), (None, 10), [], (0, 7))
    check_slice_partial_infer(var1, (2, 3), (None, 10), (None, 1), (0, 7))
    check_slice_partial_infer(var1, (2, 3), (None, 10), (3, 3), (0, 3))

    var1 = mx.sym.var(name="data", shape=(10, 0))
    check_slice_axis_partial_infer(var1, 0, 0, 5, (5, 0))
    check_slice_axis_partial_infer(var1, 1, 0, 5, (10, 0))

    with mx.np_shape():
        var1 = mx.sym.var(name="data", shape=(-1, 20))
        check_slice_partial_infer(var1, (None, None), (None, 10), [], (-1, 10))
        check_slice_partial_infer(var1, (None, None), (None, 10), (None, 2), (-1, 5))
        check_slice_partial_infer(var1, (None, 3), (None, 10), [], (-1, 7))
        check_slice_partial_infer(var1, (None, 3), (5, 10), [], (-1, 7))
        check_slice_partial_infer(var1, (2, 3), (None, 10), [], (-1, 7))
        check_slice_partial_infer(var1, (2, 3), (None, 10), (None, 1), (-1, 7))
        check_slice_partial_infer(var1, (2, 3), (None, 10), (3, 3), (-1, 3))

        var1 = mx.sym.var(name='data', shape=(10, -1))
        check_slice_axis_partial_infer(var1, 0, 0, 5, (5, -1))
        check_slice_axis_partial_infer(var1, 1, 0, 5, (10, -1))


@with_seed()
def test_float16_min_max():
    """Test for issue: https://github.com/apache/incubator-mxnet/issues/9007"""
    a = mx.nd.array([np.finfo('float16').min, np.finfo('float16').max], dtype='float16')
    assert a.dtype == np.float16
    assert np.finfo('float16').min == mx.nd.min(a).asscalar()
    assert np.finfo('float16').max == mx.nd.max(a).asscalar()


@with_seed()
@mx.use_np_shape
def test_zero_size_min_max():
    def min():
        a = mx.nd.zeros(shape=(5, 0))
        a.min()

    def max():
        a = mx.nd.zeros(shape=(5, 0))
        a.max()

    assert_raises(MXNetError, min)
    assert_raises(MXNetError, max)


@with_seed()
def test_squeeze_op():
    def check_squeeze_op(shape, axis=None):
        data = mx.nd.random.uniform(low=-10.0, high=10.0, shape=shape)
        if axis is None:
            out = mx.nd.squeeze(data).asnumpy()
            out_expected = np.squeeze(data.asnumpy())
        else:
            out = mx.nd.squeeze(data, axis=axis).asnumpy()
            out_expected = np.squeeze(data.asnumpy(), axis=axis)
        if out.shape == (1,):  # as an exception (1, 1, 1) will be squeezed to (1,)
            out_expected = np.squeeze(data.asnumpy(), axis=tuple([i for i in range(1, len(shape))]))
        assert same(out, out_expected)

    # check forward
    check_squeeze_op((1, 5, 1, 3, 1), 0)
    check_squeeze_op((1, 5, 1, 3, 1), 2)
    check_squeeze_op((1, 5, 1, 3, 1), 4)
    check_squeeze_op((1, 5, 1, 3, 1), (0, 4))
    check_squeeze_op((1, 5, 1, 3, 1), (0, 2, 4))
    check_squeeze_op((1, 5, 1, 3, 1))
    check_squeeze_op((1, 1, 1, 1))

    # check gradient
    data = mx.symbol.Variable('data')
    shape = (1, 2, 1, 3, 1)
    data_tmp = np.ones(shape)
    test = mx.sym.squeeze(data)
    check_numeric_gradient(test, [data_tmp])
    test = mx.sym.squeeze(data, axis=2)
    check_numeric_gradient(test, [data_tmp])
    test = mx.sym.squeeze(data, axis=(2, 4))
    check_numeric_gradient(test, [data_tmp])

@with_seed()
def test_adaptive_avg_pool_op():
    def py_adaptive_avg_pool(x, height, width):
        # 2D per frame adaptive avg pool
        def adaptive_avg_pool_frame(x, y):
            isizeH, isizeW = x.shape
            osizeH, osizeW = y.shape
            for oh in range(osizeH):
                istartH = int(np.floor(1.0 * (oh * isizeH) / osizeH))
                iendH = int(np.ceil(1.0 * (oh + 1) * isizeH / osizeH))
                kH = iendH - istartH
                for ow in range(osizeW):
                    istartW = int(np.floor(1.0 * (ow * isizeW) / osizeW))
                    iendW = int(np.ceil(1.0 * (ow + 1) * isizeW / osizeW))
                    kW = iendW - istartW
                    xsum = 0
                    for ih in range(kH):
                        for iw in range(kW):
                            xsum += x[istartH+ih][istartW+iw]
                    y[oh][ow] = xsum / kH / kW

        B,C,_,_ = x.shape
        y = np.empty([B,C,height, width], dtype=x.dtype)
        for b in range(B):
            for c in range(C):
                adaptive_avg_pool_frame(x[b][c], y[b][c])
        return y
    def check_adaptive_avg_pool_op(shape, output_height, output_width=None):
        x = mx.nd.random.uniform(shape=shape)
        if output_width is None:
            y = mx.nd.contrib.AdaptiveAvgPooling2D(x, output_size=output_height)
            npy = py_adaptive_avg_pool(x.asnumpy(), output_height, output_height)
        else:
            y = mx.nd.contrib.AdaptiveAvgPooling2D(x, output_size=(output_height, output_width))
            npy = py_adaptive_avg_pool(x.asnumpy(), output_height, output_width)
        assert_almost_equal(y.asnumpy(), npy)
    shape = (2, 2, 10, 10)
    for i in range(1, 11):
        check_adaptive_avg_pool_op(shape, i)
        for j in range(1, 11):
            check_adaptive_avg_pool_op(shape, i, j)

@with_seed()
def test_bilinear_resize_op():
    def py_bilinear_resize(x, outputHeight, outputWidth):
        batch, channel, inputHeight, inputWidth = x.shape
        if outputHeight == inputHeight and outputWidth == inputWidth:
            return x
        y = np.empty([batch, channel, outputHeight, outputWidth])
        rheight = 1.0 * (inputHeight - 1) / (outputHeight - 1) if outputHeight > 1 else 0.0
        rwidth = 1.0 * (inputWidth - 1) / (outputWidth - 1) if outputWidth > 1 else 0.0
        for h2 in range(outputHeight):
            h1r = 1.0 * h2 * rheight
            h1 = int(np.floor(h1r))
            h1lambda = h1r - h1
            h1p = 1 if h1 < (inputHeight - 1) else 0
            for w2 in range(outputWidth):
                w1r = 1.0 * w2 * rwidth
                w1 = int(np.floor(w1r))
                w1lambda = w1r - w1
                w1p = 1 if w1 < (inputWidth - 1) else 0
                for b in range(batch):
                    for c in range(channel):
                        y[b][c][h2][w2] = (1-h1lambda)*((1-w1lambda)*x[b][c][h1][w1] + \
                            w1lambda*x[b][c][h1][w1+w1p]) + \
                            h1lambda*((1-w1lambda)*x[b][c][h1+h1p][w1] + \
                            w1lambda*x[b][c][h1+h1p][w1+w1p])
        return y
    def py_bilinear_resize_backward(x, incoming_grads, mode='size'):
        data1 = np.zeros_like(x)
        data2 = incoming_grads
        batchsize = data1.shape[0]
        channels = data1.shape[1]
        height1 = data1.shape[2]
        width1 = data1.shape[3]
        height2 = data2.shape[2]
        width2 = data2.shape[3]
        rheight = float(height1 - 1) / (height2 - 1) if (height2 > 1) else 0
        rwidth = float(width1 - 1) / (width2 - 1) if (width2 > 1) else 0
        # special case: just copy
        if height1 == height2 and width1 == width2:
            data1 += data2
            return [data1]
        for h2 in range(0, height2):
            for w2 in range(0, width2):
                h1r = rheight * h2
                h1 = int(h1r)
                h1p = 1 if (h1 < height1 - 1) else 0
                h1lambda = h1r - h1
                h0lambda = 1 - h1lambda
                #
                w1r = rwidth * w2
                w1 = int(w1r)
                w1p = 1 if (w1 < width1 - 1) else 0
                w1lambda = w1r - w1
                w0lambda = 1 - w1lambda
                #
                for n in range(0, batchsize):
                    for c in range(0, channels):
                        d2val = data2[n][c][h2][w2]
                        data1[n][c][h1][w1] += h0lambda * w0lambda * d2val
                        data1[n][c][h1][w1 + w1p] += h0lambda * w1lambda * d2val
                        data1[n][c][h1 + h1p][w1] += h1lambda * w0lambda * d2val
                        data1[n][c][h1 + h1p][w1 + w1p] += h1lambda * w1lambda * d2val
        if mode == 'like':
            return data1, np.zeros_like(incoming_grads)
        return [data1]
    def check_bilinear_resize_op(shape, height, width):
        x = mx.nd.random.uniform(shape=shape)
        y = mx.nd.contrib.BilinearResize2D(x, height=height, width=width)
        assert_almost_equal(y, py_bilinear_resize(x.asnumpy(), height, width))

        x_scale = width / shape[-1]
        y_scale = height / shape[-2]
        y = mx.nd.contrib.BilinearResize2D(x, scale_height=y_scale, scale_width=x_scale)
        assert_almost_equal(y, py_bilinear_resize(x.asnumpy(), height, width))
    def check_bilinear_resize_modes_op(shape, scale_height=None, scale_width=None, shape_1=None, mode=None):
        x = mx.nd.random.uniform(shape=shape)
        original_h = shape[2]
        original_w = shape[3]
        if mode == 'odd_scale':
            assert scale_height is not None and scale_width is not None
            new_h = int(original_h * scale_height) if (original_h % 2) == 0 else \
                int((original_h - 1) * scale_height) + 1
            new_w = int(original_w * scale_width) if (original_w % 2) == 0 \
                else int((original_w - 1) * scale_width) + 1
            y = mx.nd.contrib.BilinearResize2D(x, scale_height=scale_height,
                                               scale_width=scale_width,
                                               mode='odd_scale')
        elif mode == 'to_even_down':
            new_h = original_h if (original_h % 2) == 0 else original_h - 1
            new_w = original_w if (original_w % 2) == 0 else original_w - 1
            y = mx.nd.contrib.BilinearResize2D(x, mode='to_even_down')
        elif mode == 'to_even_up':
            new_h = original_h if (original_h % 2) == 0 else original_h + 1
            new_w = original_w if (original_w % 2) == 0 else original_w + 1
            y = mx.nd.contrib.BilinearResize2D(x, mode='to_even_up')
        elif mode == 'to_odd_down':
            new_h = original_h if (original_h % 2) == 1 else original_h - 1
            new_w = original_w if (original_w % 2) == 1 else original_w - 1
            y = mx.nd.contrib.BilinearResize2D(x, mode='to_odd_down')
        elif mode == 'to_odd_up':
            new_h = original_h if (original_h % 2) == 1 else original_h + 1
            new_w = original_w if (original_w % 2) == 1 else original_w + 1
            y = mx.nd.contrib.BilinearResize2D(x, mode='to_odd_up')
        elif mode == 'like':
            x_1 = mx.nd.random.uniform(shape=shape_1)
            new_h = x_1.shape[2]
            new_w = x_1.shape[3]
            y = mx.nd.contrib.BilinearResize2D(x, x_1, mode='like')
        new_shape_desired = np.array([shape[0], shape[1], new_h, new_w], dtype='int')
        new_shape_got = np.array(y.shape, dtype='int')
        data_sym = mx.sym.var('data')
        data_np = x.asnumpy()
        expected = py_bilinear_resize(data_np, new_h, new_w)
        out_grads = np.ones([shape[0], shape[1], new_h, new_w])
        expected_backward = py_bilinear_resize_backward(data_np, out_grads, mode)
        assert_array_equal(new_shape_desired, new_shape_got, "Desired and got shapes are not equal. {} vs {}".format(
            str(new_shape_desired.tolist()), str(new_shape_got.tolist())))
        assert_almost_equal(y.asnumpy(), expected, 1e-3, 0)
        if mode != 'like':
            resize_sym = mx.sym.contrib.BilinearResize2D(data_sym, None, scale_height=scale_height, scale_width=scale_width, mode=mode)
            check_symbolic_forward(resize_sym, [data_np], [expected], rtol=1e-3, atol=1e-5)
            check_symbolic_backward(resize_sym, [data_np], [out_grads], expected_backward, rtol=1e-3, atol=1e-5)
            check_numeric_gradient(resize_sym, [data_np], rtol=1e-2, atol=1e-4)
        else:
            data_sym_like = mx.sym.var('data_like')
            resize_sym = mx.sym.contrib.BilinearResize2D(data_sym, data_sym_like, mode=mode)
            date_np_like = x_1.asnumpy()
            check_symbolic_forward(resize_sym, [data_np, date_np_like], [expected], rtol=1e-3, atol=1e-5)
            check_symbolic_backward(resize_sym, [data_np, date_np_like], [out_grads], expected_backward, rtol=1e-3, atol=1e-5)
            check_numeric_gradient(resize_sym, [data_np, date_np_like], rtol=1e-2, atol=1e-4)

    shape = (2, 2, 10, 10)
    check_bilinear_resize_op(shape, 5, 5)
    check_bilinear_resize_op(shape, 10, 10)
    check_bilinear_resize_op(shape, 15, 15)
    check_bilinear_resize_op(shape, 3, 7)
    check_bilinear_resize_op(shape, 13, 17)
    shape = (2, 2, 20, 20)
    check_bilinear_resize_modes_op(shape, scale_height=0.5, scale_width=0.5, mode='odd_scale')
    check_bilinear_resize_modes_op(shape, scale_height=5, scale_width=10, mode='odd_scale')
    check_bilinear_resize_modes_op(shape, scale_height=0.1, scale_width=0.2, mode='odd_scale')
    check_bilinear_resize_modes_op(shape, mode='to_even_down')
    check_bilinear_resize_modes_op(shape, mode='to_even_up')
    check_bilinear_resize_modes_op(shape, mode='to_odd_down')
    check_bilinear_resize_modes_op(shape, mode='to_odd_up')
    shape = (2, 2, 21, 21)
    check_bilinear_resize_modes_op(shape, scale_height=0.5, scale_width=0.5, mode='odd_scale')
    check_bilinear_resize_modes_op(shape, scale_height=5, scale_width=10, mode='odd_scale')
    check_bilinear_resize_modes_op(shape, scale_height=0.1, scale_width=0.2, mode='odd_scale')
    check_bilinear_resize_modes_op(shape, mode='to_even_down')
    check_bilinear_resize_modes_op(shape, mode='to_even_up')
    check_bilinear_resize_modes_op(shape, mode='to_odd_down')
    check_bilinear_resize_modes_op(shape, mode='to_odd_up')
    shape_0 = (2, 2, 21, 21)
    shape_1 = (2, 2, 10, 10)
    check_bilinear_resize_modes_op(shape_0, shape_1=shape_1, mode='like')
    check_bilinear_resize_modes_op(shape_1, shape_1=shape_0, mode='like')

def test_multi_proposal_op():
    # paramters
    feature_stride = 16
    scales = (8, 16, 32)
    ratios = (0.5, 1, 2)
    rpn_pre_nms_top_n = 12000
    rpn_post_nms_top_n = 2000
    threshold = 0.7
    rpn_min_size = 16

    batch_size = 20
    feat_len = (1000 + 15) // 16
    H, W = feat_len, feat_len
    num_anchors = len(scales) * len(ratios)
    count_anchors = H * W * num_anchors

    '''
    cls_prob: (batch_size, 2 * num_anchors, H, W)
    bbox_pred: (batch_size, 4 * num_anchors, H, W)
    im_info: (batch_size, 3)
    '''

    cls_prob = mx.nd.empty((batch_size, 2 * num_anchors, H, W), dtype = np.float32)
    bbox_pred = mx.nd.empty((batch_size, 4 * num_anchors, H, W), dtype = np.float32)
    im_info = mx.nd.empty((batch_size, 3), dtype = np.float32)

    cls_prob = mx.nd.array(np.random.random(cls_prob.shape))
    bbox_pred = mx.nd.array(np.random.random(bbox_pred.shape))

    for i in range(batch_size):
        im_size = np.random.randint(100, feat_len * feature_stride, size = (2,))
        im_scale = np.random.randint(70, 100) / 100.0
        im_info[i, :] = [im_size[0], im_size[1], im_scale]

    def get_sub(arr, i):
        new_shape = list(arr.shape)
        new_shape[0] = 1
        res = arr[i].reshape(new_shape)
        return res

    def check_forward(rpn_pre_nms_top_n, rpn_post_nms_top_n):
        single_proposal = []
        single_score = []
        for i in range(batch_size):
            rois, score = mx.nd.contrib.Proposal(
                    cls_prob = get_sub(cls_prob, i),
                    bbox_pred = get_sub(bbox_pred, i),
                    im_info = get_sub(im_info, i),
                    feature_stride = feature_stride,
                    scales = scales,
                    ratios = ratios,
                    rpn_pre_nms_top_n = rpn_pre_nms_top_n,
                    rpn_post_nms_top_n = rpn_post_nms_top_n,
                    threshold = threshold,
                    rpn_min_size = rpn_min_size, output_score = True)
            single_proposal.append(rois)
            single_score.append(score)

        multi_proposal, multi_score = mx.nd.contrib.MultiProposal(
                cls_prob = cls_prob,
                bbox_pred = bbox_pred,
                im_info = im_info,
                feature_stride = feature_stride,
                scales = scales,
                ratios = ratios,
                rpn_pre_nms_top_n = rpn_pre_nms_top_n,
                rpn_post_nms_top_n = rpn_post_nms_top_n,
                threshold = threshold,
                rpn_min_size = rpn_min_size, output_score = True)

        single_proposal = mx.nd.stack(*single_proposal).reshape(multi_proposal.shape)
        single_score = mx.nd.stack(*single_score).reshape(multi_score.shape)

        single_proposal_np = single_proposal.asnumpy()
        multi_proposal_np = multi_proposal.asnumpy()

        single_score_np = single_score.asnumpy()
        multi_score_np = multi_score.asnumpy()

        # check rois x1,y1,x2,y2
        assert np.allclose(single_proposal_np[:, 1:], multi_proposal_np[:, 1:])
        # check rois batch_idx
        for i in range(batch_size):
            start = i * rpn_post_nms_top_n
            end = start + rpn_post_nms_top_n
            assert (multi_proposal_np[start:end, 0] == i).all()
        # check score
        assert np.allclose(single_score_np, multi_score_np)

    def check_backward(rpn_pre_nms_top_n, rpn_post_nms_top_n):

        im_info_sym = mx.sym.Variable('im_info')
        cls_prob_sym = mx.sym.Variable('cls_prob')
        bbox_pred_sym = mx.sym.Variable('bbox_pred')

        sym = mx.sym.contrib.MultiProposal(
                cls_prob = cls_prob_sym,
                bbox_pred = bbox_pred_sym,
                im_info = im_info_sym,
                feature_stride = feature_stride,
                scales = scales,
                ratios = ratios,
                rpn_pre_nms_top_n = rpn_pre_nms_top_n,
                rpn_post_nms_top_n = rpn_post_nms_top_n,
                threshold = threshold,
                rpn_min_size = rpn_min_size, output_score = False)

        location = [cls_prob.asnumpy(), bbox_pred.asnumpy(), im_info.asnumpy()]

        expected = [np.zeros_like(e) for e in location]

        out_grads = [np.ones((rpn_post_nms_top_n, 5))]

        check_symbolic_backward(sym, location, out_grads, expected)

    check_forward(rpn_pre_nms_top_n, rpn_post_nms_top_n)
    check_forward(rpn_pre_nms_top_n, 1500)
    check_forward(1000, 500)
    check_backward(rpn_pre_nms_top_n, rpn_post_nms_top_n)

@with_seed()
def test_quadratic_function():
    def f(x, a, b, c):
        return a * x**2 + b * x + c

    a = np.random.random_sample()
    b = np.random.random_sample()
    c = np.random.random_sample()
    data = mx.symbol.Variable('data')
    quad_sym = mx.sym.contrib.quadratic(data=data, a=a, b=b, c=c)
    for dtype in [np.float16, np.float32, np.float64]:
        tol = 1e-2 if dtype is np.float16 else 1e-5
        for ndim in range(1, 6):
            shape = rand_shape_nd(ndim, 5)
            data_np = np.random.randn(*shape).astype(dtype)
            expected = f(data_np, a, b, c)
            backward_expected = 2 * a * data_np + b

            # check imperative forward
            output = mx.nd.contrib.quadratic(mx.nd.array(data_np), a=a, b=b, c=c)
            assert_almost_equal(output, expected, rtol=tol, atol=tol)
            # check forward
            check_symbolic_forward(quad_sym, [data_np], [expected], rtol=tol, atol=tol)
            # check backward
            check_symbolic_backward(quad_sym, [data_np], [np.ones(expected.shape)],
                                    [backward_expected], rtol=tol, atol=tol)
            # check backward using finite difference
            check_numeric_gradient(quad_sym, [data_np], atol=0.001)

def allclose_function(contexts):
    def getRandom(base, percent = 1.):
        return base * (1 + percent * (2 * np.random.random_sample() - 1.) / 100)

    title = 'exp'
    for ctx in contexts:
        title += ' cpu' if ctx == mx.cpu() else ' gpu'

    title += '        nElem     shape'
    num_ctx = len(contexts)
    result = [False, False]
    for dtype in [np.float16, np.float32, np.float64]:
        rtol = getRandom(1e-2 if dtype is np.float16 else 1e-5)
        atol = getRandom(1e-4 if dtype is np.float16 else 1e-7)
        print('\nnumpy.{}:  atol = {}  rtol = {}'.format(dtype.__name__, atol, rtol))
        print(title)
        for ndim in range(1, 10):
            shape = rand_shape_nd(ndim, 8)
            a_np = np.random.randn(*shape).astype(dtype)
            b_np = (a_np + np.random.randn(*shape).astype(dtype) / 10000000).astype(dtype)
            expected = np.allclose(a_np, b_np, rtol, atol)

            for n, ctx in enumerate(contexts):
                a_ctx = mx.nd.array(a_np, dtype = dtype, ctx=ctx)
                b_ctx = mx.nd.array(b_np, dtype = dtype, ctx=ctx)
                output = mx.nd.contrib.allclose(a_ctx, b_ctx, rtol=rtol, atol=atol)
                result[n] = output.asnumpy() == 1
                if expected != result[n]:
                    # Preparing the output of elements of the array, which are considered as "not close" AND
                    # corresponding elements of comparison CPU/GPU/Python vectors, which are considered as "close"
                    v_ctx = 'CPU' if ctx == mx.cpu() else 'GPU'
                    if expected:
                        v_cmp = 'Python'
                        a_b = a_ctx.asnumpy()
                        b_b = b_ctx.asnumpy()
                        a_g = np.asarray(a_np)
                        b_g = np.asarray(b_np)

                    else:
                        v_cmp = v_ctx
                        v_ctx = 'Python'
                        a_b = np.asarray(a_np)
                        b_b = np.asarray(b_np)
                        a_g = a_ctx.asnumpy()
                        b_g = b_ctx.asnumpy()

                    print('\n *** Violations found on %s, but not on %s side  ***' % (v_ctx, v_cmp))
                    frmt = "                 a[{0:d}]:                 b[{0:d}]:"  \
                           "          abs(a[{0:d}]-b[{0:d}]) - atol + rtol*abs(b[{0:d}]):"

                    # Define the indices of all violations and corresponding values of coordinates
                    bad_indexes = np.abs(a_b - b_b) >= atol + rtol * abs(b_b)
                    a_values = [a_b[bad_indexes], a_g[bad_indexes]]
                    b_values = [b_b[bad_indexes], b_g[bad_indexes]]
                    idx = np.asarray(np.where(bad_indexes == True))
                    idx = idx.reshape(1, idx.size)
                    idx_flat = np.asarray(np.where(bad_indexes.flatten() == True)).flatten()
                    for i in range(len(a_values[0])):
                        flat_idx = idx_flat[i]
                        print('{}:  index = {}   flat_index = {}'.format('%4d'%i, idx[i], flat_idx))
                        print(frmt.format(flat_idx))
                        for j in range(2):
                            diff = np.abs(a_values[j][i]-b_values[j][i]) - atol + rtol*abs(b_values[j][i])
                            print('{}:  {}  {}              {}'.format('%6s'%v_ctx, a_values[j][i], b_values[j][i], diff))


            if num_ctx == 1:
                print(' {0:d}   {1:d}    {2:10d}   {3:}'.format(expected, result[0], np.prod(shape), shape))
            else:
                print(' {0:d}   {1:d}   {2:d}    {3:10d}   {4:}'.format(expected, result[0], result[1], np.prod(shape), shape))

            if expected != result[0] or num_ctx > 1 and expected != result[1]:
                assert False

@with_seed()
def test_allclose_function():
    allclose_function([default_context()])

@with_seed()
def test_histogram():
    def f(x, bins=10, range=None):
        return np.histogram(x, bins, range=range)

    for ndim in range(1, 6):
        shape = rand_shape_nd(ndim)
        x = rand_ndarray(shape, stype='default', dtype=np.float64)
        mx_bins = mx.nd.array([-1.0, 0.5, 2.0, 4.5, 50.0], dtype=np.float64)
        np_bins = mx_bins.asnumpy()
        bin_cnt = random.randint(2, 10)
        bin_range = (-2.5, 2.5)
        mx_histo1, mx_bins1 = mx.nd.histogram(x, bins=bin_cnt, range=bin_range)
        np_histo1, np_bins1 = f(x.asnumpy(), bins=bin_cnt, range=bin_range)
        assert_almost_equal(mx_bins1, np_bins1)
        assert_almost_equal(mx_histo1, np_histo1, rtol=1e-3, atol=1e-5)
        mx_histo2, mx_bins2 = mx.nd.histogram(x, bins=mx_bins)
        np_histo2, np_bins2 = f(x.asnumpy(), bins=np_bins)
        assert_almost_equal(mx_histo2, np_histo2, rtol=1e-3, atol=1e-5)
        assert_almost_equal(mx_bins2, np_bins2, rtol=1e-3, atol=1e-5)

        data = mx.sym.Variable("data")

        bins = mx.sym.Variable("bins")
        histo1 = mx.sym.histogram(a=data, bins=bin_cnt, range=bin_range)
        histo2 = mx.sym.histogram(a=data, bins=bins)
        executor1 = histo1.bind(ctx=default_context(), args={"data" : x})
        executor1.forward(is_train=False)
        assert_almost_equal(np_histo1, executor1.outputs[0].asnumpy(), 0, 0, ("EXPECTED_histo1", "FORWARD_histo1"), equal_nan=False)
        executor2 = histo2.bind(ctx=default_context(), args={"data" : x, "bins" : mx_bins})
        executor2.forward(is_train=False)
        assert_almost_equal(np_histo2, executor2.outputs[0].asnumpy(), 0, 0, ("EXPECTED_histo2", "FORWARD_histo2"), equal_nan=False)


def test_op_output_names_monitor():
    def check_name(op_sym, expected_names):
        output_names = []

        def get_output_names_callback(name, arr):
            output_names.append(py_str(name))

        op_exe = op_sym.simple_bind(ctx=mx.current_context(), grad_req='null')
        op_exe.set_monitor_callback(get_output_names_callback, monitor_all=False)
        try:
            op_exe.forward()
            mx.nd.waitall()
        except mx.base.MXNetError:
            # skip errors since test is to check output names
            pass
        for output_name, expected_name in zip(output_names, expected_names):
            assert output_name == expected_name
    is_windows = sys.platform.startswith('win')
    if (is_windows):
        # Windows doesn't support set environment variable on the fly, so disable it for now
        pass
    else:
        # Disable subgraph in case subgraph will replace symbol
        os.environ['MXNET_SUBGRAPH_BACKEND'] = "NONE"
        data = mx.sym.Variable('data', shape=(10, 3, 10, 10))
        conv_sym = mx.sym.Convolution(data, kernel=(2, 2), num_filter=1, name='conv')
        check_name(conv_sym, ['conv_output'])

        deconv_sym = mx.sym.Deconvolution(data, kernel=(2, 2), num_filter=1, name='deconv')
        check_name(deconv_sym, ['deconv_output'])

        fc_sym = mx.sym.FullyConnected(data, num_hidden=10, name='fc')
        check_name(fc_sym, ['fc_output'])

        lrn_sym = mx.sym.LRN(data, nsize=1, name='lrn')
        check_name(lrn_sym, ['lrn_output', 'lrn_tmp_norm'])

        act_sym = mx.sym.Activation(data, act_type='relu', name='act')
        check_name(act_sym, ['act_output'])

        cc_sym = mx.sym.concat(data, data, dim=0, name='concat')
        check_name(cc_sym, ['concat_output'])

        sm_sym = mx.sym.softmax(data, name='softmax')
        check_name(sm_sym, ['softmax_output'])

        sa_sym = mx.sym.SoftmaxActivation(data, name='softmax')
        check_name(sa_sym, ['softmax_output'])

        us_sym = mx.sym.UpSampling(data, scale=2, sample_type='nearest',
                                name='upsampling')
        check_name(us_sym, ['upsampling_output'])

        us_sym = mx.sym.Pooling(data, kernel=(2, 2), pool_type='avg',
                                name='pooling')
        check_name(us_sym, ['pooling_output'])
        del os.environ['MXNET_SUBGRAPH_BACKEND']

def test_op_all_names_monitor():
    def check_name(op_sym, expected_names):
        output_names = []

        def get_output_names_callback(name, arr):
            output_names.append(py_str(name))

        op_exe = op_sym.simple_bind(ctx=mx.current_context(), grad_req='null')
        op_exe.set_monitor_callback(get_output_names_callback, monitor_all=True)
        try:
            op_exe.forward()
            mx.nd.waitall()
        except mx.base.MXNetError:
            # skip errors since test is to check all names
            pass
        for output_name, expected_name in zip(output_names, expected_names):
            assert output_name == expected_name
    is_windows = sys.platform.startswith('win')
    if (is_windows):
        # Windows doesn't support set environment variable on the fly, so disable it for now
        pass
    else:
        # Disable subgraph in case subgraph will replace symbol
        os.environ['MXNET_SUBGRAPH_BACKEND'] = "NONE"

        data = mx.sym.Variable('data', shape=(10, 3, 10, 10))
        conv_sym = mx.sym.Convolution(data, kernel=(2, 2), num_filter=1, name='conv')
        check_name(conv_sym, ['data', 'conv_data', 'conv_weight', 'conv_weight', 'conv_bias', 'conv_bias', 'conv_output'])

        deconv_sym = mx.sym.Deconvolution(data, kernel=(2, 2), num_filter=1, name='deconv')
        check_name(deconv_sym, ['data', 'deconv_data', 'deconv_weight', 'deconv_weight', 'deconv_output'])

        fc_sym = mx.sym.FullyConnected(data, num_hidden=10, name='fc')
        check_name(fc_sym, ['data', 'fc_data', 'fc_weight', 'fc_weight', 'fc_bias', 'fc_bias', 'fc_output'])

        lrn_sym = mx.sym.LRN(data, nsize=1, name='lrn')
        check_name(lrn_sym, ['data', 'lrn_data', 'lrn_output', 'lrn_tmp_norm'])

        act_sym = mx.sym.Activation(data, act_type='relu', name='act')
        check_name(act_sym, ['data', 'act_input0', 'act_output'])

        cc_sym = mx.sym.concat(data, data, dim=0, name='concat')
        check_name(cc_sym, ['data', 'concat_arg0', 'data', 'concat_arg1', 'concat_output'])

        sm_sym = mx.sym.softmax(data, name='softmax')
        check_name(sm_sym, ['data', 'softmax_data', 'softmax_output'])

        length = mx.sym.Variable("length", shape=(10, 10, 10))
        sm_sym = mx.sym.softmax(data, length, axis=1, use_length=True, name='softmax')
        check_name(sm_sym, ['data', 'softmax_data', 'length', 'softmax_length', 'softmax_output'])

        sa_sym = mx.sym.SoftmaxActivation(data, name='softmax')
        check_name(sa_sym, ['data', 'softmax_input0', 'softmax_output'])

        us_sym = mx.sym.UpSampling(data, scale=2, sample_type='nearest',
                                name='upsampling')
        check_name(us_sym, ['data', 'upsampling_arg0', 'upsampling_output'])

        us_sym = mx.sym.Pooling(data, kernel=(2, 2), pool_type='avg',
                                name='pooling')
        check_name(us_sym, ['data', 'pooling_data', 'pooling_output'])
        del os.environ['MXNET_SUBGRAPH_BACKEND']

@with_seed()
@unittest.skip("test fails intermittently. temporarily disabled till it gets fixed. tracked at https://github.com/apache/incubator-mxnet/issues/13915")
def test_activation():
    shapes = [(9,), (9, 10), (9, 10, 10), (1, 9, 10, 10)]
    dtype_l = [np.float64, np.float32, np.float16]
    rtol_l = [1e-7, 1e-6, 1e-2]
    atol_l = [1e-7, 1e-6, 1e-2]
    rtol_fd = 1e-5
    atol_fd = 1e-6
    num_eps = 1e-6
    unary_ops = {
        'relu': [lambda x: mx.sym.Activation(x, act_type='relu'),
                 lambda x: np.maximum(x, 0.),
                 lambda x: 1. * (x > 0.),
                 -5.0, 5.0],
        'sigmoid': [lambda x: mx.sym.Activation(x, act_type='sigmoid'),
                    lambda x: 1. / (np.exp(-x) + 1.),
                    lambda x: 1. / (np.exp(-x) + 1.) / (np.exp(x) + 1.),
                    -3.0, 3.0],
        'tanh': [lambda x: mx.sym.Activation(x, act_type='tanh'),
                 lambda x: np.tanh(x),
                 lambda x: 1. - np.tanh(x) ** 2,
                 -4.0, 4.0],
        'softrelu': [lambda x: mx.sym.Activation(x, act_type='softrelu'),
                    lambda x: np.log(1. + np.exp(x)),
                    lambda x: 1. - 1 / (1 + np.exp(x)),
                    -3.0, 3.0],
        'softsign': [lambda x: mx.sym.Activation(x, act_type='softsign'),
                     lambda x: x / (1. + np.abs(x)),
                     lambda x: 1. / np.square(1. + np.abs(x)),
                     -3.0, 3.0],
    }
    # Loop over operators
    for name, op in unary_ops.items():
        # Loop over shapes
        for shape in shapes:
            # Loop over dtype's
            for ind in range(len(dtype_l)):
                dtype = dtype_l[ind]
                rtol = rtol_l[ind]
                atol = atol_l[ind]
                compare_forw_backw_unary_op(
                    name, op[0], op[1], op[2], shape, op[3], op[4], rtol, atol,
                    dtype)
            # Finite difference testing
            finite_diff_unary_op(
                name, op[0], shape, op[3], op[4], rtol_fd, atol_fd, num_eps)

@with_seed()
def test_ravel():
    # be aware that check_symbolic_forward will use float type internally
    # for the arrays and that limits the representable flat index range.
    # Taking dim==4 and a range of [0,..,100] for the data can already
    # cause precision issues and break this test.
    for dim in [1, 2, 3, 4]:
      data = np.random.randint(50, size=(dim, 500))
      shape = tuple(np.add(np.amax(data, axis=1), [1]))
      a = mx.sym.Variable('a')
      ravel_npy = np.ravel_multi_index(data, shape)
      b = mx.sym.ravel_multi_index(a, shape=shape)
      check_symbolic_forward(b, location={'a': data}, expected=[ravel_npy])
      c = mx.sym.unravel_index(a, shape=shape)
      check_symbolic_forward(c, location={'a': ravel_npy}, expected=[data])
      # Test with leading dimension set to -1.
      shape2 = shape
      shape2 = (-1,)+shape[1:]
      b = mx.sym.ravel_multi_index(a, shape=shape2)
      check_symbolic_forward(b, location={'a': data}, expected=[ravel_npy])
      c = mx.sym.unravel_index(a, shape=shape2)
      check_symbolic_forward(c, location={'a': ravel_npy}, expected=[data])

def test_context_num_gpus():
    try:
        # Note: the test is run both on GPU and CPU hosts, so that we can not assert
        # on a specific number here.
        assert mx.context.num_gpus() >= 0
    except mx.MXNetError as e:
        # Note: On a CPU only host CUDA sometimes is not able to determine the number
        # of GPUs
        if str(e).find("CUDA") == -1:
            raise e


@with_seed()
def test_op_roi_align():
    T = np.float32

    def assert_same_dtype(dtype_a, dtype_b):
        '''
        Assert whether the two data type are the same
        Parameters
        ----------
        dtype_a, dtype_b: type
            Input data types to compare
        '''
        assert dtype_a == dtype_b,\
            TypeError('Unmatched data types: %s vs %s' % (dtype_a, dtype_b))

    def bilinear_interpolate(bottom, height, width, y, x):
        if y < -1.0 or y > height or x < -1.0 or x > width:
            return T(0.0), []
        x = T(max(0.0, x))
        y = T(max(0.0, y))
        x_low = int(x)
        y_low = int(y)
        if x_low >= width - 1:
            x_low = x_high = width - 1
            x = T(x_low)
        else:
            x_high = x_low + 1
        if y_low >= height - 1:
            y_low = y_high = height - 1
            y = T(y_low)
        else:
            y_high = y_low + 1
        ly = y - T(y_low)
        lx = x - T(x_low)
        hy = T(1.0) - ly
        hx = T(1.0) - lx
        v1 = bottom[y_low, x_low]
        v2 = bottom[y_low, x_high]
        v3 = bottom[y_high, x_low]
        v4 = bottom[y_high, x_high]
        w1 = hy * hx
        w2 = hy * lx
        w3 = ly * hx
        w4 = ly * lx
        assert_same_dtype(w1.dtype, T)
        assert_same_dtype(w2.dtype, T)
        assert_same_dtype(w3.dtype, T)
        assert_same_dtype(w4.dtype, T)
        val = w1 * v1 + w2 * v2 + w3 * v3 + w4 * v4
        assert_same_dtype(val.dtype, T)
        grad = [(y_low, x_low, w1), (y_low, x_high, w2),
                (y_high, x_low, w3), (y_high, x_high, w4)
                ]
        return val, grad

    def roialign_forward_backward(data, rois, pooled_size, spatial_scale, sampling_ratio,
                                  position_sensitive, dy):
        N, C, H, W = data.shape
        R = rois.shape[0]
        PH, PW = pooled_size
        assert rois.ndim == 2,\
            ValueError(
                'The ndim of rois should be 2 rather than %d' % rois.ndim)
        assert rois.shape[1] == 5,\
            ValueError(
                'The length of the axis 1 of rois should be 5 rather than %d' % rois.shape[1])
        assert_same_dtype(data.dtype, T)
        assert_same_dtype(rois.dtype, T)

        C_out = C // PH // PW if position_sensitive else C
        out = np.zeros((R, C_out, PH, PW), dtype=T)
        dx = np.zeros_like(data)
        drois = np.zeros_like(rois)

        for r in range(R):
            batch_ind = int(rois[r, 0])
            sw, sh, ew, eh = rois[r, 1:5] * T(spatial_scale)
            roi_w = T(max(ew - sw, 1.0))
            roi_h = T(max(eh - sh, 1.0))
            bin_h = roi_h / T(PH)
            bin_w = roi_w / T(PW)
            bdata = data[batch_ind]
            if sampling_ratio > 0:
                roi_bin_grid_h = roi_bin_grid_w = sampling_ratio
            else:
                roi_bin_grid_h = int(np.ceil(roi_h / T(PH)))
                roi_bin_grid_w = int(np.ceil(roi_w / T(PW)))
            count = T(roi_bin_grid_h * roi_bin_grid_w)
            for c in range(C_out):
                for ph in range(PH):
                    for pw in range(PW):
                        val = T(0.0)
                        c_in = c * PH * PW + ph * PW + pw if position_sensitive else c
                        for iy in range(roi_bin_grid_h):
                            y = sh + T(ph) * bin_h + (T(iy) + T(0.5)) * \
                                bin_h / T(roi_bin_grid_h)
                            for ix in range(roi_bin_grid_w):
                                x = sw + T(pw) * bin_w + (T(ix) + T(0.5)) * \
                                    bin_w / T(roi_bin_grid_w)
                                v, g = bilinear_interpolate(
                                    bdata[c_in], H, W, y, x)
                                assert_same_dtype(v.dtype, T)
                                val += v
                                # compute grad
                                for qy, qx, qw in g:
                                    assert_same_dtype(qw.dtype, T)
                                    dx[batch_ind, c_in, qy, qx] += dy[r,
                                                                      c, ph, pw] * qw / count
                        out[r, c, ph, pw] = val / count
        assert_same_dtype(out.dtype, T)
        return out, [dx, drois]

    def test_roi_align_value(sampling_ratio=0, position_sensitive=False):
        ctx = default_context()
        dtype = np.float32
        dlen = 224
        N, C, H, W = 5, 3, 16, 16
        R = 7
        pooled_size = (3, 4)
        C = C * pooled_size[0] * pooled_size[1] if position_sensitive else C
        spatial_scale = H * 1.0 / dlen
        data = mx.nd.array(
            np.arange(N * C * W * H).reshape((N, C, H, W)), ctx=ctx, dtype=dtype)
        center_xy = mx.nd.random.uniform(0, dlen, (R, 2), ctx=ctx, dtype=dtype)
        wh = mx.nd.random.uniform(0, dlen, (R, 2), ctx=ctx, dtype=dtype)
        batch_ind = mx.nd.array(np.random.randint(0, N, size=(R, 1)), ctx=ctx)
        pos = mx.nd.concat(center_xy - wh / 2, center_xy + wh / 2, dim=1)
        rois = mx.nd.concat(batch_ind, pos, dim=1)

        data.attach_grad()
        rois.attach_grad()
        with mx.autograd.record():
            output = mx.nd.contrib.ROIAlign(data, rois, pooled_size=pooled_size,
                                            spatial_scale=spatial_scale, sample_ratio=sampling_ratio,
                                            position_sensitive=position_sensitive)
        C_out = C // pooled_size[0] // pooled_size[1] if position_sensitive else C
        dy = mx.nd.random.uniform(-1, 1, (R, C_out) +
                                  pooled_size, ctx=ctx, dtype=dtype)
        output.backward(dy)
        real_output, [dx, drois] = roialign_forward_backward(data.asnumpy(), rois.asnumpy(), pooled_size,
                                                             spatial_scale, sampling_ratio,
                                                             position_sensitive, dy.asnumpy())

        assert_almost_equal(output, real_output, atol=1e-3)
        assert_almost_equal(data.grad, dx, atol=1e-3)
        assert_almost_equal(rois.grad, drois, atol=1e-3)

    # modified from test_roipooling()
    def test_roi_align_autograd(sampling_ratio=0):
        ctx = default_context()
        data = mx.symbol.Variable(name='data')
        rois = mx.symbol.Variable(name='rois')
        test = mx.symbol.contrib.ROIAlign(data=data, rois=rois, pooled_size=(4, 4), spatial_scale=1,
                                          sample_ratio=sampling_ratio)

        x1 = np.random.rand(4, 1, 12, 12).astype('float64')
        x2 = np.array([[0, 1.1, 1.1, 6.2, 6.2], [2, 6.1, 2.1, 8.2, 11.2],
                       [1, 3.1, 1.1, 5.2, 10.2]], dtype='float64')

        check_numeric_gradient(sym=test, location=[x1, x2],
                               grad_nodes={'data': 'write', 'rois': 'null'},
                               numeric_eps=1e-4, rtol=1e-1, atol=1e-4, ctx=ctx)
        check_numeric_gradient(sym=test, location=[x1, x2],
                               grad_nodes={'data': 'add', 'rois': 'null'},
                               numeric_eps=1e-4, rtol=1e-1, atol=1e-4, ctx=ctx)

    test_roi_align_value()
    test_roi_align_value(sampling_ratio=2)
    test_roi_align_value(position_sensitive=True)
    test_roi_align_autograd()

@with_seed()
def test_op_rroi_align():
    T = np.float32

    def assert_same_dtype(dtype_a, dtype_b):
        '''
        Assert whether the two data type are the same
        Parameters
        ----------
        dtype_a, dtype_b: type
            Input data types to compare
        '''
        assert dtype_a == dtype_b,\
            TypeError('Unmatched data types: %s vs %s' % (dtype_a, dtype_b))

    def bilinear_interpolate(bottom, height, width, y, x):
        if y < -1.0 or y > height or x < -1.0 or x > width:
            return T(0.0)
        x = T(max(0.0, x))
        y = T(max(0.0, y))
        x_low = int(x)
        y_low = int(y)
        if x_low >= width - 1:
            x_low = x_high = width - 1
            x = T(x_low)
        else:
            x_high = x_low + 1
        if y_low >= height - 1:
            y_low = y_high = height - 1
            y = T(y_low)
        else:
            y_high = y_low + 1
        ly = y - T(y_low)
        lx = x - T(x_low)
        hy = T(1.0) - ly
        hx = T(1.0) - lx
        v1 = bottom[y_low, x_low]
        v2 = bottom[y_low, x_high]
        v3 = bottom[y_high, x_low]
        v4 = bottom[y_high, x_high]
        w1 = hy * hx
        w2 = hy * lx
        w3 = ly * hx
        w4 = ly * lx
        assert_same_dtype(w1.dtype, T)
        assert_same_dtype(w2.dtype, T)
        assert_same_dtype(w3.dtype, T)
        assert_same_dtype(w4.dtype, T)
        val = w1 * v1 + w2 * v2 + w3 * v3 + w4 * v4
        assert_same_dtype(val.dtype, T)

        return val

    def rroialign_forward(data, rois, pooled_size, spatial_scale, sampling_ratio):
        N, C, H, W = data.shape
        R = rois.shape[0]
        PH, PW = pooled_size
        assert rois.ndim == 2,\
            ValueError(
                'The ndim of rois should be 2 rather than %d' % rois.ndim)
        assert rois.shape[1] == 6,\
            ValueError(
                'The length of the axis 1 of rois should be 6 rather than %d' % rois.shape[1])
        assert_same_dtype(data.dtype, T)
        assert_same_dtype(rois.dtype, T)

        out = np.zeros((R, C, PH, PW), dtype=T)

        for r in range(R):
            batch_ind = int(rois[r, 0])
            roi_center_w, roi_center_h, roi_w, roi_h = rois[r, 1:5] * T(spatial_scale)
            roi_theta = T(rois[r,5]  * np.pi / 180.0)
            roi_w = T(max(roi_w, 1.0))
            roi_h = T(max(roi_h, 1.0))
            bin_h = roi_h / T(PH)
            bin_w = roi_w / T(PW)
            bdata = data[batch_ind]
            if sampling_ratio > 0:
                roi_bin_grid_h = roi_bin_grid_w = sampling_ratio
            else:
                roi_bin_grid_h = int(np.ceil(roi_h / T(PH)))
                roi_bin_grid_w = int(np.ceil(roi_w / T(PW)))
            count = T(roi_bin_grid_h * roi_bin_grid_w)
            roi_start_h = T(-roi_h / 2.0)
            roi_start_w = T(-roi_w / 2.0)
            for c in range(C):
                for ph in range(PH):
                    for pw in range(PW):
                        val = T(0.0)
                        for iy in range(roi_bin_grid_h):
                            yy = roi_start_h + T(ph) * bin_h + (T(iy) + T(0.5)) * \
                                bin_h / T(roi_bin_grid_h)
                            for ix in range(roi_bin_grid_w):
                                xx = roi_start_w + T(pw) * bin_w + (T(ix) + T(0.5)) * \
                                    bin_w / T(roi_bin_grid_w)
                                x = xx * np.cos(roi_theta, dtype=T) + yy * np.sin(roi_theta, dtype=T) + roi_center_w
                                y = yy * np.cos(roi_theta, dtype=T) - xx * np.sin(roi_theta, dtype=T) + roi_center_h
                                v = bilinear_interpolate(
                                    bdata[c], H, W, y, x)
                                assert_same_dtype(v.dtype, T)
                                val += v

                        out[r, c, ph, pw] = val / count
        assert_same_dtype(out.dtype, T)

        return out

    def test_rroi_align_value(sampling_ratio=-1):
        ctx = default_context()
        if ctx.device_type == 'gpu':
            print('skipped testing rroi align for gpu since it is not supported yet')
            return

        dtype = np.float32
        dlen = 224
        N, C, H, W = 5, 3, 16, 16
        R = 7
        pooled_size = (3, 4)
        spatial_scale = H * 1.0 / dlen
        data = mx.nd.array(
            np.arange(N * C * W * H).reshape((N, C, H, W)), ctx=ctx, dtype=dtype)
        center_xy = mx.nd.random.uniform(0, dlen, (R, 2), ctx=ctx, dtype=dtype)
        wh = mx.nd.random.uniform(0, dlen, (R, 2), ctx=ctx, dtype=dtype)
        theta = mx.nd.random.uniform(0, 180, (R,1), ctx=ctx, dtype=dtype)
        batch_ind = mx.nd.array(np.random.randint(0, N, size=(R, 1)), ctx=ctx)
        pos = mx.nd.concat(center_xy, wh, theta, dim=1)
        rois = mx.nd.concat(batch_ind, pos, dim=1)

        output = mx.nd.contrib.RROIAlign(data, rois, pooled_size=pooled_size,
                                        spatial_scale=spatial_scale, sampling_ratio=sampling_ratio)
        real_output = rroialign_forward(data.asnumpy(), rois.asnumpy(), pooled_size,
                                        spatial_scale, sampling_ratio)

        assert_almost_equal(output.asnumpy(), real_output, atol=1e-3)

    test_rroi_align_value()
    test_rroi_align_value(sampling_ratio=2)

@with_seed()
def test_diag():

    # Test 2d input
    h = np.random.randint(2,9)
    w = np.random.randint(2,9)
    a_np = np.random.random((h, w)).astype(np.float32)
    a = mx.nd.array(a_np).astype('float32')

    for k in [0, 1, -1, np.random.randint(-min(h,w) + 1, min(h,w))]:
        assert_almost_equal(mx.nd.diag(a, k=k), np.diag(a_np, k=k))

    # invalid k
    k = max(h,w) + 1
    assertRaises(MXNetError, mx.nd.diag, a, k=k)

    # Test 2d backward, k=0
    data = mx.sym.Variable('data')
    diag_sym = mx.sym.diag(data=data)
    check_numeric_gradient(diag_sym, [a_np])

    # Test 2d backward, k=1
    data = mx.sym.Variable('data')
    diag_sym = mx.sym.diag(data=data, k=1)
    check_numeric_gradient(diag_sym, [a_np])

    # Test 2d backward, k=-1
    data = mx.sym.Variable('data')
    diag_sym = mx.sym.diag(data=data, k=-1)
    check_numeric_gradient(diag_sym, [a_np])

    # test 1d input
    d = np.random.randint(2,9)
    a_np = np.random.random((d))
    a = mx.nd.array(a_np)

    # k is random
    k = np.random.randint(-d,d)
    assert_almost_equal(mx.nd.diag(a, k=k), np.diag(a_np, k=k))

    # Test 2d backward, k=0
    data = mx.sym.Variable('data')
    diag_sym = mx.sym.diag(data=data)
    check_numeric_gradient(diag_sym, [a_np])

    # Test 2d backward, k=1
    data = mx.sym.Variable('data')
    diag_sym = mx.sym.diag(data=data, k=1)
    check_numeric_gradient(diag_sym, [a_np])

    # Test 2d backward, k=-1
    data = mx.sym.Variable('data')
    diag_sym = mx.sym.diag(data=data, k=-1)
    check_numeric_gradient(diag_sym, [a_np])

    # Test 4d input
    x1 = np.random.randint(3,9)
    x2 = np.random.randint(3,9)
    x3 = np.random.randint(3,9)
    x4 = np.random.randint(3,9)
    a_np = np.random.random((x1, x2, x3, x4)).astype(np.float32)
    a = mx.nd.array(a_np).astype('float32')

    # k = 0, axis1=0, axis2=1
    r = mx.nd.diag(data=a, k=0, axis1=0, axis2=1)
    assert_almost_equal(r, np.diagonal(a_np, offset=0, axis1=0, axis2=1))

    # k = 1, axis1=1, axis2=0
    r = mx.nd.diag(data=a, k=1, axis1=1, axis2=0)
    assert_almost_equal(r, np.diagonal(a_np, offset=1, axis1=1, axis2=0))

    # k = -1 axis1=1, axis3=3
    r = mx.nd.diag(data=a, k=-1, axis1=1, axis2=3)
    assert_almost_equal(r, np.diagonal(a_np, offset=-1, axis1=1, axis2=3))

    # k = 2, axis1=-2, axis2=0
    r = mx.nd.diag(data=a, k=2, axis1=-2, axis2=0)
    assert_almost_equal(r, np.diagonal(a_np, offset=2, axis1=-2, axis2=0))

    # Test 4d backward, k=0, axis1=3, axis2=0
    data = mx.sym.Variable('data')
    diag_sym = mx.sym.diag(data=data, k=0, axis1=3, axis2=0)
    check_numeric_gradient(diag_sym, [a_np])

    # Test 4d backward, k=1, axis1=1, axis2=2
    data = mx.sym.Variable('data')
    diag_sym = mx.sym.diag(data=data, k=1, axis1=1, axis2=2)
    check_numeric_gradient(diag_sym, [a_np])

    # Test 4d backward, k=-1, axis1=2, axis2=0
    data = mx.sym.Variable('data')
    diag_sym = mx.sym.diag(data=data, k=-1, axis1=2, axis2=0)
    check_numeric_gradient(diag_sym, [a_np])

    # Test 4d backward, k=-2, axis1=1, axis2=-1
    data = mx.sym.Variable('data')
    diag_sym = mx.sym.diag(data=data, k=-2, axis1=1, axis2=-1)
    check_numeric_gradient(diag_sym, [a_np])

@with_seed()
def test_depthtospace():
    def f(x, blocksize):
        b, c, h, w = x.shape[0], x.shape[1], x.shape[2], x.shape[3]
        tmp = np.reshape(x, [b, blocksize, blocksize, c // (blocksize**2), h, w])
        tmp = np.transpose(tmp, [0, 3, 4, 1, 5, 2])
        y = np.reshape(tmp, [b, c // (blocksize**2), h * blocksize, w * blocksize])
        return y

    block = random.randint(2, 4)
    rand_mul1 = random.randint(1, 4)
    n = random.randint(1, 5)
    c = block * block * rand_mul1
    h = random.randint(1, 5)
    w = random.randint(1, 5)
    shape_inp = (n, c, h, w)
    data = rand_ndarray(shape_inp, 'default')
    data_np = data.asnumpy()
    expected = f(data_np, block)
    output = mx.nd.depth_to_space(data, block)
    assert_almost_equal(output, expected, atol=1e-3, rtol=1e-3)

    shape_out = (n, c // (block ** 2), h * block, w * block)
    data = mx.sym.Variable('data')
    dts_sym = mx.sym.depth_to_space(data, block)
    check_numeric_gradient(dts_sym, [np.ones(shape_inp)])

    check_symbolic_forward(dts_sym, [data_np], [expected])
    check_symbolic_backward(dts_sym, [data_np], [np.ones(shape_out)], [np.ones(shape_inp)])

    def test_invalid_depth_dim():
        invalid_shape_inp = (n, block - 1, h, w)
        data = rand_ndarray(invalid_shape_inp, 'default')
        assertRaises(MXNetError, mx.nd.depth_to_space, data, block)

    def test_invalid_space_dim():
        invalid_shape_inp = (n, block ** 2, 0, block + 1)
        data = rand_ndarray(invalid_shape_inp, 'default')
        assertRaises(MXNetError, mx.nd.depth_to_space, data, block)

    def test_invalid_block_size():
        block = 0
        invalid_shape_inp = (n , c, h, w)
        data = rand_ndarray(invalid_shape_inp, 'default')
        assertRaises(MXNetError, mx.nd.depth_to_space, data, block)

    test_invalid_depth_dim()
    test_invalid_space_dim()
    test_invalid_block_size()

@with_seed()
def test_spacetodepth():
    def f(x, blocksize):
        b, c, h, w = x.shape[0], x.shape[1], x.shape[2], x.shape[3]
        tmp = np.reshape(x, [b, c, h // blocksize, blocksize, w // blocksize, blocksize])
        tmp = np.transpose(tmp, [0, 3, 5, 1, 2, 4])
        y = np.reshape(tmp, [b, c * (blocksize**2), h // blocksize, w // blocksize])
        return y

    block = random.randint(2, 4)
    rand_mul1 = random.randint(1, 4)
    rand_mul2 = random.randint(1, 4)
    n = random.randint(1, 5)
    c = random.randint(1, 5)
    h = block * rand_mul1
    w = block * rand_mul2
    shape_inp = (n, c, h, w)
    data = rand_ndarray(shape_inp, 'default')
    data_np = data.asnumpy()
    expected = f(data_np, block)
    output = mx.nd.space_to_depth(data, block)
    assert_almost_equal(output, expected, atol=1e-3, rtol=1e-3)

    shape_out = (n, c * (block ** 2), h // block, w // block)
    data = mx.sym.Variable('data')
    dts_sym = mx.sym.space_to_depth(data, block)
    check_numeric_gradient(dts_sym, [np.ones(shape_inp)])

    check_symbolic_forward(dts_sym, [data_np], [expected])
    check_symbolic_backward(dts_sym, [data_np], [np.ones(shape_out)], [np.ones(shape_inp)])

    def test_invalid_space_dim():
        invalid_shape_inp = (n , c, block - 1, w)
        data = rand_ndarray(invalid_shape_inp, 'default')
        assertRaises(MXNetError, mx.nd.space_to_depth, data, block)

    def test_invalid_block_size():
        block = 0
        invalid_shape_inp = (n, c, h, w)
        data = rand_ndarray(invalid_shape_inp, 'default')
        assertRaises(MXNetError, mx.nd.space_to_depth, data, block)

    def test_invalid_depth_dim():
        invalid_shape_inp = (n, 0, h, w)
        data = rand_ndarray(invalid_shape_inp, 'default')
        assertRaises(MXNetError, mx.nd.space_to_depth, data, block)

    test_invalid_space_dim()
    test_invalid_block_size()
    test_invalid_depth_dim()


@with_seed()
def test_softmax_cross_entropy():
    def f_sm_ce(data, label):
        return np.sum(-np.log(data) * label)

    data = mx.sym.Variable('data')
    label = mx.sym.Variable('label')
    sym = mx.sym.softmax_cross_entropy(data=data, label=label)
    num_labels = random.randint(100, 200)
    batch_size = random.randint(100, 200)
    np_data = rand_ndarray((batch_size, num_labels), stype='default').asnumpy()
    np_sm = np_softmax(np_data)
    np_label = np.random.randint(0, num_labels, (batch_size, ))
    np_one_hot_label = np.zeros((batch_size, num_labels))
    np_one_hot_label[np.arange(batch_size), np_label] = 1.
    check_symbolic_forward(sym, {'data' : np_data, 'label' : np_label}, [np.array([f_sm_ce(np_sm, np_one_hot_label)])], rtol=1e-3, atol=1e-5)


@with_seed()
def test_split_v2():
    dim = random.randint(2, 6)
    shape = rand_shape_nd(dim)
    axis = random.randint(-dim, dim-1)
    axis_size = shape[axis]
    samples = random.randint(0, axis_size - 1)
    indices = sorted(random.sample([i for i in range(1, axis_size)], samples))
    indices = tuple(indices)
    mx_data = rand_ndarray(shape)
    np_data = mx_data.asnumpy()
    np_out = np.split(np_data, indices_or_sections=indices, axis=axis)
    data = mx.sym.Variable("data")
    sym = mx.sym.split_v2(data, indices_or_sections=indices, axis=axis)
    check_symbolic_forward(sym, {"data": mx_data}, np_out, rtol=1e-3, atol=1e-5)
    out_grad = [np.ones(arr.shape) for arr in np_out]
    check_symbolic_backward(sym, {"data": mx_data}, out_grad, [np.concatenate(out_grad, axis=axis)])


@with_seed()
def test_moments():
    dim = random.randint(2, 5)
    shape = rand_shape_nd(dim, dim=5)
    axes = [i for i in range(dim)]
    test_dims = random.sample(axes, random.randint(1, dim))
    test_axes = tuple(sorted(test_dims))
    np_a = np.random.uniform(-1.0, 1.0, shape)
    a = mx.nd.array(np_a)
    for keepdims in [True, False]:
        eps = 1e-3
        np_a[abs(np_a) < eps] = 2 * eps
        np_mean = np.mean(np_a, axis=test_axes, keepdims=keepdims)
        np_var = np.var(np_a, axis=test_axes, keepdims=keepdims)
        mx_mean, mx_var = mx.nd.moments(a, keepdims=keepdims, axes=test_axes)
        N = np_a.size / np_mean.size
        mx_sym = mx.sym.Variable("data")
        mx_moments = mx.sym.moments(mx_sym, axes=test_axes, keepdims=keepdims)
        mx_test_sym = mx.sym.elemwise_add(mx_moments[0], mx_moments[1])
        if len(np_mean.shape) == 0:
            np_mean = np_mean.reshape(mx_mean.shape)
            np_var = np_var.reshape(mx_var.shape)
        assert np_mean.shape == mx_mean.shape
        assert np_var.shape == mx_var.shape
        check_symbolic_forward(mx_test_sym, [np_a], [np_mean + np_var], rtol=1e-3, atol=1e-5)
        check_numeric_gradient(mx_test_sym, [np_a], numeric_eps=eps, rtol=1e-2, atol=2e-4)


@with_seed()
def test_invalid_kernel_size():
    invalid_kernel_size = 28
    assert_exception(
        mx.nd.Correlation,
        MXNetError,
        mx.nd.array(np.random.rand(1, 1, 28, 28)),
        mx.nd.array(np.random.rand(1, 1, 28, 28)),
        kernel_size=invalid_kernel_size)

@with_seed()
def test_valid_kernel_size():
    valid_kernel_size = 9
    mx.nd.Correlation(
        mx.nd.array(np.random.rand(1, 1, 28, 28)),
        mx.nd.array(np.random.rand(1, 1, 28, 28)),
        kernel_size=valid_kernel_size)

@with_seed()
def test_valid_max_pooling_pad_type_same():
    import math
    input_data = mx.nd.array(np.random.rand(1,1,10))
    stride = 2
    kernel = 2
    output_data=mx.nd.Pooling(
        input_data,
        kernel=kernel,
        stride=stride,
        pad=(0,0,0),
        pool_type='max',
        name='pooling',
        pooling_convention="same")
    assert(math.ceil(input_data.shape[2]/stride) == output_data.shape[2])

@with_seed()
def test_invalid_max_pooling_pad_type_same():
    import math
    input_data = mx.nd.array(np.random.rand(1,1,10))
    stride = 2
    kernel = 2
    pad = 2
    assert_exception(
        mx.nd.Pooling,
        MXNetError,
        input_data,
        stride=stride,
        kernel=kernel,
        pad=pad,
        pool_type='max',
        name='pooling',
        pooling_convention="same")


@with_seed()
def test_image_normalize():
    # Part 1 - Test 3D input with 3D mean/std
    shape_3d = (3, 28, 28)
    mean = (0, 1, 2)
    std = (3, 2, 1)

    data_in_3d = mx.nd.random.uniform(0, 1, shape_3d)
    data_expected_3d = data_in_3d.asnumpy()
    data_expected_3d[:][:][0] = data_expected_3d[:][:][0] / 3.0
    data_expected_3d[:][:][1] = (data_expected_3d[:][:][1] - 1.0) / 2.0
    data_expected_3d[:][:][2] = data_expected_3d[:][:][2] - 2.0

    data = mx.symbol.Variable('data')
    img_norm_sym = mx.sym.image.normalize(data=data, mean=mean, std=std)

    # check forward
    check_symbolic_forward(img_norm_sym, [data_in_3d], [data_expected_3d],
                           rtol=1e-5, atol=1e-5)

    # Gradient is 1/std_dev
    grad_expected_3d = np.ones(shape_3d)
    grad_expected_3d[:][:][0] = 1 / 3.0
    grad_expected_3d[:][:][1] = 1 / 2.0
    grad_expected_3d[:][:][2] = 1 / 1.0

    # check backward
    check_symbolic_backward(img_norm_sym, location=[data_in_3d], out_grads=[mx.nd.ones(shape_3d)],
                            expected=[grad_expected_3d], rtol=1e-5, atol=1e-5)

    # check backward using finite difference
    check_numeric_gradient(img_norm_sym, [data_in_3d], atol=0.001)

    # Part 2 - Test 4D input with 3D mean/std
    shape_4d = (2, 3, 28, 28)

    data_in_4d = mx.nd.random.uniform(0, 1, shape_4d)
    data_expected_4d = data_in_4d.asnumpy()
    data_expected_4d[0][:][:][0] = data_expected_4d[0][:][:][0] / 3.0
    data_expected_4d[0][:][:][1] = (data_expected_4d[0][:][:][1] - 1.0) / 2.0
    data_expected_4d[0][:][:][2] = data_expected_4d[0][:][:][2] - 2.0
    data_expected_4d[1][:][:][0] = data_expected_4d[1][:][:][0] / 3.0
    data_expected_4d[1][:][:][1] = (data_expected_4d[1][:][:][1] - 1.0) / 2.0
    data_expected_4d[1][:][:][2] = data_expected_4d[1][:][:][2] - 2.0

    # check forward
    check_symbolic_forward(img_norm_sym, [data_in_4d], [data_expected_4d],
                           rtol=1e-5, atol=1e-5)

    # Gradient is 1/std_dev
    grad_expected_4d = np.ones(shape_4d)
    grad_expected_4d[0][:][:][0] = 1 / 3.0
    grad_expected_4d[0][:][:][1] = 1 / 2.0
    grad_expected_4d[0][:][:][2] = 1 / 1.0
    grad_expected_4d[1][:][:][0] = 1 / 3.0
    grad_expected_4d[1][:][:][1] = 1 / 2.0
    grad_expected_4d[1][:][:][2] = 1 / 1.0

    # check backward
    check_symbolic_backward(img_norm_sym, location=[data_in_4d], out_grads=[mx.nd.ones(shape_4d)],
                            expected=[grad_expected_4d], rtol=1e-5, atol=1e-5)

    # check backward using finite difference
    check_numeric_gradient(img_norm_sym, [data_in_4d], atol=0.001)

    # Part 3 - Test 3D input with scalar mean/std
    shape_3d = (3, 28, 28)
    mean = 1.0
    std = 2.0

    data_in_3d = mx.nd.random.uniform(0, 1, shape_3d)
    data_expected_3d = data_in_3d.asnumpy()
    data_expected_3d[:][:][:] = (data_expected_3d[:][:][:] - 1.0) / 2.0

    data = mx.symbol.Variable('data')
    img_norm_sym = mx.sym.image.normalize(data=data, mean=mean, std=std)

    # check forward
    check_symbolic_forward(img_norm_sym, [data_in_3d], [data_expected_3d],
                           rtol=1e-5, atol=1e-5)

    # Gradient is 1/std_dev
    grad_expected_3d = np.ones(shape_3d)
    grad_expected_3d[:][:][:] = 1 / 2.0

    # check backward
    check_symbolic_backward(img_norm_sym, location=[data_in_3d], out_grads=[mx.nd.ones(shape_3d)],
                            expected=[grad_expected_3d], rtol=1e-5, atol=1e-5)

    # check backward using finite difference
    check_numeric_gradient(img_norm_sym, [data_in_3d], atol=0.001)

    # Part 4 - Test 4D input with scalar mean/std
    shape_4d = (2, 3, 28, 28)

    data_in_4d = mx.nd.random.uniform(0, 1, shape_4d)
    data_expected_4d = data_in_4d.asnumpy()
    data_expected_4d[:][:][:][:] = (data_expected_4d[:][:][:][:] - 1.0) / 2.0

    # check forward
    check_symbolic_forward(img_norm_sym, [data_in_4d], [data_expected_4d],
                           rtol=1e-5, atol=1e-5)

    # Gradient is 1/std_dev
    grad_expected_4d = np.ones(shape_4d)
    grad_expected_4d[:][:][:][:] = 1 / 2.0

    # check backward
    check_symbolic_backward(img_norm_sym, location=[data_in_4d], out_grads=[mx.nd.ones(shape_4d)],
                            expected=[grad_expected_4d], rtol=1e-5, atol=1e-5)

    # check backward using finite difference
    check_numeric_gradient(img_norm_sym, [data_in_4d], atol=0.001)

@with_seed()
def test_index_array():
    def test_index_array_default():
        for shape in [(10,), (7, 5, 29), (5, 7, 11, 13, 17, 19)]:
            data  = mx.symbol.Variable("data")
            index_array = mx.sym.contrib.index_array(data)

            input_array = np.ones(shape)
            mgrid = np.mgrid[tuple(slice(0, x) for x in shape)]
            expected = np.stack(mgrid, axis=-1)

            check_symbolic_forward(index_array, [input_array], [expected])
            check_symbolic_backward(index_array, [input_array], [np.ones(expected.shape)], [np.zeros_like(input_array)])

    @mx.use_np_shape
    def test_index_array_default_zero_dim():
        data = mx.symbol.Variable("data")
        index_array = mx.sym.contrib.index_array(data)

        input_array = np.ones(())
        expected = np.zeros((0,))

        check_symbolic_forward(index_array, [input_array], [expected])
        check_symbolic_backward(index_array, [input_array], [np.ones(expected.shape)], [np.zeros_like(input_array)])

    @mx.use_np_shape
    def test_index_array_default_zero_size():
        data  = mx.symbol.Variable("data")
        index_array = mx.sym.contrib.index_array(data)

        input_array = np.ones((0, 0, 0))
        expected = np.zeros((0, 0, 0, 3))

        check_symbolic_forward(index_array, [input_array], [expected])
        check_symbolic_backward(index_array, [input_array], [np.ones(expected.shape)], [np.zeros_like(input_array)])

    def test_index_array_select_axes():
        shape = (5, 7, 11, 13, 17, 19)
        for axes in [(3,), (4, 1), (5, 1, 3), (-1,), (-5, -1, -3)]:
            data  = mx.symbol.Variable("data")
            index_array = mx.sym.contrib.index_array(data, axes=axes)

            input_array = np.ones(shape)
            mgrid = np.mgrid[tuple(slice(0, x) for x in shape)]
            expected = np.stack(mgrid, axis=-1)[..., axes]

            check_symbolic_forward(index_array, [input_array], [expected])
            check_symbolic_backward(index_array, [input_array], [np.ones(expected.shape)], [np.zeros_like(input_array)])

    @mx.use_np_shape
    def test_index_array_select_axes_zero_size():
        data  = mx.symbol.Variable("data")
        index_array = mx.sym.contrib.index_array(data, axes=(2, 1))

        input_array = np.ones((0, 0, 0, 0))
        expected = np.zeros((0, 0, 2))

        check_symbolic_forward(index_array, [input_array], [expected])
        check_symbolic_backward(index_array, [input_array], [np.ones(expected.shape)], [np.zeros_like(input_array)])

    test_index_array_default()
    test_index_array_default_zero_dim()
    test_index_array_default_zero_size()
    test_index_array_select_axes()
    test_index_array_select_axes_zero_size()


@with_seed()
def test_scalar_tensor_creation():
    assertRaises(MXNetError, mx.nd.zeros, shape=())
    assertRaises(MXNetError, mx.nd.ones, shape=())
    with mx.np_shape():
        data_mx = mx.nd.ones(shape=())
        data_np = np.ones((), dtype=data_mx.dtype)
        assert same(data_mx.asnumpy(), data_np)


@with_seed()
def test_zero_size_tensor_creation():
    assertRaises(MXNetError, mx.nd.zeros, shape=(0, 1, 3, 0))
    assertRaises(MXNetError, mx.nd.ones, shape=(0, 1, 3, 0))
    with mx.np_shape():
        data_mx = mx.nd.ones(shape=(0, 1, 0, 4))
        data_np = np.ones(shape=data_mx.shape, dtype=data_mx.dtype)
        assert same(data_mx.asnumpy(), data_np)


@with_seed()
def test_concat_with_zero_size_tensor():
    with mx.np_shape():
        data1 = mx.nd.ones((0, 8, 12))
        data2 = mx.nd.ones((3, 8, 12))
        data3 = mx.nd.ones((0, 8, 12))
        ret = mx.nd.Concat(data1, data2, data3, dim=0)
        assert ret.shape == (3, 8, 12)

        data1 = mx.nd.ones((0, 3, 10))
        data2 = mx.nd.ones((0, 4, 10))
        data3 = mx.nd.ones((0, 5, 10))
        ret = mx.nd.Concat(data1, data2, data3, dim=1)
        assert ret.shape == (0, 12, 10)


@with_seed()
def test_np_shape_decorator():
    @mx.use_np_shape
    def check_scalar_one():
        """Generate scalar one tensor"""
        return mx.nd.ones(shape=())
    assert check_scalar_one.__name__ == "check_scalar_one"
    assert check_scalar_one.__doc__ == "Generate scalar one tensor"
    assert check_scalar_one().shape == ()
    for active in [True, False]:
        with mx.np_shape(active=active):
            assert check_scalar_one.__name__ == "check_scalar_one"
            assert check_scalar_one.__doc__ == "Generate scalar one tensor"
            assert check_scalar_one().shape == ()

    @mx.use_np_shape
    def check_concat(shape1, shape2, axis):
        data1 = mx.nd.ones(shape1)
        data2 = mx.nd.ones(shape2)
        ret = mx.nd.Concat(data1, data2, dim=axis)
        expected_ret = np.concatenate((data1.asnumpy(), data2.asnumpy()), axis=axis)
        assert ret.shape == expected_ret.shape

    check_concat((0, 3, 4), (5, 3, 4), 0)
    check_concat((8, 0, 5), (8, 7, 5), 1)
    check_concat((8, 0, 0), (8, 0, 0), 2)
    for active in [True, False]:
        check_concat((0, 3, 4), (5, 3, 4), 0)
        check_concat((8, 0, 5), (8, 7, 5), 1)
        check_concat((8, 0, 0), (8, 0, 0), 2)


@with_seed()
def test_add_n():
    data_shape = (2, 2)
    input_num = 5
    data = [mx.nd.random.uniform(shape=data_shape) for i in range(input_num)]
    rslt = mx.nd.zeros(shape=data_shape)
    for i in range(input_num):
        rslt += data[i]
    add_n_rslt = mx.nd.add_n(*data, out=data[0])
    assert_almost_equal(rslt.asnumpy(), add_n_rslt.asnumpy(), atol=1e-5)


def test_get_all_registered_operators():
    ops = get_all_registered_operators()
    ok_(isinstance(ops, list))
    ok_(len(ops) > 0)
    ok_('Activation' in ops)


def test_get_operator_arguments():
    operator_arguments = get_operator_arguments('Activation')
    ok_(isinstance(operator_arguments, OperatorArguments))
    ok_(operator_arguments.names == ['data', 'act_type'])
    ok_(operator_arguments.types
        == ['NDArray-or-Symbol', "{'relu', 'sigmoid', 'softrelu', 'softsign', 'tanh'}, required"])
    ok_(operator_arguments.narg == 2)


def test_transpose_infer_shape_back():
    o1 = mx.sym.ones(shape=[2,3])
    o2 = mx.sym.ones(shape=[-1,-1])
    t = mx.sym.transpose(o2)
    b = o1 + t
    x = b.bind(mx.cpu(), args={})
    y = x.forward()
    assert(y[0].shape == (2,3))


def test_transpose_infer_shape_mixed():
    o1 = mx.sym.ones(shape=[2,-1])
    o2 = mx.sym.ones(shape=[3,-1])
    t = mx.sym.transpose(o2)
    b = o1 + t
    x = b.bind(mx.cpu(), args={})
    y = x.forward()
    assert(y[0].shape == (2,3))


if __name__ == '__main__':
    import nose
    nose.runmodule()<|MERGE_RESOLUTION|>--- conflicted
+++ resolved
@@ -4439,9 +4439,6 @@
         exe.arg_dict['a'][:] = mx.nd.array(data_real)
         exe.arg_dict['indices'][:] = mx.nd.array(idx_real)
         exe.forward(is_train=True)
-<<<<<<< HEAD
-        assert_almost_equal(exe.outputs[0], np.take(data_real, idx_real, axis=axis, mode=mode))
-=======
         if out_of_range and mode == 'raise':
             try:
                 mx_out = exe.outputs[0].asnumpy()
@@ -4451,8 +4448,7 @@
                 # Did not raise exception
                 assert False, "did not raise %s" % MXNetError.__name__
 
-        assert_almost_equal(exe.outputs[0].asnumpy(), np.take(data_real, idx_real, axis=axis, mode=mode))
->>>>>>> 5b301c65
+        assert_almost_equal(exe.outputs[0], np.take(data_real, idx_real, axis=axis, mode=mode))
 
         for i in np.nditer(idx_real):
             if mode == 'clip':
@@ -5285,23 +5281,6 @@
                     if mode == 'wrap':
                         exp.append(index % bshape[axis])
                     else:
-<<<<<<< HEAD
-                        ishape = [1 for _ in range(ndim)]
-                        ishape[i] = bshape[i]
-                        exp.append(np.arange(bshape[i]).reshape(ishape))
-                expected = data[exp]
-                data = mx.nd.array(data, dtype='float32')
-                index = mx.nd.array(index, dtype=index_type)
-                out = mx.nd.pick(data, index, axis=axis, keepdims=True, mode=mode)
-                assert_almost_equal(out, expected)
-
-                data_holder = data
-                index_holder = index
-                data = mx.sym.Variable('data')
-                index = mx.sym.Variable('index')
-                sym = mx.sym.pick(data, index, axis=axis, keepdims=True, mode=mode)
-                check_numeric_gradient(sym, [data_holder, index_holder], grad_nodes=['data'])
-=======
                         exp.append(index)
                 else:
                     ishape = [1 for _ in range(ndim)]
@@ -5319,7 +5298,6 @@
             index = mx.sym.Variable('index')
             sym = mx.sym.pick(data, index, axis=axis, keepdims=True, mode=mode)
             check_numeric_gradient(sym, [data_holder, index_holder], grad_nodes=['data'])
->>>>>>> 5b301c65
 
     test_pick_helper(np.int32)
     test_pick_helper(np.float32)
