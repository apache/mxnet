# Licensed to the Apache Software Foundation (ASF) under one
# or more contributor license agreements.  See the NOTICE file
# distributed with this work for additional information
# regarding copyright ownership.  The ASF licenses this file
# to you under the Apache License, Version 2.0 (the
# "License"); you may not use this file except in compliance
# with the License.  You may obtain a copy of the License at
#
#   http://www.apache.org/licenses/LICENSE-2.0
#
# Unless required by applicable law or agreed to in writing,
# software distributed under the License is distributed on an
# "AS IS" BASIS, WITHOUT WARRANTIES OR CONDITIONS OF ANY
# KIND, either express or implied.  See the License for the
# specific language governing permissions and limitations
# under the License.

import os
import sys
import mxnet as mx
import numpy as np
from random import randint
import warnings
import collections
import ctypes
import itertools
from mxnet import amp
from mxnet.amp.amp import bfloat16
from mxnet.test_utils import set_default_device, same_symbol_structure, assert_almost_equal_with_err, rand_shape_nd
from mxnet.gluon.model_zoo.vision import get_model
from mxnet.gluon import SymbolBlock, nn, rnn
curr_path = os.path.dirname(os.path.abspath(os.path.expanduser(__file__)))
sys.path.insert(0, os.path.join(curr_path, '../unittest'))
import pytest


def check_operator_accuracy(sym_fp32, sym_bf16, data_shape, num_input_data=1, bf16_use_fp32_params=False, rtol=1e-1, atol=5e-1, etol=0):
    """
    check accuracy for bfloat16 operators

    sym_fp32: Symbol
        fp32 operator
    sym_bf16: Symbol
        bf16 operator
    data_shape: tuple of int
        input data shape for fp32/bf16 symbol
    num_input_data: int
        number of input data, default is 1, should set different values for those operators with multiple inputs, like concat, elemwise_add, etc.
    bf16_use_fp32_params: bool
        currently only bn use this param as True, since bf16 bn only accept bf16 data with fp32 mean/var/scale/shift
    rtol: float
        the relative threshold
    atol: float
        the absolute threshold
    etol: float
        The error rate threshold, allow a small amount of value not consistent between bf16 and fp32
    """
    if isinstance(data_shape, tuple):
        data_shape = {"data": data_shape}
    data_range = (0.0, 10.0)
    data_list_fp32 = list()
    data_list_bf16 = list()
    for i, (_, shape) in enumerate(data_shape.items()):
        data_list_fp32.append(mx.nd.random.uniform(low=data_range[0], high=data_range[1], shape=shape))
        data_list_bf16.append(mx.nd.amp_cast(data_list_fp32[i], dtype=bfloat16))

    # Functions such as broadcast_add require shapes for both inputs in order to infer shape
    arg_shapes, _, aux_shapes = sym_fp32.infer_shape(**data_shape)
    arg_names = sym_fp32.list_arguments()
    aux_names = sym_fp32.list_auxiliary_states()

    exe_fp32 = sym_fp32._simple_bind(ctx=mx.cpu(), **data_shape)

    arg_params_fp32 = {}
    aux_params_fp32 = {}
    type_dict = {}
    for i, arg_name in enumerate(arg_names):
        if i < num_input_data:
            exe_fp32.arg_dict[arg_name][:] = data_list_fp32[i]
            continue
        arg_params_fp32[arg_name] = mx.nd.random.uniform(low=data_range[0], high=data_range[1], shape=arg_shapes[i])
        exe_fp32.arg_dict[arg_name][:] = arg_params_fp32[arg_name]
        # specify the dtype of arguments
        if not bf16_use_fp32_params:
            type_dict.update({arg_name: bfloat16})

    for i, aux_name in enumerate(aux_names):
        aux_params_fp32[aux_name] = mx.nd.random.uniform(low=data_range[0], high=data_range[1], shape=aux_shapes[i])
        exe_fp32.aux_dict[aux_name][:] = aux_params_fp32[aux_name]

    output_fp32 = exe_fp32.forward()[0]

    exe_bf16 = sym_bf16._simple_bind(ctx=mx.cpu(), **data_shape, type_dict=type_dict)

    arg_params_bf16 = {}
    aux_params_bf16 = {}
    for i, arg_name in enumerate(arg_names):
        if i < num_input_data:
            exe_bf16.arg_dict[arg_name][:] = data_list_bf16[i]
            continue

        if bf16_use_fp32_params:
            exe_bf16.arg_dict[arg_name][:] = arg_params_fp32[arg_name]
        else:
            exe_bf16.arg_dict[arg_name][:] = mx.nd.amp_cast(arg_params_fp32[arg_name], dtype=bfloat16)

    for aux_name in aux_names:
        if bf16_use_fp32_params:
            exe_bf16.aux_dict[aux_name][:] = aux_params_fp32[aux_name]
        else:
            exe_bf16.aux_dict[aux_name][:] = mx.nd.amp_cast(aux_params_fp32[aux_name], dtype=bfloat16)

    output_bf16 = exe_bf16.forward()[0]
    output_bf16.wait_to_read()
    output_bf16_2_fp32 = mx.nd.amp_cast(output_bf16, dtype="float32")
    assert_almost_equal_with_err(output_bf16_2_fp32, output_fp32, rtol=rtol, atol=atol, etol=etol)

def test_bf16_bn():
    data_sym_fp32 = mx.sym.Variable(name='data')
    data_sym_bf16 = mx.sym.Variable(name='data', dtype=bfloat16)

    bn_params = {"eps": 2e-05, "fix_gamma": False, "use_global_stats": True, "name": "bn"}
    bn_fp32 = mx.sym.BatchNorm(data_sym_fp32, **bn_params)

    bn_bf16 = mx.sym.BatchNorm(data_sym_bf16, **bn_params)
    check_operator_accuracy(sym_fp32=bn_fp32, sym_bf16=bn_bf16, data_shape=(3, 32, 28, 28), bf16_use_fp32_params=True, etol=1e-2)
    check_operator_accuracy(sym_fp32=bn_fp32, sym_bf16=bn_bf16, data_shape=(32, 16, 64, 64), bf16_use_fp32_params=True, etol=1e-2)

def test_bf16_conv():
    data_sym_fp32 = mx.sym.Variable(name='data')
    data_sym_bf16 = mx.sym.Variable(name='data', dtype=bfloat16)

    conv_params = {"kernel": (3, 3), "num_filter": 128, "pad": (1, 1), "stride": (1, 1), "no_bias": True, "name": "conv"}
    conv_fp32 = mx.sym.Convolution(data_sym_fp32, **conv_params)
    conv_bf16 = mx.sym.Convolution(data_sym_bf16, **conv_params)
    check_operator_accuracy(sym_fp32=conv_fp32, sym_bf16=conv_bf16, data_shape=(3, 32, 28, 28), bf16_use_fp32_params=False)
    check_operator_accuracy(sym_fp32=conv_fp32, sym_bf16=conv_bf16, data_shape=(128, 56, 14, 14), bf16_use_fp32_params=False)

    conv_params = {"kernel": (1, 1), "num_filter": 32, "pad": (0, 0), "stride": (1, 1), "no_bias": False, "name": "conv"}
    conv_fp32 = mx.sym.Convolution(data_sym_fp32, **conv_params)
    conv_bf16 = mx.sym.Convolution(data_sym_bf16, **conv_params)
    check_operator_accuracy(sym_fp32=conv_fp32, sym_bf16=conv_bf16, data_shape=(3, 32, 28, 28), bf16_use_fp32_params=False)
    check_operator_accuracy(sym_fp32=conv_fp32, sym_bf16=conv_bf16, data_shape=(128, 56, 14, 14), bf16_use_fp32_params=False)

def test_bf16_fc():
    data_sym_fp32 = mx.sym.Variable(name='data')
    data_sym_bf16 = mx.sym.Variable(name='data', dtype=bfloat16)

    fc_params = {"num_hidden": 10, "no_bias": True, "flatten": True, "name": "fc"}
    fc_fp32 = mx.sym.FullyConnected(data_sym_fp32, **fc_params)
    fc_bf16 = mx.sym.FullyConnected(data_sym_bf16, **fc_params)
    check_operator_accuracy(fc_fp32, fc_bf16, data_shape=(3, 3, 16, 16), bf16_use_fp32_params=False)

    fc_params = {"num_hidden": 10, "no_bias": False, "flatten": False, "name": "fc"}
    fc_fp32 = mx.sym.FullyConnected(data_sym_fp32, **fc_params)
    fc_bf16 = mx.sym.FullyConnected(data_sym_bf16, **fc_params)
    check_operator_accuracy(fc_fp32, fc_bf16, data_shape=(3, 3, 16, 16), bf16_use_fp32_params=False)

def test_bf16_pooling():
    pool_params = {"kernel": (3, 3), "stride": (1, 1), "pad": (0, 0), "name": "pool"}
    data_shapes = [(3, 16, 28, 28), (3, 32, 7, 7)]
    pool_types = ["max", "avg"]
    pool_conventions = ["full", "valid"]
    for new_params in itertools.product(data_shapes, pool_types, pool_conventions):
        pool_params.update({"pool_type": new_params[1], "pooling_convention": new_params[2]})

        data_sym_fp32 = mx.sym.Variable(name='data')
        data_sym_bf16 = mx.sym.Variable(name='data', dtype=bfloat16)
        pool_fp32 = mx.sym.Pooling(data_sym_fp32, **pool_params)
        pool_bf16 = mx.sym.Pooling(data_sym_bf16, **pool_params)
        check_operator_accuracy(pool_fp32, pool_bf16, data_shape=new_params[0], bf16_use_fp32_params=False)

def test_bf16_activation():
    data_sym_fp32 = mx.sym.Variable(name='data')
    data_sym_bf16 = mx.sym.Variable(name='data', dtype=bfloat16)

    dshapes = [(3, 16), (3, 16, 16), (3, 3, 16, 16)]
    act_types = ['relu', 'sigmoid', 'tanh']
    for data_shape, act_type in itertools.product(dshapes, act_types):
        act_fp32 = mx.sym.Activation(data_sym_fp32, act_type=act_type)
        act_bf16 = mx.sym.Activation(data_sym_bf16, act_type=act_type)

        check_operator_accuracy(act_fp32, act_bf16, data_shape, bf16_use_fp32_params=True)

def test_bf16_elemwiseadd():
    dshape = rand_shape_nd(4)

    a_sym_fp32 = mx.sym.Variable("data")
    b_sym_fp32 = mx.sym.Variable("data_1")
    sym_fp32 = mx.sym.elemwise_add(a_sym_fp32, b_sym_fp32)

    a_sym_bf16 = mx.sym.Variable("data", dtype=bfloat16)
    b_sym_bf16 = mx.sym.Variable("data_1", dtype=bfloat16)
    sym_bf16 = mx.sym.elemwise_add(a_sym_bf16, b_sym_bf16)

    dshapes = {"data": dshape, "data_1": dshape}
    check_operator_accuracy(sym_fp32, sym_bf16, dshapes, num_input_data=2, bf16_use_fp32_params=True)

def test_bf16_binary_broadcast_elemwise_funcs():
    dshape_0 = rand_shape_nd(4)
    dshape_1 = tuple()
    for i in range(4):
        if(randint(0,1)):
            dshape_1 += (dshape_0[i], )
        else:
            dshape_1 += (1, )

    functions = [mx.sym.broadcast_add,
                 mx.sym.broadcast_sub,
                 mx.sym.broadcast_mul,
                 mx.sym.broadcast_div]

    a_sym_fp32 = mx.sym.Variable(name='data')
    b_sym_fp32 = mx.sym.Variable(name='data_1')

    a_sym_bf16 = mx.sym.Variable(name='data', dtype=bfloat16)
    b_sym_bf16 = mx.sym.Variable(name='data_1', dtype=bfloat16)

    for func in functions:
        sym_fp32 = func(a_sym_fp32, b_sym_fp32)
        sym_bf16 = func(a_sym_bf16, b_sym_bf16)
        dshapes = {"data": dshape_0, "data_1": dshape_1}
        check_operator_accuracy(sym_fp32, sym_bf16, dshapes, num_input_data=2, bf16_use_fp32_params=False)

<<<<<<< HEAD
=======
@pytest.mark.parametrize('function', [mx.np.add, mx.np.subtract, mx.np.multiply, mx.np.divide])
@pytest.mark.parametrize('dtype', [np.float32, np.float64])
@pytest.mark.parametrize('ndim', [1,2,3,4,5,6])
def test_bf16_binary_broadcast_elemwise_mixed_input(function, dtype, ndim):
    dshape_0 = rand_shape_nd(ndim)
    dshape_1 = tuple()
    for i in range(ndim):
        if(randint(0,1)):
            dshape_1 += (dshape_0[i], )
        else:
            dshape_1 += (1, )

    a = mx.np.random.uniform(-1, 1, dshape_0, dtype=np.float32)
    a_fp32 = mx.np.array(a, dtype=dtype)
    a_bf16 = (mx.nd.amp_cast(a.as_nd_ndarray(), dtype=bfloat16)).as_np_ndarray()

    b = mx.np.random.uniform(-1, 1, dshape_1, dtype=np.float32)
    b_fp32 = mx.np.array(b, dtype=dtype)
    b_bf16 = (mx.nd.amp_cast(b.as_nd_ndarray(), dtype=bfloat16)).as_np_ndarray()

    rtol=1e-1
    atol=5e-1
    etol=0

    out_bf_16_1 = function(a_bf16, b_fp32)
    out_fp_32 = function(a_fp32, b_fp32)
    assert_almost_equal_with_err(out_bf_16_1, out_fp_32, rtol=rtol, atol=atol, etol=etol)

    out_bf_16_2 = function(a_fp32, b_bf16)
    assert_almost_equal_with_err(out_bf_16_2, out_fp_32, rtol=rtol, atol=atol, etol=etol)

@pytest.mark.skip(reason="env dependent, need check further.")
>>>>>>> 6b9213cf
def test_bf16_concat():
    dshape = rand_shape_nd(4)
    a_shape = tuple(dshape)
    b_shape = tuple(dshape)

    a_sym_fp32 = mx.sym.Variable("data")
    b_sym_fp32 = mx.sym.Variable("data_1")

    a_sym_bf16 = mx.sym.Variable("data", dtype=bfloat16)
    b_sym_bf16 = mx.sym.Variable("data_1", dtype=bfloat16)
    for axis in range(0, 4):
        concat_sym_fp32 = mx.sym.concat(a_sym_fp32, b_sym_fp32, dim=axis)
        concat_sym_bf16 = mx.sym.concat(a_sym_bf16, b_sym_bf16, dim=axis)

        dshapes = {'data': a_shape, 'data_1': b_shape}
        check_operator_accuracy(concat_sym_fp32, concat_sym_bf16, dshapes,
                                num_input_data=2, bf16_use_fp32_params=True)

def test_bf16_abs():
    dshapes = [(16,), (3, 16), (3, 16, 16), (3, 16, 16, 16)]
    for data_shape in dshapes:
        data_sym_fp32 = mx.sym.Variable(name='data')
        data_sym_bf16 = mx.sym.Variable(name='data', dtype=bfloat16)
        sym_fp32 = mx.sym.abs(data_sym_fp32)
        sym_bf16 = mx.sym.abs(data_sym_bf16)

        check_operator_accuracy(sym_fp32, sym_bf16, data_shape, bf16_use_fp32_params=True)

def test_bf16_sqrt():
    dshapes = [(16,), (3, 16), (3, 16, 16), (3, 16, 16, 16)]
    for data_shape in dshapes:
        data_sym_fp32 = mx.sym.Variable(name='data')
        data_sym_bf16 = mx.sym.Variable(name='data', dtype=bfloat16)
        sym_bf16 = mx.sym.sqrt(data_sym_bf16)
        sym_fp32 = mx.sym.sqrt(data_sym_fp32)

        check_operator_accuracy(sym_fp32, sym_bf16, data_shape, bf16_use_fp32_params=True)

def test_bf16_square():
    dshapes = [(16,), (3, 16), (3, 16, 16), (3, 16, 16, 16)]
    for data_shape in dshapes:
        data_sym_fp32 = mx.sym.Variable(name='data')
        data_sym_bf16 = mx.sym.Variable(name='data', dtype=bfloat16)
        sym_bf16 = mx.sym.square(data_sym_bf16)
        sym_fp32 = mx.sym.square(data_sym_fp32)

        check_operator_accuracy(sym_fp32, sym_bf16, data_shape, bf16_use_fp32_params=True)

def test_bf16_flatten_slice_after_conv():
    data_fp32 = mx.symbol.Variable('data')
    data_bf16 = mx.symbol.Variable('data', dtype=bfloat16)

    conv_fp32= mx.symbol.Convolution(data=data_fp32, name='conv', num_filter=64, kernel=(3,3), stride=(1,1))
    flatten_fp32 = mx.symbol.flatten(data=conv_fp32)
    slice_fp32 = mx.symbol.slice(data=flatten_fp32, begin=0, end=1)

    conv_bf16= mx.symbol.Convolution(data=data_bf16, name='conv', num_filter=64, kernel=(3,3), stride=(1,1))
    flatten_bf16 = mx.symbol.flatten(data=conv_bf16)
    slice_bf16 = mx.symbol.slice(data=flatten_bf16, begin=0, end=1)

    shape = (2, 16, 16, 16)
    check_operator_accuracy(slice_fp32, slice_bf16, shape, bf16_use_fp32_params=False)

def test_bf16_fallback():
    data_sym_fp32 = mx.sym.Variable(name='data')
    data_sym_bf16=mx.sym.Variable(name='data', dtype=bfloat16)

    bn_params = {"eps": 2e-05, "fix_gamma": False, "use_global_stats": True, "name": "bn"}
    bn_fp32 = mx.sym.BatchNorm(data_sym_fp32, **bn_params)
    bn_bf16=mx.sym.BatchNorm(data_sym_bf16, **bn_params)
    check_operator_accuracy(sym_fp32=bn_fp32, sym_bf16=bn_bf16, data_shape=(3, 32, 28, 28, 3), bf16_use_fp32_params=True, etol=1e-2)

    conv_params = {"kernel": (3, 3, 3), "num_filter": 128, "pad": (1, 1, 1), "stride": (1, 1, 1), "no_bias": True, "name": "conv"}
    conv_fp32 = mx.sym.Convolution(data_sym_fp32, **conv_params)
    conv_bf16 = mx.sym.Convolution(data_sym_bf16, **conv_params)
    check_operator_accuracy(sym_fp32=conv_fp32, sym_bf16=conv_bf16, data_shape=(3, 32, 28, 28, 4), bf16_use_fp32_params=False)
<|MERGE_RESOLUTION|>--- conflicted
+++ resolved
@@ -20,15 +20,8 @@
 import mxnet as mx
 import numpy as np
 from random import randint
-import warnings
-import collections
-import ctypes
 import itertools
-from mxnet import amp
-from mxnet.amp.amp import bfloat16
-from mxnet.test_utils import set_default_device, same_symbol_structure, assert_almost_equal_with_err, rand_shape_nd
-from mxnet.gluon.model_zoo.vision import get_model
-from mxnet.gluon import SymbolBlock, nn, rnn
+from mxnet.test_utils import assert_almost_equal_with_err, rand_shape_nd
 curr_path = os.path.dirname(os.path.abspath(os.path.expanduser(__file__)))
 sys.path.insert(0, os.path.join(curr_path, '../unittest'))
 import pytest
@@ -62,7 +55,7 @@
     data_list_bf16 = list()
     for i, (_, shape) in enumerate(data_shape.items()):
         data_list_fp32.append(mx.nd.random.uniform(low=data_range[0], high=data_range[1], shape=shape))
-        data_list_bf16.append(mx.nd.amp_cast(data_list_fp32[i], dtype=bfloat16))
+        data_list_bf16.append(data_list_fp32[i].astype('bfloat16'))
 
     # Functions such as broadcast_add require shapes for both inputs in order to infer shape
     arg_shapes, _, aux_shapes = sym_fp32.infer_shape(**data_shape)
@@ -82,7 +75,7 @@
         exe_fp32.arg_dict[arg_name][:] = arg_params_fp32[arg_name]
         # specify the dtype of arguments
         if not bf16_use_fp32_params:
-            type_dict.update({arg_name: bfloat16})
+            type_dict.update({arg_name: 'bfloat16'})
 
     for i, aux_name in enumerate(aux_names):
         aux_params_fp32[aux_name] = mx.nd.random.uniform(low=data_range[0], high=data_range[1], shape=aux_shapes[i])
@@ -102,22 +95,22 @@
         if bf16_use_fp32_params:
             exe_bf16.arg_dict[arg_name][:] = arg_params_fp32[arg_name]
         else:
-            exe_bf16.arg_dict[arg_name][:] = mx.nd.amp_cast(arg_params_fp32[arg_name], dtype=bfloat16)
+            exe_bf16.arg_dict[arg_name][:] = arg_params_fp32[arg_name].astype('bfloat16')
 
     for aux_name in aux_names:
         if bf16_use_fp32_params:
             exe_bf16.aux_dict[aux_name][:] = aux_params_fp32[aux_name]
         else:
-            exe_bf16.aux_dict[aux_name][:] = mx.nd.amp_cast(aux_params_fp32[aux_name], dtype=bfloat16)
+            exe_bf16.aux_dict[aux_name][:] = aux_params_fp32[aux_name].astype('bfloat16')
 
     output_bf16 = exe_bf16.forward()[0]
     output_bf16.wait_to_read()
-    output_bf16_2_fp32 = mx.nd.amp_cast(output_bf16, dtype="float32")
+    output_bf16_2_fp32 = output_bf16.astype("float32")
     assert_almost_equal_with_err(output_bf16_2_fp32, output_fp32, rtol=rtol, atol=atol, etol=etol)
 
 def test_bf16_bn():
     data_sym_fp32 = mx.sym.Variable(name='data')
-    data_sym_bf16 = mx.sym.Variable(name='data', dtype=bfloat16)
+    data_sym_bf16 = mx.sym.Variable(name='data', dtype='bfloat16')
 
     bn_params = {"eps": 2e-05, "fix_gamma": False, "use_global_stats": True, "name": "bn"}
     bn_fp32 = mx.sym.BatchNorm(data_sym_fp32, **bn_params)
@@ -128,7 +121,7 @@
 
 def test_bf16_conv():
     data_sym_fp32 = mx.sym.Variable(name='data')
-    data_sym_bf16 = mx.sym.Variable(name='data', dtype=bfloat16)
+    data_sym_bf16 = mx.sym.Variable(name='data', dtype='bfloat16')
 
     conv_params = {"kernel": (3, 3), "num_filter": 128, "pad": (1, 1), "stride": (1, 1), "no_bias": True, "name": "conv"}
     conv_fp32 = mx.sym.Convolution(data_sym_fp32, **conv_params)
@@ -144,7 +137,7 @@
 
 def test_bf16_fc():
     data_sym_fp32 = mx.sym.Variable(name='data')
-    data_sym_bf16 = mx.sym.Variable(name='data', dtype=bfloat16)
+    data_sym_bf16 = mx.sym.Variable(name='data', dtype='bfloat16')
 
     fc_params = {"num_hidden": 10, "no_bias": True, "flatten": True, "name": "fc"}
     fc_fp32 = mx.sym.FullyConnected(data_sym_fp32, **fc_params)
@@ -165,14 +158,14 @@
         pool_params.update({"pool_type": new_params[1], "pooling_convention": new_params[2]})
 
         data_sym_fp32 = mx.sym.Variable(name='data')
-        data_sym_bf16 = mx.sym.Variable(name='data', dtype=bfloat16)
+        data_sym_bf16 = mx.sym.Variable(name='data', dtype='bfloat16')
         pool_fp32 = mx.sym.Pooling(data_sym_fp32, **pool_params)
         pool_bf16 = mx.sym.Pooling(data_sym_bf16, **pool_params)
         check_operator_accuracy(pool_fp32, pool_bf16, data_shape=new_params[0], bf16_use_fp32_params=False)
 
 def test_bf16_activation():
     data_sym_fp32 = mx.sym.Variable(name='data')
-    data_sym_bf16 = mx.sym.Variable(name='data', dtype=bfloat16)
+    data_sym_bf16 = mx.sym.Variable(name='data', dtype='bfloat16')
 
     dshapes = [(3, 16), (3, 16, 16), (3, 3, 16, 16)]
     act_types = ['relu', 'sigmoid', 'tanh']
@@ -189,8 +182,8 @@
     b_sym_fp32 = mx.sym.Variable("data_1")
     sym_fp32 = mx.sym.elemwise_add(a_sym_fp32, b_sym_fp32)
 
-    a_sym_bf16 = mx.sym.Variable("data", dtype=bfloat16)
-    b_sym_bf16 = mx.sym.Variable("data_1", dtype=bfloat16)
+    a_sym_bf16 = mx.sym.Variable("data", dtype='bfloat16')
+    b_sym_bf16 = mx.sym.Variable("data_1", dtype='bfloat16')
     sym_bf16 = mx.sym.elemwise_add(a_sym_bf16, b_sym_bf16)
 
     dshapes = {"data": dshape, "data_1": dshape}
@@ -213,8 +206,8 @@
     a_sym_fp32 = mx.sym.Variable(name='data')
     b_sym_fp32 = mx.sym.Variable(name='data_1')
 
-    a_sym_bf16 = mx.sym.Variable(name='data', dtype=bfloat16)
-    b_sym_bf16 = mx.sym.Variable(name='data_1', dtype=bfloat16)
+    a_sym_bf16 = mx.sym.Variable(name='data', dtype='bfloat16')
+    b_sym_bf16 = mx.sym.Variable(name='data_1', dtype='bfloat16')
 
     for func in functions:
         sym_fp32 = func(a_sym_fp32, b_sym_fp32)
@@ -222,8 +215,6 @@
         dshapes = {"data": dshape_0, "data_1": dshape_1}
         check_operator_accuracy(sym_fp32, sym_bf16, dshapes, num_input_data=2, bf16_use_fp32_params=False)
 
-<<<<<<< HEAD
-=======
 @pytest.mark.parametrize('function', [mx.np.add, mx.np.subtract, mx.np.multiply, mx.np.divide])
 @pytest.mark.parametrize('dtype', [np.float32, np.float64])
 @pytest.mark.parametrize('ndim', [1,2,3,4,5,6])
@@ -238,11 +229,11 @@
 
     a = mx.np.random.uniform(-1, 1, dshape_0, dtype=np.float32)
     a_fp32 = mx.np.array(a, dtype=dtype)
-    a_bf16 = (mx.nd.amp_cast(a.as_nd_ndarray(), dtype=bfloat16)).as_np_ndarray()
+    a_bf16 = a.astype('bfloat16')
 
     b = mx.np.random.uniform(-1, 1, dshape_1, dtype=np.float32)
     b_fp32 = mx.np.array(b, dtype=dtype)
-    b_bf16 = (mx.nd.amp_cast(b.as_nd_ndarray(), dtype=bfloat16)).as_np_ndarray()
+    b_bf16 = b.astype('bfloat16')
 
     rtol=1e-1
     atol=5e-1
@@ -256,7 +247,6 @@
     assert_almost_equal_with_err(out_bf_16_2, out_fp_32, rtol=rtol, atol=atol, etol=etol)
 
 @pytest.mark.skip(reason="env dependent, need check further.")
->>>>>>> 6b9213cf
 def test_bf16_concat():
     dshape = rand_shape_nd(4)
     a_shape = tuple(dshape)
@@ -265,8 +255,8 @@
     a_sym_fp32 = mx.sym.Variable("data")
     b_sym_fp32 = mx.sym.Variable("data_1")
 
-    a_sym_bf16 = mx.sym.Variable("data", dtype=bfloat16)
-    b_sym_bf16 = mx.sym.Variable("data_1", dtype=bfloat16)
+    a_sym_bf16 = mx.sym.Variable("data", dtype='bfloat16')
+    b_sym_bf16 = mx.sym.Variable("data_1", dtype='bfloat16')
     for axis in range(0, 4):
         concat_sym_fp32 = mx.sym.concat(a_sym_fp32, b_sym_fp32, dim=axis)
         concat_sym_bf16 = mx.sym.concat(a_sym_bf16, b_sym_bf16, dim=axis)
@@ -279,7 +269,7 @@
     dshapes = [(16,), (3, 16), (3, 16, 16), (3, 16, 16, 16)]
     for data_shape in dshapes:
         data_sym_fp32 = mx.sym.Variable(name='data')
-        data_sym_bf16 = mx.sym.Variable(name='data', dtype=bfloat16)
+        data_sym_bf16 = mx.sym.Variable(name='data', dtype='bfloat16')
         sym_fp32 = mx.sym.abs(data_sym_fp32)
         sym_bf16 = mx.sym.abs(data_sym_bf16)
 
@@ -289,7 +279,7 @@
     dshapes = [(16,), (3, 16), (3, 16, 16), (3, 16, 16, 16)]
     for data_shape in dshapes:
         data_sym_fp32 = mx.sym.Variable(name='data')
-        data_sym_bf16 = mx.sym.Variable(name='data', dtype=bfloat16)
+        data_sym_bf16 = mx.sym.Variable(name='data', dtype='bfloat16')
         sym_bf16 = mx.sym.sqrt(data_sym_bf16)
         sym_fp32 = mx.sym.sqrt(data_sym_fp32)
 
@@ -299,7 +289,7 @@
     dshapes = [(16,), (3, 16), (3, 16, 16), (3, 16, 16, 16)]
     for data_shape in dshapes:
         data_sym_fp32 = mx.sym.Variable(name='data')
-        data_sym_bf16 = mx.sym.Variable(name='data', dtype=bfloat16)
+        data_sym_bf16 = mx.sym.Variable(name='data', dtype='bfloat16')
         sym_bf16 = mx.sym.square(data_sym_bf16)
         sym_fp32 = mx.sym.square(data_sym_fp32)
 
@@ -307,7 +297,7 @@
 
 def test_bf16_flatten_slice_after_conv():
     data_fp32 = mx.symbol.Variable('data')
-    data_bf16 = mx.symbol.Variable('data', dtype=bfloat16)
+    data_bf16 = mx.symbol.Variable('data', dtype='bfloat16')
 
     conv_fp32= mx.symbol.Convolution(data=data_fp32, name='conv', num_filter=64, kernel=(3,3), stride=(1,1))
     flatten_fp32 = mx.symbol.flatten(data=conv_fp32)
@@ -322,7 +312,7 @@
 
 def test_bf16_fallback():
     data_sym_fp32 = mx.sym.Variable(name='data')
-    data_sym_bf16=mx.sym.Variable(name='data', dtype=bfloat16)
+    data_sym_bf16=mx.sym.Variable(name='data', dtype='bfloat16')
 
     bn_params = {"eps": 2e-05, "fix_gamma": False, "use_global_stats": True, "name": "bn"}
     bn_fp32 = mx.sym.BatchNorm(data_sym_fp32, **bn_params)
