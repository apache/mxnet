--- conflicted
+++ resolved
@@ -20,54 +20,48 @@
 curr_path = Path(__file__).resolve().parent
 sys.path.insert(0, str(curr_path.parent))
 
-<<<<<<< HEAD
 import pytest
 import mxnet as mx
+import amp.common as amp_common_tests
 from mxnet.amp.lists.symbol_bf16 import (BF16_FUNCS, BF16_FP32_FUNCS, WIDEST_TYPE_CASTS,
                                          CONDITIONAL_FP32_FUNCS)
 
-import amp.common as amp_common_tests
 from op_cfg import get_op_cfg_generator, get_symblock_from_args_scenario
 
 
 ALL_BF16_OPS = BF16_FUNCS + BF16_FP32_FUNCS + WIDEST_TYPE_CASTS
 ALL_BF16_OPS += [op_name for op_name, attr_name, attr_vals in CONDITIONAL_FP32_FUNCS]
-=======
-import mxnet as mx
-import amp.common as amp_common_tests
-
->>>>>>> 3098af4a
 
 AMP_DTYPE = 'bfloat16'
 
 
-<<<<<<< HEAD
-def test_amp_coverage():
-=======
 def test_bf16_coverage():
->>>>>>> 3098af4a
     amp_common_tests.test_amp_coverage(AMP_DTYPE, 'BF16')
 
 
 @mx.util.use_np
-<<<<<<< HEAD
-def test_amp_basic_use():
+def test_bf16_basic_use():
     amp_common_tests.test_amp_basic_use(AMP_DTYPE)
 
 
 @mx.util.use_np
-def test_amp_offline_casting():
+def test_bf16_offline_casting():
     amp_common_tests.test_amp_offline_casting(AMP_DTYPE)
 
 
 @mx.util.use_np
-def test_amp_offline_casting_shared_params():
+def test_bf16_offline_casting_shared_params():
     amp_common_tests.test_amp_offline_casting_shared_params(AMP_DTYPE)
 
 
 @mx.util.use_np
-def test_lp16_fp32_ops_order_independence():
+def test_bf16_fp32_ops_order_independence():
     amp_common_tests.test_lp16_fp32_ops_order_independence(AMP_DTYPE)
+
+
+@mx.util.use_np
+def test_bf16_test_node_excluding():
+    amp_common_tests.test_amp_node_excluding(AMP_DTYPE)
 
 
 def get_param_name(param):
@@ -108,28 +102,4 @@
     if not isinstance(outs, (list, tuple)):
         outs = [outs]
     assert any(mx.nd.get_dtype_name(tensor.dtype) == 'bfloat16'
-               for tensor in symblock_input_data + outs)
-=======
-def test_bf16_basic_use():
-    amp_common_tests.test_amp_basic_use(AMP_DTYPE)
-
-
-@mx.util.use_np
-def test_bf16_offline_casting():
-    amp_common_tests.test_amp_offline_casting(AMP_DTYPE)
-
-
-@mx.util.use_np
-def test_bf16_offline_casting_shared_params():
-    amp_common_tests.test_amp_offline_casting_shared_params(AMP_DTYPE)
-
-
-@mx.util.use_np
-def test_bf16_fp32_ops_order_independence():
-    amp_common_tests.test_lp16_fp32_ops_order_independence(AMP_DTYPE)
-
-
-@mx.util.use_np
-def test_bf16_test_node_excluding():
-    amp_common_tests.test_amp_node_excluding(AMP_DTYPE)
->>>>>>> 3098af4a
+               for tensor in symblock_input_data + outs)