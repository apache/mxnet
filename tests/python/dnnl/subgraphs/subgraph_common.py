--- conflicted
+++ resolved
@@ -90,13 +90,8 @@
     if k.find('_quantize') != -1:
       assert v['out_type'] == out_type
     if k.find(quantized_op_name) != -1:
-<<<<<<< HEAD
       if (quantized_op_name.startswith("quantized_sg_onednn_fully_connected") 
           or quantized_op_name.startswith("quantized_sg_onednn_conv")) and 'enabled_float_output' in v:
-=======
-      if (quantized_op_name.startswith("quantized_sg_onednn_fully_connected")
-          or quantized_op_name.startswith("quantized_sg_onednn_conv")) and 'enable_float_output' in v:
->>>>>>> c486a0e3
         continue
       assert 'min_calib_range' in v
       assert 'max_calib_range' in v
