# Licensed to the Apache Software Foundation (ASF) under one
# or more contributor license agreements.  See the NOTICE file
# distributed with this work for additional information
# regarding copyright ownership.  The ASF licenses this file
# to you under the Apache License, Version 2.0 (the
# "License"); you may not use this file except in compliance
# with the License.  You may obtain a copy of the License at
#
#   http://www.apache.org/licenses/LICENSE-2.0
#
# Unless required by applicable law or agreed to in writing,
# software distributed under the License is distributed on an
# "AS IS" BASIS, WITHOUT WARRANTIES OR CONDITIONS OF ANY
# KIND, either express or implied.  See the License for the
# specific language governing permissions and limitations
# under the License.

# pylint: skip-file
from __future__ import print_function

import mxnet as mx
from mxnet import gluon
from mxnet.gluon import nn
from mxnet.test_utils import get_mnist_ubyte
import numpy as np
import logging
import os
from mxnet import autograd
logging.basicConfig(level=logging.DEBUG)

def test_autograd(tmpdir):
    # define network
    def get_net():
        net = nn.Sequential()
        net.add(nn.Dense(128, activation='relu', prefix='fc1_'))
        net.add(nn.Dense(64, activation='relu', prefix='fc2_'))
        net.add(nn.Dense(10, prefix='fc3_'))
        return net

    path = str(tmpdir)
    get_mnist_ubyte(path)

    batch_size = 100
    train_data = mx.io.MNISTIter(
            image=os.path.join(path, 'train-images-idx3-ubyte'),
            label=os.path.join(path, 'train-labels-idx1-ubyte'),
            data_shape=(784,),
            label_name='sm_label',
            batch_size=batch_size, shuffle=True, flat=True, silent=False, seed=10)
    val_data = mx.io.MNISTIter(
            image=os.path.join(path, 't10k-images-idx3-ubyte'),
            label=os.path.join(path, 't10k-labels-idx1-ubyte'),
            data_shape=(784,),
            label_name='sm_label',
            batch_size=batch_size, shuffle=True, flat=True, silent=False)

<<<<<<< HEAD
batch_size = 100
train_data = mx.io.MNISTIter(
        image="data/train-images-idx3-ubyte",
        label="data/train-labels-idx1-ubyte",
        data_shape=(784,),
        label_name='sm_label',
        batch_size=batch_size, shuffle=True, flat=True, silent=False, seed=10)
val_data = mx.io.MNISTIter(
        image="data/t10k-images-idx3-ubyte",
        label="data/t10k-labels-idx1-ubyte",
        data_shape=(784,),
        label_name='sm_label',
        batch_size=batch_size, shuffle=True, flat=True, silent=False)

def score(net, ctx_list):
    metric = mx.gluon.metric.Accuracy()
    val_data.reset()
    for batch in val_data:
        datas = gluon.utils.split_and_load(batch.data[0], ctx_list, batch_axis=0)
        labels = gluon.utils.split_and_load(batch.label[0], ctx_list, batch_axis=0)
        outputs = []
        for x in datas:
            outputs.append(net(x))
        metric.update(labels, outputs)
    return metric.get()[1]

def train(net, epoch, ctx_list):
    net.collect_params().initialize(mx.init.Xavier(magnitude=2.24), ctx=ctx_list)
    trainer = gluon.Trainer(net.collect_params(), 'sgd', {'learning_rate': 0.5})
    metric = mx.gluon.metric.Accuracy()
    loss = gluon.loss.SoftmaxCrossEntropyLoss()

    for i in range(epoch):
        train_data.reset()
        for batch in train_data:
=======
    def score(net, ctx_list):
        metric = mx.metric.Accuracy()
        val_data.reset()
        for batch in val_data:
>>>>>>> c329a524
            datas = gluon.utils.split_and_load(batch.data[0], ctx_list, batch_axis=0)
            labels = gluon.utils.split_and_load(batch.label[0], ctx_list, batch_axis=0)
            outputs = []
            for x in datas:
                outputs.append(net(x))
            metric.update(labels, outputs)
        return metric.get()[1]

    def train(net, epoch, ctx_list):
        net.collect_params().initialize(mx.init.Xavier(magnitude=2.24), ctx=ctx_list)
        trainer = gluon.Trainer(net.collect_params(), 'sgd', {'learning_rate': 0.5})
        metric = mx.metric.Accuracy()
        loss = gluon.loss.SoftmaxCrossEntropyLoss()

        for i in range(epoch):
            train_data.reset()
            for batch in train_data:
                datas = gluon.utils.split_and_load(batch.data[0], ctx_list, batch_axis=0)
                labels = gluon.utils.split_and_load(batch.label[0], ctx_list, batch_axis=0)
                outputs = []
                with autograd.record():
                    for x, y in zip(datas, labels):
                        z = net(x)
                        L = loss(z, y)
                        L.backward()
                        outputs.append(z)
                trainer.step(batch.data[0].shape[0])
                metric.update(labels, outputs)
            name, acc = metric.get()
            metric.reset()
            print('training acc at epoch %d: %s=%f'%(i, name, acc))


    net1 = get_net()
    train(net1, 5, [mx.cpu(0), mx.cpu(1)])
    acc1 = score(net1, [mx.cpu(0)])
    acc2 = score(net1, [mx.cpu(0), mx.cpu(1)])
    assert acc1 > 0.95
    assert abs(acc1 - acc2) < 0.01
    net1.collect_params().save('mnist.params')

    net2 = get_net()
    net2.collect_params().load('mnist.params', ctx=[mx.cpu(0)])
    acc3 = score(net2, [mx.cpu(0)])
    assert abs(acc3 - acc1) < 0.0001<|MERGE_RESOLUTION|>--- conflicted
+++ resolved
@@ -54,48 +54,10 @@
             label_name='sm_label',
             batch_size=batch_size, shuffle=True, flat=True, silent=False)
 
-<<<<<<< HEAD
-batch_size = 100
-train_data = mx.io.MNISTIter(
-        image="data/train-images-idx3-ubyte",
-        label="data/train-labels-idx1-ubyte",
-        data_shape=(784,),
-        label_name='sm_label',
-        batch_size=batch_size, shuffle=True, flat=True, silent=False, seed=10)
-val_data = mx.io.MNISTIter(
-        image="data/t10k-images-idx3-ubyte",
-        label="data/t10k-labels-idx1-ubyte",
-        data_shape=(784,),
-        label_name='sm_label',
-        batch_size=batch_size, shuffle=True, flat=True, silent=False)
-
-def score(net, ctx_list):
-    metric = mx.gluon.metric.Accuracy()
-    val_data.reset()
-    for batch in val_data:
-        datas = gluon.utils.split_and_load(batch.data[0], ctx_list, batch_axis=0)
-        labels = gluon.utils.split_and_load(batch.label[0], ctx_list, batch_axis=0)
-        outputs = []
-        for x in datas:
-            outputs.append(net(x))
-        metric.update(labels, outputs)
-    return metric.get()[1]
-
-def train(net, epoch, ctx_list):
-    net.collect_params().initialize(mx.init.Xavier(magnitude=2.24), ctx=ctx_list)
-    trainer = gluon.Trainer(net.collect_params(), 'sgd', {'learning_rate': 0.5})
-    metric = mx.gluon.metric.Accuracy()
-    loss = gluon.loss.SoftmaxCrossEntropyLoss()
-
-    for i in range(epoch):
-        train_data.reset()
-        for batch in train_data:
-=======
     def score(net, ctx_list):
-        metric = mx.metric.Accuracy()
+        metric = gluon.metric.Accuracy()
         val_data.reset()
         for batch in val_data:
->>>>>>> c329a524
             datas = gluon.utils.split_and_load(batch.data[0], ctx_list, batch_axis=0)
             labels = gluon.utils.split_and_load(batch.label[0], ctx_list, batch_axis=0)
             outputs = []
@@ -107,7 +69,7 @@
     def train(net, epoch, ctx_list):
         net.collect_params().initialize(mx.init.Xavier(magnitude=2.24), ctx=ctx_list)
         trainer = gluon.Trainer(net.collect_params(), 'sgd', {'learning_rate': 0.5})
-        metric = mx.metric.Accuracy()
+        metric = gluon.metric.Accuracy()
         loss = gluon.loss.SoftmaxCrossEntropyLoss()
 
         for i in range(epoch):
