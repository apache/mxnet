#!/usr/bin/env python3
# -*- coding: utf-8 -*-
# Licensed to the Apache Software Foundation (ASF) under one
# or more contributor license agreements.  See the NOTICE file
# distributed with this work for additional information
# regarding copyright ownership.  The ASF licenses this file
# to you under the Apache License, Version 2.0 (the
# "License"); you may not use this file except in compliance
# with the License.  You may obtain a copy of the License at
#
#   http://www.apache.org/licenses/LICENSE-2.0
#
# Unless required by applicable law or agreed to in writing,
# software distributed under the License is distributed on an
# "AS IS" BASIS, WITHOUT WARRANTIES OR CONDITIONS OF ANY
# KIND, either express or implied.  See the License for the
# specific language governing permissions and limitations
# under the License.

"""Add or check license header

Usuage:

- add the default license header to source files that do not contain a valid
  license:

  license_header.py add

- check if every files has a license header

  license_header.py check
"""

import re
import os
import argparse
from itertools import chain
import logging
import sys
import subprocess

# the default apache license
_LICENSE = """Licensed to the Apache Software Foundation (ASF) under one
or more contributor license agreements.  See the NOTICE file
distributed with this work for additional information
regarding copyright ownership.  The ASF licenses this file
to you under the Apache License, Version 2.0 (the
"License"); you may not use this file except in compliance
with the License.  You may obtain a copy of the License at

  http://www.apache.org/licenses/LICENSE-2.0

Unless required by applicable law or agreed to in writing,
software distributed under the License is distributed on an
"AS IS" BASIS, WITHOUT WARRANTIES OR CONDITIONS OF ANY
KIND, either express or implied.  See the License for the
specific language governing permissions and limitations
under the License."""

# if a file contains any str in the list, then consider it has been licensed
_APACHE_LICENSE_PATTERNS = ['Licensed to the Apache Software Foundation']
_OTHER_LICENSE_PATTERNS = ['THE SOFTWARE IS PROVIDED \"AS IS\"',
                           'THIS SOFTWARE IS PROVIDED BY THE COPYRIGHT HOLDERS']
TOP_LEVEL_LICENSE_FILE = 'LICENSE'

# the folders or files that will be ignored
_WHITE_LIST = [
               # Git submodules under different licenses
               '3rdparty/ctc_include/contrib/moderngpu',
               '3rdparty/dlpack',
               '3rdparty/dmlc-core',
               '3rdparty/googletest',
               '3rdparty/onednn',
               '3rdparty/nvidia_cub',
               '3rdparty/onnx-tensorrt',
               '3rdparty/openmp',
               '3rdparty/ps-lite',
               '3rdparty/tvm',

               # 3rdparty headerfiles under different licenses
               'include/onednn',

               # Docs Sphinx themes under different licenses
               'docs/python_docs/themes',

                # Docs Jekyll website under different licenses
               'docs/static_site',

               # Code shared with project by author - see file for details
               'src/operator/special_functions-inl.h',

               # Licensed under Caffe header
               'src/operator/nn/pool.h',
               'src/operator/contrib/psroi_pooling-inl.h',
               'src/operator/contrib/nn/deformable_im2col.h',
               'src/operator/contrib/nn/deformable_im2col.cuh',
               'src/operator/nn/im2col.h',
               'src/operator/nn/im2col.cuh',

               # Licenses in headers
               'src/operator/contrib/erfinv-inl.h',
               'docs/_static/searchtools_custom.js',
               'docs/_static/js/clipboard.js',
               'docs/_static/js/clipboard.min.js',
               'docs/static_site/src/assets/js/clipboard.js',
               'cmake/upstream/FindCUDAToolkit.cmake',
               'cmake/upstream/FindBLAS.cmake',
               'cmake/upstream/select_compute_arch.cmake',

<<<<<<< HEAD

               # Licensed under the Boost Software License, Version 1.0
               'cmake/Modules/FindJeMalloc.cmake',

               # Licensed under MIT license and contributed by Microsoft
               'src/operator/contrib/nn/modulated_deformable_im2col.cuh',
               'src/operator/contrib/nn/modulated_deformable_im2col.h',
               'src/operator/modulated_deformable_convolution-inl.h',
               'src/operator/modulated_deformable_convolution.cc',
               'src/operator/modulated_deformable_convolution.cu',

               # Licensed under Apache 2.0 license and contributed by Microsoft
               'src/operator/contrib/deformable_psroi_pooling.cu',
               'src/operator/deformable_convolution.cu',
               'src/operator/deformable_convolution-inl.h',
               'src/operator/contrib/psroi_pooling.cc',
               'src/operator/contrib/multi_proposal.cu',
               'src/operator/contrib/deformable_psroi_pooling-inl.h',
               'src/operator/contrib/deformable_psroi_pooling.cc',
               'src/operator/deformable_convolution.cc',
               'src/operator/contrib/psroi_pooling.cu',
               'src/operator/contrib/multi_proposal.cc',
               'src/operator/contrib/multi_proposal-inl.h',


=======
               # Licensed under the Boost Software License, Version 1.0
               'cmake/Modules/FindJeMalloc.cmake',

>>>>>>> a720b15b
               # Licensed under Apache 2.0 license
               'src/operator/nn/mkldnn/mkldnn_base-inl.h',

               # This file
               'tools/license_header.py',

               # Dual-Licensed under Apache 2.0 and Nvidia BSD-3
               'python/mxnet/onnx/mx2onnx/_export_onnx.py'
               'python/mxnet/onnx/mx2onnx/_op_translations/_op_translations_opset12.py',
               'python/mxnet/onnx/mx2onnx/_op_translations/_op_translations_opset13.py',

               # Github template
               '.github/ISSUE_TEMPLATE/bug_report.md',
               '.github/ISSUE_TEMPLATE/feature_request.md',
               '.github/ISSUE_TEMPLATE/flaky_test.md',
               '.github/ISSUE_TEMPLATE/rfc.md',
               '.github/PULL_REQUEST_TEMPLATE.md'
               ]

# language extensions and the according commment mark
_LANGS = {'.cc':'*', '.h':'*', '.cu':'*', '.cuh':'*', '.py':'#',
          '.pm':'#', '.scala':'*', '.cc':'*', '.sh':'#', '.cmake':'#',
          '.java':'*', '.sh':'#', '.cpp':'*', '.hpp':'*', '.c':'*',
          '.bat':'rem', '.pl':'#', '.m':'%', '.R':'#', '.mk':'#', '.cfg':'#',
          '.t':'#', '.ps1':'#', '.jl':'#', '.clj':';;', '.pyx':'#', '.js':'*',
          '.md':'<!---', '.rst':'.. '}

# Previous license header, which will be removed
_OLD_LICENSE = re.compile('.*Copyright.*by Contributors')


def get_mxnet_root():
    curpath = os.path.abspath(os.path.dirname(__file__))
    def is_mxnet_root(path: str) -> bool:
        return os.path.exists(os.path.join(path, ".mxnet_root"))
    while not is_mxnet_root(curpath):
        parent = os.path.abspath(os.path.join(curpath, os.pardir))
        if parent == curpath:
            raise RuntimeError("Got to the root and couldn't find a parent folder with .mxnet_root")
        curpath = parent
    return curpath


def _lines_have_multiple_license(lines):
    has_apache_license = False
    has_other_license = False
    for l in lines:
        if any(p in l for p in _APACHE_LICENSE_PATTERNS):
            has_apache_license = True
        elif any(p in l for p  in _OTHER_LICENSE_PATTERNS):
            has_other_license = True
    return (has_apache_license and has_other_license)


def _lines_have_apache_license(lines):
    return any([any([p in l for p in _APACHE_LICENSE_PATTERNS]) for l in lines])


def _file_listed_in_top_level_license(fname):
    with open(TOP_LEVEL_LICENSE_FILE, 'r', encoding="utf-8") as f:
        lines = f.readlines()
    module = os.path.split(fname)[0] + '/LICENSE'
    return any([fname in l or module in l for l in lines])


def file_have_valid_license(fname):
    with open(fname, 'r', encoding="utf-8") as f:
        lines = f.readlines()
    if not lines:
        return True
    if (_lines_have_apache_license(lines) and (not _lines_have_multiple_license(lines))):
        return True
    elif _lines_have_multiple_license(lines):
        if _file_listed_in_top_level_license(fname):
            return True
        else:
            logging.error("File %s has multiple license", fname)
            return False
    else:
        if _file_listed_in_top_level_license(fname):
            return True
        else:
            logging.error("File %s doesn't have a valid license", fname)
            return False


def _get_license(comment_mark):
    if comment_mark == '*':
        body = '/*\n'
    else:
        body = ''
    for l in _LICENSE.split('\n'):
        if comment_mark == '*':
            body += ' '
        body += comment_mark
        if len(l):
            body += ' ' + l
        if comment_mark == '<!---':
            body += ' -->'
        body += '\n'

    if comment_mark == '*':
        body += ' */\n'
    body += '\n'
    return body


def should_have_license(fname):
    if any([l in fname for l in _WHITE_LIST]):
        logging.debug('skip ' + fname + ', it matches the white list')
        return False
    _, ext = os.path.splitext(fname)
    if ext not in _LANGS:
        logging.debug('skip ' + fname + ', unknown file extension')
        return False
    return True


def file_has_license(fname):
    if not should_have_license(fname):
        return True
    try:
        return file_have_valid_license(fname)
    except UnicodeError:
        return True
    return True


def file_add_license(fname):
    if not should_have_license(fname):
        return
    with open(fname, 'r', encoding="utf-8") as f:
        lines = f.readlines()
    if _lines_have_apache_license(lines):
        return
    _, ext = os.path.splitext(fname)
    with open(fname, 'w', encoding="utf-8") as f:
        # shebang line
        if lines[0].startswith('#!'):
            f.write(lines[0].rstrip()+'\n\n')
            del lines[0]
        f.write(_get_license(_LANGS[ext]))
        for l in lines:
            f.write(l.rstrip()+'\n')
    logging.info('added license header to ' + fname)
    return


def under_git():
    return subprocess.run(['git', 'rev-parse', 'HEAD'],
        stdout=subprocess.DEVNULL, stderr=subprocess.DEVNULL).returncode == 0


def git_files():
    return list(map(os.fsdecode,
        subprocess.check_output('git ls-tree -r HEAD --name-only -z'.split()).split(b'\0')))


def file_generator(path: str):
    for (dirpath, dirnames, files) in os.walk(path):
        for file in files:
            yield os.path.abspath(os.path.join(dirpath, file))


def foreach(fn, iterable):
    for x in iterable:
        fn(x)


def script_name():
    """:returns: script name with leading paths removed"""
    return os.path.split(sys.argv[0])[1]


def main():
    logging.basicConfig(
        format='{}: %(levelname)s %(message)s'.format(script_name()),
        level=os.environ.get("LOGLEVEL", "INFO"))

    parser = argparse.ArgumentParser(
        description='Add or check source license header')

    parser.add_argument(
        'action', nargs=1, type=str,
        choices=['add', 'check'], default='add',
        help = 'add or check')

    parser.add_argument(
        'file', nargs='*', type=str, action='append',
        help='Files to add license header to')

    args = parser.parse_args()
    action = args.action[0]
    files = list(chain.from_iterable(args.file))
    if not files and action =='check':
        if under_git():
            logging.info("Git detected: Using files under version control")
            files = git_files()
        else:
            logging.info("Using files under mxnet sources root")
            files = file_generator(get_mxnet_root())

    if action == 'check':
        logging.info("Start to check %d files", (len(files)))
        if False in [file_has_license(f) for f in files if os.path.exists(f)]:
            return 1
        else:
            logging.info("All known and whitelisted files have license")
            return 0
    else:
        assert action == 'add'
        foreach(file_add_license, files)
    return 0

if __name__ == '__main__':
    sys.exit(main())<|MERGE_RESOLUTION|>--- conflicted
+++ resolved
@@ -107,8 +107,6 @@
                'cmake/upstream/FindBLAS.cmake',
                'cmake/upstream/select_compute_arch.cmake',
 
-<<<<<<< HEAD
-
                # Licensed under the Boost Software License, Version 1.0
                'cmake/Modules/FindJeMalloc.cmake',
 
@@ -132,12 +130,6 @@
                'src/operator/contrib/multi_proposal.cc',
                'src/operator/contrib/multi_proposal-inl.h',
 
-
-=======
-               # Licensed under the Boost Software License, Version 1.0
-               'cmake/Modules/FindJeMalloc.cmake',
-
->>>>>>> a720b15b
                # Licensed under Apache 2.0 license
                'src/operator/nn/mkldnn/mkldnn_base-inl.h',
 
