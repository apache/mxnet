--- conflicted
+++ resolved
@@ -76,16 +76,9 @@
         dilate = param.dilation
     else:
         dilate = 1 if len(param.dilation) == 0 else param.dilation[0]
-<<<<<<< HEAD
 
     param_string += ", no_bias=%s" % (not param.bias_term)
 
-=======
-    # convert to string except for dilation
-    param_string = "num_filter=%d, pad=(%d,%d), kernel=(%d,%d), stride=(%d,%d), no_bias=%s" % \
-                   (param.num_output, pad, pad, kernel_size, kernel_size,
-                    stride, stride, not param.bias_term)
->>>>>>> 46782c3f
     # deal with dilation. Won't be in deconvolution
     if dilate > 1:
         param_string += ", dilate=(%d, %d)" % (dilate, dilate)
