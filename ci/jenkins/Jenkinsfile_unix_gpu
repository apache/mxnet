--- conflicted
+++ resolved
@@ -62,11 +62,8 @@
     // TODO(szha): fix and reenable the hanging issue. tracked in #18098
     // custom_steps.test_unix_distributed_kvstore_gpu('gpu'),
     custom_steps.test_unix_byteps_gpu('gpu'),
-<<<<<<< HEAD
     custom_steps.test_unix_python3_gpu_no_tvm_op(),
     custom_steps.test_unix_capi_cpp_package('gpu_mkldnn_cpp_test_make'),
-=======
->>>>>>> af1b45ba
   ]) 
 }
 ,
