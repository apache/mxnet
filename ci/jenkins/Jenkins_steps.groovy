--- conflicted
+++ resolved
@@ -167,13 +167,8 @@
         ws('workspace/build-onednn-cpu') {
           timeout(time: max_time, unit: 'MINUTES') {
             utils.init_git()
-<<<<<<< HEAD
             utils.docker_run('ubuntu_cpu', 'build_ubuntu_cpu_onednn', false)
-            utils.pack_lib(lib_name, mx_mkldnn_lib, true)
-=======
-            utils.docker_run('ubuntu_cpu', 'build_ubuntu_cpu_mkldnn', false)
             utils.pack_lib(lib_name, mx_onednn_lib, true)
->>>>>>> 4b205b6f
           }
         }
       }
@@ -186,13 +181,8 @@
         ws('workspace/build-onednn-cpu') {
           timeout(time: max_time, unit: 'MINUTES') {
             utils.init_git()
-<<<<<<< HEAD
             utils.docker_run('ubuntu_cpu', 'build_ubuntu_cpu_onednn_mkl', false)
-            utils.pack_lib(lib_name, mx_mkldnn_lib, false)
-=======
-            utils.docker_run('ubuntu_cpu', 'build_ubuntu_cpu_mkldnn_mkl', false)
             utils.pack_lib(lib_name, mx_onednn_lib, false)
->>>>>>> 4b205b6f
           }
         }
       }
@@ -205,13 +195,8 @@
         ws('workspace/build-onednn-gpu') {
           timeout(time: max_time, unit: 'MINUTES') {
             utils.init_git()
-<<<<<<< HEAD
             utils.docker_run('ubuntu_gpu_cu111', 'build_ubuntu_gpu_onednn', false)
-            utils.pack_lib(lib_name, mx_mkldnn_lib)
-=======
-            utils.docker_run('ubuntu_gpu_cu111', 'build_ubuntu_gpu_mkldnn', false)
             utils.pack_lib(lib_name, mx_onednn_lib)
->>>>>>> 4b205b6f
           }
         }
       }
@@ -224,13 +209,8 @@
          ws('workspace/build-onednn-gpu-nocudnn') {
            timeout(time: max_time, unit: 'MINUTES') {
              utils.init_git()
-<<<<<<< HEAD
              utils.docker_run('ubuntu_gpu_cu111', 'build_ubuntu_gpu_onednn_nocudnn', false)
-             utils.pack_lib(lib_name, mx_mkldnn_lib)
-=======
-             utils.docker_run('ubuntu_gpu_cu111', 'build_ubuntu_gpu_mkldnn_nocudnn', false)
              utils.pack_lib(lib_name, mx_onednn_lib)
->>>>>>> 4b205b6f
            }
          }
        }
@@ -749,13 +729,8 @@
       node(NODE_LINUX_CPU) {
         ws('workspace/ut-python3-onednn-cpu') {
           try {
-<<<<<<< HEAD
-            utils.unpack_and_init(lib_name, mx_mkldnn_lib, true)
+            utils.unpack_and_init(lib_name, mx_onednn_lib, true)
             python3_ut_onednn('ubuntu_cpu')
-=======
-            utils.unpack_and_init(lib_name, mx_onednn_lib, true)
-            python3_ut_mkldnn('ubuntu_cpu')
->>>>>>> 4b205b6f
             utils.publish_test_coverage()
           } finally {
             utils.collect_test_results_unix('tests_unittest.xml', 'tests_python3_onednn_cpu_unittest.xml')
