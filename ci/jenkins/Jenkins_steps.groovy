--- conflicted
+++ resolved
@@ -1227,13 +1227,12 @@
     }]
 }
 
-<<<<<<< HEAD
-def test_unix_byteps_gpu() {
+def test_unix_byteps_gpu(lib_name) {
     return ['byteps tests GPU': {
-      node(NODE_LINUX_GPU) {
+      node(NODE_LINUX_GPU_G4) {
         ws('workspace/it-byteps') {
           timeout(time: max_time, unit: 'MINUTES') {
-            utils.unpack_and_init('gpu', mx_lib)
+            utils.unpack_and_init(lib_name, mx_lib)
             utils.docker_run('ubuntu_gpu_cu101', 'integrationtest_ubuntu_gpu_byteps', true)
             utils.publish_test_coverage()
           }
@@ -1242,10 +1241,7 @@
     }]
 }
 
-def test_unix_distributed_kvstore_gpu() {
-=======
 def test_unix_distributed_kvstore_gpu(lib_name) {
->>>>>>> b4c70eba
     return ['dist-kvstore tests GPU': {
       node(NODE_LINUX_GPU_G4) {
         ws('workspace/it-dist-kvstore') {
