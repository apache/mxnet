// -*- mode: groovy -*-

// Licensed to the Apache Software Foundation (ASF) under one
// or more contributor license agreements.  See the NOTICE file
// distributed with this work for additional information
// regarding copyright ownership.  The ASF licenses this file
// to you under the Apache License, Version 2.0 (the
// "License"); you may not use this file except in compliance
// with the License.  You may obtain a copy of the License at
//
//   http://www.apache.org/licenses/LICENSE-2.0
//
// Unless required by applicable law or agreed to in writing,
// software distributed under the License is distributed on an
// "AS IS" BASIS, WITHOUT WARRANTIES OR CONDITIONS OF ANY
// KIND, either express or implied.  See the License for the
// specific language governing permissions and limitations
// under the License.
//
// This file contains the steps that will be used in the
// Jenkins pipelines

utils = load('ci/Jenkinsfile_utils.groovy')

// mxnet libraries
mx_lib = 'build/libmxnet.so, build/3rdparty/tvm/libtvm_runtime.so, build/libtvmop.so, build/tvmop.conf, build/libcustomop_lib.so, build/libcustomop_gpu_lib.so, build/libsubgraph_lib.so, build/3rdparty/openmp/runtime/src/libomp.so'
mx_lib_cython = 'build/libmxnet.so, build/3rdparty/tvm/libtvm_runtime.so, build/libtvmop.so, build/tvmop.conf, build/libcustomop_lib.so, build/libcustomop_gpu_lib.so, build/libsubgraph_lib.so, python/mxnet/_cy3/*.so, build/3rdparty/openmp/runtime/src/libomp.so, python/mxnet/_ffi/_cy3/*.so'
mx_lib_make = 'lib/libmxnet.so, lib/libmxnet.a, lib/libtvm_runtime.so, lib/libtvmop.so, lib/tvmop.conf, build/libcustomop_lib.so, build/libcustomop_gpu_lib.so, build/libsubgraph_lib.so, 3rdparty/dmlc-core/libdmlc.a, 3rdparty/tvm/nnvm/lib/libnnvm.a'

// mxnet cmake libraries, in cmake builds we do not produce a libnvvm static library by default.
mx_cmake_lib = 'build/libmxnet.so, build/3rdparty/tvm/libtvm_runtime.so, build/libtvmop.so, build/tvmop.conf, build/tests/mxnet_unit_tests, build/3rdparty/openmp/runtime/src/libomp.so'
mx_cmake_lib_no_tvm_op = 'build/libmxnet.so, build/libcustomop_lib.so, build/libcustomop_gpu_lib.so, build/libsubgraph_lib.so, build/tests/mxnet_unit_tests, build/3rdparty/openmp/runtime/src/libomp.so'
mx_cmake_lib_cython = 'build/libmxnet.so, build/3rdparty/tvm/libtvm_runtime.so, build/libtvmop.so, build/tvmop.conf, build/tests/mxnet_unit_tests, build/3rdparty/openmp/runtime/src/libomp.so, python/mxnet/_cy3/*.so, python/mxnet/_ffi/_cy3/*.so'
// mxnet cmake libraries, in cmake builds we do not produce a libnvvm static library by default.
mx_cmake_lib_debug = 'build/libmxnet.so, build/3rdparty/tvm/libtvm_runtime.so, build/libtvmop.so, build/tvmop.conf, build/libcustomop_lib.so, build/libcustomop_gpu_lib.so, build/libsubgraph_lib.so, build/tests/mxnet_unit_tests'
mx_mkldnn_lib = 'build/libmxnet.so, build/3rdparty/tvm/libtvm_runtime.so, build/libtvmop.so, build/tvmop.conf, build/3rdparty/openmp/runtime/src/libomp.so, build/libcustomop_lib.so, build/libcustomop_gpu_lib.so, build/libsubgraph_lib.so'
mx_mkldnn_lib_make = 'lib/libmxnet.so, lib/libmxnet.a, lib/libtvm_runtime.so, lib/libtvmop.so, lib/tvmop.conf, build/libcustomop_lib.so, build/libcustomop_gpu_lib.so, build/libsubgraph_lib.so, 3rdparty/dmlc-core/libdmlc.a, 3rdparty/tvm/nnvm/lib/libnnvm.a'
mx_tensorrt_lib = 'build/libmxnet.so, build/3rdparty/tvm/libtvm_runtime.so, build/libtvmop.so, build/tvmop.conf, build/3rdparty/openmp/runtime/src/libomp.so, lib/libnvonnxparser_runtime.so.0, lib/libnvonnxparser.so.0, lib/libonnx_proto.so, lib/libonnx.so'
mx_lib_cpp_examples = 'build/libmxnet.so, build/3rdparty/tvm/libtvm_runtime.so, build/libtvmop.so, build/tvmop.conf, build/3rdparty/openmp/runtime/src/libomp.so, build/libcustomop_lib.so, build/libcustomop_gpu_lib.so, build/libsubgraph_lib.so, build/cpp-package/example/**, python/mxnet/_cy3/*.so, python/mxnet/_ffi/_cy3/*.so'
mx_lib_cpp_examples_make = 'lib/libmxnet.so, lib/libmxnet.a, lib/libtvm_runtime.so, lib/libtvmop.so, lib/tvmop.conf, build/libcustomop_lib.so, build/libcustomop_gpu_lib.so, build/libsubgraph_lib.so, 3rdparty/dmlc-core/libdmlc.a, 3rdparty/tvm/nnvm/lib/libnnvm.a, 3rdparty/ps-lite/build/libps.a, deps/lib/libprotobuf-lite.a, deps/lib/libzmq.a, build/cpp-package/example/**, python/mxnet/_cy3/*.so, python/mxnet/_ffi/_cy3/*.so'
mx_lib_cpp_capi_make = 'lib/libmxnet.so, lib/libmxnet.a, lib/libtvm_runtime.so, lib/libtvmop.so, lib/tvmop.conf, libsample_lib.so, lib/libmkldnn.so.1, lib/libmklml_intel.so, 3rdparty/dmlc-core/libdmlc.a, 3rdparty/tvm/nnvm/lib/libnnvm.a, 3rdparty/ps-lite/build/libps.a, deps/lib/libprotobuf-lite.a, deps/lib/libzmq.a, build/cpp-package/example/**, python/mxnet/_cy3/*.so, python/mxnet/_ffi/_cy3/*.so, build/tests/cpp/mxnet_unit_tests'
mx_lib_cpp_examples_no_tvm_op = 'build/libmxnet.so, build/libcustomop_lib.so, build/libcustomop_gpu_lib.so, build/libsubgraph_lib.so, build/3rdparty/openmp/runtime/src/libomp.so,  build/cpp-package/example/**, python/mxnet/_cy3/*.so, python/mxnet/_ffi/_cy3/*.so'
mx_lib_cpp_examples_cpu = 'build/libmxnet.so, build/3rdparty/tvm/libtvm_runtime.so, build/libtvmop.so, build/tvmop.conf, build/3rdparty/openmp/runtime/src/libomp.so, build/cpp-package/example/**'

// Python unittest for CPU
// Python 3
def python3_ut(docker_container_name) {
  timeout(time: max_time, unit: 'MINUTES') {
    utils.docker_run(docker_container_name, 'unittest_ubuntu_python3_cpu', false)
  }
}

def python3_ut_mkldnn(docker_container_name) {
  timeout(time: max_time, unit: 'MINUTES') {
    utils.docker_run(docker_container_name, 'unittest_ubuntu_python3_cpu_mkldnn', false)
  }
}

// GPU test has two parts. 1) run unittest on GPU, 2) compare the results on
// both CPU and GPU
// Python 3
def python3_gpu_ut(docker_container_name) {
  timeout(time: max_time, unit: 'MINUTES') {
    utils.docker_run(docker_container_name, 'unittest_ubuntu_python3_gpu', true)
  }
}

// Python 3 NOCUDNN
def python3_gpu_ut_nocudnn(docker_container_name) {
  timeout(time: max_time, unit: 'MINUTES') {
    utils.docker_run(docker_container_name, 'unittest_ubuntu_python3_gpu_nocudnn', true)
  }
}

def python3_gpu_ut_cython(docker_container_name) {
  timeout(time: max_time, unit: 'MINUTES') {
    utils.docker_run(docker_container_name, 'unittest_ubuntu_python3_gpu_cython', true)
  }
}

//------------------------------------------------------------------------------------------

def compile_unix_cpu_openblas(lib_name) {
    return ['CPU: Openblas': {
      node(NODE_LINUX_CPU) {
        ws('workspace/build-cpu-openblas') {
          timeout(time: max_time, unit: 'MINUTES') {
            utils.init_git()
            utils.docker_run('ubuntu_cpu', 'build_ubuntu_cpu_openblas', false)
            utils.pack_lib(lib_name, mx_lib_cython, true)
          }
        }
      }
    }]
}

def compile_unix_cpu_openblas_make(lib_name) {
    return ['CPU: Openblas Makefile': {
      node(NODE_LINUX_CPU) {
        ws('workspace/build-cpu-openblas') {
          timeout(time: max_time, unit: 'MINUTES') {
            utils.init_git()
            utils.docker_run('ubuntu_cpu', 'build_ubuntu_cpu_openblas_make', false)
            utils.pack_lib(lib_name, mx_lib_make)
          }
        }
      }
    }]
}

def compile_unix_openblas_debug_cpu(lib_name) {
    return ['CPU: Openblas, cmake, debug': {
      node(NODE_LINUX_CPU) {
        ws('workspace/build-cpu-openblas') {
          timeout(time: max_time, unit: 'MINUTES') {
            utils.init_git()
            utils.docker_run('ubuntu_cpu', 'build_ubuntu_cpu_cmake_debug', false)
            utils.pack_lib(lib_name, mx_cmake_lib_debug, true)
          }
        }
      }
    }]
}

def compile_unix_openblas_cpu_no_tvm_op(lib_name) {
    return ['CPU: Openblas, cmake, TVM_OP OFF': {
      node(NODE_LINUX_CPU) {
        ws('workspace/build-cpu-openblas-no-tvm-op') {
          timeout(time: max_time, unit: 'MINUTES') {
            utils.init_git()
            utils.docker_run('ubuntu_cpu', 'build_ubuntu_cpu_cmake_no_tvm_op', false)
            utils.pack_lib(lib_name, mx_cmake_lib_no_tvm_op)
          }
        }
      }
    }]
}

def compile_unix_int64_cpu(lib_name) {
    return ['CPU: USE_INT64_TENSOR_SIZE': {
      node(NODE_LINUX_CPU) {
        ws('workspace/build-cpu-int64') {
          timeout(time: max_time, unit: 'MINUTES') {
            utils.init_git()
            utils.docker_run(lib_name, 'build_ubuntu_cpu_large_tensor', false)
          }
        }
      }
    }]
}

def compile_unix_int64_gpu(lib_name) {
    return ['GPU: USE_INT64_TENSOR_SIZE': {
      node(NODE_LINUX_GPU) {
        ws('workspace/build-gpu-int64') {
          timeout(time: max_time, unit: 'MINUTES') {
            utils.init_git()
            utils.docker_run('ubuntu_gpu_cu101', 'build_ubuntu_gpu_large_tensor', false)
            utils.pack_lib(lib_name, mx_cmake_lib)
          }
        }
      }
    }]
}

def compile_unix_mkl_cpu(lib_name) {
    return ['CPU: MKL': {
      node(NODE_LINUX_CPU) {
        ws('workspace/build-cpu-mkl') {
          timeout(time: max_time, unit: 'MINUTES') {
            utils.init_git()
            utils.docker_run('ubuntu_cpu', 'build_ubuntu_cpu_mkl', false)
            utils.pack_lib(lib_name, mx_lib, true)
          }
        }
      }
    }]
}

def compile_unix_mkldnn_cpu(lib_name) {
    return ['CPU: MKLDNN': {
      node(NODE_LINUX_CPU) {
        ws('workspace/build-mkldnn-cpu') {
          timeout(time: max_time, unit: 'MINUTES') {
            utils.init_git()
            utils.docker_run('ubuntu_cpu', 'build_ubuntu_cpu_mkldnn', false)
            utils.pack_lib(lib_name, mx_mkldnn_lib, true)
          }
        }
      }
    }]
}

def compile_unix_mkldnn_cpu_make(lib_name) {
    return ['CPU: MKLDNN Makefile': {
      node(NODE_LINUX_CPU) {
        ws('workspace/build-mkldnn-cpu') {
          timeout(time: max_time, unit: 'MINUTES') {
            utils.init_git()
            utils.docker_run('ubuntu_cpu', 'build_ubuntu_cpu_mkldnn_make', false)
            utils.pack_lib(lib_name, mx_mkldnn_lib_make)
          }
        }
      }
    }]
}

def compile_unix_mkldnn_mkl_cpu(lib_name) {
    return ['CPU: MKLDNN_MKL': {
      node(NODE_LINUX_CPU) {
        ws('workspace/build-mkldnn-cpu') {
          timeout(time: max_time, unit: 'MINUTES') {
            utils.init_git()
            utils.docker_run('ubuntu_cpu', 'build_ubuntu_cpu_mkldnn_mkl', false)
            utils.pack_lib(lib_name, mx_mkldnn_lib, true)
          }
        }
      }
    }]
}

def compile_unix_mkldnn_gpu(lib_name) {
    return ['GPU: MKLDNN': {
      node(NODE_LINUX_CPU) {
        ws('workspace/build-mkldnn-gpu') {
          timeout(time: max_time, unit: 'MINUTES') {
            utils.init_git()
<<<<<<< HEAD
            utils.docker_run('ubuntu_gpu_cu101', 'build_ubuntu_gpu_mkldnn', false)
            utils.pack_lib('mkldnn_gpu', mx_mkldnn_lib)
=======
            utils.docker_run('ubuntu_build_cuda', 'build_ubuntu_gpu_mkldnn', false)
            utils.pack_lib(lib_name, mx_mkldnn_lib)
>>>>>>> eab068bd
          }
        }
      }
    }]
}

def compile_unix_mkldnn_nocudnn_gpu(lib_name) {
    return ['GPU: MKLDNN_CUDNNOFF': {
       node(NODE_LINUX_CPU) {
         ws('workspace/build-mkldnn-gpu-nocudnn') {
           timeout(time: max_time, unit: 'MINUTES') {
             utils.init_git()
<<<<<<< HEAD
             utils.docker_run('ubuntu_gpu_cu101', 'build_ubuntu_gpu_mkldnn_nocudnn', false)
             utils.pack_lib('mkldnn_gpu_nocudnn', mx_mkldnn_lib)
=======
             utils.docker_run('ubuntu_build_cuda', 'build_ubuntu_gpu_mkldnn_nocudnn', false)
             utils.pack_lib(lib_name, mx_mkldnn_lib)
>>>>>>> eab068bd
           }
         }
       }
    }]
}

def compile_unix_full_gpu(lib_name) {
    return ['GPU: CUDA10.1+cuDNN7': {
      node(NODE_LINUX_CPU) {
        ws('workspace/build-gpu') {
          timeout(time: max_time, unit: 'MINUTES') {
            utils.init_git()
<<<<<<< HEAD
            utils.docker_run('ubuntu_gpu_cu101', 'build_ubuntu_gpu_cuda101_cudnn7', false)
            utils.pack_lib('gpu', mx_lib_cpp_examples)
=======
            utils.docker_run('ubuntu_build_cuda', 'build_ubuntu_gpu_cuda101_cudnn7', false)
            utils.pack_lib(lib_name, mx_lib_cpp_examples)
>>>>>>> eab068bd
          }
        }
      }
    }]
}

def compile_unix_full_gpu_make(lib_name) {
    return ['GPU: CUDA10.1+cuDNN7 Makefile': {
      node(NODE_LINUX_CPU) {
        ws('workspace/build-gpu') {
          timeout(time: max_time, unit: 'MINUTES') {
            utils.init_git()
<<<<<<< HEAD
            utils.docker_run('ubuntu_gpu_cu101', 'build_ubuntu_gpu_cuda101_cudnn7_make', false)
            utils.pack_lib('gpu_make', mx_lib_cpp_examples_make)
=======
            utils.docker_run('ubuntu_build_cuda', 'build_ubuntu_gpu_cuda101_cudnn7_make', false)
            utils.pack_lib(lib_name, mx_lib_cpp_examples_make)
>>>>>>> eab068bd
          }
        }
      }
    }]
}


def compile_unix_full_gpu_debug(lib_name) {
    return ['GPU: CUDA10.1+cuDNN7, debug': {
      node(NODE_LINUX_CPU) {
        ws('workspace/build-gpu') {
          timeout(time: max_time, unit: 'MINUTES') {
            utils.init_git()
<<<<<<< HEAD
            utils.docker_run('ubuntu_gpu_cu101', 'build_ubuntu_gpu_cuda101_cudnn7_mkldnn_cpp_test', false)
            utils.pack_lib('gpu_mkldnn_cpp_test_make', mx_lib_cpp_capi_make)
=======
            utils.docker_run('ubuntu_build_cuda', 'build_ubuntu_gpu_cuda101_cudnn7_debug', false)
            utils.pack_lib(lib_name, mx_lib_cpp_examples)
>>>>>>> eab068bd
          }
        }
      }
    }]
}

def compile_unix_full_gpu_mkldnn_cpp_test(lib_name) {
    return ['GPU: CUDA10.1+cuDNN7+MKLDNN+CPPTEST Makefile': {
      node(NODE_LINUX_CPU) {
        ws('workspace/build-gpu-mkldnn-cpp') {
          timeout(time: max_time, unit: 'MINUTES') {
            utils.init_git()
<<<<<<< HEAD
            utils.docker_run('ubuntu_gpu_cu101', 'build_ubuntu_gpu_cuda101_cudnn7_no_tvm_op', false)
            utils.pack_lib('gpu_no_tvm_op', mx_lib_cpp_examples_no_tvm_op)
=======
            utils.docker_run('ubuntu_build_cuda', 'build_ubuntu_gpu_cuda101_cudnn7_mkldnn_cpp_test', false)
            utils.pack_lib(lib_name, mx_lib_cpp_capi_make)
>>>>>>> eab068bd
          }
        }
      }
    }]
}

def compile_unix_cmake_gpu(lib_name) {
    return ['GPU: CMake': {
      node(NODE_LINUX_CPU) {
        ws('workspace/build-cmake-gpu') {
          timeout(time: max_time, unit: 'MINUTES') {
            utils.init_git()
            utils.docker_run('ubuntu_gpu_cu101', 'build_ubuntu_gpu_cmake', false)
            utils.pack_lib(lib_name, mx_cmake_lib_cython)
          }
        }
      }
    }]
}

def compile_unix_cmake_gpu_no_rtc(lib_name) {
    return ['GPU: CMake CUDA RTC OFF': {
      node(NODE_LINUX_CPU) {
        ws('workspace/build-cmake-gpu-no-rtc') {
          timeout(time: max_time, unit: 'MINUTES') {
            utils.init_git()
            utils.docker_run('ubuntu_gpu_cu101', 'build_ubuntu_gpu_cmake_no_rtc', false)
            utils.pack_lib(lib_name, mx_cmake_lib)
          }
        }
      }
    }]
}

def compile_unix_tensorrt_gpu(lib_name) {
    return ['TensorRT': {
      node(NODE_LINUX_CPU) {
        ws('workspace/build-tensorrt') {
          timeout(time: max_time, unit: 'MINUTES') {
            utils.init_git()
            utils.docker_run('ubuntu_gpu_tensorrt', 'build_ubuntu_gpu_tensorrt', false)
            utils.pack_lib(lib_name, mx_tensorrt_lib)
          }
        }
      }
    }]
}

def compile_centos7_cpu(lib_name) {
    return ['CPU: CentOS 7': {
      node(NODE_LINUX_CPU) {
        ws('workspace/build-centos7-cpu') {
          timeout(time: max_time, unit: 'MINUTES') {
            utils.init_git()
            utils.docker_run('centos7_cpu', 'build_centos7_cpu', false)
            utils.pack_lib(lib_name, mx_lib, true)
          }
        }
      }
    }]
}

def compile_centos7_cpu_make(lib_name) {
    return ['CPU: CentOS 7 Makefile': {
      node(NODE_LINUX_CPU) {
        ws('workspace/build-centos7-cpu') {
          timeout(time: max_time, unit: 'MINUTES') {
            utils.init_git()
            utils.docker_run('centos7_cpu', 'build_centos7_cpu_make', false)
            utils.pack_lib(lib_name, mx_lib_make)
          }
        }
      }
    }]
}

def compile_centos7_cpu_mkldnn() {
    return ['CPU: CentOS 7 MKLDNN': {
      node(NODE_LINUX_CPU) {
        ws('workspace/build-centos7-mkldnn') {
          timeout(time: max_time, unit: 'MINUTES') {
            utils.init_git()
            utils.docker_run('centos7_cpu', 'build_centos7_mkldnn', false)
          }
        }
      }
    }]
}

def compile_centos7_gpu(lib_name) {
    return ['GPU: CentOS 7': {
      node(NODE_LINUX_CPU) {
        ws('workspace/build-centos7-gpu') {
          timeout(time: max_time, unit: 'MINUTES') {
            utils.init_git()
            utils.docker_run('centos7_gpu_cu92', 'build_centos7_gpu', false)
            utils.pack_lib(lib_name, mx_lib)
          }
        }
      }
    }]
}

def compile_unix_clang_6_cpu() {
    return ['CPU: Clang 6': {
      node(NODE_LINUX_CPU) {
        ws('workspace/build-cpu-clang39') {
          timeout(time: max_time, unit: 'MINUTES') {
            utils.init_git()
            utils.docker_run('ubuntu_cpu', 'build_ubuntu_cpu_clang6', false)
          }
        }
      }
    }]
}

// TODO(leezu) delete once DUSE_DIST_KVSTORE=ON builds in -WError build
def compile_unix_clang_10_cpu() {
    return ['CPU: Clang 10': {
      node(NODE_LINUX_CPU) {
        ws('workspace/build-cpu-clang100') {
          timeout(time: max_time, unit: 'MINUTES') {
            utils.init_git()
            utils.docker_run('ubuntu_cpu', 'build_ubuntu_cpu_clang100', false)
          }
        }
      }
    }]
}

def compile_unix_clang_tidy_cpu() {
    return ['CPU: Clang Tidy': {
      node(NODE_LINUX_CPU) {
        ws('workspace/build-cpu-clang60_tidy') {
          timeout(time: max_time, unit: 'MINUTES') {
            utils.init_git()
            utils.docker_run('ubuntu_cpu', 'build_ubuntu_cpu_clang_tidy', false)
          }
        }
      }
    }]
}

def compile_unix_clang_6_mkldnn_cpu() {
    return ['CPU: Clang 6 MKLDNN': {
      node(NODE_LINUX_CPU) {
        ws('workspace/build-cpu-mkldnn-clang6') {
          timeout(time: max_time, unit: 'MINUTES') {
            utils.init_git()
            utils.docker_run('ubuntu_cpu', 'build_ubuntu_cpu_clang6_mkldnn', false)
          }
        }
      }
    }]
}

// TODO(leezu) delete once DUSE_DIST_KVSTORE=ON builds in -WError build
def compile_unix_clang_10_mkldnn_cpu() {
    return ['CPU: Clang 10 MKLDNN': {
      node(NODE_LINUX_CPU) {
        ws('workspace/build-cpu-mkldnn-clang100') {
          timeout(time: max_time, unit: 'MINUTES') {
            utils.init_git()
            utils.docker_run('ubuntu_cpu', 'build_ubuntu_cpu_clang100_mkldnn', false)
          }
        }
      }
    }]
}

def compile_armv8_jetson_gpu() {
    return ['NVidia Jetson / ARMv8':{
      node(NODE_LINUX_CPU) {
        ws('workspace/build-jetson-armv8') {
          timeout(time: max_time, unit: 'MINUTES') {
            utils.init_git()
            utils.docker_run('jetson', 'build_jetson', false)
          }
        }
      }
    }]
}

def compile_armv6_cpu(lib_name) {
    return ['ARMv6':{
      node(NODE_LINUX_CPU) {
        ws('workspace/build-ARMv6') {
          timeout(time: max_time, unit: 'MINUTES') {
            utils.init_git()
            utils.docker_run('armv6', 'build_armv6', false)
            utils.pack_lib(lib_name, mx_lib)
          }
        }
      }
    }]
}

def compile_armv7_cpu(lib_name) {
    return ['ARMv7':{
      node(NODE_LINUX_CPU) {
        ws('workspace/build-ARMv7') {
          timeout(time: max_time, unit: 'MINUTES') {
            utils.init_git()
            utils.docker_run('armv7', 'build_armv7', false)
            utils.pack_lib(lib_name, mx_lib)
          }
        }
      }
    }]
}

def compile_armv8_cpu(lib_name) {
    return ['ARMv8':{
      node(NODE_LINUX_CPU) {
        ws('workspace/build-ARMv8') {
          timeout(time: max_time, unit: 'MINUTES') {
            utils.init_git()
            utils.docker_run('armv8', 'build_armv8', false)
            utils.pack_lib(lib_name, mx_lib)
          }
        }
      }
    }]
}

def compile_armv8_android_cpu() {
    return ['Android / ARMv8':{
      node(NODE_LINUX_CPU) {
        ws('workspace/android64') {
          timeout(time: max_time, unit: 'MINUTES') {
            utils.init_git()
            utils.docker_run('android_armv8', 'build_android_armv8', false)
          }
        }
      }
    }]
}

def compile_armv7_android_cpu() {
    return ['Android / ARMv7':{
      node(NODE_LINUX_CPU) {
        ws('workspace/androidv7') {
          timeout(time: max_time, unit: 'MINUTES') {
            utils.init_git()
            utils.docker_run('android_armv7', 'build_android_armv7', false)
          }
        }
      }
    }]
}

def compile_unix_asan_cpu(lib_name) {
    return ['CPU: ASAN': {
      node(NODE_LINUX_CPU) {
        ws('workspace/build-cpu-asan') {
          timeout(time: max_time, unit: 'MINUTES') {
            utils.init_git()
            utils.docker_run('ubuntu_cpu', 'build_ubuntu_cpu_cmake_asan', false)
            utils.pack_lib(lib_name, mx_lib_cpp_examples_cpu)
          }
        }
      }
    }]
}

def compile_unix_gcc8_werror(lib_name) {
    return ['CPU: GCC8 -WError': {
      node(NODE_LINUX_CPU) {
        ws('workspace/build-cpu-gcc8') {
          timeout(time: max_time, unit: 'MINUTES') {
            utils.init_git()
            utils.docker_run('ubuntu_cpu', 'build_ubuntu_cpu_gcc8_werror', false)
            utils.pack_lib(lib_name, mx_lib)
          }
        }
      }
    }]
}

def compile_unix_clang10_werror(lib_name) {
    return ['CPU: Clang10 -WError': {
      node(NODE_LINUX_CPU) {
        ws('workspace/build-cpu-clang10') {
          timeout(time: max_time, unit: 'MINUTES') {
            utils.init_git()
            utils.docker_run('ubuntu_cpu', 'build_ubuntu_cpu_clang10_werror', false)
            utils.pack_lib(lib_name, mx_lib)
          }
        }
      }
    }]
}

def compile_unix_clang10_cuda_werror(lib_name) {
    return ['GPU: Clang10 -WError': {
      node(NODE_LINUX_CPU) {
        ws('workspace/build-cpu-clang10') {
          timeout(time: max_time, unit: 'MINUTES') {
            utils.init_git()
            utils.docker_run('ubuntu_gpu_cu101', 'build_ubuntu_gpu_clang10_werror', false)
            utils.pack_lib(lib_name, mx_lib)
          }
        }
      }
    }]
}

def compile_unix_amalgamation_min() {
    return ['Amalgamation MIN': {
      node(NODE_LINUX_CPU) {
        ws('workspace/amalgamationmin') {
          timeout(time: max_time, unit: 'MINUTES') {
            utils.init_git()
            utils.docker_run('ubuntu_cpu', 'build_ubuntu_amalgamation_min', false)
          }
        }
      }
    }]
}

def compile_unix_amalgamation() {
    return ['Amalgamation': {
      node(NODE_LINUX_CPU) {
        ws('workspace/amalgamation') {
          timeout(time: max_time, unit: 'MINUTES') {
            utils.init_git()
            utils.docker_run('ubuntu_cpu', 'build_ubuntu_amalgamation', false)
          }
        }
      }
    }]
}

def compile_windows_cpu(lib_name) {
    return ['Build CPU windows':{
      node(NODE_WINDOWS_CPU) {
        ws('workspace/build-cpu') {
          timeout(time: max_time, unit: 'MINUTES') {
            utils.init_git_win()
            powershell 'py -3 ci/build_windows.py -f WIN_CPU'
            stash includes: 'windows_package.7z', name: lib_name
          }
        }
      }
    }]
}

def compile_windows_cpu_mkldnn(lib_name) {
    return ['Build CPU MKLDNN windows':{
      node(NODE_WINDOWS_CPU) {
        ws('workspace/build-cpu-mkldnn') {
          timeout(time: max_time, unit: 'MINUTES') {
            utils.init_git_win()
            powershell 'py -3 ci/build_windows.py -f WIN_CPU_MKLDNN'
            stash includes: 'windows_package.7z', name: lib_name
          }
        }
      }
    }]
}

def compile_windows_cpu_mkldnn_mkl(lib_name) {
    return ['Build CPU MKLDNN MKL windows':{
      node(NODE_WINDOWS_CPU) {
        ws('workspace/build-cpu-mkldnn-mkl') {
          timeout(time: max_time, unit: 'MINUTES') {
            utils.init_git_win()
            powershell 'py -3 ci/build_windows.py -f WIN_CPU_MKLDNN_MKL'
            stash includes: 'windows_package.7z', name: lib_name
          }
        }
      }
    }]
}

def compile_windows_cpu_mkl(lib_name) {
    return ['Build CPU MKL windows':{
      node(NODE_WINDOWS_CPU) {
        ws('workspace/build-cpu-mkl') {
          timeout(time: max_time, unit: 'MINUTES') {
            utils.init_git_win()
            powershell 'py -3 ci/build_windows.py -f WIN_CPU_MKL'
            stash includes: 'windows_package.7z', name: lib_name
          }
        }
      }
    }]
}

def compile_windows_gpu(lib_name) {
    return ['Build GPU windows':{
      node(NODE_WINDOWS_CPU) {
        ws('workspace/build-gpu') {
          timeout(time: max_time, unit: 'MINUTES') {
              utils.init_git_win()
              powershell 'py -3 ci/build_windows.py -f WIN_GPU'
              stash includes: 'windows_package.7z', name: lib_name
          }
        }
      }
    }]
}

def compile_windows_gpu_mkldnn(lib_name) {
    return ['Build GPU MKLDNN windows':{
      node(NODE_WINDOWS_CPU) {
        ws('workspace/build-gpu') {
          timeout(time: max_time, unit: 'MINUTES') {
            utils.init_git_win()
            powershell 'py -3 ci/build_windows.py -f WIN_GPU_MKLDNN'
            stash includes: 'windows_package.7z', name: lib_name
          }
        }
      }
    }]
}

def compile_static_scala_cpu() {
  return ['Static build CPU CentOS7 Scala' : {
    node(NODE_LINUX_CPU) {
        ws('workspace/ut-publish-scala-cpu') {
          timeout(time: max_time, unit: 'MINUTES') {
            utils.init_git()
            utils.docker_run('centos7_cpu', 'build_static_scala_cpu', false)
          }
        }
    }
  }]
}

def compile_static_python_cpu() {
  return ['Static build CPU CentOS7 Python' : {
    node(NODE_LINUX_CPU) {
        ws('workspace/ut-publish-python-cpu') {
          timeout(time: max_time, unit: 'MINUTES') {
            utils.init_git()
            utils.docker_run('centos7_cpu', 'build_static_python_cpu', false)
          }
        }
    }
  }]
}

def compile_static_python_cpu_cmake() {
  return ['Static build CPU CentOS7 Python with CMake' : {
    node(NODE_LINUX_CPU) {
        ws('workspace/ut-publish-python-cpu') {
          timeout(time: max_time, unit: 'MINUTES') {
            utils.init_git()
            utils.docker_run('centos7_cpu', 'build_static_python_cpu_cmake', false)
          }
        }
    }
  }]
}

def compile_static_python_gpu() {
  return ['Static build GPU CentOS7 Python' : {
    node(NODE_LINUX_GPU) {
        ws('workspace/ut-publish-python-gpu') {
          timeout(time: max_time, unit: 'MINUTES') {
            utils.init_git()
            utils.docker_run('centos7_gpu_cu92', 'build_static_python_cu92')
          }
        }
    }
  }]
}

def compile_static_python_gpu_cmake() {
  return ['Static build GPU CentOS7 Python with CMake' : {
    node(NODE_LINUX_GPU) {
        ws('workspace/ut-publish-python-gpu') {
          timeout(time: max_time, unit: 'MINUTES') {
            utils.init_git()
            utils.docker_run('centos7_gpu_cu92', 'build_static_python_cu92_cmake')
          }
        }
    }
  }]
}

def test_unix_python3_cpu(lib_name) {
    return ['Python3: CPU': {
      node(NODE_LINUX_CPU) {
        ws('workspace/ut-python3-cpu') {
          try {
            utils.unpack_and_init(lib_name, mx_lib, true)
            python3_ut('ubuntu_cpu')
            utils.publish_test_coverage()
          } finally {
            utils.collect_test_results_unix('tests_unittest.xml', 'tests_python3_cpu_unittest.xml')
            utils.collect_test_results_unix('tests_quantization.xml', 'tests_python3_cpu_quantization.xml')
          }
        }
      }
    }]
}

def test_unix_python3_mkl_cpu(lib_name) {
    return ['Python3: MKL-CPU': {
      node(NODE_LINUX_CPU) {
        ws('workspace/ut-python3-cpu') {
          try {
            utils.unpack_and_init(lib_name, mx_lib, true)
            python3_ut('ubuntu_cpu')
            utils.publish_test_coverage()
          } finally {
            utils.collect_test_results_unix('tests_unittest.xml', 'tests_python3_cpu_unittest.xml')
            utils.collect_test_results_unix('tests_quantization.xml', 'tests_python3_cpu_quantization.xml')
          }
        }
      }
    }]
}

def test_unix_python3_gpu(lib_name) {
    return ['Python3: GPU': {
      node(NODE_LINUX_GPU) {
        ws('workspace/ut-python3-gpu') {
          try {
            utils.unpack_and_init(lib_name, mx_lib_cython)
            python3_gpu_ut_cython('ubuntu_gpu_cu101')
            utils.publish_test_coverage()
          } finally {
            utils.collect_test_results_unix('tests_gpu.xml', 'tests_python3_gpu.xml')
          }
        }
      }
    }]
}

def test_unix_python3_quantize_gpu(lib_name) {
    return ['Python3: Quantize GPU': {
      node(NODE_LINUX_GPU_P3) {
        ws('workspace/ut-python3-quantize-gpu') {
          timeout(time: max_time, unit: 'MINUTES') {
            try {
              utils.unpack_and_init(lib_name, mx_lib)
              utils.docker_run('ubuntu_gpu_cu101', 'unittest_ubuntu_python3_quantization_gpu', true)
              utils.publish_test_coverage()
            } finally {
              utils.collect_test_results_unix('tests_quantization_gpu.xml', 'tests_python3_quantize_gpu.xml')
            }
          }
        }
      }
    }]
}

def test_unix_python3_debug_cpu() {
    return ['Python3: CPU debug': {
      node(NODE_LINUX_CPU) {
        ws('workspace/ut-python3-cpu-debug') {
          try {
            utils.unpack_and_init('cpu_debug', mx_cmake_lib_debug, true)
            python3_ut('ubuntu_cpu')
          } finally {
            utils.collect_test_results_unix('tests_unittest.xml', 'tests_python3_cpu_debug_unittest.xml')
            utils.collect_test_results_unix('tests_quantization.xml', 'tests_python3_cpu_debug_quantization.xml')
          }
        }
      }
    }]
}

def test_unix_python3_cpu_no_tvm_op(lib_name) {
    return ['Python3: CPU TVM_OP OFF': {
      node(NODE_LINUX_CPU) {
        ws('workspace/ut-python3-cpu-no-tvm-op') {
          try {
            utils.unpack_and_init(lib_name, mx_cmake_lib_no_tvm_op)
            python3_ut('ubuntu_cpu')
          } finally {
            utils.collect_test_results_unix('tests_unittest.xml', 'tests_python3_cpu_no_tvm_op_unittest.xml')
            utils.collect_test_results_unix('tests_quantization.xml', 'tests_python3_cpu_no_tvm_op_quantization.xml')
          }
        }
      }
    }]
}

def test_unix_python3_mkldnn_cpu(lib_name) {
    return ['Python3: MKLDNN-CPU': {
      node(NODE_LINUX_CPU) {
        ws('workspace/ut-python3-mkldnn-cpu') {
          try {
            utils.unpack_and_init(lib_name, mx_mkldnn_lib, true)
            python3_ut_mkldnn('ubuntu_cpu')
            utils.publish_test_coverage()
          } finally {
            utils.collect_test_results_unix('tests_unittest.xml', 'tests_python3_mkldnn_cpu_unittest.xml')
            utils.collect_test_results_unix('tests_mkl.xml', 'tests_python3_mkldnn_cpu_mkl.xml')
          }
        }
      }
    }]
}

def test_unix_python3_mkldnn_mkl_cpu(lib_name) {
    return ['Python3: MKLDNN-MKL-CPU': {
      node(NODE_LINUX_CPU) {
        ws('workspace/ut-python3-mkldnn-mkl-cpu') {
          try {
            utils.unpack_and_init(lib_name, mx_lib, true)
            python3_ut_mkldnn('ubuntu_cpu')
            utils.publish_test_coverage()
          } finally {
            utils.collect_test_results_unix('tests_unittest.xml', 'tests_python3_mkldnn_cpu_unittest.xml')
            utils.collect_test_results_unix('tests_mkl.xml', 'tests_python3_mkldnn_cpu_mkl.xml')
          }
        }
      }
    }]
}

def test_unix_python3_mkldnn_gpu(lib_name) {
    return ['Python3: MKLDNN-GPU': {
      node(NODE_LINUX_GPU) {
        ws('workspace/ut-python3-mkldnn-gpu') {
          try {
            utils.unpack_and_init(lib_name, mx_mkldnn_lib)
            python3_gpu_ut('ubuntu_gpu_cu101')
            utils.publish_test_coverage()
          } finally {
            utils.collect_test_results_unix('tests_gpu.xml', 'tests_python3_mkldnn_gpu.xml')
          }
        }
      }
    }]
}

def test_unix_python3_mkldnn_nocudnn_gpu(lib_name) {
    return ['Python3: MKLDNN-GPU-NOCUDNN': {
      node(NODE_LINUX_GPU) {
        ws('workspace/ut-python3-mkldnn-gpu-nocudnn') {
          try {
            utils.unpack_and_init(lib_name, mx_mkldnn_lib)
            python3_gpu_ut_nocudnn('ubuntu_gpu_cu101')
            utils.publish_test_coverage()
          } finally {
            utils.collect_test_results_unix('tests_gpu.xml', 'tests_python3_mkldnn_gpu_nocudnn.xml')
          }
        }
      }
    }]
}

def test_unix_python3_tensorrt_gpu(lib_name) {
    return ['Python3: TensorRT GPU': {
      node(NODE_LINUX_GPU_P3) {
        ws('workspace/build-tensorrt') {
          timeout(time: max_time, unit: 'MINUTES') {
            try {
              utils.unpack_and_init(lib_name, mx_tensorrt_lib)
              utils.docker_run('ubuntu_gpu_tensorrt', 'unittest_ubuntu_tensorrt_gpu', true)
              utils.publish_test_coverage()
            } finally {
              utils.collect_test_results_unix('tests_tensorrt.xml', 'tests_python3_tensorrt_gpu.xml')
            }
          }
        }
      }
    }]
}

def test_unix_python3_integration_gpu(lib_name) {
    return ['Python Integration GPU': {
      node(NODE_LINUX_GPU) {
        ws('workspace/it-python-gpu') {
          timeout(time: max_time, unit: 'MINUTES') {
            utils.unpack_and_init(lib_name, mx_lib)
            utils.docker_run('ubuntu_gpu_cu101', 'integrationtest_ubuntu_gpu_python', true)
            utils.publish_test_coverage()
          }
        }
      }
    }]
}

def test_unix_cpp_package_gpu(lib_name) {
    return ['cpp-package GPU Makefile': {
      node(NODE_LINUX_GPU) {
        ws('workspace/it-cpp-package') {
          timeout(time: max_time, unit: 'MINUTES') {
            utils.unpack_and_init(lib_name, mx_lib_cpp_examples_make)
            utils.docker_run('ubuntu_gpu_cu101', 'integrationtest_ubuntu_gpu_cpp_package', true)
            utils.publish_test_coverage()
          }
        }
      }
    }]
}

def test_unix_capi_cpp_package(lib_name) {
    return ['capi-cpp-package GPU Makefile': {
      node(NODE_LINUX_GPU) {
        ws('workspace/it-capi-cpp-package') {
          timeout(time: max_time, unit: 'MINUTES') {
            utils.unpack_and_init(lib_name, mx_lib_cpp_capi_make)
            utils.docker_run('ubuntu_gpu_cu101', 'integrationtest_ubuntu_gpu_capi_cpp_package', true)
            utils.publish_test_coverage()
          }
        }
      }
    }]
}

def test_unix_scala_cpu(lib_name) {
    return ['Scala: CPU Makefile': {
      node(NODE_LINUX_CPU) {
        ws('workspace/ut-scala-cpu') {
          timeout(time: max_time, unit: 'MINUTES') {
            utils.unpack_and_init(lib_name, mx_lib_make)
            utils.docker_run('ubuntu_cpu', 'integrationtest_ubuntu_cpu_scala', false)
            utils.publish_test_coverage()
          }
        }
      }
    }]
}

def test_unix_scala_mkldnn_cpu(lib_name){
  return ['Scala: MKLDNN-CPU Makefile': {
      node(NODE_LINUX_CPU) {
        ws('workspace/ut-scala-mkldnn-cpu') {
          timeout(time: max_time, unit: 'MINUTES') {
            utils.unpack_and_init(lib_name, mx_mkldnn_lib_make)
            utils.docker_run('ubuntu_cpu', 'integrationtest_ubuntu_cpu_scala', false)
            utils.publish_test_coverage()
          }
        }
      }
    }]
}

def test_unix_scala_gpu(lib_name) {
    return ['Scala: GPU Makefile': {
      node(NODE_LINUX_GPU) {
        ws('workspace/ut-scala-gpu') {
          timeout(time: max_time, unit: 'MINUTES') {
            utils.unpack_and_init(lib_name, mx_lib_make)
            utils.docker_run('ubuntu_gpu_cu101', 'integrationtest_ubuntu_gpu_scala', true)
            utils.publish_test_coverage()
          }
        }
      }
    }]
}

def test_unix_clojure_cpu(lib_name) {
    return ['Clojure: CPU Makefile': {
      node(NODE_LINUX_CPU) {
        ws('workspace/ut-clojure-cpu') {
          timeout(time: max_time, unit: 'MINUTES') {
            utils.unpack_and_init(lib_name, mx_lib_make)
            utils.docker_run('ubuntu_cpu', 'unittest_ubuntu_cpu_clojure', false)
            utils.publish_test_coverage()
          }
        }
      }
    }]
}

def test_unix_clojure_integration_cpu(lib_name) {
    return ['Clojure: CPU Integration Makefile': {
      node(NODE_LINUX_CPU) {
        ws('workspace/ut-clojure-integration-cpu') {
          timeout(time: max_time, unit: 'MINUTES') {
            utils.unpack_and_init(lib_name, mx_lib_make)
            utils.docker_run('ubuntu_cpu', 'unittest_ubuntu_cpu_clojure_integration', false)
          }
        }
      }
    }]
}

def test_unix_r_cpu(lib_name) {
    return ['R: CPU': {
      node(NODE_LINUX_CPU) {
        ws('workspace/ut-r-cpu') {
          timeout(time: max_time, unit: 'MINUTES') {
            utils.unpack_and_init(lib_name, mx_lib, true)
            utils.docker_run('ubuntu_cpu', 'unittest_ubuntu_cpu_R', false)
            utils.publish_test_coverage()
          }
        }
      }
    }]
}

def test_unix_r_mkldnn_cpu(lib_name) {
    return ['R: MKLDNN-CPU': {
      node(NODE_LINUX_CPU) {
        ws('workspace/ut-r-mkldnn-cpu') {
          timeout(time: max_time, unit: 'MINUTES') {
            utils.unpack_and_init(lib_name, mx_mkldnn_lib, true)
            utils.docker_run('ubuntu_cpu', 'unittest_ubuntu_minimal_R', false)
            utils.publish_test_coverage()
          }
        }
      }
    }]
}

def test_unix_perl_cpu(lib_name) {
    return ['Perl: CPU Makefile': {
      node(NODE_LINUX_CPU) {
        ws('workspace/ut-perl-cpu') {
          timeout(time: max_time, unit: 'MINUTES') {
            utils.unpack_and_init(lib_name, mx_lib_make)
            utils.docker_run('ubuntu_cpu', 'unittest_ubuntu_cpugpu_perl', false)
            utils.publish_test_coverage()
          }
        }
      }
    }]
}

def test_unix_cpp_gpu(lib_name) {
    return ['Cpp: GPU': {
      node(NODE_LINUX_GPU) {
        ws('workspace/ut-cpp-gpu') {
          timeout(time: max_time, unit: 'MINUTES') {
            utils.unpack_and_init(lib_name, mx_cmake_lib)
            utils.docker_run('ubuntu_gpu_cu101', 'unittest_cpp', true)
            utils.publish_test_coverage()
          }
        }
      }
    }]
}

def test_unix_cpp_cpu(lib_name) {
    return ['Cpp: CPU': {
      node(NODE_LINUX_CPU) {
        ws('workspace/ut-cpp-cpu') {
          timeout(time: max_time, unit: 'MINUTES') {
            utils.unpack_and_init(lib_name, mx_cmake_lib_debug, true)
            utils.docker_run('ubuntu_cpu', 'unittest_cpp', false)
            utils.publish_test_coverage()
          }
        }
      }
    }]
}

def test_unix_perl_gpu(lib_name) {
    return ['Perl: GPU Makefile': {
      node(NODE_LINUX_GPU) {
        ws('workspace/ut-perl-gpu') {
          timeout(time: max_time, unit: 'MINUTES') {
            utils.unpack_and_init(lib_name, mx_lib_make)
            utils.docker_run('ubuntu_gpu_cu101', 'unittest_ubuntu_cpugpu_perl', true)
            utils.publish_test_coverage()
          }
        }
      }
    }]
}

def test_unix_r_gpu(lib_name) {
    return ['R: GPU': {
      node(NODE_LINUX_GPU) {
        ws('workspace/ut-r-gpu') {
          timeout(time: max_time, unit: 'MINUTES') {
            utils.unpack_and_init(lib_name, mx_lib)
            utils.docker_run('ubuntu_gpu_cu101', 'unittest_ubuntu_gpu_R', true)
            utils.publish_test_coverage()
          }
        }
      }
    }]
}

def test_unix_julia07_cpu(lib_name) {
    return ['Julia 0.7: CPU': {
      node(NODE_LINUX_CPU) {
        ws('workspace/ut-it-julia07-cpu') {
          timeout(time: max_time, unit: 'MINUTES') {
            utils.unpack_and_init(lib_name, mx_lib, true)
            utils.docker_run('ubuntu_cpu', 'unittest_ubuntu_cpu_julia07', false)
          }
        }
      }
    }]
}

def test_unix_julia10_cpu(lib_name) {
    return ['Julia 1.0: CPU': {
      node(NODE_LINUX_CPU) {
        ws('workspace/ut-it-julia10-cpu') {
          timeout(time: max_time, unit: 'MINUTES') {
            utils.unpack_and_init(lib_name, mx_lib, true)
            utils.docker_run('ubuntu_cpu', 'unittest_ubuntu_cpu_julia10', false)
          }
        }
      }
    }]
}

def test_unix_onnx_cpu(lib_name) {
    return ['Onnx: CPU Makefile': {
      node(NODE_LINUX_CPU) {
        ws('workspace/it-onnx-cpu') {
          timeout(time: max_time, unit: 'MINUTES') {
            utils.unpack_and_init(lib_name, mx_lib_make)
            utils.docker_run('ubuntu_cpu', 'integrationtest_ubuntu_cpu_onnx', false)
            utils.publish_test_coverage()
          }
        }
      }
    }]
}

def test_unix_distributed_kvstore_cpu(lib_name) {
    return ['dist-kvstore tests CPU': {
      node(NODE_LINUX_CPU) {
        ws('workspace/it-dist-kvstore') {
          timeout(time: max_time, unit: 'MINUTES') {
            utils.unpack_and_init(lib_name, mx_lib, true)
            utils.docker_run('ubuntu_cpu', 'integrationtest_ubuntu_cpu_dist_kvstore', false)
            utils.publish_test_coverage()
          }
        }
      }
    }]
}

def test_unix_distributed_kvstore_gpu(lib_name) {
    return ['dist-kvstore tests GPU': {
      node(NODE_LINUX_GPU) {
        ws('workspace/it-dist-kvstore') {
          timeout(time: max_time, unit: 'MINUTES') {
            utils.unpack_and_init(lib_name, mx_lib)
            utils.docker_run('ubuntu_gpu_cu101', 'integrationtest_ubuntu_gpu_dist_kvstore', true)
            utils.publish_test_coverage()
          }
        }
      }
    }]
}

def test_centos7_python3_cpu(lib_name) {
    return ['Python3: CentOS 7 CPU': {
      node(NODE_LINUX_CPU) {
        ws('workspace/build-centos7-cpu') {
          timeout(time: max_time, unit: 'MINUTES') {
            try {
              utils.unpack_and_init(lib_name, mx_lib, true)
              utils.docker_run('centos7_cpu', 'unittest_centos7_cpu', false)
              utils.publish_test_coverage()
            } finally {
              utils.collect_test_results_unix('tests_unittest.xml', 'tests_python3_centos7_cpu_unittest.xml')
              utils.collect_test_results_unix('tests_train.xml', 'tests_python3_centos7_cpu_train.xml')
            }
          }
        }
      }
    }]
}

def test_centos7_python3_gpu(lib_name) {
    return ['Python3: CentOS 7 GPU': {
      node(NODE_LINUX_GPU) {
        ws('workspace/build-centos7-gpu') {
          timeout(time: max_time, unit: 'MINUTES') {
            try {
              utils.unpack_and_init(lib_name, mx_lib)
              utils.docker_run('centos7_gpu_cu92', 'unittest_centos7_gpu', true)
              utils.publish_test_coverage()
            } finally {
              utils.collect_test_results_unix('tests_gpu.xml', 'tests_python3_centos7_gpu.xml')
            }
          }
        }
      }
    }]
}

def test_centos7_scala_cpu(lib_name) {
    return ['Scala: CentOS CPU Makefile': {
      node(NODE_LINUX_CPU) {
        ws('workspace/ut-scala-centos7-cpu') {
          timeout(time: max_time, unit: 'MINUTES') {
            utils.unpack_and_init(lib_name, mx_lib_make)
            utils.docker_run('centos7_cpu', 'unittest_centos7_cpu_scala', false)
            utils.publish_test_coverage()
          }
        }
      }
    }]
}

def test_windows_python3_gpu(lib_name) {
    return ['Python 3: GPU Win':{
      node(NODE_WINDOWS_GPU) {
        timeout(time: max_time, unit: 'MINUTES') {
          ws('workspace/ut-python-gpu') {
            try {
              utils.init_git_win()
              unstash lib_name
              powershell 'ci/windows/test_py3_gpu.ps1'
            } finally {
              utils.collect_test_results_windows('tests_forward.xml', 'tests_gpu_forward_windows_python3_gpu.xml')
              utils.collect_test_results_windows('tests_operator.xml', 'tests_gpu_operator_windows_python3_gpu.xml')
            }
          }
        }
      }
    }]
}

def test_windows_python3_gpu_mkldnn(lib_name) {
    return ['Python 3: MKLDNN-GPU Win':{
      node(NODE_WINDOWS_GPU) {
        timeout(time: max_time, unit: 'MINUTES') {
          ws('workspace/ut-python-gpu') {
            try {
              utils.init_git_win()
              unstash lib_name
              powershell 'ci/windows/test_py3_gpu.ps1'
            } finally {
              utils.collect_test_results_windows('tests_forward.xml', 'tests_gpu_forward_windows_python3_gpu_mkldnn.xml')
              utils.collect_test_results_windows('tests_operator.xml', 'tests_gpu_operator_windows_python3_gpu_mkldnn.xml')
            }
          }
        }
      }
    }]
}

def test_windows_python3_cpu(lib_name) {
    return ['Python 3: CPU Win': {
      node(NODE_WINDOWS_CPU) {
        timeout(time: max_time, unit: 'MINUTES') {
          ws('workspace/ut-python-cpu') {
            try {
              utils.init_git_win()
              unstash lib_name
              powershell 'ci/windows/test_py3_cpu.ps1'
            } finally {
              utils.collect_test_results_windows('tests_unittest.xml', 'tests_unittest_windows_python3_cpu.xml')
            }
          }
        }
      }
    }]
}

def test_windows_julia07_cpu(lib_name) {
    return ['Julia 0.7: CPU Win': {
      node(NODE_WINDOWS_CPU) {
        ws('workspace/ut-julia07-cpu') {
          timeout(time: max_time, unit: 'MINUTES') {
            utils.init_git_win()
            unstash lib_name
            powershell 'ci/windows/test_jl07_cpu.ps1'
          }
        }
      }
    }]
}

def test_windows_julia10_cpu(lib_name) {
    return ['Julia 1.0: CPU Win': {
      node(NODE_WINDOWS_CPU) {
        ws('workspace/ut-julia10-cpu') {
          timeout(time: max_time, unit: 'MINUTES') {
            utils.init_git_win()
            unstash lib_name
            powershell 'ci/windows/test_jl10_cpu.ps1'
          }
        }
      }
    }]
}

def test_qemu_armv7_cpu(lib_name) {
    return ['ARMv7 QEMU': {
      node(NODE_LINUX_CPU) {
        ws('workspace/ut-armv7-qemu') {
          timeout(time: max_time, unit: 'MINUTES') {
            utils.unpack_and_init(lib_name, mx_lib)
            utils.docker_run('test.armv7', 'unittest_ubuntu_python3_arm', false)
          }
        }
      }
    }]
}

def test_qemu_armv8_cpu(lib_name) {
    return ['ARMv8 QEMU': {
      node(NODE_LINUX_CPU) {
        ws('workspace/ut-armv8-qemu') {
          timeout(time: max_time, unit: 'MINUTES') {
            utils.unpack_and_init(lib_name, mx_lib)
            utils.docker_run('test.armv8', 'unittest_ubuntu_python3_arm', false)
          }
        }
      }
    }]
}

// This creates the MXNet binary needed for generating different docs sets
def compile_unix_lite(lib_name) {
    return ['MXNet lib': {
      node(NODE_LINUX_CPU) {
        ws('workspace/docs') {
          timeout(time: max_time, unit: 'MINUTES') {
            utils.init_git()
            utils.docker_run('ubuntu_cpu_lite', 'build_ubuntu_cpu_docs', false)
            utils.pack_lib(lib_name, 'lib/libmxnet.so', false)
          }
        }
      }
    }]
}


def should_pack_website() {
  if (env.BRANCH_NAME) {
    if (env.BRANCH_NAME == "master" || env.BRANCH_NAME.startsWith("new_")) {
      return true
    }
  } else {
    return true
  }
  return false
}

// Each of the docs_{lang} functions will build the docs...
// Stashing is only needed for master for website publishing or for testing "new_"

// Call this function from Jenkins to generate just the Python API microsite artifacts.
def docs_python(lib_name) {
    return ['Python Docs': {
      node(NODE_LINUX_CPU) {
        ws('workspace/docs') {
          timeout(time: max_time, unit: 'MINUTES') {
            utils.unpack_and_init(lib_name, 'lib/libmxnet.so', false)
            utils.docker_run('ubuntu_cpu_python', 'build_python_docs', false)
            if (should_pack_website()) {
              utils.pack_lib('python-artifacts', 'docs/_build/python-artifacts.tgz', false)
            }
          }
        }
      }
    }]
}


// Call this function from Jenkins to generate just the C and C++ API microsite artifacts.
def docs_c(lib_name) {
    return ['C Docs': {
      node(NODE_LINUX_CPU) {
        ws('workspace/docs') {
          timeout(time: max_time, unit: 'MINUTES') {
            utils.unpack_and_init(lib_name, 'lib/libmxnet.so', false)
            utils.docker_run('ubuntu_cpu_c', 'build_c_docs', false)
            if (should_pack_website()) {
              utils.pack_lib('c-artifacts', 'docs/_build/c-artifacts.tgz', false)
            }
          }
        }
      }
    }]
}


// Call this function from Jenkins to generate just the Julia API microsite artifacts.
def docs_julia(lib_name) {
    return ['Julia Docs': {
      node(NODE_LINUX_CPU) {
        ws('workspace/docs') {
          timeout(time: max_time, unit: 'MINUTES') {
            utils.unpack_and_init(lib_name, 'lib/libmxnet.so', false)
            utils.docker_run('ubuntu_cpu_julia', 'build_julia_docs', false)
            if (should_pack_website()) {
              utils.pack_lib('julia-artifacts', 'docs/_build/julia-artifacts.tgz', false)
            }
          }
        }
      }
    }]
}


// Call this function from Jenkins to generate just the R API PDF artifact.
def docs_r(lib_name) {
    return ['R Docs': {
      node(NODE_LINUX_CPU) {
        ws('workspace/docs') {
          timeout(time: max_time, unit: 'MINUTES') {
            utils.unpack_and_init(lib_name, 'lib/libmxnet.so', false)
            utils.docker_run('ubuntu_cpu_r', 'build_r_docs', false)
            if (should_pack_website()) {
              utils.pack_lib('r-artifacts', 'docs/_build/r-artifacts.tgz', false)
            }
          }
        }
      }
    }]
}


// Call this function from Jenkins to generate just the Scala API microsite artifacts.
// It will also generate the Scala package.
def docs_scala(lib_name) {
    return ['Scala Docs': {
      node(NODE_LINUX_CPU) {
        ws('workspace/docs') {
          timeout(time: max_time, unit: 'MINUTES') {
            utils.unpack_and_init(lib_name, 'lib/libmxnet.so', false)
            utils.docker_run('ubuntu_cpu_scala', 'build_scala_docs', false)
            if (should_pack_website()) {
              utils.pack_lib('scala-artifacts', 'docs/_build/scala-artifacts.tgz', false)
            }
          }
        }
      }
    }]
}


// Call this function from Jenkins to generate just the Java API microsite artifacts.
// It will also generate the Scala package.
def docs_java(lib_name) {
    return ['Java Docs': {
      node(NODE_LINUX_CPU) {
        ws('workspace/docs') {
          timeout(time: max_time, unit: 'MINUTES') {
            utils.unpack_and_init(lib_name, 'lib/libmxnet.so', false)
            utils.docker_run('ubuntu_cpu_scala', 'build_java_docs', false)
            if (should_pack_website()) {
              utils.pack_lib('java-artifacts', 'docs/_build/java-artifacts.tgz', false)
            }
          }
        }
      }
    }]
}


// Call this function from Jenkins to generate just the Clojure API microsite artifacts.
// It will also generate the Scala package.
def docs_clojure(lib_name) {
    return ['Clojure Docs': {
      node(NODE_LINUX_CPU) {
        ws('workspace/docs') {
          timeout(time: max_time, unit: 'MINUTES') {
            utils.unpack_and_init(lib_name, 'lib/libmxnet.so', false)
            utils.docker_run('ubuntu_cpu_scala', 'build_clojure_docs', false)
            if (should_pack_website()) {
              utils.pack_lib('clojure-artifacts', 'docs/_build/clojure-artifacts.tgz', false)
            }
          }
        }
      }
    }]
}


// Call this function from Jenkins to generate just the main website artifacts.
def docs_jekyll() {
    return ['Main Jekyll Website': {
      node(NODE_LINUX_CPU) {
        ws('workspace/docs') {
          timeout(time: max_time, unit: 'MINUTES') {
            utils.init_git()
            utils.docker_run('ubuntu_cpu_jekyll', 'build_jekyll_docs', false)
            if (should_pack_website()) {
              utils.pack_lib('jekyll-artifacts', 'docs/_build/jekyll-artifacts.tgz', false)
            }
          }
        }
      }
    }]
}


// This is for publishing the full website
// Assumes you have run all of the docs generation functions
// Called from Jenkins_website_full and Jenkins_website_full_pr
def docs_prepare() {
    return ['Prepare for publication of the full website': {
      node(NODE_LINUX_CPU) {
        ws('workspace/docs') {
          timeout(time: max_time, unit: 'MINUTES') {
            utils.init_git()

            unstash 'jekyll-artifacts'
            unstash 'c-artifacts'
            unstash 'python-artifacts'
            unstash 'r-artifacts'
            unstash 'julia-artifacts'
            unstash 'scala-artifacts'
            unstash 'java-artifacts'
            unstash 'clojure-artifacts'

            utils.docker_run('ubuntu_cpu_jekyll', 'build_docs', false)

            // only stash if we're going to unstash later
            // utils.pack_lib('full_website', 'docs/_build/full_website.tgz', false)

            // archive so the publish pipeline can access the artifact
            archiveArtifacts 'docs/_build/full_website.tgz'
          }
        }
      }
    }]
}


def docs_prepare_beta() {
    return ['Prepare for publication to the staging website': {
      node(NODE_LINUX_CPU) {
        ws('workspace/docs') {
          timeout(time: max_time, unit: 'MINUTES') {
            utils.init_git()

            unstash 'jekyll-artifacts'
            unstash 'python-artifacts'

            utils.docker_run('ubuntu_cpu_jekyll', 'build_docs_beta', false)

            // archive so the publish pipeline can access the artifact
            archiveArtifacts 'docs/_build/beta_website.tgz'
          }
        }
      }
    }]
}


def docs_archive() {
    return ['Archive the full website': {
      node(NODE_LINUX_CPU) {
        ws('workspace/docs') {
          timeout(time: max_time, unit: 'MINUTES') {
            archiveArtifacts 'docs/_build/full_website.tgz'
          }
        }
      }
    }]
}


// This is for the full website
def docs_publish() {
    return ['Publish the full website': {
      node(NODE_LINUX_CPU) {
        ws('workspace/docs') {
          timeout(time: max_time, unit: 'MINUTES') {
            // If used stashed files, you can retrieve them here
            //unstash 'full_website'
            //sh 'tar -xzf docs/_build/full_website.tgz --directory .'
            try {
              build 'restricted-website-publish-master'
            }
            catch (Exception e) {
               println(e.getMessage())
            }
          }
        }
      }
    }]
}


// This is for the beta website
def docs_publish_beta() {
    return ['Publish the beta website to staging': {
      node(NODE_LINUX_CPU) {
        ws('workspace/docs') {
          timeout(time: max_time, unit: 'MINUTES') {
            try {
              build 'restricted-website-publish-master-beta'
            }
            catch (Exception e) {
               println(e.getMessage())
            }
          }
        }
      }
    }]
}


def misc_asan_cpu(lib_name) {
    return ['CPU ASAN': {
      node(NODE_LINUX_CPU) {
        ws('workspace/ut-python3-cpu-asan') {
            utils.unpack_and_init(lib_name, mx_lib_cpp_examples_cpu)
            utils.docker_run('ubuntu_cpu', 'integrationtest_ubuntu_cpu_asan', false)
        }
      }
    }]
}

def sanity_lint() {
    return ['Lint': {
      node(NODE_LINUX_CPU) {
        ws('workspace/sanity-lint') {
          utils.init_git()
          utils.docker_run('ubuntu_cpu', 'sanity_check', false)
        }
      }
    }]
}

def sanity_rat_license() {
    return ['RAT License': {
      node(NODE_LINUX_CPU) {
        ws('workspace/sanity-rat') {
          utils.init_git()
          utils.docker_run('ubuntu_rat', 'nightly_test_rat_check', false)
        }
      }
    }]
}

def test_artifact_repository() {
    return ['Test Artifact Repository Client': {
      node(NODE_LINUX_CPU) {
        ws('workspace/artifact-repo-client') {
          utils.init_git()
          utils.docker_run('ubuntu_cpu', 'test_artifact_repository', false)
        }
      }
    }]
}

def misc_test_docker_cache_build() {
  return ['Test Docker cache build': {
    node(NODE_LINUX_CPU) {
      ws('workspace/docker_cache') {
        utils.init_git()
        sh "python3 ./ci/docker_cache.py --docker-registry ${env.DOCKER_CACHE_REGISTRY} --no-publish"
        sh "cd ci && docker-compose -f docker/docker-compose.yml build --parallel"
      }
    }
  }]
}

return this<|MERGE_RESOLUTION|>--- conflicted
+++ resolved
@@ -225,13 +225,8 @@
         ws('workspace/build-mkldnn-gpu') {
           timeout(time: max_time, unit: 'MINUTES') {
             utils.init_git()
-<<<<<<< HEAD
-            utils.docker_run('ubuntu_gpu_cu101', 'build_ubuntu_gpu_mkldnn', false)
-            utils.pack_lib('mkldnn_gpu', mx_mkldnn_lib)
-=======
             utils.docker_run('ubuntu_build_cuda', 'build_ubuntu_gpu_mkldnn', false)
             utils.pack_lib(lib_name, mx_mkldnn_lib)
->>>>>>> eab068bd
           }
         }
       }
@@ -244,13 +239,8 @@
          ws('workspace/build-mkldnn-gpu-nocudnn') {
            timeout(time: max_time, unit: 'MINUTES') {
              utils.init_git()
-<<<<<<< HEAD
-             utils.docker_run('ubuntu_gpu_cu101', 'build_ubuntu_gpu_mkldnn_nocudnn', false)
-             utils.pack_lib('mkldnn_gpu_nocudnn', mx_mkldnn_lib)
-=======
              utils.docker_run('ubuntu_build_cuda', 'build_ubuntu_gpu_mkldnn_nocudnn', false)
              utils.pack_lib(lib_name, mx_mkldnn_lib)
->>>>>>> eab068bd
            }
          }
        }
@@ -263,13 +253,8 @@
         ws('workspace/build-gpu') {
           timeout(time: max_time, unit: 'MINUTES') {
             utils.init_git()
-<<<<<<< HEAD
-            utils.docker_run('ubuntu_gpu_cu101', 'build_ubuntu_gpu_cuda101_cudnn7', false)
-            utils.pack_lib('gpu', mx_lib_cpp_examples)
-=======
             utils.docker_run('ubuntu_build_cuda', 'build_ubuntu_gpu_cuda101_cudnn7', false)
             utils.pack_lib(lib_name, mx_lib_cpp_examples)
->>>>>>> eab068bd
           }
         }
       }
@@ -282,13 +267,8 @@
         ws('workspace/build-gpu') {
           timeout(time: max_time, unit: 'MINUTES') {
             utils.init_git()
-<<<<<<< HEAD
-            utils.docker_run('ubuntu_gpu_cu101', 'build_ubuntu_gpu_cuda101_cudnn7_make', false)
-            utils.pack_lib('gpu_make', mx_lib_cpp_examples_make)
-=======
             utils.docker_run('ubuntu_build_cuda', 'build_ubuntu_gpu_cuda101_cudnn7_make', false)
             utils.pack_lib(lib_name, mx_lib_cpp_examples_make)
->>>>>>> eab068bd
           }
         }
       }
@@ -302,13 +282,8 @@
         ws('workspace/build-gpu') {
           timeout(time: max_time, unit: 'MINUTES') {
             utils.init_git()
-<<<<<<< HEAD
-            utils.docker_run('ubuntu_gpu_cu101', 'build_ubuntu_gpu_cuda101_cudnn7_mkldnn_cpp_test', false)
-            utils.pack_lib('gpu_mkldnn_cpp_test_make', mx_lib_cpp_capi_make)
-=======
             utils.docker_run('ubuntu_build_cuda', 'build_ubuntu_gpu_cuda101_cudnn7_debug', false)
             utils.pack_lib(lib_name, mx_lib_cpp_examples)
->>>>>>> eab068bd
           }
         }
       }
@@ -321,13 +296,8 @@
         ws('workspace/build-gpu-mkldnn-cpp') {
           timeout(time: max_time, unit: 'MINUTES') {
             utils.init_git()
-<<<<<<< HEAD
-            utils.docker_run('ubuntu_gpu_cu101', 'build_ubuntu_gpu_cuda101_cudnn7_no_tvm_op', false)
-            utils.pack_lib('gpu_no_tvm_op', mx_lib_cpp_examples_no_tvm_op)
-=======
             utils.docker_run('ubuntu_build_cuda', 'build_ubuntu_gpu_cuda101_cudnn7_mkldnn_cpp_test', false)
             utils.pack_lib(lib_name, mx_lib_cpp_capi_make)
->>>>>>> eab068bd
           }
         }
       }
