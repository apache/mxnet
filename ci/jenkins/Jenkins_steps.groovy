--- conflicted
+++ resolved
@@ -265,13 +265,8 @@
         ws('workspace/build-cmake-gpu') {
           timeout(time: max_time, unit: 'MINUTES') {
             utils.init_git()
-<<<<<<< HEAD
-            utils.docker_run('ubuntu_gpu', 'build_ubuntu_gpu_cmake', false)
+            utils.docker_run('ubuntu_gpu_cu100', 'build_ubuntu_gpu_cmake', false)
             utils.pack_lib('cmake_gpu', mx_cmake_lib_cython, true)
-=======
-            utils.docker_run('ubuntu_gpu_cu100', 'build_ubuntu_gpu_cmake', false)
-            utils.pack_lib('cmake_gpu', mx_cmake_lib, true)
->>>>>>> 2e03e9ff
           }
         }
       }
@@ -708,19 +703,8 @@
       node(NODE_LINUX_GPU) {
         ws('workspace/ut-python3-gpu') {
           try {
-<<<<<<< HEAD
-            /*
-             * CMake build with llvm openmp causes a segmentation fault.
-             * We can restore this if the issue is addressed (#12160).
-             *
-             * utils.unpack_and_init('cmake_gpu', mx_cmake_lib_cython, true)
-             */
             utils.unpack_and_init('gpu', mx_lib_cython, true)
-            python3_gpu_ut_cython('ubuntu_gpu')
-=======
-            utils.unpack_and_init('gpu', mx_lib, true)
-            python3_gpu_ut('ubuntu_gpu_cu100')
->>>>>>> 2e03e9ff
+            python3_gpu_ut_cython('ubuntu_gpu_cu100')
             utils.publish_test_coverage()
           } finally {
             utils.collect_test_results_unix('nosetests_gpu.xml', 'nosetests_python3_gpu.xml')
