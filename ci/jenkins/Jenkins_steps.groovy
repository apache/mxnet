--- conflicted
+++ resolved
@@ -1369,17 +1369,20 @@
     }]
 }
 
-
+// This is for running on PRs
 def docs_website() {
     return ['Docs': {
       node(NODE_LINUX_CPU) {
         ws('workspace/docs') {
           timeout(time: max_time, unit: 'MINUTES') {
-            utils.init_git()
-            //TODO REPLACE THIS WITH FULL BUILD
-            utils.docker_run('ubuntu_cpu', 'deploy_docs', false)
+
+            unstash 'jekyll-artifacts'
+            unstash 'python-artifacts'
+            utils.docker_run('ubuntu_cpu_jekyll', 'build_docs_small', false)
+
             master_url = utils.get_jenkins_master_url()
             if ( master_url == 'jenkins.mxnet-ci.amazon-ml.com') {
+                // TODO: Make sure this scripts publish the website from the right folder
                 sh "ci/other/ci_deploy_doc.sh ${env.BRANCH_NAME} ${env.BUILD_NUMBER}"
             } else {
                 print "Skipping staging documentation publishing since we are not running in prod. Host: {$master_url}"
@@ -1398,12 +1401,7 @@
           timeout(time: max_time, unit: 'MINUTES') {
             utils.init_git()
             utils.docker_run('ubuntu_cpu_lite', 'build_ubuntu_cpu_docs', false)
-<<<<<<< HEAD
             utils.pack_lib('libmxnet', 'lib/libmxnet.so', false)
-=======
-            archiveArtifacts 'lib/libmxnet.so'
-            //utils.pack_lib('libmxnet', 'lib/libmxnet.so', false)
->>>>>>> bb866ccd
           }
         }
       }
@@ -1416,18 +1414,9 @@
       node(NODE_LINUX_CPU) {
         ws('workspace/docs') {
           timeout(time: max_time, unit: 'MINUTES') {
-<<<<<<< HEAD
             utils.unpack_and_init('cpu', mx_lib, false)
             utils.docker_run('ubuntu_cpu_python', 'build_python_docs', false)
             utils.pack_lib('python-artifacts', 'docs/_build/python-artifacts.tgz', false)
-=======
-            utils.init_git()
-            //utils.unpack_and_init('cpu', mx_lib, false)
-            //utils.docker_run('ubuntu_cpu_python', 'build_python_docs', false)
-            // docker_run util could be updated to let runtime_functions take parameters
-            sh "ci/build.py -p ubuntu_cpu_python --docker-registry ${env.DOCKER_CACHE_REGISTRY} --docker-build-retries 3 /work/runtime_functions.sh build_version_docs ${params.branch} ${params.mxnet_url}"
-            archiveArtifacts 'docs/_build/python-artifacts.tgz'
->>>>>>> bb866ccd
           }
         }
       }
@@ -1440,16 +1429,9 @@
       node(NODE_LINUX_CPU) {
         ws('workspace/docs') {
           timeout(time: max_time, unit: 'MINUTES') {
-<<<<<<< HEAD
             utils.unpack_and_init('libmxnet', 'lib/libmxnet.so', false)
             utils.docker_run('ubuntu_cpu_c', 'build_c_docs', false)
             utils.pack_lib('c-artifacts', 'docs/_build/c-artifacts.tgz', false)
-=======
-            utils.init_git()
-            //utils.unpack_and_init('libmxnet', 'lib/libmxnet.so', false)
-            utils.docker_run('ubuntu_cpu_c', 'build_c_docs', false)
-            archiveArtifacts 'docs/_build/c-artifacts.tgz'
->>>>>>> bb866ccd
           }
         }
       }
@@ -1462,18 +1444,10 @@
       node(NODE_LINUX_CPU) {
         ws('workspace/docs') {
           timeout(time: max_time, unit: 'MINUTES') {
-<<<<<<< HEAD
             utils.unpack_and_init('cpu', mx_lib, false)
             try {
                utils.docker_run('ubuntu_cpu_julia', 'build_julia_docs', false)
                utils.pack_lib('julia-artifacts', 'docs/_build/julia-artifacts.tgz', false)
-=======
-            utils.init_git()
-            //utils.unpack_and_init('cpu', mx_lib, false)
-            try {
-               utils.docker_run('ubuntu_cpu_julia', 'build_julia_docs', false)
-               archiveArtifacts 'docs/_build/julia-artifacts.tgz'
->>>>>>> bb866ccd
             }
             catch (Exception e) {
                println(e.getMessage())
@@ -1490,16 +1464,9 @@
       node(NODE_LINUX_CPU) {
         ws('workspace/docs') {
           timeout(time: max_time, unit: 'MINUTES') {
-<<<<<<< HEAD
             utils.unpack_and_init('cpu', mx_lib, false)
             utils.docker_run('ubuntu_cpu_scala', 'build_scala_docs', false)
             utils.pack_lib('scala-artifacts', 'docs/_build/scala-artifacts.tgz', false)
-=======
-            utils.init_git()
-            //utils.unpack_and_init('cpu', mx_lib, false)
-            utils.docker_run('ubuntu_cpu_scala', 'build_scala_docs', false)
-            archiveArtifacts 'docs/_build/scala-artifacts.tgz'
->>>>>>> bb866ccd
           }
         }
       }
@@ -1512,16 +1479,9 @@
       node(NODE_LINUX_CPU) {
         ws('workspace/docs') {
           timeout(time: max_time, unit: 'MINUTES') {
-<<<<<<< HEAD
             utils.unpack_and_init('cpu', mx_lib, false)
             utils.docker_run('ubuntu_cpu_scala', 'build_java_docs', false)
             utils.pack_lib('java-artifacts', 'docs/_build/java-artifacts.tgz', false)
-=======
-            utils.init_git()
-            //utils.unpack_and_init('cpu', mx_lib, false)
-            utils.docker_run('ubuntu_cpu_scala', 'build_java_docs', false)
-            archiveArtifacts 'docs/_build/java-artifacts.tgz'
->>>>>>> bb866ccd
           }
         }
       }
@@ -1534,32 +1494,9 @@
       node(NODE_LINUX_CPU) {
         ws('workspace/docs') {
           timeout(time: max_time, unit: 'MINUTES') {
-<<<<<<< HEAD
             utils.unpack_and_init('cpu', mx_lib, false)
             utils.docker_run('ubuntu_cpu_scala', 'build_clojure_docs', false)
             utils.pack_lib('clojure-artifacts', 'docs/_build/clojure-artifacts.tgz', false)
-=======
-            utils.init_git()
-            //utils.unpack_and_init('cpu', mx_lib, false)
-            utils.docker_run('ubuntu_cpu_scala', 'build_clojure_docs', false)
-            archiveArtifacts 'docs/_build/clojure-artifacts.tgz'
-          }
-        }
-      }
-    }]
-}
-
-
-def docs_r() {
-    return ['R Docs': {
-      node(NODE_LINUX_CPU) {
-        ws('workspace/docs') {
-          timeout(time: max_time, unit: 'MINUTES') {
-            utils.init_git()
-            //utils.unpack_and_init('cpu', mx_lib, false)
-            utils.docker_run('ubuntu_cpu_r', 'build_r_docs', false)
-            archiveArtifacts 'docs/_build/r-artifacts.tgz'
->>>>>>> bb866ccd
           }
         }
       }
@@ -1574,47 +1511,57 @@
           timeout(time: max_time, unit: 'MINUTES') {
             utils.init_git()
             utils.docker_run('ubuntu_cpu_jekyll', 'build_jekyll_docs', false)
-<<<<<<< HEAD
             utils.pack_lib('jekyll-artifacts', 'docs/_build/jekyll-artifacts.tgz', false)
-=======
-            archiveArtifacts 'docs/_build/jekyll-artifacts.tgz'
->>>>>>> bb866ccd
-          }
-        }
-      }
-    }]
-}
-
-
-def docs_publish() {
-<<<<<<< HEAD
-    return ['Publish the full website': {
+          }
+        }
+      }
+    }]
+}
+
+
+// Ths is for the full website
+def docs_prepare() {
+    return ['Prepare for publication of the full website': {
       node(NODE_LINUX_CPU) {
         ws('workspace/docs') {
           timeout(time: max_time, unit: 'MINUTES') {
             utils.init_git()
-              
-            unstash 'jekyll-artifacts'              
+
+            unstash 'jekyll-artifacts'
             unstash 'c-artifacts'
             unstash 'python-artifacts'
             unstash 'julia-artifacts'
             unstash 'scala-artifacts'
             unstash 'java-artifacts'
             unstash 'clojure-artifacts'
-              
+
             utils.docker_run('ubuntu_cpu_jekyll', 'build_docs', false)
-=======
-    return ['R Docs': {
+            utils.pack_lib('full_website', 'docs/_build/full_website.tgz', false)
+
+            // TODO: Make sure this 'test-website-publish' understand the new structure
+          }
+        }
+      }
+    }]
+}
+
+// This is for the full website
+def docs_publish() {
+    return ['Publish the full website': {
       node(NODE_LINUX_CPU) {
         ws('workspace/docs') {
           timeout(time: max_time, unit: 'MINUTES') {
->>>>>>> bb866ccd
+            utils.init_git()
+            unstash 'full_website'
+            sh 'tar -xzf docs/_build/full_website.tgz --directory .'
+            // TODO: Make sure this 'test-website-publish' understand the new structure
             build 'test-website-publish'
           }
         }
       }
     }]
 }
+
 
 
 def misc_asan_cpu() {
