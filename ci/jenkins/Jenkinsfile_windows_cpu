// -*- mode: groovy -*-

// Licensed to the Apache Software Foundation (ASF) under one
// or more contributor license agreements.  See the NOTICE file
// distributed with this work for additional information
// regarding copyright ownership.  The ASF licenses this file
// to you under the Apache License, Version 2.0 (the
// "License"); you may not use this file except in compliance
// with the License.  You may obtain a copy of the License at
//
//   http://www.apache.org/licenses/LICENSE-2.0
//
// Unless required by applicable law or agreed to in writing,
// software distributed under the License is distributed on an
// "AS IS" BASIS, WITHOUT WARRANTIES OR CONDITIONS OF ANY
// KIND, either express or implied.  See the License for the
// specific language governing permissions and limitations
// under the License.
//
// Jenkins pipeline
// See documents at https://jenkins.io/doc/book/pipeline/jenkinsfile/

// timeout in minutes
max_time = 180

node('utility') {
  // Loading the utilities requires a node context unfortunately
  checkout scm
  utils = load('ci/Jenkinsfile_utils.groovy')
  custom_steps = load('ci/jenkins/Jenkins_steps.groovy')
}
utils.assign_node_labels(utility: 'utility', windows_cpu: 'mxnetwindows-cpu')

utils.main_wrapper(
core_logic: {
  utils.parallel_stage('Build', [
<<<<<<< HEAD
    custom_steps.compile_windows_cpu()
=======
    custom_steps.compile_windows_cpu(),
    custom_steps.compile_windows_cpu_mkldnn(),
    custom_steps.compile_windows_cpu_mkldnn_mkl(),
    custom_steps.compile_windows_cpu_mkl()
>>>>>>> 75a9e187
  ])

  utils.parallel_stage('Tests', [
    custom_steps.test_windows_python2_cpu(),
<<<<<<< HEAD
    custom_steps.test_windows_python3_cpu()
=======
    custom_steps.test_windows_python3_cpu(),
    custom_steps.test_windows_julia07_cpu(),
    custom_steps.test_windows_julia10_cpu()
>>>>>>> 75a9e187
  ])
}
,
failure_handler: {
  // Only send email if master or release branches failed
  if (currentBuild.result == "FAILURE" && (env.BRANCH_NAME == "master" || env.BRANCH_NAME.startsWith("v"))) {
    emailext body: 'Build for MXNet branch ${BRANCH_NAME} has broken. Please view the build at ${BUILD_URL}', replyTo: '${EMAIL}', subject: '[BUILD FAILED] Branch ${BRANCH_NAME} build ${BUILD_NUMBER}', to: '${EMAIL}'
  }
}
)<|MERGE_RESOLUTION|>--- conflicted
+++ resolved
@@ -34,25 +34,17 @@
 utils.main_wrapper(
 core_logic: {
   utils.parallel_stage('Build', [
-<<<<<<< HEAD
-    custom_steps.compile_windows_cpu()
-=======
     custom_steps.compile_windows_cpu(),
     custom_steps.compile_windows_cpu_mkldnn(),
     custom_steps.compile_windows_cpu_mkldnn_mkl(),
     custom_steps.compile_windows_cpu_mkl()
->>>>>>> 75a9e187
   ])
 
   utils.parallel_stage('Tests', [
     custom_steps.test_windows_python2_cpu(),
-<<<<<<< HEAD
-    custom_steps.test_windows_python3_cpu()
-=======
     custom_steps.test_windows_python3_cpu(),
     custom_steps.test_windows_julia07_cpu(),
     custom_steps.test_windows_julia10_cpu()
->>>>>>> 75a9e187
   ])
 }
 ,
