# Licensed to the Apache Software Foundation (ASF) under one
# or more contributor license agreements.  See the NOTICE file
# distributed with this work for additional information
# regarding copyright ownership.  The ASF licenses this file
# to you under the Apache License, Version 2.0 (the
# "License"); you may not use this file except in compliance
# with the License.  You may obtain a copy of the License at
#
#   http://www.apache.org/licenses/LICENSE-2.0
#
# Unless required by applicable law or agreed to in writing,
# software distributed under the License is distributed on an
# "AS IS" BASIS, WITHOUT WARRANTIES OR CONDITIONS OF ANY
# KIND, either express or implied.  See the License for the
# specific language governing permissions and limitations
# under the License.

7z x -y windows_package.7z

$env:MXNET_LIBRARY_PATH=join-path $pwd.Path windows_package\lib\libmxnet.dll
$env:PYTHONPATH=join-path $pwd.Path windows_package\python
$env:MXNET_STORAGE_FALLBACK_LOG_VERBOSE=0
$env:MXNET_HOME=[io.path]::combine($PSScriptRoot, 'mxnet_home')

C:\Python37\Scripts\pip install -r tests\requirements.txt
C:\Python37\python.exe -m nose -v --with-timer --timer-ok 1 --timer-warning 15 --timer-filter warning,error --with-xunit --xunit-file nosetests_unittest.xml tests\python\unittest
<<<<<<< HEAD
if (! $?) { Throw ("Error running unittest") }
C:\Python37\python.exe -m nose -v --with-timer --timer-ok 1 --timer-warning 15 --timer-filter warning,error --with-xunit --xunit-file nosetests_operator.xml tests\python\gpu\test_operator_gpu.py
if (! $?) { Throw ("Error running tests") }
C:\Python37\python.exe -m nose -v --with-timer --timer-ok 1 --timer-warning 15 --timer-filter warning,error --with-xunit --xunit-file nosetests_forward.xml tests\python\gpu\test_forward.py
if (! $?) { Throw ("Error running tests") }
C:\Python37\python.exe -m nose -v --with-timer --timer-ok 1 --timer-warning 15 --timer-filter warning,error --with-xunit --xunit-file nosetests_train.xml tests\python\train
if (! $?) { Throw ("Error running tests") }
=======
if (! $?) { Throw ("Error running unittest, python exited with status code " + ('{0:X}' -f $LastExitCode)) }
C:\Python37\python.exe -m nose -v --with-timer --timer-ok 1 --timer-warning 15 --timer-filter warning,error --with-xunit --xunit-file nosetests_operator.xml tests\python\gpu\test_operator_gpu.py
if (! $?) { Throw ("Error running tests, python exited with status code " + ('{0:X}' -f $LastExitCode)) }
C:\Python37\python.exe -m nose -v --with-timer --timer-ok 1 --timer-warning 15 --timer-filter warning,error --with-xunit --xunit-file nosetests_forward.xml tests\python\gpu\test_forward.py
if (! $?) { Throw ("Error running tests, python exited with status code " + ('{0:X}' -f $LastExitCode)) }
C:\Python37\python.exe -m nose -v --with-timer --timer-ok 1 --timer-warning 15 --timer-filter warning,error --with-xunit --xunit-file nosetests_train.xml tests\python\train
if (! $?) { Throw ("Error running tests, python exited with status code " + ('{0:X}' -f $LastExitCode)) }
# Adding this extra test since it's not possible to set env var on the fly in Windows.
$env:MXNET_SAFE_ACCUMULATION=1
C:\Python37\python.exe -m nose -v --with-timer --timer-ok 1 --timer-warning 15 --timer-filter warning,error --with-xunit --xunit-file nosetests_operator.xml tests\python\gpu\test_operator_gpu.py:test_norm
if (! $?) { Throw ("Error running tests, python exited with status code " + ('{0:X}' -f $LastExitCode)) }
>>>>>>> 75a9e187
<|MERGE_RESOLUTION|>--- conflicted
+++ resolved
@@ -24,15 +24,6 @@
 
 C:\Python37\Scripts\pip install -r tests\requirements.txt
 C:\Python37\python.exe -m nose -v --with-timer --timer-ok 1 --timer-warning 15 --timer-filter warning,error --with-xunit --xunit-file nosetests_unittest.xml tests\python\unittest
-<<<<<<< HEAD
-if (! $?) { Throw ("Error running unittest") }
-C:\Python37\python.exe -m nose -v --with-timer --timer-ok 1 --timer-warning 15 --timer-filter warning,error --with-xunit --xunit-file nosetests_operator.xml tests\python\gpu\test_operator_gpu.py
-if (! $?) { Throw ("Error running tests") }
-C:\Python37\python.exe -m nose -v --with-timer --timer-ok 1 --timer-warning 15 --timer-filter warning,error --with-xunit --xunit-file nosetests_forward.xml tests\python\gpu\test_forward.py
-if (! $?) { Throw ("Error running tests") }
-C:\Python37\python.exe -m nose -v --with-timer --timer-ok 1 --timer-warning 15 --timer-filter warning,error --with-xunit --xunit-file nosetests_train.xml tests\python\train
-if (! $?) { Throw ("Error running tests") }
-=======
 if (! $?) { Throw ("Error running unittest, python exited with status code " + ('{0:X}' -f $LastExitCode)) }
 C:\Python37\python.exe -m nose -v --with-timer --timer-ok 1 --timer-warning 15 --timer-filter warning,error --with-xunit --xunit-file nosetests_operator.xml tests\python\gpu\test_operator_gpu.py
 if (! $?) { Throw ("Error running tests, python exited with status code " + ('{0:X}' -f $LastExitCode)) }
@@ -43,5 +34,4 @@
 # Adding this extra test since it's not possible to set env var on the fly in Windows.
 $env:MXNET_SAFE_ACCUMULATION=1
 C:\Python37\python.exe -m nose -v --with-timer --timer-ok 1 --timer-warning 15 --timer-filter warning,error --with-xunit --xunit-file nosetests_operator.xml tests\python\gpu\test_operator_gpu.py:test_norm
-if (! $?) { Throw ("Error running tests, python exited with status code " + ('{0:X}' -f $LastExitCode)) }
->>>>>>> 75a9e187
+if (! $?) { Throw ("Error running tests, python exited with status code " + ('{0:X}' -f $LastExitCode)) }