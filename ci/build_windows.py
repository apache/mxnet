#!/usr/bin/env python
# -*- coding: utf-8 -*-

# Licensed to the Apache Software Foundation (ASF) under one
# or more contributor license agreements.  See the NOTICE file
# distributed with this work for additional information
# regarding copyright ownership.  The ASF licenses this file
# to you under the Apache License, Version 2.0 (the
# "License"); you may not use this file except in compliance
# with the License.  You may obtain a copy of the License at
#
#   http://www.apache.org/licenses/LICENSE-2.0
#
# Unless required by applicable law or agreed to in writing,
# software distributed under the License is distributed on an
# "AS IS" BASIS, WITHOUT WARRANTIES OR CONDITIONS OF ANY
# KIND, either express or implied.  See the License for the
# specific language governing permissions and limitations
# under the License.

"""User friendly / multi platform builder script"""

import argparse
import datetime
import glob
import logging
import os
import platform
import shutil
import sys
import tempfile
import time
import zipfile
import requests
from distutils.dir_util import copy_tree
from enum import Enum
from subprocess import check_call, call

from util import *

KNOWN_VCVARS = {
    # https://gitlab.kitware.com/cmake/cmake/issues/18920
    'VS 2015': r'C:\Program Files (x86)\Microsoft Visual Studio 14.0\VC\bin\x86_amd64\vcvarsx86_amd64.bat',
    'VS 2017': r'C:\Program Files (x86)\Microsoft Visual Studio\2017\Community\VC\Auxiliary\Build\vcvarsx86_amd64.bat',
    'VS 2019': r'C:\Program Files (x86)\Microsoft Visual Studio\2019\Community\VC\Auxiliary\Build\vcvars64.bat',
}


class BuildFlavour(Enum):
    WIN_CPU = 'WIN_CPU'
    WIN_CPU_MKLDNN = 'WIN_CPU_MKLDNN'
    WIN_CPU_MKLDNN_MKL = 'WIN_CPU_MKLDNN_MKL'
    WIN_CPU_MKL = 'WIN_CPU_MKL'
    WIN_GPU = 'WIN_GPU'
    WIN_GPU_MKLDNN = 'WIN_GPU_MKLDNN'


CMAKE_FLAGS = {
    'WIN_CPU': (
        '-DCMAKE_C_COMPILER=cl '
        '-DCMAKE_CXX_COMPILER=cl '
        '-DUSE_CUDA=OFF '
        '-DUSE_CUDNN=OFF '
        '-DUSE_OPENCV=ON '
        '-DUSE_OPENMP=ON '
        '-DUSE_BLAS=open '
        '-DUSE_LAPACK=ON '
        '-DUSE_DIST_KVSTORE=OFF '
        '-DBUILD_CPP_EXAMPLES=ON '
        '-DUSE_MKL_IF_AVAILABLE=OFF '
        '-DCMAKE_BUILD_TYPE=Release')

    , 'WIN_CPU_MKLDNN': (
        '-DCMAKE_C_COMPILER=cl '
        '-DCMAKE_CXX_COMPILER=cl '
        '-DUSE_CUDA=OFF '
        '-DUSE_CUDNN=OFF '
        '-DUSE_OPENCV=ON '
        '-DUSE_OPENMP=ON '
        '-DUSE_BLAS=open '
        '-DUSE_LAPACK=ON '
        '-DUSE_DIST_KVSTORE=OFF '
        '-DUSE_MKL_IF_AVAILABLE=ON '
        '-DUSE_MKLDNN=ON '
        '-DCMAKE_BUILD_TYPE=Release')

    , 'WIN_CPU_MKLDNN_MKL': (
        '-DCMAKE_C_COMPILER=cl '
        '-DCMAKE_CXX_COMPILER=cl '
        '-DUSE_CUDA=OFF '
        '-DUSE_CUDNN=OFF '
        '-DUSE_OPENCV=ON '
        '-DUSE_OPENMP=ON '
        '-DUSE_BLAS=mkl '
        '-DUSE_LAPACK=ON '
        '-DUSE_DIST_KVSTORE=OFF '
        '-DUSE_MKL_IF_AVAILABLE=ON '
        '-DUSE_MKLDNN=ON '
        '-DCMAKE_BUILD_TYPE=Release')

    , 'WIN_CPU_MKL': (
        '-DCMAKE_C_COMPILER=cl '
        '-DCMAKE_CXX_COMPILER=cl '
        '-DUSE_CUDA=OFF '
        '-DUSE_CUDNN=OFF '
        '-DUSE_OPENCV=ON '
        '-DUSE_OPENMP=ON '
        '-DUSE_BLAS=mkl '
        '-DUSE_LAPACK=ON '
        '-DUSE_DIST_KVSTORE=OFF '
        '-DUSE_MKL_IF_AVAILABLE=ON '
        '-DUSE_MKLDNN=OFF '
        '-DCMAKE_BUILD_TYPE=Release')

    , 'WIN_GPU': (
        '-DCMAKE_C_COMPILER=cl '
        '-DCMAKE_CXX_COMPILER=cl '
        '-DUSE_CUDA=ON '
        '-DUSE_CUDNN=ON '
        '-DUSE_OPENCV=ON  '
        '-DUSE_OPENMP=ON '
        '-DUSE_BLAS=open '
        '-DUSE_LAPACK=ON '
        '-DUSE_DIST_KVSTORE=OFF '
        '-DMXNET_CUDA_ARCH="5.2" '
        '-DUSE_MKL_IF_AVAILABLE=OFF '
        '-DCMAKE_BUILD_TYPE=Release')

    , 'WIN_GPU_MKLDNN': (
        '-DCMAKE_C_COMPILER=cl '
        '-DCMAKE_CXX_COMPILER=cl '
        '-DUSE_CUDA=ON '
        '-DUSE_CUDNN=ON '
        '-DUSE_OPENCV=ON '
        '-DUSE_OPENMP=ON '
        '-DUSE_BLAS=open '
        '-DUSE_LAPACK=ON '
        '-DUSE_DIST_KVSTORE=OFF '
        '-DMXNET_CUDA_ARCH="5.2" '
        '-DUSE_MKLDNN=ON '
        '-DCMAKE_BUILD_TYPE=Release')

}


def windows_build(args):
    logging.info("Using vcvars environment:\n{}".format(args.vcvars))

    path = args.output

    mxnet_root = get_mxnet_root()
    logging.info("Found MXNet root: {}".format(mxnet_root))

<<<<<<< HEAD
    # Install zlib dependency missing from AMI
    with remember_cwd():
        tmpdirname = tempfile.mkdtemp()
        zlib_path = tempfile.mkdtemp()
        os.chdir(tmpdirname)
        r = requests.get('https://github.com/madler/zlib/archive/v1.2.11.zip', allow_redirects=True)
        with open('v1.2.11.zip', 'wb') as f:
            f.write(r.content)
        with zipfile.ZipFile('v1.2.11.zip', 'r') as zip_ref:
            zip_ref.extractall('.')
        os.chdir('zlib-1.2.11')
        os.mkdir('build')
        os.chdir('build')
        cmd = '"{}" && cmake -GNinja -DCMAKE_INSTALL_PREFIX={} -DBUILD_SHARED_LIBS=0 ' \
            "-DCMAKE_C_COMPILER=cl -DCMAKE_BUILD_TYPE=Release .. && " \
            "ninja install".format(args.vcvars, zlib_path)
        logging.info("Compiling zlib with CMake:\n{}".format(cmd))
        check_call(cmd, shell=True)
    shutil.rmtree(tmpdirname)
    os.remove(os.path.join(zlib_path, 'lib', 'zlib.lib'))

    if 'GPU' in args.flavour:
        # Get Thrust version to be shipped in Cuda 11, due to flakyness of
        # older Thrust versions with MSVC 19 compiler
        with remember_cwd():
            tmpdirname = tempfile.mkdtemp()
            os.chdir(tmpdirname)
            r = requests.get('https://github.com/thrust/thrust/archive/1.9.8.zip', allow_redirects=True)
            with open('thrust.zip', 'wb') as f:
                f.write(r.content)
            with zipfile.ZipFile('thrust.zip', 'r') as zip_ref:
                zip_ref.extractall('.')
            thrust_path = os.path.join(tmpdirname, "thrust-1.9.8")

=======
>>>>>>> 6bc06477
    # cuda thrust / CUB + VS 2019 is flaky: try multiple times if fail
    MAXIMUM_TRY = 1
    build_try = 0

    while build_try < MAXIMUM_TRY:
        if os.path.exists(path):
            shutil.rmtree(path)
        os.makedirs(path, exist_ok=True)

        with remember_cwd():
            os.chdir(path)
            env = os.environ.copy()
            env["ZLIB_ROOT"] = zlib_path
            if 'GPU' in args.flavour:
<<<<<<< HEAD
                # Workaround GPU build error c_api.cc(63) 'zip.h': No such file or directory
                # env["CXXFLAGS"] = '/FS /MD /O2 /Ob2 /I {} /I {}'.format(
                #     thrust_path, os.path.join(mxnet_root, '3rdparty', 'libzip', 'lib'))
                env["CXXFLAGS"] = '/FS /MD /O2 /Ob2 /I {}'.format(thrust_path)
                env["CUDAFLAGS"] = '-I {}'.format(thrust_path)
            cmd = '"{}" && cmake -GNinja {} {}'.format(args.vcvars, CMAKE_FLAGS[args.flavour],
                                                       mxnet_root)
=======
                env["CXXFLAGS"] = '/FS /MD /O2 /Ob2'
            cmd = "\"{}\" && cmake -GNinja {} {}".format(args.vcvars,
                                                         CMAKE_FLAGS[args.flavour],
                                                         mxnet_root)
>>>>>>> 6bc06477
            logging.info("Generating project with CMake:\n{}".format(cmd))
            check_call(cmd, shell=True, env=env)

            cmd = "\"{}\" && ninja".format(args.vcvars)
            logging.info("Building:\n{}".format(cmd))

            t0 = int(time.time())
            ret = call(cmd, shell=True)


            if ret != 0:
                build_try += 1
                logging.info("{} build(s) have failed".format(build_try))
            else:
                logging.info("Build flavour: {} complete in directory: \"{}\"".format(args.flavour, os.path.abspath(path)))
                logging.info("Build took {}".format(datetime.timedelta(seconds=int(time.time() - t0))))
                break

    # Cleanup temporary directories
    shutil.rmtree(zlib_path)
    if 'GPU' in args.flavour:
        shutil.rmtree(tmpdirname)

    if ret == 0:
        windows_package(args)
    else:
        logging.info("Build failed")
        sys.exit(1)


def windows_package(args):
    pkgfile = 'windows_package.7z'
    pkgdir = os.path.abspath('windows_package')
    logging.info("Packaging libraries and headers in package: %s", pkgfile)
    j = os.path.join
    pkgdir_lib = os.path.abspath(j(pkgdir, 'lib'))
    with remember_cwd():
        os.chdir(args.output)
        logging.info("Looking for static libraries and dlls in: \"%s", os.getcwd())
        libs = list(glob.iglob('**/*.lib', recursive=True))
        dlls = list(glob.iglob('**/*.dll', recursive=True))
        os.makedirs(pkgdir_lib, exist_ok=True)
        for lib in libs:
            logging.info("packing lib: %s", lib)
            shutil.copy(lib, pkgdir_lib)
        for dll in dlls:
            logging.info("packing dll: %s", dll)
            shutil.copy(dll, pkgdir_lib)
        os.chdir(get_mxnet_root())
        logging.info('packing python bindings')
        copy_tree('python', j(pkgdir, 'python'))
        logging.info('packing headers')
        copy_tree('include', j(pkgdir, 'include'))
        logging.info("Compressing package: %s", pkgfile)
        check_call(['7z', 'a', pkgfile, pkgdir])


def nix_build(args):
    path = args.output
    os.makedirs(path, exist_ok=True)
    with remember_cwd():
        os.chdir(path)
        logging.info("Generating project with CMake")
        check_call("cmake \
            -DUSE_CUDA=OFF \
            -DUSE_OPENCV=OFF \
            -DUSE_OPENMP=OFF \
            -DCMAKE_BUILD_TYPE=Debug \
            -GNinja ..", shell=True)
        check_call("ninja", shell=True)


def main():
    logging.getLogger().setLevel(logging.INFO)
    logging.basicConfig(format='%(asctime)-15s %(message)s')
    logging.info("MXNet Windows build helper")
    instance_info = ec2_instance_info()
    if instance_info:
        logging.info("EC2: %s", instance_info)

    parser = argparse.ArgumentParser()
    parser.add_argument("-o", "--output",
        help="output directory",
        default='build',
        type=str)

    parser.add_argument("--vcvars",
        help="vcvars batch file location, typically inside vs studio install dir",
        default=KNOWN_VCVARS['VS 2019'],
        type=str)

    parser.add_argument("--arch",
        help="architecture",
        default='x64',
        type=str)

    parser.add_argument("-f", "--flavour",
        help="build flavour",
        default='WIN_CPU',
        choices=[x.name for x in BuildFlavour],
        type=str)

    args = parser.parse_args()
    logging.info("Build flavour: %s", args.flavour)

    system = platform.system()
    if system == 'Windows':
        logging.info("Detected Windows platform")
        if 'OpenBLAS_HOME' not in os.environ:
            os.environ["OpenBLAS_HOME"] = "C:\\Program Files\\OpenBLAS-v0.2.19"
        if 'OpenCV_DIR' not in os.environ:
            os.environ["OpenCV_DIR"] = "C:\\Program Files\\OpenCV-v3.4.1\\build"
        if 'CUDA_PATH' not in os.environ:
            os.environ["CUDA_PATH"] = "C:\\Program Files\\NVIDIA GPU Computing Toolkit\\CUDA\\v10.2"
        if 'MKLROOT' not in os.environ:
            os.environ["MKLROOT"] = "C:\\Program Files (x86)\\IntelSWTools\\compilers_and_libraries\\windows\\mkl"
        windows_build(args)

    elif system == 'Linux' or system == 'Darwin':
        nix_build(args)

    else:
        logging.error("Don't know how to build for {} yet".format(platform.system()))

    return 0


if __name__ == '__main__':
    sys.exit(main())<|MERGE_RESOLUTION|>--- conflicted
+++ resolved
@@ -151,7 +151,6 @@
     mxnet_root = get_mxnet_root()
     logging.info("Found MXNet root: {}".format(mxnet_root))
 
-<<<<<<< HEAD
     # Install zlib dependency missing from AMI
     with remember_cwd():
         tmpdirname = tempfile.mkdtemp()
@@ -173,21 +172,6 @@
     shutil.rmtree(tmpdirname)
     os.remove(os.path.join(zlib_path, 'lib', 'zlib.lib'))
 
-    if 'GPU' in args.flavour:
-        # Get Thrust version to be shipped in Cuda 11, due to flakyness of
-        # older Thrust versions with MSVC 19 compiler
-        with remember_cwd():
-            tmpdirname = tempfile.mkdtemp()
-            os.chdir(tmpdirname)
-            r = requests.get('https://github.com/thrust/thrust/archive/1.9.8.zip', allow_redirects=True)
-            with open('thrust.zip', 'wb') as f:
-                f.write(r.content)
-            with zipfile.ZipFile('thrust.zip', 'r') as zip_ref:
-                zip_ref.extractall('.')
-            thrust_path = os.path.join(tmpdirname, "thrust-1.9.8")
-
-=======
->>>>>>> 6bc06477
     # cuda thrust / CUB + VS 2019 is flaky: try multiple times if fail
     MAXIMUM_TRY = 1
     build_try = 0
@@ -202,20 +186,10 @@
             env = os.environ.copy()
             env["ZLIB_ROOT"] = zlib_path
             if 'GPU' in args.flavour:
-<<<<<<< HEAD
-                # Workaround GPU build error c_api.cc(63) 'zip.h': No such file or directory
-                # env["CXXFLAGS"] = '/FS /MD /O2 /Ob2 /I {} /I {}'.format(
-                #     thrust_path, os.path.join(mxnet_root, '3rdparty', 'libzip', 'lib'))
-                env["CXXFLAGS"] = '/FS /MD /O2 /Ob2 /I {}'.format(thrust_path)
-                env["CUDAFLAGS"] = '-I {}'.format(thrust_path)
-            cmd = '"{}" && cmake -GNinja {} {}'.format(args.vcvars, CMAKE_FLAGS[args.flavour],
-                                                       mxnet_root)
-=======
                 env["CXXFLAGS"] = '/FS /MD /O2 /Ob2'
             cmd = "\"{}\" && cmake -GNinja {} {}".format(args.vcvars,
                                                          CMAKE_FLAGS[args.flavour],
                                                          mxnet_root)
->>>>>>> 6bc06477
             logging.info("Generating project with CMake:\n{}".format(cmd))
             check_call(cmd, shell=True, env=env)
 
@@ -236,8 +210,6 @@
 
     # Cleanup temporary directories
     shutil.rmtree(zlib_path)
-    if 'GPU' in args.flavour:
-        shutil.rmtree(tmpdirname)
 
     if ret == 0:
         windows_package(args)
