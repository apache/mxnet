--- conflicted
+++ resolved
@@ -246,11 +246,8 @@
             os.environ["OpenCV_DIR"] = "C:\\Program Files\\OpenCV-v3.4.1\\build"
         if 'CUDA_PATH' not in os.environ:
             os.environ["CUDA_PATH"] = "C:\\Program Files\\NVIDIA GPU Computing Toolkit\\CUDA\\v9.2"
-<<<<<<< HEAD
-=======
         if 'MKL_ROOT' not in os.environ:
             os.environ["MKL_ROOT"] = "C:\\Program Files (x86)\\IntelSWTools\\compilers_and_libraries\\windows\\mkl"
->>>>>>> 75a9e187
         windows_build(args)
 
     elif system == 'Linux' or system == 'Darwin':
