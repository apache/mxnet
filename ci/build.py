--- conflicted
+++ resolved
@@ -277,33 +277,19 @@
 
         if command:
             container_run(platform=platform, docker_binary=docker_binary, shared_memory_size=shared_memory_size,
-<<<<<<< HEAD
-                          command=command, docker_registry=docker_registry, local_ccache_dir=args.ccache_dir)
+                          command=command, docker_registry=args.docker_registry, local_ccache_dir=args.ccache_dir)
         elif args.print_docker_run:
             print(container_run(platform=platform, docker_binary=docker_binary, shared_memory_size=shared_memory_size,
-                                command=[], dry_run=True, docker_registry=docker_registry, local_ccache_dir=args.ccache_dir))
+                                command=[], dry_run=True, docker_registry=args.docker_registry, local_ccache_dir=args.ccache_dir))
         elif args.into_container:
             container_run(platform=platform, docker_binary=docker_binary, shared_memory_size=shared_memory_size,
-                          command=[], dry_run=False, into_container=True,
-                          docker_registry=docker_registry, local_ccache_dir=args.ccache_dir)
-=======
-                          command=command, docker_registry=args.docker_registry)
-        elif args.print_docker_run:
-            print(container_run(platform=platform, docker_binary=docker_binary, shared_memory_size=shared_memory_size,
-                                command=[], dry_run=True, docker_registry=args.docker_registry))
-        elif args.into_container:
-            container_run(platform=platform, docker_binary=docker_binary, shared_memory_size=shared_memory_size,
-                          command=[], dry_run=False, into_container=True, docker_registry=args.docker_registry)
->>>>>>> 794074da
+                          command=[], dry_run=False, into_container=True, docker_registry=args.docker_registry,
+                          local_ccache_dir=args.ccache_dir)
         else:
             cmd = ["/work/mxnet/ci/docker/runtime_functions.sh", "build_{}".format(platform)]
             logging.info("No command specified, trying default build: %s", ' '.join(cmd))
             container_run(platform=platform, docker_binary=docker_binary, shared_memory_size=shared_memory_size,
-<<<<<<< HEAD
-                          command=cmd, docker_registry=docker_registry, local_ccache_dir=args.ccache_dir)
-=======
-                          command=cmd, docker_registry=args.docker_registry)
->>>>>>> 794074da
+                          command=cmd, docker_registry=args.docker_registry, local_ccache_dir=args.ccache_dir)
 
     elif args.all:
         platforms = get_platforms()
@@ -320,11 +306,7 @@
             cmd = ["/work/mxnet/ci/docker/runtime_functions.sh", build_platform]
             shutil.rmtree(buildir(), ignore_errors=True)
             container_run(platform=platform, docker_binary=docker_binary, shared_memory_size=shared_memory_size,
-<<<<<<< HEAD
-                          command=cmd, docker_registry=docker_registry, local_ccache_dir=args.ccache_dir)
-=======
-                          command=cmd, docker_registry=args.docker_registry)
->>>>>>> 794074da
+                          command=cmd, docker_registry=args.docker_registry, local_ccache_dir=args.ccache_dir)
             plat_buildir = os.path.join(get_mxnet_root(), build_platform)
             shutil.move(buildir(), plat_buildir)
             logging.info("Built files left in: %s", plat_buildir)
