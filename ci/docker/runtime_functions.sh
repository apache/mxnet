--- conflicted
+++ resolved
@@ -589,11 +589,7 @@
 
     # Build ONNX-TensorRT
     export LD_LIBRARY_PATH=${LD_LIBRARY_PATH}:/usr/local/lib
-<<<<<<< HEAD
-    export CPLUS_INCLUDE_PATH=${CPLUS_INCLUDE_PATH}:/usr/local/cuda-11.4/targets/x86_64-linux/include/
-=======
     export CPLUS_INCLUDE_PATH=${CPLUS_INCLUDE_PATH}:/usr/local/cuda/targets/x86_64-linux/include/
->>>>>>> 7d602e3b
     pushd .
     cd 3rdparty/onnx-tensorrt/
     rm -rf build
@@ -619,13 +615,10 @@
           -DUSE_CUDNN=1                           \
           -DUSE_OPENCV=1                          \
           -DUSE_TENSORRT=1                        \
-<<<<<<< HEAD
           -DBUILD_CYTHON_MODULES=ON               \
           -DUSE_CPP_PACKAGE=1                     \
           -DBUILD_CPP_EXAMPLES=1                  \
-=======
           -DUSE_INT64_TENSOR_SIZE=1               \
->>>>>>> 7d602e3b
           -DUSE_OPENMP=0                          \
           -DUSE_BLAS=Open                         \
           -DUSE_ONEDNN=0                          \
