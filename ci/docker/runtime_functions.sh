#!/bin/bash

# Licensed to the Apache Software Foundation (ASF) under one
# or more contributor license agreements.  See the NOTICE file
# distributed with this work for additional information
# regarding copyright ownership.  The ASF licenses this file
# to you under the Apache License, Version 2.0 (the
# "License"); you may not use this file except in compliance
# with the License.  You may obtain a copy of the License at
#
#   http://www.apache.org/licenses/LICENSE-2.0
#
# Unless required by applicable law or agreed to in writing,
# software distributed under the License is distributed on an
# "AS IS" BASIS, WITHOUT WARRANTIES OR CONDITIONS OF ANY
# KIND, either express or implied.  See the License for the
# specific language governing permissions and limitations
# under the License.
#
# build and install are separated so changes to build don't invalidate
# the whole docker cache for the image

set -ex

CI_CUDA_COMPUTE_CAPABILITIES="-gencode=arch=compute_52,code=sm_52 -gencode=arch=compute_70,code=sm_70"
CI_CMAKE_CUDA_ARCH="5.2 7.0"

clean_repo() {
    set -ex
    git clean -xfd
    git submodule foreach --recursive git clean -xfd
    git reset --hard
    git submodule foreach --recursive git reset --hard
    git submodule update --init --recursive
}

scala_prepare() {
    # Clean up maven logs
    export MAVEN_OPTS="-Dorg.slf4j.simpleLogger.log.org.apache.maven.cli.transfer.Slf4jMavenTransferListener=warn"
}

check_cython() {
    set -ex
    local is_cython_used=$(python3 <<EOF
import sys
import mxnet as mx
cython_ndarraybase = 'mxnet._cy3.ndarray'
print(mx.nd._internal.NDArrayBase.__module__ == cython_ndarraybase)
EOF
)

    if [ "${is_cython_used}" != "True" ]; then
        echo "ERROR: cython is not used."
        return 1
    else
        echo "NOTE: cython is used."
        return 0
    fi
}

build_wheel() {

    set -ex
    pushd .

    PYTHON_DIR=${1:-/work/mxnet/python}
    BUILD_DIR=${2:-/work/build}

    # build

    export MXNET_LIBRARY_PATH=${BUILD_DIR}/libmxnet.so

    cd ${PYTHON_DIR}
    python3 setup.py bdist_wheel

    # repackage

    # Fix pathing issues in the wheel.  We need to move libmxnet.so from the data folder to the
    # mxnet folder, then repackage the wheel.
    WHEEL=`readlink -f dist/*.whl`
    TMPDIR=`mktemp -d`
    unzip -d ${TMPDIR} ${WHEEL}
    rm ${WHEEL}
    cd ${TMPDIR}
    mv *.data/data/mxnet/libmxnet.so mxnet
    zip -r ${WHEEL} .
    cp ${WHEEL} ${BUILD_DIR}
    rm -rf ${TMPDIR}

    popd
}

gather_licenses() {
    mkdir -p licenses

    cp tools/dependencies/LICENSE.binary.dependencies licenses/
    cp NOTICE licenses/
    cp LICENSE licenses/
    cp DISCLAIMER licenses/
}

# Compiles the dynamic mxnet library
# Parameters:
# $1 -> mxnet_variant: the mxnet variant to build, e.g. cpu, native, cu101, cu102, etc.
build_dynamic_libmxnet() {
    set -ex

    local mxnet_variant=${1:?"This function requires a mxnet variant as the first argument"}

    # relevant licenses will be placed in the licenses directory
    gather_licenses

    cd /work/build
    source /opt/rh/devtoolset-8/enable
    # Opt in to newer GCC C++ ABI. devtoolset defaults to ABI Version 2.
    export CXXFLAGS="-fabi-version=11 -fabi-compat-version=7"
    if [[ ${mxnet_variant} = "cpu" ]]; then
        cmake -DUSE_BLAS=Open \
            -DUSE_ONEDNN=ON \
            -DUSE_CUDA=OFF \
            -G Ninja /work/mxnet
    elif [[ ${mxnet_variant} = "native" ]]; then
        cmake -DUSE_BLAS=Open \
            -DUSE_ONEDNN=OFF \
            -DUSE_CUDA=OFF \
            -G Ninja /work/mxnet
    elif [[ ${mxnet_variant} =~ cu[0-9]+$ ]]; then
        cmake -DUSE_BLAS=Open \
            -DUSE_ONEDNN=ON \
            -DUSE_DIST_KVSTORE=ON \
            -DUSE_CUDA=ON \
            -G Ninja /work/mxnet
    else
        echo "Error: Unrecognized mxnet variant '${mxnet_variant}'"
        exit 1
    fi
    ninja
}

build_jetson() {
    set -ex
    cd /work/build
    cmake \
        -DCMAKE_TOOLCHAIN_FILE=${CMAKE_TOOLCHAIN_FILE} \
        -DUSE_CUDA=ON \
        -DMXNET_CUDA_ARCH="5.2" \
        -DUSE_OPENCV=OFF \
        -DUSE_OPENMP=ON \
        -DUSE_LAPACK=OFF \
        -DUSE_BLAS=Open \
        -DCMAKE_BUILD_TYPE=Release \
        -G Ninja /work/mxnet
    ninja
    build_wheel
}

#
# ARM builds
#

build_armv6() {
    set -ex
    cd /work/build

    # We do not need OpenMP, since most armv6 systems have only 1 core

    cmake \
        -DCMAKE_TOOLCHAIN_FILE=${CMAKE_TOOLCHAIN_FILE} \
        -DUSE_CUDA=OFF \
        -DUSE_OPENCV=OFF \
        -DUSE_OPENMP=OFF \
        -DCMAKE_BUILD_TYPE=Release \
        -DUSE_LAPACK=OFF \
        -DUSE_BLAS=Open \
        -DBUILD_CPP_EXAMPLES=OFF \
        -G Ninja /work/mxnet

    ninja
    build_wheel
}

build_armv7() {
    set -ex
    cd /work/build

    cmake \
        -DCMAKE_TOOLCHAIN_FILE=${CMAKE_TOOLCHAIN_FILE} \
        -DUSE_CUDA=OFF \
        -DUSE_OPENCV=OFF \
        -DUSE_OPENMP=ON \
        -DCMAKE_BUILD_TYPE=Release \
        -DUSE_LAPACK=OFF \
        -DUSE_BLAS=Open \
        -DBUILD_CPP_EXAMPLES=OFF \
        -G Ninja /work/mxnet

    ninja
    build_wheel
}

build_armv8() {
    cd /work/build
    cmake \
        -DCMAKE_TOOLCHAIN_FILE=${CMAKE_TOOLCHAIN_FILE} \
        -DUSE_CUDA=OFF \
        -DUSE_OPENCV=OFF \
        -DUSE_OPENMP=ON \
        -DUSE_LAPACK=OFF \
        -DUSE_BLAS=Open \
        -DCMAKE_BUILD_TYPE=Release \
        -G Ninja /work/mxnet
    ninja
    build_wheel
}


#
# ANDROID builds
#

build_android_armv7() {
    set -ex
    cd /work/build
    # ANDROID_ABI and ANDROID_STL are options of the CMAKE_TOOLCHAIN_FILE
    # provided by Android NDK
    cmake \
        -DCMAKE_TOOLCHAIN_FILE=${CMAKE_TOOLCHAIN_FILE} \
        -DANDROID_ABI="armeabi-v7a" \
        -DANDROID_STL="c++_shared" \
        -DUSE_CUDA=OFF \
        -DUSE_LAPACK=OFF \
        -DUSE_BLAS=Open \
        -DUSE_OPENCV=OFF \
        -DUSE_OPENMP=OFF \
        -G Ninja /work/mxnet
    ninja
}

build_android_armv8() {
    set -ex
    cd /work/build
    # ANDROID_ABI and ANDROID_STL are options of the CMAKE_TOOLCHAIN_FILE
    # provided by Android NDK
    cmake \
        -DCMAKE_TOOLCHAIN_FILE=${CMAKE_TOOLCHAIN_FILE} \
        -DANDROID_ABI="arm64-v8a" \
        -DANDROID_STL="c++_shared" \
        -DUSE_CUDA=OFF \
        -DUSE_LAPACK=OFF \
        -DUSE_BLAS=Open \
        -DUSE_OPENCV=OFF \
        -DUSE_OPENMP=OFF \
        -DUSE_SIGNAL_HANDLER=ON \
        -G Ninja /work/mxnet
    ninja
}

build_centos7_cpu() {
    set -ex
    cd /work/build
    source /opt/rh/devtoolset-7/enable
    # Opt in to newer GCC C++ ABI. devtoolset defaults to ABI Version 2.
    export CXXFLAGS="-fabi-version=11 -fabi-compat-version=7"
    cmake \
        -DCMAKE_BUILD_TYPE="RelWithDebInfo" \
        -DUSE_ONEDNN=OFF \
        -DUSE_DIST_KVSTORE=ON \
        -DUSE_CUDA=OFF \
        -DBUILD_EXTENSION_PATH=/work/mxnet/example/extensions/lib_external_ops \
        -DUSE_INT64_TENSOR_SIZE=OFF \
        -DUSE_BLAS=Open \
        -G Ninja /work/mxnet
    ninja
}

build_centos7_onednn() {
    set -ex
    cd /work/build
    source /opt/rh/devtoolset-7/enable
    # Opt in to newer GCC C++ ABI. devtoolset defaults to ABI Version 2.
    export CXXFLAGS="-fabi-version=11 -fabi-compat-version=7"
    cmake -DUSE_BLAS=Open \
        -DUSE_ONEDNN=ON \
        -DUSE_CUDA=OFF \
        -DUSE_INT64_TENSOR_SIZE=OFF \
        -G Ninja /work/mxnet
    ninja
}

build_centos7_gpu() {
    set -ex
    cd /work/build
    source /opt/rh/devtoolset-7/enable
    # Opt in to newer GCC C++ ABI. devtoolset defaults to ABI Version 2.
    export CXXFLAGS="-fabi-version=11 -fabi-compat-version=7"
    cmake \
        -DCMAKE_BUILD_TYPE="RelWithDebInfo" \
        -DUSE_BLAS=Open \
        -DUSE_ONEDNN=ON \
        -DUSE_CUDA=ON \
        -DMXNET_CUDA_ARCH="$CI_CMAKE_CUDA_ARCH" \
        -DUSE_DIST_KVSTORE=ON \
        -DBUILD_EXTENSION_PATH=/work/mxnet/example/extensions/lib_external_ops \
        -DUSE_INT64_TENSOR_SIZE=OFF \
        -G Ninja /work/mxnet
    ninja
}

build_ubuntu_cpu() {
    build_ubuntu_cpu_openblas
}

build_ubuntu_cpu_openblas() {
    set -ex
    cd /work/build
    CXXFLAGS="-Wno-error=strict-overflow" CC=gcc-7 CXX=g++-7 cmake \
        -DCMAKE_BUILD_TYPE="RelWithDebInfo" \
        -DENABLE_TESTCOVERAGE=ON \
        -DUSE_TVM_OP=ON \
        -DUSE_BLAS=Open \
        -DUSE_ONEDNN=OFF \
        -DUSE_CUDA=OFF \
        -DUSE_DIST_KVSTORE=ON \
        -DBUILD_CYTHON_MODULES=ON \
        -DBUILD_EXTENSION_PATH=/work/mxnet/example/extensions/lib_external_ops \
        -G Ninja /work/mxnet
    ninja -j$(($(nproc)/2))
}

build_ubuntu_cpu_mkl() {
    set -ex
    cd /work/build
    CC=gcc-7 CXX=g++-7 cmake \
        -DCMAKE_BUILD_TYPE="RelWithDebInfo" \
        -DENABLE_TESTCOVERAGE=OFF \
        -DUSE_ONEDNN=OFF \
        -DUSE_CUDA=OFF \
        -DUSE_TVM_OP=ON \
        -DUSE_MKL_LAYERNORM=ON \
        -DUSE_BLAS=MKL \
        -DBUILD_EXTENSION_PATH=/work/mxnet/example/extensions/lib_external_ops \
        -GNinja /work/mxnet
    ninja
}

build_ubuntu_cpu_cmake_debug() {
    set -ex
    cd /work/build
    CC=gcc-7 CXX=g++-7 cmake \
        -DCMAKE_BUILD_TYPE=Debug \
        -DENABLE_TESTCOVERAGE=ON \
        -DUSE_CUDA=OFF \
        -DUSE_TVM_OP=ON \
        -DUSE_BLAS=Open \
        -DUSE_OPENMP=OFF \
        -DUSE_OPENCV=ON \
        -DUSE_SIGNAL_HANDLER=ON \
        -G Ninja \
        /work/mxnet
    ninja
}

build_ubuntu_cpu_cmake_no_tvm_op() {
    set -ex
    cd /work/build
    CC=gcc-7 CXX=g++-7 cmake \
        -DUSE_CUDA=OFF \
        -DUSE_TVM_OP=OFF \
        -DUSE_BLAS=Open \
        -DUSE_OPENMP=OFF \
        -DUSE_OPENCV=ON \
        -DUSE_SIGNAL_HANDLER=ON \
        -DCMAKE_BUILD_TYPE=Release \
        -DBUILD_EXTENSION_PATH=/work/mxnet/example/extensions/lib_external_ops \
        -G Ninja \
        /work/mxnet

    ninja
}

build_ubuntu_cpu_cmake_asan() {
    set -ex

    cd /work/build
    cmake \
        -DUSE_CUDA=OFF \
        -DUSE_BLAS=Open \
        -DUSE_ONEDNN=OFF \
        -DUSE_OPENMP=OFF \
        -DUSE_OPENCV=OFF \
        -DCMAKE_BUILD_TYPE=Debug \
        -DUSE_GPERFTOOLS=OFF \
        -DUSE_JEMALLOC=OFF \
        -DUSE_ASAN=ON \
        /work/mxnet
    make -j $(nproc) mxnet
}

build_ubuntu_cpu_gcc8_werror() {
    set -ex
    cd /work/build
    CC=gcc-8 CXX=g++-8 cmake \
        -DUSE_BLAS=Open \
        -DUSE_CUDA=OFF \
        -DCMAKE_BUILD_TYPE="RelWithDebInfo" \
        -GNinja /work/mxnet
    ninja
}

build_ubuntu_cpu_clang10_werror() {
    set -ex
    cd /work/build
    CXX=clang++-10 CC=clang-10 cmake \
       -DUSE_BLAS=Open \
       -DUSE_CUDA=OFF \
       -DCMAKE_BUILD_TYPE="RelWithDebInfo" \
       -GNinja /work/mxnet
    ninja
}

build_ubuntu_gpu_clang10_werror() {
    set -ex
    cd /work/build
    # Disable cpp package as OpWrapperGenerator.py dlopens libmxnet.so,
    # requiring presence of cuda driver libraries that are missing on CI host
    export LD_LIBRARY_PATH=${LD_LIBRARY_PATH}:/usr/local/cuda-10.1/targets/x86_64-linux/lib/stubs
    # Workaround https://github.com/thrust/thrust/issues/1072
    # Can be deleted on Cuda 11
    export CXXFLAGS="-I/usr/local/thrust"

    CXX=clang++-10 CC=clang-10 cmake \
       -DUSE_BLAS=Open \
       -DUSE_CUDA=ON \
       -DUSE_NVML=OFF \
       -DMXNET_CUDA_ARCH="$CI_CMAKE_CUDA_ARCH" \
       -DCMAKE_BUILD_TYPE="RelWithDebInfo" \
       -GNinja /work/mxnet
    ninja
}

build_ubuntu_cpu_clang6() {
    set -ex
    cd /work/build
    export OpenBLAS_HOME=/usr/local/openblas-clang/
    CXX=clang++-6.0 CC=clang-6.0 cmake \
        -DUSE_BLAS=Open \
        -DUSE_ONEDNN=OFF \
        -DUSE_CUDA=OFF \
        -DUSE_OPENMP=OFF \
        -DUSE_DIST_KVSTORE=ON \
        -G Ninja /work/mxnet
    ninja
}

build_ubuntu_cpu_clang100() {
    set -ex
    cd /work/build
    export OpenBLAS_HOME=/usr/local/openblas-clang/
    CXX=clang++-10 CC=clang-10 cmake \
       -DUSE_BLAS=Open \
       -DUSE_ONEDNN=OFF \
       -DUSE_CUDA=OFF \
       -DUSE_OPENMP=ON \
       -DUSE_DIST_KVSTORE=ON \
       -G Ninja /work/mxnet
    ninja
}

build_ubuntu_cpu_clang_tidy() {
    set -ex
    cd /work/build
    export OpenBLAS_HOME=/usr/local/openblas-clang/
    # TODO(leezu) USE_OPENMP=OFF 3rdparty/dmlc-core/CMakeLists.txt:79 broken?
    CXX=clang++-10 CC=clang-10 cmake \
       -DUSE_BLAS=Open \
       -DUSE_ONEDNN=OFF \
       -DUSE_CUDA=OFF \
       -DUSE_OPENMP=OFF \
       -DCMAKE_BUILD_TYPE=Debug \
       -DUSE_DIST_KVSTORE=ON \
       -DCMAKE_CXX_CLANG_TIDY=clang-tidy-10 \
       -G Ninja /work/mxnet
    ninja
}

build_ubuntu_cpu_clang6_onednn() {
    set -ex
    cd /work/build
    export OpenBLAS_HOME=/usr/local/openblas-clang/
    CXX=clang++-6.0 CC=clang-6.0 cmake \
       -DUSE_BLAS=Open \
       -DUSE_ONEDNN=ON \
       -DUSE_CUDA=OFF \
       -DUSE_OPENMP=OFF \
       -G Ninja /work/mxnet
    ninja
}

build_ubuntu_cpu_clang100_onednn() {
    set -ex
    cd /work/build
    export OpenBLAS_HOME=/usr/local/openblas-clang/
    CXX=clang++-10 CC=clang-10 cmake \
       -DUSE_BLAS=Open \
       -DUSE_ONEDNN=ON \
       -DUSE_CUDA=OFF \
       -G Ninja /work/mxnet
    ninja
}

build_ubuntu_cpu_onednn() {
    set -ex
    cd /work/build
    CC=gcc-7 CXX=g++-7 cmake \
        -DCMAKE_BUILD_TYPE="RelWithDebInfo" \
        -DENABLE_TESTCOVERAGE=ON \
        -DUSE_TVM_OP=ON \
        -DUSE_BLAS=Open \
        -DUSE_ONEDNN=ON \
        -DUSE_CUDA=OFF \
        -DBUILD_EXTENSION_PATH=/work/mxnet/example/extensions/lib_external_ops \
        -G Ninja /work/mxnet
    ninja
}

build_ubuntu_cpu_onednn_mkl() {
    set -ex
    cd /work/build
    CC=gcc-7 CXX=g++-7 cmake \
        -DCMAKE_BUILD_TYPE="RelWithDebInfo" \
        -DENABLE_TESTCOVERAGE=OFF \
        -DUSE_ONEDNN=ON \
        -DUSE_CUDA=OFF \
        -DUSE_TVM_OP=ON \
        -DUSE_BLAS=MKL \
        -DBUILD_EXTENSION_PATH=/work/mxnet/example/extensions/lib_external_ops \
        -GNinja /work/mxnet
    ninja
}

build_ubuntu_gpu_tensorrt() {

    set -ex

    export CC=gcc-7
    export CXX=g++-7
    export ONNX_NAMESPACE=onnx

    # Build ONNX
    pushd .
    echo "Installing ONNX."
    cd 3rdparty/onnx-tensorrt/third_party/onnx
    rm -rf build
    mkdir -p build
    cd build
    cmake -DCMAKE_CXX_FLAGS=-I/usr/include/python${PYVER} -DBUILD_SHARED_LIBS=ON ..
    make -j$(nproc)
    export LIBRARY_PATH=`pwd`:`pwd`/onnx/:$LIBRARY_PATH
    export CPLUS_INCLUDE_PATH=`pwd`:$CPLUS_INCLUDE_PATH
    export CXXFLAGS=-I`pwd`

    popd

    # Build ONNX-TensorRT
    export LD_LIBRARY_PATH=${LD_LIBRARY_PATH}:/usr/local/lib
    export CPLUS_INCLUDE_PATH=${CPLUS_INCLUDE_PATH}:/usr/local/cuda-10.2/targets/x86_64-linux/include/
    pushd .
    cd 3rdparty/onnx-tensorrt/
    mkdir -p build
    cd build
    cmake -DONNX_NAMESPACE=$ONNX_NAMESPACE ..
    make -j$(nproc)
    export LIBRARY_PATH=`pwd`:$LIBRARY_PATH
    popd

    mkdir -p /work/mxnet/lib/
    cp 3rdparty/onnx-tensorrt/third_party/onnx/build/*.so /work/mxnet/lib/
    cp -L 3rdparty/onnx-tensorrt/build/libnvonnxparser.so /work/mxnet/lib/

    cd /work/build
    cmake -DUSE_CUDA=1                            \
          -DUSE_CUDNN=1                           \
          -DUSE_OPENCV=1                          \
          -DUSE_TENSORRT=1                        \
          -DUSE_OPENMP=0                          \
          -DUSE_BLAS=Open                         \
          -DUSE_ONEDNN=0                          \
          -DUSE_NVML=OFF                          \
          -DMXNET_CUDA_ARCH="$CI_CMAKE_CUDA_ARCH" \
          -G Ninja                                \
          /work/mxnet

    ninja
}

build_ubuntu_gpu_onednn() {
    set -ex
    cd /work/build
    CC=gcc-7 CXX=g++-7 cmake \
        -DCMAKE_BUILD_TYPE="RelWithDebInfo" \
        -DUSE_BLAS=Open \
        -DUSE_CUDA=ON \
        -DUSE_NVML=OFF \
        -DMXNET_CUDA_ARCH="$CI_CMAKE_CUDA_ARCH" \
        -DBUILD_EXTENSION_PATH=/work/mxnet/example/extensions/lib_external_ops \
        -G Ninja /work/mxnet
    ninja
}

build_ubuntu_gpu_onednn_nocudnn() {
    set -ex
    cd /work/build
    CC=gcc-7 CXX=g++-7 cmake \
        -DCMAKE_BUILD_TYPE="RelWithDebInfo" \
        -DUSE_BLAS=Open \
        -DUSE_CUDA=ON \
        -DUSE_NVML=OFF \
        -DMXNET_CUDA_ARCH="$CI_CMAKE_CUDA_ARCH" \
        -DUSE_CUDNN=OFF \
        -DBUILD_EXTENSION_PATH=/work/mxnet/example/extensions/lib_external_ops \
        -G Ninja /work/mxnet
    ninja
}

build_ubuntu_gpu() {
    set -ex
    cd /work/build
    # Work around to link libcuda to libmxnet
    # should be removed after https://github.com/apache/incubator-mxnet/issues/17858 is resolved. 
    ln -s -f /usr/local/cuda/targets/x86_64-linux/lib/stubs/libcuda.so libcuda.so.1
    export LIBRARY_PATH=${LIBRARY_PATH}:/work/build
    export LD_LIBRARY_PATH=${LD_LIBRARY_PATH}:/work/build
    CC=gcc-7 CXX=g++-7 cmake \
        -DCMAKE_BUILD_TYPE="RelWithDebInfo" \
        -DUSE_CUDA=ON \
        -DUSE_NVML=OFF \
        -DMXNET_CUDA_ARCH="$CI_CMAKE_CUDA_ARCH" \
        -DUSE_CUDNN=ON \
        -DUSE_CPP_PACKAGE=ON \
        -DUSE_BLAS=Open \
        -DUSE_ONEDNN=OFF \
        -DUSE_DIST_KVSTORE=ON \
        -DBUILD_CYTHON_MODULES=ON \
        -DBUILD_EXTENSION_PATH=/work/mxnet/example/extensions/lib_external_ops \
        -G Ninja /work/mxnet
    ninja -j$(($(nproc)/2))
}

build_ubuntu_gpu_debug() {
    set -ex
    cd /work/build
    CC=gcc-7 CXX=g++-7 cmake \
        -DCMAKE_BUILD_TYPE=Debug \
        -DUSE_CUDA=ON \
        -DUSE_NVML=OFF \
        -DMXNET_CUDA_ARCH="$CI_CMAKE_CUDA_ARCH" \
        -DUSE_CUDNN=ON \
        -DUSE_BLAS=Open \
        -DUSE_ONEDNN=OFF \
        -DUSE_DIST_KVSTORE=ON \
        -DBUILD_CYTHON_MODULES=ON \
        -G Ninja /work/mxnet
    ninja
}

build_ubuntu_cpu_large_tensor() {
    set -ex
    cd /work/build
    CC=gcc-7 CXX=g++-7 cmake \
        -DUSE_SIGNAL_HANDLER=ON                 \
        -DUSE_CUDA=OFF                          \
        -DUSE_CUDNN=OFF                         \
        -DUSE_BLAS=Open                         \
        -DUSE_ONEDNN=ON                         \
        -G Ninja                                \
        /work/mxnet

    ninja
}

build_ubuntu_gpu_large_tensor() {
    set -ex
    cd /work/build
    CC=gcc-7 CXX=g++-7 cmake \
        -DUSE_SIGNAL_HANDLER=ON                 \
        -DUSE_CUDA=ON                           \
        -DUSE_CUDNN=ON                          \
        -DUSE_NVML=OFF                          \
        -DUSE_BLAS=Open                         \
        -DUSE_ONEDNN=ON                         \
        -DUSE_DIST_KVSTORE=ON                   \
        -DCMAKE_BUILD_TYPE=Release              \
        -DMXNET_CUDA_ARCH="$CI_CMAKE_CUDA_ARCH" \
        -G Ninja                                \
        /work/mxnet

    ninja
}

# Testing

sanity_check() {
    set -ex
    sanity_clang
    sanity_license
    sanity_tutorial
    sanity_python_prospector
    sanity_cpp
}

sanity_tutorial() {
    set -ex
    export DMLC_LOG_STACK_TRACE_DEPTH=100
    OMP_NUM_THREADS=$(expr $(nproc) / 4) pytest -n 4 tests/tutorials/test_sanity_tutorials.py
}

sanity_license() {
    set -ex
    tools/license_header.py check
}

sanity_cpp() {
    set -ex
    3rdparty/dmlc-core/scripts/lint.py mxnet cpp include src plugin cpp-package tests --exclude_path src/operator/contrib/ctc_include include/onednn
}

sanity_python_prospector() {
    set -e
    set +x

    # Run Prospector
    python3 -m prospector --profile prospector.yaml | tee prospector-output.txt
    error_cnt=$(awk '/Messages Found:/{print $NF}' prospector-output.txt)
    if [ $error_cnt -ne 0 ]; then
        echo 'Please fix the above Prospector warnings.'
        rm -rf prospector-output.txt
        exit 1
    fi
    rm -rf prospector-output.txt
}

sanity_clang() {
    set -e
    set +x
    # .github/workgflows/greetings.yml passes BASE_SHA, GITHUB_RUN_ID, GITHUB_BASE_REF for pull requests.
    BASE_SHA="${GITHUB_PR_BASE_SHA}"
    GITHUB_RUN_ID="${GITHUB_PR_RUN_ID}"
    GITHUB_BASE_REF="${GITHUB_PR_BASE_REF}"

    if [ "${BASE_SHA}" == "" ]; then
        BASE_SHA=`git show-ref --hash refs/remotes/origin/master`
        if [ "${GITHUB_RUN_ID}" == "" ] || [ "${GITHUB_BASE_REF}" == "" ]; then
             GITHUB_RUN_ID=`(git log --pretty=format:'%h' -n 1)`
             GITHUB_BASE_REF="master"
        fi
    fi

    git remote add "${GITHUB_RUN_ID}" https://github.com/apache/incubator-mxnet.git
    git fetch "${GITHUB_RUN_ID}" "$GITHUB_BASE_REF"
    
    tools/lint/clang_format_ci.sh "${BASE_SHA}"
    GIT_DIFFERENCE=$(git diff)
    if [[ -z $GIT_DIFFERENCE ]]; then
        git remote remove "${GITHUB_RUN_ID}" # temporary remote is removed
        return
    fi

    echo "~~~~~~~~~~~~~~~~~~~~~~~~~~~~~~~~~~~~~~~~~~~~~~~~~~~~~~~~~~~~~"
    echo "| Clang-format failures found! Run: "
    echo "|    tools/lint/clang_format_ci.sh ${BASE_SHA} "
    echo "| to fix this error. "
    echo "| For more info, see: https://mxnet.apache.org/versions/master/community/clang_format_guide"
    echo "~~~~~~~~~~~~~~~~~~~~~~~~~~~~~~~~~~~~~~~~~~~~~~~~~~~~~~~~~~~~~"

    echo "$GIT_DIFFERENCE"
    git remote remove "${GITHUB_RUN_ID}" # temporary remote is removed
    exit 1
}

# Tests libmxnet
# Parameters:
# $1 -> mxnet_variant: The variant of the libmxnet.so library
cd_unittest_ubuntu() {
    set -ex
    source /opt/rh/rh-python38/enable
    export PYTHONPATH=./python/
    export MXNET_ONEDNN_DEBUG=0  # Ignored if not present
    export MXNET_STORAGE_FALLBACK_LOG_VERBOSE=0
    export MXNET_SUBGRAPH_VERBOSE=0
    export MXNET_ENABLE_CYTHON=0
    export CD_JOB=1 # signal this is a CD run so any unecessary tests can be skipped
    export DMLC_LOG_STACK_TRACE_DEPTH=100

    local mxnet_variant=${1:?"This function requires a mxnet variant as the first argument"}

    OMP_NUM_THREADS=$(expr $(nproc) / 4) pytest -m 'not serial' -n 4 --durations=50 --verbose tests/python/unittest
    pytest -m 'serial' --durations=50 --verbose tests/python/unittest

    # https://github.com/apache/incubator-mxnet/issues/11801
    # if [[ ${mxnet_variant} = "cpu" ]] || [[ ${mxnet_variant} = "mkl" ]]; then
        # integrationtest_ubuntu_cpu_dist_kvstore
    # fi

    if [[ ${mxnet_variant} = cu* ]]; then
        MXNET_GPU_MEM_POOL_TYPE=Unpooled \
        MXNET_ENGINE_TYPE=NaiveEngine \
            OMP_NUM_THREADS=$(expr $(nproc) / 4) pytest -m 'not serial' -k 'test_operator' -n 4 --durations=50 --verbose tests/python/gpu
        MXNET_GPU_MEM_POOL_TYPE=Unpooled \
            OMP_NUM_THREADS=$(expr $(nproc) / 4) pytest -m 'not serial' -k 'not test_operator and not test_amp_init.py' -n 4 --durations=50 --verbose tests/python/gpu
        pytest -m 'serial' --durations=50 --verbose tests/python/gpu
        pytest --durations=50 --verbose tests/python/gpu/test_amp_init.py

        # TODO(szha): fix and reenable the hanging issue. tracked in #18098
        # integrationtest_ubuntu_gpu_dist_kvstore
        # TODO(eric-haibin-lin): fix and reenable
        # integrationtest_ubuntu_gpu_byteps
    fi

    if [[ ${mxnet_variant} = *mkl ]]; then
        OMP_NUM_THREADS=$(expr $(nproc) / 4) pytest -n 4 --durations=50 --verbose tests/python/dnnl
    fi
}

unittest_ubuntu_python3_cpu_onnx() {
    set -ex
    export PYTHONPATH=./python/
    export MXNET_SUBGRAPH_VERBOSE=0
    export DMLC_LOG_STACK_TRACE_DEPTH=10

    pytest --cov-report xml:onnx_unittest.xml --verbose tests/python/onnx/test_operators.py
    pytest --cov-report xml:onnx_unittest.xml --cov-append --verbose tests/python/onnx/test_models.py
}

unittest_ubuntu_python3_cpu() {
    set -ex
    export PYTHONPATH=./python/
    export MXNET_ONEDNN_DEBUG=0  # Ignored if not present
    export MXNET_STORAGE_FALLBACK_LOG_VERBOSE=0
    export MXNET_SUBGRAPH_VERBOSE=0
    export MXNET_ENABLE_CYTHON=0
    export DMLC_LOG_STACK_TRACE_DEPTH=100
    OMP_NUM_THREADS=$(expr $(nproc) / 4) pytest -m 'not serial' -k 'not test_operator' -n 4 --durations=50 --cov-report xml:tests_unittest.xml --verbose tests/python/unittest
    MXNET_ENGINE_TYPE=NaiveEngine \
        OMP_NUM_THREADS=$(expr $(nproc) / 4) pytest -m 'not serial' -k 'test_operator' -n 4 --durations=50 --cov-report xml:tests_unittest.xml --cov-append --verbose tests/python/unittest
    pytest -m 'serial' --durations=50 --cov-report xml:tests_unittest.xml --cov-append --verbose tests/python/unittest
}

unittest_ubuntu_python3_cpu_onednn() {
    set -ex
    export PYTHONPATH=./python/
    export MXNET_ONEDNN_DEBUG=0  # Ignored if not present
    export MXNET_STORAGE_FALLBACK_LOG_VERBOSE=0
    export MXNET_SUBGRAPH_VERBOSE=0
    export MXNET_ENABLE_CYTHON=0
    export DMLC_LOG_STACK_TRACE_DEPTH=100
    OMP_NUM_THREADS=$(expr $(nproc) / 4) pytest -m 'not serial' -k 'not test_operator' -n 4 --durations=50 --cov-report xml:tests_unittest.xml --verbose tests/python/unittest
    MXNET_ENGINE_TYPE=NaiveEngine \
                     OMP_NUM_THREADS=$(expr $(nproc) / 4) pytest -m 'not serial' -k 'test_operator' -n 4 --durations=50 --cov-report xml:tests_unittest.xml --cov-append --verbose tests/python/unittest
    pytest -m 'serial' --durations=50 --cov-report xml:tests_unittest.xml --cov-append --verbose tests/python/unittest
    pytest --durations=50 --cov-report xml:tests_mkl.xml --verbose tests/python/dnnl
}

unittest_array_api_standardization() {
    set -ex
    python3 -m pip install -e /work/mxnet/python --user
    cd ..
    git clone https://github.com/data-apis/array-api-tests.git
    pushd /work/array-api-tests
    git checkout c1dba80a196a03f880d2e0a998a272fb3867b720
    export ARRAY_API_TESTS_MODULE=mxnet.numpy pytest
    # OverflowError: Python int too large to convert to C long
    # when cython is enabled
    export MXNET_ENABLE_CYTHON=0
    export DMLC_LOG_STACK_TRACE_DEPTH=100
    python3 -m pytest --durations=50 --cov-report xml:tests_api.xml --verbose \
        array_api_tests/test_type_promotion.py::test_elementwise_function_two_arg_bool_type_promotion
<<<<<<< HEAD
    python3 -m pytest --durations=50 --cov-report xml:tests_api.xml --verbose \
        array_api_tests/test_type_promotion.py::test_elementwise_function_two_arg_promoted_type_promotion
    python3 -m pytest --durations=50 --cov-report xml:tests_api.xml --verbose \
        array_api_tests/test_type_promotion.py::test_elementwise_function_one_arg_bool
    python3 -m pytest --durations=50 --cov-report xml:tests_api.xml --verbose \
        array_api_tests/test_type_promotion.py::test_elementwise_function_one_arg_type_promotion
    python3 -m pytest --durations=50 --cov-report xml:tests_api.xml --verbose \
        array_api_tests/test_type_promotion.py::test_operator_one_arg_type_promotion
    python3 -m pytest --durations=50 --cov-report xml:tests_api.xml --verbose \
        array_api_tests/test_type_promotion.py::test_operator_two_arg_bool_promotion
    python3 -m pytest --durations=50 --cov-report xml:tests_api.xml --verbose \
        array_api_tests/test_type_promotion.py::test_operator_two_arg_promoted_promotion
    python3 -m pytest --durations=50 --cov-report xml:tests_api.xml --verbose \
        array_api_tests/test_type_promotion.py::test_operator_inplace_two_arg_promoted_promotion
    python3 -m pytest --durations=50 --cov-report xml:tests_api.xml --verbose \
        array_api_tests/test_elementwise_functions.py
    python3 -m pytest --durations=50 --cov-report xml:tests_api.xml --verbose \
        array_api_tests/test_indexing.py
    python3 -m pytest --durations=50 --cov-report xml:tests_api.xml --verbose \
        array_api_tests/test_constants.py
=======
    python3 -m pytest --durations=50 --cov-report xml:tests_api.xml --verbose array_api_tests/test_creation_functions.py
    python3 -m pytest --durations=50 --cov-report xml:tests_api.xml --verbose array_api_tests/test_indexing.py
>>>>>>> 683c9748
    popd
}

unittest_ubuntu_python3_gpu() {
    set -ex
    export PYTHONPATH=./python/
    export MXNET_ONEDNN_DEBUG=0 # Ignored if not present
    export MXNET_STORAGE_FALLBACK_LOG_VERBOSE=0
    export MXNET_SUBGRAPH_VERBOSE=0
    export CUDNN_VERSION=${CUDNN_VERSION:-7.0.3}
    export MXNET_ENABLE_CYTHON=0
    export DMLC_LOG_STACK_TRACE_DEPTH=100
    MXNET_GPU_MEM_POOL_TYPE=Unpooled \
        OMP_NUM_THREADS=$(expr $(nproc) / 4) pytest -m 'not serial' -k 'not test_operator and not test_amp_init.py' -n 4 --durations=50 --cov-report xml:tests_gpu.xml --verbose tests/python/gpu
    MXNET_GPU_MEM_POOL_TYPE=Unpooled \
    MXNET_ENGINE_TYPE=NaiveEngine \
        OMP_NUM_THREADS=$(expr $(nproc) / 4) pytest -m 'not serial' -k 'test_operator' -n 4 --durations=50 --cov-report xml:tests_gpu.xml --cov-append --verbose tests/python/gpu
    pytest -m 'serial' --durations=50 --cov-report xml:tests_gpu.xml --cov-append --verbose tests/python/gpu
    pytest --durations=50 --cov-report xml:tests_gpu.xml --cov-append --verbose tests/python/gpu/test_amp_init.py
}

unittest_ubuntu_python3_gpu_cython() {
    set -ex
    export PYTHONPATH=./python/
    export MXNET_ONEDNN_DEBUG=1 # Ignored if not present
    export MXNET_STORAGE_FALLBACK_LOG_VERBOSE=0
    export MXNET_SUBGRAPH_VERBOSE=0
    export CUDNN_VERSION=${CUDNN_VERSION:-7.0.3}
    export MXNET_ENABLE_CYTHON=1
    export MXNET_ENFORCE_CYTHON=1
    export DMLC_LOG_STACK_TRACE_DEPTH=100
    check_cython
    MXNET_GPU_MEM_POOL_TYPE=Unpooled \
        OMP_NUM_THREADS=$(expr $(nproc) / 4) pytest -m 'not serial' -k 'not test_operator and not test_amp_init.py' -n 4 --durations=50 --cov-report xml:tests_gpu.xml --verbose tests/python/gpu
    MXNET_GPU_MEM_POOL_TYPE=Unpooled \
    MXNET_ENGINE_TYPE=NaiveEngine \
        OMP_NUM_THREADS=$(expr $(nproc) / 4) pytest -m 'not serial' -k 'test_operator' -n 4 --durations=50 --cov-report xml:tests_gpu.xml --cov-append --verbose tests/python/gpu
    pytest -m 'serial' --durations=50 --cov-report xml:tests_gpu.xml --cov-append --verbose tests/python/gpu
    pytest --durations=50 --cov-report xml:tests_gpu.xml --cov-append --verbose tests/python/gpu/test_amp_init.py
}

unittest_ubuntu_python3_gpu_nocudnn() {
    set -ex
    export PYTHONPATH=./python/
    export MXNET_STORAGE_FALLBACK_LOG_VERBOSE=0
    export MXNET_SUBGRAPH_VERBOSE=0
    export CUDNN_OFF_TEST_ONLY=true
    export MXNET_ENABLE_CYTHON=0
    export DMLC_LOG_STACK_TRACE_DEPTH=100
    MXNET_GPU_MEM_POOL_TYPE=Unpooled \
        OMP_NUM_THREADS=$(expr $(nproc) / 4) pytest -m 'not serial' -k 'not test_operator and not test_amp_init.py' -n 4 --durations=50 --cov-report xml:tests_gpu.xml --verbose tests/python/gpu
    MXNET_GPU_MEM_POOL_TYPE=Unpooled \
    MXNET_ENGINE_TYPE=NaiveEngine \
        OMP_NUM_THREADS=$(expr $(nproc) / 4) pytest -m 'not serial' -k 'test_operator' -n 4 --durations=50 --cov-report xml:tests_gpu.xml --cov-append --verbose tests/python/gpu
    pytest -m 'serial' --durations=50 --cov-report xml:tests_gpu.xml --cov-append --verbose tests/python/gpu
    pytest --durations=50 --cov-report xml:tests_gpu.xml --cov-append --verbose tests/python/gpu/test_amp_init.py
}

unittest_cpp() {
    set -ex
    export DMLC_LOG_STACK_TRACE_DEPTH=100
    build/tests/mxnet_unit_tests
}

unittest_centos7_cpu() {
    set -ex
    source /opt/rh/rh-python38/enable
    cd /work/mxnet
    export DMLC_LOG_STACK_TRACE_DEPTH=100
    OMP_NUM_THREADS=$(expr $(nproc) / 4) python -m pytest -m 'not serial' -k 'not test_operator' -n 4 --durations=50 --cov-report xml:tests_unittest.xml --verbose tests/python/unittest
    MXNET_ENGINE_TYPE=NaiveEngine \
        OMP_NUM_THREADS=$(expr $(nproc) / 4) python -m pytest -m 'not serial' -k 'test_operator' -n 4 --durations=50 --cov-report xml:tests_unittest.xml --cov-append --verbose tests/python/unittest
    python -m pytest -m 'serial' --durations=50 --cov-report xml:tests_unittest.xml --cov-append --verbose tests/python/unittest
    OMP_NUM_THREADS=$(expr $(nproc) / 4) python -m pytest -n 4 --durations=50 --cov-report xml:tests_train.xml --verbose tests/python/train
}

unittest_centos7_gpu() {
    set -ex
    source /opt/rh/rh-python38/enable
    cd /work/mxnet
    export CUDNN_VERSION=${CUDNN_VERSION:-7.0.3}
    export DMLC_LOG_STACK_TRACE_DEPTH=100
    MXNET_GPU_MEM_POOL_TYPE=Unpooled \
        OMP_NUM_THREADS=$(expr $(nproc) / 4) pytest -m 'not serial' -k 'not test_operator and not test_amp_init.py' -n 4 --durations=50 --cov-report xml:tests_gpu.xml --cov-append --verbose tests/python/gpu
    MXNET_GPU_MEM_POOL_TYPE=Unpooled \
    MXNET_ENGINE_TYPE=NaiveEngine \
        OMP_NUM_THREADS=$(expr $(nproc) / 4) pytest -m 'not serial' -k 'test_operator' -n 4 --durations=50 --cov-report xml:tests_gpu.xml --cov-append --verbose tests/python/gpu
    pytest -m 'serial' --durations=50 --cov-report xml:tests_gpu.xml --cov-append --verbose tests/python/gpu
    pytest --durations=50 --cov-report xml:tests_gpu.xml --cov-append --verbose tests/python/gpu/test_amp_init.py
}

integrationtest_ubuntu_cpp_package_gpu() {
    set -ex
    export DMLC_LOG_STACK_TRACE_DEPTH=10
    cpp-package/tests/ci_test.sh
}

integrationtest_ubuntu_cpu_onnx() {
	set -ex
	export PYTHONPATH=./python/
	export MXNET_SUBGRAPH_VERBOSE=0
	export DMLC_LOG_STACK_TRACE_DEPTH=100
	python3 tests/python/unittest/onnx/backend_test.py
	#OMP_NUM_THREADS=$(expr $(nproc) / 4) pytest -n 4 tests/python/unittest/onnx/mxnet_export_test.py
	#OMP_NUM_THREADS=$(expr $(nproc) / 4) pytest -n 4 tests/python/unittest/onnx/test_models.py
	#OMP_NUM_THREADS=$(expr $(nproc) / 4) pytest -n 4 tests/python/unittest/onnx/test_node.py
	#OMP_NUM_THREADS=$(expr $(nproc) / 4) pytest -n 4 tests/python/unittest/onnx/test_onnxruntime.py
}

integrationtest_ubuntu_cpu_dist_kvstore() {
    set -ex
    pushd .
    export PYTHONPATH=./python/
    export MXNET_STORAGE_FALLBACK_LOG_VERBOSE=0
    export MXNET_SUBGRAPH_VERBOSE=0
    export MXNET_USE_OPERATOR_TUNING=0
    export DMLC_LOG_STACK_TRACE_DEPTH=100
    cd tests/nightly/
    python3 ../../tools/launch.py -n 7 --launcher local python3 dist_sync_kvstore.py --type=gluon_step_cpu
    python3 ../../tools/launch.py -n 7 --launcher local python3 dist_sync_kvstore.py --type=gluon_sparse_step_cpu
    python3 ../../tools/launch.py -n 7 --launcher local python3 dist_sync_kvstore.py --type=invalid_cpu
    python3 ../../tools/launch.py -n 7 --launcher local python3 dist_sync_kvstore.py --type=gluon_type_cpu
    python3 ../../tools/launch.py -n 7 --launcher local python3 dist_sync_kvstore.py
    python3 ../../tools/launch.py -n 7 --launcher local python3 dist_sync_kvstore.py --no-multiprecision
    python3 ../../tools/launch.py -n 7 --launcher local python3 dist_sync_kvstore.py --type=compressed_cpu_1bit
    python3 ../../tools/launch.py -n 7 --launcher local python3 dist_sync_kvstore.py --type=compressed_cpu_1bit --no-multiprecision
    python3 ../../tools/launch.py -n 7 --launcher local python3 dist_sync_kvstore.py --type=compressed_cpu_2bit
    python3 ../../tools/launch.py -n 7 --launcher local python3 dist_sync_kvstore.py --type=compressed_cpu_2bit --no-multiprecision
    python3 ../../tools/launch.py -n 3 --launcher local python3 test_server_profiling.py
    popd
}

integrationtest_ubuntu_gpu_dist_kvstore() {
    set -ex
    export DMLC_LOG_STACK_TRACE_DEPTH=100
    pushd .
    cd /work/mxnet/python
    pip3 install -e .
    pip3 install --no-cache-dir horovod
    cd /work/mxnet/tests/nightly
    ./test_distributed_training-gpu.sh
    popd
}

integrationtest_ubuntu_gpu_byteps() {
    set -ex
    pushd .
    export PYTHONPATH=$PWD/python/
    export BYTEPS_WITHOUT_PYTORCH=1
    export BYTEPS_WITHOUT_TENSORFLOW=1
    pip3 install byteps==0.2.3 --user
    git clone -b v0.2.3 https://github.com/bytedance/byteps ~/byteps
    export MXNET_STORAGE_FALLBACK_LOG_VERBOSE=0
    export MXNET_SUBGRAPH_VERBOSE=0
    export DMLC_LOG_STACK_TRACE_DEPTH=100
    cd tests/nightly/

    export NVIDIA_VISIBLE_DEVICES=0
    export DMLC_WORKER_ID=0 # your worker id
    export DMLC_NUM_WORKER=1 # one worker
    export DMLC_ROLE=worker

    # the following value does not matter for non-distributed jobs
    export DMLC_NUM_SERVER=1
    export DMLC_PS_ROOT_URI=0.0.0.127
    export DMLC_PS_ROOT_PORT=1234

    python3 ~/byteps/launcher/launch.py python3 dist_device_sync_kvstore_byteps.py

    popd
}


test_ubuntu_cpu_python3() {
    set -ex
    pushd .
    export MXNET_LIBRARY_PATH=/work/build/libmxnet.so
    export DMLC_LOG_STACK_TRACE_DEPTH=100
    VENV=mxnet_py3_venv
    virtualenv -p `which python3` $VENV
    source $VENV/bin/activate

    cd /work/mxnet/python
    pip3 install -e .
    cd /work/mxnet
    OMP_NUM_THREADS=$(expr $(nproc) / 4) python3 -m pytest -m 'not serial' -k 'not test_operator' -n 4 --durations=50 --verbose tests/python/unittest
    MXNET_ENGINE_TYPE=NaiveEngine \
        OMP_NUM_THREADS=$(expr $(nproc) / 4) python3 -m pytest -m 'not serial' -k 'test_operator' -n 4 --durations=50 --verbose tests/python/unittest
    python3 -m pytest -m 'serial' --durations=50 --verbose tests/python/unittest

    popd
}

# QEMU based ARM tests
unittest_ubuntu_python3_arm() {
    set -ex
    export PYTHONPATH=./python/
    export MXNET_ONEDNN_DEBUG=0  # Ignored if not present
    export MXNET_STORAGE_FALLBACK_LOG_VERBOSE=0
    export MXNET_SUBGRAPH_VERBOSE=0
    export MXNET_ENABLE_CYTHON=0
    export DMLC_LOG_STACK_TRACE_DEPTH=100
    python3 -m pytest -n 2 --verbose tests/python/unittest/test_engine.py
}

# Functions that run the nightly Tests:

#Runs Apache RAT Check on MXNet Source for License Headers
test_rat_check() {
    set -e
    set -o pipefail
    pushd .

    cd /usr/local/src/apache-rat-0.13

    # Use shell number 5 to duplicate the log output. It get sprinted and stored in $OUTPUT at the same time https://stackoverflow.com/a/12451419
    exec 5>&1
    OUTPUT=$(java -jar apache-rat-0.13.jar -E /work/mxnet/rat-excludes -d /work/mxnet|tee >(cat - >&5))
    ERROR_MESSAGE="Printing headers for text files without a valid license header"


    echo "-------Process The Output-------"

    if [[ $OUTPUT =~ $ERROR_MESSAGE ]]; then
        echo "ERROR: RAT Check detected files with unknown licenses. Please fix and run test again!";
        exit 1
    else
        echo "SUCCESS: There are no files with an Unknown License.";
    fi
    popd
}

#Single Node KVStore Test
nightly_test_KVStore_singleNode() {
    set -ex
    export PYTHONPATH=./python/
    export DMLC_LOG_STACK_TRACE_DEPTH=100
    tests/nightly/test_kvstore.py
}

#Test Large Tensor Size
nightly_test_large_tensor() {
    set -ex
    export PYTHONPATH=./python/
    export DMLC_LOG_STACK_TRACE_DEPTH=100
    pytest -s --exitfirst --verbose --timeout=7200 tests/nightly/test_np_large_array.py
}

#Tests Model backwards compatibility on MXNet
nightly_model_backwards_compat_test() {
    set -ex
    export PYTHONPATH=/work/mxnet/python/
    export DMLC_LOG_STACK_TRACE_DEPTH=100
    ./tests/nightly/model_backwards_compatibility_check/model_backward_compat_checker.sh
}

#Backfills S3 bucket with models trained on earlier versions of mxnet
nightly_model_backwards_compat_train() {
    set -ex
    export PYTHONPATH=./python/
    export DMLC_LOG_STACK_TRACE_DEPTH=100
    ./tests/nightly/model_backwards_compatibility_check/train_mxnet_legacy_models.sh
}

nightly_tutorial_test_ubuntu_python3_gpu() {
    set -ex
    cd /work/mxnet/docs
    export BUILD_VER=tutorial
    export MXNET_DOCS_BUILD_MXNET=0
    export DMLC_LOG_STACK_TRACE_DEPTH=100
    make html
    export MXNET_STORAGE_FALLBACK_LOG_VERBOSE=0
    export MXNET_SUBGRAPH_VERBOSE=0
    export PYTHONPATH=/work/mxnet/python/
    export MXNET_TUTORIAL_TEST_KERNEL=python3
    cd /work/mxnet/tests/tutorials
    pytest --durations=50 --cov-report xml:tests_tutorials.xml --capture=no test_tutorials.py
}

nightly_estimator() {
    set -ex
    export DMLC_LOG_STACK_TRACE_DEPTH=100
    cd /work/mxnet/tests/nightly/estimator
    export PYTHONPATH=/work/mxnet/python/
    pytest test_estimator_cnn.py
    pytest test_sentiment_rnn.py
}

# For testing PRs
deploy_docs() {
    set -ex
    pushd .

    export CC="ccache gcc"
    export CXX="ccache g++"

    build_python_docs

    popd
}


build_docs_setup() {
    build_folder="docs/_build"
    mxnetlib_folder="/work/mxnet/lib"

    mkdir -p $build_folder
    mkdir -p $mxnetlib_folder
}

build_jekyll_docs() {
    set -ex

    pushd .
    build_docs_setup
    pushd docs/static_site
    make clean
    make html
    popd

    GZIP=-9 tar zcvf jekyll-artifacts.tgz -C docs/static_site/build html
    mv jekyll-artifacts.tgz docs/_build/
    popd
}


build_python_docs() {
    set -ex
    pushd .

    build_docs_setup

    pushd docs/python_docs
    python3 -m pip install -r requirements
    python3 -m pip install themes/mx-theme
    python3 -m pip install -e /work/mxnet/python --user

    export PATH=/home/jenkins_slave/.local/bin:$PATH

    pushd python
    cp tutorials/getting-started/crash-course/prepare_dataset.py .
    make clean
    make html EVAL=1

    GZIP=-9 tar zcvf python-artifacts.tgz -C build/_build/html .
    popd

    mv python/python-artifacts.tgz /work/mxnet/docs/_build/
    popd

    popd
}


build_c_docs() {
    set -ex
    pushd .

    build_docs_setup
    doc_path="docs/cpp_docs"
    pushd $doc_path

    make clean
    make html

    doc_artifact="c-artifacts.tgz"
    GZIP=-9 tar zcvf $doc_artifact -C build/html/html .
    popd

    mv $doc_path/$doc_artifact docs/_build/

    popd
}


build_docs() {
    pushd docs/_build
    tar -xzf jekyll-artifacts.tgz
    python_doc_folder='html/api/python/docs'
    api_folder='html/api'

    # Python has it's own landing page/site so we don't put it in /docs/api
    mkdir -p $python_doc_folder && tar -xzf python-artifacts.tgz --directory $python_doc_folder
    mkdir -p $api_folder/cpp/docs/api && tar -xzf c-artifacts.tgz --directory $api_folder/cpp/docs/api

    # check if .asf.yaml file exists
    if [ ! -f "html/.asf.yaml" ]; then
        echo "html/.asf.yaml file does not exist. Exiting 1"
        exit 1
    fi
    # check if .htaccess file exists
    if [ ! -f "html/.htaccess" ]; then
        echo "html/.htaccess file does not exist. Exiting 1"
        exit 1
    fi
    # get the version
    version=$(grep "RewriteRule" html/.htaccess | grep -E "versions\/[0-9]" | sed -nre 's/^[^0-9]*(([0-9]+\.)*[0-9]+).*/\1/p')
    # count how many versions are found
    lines=$(echo "$version" | wc -l)
    # check if multiple versions are found
    if [ "$lines" != "1" ]; then
        echo "multiple versions detected: $lines. Exiting 1"
        exit 1
    fi
    # check if no version is found
    if [ "$version" == "" ]; then
        echo "no version found. Exiting 1"
        exit 1
    fi
    # print the one and only default mxnet version
    echo "detected version is $version"
    # check if the artifacts for this version exist
    if [ -d "html/versions/$version/api" ]; then
        echo "html/versions/$version/api directory exists"
    else
        echo "html/versions/$version/api directory does not exist! Exiting 1"
        exit 1
    fi

    # copy the full site for this version to versions folder
    mkdir -p html/versions/master
    for f in 404.html api assets blog community ecosystem features feed.xml get_started index.html; do
        cp -r html/$f html/versions/master/
    done

    # clean up temp files
    find html -type f -name '.DS_Store' -delete

    # archive artifact
    GZIP=-9 tar -zcvf full_website.tgz -C html .
    popd
}

build_docs_beta() {
    pushd docs/_build
    tar -xzf jekyll-artifacts.tgz
    python_doc_folder="html/versions/$BRANCH/api/python/docs"
    cpp_doc_folder="html/versions/$BRANCH/api/cpp/docs"
    mkdir -p $python_doc_folder && tar -xzf python-artifacts.tgz --directory $python_doc_folder
    mkdir -p $cpp_doc_folder && tar -xzf c-artifacts.tgz --directory $cpp_doc_folder
    GZIP=-9 tar -zcvf beta_website.tgz -C html .
    popd
}

push_docs() {
    folder_name=$1
    set -ex
    pip3 install --user awscli
    export PATH=~/.local/bin:$PATH
    pushd docs/_build
    tar -xzf full_website.tgz --strip-components 1
    # check if folder_name already exists in versions
    pushd versions
    if [ -d "$folder_name" ]; then
        echo "Folder $folder_name already exists in versions. Please double check the FOLDER_NAME variable in Jenkens pipeline"
        exit 1
    fi
    mv master $folder_name
    popd
    zip -r9 versions.zip versions/.
    # Upload versions folder
    aws s3 cp versions.zip s3://mxnet-website-static-artifacts --acl public-read
    # Backup versions folder with the latest version name
    backup_file="versions_backup_upto_$folder_name.zip"
    aws s3 cp s3://mxnet-website-static-artifacts/versions.zip s3://mxnet-website-static-artifacts/$backup_file --acl public-read
    popd
}

create_repo() {
   repo_folder=$1
   mxnet_url=$2
   git clone $mxnet_url $repo_folder --recursive
   echo "Adding MXNet upstream repo..."
   cd $repo_folder
   git remote add upstream https://github.com/apache/incubator-mxnet
   cd ..
}


refresh_branches() {
   repo_folder=$1
   cd $repo_folder
   git fetch
   git fetch upstream
   cd ..
}

checkout() {
   repo_folder=$1
   cd $repo_folder
   # Overriding configs later will cause a conflict here, so stashing...
   git stash
   # Fails to checkout if not available locally, so try upstream
   git checkout "$repo_folder" || git branch $repo_folder "upstream/$repo_folder" && git checkout "$repo_folder" || exit 1
   if [ $tag == 'master' ]; then
      git pull
      # master gets warnings as errors for Sphinx builds
      OPTS="-W"
      else
      OPTS=
   fi
   git submodule update --init --recursive
   cd ..
}

build_static_libmxnet() {
    set -ex
    pushd .
    source /opt/rh/devtoolset-8/enable
    source /opt/rh/rh-python38/enable
    # Opt in to newer GCC C++ ABI. devtoolset defaults to ABI Version 2.
    export CXXFLAGS="-fabi-version=11 -fabi-compat-version=7"
    local mxnet_variant=${1:?"This function requires a python command as the first argument"}
    source tools/staticbuild/build.sh ${mxnet_variant}
    popd
}

# Tests CD PyPI packaging in CI
ci_package_pypi() {
    set -ex
    # copies onednn header files to 3rdparty/onednn/include/oneapi/dnnl/ as in CD
    mkdir -p 3rdparty/onednn/include/oneapi/dnnl
    cp include/onednn/oneapi/dnnl/dnnl_version.h 3rdparty/onednn/include/oneapi/dnnl/.
    cp include/onednn/oneapi/dnnl/dnnl_config.h 3rdparty/onednn/include/oneapi/dnnl/.
    local mxnet_variant=${1:?"This function requires a python command as the first argument"}
    cd_package_pypi ${mxnet_variant}
    cd_integration_test_pypi
}

# Packages libmxnet into wheel file
cd_package_pypi() {
    set -ex
    pushd .
    source /opt/rh/devtoolset-8/enable
    source /opt/rh/rh-python38/enable
    # Opt in to newer GCC C++ ABI. devtoolset defaults to ABI Version 2.
    export CXXFLAGS="-fabi-version=11 -fabi-compat-version=7"
    local mxnet_variant=${1:?"This function requires a python command as the first argument"}
    ./cd/python/pypi/pypi_package.sh ${mxnet_variant}
    popd
}

# Sanity checks wheel file
cd_integration_test_pypi() {
    set -ex
    source /opt/rh/rh-python38/enable

    # install mxnet wheel package
    pip3 install --user ./wheel_build/dist/*.whl

    # execute tests
    # TODO: Add tests (18549)
}

# Publishes wheel to PyPI
cd_pypi_publish() {
    set -ex
    pip3 install --user twine
    python3 ./cd/python/pypi/pypi_publish.py `readlink -f wheel_build/dist/*.whl`
}

cd_s3_publish() {
    set -ex
    pip3 install --upgrade --user awscli
    filepath=$(readlink -f wheel_build/dist/*.whl)
    filename=$(basename $filepath)
    variant=$(echo $filename | cut -d'-' -f1 | cut -d'_' -f2 -s)
    if [ -z "${variant}" ]; then
        variant="cpu"
    fi
    export PATH=/usr/local/bin:$PATH
    aws s3 cp ${filepath} s3://apache-mxnet/dist/python/${variant}/${filename} --grants read=uri=http://acs.amazonaws.com/groups/global/AllUsers full=id=43f628fab72838a4f0b929d7f1993b14411f4b0294b011261bc6bd3e950a6822
}

build_static_python_cpu() {
    set -ex
    pushd .
    export mxnet_variant=cpu
    source /opt/rh/devtoolset-8/enable
    source /opt/rh/rh-python38/enable
    # Opt in to newer GCC C++ ABI. devtoolset defaults to ABI Version 2.
    export CXXFLAGS="-fabi-version=11 -fabi-compat-version=7"
    ./ci/publish/python/build.sh
    popd
}

build_static_python_cu102() {
    set -ex
    pushd .
    export mxnet_variant=cu102
    source /opt/rh/devtoolset-8/enable
    source /opt/rh/rh-python38/enable
    # Opt in to newer GCC C++ ABI. devtoolset defaults to ABI Version 2.
    export CXXFLAGS="-fabi-version=11 -fabi-compat-version=7"
    ./ci/publish/python/build.sh
    popd
}

# artifact repository unit tests
test_artifact_repository() {
    set -ex
    pushd .
    cd cd/utils/
    OMP_NUM_THREADS=$(expr $(nproc) / 4) pytest -n 4 test_artifact_repository.py
    popd
}

##############################################################
# MAIN
#
# Run function passed as argument
set +x
if [ $# -gt 0 ]
then
    $@
else
    cat<<EOF

$0: Execute a function by passing it as an argument to the script:

Possible commands:

EOF
    declare -F | cut -d' ' -f3
    echo
fi<|MERGE_RESOLUTION|>--- conflicted
+++ resolved
@@ -872,9 +872,12 @@
     # when cython is enabled
     export MXNET_ENABLE_CYTHON=0
     export DMLC_LOG_STACK_TRACE_DEPTH=100
+    python3 -m pytest --durations=50 --cov-report xml:tests_api.xml --verbose array_api_tests/test_creation_functions.py
+    python3 -m pytest --durations=50 --cov-report xml:tests_api.xml --verbose array_api_tests/test_indexing.py
+    python3 -m pytest --durations=50 --cov-report xml:tests_api.xml --verbose array_api_tests/test_elementwise_functions.py
+    python3 -m pytest --durations=50 --cov-report xml:tests_api.xml --verbose array_api_tests/test_constants.py
     python3 -m pytest --durations=50 --cov-report xml:tests_api.xml --verbose \
         array_api_tests/test_type_promotion.py::test_elementwise_function_two_arg_bool_type_promotion
-<<<<<<< HEAD
     python3 -m pytest --durations=50 --cov-report xml:tests_api.xml --verbose \
         array_api_tests/test_type_promotion.py::test_elementwise_function_two_arg_promoted_type_promotion
     python3 -m pytest --durations=50 --cov-report xml:tests_api.xml --verbose \
@@ -889,16 +892,6 @@
         array_api_tests/test_type_promotion.py::test_operator_two_arg_promoted_promotion
     python3 -m pytest --durations=50 --cov-report xml:tests_api.xml --verbose \
         array_api_tests/test_type_promotion.py::test_operator_inplace_two_arg_promoted_promotion
-    python3 -m pytest --durations=50 --cov-report xml:tests_api.xml --verbose \
-        array_api_tests/test_elementwise_functions.py
-    python3 -m pytest --durations=50 --cov-report xml:tests_api.xml --verbose \
-        array_api_tests/test_indexing.py
-    python3 -m pytest --durations=50 --cov-report xml:tests_api.xml --verbose \
-        array_api_tests/test_constants.py
-=======
-    python3 -m pytest --durations=50 --cov-report xml:tests_api.xml --verbose array_api_tests/test_creation_functions.py
-    python3 -m pytest --durations=50 --cov-report xml:tests_api.xml --verbose array_api_tests/test_indexing.py
->>>>>>> 683c9748
     popd
 }
 
