#!/bin/bash

# Licensed to the Apache Software Foundation (ASF) under one
# or more contributor license agreements.  See the NOTICE file
# distributed with this work for additional information
# regarding copyright ownership.  The ASF licenses this file
# to you under the Apache License, Version 2.0 (the
# "License"); you may not use this file except in compliance
# with the License.  You may obtain a copy of the License at
#
#   http://www.apache.org/licenses/LICENSE-2.0
#
# Unless required by applicable law or agreed to in writing,
# software distributed under the License is distributed on an
# "AS IS" BASIS, WITHOUT WARRANTIES OR CONDITIONS OF ANY
# KIND, either express or implied.  See the License for the
# specific language governing permissions and limitations
# under the License.
#
# build and install are separated so changes to build don't invalidate
# the whole docker cache for the image

set -ex

CI_CUDA_COMPUTE_CAPABILITIES="-gencode=arch=compute_52,code=sm_52 -gencode=arch=compute_70,code=sm_70"
CI_CMAKE_CUDA_ARCH="5.2 7.0"

clean_repo() {
    set -ex
    git clean -xfd
    git submodule foreach --recursive git clean -xfd
    git reset --hard
    git submodule foreach --recursive git reset --hard
    git submodule update --init --recursive
}

scala_prepare() {
    # Clean up maven logs
    export MAVEN_OPTS="-Dorg.slf4j.simpleLogger.log.org.apache.maven.cli.transfer.Slf4jMavenTransferListener=warn"
}

check_cython() {
    set -ex
    local is_cython_used=$(python3 <<EOF
import sys
import mxnet as mx
cython_ndarraybase = 'mxnet._cy3.ndarray'
print(mx.nd._internal.NDArrayBase.__module__ == cython_ndarraybase)
EOF
)

    if [ "${is_cython_used}" != "True" ]; then
        echo "ERROR: cython is not used."
        return 1
    else
        echo "NOTE: cython is used."
        return 0
    fi
}

build_wheel() {

    set -ex
    pushd .

    PYTHON_DIR=${1:-/work/mxnet/python}
    BUILD_DIR=${2:-/work/build}

    # build

    export MXNET_LIBRARY_PATH=${BUILD_DIR}/libmxnet.so

    cd ${PYTHON_DIR}
    python3 setup.py bdist_wheel

    # repackage

    # Fix pathing issues in the wheel.  We need to move libmxnet.so from the data folder to the
    # mxnet folder, then repackage the wheel.
    WHEEL=`readlink -f dist/*.whl`
    TMPDIR=`mktemp -d`
    unzip -d ${TMPDIR} ${WHEEL}
    rm ${WHEEL}
    cd ${TMPDIR}
    mv *.data/data/mxnet/libmxnet.so mxnet
    zip -r ${WHEEL} .
    cp ${WHEEL} ${BUILD_DIR}
    rm -rf ${TMPDIR}

    popd
}

gather_licenses() {
    mkdir -p licenses

    cp tools/dependencies/LICENSE.binary.dependencies licenses/
    cp NOTICE licenses/
    cp LICENSE licenses/
    cp DISCLAIMER licenses/
}

# Compiles the dynamic mxnet library
# Parameters:
# $1 -> mxnet_variant: the mxnet variant to build, e.g. cpu, native, cu101, cu102, etc.
build_dynamic_libmxnet() {
    set -ex

    local mxnet_variant=${1:?"This function requires a mxnet variant as the first argument"}

    # relevant licenses will be placed in the licenses directory
    gather_licenses

    cd /work/build
    source /opt/rh/devtoolset-8/enable
    # Opt in to newer GCC C++ ABI. devtoolset defaults to ABI Version 2.
    export CXXFLAGS="-fabi-version=11 -fabi-compat-version=7"
    if [[ ${mxnet_variant} = "cpu" ]]; then
        cmake -DUSE_BLAS=Open \
            -DUSE_ONEDNN=ON \
            -DUSE_CUDA=OFF \
            -G Ninja /work/mxnet
    elif [[ ${mxnet_variant} = "native" ]]; then
        cmake -DUSE_BLAS=Open \
            -DUSE_ONEDNN=OFF \
            -DUSE_CUDA=OFF \
            -G Ninja /work/mxnet
    elif [[ ${mxnet_variant} =~ cu[0-9]+$ ]]; then
        cmake -DUSE_BLAS=Open \
            -DUSE_ONEDNN=ON \
            -DUSE_DIST_KVSTORE=ON \
            -DUSE_CUDA=ON \
            -G Ninja /work/mxnet
    else
        echo "Error: Unrecognized mxnet variant '${mxnet_variant}'"
        exit 1
    fi
    ninja
}

build_jetson() {
    set -ex
    cd /work/build
    cmake \
        -DCMAKE_TOOLCHAIN_FILE=${CMAKE_TOOLCHAIN_FILE} \
        -DUSE_CUDA=ON \
        -DMXNET_CUDA_ARCH="5.2" \
        -DUSE_OPENCV=OFF \
        -DUSE_OPENMP=ON \
        -DUSE_LAPACK=OFF \
        -DUSE_BLAS=Open \
        -DCMAKE_BUILD_TYPE=Release \
        -G Ninja /work/mxnet
    ninja
    build_wheel
}

#
# ARM builds
#

build_armv6() {
    set -ex
    cd /work/build

    # We do not need OpenMP, since most armv6 systems have only 1 core

    cmake \
        -DCMAKE_TOOLCHAIN_FILE=${CMAKE_TOOLCHAIN_FILE} \
        -DUSE_CUDA=OFF \
        -DUSE_OPENCV=OFF \
        -DUSE_OPENMP=OFF \
        -DCMAKE_BUILD_TYPE=Release \
        -DUSE_LAPACK=OFF \
        -DUSE_BLAS=Open \
        -DBUILD_CPP_EXAMPLES=OFF \
        -G Ninja /work/mxnet

    ninja
    build_wheel
}

build_armv7() {
    set -ex
    cd /work/build

    cmake \
        -DCMAKE_TOOLCHAIN_FILE=${CMAKE_TOOLCHAIN_FILE} \
        -DUSE_CUDA=OFF \
        -DUSE_OPENCV=OFF \
        -DUSE_OPENMP=ON \
        -DCMAKE_BUILD_TYPE=Release \
        -DUSE_LAPACK=OFF \
        -DUSE_BLAS=Open \
        -DBUILD_CPP_EXAMPLES=OFF \
        -G Ninja /work/mxnet

    ninja
    build_wheel
}

build_armv8() {
    cd /work/build
    cmake \
        -DCMAKE_TOOLCHAIN_FILE=${CMAKE_TOOLCHAIN_FILE} \
        -DUSE_CUDA=OFF \
        -DUSE_OPENCV=OFF \
        -DUSE_OPENMP=ON \
        -DUSE_LAPACK=OFF \
        -DUSE_BLAS=Open \
        -DCMAKE_BUILD_TYPE=Release \
        -G Ninja /work/mxnet
    ninja
    build_wheel
}


#
# ANDROID builds
#

build_android_armv7() {
    set -ex
    cd /work/build
    # ANDROID_ABI and ANDROID_STL are options of the CMAKE_TOOLCHAIN_FILE
    # provided by Android NDK
    cmake \
        -DCMAKE_TOOLCHAIN_FILE=${CMAKE_TOOLCHAIN_FILE} \
        -DANDROID_ABI="armeabi-v7a" \
        -DANDROID_STL="c++_shared" \
        -DUSE_CUDA=OFF \
        -DUSE_LAPACK=OFF \
        -DUSE_BLAS=Open \
        -DUSE_OPENCV=OFF \
        -DUSE_OPENMP=OFF \
        -G Ninja /work/mxnet
    ninja
}

build_android_armv8() {
    set -ex
    cd /work/build
    # ANDROID_ABI and ANDROID_STL are options of the CMAKE_TOOLCHAIN_FILE
    # provided by Android NDK
    cmake \
        -DCMAKE_TOOLCHAIN_FILE=${CMAKE_TOOLCHAIN_FILE} \
        -DANDROID_ABI="arm64-v8a" \
        -DANDROID_STL="c++_shared" \
        -DUSE_CUDA=OFF \
        -DUSE_LAPACK=OFF \
        -DUSE_BLAS=Open \
        -DUSE_OPENCV=OFF \
        -DUSE_OPENMP=OFF \
        -DUSE_SIGNAL_HANDLER=ON \
        -G Ninja /work/mxnet
    ninja
}

build_centos7_cpu() {
    set -ex
    cd /work/build
    source /opt/rh/devtoolset-7/enable
    # Opt in to newer GCC C++ ABI. devtoolset defaults to ABI Version 2.
    export CXXFLAGS="-fabi-version=11 -fabi-compat-version=7"
    cmake \
        -DCMAKE_BUILD_TYPE="RelWithDebInfo" \
        -DUSE_ONEDNN=OFF \
        -DUSE_DIST_KVSTORE=ON \
        -DUSE_CUDA=OFF \
        -DBUILD_EXTENSION_PATH=/work/mxnet/example/extensions/lib_external_ops \
        -DUSE_INT64_TENSOR_SIZE=OFF \
        -DUSE_BLAS=Open \
        -G Ninja /work/mxnet
    ninja
}

build_centos7_onednn() {
    set -ex
    cd /work/build
    source /opt/rh/devtoolset-7/enable
    # Opt in to newer GCC C++ ABI. devtoolset defaults to ABI Version 2.
    export CXXFLAGS="-fabi-version=11 -fabi-compat-version=7"
    cmake -DUSE_BLAS=Open \
        -DUSE_ONEDNN=ON \
        -DUSE_CUDA=OFF \
        -DUSE_INT64_TENSOR_SIZE=OFF \
        -G Ninja /work/mxnet
    ninja
}

build_centos7_gpu() {
    set -ex
    cd /work/build
    source /opt/rh/devtoolset-7/enable
    # Opt in to newer GCC C++ ABI. devtoolset defaults to ABI Version 2.
    export CXXFLAGS="-fabi-version=11 -fabi-compat-version=7"
    cmake \
        -DCMAKE_BUILD_TYPE="RelWithDebInfo" \
        -DUSE_BLAS=Open \
        -DUSE_ONEDNN=ON \
        -DUSE_CUDA=ON \
        -DMXNET_CUDA_ARCH="$CI_CMAKE_CUDA_ARCH" \
        -DUSE_DIST_KVSTORE=ON \
        -DBUILD_EXTENSION_PATH=/work/mxnet/example/extensions/lib_external_ops \
        -DUSE_INT64_TENSOR_SIZE=OFF \
        -G Ninja /work/mxnet
    ninja
}

build_ubuntu_cpu() {
    build_ubuntu_cpu_openblas
}

build_ubuntu_cpu_openblas() {
    set -ex
    cd /work/build
    CXXFLAGS="-Wno-error=strict-overflow" CC=gcc-7 CXX=g++-7 cmake \
        -DCMAKE_BUILD_TYPE="RelWithDebInfo" \
        -DENABLE_TESTCOVERAGE=ON \
        -DUSE_TVM_OP=ON \
        -DUSE_BLAS=Open \
        -DUSE_ONEDNN=OFF \
        -DUSE_CUDA=OFF \
        -DUSE_DIST_KVSTORE=ON \
        -DBUILD_CYTHON_MODULES=ON \
        -DBUILD_EXTENSION_PATH=/work/mxnet/example/extensions/lib_external_ops \
        -G Ninja /work/mxnet
    ninja -j$(($(nproc)/2))
}

build_ubuntu_cpu_mkl() {
    set -ex
    cd /work/build
    CC=gcc-7 CXX=g++-7 cmake \
        -DCMAKE_BUILD_TYPE="RelWithDebInfo" \
        -DENABLE_TESTCOVERAGE=OFF \
        -DUSE_ONEDNN=OFF \
        -DUSE_CUDA=OFF \
        -DUSE_TVM_OP=ON \
        -DUSE_MKL_LAYERNORM=ON \
        -DUSE_BLAS=MKL \
        -DBUILD_EXTENSION_PATH=/work/mxnet/example/extensions/lib_external_ops \
        -GNinja /work/mxnet
    ninja
}

build_ubuntu_cpu_cmake_debug() {
    set -ex
    cd /work/build
    CC=gcc-7 CXX=g++-7 cmake \
        -DCMAKE_BUILD_TYPE=Debug \
        -DENABLE_TESTCOVERAGE=ON \
        -DUSE_CUDA=OFF \
        -DUSE_TVM_OP=ON \
        -DUSE_BLAS=Open \
        -DUSE_OPENMP=OFF \
        -DUSE_OPENCV=ON \
        -DUSE_SIGNAL_HANDLER=ON \
        -G Ninja \
        /work/mxnet
    ninja
}

build_ubuntu_cpu_cmake_no_tvm_op() {
    set -ex
    cd /work/build
    CC=gcc-7 CXX=g++-7 cmake \
        -DUSE_CUDA=OFF \
        -DUSE_TVM_OP=OFF \
        -DUSE_BLAS=Open \
        -DUSE_OPENMP=OFF \
        -DUSE_OPENCV=ON \
        -DUSE_SIGNAL_HANDLER=ON \
        -DCMAKE_BUILD_TYPE=Release \
        -DBUILD_EXTENSION_PATH=/work/mxnet/example/extensions/lib_external_ops \
        -G Ninja \
        /work/mxnet

    ninja
}

build_ubuntu_cpu_cmake_asan() {
    set -ex

    cd /work/build
    cmake \
        -DUSE_CUDA=OFF \
        -DUSE_BLAS=Open \
        -DUSE_ONEDNN=OFF \
        -DUSE_OPENMP=OFF \
        -DUSE_OPENCV=OFF \
        -DCMAKE_BUILD_TYPE=Debug \
        -DUSE_GPERFTOOLS=OFF \
        -DUSE_JEMALLOC=OFF \
        -DUSE_ASAN=ON \
        /work/mxnet
    make -j $(nproc) mxnet
}

build_ubuntu_cpu_gcc8_werror() {
    set -ex
    cd /work/build
    CC=gcc-8 CXX=g++-8 cmake \
        -DUSE_BLAS=Open \
        -DUSE_CUDA=OFF \
        -DCMAKE_BUILD_TYPE="RelWithDebInfo" \
        -GNinja /work/mxnet
    ninja
}

build_ubuntu_cpu_clang10_werror() {
    set -ex
    cd /work/build
    CXX=clang++-10 CC=clang-10 cmake \
       -DUSE_BLAS=Open \
       -DUSE_CUDA=OFF \
       -DCMAKE_BUILD_TYPE="RelWithDebInfo" \
       -GNinja /work/mxnet
    ninja
}

build_ubuntu_gpu_clang10_werror() {
    set -ex
    cd /work/build
    # Disable cpp package as OpWrapperGenerator.py dlopens libmxnet.so,
    # requiring presence of cuda driver libraries that are missing on CI host
    export LD_LIBRARY_PATH=${LD_LIBRARY_PATH}:/usr/local/cuda-10.1/targets/x86_64-linux/lib/stubs
    # Workaround https://github.com/thrust/thrust/issues/1072
    # Can be deleted on Cuda 11
    export CXXFLAGS="-I/usr/local/thrust"

    CXX=clang++-10 CC=clang-10 cmake \
       -DUSE_BLAS=Open \
       -DUSE_CUDA=ON \
       -DUSE_NVML=OFF \
       -DMXNET_CUDA_ARCH="$CI_CMAKE_CUDA_ARCH" \
       -DCMAKE_BUILD_TYPE="RelWithDebInfo" \
       -GNinja /work/mxnet
    ninja
}

build_ubuntu_cpu_clang6() {
    set -ex
    cd /work/build
    export OpenBLAS_HOME=/usr/local/openblas-clang/
    CXX=clang++-6.0 CC=clang-6.0 cmake \
        -DUSE_BLAS=Open \
        -DUSE_ONEDNN=OFF \
        -DUSE_CUDA=OFF \
        -DUSE_OPENMP=OFF \
        -DUSE_DIST_KVSTORE=ON \
        -G Ninja /work/mxnet
    ninja
}

build_ubuntu_cpu_clang100() {
    set -ex
    cd /work/build
    export OpenBLAS_HOME=/usr/local/openblas-clang/
    CXX=clang++-10 CC=clang-10 cmake \
       -DUSE_BLAS=Open \
       -DUSE_ONEDNN=OFF \
       -DUSE_CUDA=OFF \
       -DUSE_OPENMP=ON \
       -DUSE_DIST_KVSTORE=ON \
       -G Ninja /work/mxnet
    ninja
}

build_ubuntu_cpu_clang_tidy() {
    set -ex
    cd /work/build
    export OpenBLAS_HOME=/usr/local/openblas-clang/
    # TODO(leezu) USE_OPENMP=OFF 3rdparty/dmlc-core/CMakeLists.txt:79 broken?
    CXX=clang++-10 CC=clang-10 cmake \
       -DUSE_BLAS=Open \
       -DUSE_ONEDNN=OFF \
       -DUSE_CUDA=OFF \
       -DUSE_OPENMP=OFF \
       -DCMAKE_BUILD_TYPE=Debug \
       -DUSE_DIST_KVSTORE=ON \
       -DCMAKE_CXX_CLANG_TIDY=clang-tidy-10 \
       -G Ninja /work/mxnet
    ninja
}

build_ubuntu_cpu_clang6_onednn() {
    set -ex
    cd /work/build
    export OpenBLAS_HOME=/usr/local/openblas-clang/
    CXX=clang++-6.0 CC=clang-6.0 cmake \
       -DUSE_BLAS=Open \
       -DUSE_ONEDNN=ON \
       -DUSE_CUDA=OFF \
       -DUSE_OPENMP=OFF \
       -G Ninja /work/mxnet
    ninja
}

build_ubuntu_cpu_clang100_onednn() {
    set -ex
    cd /work/build
    export OpenBLAS_HOME=/usr/local/openblas-clang/
    CXX=clang++-10 CC=clang-10 cmake \
       -DUSE_BLAS=Open \
       -DUSE_ONEDNN=ON \
       -DUSE_CUDA=OFF \
       -G Ninja /work/mxnet
    ninja
}

build_ubuntu_cpu_onednn() {
    set -ex
    cd /work/build
    CC=gcc-7 CXX=g++-7 cmake \
        -DCMAKE_BUILD_TYPE="RelWithDebInfo" \
        -DENABLE_TESTCOVERAGE=ON \
        -DUSE_TVM_OP=ON \
        -DUSE_BLAS=Open \
        -DUSE_ONEDNN=ON \
        -DUSE_CUDA=OFF \
        -DBUILD_EXTENSION_PATH=/work/mxnet/example/extensions/lib_external_ops \
        -G Ninja /work/mxnet
    ninja
}

build_ubuntu_cpu_onednn_mkl() {
    set -ex
    cd /work/build
    CC=gcc-7 CXX=g++-7 cmake \
        -DCMAKE_BUILD_TYPE="RelWithDebInfo" \
        -DENABLE_TESTCOVERAGE=OFF \
        -DUSE_ONEDNN=ON \
        -DUSE_CUDA=OFF \
        -DUSE_TVM_OP=ON \
        -DUSE_BLAS=MKL \
        -DBUILD_EXTENSION_PATH=/work/mxnet/example/extensions/lib_external_ops \
        -GNinja /work/mxnet
    ninja
}

build_ubuntu_gpu_tensorrt() {

    set -ex

    export CC=gcc-7
    export CXX=g++-7
    export ONNX_NAMESPACE=onnx

    # Build ONNX
    pushd .
    echo "Installing ONNX."
    cd 3rdparty/onnx-tensorrt/third_party/onnx
    rm -rf build
    mkdir -p build
    cd build
    cmake -DCMAKE_CXX_FLAGS=-I/usr/include/python${PYVER} -DBUILD_SHARED_LIBS=ON ..
    make -j$(nproc)
    export LIBRARY_PATH=`pwd`:`pwd`/onnx/:$LIBRARY_PATH
    export CPLUS_INCLUDE_PATH=`pwd`:$CPLUS_INCLUDE_PATH
    export CXXFLAGS=-I`pwd`

    popd

    # Build ONNX-TensorRT
    export LD_LIBRARY_PATH=${LD_LIBRARY_PATH}:/usr/local/lib
    export CPLUS_INCLUDE_PATH=${CPLUS_INCLUDE_PATH}:/usr/local/cuda-10.2/targets/x86_64-linux/include/
    pushd .
    cd 3rdparty/onnx-tensorrt/
    mkdir -p build
    cd build
    cmake -DONNX_NAMESPACE=$ONNX_NAMESPACE ..
    make -j$(nproc)
    export LIBRARY_PATH=`pwd`:$LIBRARY_PATH
    popd

    mkdir -p /work/mxnet/lib/
    cp 3rdparty/onnx-tensorrt/third_party/onnx/build/*.so /work/mxnet/lib/
    cp -L 3rdparty/onnx-tensorrt/build/libnvonnxparser.so /work/mxnet/lib/

    cd /work/build
    cmake -DUSE_CUDA=1                            \
          -DUSE_CUDNN=1                           \
          -DUSE_OPENCV=1                          \
          -DUSE_TENSORRT=1                        \
          -DUSE_OPENMP=0                          \
          -DUSE_BLAS=Open                         \
          -DUSE_ONEDNN=0                          \
          -DUSE_NVML=OFF                          \
          -DMXNET_CUDA_ARCH="$CI_CMAKE_CUDA_ARCH" \
          -G Ninja                                \
          /work/mxnet

    ninja
}

build_ubuntu_gpu_onednn() {
    set -ex
    cd /work/build
    CC=gcc-7 CXX=g++-7 cmake \
        -DCMAKE_BUILD_TYPE="RelWithDebInfo" \
        -DUSE_BLAS=Open \
        -DUSE_CUDA=ON \
        -DUSE_NVML=OFF \
        -DMXNET_CUDA_ARCH="$CI_CMAKE_CUDA_ARCH" \
        -DBUILD_EXTENSION_PATH=/work/mxnet/example/extensions/lib_external_ops \
        -G Ninja /work/mxnet
    ninja
}

build_ubuntu_gpu_onednn_nocudnn() {
    set -ex
    cd /work/build
    CC=gcc-7 CXX=g++-7 cmake \
        -DCMAKE_BUILD_TYPE="RelWithDebInfo" \
        -DUSE_BLAS=Open \
        -DUSE_CUDA=ON \
        -DUSE_NVML=OFF \
        -DMXNET_CUDA_ARCH="$CI_CMAKE_CUDA_ARCH" \
        -DUSE_CUDNN=OFF \
        -DBUILD_EXTENSION_PATH=/work/mxnet/example/extensions/lib_external_ops \
        -G Ninja /work/mxnet
    ninja
}

build_ubuntu_gpu() {
    set -ex
    cd /work/build
    # Work around to link libcuda to libmxnet
    # should be removed after https://github.com/apache/incubator-mxnet/issues/17858 is resolved. 
    ln -s -f /usr/local/cuda/targets/x86_64-linux/lib/stubs/libcuda.so libcuda.so.1
    export LIBRARY_PATH=${LIBRARY_PATH}:/work/build
    export LD_LIBRARY_PATH=${LD_LIBRARY_PATH}:/work/build
    CC=gcc-7 CXX=g++-7 cmake \
        -DCMAKE_BUILD_TYPE="RelWithDebInfo" \
        -DUSE_CUDA=ON \
        -DUSE_NVML=OFF \
        -DMXNET_CUDA_ARCH="$CI_CMAKE_CUDA_ARCH" \
        -DUSE_CUDNN=ON \
        -DUSE_CPP_PACKAGE=ON \
        -DUSE_BLAS=Open \
        -DUSE_ONEDNN=OFF \
        -DUSE_DIST_KVSTORE=ON \
        -DBUILD_CYTHON_MODULES=ON \
        -DBUILD_EXTENSION_PATH=/work/mxnet/example/extensions/lib_external_ops \
        -G Ninja /work/mxnet
    ninja -j$(($(nproc)/2))
}

build_ubuntu_gpu_debug() {
    set -ex
    cd /work/build
    CC=gcc-7 CXX=g++-7 cmake \
        -DCMAKE_BUILD_TYPE=Debug \
        -DUSE_CUDA=ON \
        -DUSE_NVML=OFF \
        -DMXNET_CUDA_ARCH="$CI_CMAKE_CUDA_ARCH" \
        -DUSE_CUDNN=ON \
        -DUSE_BLAS=Open \
        -DUSE_ONEDNN=OFF \
        -DUSE_DIST_KVSTORE=ON \
        -DBUILD_CYTHON_MODULES=ON \
        -G Ninja /work/mxnet
    ninja
}

build_ubuntu_cpu_large_tensor() {
    set -ex
    cd /work/build
    CC=gcc-7 CXX=g++-7 cmake \
        -DUSE_SIGNAL_HANDLER=ON                 \
        -DUSE_CUDA=OFF                          \
        -DUSE_CUDNN=OFF                         \
        -DUSE_BLAS=Open                         \
        -DUSE_ONEDNN=ON                         \
        -G Ninja                                \
        /work/mxnet

    ninja
}

build_ubuntu_gpu_large_tensor() {
    set -ex
    cd /work/build
    CC=gcc-7 CXX=g++-7 cmake \
        -DUSE_SIGNAL_HANDLER=ON                 \
        -DUSE_CUDA=ON                           \
        -DUSE_CUDNN=ON                          \
        -DUSE_NVML=OFF                          \
        -DUSE_BLAS=Open                         \
        -DUSE_ONEDNN=ON                         \
        -DUSE_DIST_KVSTORE=ON                   \
        -DCMAKE_BUILD_TYPE=Release              \
        -DMXNET_CUDA_ARCH="$CI_CMAKE_CUDA_ARCH" \
        -G Ninja                                \
        /work/mxnet

    ninja
}

# Testing

sanity_check() {
    set -ex
    sanity_clang
    sanity_license
    sanity_cmakelint
    sanity_tutorial
    sanity_python_prospector
    sanity_cpp
}

sanity_cmakelint() {
    set -exu
    
    git ls-files -z -- bootstrap '*.cmake' '*.cmake.in' '*CMakeLists.txt' | grep -E -z -v '^(3rdparty)|cmake/Modules/|cmake/upstream/' | xargs -0 cmakelint --config=.cmakelintrc --quiet
}

sanity_tutorial() {
    set -ex
    export DMLC_LOG_STACK_TRACE_DEPTH=100
    OMP_NUM_THREADS=$(expr $(nproc) / 4) pytest -n 4 tests/tutorials/test_sanity_tutorials.py
}

sanity_license() {
    set -ex
    tools/license_header.py check
}

sanity_cpp() {
    set -ex
    3rdparty/dmlc-core/scripts/lint.py mxnet cpp include src plugin cpp-package tests --exclude_path src/operator/contrib/ctc_include include/onednn
}

sanity_python_prospector() {
    set -e
    set +x

    # Run Prospector
    python3 -m prospector --profile prospector.yaml | tee prospector-output.txt
    error_cnt=$(awk '/Messages Found:/{print $NF}' prospector-output.txt)
    if [ $error_cnt -ne 0 ]; then
        echo 'Please fix the above Prospector warnings.'
        rm -rf prospector-output.txt
        exit 1
    fi
    rm -rf prospector-output.txt
}

sanity_clang() {
    set -e
    set +x
    # .github/workgflows/greetings.yml passes BASE_SHA, GITHUB_RUN_ID, GITHUB_BASE_REF for pull requests.
    BASE_SHA="${GITHUB_PR_BASE_SHA}"
    GITHUB_RUN_ID="${GITHUB_PR_RUN_ID}"
    GITHUB_BASE_REF="${GITHUB_PR_BASE_REF}"

    if [ "${BASE_SHA}" == "" ]; then
        BASE_SHA=`git show-ref --hash refs/remotes/origin/master`
        if [ "${GITHUB_RUN_ID}" == "" ] || [ "${GITHUB_BASE_REF}" == "" ]; then
             GITHUB_RUN_ID=`(git log --pretty=format:'%h' -n 1)`
             GITHUB_BASE_REF="master"
        fi
    fi

    git remote add "${GITHUB_RUN_ID}" https://github.com/apache/incubator-mxnet.git
    git fetch "${GITHUB_RUN_ID}" "$GITHUB_BASE_REF"
    
    tools/lint/clang_format_ci.sh "${BASE_SHA}"
    GIT_DIFFERENCE=$(git diff)
    if [[ -z $GIT_DIFFERENCE ]]; then
        git remote remove "${GITHUB_RUN_ID}" # temporary remote is removed
        return
    fi

    echo "~~~~~~~~~~~~~~~~~~~~~~~~~~~~~~~~~~~~~~~~~~~~~~~~~~~~~~~~~~~~~"
    echo "| Clang-format failures found! Run: "
    echo "|    tools/lint/clang_format_ci.sh ${BASE_SHA} "
    echo "| to fix this error. "
    echo "| For more info, see: https://mxnet.apache.org/versions/master/community/clang_format_guide"
    echo "~~~~~~~~~~~~~~~~~~~~~~~~~~~~~~~~~~~~~~~~~~~~~~~~~~~~~~~~~~~~~"

    echo "$GIT_DIFFERENCE"
    git remote remove "${GITHUB_RUN_ID}" # temporary remote is removed
    exit 1
}

# Tests libmxnet
# Parameters:
# $1 -> mxnet_variant: The variant of the libmxnet.so library
cd_unittest_ubuntu() {
    set -ex
    source /opt/rh/rh-python38/enable
    export PYTHONPATH=./python/
    export MXNET_ONEDNN_DEBUG=0  # Ignored if not present
    export MXNET_STORAGE_FALLBACK_LOG_VERBOSE=0
    export MXNET_SUBGRAPH_VERBOSE=0
    export MXNET_ENABLE_CYTHON=0
    export CD_JOB=1 # signal this is a CD run so any unecessary tests can be skipped
    export DMLC_LOG_STACK_TRACE_DEPTH=100

    local mxnet_variant=${1:?"This function requires a mxnet variant as the first argument"}

    OMP_NUM_THREADS=$(expr $(nproc) / 4) pytest -m 'not serial' -n 4 --durations=50 --verbose tests/python/unittest
    pytest -m 'serial' --durations=50 --verbose tests/python/unittest

    # https://github.com/apache/incubator-mxnet/issues/11801
    # if [[ ${mxnet_variant} = "cpu" ]] || [[ ${mxnet_variant} = "mkl" ]]; then
        # integrationtest_ubuntu_cpu_dist_kvstore
    # fi

    if [[ ${mxnet_variant} = cu* ]]; then
        MXNET_GPU_MEM_POOL_TYPE=Unpooled \
        MXNET_ENGINE_TYPE=NaiveEngine \
            OMP_NUM_THREADS=$(expr $(nproc) / 4) pytest -m 'not serial' -k 'test_operator' -n 4 --durations=50 --verbose tests/python/gpu
        MXNET_GPU_MEM_POOL_TYPE=Unpooled \
            OMP_NUM_THREADS=$(expr $(nproc) / 4) pytest -m 'not serial' -k 'not test_operator and not test_amp_init.py' -n 4 --durations=50 --verbose tests/python/gpu
        pytest -m 'serial' --durations=50 --verbose tests/python/gpu
        pytest --durations=50 --verbose tests/python/gpu/test_amp_init.py

        # TODO(szha): fix and reenable the hanging issue. tracked in #18098
        # integrationtest_ubuntu_gpu_dist_kvstore
        # TODO(eric-haibin-lin): fix and reenable
        # integrationtest_ubuntu_gpu_byteps
    fi

    if [[ ${mxnet_variant} = *mkl ]]; then
        OMP_NUM_THREADS=$(expr $(nproc) / 4) pytest -n 4 --durations=50 --verbose tests/python/dnnl
    fi
}

unittest_ubuntu_python3_cpu_onnx() {
    set -ex
    export PYTHONPATH=./python/
    export MXNET_SUBGRAPH_VERBOSE=0
    export DMLC_LOG_STACK_TRACE_DEPTH=10

    pytest --cov-report xml:onnx_unittest.xml --verbose tests/python/onnx/test_operators.py
    pytest --cov-report xml:onnx_unittest.xml --cov-append --verbose tests/python/onnx/test_models.py
}

unittest_ubuntu_python3_cpu() {
    set -ex
    export PYTHONPATH=./python/
    export MXNET_ONEDNN_DEBUG=0  # Ignored if not present
    export MXNET_STORAGE_FALLBACK_LOG_VERBOSE=0
    export MXNET_SUBGRAPH_VERBOSE=0
    export MXNET_ENABLE_CYTHON=0
    export DMLC_LOG_STACK_TRACE_DEPTH=100
    OMP_NUM_THREADS=$(expr $(nproc) / 4) pytest -m 'not serial' -k 'not test_operator' -n 4 --durations=50 --cov-report xml:tests_unittest.xml --verbose tests/python/unittest
    MXNET_ENGINE_TYPE=NaiveEngine \
        OMP_NUM_THREADS=$(expr $(nproc) / 4) pytest -m 'not serial' -k 'test_operator' -n 4 --durations=50 --cov-report xml:tests_unittest.xml --cov-append --verbose tests/python/unittest
    pytest -m 'serial' --durations=50 --cov-report xml:tests_unittest.xml --cov-append --verbose tests/python/unittest
}

unittest_ubuntu_python3_cpu_onednn() {
    set -ex
    export PYTHONPATH=./python/
    export MXNET_ONEDNN_DEBUG=0  # Ignored if not present
    export MXNET_STORAGE_FALLBACK_LOG_VERBOSE=0
    export MXNET_SUBGRAPH_VERBOSE=0
    export MXNET_ENABLE_CYTHON=0
    export DMLC_LOG_STACK_TRACE_DEPTH=100
    OMP_NUM_THREADS=$(expr $(nproc) / 4) pytest -m 'not serial' -k 'not test_operator' -n 4 --durations=50 --cov-report xml:tests_unittest.xml --verbose tests/python/unittest
    MXNET_ENGINE_TYPE=NaiveEngine \
                     OMP_NUM_THREADS=$(expr $(nproc) / 4) pytest -m 'not serial' -k 'test_operator' -n 4 --durations=50 --cov-report xml:tests_unittest.xml --cov-append --verbose tests/python/unittest
    pytest -m 'serial' --durations=50 --cov-report xml:tests_unittest.xml --cov-append --verbose tests/python/unittest
    pytest --durations=50 --cov-report xml:tests_mkl.xml --verbose tests/python/dnnl
}

unittest_array_api_standardization() {
    set -ex
    python3 -m pip install -e /work/mxnet/python --user
    cd ..
    git clone https://github.com/data-apis/array-api-tests.git
    pushd /work/array-api-tests
    git checkout c1dba80a196a03f880d2e0a998a272fb3867b720
    export ARRAY_API_TESTS_MODULE=mxnet.numpy pytest
    # OverflowError: Python int too large to convert to C long
    # when cython is enabled
    export MXNET_ENABLE_CYTHON=0
    export DMLC_LOG_STACK_TRACE_DEPTH=100
    python3 -m pytest --reruns 3 --durations=50 --cov-report xml:tests_api.xml --verbose array_api_tests/test_creation_functions.py
    python3 -m pytest --reruns 3 --durations=50 --cov-report xml:tests_api.xml --verbose array_api_tests/test_indexing.py
    python3 -m pytest --reruns 3 --durations=50 --cov-report xml:tests_api.xml --verbose array_api_tests/test_elementwise_functions.py
    python3 -m pytest --reruns 3 --durations=50 --cov-report xml:tests_api.xml --verbose array_api_tests/test_constants.py
    python3 -m pytest --reruns 3 --durations=50 --cov-report xml:tests_api.xml --verbose array_api_tests/test_broadcasting.py
    python3 -m pytest --reruns 3 --durations=50 --cov-report xml:tests_api.xml --verbose \
        array_api_tests/test_type_promotion.py::test_elementwise_function_two_arg_bool_type_promotion
<<<<<<< HEAD
    python3 -m pytest --durations=50 --cov-report xml:tests_api.xml --verbose array_api_tests/test_creation_functions.py
    python3 -m pytest --durations=50 --cov-report xml:tests_api.xml --verbose array_api_tests/test_indexing.py
    python3 -m pytest --durations=50 --cov-report xml:tests_api.xml --verbose \
        -k '(not einsum and not linalg and not __dlpack__)' array_api_tests/test_signatures.py
    # Need to upgrade array_api_tests to run test for einsum, linalg-funcs and __dlpack__.
=======
    python3 -m pytest --reruns 3 --durations=50 --cov-report xml:tests_api.xml --verbose \
        array_api_tests/test_type_promotion.py::test_elementwise_function_two_arg_promoted_type_promotion
    python3 -m pytest --reruns 3 --durations=50 --cov-report xml:tests_api.xml --verbose \
        array_api_tests/test_type_promotion.py::test_elementwise_function_one_arg_bool
    python3 -m pytest --reruns 3 --durations=50 --cov-report xml:tests_api.xml --verbose \
        array_api_tests/test_type_promotion.py::test_elementwise_function_one_arg_type_promotion
    python3 -m pytest --reruns 3 --durations=50 --cov-report xml:tests_api.xml --verbose \
        array_api_tests/test_type_promotion.py::test_operator_one_arg_type_promotion
    python3 -m pytest --reruns 3 --durations=50 --cov-report xml:tests_api.xml --verbose \
        array_api_tests/test_type_promotion.py::test_operator_two_arg_bool_promotion
    python3 -m pytest --reruns 3 --durations=50 --cov-report xml:tests_api.xml --verbose \
        array_api_tests/test_type_promotion.py::test_operator_two_arg_promoted_promotion
    python3 -m pytest --reruns 3 --durations=50 --cov-report xml:tests_api.xml --verbose \
        array_api_tests/test_type_promotion.py::test_operator_inplace_two_arg_promoted_promotion
>>>>>>> 2e8e0ae3
    popd
}

unittest_ubuntu_python3_gpu() {
    set -ex
    export PYTHONPATH=./python/
    export MXNET_ONEDNN_DEBUG=0 # Ignored if not present
    export MXNET_STORAGE_FALLBACK_LOG_VERBOSE=0
    export MXNET_SUBGRAPH_VERBOSE=0
    export CUDNN_VERSION=${CUDNN_VERSION:-7.0.3}
    export MXNET_ENABLE_CYTHON=0
    export DMLC_LOG_STACK_TRACE_DEPTH=100
    MXNET_GPU_MEM_POOL_TYPE=Unpooled \
        OMP_NUM_THREADS=$(expr $(nproc) / 4) pytest -m 'not serial' -k 'not test_operator and not test_amp_init.py' -n 4 --durations=50 --cov-report xml:tests_gpu.xml --verbose tests/python/gpu
    MXNET_GPU_MEM_POOL_TYPE=Unpooled \
    MXNET_ENGINE_TYPE=NaiveEngine \
        OMP_NUM_THREADS=$(expr $(nproc) / 4) pytest -m 'not serial' -k 'test_operator' -n 4 --durations=50 --cov-report xml:tests_gpu.xml --cov-append --verbose tests/python/gpu
    pytest -m 'serial' --durations=50 --cov-report xml:tests_gpu.xml --cov-append --verbose tests/python/gpu
    pytest --durations=50 --cov-report xml:tests_gpu.xml --cov-append --verbose tests/python/gpu/test_amp_init.py
}

unittest_ubuntu_python3_gpu_cython() {
    set -ex
    export PYTHONPATH=./python/
    export MXNET_ONEDNN_DEBUG=1 # Ignored if not present
    export MXNET_STORAGE_FALLBACK_LOG_VERBOSE=0
    export MXNET_SUBGRAPH_VERBOSE=0
    export CUDNN_VERSION=${CUDNN_VERSION:-7.0.3}
    export MXNET_ENABLE_CYTHON=1
    export MXNET_ENFORCE_CYTHON=1
    export DMLC_LOG_STACK_TRACE_DEPTH=100
    check_cython
    MXNET_GPU_MEM_POOL_TYPE=Unpooled \
        OMP_NUM_THREADS=$(expr $(nproc) / 4) pytest -m 'not serial' -k 'not test_operator and not test_amp_init.py' -n 4 --durations=50 --cov-report xml:tests_gpu.xml --verbose tests/python/gpu
    MXNET_GPU_MEM_POOL_TYPE=Unpooled \
    MXNET_ENGINE_TYPE=NaiveEngine \
        OMP_NUM_THREADS=$(expr $(nproc) / 4) pytest -m 'not serial' -k 'test_operator' -n 4 --durations=50 --cov-report xml:tests_gpu.xml --cov-append --verbose tests/python/gpu
    pytest -m 'serial' --durations=50 --cov-report xml:tests_gpu.xml --cov-append --verbose tests/python/gpu
    pytest --durations=50 --cov-report xml:tests_gpu.xml --cov-append --verbose tests/python/gpu/test_amp_init.py
}

unittest_ubuntu_python3_gpu_nocudnn() {
    set -ex
    export PYTHONPATH=./python/
    export MXNET_STORAGE_FALLBACK_LOG_VERBOSE=0
    export MXNET_SUBGRAPH_VERBOSE=0
    export CUDNN_OFF_TEST_ONLY=true
    export MXNET_ENABLE_CYTHON=0
    export DMLC_LOG_STACK_TRACE_DEPTH=100
    MXNET_GPU_MEM_POOL_TYPE=Unpooled \
        OMP_NUM_THREADS=$(expr $(nproc) / 4) pytest -m 'not serial' -k 'not test_operator and not test_amp_init.py' -n 4 --durations=50 --cov-report xml:tests_gpu.xml --verbose tests/python/gpu
    MXNET_GPU_MEM_POOL_TYPE=Unpooled \
    MXNET_ENGINE_TYPE=NaiveEngine \
        OMP_NUM_THREADS=$(expr $(nproc) / 4) pytest -m 'not serial' -k 'test_operator' -n 4 --durations=50 --cov-report xml:tests_gpu.xml --cov-append --verbose tests/python/gpu
    pytest -m 'serial' --durations=50 --cov-report xml:tests_gpu.xml --cov-append --verbose tests/python/gpu
    pytest --durations=50 --cov-report xml:tests_gpu.xml --cov-append --verbose tests/python/gpu/test_amp_init.py
}

unittest_cpp() {
    set -ex
    export DMLC_LOG_STACK_TRACE_DEPTH=100
    build/tests/mxnet_unit_tests
}

unittest_centos7_cpu() {
    set -ex
    source /opt/rh/rh-python38/enable
    cd /work/mxnet
    export DMLC_LOG_STACK_TRACE_DEPTH=100
    OMP_NUM_THREADS=$(expr $(nproc) / 4) python -m pytest -m 'not serial' -k 'not test_operator' -n 4 --durations=50 --cov-report xml:tests_unittest.xml --verbose tests/python/unittest
    MXNET_ENGINE_TYPE=NaiveEngine \
        OMP_NUM_THREADS=$(expr $(nproc) / 4) python -m pytest -m 'not serial' -k 'test_operator' -n 4 --durations=50 --cov-report xml:tests_unittest.xml --cov-append --verbose tests/python/unittest
    python -m pytest -m 'serial' --durations=50 --cov-report xml:tests_unittest.xml --cov-append --verbose tests/python/unittest
    OMP_NUM_THREADS=$(expr $(nproc) / 4) python -m pytest -n 4 --durations=50 --cov-report xml:tests_train.xml --verbose tests/python/train
}

unittest_centos7_gpu() {
    set -ex
    source /opt/rh/rh-python38/enable
    cd /work/mxnet
    export CUDNN_VERSION=${CUDNN_VERSION:-7.0.3}
    export DMLC_LOG_STACK_TRACE_DEPTH=100
    MXNET_GPU_MEM_POOL_TYPE=Unpooled \
        OMP_NUM_THREADS=$(expr $(nproc) / 4) pytest -m 'not serial' -k 'not test_operator and not test_amp_init.py' -n 4 --durations=50 --cov-report xml:tests_gpu.xml --cov-append --verbose tests/python/gpu
    MXNET_GPU_MEM_POOL_TYPE=Unpooled \
    MXNET_ENGINE_TYPE=NaiveEngine \
        OMP_NUM_THREADS=$(expr $(nproc) / 4) pytest -m 'not serial' -k 'test_operator' -n 4 --durations=50 --cov-report xml:tests_gpu.xml --cov-append --verbose tests/python/gpu
    pytest -m 'serial' --durations=50 --cov-report xml:tests_gpu.xml --cov-append --verbose tests/python/gpu
    pytest --durations=50 --cov-report xml:tests_gpu.xml --cov-append --verbose tests/python/gpu/test_amp_init.py
}

integrationtest_ubuntu_cpp_package_gpu() {
    set -ex
    export DMLC_LOG_STACK_TRACE_DEPTH=10
    cpp-package/tests/ci_test.sh
}

integrationtest_ubuntu_cpu_onnx() {
	set -ex
	export PYTHONPATH=./python/
	export MXNET_SUBGRAPH_VERBOSE=0
	export DMLC_LOG_STACK_TRACE_DEPTH=100
	python3 tests/python/unittest/onnx/backend_test.py
	#OMP_NUM_THREADS=$(expr $(nproc) / 4) pytest -n 4 tests/python/unittest/onnx/mxnet_export_test.py
	#OMP_NUM_THREADS=$(expr $(nproc) / 4) pytest -n 4 tests/python/unittest/onnx/test_models.py
	#OMP_NUM_THREADS=$(expr $(nproc) / 4) pytest -n 4 tests/python/unittest/onnx/test_node.py
	#OMP_NUM_THREADS=$(expr $(nproc) / 4) pytest -n 4 tests/python/unittest/onnx/test_onnxruntime.py
}

integrationtest_ubuntu_cpu_dist_kvstore() {
    set -ex
    pushd .
    export PYTHONPATH=./python/
    export MXNET_STORAGE_FALLBACK_LOG_VERBOSE=0
    export MXNET_SUBGRAPH_VERBOSE=0
    export MXNET_USE_OPERATOR_TUNING=0
    export DMLC_LOG_STACK_TRACE_DEPTH=100
    cd tests/nightly/
    python3 ../../tools/launch.py -n 7 --launcher local python3 dist_sync_kvstore.py --type=gluon_step_cpu
    python3 ../../tools/launch.py -n 7 --launcher local python3 dist_sync_kvstore.py --type=gluon_sparse_step_cpu
    python3 ../../tools/launch.py -n 7 --launcher local python3 dist_sync_kvstore.py --type=invalid_cpu
    python3 ../../tools/launch.py -n 7 --launcher local python3 dist_sync_kvstore.py --type=gluon_type_cpu
    python3 ../../tools/launch.py -n 7 --launcher local python3 dist_sync_kvstore.py
    python3 ../../tools/launch.py -n 7 --launcher local python3 dist_sync_kvstore.py --no-multiprecision
    python3 ../../tools/launch.py -n 7 --launcher local python3 dist_sync_kvstore.py --type=compressed_cpu_1bit
    python3 ../../tools/launch.py -n 7 --launcher local python3 dist_sync_kvstore.py --type=compressed_cpu_1bit --no-multiprecision
    python3 ../../tools/launch.py -n 7 --launcher local python3 dist_sync_kvstore.py --type=compressed_cpu_2bit
    python3 ../../tools/launch.py -n 7 --launcher local python3 dist_sync_kvstore.py --type=compressed_cpu_2bit --no-multiprecision
    python3 ../../tools/launch.py -n 3 --launcher local python3 test_server_profiling.py
    popd
}

integrationtest_ubuntu_gpu_dist_kvstore() {
    set -ex
    export DMLC_LOG_STACK_TRACE_DEPTH=100
    pushd .
    cd /work/mxnet/python
    pip3 install -e .
    pip3 install --no-cache-dir horovod
    cd /work/mxnet/tests/nightly
    ./test_distributed_training-gpu.sh
    popd
}

integrationtest_ubuntu_gpu_byteps() {
    set -ex
    pushd .
    export PYTHONPATH=$PWD/python/
    export BYTEPS_WITHOUT_PYTORCH=1
    export BYTEPS_WITHOUT_TENSORFLOW=1
    pip3 install byteps==0.2.3 --user
    git clone -b v0.2.3 https://github.com/bytedance/byteps ~/byteps
    export MXNET_STORAGE_FALLBACK_LOG_VERBOSE=0
    export MXNET_SUBGRAPH_VERBOSE=0
    export DMLC_LOG_STACK_TRACE_DEPTH=100
    cd tests/nightly/

    export NVIDIA_VISIBLE_DEVICES=0
    export DMLC_WORKER_ID=0 # your worker id
    export DMLC_NUM_WORKER=1 # one worker
    export DMLC_ROLE=worker

    # the following value does not matter for non-distributed jobs
    export DMLC_NUM_SERVER=1
    export DMLC_PS_ROOT_URI=0.0.0.127
    export DMLC_PS_ROOT_PORT=1234

    python3 ~/byteps/launcher/launch.py python3 dist_device_sync_kvstore_byteps.py

    popd
}


test_ubuntu_cpu_python3() {
    set -ex
    pushd .
    export MXNET_LIBRARY_PATH=/work/build/libmxnet.so
    export DMLC_LOG_STACK_TRACE_DEPTH=100
    VENV=mxnet_py3_venv
    virtualenv -p `which python3` $VENV
    source $VENV/bin/activate

    cd /work/mxnet/python
    pip3 install -e .
    cd /work/mxnet
    OMP_NUM_THREADS=$(expr $(nproc) / 4) python3 -m pytest -m 'not serial' -k 'not test_operator' -n 4 --durations=50 --verbose tests/python/unittest
    MXNET_ENGINE_TYPE=NaiveEngine \
        OMP_NUM_THREADS=$(expr $(nproc) / 4) python3 -m pytest -m 'not serial' -k 'test_operator' -n 4 --durations=50 --verbose tests/python/unittest
    python3 -m pytest -m 'serial' --durations=50 --verbose tests/python/unittest

    popd
}

# QEMU based ARM tests
unittest_ubuntu_python3_arm() {
    set -ex
    export PYTHONPATH=./python/
    export MXNET_ONEDNN_DEBUG=0  # Ignored if not present
    export MXNET_STORAGE_FALLBACK_LOG_VERBOSE=0
    export MXNET_SUBGRAPH_VERBOSE=0
    export MXNET_ENABLE_CYTHON=0
    export DMLC_LOG_STACK_TRACE_DEPTH=100
    python3 -m pytest -n 2 --verbose tests/python/unittest/test_engine.py
}

# Functions that run the nightly Tests:

#Runs Apache RAT Check on MXNet Source for License Headers
test_rat_check() {
    set -e
    set -o pipefail
    pushd .

    cd /usr/local/src/apache-rat-0.13

    # Use shell number 5 to duplicate the log output. It get sprinted and stored in $OUTPUT at the same time https://stackoverflow.com/a/12451419
    exec 5>&1
    OUTPUT=$(java -jar apache-rat-0.13.jar -E /work/mxnet/rat-excludes -d /work/mxnet|tee >(cat - >&5))
    ERROR_MESSAGE="Printing headers for text files without a valid license header"


    echo "-------Process The Output-------"

    if [[ $OUTPUT =~ $ERROR_MESSAGE ]]; then
        echo "ERROR: RAT Check detected files with unknown licenses. Please fix and run test again!";
        exit 1
    else
        echo "SUCCESS: There are no files with an Unknown License.";
    fi
    popd
}

#Single Node KVStore Test
nightly_test_KVStore_singleNode() {
    set -ex
    export PYTHONPATH=./python/
    export DMLC_LOG_STACK_TRACE_DEPTH=100
    tests/nightly/test_kvstore.py
}

#Test Large Tensor Size
nightly_test_large_tensor() {
    set -ex
    export PYTHONPATH=./python/
    export DMLC_LOG_STACK_TRACE_DEPTH=100
    pytest -s --exitfirst --verbose --timeout=7200 tests/nightly/test_np_large_array.py
}

#Tests Model backwards compatibility on MXNet
nightly_model_backwards_compat_test() {
    set -ex
    export PYTHONPATH=/work/mxnet/python/
    export DMLC_LOG_STACK_TRACE_DEPTH=100
    ./tests/nightly/model_backwards_compatibility_check/model_backward_compat_checker.sh
}

#Backfills S3 bucket with models trained on earlier versions of mxnet
nightly_model_backwards_compat_train() {
    set -ex
    export PYTHONPATH=./python/
    export DMLC_LOG_STACK_TRACE_DEPTH=100
    ./tests/nightly/model_backwards_compatibility_check/train_mxnet_legacy_models.sh
}

nightly_tutorial_test_ubuntu_python3_gpu() {
    set -ex
    cd /work/mxnet/docs
    export BUILD_VER=tutorial
    export MXNET_DOCS_BUILD_MXNET=0
    export DMLC_LOG_STACK_TRACE_DEPTH=100
    make html
    export MXNET_STORAGE_FALLBACK_LOG_VERBOSE=0
    export MXNET_SUBGRAPH_VERBOSE=0
    export PYTHONPATH=/work/mxnet/python/
    export MXNET_TUTORIAL_TEST_KERNEL=python3
    cd /work/mxnet/tests/tutorials
    pytest --durations=50 --cov-report xml:tests_tutorials.xml --capture=no test_tutorials.py
}

nightly_estimator() {
    set -ex
    export DMLC_LOG_STACK_TRACE_DEPTH=100
    cd /work/mxnet/tests/nightly/estimator
    export PYTHONPATH=/work/mxnet/python/
    pytest test_estimator_cnn.py
    pytest test_sentiment_rnn.py
}

# For testing PRs
deploy_docs() {
    set -ex
    pushd .

    export CC="ccache gcc"
    export CXX="ccache g++"

    build_python_docs

    popd
}


build_docs_setup() {
    build_folder="docs/_build"
    mxnetlib_folder="/work/mxnet/lib"

    mkdir -p $build_folder
    mkdir -p $mxnetlib_folder
}

build_jekyll_docs() {
    set -ex

    pushd .
    build_docs_setup
    pushd docs/static_site
    make clean
    make html
    popd

    GZIP=-9 tar zcvf jekyll-artifacts.tgz -C docs/static_site/build html
    mv jekyll-artifacts.tgz docs/_build/
    popd
}


build_python_docs() {
    set -ex
    pushd .

    build_docs_setup

    pushd docs/python_docs
    python3 -m pip install -r requirements
    python3 -m pip install themes/mx-theme
    python3 -m pip install -e /work/mxnet/python --user

    export PATH=/home/jenkins_slave/.local/bin:$PATH

    pushd python
    cp tutorials/getting-started/crash-course/prepare_dataset.py .
    make clean
    make html EVAL=1

    GZIP=-9 tar zcvf python-artifacts.tgz -C build/_build/html .
    popd

    mv python/python-artifacts.tgz /work/mxnet/docs/_build/
    popd

    popd
}


build_c_docs() {
    set -ex
    pushd .

    build_docs_setup
    doc_path="docs/cpp_docs"
    pushd $doc_path

    make clean
    make html

    doc_artifact="c-artifacts.tgz"
    GZIP=-9 tar zcvf $doc_artifact -C build/html/html .
    popd

    mv $doc_path/$doc_artifact docs/_build/

    popd
}


build_docs() {
    pushd docs/_build
    tar -xzf jekyll-artifacts.tgz
    python_doc_folder='html/api/python/docs'
    api_folder='html/api'

    # Python has it's own landing page/site so we don't put it in /docs/api
    mkdir -p $python_doc_folder && tar -xzf python-artifacts.tgz --directory $python_doc_folder
    mkdir -p $api_folder/cpp/docs/api && tar -xzf c-artifacts.tgz --directory $api_folder/cpp/docs/api

    # check if .asf.yaml file exists
    if [ ! -f "html/.asf.yaml" ]; then
        echo "html/.asf.yaml file does not exist. Exiting 1"
        exit 1
    fi
    # check if .htaccess file exists
    if [ ! -f "html/.htaccess" ]; then
        echo "html/.htaccess file does not exist. Exiting 1"
        exit 1
    fi
    # get the version
    version=$(grep "RewriteRule" html/.htaccess | grep -E "versions\/[0-9]" | sed -nre 's/^[^0-9]*(([0-9]+\.)*[0-9]+).*/\1/p')
    # count how many versions are found
    lines=$(echo "$version" | wc -l)
    # check if multiple versions are found
    if [ "$lines" != "1" ]; then
        echo "multiple versions detected: $lines. Exiting 1"
        exit 1
    fi
    # check if no version is found
    if [ "$version" == "" ]; then
        echo "no version found. Exiting 1"
        exit 1
    fi
    # print the one and only default mxnet version
    echo "detected version is $version"
    # check if the artifacts for this version exist
    if [ -d "html/versions/$version/api" ]; then
        echo "html/versions/$version/api directory exists"
    else
        echo "html/versions/$version/api directory does not exist! Exiting 1"
        exit 1
    fi

    # copy the full site for this version to versions folder
    mkdir -p html/versions/master
    for f in 404.html api assets blog community ecosystem features feed.xml get_started index.html; do
        cp -r html/$f html/versions/master/
    done

    # clean up temp files
    find html -type f -name '.DS_Store' -delete

    # archive artifact
    GZIP=-9 tar -zcvf full_website.tgz -C html .
    popd
}

build_docs_beta() {
    pushd docs/_build
    tar -xzf jekyll-artifacts.tgz
    python_doc_folder="html/versions/$BRANCH/api/python/docs"
    cpp_doc_folder="html/versions/$BRANCH/api/cpp/docs"
    mkdir -p $python_doc_folder && tar -xzf python-artifacts.tgz --directory $python_doc_folder
    mkdir -p $cpp_doc_folder && tar -xzf c-artifacts.tgz --directory $cpp_doc_folder
    GZIP=-9 tar -zcvf beta_website.tgz -C html .
    popd
}

push_docs() {
    folder_name=$1
    set -ex
    pip3 install --user awscli
    export PATH=~/.local/bin:$PATH
    pushd docs/_build
    tar -xzf full_website.tgz --strip-components 1
    # check if folder_name already exists in versions
    pushd versions
    if [ -d "$folder_name" ]; then
        echo "Folder $folder_name already exists in versions. Please double check the FOLDER_NAME variable in Jenkens pipeline"
        exit 1
    fi
    mv master $folder_name
    popd
    zip -r9 versions.zip versions/.
    # Upload versions folder
    aws s3 cp versions.zip s3://mxnet-website-static-artifacts --acl public-read
    # Backup versions folder with the latest version name
    backup_file="versions_backup_upto_$folder_name.zip"
    aws s3 cp s3://mxnet-website-static-artifacts/versions.zip s3://mxnet-website-static-artifacts/$backup_file --acl public-read
    popd
}

create_repo() {
   repo_folder=$1
   mxnet_url=$2
   git clone $mxnet_url $repo_folder --recursive
   echo "Adding MXNet upstream repo..."
   cd $repo_folder
   git remote add upstream https://github.com/apache/incubator-mxnet
   cd ..
}


refresh_branches() {
   repo_folder=$1
   cd $repo_folder
   git fetch
   git fetch upstream
   cd ..
}

checkout() {
   repo_folder=$1
   cd $repo_folder
   # Overriding configs later will cause a conflict here, so stashing...
   git stash
   # Fails to checkout if not available locally, so try upstream
   git checkout "$repo_folder" || git branch $repo_folder "upstream/$repo_folder" && git checkout "$repo_folder" || exit 1
   if [ $tag == 'master' ]; then
      git pull
      # master gets warnings as errors for Sphinx builds
      OPTS="-W"
      else
      OPTS=
   fi
   git submodule update --init --recursive
   cd ..
}

build_static_libmxnet() {
    set -ex
    pushd .
    source /opt/rh/devtoolset-8/enable
    source /opt/rh/rh-python38/enable
    # Opt in to newer GCC C++ ABI. devtoolset defaults to ABI Version 2.
    export CXXFLAGS="-fabi-version=11 -fabi-compat-version=7"
    local mxnet_variant=${1:?"This function requires a python command as the first argument"}
    source tools/staticbuild/build.sh ${mxnet_variant}
    popd
}

# Tests CD PyPI packaging in CI
ci_package_pypi() {
    set -ex
    # copies oneDNN header files to 3rdparty/onednn/include/oneapi/dnnl/ as in CD
    mkdir -p 3rdparty/onednn/include/oneapi/dnnl
    cp include/onednn/oneapi/dnnl/dnnl_version.h 3rdparty/onednn/include/oneapi/dnnl/.
    cp include/onednn/oneapi/dnnl/dnnl_config.h 3rdparty/onednn/include/oneapi/dnnl/.
    local mxnet_variant=${1:?"This function requires a python command as the first argument"}
    cd_package_pypi ${mxnet_variant}
    cd_integration_test_pypi
}

# Packages libmxnet into wheel file
cd_package_pypi() {
    set -ex
    pushd .
    source /opt/rh/devtoolset-8/enable
    source /opt/rh/rh-python38/enable
    # Opt in to newer GCC C++ ABI. devtoolset defaults to ABI Version 2.
    export CXXFLAGS="-fabi-version=11 -fabi-compat-version=7"
    local mxnet_variant=${1:?"This function requires a python command as the first argument"}
    ./cd/python/pypi/pypi_package.sh ${mxnet_variant}
    popd
}

# Sanity checks wheel file
cd_integration_test_pypi() {
    set -ex
    source /opt/rh/rh-python38/enable

    # install mxnet wheel package
    pip3 install --user ./wheel_build/dist/*.whl

    # execute tests
    # TODO: Add tests (18549)
}

# Publishes wheel to PyPI
cd_pypi_publish() {
    set -ex
    pip3 install --user twine
    python3 ./cd/python/pypi/pypi_publish.py `readlink -f wheel_build/dist/*.whl`
}

cd_s3_publish() {
    set -ex
    pip3 install --upgrade --user awscli
    filepath=$(readlink -f wheel_build/dist/*.whl)
    filename=$(basename $filepath)
    variant=$(echo $filename | cut -d'-' -f1 | cut -d'_' -f2 -s)
    if [ -z "${variant}" ]; then
        variant="cpu"
    fi
    export PATH=/usr/local/bin:$PATH
    aws s3 cp ${filepath} s3://apache-mxnet/dist/python/${variant}/${filename} --grants read=uri=http://acs.amazonaws.com/groups/global/AllUsers full=id=43f628fab72838a4f0b929d7f1993b14411f4b0294b011261bc6bd3e950a6822
}

build_static_python_cpu() {
    set -ex
    pushd .
    export mxnet_variant=cpu
    source /opt/rh/devtoolset-8/enable
    source /opt/rh/rh-python38/enable
    # Opt in to newer GCC C++ ABI. devtoolset defaults to ABI Version 2.
    export CXXFLAGS="-fabi-version=11 -fabi-compat-version=7"
    ./ci/publish/python/build.sh
    popd
}

build_static_python_cu102() {
    set -ex
    pushd .
    export mxnet_variant=cu102
    source /opt/rh/devtoolset-8/enable
    source /opt/rh/rh-python38/enable
    # Opt in to newer GCC C++ ABI. devtoolset defaults to ABI Version 2.
    export CXXFLAGS="-fabi-version=11 -fabi-compat-version=7"
    ./ci/publish/python/build.sh
    popd
}

# artifact repository unit tests
test_artifact_repository() {
    set -ex
    pushd .
    cd cd/utils/
    OMP_NUM_THREADS=$(expr $(nproc) / 4) pytest -n 4 test_artifact_repository.py
    popd
}

##############################################################
# MAIN
#
# Run function passed as argument
set +x
if [ $# -gt 0 ]
then
    $@
else
    cat<<EOF

$0: Execute a function by passing it as an argument to the script:

Possible commands:

EOF
    declare -F | cut -d' ' -f3
    echo
fi<|MERGE_RESOLUTION|>--- conflicted
+++ resolved
@@ -711,7 +711,7 @@
 
 sanity_cmakelint() {
     set -exu
-    
+
     git ls-files -z -- bootstrap '*.cmake' '*.cmake.in' '*CMakeLists.txt' | grep -E -z -v '^(3rdparty)|cmake/Modules/|cmake/upstream/' | xargs -0 cmakelint --config=.cmakelintrc --quiet
 }
 
@@ -886,13 +886,6 @@
     python3 -m pytest --reruns 3 --durations=50 --cov-report xml:tests_api.xml --verbose array_api_tests/test_broadcasting.py
     python3 -m pytest --reruns 3 --durations=50 --cov-report xml:tests_api.xml --verbose \
         array_api_tests/test_type_promotion.py::test_elementwise_function_two_arg_bool_type_promotion
-<<<<<<< HEAD
-    python3 -m pytest --durations=50 --cov-report xml:tests_api.xml --verbose array_api_tests/test_creation_functions.py
-    python3 -m pytest --durations=50 --cov-report xml:tests_api.xml --verbose array_api_tests/test_indexing.py
-    python3 -m pytest --durations=50 --cov-report xml:tests_api.xml --verbose \
-        -k '(not einsum and not linalg and not __dlpack__)' array_api_tests/test_signatures.py
-    # Need to upgrade array_api_tests to run test for einsum, linalg-funcs and __dlpack__.
-=======
     python3 -m pytest --reruns 3 --durations=50 --cov-report xml:tests_api.xml --verbose \
         array_api_tests/test_type_promotion.py::test_elementwise_function_two_arg_promoted_type_promotion
     python3 -m pytest --reruns 3 --durations=50 --cov-report xml:tests_api.xml --verbose \
@@ -907,7 +900,9 @@
         array_api_tests/test_type_promotion.py::test_operator_two_arg_promoted_promotion
     python3 -m pytest --reruns 3 --durations=50 --cov-report xml:tests_api.xml --verbose \
         array_api_tests/test_type_promotion.py::test_operator_inplace_two_arg_promoted_promotion
->>>>>>> 2e8e0ae3
+    python3 -m pytest --durations=50 --cov-report xml:tests_api.xml --verbose \
+        -k '(not einsum and not linalg and not __dlpack__)' array_api_tests/test_signatures.py
+    # Need to upgrade array_api_tests to run test for einsum, linalg-funcs and __dlpack__.
     popd
 }
 
