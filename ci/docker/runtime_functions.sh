#!/bin/bash

# Licensed to the Apache Software Foundation (ASF) under one
# or more contributor license agreements.  See the NOTICE file
# distributed with this work for additional information
# regarding copyright ownership.  The ASF licenses this file
# to you under the Apache License, Version 2.0 (the
# "License"); you may not use this file except in compliance
# with the License.  You may obtain a copy of the License at
#
#   http://www.apache.org/licenses/LICENSE-2.0
#
# Unless required by applicable law or agreed to in writing,
# software distributed under the License is distributed on an
# "AS IS" BASIS, WITHOUT WARRANTIES OR CONDITIONS OF ANY
# KIND, either express or implied.  See the License for the
# specific language governing permissions and limitations
# under the License.
#
# build and install are separated so changes to build don't invalidate
# the whole docker cache for the image

set -ex

CI_CUDA_COMPUTE_CAPABILITIES="-gencode=arch=compute_52,code=sm_52 -gencode=arch=compute_70,code=sm_70"
CI_CMAKE_CUDA_ARCH="5.2 7.0"

clean_repo() {
    set -ex
    git clean -xfd
    git submodule foreach --recursive git clean -xfd
    git reset --hard
    git submodule foreach --recursive git reset --hard
    git submodule update --init --recursive
}

scala_prepare() {
    # Clean up maven logs
    export MAVEN_OPTS="-Dorg.slf4j.simpleLogger.log.org.apache.maven.cli.transfer.Slf4jMavenTransferListener=warn"
}

check_cython() {
    set -ex
    local is_cython_used=$(python3 <<EOF
import sys
import mxnet as mx
cython_ndarraybase = 'mxnet._cy3.ndarray'
print(mx.nd._internal.NDArrayBase.__module__ == cython_ndarraybase)
EOF
)

    if [ "${is_cython_used}" != "True" ]; then
        echo "ERROR: cython is not used."
        return 1
    else
        echo "NOTE: cython is used."
        return 0
    fi
}

build_wheel() {

    set -ex
    pushd .

    PYTHON_DIR=${1:-/work/mxnet/python}
    BUILD_DIR=${2:-/work/build}

    # build

    export MXNET_LIBRARY_PATH=${BUILD_DIR}/libmxnet.so

    cd ${PYTHON_DIR}
    python3 setup.py bdist_wheel

    # repackage

    # Fix pathing issues in the wheel.  We need to move libmxnet.so from the data folder to the
    # mxnet folder, then repackage the wheel.
    WHEEL=`readlink -f dist/*.whl`
    TMPDIR=`mktemp -d`
    unzip -d ${TMPDIR} ${WHEEL}
    rm ${WHEEL}
    cd ${TMPDIR}
    mv *.data/data/mxnet/libmxnet.so mxnet
    zip -r ${WHEEL} .
    cp ${WHEEL} ${BUILD_DIR}
    rm -rf ${TMPDIR}

    popd
}

gather_licenses() {
    mkdir -p licenses

    cp tools/dependencies/LICENSE.binary.dependencies licenses/
    cp NOTICE licenses/
    cp LICENSE licenses/
    cp DISCLAIMER-WIP licenses/
}

# Compiles the dynamic mxnet library
# Parameters:
# $1 -> mxnet_variant: the mxnet variant to build, e.g. cpu, native, cu101, cu102, etc.
build_dynamic_libmxnet() {
    set -ex

    local mxnet_variant=${1:?"This function requires a mxnet variant as the first argument"}

    # relevant licenses will be placed in the licenses directory
    gather_licenses

    cd /work/build
    source /opt/rh/devtoolset-8/enable
    # Opt in to newer GCC C++ ABI. devtoolset defaults to ABI Version 2.
    export CXXFLAGS="-fabi-version=11 -fabi-compat-version=7"
    if [[ ${mxnet_variant} = "cpu" ]]; then
        cmake -DUSE_MKL_IF_AVAILABLE=OFF \
            -DUSE_MKLDNN=ON \
            -DUSE_CUDA=OFF \
            -G Ninja /work/mxnet
    elif [[ ${mxnet_variant} = "native" ]]; then
        cmake -DUSE_MKL_IF_AVAILABLE=OFF \
            -DUSE_MKLDNN=OFF \
            -DUSE_CUDA=OFF \
            -G Ninja /work/mxnet
    elif [[ ${mxnet_variant} =~ cu[0-9]+$ ]]; then
        cmake -DUSE_MKL_IF_AVAILABLE=OFF \
            -DUSE_MKLDNN=ON \
            -DUSE_DIST_KVSTORE=ON \
            -DUSE_CUDA=ON \
            -G Ninja /work/mxnet
    else
        echo "Error: Unrecognized mxnet variant '${mxnet_variant}'"
        exit 1
    fi
    ninja
}

build_jetson() {
    set -ex
    cd /work/build
    cmake \
        -DCMAKE_TOOLCHAIN_FILE=${CMAKE_TOOLCHAIN_FILE} \
        -DUSE_CUDA=ON \
        -DMXNET_CUDA_ARCH="5.2" \
        -DUSE_OPENCV=OFF \
        -DUSE_OPENMP=ON \
        -DUSE_LAPACK=OFF \
        -DCMAKE_BUILD_TYPE=Release \
        -DUSE_MKL_IF_AVAILABLE=OFF \
        -G Ninja /work/mxnet
    ninja
    build_wheel
}

#
# ARM builds
#

build_armv6() {
    set -ex
    cd /work/build

    # We do not need OpenMP, since most armv6 systems have only 1 core

    cmake \
        -DCMAKE_TOOLCHAIN_FILE=${CMAKE_TOOLCHAIN_FILE} \
        -DUSE_CUDA=OFF \
        -DUSE_OPENCV=OFF \
        -DUSE_OPENMP=OFF \
        -DCMAKE_BUILD_TYPE=Release \
        -DUSE_MKL_IF_AVAILABLE=OFF \
        -DUSE_LAPACK=OFF \
        -DBUILD_CPP_EXAMPLES=OFF \
        -G Ninja /work/mxnet

    ninja
    build_wheel
}

build_armv7() {
    set -ex
    cd /work/build

    cmake \
        -DCMAKE_TOOLCHAIN_FILE=${CMAKE_TOOLCHAIN_FILE} \
        -DUSE_CUDA=OFF \
        -DUSE_OPENCV=OFF \
        -DUSE_OPENMP=ON \
        -DCMAKE_BUILD_TYPE=Release \
        -DUSE_MKL_IF_AVAILABLE=OFF \
        -DUSE_LAPACK=OFF \
        -DBUILD_CPP_EXAMPLES=OFF \
        -G Ninja /work/mxnet

    ninja
    build_wheel
}

build_armv8() {
    cd /work/build
    cmake \
        -DCMAKE_TOOLCHAIN_FILE=${CMAKE_TOOLCHAIN_FILE} \
        -DUSE_CUDA=OFF \
        -DUSE_OPENCV=OFF \
        -DUSE_OPENMP=ON \
        -DUSE_LAPACK=OFF \
        -DCMAKE_BUILD_TYPE=Release \
        -DUSE_MKL_IF_AVAILABLE=OFF \
        -G Ninja /work/mxnet
    ninja
    build_wheel
}


#
# ANDROID builds
#

build_android_armv7() {
    set -ex
    cd /work/build
    # ANDROID_ABI and ANDROID_STL are options of the CMAKE_TOOLCHAIN_FILE
    # provided by Android NDK
    cmake \
        -DCMAKE_TOOLCHAIN_FILE=${CMAKE_TOOLCHAIN_FILE} \
        -DANDROID_ABI="armeabi-v7a" \
        -DANDROID_STL="c++_shared" \
        -DUSE_CUDA=OFF \
        -DUSE_LAPACK=OFF \
        -DUSE_OPENCV=OFF \
        -DUSE_OPENMP=OFF \
        -DUSE_MKL_IF_AVAILABLE=OFF \
        -G Ninja /work/mxnet
    ninja
}

build_android_armv8() {
    set -ex
    cd /work/build
    # ANDROID_ABI and ANDROID_STL are options of the CMAKE_TOOLCHAIN_FILE
    # provided by Android NDK
    cmake \
        -DCMAKE_TOOLCHAIN_FILE=${CMAKE_TOOLCHAIN_FILE} \
        -DANDROID_ABI="arm64-v8a" \
        -DANDROID_STL="c++_shared" \
        -DUSE_CUDA=OFF \
        -DUSE_LAPACK=OFF \
        -DUSE_OPENCV=OFF \
        -DUSE_OPENMP=OFF \
        -DUSE_SIGNAL_HANDLER=ON \
        -DUSE_MKL_IF_AVAILABLE=OFF \
        -G Ninja /work/mxnet
    ninja
}

build_centos7_cpu() {
    set -ex
    cd /work/build
    source /opt/rh/devtoolset-7/enable
    # Opt in to newer GCC C++ ABI. devtoolset defaults to ABI Version 2.
    export CXXFLAGS="-fabi-version=11 -fabi-compat-version=7"
    cmake \
        -DCMAKE_BUILD_TYPE="RelWithDebInfo" \
        -DUSE_MKL_IF_AVAILABLE=OFF \
        -DUSE_MKLDNN=OFF \
        -DUSE_DIST_KVSTORE=ON \
        -DUSE_CUDA=OFF \
	      -DLINK_GFORTRAN=ON \
        -DBUILD_EXTENSION_PATH=/work/mxnet/example/extensions/lib_external_ops \
        -DUSE_INT64_TENSOR_SIZE=OFF \
        -G Ninja /work/mxnet
    ninja
}

build_centos7_mkldnn() {
    set -ex
    cd /work/build
    source /opt/rh/devtoolset-7/enable
    # Opt in to newer GCC C++ ABI. devtoolset defaults to ABI Version 2.
    export CXXFLAGS="-fabi-version=11 -fabi-compat-version=7"
    cmake \
        -DUSE_MKL_IF_AVAILABLE=OFF \
        -DUSE_MKLDNN=ON \
        -DUSE_CUDA=OFF \
<<<<<<< HEAD
	-DLINK_GFORTRAN=ON \
=======
        -DUSE_INT64_TENSOR_SIZE=OFF \
>>>>>>> ab7ad4df
        -G Ninja /work/mxnet
    ninja
}

build_centos7_gpu() {
    set -ex
    cd /work/build
    source /opt/rh/devtoolset-7/enable
    # Opt in to newer GCC C++ ABI. devtoolset defaults to ABI Version 2.
    export CXXFLAGS="-fabi-version=11 -fabi-compat-version=7"
    cmake \
        -DCMAKE_BUILD_TYPE="RelWithDebInfo" \
        -DUSE_MKL_IF_AVAILABLE=OFF \
        -DUSE_MKLDNN=ON \
        -DUSE_CUDA=ON \
        -DMXNET_CUDA_ARCH="$CI_CMAKE_CUDA_ARCH" \
        -DUSE_DIST_KVSTORE=ON \
<<<<<<< HEAD
        -DLINK_GFORTRAN=ON \
=======
>>>>>>> ab7ad4df
        -DBUILD_EXTENSION_PATH=/work/mxnet/example/extensions/lib_external_ops \
        -DUSE_INT64_TENSOR_SIZE=OFF \
        -G Ninja /work/mxnet
    ninja
}

build_ubuntu_cpu() {
    build_ubuntu_cpu_openblas
}

build_ubuntu_cpu_openblas() {
    set -ex
    cd /work/build
    CXXFLAGS="-Wno-error=strict-overflow" CC=gcc-7 CXX=g++-7 cmake \
        -DCMAKE_BUILD_TYPE="RelWithDebInfo" \
        -DENABLE_TESTCOVERAGE=ON \
        -DUSE_TVM_OP=ON \
        -DUSE_CPP_PACKAGE=ON \
        -DUSE_MKL_IF_AVAILABLE=OFF \
        -DUSE_MKLDNN=OFF \
        -DUSE_CUDA=OFF \
        -DUSE_DIST_KVSTORE=ON \
        -DBUILD_CYTHON_MODULES=ON \
        -DBUILD_EXTENSION_PATH=/work/mxnet/example/extensions/lib_external_ops \
        -G Ninja /work/mxnet
    ninja
}

build_ubuntu_cpu_mkl() {
    set -ex
    cd /work/build
    CC=gcc-7 CXX=g++-7 cmake \
        -DCMAKE_BUILD_TYPE="RelWithDebInfo" \
        -DENABLE_TESTCOVERAGE=OFF \
        -DUSE_MKLDNN=OFF \
        -DUSE_CUDA=OFF \
        -DUSE_TVM_OP=ON \
        -DUSE_MKL_IF_AVAILABLE=ON \
        -DUSE_BLAS=MKL \
        -DBUILD_EXTENSION_PATH=/work/mxnet/example/extensions/lib_external_ops \
        -GNinja /work/mxnet
    ninja
}

build_ubuntu_cpu_cmake_debug() {
    set -ex
    cd /work/build
    CC=gcc-7 CXX=g++-7 cmake \
        -DCMAKE_BUILD_TYPE=Debug \
        -DENABLE_TESTCOVERAGE=ON \
        -DUSE_CUDA=OFF \
        -DUSE_TVM_OP=ON \
        -DUSE_MKL_IF_AVAILABLE=OFF \
        -DUSE_OPENMP=OFF \
        -DUSE_OPENCV=ON \
        -DUSE_SIGNAL_HANDLER=ON \
        -DLINK_GOMP=ON \
        -G Ninja \
        /work/mxnet
    ninja
}

build_ubuntu_cpu_cmake_no_tvm_op() {
    set -ex
    cd /work/build
    CC=gcc-7 CXX=g++-7 cmake \
        -DUSE_CUDA=OFF \
        -DUSE_TVM_OP=OFF \
        -DUSE_MKL_IF_AVAILABLE=OFF \
        -DUSE_OPENMP=OFF \
        -DUSE_OPENCV=ON \
        -DUSE_SIGNAL_HANDLER=ON \
        -DCMAKE_BUILD_TYPE=Release \
        -DLINK_GOMP=ON \
        -DBUILD_EXTENSION_PATH=/work/mxnet/example/extensions/lib_external_ops \
        -G Ninja \
        /work/mxnet

    ninja
}

build_ubuntu_cpu_cmake_asan() {
    set -ex

    cd /work/build
    export CXX=g++-8
    export CC=gcc-8
    cmake \
        -DUSE_CUDA=OFF \
        -DUSE_MKL_IF_AVAILABLE=OFF \
        -DUSE_MKLDNN=OFF \
        -DUSE_OPENMP=OFF \
        -DUSE_OPENCV=OFF \
        -DCMAKE_BUILD_TYPE=Debug \
        -DUSE_GPERFTOOLS=OFF \
        -DUSE_JEMALLOC=OFF \
        -DUSE_ASAN=ON \
        -DUSE_CPP_PACKAGE=ON \
        -DMXNET_USE_CPU=ON \
        /work/mxnet
    make -j $(nproc) mxnet
}

build_ubuntu_cpu_gcc8_werror() {
    set -ex
    cd /work/build
    CXX=g++-8 CC=gcc-8 cmake \
        -DUSE_CUDA=OFF \
        -DCMAKE_BUILD_TYPE="RelWithDebInfo" \
        -DUSE_CPP_PACKAGE=ON \
        -DMXNET_USE_CPU=ON \
        -GNinja /work/mxnet
    ninja
}

build_ubuntu_cpu_clang10_werror() {
    set -ex
    cd /work/build
    CXX=clang++-10 CC=clang-10 cmake \
       -DUSE_CUDA=OFF \
       -DCMAKE_BUILD_TYPE="RelWithDebInfo" \
       -DUSE_CPP_PACKAGE=ON \
       -DMXNET_USE_CPU=ON \
       -GNinja /work/mxnet
    ninja
}

build_ubuntu_gpu_clang10_werror() {
    set -ex
    cd /work/build
    # Disable cpp package as OpWrapperGenerator.py dlopens libmxnet.so,
    # requiring presence of cuda driver libraries that are missing on CI host
    export LD_LIBRARY_PATH=${LD_LIBRARY_PATH}:/usr/local/cuda-10.1/targets/x86_64-linux/lib/stubs
    # Workaround https://github.com/thrust/thrust/issues/1072
    # Can be deleted on Cuda 11
    export CXXFLAGS="-I/usr/local/thrust"

    CXX=clang++-10 CC=clang-10 cmake \
       -DUSE_CUDA=ON \
       -DMXNET_CUDA_ARCH="$CI_CMAKE_CUDA_ARCH" \
       -DCMAKE_BUILD_TYPE="RelWithDebInfo" \
       -DUSE_CPP_PACKAGE=OFF \
       -GNinja /work/mxnet
    ninja
}

build_ubuntu_cpu_clang6() {
    set -ex
    cd /work/build
    CXX=clang++-6.0 CC=clang-6.0 cmake \
        -DUSE_MKL_IF_AVAILABLE=OFF \
        -DUSE_MKLDNN=OFF \
        -DUSE_CUDA=OFF \
        -DUSE_OPENMP=OFF \
        -DUSE_DIST_KVSTORE=ON \
        -DUSE_CPP_PACKAGE=ON \
        -DLINK_GOMP=ON \
        -G Ninja /work/mxnet
    ninja
}

build_ubuntu_cpu_clang100() {
    set -ex
    cd /work/build
    CXX=clang++-10 CC=clang-10 cmake \
       -DUSE_MKL_IF_AVAILABLE=OFF \
       -DUSE_MKLDNN=OFF \
       -DUSE_CUDA=OFF \
       -DUSE_OPENMP=ON \
       -DUSE_DIST_KVSTORE=ON \
       -DUSE_CPP_PACKAGE=ON \
       -G Ninja /work/mxnet
    ninja
}

build_ubuntu_cpu_clang_tidy() {
    set -ex
    cd /work/build
    # TODO(leezu) USE_OPENMP=OFF 3rdparty/dmlc-core/CMakeLists.txt:79 broken?
    CXX=clang++-10 CC=clang-10 cmake \
       -DUSE_MKL_IF_AVAILABLE=OFF \
       -DUSE_MKLDNN=OFF \
       -DUSE_CUDA=OFF \
       -DUSE_OPENMP=OFF \
       -DCMAKE_BUILD_TYPE=Debug \
       -DUSE_DIST_KVSTORE=ON \
       -DUSE_CPP_PACKAGE=ON \
       -DCMAKE_CXX_CLANG_TIDY=clang-tidy-10 \
       -DLINK_GOMP=ON \
       -G Ninja /work/mxnet
    ninja
}

build_ubuntu_cpu_clang6_mkldnn() {
    set -ex
    cd /work/build
    CXX=clang++-6.0 CC=clang-6.0 cmake \
       -DUSE_MKL_IF_AVAILABLE=OFF \
       -DUSE_MKLDNN=ON \
       -DUSE_CUDA=OFF \
       -DUSE_CPP_PACKAGE=ON \
       -DUSE_OPENMP=OFF \
       -DLINK_GOMP=ON \
       -G Ninja /work/mxnet
    ninja
}

build_ubuntu_cpu_clang100_mkldnn() {
    set -ex
    cd /work/build
    CXX=clang++-10 CC=clang-10 cmake \
       -DUSE_MKL_IF_AVAILABLE=OFF \
       -DUSE_MKLDNN=ON \
       -DUSE_CUDA=OFF \
       -DUSE_CPP_PACKAGE=ON \
       -G Ninja /work/mxnet
    ninja
}

build_ubuntu_cpu_mkldnn() {
    set -ex
    cd /work/build
    CC=gcc-7 CXX=g++-7 cmake \
        -DCMAKE_BUILD_TYPE="RelWithDebInfo" \
        -DENABLE_TESTCOVERAGE=ON \
        -DUSE_MKL_IF_AVAILABLE=OFF \
        -DUSE_TVM_OP=ON \
        -DUSE_MKLDNN=ON \
        -DUSE_CUDA=OFF \
        -DUSE_CPP_PACKAGE=ON \
        -DBUILD_EXTENSION_PATH=/work/mxnet/example/extensions/lib_external_ops \
        -G Ninja /work/mxnet
    ninja
}

build_ubuntu_cpu_mkldnn_mkl() {
    set -ex
    cd /work/build
    CC=gcc-7 CXX=g++-7 cmake \
        -DCMAKE_BUILD_TYPE="RelWithDebInfo" \
        -DENABLE_TESTCOVERAGE=OFF \
        -DUSE_MKLDNN=ON \
        -DUSE_CUDA=OFF \
        -DUSE_TVM_OP=ON \
        -DUSE_MKL_IF_AVAILABLE=ON \
        -DUSE_BLAS=MKL \
        -DBUILD_EXTENSION_PATH=/work/mxnet/example/extensions/lib_external_ops \
        -GNinja /work/mxnet
    ninja
}

build_ubuntu_gpu() {
    build_ubuntu_gpu_cuda101_cudnn7
}

build_ubuntu_gpu_tensorrt() {

    set -ex

    export CC=gcc-7
    export CXX=g++-7
    export ONNX_NAMESPACE=onnx

    # Build ONNX
    pushd .
    echo "Installing ONNX."
    cd 3rdparty/onnx-tensorrt/third_party/onnx
    rm -rf build
    mkdir -p build
    cd build
    cmake -DCMAKE_CXX_FLAGS=-I/usr/include/python${PYVER} -DBUILD_SHARED_LIBS=ON ..
    make -j$(nproc)
    export LIBRARY_PATH=`pwd`:`pwd`/onnx/:$LIBRARY_PATH
    export CPLUS_INCLUDE_PATH=`pwd`:$CPLUS_INCLUDE_PATH
    export CXXFLAGS=-I`pwd`

    popd

    # Build ONNX-TensorRT
    export LD_LIBRARY_PATH=${LD_LIBRARY_PATH}:/usr/local/lib
    export CPLUS_INCLUDE_PATH=${CPLUS_INCLUDE_PATH}:/usr/local/cuda-10.2/targets/x86_64-linux/include/
    pushd .
    cd 3rdparty/onnx-tensorrt/
    mkdir -p build
    cd build
    cmake -DONNX_NAMESPACE=$ONNX_NAMESPACE ..
    make -j$(nproc)
    export LIBRARY_PATH=`pwd`:$LIBRARY_PATH
    popd

    mkdir -p /work/mxnet/lib/
    cp 3rdparty/onnx-tensorrt/third_party/onnx/build/*.so /work/mxnet/lib/
    cp -L 3rdparty/onnx-tensorrt/build/libnvonnxparser.so /work/mxnet/lib/

    cd /work/build
    cmake -DUSE_CUDA=1                            \
          -DUSE_CUDNN=1                           \
          -DUSE_OPENCV=1                          \
          -DUSE_TENSORRT=1                        \
          -DUSE_OPENMP=0                          \
          -DUSE_MKLDNN=0                          \
          -DUSE_MKL_IF_AVAILABLE=OFF              \
          -DMXNET_CUDA_ARCH="$CI_CMAKE_CUDA_ARCH" \
          -DLINK_GOMP=1                           \
          -G Ninja                                \
          /work/mxnet

    ninja
}

build_ubuntu_gpu_mkldnn() {
    set -ex
    cd /work/build
    CC=gcc-7 CXX=g++-7 cmake \
        -DCMAKE_BUILD_TYPE="RelWithDebInfo" \
        -DUSE_MKL_IF_AVAILABLE=OFF \
        -DUSE_CUDA=ON \
        -DMXNET_CUDA_ARCH="$CI_CMAKE_CUDA_ARCH" \
        -DUSE_CPP_PACKAGE=ON \
        -DBUILD_EXTENSION_PATH=/work/mxnet/example/extensions/lib_external_ops \
        -G Ninja /work/mxnet
    ninja
}

build_ubuntu_gpu_mkldnn_nocudnn() {
    set -ex
    cd /work/build
    CC=gcc-7 CXX=g++-7 cmake \
        -DCMAKE_BUILD_TYPE="RelWithDebInfo" \
        -DUSE_MKL_IF_AVAILABLE=OFF \
        -DUSE_CUDA=ON \
        -DMXNET_CUDA_ARCH="$CI_CMAKE_CUDA_ARCH" \
        -DUSE_CUDNN=OFF \
        -DUSE_CPP_PACKAGE=ON \
        -DBUILD_EXTENSION_PATH=/work/mxnet/example/extensions/lib_external_ops \
        -G Ninja /work/mxnet
    ninja
}

build_ubuntu_gpu_cuda101_cudnn7() {
    set -ex
    cd /work/build
    CC=gcc-7 CXX=g++-7 cmake \
        -DCMAKE_BUILD_TYPE="RelWithDebInfo" \
        -DUSE_MKL_IF_AVAILABLE=OFF \
        -DUSE_CUDA=ON \
        -DMXNET_CUDA_ARCH="$CI_CMAKE_CUDA_ARCH" \
        -DUSE_CUDNN=ON \
        -DUSE_MKLDNN=OFF \
        -DUSE_CPP_PACKAGE=ON \
        -DUSE_DIST_KVSTORE=ON \
        -DBUILD_CYTHON_MODULES=ON \
        -DBUILD_EXTENSION_PATH=/work/mxnet/example/extensions/lib_external_ops \
        -G Ninja /work/mxnet
    ninja
}

build_ubuntu_gpu_cuda101_cudnn7_debug() {
    set -ex
    cd /work/build
    CC=gcc-7 CXX=g++-7 cmake \
        -DCMAKE_BUILD_TYPE=Debug \
        -DUSE_MKL_IF_AVAILABLE=OFF \
        -DUSE_CUDA=ON \
        -DMXNET_CUDA_ARCH="$CI_CMAKE_CUDA_ARCH" \
        -DUSE_CUDNN=ON \
        -DUSE_MKLDNN=OFF \
        -DUSE_CPP_PACKAGE=ON \
        -DUSE_DIST_KVSTORE=ON \
        -DBUILD_CYTHON_MODULES=ON \
        -G Ninja /work/mxnet
    ninja
}

build_ubuntu_gpu_cmake() {
    set -ex
    cd /work/build
    CC=gcc-7 CXX=g++-7 cmake \
        -DUSE_SIGNAL_HANDLER=ON                 \
        -DUSE_CUDA=ON                           \
        -DUSE_CUDNN=ON                          \
        -DUSE_MKL_IF_AVAILABLE=OFF              \
        -DUSE_MKLML_MKL=OFF                     \
        -DUSE_MKLDNN=OFF                        \
        -DUSE_DIST_KVSTORE=ON                   \
        -DCMAKE_BUILD_TYPE=Release              \
        -DMXNET_CUDA_ARCH="$CI_CMAKE_CUDA_ARCH" \
        -DBUILD_CYTHON_MODULES=1                \
        -G Ninja                                \
        /work/mxnet

    ninja
}

build_ubuntu_cpu_large_tensor() {
    set -ex
    cd /work/build
    CC=gcc-7 CXX=g++-7 cmake \
        -DUSE_SIGNAL_HANDLER=ON                 \
        -DUSE_CUDA=OFF                          \
        -DUSE_CUDNN=OFF                         \
        -DUSE_MKLDNN=ON                         \
        -G Ninja                                \
        /work/mxnet

    ninja
}

build_ubuntu_gpu_large_tensor() {
    set -ex
    cd /work/build
    CC=gcc-7 CXX=g++-7 cmake \
        -DUSE_SIGNAL_HANDLER=ON                 \
        -DUSE_CUDA=ON                           \
        -DUSE_CUDNN=ON                          \
        -DUSE_MKL_IF_AVAILABLE=OFF              \
        -DUSE_MKLML_MKL=OFF                     \
        -DUSE_MKLDNN=ON                         \
        -DUSE_DIST_KVSTORE=ON                   \
        -DCMAKE_BUILD_TYPE=Release              \
        -DMXNET_CUDA_ARCH="$CI_CMAKE_CUDA_ARCH" \
        -G Ninja                                \
        /work/mxnet

    ninja
}

build_ubuntu_blc() {
    echo "pass"
}

# Testing

sanity_check() {
    set -ex
    sanity_license
    sanity_python
    sanity_cpp
}

sanity_license() {
    set -ex
    tools/license_header.py check
}

sanity_cpp() {
    set -ex
    3rdparty/dmlc-core/scripts/lint.py mxnet cpp include src plugin tests --exclude_path src/operator/contrib/ctc_include include/mkldnn
}

sanity_python() {
    set -ex
    python3 -m pylint --rcfile=ci/other/pylintrc --ignore-patterns=".*\.so$$,.*\.dll$$,.*\.dylib$$" python/mxnet
    OMP_NUM_THREADS=$(expr $(nproc) / 4) pytest -n 4 tests/tutorials/test_sanity_tutorials.py
}

# Tests libmxnet
# Parameters:
# $1 -> mxnet_variant: The variant of the libmxnet.so library
cd_unittest_ubuntu() {
    set -ex
    source /opt/rh/rh-python36/enable
    export PYTHONPATH=./python/
    export MXNET_MKLDNN_DEBUG=0  # Ignored if not present
    export MXNET_STORAGE_FALLBACK_LOG_VERBOSE=0
    export MXNET_SUBGRAPH_VERBOSE=0
    export MXNET_ENABLE_CYTHON=0
    export CD_JOB=1 # signal this is a CD run so any unecessary tests can be skipped
    export DMLC_LOG_STACK_TRACE_DEPTH=10

    local mxnet_variant=${1:?"This function requires a mxnet variant as the first argument"}

    OMP_NUM_THREADS=$(expr $(nproc) / 4) pytest -m 'not serial' -n 4 --durations=50 --verbose tests/python/unittest
    pytest -m 'serial' --durations=50 --verbose tests/python/unittest

    # https://github.com/apache/incubator-mxnet/issues/11801
    # if [[ ${mxnet_variant} = "cpu" ]] || [[ ${mxnet_variant} = "mkl" ]]; then
        # integrationtest_ubuntu_cpu_dist_kvstore
    # fi

    if [[ ${mxnet_variant} = cu* ]]; then
        MXNET_GPU_MEM_POOL_TYPE=Unpooled \
        MXNET_ENGINE_TYPE=NaiveEngine \
            OMP_NUM_THREADS=$(expr $(nproc) / 4) pytest -m 'not serial' -k 'test_operator' -n 4 --durations=50 --verbose tests/python/gpu
        MXNET_GPU_MEM_POOL_TYPE=Unpooled \
            OMP_NUM_THREADS=$(expr $(nproc) / 4) pytest -m 'not serial' -k 'not test_operator' -n 4 --durations=50 --verbose tests/python/gpu
        pytest -m 'serial' --durations=50 --verbose tests/python/gpu

        # TODO(szha): fix and reenable the hanging issue. tracked in #18098
        # integrationtest_ubuntu_gpu_dist_kvstore
        # TODO(eric-haibin-lin): fix and reenable
        # integrationtest_ubuntu_gpu_byteps
    fi

    if [[ ${mxnet_variant} = *mkl ]]; then
        OMP_NUM_THREADS=$(expr $(nproc) / 4) pytest -n 4 --durations=50 --verbose tests/python/mkl
    fi
}

unittest_ubuntu_python3_cpu() {
    set -ex
    export PYTHONPATH=./python/
    export MXNET_MKLDNN_DEBUG=0  # Ignored if not present
    export MXNET_STORAGE_FALLBACK_LOG_VERBOSE=0
    export MXNET_SUBGRAPH_VERBOSE=0
    export MXNET_ENABLE_CYTHON=0
    export DMLC_LOG_STACK_TRACE_DEPTH=10
    OMP_NUM_THREADS=$(expr $(nproc) / 4) pytest -m 'not serial' -k 'not test_operator' -n 4 --durations=50 --cov-report xml:tests_unittest.xml --verbose tests/python/unittest
    MXNET_ENGINE_TYPE=NaiveEngine \
        OMP_NUM_THREADS=$(expr $(nproc) / 4) pytest -m 'not serial' -k 'test_operator' -n 4 --durations=50 --cov-report xml:tests_unittest.xml --cov-append --verbose tests/python/unittest
    pytest -m 'serial' --durations=50 --cov-report xml:tests_unittest.xml --cov-append --verbose tests/python/unittest
}

unittest_ubuntu_python3_cpu_mkldnn() {
    set -ex
    export PYTHONPATH=./python/
    export MXNET_MKLDNN_DEBUG=0  # Ignored if not present
    export MXNET_STORAGE_FALLBACK_LOG_VERBOSE=0
    export MXNET_SUBGRAPH_VERBOSE=0
    export MXNET_ENABLE_CYTHON=0
    export DMLC_LOG_STACK_TRACE_DEPTH=10
    OMP_NUM_THREADS=$(expr $(nproc) / 4) pytest -m 'not serial' -k 'not test_operator' -n 4 --durations=50 --cov-report xml:tests_unittest.xml --verbose tests/python/unittest
    MXNET_ENGINE_TYPE=NaiveEngine \
                     OMP_NUM_THREADS=$(expr $(nproc) / 4) pytest -m 'not serial' -k 'test_operator' -n 4 --durations=50 --cov-report xml:tests_unittest.xml --cov-append --verbose tests/python/unittest
    pytest -m 'serial' --durations=50 --cov-report xml:tests_unittest.xml --cov-append --verbose tests/python/unittest
    pytest --durations=50 --cov-report xml:tests_mkl.xml --verbose tests/python/mkl
}

unittest_ubuntu_python3_gpu() {
    set -ex
    export PYTHONPATH=./python/
    export MXNET_MKLDNN_DEBUG=0 # Ignored if not present
    export MXNET_STORAGE_FALLBACK_LOG_VERBOSE=0
    export MXNET_SUBGRAPH_VERBOSE=0
    export CUDNN_VERSION=${CUDNN_VERSION:-7.0.3}
    export MXNET_ENABLE_CYTHON=0
    export DMLC_LOG_STACK_TRACE_DEPTH=10
    MXNET_GPU_MEM_POOL_TYPE=Unpooled \
        OMP_NUM_THREADS=$(expr $(nproc) / 4) pytest -m 'not serial' -k 'not test_operator' -n 4 --durations=50 --cov-report xml:tests_gpu.xml --verbose tests/python/gpu
    MXNET_GPU_MEM_POOL_TYPE=Unpooled \
    MXNET_ENGINE_TYPE=NaiveEngine \
        OMP_NUM_THREADS=$(expr $(nproc) / 4) pytest -m 'not serial' -k 'test_operator' -n 4 --durations=50 --cov-report xml:tests_gpu.xml --cov-append --verbose tests/python/gpu
    pytest -m 'serial' --durations=50 --cov-report xml:tests_gpu.xml --cov-append --verbose tests/python/gpu
}

unittest_ubuntu_python3_gpu_cython() {
    set -ex
    export PYTHONPATH=./python/
    export MXNET_MKLDNN_DEBUG=1 # Ignored if not present
    export MXNET_STORAGE_FALLBACK_LOG_VERBOSE=0
    export MXNET_SUBGRAPH_VERBOSE=0
    export CUDNN_VERSION=${CUDNN_VERSION:-7.0.3}
    export MXNET_ENABLE_CYTHON=1
    export MXNET_ENFORCE_CYTHON=1
    export DMLC_LOG_STACK_TRACE_DEPTH=10
    check_cython
    MXNET_GPU_MEM_POOL_TYPE=Unpooled \
        OMP_NUM_THREADS=$(expr $(nproc) / 4) pytest -m 'not serial' -k 'not test_operator' -n 4 --durations=50 --cov-report xml:tests_gpu.xml --verbose tests/python/gpu
    MXNET_GPU_MEM_POOL_TYPE=Unpooled \
    MXNET_ENGINE_TYPE=NaiveEngine \
        OMP_NUM_THREADS=$(expr $(nproc) / 4) pytest -m 'not serial' -k 'test_operator' -n 4 --durations=50 --cov-report xml:tests_gpu.xml --cov-append --verbose tests/python/gpu
    pytest -m 'serial' --durations=50 --cov-report xml:tests_gpu.xml --cov-append --verbose tests/python/gpu
}

unittest_ubuntu_python3_gpu_nocudnn() {
    set -ex
    export PYTHONPATH=./python/
    export MXNET_STORAGE_FALLBACK_LOG_VERBOSE=0
    export MXNET_SUBGRAPH_VERBOSE=0
    export CUDNN_OFF_TEST_ONLY=true
    export MXNET_ENABLE_CYTHON=0
    export DMLC_LOG_STACK_TRACE_DEPTH=10
    MXNET_GPU_MEM_POOL_TYPE=Unpooled \
        OMP_NUM_THREADS=$(expr $(nproc) / 4) pytest -m 'not serial' -k 'not test_operator' -n 4 --durations=50 --cov-report xml:tests_gpu.xml --verbose tests/python/gpu
    MXNET_GPU_MEM_POOL_TYPE=Unpooled \
    MXNET_ENGINE_TYPE=NaiveEngine \
        OMP_NUM_THREADS=$(expr $(nproc) / 4) pytest -m 'not serial' -k 'test_operator' -n 4 --durations=50 --cov-report xml:tests_gpu.xml --cov-append --verbose tests/python/gpu
    pytest -m 'serial' --durations=50 --cov-report xml:tests_gpu.xml --cov-append --verbose tests/python/gpu
}

unittest_cpp() {
    set -ex
    build/tests/mxnet_unit_tests
}

unittest_centos7_cpu() {
    set -ex
    source /opt/rh/rh-python36/enable
    cd /work/mxnet
    OMP_NUM_THREADS=$(expr $(nproc) / 4) python -m pytest -m 'not serial' -k 'not test_operator' -n 4 --durations=50 --cov-report xml:tests_unittest.xml --verbose tests/python/unittest
    MXNET_ENGINE_TYPE=NaiveEngine \
        OMP_NUM_THREADS=$(expr $(nproc) / 4) python -m pytest -m 'not serial' -k 'test_operator' -n 4 --durations=50 --cov-report xml:tests_unittest.xml --cov-append --verbose tests/python/unittest
    python -m pytest -m 'serial' --durations=50 --cov-report xml:tests_unittest.xml --cov-append --verbose tests/python/unittest
    OMP_NUM_THREADS=$(expr $(nproc) / 4) python -m pytest -n 4 --durations=50 --cov-report xml:tests_train.xml --verbose tests/python/train
}

unittest_centos7_gpu() {
    set -ex
    source /opt/rh/rh-python36/enable
    cd /work/mxnet
    export CUDNN_VERSION=${CUDNN_VERSION:-7.0.3}
    export DMLC_LOG_STACK_TRACE_DEPTH=10
    MXNET_GPU_MEM_POOL_TYPE=Unpooled \
        OMP_NUM_THREADS=$(expr $(nproc) / 4) pytest -m 'not serial' -k 'not test_operator' -n 4 --durations=50 --cov-report xml:tests_gpu.xml --cov-append --verbose tests/python/gpu
    MXNET_GPU_MEM_POOL_TYPE=Unpooled \
    MXNET_ENGINE_TYPE=NaiveEngine \
        OMP_NUM_THREADS=$(expr $(nproc) / 4) pytest -m 'not serial' -k 'test_operator' -n 4 --durations=50 --cov-report xml:tests_gpu.xml --cov-append --verbose tests/python/gpu
    pytest -m 'serial' --durations=50 --cov-report xml:tests_gpu.xml --cov-append --verbose tests/python/gpu
}

integrationtest_ubuntu_cpu_onnx() {
	set -ex
	export PYTHONPATH=./python/
    export DMLC_LOG_STACK_TRACE_DEPTH=10
	python3 tests/python/unittest/onnx/backend_test.py
	OMP_NUM_THREADS=$(expr $(nproc) / 4) pytest -n 4 tests/python/unittest/onnx/mxnet_export_test.py
	OMP_NUM_THREADS=$(expr $(nproc) / 4) pytest -n 4 tests/python/unittest/onnx/test_models.py
	OMP_NUM_THREADS=$(expr $(nproc) / 4) pytest -n 4 tests/python/unittest/onnx/test_node.py
}

integrationtest_ubuntu_cpu_dist_kvstore() {
    set -ex
    pushd .
    export PYTHONPATH=./python/
    export MXNET_STORAGE_FALLBACK_LOG_VERBOSE=0
    export MXNET_SUBGRAPH_VERBOSE=0
    export MXNET_USE_OPERATOR_TUNING=0
    export DMLC_LOG_STACK_TRACE_DEPTH=10
    cd tests/nightly/
    python3 ../../tools/launch.py -n 7 --launcher local python3 dist_sync_kvstore.py --type=gluon_step_cpu
    python3 ../../tools/launch.py -n 7 --launcher local python3 dist_sync_kvstore.py --type=gluon_sparse_step_cpu
    python3 ../../tools/launch.py -n 7 --launcher local python3 dist_sync_kvstore.py --type=invalid_cpu
    python3 ../../tools/launch.py -n 7 --launcher local python3 dist_sync_kvstore.py --type=gluon_type_cpu
    python3 ../../tools/launch.py -n 7 --launcher local python3 dist_sync_kvstore.py
    python3 ../../tools/launch.py -n 7 --launcher local python3 dist_sync_kvstore.py --no-multiprecision
    python3 ../../tools/launch.py -n 7 --launcher local python3 dist_sync_kvstore.py --type=compressed_cpu
    python3 ../../tools/launch.py -n 7 --launcher local python3 dist_sync_kvstore.py --type=compressed_cpu --no-multiprecision
    python3 ../../tools/launch.py -n 3 --launcher local python3 test_server_profiling.py
    popd
}

integrationtest_ubuntu_gpu_dist_kvstore() {
    set -ex
    pushd .
    cd /work/mxnet/python
    pip3 install -e .
    pip3 install --no-cache-dir horovod
    cd /work/mxnet/tests/nightly
    ./test_distributed_training-gpu.sh
    popd
}

integrationtest_ubuntu_gpu_byteps() {
    set -ex
    pushd .
    export PYTHONPATH=$PWD/python/
    export BYTEPS_WITHOUT_PYTORCH=1
    export BYTEPS_WITHOUT_TENSORFLOW=1
    pip3 install byteps==0.2.3 --user
    git clone -b v0.2.3 https://github.com/bytedance/byteps ~/byteps
    export MXNET_STORAGE_FALLBACK_LOG_VERBOSE=0
    export MXNET_SUBGRAPH_VERBOSE=0
    export DMLC_LOG_STACK_TRACE_DEPTH=10
    cd tests/nightly/

    export NVIDIA_VISIBLE_DEVICES=0
    export DMLC_WORKER_ID=0 # your worker id
    export DMLC_NUM_WORKER=1 # one worker
    export DMLC_ROLE=worker

    # the following value does not matter for non-distributed jobs
    export DMLC_NUM_SERVER=1
    export DMLC_PS_ROOT_URI=0.0.0.127
    export DMLC_PS_ROOT_PORT=1234

    python3 ~/byteps/launcher/launch.py python3 dist_device_sync_kvstore_byteps.py

    popd
}


test_ubuntu_cpu_python3() {
    set -ex
    pushd .
    export MXNET_LIBRARY_PATH=/work/build/libmxnet.so
    export DMLC_LOG_STACK_TRACE_DEPTH=10
    VENV=mxnet_py3_venv
    virtualenv -p `which python3` $VENV
    source $VENV/bin/activate

    cd /work/mxnet/python
    pip3 install -e .
    cd /work/mxnet
    OMP_NUM_THREADS=$(expr $(nproc) / 4) python3 -m pytest -m 'not serial' -k 'not test_operator' -n 4 --durations=50 --verbose tests/python/unittest
    MXNET_ENGINE_TYPE=NaiveEngine \
        OMP_NUM_THREADS=$(expr $(nproc) / 4) python3 -m pytest -m 'not serial' -k 'test_operator' -n 4 --durations=50 --verbose tests/python/unittest
    python3 -m pytest -m 'serial' --durations=50 --verbose tests/python/unittest

    popd
}

# QEMU based ARM tests
unittest_ubuntu_python3_arm() {
    set -ex
    export PYTHONPATH=./python/
    export MXNET_MKLDNN_DEBUG=0  # Ignored if not present
    export MXNET_STORAGE_FALLBACK_LOG_VERBOSE=0
    export MXNET_SUBGRAPH_VERBOSE=0
    export MXNET_ENABLE_CYTHON=0
    export DMLC_LOG_STACK_TRACE_DEPTH=10
    python3 -m pytest -n 2 --verbose tests/python/unittest/test_engine.py
}

# Functions that run the nightly Tests:

#Runs Apache RAT Check on MXNet Source for License Headers
test_rat_check() {
    set -e
    pushd .

    cd /usr/local/src/apache-rat-0.13

    # Use shell number 5 to duplicate the log output. It get sprinted and stored in $OUTPUT at the same time https://stackoverflow.com/a/12451419
    exec 5>&1
    OUTPUT=$(java -jar apache-rat-0.13.jar -E /work/mxnet/tests/nightly/apache_rat_license_check/rat-excludes -d /work/mxnet|tee >(cat - >&5))
    ERROR_MESSAGE="Printing headers for text files without a valid license header"


    echo "-------Process The Output-------"

    if [[ $OUTPUT =~ $ERROR_MESSAGE ]]; then
        echo "ERROR: RAT Check detected files with unknown licenses. Please fix and run test again!";
        exit 1
    else
        echo "SUCCESS: There are no files with an Unknown License.";
    fi
    popd
}

#Single Node KVStore Test
nightly_test_KVStore_singleNode() {
    set -ex
    export PYTHONPATH=./python/
    export DMLC_LOG_STACK_TRACE_DEPTH=10
    tests/nightly/test_kvstore.py
}

#Test Large Tensor Size
nightly_test_large_tensor() {
    set -ex
    export PYTHONPATH=./python/
    export DMLC_LOG_STACK_TRACE_DEPTH=10
    pytest --timeout=0 tests/nightly/test_np_large_array.py
}

#Tests Model backwards compatibility on MXNet
nightly_model_backwards_compat_test() {
    set -ex
    export PYTHONPATH=/work/mxnet/python/
    export DMLC_LOG_STACK_TRACE_DEPTH=10
    ./tests/nightly/model_backwards_compatibility_check/model_backward_compat_checker.sh
}

#Backfills S3 bucket with models trained on earlier versions of mxnet
nightly_model_backwards_compat_train() {
    set -ex
    export PYTHONPATH=./python/
    export DMLC_LOG_STACK_TRACE_DEPTH=10
    ./tests/nightly/model_backwards_compatibility_check/train_mxnet_legacy_models.sh
}

nightly_tutorial_test_ubuntu_python3_gpu() {
    set -ex
    cd /work/mxnet/docs
    export BUILD_VER=tutorial
    export MXNET_DOCS_BUILD_MXNET=0
    export DMLC_LOG_STACK_TRACE_DEPTH=10
    make html
    export MXNET_STORAGE_FALLBACK_LOG_VERBOSE=0
    export MXNET_SUBGRAPH_VERBOSE=0
    export PYTHONPATH=/work/mxnet/python/
    export MXNET_TUTORIAL_TEST_KERNEL=python3
    cd /work/mxnet/tests/tutorials
    pytest --durations=50 --cov-report xml:tests_tutorials.xml --capture=no test_tutorials.py
}

nightly_estimator() {
    set -ex
    export DMLC_LOG_STACK_TRACE_DEPTH=10
    cd /work/mxnet/tests/nightly/estimator
    export PYTHONPATH=/work/mxnet/python/
    pytest test_estimator_cnn.py
    pytest test_sentiment_rnn.py
}

# For testing PRs
deploy_docs() {
    set -ex
    pushd .

    export CC="ccache gcc"
    export CXX="ccache g++"

    build_python_docs

    popd
}


build_docs_setup() {
    build_folder="docs/_build"
    mxnetlib_folder="/work/mxnet/lib"

    mkdir -p $build_folder
    mkdir -p $mxnetlib_folder
}

build_jekyll_docs() {
    set -ex

    pushd .
    build_docs_setup
    pushd docs/static_site
    make clean
    make html
    popd

    GZIP=-9 tar zcvf jekyll-artifacts.tgz -C docs/static_site/build html
    mv jekyll-artifacts.tgz docs/_build/
    popd
}


build_python_docs() {
    set -ex
    pushd .

    build_docs_setup

    pushd docs/python_docs
    python3 -m pip install -r requirements
    python3 -m pip install themes/mx-theme
    python3 -m pip install -e /work/mxnet/python --user

    export PATH=/home/jenkins_slave/.local/bin:$PATH

    pushd python
    make clean
    make html EVAL=0

    GZIP=-9 tar zcvf python-artifacts.tgz -C build/_build/html .
    popd

    mv python/python-artifacts.tgz /work/mxnet/docs/_build/
    popd

    popd
}


build_c_docs() {
    set -ex
    pushd .

    build_docs_setup
    doc_path="docs/cpp_docs"
    pushd $doc_path

    make clean
    make html

    doc_artifact="c-artifacts.tgz"
    GZIP=-9 tar zcvf $doc_artifact -C build/html/html .
    popd

    mv $doc_path/$doc_artifact docs/_build/

    popd
}


build_docs() {
    pushd docs/_build
    tar -xzf jekyll-artifacts.tgz
    python_doc_folder='html/api/python/docs'

    # Python has it's own landing page/site so we don't put it in /docs/api
    mkdir -p $python_doc_folder && tar -xzf python-artifacts.tgz --directory $python_doc_folder

     # check if .htaccess file exists
    if [ ! -f "html/.htaccess" ]; then
        echo "html/.htaccess file does not exist. Exiting 1"
        exit 1
    fi
    # get the version
    version=$(grep "RewriteRule" html/.htaccess | grep -E "versions\/[0-9]" | sed -nre 's/^[^0-9]*(([0-9]+\.)*[0-9]+).*/\1/p')
    # count how many versions are found
    lines=$(echo "$version" | wc -l)
    # check if multiple versions are found
    if [ "$lines" != "1" ]; then
        echo "multiple versions detected: $lines. Exiting 1"
        exit 1
    fi
    # check if no version is found
    if [ "$version" == "" ]; then
        echo "no version found. Exiting 1"
        exit 1
    fi
    # print the one and only default mxnet version
    echo "detected version is $version"
    # check if the artifacts for this version exist
    if [ -d "html/versions/$version/api" ]; then
        echo "html/versions/$version/api directory exists"
    else
        echo "html/versions/$version/api directory does not exist! Exiting 1"
        exit 1
    fi

    # copy the full site for this version to versions folder
    mkdir -p html/versions/master
    for f in 404.html api assets blog community ecosystem features feed.xml get_started index.html; do
        cp -r html/$f html/versions/master/
    done

    # clean up temp files
    find html -type f -name '.DS_Store' -delete

    # archive artifact
    GZIP=-9 tar -zcvf full_website.tgz -C html .
    popd
}

build_docs_beta() {
    pushd docs/_build
    tar -xzf jekyll-artifacts.tgz
    python_doc_folder="html/versions/$BRANCH/api/python/docs"
    mkdir -p $python_doc_folder && tar -xzf python-artifacts.tgz --directory $python_doc_folder
    GZIP=-9 tar -zcvf beta_website.tgz -C html .
    popd
}

create_repo() {
   repo_folder=$1
   mxnet_url=$2
   git clone $mxnet_url $repo_folder --recursive
   echo "Adding MXNet upstream repo..."
   cd $repo_folder
   git remote add upstream https://github.com/apache/incubator-mxnet
   cd ..
}


refresh_branches() {
   repo_folder=$1
   cd $repo_folder
   git fetch
   git fetch upstream
   cd ..
}

checkout() {
   repo_folder=$1
   cd $repo_folder
   # Overriding configs later will cause a conflict here, so stashing...
   git stash
   # Fails to checkout if not available locally, so try upstream
   git checkout "$repo_folder" || git branch $repo_folder "upstream/$repo_folder" && git checkout "$repo_folder" || exit 1
   if [ $tag == 'master' ]; then
      git pull
      # master gets warnings as errors for Sphinx builds
      OPTS="-W"
      else
      OPTS=
   fi
   git submodule update --init --recursive
   cd ..
}

build_static_libmxnet() {
    set -ex
    pushd .
    source /opt/rh/devtoolset-8/enable
    source /opt/rh/rh-python36/enable
    # Opt in to newer GCC C++ ABI. devtoolset defaults to ABI Version 2.
    export CXXFLAGS="-fabi-version=11 -fabi-compat-version=7"
    local mxnet_variant=${1:?"This function requires a python command as the first argument"}
    source tools/staticbuild/build.sh ${mxnet_variant}
    popd
}

# Tests CD PyPI packaging in CI
ci_package_pypi() {
    set -ex
    # copies mkldnn header files to 3rdparty/mkldnn/include/ as in CD
    mkdir -p 3rdparty/mkldnn/include
    cp include/mkldnn/dnnl_version.h 3rdparty/mkldnn/include/.
    cp include/mkldnn/dnnl_config.h 3rdparty/mkldnn/include/.
    local mxnet_variant=${1:?"This function requires a python command as the first argument"}
    cd_package_pypi ${mxnet_variant}
    cd_integration_test_pypi
}

# Packages libmxnet into wheel file
cd_package_pypi() {
    set -ex
    pushd .
    source /opt/rh/devtoolset-8/enable
    source /opt/rh/rh-python36/enable
    # Opt in to newer GCC C++ ABI. devtoolset defaults to ABI Version 2.
    export CXXFLAGS="-fabi-version=11 -fabi-compat-version=7"
    local mxnet_variant=${1:?"This function requires a python command as the first argument"}
    ./cd/python/pypi/pypi_package.sh ${mxnet_variant}
    popd
}

# Sanity checks wheel file
cd_integration_test_pypi() {
    set -ex
    source /opt/rh/rh-python36/enable

    # install mxnet wheel package
    pip3 install --user ./wheel_build/dist/*.whl

    # execute tests
    # TODO: Add tests (18549)
}

# Publishes wheel to PyPI
cd_pypi_publish() {
    set -ex
    pip3 install --user twine
    python3 ./cd/python/pypi/pypi_publish.py `readlink -f wheel_build/dist/*.whl`
}

cd_s3_publish() {
    set -ex
    pip3 install --user awscli
    filepath=$(readlink -f wheel_build/dist/*.whl)
    filename=$(basename $filepath)
    variant=$(echo $filename | cut -d'-' -f1 | cut -d'_' -f2 -s)
    if [ -z "${variant}" ]; then
        variant="cpu"
    fi
    aws s3 cp ${filepath} s3://apache-mxnet/dist/python/${variant}/${filename} --grants read=uri=http://acs.amazonaws.com/groups/global/AllUsers full=id=43f628fab72838a4f0b929d7f1993b14411f4b0294b011261bc6bd3e950a6822
}

build_static_python_cpu() {
    set -ex
    pushd .
    export mxnet_variant=cpu
    source /opt/rh/devtoolset-8/enable
    source /opt/rh/rh-python36/enable
    # Opt in to newer GCC C++ ABI. devtoolset defaults to ABI Version 2.
    export CXXFLAGS="-fabi-version=11 -fabi-compat-version=7"
    ./ci/publish/python/build.sh
    popd
}

build_static_python_cu102() {
    set -ex
    pushd .
    export mxnet_variant=cu102
    source /opt/rh/devtoolset-8/enable
    source /opt/rh/rh-python36/enable
    # Opt in to newer GCC C++ ABI. devtoolset defaults to ABI Version 2.
    export CXXFLAGS="-fabi-version=11 -fabi-compat-version=7"
    ./ci/publish/python/build.sh
    popd
}

# broken_link_checker
broken_link_checker() {
    set -ex
    ./tests/nightly/broken_link_checker_test/broken_link_checker.sh
}

# artifact repository unit tests
test_artifact_repository() {
    set -ex
    pushd .
    cd cd/utils/
    OMP_NUM_THREADS=$(expr $(nproc) / 4) pytest -n 4 test_artifact_repository.py
    popd
}

##############################################################
# MAIN
#
# Run function passed as argument
set +x
if [ $# -gt 0 ]
then
    $@
else
    cat<<EOF

$0: Execute a function by passing it as an argument to the script:

Possible commands:

EOF
    declare -F | cut -d' ' -f3
    echo
fi<|MERGE_RESOLUTION|>--- conflicted
+++ resolved
@@ -284,11 +284,8 @@
         -DUSE_MKL_IF_AVAILABLE=OFF \
         -DUSE_MKLDNN=ON \
         -DUSE_CUDA=OFF \
-<<<<<<< HEAD
-	-DLINK_GFORTRAN=ON \
-=======
         -DUSE_INT64_TENSOR_SIZE=OFF \
->>>>>>> ab7ad4df
+        -DLINK_GFORTRAN=ON \
         -G Ninja /work/mxnet
     ninja
 }
@@ -306,12 +303,9 @@
         -DUSE_CUDA=ON \
         -DMXNET_CUDA_ARCH="$CI_CMAKE_CUDA_ARCH" \
         -DUSE_DIST_KVSTORE=ON \
-<<<<<<< HEAD
-        -DLINK_GFORTRAN=ON \
-=======
->>>>>>> ab7ad4df
         -DBUILD_EXTENSION_PATH=/work/mxnet/example/extensions/lib_external_ops \
         -DUSE_INT64_TENSOR_SIZE=OFF \
+        -DLINK_GFORTRAN=ON \
         -G Ninja /work/mxnet
     ninja
 }
