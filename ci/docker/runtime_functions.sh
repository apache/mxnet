#!/bin/bash

# Licensed to the Apache Software Foundation (ASF) under one
# or more contributor license agreements.  See the NOTICE file
# distributed with this work for additional information
# regarding copyright ownership.  The ASF licenses this file
# to you under the Apache License, Version 2.0 (the
# "License"); you may not use this file except in compliance
# with the License.  You may obtain a copy of the License at
#
#   http://www.apache.org/licenses/LICENSE-2.0
#
# Unless required by applicable law or agreed to in writing,
# software distributed under the License is distributed on an
# "AS IS" BASIS, WITHOUT WARRANTIES OR CONDITIONS OF ANY
# KIND, either express or implied.  See the License for the
# specific language governing permissions and limitations
# under the License.
#
# build and install are separated so changes to build don't invalidate
# the whole docker cache for the image

set -ex

CI_CUDA_COMPUTE_CAPABILITIES="-gencode=arch=compute_52,code=sm_52 -gencode=arch=compute_70,code=sm_70"
CI_CMAKE_CUDA_ARCH="5.2 7.0"

clean_repo() {
    set -ex
    git clean -xfd
    git submodule foreach --recursive git clean -xfd
    git reset --hard
    git submodule foreach --recursive git reset --hard
    git submodule update --init --recursive
}

scala_prepare() {
    # Clean up maven logs
    export MAVEN_OPTS="-Dorg.slf4j.simpleLogger.log.org.apache.maven.cli.transfer.Slf4jMavenTransferListener=warn"
}

check_cython() {
    set -ex
    local is_cython_used=$(python3 <<EOF
import sys
import mxnet as mx
cython_ndarraybase = 'mxnet._cy3.ndarray'
print(mx.nd._internal.NDArrayBase.__module__ == cython_ndarraybase)
EOF
)

    if [ "${is_cython_used}" != "True" ]; then
        echo "ERROR: cython is not used."
        return 1
    else
        echo "NOTE: cython is used."
        return 0
    fi
}

build_wheel() {

    set -ex
    pushd .

    PYTHON_DIR=${1:-/work/mxnet/python}
    BUILD_DIR=${2:-/work/build}

    # build

    export MXNET_LIBRARY_PATH=${BUILD_DIR}/libmxnet.so

    cd ${PYTHON_DIR}
    python3 setup.py bdist_wheel

    # repackage

    # Fix pathing issues in the wheel.  We need to move libmxnet.so from the data folder to the
    # mxnet folder, then repackage the wheel.
    WHEEL=`readlink -f dist/*.whl`
    TMPDIR=`mktemp -d`
    unzip -d ${TMPDIR} ${WHEEL}
    rm ${WHEEL}
    cd ${TMPDIR}
    mv *.data/data/mxnet/libmxnet.so mxnet
    zip -r ${WHEEL} .
    cp ${WHEEL} ${BUILD_DIR}
    rm -rf ${TMPDIR}

    popd
}

gather_licenses() {
    mkdir -p licenses

    cp tools/dependencies/LICENSE.binary.dependencies licenses/
    cp NOTICE licenses/
    cp LICENSE licenses/
    cp DISCLAIMER licenses/
}

# Compiles the dynamic mxnet library
# Parameters:
# $1 -> mxnet_variant: the mxnet variant to build, e.g. cpu, native, cu101, cu102, etc.
build_dynamic_libmxnet() {
    set -ex

    local mxnet_variant=${1:?"This function requires a mxnet variant as the first argument"}

    # relevant licenses will be placed in the licenses directory
    gather_licenses

    cd /work/build
    source /opt/rh/devtoolset-8/enable
    # Opt in to newer GCC C++ ABI. devtoolset defaults to ABI Version 2.
    export CXXFLAGS="-fabi-version=11 -fabi-compat-version=7"
    if [[ ${mxnet_variant} = "cpu" ]]; then
        cmake -DUSE_BLAS=Open \
            -DUSE_ONEDNN=ON \
            -DUSE_CUDA=OFF \
            -G Ninja /work/mxnet
    elif [[ ${mxnet_variant} = "native" ]]; then
        cmake -DUSE_BLAS=Open \
            -DUSE_ONEDNN=OFF \
            -DUSE_CUDA=OFF \
            -G Ninja /work/mxnet
    elif [[ ${mxnet_variant} =~ cu[0-9]+$ ]]; then
        cmake -DUSE_BLAS=Open \
            -DUSE_ONEDNN=ON \
            -DUSE_DIST_KVSTORE=ON \
            -DUSE_CUDA=ON \
            -G Ninja /work/mxnet
    else
        echo "Error: Unrecognized mxnet variant '${mxnet_variant}'"
        exit 1
    fi
    ninja
}

build_jetson() {
    set -ex
    cd /work/build
    cmake \
        -DCMAKE_TOOLCHAIN_FILE=${CMAKE_TOOLCHAIN_FILE} \
        -DUSE_CUDA=ON \
        -DMXNET_CUDA_ARCH="5.2" \
        -DUSE_OPENCV=OFF \
        -DUSE_OPENMP=ON \
        -DUSE_LAPACK=OFF \
        -DUSE_BLAS=Open \
        -DCMAKE_BUILD_TYPE=Release \
        -G Ninja /work/mxnet
    ninja
    build_wheel
}

#
# ARM builds
#

build_armv6() {
    set -ex
    cd /work/build

    # We do not need OpenMP, since most armv6 systems have only 1 core

    cmake \
        -DCMAKE_TOOLCHAIN_FILE=${CMAKE_TOOLCHAIN_FILE} \
        -DUSE_CUDA=OFF \
        -DUSE_OPENCV=OFF \
        -DUSE_OPENMP=OFF \
        -DCMAKE_BUILD_TYPE=Release \
        -DUSE_LAPACK=OFF \
        -DUSE_BLAS=Open \
        -DBUILD_CPP_EXAMPLES=OFF \
        -G Ninja /work/mxnet

    ninja
    build_wheel
}

build_armv7() {
    set -ex
    cd /work/build

    cmake \
        -DCMAKE_TOOLCHAIN_FILE=${CMAKE_TOOLCHAIN_FILE} \
        -DUSE_CUDA=OFF \
        -DUSE_OPENCV=OFF \
        -DUSE_OPENMP=ON \
        -DCMAKE_BUILD_TYPE=Release \
        -DUSE_LAPACK=OFF \
        -DUSE_BLAS=Open \
        -DBUILD_CPP_EXAMPLES=OFF \
        -G Ninja /work/mxnet

    ninja
    build_wheel
}

build_armv8() {
    cd /work/build
    cmake \
        -DCMAKE_TOOLCHAIN_FILE=${CMAKE_TOOLCHAIN_FILE} \
        -DUSE_CUDA=OFF \
        -DUSE_OPENCV=OFF \
        -DUSE_OPENMP=ON \
        -DUSE_LAPACK=OFF \
        -DUSE_BLAS=Open \
        -DCMAKE_BUILD_TYPE=Release \
        -G Ninja /work/mxnet
    ninja
    build_wheel
}


#
# ANDROID builds
#

build_android_armv7() {
    set -ex
    cd /work/build
    # ANDROID_ABI and ANDROID_STL are options of the CMAKE_TOOLCHAIN_FILE
    # provided by Android NDK
    cmake \
        -DCMAKE_TOOLCHAIN_FILE=${CMAKE_TOOLCHAIN_FILE} \
        -DANDROID_ABI="armeabi-v7a" \
        -DANDROID_STL="c++_shared" \
        -DUSE_CUDA=OFF \
        -DUSE_LAPACK=OFF \
        -DUSE_BLAS=Open \
        -DUSE_OPENCV=OFF \
        -DUSE_OPENMP=OFF \
        -G Ninja /work/mxnet
    ninja
}

build_android_armv8() {
    set -ex
    cd /work/build
    # ANDROID_ABI and ANDROID_STL are options of the CMAKE_TOOLCHAIN_FILE
    # provided by Android NDK
    cmake \
        -DCMAKE_TOOLCHAIN_FILE=${CMAKE_TOOLCHAIN_FILE} \
        -DANDROID_ABI="arm64-v8a" \
        -DANDROID_STL="c++_shared" \
        -DUSE_CUDA=OFF \
        -DUSE_LAPACK=OFF \
        -DUSE_BLAS=Open \
        -DUSE_OPENCV=OFF \
        -DUSE_OPENMP=OFF \
        -DUSE_SIGNAL_HANDLER=ON \
        -G Ninja /work/mxnet
    ninja
}

build_centos7_cpu() {
    set -ex
    cd /work/build
    source /opt/rh/devtoolset-7/enable
    # Opt in to newer GCC C++ ABI. devtoolset defaults to ABI Version 2.
    export CXXFLAGS="-fabi-version=11 -fabi-compat-version=7"
    cmake \
        -DCMAKE_BUILD_TYPE="RelWithDebInfo" \
        -DUSE_ONEDNN=OFF \
        -DUSE_DIST_KVSTORE=ON \
        -DUSE_CUDA=OFF \
        -DBUILD_EXTENSION_PATH=/work/mxnet/example/extensions/lib_external_ops \
        -DUSE_INT64_TENSOR_SIZE=OFF \
        -DUSE_BLAS=Open \
        -G Ninja /work/mxnet
    ninja
}

build_centos7_onednn() {
    set -ex
    cd /work/build
    source /opt/rh/devtoolset-7/enable
    # Opt in to newer GCC C++ ABI. devtoolset defaults to ABI Version 2.
    export CXXFLAGS="-fabi-version=11 -fabi-compat-version=7"
    cmake -DUSE_BLAS=Open \
        -DUSE_ONEDNN=ON \
        -DUSE_CUDA=OFF \
        -DUSE_INT64_TENSOR_SIZE=OFF \
        -G Ninja /work/mxnet
    ninja
}

build_centos7_gpu() {
    set -ex
    cd /work/build
    source /opt/rh/devtoolset-7/enable
    # Opt in to newer GCC C++ ABI. devtoolset defaults to ABI Version 2.
    export CXXFLAGS="-fabi-version=11 -fabi-compat-version=7"
    cmake \
        -DCMAKE_BUILD_TYPE="RelWithDebInfo" \
        -DUSE_BLAS=Open \
        -DUSE_ONEDNN=ON \
        -DUSE_CUDA=ON \
        -DMXNET_CUDA_ARCH="$CI_CMAKE_CUDA_ARCH" \
        -DUSE_DIST_KVSTORE=ON \
        -DBUILD_EXTENSION_PATH=/work/mxnet/example/extensions/lib_external_ops \
        -DUSE_INT64_TENSOR_SIZE=OFF \
        -G Ninja /work/mxnet
    ninja
}

build_ubuntu_cpu() {
    build_ubuntu_cpu_openblas
}

build_ubuntu_cpu_openblas() {
    set -ex
    cd /work/build
    CXXFLAGS="-Wno-error=strict-overflow" CC=gcc-7 CXX=g++-7 cmake \
        -DCMAKE_BUILD_TYPE="RelWithDebInfo" \
        -DENABLE_TESTCOVERAGE=ON \
        -DUSE_TVM_OP=ON \
        -DUSE_BLAS=Open \
        -DUSE_ONEDNN=OFF \
        -DUSE_CUDA=OFF \
        -DUSE_DIST_KVSTORE=ON \
        -DBUILD_CYTHON_MODULES=ON \
        -DBUILD_EXTENSION_PATH=/work/mxnet/example/extensions/lib_external_ops \
        -G Ninja /work/mxnet
    ninja -j$(($(nproc)/2))
}

build_ubuntu_cpu_mkl() {
    set -ex
    cd /work/build
    CC=gcc-7 CXX=g++-7 cmake \
        -DCMAKE_BUILD_TYPE="RelWithDebInfo" \
        -DENABLE_TESTCOVERAGE=OFF \
        -DUSE_ONEDNN=OFF \
        -DUSE_CUDA=OFF \
        -DUSE_TVM_OP=ON \
        -DUSE_MKL_LAYERNORM=ON \
        -DUSE_BLAS=MKL \
        -DBUILD_EXTENSION_PATH=/work/mxnet/example/extensions/lib_external_ops \
        -GNinja /work/mxnet
    ninja
}

build_ubuntu_cpu_cmake_debug() {
    set -ex
    cd /work/build
    CC=gcc-7 CXX=g++-7 cmake \
        -DCMAKE_BUILD_TYPE=Debug \
        -DENABLE_TESTCOVERAGE=ON \
        -DUSE_CUDA=OFF \
        -DUSE_TVM_OP=ON \
        -DUSE_BLAS=Open \
        -DUSE_OPENMP=OFF \
        -DUSE_OPENCV=ON \
        -DUSE_SIGNAL_HANDLER=ON \
        -G Ninja \
        /work/mxnet
    ninja
}

build_ubuntu_cpu_cmake_no_tvm_op() {
    set -ex
    cd /work/build
    CC=gcc-7 CXX=g++-7 cmake \
        -DUSE_CUDA=OFF \
        -DUSE_TVM_OP=OFF \
        -DUSE_BLAS=Open \
        -DUSE_OPENMP=OFF \
        -DUSE_OPENCV=ON \
        -DUSE_SIGNAL_HANDLER=ON \
        -DCMAKE_BUILD_TYPE=Release \
        -DBUILD_EXTENSION_PATH=/work/mxnet/example/extensions/lib_external_ops \
        -G Ninja \
        /work/mxnet

    ninja
}

build_ubuntu_cpu_cmake_asan() {
    set -ex

    cd /work/build
    cmake \
        -DUSE_CUDA=OFF \
        -DUSE_BLAS=Open \
        -DUSE_ONEDNN=OFF \
        -DUSE_OPENMP=OFF \
        -DUSE_OPENCV=OFF \
        -DCMAKE_BUILD_TYPE=Debug \
        -DUSE_GPERFTOOLS=OFF \
        -DUSE_JEMALLOC=OFF \
        -DUSE_ASAN=ON \
        /work/mxnet
    make -j $(nproc) mxnet
}

build_ubuntu_cpu_gcc8_werror() {
    set -ex
    cd /work/build
    CC=gcc-8 CXX=g++-8 cmake \
        -DUSE_BLAS=Open \
        -DUSE_CUDA=OFF \
        -DCMAKE_BUILD_TYPE="RelWithDebInfo" \
        -GNinja /work/mxnet
    ninja
}

build_ubuntu_cpu_clang10_werror() {
    set -ex
    cd /work/build
    CXX=clang++-10 CC=clang-10 cmake \
       -DUSE_BLAS=Open \
       -DUSE_CUDA=OFF \
       -DCMAKE_BUILD_TYPE="RelWithDebInfo" \
       -GNinja /work/mxnet
    ninja
}

build_ubuntu_gpu_clang10_werror() {
    set -ex
    cd /work/build
    # Disable cpp package as OpWrapperGenerator.py dlopens libmxnet.so,
    # requiring presence of cuda driver libraries that are missing on CI host
    export LD_LIBRARY_PATH=${LD_LIBRARY_PATH}:/usr/local/cuda-10.1/targets/x86_64-linux/lib/stubs
    # Workaround https://github.com/thrust/thrust/issues/1072
    # Can be deleted on Cuda 11
    export CXXFLAGS="-I/usr/local/thrust"

    CXX=clang++-10 CC=clang-10 cmake \
       -DUSE_BLAS=Open \
       -DUSE_CUDA=ON \
       -DUSE_NVML=OFF \
       -DMXNET_CUDA_ARCH="$CI_CMAKE_CUDA_ARCH" \
       -DCMAKE_BUILD_TYPE="RelWithDebInfo" \
       -GNinja /work/mxnet
    ninja
}

build_ubuntu_cpu_clang6() {
    set -ex
    cd /work/build
    export OpenBLAS_HOME=/usr/local/openblas-clang/
    CXX=clang++-6.0 CC=clang-6.0 cmake \
        -DUSE_BLAS=Open \
        -DUSE_ONEDNN=OFF \
        -DUSE_CUDA=OFF \
        -DUSE_OPENMP=OFF \
        -DUSE_DIST_KVSTORE=ON \
        -G Ninja /work/mxnet
    ninja
}

build_ubuntu_cpu_clang100() {
    set -ex
    cd /work/build
    export OpenBLAS_HOME=/usr/local/openblas-clang/
    CXX=clang++-10 CC=clang-10 cmake \
       -DUSE_BLAS=Open \
       -DUSE_ONEDNN=OFF \
       -DUSE_CUDA=OFF \
       -DUSE_OPENMP=ON \
       -DUSE_DIST_KVSTORE=ON \
       -G Ninja /work/mxnet
    ninja
}

build_ubuntu_cpu_clang_tidy() {
    set -ex
    cd /work/build
    export OpenBLAS_HOME=/usr/local/openblas-clang/
    # TODO(leezu) USE_OPENMP=OFF 3rdparty/dmlc-core/CMakeLists.txt:79 broken?
    CXX=clang++-10 CC=clang-10 cmake \
       -DUSE_BLAS=Open \
       -DUSE_ONEDNN=OFF \
       -DUSE_CUDA=OFF \
       -DUSE_OPENMP=OFF \
       -DCMAKE_BUILD_TYPE=Debug \
       -DUSE_DIST_KVSTORE=ON \
       -DCMAKE_CXX_CLANG_TIDY=clang-tidy-10 \
       -G Ninja /work/mxnet
    ninja
}

build_ubuntu_cpu_clang6_onednn() {
    set -ex
    cd /work/build
    export OpenBLAS_HOME=/usr/local/openblas-clang/
    CXX=clang++-6.0 CC=clang-6.0 cmake \
       -DUSE_BLAS=Open \
       -DUSE_ONEDNN=ON \
       -DUSE_CUDA=OFF \
       -DUSE_OPENMP=OFF \
       -G Ninja /work/mxnet
    ninja
}

build_ubuntu_cpu_clang100_onednn() {
    set -ex
    cd /work/build
    export OpenBLAS_HOME=/usr/local/openblas-clang/
    CXX=clang++-10 CC=clang-10 cmake \
       -DUSE_BLAS=Open \
       -DUSE_ONEDNN=ON \
       -DUSE_CUDA=OFF \
       -G Ninja /work/mxnet
    ninja
}

build_ubuntu_cpu_onednn() {
    set -ex
    cd /work/build
    CC=gcc-7 CXX=g++-7 cmake \
        -DCMAKE_BUILD_TYPE="RelWithDebInfo" \
        -DENABLE_TESTCOVERAGE=ON \
        -DUSE_TVM_OP=ON \
        -DUSE_BLAS=Open \
        -DUSE_ONEDNN=ON \
        -DUSE_CUDA=OFF \
        -DBUILD_EXTENSION_PATH=/work/mxnet/example/extensions/lib_external_ops \
        -G Ninja /work/mxnet
    ninja
}

build_ubuntu_cpu_onednn_mkl() {
    set -ex
    cd /work/build
    CC=gcc-7 CXX=g++-7 cmake \
        -DCMAKE_BUILD_TYPE="RelWithDebInfo" \
        -DENABLE_TESTCOVERAGE=OFF \
        -DUSE_ONEDNN=ON \
        -DUSE_CUDA=OFF \
        -DUSE_TVM_OP=ON \
        -DUSE_BLAS=MKL \
        -DBUILD_EXTENSION_PATH=/work/mxnet/example/extensions/lib_external_ops \
        -GNinja /work/mxnet
    ninja
}

build_ubuntu_gpu_tensorrt() {

    set -ex

    export CC=gcc-7
    export CXX=g++-7
    export ONNX_NAMESPACE=onnx

    # Build ONNX
    pushd .
    echo "Installing ONNX."
    cd 3rdparty/onnx-tensorrt/third_party/onnx
    rm -rf build
    mkdir -p build
    cd build
    cmake -DCMAKE_CXX_FLAGS=-I/usr/include/python${PYVER} -DBUILD_SHARED_LIBS=ON ..
    make -j$(nproc)
    export LIBRARY_PATH=`pwd`:`pwd`/onnx/:$LIBRARY_PATH
    export CPLUS_INCLUDE_PATH=`pwd`:$CPLUS_INCLUDE_PATH
    export CXXFLAGS=-I`pwd`

    popd

    # Build ONNX-TensorRT
    export LD_LIBRARY_PATH=${LD_LIBRARY_PATH}:/usr/local/lib
    export CPLUS_INCLUDE_PATH=${CPLUS_INCLUDE_PATH}:/usr/local/cuda-10.2/targets/x86_64-linux/include/
    pushd .
    cd 3rdparty/onnx-tensorrt/
    mkdir -p build
    cd build
    cmake -DONNX_NAMESPACE=$ONNX_NAMESPACE ..
    make -j$(nproc)
    export LIBRARY_PATH=`pwd`:$LIBRARY_PATH
    popd

    mkdir -p /work/mxnet/lib/
    cp 3rdparty/onnx-tensorrt/third_party/onnx/build/*.so /work/mxnet/lib/
    cp -L 3rdparty/onnx-tensorrt/build/libnvonnxparser.so /work/mxnet/lib/

    cd /work/build
    cmake -DUSE_CUDA=1                            \
          -DUSE_CUDNN=1                           \
          -DUSE_OPENCV=1                          \
          -DUSE_TENSORRT=1                        \
          -DUSE_OPENMP=0                          \
          -DUSE_BLAS=Open                         \
          -DUSE_ONEDNN=0                          \
          -DUSE_NVML=OFF                          \
          -DMXNET_CUDA_ARCH="$CI_CMAKE_CUDA_ARCH" \
          -G Ninja                                \
          /work/mxnet

    ninja
}

build_ubuntu_gpu_onednn() {
    set -ex
    cd /work/build
    CC=gcc-7 CXX=g++-7 cmake \
        -DCMAKE_BUILD_TYPE="RelWithDebInfo" \
        -DUSE_BLAS=Open \
        -DUSE_CUDA=ON \
        -DUSE_NVML=OFF \
        -DMXNET_CUDA_ARCH="$CI_CMAKE_CUDA_ARCH" \
        -DBUILD_EXTENSION_PATH=/work/mxnet/example/extensions/lib_external_ops \
        -G Ninja /work/mxnet
    ninja
}

build_ubuntu_gpu_onednn_nocudnn() {
    set -ex
    cd /work/build
    CC=gcc-7 CXX=g++-7 cmake \
        -DCMAKE_BUILD_TYPE="RelWithDebInfo" \
        -DUSE_BLAS=Open \
        -DUSE_CUDA=ON \
        -DUSE_NVML=OFF \
        -DMXNET_CUDA_ARCH="$CI_CMAKE_CUDA_ARCH" \
        -DUSE_CUDNN=OFF \
        -DBUILD_EXTENSION_PATH=/work/mxnet/example/extensions/lib_external_ops \
        -G Ninja /work/mxnet
    ninja
}

build_ubuntu_gpu() {
    set -ex
    cd /work/build
    # Work around to link libcuda to libmxnet
    # should be removed after https://github.com/apache/incubator-mxnet/issues/17858 is resolved. 
    ln -s -f /usr/local/cuda/targets/x86_64-linux/lib/stubs/libcuda.so libcuda.so.1
    export LIBRARY_PATH=${LIBRARY_PATH}:/work/build
    export LD_LIBRARY_PATH=${LD_LIBRARY_PATH}:/work/build
    CC=gcc-7 CXX=g++-7 cmake \
        -DCMAKE_BUILD_TYPE="RelWithDebInfo" \
        -DUSE_CUDA=ON \
        -DUSE_NVML=OFF \
        -DMXNET_CUDA_ARCH="$CI_CMAKE_CUDA_ARCH" \
        -DUSE_CUDNN=ON \
        -DUSE_CPP_PACKAGE=ON \
        -DUSE_BLAS=Open \
        -DUSE_ONEDNN=OFF \
        -DUSE_DIST_KVSTORE=ON \
        -DBUILD_CYTHON_MODULES=ON \
        -DBUILD_EXTENSION_PATH=/work/mxnet/example/extensions/lib_external_ops \
        -G Ninja /work/mxnet
    ninja -j$(($(nproc)/2))
}

build_ubuntu_gpu_debug() {
    set -ex
    cd /work/build
    CC=gcc-7 CXX=g++-7 cmake \
        -DCMAKE_BUILD_TYPE=Debug \
        -DUSE_CUDA=ON \
        -DUSE_NVML=OFF \
        -DMXNET_CUDA_ARCH="$CI_CMAKE_CUDA_ARCH" \
        -DUSE_CUDNN=ON \
        -DUSE_BLAS=Open \
        -DUSE_ONEDNN=OFF \
        -DUSE_DIST_KVSTORE=ON \
        -DBUILD_CYTHON_MODULES=ON \
        -G Ninja /work/mxnet
    ninja
}

build_ubuntu_cpu_large_tensor() {
    set -ex
    cd /work/build
    CC=gcc-7 CXX=g++-7 cmake \
        -DUSE_SIGNAL_HANDLER=ON                 \
        -DUSE_CUDA=OFF                          \
        -DUSE_CUDNN=OFF                         \
        -DUSE_BLAS=Open                         \
        -DUSE_ONEDNN=ON                         \
        -G Ninja                                \
        /work/mxnet

    ninja
}

build_ubuntu_gpu_large_tensor() {
    set -ex
    cd /work/build
    CC=gcc-7 CXX=g++-7 cmake \
        -DUSE_SIGNAL_HANDLER=ON                 \
        -DUSE_CUDA=ON                           \
        -DUSE_CUDNN=ON                          \
        -DUSE_NVML=OFF                          \
        -DUSE_BLAS=Open                         \
        -DUSE_ONEDNN=ON                         \
        -DUSE_DIST_KVSTORE=ON                   \
        -DCMAKE_BUILD_TYPE=Release              \
        -DMXNET_CUDA_ARCH="$CI_CMAKE_CUDA_ARCH" \
        -G Ninja                                \
        /work/mxnet

    ninja
}

# Testing

sanity_check() {
    set -ex
    sanity_clang
    sanity_license
<<<<<<< HEAD
    sanity_cmakelint
    sanity_python
    sanity_cpp
}

sanity_cmakelint() {
    set -exu
    
    git ls-files -z -- bootstrap '*.cmake' '*.cmake.in' '*CMakeLists.txt' | grep -E -z -v '^(3rdparty)' | xargs -0 cmakelint --config=.cmakelintrc --quiet
=======
    sanity_tutorial
    sanity_python_prospector
    sanity_cpp
}

sanity_tutorial() {
    set -ex
    export DMLC_LOG_STACK_TRACE_DEPTH=100
    OMP_NUM_THREADS=$(expr $(nproc) / 4) pytest -n 4 tests/tutorials/test_sanity_tutorials.py
>>>>>>> 75e4d1d3
}

sanity_license() {
    set -ex
    tools/license_header.py check
}

sanity_cpp() {
    set -ex
    3rdparty/dmlc-core/scripts/lint.py mxnet cpp include src plugin cpp-package tests --exclude_path src/operator/contrib/ctc_include include/onednn
}

sanity_python_prospector() {
    set -e
    set +x

    # Run Prospector
    python3 -m prospector --profile prospector.yaml | tee prospector-output.txt
    error_cnt=$(awk '/Messages Found:/{print $NF}' prospector-output.txt)
    if [ $error_cnt -ne 0 ]; then
        echo 'Please fix the above Prospector warnings.'
        rm -rf prospector-output.txt
        exit 1
    fi
    rm -rf prospector-output.txt
}

sanity_clang() {
    set -e
    set +x
    # .github/workgflows/greetings.yml passes BASE_SHA, GITHUB_RUN_ID, GITHUB_BASE_REF for pull requests.
    BASE_SHA="${GITHUB_PR_BASE_SHA}"
    GITHUB_RUN_ID="${GITHUB_PR_RUN_ID}"
    GITHUB_BASE_REF="${GITHUB_PR_BASE_REF}"

    if [ "${BASE_SHA}" == "" ]; then
        BASE_SHA=`git show-ref --hash refs/remotes/origin/master`
        if [ "${GITHUB_RUN_ID}" == "" ] || [ "${GITHUB_BASE_REF}" == "" ]; then
             GITHUB_RUN_ID=`(git log --pretty=format:'%h' -n 1)`
             GITHUB_BASE_REF="master"
        fi
    fi

    git remote add "${GITHUB_RUN_ID}" https://github.com/apache/incubator-mxnet.git
    git fetch "${GITHUB_RUN_ID}" "$GITHUB_BASE_REF"
    
    tools/lint/clang_format_ci.sh "${BASE_SHA}"
    GIT_DIFFERENCE=$(git diff)
    if [[ -z $GIT_DIFFERENCE ]]; then
        git remote remove "${GITHUB_RUN_ID}" # temporary remote is removed
        return
    fi

    echo "~~~~~~~~~~~~~~~~~~~~~~~~~~~~~~~~~~~~~~~~~~~~~~~~~~~~~~~~~~~~~"
    echo "| Clang-format failures found! Run: "
    echo "|    tools/lint/clang_format_ci.sh ${BASE_SHA} "
    echo "| to fix this error. "
    echo "| For more info, see: https://mxnet.apache.org/versions/master/community/clang_format_guide"
    echo "~~~~~~~~~~~~~~~~~~~~~~~~~~~~~~~~~~~~~~~~~~~~~~~~~~~~~~~~~~~~~"

    echo "$GIT_DIFFERENCE"
    git remote remove "${GITHUB_RUN_ID}" # temporary remote is removed
    exit 1
}

# Tests libmxnet
# Parameters:
# $1 -> mxnet_variant: The variant of the libmxnet.so library
cd_unittest_ubuntu() {
    set -ex
    source /opt/rh/rh-python38/enable
    export PYTHONPATH=./python/
    export MXNET_ONEDNN_DEBUG=0  # Ignored if not present
    export MXNET_STORAGE_FALLBACK_LOG_VERBOSE=0
    export MXNET_SUBGRAPH_VERBOSE=0
    export MXNET_ENABLE_CYTHON=0
    export CD_JOB=1 # signal this is a CD run so any unecessary tests can be skipped
    export DMLC_LOG_STACK_TRACE_DEPTH=100

    local mxnet_variant=${1:?"This function requires a mxnet variant as the first argument"}

    OMP_NUM_THREADS=$(expr $(nproc) / 4) pytest -m 'not serial' -n 4 --durations=50 --verbose tests/python/unittest
    pytest -m 'serial' --durations=50 --verbose tests/python/unittest

    # https://github.com/apache/incubator-mxnet/issues/11801
    # if [[ ${mxnet_variant} = "cpu" ]] || [[ ${mxnet_variant} = "mkl" ]]; then
        # integrationtest_ubuntu_cpu_dist_kvstore
    # fi

    if [[ ${mxnet_variant} = cu* ]]; then
        MXNET_GPU_MEM_POOL_TYPE=Unpooled \
        MXNET_ENGINE_TYPE=NaiveEngine \
            OMP_NUM_THREADS=$(expr $(nproc) / 4) pytest -m 'not serial' -k 'test_operator' -n 4 --durations=50 --verbose tests/python/gpu
        MXNET_GPU_MEM_POOL_TYPE=Unpooled \
            OMP_NUM_THREADS=$(expr $(nproc) / 4) pytest -m 'not serial' -k 'not test_operator and not test_amp_init.py' -n 4 --durations=50 --verbose tests/python/gpu
        pytest -m 'serial' --durations=50 --verbose tests/python/gpu
        pytest --durations=50 --verbose tests/python/gpu/test_amp_init.py

        # TODO(szha): fix and reenable the hanging issue. tracked in #18098
        # integrationtest_ubuntu_gpu_dist_kvstore
        # TODO(eric-haibin-lin): fix and reenable
        # integrationtest_ubuntu_gpu_byteps
    fi

    if [[ ${mxnet_variant} = *mkl ]]; then
        OMP_NUM_THREADS=$(expr $(nproc) / 4) pytest -n 4 --durations=50 --verbose tests/python/dnnl
    fi
}

unittest_ubuntu_python3_cpu_onnx() {
    set -ex
    export PYTHONPATH=./python/
    export MXNET_SUBGRAPH_VERBOSE=0
    export DMLC_LOG_STACK_TRACE_DEPTH=10

    pytest --cov-report xml:onnx_unittest.xml --verbose tests/python/onnx/test_operators.py
    pytest --cov-report xml:onnx_unittest.xml --cov-append --verbose tests/python/onnx/test_models.py
}

unittest_ubuntu_python3_cpu() {
    set -ex
    export PYTHONPATH=./python/
    export MXNET_ONEDNN_DEBUG=0  # Ignored if not present
    export MXNET_STORAGE_FALLBACK_LOG_VERBOSE=0
    export MXNET_SUBGRAPH_VERBOSE=0
    export MXNET_ENABLE_CYTHON=0
    export DMLC_LOG_STACK_TRACE_DEPTH=100
    OMP_NUM_THREADS=$(expr $(nproc) / 4) pytest -m 'not serial' -k 'not test_operator' -n 4 --durations=50 --cov-report xml:tests_unittest.xml --verbose tests/python/unittest
    MXNET_ENGINE_TYPE=NaiveEngine \
        OMP_NUM_THREADS=$(expr $(nproc) / 4) pytest -m 'not serial' -k 'test_operator' -n 4 --durations=50 --cov-report xml:tests_unittest.xml --cov-append --verbose tests/python/unittest
    pytest -m 'serial' --durations=50 --cov-report xml:tests_unittest.xml --cov-append --verbose tests/python/unittest
}

unittest_ubuntu_python3_cpu_onednn() {
    set -ex
    export PYTHONPATH=./python/
    export MXNET_ONEDNN_DEBUG=0  # Ignored if not present
    export MXNET_STORAGE_FALLBACK_LOG_VERBOSE=0
    export MXNET_SUBGRAPH_VERBOSE=0
    export MXNET_ENABLE_CYTHON=0
    export DMLC_LOG_STACK_TRACE_DEPTH=100
    OMP_NUM_THREADS=$(expr $(nproc) / 4) pytest -m 'not serial' -k 'not test_operator' -n 4 --durations=50 --cov-report xml:tests_unittest.xml --verbose tests/python/unittest
    MXNET_ENGINE_TYPE=NaiveEngine \
                     OMP_NUM_THREADS=$(expr $(nproc) / 4) pytest -m 'not serial' -k 'test_operator' -n 4 --durations=50 --cov-report xml:tests_unittest.xml --cov-append --verbose tests/python/unittest
    pytest -m 'serial' --durations=50 --cov-report xml:tests_unittest.xml --cov-append --verbose tests/python/unittest
    pytest --durations=50 --cov-report xml:tests_mkl.xml --verbose tests/python/dnnl
}

unittest_array_api_standardization() {
    set -ex
    python3 -m pip install -e /work/mxnet/python --user
    cd ..
    git clone https://github.com/data-apis/array-api-tests.git
    pushd /work/array-api-tests
    git checkout c1dba80a196a03f880d2e0a998a272fb3867b720
    export ARRAY_API_TESTS_MODULE=mxnet.numpy pytest
    # OverflowError: Python int too large to convert to C long
    # when cython is enabled
    export MXNET_ENABLE_CYTHON=0
    export DMLC_LOG_STACK_TRACE_DEPTH=100
    python3 -m pytest --durations=50 --cov-report xml:tests_api.xml --verbose \
        array_api_tests/test_type_promotion.py::test_elementwise_function_two_arg_bool_type_promotion
    popd
}

unittest_ubuntu_python3_gpu() {
    set -ex
    export PYTHONPATH=./python/
    export MXNET_ONEDNN_DEBUG=0 # Ignored if not present
    export MXNET_STORAGE_FALLBACK_LOG_VERBOSE=0
    export MXNET_SUBGRAPH_VERBOSE=0
    export CUDNN_VERSION=${CUDNN_VERSION:-7.0.3}
    export MXNET_ENABLE_CYTHON=0
    export DMLC_LOG_STACK_TRACE_DEPTH=100
    MXNET_GPU_MEM_POOL_TYPE=Unpooled \
        OMP_NUM_THREADS=$(expr $(nproc) / 4) pytest -m 'not serial' -k 'not test_operator and not test_amp_init.py' -n 4 --durations=50 --cov-report xml:tests_gpu.xml --verbose tests/python/gpu
    MXNET_GPU_MEM_POOL_TYPE=Unpooled \
    MXNET_ENGINE_TYPE=NaiveEngine \
        OMP_NUM_THREADS=$(expr $(nproc) / 4) pytest -m 'not serial' -k 'test_operator' -n 4 --durations=50 --cov-report xml:tests_gpu.xml --cov-append --verbose tests/python/gpu
    pytest -m 'serial' --durations=50 --cov-report xml:tests_gpu.xml --cov-append --verbose tests/python/gpu
    pytest --durations=50 --cov-report xml:tests_gpu.xml --cov-append --verbose tests/python/gpu/test_amp_init.py
}

unittest_ubuntu_python3_gpu_cython() {
    set -ex
    export PYTHONPATH=./python/
    export MXNET_ONEDNN_DEBUG=1 # Ignored if not present
    export MXNET_STORAGE_FALLBACK_LOG_VERBOSE=0
    export MXNET_SUBGRAPH_VERBOSE=0
    export CUDNN_VERSION=${CUDNN_VERSION:-7.0.3}
    export MXNET_ENABLE_CYTHON=1
    export MXNET_ENFORCE_CYTHON=1
    export DMLC_LOG_STACK_TRACE_DEPTH=100
    check_cython
    MXNET_GPU_MEM_POOL_TYPE=Unpooled \
        OMP_NUM_THREADS=$(expr $(nproc) / 4) pytest -m 'not serial' -k 'not test_operator and not test_amp_init.py' -n 4 --durations=50 --cov-report xml:tests_gpu.xml --verbose tests/python/gpu
    MXNET_GPU_MEM_POOL_TYPE=Unpooled \
    MXNET_ENGINE_TYPE=NaiveEngine \
        OMP_NUM_THREADS=$(expr $(nproc) / 4) pytest -m 'not serial' -k 'test_operator' -n 4 --durations=50 --cov-report xml:tests_gpu.xml --cov-append --verbose tests/python/gpu
    pytest -m 'serial' --durations=50 --cov-report xml:tests_gpu.xml --cov-append --verbose tests/python/gpu
    pytest --durations=50 --cov-report xml:tests_gpu.xml --cov-append --verbose tests/python/gpu/test_amp_init.py
}

unittest_ubuntu_python3_gpu_nocudnn() {
    set -ex
    export PYTHONPATH=./python/
    export MXNET_STORAGE_FALLBACK_LOG_VERBOSE=0
    export MXNET_SUBGRAPH_VERBOSE=0
    export CUDNN_OFF_TEST_ONLY=true
    export MXNET_ENABLE_CYTHON=0
    export DMLC_LOG_STACK_TRACE_DEPTH=100
    MXNET_GPU_MEM_POOL_TYPE=Unpooled \
        OMP_NUM_THREADS=$(expr $(nproc) / 4) pytest -m 'not serial' -k 'not test_operator and not test_amp_init.py' -n 4 --durations=50 --cov-report xml:tests_gpu.xml --verbose tests/python/gpu
    MXNET_GPU_MEM_POOL_TYPE=Unpooled \
    MXNET_ENGINE_TYPE=NaiveEngine \
        OMP_NUM_THREADS=$(expr $(nproc) / 4) pytest -m 'not serial' -k 'test_operator' -n 4 --durations=50 --cov-report xml:tests_gpu.xml --cov-append --verbose tests/python/gpu
    pytest -m 'serial' --durations=50 --cov-report xml:tests_gpu.xml --cov-append --verbose tests/python/gpu
    pytest --durations=50 --cov-report xml:tests_gpu.xml --cov-append --verbose tests/python/gpu/test_amp_init.py
}

unittest_cpp() {
    set -ex
    export DMLC_LOG_STACK_TRACE_DEPTH=100
    build/tests/mxnet_unit_tests
}

unittest_centos7_cpu() {
    set -ex
    source /opt/rh/rh-python38/enable
    cd /work/mxnet
    export DMLC_LOG_STACK_TRACE_DEPTH=100
    OMP_NUM_THREADS=$(expr $(nproc) / 4) python -m pytest -m 'not serial' -k 'not test_operator' -n 4 --durations=50 --cov-report xml:tests_unittest.xml --verbose tests/python/unittest
    MXNET_ENGINE_TYPE=NaiveEngine \
        OMP_NUM_THREADS=$(expr $(nproc) / 4) python -m pytest -m 'not serial' -k 'test_operator' -n 4 --durations=50 --cov-report xml:tests_unittest.xml --cov-append --verbose tests/python/unittest
    python -m pytest -m 'serial' --durations=50 --cov-report xml:tests_unittest.xml --cov-append --verbose tests/python/unittest
    OMP_NUM_THREADS=$(expr $(nproc) / 4) python -m pytest -n 4 --durations=50 --cov-report xml:tests_train.xml --verbose tests/python/train
}

unittest_centos7_gpu() {
    set -ex
    source /opt/rh/rh-python38/enable
    cd /work/mxnet
    export CUDNN_VERSION=${CUDNN_VERSION:-7.0.3}
    export DMLC_LOG_STACK_TRACE_DEPTH=100
    MXNET_GPU_MEM_POOL_TYPE=Unpooled \
        OMP_NUM_THREADS=$(expr $(nproc) / 4) pytest -m 'not serial' -k 'not test_operator and not test_amp_init.py' -n 4 --durations=50 --cov-report xml:tests_gpu.xml --cov-append --verbose tests/python/gpu
    MXNET_GPU_MEM_POOL_TYPE=Unpooled \
    MXNET_ENGINE_TYPE=NaiveEngine \
        OMP_NUM_THREADS=$(expr $(nproc) / 4) pytest -m 'not serial' -k 'test_operator' -n 4 --durations=50 --cov-report xml:tests_gpu.xml --cov-append --verbose tests/python/gpu
    pytest -m 'serial' --durations=50 --cov-report xml:tests_gpu.xml --cov-append --verbose tests/python/gpu
    pytest --durations=50 --cov-report xml:tests_gpu.xml --cov-append --verbose tests/python/gpu/test_amp_init.py
}

integrationtest_ubuntu_cpp_package_gpu() {
    set -ex
    export DMLC_LOG_STACK_TRACE_DEPTH=10
    cpp-package/tests/ci_test.sh
}

integrationtest_ubuntu_cpu_onnx() {
	set -ex
	export PYTHONPATH=./python/
	export MXNET_SUBGRAPH_VERBOSE=0
	export DMLC_LOG_STACK_TRACE_DEPTH=100
	python3 tests/python/unittest/onnx/backend_test.py
	#OMP_NUM_THREADS=$(expr $(nproc) / 4) pytest -n 4 tests/python/unittest/onnx/mxnet_export_test.py
	#OMP_NUM_THREADS=$(expr $(nproc) / 4) pytest -n 4 tests/python/unittest/onnx/test_models.py
	#OMP_NUM_THREADS=$(expr $(nproc) / 4) pytest -n 4 tests/python/unittest/onnx/test_node.py
	#OMP_NUM_THREADS=$(expr $(nproc) / 4) pytest -n 4 tests/python/unittest/onnx/test_onnxruntime.py
}

integrationtest_ubuntu_cpu_dist_kvstore() {
    set -ex
    pushd .
    export PYTHONPATH=./python/
    export MXNET_STORAGE_FALLBACK_LOG_VERBOSE=0
    export MXNET_SUBGRAPH_VERBOSE=0
    export MXNET_USE_OPERATOR_TUNING=0
    export DMLC_LOG_STACK_TRACE_DEPTH=100
    cd tests/nightly/
    python3 ../../tools/launch.py -n 7 --launcher local python3 dist_sync_kvstore.py --type=gluon_step_cpu
    python3 ../../tools/launch.py -n 7 --launcher local python3 dist_sync_kvstore.py --type=gluon_sparse_step_cpu
    python3 ../../tools/launch.py -n 7 --launcher local python3 dist_sync_kvstore.py --type=invalid_cpu
    python3 ../../tools/launch.py -n 7 --launcher local python3 dist_sync_kvstore.py --type=gluon_type_cpu
    python3 ../../tools/launch.py -n 7 --launcher local python3 dist_sync_kvstore.py
    python3 ../../tools/launch.py -n 7 --launcher local python3 dist_sync_kvstore.py --no-multiprecision
    python3 ../../tools/launch.py -n 7 --launcher local python3 dist_sync_kvstore.py --type=compressed_cpu_1bit
    python3 ../../tools/launch.py -n 7 --launcher local python3 dist_sync_kvstore.py --type=compressed_cpu_1bit --no-multiprecision
    python3 ../../tools/launch.py -n 7 --launcher local python3 dist_sync_kvstore.py --type=compressed_cpu_2bit
    python3 ../../tools/launch.py -n 7 --launcher local python3 dist_sync_kvstore.py --type=compressed_cpu_2bit --no-multiprecision
    python3 ../../tools/launch.py -n 3 --launcher local python3 test_server_profiling.py
    popd
}

integrationtest_ubuntu_gpu_dist_kvstore() {
    set -ex
    export DMLC_LOG_STACK_TRACE_DEPTH=100
    pushd .
    cd /work/mxnet/python
    pip3 install -e .
    pip3 install --no-cache-dir horovod
    cd /work/mxnet/tests/nightly
    ./test_distributed_training-gpu.sh
    popd
}

integrationtest_ubuntu_gpu_byteps() {
    set -ex
    pushd .
    export PYTHONPATH=$PWD/python/
    export BYTEPS_WITHOUT_PYTORCH=1
    export BYTEPS_WITHOUT_TENSORFLOW=1
    pip3 install byteps==0.2.3 --user
    git clone -b v0.2.3 https://github.com/bytedance/byteps ~/byteps
    export MXNET_STORAGE_FALLBACK_LOG_VERBOSE=0
    export MXNET_SUBGRAPH_VERBOSE=0
    export DMLC_LOG_STACK_TRACE_DEPTH=100
    cd tests/nightly/

    export NVIDIA_VISIBLE_DEVICES=0
    export DMLC_WORKER_ID=0 # your worker id
    export DMLC_NUM_WORKER=1 # one worker
    export DMLC_ROLE=worker

    # the following value does not matter for non-distributed jobs
    export DMLC_NUM_SERVER=1
    export DMLC_PS_ROOT_URI=0.0.0.127
    export DMLC_PS_ROOT_PORT=1234

    python3 ~/byteps/launcher/launch.py python3 dist_device_sync_kvstore_byteps.py

    popd
}


test_ubuntu_cpu_python3() {
    set -ex
    pushd .
    export MXNET_LIBRARY_PATH=/work/build/libmxnet.so
    export DMLC_LOG_STACK_TRACE_DEPTH=100
    VENV=mxnet_py3_venv
    virtualenv -p `which python3` $VENV
    source $VENV/bin/activate

    cd /work/mxnet/python
    pip3 install -e .
    cd /work/mxnet
    OMP_NUM_THREADS=$(expr $(nproc) / 4) python3 -m pytest -m 'not serial' -k 'not test_operator' -n 4 --durations=50 --verbose tests/python/unittest
    MXNET_ENGINE_TYPE=NaiveEngine \
        OMP_NUM_THREADS=$(expr $(nproc) / 4) python3 -m pytest -m 'not serial' -k 'test_operator' -n 4 --durations=50 --verbose tests/python/unittest
    python3 -m pytest -m 'serial' --durations=50 --verbose tests/python/unittest

    popd
}

# QEMU based ARM tests
unittest_ubuntu_python3_arm() {
    set -ex
    export PYTHONPATH=./python/
    export MXNET_ONEDNN_DEBUG=0  # Ignored if not present
    export MXNET_STORAGE_FALLBACK_LOG_VERBOSE=0
    export MXNET_SUBGRAPH_VERBOSE=0
    export MXNET_ENABLE_CYTHON=0
    export DMLC_LOG_STACK_TRACE_DEPTH=100
    python3 -m pytest -n 2 --verbose tests/python/unittest/test_engine.py
}

# Functions that run the nightly Tests:

#Runs Apache RAT Check on MXNet Source for License Headers
test_rat_check() {
    set -e
    set -o pipefail
    pushd .

    cd /usr/local/src/apache-rat-0.13

    # Use shell number 5 to duplicate the log output. It get sprinted and stored in $OUTPUT at the same time https://stackoverflow.com/a/12451419
    exec 5>&1
    OUTPUT=$(java -jar apache-rat-0.13.jar -E /work/mxnet/rat-excludes -d /work/mxnet|tee >(cat - >&5))
    ERROR_MESSAGE="Printing headers for text files without a valid license header"


    echo "-------Process The Output-------"

    if [[ $OUTPUT =~ $ERROR_MESSAGE ]]; then
        echo "ERROR: RAT Check detected files with unknown licenses. Please fix and run test again!";
        exit 1
    else
        echo "SUCCESS: There are no files with an Unknown License.";
    fi
    popd
}

#Single Node KVStore Test
nightly_test_KVStore_singleNode() {
    set -ex
    export PYTHONPATH=./python/
    export DMLC_LOG_STACK_TRACE_DEPTH=100
    tests/nightly/test_kvstore.py
}

#Test Large Tensor Size
nightly_test_large_tensor() {
    set -ex
    export PYTHONPATH=./python/
    export DMLC_LOG_STACK_TRACE_DEPTH=100
    pytest -s --exitfirst --verbose --timeout=7200 tests/nightly/test_np_large_array.py
}

#Tests Model backwards compatibility on MXNet
nightly_model_backwards_compat_test() {
    set -ex
    export PYTHONPATH=/work/mxnet/python/
    export DMLC_LOG_STACK_TRACE_DEPTH=100
    ./tests/nightly/model_backwards_compatibility_check/model_backward_compat_checker.sh
}

#Backfills S3 bucket with models trained on earlier versions of mxnet
nightly_model_backwards_compat_train() {
    set -ex
    export PYTHONPATH=./python/
    export DMLC_LOG_STACK_TRACE_DEPTH=100
    ./tests/nightly/model_backwards_compatibility_check/train_mxnet_legacy_models.sh
}

nightly_tutorial_test_ubuntu_python3_gpu() {
    set -ex
    cd /work/mxnet/docs
    export BUILD_VER=tutorial
    export MXNET_DOCS_BUILD_MXNET=0
    export DMLC_LOG_STACK_TRACE_DEPTH=100
    make html
    export MXNET_STORAGE_FALLBACK_LOG_VERBOSE=0
    export MXNET_SUBGRAPH_VERBOSE=0
    export PYTHONPATH=/work/mxnet/python/
    export MXNET_TUTORIAL_TEST_KERNEL=python3
    cd /work/mxnet/tests/tutorials
    pytest --durations=50 --cov-report xml:tests_tutorials.xml --capture=no test_tutorials.py
}

nightly_estimator() {
    set -ex
    export DMLC_LOG_STACK_TRACE_DEPTH=100
    cd /work/mxnet/tests/nightly/estimator
    export PYTHONPATH=/work/mxnet/python/
    pytest test_estimator_cnn.py
    pytest test_sentiment_rnn.py
}

# For testing PRs
deploy_docs() {
    set -ex
    pushd .

    export CC="ccache gcc"
    export CXX="ccache g++"

    build_python_docs

    popd
}


build_docs_setup() {
    build_folder="docs/_build"
    mxnetlib_folder="/work/mxnet/lib"

    mkdir -p $build_folder
    mkdir -p $mxnetlib_folder
}

build_jekyll_docs() {
    set -ex

    pushd .
    build_docs_setup
    pushd docs/static_site
    make clean
    make html
    popd

    GZIP=-9 tar zcvf jekyll-artifacts.tgz -C docs/static_site/build html
    mv jekyll-artifacts.tgz docs/_build/
    popd
}


build_python_docs() {
    set -ex
    pushd .

    build_docs_setup

    pushd docs/python_docs
    python3 -m pip install -r requirements
    python3 -m pip install themes/mx-theme
    python3 -m pip install -e /work/mxnet/python --user

    export PATH=/home/jenkins_slave/.local/bin:$PATH

    pushd python
    cp tutorials/getting-started/crash-course/prepare_dataset.py .
    make clean
    make html EVAL=1

    GZIP=-9 tar zcvf python-artifacts.tgz -C build/_build/html .
    popd

    mv python/python-artifacts.tgz /work/mxnet/docs/_build/
    popd

    popd
}


build_c_docs() {
    set -ex
    pushd .

    build_docs_setup
    doc_path="docs/cpp_docs"
    pushd $doc_path

    make clean
    make html

    doc_artifact="c-artifacts.tgz"
    GZIP=-9 tar zcvf $doc_artifact -C build/html/html .
    popd

    mv $doc_path/$doc_artifact docs/_build/

    popd
}


build_docs() {
    pushd docs/_build
    tar -xzf jekyll-artifacts.tgz
    python_doc_folder='html/api/python/docs'
    api_folder='html/api'

    # Python has it's own landing page/site so we don't put it in /docs/api
    mkdir -p $python_doc_folder && tar -xzf python-artifacts.tgz --directory $python_doc_folder
    mkdir -p $api_folder/cpp/docs/api && tar -xzf c-artifacts.tgz --directory $api_folder/cpp/docs/api

    # check if .asf.yaml file exists
    if [ ! -f "html/.asf.yaml" ]; then
        echo "html/.asf.yaml file does not exist. Exiting 1"
        exit 1
    fi
    # check if .htaccess file exists
    if [ ! -f "html/.htaccess" ]; then
        echo "html/.htaccess file does not exist. Exiting 1"
        exit 1
    fi
    # get the version
    version=$(grep "RewriteRule" html/.htaccess | grep -E "versions\/[0-9]" | sed -nre 's/^[^0-9]*(([0-9]+\.)*[0-9]+).*/\1/p')
    # count how many versions are found
    lines=$(echo "$version" | wc -l)
    # check if multiple versions are found
    if [ "$lines" != "1" ]; then
        echo "multiple versions detected: $lines. Exiting 1"
        exit 1
    fi
    # check if no version is found
    if [ "$version" == "" ]; then
        echo "no version found. Exiting 1"
        exit 1
    fi
    # print the one and only default mxnet version
    echo "detected version is $version"
    # check if the artifacts for this version exist
    if [ -d "html/versions/$version/api" ]; then
        echo "html/versions/$version/api directory exists"
    else
        echo "html/versions/$version/api directory does not exist! Exiting 1"
        exit 1
    fi

    # copy the full site for this version to versions folder
    mkdir -p html/versions/master
    for f in 404.html api assets blog community ecosystem features feed.xml get_started index.html; do
        cp -r html/$f html/versions/master/
    done

    # clean up temp files
    find html -type f -name '.DS_Store' -delete

    # archive artifact
    GZIP=-9 tar -zcvf full_website.tgz -C html .
    popd
}

build_docs_beta() {
    pushd docs/_build
    tar -xzf jekyll-artifacts.tgz
    python_doc_folder="html/versions/$BRANCH/api/python/docs"
    cpp_doc_folder="html/versions/$BRANCH/api/cpp/docs"
    mkdir -p $python_doc_folder && tar -xzf python-artifacts.tgz --directory $python_doc_folder
    mkdir -p $cpp_doc_folder && tar -xzf c-artifacts.tgz --directory $cpp_doc_folder
    GZIP=-9 tar -zcvf beta_website.tgz -C html .
    popd
}

push_docs() {
    folder_name=$1
    set -ex
    pip3 install --user awscli
    export PATH=~/.local/bin:$PATH
    pushd docs/_build
    tar -xzf full_website.tgz --strip-components 1
    # check if folder_name already exists in versions
    pushd versions
    if [ -d "$folder_name" ]; then
        echo "Folder $folder_name already exists in versions. Please double check the FOLDER_NAME variable in Jenkens pipeline"
        exit 1
    fi
    mv master $folder_name
    popd
    zip -r9 versions.zip versions/.
    # Upload versions folder
    aws s3 cp versions.zip s3://mxnet-website-static-artifacts --acl public-read
    # Backup versions folder with the latest version name
    backup_file="versions_backup_upto_$folder_name.zip"
    aws s3 cp s3://mxnet-website-static-artifacts/versions.zip s3://mxnet-website-static-artifacts/$backup_file --acl public-read
    popd
}

create_repo() {
   repo_folder=$1
   mxnet_url=$2
   git clone $mxnet_url $repo_folder --recursive
   echo "Adding MXNet upstream repo..."
   cd $repo_folder
   git remote add upstream https://github.com/apache/incubator-mxnet
   cd ..
}


refresh_branches() {
   repo_folder=$1
   cd $repo_folder
   git fetch
   git fetch upstream
   cd ..
}

checkout() {
   repo_folder=$1
   cd $repo_folder
   # Overriding configs later will cause a conflict here, so stashing...
   git stash
   # Fails to checkout if not available locally, so try upstream
   git checkout "$repo_folder" || git branch $repo_folder "upstream/$repo_folder" && git checkout "$repo_folder" || exit 1
   if [ $tag == 'master' ]; then
      git pull
      # master gets warnings as errors for Sphinx builds
      OPTS="-W"
      else
      OPTS=
   fi
   git submodule update --init --recursive
   cd ..
}

build_static_libmxnet() {
    set -ex
    pushd .
    source /opt/rh/devtoolset-8/enable
    source /opt/rh/rh-python38/enable
    # Opt in to newer GCC C++ ABI. devtoolset defaults to ABI Version 2.
    export CXXFLAGS="-fabi-version=11 -fabi-compat-version=7"
    local mxnet_variant=${1:?"This function requires a python command as the first argument"}
    source tools/staticbuild/build.sh ${mxnet_variant}
    popd
}

# Tests CD PyPI packaging in CI
ci_package_pypi() {
    set -ex
    # copies onednn header files to 3rdparty/onednn/include/oneapi/dnnl/ as in CD
    mkdir -p 3rdparty/onednn/include/oneapi/dnnl
    cp include/onednn/oneapi/dnnl/dnnl_version.h 3rdparty/onednn/include/oneapi/dnnl/.
    cp include/onednn/oneapi/dnnl/dnnl_config.h 3rdparty/onednn/include/oneapi/dnnl/.
    local mxnet_variant=${1:?"This function requires a python command as the first argument"}
    cd_package_pypi ${mxnet_variant}
    cd_integration_test_pypi
}

# Packages libmxnet into wheel file
cd_package_pypi() {
    set -ex
    pushd .
    source /opt/rh/devtoolset-8/enable
    source /opt/rh/rh-python38/enable
    # Opt in to newer GCC C++ ABI. devtoolset defaults to ABI Version 2.
    export CXXFLAGS="-fabi-version=11 -fabi-compat-version=7"
    local mxnet_variant=${1:?"This function requires a python command as the first argument"}
    ./cd/python/pypi/pypi_package.sh ${mxnet_variant}
    popd
}

# Sanity checks wheel file
cd_integration_test_pypi() {
    set -ex
    source /opt/rh/rh-python38/enable

    # install mxnet wheel package
    pip3 install --user ./wheel_build/dist/*.whl

    # execute tests
    # TODO: Add tests (18549)
}

# Publishes wheel to PyPI
cd_pypi_publish() {
    set -ex
    pip3 install --user twine
    python3 ./cd/python/pypi/pypi_publish.py `readlink -f wheel_build/dist/*.whl`
}

cd_s3_publish() {
    set -ex
    pip3 install --upgrade --user awscli
    filepath=$(readlink -f wheel_build/dist/*.whl)
    filename=$(basename $filepath)
    variant=$(echo $filename | cut -d'-' -f1 | cut -d'_' -f2 -s)
    if [ -z "${variant}" ]; then
        variant="cpu"
    fi
    export PATH=/usr/local/bin:$PATH
    aws s3 cp ${filepath} s3://apache-mxnet/dist/python/${variant}/${filename} --grants read=uri=http://acs.amazonaws.com/groups/global/AllUsers full=id=43f628fab72838a4f0b929d7f1993b14411f4b0294b011261bc6bd3e950a6822
}

build_static_python_cpu() {
    set -ex
    pushd .
    export mxnet_variant=cpu
    source /opt/rh/devtoolset-8/enable
    source /opt/rh/rh-python38/enable
    # Opt in to newer GCC C++ ABI. devtoolset defaults to ABI Version 2.
    export CXXFLAGS="-fabi-version=11 -fabi-compat-version=7"
    ./ci/publish/python/build.sh
    popd
}

build_static_python_cu102() {
    set -ex
    pushd .
    export mxnet_variant=cu102
    source /opt/rh/devtoolset-8/enable
    source /opt/rh/rh-python38/enable
    # Opt in to newer GCC C++ ABI. devtoolset defaults to ABI Version 2.
    export CXXFLAGS="-fabi-version=11 -fabi-compat-version=7"
    ./ci/publish/python/build.sh
    popd
}

# artifact repository unit tests
test_artifact_repository() {
    set -ex
    pushd .
    cd cd/utils/
    OMP_NUM_THREADS=$(expr $(nproc) / 4) pytest -n 4 test_artifact_repository.py
    popd
}

##############################################################
# MAIN
#
# Run function passed as argument
set +x
if [ $# -gt 0 ]
then
    $@
else
    cat<<EOF

$0: Execute a function by passing it as an argument to the script:

Possible commands:

EOF
    declare -F | cut -d' ' -f3
    echo
fi<|MERGE_RESOLUTION|>--- conflicted
+++ resolved
@@ -703,9 +703,9 @@
     set -ex
     sanity_clang
     sanity_license
-<<<<<<< HEAD
     sanity_cmakelint
-    sanity_python
+    sanity_tutorial
+    sanity_python_prospector
     sanity_cpp
 }
 
@@ -713,17 +713,12 @@
     set -exu
     
     git ls-files -z -- bootstrap '*.cmake' '*.cmake.in' '*CMakeLists.txt' | grep -E -z -v '^(3rdparty)' | xargs -0 cmakelint --config=.cmakelintrc --quiet
-=======
-    sanity_tutorial
-    sanity_python_prospector
-    sanity_cpp
 }
 
 sanity_tutorial() {
     set -ex
     export DMLC_LOG_STACK_TRACE_DEPTH=100
     OMP_NUM_THREADS=$(expr $(nproc) / 4) pytest -n 4 tests/tutorials/test_sanity_tutorials.py
->>>>>>> 75e4d1d3
 }
 
 sanity_license() {
