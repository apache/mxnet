--- conflicted
+++ resolved
@@ -1346,18 +1346,11 @@
     export MXNET_SUBGRAPH_VERBOSE=0
     export DMLC_LOG_STACK_TRACE_DEPTH=10
     cd tests/nightly/
-<<<<<<< HEAD
-    ../../tools/launch.py -n 4 --launcher local python dist_device_sync_kvstore.py
-    ../../tools/launch.py -n 4 --launcher local python dist_device_sync_kvstore_custom.py
-    ../../tools/launch.py --p3 -n 4 --launcher local python dist_device_sync_kvstore_custom.py
-    ../../tools/launch.py -n 4 --launcher local python dist_sync_kvstore.py --type=init_gpu
-    ../../tools/launch.py -n 1 -s 1 --byteps --env NVIDIA_VISIBLE_DEVICES:0,1 python3 dist_device_sync_kvstore_byteps.py
-=======
     python3 ../../tools/launch.py -n 4 --launcher local python3 dist_device_sync_kvstore.py
     python3 ../../tools/launch.py -n 4 --launcher local python3 dist_device_sync_kvstore_custom.py
     python3 ../../tools/launch.py --p3 -n 4 --launcher local python3 dist_device_sync_kvstore_custom.py
     python3 ../../tools/launch.py -n 4 --launcher local python3 dist_sync_kvstore.py --type=init_gpu
->>>>>>> 9a355ebc
+    python3 ../../tools/launch.py -n 1 -s 1 --byteps --env NVIDIA_VISIBLE_DEVICES:0,1 python3 dist_device_sync_kvstore_byteps.py
     popd
 }
 
