#!/usr/bin/env python3

# Licensed to the Apache Software Foundation (ASF) under one
# or more contributor license agreements.  See the NOTICE file
# distributed with this work for additional information
# regarding copyright ownership.  The ASF licenses this file
# to you under the Apache License, Version 2.0 (the
# "License"); you may not use this file except in compliance
# with the License.  You may obtain a copy of the License at
#
#   http://www.apache.org/licenses/LICENSE-2.0
#
# Unless required by applicable law or agreed to in writing,
# software distributed under the License is distributed on an
# "AS IS" BASIS, WITHOUT WARRANTIES OR CONDITIONS OF ANY
# KIND, either express or implied.  See the License for the
# specific language governing permissions and limitations
# under the License.

# -*- coding: utf-8 -*-
"""Runtime functions to use in docker / testing"""

__author__ = 'Pedro Larroy'
__version__ = '0.1'

import os
import sys
import subprocess
import argparse
import logging
from subprocess import call, check_call, Popen, DEVNULL, PIPE
import time
import sys
import types
import glob
import vmcontrol
from vmcontrol import qemu_ssh, qemu_provision, qemu_rsync_to_host, VM

def activate_this(base):
    import site
    import os
    import sys
    if sys.platform == 'win32':
        site_packages = os.path.join(base, 'Lib', 'site-packages')
    else:
        site_packages = os.path.join(base, 'lib', 'python%s' % sys.version[:3], 'site-packages')
    prev_sys_path = list(sys.path)
    sys.real_prefix = sys.prefix
    sys.prefix = base
    # Move the added items to the front of the path:
    new_sys_path = []
    for item in list(sys.path):
        if item not in prev_sys_path:
            new_sys_path.append(item)
            sys.path.remove(item)
    sys.path[:0] = new_sys_path




def run_ut_py3_qemu():
    """Run unit tests in the emulator and copy the results back to the host through the mounted
    volume in /mxnet"""
    from vmcontrol import VM
    with VM() as vm:
        qemu_provision(vm.ssh_port)
        logging.info("execute tests")
        qemu_ssh(vm.ssh_port, "./runtime_functions.py", "run_ut_python3_qemu_internal")
        qemu_rsync_to_host(vm.ssh_port, "*.xml", "mxnet")
        logging.info("copied to host")
        logging.info("tests finished, vm shutdown.")
        vm.shutdown()

def run_ut_python3_qemu_internal():
    """this runs inside the vm"""
    pkg = glob.glob('mxnet_dist/*.whl')[0]
    logging.info("=== NOW Running inside QEMU ===")
    logging.info("PIP Installing %s", pkg)
    check_call(['sudo', 'pip3', 'install', pkg])
<<<<<<< HEAD
    logging.info("PIP Installing mxnet/test_requirements.txt")
=======
    logging.info("PIP Installing mxnet/test_requirements.txt") 
>>>>>>> 75a9e187
    check_call(['sudo', 'pip3', 'install', '-r', 'mxnet/test_requirements.txt'])
    logging.info("Running tests in mxnet/tests/python/unittest/")
    check_call(['nosetests', '--with-timer', '--with-xunit', '--xunit-file', 'nosetests_unittest.xml', '--verbose', 'mxnet/tests/python/unittest/test_engine.py'])
    # Example to run a single unit test:
    # check_call(['nosetests', '--with-timer', '--with-xunit', '--xunit-file', 'nosetests_unittest.xml', '--verbose', 'mxnet/tests/python/unittest/test_ndarray.py:test_ndarray_fluent'])



def run_qemu_interactive():
    vm = VM(interactive=True)
    vm.detach()
    vm.start()
    vm.wait()
    logging.info("QEMU finished")

################################

def parsed_args():
    parser = argparse.ArgumentParser(description="""python runtime functions""", epilog="")
    parser.add_argument('command',nargs='*',
        help="Name of the function to run with arguments")
    args = parser.parse_args()
    return (args, parser)

def script_name() -> str:
    return os.path.split(sys.argv[0])[1]

def chdir_to_script_directory():
    # We need to be in the same directory than the script so the commands in the dockerfiles work as
    # expected. But the script can be invoked from a different path
    base = os.path.split(os.path.realpath(__file__))[0]
    os.chdir(base)

def main():
    logging.getLogger().setLevel(logging.INFO)
    logging.basicConfig(format='{}: %(asctime)-15s %(message)s'.format(script_name()))
    chdir_to_script_directory()

    # Run function with name passed as argument
    (args, parser) = parsed_args()
    logging.info("%s", args.command)
    if args.command:
        fargs = args.command[1:]
        globals()[args.command[0]](*fargs)
        return 0
    else:
        parser.print_help()
        fnames = [x for x in globals() if type(globals()[x]) is types.FunctionType]
        print('\nAvailable functions: {}'.format(' '.join(fnames)))
        return 1

if __name__ == '__main__':
    sys.exit(main())
<|MERGE_RESOLUTION|>--- conflicted
+++ resolved
@@ -77,11 +77,7 @@
     logging.info("=== NOW Running inside QEMU ===")
     logging.info("PIP Installing %s", pkg)
     check_call(['sudo', 'pip3', 'install', pkg])
-<<<<<<< HEAD
-    logging.info("PIP Installing mxnet/test_requirements.txt")
-=======
     logging.info("PIP Installing mxnet/test_requirements.txt") 
->>>>>>> 75a9e187
     check_call(['sudo', 'pip3', 'install', '-r', 'mxnet/test_requirements.txt'])
     logging.info("Running tests in mxnet/tests/python/unittest/")
     check_call(['nosetests', '--with-timer', '--with-xunit', '--xunit-file', 'nosetests_unittest.xml', '--verbose', 'mxnet/tests/python/unittest/test_engine.py'])
