# Licensed to the Apache Software Foundation (ASF) under one
# or more contributor license agreements.  See the NOTICE file
# distributed with this work for additional information
# regarding copyright ownership.  The ASF licenses this file
# to you under the Apache License, Version 2.0 (the
# "License"); you may not use this file except in compliance
# with the License.  You may obtain a copy of the License at
#
#   http://www.apache.org/licenses/LICENSE-2.0
#
# Unless required by applicable law or agreed to in writing,
# software distributed under the License is distributed on an
# "AS IS" BASIS, WITHOUT WARRANTIES OR CONDITIONS OF ANY
# KIND, either express or implied.  See the License for the
# specific language governing permissions and limitations
# under the License.

# We use the cache_from feature introduced in file form version 3.4 (released 2017-11-01)
version: "3.4"

# For simplicity, only the centos7_cpu is commented. But the comments apply to
# all other services as well.
services:
  ###################################################################################################
  # Dockerfile.build.centos7 based images used for building on CentOS7. On
  # CentOS7, we respectively test the oldest supported toolchain and dependency
  # versions
  ###################################################################################################
  centos7_cpu:
    # The resulting image will be named build.centos7_cpu:latest and will be
    # pushed to the dockerhub user specified in the environment variable
    # ${DOCKER_CACHE_REGISTRY} (typicall "mxnetci") under this name
    image: ${DOCKER_CACHE_REGISTRY}/build.centos7_cpu:latest
    build:
      context: .
      dockerfile: Dockerfile.build.centos7
      # Use "base" target declared in Dockerfile.build.centos7 as "build.centos7_cpu:latest"  
      target: base
      args:
        # BASE_IMAGE is used to dynamically specify the FROM image in Dockerfile.build.centos7
        BASE_IMAGE: centos:7
      cache_from:
        - ${DOCKER_CACHE_REGISTRY}/build.centos7_cpu:latest
  centos7_gpu_cu101:
    image: ${DOCKER_CACHE_REGISTRY}/build.centos7_gpu_cu101:latest
    build:
      context: .
      dockerfile: Dockerfile.build.centos7
      target: base
      args:
        BASE_IMAGE: nvidia/cuda:10.1-cudnn8-devel-centos7
      cache_from:
        - ${DOCKER_CACHE_REGISTRY}/build.centos7_gpu_cu101:latest
  centos7_gpu_cu102:
    image: ${DOCKER_CACHE_REGISTRY}/build.centos7_gpu_cu102:latest
    build:
      context: .
      dockerfile: Dockerfile.build.centos7
      target: base
      args:
        BASE_IMAGE: nvidia/cuda:10.2-cudnn8-devel-centos7
      cache_from:
        - ${DOCKER_CACHE_REGISTRY}/build.centos7_gpu_cu102:latest
  centos7_gpu_cu110:
    image: ${DOCKER_CACHE_REGISTRY}/build.centos7_gpu_cu110:latest
    build:
      context: .
      dockerfile: Dockerfile.build.centos7
      target: base
      args:
        BASE_IMAGE: nvidia/cuda:11.0.3-cudnn8-devel-centos7
      cache_from:
        - ${DOCKER_CACHE_REGISTRY}/build.centos7_gpu_cu110:latest
  centos7_gpu_cu112:
    image: ${DOCKER_CACHE_REGISTRY}/build.centos7_gpu_cu112:latest
    build:
      context: .
      dockerfile: Dockerfile.build.centos7
      target: base
      args:
        BASE_IMAGE: nvidia/cuda:11.2.0-cudnn8-devel-centos7
      cache_from:
        - ${DOCKER_CACHE_REGISTRY}/build.centos7_gpu_cu112:latest
  ###################################################################################################
  # Dockerfile.build.ubuntu based images. On Ubuntu we test more recent
  # toolchain and dependency versions compared to CentOS7. We attempt to update
  # the Ubuntu base image every 6 months, following the Ubuntu release cycle,
  # and testing the dependencies in their version provided by the respective
  # Ubuntu release.
  ###################################################################################################
  ubuntu_cpu:
    image: ${DOCKER_CACHE_REGISTRY}/build.ubuntu_cpu:latest
    build:
      context: .
      dockerfile: Dockerfile.build.ubuntu
      target: base
      args:
        BASE_IMAGE: ubuntu:20.04
      cache_from:
        - ${DOCKER_CACHE_REGISTRY}/build.ubuntu_cpu:latest
  ubuntu_tensorrt_cu114:
    image: ${DOCKER_CACHE_REGISTRY}/build.ubuntu_tensorrt_cu114:latest
    build:
      context: .
      dockerfile: Dockerfile.build.ubuntu
      target: gpu
      args:
<<<<<<< HEAD
        BASE_IMAGE: nvidia/cuda:11.4.2-cudnn8-devel-ubuntu20.04
      cache_from:
        - ${DOCKER_CACHE_REGISTRY}/build.ubuntu_tensorrt_cu114:latest
  ubuntu_gpu_cu114:
    image: ${DOCKER_CACHE_REGISTRY}/build.ubuntu_gpu_cu114:latest
=======
        BASE_IMAGE: nvidia/cuda:11.4.0-cudnn8-devel-ubuntu20.04
        TRT_VERSION: 8.2.4-1+cuda11.4
      cache_from:
        - ${DOCKER_CACHE_REGISTRY}/build.ubuntu_tensorrt_cu114:latest
  ubuntu_gpu_cu111:
    image: ${DOCKER_CACHE_REGISTRY}/build.ubuntu_gpu_cu111:latest
>>>>>>> 7d602e3b
    build:
      context: .
      dockerfile: Dockerfile.build.ubuntu
      target: gpu
      args:
<<<<<<< HEAD
        BASE_IMAGE: nvidia/cuda:11.4.2-cudnn8-devel-ubuntu20.04
=======
        BASE_IMAGE: nvidia/cuda:11.1.1-cudnn8-devel-ubuntu20.04
>>>>>>> 7d602e3b
      cache_from:
        - ${DOCKER_CACHE_REGISTRY}/build.ubuntu_gpu_cu114:latest
  ###################################################################################################
  # Dockerfile.build.android based images used for testing cross-compilation for plain ARM
  ###################################################################################################
  armv6:
    image: ${DOCKER_CACHE_REGISTRY}/build.armv6:latest
    build:
      context: .
      dockerfile: Dockerfile.build.arm
      target: armv6
      cache_from:
        - ${DOCKER_CACHE_REGISTRY}/build.armv6:latest
  armv7:
    image: ${DOCKER_CACHE_REGISTRY}/build.armv7:latest
    build:
      context: .
      dockerfile: Dockerfile.build.arm
      target: armv7
      cache_from:
        - ${DOCKER_CACHE_REGISTRY}/build.armv7:latest
  armv8:
    image: ${DOCKER_CACHE_REGISTRY}/build.armv8:latest
    build:
      context: .
      dockerfile: Dockerfile.build.arm
      target: armv8
      cache_from:
        - ${DOCKER_CACHE_REGISTRY}/build.armv8:latest
  ###################################################################################################
  # Dockerfile.test.arm based images for testing ARM artefacts via QEMU
  ###################################################################################################
  test.armv7:
    image: ${DOCKER_CACHE_REGISTRY}/test.armv7:latest
    build:
      context: .
      dockerfile: Dockerfile.test.arm
      args:
        BASE_IMAGE: arm32v7/ubuntu:20.04
      cache_from:
        - ${DOCKER_CACHE_REGISTRY}/test.armv7:latest
  test.armv8:
    image: ${DOCKER_CACHE_REGISTRY}/test.armv8:latest
    build:
      context: .
      dockerfile: Dockerfile.test.arm
      args:
        BASE_IMAGE: arm64v8/ubuntu:20.04
      cache_from:
        - ${DOCKER_CACHE_REGISTRY}/test.armv8:latest
  ###################################################################################################
  # Dockerfile.build.android based images used for testing cross-compilation for Android
  ###################################################################################################
  android_armv7:
    image: ${DOCKER_CACHE_REGISTRY}/build.android_armv7:latest
    build:
      context: .
      dockerfile: Dockerfile.build.android
      target: armv7
      cache_from:
        - ${DOCKER_CACHE_REGISTRY}/build.android_armv7:latest
  android_armv8:
    image: ${DOCKER_CACHE_REGISTRY}/build.android_armv8:latest
    build:
      context: .
      dockerfile: Dockerfile.build.android
      target: armv8
      cache_from:
        - ${DOCKER_CACHE_REGISTRY}/build.android_armv8:latest
  ###################################################################################################
  # Dockerfile.publish.test based images used for testing binary artifacts on minimal systems.
  ###################################################################################################
  publish.test.centos7_cpu:
    image: ${DOCKER_CACHE_REGISTRY}/publish.test.centos7_cpu:latest
    build:
      context: .
      dockerfile: Dockerfile.publish.test.centos7
      args:
        BASE_IMAGE: centos:7
      cache_from:
        - ${DOCKER_CACHE_REGISTRY}/publish.test.centos7_cpu:latest
  publish.test.centos7_gpu:
    image: ${DOCKER_CACHE_REGISTRY}/publish.test.centos7_gpu:latest
    build:
      context: .
      dockerfile: Dockerfile.publish.test.centos7
      args:
        BASE_IMAGE: nvidia/cuda:9.2-cudnn7-devel-centos7
      cache_from:
        - ${DOCKER_CACHE_REGISTRY}/publish.test.centos7_gpu:latest
  ###################################################################################################
  # Miscellaneous containers
  ###################################################################################################
  jetson:
    image: ${DOCKER_CACHE_REGISTRY}/build.jetson:latest
    build:
      context: .
      dockerfile: Dockerfile.build.jetson
      cache_from:
        - ${DOCKER_CACHE_REGISTRY}/build.jetson:latest
  ubuntu_cpu_jekyll:
    image: ${DOCKER_CACHE_REGISTRY}/build.ubuntu_cpu_jekyll:latest
    build:
      context: .
      dockerfile: Dockerfile.build.ubuntu_cpu_jekyll
      cache_from:
        - ${DOCKER_CACHE_REGISTRY}/build.ubuntu_cpu_jekyll:latest<|MERGE_RESOLUTION|>--- conflicted
+++ resolved
@@ -105,30 +105,18 @@
       dockerfile: Dockerfile.build.ubuntu
       target: gpu
       args:
-<<<<<<< HEAD
-        BASE_IMAGE: nvidia/cuda:11.4.2-cudnn8-devel-ubuntu20.04
-      cache_from:
-        - ${DOCKER_CACHE_REGISTRY}/build.ubuntu_tensorrt_cu114:latest
-  ubuntu_gpu_cu114:
-    image: ${DOCKER_CACHE_REGISTRY}/build.ubuntu_gpu_cu114:latest
-=======
         BASE_IMAGE: nvidia/cuda:11.4.0-cudnn8-devel-ubuntu20.04
         TRT_VERSION: 8.2.4-1+cuda11.4
       cache_from:
         - ${DOCKER_CACHE_REGISTRY}/build.ubuntu_tensorrt_cu114:latest
   ubuntu_gpu_cu111:
     image: ${DOCKER_CACHE_REGISTRY}/build.ubuntu_gpu_cu111:latest
->>>>>>> 7d602e3b
     build:
       context: .
       dockerfile: Dockerfile.build.ubuntu
       target: gpu
       args:
-<<<<<<< HEAD
-        BASE_IMAGE: nvidia/cuda:11.4.2-cudnn8-devel-ubuntu20.04
-=======
         BASE_IMAGE: nvidia/cuda:11.1.1-cudnn8-devel-ubuntu20.04
->>>>>>> 7d602e3b
       cache_from:
         - ${DOCKER_CACHE_REGISTRY}/build.ubuntu_gpu_cu114:latest
   ###################################################################################################
