# -*- mode: dockerfile -*-
# Licensed to the Apache Software Foundation (ASF) under one
# or more contributor license agreements.  See the NOTICE file
# distributed with this work for additional information
# regarding copyright ownership.  The ASF licenses this file
# to you under the Apache License, Version 2.0 (the
# "License"); you may not use this file except in compliance
# with the License.  You may obtain a copy of the License at
#
#   http://www.apache.org/licenses/LICENSE-2.0
#
# Unless required by applicable law or agreed to in writing,
# software distributed under the License is distributed on an
# "AS IS" BASIS, WITHOUT WARRANTIES OR CONDITIONS OF ANY
# KIND, either express or implied.  See the License for the
# specific language governing permissions and limitations
# under the License.
#
# Dockerfile for Ubuntu based builds.
#
# See docker-compose.yml for supported BASE_IMAGE ARGs and targets.

####################################################################################################
# The Dockerfile uses a dynamic BASE_IMAGE (for example ubuntu:20.04
# nvidia/cuda:11.1-cudnn8-devel-ubuntu20.04 etc).
# On top of BASE_IMAGE we install all dependencies shared by all MXNet build
# environments into a "base" target. At the end of this file, we can specialize
# "base" for specific usecases. The target built by docker can be selected via
# "--target" option or docker-compose.yml
####################################################################################################
ARG BASE_IMAGE
FROM $BASE_IMAGE AS base

WORKDIR /work/deps

SHELL ["/bin/bash", "-c"]
RUN export DEBIAN_FRONTEND=noninteractive && \
    export OS_RELEASE="$(cat /etc/os-release)" && \
    apt-get clean && \
    apt-get update && \
    apt-get install -y wget software-properties-common && \
    wget -qO - wget https://apt.repos.intel.com/intel-gpg-keys/GPG-PUB-KEY-INTEL-SW-PRODUCTS.PUB -O - | apt-key add -; \
    add-apt-repository "deb https://apt.repos.intel.com/oneapi all main"; \
    INTEL_MKL="-2021.3.0"; \
    apt-get update && \
    apt-get install -y \
        ## Utilities
        curl \
        zip \ 
        unzip \
        pandoc \
        ## Development tools
        build-essential \
        ninja-build \
        git \
        protobuf-compiler \
        libprotobuf-dev \
        default-jdk \
        clang-6.0 \
        clang-format \
        python-yaml \
        clang-10 \
        clang-tidy-10 \
        g++ \
        g++-7 \
        g++-8 \
        intel-oneapi-mkl${INTEL_MKL} \
        intel-oneapi-mkl-devel${INTEL_MKL} \
        libomp-dev \
        ## Dependencies
        libgomp1 \
        libturbojpeg0-dev \
        libcurl4-openssl-dev \
        libatlas-base-dev \
        libzmq3-dev \
        libopencv-dev \
        libxml2-dev \
        # BytePS
        numactl \
        libnuma-dev \
        ## Frontend languages
        # Python
        python3 \
        python3-pip \
        ## Documentation
        doxygen \
        pandoc \
        ## Build-dependencies for ccache 3.7.9
        autoconf \
        gperf \
        libb2-dev \
        libzstd-dev \
        gfortran && \
    rm -rf /var/lib/apt/lists/*

# Build OpenBLAS from source
RUN export LIBRARY_PATH=$LIBRARY_PATH:/usr/lib/gcc/x86_64-linux-gnu/7/ && \
    mkdir ~/openblas && \
    cd ~/openblas && \
    OPENBLAS_VERSION=0.3.10 && \
    wget \
        https://github.com/xianyi/OpenBLAS/archive/v${OPENBLAS_VERSION}.zip \
        -O openblas.zip && \
    unzip -q openblas.zip -d . && \
    cd OpenBLAS-${OPENBLAS_VERSION} && \
    CXX="clang++-6.0 -fPIC" CC="clang-6.0 -fPIC" make -j DYNAMIC_ARCH=1 DYNAMIC_OLDER=1 \
        USE_OPENMP=0 INTERFACE64=1 BINARY=64 && \
    make PREFIX=/usr/local/openblas-clang install && \
    cd .. && \
    rm -rf OpenBLAS-${OPENBLAS_VERSION} && \
    unzip -q openblas.zip -d . && \
    cd OpenBLAS-${OPENBLAS_VERSION} && \
    CXX="g++ -fPIC" CC="gcc -fPIC" make -j DYNAMIC_ARCH=1 DYNAMIC_OLDER=1 \
        USE_OPENMP=1 INTERFACE64=1 BINARY=64 && \
    make PREFIX=/usr/local install

# ccache 3.7.9 has fixes for caching nvcc outputs
RUN cd /usr/local/src && \
    git clone --recursive https://github.com/ccache/ccache.git && \
    cd ccache && \
    git checkout v3.7.9 && \
    ./autogen.sh && \
    ./configure --disable-man && \
    make -j$(nproc) && \
    make install && \
    cd /usr/local/src && \
    rm -rf ccache

# RAT License Checker tool
RUN cd /usr/local/src && \
    wget https://archive.apache.org/dist/creadur/apache-rat-0.13/apache-rat-0.13-bin.tar.gz && \
    tar xf apache-rat-0.13-bin.tar.gz

# Python & cmake
COPY install/requirements /work/
RUN python3 -m pip install --upgrade pip && \
    python3 -m pip install cmake==3.16.6 && \
    python3 -m pip install -r /work/requirements

ARG USER_ID=0
COPY install/docker_filepermissions.sh /work/
RUN /work/docker_filepermissions.sh

ENV PYTHONPATH=./python/
WORKDIR /work/mxnet

COPY runtime_functions.sh /work/

####################################################################################################
# Specialize base image to install more gpu specific dependencies.
# The target built by docker can be selected via "--target" option or docker-compose.yml
####################################################################################################
FROM base as gpu

# Install TensorRT
# Use bash as it has better support for string comparisons in if clauses
SHELL ["/bin/bash", "-c"]
# We need to redeclare ARG due to
# https://docs.docker.com/engine/reference/builder/#understand-how-arg-and-from-interact
ARG BASE_IMAGE
RUN export SHORT_CUDA_VERSION=${CUDA_VERSION%.*} && \
    export OS_RELEASE="$(cat /etc/os-release)" && \
    if [ ${SHORT_CUDA_VERSION} = 11.0 ]; then \
        wget https://developer.download.nvidia.com/compute/machine-learning/repos/ubuntu1804/x86_64/libnvinfer7_7.2.0-1+cuda11.0_amd64.deb; \
        sudo apt install ./libnvinfer7_7.2.0-1+cuda11.0_amd64.deb; \
        TRT_VERSION="7.2.0-1+cuda11.0"; \
        TRT_MAJOR_VERSION=7; \
    elif [ ${SHORT_CUDA_VERSION} = 11.1 ]; then \
        wget https://developer.download.nvidia.com/compute/machine-learning/repos/ubuntu1804/x86_64/libnvinfer7_7.2.1-1+cuda11.1_amd64.deb; \
        sudo apt install ./libnvinfer7_7.2.1-1+cuda11.1_amd64.deb; \
        TRT_VERSION="7.2.1-1+cuda11.1"; \
        TRT_MAJOR_VERSION=7; \
    else \
        echo "ERROR: Cuda ${SHORT_CUDA_VERSION} not yet supported in Dockerfile.build.ubuntu"; \
        exit 1; \
    fi; \
    apt-get update && \
<<<<<<< HEAD
    apt-get install -y libnvinfer${TRT_MAJOR_VERSION}=${TRT_VERSION} \
                        libnvinfer-dev=${TRT_VERSION} \
                        libnvinfer-plugin${TRT_MAJOR_VERSION}=${TRT_VERSION} \
                        libnvinfer-plugin-dev=${TRT_VERSION}; \
=======
    apt-get install -y --allow-change-held-packages libcudnn8 libcudnn8-dev && \
    if [[ ${OS_RELEASE} == *"Bionic"* ]]; then \
        if [ ${SHORT_CUDA_VERSION} = 11.0 ]; then \
            TRT_VERSION="7.2.0-1+cuda11.0"; \
            TRT_MAJOR_VERSION=7; \
        elif [ ${SHORT_CUDA_VERSION} = 11.1 ]; then \
            TRT_VERSION="7.2.1-1+cuda11.1"; \
            TRT_MAJOR_VERSION=7; \
        else \
            echo "ERROR: Cuda ${SHORT_CUDA_VERSION} not yet supported in Dockerfile.build.ubuntu"; \
            exit 1; \
        fi; \
        apt-get install -y libnvinfer${TRT_MAJOR_VERSION}=${TRT_VERSION} \
                           libnvinfer-dev=${TRT_VERSION} \
                           libnvinfer-plugin${TRT_MAJOR_VERSION}=${TRT_VERSION} \
                           libnvinfer-plugin-dev=${TRT_VERSION}; \
>>>>>>> 36ed5e0d
    fi && \
    rm -rf /var/lib/apt/lists/*
<|MERGE_RESOLUTION|>--- conflicted
+++ resolved
@@ -175,28 +175,10 @@
         exit 1; \
     fi; \
     apt-get update && \
-<<<<<<< HEAD
+    apt-get install -y --allow-change-held-packages libcudnn8 libcudnn8-dev && \
     apt-get install -y libnvinfer${TRT_MAJOR_VERSION}=${TRT_VERSION} \
                         libnvinfer-dev=${TRT_VERSION} \
                         libnvinfer-plugin${TRT_MAJOR_VERSION}=${TRT_VERSION} \
                         libnvinfer-plugin-dev=${TRT_VERSION}; \
-=======
-    apt-get install -y --allow-change-held-packages libcudnn8 libcudnn8-dev && \
-    if [[ ${OS_RELEASE} == *"Bionic"* ]]; then \
-        if [ ${SHORT_CUDA_VERSION} = 11.0 ]; then \
-            TRT_VERSION="7.2.0-1+cuda11.0"; \
-            TRT_MAJOR_VERSION=7; \
-        elif [ ${SHORT_CUDA_VERSION} = 11.1 ]; then \
-            TRT_VERSION="7.2.1-1+cuda11.1"; \
-            TRT_MAJOR_VERSION=7; \
-        else \
-            echo "ERROR: Cuda ${SHORT_CUDA_VERSION} not yet supported in Dockerfile.build.ubuntu"; \
-            exit 1; \
-        fi; \
-        apt-get install -y libnvinfer${TRT_MAJOR_VERSION}=${TRT_VERSION} \
-                           libnvinfer-dev=${TRT_VERSION} \
-                           libnvinfer-plugin${TRT_MAJOR_VERSION}=${TRT_VERSION} \
-                           libnvinfer-plugin-dev=${TRT_VERSION}; \
->>>>>>> 36ed5e0d
     fi && \
     rm -rf /var/lib/apt/lists/*
