# -*- mode: dockerfile -*-
# Licensed to the Apache Software Foundation (ASF) under one
# or more contributor license agreements.  See the NOTICE file
# distributed with this work for additional information
# regarding copyright ownership.  The ASF licenses this file
# to you under the Apache License, Version 2.0 (the
# "License"); you may not use this file except in compliance
# with the License.  You may obtain a copy of the License at
#
#   http://www.apache.org/licenses/LICENSE-2.0
#
# Unless required by applicable law or agreed to in writing,
# software distributed under the License is distributed on an
# "AS IS" BASIS, WITHOUT WARRANTIES OR CONDITIONS OF ANY
# KIND, either express or implied.  See the License for the
# specific language governing permissions and limitations
# under the License.
#
# Dockerfile to build MXNet for Android ARMv7

<<<<<<< HEAD
FROM mxnetci/dockcross-linux-armv7:08212018
=======
FROM mxnetcipinned/dockcross-linux-armv7:11262018
>>>>>>> a03d59ed

ENV ARCH armv7l
ENV HOSTCC gcc
ENV TARGET ARMV7

WORKDIR /work/deps

COPY install/ubuntu_arm.sh /work/
RUN /work/ubuntu_arm.sh

COPY install/arm_openblas.sh /work/
RUN /work/arm_openblas.sh

ENV OpenBLAS_HOME=${CROSS_ROOT}
ENV OpenBLAS_DIR=${CROSS_ROOT}

COPY install/deb_ubuntu_ccache.sh /work/
RUN /work/deb_ubuntu_ccache.sh

COPY runtime_functions.sh /work/
WORKDIR /work/mxnet<|MERGE_RESOLUTION|>--- conflicted
+++ resolved
@@ -18,11 +18,7 @@
 #
 # Dockerfile to build MXNet for Android ARMv7
 
-<<<<<<< HEAD
-FROM mxnetci/dockcross-linux-armv7:08212018
-=======
 FROM mxnetcipinned/dockcross-linux-armv7:11262018
->>>>>>> a03d59ed
 
 ENV ARCH armv7l
 ENV HOSTCC gcc
