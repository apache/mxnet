--- conflicted
+++ resolved
@@ -20,11 +20,7 @@
 # This script assumes /work/mxnet exists and contains the mxnet code you wish to compile and
 # that /work/build exists and is the target for your output.
 
-<<<<<<< HEAD
 FROM nvidia/cuda:10.2-cudnn7-devel-ubuntu18.04
-=======
-FROM nvidia/cuda:10.0-cudnn7-devel-ubuntu18.04
->>>>>>> 5cdefeb2
 
 ENV ARCH=aarch64 \
     HOSTCC=gcc \
@@ -36,11 +32,7 @@
     build-essential \
     ninja-build \
     git \
-<<<<<<< HEAD
     wget \
-=======
-    curl \
->>>>>>> 5cdefeb2
     zip \
     unzip \
     python3 \
@@ -66,7 +58,6 @@
     cd /usr/local && \
     rm -rf OpenBLAS
 
-<<<<<<< HEAD
 # Install aarch64 cross depedencies based on Jetpack 4.4
 # Dependencies require cuda-toolkit-10.2 which isn't installed in nvidia docker container
 # It contains cuda-compat instead. However deb files currently depend on cuda-toolkit alone.
@@ -98,22 +89,6 @@
 # nvidia jetpack 4.4 installs libcublas.so at /usr/lib/aarch64-linux-gnu
 # while previously it used to store it at /usr/local/cuda/targets/aarch64-linux/lib/stubs
 RUN ln -s /usr/lib/aarch64-linux-gnu/libcublas.so /usr/local/cuda/targets/aarch64-linux/lib/stubs/libcublas.so
-=======
-# Install aarch64 cross depedencies based on Jetpack 4.3
-# Manually downloaded using SDK Manager tool and placed in a private S3 bucket.
-# We're not allowed to redistribute these files and there is no public version.
-RUN aws s3 cp s3://mxnet-ci-prod-private-slave-data/nvidia/sdkm_downloads/cuda-repo-ubuntu1804-10-0-local-10.0.326-410.108_1.0-1_amd64.deb . && \
-    dpkg -i cuda-repo-ubuntu1804-10-0-local-10.0.326-410.108_1.0-1_amd64.deb && \
-    rm cuda-repo-ubuntu1804-10-0-local-10.0.326-410.108_1.0-1_amd64.deb && \
-    apt-key add /var/cuda-repo-10-0-local-10.0.326-410.108/7fa2af80.pub && \
-    aws s3 cp s3://mxnet-ci-prod-private-slave-data/nvidia/sdkm_downloads/cuda-repo-cross-aarch64-10-0-local-10.0.326_1.0-1_all.deb . && \
-    dpkg -i cuda-repo-cross-aarch64-10-0-local-10.0.326_1.0-1_all.deb && \
-    rm cuda-repo-cross-aarch64-10-0-local-10.0.326_1.0-1_all.deb && \
-    apt-get update && \
-    apt-get install -y -f && \
-    apt-get install -y cuda-cross-aarch64 cuda-cross-aarch64-10-0 && \
-    rm -rf /var/lib/apt/lists/*
->>>>>>> 5cdefeb2
 
 ARG USER_ID=0
 ARG GROUP_ID=0
