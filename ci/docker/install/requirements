# Licensed to the Apache Software Foundation (ASF) under one
# or more contributor license agreements.  See the NOTICE file
# distributed with this work for additional information
# regarding copyright ownership.  The ASF licenses this file
# to you under the Apache License, Version 2.0 (the
# "License"); you may not use this file except in compliance
# with the License.  You may obtain a copy of the License at
#
#   http://www.apache.org/licenses/LICENSE-2.0
#
# Unless required by applicable law or agreed to in writing,
# software distributed under the License is distributed on an
# "AS IS" BASIS, WITHOUT WARRANTIES OR CONDITIONS OF ANY
# KIND, either express or implied.  See the License for the
# specific language governing permissions and limitations
# under the License.
#
# build and install are separated so changes to build don't invalidate
# the whole docker cache for the image

# Required dependencies
numpy>=1.17,<1.20.0
requests>=2.20.0,<3
graphviz<0.9.0,>=0.8.1
contextvars;python_version<"3.7"

# Optional dependencies
onnx==1.8.0
onnxruntime==1.7.0
protobuf==3.14.0
scipy==1.4.1
tabulate==0.7.5
Cython==0.29.24

# Development dependencies
cpplint==1.3.0
pylint<3,>=2.8.3 # pylint and astroid need to be aligned
astroid<2.9,>=2.8.0  # pylint and astroid need to be aligned
pytest==6.1.2
pytest-env==0.6.2
pytest-cov==2.10.1
pytest-xdist==2.1.0
pytest-timeout==1.4.2
flaky==3.7.0
setuptools==49.6.0  # https://github.com/pypa/setuptools/issues/2352
wheel

# TVM dependencies
decorator==4.4.0

# Used in examples
boto3==1.9.229
h5py==2.10.0

# Array API Standardization requirements
hypothesis==6.14.0

<<<<<<< HEAD
# Static code checker for CMake files
cmakelint==1.4.1
=======
# Prospector - Python Static Analysis
prospector==1.5.1

# pyflakes - passive checker of Python programs
pyflakes<2.4.0,>=2.2.0
>>>>>>> 75e4d1d3
<|MERGE_RESOLUTION|>--- conflicted
+++ resolved
@@ -55,13 +55,11 @@
 # Array API Standardization requirements
 hypothesis==6.14.0
 
-<<<<<<< HEAD
 # Static code checker for CMake files
 cmakelint==1.4.1
-=======
+
 # Prospector - Python Static Analysis
 prospector==1.5.1
 
 # pyflakes - passive checker of Python programs
-pyflakes<2.4.0,>=2.2.0
->>>>>>> 75e4d1d3
+pyflakes<2.4.0,>=2.2.0