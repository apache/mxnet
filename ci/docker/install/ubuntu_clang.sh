#!/usr/bin/env bash

# Licensed to the Apache Software Foundation (ASF) under one
# or more contributor license agreements.  See the NOTICE file
# distributed with this work for additional information
# regarding copyright ownership.  The ASF licenses this file
# to you under the Apache License, Version 2.0 (the
# "License"); you may not use this file except in compliance
# with the License.  You may obtain a copy of the License at
#
#   http://www.apache.org/licenses/LICENSE-2.0
#
# Unless required by applicable law or agreed to in writing,
# software distributed under the License is distributed on an
# "AS IS" BASIS, WITHOUT WARRANTIES OR CONDITIONS OF ANY
# KIND, either express or implied.  See the License for the
# specific language governing permissions and limitations
# under the License.

# build and install are separated so changes to build don't invalidate
# the whole docker cache for the image

set -ex
<<<<<<< HEAD
=======

apt-get update || true
>>>>>>> a03d59ed
# Install clang 3.9 (the same version as in XCode 8.*) and 6.0 (latest major release)
wget -O - http://apt.llvm.org/llvm-snapshot.gpg.key | apt-key add - && \
    apt-add-repository "deb http://apt.llvm.org/xenial/ llvm-toolchain-xenial-3.9 main" && \
    apt-add-repository "deb http://apt.llvm.org/xenial/ llvm-toolchain-xenial-6.0 main" && \
    apt-get update && \
<<<<<<< HEAD
    apt-get install -y clang-3.9 clang-6.0 && \
    clang-3.9 --version && \
    clang-6.0 --version
=======
    apt-get install -y clang-3.9 clang-6.0 clang-tidy-6.0 && \
    clang-3.9 --version && \
    clang-6.0 --version

# Use llvm's master version of run-clang-tidy.py.  This version has mostly minor updates, but
# importantly will properly return a non-zero exit code when an error is reported in clang-tidy.
# Please remove the below if we install a clang version higher than 6.0.
wget https://raw.githubusercontent.com/llvm-mirror/clang-tools-extra/7654135f0cbd155c285fd2a37d87e27e4fff3071/clang-tidy/tool/run-clang-tidy.py -O /usr/lib/llvm-6.0/share/clang/run-clang-tidy.py
>>>>>>> a03d59ed
<|MERGE_RESOLUTION|>--- conflicted
+++ resolved
@@ -21,21 +21,13 @@
 # the whole docker cache for the image
 
 set -ex
-<<<<<<< HEAD
-=======
 
 apt-get update || true
->>>>>>> a03d59ed
 # Install clang 3.9 (the same version as in XCode 8.*) and 6.0 (latest major release)
 wget -O - http://apt.llvm.org/llvm-snapshot.gpg.key | apt-key add - && \
     apt-add-repository "deb http://apt.llvm.org/xenial/ llvm-toolchain-xenial-3.9 main" && \
     apt-add-repository "deb http://apt.llvm.org/xenial/ llvm-toolchain-xenial-6.0 main" && \
     apt-get update && \
-<<<<<<< HEAD
-    apt-get install -y clang-3.9 clang-6.0 && \
-    clang-3.9 --version && \
-    clang-6.0 --version
-=======
     apt-get install -y clang-3.9 clang-6.0 clang-tidy-6.0 && \
     clang-3.9 --version && \
     clang-6.0 --version
@@ -43,5 +35,4 @@
 # Use llvm's master version of run-clang-tidy.py.  This version has mostly minor updates, but
 # importantly will properly return a non-zero exit code when an error is reported in clang-tidy.
 # Please remove the below if we install a clang version higher than 6.0.
-wget https://raw.githubusercontent.com/llvm-mirror/clang-tools-extra/7654135f0cbd155c285fd2a37d87e27e4fff3071/clang-tidy/tool/run-clang-tidy.py -O /usr/lib/llvm-6.0/share/clang/run-clang-tidy.py
->>>>>>> a03d59ed
+wget https://raw.githubusercontent.com/llvm-mirror/clang-tools-extra/7654135f0cbd155c285fd2a37d87e27e4fff3071/clang-tidy/tool/run-clang-tidy.py -O /usr/lib/llvm-6.0/share/clang/run-clang-tidy.py