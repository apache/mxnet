--- conflicted
+++ resolved
@@ -45,13 +45,8 @@
 
 RUN source /etc/profile.d/rvm.sh && \
     rvm requirements && \
-<<<<<<< HEAD
     rvm install 2.6.5 && \
     rvm use 2.6.5 --default
-=======
-    rvm install 2.6.3 && \
-    rvm use 2.6.3 --default
->>>>>>> 6a931c75
 
 ENV BUNDLE_HOME=/work/deps/bundle
 ENV BUNDLE_APP_CONFIG=/work/deps/bundle
