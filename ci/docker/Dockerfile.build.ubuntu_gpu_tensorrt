--- conflicted
+++ resolved
@@ -18,11 +18,7 @@
 #
 # Dockerfile to run MXNet on Ubuntu 16.04 for CPU
 
-<<<<<<< HEAD
-FROM nvidia/cuda:10.0-cudnn7-devel
-=======
 FROM nvidia/cuda:10.0-devel
->>>>>>> 75a9e187
 
 WORKDIR /work/deps
 
