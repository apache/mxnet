[submodule "3rdparty/dmlc-core"]
	path = 3rdparty/dmlc-core
	url = https://github.com/dmlc/dmlc-core.git
[submodule "3rdparty/ps-lite"]
	path = 3rdparty/ps-lite
	url = https://github.com/dmlc/ps-lite
[submodule "3rdparty/dlpack"]
	path = 3rdparty/dlpack
	url = https://github.com/dmlc/dlpack
[submodule "3rdparty/openmp"]
	path = 3rdparty/openmp
	url = https://github.com/llvm-mirror/openmp
[submodule "3rdparty/googletest"]
	path = 3rdparty/googletest
	url = https://github.com/google/googletest.git
[submodule "3rdparty/mkldnn"]
	path = 3rdparty/mkldnn
	url = https://github.com/oneapi-src/oneDNN.git
[submodule "3rdparty/tvm"]
	path = 3rdparty/tvm
	url = https://github.com/apache/incubator-tvm.git
[submodule "3rdparty/onnx-tensorrt"]
	path = 3rdparty/onnx-tensorrt
	url = https://github.com/onnx/onnx-tensorrt.git
[submodule "3rdparty/nvidia_cub"]
	path = 3rdparty/nvidia_cub
	url = https://github.com/NVlabs/cub.git
<<<<<<< HEAD
[submodule "3rdparty/libzip"]
	path = 3rdparty/libzip
	url = https://github.com/nih-at/libzip.git
=======
[submodule "3rdparty/intgemm"]
	path = 3rdparty/intgemm
	url = https://github.com/kpu/intgemm
>>>>>>> 63d846cd
<|MERGE_RESOLUTION|>--- conflicted
+++ resolved
@@ -25,12 +25,9 @@
 [submodule "3rdparty/nvidia_cub"]
 	path = 3rdparty/nvidia_cub
 	url = https://github.com/NVlabs/cub.git
-<<<<<<< HEAD
 [submodule "3rdparty/libzip"]
 	path = 3rdparty/libzip
 	url = https://github.com/nih-at/libzip.git
-=======
 [submodule "3rdparty/intgemm"]
 	path = 3rdparty/intgemm
-	url = https://github.com/kpu/intgemm
->>>>>>> 63d846cd
+	url = https://github.com/kpu/intgemm