[submodule "mshadow"]
	path = mshadow
	url = https://github.com/dmlc/mshadow.git
[submodule "dmlc-core"]
	path = dmlc-core
	url = https://github.com/dmlc/dmlc-core.git
[submodule "ps-lite"]
	path = ps-lite
	url = https://github.com/dmlc/ps-lite
[submodule "nnvm"]
	path = nnvm
	url = https://github.com/dmlc/nnvm
[submodule "dlpack"]
	path = dlpack
	url = https://github.com/dmlc/dlpack
[submodule "3rdparty/openmp"]
	path = 3rdparty/openmp
	url = https://github.com/llvm-mirror/openmp
[submodule "3rdparty/googletest"]
	path = 3rdparty/googletest
	url = https://github.com/google/googletest.git
[submodule "3rdparty/mkldnn"]
	path = 3rdparty/mkldnn
	url = https://github.com/intel/mkl-dnn.git
	branch = master
<<<<<<< HEAD
[submodule "3rdparty/nnpack/NNPACK"]
	path = 3rdparty/nnpack/NNPACK
	url = https://github.com/Maratyszcza/NNPACK
=======
[submodule "3rdparty/cub"]
	path = 3rdparty/cub
	url = https://github.com/dmlc/cub
>>>>>>> fbbc080d
<|MERGE_RESOLUTION|>--- conflicted
+++ resolved
@@ -23,12 +23,9 @@
 	path = 3rdparty/mkldnn
 	url = https://github.com/intel/mkl-dnn.git
 	branch = master
-<<<<<<< HEAD
-[submodule "3rdparty/nnpack/NNPACK"]
-	path = 3rdparty/nnpack/NNPACK
-	url = https://github.com/Maratyszcza/NNPACK
-=======
 [submodule "3rdparty/cub"]
 	path = 3rdparty/cub
 	url = https://github.com/dmlc/cub
->>>>>>> fbbc080d
+[submodule "3rdparty/nnpack/NNPACK"]
+	path = 3rdparty/nnpack/NNPACK
+	url = https://github.com/Maratyszcza/NNPACK