--- conflicted
+++ resolved
@@ -22,7 +22,10 @@
 [submodule "3rdparty/googletest"]
 	path = 3rdparty/googletest
 	url = https://github.com/google/googletest.git
-<<<<<<< HEAD
+[submodule "3rdparty/mkldnn"]
+	path = 3rdparty/mkldnn
+	url = https://github.com/intel/mkl-dnn.git
+	branch = master
 [submodule "3rdparty/nnpack/NNPACK"]
 	path = 3rdparty/nnpack/NNPACK
 	url = https://github.com/Maratyszcza/NNPACK
@@ -53,9 +56,4 @@
 [submodule "3rdparty/nnpack/Opcodes"]
 	path = 3rdparty/nnpack/Opcodes
 	url = https://github.com/Maratyszcza/Opcodes
-=======
-[submodule "3rdparty/mkldnn"]
-	path = 3rdparty/mkldnn
-	url = https://github.com/intel/mkl-dnn.git
-	branch = master
->>>>>>> ed21873b
+  