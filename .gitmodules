[submodule "mshadow"]
	path = mshadow
	url = https://github.com/dmlc/mshadow.git
[submodule "dmlc-core"]
	path = dmlc-core
	url = https://github.com/dmlc/dmlc-core.git
[submodule "ps-lite"]
	path = ps-lite
	url = https://github.com/dmlc/ps-lite
[submodule "nnvm"]
	path = nnvm
	url = https://github.com/dmlc/nnvm
[submodule "dlpack"]
	path = dlpack
	url = https://github.com/dmlc/dlpack
[submodule "cub"]
	path = 3rdparty/cub
	url = https://github.com/dmlc/cub
[submodule "3rdparty/openmp"]
	path = 3rdparty/openmp
	url = https://github.com/llvm-mirror/openmp
[submodule "3rdparty/googletest"]
	path = 3rdparty/googletest
	url = https://github.com/google/googletest.git
[submodule "3rdparty/mkldnn"]
	path = 3rdparty/mkldnn
	url = https://github.com/intel/mkl-dnn.git
	branch = master
[submodule "3rdparty/nnpack/NNPACK"]
	path = 3rdparty/nnpack/NNPACK
	url = https://github.com/Maratyszcza/NNPACK
[submodule "3rdparty/nnpack/FP16"]
	path = 3rdparty/nnpack/FP16
	url = https://github.com/Maratyszcza/FP16
[submodule "3rdparty/nnpack/FXdiv"]
	path = 3rdparty/nnpack/FXdiv
	url = https://github.com/Maratyszcza/FXdiv
[submodule "3rdparty/nnpack/cpuinfo"]
	path = 3rdparty/nnpack/cpuinfo
	url = https://github.com/Maratyszcza/cpuinfo
[submodule "3rdparty/nnpack/psimd"]
	path = 3rdparty/nnpack/psimd
	url = https://github.com/Maratyszcza/psimd
[submodule "3rdparty/nnpack/pthreadpool"]
	path = 3rdparty/nnpack/pthreadpool
	url = https://github.com/Maratyszcza/pthreadpool
[submodule "3rdparty/nnpack/PeachPy"]
	path = 3rdparty/nnpack/PeachPy
	url = https://github.com/Maratyszcza/PeachPy
[submodule "3rdparty/nnpack/six"]
	path = 3rdparty/nnpack/six
	url = https://github.com/benjaminp/six
[submodule "3rdparty/nnpack/enum34"]
	path = 3rdparty/nnpack/enum34
	url = https://github.com/PeachPy/enum34
[submodule "3rdparty/nnpack/Opcodes"]
	path = 3rdparty/nnpack/Opcodes
	url = https://github.com/Maratyszcza/Opcodes
<<<<<<< HEAD
=======
  
>>>>>>> 3486c23f
<|MERGE_RESOLUTION|>--- conflicted
+++ resolved
@@ -55,8 +55,4 @@
 	url = https://github.com/PeachPy/enum34
 [submodule "3rdparty/nnpack/Opcodes"]
 	path = 3rdparty/nnpack/Opcodes
-	url = https://github.com/Maratyszcza/Opcodes
-<<<<<<< HEAD
-=======
-  
->>>>>>> 3486c23f
+	url = https://github.com/Maratyszcza/Opcodes