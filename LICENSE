
                                 Apache License
                           Version 2.0, January 2004
                        http://www.apache.org/licenses/

   TERMS AND CONDITIONS FOR USE, REPRODUCTION, AND DISTRIBUTION

   1. Definitions.

      "License" shall mean the terms and conditions for use, reproduction,
      and distribution as defined by Sections 1 through 9 of this document.

      "Licensor" shall mean the copyright owner or entity authorized by
      the copyright owner that is granting the License.

      "Legal Entity" shall mean the union of the acting entity and all
      other entities that control, are controlled by, or are under common
      control with that entity. For the purposes of this definition,
      "control" means (i) the power, direct or indirect, to cause the
      direction or management of such entity, whether by contract or
      otherwise, or (ii) ownership of fifty percent (50%) or more of the
      outstanding shares, or (iii) beneficial ownership of such entity.

      "You" (or "Your") shall mean an individual or Legal Entity
      exercising permissions granted by this License.

      "Source" form shall mean the preferred form for making modifications,
      including but not limited to software source code, documentation
      source, and configuration files.

      "Object" form shall mean any form resulting from mechanical
      transformation or translation of a Source form, including but
      not limited to compiled object code, generated documentation,
      and conversions to other media types.

      "Work" shall mean the work of authorship, whether in Source or
      Object form, made available under the License, as indicated by a
      copyright notice that is included in or attached to the work
      (an example is provided in the Appendix below).

      "Derivative Works" shall mean any work, whether in Source or Object
      form, that is based on (or derived from) the Work and for which the
      editorial revisions, annotations, elaborations, or other modifications
      represent, as a whole, an original work of authorship. For the purposes
      of this License, Derivative Works shall not include works that remain
      separable from, or merely link (or bind by name) to the interfaces of,
      the Work and Derivative Works thereof.

      "Contribution" shall mean any work of authorship, including
      the original version of the Work and any modifications or additions
      to that Work or Derivative Works thereof, that is intentionally
      submitted to Licensor for inclusion in the Work by the copyright owner
      or by an individual or Legal Entity authorized to submit on behalf of
      the copyright owner. For the purposes of this definition, "submitted"
      means any form of electronic, verbal, or written communication sent
      to the Licensor or its representatives, including but not limited to
      communication on electronic mailing lists, source code control systems,
      and issue tracking systems that are managed by, or on behalf of, the
      Licensor for the purpose of discussing and improving the Work, but
      excluding communication that is conspicuously marked or otherwise
      designated in writing by the copyright owner as "Not a Contribution."

      "Contributor" shall mean Licensor and any individual or Legal Entity
      on behalf of whom a Contribution has been received by Licensor and
      subsequently incorporated within the Work.

   2. Grant of Copyright License. Subject to the terms and conditions of
      this License, each Contributor hereby grants to You a perpetual,
      worldwide, non-exclusive, no-charge, royalty-free, irrevocable
      copyright license to reproduce, prepare Derivative Works of,
      publicly display, publicly perform, sublicense, and distribute the
      Work and such Derivative Works in Source or Object form.

   3. Grant of Patent License. Subject to the terms and conditions of
      this License, each Contributor hereby grants to You a perpetual,
      worldwide, non-exclusive, no-charge, royalty-free, irrevocable
      (except as stated in this section) patent license to make, have made,
      use, offer to sell, sell, import, and otherwise transfer the Work,
      where such license applies only to those patent claims licensable
      by such Contributor that are necessarily infringed by their
      Contribution(s) alone or by combination of their Contribution(s)
      with the Work to which such Contribution(s) was submitted. If You
      institute patent litigation against any entity (including a
      cross-claim or counterclaim in a lawsuit) alleging that the Work
      or a Contribution incorporated within the Work constitutes direct
      or contributory patent infringement, then any patent licenses
      granted to You under this License for that Work shall terminate
      as of the date such litigation is filed.

   4. Redistribution. You may reproduce and distribute copies of the
      Work or Derivative Works thereof in any medium, with or without
      modifications, and in Source or Object form, provided that You
      meet the following conditions:

      (a) You must give any other recipients of the Work or
          Derivative Works a copy of this License; and

      (b) You must cause any modified files to carry prominent notices
          stating that You changed the files; and

      (c) You must retain, in the Source form of any Derivative Works
          that You distribute, all copyright, patent, trademark, and
          attribution notices from the Source form of the Work,
          excluding those notices that do not pertain to any part of
          the Derivative Works; and

      (d) If the Work includes a "NOTICE" text file as part of its
          distribution, then any Derivative Works that You distribute must
          include a readable copy of the attribution notices contained
          within such NOTICE file, excluding those notices that do not
          pertain to any part of the Derivative Works, in at least one
          of the following places: within a NOTICE text file distributed
          as part of the Derivative Works; within the Source form or
          documentation, if provided along with the Derivative Works; or,
          within a display generated by the Derivative Works, if and
          wherever such third-party notices normally appear. The contents
          of the NOTICE file are for informational purposes only and
          do not modify the License. You may add Your own attribution
          notices within Derivative Works that You distribute, alongside
          or as an addendum to the NOTICE text from the Work, provided
          that such additional attribution notices cannot be construed
          as modifying the License.

      You may add Your own copyright statement to Your modifications and
      may provide additional or different license terms and conditions
      for use, reproduction, or distribution of Your modifications, or
      for any such Derivative Works as a whole, provided Your use,
      reproduction, and distribution of the Work otherwise complies with
      the conditions stated in this License.

   5. Submission of Contributions. Unless You explicitly state otherwise,
      any Contribution intentionally submitted for inclusion in the Work
      by You to the Licensor shall be under the terms and conditions of
      this License, without any additional terms or conditions.
      Notwithstanding the above, nothing herein shall supersede or modify
      the terms of any separate license agreement you may have executed
      with Licensor regarding such Contributions.

   6. Trademarks. This License does not grant permission to use the trade
      names, trademarks, service marks, or product names of the Licensor,
      except as required for reasonable and customary use in describing the
      origin of the Work and reproducing the content of the NOTICE file.

   7. Disclaimer of Warranty. Unless required by applicable law or
      agreed to in writing, Licensor provides the Work (and each
      Contributor provides its Contributions) on an "AS IS" BASIS,
      WITHOUT WARRANTIES OR CONDITIONS OF ANY KIND, either express or
      implied, including, without limitation, any warranties or conditions
      of TITLE, NON-INFRINGEMENT, MERCHANTABILITY, or FITNESS FOR A
      PARTICULAR PURPOSE. You are solely responsible for determining the
      appropriateness of using or redistributing the Work and assume any
      risks associated with Your exercise of permissions under this License.

   8. Limitation of Liability. In no event and under no legal theory,
      whether in tort (including negligence), contract, or otherwise,
      unless required by applicable law (such as deliberate and grossly
      negligent acts) or agreed to in writing, shall any Contributor be
      liable to You for damages, including any direct, indirect, special,
      incidental, or consequential damages of any character arising as a
      result of this License or out of the use or inability to use the
      Work (including but not limited to damages for loss of goodwill,
      work stoppage, computer failure or malfunction, or any and all
      other commercial damages or losses), even if such Contributor
      has been advised of the possibility of such damages.

   9. Accepting Warranty or Additional Liability. While redistributing
      the Work or Derivative Works thereof, You may choose to offer,
      and charge a fee for, acceptance of support, warranty, indemnity,
      or other liability obligations and/or rights consistent with this
      License. However, in accepting such obligations, You may act only
      on Your own behalf and on Your sole responsibility, not on behalf
      of any other Contributor, and only if You agree to indemnify,
      defend, and hold each Contributor harmless for any liability
      incurred by, or claims asserted against, such Contributor by reason
      of your accepting any such warranty or additional liability.

   END OF TERMS AND CONDITIONS

   APPENDIX: How to apply the Apache License to your work.

      To apply the Apache License to your work, attach the following
      boilerplate notice, with the fields enclosed by brackets "[]"
      replaced with your own identifying information. (Don't include
      the brackets!)  The text should be enclosed in the appropriate
      comment syntax for the file format. We also recommend that a
      file or class name and description of purpose be included on the
      same "printed page" as the copyright notice for easier
      identification within third-party archives.

   Copyright [yyyy] [name of copyright owner]

   Licensed under the Apache License, Version 2.0 (the "License");
   you may not use this file except in compliance with the License.
   You may obtain a copy of the License at

       http://www.apache.org/licenses/LICENSE-2.0

   Unless required by applicable law or agreed to in writing, software
   distributed under the License is distributed on an "AS IS" BASIS,
   WITHOUT WARRANTIES OR CONDITIONS OF ANY KIND, either express or implied.
   See the License for the specific language governing permissions and
   limitations under the License.

    ======================================================================================
    Apache MXNET (incubating) Subcomponents:

    The Apache MXNET (incubating) project contains subcomponents with separate copyright
    notices and license terms. Your use of the source code for the these
    subcomponents is subject to the terms and conditions of the following
    licenses.

    =======================================================================================
    Apache-2.0 licenses
    =======================================================================================

    The following components are provided under an Apache 2.0 license.

    1. MXNet Cpp-package - For details, /cpp-package/LICENSE
    2. MXNet rcnn - For details, see, example/rcnn/LICENSE
    3. scala-package - For details, see, scala-package/LICENSE
    4. Warp-CTC - For details, see, 3rdparty/ctc_include/LICENSE
    5. 3rdparty/dlpack - For details, see, 3rdparty/dlpack/LICENSE
    6. 3rdparty/dmlc-core - For details, see, 3rdparty/dmlc-core/LICENSE
    7. 3rdparty/mshadow - For details, see, 3rdparty/mshadow/LICENSE
    8. 3rdparty/tvm - For details, see, 3rdparty/tvm/LICENSE
    9. 3rdparty/tvm/3rdparty/dmlc-core - For details, see, 3rdparty/tvm/3rdparty/dmlc-core/LICENSE
    10. 3rdparty/tvm/3rdparty/dlpack - For details, see, 3rdparty/tvm/3rdparty/dlpack/LICENSE
    11. 3rdparty/ps-lite - For details, see, 3rdparty/ps-lite/LICENSE
    12. 3rdparty/mkldnn - For details, see, 3rdparty/mkldnn/LICENSE
    13. googlemock scripts/generator - For details, see, 3rdparty/googletest/googlemock/scripts/generator/LICENSE
    14. ONNX-TensorRT benchmark package - For details, see, 3rdparty/onnx-tensorrt/third_party/onnx/third_party/benchmark/LICENSE


    =======================================================================================
    MIT licenses
    =======================================================================================

    1. Fast R-CNN  - For details, see example/rcnn/LICENSE
    2. Faster R-CNN - For details, see example/rcnn/LICENSE
    3. tree_lstm - For details, see example/gluon/tree_lstm/LICENSE
    4. OpenMP - For details, see 3rdparty/openmp/LICENSE.txt
<<<<<<< HEAD
    5. HalideIR - For details, see 3rdparty/tvm/3rdparty/HalideIR/LICENSE
    6. ONNX-TensorRT - For details, see 3rdparty/onnx-tensorrt/LICENSE
    7. ONNX-TensorRT - For details, see 3rdparty/onnx-tensorrt/third_party/onnx/LICENSE
=======
    5. HalideIR - For details, see nnvm/tvm/HalideIR/LICENSE
    6. HalideIR - For details, see 3rdparty/tvm/3rdparty/HalideIR/LICENSE
    7. ONNX-TensorRT - For details, see 3rdparty/onnx-tensorrt/LICENSE
    8. ONNX-TensorRT - For details, see 3rdparty/onnx-tensorrt/third_party/onnx/LICENSE
    9. clipboard.js - Refer to https://zenorocha.github.io/clipboard.js
>>>>>>> 24daa7d7


    =======================================================================================
    NVIDIA Licenses
    =======================================================================================

    1. Moderngpu
    For details, see, 3rdparty/ctc_include/contrib/moderngpu/LICENSE

    /******************************************************************************
    * Redistribution and use in source and binary forms, with or without
    * modification, are permitted provided that the following conditions are met:
    *     * Redistributions of source code must retain the above copyright
    *       notice, this list of conditions and the following disclaimer.
    *     * Redistributions in binary form must reproduce the above copyright
    *       notice, this list of conditions and the following disclaimer in the
    *       documentation and/or other materials provided with the distribution.
    *     * Neither the name of the NVIDIA CORPORATION nor the
    *       names of its contributors may be used to endorse or promote products
    *       derived from this software without specific prior written permission.
    *
    * THIS SOFTWARE IS PROVIDED BY THE COPYRIGHT HOLDERS AND CONTRIBUTORS "AS IS"
    * AND ANY EXPRESS OR IMPLIED WARRANTIES, INCLUDING, BUT NOT LIMITED TO, THE
    * IMPLIED WARRANTIES OF MERCHANTABILITY AND FITNESS FOR A PARTICULAR PURPOSE
    * ARE DISCLAIMED. IN NO EVENT SHALL NVIDIA CORPORATION BE LIABLE FOR ANY
    * DIRECT, INDIRECT, INCIDENTAL, SPECIAL, EXEMPLARY, OR CONSEQUENTIAL DAMAGES
    * (INCLUDING, BUT NOT LIMITED TO, PROCUREMENT OF SUBSTITUTE GOODS OR SERVICES;
    * LOSS OF USE, DATA, OR PROFITS; OR BUSINESS INTERRUPTION) HOWEVER CAUSED AND
    * ON ANY THEORY OF LIABILITY, WHETHER IN CONTRACT, STRICT LIABILITY, OR TORT
    * (INCLUDING NEGLIGENCE OR OTHERWISE) ARISING IN ANY WAY OUT OF THE USE OF THIS
    * SOFTWARE, EVEN IF ADVISED OF THE POSSIBILITY OF SUCH DAMAGE.
    *
    ******************************************************************************/

    2. CUB Library
    For details, see, 3rdparty/cub/LICENSE.TXT

    Redistribution and use in source and binary forms, with or without
    modification, are permitted provided that the following conditions are met:
       *  Redistributions of source code must retain the above copyright
          notice, this list of conditions and the following disclaimer.
       *  Redistributions in binary form must reproduce the above copyright
          notice, this list of conditions and the following disclaimer in the
          documentation and/or other materials provided with the distribution.
       *  Neither the name of the NVIDIA CORPORATION nor the
          names of its contributors may be used to endorse or promote products
          derived from this software without specific prior written permission.

    THIS SOFTWARE IS PROVIDED BY THE COPYRIGHT HOLDERS AND CONTRIBUTORS "AS IS" AND
    ANY EXPRESS OR IMPLIED WARRANTIES, INCLUDING, BUT NOT LIMITED TO, THE IMPLIED
    WARRANTIES OF MERCHANTABILITY AND FITNESS FOR A PARTICULAR PURPOSE ARE
    DISCLAIMED. IN NO EVENT SHALL NVIDIA CORPORATION BE LIABLE FOR ANY
    DIRECT, INDIRECT, INCIDENTAL, SPECIAL, EXEMPLARY, OR CONSEQUENTIAL DAMAGES
    (INCLUDING, BUT NOT LIMITED TO, PROCUREMENT OF SUBSTITUTE GOODS OR SERVICES;
    LOSS OF USE, DATA, OR PROFITS; OR BUSINESS INTERRUPTION) HOWEVER CAUSED AND
    ON ANY THEORY OF LIABILITY, WHETHER IN CONTRACT, STRICT LIABILITY, OR TORT
    (INCLUDING NEGLIGENCE OR OTHERWISE) ARISING IN ANY WAY OUT OF THE USE OF THIS
    SOFTWARE, EVEN IF ADVISED OF THE POSSIBILITY OF SUCH DAMAGE.

    =======================================================================================
    Other Licenses
    =======================================================================================

    1. Caffe
    For details, see, example/rcnn/LICENSE

    LICENSE

    Redistribution and use in source and binary forms, with or without
    modification, are permitted provided that the following conditions are met:

    1. Redistributions of source code must retain the above copyright notice, this
       list of conditions and the following disclaimer.
    2. Redistributions in binary form must reproduce the above copyright notice,
       this list of conditions and the following disclaimer in the documentation
       and/or other materials provided with the distribution.

    THIS SOFTWARE IS PROVIDED BY THE COPYRIGHT HOLDERS AND CONTRIBUTORS "AS IS" AND
    ANY EXPRESS OR IMPLIED WARRANTIES, INCLUDING, BUT NOT LIMITED TO, THE IMPLIED
    WARRANTIES OF MERCHANTABILITY AND FITNESS FOR A PARTICULAR PURPOSE ARE
    DISCLAIMED. IN NO EVENT SHALL THE COPYRIGHT OWNER OR CONTRIBUTORS BE LIABLE FOR
    ANY DIRECT, INDIRECT, INCIDENTAL, SPECIAL, EXEMPLARY, OR CONSEQUENTIAL DAMAGES
    (INCLUDING, BUT NOT LIMITED TO, PROCUREMENT OF SUBSTITUTE GOODS OR SERVICES;
    LOSS OF USE, DATA, OR PROFITS; OR BUSINESS INTERRUPTION) HOWEVER CAUSED AND
    ON ANY THEORY OF LIABILITY, WHETHER IN CONTRACT, STRICT LIABILITY, OR TORT
    (INCLUDING NEGLIGENCE OR OTHERWISE) ARISING IN ANY WAY OUT OF THE USE OF THIS
    SOFTWARE, EVEN IF ADVISED OF THE POSSIBILITY OF SUCH DAMAGE.

    CONTRIBUTION AGREEMENT

    By contributing to the BVLC/caffe repository through pull-request, comment,
    or otherwise, the contributor releases their content to the
    license and copyright terms herein.

    =======================================================================================

    2. MS COCO API
    For details, see, example/rcnn/LICENSE

    Redistribution and use in source and binary forms, with or without
    modification, are permitted provided that the following conditions are met:

    1. Redistributions of source code must retain the above copyright notice, this
       list of conditions and the following disclaimer.
    2. Redistributions in binary form must reproduce the above copyright notice,
       this list of conditions and the following disclaimer in the documentation
       and/or other materials provided with the distribution.

    THIS SOFTWARE IS PROVIDED BY THE COPYRIGHT HOLDERS AND CONTRIBUTORS "AS IS" AND
    ANY EXPRESS OR IMPLIED WARRANTIES, INCLUDING, BUT NOT LIMITED TO, THE IMPLIED
    WARRANTIES OF MERCHANTABILITY AND FITNESS FOR A PARTICULAR PURPOSE ARE
    DISCLAIMED. IN NO EVENT SHALL THE COPYRIGHT OWNER OR CONTRIBUTORS BE LIABLE FOR
    ANY DIRECT, INDIRECT, INCIDENTAL, SPECIAL, EXEMPLARY, OR CONSEQUENTIAL DAMAGES
    (INCLUDING, BUT NOT LIMITED TO, PROCUREMENT OF SUBSTITUTE GOODS OR SERVICES;
    LOSS OF USE, DATA, OR PROFITS; OR BUSINESS INTERRUPTION) HOWEVER CAUSED AND
    ON ANY THEORY OF LIABILITY, WHETHER IN CONTRACT, STRICT LIABILITY, OR TORT
    (INCLUDING NEGLIGENCE OR OTHERWISE) ARISING IN ANY WAY OUT OF THE USE OF THIS
    SOFTWARE, EVEN IF ADVISED OF THE POSSIBILITY OF SUCH DAMAGE.

    The views and conclusions contained in the software and documentation are those
    of the authors and should not be interpreted as representing official policies,
    either expressed or implied, of the FreeBSD Project.

    =======================================================================================

    3. Sphinx JavaScript utilties for the full-text search
    For details, see, docs/_static/searchtools_custom.js

    Redistribution and use in source and binary forms, with or without
    modification, are permitted provided that the following conditions are
    met:

    * Redistributions of source code must retain the above copyright
     notice, this list of conditions and the following disclaimer.

    * Redistributions in binary form must reproduce the above copyright
     notice, this list of conditions and the following disclaimer in the
     documentation and/or other materials provided with the distribution.

    THIS SOFTWARE IS PROVIDED BY THE COPYRIGHT HOLDERS AND CONTRIBUTORS
    "AS IS" AND ANY EXPRESS OR IMPLIED WARRANTIES, INCLUDING, BUT NOT
    LIMITED TO, THE IMPLIED WARRANTIES OF MERCHANTABILITY AND FITNESS FOR
    A PARTICULAR PURPOSE ARE DISCLAIMED. IN NO EVENT SHALL THE COPYRIGHT
    HOLDER OR CONTRIBUTORS BE LIABLE FOR ANY DIRECT, INDIRECT, INCIDENTAL,
    SPECIAL, EXEMPLARY, OR CONSEQUENTIAL DAMAGES (INCLUDING, BUT NOT
    LIMITED TO, PROCUREMENT OF SUBSTITUTE GOODS OR SERVICES; LOSS OF USE,
    DATA, OR PROFITS; OR BUSINESS INTERRUPTION) HOWEVER CAUSED AND ON ANY
    THEORY OF LIABILITY, WHETHER IN CONTRACT, STRICT LIABILITY, OR TORT
    (INCLUDING NEGLIGENCE OR OTHERWISE) ARISING IN ANY WAY OUT OF THE USE
    OF THIS SOFTWARE, EVEN IF ADVISED OF THE POSSIBILITY OF SUCH DAMAGE.

    =======================================================================================

    4. FindCrypto.cmake
    For details, see, 3rdparty/dmlc-core/cmake/Modules/FindCrypto.cmake,
    Redistribution and use is allowed according to the terms of the BSD license.

    =======================================================================================

    5. Googlemock
    For details, see, 3rdparty/googletest/googlemock/LICENSE

    Redistribution and use in source and binary forms, with or without
    modification, are permitted provided that the following conditions are
    met:

        * Redistributions of source code must retain the above copyright
    notice, this list of conditions and the following disclaimer.
        * Redistributions in binary form must reproduce the above
    copyright notice, this list of conditions and the following disclaimer
    in the documentation and/or other materials provided with the
    distribution.
        * Neither the name of Google Inc. nor the names of its
    contributors may be used to endorse or promote products derived from
    this software without specific prior written permission.

    THIS SOFTWARE IS PROVIDED BY THE COPYRIGHT HOLDERS AND CONTRIBUTORS
    "AS IS" AND ANY EXPRESS OR IMPLIED WARRANTIES, INCLUDING, BUT NOT
    LIMITED TO, THE IMPLIED WARRANTIES OF MERCHANTABILITY AND FITNESS FOR
    A PARTICULAR PURPOSE ARE DISCLAIMED. IN NO EVENT SHALL THE COPYRIGHT
    OWNER OR CONTRIBUTORS BE LIABLE FOR ANY DIRECT, INDIRECT, INCIDENTAL,
    SPECIAL, EXEMPLARY, OR CONSEQUENTIAL DAMAGES (INCLUDING, BUT NOT
    LIMITED TO, PROCUREMENT OF SUBSTITUTE GOODS OR SERVICES; LOSS OF USE,
    DATA, OR PROFITS; OR BUSINESS INTERRUPTION) HOWEVER CAUSED AND ON ANY
    THEORY OF LIABILITY, WHETHER IN CONTRACT, STRICT LIABILITY, OR TORT
    (INCLUDING NEGLIGENCE OR OTHERWISE) ARISING IN ANY WAY OUT OF THE USE
    OF THIS SOFTWARE, EVEN IF ADVISED OF THE POSSIBILITY OF SUCH DAMAGE.

    =======================================================================================

    6. Googletest
    For details, see, 3rdparty/googletest/googletest/LICENSE

    Redistribution and use in source and binary forms, with or without
    modification, are permitted provided that the following conditions are
    met:

        * Redistributions of source code must retain the above copyright
    notice, this list of conditions and the following disclaimer.
        * Redistributions in binary form must reproduce the above
    copyright notice, this list of conditions and the following disclaimer
    in the documentation and/or other materials provided with the
    distribution.
        * Neither the name of Google Inc. nor the names of its
    contributors may be used to endorse or promote products derived from
    this software without specific prior written permission.

    THIS SOFTWARE IS PROVIDED BY THE COPYRIGHT HOLDERS AND CONTRIBUTORS
    "AS IS" AND ANY EXPRESS OR IMPLIED WARRANTIES, INCLUDING, BUT NOT
    LIMITED TO, THE IMPLIED WARRANTIES OF MERCHANTABILITY AND FITNESS FOR
    A PARTICULAR PURPOSE ARE DISCLAIMED. IN NO EVENT SHALL THE COPYRIGHT
    OWNER OR CONTRIBUTORS BE LIABLE FOR ANY DIRECT, INDIRECT, INCIDENTAL,
    SPECIAL, EXEMPLARY, OR CONSEQUENTIAL DAMAGES (INCLUDING, BUT NOT
    LIMITED TO, PROCUREMENT OF SUBSTITUTE GOODS OR SERVICES; LOSS OF USE,
    DATA, OR PROFITS; OR BUSINESS INTERRUPTION) HOWEVER CAUSED AND ON ANY
    THEORY OF LIABILITY, WHETHER IN CONTRACT, STRICT LIABILITY, OR TORT
    (INCLUDING NEGLIGENCE OR OTHERWISE) ARISING IN ANY WAY OUT OF THE USE
    OF THIS SOFTWARE, EVEN IF ADVISED OF THE POSSIBILITY OF SUCH DAMAGE.

    =======================================================================================

    7. OpenMP Testsuite
    For details, see, 3rdparty/openmp/testsuite/LICENSE

    Redistribution and use in source and binary forms, with or without
    modification, are permitted provided that the following conditions
    are met:

    o Redistributions of source code must retain the above copyright notice,
      this list of conditions and the following disclaimer.

    o Redistributions in binary form must reproduce the above copyright
      notice, this list of conditions and the following disclaimer in the
      documentation and/or other materials provided with the distribution.

    o Neither the name of the University of Houston System nor the names of its
      contributors may be used to
      endorse or promote products derived from this software without specific
      prior written permission.

    THIS SOFTWARE IS PROVIDED BY THE COPYRIGHT HOLDERS AND CONTRIBUTORS
    "AS IS" AND ANY EXPRESS OR IMPLIED WARRANTIES, INCLUDING, BUT NOT
    LIMITED TO, THE IMPLIED WARRANTIES OF MERCHANTABILITY AND FITNESS FOR
    A PARTICULAR PURPOSE ARE DISCLAIMED. IN NO EVENT SHALL THE COPYRIGHT
    HOLDER OR CONTRIBUTORS BE LIABLE FOR ANY DIRECT, INDIRECT, INCIDENTAL,
    SPECIAL, EXEMPLARY, OR CONSEQUENTIAL DAMAGES (INCLUDING, BUT NOT LIMITED
    TO, PROCUREMENT OF SUBSTITUTE GOODS OR SERVICES; LOSS OF USE, DATA, OR
    PROFITS; OR BUSINESS INTERRUPTION) HOWEVER CAUSED AND ON ANY THEORY OF
    LIABILITY, WHETHER IN CONTRACT, STRICT LIABILITY, OR TORT (INCLUDING
    NEGLIGENCE OR OTHERWISE) ARISING IN ANY WAY OUT OF THE USE OF THIS
    SOFTWARE, EVEN IF ADVISED OF THE POSSIBILITY OF SUCH DAMAGE.

    =======================================================================================

    8. Semaphore implementation in blockingconcurrentqueue.h
    This file uses a semaphore implementation under the terms of its separate zlib license.
    For details, see, 3rdparty/dmlc-core/include/dmlc/blockingconcurrentqueue.h

    =======================================================================================

    9. blockingconcurrentqueue.h
    This file is Distributed under the terms of the simplified BSD license.
    For details, see, 3rdparty/dmlc-core/include/dmlc/blockingconcurrentqueue.h

    =======================================================================================

    10. concurrentqueue.h
    This file is Distributed under the terms of the simplified BSD license.
    For details, see, 3rdparty/dmlc-core/include/dmlc/concurrentqueue.h

    =======================================================================================

    11. ONNX Export module
    For details, see, python/mxnet/contrib/onnx/_export/LICENSE

    # Licensed to the Apache Software Foundation (ASF) under one
    # or more contributor license agreements.  See the NOTICE file
    # distributed with this work for additional information
    # regarding copyright ownership.  The ASF licenses this file
    # to you under the Apache License, Version 2.0 (the
    # "License"); you may not use this file except in compliance
    # with the License.  You may obtain a copy of the License at
    #
    #   http://www.apache.org/licenses/LICENSE-2.0
    #
    # Unless required by applicable law or agreed to in writing,
    # software distributed under the License is distributed on an
    # "AS IS" BASIS, WITHOUT WARRANTIES OR CONDITIONS OF ANY
    # KIND, either express or implied.  See the License for the
    # specific language governing permissions and limitations
    # under the License.
    #
    # Based on
    # https://github.com/NVIDIA/mxnet_to_onnx/blob/master/mx2onnx_converter/#
    #  Copyright (c) 2017, NVIDIA CORPORATION. All rights reserved.
    #
    #  Redistribution and use in source and binary forms, with or without
    #  modification, are permitted provided that the following conditions
    #  are met:
    #  * Redistributions of source code must retain the above copyright
    #    notice, this list of conditions and the following disclaimer.
    #  * Redistributions in binary form must reproduce the above copyright
    #    notice, this list of conditions and the following disclaimer in the
    #    documentation and/or other materials provided with the distribution.
    #  * Neither the name of NVIDIA CORPORATION nor the names of its
    #    contributors may be used to endorse or promote products derived
    #    from this software without specific prior written permission.
    #
    #  THIS SOFTWARE IS PROVIDED BY THE COPYRIGHT HOLDERS ``AS IS'' AND ANY
    #  EXPRESS OR IMPLIED WARRANTIES, INCLUDING, BUT NOT LIMITED TO, THE
    #  IMPLIED WARRANTIES OF MERCHANTABILITY AND FITNESS FOR A PARTICULAR
    #  PURPOSE ARE DISCLAIMED.  IN NO EVENT SHALL THE COPYRIGHT OWNER OR
    #  CONTRIBUTORS BE LIABLE FOR ANY DIRECT, INDIRECT, INCIDENTAL, SPECIAL,
    #  EXEMPLARY, OR CONSEQUENTIAL DAMAGES (INCLUDING, BUT NOT LIMITED TO,
    #  PROCUREMENT OF SUBSTITUTE GOODS OR SERVICES; LOSS OF USE, DATA, OR
    #  PROFITS; OR BUSINESS INTERRUPTION) HOWEVER CAUSED AND ON ANY THEORY
    #  OF LIABILITY, WHETHER IN CONTRACT, STRICT LIABILITY, OR TORT
    #  (INCLUDING NEGLIGENCE OR OTHERWISE) ARISING IN ANY WAY OUT OF THE USE
    #  OF THIS SOFTWARE, EVEN IF ADVISED OF THE POSSIBILITY OF SUCH DAMAGE.

    =======================================================================================

    12. Google tests
        For details, ses, 3rdparty/mkldnn/tests/gtests/gtest/LICENSE

    Copyright 2008, Google Inc.
    All rights reserved.

    Redistribution and use in source and binary forms, with or without
    modification, are permitted provided that the following conditions are
    met:

        * Redistributions of source code must retain the above copyright
    notice, this list of conditions and the following disclaimer.
        * Redistributions in binary form must reproduce the above
    copyright notice, this list of conditions and the following disclaimer
    in the documentation and/or other materials provided with the
    distribution.
        * Neither the name of Google Inc. nor the names of its
    contributors may be used to endorse or promote products derived from
    this software without specific prior written permission.

    THIS SOFTWARE IS PROVIDED BY THE COPYRIGHT HOLDERS AND CONTRIBUTORS
    "AS IS" AND ANY EXPRESS OR IMPLIED WARRANTIES, INCLUDING, BUT NOT
    LIMITED TO, THE IMPLIED WARRANTIES OF MERCHANTABILITY AND FITNESS FOR
    A PARTICULAR PURPOSE ARE DISCLAIMED. IN NO EVENT SHALL THE COPYRIGHT
    OWNER OR CONTRIBUTORS BE LIABLE FOR ANY DIRECT, INDIRECT, INCIDENTAL,
    SPECIAL, EXEMPLARY, OR CONSEQUENTIAL DAMAGES (INCLUDING, BUT NOT
    LIMITED TO, PROCUREMENT OF SUBSTITUTE GOODS OR SERVICES; LOSS OF USE,
    DATA, OR PROFITS; OR BUSINESS INTERRUPTION) HOWEVER CAUSED AND ON ANY
    THEORY OF LIABILITY, WHETHER IN CONTRACT, STRICT LIABILITY, OR TORT
    (INCLUDING NEGLIGENCE OR OTHERWISE) ARISING IN ANY WAY OUT OF THE USE
    OF THIS SOFTWARE, EVEN IF ADVISED OF THE POSSIBILITY OF SUCH DAMAGE.

    =======================================================================================

    13. ONNX python bindings
    For details, see, 3rdparty/onnx-tensorrt/third_party/onnx/third_party/pybind11/LICENSE

    Copyright (c) 2016 Wenzel Jakob <wenzel.jakob@epfl.ch>, All rights reserved.

    Redistribution and use in source and binary forms, with or without
    modification, are permitted provided that the following conditions are met:

    1. Redistributions of source code must retain the above copyright notice, this
       list of conditions and the following disclaimer.

    2. Redistributions in binary form must reproduce the above copyright notice,
       this list of conditions and the following disclaimer in the documentation
       and/or other materials provided with the distribution.

    3. Neither the name of the copyright holder nor the names of its contributors
       may be used to endorse or promote products derived from this software
       without specific prior written permission.

    THIS SOFTWARE IS PROVIDED BY THE COPYRIGHT HOLDERS AND CONTRIBUTORS "AS IS" AND
    ANY EXPRESS OR IMPLIED WARRANTIES, INCLUDING, BUT NOT LIMITED TO, THE IMPLIED
    WARRANTIES OF MERCHANTABILITY AND FITNESS FOR A PARTICULAR PURPOSE ARE
    DISCLAIMED. IN NO EVENT SHALL THE COPYRIGHT HOLDER OR CONTRIBUTORS BE LIABLE
    FOR ANY DIRECT, INDIRECT, INCIDENTAL, SPECIAL, EXEMPLARY, OR CONSEQUENTIAL
    DAMAGES (INCLUDING, BUT NOT LIMITED TO, PROCUREMENT OF SUBSTITUTE GOODS OR
    SERVICES; LOSS OF USE, DATA, OR PROFITS; OR BUSINESS INTERRUPTION) HOWEVER
    CAUSED AND ON ANY THEORY OF LIABILITY, WHETHER IN CONTRACT, STRICT LIABILITY,
    OR TORT (INCLUDING NEGLIGENCE OR OTHERWISE) ARISING IN ANY WAY OUT OF THE USE
    OF THIS SOFTWARE, EVEN IF ADVISED OF THE POSSIBILITY OF SUCH DAMAGE.

    You are under no obligation whatsoever to provide any bug fixes, patches, or
    upgrades to the features, functionality or performance of the source code
    ("Enhancements") to anyone; however, if you choose to make your Enhancements
    available either publicly, or directly to the author of this software, without
    imposing a separate written license agreement for such Enhancements, then you
    hereby grant the following license: a non-exclusive, royalty-free perpetual
    license to install, use, modify, prepare derivative works, incorporate into
    other computer software, distribute, and sublicense such enhancements or
<<<<<<< HEAD
    derivative works thereof, in binary and source code form.
    
    
    
    
=======
    derivative works thereof, in binary and source code form.
>>>>>>> 24daa7d7
<|MERGE_RESOLUTION|>--- conflicted
+++ resolved
@@ -239,17 +239,10 @@
     2. Faster R-CNN - For details, see example/rcnn/LICENSE
     3. tree_lstm - For details, see example/gluon/tree_lstm/LICENSE
     4. OpenMP - For details, see 3rdparty/openmp/LICENSE.txt
-<<<<<<< HEAD
     5. HalideIR - For details, see 3rdparty/tvm/3rdparty/HalideIR/LICENSE
     6. ONNX-TensorRT - For details, see 3rdparty/onnx-tensorrt/LICENSE
     7. ONNX-TensorRT - For details, see 3rdparty/onnx-tensorrt/third_party/onnx/LICENSE
-=======
-    5. HalideIR - For details, see nnvm/tvm/HalideIR/LICENSE
-    6. HalideIR - For details, see 3rdparty/tvm/3rdparty/HalideIR/LICENSE
-    7. ONNX-TensorRT - For details, see 3rdparty/onnx-tensorrt/LICENSE
-    8. ONNX-TensorRT - For details, see 3rdparty/onnx-tensorrt/third_party/onnx/LICENSE
-    9. clipboard.js - Refer to https://zenorocha.github.io/clipboard.js
->>>>>>> 24daa7d7
+    8. clipboard.js - Refer to https://zenorocha.github.io/clipboard.js
 
 
     =======================================================================================
@@ -644,12 +637,4 @@
     hereby grant the following license: a non-exclusive, royalty-free perpetual
     license to install, use, modify, prepare derivative works, incorporate into
     other computer software, distribute, and sublicense such enhancements or
-<<<<<<< HEAD
-    derivative works thereof, in binary and source code form.
-    
-    
-    
-    
-=======
-    derivative works thereof, in binary and source code form.
->>>>>>> 24daa7d7
+    derivative works thereof, in binary and source code form.