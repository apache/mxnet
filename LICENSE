
                                 Apache License
                           Version 2.0, January 2004
                        http://www.apache.org/licenses/

   TERMS AND CONDITIONS FOR USE, REPRODUCTION, AND DISTRIBUTION

   1. Definitions.

      "License" shall mean the terms and conditions for use, reproduction,
      and distribution as defined by Sections 1 through 9 of this document.

      "Licensor" shall mean the copyright owner or entity authorized by
      the copyright owner that is granting the License.

      "Legal Entity" shall mean the union of the acting entity and all
      other entities that control, are controlled by, or are under common
      control with that entity. For the purposes of this definition,
      "control" means (i) the power, direct or indirect, to cause the
      direction or management of such entity, whether by contract or
      otherwise, or (ii) ownership of fifty percent (50%) or more of the
      outstanding shares, or (iii) beneficial ownership of such entity.

      "You" (or "Your") shall mean an individual or Legal Entity
      exercising permissions granted by this License.

      "Source" form shall mean the preferred form for making modifications,
      including but not limited to software source code, documentation
      source, and configuration files.

      "Object" form shall mean any form resulting from mechanical
      transformation or translation of a Source form, including but
      not limited to compiled object code, generated documentation,
      and conversions to other media types.

      "Work" shall mean the work of authorship, whether in Source or
      Object form, made available under the License, as indicated by a
      copyright notice that is included in or attached to the work
      (an example is provided in the Appendix below).

      "Derivative Works" shall mean any work, whether in Source or Object
      form, that is based on (or derived from) the Work and for which the
      editorial revisions, annotations, elaborations, or other modifications
      represent, as a whole, an original work of authorship. For the purposes
      of this License, Derivative Works shall not include works that remain
      separable from, or merely link (or bind by name) to the interfaces of,
      the Work and Derivative Works thereof.

      "Contribution" shall mean any work of authorship, including
      the original version of the Work and any modifications or additions
      to that Work or Derivative Works thereof, that is intentionally
      submitted to Licensor for inclusion in the Work by the copyright owner
      or by an individual or Legal Entity authorized to submit on behalf of
      the copyright owner. For the purposes of this definition, "submitted"
      means any form of electronic, verbal, or written communication sent
      to the Licensor or its representatives, including but not limited to
      communication on electronic mailing lists, source code control systems,
      and issue tracking systems that are managed by, or on behalf of, the
      Licensor for the purpose of discussing and improving the Work, but
      excluding communication that is conspicuously marked or otherwise
      designated in writing by the copyright owner as "Not a Contribution."

      "Contributor" shall mean Licensor and any individual or Legal Entity
      on behalf of whom a Contribution has been received by Licensor and
      subsequently incorporated within the Work.

   2. Grant of Copyright License. Subject to the terms and conditions of
      this License, each Contributor hereby grants to You a perpetual,
      worldwide, non-exclusive, no-charge, royalty-free, irrevocable
      copyright license to reproduce, prepare Derivative Works of,
      publicly display, publicly perform, sublicense, and distribute the
      Work and such Derivative Works in Source or Object form.

   3. Grant of Patent License. Subject to the terms and conditions of
      this License, each Contributor hereby grants to You a perpetual,
      worldwide, non-exclusive, no-charge, royalty-free, irrevocable
      (except as stated in this section) patent license to make, have made,
      use, offer to sell, sell, import, and otherwise transfer the Work,
      where such license applies only to those patent claims licensable
      by such Contributor that are necessarily infringed by their
      Contribution(s) alone or by combination of their Contribution(s)
      with the Work to which such Contribution(s) was submitted. If You
      institute patent litigation against any entity (including a
      cross-claim or counterclaim in a lawsuit) alleging that the Work
      or a Contribution incorporated within the Work constitutes direct
      or contributory patent infringement, then any patent licenses
      granted to You under this License for that Work shall terminate
      as of the date such litigation is filed.

   4. Redistribution. You may reproduce and distribute copies of the
      Work or Derivative Works thereof in any medium, with or without
      modifications, and in Source or Object form, provided that You
      meet the following conditions:

      (a) You must give any other recipients of the Work or
          Derivative Works a copy of this License; and

      (b) You must cause any modified files to carry prominent notices
          stating that You changed the files; and

      (c) You must retain, in the Source form of any Derivative Works
          that You distribute, all copyright, patent, trademark, and
          attribution notices from the Source form of the Work,
          excluding those notices that do not pertain to any part of
          the Derivative Works; and

      (d) If the Work includes a "NOTICE" text file as part of its
          distribution, then any Derivative Works that You distribute must
          include a readable copy of the attribution notices contained
          within such NOTICE file, excluding those notices that do not
          pertain to any part of the Derivative Works, in at least one
          of the following places: within a NOTICE text file distributed
          as part of the Derivative Works; within the Source form or
          documentation, if provided along with the Derivative Works; or,
          within a display generated by the Derivative Works, if and
          wherever such third-party notices normally appear. The contents
          of the NOTICE file are for informational purposes only and
          do not modify the License. You may add Your own attribution
          notices within Derivative Works that You distribute, alongside
          or as an addendum to the NOTICE text from the Work, provided
          that such additional attribution notices cannot be construed
          as modifying the License.

      You may add Your own copyright statement to Your modifications and
      may provide additional or different license terms and conditions
      for use, reproduction, or distribution of Your modifications, or
      for any such Derivative Works as a whole, provided Your use,
      reproduction, and distribution of the Work otherwise complies with
      the conditions stated in this License.

   5. Submission of Contributions. Unless You explicitly state otherwise,
      any Contribution intentionally submitted for inclusion in the Work
      by You to the Licensor shall be under the terms and conditions of
      this License, without any additional terms or conditions.
      Notwithstanding the above, nothing herein shall supersede or modify
      the terms of any separate license agreement you may have executed
      with Licensor regarding such Contributions.

   6. Trademarks. This License does not grant permission to use the trade
      names, trademarks, service marks, or product names of the Licensor,
      except as required for reasonable and customary use in describing the
      origin of the Work and reproducing the content of the NOTICE file.

   7. Disclaimer of Warranty. Unless required by applicable law or
      agreed to in writing, Licensor provides the Work (and each
      Contributor provides its Contributions) on an "AS IS" BASIS,
      WITHOUT WARRANTIES OR CONDITIONS OF ANY KIND, either express or
      implied, including, without limitation, any warranties or conditions
      of TITLE, NON-INFRINGEMENT, MERCHANTABILITY, or FITNESS FOR A
      PARTICULAR PURPOSE. You are solely responsible for determining the
      appropriateness of using or redistributing the Work and assume any
      risks associated with Your exercise of permissions under this License.

   8. Limitation of Liability. In no event and under no legal theory,
      whether in tort (including negligence), contract, or otherwise,
      unless required by applicable law (such as deliberate and grossly
      negligent acts) or agreed to in writing, shall any Contributor be
      liable to You for damages, including any direct, indirect, special,
      incidental, or consequential damages of any character arising as a
      result of this License or out of the use or inability to use the
      Work (including but not limited to damages for loss of goodwill,
      work stoppage, computer failure or malfunction, or any and all
      other commercial damages or losses), even if such Contributor
      has been advised of the possibility of such damages.

   9. Accepting Warranty or Additional Liability. While redistributing
      the Work or Derivative Works thereof, You may choose to offer,
      and charge a fee for, acceptance of support, warranty, indemnity,
      or other liability obligations and/or rights consistent with this
      License. However, in accepting such obligations, You may act only
      on Your own behalf and on Your sole responsibility, not on behalf
      of any other Contributor, and only if You agree to indemnify,
      defend, and hold each Contributor harmless for any liability
      incurred by, or claims asserted against, such Contributor by reason
      of your accepting any such warranty or additional liability.

   END OF TERMS AND CONDITIONS

   APPENDIX: How to apply the Apache License to your work.

      To apply the Apache License to your work, attach the following
      boilerplate notice, with the fields enclosed by brackets "[]"
      replaced with your own identifying information. (Don't include
      the brackets!)  The text should be enclosed in the appropriate
      comment syntax for the file format. We also recommend that a
      file or class name and description of purpose be included on the
      same "printed page" as the copyright notice for easier
      identification within third-party archives.

   Copyright [yyyy] [name of copyright owner]

   Licensed under the Apache License, Version 2.0 (the "License");
   you may not use this file except in compliance with the License.
   You may obtain a copy of the License at

       http://www.apache.org/licenses/LICENSE-2.0

   Unless required by applicable law or agreed to in writing, software
   distributed under the License is distributed on an "AS IS" BASIS,
   WITHOUT WARRANTIES OR CONDITIONS OF ANY KIND, either express or implied.
   See the License for the specific language governing permissions and
   limitations under the License.

    ======================================================================================
    Apache MXNET (incubating) Subcomponents:

    The Apache MXNET (incubating) project contains subcomponents with separate
    copyright notices and license terms. Your use of the source code for the
    these subcomponents is subject to the terms and conditions of the following
    licenses. If not stated otherwise, their copyright notices and license terms
    are available at the path of the subcomponent.

    If a folder hierarchy is listed as subcomponent, separate listings of
    further subcomponents (files or folder hierarchies) part of the hierarchy
    take precedence.

    =======================================================================================
    Apache-2.0 license
    =======================================================================================

    3rdparty/ctc_include
    3rdparty/dlpack
    3rdparty/dmlc-core
    3rdparty/mshadow
    3rdparty/tvm
    3rdparty/tvm/3rdparty/dmlc-core
    3rdparty/tvm/3rdparty/dlpack
    3rdparty/ps-lite
    3rdparty/mkldnn
    3rdparty/googletest/googlemock/scripts/generator
    3rdparty/onnx-tensorrt/third_party/onnx/third_party/benchmark
    3rdparty/mkldnn/tests/benchdnn (Copy of the License available at top of current file)
    src/operator/special_functions-inl.h Cephes Library Functions (Copy of the License available at top of current file)
    3rdparty/mkldnn/doc/assets/mathjax (Copy of the License available at top of current file)
    docs/python_docs/themes/mx-theme/mxtheme/static/material-design-icons-3.0.1 (Copy of the License available at top of current file)
    docs/python_docs/themes/mx-theme/mxtheme/static/font/Roboto (Copy of the License available at top of current file)
    3rdparty/tvm/3rdparty/bfloat16/bfloat16.cc (Copy of the License available at top of current file)

    =======================================================================================
    MIT license (see licenses/LICENSE.MIT
    =======================================================================================

<<<<<<< HEAD
    1. tree_lstm - For details, see example/gluon/tree_lstm/LICENSE
         Copyright (c) 2017 Riddhiman Dasgupta, Sheng Zha
    2. OpenMP - For details, see 3rdparty/openmp/LICENSE.txt
         Copyright (c) 1997-2016 Intel Corporation
    3. HalideIR - For details, see 3rdparty/tvm/3rdparty/HalideIR/LICENSE
         Copyright (c) 2016 HalideIR contributors
         Copyright (c) 2012-2014 MIT CSAIL, Google Inc., and other contributors
         Copyright (c) 2016-2018 by Contributors
    4. ONNX-TensorRT - For details, see 3rdparty/onnx-tensorrt/LICENSE
         Copyright (c) 2018, NVIDIA CORPORATION. All rights reserved.
         Copyright (c) 2018 Open Neural Network Exchange
    5. ONNX-TensorRT - For details, see 3rdparty/onnx-tensorrt/third_party/onnx/LICENSE
         Copyright (c) Facebook, Inc. and Microsoft Corporation.
    6. clipboard.js - Refer to https://zenorocha.github.io/clipboard.js
         Licensed MIT © Zeno Rocha
    7. clipboard.min.js - Refer to https://zenorocha.github.io/clipboard.js
         Licensed MIT © Zeno Rocha
    8. mx-theme - For details, see docs/python_docs/themes/mx-theme/LICENSE
         Copyright (c) 2016 myyasuda
    9. intgemm - Refer to 3rdparty/intgemm/LICENSE
         Copyright (c) 2017--2019 University of Edinburgh, Nikolay Bogoychev, Mateusz Chudyk, Kenneth Heafield, and Microsoft Corporation

=======
    example/gluon/tree_lstm
    3rdparty/tvm/3rdparty/cma
    3rdparty/onnx-tensorrt
    3rdparty/onnx-tensorrt/third_party/onnx
    docs/static_site/src/assets/js/clipboard.js
    docs/python_docs/themes/mx-theme
    3rdparty/intgemm
    3rdparty/tvm/3rdparty/compiler-rt/builtin_fp16.h
>>>>>>> 63d846cd

    =======================================================================================
    3-clause BSD license
    =======================================================================================

<<<<<<< HEAD
    1. Xbyak - For details, see 3rdparty/mkldnn/src/cpu/xbyak/COPYRIGHT
         Copyright (c) 2007 MITSUNARI Shigeo
         Copyright 2016-2018 Intel Corporation
    2. gtest - For details, see, 3rdparty/mkldnn/tests/gtests/gtest/LICENSE
         Copyright 2005-2008, Google Inc.
    3. Moderngpu - For details, see, 3rdparty/ctc_include/contrib/moderngpu/LICENSE
         Copyright (c) 2013, NVIDIA CORPORATION.  All rights reserved.
    4. CUB Library - For details, see, 3rdparty/nvidia_cub/LICENSE.TXT
         Copyright (c) 2010-2011, Duane Merrill.  All rights reserved.
         Copyright (c) 2011-2016, NVIDIA CORPORATION.  All rights reserved.
    5. CUB mersenne.h - For details, see 3rdparty/nvidia_cub/test/mersenne.h
         Copyright (C) 1997 - 2002, Makoto Matsumoto and Takuji Nishimura,
    6. Googlemock - For details, see, 3rdparty/googletest/googlemock/LICENSE
         Copyright 2006-2015, Google Inc.
    7. Googletest - For details, see, 3rdparty/googletest/googletest/LICENSE
         Copyright 2005-2015, Google Inc.
    8. OpenMP Testsuite - For details, see, 3rdparty/openmp/testsuite/LICENSE
         Copyright (c) 2011, 2012 University of Houston System
    9. CMake FindCUDAToolkit.cmake, FindOpenCL.cmake - For details, see,
         cmake/upstream/FindCUDAToolkit.cmake
         cmake/upstream/select_compute_arch.cmake
         3rdparty/mkldnn/cmake/FindOpenCL.cmake
         Copyright 2000-2019 Kitware, Inc. and Contributors
    10. ittnotify - For details, see, 3rdparty/mkldnn/src/cpu/jit_utils/jitprofiling/
         Copyright (c) 2011, Intel Corporation
    11. Numpy einsum operator - For details, see
            src/operator/numpy/np_einsum_op-inl.h,
            src/operator/numpy/np_einsum_path_op-inl.h,
            src/operator/numpy/np_einsum_op.cc
         Copyright (c) 2005-2019, NumPy Developers.
         Copyright (c) 2019, The Apache Software Foundation.
    12. libzip - For details, see 3rdparty/libzip/LICENSE
         Copyright (C) 1999-2020 Dieter Baron and Thomas Klausner.
=======
    3rdparty/mkldnn/src/cpu/x64/xbyak
    3rdparty/mkldnn/tests/gtests/gtest
    3rdparty/mkldnn/cmake/FindOpenCL.cmake (Copy of the License available at licenses/BSD3-cmake)
    3rdparty/mkldnn/src/cpu/x64/jit_utils/jitprofiling/
    3rdparty/onnx-tensorrt/third_party/onnx/third_party/pybind11/tools/FindPythonLibsNew.cmake
    3rdparty/ctc_include/contrib/moderngpu
    3rdparty/nvidia_cub
    3rdparty/nvidia_cub/test/mersenne.h
    3rdparty/googletest/googlemock
    3rdparty/googletest/googletest
    cmake/upstream/FindCUDAToolkit.cmake
    cmake/upstream/select_compute_arch.cmake
    src/operator/numpy/np_einsum_op-inl.h
    src/operator/numpy/np_einsum_path_op-inl.h
    src/operator/numpy/np_einsum_op.cc
    src/operator/contrib/erfinv-inl.h
>>>>>>> 63d846cd

    =======================================================================================
    2-clause BSD license
    =======================================================================================

<<<<<<< HEAD
    1. Sphinx JavaScript utilties for the full-text search - For details, see, docs/_static/searchtools_custom.js
         Copyright (c) 2007-2017 by the Sphinx team
    2. blockingconcurrentqueue.h - For details, see, 3rdparty/dmlc-core/include/dmlc/blockingconcurrentqueue.h
         ©2015-2016 Cameron Desrochers
    3. concurrentqueue.h - For details, see, 3rdparty/dmlc-core/include/dmlc/concurrentqueue.h
         Copyright (c) 2013-2016, Cameron Desrochers.
    4. MSCOCO Toolbox - For details, see, example/ssd/dataset/pycocotools/coco.py
         Code written by Piotr Dollar and Tsung-Yi Lin, 2014.
    5. PyBind11 FindEigen3.cmake - For details, see 3rdparty/onnx-tensorrt/third_party/onnx/third_party/pybind11/tools/FindEigen3.cmake
         Copyright (c) 2006, 2007 Montel Laurent, <montel@kde.org>
         Copyright (c) 2008, 2009 Gael Guennebaud, <g.gael@free.fr>
         Copyright (c) 2009 Benoit Jacob <jacob.benoit.1@gmail.com>
    6. PyBind11 FindPythonLibsNew.cmake - For details, see 3rdparty/onnx-tensorrt/third_party/onnx/third_party/pybind11/tools/FindPythonLibsNew.cmake
         Copyright 2001-2009 Kitware, Inc.
         Copyright 2012 Continuum Analytics, Inc.
=======
    3rdparty/dmlc-core/include/dmlc/blockingconcurrentqueue.h
    3rdparty/dmlc-core/include/dmlc/concurrentqueue.h
    3rdparty/onnx-tensorrt/third_party/onnx/third_party/pybind11/tools/FindEigen3.cmake  (Copy of the License available at licenses/BSD2)
    3rdparty/onnx-tensorrt/third_party/onnx/third_party/pybind11/tools/FindPythonLibsNew.cmake
    3rdparty/tvm/3rdparty/picojson/picojson.h
>>>>>>> 63d846cd

    =======================================================================================
    Apache-2.0 license + LLVM Exceptions
    =======================================================================================

    3rdparty/openmp

    =======================================================================================
    Caffe Licensing Model
    =======================================================================================

    src/operator/nn/pool.h
    src/operator/nn/pool.cuh
    src/operator/nn/im2col.h
    src/operator/nn/im2col.cuh
    src/operator/contrib/nn/deformable_im2col.h
    src/operator/contrib/nn/deformable_im2col.cuh
    src/operator/contrib/nn/modulated_deformable_im2col.h
    src/operator/contrib/nn/modulated_deformable_im2col.cuh

    =======================================================================================
    Apache-2.0 license + zlib license
    =======================================================================================

    3rdparty/dmlc-core/include/dmlc/blockingconcurrentqueue.h

    =======================================================================================
    Apache-2.0 license + 3-clause BSD license
    =======================================================================================

    python/mxnet/contrib/onnx/mx2onnx/_op_translations.py
    python/mxnet/contrib/onnx/mx2onnx/export_onnx.py

    =======================================================================================
    Apache-2.0 license + MIT License
    =======================================================================================

    3rdparty/onnx-tensorrt/third_party/onnx/tools/protoc-gen-mypy.py (Copy of the referenced AL2 License available at top of current file)

    =======================================================================================
    Apache-2.0 license + Boost Software License, Version 1.0
    =======================================================================================

    cmake/Modules/FindJeMalloc.cmake

    =======================================================================================
    Boost Software License, Version 1.0
    =======================================================================================

    3rdparty/intgemm/test/3rd_party/catch.hpp  (Copy of the License available at licenses/BOOST1_0)
    3rdparty/mkldnn/src/common/primitive_hashing.hpp

    =======================================================================================
    LLVM Release License
    =======================================================================================

    3rdparty/onnx-tensorrt/third_party/onnx/third_party/pybind11/tools/clang

    =======================================================================================
    Unlicense
    =======================================================================================

    3rdparty/tvm/3rdparty/rang

    =======================================================================================
    SIL Open Font License (OFL)
    =======================================================================================

    docs/python_docs/themes/mx-theme/mxtheme/static/webfonts/ (Copy of the License available at licenses/OFL1_1)<|MERGE_RESOLUTION|>--- conflicted
+++ resolved
@@ -235,35 +235,12 @@
     docs/python_docs/themes/mx-theme/mxtheme/static/material-design-icons-3.0.1 (Copy of the License available at top of current file)
     docs/python_docs/themes/mx-theme/mxtheme/static/font/Roboto (Copy of the License available at top of current file)
     3rdparty/tvm/3rdparty/bfloat16/bfloat16.cc (Copy of the License available at top of current file)
+    3rdparty/libzip/regress/ossfuzz.sh
 
     =======================================================================================
     MIT license (see licenses/LICENSE.MIT
     =======================================================================================
 
-<<<<<<< HEAD
-    1. tree_lstm - For details, see example/gluon/tree_lstm/LICENSE
-         Copyright (c) 2017 Riddhiman Dasgupta, Sheng Zha
-    2. OpenMP - For details, see 3rdparty/openmp/LICENSE.txt
-         Copyright (c) 1997-2016 Intel Corporation
-    3. HalideIR - For details, see 3rdparty/tvm/3rdparty/HalideIR/LICENSE
-         Copyright (c) 2016 HalideIR contributors
-         Copyright (c) 2012-2014 MIT CSAIL, Google Inc., and other contributors
-         Copyright (c) 2016-2018 by Contributors
-    4. ONNX-TensorRT - For details, see 3rdparty/onnx-tensorrt/LICENSE
-         Copyright (c) 2018, NVIDIA CORPORATION. All rights reserved.
-         Copyright (c) 2018 Open Neural Network Exchange
-    5. ONNX-TensorRT - For details, see 3rdparty/onnx-tensorrt/third_party/onnx/LICENSE
-         Copyright (c) Facebook, Inc. and Microsoft Corporation.
-    6. clipboard.js - Refer to https://zenorocha.github.io/clipboard.js
-         Licensed MIT © Zeno Rocha
-    7. clipboard.min.js - Refer to https://zenorocha.github.io/clipboard.js
-         Licensed MIT © Zeno Rocha
-    8. mx-theme - For details, see docs/python_docs/themes/mx-theme/LICENSE
-         Copyright (c) 2016 myyasuda
-    9. intgemm - Refer to 3rdparty/intgemm/LICENSE
-         Copyright (c) 2017--2019 University of Edinburgh, Nikolay Bogoychev, Mateusz Chudyk, Kenneth Heafield, and Microsoft Corporation
-
-=======
     example/gluon/tree_lstm
     3rdparty/tvm/3rdparty/cma
     3rdparty/onnx-tensorrt
@@ -272,47 +249,11 @@
     docs/python_docs/themes/mx-theme
     3rdparty/intgemm
     3rdparty/tvm/3rdparty/compiler-rt/builtin_fp16.h
->>>>>>> 63d846cd
 
     =======================================================================================
     3-clause BSD license
     =======================================================================================
 
-<<<<<<< HEAD
-    1. Xbyak - For details, see 3rdparty/mkldnn/src/cpu/xbyak/COPYRIGHT
-         Copyright (c) 2007 MITSUNARI Shigeo
-         Copyright 2016-2018 Intel Corporation
-    2. gtest - For details, see, 3rdparty/mkldnn/tests/gtests/gtest/LICENSE
-         Copyright 2005-2008, Google Inc.
-    3. Moderngpu - For details, see, 3rdparty/ctc_include/contrib/moderngpu/LICENSE
-         Copyright (c) 2013, NVIDIA CORPORATION.  All rights reserved.
-    4. CUB Library - For details, see, 3rdparty/nvidia_cub/LICENSE.TXT
-         Copyright (c) 2010-2011, Duane Merrill.  All rights reserved.
-         Copyright (c) 2011-2016, NVIDIA CORPORATION.  All rights reserved.
-    5. CUB mersenne.h - For details, see 3rdparty/nvidia_cub/test/mersenne.h
-         Copyright (C) 1997 - 2002, Makoto Matsumoto and Takuji Nishimura,
-    6. Googlemock - For details, see, 3rdparty/googletest/googlemock/LICENSE
-         Copyright 2006-2015, Google Inc.
-    7. Googletest - For details, see, 3rdparty/googletest/googletest/LICENSE
-         Copyright 2005-2015, Google Inc.
-    8. OpenMP Testsuite - For details, see, 3rdparty/openmp/testsuite/LICENSE
-         Copyright (c) 2011, 2012 University of Houston System
-    9. CMake FindCUDAToolkit.cmake, FindOpenCL.cmake - For details, see,
-         cmake/upstream/FindCUDAToolkit.cmake
-         cmake/upstream/select_compute_arch.cmake
-         3rdparty/mkldnn/cmake/FindOpenCL.cmake
-         Copyright 2000-2019 Kitware, Inc. and Contributors
-    10. ittnotify - For details, see, 3rdparty/mkldnn/src/cpu/jit_utils/jitprofiling/
-         Copyright (c) 2011, Intel Corporation
-    11. Numpy einsum operator - For details, see
-            src/operator/numpy/np_einsum_op-inl.h,
-            src/operator/numpy/np_einsum_path_op-inl.h,
-            src/operator/numpy/np_einsum_op.cc
-         Copyright (c) 2005-2019, NumPy Developers.
-         Copyright (c) 2019, The Apache Software Foundation.
-    12. libzip - For details, see 3rdparty/libzip/LICENSE
-         Copyright (C) 1999-2020 Dieter Baron and Thomas Klausner.
-=======
     3rdparty/mkldnn/src/cpu/x64/xbyak
     3rdparty/mkldnn/tests/gtests/gtest
     3rdparty/mkldnn/cmake/FindOpenCL.cmake (Copy of the License available at licenses/BSD3-cmake)
@@ -323,41 +264,23 @@
     3rdparty/nvidia_cub/test/mersenne.h
     3rdparty/googletest/googlemock
     3rdparty/googletest/googletest
+    3rdparty/libzip
     cmake/upstream/FindCUDAToolkit.cmake
     cmake/upstream/select_compute_arch.cmake
     src/operator/numpy/np_einsum_op-inl.h
     src/operator/numpy/np_einsum_path_op-inl.h
     src/operator/numpy/np_einsum_op.cc
     src/operator/contrib/erfinv-inl.h
->>>>>>> 63d846cd
 
     =======================================================================================
     2-clause BSD license
     =======================================================================================
 
-<<<<<<< HEAD
-    1. Sphinx JavaScript utilties for the full-text search - For details, see, docs/_static/searchtools_custom.js
-         Copyright (c) 2007-2017 by the Sphinx team
-    2. blockingconcurrentqueue.h - For details, see, 3rdparty/dmlc-core/include/dmlc/blockingconcurrentqueue.h
-         ©2015-2016 Cameron Desrochers
-    3. concurrentqueue.h - For details, see, 3rdparty/dmlc-core/include/dmlc/concurrentqueue.h
-         Copyright (c) 2013-2016, Cameron Desrochers.
-    4. MSCOCO Toolbox - For details, see, example/ssd/dataset/pycocotools/coco.py
-         Code written by Piotr Dollar and Tsung-Yi Lin, 2014.
-    5. PyBind11 FindEigen3.cmake - For details, see 3rdparty/onnx-tensorrt/third_party/onnx/third_party/pybind11/tools/FindEigen3.cmake
-         Copyright (c) 2006, 2007 Montel Laurent, <montel@kde.org>
-         Copyright (c) 2008, 2009 Gael Guennebaud, <g.gael@free.fr>
-         Copyright (c) 2009 Benoit Jacob <jacob.benoit.1@gmail.com>
-    6. PyBind11 FindPythonLibsNew.cmake - For details, see 3rdparty/onnx-tensorrt/third_party/onnx/third_party/pybind11/tools/FindPythonLibsNew.cmake
-         Copyright 2001-2009 Kitware, Inc.
-         Copyright 2012 Continuum Analytics, Inc.
-=======
     3rdparty/dmlc-core/include/dmlc/blockingconcurrentqueue.h
     3rdparty/dmlc-core/include/dmlc/concurrentqueue.h
     3rdparty/onnx-tensorrt/third_party/onnx/third_party/pybind11/tools/FindEigen3.cmake  (Copy of the License available at licenses/BSD2)
     3rdparty/onnx-tensorrt/third_party/onnx/third_party/pybind11/tools/FindPythonLibsNew.cmake
     3rdparty/tvm/3rdparty/picojson/picojson.h
->>>>>>> 63d846cd
 
     =======================================================================================
     Apache-2.0 license + LLVM Exceptions
