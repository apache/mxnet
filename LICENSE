--- conflicted
+++ resolved
@@ -246,13 +246,8 @@
           Copyright (c) 2015-2016 by Contributors
           Copyright by Contributors
           Copyright (c) 2018-2019 Bytedance Inc.
-<<<<<<< HEAD
     3rdparty/mkldnn - For details, see, 3rdparty/mkldnn/LICENSE
-          Copyright 2016-2019 Intel Corporation
-=======
-    12. 3rdparty/mkldnn - For details, see, 3rdparty/mkldnn/LICENSE
           Copyright 2016-2020 Intel Corporation
->>>>>>> ba8cca1a
           Copyright 2018 YANDEX LLC
     googlemock scripts/generator - For details, see, 3rdparty/googletest/googlemock/scripts/generator/LICENSE
           Copyright [2007] Neal Norwitz
@@ -268,9 +263,8 @@
     Dockerfiles - For details, see docker/Dockerfiles/License.md
     MXNet Julia Package - For details, see julia/LICENSE.md
           Copyright (c) 2015-2018 by Chiyuan Zhang
-<<<<<<< HEAD
     Benchdnn - For details, see 3rdparty/mkldnn/tests/benchdnn/README.md
-          Copyright 2017-2018 Intel Corporation
+          Copyright 2017-2020 Intel Corporation
     MXNet perl-package - For details, see perl-package/README
     MXNet perl-package AI-MXNET - For details, see perl-package/AI-MXNet/README
     MXNet perl-package AI-MXNET Gluon Contrib - For details, see perl-package/AI-MXNet-Gluon-Contrib/README
@@ -278,17 +272,6 @@
     MXNet perl-package AI-MXNETCAPI - For details, see perl-package/AI-MXNetCAPI/README
     MXNet perl-package AI-NNVMCAPI - For details, see perl-package/AI-NNVMCAPI/README
     Cephes Library Functions - For details, see src/operator/special_functions-inl.h
-=======
-    19. Benchdnn - For details, see 3rdparty/mkldnn/tests/benchdnn/README.md
-          Copyright 2017-2020 Intel Corporation
-    20. MXNet perl-package - For details, see perl-package/README
-    21. MXNet perl-package AI-MXNET - For details, see perl-package/AI-MXNet/README
-    22. MXNet perl-package AI-MXNET Gluon Contrib - For details, see perl-package/AI-MXNet-Gluon-Contrib/README
-    23. MXNet perl-package AI-MXNET Gluon ModelZoo - For details, see perl-package/AI-MXNet-Gluon-ModelZoo/README
-    24. MXNet perl-package AI-MXNETCAPI - For details, see perl-package/AI-MXNetCAPI/README
-    25. MXNet perl-package AI-NNVMCAPI - For details, see perl-package/AI-NNVMCAPI/README
-    26. Cephes Library Functions - For details, see src/operator/special_functions-inl.h
->>>>>>> ba8cca1a
           Copyright (c) 2015 by Contributors
           Copyright 1984, 1987, 1992 by Stephen L. Moshier
     MathJax (3rdparty/mkldnn/doc/assets/mathjax)
@@ -336,12 +319,8 @@
          Copyright 2016-2018 Intel Corporation
     gtest - For details, see, 3rdparty/mkldnn/tests/gtests/gtest/LICENSE
          Copyright 2005-2008, Google Inc.
-<<<<<<< HEAD
+         Copyright 2015, Google Inc.
     Moderngpu - For details, see, 3rdparty/ctc_include/contrib/moderngpu/LICENSE
-=======
-         Copyright 2015, Google Inc.
-    3. Moderngpu - For details, see, 3rdparty/ctc_include/contrib/moderngpu/LICENSE
->>>>>>> ba8cca1a
          Copyright (c) 2013, NVIDIA CORPORATION.  All rights reserved.
     CUB Library - For details, see, 3rdparty/nvidia_cub/LICENSE.TXT
          Copyright (c) 2010-2011, Duane Merrill.  All rights reserved.
@@ -358,13 +337,8 @@
          cmake/upstream/FindCUDAToolkit.cmake
          cmake/upstream/select_compute_arch.cmake
          3rdparty/mkldnn/cmake/FindOpenCL.cmake
-<<<<<<< HEAD
-         Copyright 2000-2019 Kitware, Inc. and Contributors
+         Copyright 2000-2020 Kitware, Inc. and Contributors
     ittnotify - For details, see, 3rdparty/mkldnn/src/cpu/jit_utils/jitprofiling/
-=======
-         Copyright 2000-2020 Kitware, Inc. and Contributors
-    10. ittnotify - For details, see, 3rdparty/mkldnn/src/cpu/jit_utils/jitprofiling/
->>>>>>> ba8cca1a
          Copyright (c) 2011, Intel Corporation
     Numpy einsum operator - For details, see src/operator/numpy/np_einsum_op-inl.h
          Copyright (c) 2005-2019, NumPy Developers.
