--- conflicted
+++ resolved
@@ -87,17 +87,12 @@
         'NDArray[]':'const std::vector<Symbol>&',\
         'caffe-layer-parameter':'::caffe::LayerParameter',\
         'NDArray-or-Symbol[]':'const std::vector<Symbol>&',\
-        'float':'mx_float',\
-        'real_t':'mx_float',\
+        'float':'float',\
+        'real_t':'float',\
         'int':'int',\
         'long':'int64_t',\
         'int (non-negative)': 'uint32_t',\
         'long (non-negative)': 'uint64_t',\
-<<<<<<< HEAD
-=======
-        'int or None':'dmlc::optional<int>',\
-        'float or None':'dmlc::optional<float>',\
->>>>>>> 3dacabea
         'long':'int64_t',\
         'double':'double',\
         'string':'const std::string&',\
@@ -106,7 +101,7 @@
         'tuple of <long>':'nnvm::Tuple<int64_t>',\
         'tuple of <int (non-negative)>':'nnvm::Tuple<uint32_t>',\
         'tuple of <long (non-negative)>':'nnvm::Tuple<uint64_t>',\
-        'tuple of <float>':'nnvm::Tuple<mx_float>',\
+        'tuple of <float>':'nnvm::Tuple<float>',\
         'tuple of <double>':'nnvm::Tuple<double>',\
         }
     # add optional types
@@ -318,13 +313,13 @@
 
 def ParseAllOps():
     """
-    MXNET_DLL int MXSymbolListAtomicSymbolCreators(mx_uint *out_size,
+    MXNET_DLL int MXSymbolListAtomicSymbolCreators(uint32_t *out_size,
                                                    AtomicSymbolCreator **out_array);
 
     MXNET_DLL int MXSymbolGetAtomicSymbolInfo(AtomicSymbolCreator creator,
                                               const char **name,
                                               const char **description,
-                                              mx_uint *num_args,
+                                              uint32_t *num_args,
                                               const char ***arg_names,
                                               const char ***arg_type_infos,
                                               const char ***arg_descriptions,
