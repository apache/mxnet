ROOTDIR = $(CURDIR)

ifndef config
ifdef CXXNET_CONFIG
	config = $(CXXNET_CONFIG)
else ifneq ("$(wildcard ./config.mk)","")
	config = config.mk
else
	config = make/config.mk
endif
endif

ifndef DMLC_CORE
	DMLC_CORE = $(ROOTDIR)/dmlc-core
endif

ifndef NNVM_PATH
	NNVM_PATH = $(ROOTDIR)/nnvm
endif

ifneq ($(USE_OPENMP), 1)
	export NO_OPENMP = 1
endif

# use customized config file
include $(config)
include mshadow/make/mshadow.mk
include $(DMLC_CORE)/make/dmlc.mk

# all tge possible warning tread
WARNFLAGS= -Wall
CFLAGS = -DMSHADOW_FORCE_STREAM $(WARNFLAGS)

# CFLAGS for debug
ifeq ($(DEBUG), 1)
	CFLAGS += -g -O0 -DDMLC_LOG_FATAL_THROW=0
else
	CFLAGS += -O3
endif
CFLAGS += -I$(ROOTDIR)/mshadow/ -I$(ROOTDIR)/dmlc-core/include -fPIC -I$(NNVM_PATH)/include -Iinclude $(MSHADOW_CFLAGS)
LDFLAGS = -pthread $(MSHADOW_LDFLAGS) $(DMLC_LDFLAGS)
ifeq ($(DEBUG), 1)
	NVCCFLAGS = -std=c++11 -Xcompiler -D_FORCE_INLINES -g -G -O0 -ccbin $(CXX) $(MSHADOW_NVCCFLAGS)
else
	NVCCFLAGS = -std=c++11 -Xcompiler -D_FORCE_INLINES -g -O3 -ccbin $(CXX) $(MSHADOW_NVCCFLAGS)
endif

# CFLAGS for profiler
ifeq ($(USE_PROFILER), 1)
	CFLAGS += -DMXNET_USE_PROFILER=1
endif

ifndef LINT_LANG
	LINT_LANG="all"
endif

# setup opencv
ifeq ($(USE_OPENCV), 1)
	CFLAGS += -DMXNET_USE_OPENCV=1 `pkg-config --cflags opencv`
	LDFLAGS += `pkg-config --libs opencv`
	BIN += bin/im2rec
else
	CFLAGS+= -DMXNET_USE_OPENCV=0
endif

ifeq ($(USE_OPENMP), 1)
	CFLAGS += -fopenmp
endif

ifeq ($(USE_CUDNN), 1)
	CFLAGS += -DMSHADOW_USE_CUDNN=1
	LDFLAGS += -lcudnn
endif

ifeq ($(USE_THREADED_ENGINE), 1)
	CFLAGS += -DMXNET_USE_THREADED_ENGINE
endif

ifneq ($(ADD_CFLAGS), NONE)
	CFLAGS += $(ADD_CFLAGS)
endif

ifneq ($(ADD_LDFLAGS), NONE)
	LDFLAGS += $(ADD_LDFLAGS)
endif

ifneq ($(USE_CUDA_PATH), NONE)
	NVCC=$(USE_CUDA_PATH)/bin/nvcc
endif

# ps-lite
PS_PATH=$(ROOTDIR)/ps-lite
DEPS_PATH=$(shell pwd)/deps
include $(PS_PATH)/make/ps.mk
ifeq ($(USE_DIST_KVSTORE), 1)
	CFLAGS += -DMXNET_USE_DIST_KVSTORE -I$(PS_PATH)/include -I$(DEPS_PATH)/include
	LIB_DEP += $(PS_PATH)/build/libps.a
	LDFLAGS += $(PS_LDFLAGS_A)
endif

.PHONY: clean all test lint doc clean_all rcpplint rcppexport roxygen\
	cython2 cython3 cython cyclean

all: lib/libmxnet.a lib/libmxnet.so $(BIN)

SRC = $(wildcard src/*/*/*.cc src/*/*.cc src/*.cc)
OBJ = $(patsubst %.cc, build/%.o, $(SRC))
CUSRC = $(wildcard src/*/*/*.cu src/*/*.cu src/*.cu)
CUOBJ = $(patsubst %.cu, build/%_gpu.o, $(CUSRC))

# extra operators
ifneq ($(EXTRA_OPERATORS),)
	EXTRA_SRC = $(wildcard $(patsubst %, %/*.cc %/*/*.cc, $(EXTRA_OPERATORS)))
	EXTRA_OBJ = $(patsubst %.cc, %.o, $(EXTRA_SRC))
	EXTRA_CUSRC = $(wildcard $(patsubst %, %/*.cu %/*/*.cu, $(EXTRA_OPERATORS)))
	EXTRA_CUOBJ = $(patsubst %.cu, %_gpu.o, $(EXTRA_CUSRC))
else
	EXTRA_SRC =
	EXTRA_OBJ =
	EXTRA_CUSRC =
	EXTRA_CUOBJ =
endif

# plugin
PLUGIN_OBJ =
PLUGIN_CUOBJ =
include $(MXNET_PLUGINS)

# scala package profile
ifeq ($(OS),Windows_NT)
	# TODO(yizhi) currently scala package does not support windows
	SCALA_PKG_PROFILE := windows
else
	UNAME_S := $(shell uname -s)
	ifeq ($(UNAME_S), Darwin)
		WHOLE_ARCH= -all_load
		NO_WHOLE_ARCH= -noall_load
		SCALA_PKG_PROFILE := osx-x86_64
	else
		SCALA_PKG_PROFILE := linux-x86_64
		WHOLE_ARCH= --whole-archive
		NO_WHOLE_ARCH= --no-whole-archive
	endif
endif

# all dep
LIB_DEP += $(DMLC_CORE)/libdmlc.a $(NNVM_PATH)/lib/libnnvm.a
ALL_DEP = $(OBJ) $(EXTRA_OBJ) $(PLUGIN_OBJ) $(LIB_DEP)

ifeq ($(USE_CUDA), 1)
	ALL_DEP += $(CUOBJ) $(EXTRA_CUOBJ) $(PLUGIN_CUOBJ)
	LDFLAGS += -lcuda
	SCALA_PKG_PROFILE := $(SCALA_PKG_PROFILE)-gpu
else
	SCALA_PKG_PROFILE := $(SCALA_PKG_PROFILE)-cpu
endif

# For quick compile test, used smaller subset
ALLX_DEP= $(ALL_DEP)

ifeq ($(USE_NVRTC), 1)
	LDFLAGS += -lnvrtc
	CFLAGS += -DMXNET_USE_NVRTC=1
else
	CFLAGS += -DMXNET_USE_NVRTC=0
endif

build/src/%.o: src/%.cc
	@mkdir -p $(@D)
	$(CXX) -std=c++11 $(CFLAGS) -MM -MT build/src/$*.o $< >build/src/$*.d
	$(CXX) -std=c++11 -c $(CFLAGS) -c $< -o $@

build/src/%_gpu.o: src/%.cu
	@mkdir -p $(@D)
	$(NVCC) $(NVCCFLAGS) -Xcompiler "$(CFLAGS)" -M -MT build/src/$*_gpu.o $< >build/src/$*_gpu.d
	$(NVCC) -c -o $@ $(NVCCFLAGS) -Xcompiler "$(CFLAGS)" $<

# A nvcc bug cause it to generate "generic/xxx.h" dependencies from torch headers.
# Use CXX to generate dependency instead.
build/plugin/%_gpu.o: plugin/%.cu
	@mkdir -p $(@D)
	$(CXX) -std=c++11 $(CFLAGS) -MM -MT build/plugin/$*_gpu.o $< >build/plugin/$*_gpu.d
	$(NVCC) -c -o $@ $(NVCCFLAGS) -Xcompiler "$(CFLAGS)" $<

build/plugin/%.o: plugin/%.cc
	@mkdir -p $(@D)
	$(CXX) -std=c++11 $(CFLAGS) -MM -MT build/plugin/$*.o $< >build/plugin/$*.d
	$(CXX) -std=c++11 -c $(CFLAGS) -c $< -o $@

%_gpu.o: %.cu
	@mkdir -p $(@D)
	$(NVCC) $(NVCCFLAGS) -Xcompiler "$(CFLAGS) -Isrc/operator" -M -MT $*_gpu.o $< >$*_gpu.d
	$(NVCC) -c -o $@ $(NVCCFLAGS) -Xcompiler "$(CFLAGS) -Isrc/operator" $<

%.o: %.cc
	@mkdir -p $(@D)
	$(CXX) -std=c++11 $(CFLAGS) -Isrc/operator -MM -MT $*.o $< >$*.d
	$(CXX) -std=c++11 -c $(CFLAGS) -Isrc/operator -c $< -o $@

# NOTE: to statically link libmxnet.a we need the option
# --Wl,--whole-archive -lmxnet --Wl,--no-whole-archive
lib/libmxnet.a: $(ALLX_DEP)
	@mkdir -p $(@D)
	ar crv $@ $(filter %.o, $?)

lib/libmxnet.so: $(ALLX_DEP)
	 @mkdir -p $(@D)
	 $(CXX) $(CFLAGS) -shared -o $@ $(filter-out %libnnvm.a, $(filter %.o %.a, $^)) $(LDFLAGS) \
	 -Wl,${WHOLE_ARCH} $(filter %libnnvm.a, $^) -Wl,${NO_WHOLE_ARCH}

$(PS_PATH)/build/libps.a: PSLITE

PSLITE:
	$(MAKE) CXX=$(CXX) DEPS_PATH=$(DEPS_PATH) -C $(PS_PATH) ps

$(DMLC_CORE)/libdmlc.a: DMLCCORE

DMLCCORE:
	+ cd $(DMLC_CORE); make libdmlc.a USE_SSE=$(USE_SSE) config=$(ROOTDIR)/$(config); cd $(ROOTDIR)

$(NNVM_PATH)/lib/libnnvm.a:
	+ cd $(NNVM_PATH); make lib/libnnvm.a; cd $(ROOTDIR)

bin/im2rec: tools/im2rec.cc $(ALLX_DEP)

$(BIN) :
	@mkdir -p $(@D)
	$(CXX) $(CFLAGS) -std=c++11  -o $@ $(filter %.cpp %.o %.c %.a %.cc, $^) $(LDFLAGS)

include tests/cpp/unittest.mk

test: $(TEST)

lint: rcpplint jnilint
	python2 dmlc-core/scripts/lint.py mxnet ${LINT_LANG} include src plugin scripts python predict/python

doc: doxygen

doxygen:
	doxygen docs/Doxyfile

# Cython build
cython:
	cd python; python setup.py build_ext --inplace

cython2:
	cd python; python2 setup.py build_ext --inplace

cython3:
	cd python; python3 setup.py build_ext --inplace

cyclean:
	rm -rf python/mxnet/*/*.so python/mxnet/*/*.cpp

# R related shortcuts
rcpplint:
	python2 dmlc-core/scripts/lint.py mxnet-rcpp ${LINT_LANG} R-package/src

rpkg:
	mkdir -p R-package/inst
	mkdir -p R-package/inst/libs
	cp -rf lib/libmxnet.so R-package/inst/libs
	mkdir -p R-package/inst/include
	cp -rf include/* R-package/inst/include
	cp -rf dmlc-core/include/* R-package/inst/include/
	cp -rf nnvm/include/* R-package/inst/include
<<<<<<< HEAD
=======
	echo "import(Rcpp)" > R-package/NAMESPACE
	echo "import(methods)" >> R-package/NAMESPACE
	R CMD INSTALL R-package
	Rscript -e "require(mxnet); mxnet:::mxnet.export(\"R-package\")"
	Rscript -e "require(roxygen2); roxygen2::roxygenise(\"R-package\")"
>>>>>>> 41c22cd6
	R CMD build --no-build-vignettes R-package

scalapkg:
	(cd $(ROOTDIR)/scala-package; \
		mvn clean package -P$(SCALA_PKG_PROFILE) -Dcxx="$(CXX)" \
			-Dcflags="$(CFLAGS)" -Dldflags="$(LDFLAGS)" \
			-Dlddeps="$(LIB_DEP)")

scalatest:
	(cd $(ROOTDIR)/scala-package; \
		mvn verify -P$(SCALA_PKG_PROFILE) -Dcxx="$(CXX)" \
			-Dcflags="$(CFLAGS)" -Dldflags="$(LDFLAGS)" \
			-Dlddeps="$(LIB_DEP)" $(SCALA_TEST_ARGS))

scalainstall:
	(cd $(ROOTDIR)/scala-package; \
		mvn install -P$(SCALA_PKG_PROFILE) -DskipTests -Dcxx="$(CXX)" \
			-Dcflags="$(CFLAGS)" -Dldflags="$(LDFLAGS)" \
			-Dlddeps="$(LIB_DEP)")

scaladeploy:
	(cd $(ROOTDIR)/scala-package; \
		mvn deploy -Prelease,$(SCALA_PKG_PROFILE) -DskipTests -Dcxx="$(CXX)" \
			-Dcflags="$(CFLAGS)" -Dldflags="$(LDFLAGS)" \
			-Dlddeps="$(LIB_DEP)")

jnilint:
	python2 dmlc-core/scripts/lint.py mxnet-jnicpp cpp scala-package/native/src

ifneq ($(EXTRA_OPERATORS),)
clean: cyclean
<<<<<<< HEAD
	$(RM) -r build lib bin *~ */*~ */*/*~ */*/*/*~
=======
	$(RM) -r build lib bin *~ */*~ */*/*~ */*/*/*~ R-package/NAMESPACE R-package/man R-package/R/mxnet_generated.R
>>>>>>> 41c22cd6
	cd $(DMLC_CORE); make clean; cd -
	cd $(PS_PATH); make clean; cd -
	cd $(NNVM_PATH); make clean; cd -
	$(RM) -r  $(patsubst %, %/*.d %/*/*.d %/*.o %/*/*.o, $(EXTRA_OPERATORS))
else
clean: cyclean
<<<<<<< HEAD
	$(RM) -r build lib bin *~ */*~ */*/*~ */*/*/*~
=======
	$(RM) -r build lib bin *~ */*~ */*/*~ */*/*/*~ R-package/NAMESPACE R-package/man R-package/R/mxnet_generated.R
>>>>>>> 41c22cd6
	cd $(DMLC_CORE); make clean; cd -
	cd $(PS_PATH); make clean; cd -
	cd $(NNVM_PATH); make clean; cd -
endif

clean_all: clean

-include build/*.d
-include build/*/*.d
-include build/*/*/*.d
-include build/*/*/*/*.d
ifneq ($(EXTRA_OPERATORS),)
	-include $(patsubst %, %/*.d %/*/*.d, $(EXTRA_OPERATORS))
endif<|MERGE_RESOLUTION|>--- conflicted
+++ resolved
@@ -264,14 +264,11 @@
 	cp -rf include/* R-package/inst/include
 	cp -rf dmlc-core/include/* R-package/inst/include/
 	cp -rf nnvm/include/* R-package/inst/include
-<<<<<<< HEAD
-=======
 	echo "import(Rcpp)" > R-package/NAMESPACE
 	echo "import(methods)" >> R-package/NAMESPACE
 	R CMD INSTALL R-package
 	Rscript -e "require(mxnet); mxnet:::mxnet.export(\"R-package\")"
 	Rscript -e "require(roxygen2); roxygen2::roxygenise(\"R-package\")"
->>>>>>> 41c22cd6
 	R CMD build --no-build-vignettes R-package
 
 scalapkg:
@@ -303,22 +300,14 @@
 
 ifneq ($(EXTRA_OPERATORS),)
 clean: cyclean
-<<<<<<< HEAD
-	$(RM) -r build lib bin *~ */*~ */*/*~ */*/*/*~
-=======
 	$(RM) -r build lib bin *~ */*~ */*/*~ */*/*/*~ R-package/NAMESPACE R-package/man R-package/R/mxnet_generated.R
->>>>>>> 41c22cd6
 	cd $(DMLC_CORE); make clean; cd -
 	cd $(PS_PATH); make clean; cd -
 	cd $(NNVM_PATH); make clean; cd -
 	$(RM) -r  $(patsubst %, %/*.d %/*/*.d %/*.o %/*/*.o, $(EXTRA_OPERATORS))
 else
 clean: cyclean
-<<<<<<< HEAD
-	$(RM) -r build lib bin *~ */*~ */*/*~ */*/*/*~
-=======
 	$(RM) -r build lib bin *~ */*~ */*/*~ */*/*/*~ R-package/NAMESPACE R-package/man R-package/R/mxnet_generated.R
->>>>>>> 41c22cd6
 	cd $(DMLC_CORE); make clean; cd -
 	cd $(PS_PATH); make clean; cd -
 	cd $(NNVM_PATH); make clean; cd -
