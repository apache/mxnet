ROOTDIR = $(CURDIR)

ifndef config
ifdef CXXNET_CONFIG
	config = $(CXXNET_CONFIG)
else ifneq ("$(wildcard ./config.mk)","")
	config = config.mk
else
	config = make/config.mk
endif
endif

ifndef DMLC_CORE
	DMLC_CORE = $(ROOTDIR)/dmlc-core
endif

ifndef NNVM_PATH
	NNVM_PATH = $(ROOTDIR)/nnvm
endif

ifneq ($(USE_OPENMP), 1)
	export NO_OPENMP = 1
endif

# use customized config file
include $(config)

ifeq ($(USE_MKL2017), 1)
# must run ./prepare_mkl before including mshadow.mk
	RETURN_STRING = $(shell ./prepare_mkl.sh $(MKLML_ROOT))
	MKLROOT = $(firstword $(RETURN_STRING))
	export USE_MKLML = $(lastword $(RETURN_STRING))
endif

include mshadow/make/mshadow.mk
include $(DMLC_CORE)/make/dmlc.mk

# all tge possible warning tread
WARNFLAGS= -Wall -Wsign-compare
CFLAGS = -DMSHADOW_FORCE_STREAM $(WARNFLAGS)

ifeq ($(DEV), 1)
	CFLAGS += -g -Werror
endif

# CFLAGS for debug
ifeq ($(DEBUG), 1)
	CFLAGS += -g -O0
else
	CFLAGS += -O3 -DNDEBUG=1
endif
CFLAGS += -I$(ROOTDIR)/mshadow/ -I$(ROOTDIR)/dmlc-core/include -fPIC -I$(NNVM_PATH)/include -Iinclude $(MSHADOW_CFLAGS)
LDFLAGS = -pthread $(MSHADOW_LDFLAGS) $(DMLC_LDFLAGS)
ifeq ($(DEBUG), 1)
	NVCCFLAGS = -std=c++11 -Xcompiler -D_FORCE_INLINES -g -G -O0 -ccbin $(CXX) $(MSHADOW_NVCCFLAGS)
else
	NVCCFLAGS = -std=c++11 -Xcompiler -D_FORCE_INLINES -g -O3 -ccbin $(CXX) $(MSHADOW_NVCCFLAGS)
endif

# CFLAGS for profiler
ifeq ($(USE_PROFILER), 1)
	CFLAGS += -DMXNET_USE_PROFILER=1
endif

# Caffe Plugin
ifdef CAFFE_PATH
  CFLAGS += -DMXNET_USE_CAFFE=1
endif

ifndef LINT_LANG
	LINT_LANG="all"
endif

# setup opencv
ifeq ($(USE_OPENCV), 1)
	CFLAGS += -DMXNET_USE_OPENCV=1 $(shell pkg-config --cflags opencv)
	LDFLAGS += $(filter-out -lopencv_ts, $(shell pkg-config --libs opencv))
	BIN += bin/im2rec
else
	CFLAGS+= -DMXNET_USE_OPENCV=0
endif

ifeq ($(USE_OPENMP), 1)
	CFLAGS += -fopenmp
endif

ifeq ($(USE_NNPACK), 1)
	CFLAGS += -DMXNET_USE_NNPACK=1
	LDFLAGS += -lnnpack
endif

ifeq ($(USE_MKL2017), 1)
	CFLAGS += -DMXNET_USE_MKL2017=1
	CFLAGS += -DUSE_MKL=1
	CFLAGS += -I$(ROOTDIR)/src/operator/mkl/
	CFLAGS += -I$(MKLML_ROOT)/include
	LDFLAGS += -L$(MKLML_ROOT)/lib
ifeq ($(USE_MKL2017_EXPERIMENTAL), 1)
	CFLAGS += -DMKL_EXPERIMENTAL=1
else
	CFLAGS += -DMKL_EXPERIMENTAL=0
endif
endif

ifeq ($(USE_CUDNN), 1)
	CFLAGS += -DMSHADOW_USE_CUDNN=1
	LDFLAGS += -lcudnn
endif



ifeq ($(USE_THREADED_ENGINE), 1)
	CFLAGS += -DMXNET_USE_THREADED_ENGINE
endif

ifneq ($(ADD_CFLAGS), NONE)
	CFLAGS += $(ADD_CFLAGS)
endif

ifneq ($(ADD_LDFLAGS), NONE)
	LDFLAGS += $(ADD_LDFLAGS)
endif

ifneq ($(USE_CUDA_PATH), NONE)
	NVCC=$(USE_CUDA_PATH)/bin/nvcc
endif

# ps-lite
PS_PATH=$(ROOTDIR)/ps-lite
DEPS_PATH=$(shell pwd)/deps
include $(PS_PATH)/make/ps.mk
ifeq ($(USE_DIST_KVSTORE), 1)
	CFLAGS += -DMXNET_USE_DIST_KVSTORE -I$(PS_PATH)/include -I$(DEPS_PATH)/include
	LIB_DEP += $(PS_PATH)/build/libps.a
	LDFLAGS += $(PS_LDFLAGS_A)
endif

.PHONY: clean all extra-packages test lint doc clean_all rcpplint rcppexport roxygen\
	cython2 cython3 cython cyclean

all: lib/libmxnet.a lib/libmxnet.so $(BIN) extra-packages

SRC = $(wildcard src/*/*/*.cc src/*/*.cc src/*.cc)
OBJ = $(patsubst %.cc, build/%.o, $(SRC))
CUSRC = $(wildcard src/*/*/*.cu src/*/*.cu src/*.cu)
CUOBJ = $(patsubst %.cu, build/%_gpu.o, $(CUSRC))

# extra operators
ifneq ($(EXTRA_OPERATORS),)
	EXTRA_SRC = $(wildcard $(patsubst %, %/*.cc, $(EXTRA_OPERATORS)) $(patsubst %, %/*/*.cc, $(EXTRA_OPERATORS)))
	EXTRA_OBJ = $(patsubst %.cc, %.o, $(EXTRA_SRC))
	EXTRA_CUSRC = $(wildcard $(patsubst %, %/*.cu, $(EXTRA_OPERATORS)) $(patsubst %, %/*/*.cu, $(EXTRA_OPERATORS)))
	EXTRA_CUOBJ = $(patsubst %.cu, %_gpu.o, $(EXTRA_CUSRC))
else
	EXTRA_SRC =
	EXTRA_OBJ =
	EXTRA_CUSRC =
	EXTRA_CUOBJ =
endif

# plugin
PLUGIN_OBJ =
PLUGIN_CUOBJ =
include $(MXNET_PLUGINS)

# scala package profile
ifeq ($(OS),Windows_NT)
	# TODO(yizhi) currently scala package does not support windows
	SCALA_PKG_PROFILE := windows
else
	UNAME_S := $(shell uname -s)
	ifeq ($(UNAME_S), Darwin)
		WHOLE_ARCH= -all_load
		NO_WHOLE_ARCH= -noall_load
		SCALA_PKG_PROFILE := osx-x86_64
	else
		SCALA_PKG_PROFILE := linux-x86_64
		WHOLE_ARCH= --whole-archive
		NO_WHOLE_ARCH= --no-whole-archive
	endif
endif

# all dep
LIB_DEP += $(DMLC_CORE)/libdmlc.a $(NNVM_PATH)/lib/libnnvm.a
ALL_DEP = $(OBJ) $(EXTRA_OBJ) $(PLUGIN_OBJ) $(LIB_DEP)

ifeq ($(USE_CUDA), 1)
	CFLAGS += -I$(ROOTDIR)/cub
	ALL_DEP += $(CUOBJ) $(EXTRA_CUOBJ) $(PLUGIN_CUOBJ)
	LDFLAGS += -lcuda -lcufft
	SCALA_PKG_PROFILE := $(SCALA_PKG_PROFILE)-gpu
else
	SCALA_PKG_PROFILE := $(SCALA_PKG_PROFILE)-cpu
endif

# For quick compile test, used smaller subset
ALLX_DEP= $(ALL_DEP)

ifeq ($(USE_NVRTC), 1)
	LDFLAGS += -lnvrtc
	CFLAGS += -DMXNET_USE_NVRTC=1
else
	CFLAGS += -DMXNET_USE_NVRTC=0
endif

build/src/%.o: src/%.cc
	@mkdir -p $(@D)
	$(CXX) -std=c++11 -c $(CFLAGS) -MMD -c $< -o $@

build/src/%_gpu.o: src/%.cu
	@mkdir -p $(@D)
	$(NVCC) $(NVCCFLAGS) $(CUDA_ARCH) -Xcompiler "$(CFLAGS)" -M -MT build/src/$*_gpu.o $< >build/src/$*_gpu.d
	$(NVCC) -c -o $@ $(NVCCFLAGS) $(CUDA_ARCH) -Xcompiler "$(CFLAGS)" $<

# A nvcc bug cause it to generate "generic/xxx.h" dependencies from torch headers.
# Use CXX to generate dependency instead.
build/plugin/%_gpu.o: plugin/%.cu
	@mkdir -p $(@D)
	$(CXX) -std=c++11 $(CFLAGS) -MM -MT build/plugin/$*_gpu.o $< >build/plugin/$*_gpu.d
	$(NVCC) -c -o $@ $(NVCCFLAGS) $(CUDA_ARCH) -Xcompiler "$(CFLAGS)" $<

build/plugin/%.o: plugin/%.cc
	@mkdir -p $(@D)
	$(CXX) -std=c++11 -c $(CFLAGS) -MMD -c $< -o $@

%_gpu.o: %.cu
	@mkdir -p $(@D)
	$(NVCC) $(NVCCFLAGS) $(CUDA_ARCH) -Xcompiler "$(CFLAGS) -Isrc/operator" -M -MT $*_gpu.o $< >$*_gpu.d
	$(NVCC) -c -o $@ $(NVCCFLAGS) $(CUDA_ARCH) -Xcompiler "$(CFLAGS) -Isrc/operator" $<

%.o: %.cc
	@mkdir -p $(@D)
	$(CXX) -std=c++11 -c $(CFLAGS) -MMD -Isrc/operator -c $< -o $@

# NOTE: to statically link libmxnet.a we need the option
# --Wl,--whole-archive -lmxnet --Wl,--no-whole-archive
lib/libmxnet.a: $(ALLX_DEP)
	@mkdir -p $(@D)
	ar crv $@ $(filter %.o, $?)

lib/libmxnet.so: $(ALLX_DEP)
	 @mkdir -p $(@D)
	 $(CXX) $(CFLAGS) -shared -o $@ $(filter-out %libnnvm.a, $(filter %.o %.a, $^)) $(LDFLAGS) \
	 -Wl,${WHOLE_ARCH} $(filter %libnnvm.a, $^) -Wl,${NO_WHOLE_ARCH}

$(PS_PATH)/build/libps.a: PSLITE

PSLITE:
	$(MAKE) CXX=$(CXX) DEPS_PATH=$(DEPS_PATH) -C $(PS_PATH) ps

$(DMLC_CORE)/libdmlc.a: DMLCCORE

DMLCCORE:
	+ cd $(DMLC_CORE); $(MAKE) libdmlc.a USE_SSE=$(USE_SSE) config=$(ROOTDIR)/$(config); cd $(ROOTDIR)

$(NNVM_PATH)/lib/libnnvm.a: LIBNNVM

LIBNNVM:
	+ cd $(NNVM_PATH); $(MAKE) lib/libnnvm.a DMLC_CORE_PATH=$(DMLC_CORE); cd $(ROOTDIR)

bin/im2rec: tools/im2rec.cc $(ALLX_DEP)

$(BIN) :
	@mkdir -p $(@D)
	$(CXX) $(CFLAGS) -std=c++11  -o $@ $(filter %.cpp %.o %.c %.a %.cc, $^) $(LDFLAGS)

# CPP Package
ifeq ($(USE_CPP_PACKAGE), 1)
include cpp-package/cpp-package.mk
endif

include tests/cpp/unittest.mk

extra-packages: $(EXTRA_PACKAGES)

test: $(TEST)

lint: cpplint rcpplint jnilint pylint

cpplint:
<<<<<<< HEAD
	python2 dmlc-core/scripts/lint.py mxnet cpp include src plugin cpp-package tests
=======
	python2 dmlc-core/scripts/lint.py mxnet cpp include src plugin cpp-package \
	--exclude_path src/operator/contrib/ctc_include
>>>>>>> c1f19d22

pylint:
# ideally we want to check all, such as: python tools example tests
	pylint python/mxnet --rcfile=$(ROOTDIR)/tests/ci_build/pylintrc

doc: doxygen

doxygen:
	doxygen docs/Doxyfile

# Cython build
cython:
	cd python; python setup.py build_ext --inplace

cython2:
	cd python; python2 setup.py build_ext --inplace

cython3:
	cd python; python3 setup.py build_ext --inplace

cyclean:
	rm -rf python/mxnet/*/*.so python/mxnet/*/*.cpp

# R related shortcuts
rcpplint:
	python2 dmlc-core/scripts/lint.py mxnet-rcpp ${LINT_LANG} R-package/src

rpkg:
	mkdir -p R-package/inst
	mkdir -p R-package/inst/libs
	cp -rf lib/libmxnet.so R-package/inst/libs
	mkdir -p R-package/inst/include
	cp -rf include/* R-package/inst/include
	cp -rf dmlc-core/include/* R-package/inst/include/
	cp -rf nnvm/include/* R-package/inst/include
	echo "import(Rcpp)" > R-package/NAMESPACE
	echo "import(methods)" >> R-package/NAMESPACE
	R CMD INSTALL R-package
	Rscript -e "require(mxnet); mxnet:::mxnet.export(\"R-package\")"
	rm -rf R-package/NAMESPACE
	Rscript -e "require(devtools); install_version(\"roxygen2\", version = \"5.0.1\", repos = \"https://cloud.r-project.org/\")"
	Rscript -e "require(roxygen2); roxygen2::roxygenise(\"R-package\")"
	R CMD build --no-build-vignettes R-package
	rm -rf mxnet_current_r.tar.gz
	mv mxnet_*.tar.gz mxnet_current_r.tar.gz

scalapkg:
	(cd $(ROOTDIR)/scala-package; \
		mvn clean package -P$(SCALA_PKG_PROFILE) -Dcxx="$(CXX)" \
			-Dcflags="$(CFLAGS)" -Dldflags="$(LDFLAGS)" \
			-Dcurrent_libdir="$(ROOTDIR)/lib" \
			-Dlddeps="$(LIB_DEP) $(ROOTDIR)/lib/libmxnet.a")

scalatest:
	(cd $(ROOTDIR)/scala-package; \
		mvn verify -P$(SCALA_PKG_PROFILE) -Dcxx="$(CXX)" \
			-Dcflags="$(CFLAGS)" -Dldflags="$(LDFLAGS)" \
			-Dlddeps="$(LIB_DEP) $(ROOTDIR)/lib/libmxnet.a" $(SCALA_TEST_ARGS))

scalainstall:
	(cd $(ROOTDIR)/scala-package; \
		mvn install -P$(SCALA_PKG_PROFILE) -DskipTests -Dcxx="$(CXX)" \
			-Dcflags="$(CFLAGS)" -Dldflags="$(LDFLAGS)" \
			-Dlddeps="$(LIB_DEP) $(ROOTDIR)/lib/libmxnet.a")

scaladeploy:
	(cd $(ROOTDIR)/scala-package; \
		mvn deploy -Prelease,$(SCALA_PKG_PROFILE) -DskipTests -Dcxx="$(CXX)" \
			-Dcflags="$(CFLAGS)" -Dldflags="$(LDFLAGS)" \
			-Dlddeps="$(LIB_DEP) $(ROOTDIR)/lib/libmxnet.a")

jnilint:
	python2 dmlc-core/scripts/lint.py mxnet-jnicpp cpp scala-package/native/src

ifneq ($(EXTRA_OPERATORS),)
clean: cyclean $(EXTRA_PACKAGES_CLEAN)
	$(RM) -r build lib bin *~ */*~ */*/*~ */*/*/*~ R-package/NAMESPACE R-package/man R-package/R/mxnet_generated.R \
		R-package/inst R-package/src/*.o R-package/src/*.so mxnet_*.tar.gz
	cd $(DMLC_CORE); $(MAKE) clean; cd -
	cd $(PS_PATH); $(MAKE) clean; cd -
	cd $(NNVM_PATH); $(MAKE) clean; cd -
	$(RM) -r  $(patsubst %, %/*.d, $(EXTRA_OPERATORS)) $(patsubst %, %/*/*.d, $(EXTRA_OPERATORS))
	$(RM) -r  $(patsubst %, %/*.o, $(EXTRA_OPERATORS)) $(patsubst %, %/*/*.o, $(EXTRA_OPERATORS))
else
clean: cyclean testclean $(EXTRA_PACKAGES_CLEAN)
	$(RM) -r build lib bin *~ */*~ */*/*~ */*/*/*~ R-package/NAMESPACE R-package/man R-package/R/mxnet_generated.R \
		R-package/inst R-package/src/*.o R-package/src/*.so mxnet_*.tar.gz
	cd $(DMLC_CORE); $(MAKE) clean; cd -
	cd $(PS_PATH); $(MAKE) clean; cd -
	cd $(NNVM_PATH); $(MAKE) clean; cd -
endif

clean_all: clean

-include build/*.d
-include build/*/*.d
-include build/*/*/*.d
-include build/*/*/*/*.d
ifneq ($(EXTRA_OPERATORS),)
	-include $(patsubst %, %/*.d, $(EXTRA_OPERATORS)) $(patsubst %, %/*/*.d, $(EXTRA_OPERATORS))
endif<|MERGE_RESOLUTION|>--- conflicted
+++ resolved
@@ -278,12 +278,8 @@
 lint: cpplint rcpplint jnilint pylint
 
 cpplint:
-<<<<<<< HEAD
-	python2 dmlc-core/scripts/lint.py mxnet cpp include src plugin cpp-package tests
-=======
-	python2 dmlc-core/scripts/lint.py mxnet cpp include src plugin cpp-package \
+	python2 dmlc-core/scripts/lint.py mxnet cpp include src plugin cpp-package tests \
 	--exclude_path src/operator/contrib/ctc_include
->>>>>>> c1f19d22
 
 pylint:
 # ideally we want to check all, such as: python tools example tests
