ROOTDIR = $(CURDIR)

ifndef config
ifdef CXXNET_CONFIG
	config = $(CXXNET_CONFIG)
else ifneq ("$(wildcard ./config.mk)","")
	config = config.mk
else
	config = make/config.mk
endif
endif

ifndef DMLC_CORE
	DMLC_CORE = $(ROOTDIR)/dmlc-core
endif

ifndef NNVM_PATH
	NNVM_PATH = $(ROOTDIR)/nnvm
endif

ifneq ($(USE_OPENMP), 1)
	export NO_OPENMP = 1
endif


# use customized config file
include $(config)

ifeq ($(USE_MKL2017), 1)
	RETURN_STRING=$(shell ./prepare_mkl.sh $(MKLML_ROOT))
	MKLROOT=$(firstword $(RETURN_STRING))
	export USE_MKLML=$(lastword $(RETURN_STRING))
endif

include mshadow/make/mshadow.mk
include $(DMLC_CORE)/make/dmlc.mk

# all tge possible warning tread
WARNFLAGS= -Wall
CFLAGS = -DMSHADOW_FORCE_STREAM $(WARNFLAGS)

ifeq ($(DEV), 1)
	CFLAGS += -g -Werror
endif

# CFLAGS for debug
ifeq ($(DEBUG), 1)
	CFLAGS += -g -O0 -DDMLC_LOG_FATAL_THROW=0
else
	CFLAGS += -O3
endif
CFLAGS += -I$(ROOTDIR)/mshadow/ -I$(ROOTDIR)/dmlc-core/include -fPIC -I$(NNVM_PATH)/include -Iinclude $(MSHADOW_CFLAGS)
LDFLAGS = -pthread $(MSHADOW_LDFLAGS) $(DMLC_LDFLAGS) -lopenblas
ifeq ($(DEBUG), 1)
	NVCCFLAGS = -std=c++11 -Xcompiler -D_FORCE_INLINES -g -G -O0 -ccbin $(CXX) $(MSHADOW_NVCCFLAGS)
else
	NVCCFLAGS = -std=c++11 -Xcompiler -D_FORCE_INLINES -g -O3 -ccbin $(CXX) $(MSHADOW_NVCCFLAGS)
endif

# CFLAGS for profiler
ifeq ($(USE_PROFILER), 1)
	CFLAGS += -DMXNET_USE_PROFILER=1
endif

ifndef LINT_LANG
	LINT_LANG="all"
endif

# setup opencv
ifeq ($(USE_OPENCV), 1)
	CFLAGS += -DMXNET_USE_OPENCV=1 $(shell pkg-config --cflags opencv)
	LDFLAGS += -ljpeg -lpng -lz $(shell pkg-config --libs opencv)
	BIN += bin/im2rec
else
	CFLAGS+= -DMXNET_USE_OPENCV=0
endif

ifeq ($(USE_OPENMP), 1)
	CFLAGS += -fopenmp
endif

ifeq ($(USE_NNPACK), 1)
	CFLAGS += -DMXNET_USE_NNPACK=1
	LDFLAGS += -lnnpack
endif

ifeq ($(USE_MKL2017), 1)
	CFLAGS += -DMXNET_USE_MKL2017=1
	CFLAGS += -DUSE_MKL=1
	CFLAGS += -I$(ROOTDIR)/src/operator/mkl/
ifeq ($(USE_MKL2017_EXPERIMENTAL), 1)
	CFLAGS += -DMKL_EXPERIMENTAL=1
else
	CFLAGS += -DMKL_EXPERIMENTAL=0
endif
endif

ifeq ($(USE_CUDNN), 1)
	CFLAGS += -DMSHADOW_USE_CUDNN=1
	LDFLAGS += -lcudnn
endif

ifeq ($(USE_THREADED_ENGINE), 1)
	CFLAGS += -DMXNET_USE_THREADED_ENGINE
endif

ifneq ($(ADD_CFLAGS), NONE)
	CFLAGS += $(ADD_CFLAGS)
endif

ifneq ($(ADD_LDFLAGS), NONE)
	LDFLAGS += $(ADD_LDFLAGS)
endif

ifneq ($(USE_CUDA_PATH), NONE)
	NVCC=$(USE_CUDA_PATH)/bin/nvcc
endif

# ps-lite
PS_PATH=$(ROOTDIR)/ps-lite
DEPS_PATH=$(shell pwd)/deps
include $(PS_PATH)/make/ps.mk
ifeq ($(USE_DIST_KVSTORE), 1)
	CFLAGS += -DMXNET_USE_DIST_KVSTORE -I$(PS_PATH)/include -I$(DEPS_PATH)/include
	LIB_DEP += $(PS_PATH)/build/libps.a
	LDFLAGS += $(PS_LDFLAGS_A)
endif

.PHONY: clean all test lint doc clean_all rcpplint rcppexport roxygen\
	cython2 cython3 cython cyclean

all: lib/libmxnet.a lib/libmxnet.so $(BIN)

SRC = $(wildcard src/*/*/*.cc src/*/*.cc src/*.cc)
OBJ = $(patsubst %.cc, build/%.o, $(SRC))
CUSRC = $(wildcard src/*/*/*.cu src/*/*.cu src/*.cu)
CUOBJ = $(patsubst %.cu, build/%_gpu.o, $(CUSRC))

# extra operators
ifneq ($(EXTRA_OPERATORS),)
	EXTRA_SRC = $(wildcard $(patsubst %, %/*.cc, $(EXTRA_OPERATORS)) $(patsubst %, %/*/*.cc, $(EXTRA_OPERATORS)))
	EXTRA_OBJ = $(patsubst %.cc, %.o, $(EXTRA_SRC))
	EXTRA_CUSRC = $(wildcard $(patsubst %, %/*.cu, $(EXTRA_OPERATORS)) $(patsubst %, %/*/*.cu, $(EXTRA_OPERATORS)))
	EXTRA_CUOBJ = $(patsubst %.cu, %_gpu.o, $(EXTRA_CUSRC))
else
	EXTRA_SRC =
	EXTRA_OBJ =
	EXTRA_CUSRC =
	EXTRA_CUOBJ =
endif

# plugin
PLUGIN_OBJ =
PLUGIN_CUOBJ =
include $(MXNET_PLUGINS)

# scala package profile
ifeq ($(OS),Windows_NT)
	# TODO(yizhi) currently scala package does not support windows
	SCALA_PKG_PROFILE := windows
else
	UNAME_S := $(shell uname -s)
	ifeq ($(UNAME_S), Darwin)
		WHOLE_ARCH= -all_load
		NO_WHOLE_ARCH= -noall_load
		SCALA_PKG_PROFILE := osx-x86_64
	else
		SCALA_PKG_PROFILE := linux-x86_64
		WHOLE_ARCH= --whole-archive
		NO_WHOLE_ARCH= --no-whole-archive
	endif
endif

# all dep
LIB_DEP += $(DMLC_CORE)/libdmlc.a $(NNVM_PATH)/lib/libnnvm.a
ALL_DEP = $(OBJ) $(EXTRA_OBJ) $(PLUGIN_OBJ) $(LIB_DEP)

ifeq ($(USE_CUDA), 1)
	CFLAGS += -I$(ROOTDIR)/cub
	ALL_DEP += $(CUOBJ) $(EXTRA_CUOBJ) $(PLUGIN_CUOBJ)
	LDFLAGS += -lcuda
	SCALA_PKG_PROFILE := $(SCALA_PKG_PROFILE)-gpu
else
	SCALA_PKG_PROFILE := $(SCALA_PKG_PROFILE)-cpu
endif

# For quick compile test, used smaller subset
ALLX_DEP= $(ALL_DEP)

ifeq ($(USE_NVRTC), 1)
	LDFLAGS += -lnvrtc
	CFLAGS += -DMXNET_USE_NVRTC=1
else
	CFLAGS += -DMXNET_USE_NVRTC=0
endif

build/src/%.o: src/%.cc
	@mkdir -p $(@D)
	$(CXX) -std=c++11 -c $(CFLAGS) -MMD -c $< -o $@

build/src/%_gpu.o: src/%.cu
	@mkdir -p $(@D)
	$(NVCC) $(NVCCFLAGS) $(CUDA_ARCH) -Xcompiler "$(CFLAGS)" -M -MT build/src/$*_gpu.o $< >build/src/$*_gpu.d
	$(NVCC) -c -o $@ $(NVCCFLAGS) $(CUDA_ARCH) -Xcompiler "$(CFLAGS)" $<

# A nvcc bug cause it to generate "generic/xxx.h" dependencies from torch headers.
# Use CXX to generate dependency instead.
build/plugin/%_gpu.o: plugin/%.cu
	@mkdir -p $(@D)
	$(CXX) -std=c++11 $(CFLAGS) -MM -MT build/plugin/$*_gpu.o $< >build/plugin/$*_gpu.d
	$(NVCC) -c -o $@ $(NVCCFLAGS) $(CUDA_ARCH) -Xcompiler "$(CFLAGS)" $<

build/plugin/%.o: plugin/%.cc
	@mkdir -p $(@D)
	$(CXX) -std=c++11 -c $(CFLAGS) -MMD -c $< -o $@

%_gpu.o: %.cu
	@mkdir -p $(@D)
	$(NVCC) $(NVCCFLAGS) $(CUDA_ARCH) -Xcompiler "$(CFLAGS) -Isrc/operator" -M -MT $*_gpu.o $< >$*_gpu.d
	$(NVCC) -c -o $@ $(NVCCFLAGS) $(CUDA_ARCH) -Xcompiler "$(CFLAGS) -Isrc/operator" $<

%.o: %.cc
	@mkdir -p $(@D)
	$(CXX) -std=c++11 -c $(CFLAGS) -MMD -Isrc/operator -c $< -o $@

# NOTE: to statically link libmxnet.a we need the option
# --Wl,--whole-archive -lmxnet --Wl,--no-whole-archive
lib/libmxnet.a: $(ALLX_DEP)
	@mkdir -p $(@D)
	ar crv $@ $(filter %.o, $?)

lib/libmxnet.so: $(ALLX_DEP)
	 @mkdir -p $(@D)
	 $(CXX) $(CFLAGS) -shared -o $@ $(filter-out %libnnvm.a, $(filter %.o %.a, $^)) $(LDFLAGS) \
	 -Wl,${WHOLE_ARCH} $(filter %libnnvm.a, $^) -Wl,${NO_WHOLE_ARCH}

$(PS_PATH)/build/libps.a: PSLITE

PSLITE:
	$(MAKE) CXX=$(CXX) DEPS_PATH=$(DEPS_PATH) -C $(PS_PATH) ps

$(DMLC_CORE)/libdmlc.a: DMLCCORE

DMLCCORE:
	+ cd $(DMLC_CORE); $(MAKE) libdmlc.a USE_SSE=$(USE_SSE) config=$(ROOTDIR)/$(config); cd $(ROOTDIR)

$(NNVM_PATH)/lib/libnnvm.a: LIBNNVM

LIBNNVM:
	+ cd $(NNVM_PATH); $(MAKE) lib/libnnvm.a DMLC_CORE_PATH=$(DMLC_CORE); cd $(ROOTDIR)

bin/im2rec: tools/im2rec.cc $(ALLX_DEP)

$(BIN) :
	@mkdir -p $(@D)
	$(CXX) $(CFLAGS) -std=c++11  -o $@ $(filter %.cpp %.o %.c %.a %.cc, $^) $(LDFLAGS)

include tests/cpp/unittest.mk

test: $(TEST)

lint: rcpplint jnilint
	python2 dmlc-core/scripts/lint.py mxnet ${LINT_LANG} include src plugin scripts python predict/python

doc: doxygen

doxygen:
	doxygen docs/Doxyfile

# Cython build
cython:
	cd python; python setup.py build_ext --inplace

cython2:
	cd python; python2 setup.py build_ext --inplace

cython3:
	cd python; python3 setup.py build_ext --inplace

cyclean:
	rm -rf python/mxnet/*/*.so python/mxnet/*/*.cpp

# R related shortcuts
rcpplint:
	python2 dmlc-core/scripts/lint.py mxnet-rcpp ${LINT_LANG} R-package/src

rpkg:
	mkdir -p R-package/inst
	mkdir -p R-package/inst/libs
	cp -rf lib/libmxnet.so R-package/inst/libs
	mkdir -p R-package/inst/include
	cp -rf include/* R-package/inst/include
	cp -rf dmlc-core/include/* R-package/inst/include/
	cp -rf nnvm/include/* R-package/inst/include
	echo "import(Rcpp)" > R-package/NAMESPACE
	echo "import(methods)" >> R-package/NAMESPACE
	R CMD INSTALL R-package
	Rscript -e "require(mxnet); mxnet:::mxnet.export(\"R-package\")"
	rm -rf R-package/NAMESPACE
	Rscript -e "require(devtools); install_version(\"roxygen2\", version = \"5.0.1\", repos = \"https://cloud.r-project.org/\")"
	Rscript -e "require(roxygen2); roxygen2::roxygenise(\"R-package\")"
	R CMD build --no-build-vignettes R-package
	rm -rf mxnet_current_r.tar.gz
	mv mxnet_*.tar.gz mxnet_current_r.tar.gz

scalapkg:
	(cd $(ROOTDIR)/scala-package; \
		mvn clean package -P$(SCALA_PKG_PROFILE) -Dcxx="$(CXX)" \
			-Dcflags="$(CFLAGS)" -Dldflags="$(LDFLAGS)" \
			-Dcurrent_libdir="$(ROOTDIR)/lib" \
<<<<<<< HEAD
			-Dall_ldpaths=""
			-Dlddeps="$(LIB_DEP)")
=======
			-Dlddeps="$(LIB_DEP) $(ROOTDIR)/lib/libmxnet.a")
>>>>>>> eb49ac36

scalatest:
	(cd $(ROOTDIR)/scala-package; \
		mvn verify -P$(SCALA_PKG_PROFILE) -Dcxx="$(CXX)" \
			-Dcflags="$(CFLAGS)" -Dldflags="$(LDFLAGS)" \
			-Dlddeps="$(LIB_DEP) $(ROOTDIR)/lib/libmxnet.a" $(SCALA_TEST_ARGS))

scalainstall:
	(cd $(ROOTDIR)/scala-package; \
		mvn install -P$(SCALA_PKG_PROFILE) -DskipTests -Dcxx="$(CXX)" \
			-Dcflags="$(CFLAGS)" -Dldflags="$(LDFLAGS)" \
			-Dlddeps="$(LIB_DEP) $(ROOTDIR)/lib/libmxnet.a")

scaladeploy:
	(cd $(ROOTDIR)/scala-package; \
		mvn deploy -Prelease,$(SCALA_PKG_PROFILE) -DskipTests -Dcxx="$(CXX)" \
			-Dcflags="$(CFLAGS)" -Dldflags="$(LDFLAGS)" \
			-Dlddeps="$(LIB_DEP) $(ROOTDIR)/lib/libmxnet.a")

jnilint:
	python2 dmlc-core/scripts/lint.py mxnet-jnicpp cpp scala-package/native/src

ifneq ($(EXTRA_OPERATORS),)
clean: cyclean
	$(RM) -r build lib bin *~ */*~ */*/*~ */*/*/*~ R-package/NAMESPACE R-package/man R-package/R/mxnet_generated.R \
		R-package/inst R-package/src/*.o R-package/src/*.so mxnet_*.tar.gz
	cd $(DMLC_CORE); $(MAKE) clean; cd -
	cd $(PS_PATH); $(MAKE) clean; cd -
	cd $(NNVM_PATH); $(MAKE) clean; cd -
	$(RM) -r  $(patsubst %, %/*.d, $(EXTRA_OPERATORS)) $(patsubst %, %/*/*.d, $(EXTRA_OPERATORS))
	$(RM) -r  $(patsubst %, %/*.o, $(EXTRA_OPERATORS)) $(patsubst %, %/*/*.o, $(EXTRA_OPERATORS))
else
clean: cyclean
	$(RM) -r build lib bin *~ */*~ */*/*~ */*/*/*~ R-package/NAMESPACE R-package/man R-package/R/mxnet_generated.R \
		R-package/inst R-package/src/*.o R-package/src/*.so mxnet_*.tar.gz
	cd $(DMLC_CORE); $(MAKE) clean; cd -
	cd $(PS_PATH); $(MAKE) clean; cd -
	cd $(NNVM_PATH); $(MAKE) clean; cd -
endif

clean_all: clean

-include build/*.d
-include build/*/*.d
-include build/*/*/*.d
-include build/*/*/*/*.d
ifneq ($(EXTRA_OPERATORS),)
	-include $(patsubst %, %/*.d, $(EXTRA_OPERATORS)) $(patsubst %, %/*/*.d, $(EXTRA_OPERATORS))
endif<|MERGE_RESOLUTION|>--- conflicted
+++ resolved
@@ -308,12 +308,7 @@
 		mvn clean package -P$(SCALA_PKG_PROFILE) -Dcxx="$(CXX)" \
 			-Dcflags="$(CFLAGS)" -Dldflags="$(LDFLAGS)" \
 			-Dcurrent_libdir="$(ROOTDIR)/lib" \
-<<<<<<< HEAD
-			-Dall_ldpaths=""
-			-Dlddeps="$(LIB_DEP)")
-=======
 			-Dlddeps="$(LIB_DEP) $(ROOTDIR)/lib/libmxnet.a")
->>>>>>> eb49ac36
 
 scalatest:
 	(cd $(ROOTDIR)/scala-package; \
