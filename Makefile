--- conflicted
+++ resolved
@@ -135,11 +135,7 @@
 		CFLAGS += -I$(MKLROOT)/include
 		LDFLAGS += -L$(MKLROOT)/lib
 	endif
-<<<<<<< HEAD
-
-=======
 	# MKLDNN but to needs to be dynamically linked for windows as not all VS compilers support static linking
->>>>>>> 65edc950
 	ifneq ($(UNAME_S), Windows)
 		LIB_DEP += $(MKLDNNROOT)/lib/libmkldnn.a
 	else
