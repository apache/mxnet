# Licensed to the Apache Software Foundation (ASF) under one
# or more contributor license agreements.  See the NOTICE file
# distributed with this work for additional information
# regarding copyright ownership.  The ASF licenses this file
# to you under the Apache License, Version 2.0 (the
# "License"); you may not use this file except in compliance
# with the License.  You may obtain a copy of the License at
#
#   http://www.apache.org/licenses/LICENSE-2.0
#
# Unless required by applicable law or agreed to in writing,
# software distributed under the License is distributed on an
# "AS IS" BASIS, WITHOUT WARRANTIES OR CONDITIONS OF ANY
# KIND, either express or implied.  See the License for the
# specific language governing permissions and limitations
# under the License.

ROOTDIR = $(CURDIR)
TPARTYDIR = $(ROOTDIR)/3rdparty

SCALA_VERSION_PROFILE := scala-2.11

ifeq ($(OS),Windows_NT)
	UNAME_S := Windows
else
	UNAME_S := $(shell uname -s)
endif

ifndef config
ifdef CXXNET_CONFIG
	config = $(CXXNET_CONFIG)
else ifneq ("$(wildcard ./config.mk)","")
	config = config.mk
else
	config = make/config.mk
endif
endif

ifndef DMLC_CORE
	DMLC_CORE = $(TPARTYDIR)/dmlc-core
endif
CORE_INC = $(wildcard $(DMLC_CORE)/include/*/*.h)

ifndef NNVM_PATH
	NNVM_PATH = $(TPARTYDIR)/tvm/nnvm
endif

ifndef DLPACK_PATH
	DLPACK_PATH = $(ROOTDIR)/3rdparty/dlpack
endif

ifndef AMALGAMATION_PATH
	AMALGAMATION_PATH = $(ROOTDIR)/amalgamation
endif

ifneq ($(USE_OPENMP), 1)
	export NO_OPENMP = 1
endif

# use customized config file
include $(config)

ifndef $(USE_MKLDNN)
    USE_MKLDNN = 1
endif

ifeq ($(USE_MKL2017), 1)
$(warning "USE_MKL2017 is deprecated. We will switch to USE_MKLDNN.")
	USE_MKLDNN=1
endif

ifeq ($(USE_MKLDNN), 1)
	MKLDNNROOT = $(ROOTDIR)/3rdparty/mkldnn/build/install
	MKLROOT = $(ROOTDIR)/3rdparty/mkldnn/build/install
	export USE_MKLML = 1
endif

include $(TPARTYDIR)/mshadow/make/mshadow.mk
include $(DMLC_CORE)/make/dmlc.mk

# all tge possible warning tread
WARNFLAGS= -Wall -Wsign-compare
CFLAGS = -DMSHADOW_FORCE_STREAM $(WARNFLAGS)

ifeq ($(DEV), 1)
	CFLAGS += -g -Werror
	NVCCFLAGS += -Werror cross-execution-space-call
endif

# CFLAGS for debug
ifeq ($(DEBUG), 1)
	CFLAGS += -g -O0
else
	CFLAGS += -O3 -DNDEBUG=1
endif
CFLAGS += -I$(TPARTYDIR)/mshadow/ -I$(TPARTYDIR)/dmlc-core/include -fPIC -I$(NNVM_PATH)/include -I$(DLPACK_PATH)/include -I$(TPARTYDIR)/tvm/include -Iinclude $(MSHADOW_CFLAGS)
LDFLAGS = -pthread $(MSHADOW_LDFLAGS) $(DMLC_LDFLAGS)

ifeq ($(ENABLE_TESTCOVERAGE), 1)
        CFLAGS += --coverage
        LDFLAGS += --coverage
endif

ifeq ($(USE_TENSORRT), 1)
	CFLAGS +=  -I$(ROOTDIR) -I$(TPARTYDIR) -DONNX_NAMESPACE=$(ONNX_NAMESPACE) -DMXNET_USE_TENSORRT=1
	LDFLAGS += -lprotobuf -pthread -lonnx -lonnx_proto -lnvonnxparser -lnvonnxparser_runtime -lnvinfer -lnvinfer_plugin
endif
# -L/usr/local/lib

ifeq ($(DEBUG), 1)
	NVCCFLAGS += -std=c++11 -Xcompiler -D_FORCE_INLINES -g -G -O0 -ccbin $(CXX) $(MSHADOW_NVCCFLAGS)
else
	NVCCFLAGS += -std=c++11 -Xcompiler -D_FORCE_INLINES -O3 -ccbin $(CXX) $(MSHADOW_NVCCFLAGS)
endif

# CFLAGS for segfault logger
ifeq ($(USE_SIGNAL_HANDLER), 1)
	CFLAGS += -DMXNET_USE_SIGNAL_HANDLER=1
endif

# Caffe Plugin
ifdef CAFFE_PATH
	CFLAGS += -DMXNET_USE_CAFFE=1
endif

ifndef LINT_LANG
	LINT_LANG="all"
endif

ifeq ($(USE_MKLDNN), 1)
	CFLAGS += -DMXNET_USE_MKLDNN=1
	CFLAGS += -DUSE_MKL=1
	CFLAGS += -I$(ROOTDIR)/src/operator/nn/mkldnn/
	ifneq ($(MKLDNNROOT), $(MKLROOT))
		CFLAGS += -I$(MKLROOT)/include
		LDFLAGS += -L$(MKLROOT)/lib
	endif
	CFLAGS += -I$(MKLDNNROOT)/include
<<<<<<< HEAD
	LDFLAGS += -L$(MKLDNNROOT)/lib -lmkldnn -Wl,-rpath,$(ROOTDIR)/lib
=======
	# MKLDNN but to needs to be dynamically linked for windows as not all VS compilers support static linking
	ifneq ($(UNAME_S), Windows)
		LIB_DEP += $(MKLDNNROOT)/lib/libmkldnn.a
	else
		LDFLAGS += -L$(MKLDNNROOT)/lib -lmkldnn -Wl,-rpath,'$${ORIGIN}'
	endif
>>>>>>> 090f2220
endif

# setup opencv
ifeq ($(USE_OPENCV), 1)
	CFLAGS += -DMXNET_USE_OPENCV=1 $(shell pkg-config --cflags opencv)
	LDFLAGS += $(filter-out -lopencv_ts, $(shell pkg-config --libs opencv))
	BIN += bin/im2rec
else
	CFLAGS+= -DMXNET_USE_OPENCV=0
endif

ifeq ($(USE_OPENMP), 1)
	CFLAGS += -fopenmp
endif

ifeq ($(USE_NNPACK), 1)
	CFLAGS += -DMXNET_USE_NNPACK=1
	LDFLAGS += -lnnpack
endif

ifeq ($(USE_OPERATOR_TUNING), 1)
	CFLAGS += -DMXNET_USE_OPERATOR_TUNING=1
endif

# verify existence of separate lapack library when using blas/openblas/atlas
# switch off lapack support in case it can't be found
# issue covered with this
#   -  for Ubuntu 14.04 or lower, lapack is not automatically installed with openblas
#   -  for Ubuntu, installing atlas will not automatically install the atlas provided lapack library
#   -  for rhel7.2, try installing the package `lapack-static` via yum will dismiss this warning.
# silently switching lapack off instead of letting the build fail because of backward compatibility
ifeq ($(USE_LAPACK), 1)
ifeq ($(USE_BLAS),$(filter $(USE_BLAS),blas openblas atlas mkl))
ifeq (,$(wildcard $(USE_LAPACK_PATH)/liblapack.a))
ifeq (,$(wildcard $(USE_LAPACK_PATH)/liblapack.so))
ifeq (,$(wildcard /lib/liblapack.a))
ifeq (,$(wildcard /lib/liblapack.so))
ifeq (,$(wildcard /usr/lib/liblapack.a))
ifeq (,$(wildcard /usr/lib/liblapack.so))
ifeq (,$(wildcard /usr/lib64/liblapack.a))
ifeq (,$(wildcard /usr/lib64/liblapack.so))
	USE_LAPACK = 0
        $(warning "USE_LAPACK disabled because libraries were not found")
endif
endif
endif
endif
endif
endif
endif
endif
endif
endif

# lapack settings.
ifeq ($(USE_LAPACK), 1)
	ifneq ($(USE_LAPACK_PATH), )
		LDFLAGS += -L$(USE_LAPACK_PATH)
	endif
	ifeq ($(USE_BLAS),$(filter $(USE_BLAS),blas openblas atlas mkl))
		LDFLAGS += -llapack
	endif
	CFLAGS += -DMXNET_USE_LAPACK
endif

ifeq ($(USE_CUDNN), 1)
	CFLAGS += -DMSHADOW_USE_CUDNN=1
	LDFLAGS += -lcudnn
endif

# whether to use F16C instruction set extension for fast fp16 compute on CPU
# if cross compiling you may want to explicitly turn it off if target system does not support it
ifndef USE_F16C
    ifneq ($(OS),Windows_NT)
        detected_OS := $(shell uname -s)
        ifeq ($(detected_OS),Darwin)
            F16C_SUPP = $(shell sysctl -a | grep machdep.cpu.features | grep F16C)
        endif
        ifeq ($(detected_OS),Linux)
            F16C_SUPP = $(shell cat /proc/cpuinfo | grep flags | grep f16c)
        endif
	ifneq ($(strip $(F16C_SUPP)),)
                USE_F16C=1
        else
                USE_F16C=0
        endif
    endif
    # if OS is Windows, check if your processor and compiler support F16C architecture.
    # One way to check if processor supports it is to download the tool
    # https://docs.microsoft.com/en-us/sysinternals/downloads/coreinfo.
    # If coreinfo -c shows F16C and compiler supports it,
    # then you can set USE_F16C=1 explicitly to leverage that capability"
endif

# gperftools malloc library (tcmalloc)
ifeq ($(USE_GPERFTOOLS), 1)
FIND_LIBFILEEXT=so
ifeq ($(USE_GPERFTOOLS_STATIC), 1)
FIND_LIBFILEEXT=a
endif
FIND_LIBFILE=$(wildcard $(USE_GPERFTOOLS_PATH)/libtcmalloc.$(FIND_LIBFILEEXT))
ifeq (,$(FIND_LIBFILE))
FIND_LIBFILE=$(wildcard /lib/libtcmalloc.$(FIND_LIBFILEEXT))
ifeq (,$(FIND_LIBFILE))
FIND_LIBFILE=$(wildcard /usr/lib/libtcmalloc.$(FIND_LIBFILEEXT))
ifeq (,$(FIND_LIBFILE))
FIND_LIBFILE=$(wildcard /usr/local/lib/libtcmalloc.$(FIND_LIBFILEEXT))
ifeq (,$(FIND_LIBFILE))
FIND_LIBFILE=$(wildcard /usr/lib64/libtcmalloc.$(FIND_LIBFILEEXT))
ifeq (,$(FIND_LIBFILE))
	USE_GPERFTOOLS=0
endif
endif
endif
endif
endif
ifeq ($(USE_GPERFTOOLS), 1)
	CFLAGS += -fno-builtin-malloc -fno-builtin-calloc -fno-builtin-realloc -fno-builtin-free
	LDFLAGS += $(FIND_LIBFILE)
endif

# jemalloc malloc library (if not using gperftools)
else
ifeq ($(USE_JEMALLOC), 1)
FIND_LIBFILEEXT=so
ifeq ($(USE_JEMALLOC_STATIC), 1)
FIND_LIBFILEEXT=a
endif
FIND_LIBFILE=$(wildcard $(USE_JEMALLOC_PATH)/libjemalloc.$(FIND_LIBFILEEXT))
ifeq (,$(FIND_LIBFILE))
FIND_LIBFILE=$(wildcard /lib/libjemalloc.$(FIND_LIBFILEEXT))
ifeq (,$(FIND_LIBFILE))
FIND_LIBFILE=$(wildcard /usr/lib/libjemalloc.$(FIND_LIBFILEEXT))
ifeq (,$(FIND_LIBFILE))
FIND_LIBFILE=$(wildcard /usr/local/lib/libjemalloc.$(FIND_LIBFILEEXT))
ifeq (,$(FIND_LIBFILE))
FIND_LIBFILE=$(wildcard /usr/lib/x86_64-linux-gnu/libjemalloc.$(FIND_LIBFILEEXT))
ifeq (,$(FIND_LIBFILE))
FIND_LIBFILE=$(wildcard /usr/lib64/libjemalloc.$(FIND_LIBFILEEXT))
ifeq (,$(FIND_LIBFILE))
	USE_JEMALLOC=0
endif
endif
endif
endif
endif
endif
ifeq ($(USE_JEMALLOC), 1)
	CFLAGS += -fno-builtin-malloc -fno-builtin-calloc -fno-builtin-realloc \
	-fno-builtin-free -DUSE_JEMALLOC
	LDFLAGS += $(FIND_LIBFILE)
endif
endif
endif

# If not using tcmalloc or jemalloc, print a warning (user should consider installing)
ifneq ($(USE_GPERFTOOLS), 1)
ifneq ($(USE_JEMALLOC), 1)
$(warning WARNING: Significant performance increases can be achieved by installing and \
enabling gperftools or jemalloc development packages)
endif
endif

ifeq ($(USE_THREADED_ENGINE), 1)
	CFLAGS += -DMXNET_USE_THREADED_ENGINE
endif

ifneq ($(ADD_CFLAGS), NONE)
	CFLAGS += $(ADD_CFLAGS)
endif

ifneq ($(ADD_LDFLAGS), NONE)
	LDFLAGS += $(ADD_LDFLAGS)
endif

ifeq ($(NVCC), NONE)
	# If NVCC has not been manually defined, use the CUDA_PATH bin dir.
	ifneq ($(USE_CUDA_PATH), NONE)
		NVCC=$(USE_CUDA_PATH)/bin/nvcc
	endif
endif

# Guard against displaying nvcc info messages to users not using CUDA.
ifeq ($(USE_CUDA), 1)
	# If NVCC is not at the location specified, use CUDA_PATH instead.
	ifeq ("$(wildcard $(NVCC))","")
		ifneq ($(USE_CUDA_PATH), NONE)
			NVCC=$(USE_CUDA_PATH)/bin/nvcc
$(info INFO: nvcc was not found on your path)
$(info INFO: Using $(NVCC) as nvcc path)
		else
$(warning WARNING: could not find nvcc compiler, the specified path was: $(NVCC))
		endif
	endif
endif

# Sets 'CUDA_ARCH', which determines the GPU architectures supported
# by the compiled kernels.  Users can edit the KNOWN_CUDA_ARCHS list below
# to remove archs they don't wish to support to speed compilation, or they can
# pre-set the CUDA_ARCH args in config.mk to a non-null value for full control.
#
# For archs in this list, nvcc will create a fat-binary that will include
# the binaries (SASS) for all architectures supported by the installed version
# of the cuda toolkit, plus the assembly (PTX) for the most recent such architecture.
# If these kernels are then run on a newer-architecture GPU, the binary will
# be JIT-compiled by the updated driver from the included PTX.
ifeq ($(USE_CUDA), 1)
ifeq ($(CUDA_ARCH),)
	KNOWN_CUDA_ARCHS := 30 35 50 52 60 61 70 75
	# Run nvcc on a zero-length file to check architecture-level support.
	# Create args to include SASS in the fat binary for supported levels.
	CUDA_ARCH := $(foreach arch,$(KNOWN_CUDA_ARCHS), \
				$(shell $(NVCC) -arch=sm_$(arch) -E --x cu /dev/null >/dev/null 2>&1 && \
						echo -gencode arch=compute_$(arch),code=sm_$(arch)))
	# Convert a trailing "code=sm_NN" to "code=[sm_NN,compute_NN]" to also
	# include the PTX of the most recent arch in the fat-binaries for
	# forward compatibility with newer GPUs.
	CUDA_ARCH := $(shell echo $(CUDA_ARCH) | sed 's/sm_\([0-9]*\)$$/[sm_\1,compute_\1]/')
	# Add fat binary compression if supported by nvcc.
	COMPRESS := --fatbin-options -compress-all
	CUDA_ARCH += $(shell $(NVCC) -cuda $(COMPRESS) --x cu /dev/null -o /dev/null >/dev/null 2>&1 && \
						 echo $(COMPRESS))
endif
$(info Running CUDA_ARCH: $(CUDA_ARCH))
endif

# ps-lite
PS_PATH=$(ROOTDIR)/3rdparty/ps-lite
DEPS_PATH=$(shell pwd)/deps
include $(PS_PATH)/make/ps.mk
ifeq ($(USE_DIST_KVSTORE), 1)
	CFLAGS += -DMXNET_USE_DIST_KVSTORE -I$(PS_PATH)/include -I$(DEPS_PATH)/include
	LIB_DEP += $(PS_PATH)/build/libps.a
	LDFLAGS += $(PS_LDFLAGS_A)
endif

.PHONY: clean all extra-packages test lint docs clean_all rcpplint rcppexport roxygen\
	cython2 cython3 cython cyclean

all: lib/libmxnet.a lib/libmxnet.so $(BIN) extra-packages

SRC = $(wildcard src/*/*/*/*.cc src/*/*/*.cc src/*/*.cc src/*.cc)
OBJ = $(patsubst %.cc, build/%.o, $(SRC))
CUSRC = $(wildcard src/*/*/*/*.cu src/*/*/*.cu src/*/*.cu src/*.cu)
CUOBJ = $(patsubst %.cu, build/%_gpu.o, $(CUSRC))

# extra operators
ifneq ($(EXTRA_OPERATORS),)
	EXTRA_SRC = $(wildcard $(patsubst %, %/*.cc, $(EXTRA_OPERATORS)) $(patsubst %, %/*/*.cc, $(EXTRA_OPERATORS)))
	EXTRA_OBJ = $(patsubst %.cc, %.o, $(EXTRA_SRC))
	EXTRA_CUSRC = $(wildcard $(patsubst %, %/*.cu, $(EXTRA_OPERATORS)) $(patsubst %, %/*/*.cu, $(EXTRA_OPERATORS)))
	EXTRA_CUOBJ = $(patsubst %.cu, %_gpu.o, $(EXTRA_CUSRC))
else
	EXTRA_SRC =
	EXTRA_OBJ =
	EXTRA_CUSRC =
	EXTRA_CUOBJ =
endif

# plugin
PLUGIN_OBJ =
PLUGIN_CUOBJ =
include $(MXNET_PLUGINS)

ifeq ($(UNAME_S), Windows)
	# TODO(yizhi) currently scala package does not support windows
	SCALA_PKG_PROFILE := windows
else
	ifeq ($(UNAME_S), Darwin)
		WHOLE_ARCH= -all_load
		NO_WHOLE_ARCH= -noall_load
		SCALA_PKG_PROFILE := osx-x86_64
	else
		WHOLE_ARCH= --whole-archive
		NO_WHOLE_ARCH= --no-whole-archive
		SCALA_PKG_PROFILE := linux-x86_64
	endif
endif

# all dep
LIB_DEP += $(DMLC_CORE)/libdmlc.a $(NNVM_PATH)/lib/libnnvm.a
ALL_DEP = $(OBJ) $(EXTRA_OBJ) $(PLUGIN_OBJ) $(LIB_DEP)

ifeq ($(USE_CUDA), 1)
	CFLAGS += -I$(ROOTDIR)/3rdparty/cub
	ALL_DEP += $(CUOBJ) $(EXTRA_CUOBJ) $(PLUGIN_CUOBJ)
	LDFLAGS += -lcufft
	ifeq ($(ENABLE_CUDA_RTC), 1)
		LDFLAGS += -lcuda -lnvrtc
		CFLAGS += -DMXNET_ENABLE_CUDA_RTC=1
	endif
	# Make sure to add stubs as fallback in order to be able to build
	# without full CUDA install (especially if run without nvidia-docker)
	LDFLAGS += -L/usr/local/cuda/lib64/stubs
	SCALA_PKG_PROFILE := $(SCALA_PKG_PROFILE)-gpu
	ifeq ($(USE_NCCL), 1)
		ifneq ($(USE_NCCL_PATH), NONE)
			CFLAGS += -I$(USE_NCCL_PATH)/include
			LDFLAGS += -L$(USE_NCCL_PATH)/lib
		endif
		LDFLAGS += -lnccl
		CFLAGS += -DMXNET_USE_NCCL=1
	else
		CFLAGS += -DMXNET_USE_NCCL=0
	endif
else
	SCALA_PKG_PROFILE := $(SCALA_PKG_PROFILE)-cpu
	CFLAGS += -DMXNET_USE_NCCL=0
endif

ifeq ($(USE_LIBJPEG_TURBO), 1)
	ifneq ($(USE_LIBJPEG_TURBO_PATH), NONE)
		CFLAGS += -I$(USE_LIBJPEG_TURBO_PATH)/include
		LDFLAGS += -L$(USE_LIBJPEG_TURBO_PATH)/lib
	endif
	LDFLAGS += -lturbojpeg
	CFLAGS += -DMXNET_USE_LIBJPEG_TURBO=1
else
	CFLAGS += -DMXNET_USE_LIBJPEG_TURBO=0
endif

# For quick compile test, used smaller subset
ALLX_DEP= $(ALL_DEP)

build/src/%.o: src/%.cc | mkldnn
	@mkdir -p $(@D)
	$(CXX) -std=c++11 -c $(CFLAGS) -MMD -c $< -o $@

build/src/%_gpu.o: src/%.cu | mkldnn
	@mkdir -p $(@D)
	$(NVCC) $(NVCCFLAGS) $(CUDA_ARCH) -Xcompiler "$(CFLAGS)" -M -MT build/src/$*_gpu.o $< >build/src/$*_gpu.d
	$(NVCC) -c -o $@ $(NVCCFLAGS) $(CUDA_ARCH) -Xcompiler "$(CFLAGS)" $<

# A nvcc bug cause it to generate "generic/xxx.h" dependencies from torch headers.
# Use CXX to generate dependency instead.
build/plugin/%_gpu.o: plugin/%.cu
	@mkdir -p $(@D)
	$(CXX) -std=c++11 $(CFLAGS) -MM -MT build/plugin/$*_gpu.o $< >build/plugin/$*_gpu.d
	$(NVCC) -c -o $@ $(NVCCFLAGS) $(CUDA_ARCH) -Xcompiler "$(CFLAGS)" $<

build/plugin/%.o: plugin/%.cc
	@mkdir -p $(@D)
	$(CXX) -std=c++11 -c $(CFLAGS) -MMD -c $< -o $@

%_gpu.o: %.cu
	@mkdir -p $(@D)
	$(NVCC) $(NVCCFLAGS) $(CUDA_ARCH) -Xcompiler "$(CFLAGS) -Isrc/operator" -M -MT $*_gpu.o $< >$*_gpu.d
	$(NVCC) -c -o $@ $(NVCCFLAGS) $(CUDA_ARCH) -Xcompiler "$(CFLAGS) -Isrc/operator" $<

%.o: %.cc $(CORE_INC)
	@mkdir -p $(@D)
	$(CXX) -std=c++11 -c $(CFLAGS) -MMD -Isrc/operator -c $< -o $@

# Set install path for libmxnet.so on Mac OS
ifeq ($(UNAME_S), Darwin)
        LDFLAGS += -Wl,-install_name,@rpath/libmxnet.so
endif

# NOTE: to statically link libmxnet.a we need the option
# --Wl,--whole-archive -lmxnet --Wl,--no-whole-archive
lib/libmxnet.a: $(ALLX_DEP)
	@mkdir -p $(@D)
	ar crv $@ $(filter %.o, $?)

lib/libmxnet.so: $(ALLX_DEP)
	@mkdir -p $(@D)
	$(CXX) $(CFLAGS) -shared -o $@ $(filter-out %libnnvm.a, $(filter %.o %.a, $^)) $(LDFLAGS) \
	-Wl,${WHOLE_ARCH} $(filter %libnnvm.a, $^) -Wl,${NO_WHOLE_ARCH}
ifeq ($(USE_MKLDNN), 1)
ifeq ($(UNAME_S), Darwin)
	install_name_tool -change '@rpath/libmklml.dylib' '@loader_path/libmklml.dylib' $@
	install_name_tool -change '@rpath/libiomp5.dylib' '@loader_path/libiomp5.dylib' $@
	install_name_tool -change '@rpath/libmkldnn.0.dylib' '@loader_path/libmkldnn.0.dylib' $@
endif
endif

$(PS_PATH)/build/libps.a: PSLITE

PSLITE:
	$(MAKE) CXX="$(CXX)" DEPS_PATH="$(DEPS_PATH)" -C $(PS_PATH) ps

$(DMLC_CORE)/libdmlc.a: DMLCCORE

DMLCCORE:
	+ cd $(DMLC_CORE); $(MAKE) libdmlc.a USE_SSE=$(USE_SSE) config=$(ROOTDIR)/$(config); cd $(ROOTDIR)

NNVM_INC = $(wildcard $(NNVM_PATH)/include/*/*.h)
NNVM_SRC = $(wildcard $(NNVM_PATH)/src/*/*/*.cc $(NNVM_PATH)/src/*/*.cc $(NNVM_PATH)/src/*.cc)
$(NNVM_PATH)/lib/libnnvm.a: $(NNVM_INC) $(NNVM_SRC)
	+ cd $(NNVM_PATH); $(MAKE) lib/libnnvm.a DMLC_CORE_PATH=$(DMLC_CORE); cd $(ROOTDIR)

bin/im2rec: tools/im2rec.cc $(ALLX_DEP)

$(BIN) :
	@mkdir -p $(@D)
	$(CXX) $(CFLAGS) -std=c++11  -o $@ $(filter %.cpp %.o %.c %.a %.cc, $^) $(LDFLAGS)

# CPP Package
ifeq ($(USE_CPP_PACKAGE), 1)
include cpp-package/cpp-package.mk
endif

include mkldnn.mk
include tests/cpp/unittest.mk

extra-packages: $(EXTRA_PACKAGES)

test: $(TEST)

lint: cpplint rcpplint jnilint pylint

cpplint:
	3rdparty/dmlc-core/scripts/lint.py mxnet cpp include src plugin cpp-package tests \
	--exclude_path src/operator/contrib/ctc_include

pylint:
	pylint --rcfile=$(ROOTDIR)/ci/other/pylintrc --ignore-patterns=".*\.so$$,.*\.dll$$,.*\.dylib$$" python/mxnet tools/caffe_converter/*.py

doc: docs

docs:
	make -C docs html

clean_docs:
	make -C docs clean

doxygen:
	doxygen docs/Doxyfile

# Cython build
cython:
	cd python; python setup.py build_ext --inplace --with-cython

cython2:
	cd python; python2 setup.py build_ext --inplace --with-cython

cython3:
	cd python; python3 setup.py build_ext --inplace --with-cython

cyclean:
	rm -rf python/mxnet/*/*.so python/mxnet/*/*.cpp

# R related shortcuts
rcpplint:
	3rdparty/dmlc-core/scripts/lint.py mxnet-rcpp ${LINT_LANG} R-package/src

rpkg:
	mkdir -p R-package/inst/libs
	cp src/io/image_recordio.h R-package/src
	cp -rf lib/libmxnet.so R-package/inst/libs
	mkdir -p R-package/inst/include
	cp -rf include/* R-package/inst/include
	cp -rf 3rdparty/dmlc-core/include/* R-package/inst/include/
	cp -rf 3rdparty/tvm/nnvm/include/* R-package/inst/include
	Rscript -e "if(!require(devtools)){install.packages('devtools', repo = 'https://cloud.r-project.org/')}"
	Rscript -e "library(devtools); library(methods); options(repos=c(CRAN='https://cloud.r-project.org/')); install_deps(pkg='R-package', dependencies = TRUE)"
	cp R-package/dummy.NAMESPACE R-package/NAMESPACE
	echo "import(Rcpp)" >> R-package/NAMESPACE
	R CMD INSTALL R-package
	Rscript -e "if (!require('roxygen2')||packageVersion('roxygen2') < '5.0.1'){\
	    devtools::install_version('roxygen2',version='5.0.1',\
	    repos='https://cloud.r-project.org/',quiet=TRUE)}"
	Rscript -e "require(mxnet); mxnet:::mxnet.export('R-package'); warnings()"
	rm R-package/NAMESPACE
	Rscript -e "require(roxygen2); roxygen2::roxygenise('R-package'); warnings()"
	R CMD INSTALL R-package

rpkgtest:
	Rscript -e 'require(testthat);res<-test_dir("R-package/tests/testthat");if(!testthat:::all_passed(res)){stop("Test failures", call. = FALSE)}'
	Rscript -e 'res<-covr:::package_coverage("R-package");fileConn<-file(paste("r-package_coverage_",toString(runif(1)),".json"));writeLines(covr:::to_codecov(res), fileConn);close(fileConn)'

scalaclean:
	(cd $(ROOTDIR)/scala-package && \
		mvn clean -P$(SCALA_PKG_PROFILE),$(SCALA_VERSION_PROFILE))

scalatestcompile:
	(cd $(ROOTDIR)/scala-package && \
		mvn test-compile -P$(SCALA_PKG_PROFILE),$(SCALA_VERSION_PROFILE) -Dcxx="$(CXX)" \
		    -Dbuild.platform="$(SCALA_PKG_PROFILE)" \
			-Dcflags="$(CFLAGS)" -Dldflags="$(LDFLAGS)" \
			-Dcurrent_libdir="$(ROOTDIR)/lib" \
			-Dlddeps="$(LIB_DEP) $(ROOTDIR)/lib/libmxnet.a")

scalapkg:
	(cd $(ROOTDIR)/scala-package && \
		mvn package -P$(SCALA_PKG_PROFILE),$(SCALA_VERSION_PROFILE) -Dcxx="$(CXX)" \
		    -Dbuild.platform="$(SCALA_PKG_PROFILE)" \
			-Dcflags="$(CFLAGS)" -Dldflags="$(LDFLAGS)" \
			-Dcurrent_libdir="$(ROOTDIR)/lib" \
			-Dlddeps="$(LIB_DEP) $(ROOTDIR)/lib/libmxnet.a")

scalaunittest:
	(cd $(ROOTDIR)/scala-package && \
		mvn integration-test -P$(SCALA_PKG_PROFILE),$(SCALA_VERSION_PROFILE),unittest -Dcxx="$(CXX)" \
			-Dcflags="$(CFLAGS)" -Dldflags="$(LDFLAGS)" \
			-Dlddeps="$(LIB_DEP) $(ROOTDIR)/lib/libmxnet.a" $(SCALA_TEST_ARGS))

scalaintegrationtest:
	(cd $(ROOTDIR)/scala-package && \
		mvn integration-test -P$(SCALA_PKG_PROFILE),$(SCALA_VERSION_PROFILE),integrationtest -Dcxx="$(CXX)" \
			-Dcflags="$(CFLAGS)" -Dldflags="$(LDFLAGS)" \
			-Dlddeps="$(LIB_DEP) $(ROOTDIR)/lib/libmxnet.a" $(SCALA_TEST_ARGS))

scalainstall:
	(cd $(ROOTDIR)/scala-package && \
		mvn install -P$(SCALA_PKG_PROFILE),$(SCALA_VERSION_PROFILE) -DskipTests=true -Dcxx="$(CXX)" \
		    -Dbuild.platform="$(SCALA_PKG_PROFILE)" \
			-Dcflags="$(CFLAGS)" -Dldflags="$(LDFLAGS)" \
			-Dlddeps="$(LIB_DEP) $(ROOTDIR)/lib/libmxnet.a")

scalarelease-dryrun:
	(cd $(ROOTDIR)/scala-package && \
		mvn release:clean release:prepare -DdryRun=true -DautoVersionSubmodules=true \
		-Papache-release,$(SCALA_PKG_PROFILE),$(SCALA_VERSION_PROFILE) \
		-Darguments=""-Dbuild\.platform=\""$(SCALA_PKG_PROFILE)\""\ -DskipTests=true\ -Dcflags=\""$(CFLAGS)\""\ -Dcxx=\""$(CXX)\""\ -Dldflags=\""$(LDFLAGS)\""\ -Dlddeps=\""$(LIB_DEP) $(ROOTDIR)/lib/libmxnet.a\"""")

scalarelease-prepare:
	(cd $(ROOTDIR)/scala-package && \
		mvn release:clean release:prepare -DautoVersionSubmodules=true \
		-Papache-release,$(SCALA_PKG_PROFILE),$(SCALA_VERSION_PROFILE) \
		-Darguments=""-Dbuild\.platform=\""$(SCALA_PKG_PROFILE)\""\ -DskipTests=true\ -Dcflags=\""$(CFLAGS)\""\ -Dcxx=\""$(CXX)\""\ -Dldflags=\""$(LDFLAGS)\""\ -Dlddeps=\""$(LIB_DEP) $(ROOTDIR)/lib/libmxnet.a\"""")

scalarelease-perform:
	(cd $(ROOTDIR)/scala-package && \
		mvn release:perform -DautoVersionSubmodules=true \
		-Papache-release,$(SCALA_PKG_PROFILE),$(SCALA_VERSION_PROFILE) \
		-Darguments=""-Dbuild\.platform=\""$(SCALA_PKG_PROFILE)\""\ -DskipTests=true\ -Dcflags=\""$(CFLAGS)\""\ -Dcxx=\""$(CXX)\""\ -Dldflags=\""$(LDFLAGS)\""\ -Dlddeps=\""$(LIB_DEP) $(ROOTDIR)/lib/libmxnet.a\"""")

scaladeploy:
	(cd $(ROOTDIR)/scala-package && \
		mvn deploy -Papache-release,$(SCALA_PKG_PROFILE),$(SCALA_VERSION_PROFILE) \-DskipTests=true -Dcxx="$(CXX)" \
		    -Dbuild.platform="$(SCALA_PKG_PROFILE)" \
			-Dcflags="$(CFLAGS)" -Dldflags="$(LDFLAGS)" \
			-Dlddeps="$(LIB_DEP) $(ROOTDIR)/lib/libmxnet.a")

scaladeploylocal:
	(cd $(ROOTDIR)/scala-package && \
		mvn deploy -Papache-release,deployLocal,$(SCALA_PKG_PROFILE),$(SCALA_VERSION_PROFILE) \-DskipTests=true -Dcxx="$(CXX)" \
		  -DaltDeploymentRepository=snapshot-repo::default::file:local-snapshot \
		  -Dgpg.skip \
		  -Dbuild.platform="$(SCALA_PKG_PROFILE)" \
			-Dcflags="$(CFLAGS)" -Dldflags="$(LDFLAGS)" \
			-Dlddeps="$(LIB_DEP) $(ROOTDIR)/lib/libmxnet.a")

jnilint:
	3rdparty/dmlc-core/scripts/lint.py mxnet-jnicpp cpp scala-package/native/src

rclean:
	$(RM) -r R-package/src/image_recordio.h R-package/NAMESPACE R-package/man R-package/R/mxnet_generated.R \
		R-package/inst R-package/src/*.o R-package/src/*.so mxnet_*.tar.gz

ifneq ($(EXTRA_OPERATORS),)
clean: rclean cyclean $(EXTRA_PACKAGES_CLEAN)
	$(RM) -r build lib bin *~ */*~ */*/*~ */*/*/*~ 
	cd $(DMLC_CORE); $(MAKE) clean; cd -
	cd $(PS_PATH); $(MAKE) clean; cd -
	cd $(NNVM_PATH); $(MAKE) clean; cd -
	cd $(AMALGAMATION_PATH); $(MAKE) clean; cd -
	$(RM) -r  $(patsubst %, %/*.d, $(EXTRA_OPERATORS)) $(patsubst %, %/*/*.d, $(EXTRA_OPERATORS))
	$(RM) -r  $(patsubst %, %/*.o, $(EXTRA_OPERATORS)) $(patsubst %, %/*/*.o, $(EXTRA_OPERATORS))
else
clean: rclean mkldnn_clean cyclean testclean $(EXTRA_PACKAGES_CLEAN)
	$(RM) -r build lib bin *~ */*~ */*/*~ */*/*/*~ 
	cd $(DMLC_CORE); $(MAKE) clean; cd -
	cd $(PS_PATH); $(MAKE) clean; cd -
	cd $(NNVM_PATH); $(MAKE) clean; cd -
	cd $(AMALGAMATION_PATH); $(MAKE) clean; cd -
endif

clean_all: clean

-include build/*.d
-include build/*/*.d
-include build/*/*/*.d
-include build/*/*/*/*.d
ifneq ($(EXTRA_OPERATORS),)
	-include $(patsubst %, %/*.d, $(EXTRA_OPERATORS)) $(patsubst %, %/*/*.d, $(EXTRA_OPERATORS))
endif<|MERGE_RESOLUTION|>--- conflicted
+++ resolved
@@ -136,16 +136,12 @@
 		LDFLAGS += -L$(MKLROOT)/lib
 	endif
 	CFLAGS += -I$(MKLDNNROOT)/include
-<<<<<<< HEAD
-	LDFLAGS += -L$(MKLDNNROOT)/lib -lmkldnn -Wl,-rpath,$(ROOTDIR)/lib
-=======
 	# MKLDNN but to needs to be dynamically linked for windows as not all VS compilers support static linking
 	ifneq ($(UNAME_S), Windows)
 		LIB_DEP += $(MKLDNNROOT)/lib/libmkldnn.a
 	else
 		LDFLAGS += -L$(MKLDNNROOT)/lib -lmkldnn -Wl,-rpath,'$${ORIGIN}'
 	endif
->>>>>>> 090f2220
 endif
 
 # setup opencv
