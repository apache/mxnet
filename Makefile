--- conflicted
+++ resolved
@@ -141,14 +141,11 @@
 endif
 
 ifeq ($(USE_MKL2017), 1)
-	CFLAGS += -DMKL_EXPERIMENTAL=1
 	CFLAGS += -DMXNET_USE_MKL2017=1
 	CFLAGS += -DUSE_MKL=1
 	CFLAGS += -I$(ROOTDIR)/src/operator/mkl/
 	CFLAGS += -I$(MKLML_ROOT)/include
 	LDFLAGS += -L$(MKLML_ROOT)/lib
-<<<<<<< HEAD
-=======
 	ifeq ($(USE_MKL2017_EXPERIMENTAL), 1)
 		CFLAGS += -DMKL_EXPERIMENTAL=1
 	else
@@ -160,7 +157,6 @@
 		LDFLAGS += -Wl,--as-needed -lmklml_intel -lmklml_gnu
 	endif
 	LDFLAGS +=  -liomp5
->>>>>>> c5609020
 endif
 
 # verify existence of separate lapack library when using blas/openblas/atlas
@@ -443,18 +439,11 @@
 	R CMD INSTALL R-package
 	Rscript -e "require(mxnet); mxnet:::mxnet.export(\"R-package\")"
 	rm -rf R-package/NAMESPACE
-<<<<<<< HEAD
-	Rscript -e "require(devtools); install_version(\"roxygen2\", version = \"5.0.1\", repos = \"https://cloud.r-project.org/\", quiet = TRUE)"
-	Rscript -e "require(roxygen2); roxygen2::roxygenise(\"R-package\")"
-	R CMD build --no-build-vignettes R-package
-	rm -rf mxnet_current_r.tar.gz
-=======
 	Rscript -e "if (!require('roxygen2')||packageVersion('roxygen2')!= '5.0.1'){\
 	devtools::install_version('roxygen2',version='5.0.1',\
 	repo='https://cloud.r-project.org/',quiet=TRUE)}"
 	Rscript -e "require(roxygen2); roxygen2::roxygenise('R-package')"
 	R CMD INSTALL R-package
->>>>>>> c5609020
 	rm -rf R-package/src/image_recordio.h
 
 scalapkg:
