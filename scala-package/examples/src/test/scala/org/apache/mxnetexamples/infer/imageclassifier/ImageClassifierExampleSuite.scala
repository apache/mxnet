--- conflicted
+++ resolved
@@ -82,12 +82,9 @@
     val outputList = ImageClassifierExample.runInferenceOnBatchOfImage(modelDirPath + "resnet-18",
       inputImageDir, context)
 
-<<<<<<< HEAD
-=======
     Process("rm -rf " + modelDirPath + " " + inputImageDir) !
 
     assert(output(0).toList.head._1 === "n02110958 pug, pug-dog")
->>>>>>> 5627bc3a
     assert(outputList(0).toList.head._1 === "n02110958 pug, pug-dog")
 
   }
