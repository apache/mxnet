--- conflicted
+++ resolved
@@ -196,15 +196,9 @@
   }
 
   /**
-<<<<<<< HEAD
     * Loads a batch of images from a folder
     * @param inputImageDirPath  Path to a folder of images
     * @return                   List of buffered images
-=======
-    * Loading input batch of images
-    * @param inputImagePaths
-    * @return List of buffered images-
->>>>>>> aa3f0651
     */
   def loadInputBatch(inputImagePaths: List[String]): Traversable[BufferedImage] = {
     inputImagePaths.map(path => ImageIO.read(new File(path)))
