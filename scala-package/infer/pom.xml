<?xml version="1.0" encoding="UTF-8"?>
<!--
  ~ Licensed to the Apache Software Foundation (ASF) under one or more
  ~ contributor license agreements.  See the NOTICE file distributed with
  ~ this work for additional information regarding copyright ownership.
  ~ The ASF licenses this file to You under the Apache License, Version 2.0
  ~ (the "License"); you may not use this file except in compliance with
  ~ the License.  You may obtain a copy of the License at
  ~
  ~    http://www.apache.org/licenses/LICENSE-2.0
  ~
  ~ Unless required by applicable law or agreed to in writing, software
  ~ distributed under the License is distributed on an "AS IS" BASIS,
  ~ WITHOUT WARRANTIES OR CONDITIONS OF ANY KIND, either express or implied.
  ~ See the License for the specific language governing permissions and
  ~ limitations under the License.
  -->
<project xmlns="http://maven.apache.org/POM/4.0.0"
         xmlns:xsi="http://www.w3.org/2001/XMLSchema-instance"
         xsi:schemaLocation="http://maven.apache.org/POM/4.0.0 http://maven.apache.org/xsd/maven-4.0.0.xsd">
<<<<<<< HEAD
    <modelVersion>4.0.0</modelVersion>
    <parent>
        <artifactId>mxnet-parent_2.11</artifactId>
        <groupId>org.apache.mxnet</groupId>
        <version>1.4.1-SNAPSHOT</version>
        <relativePath>../pom.xml</relativePath>
    </parent>
=======
  <modelVersion>4.0.0</modelVersion>
  <parent>
    <artifactId>mxnet-parent</artifactId>
    <groupId>org.apache.mxnet</groupId>
    <version>INTERNAL</version>
    <relativePath>../pom.xml</relativePath>
  </parent>
>>>>>>> 75a9e187

  <properties>
    <skipJavaTests>false</skipJavaTests>
  </properties>

  <artifactId>mxnet-infer</artifactId>
  <name>MXNet Scala Package - Inference</name>

<<<<<<< HEAD
    <profiles>
        <profile>
            <id>unittest</id>
            <properties>
                <skipTests>false</skipTests>
            </properties>
        </profile>
        <profile>
            <id>osx-x86_64-cpu</id>
            <properties>
                <platform>osx-x86_64-cpu</platform>
            </properties>
        </profile>
        <profile>
            <id>linux-x86_64-cpu</id>
            <properties>
                <platform>linux-x86_64-cpu</platform>
            </properties>
        </profile>
        <profile>
            <id>linux-x86_64-gpu</id>
            <properties>
                <platform>linux-x86_64-gpu</platform>
            </properties>
        </profile>
    </profiles>

    <build>
        <plugins>
            <plugin>
                <groupId>org.apache.maven.plugins</groupId>
                <artifactId>maven-deploy-plugin</artifactId>
                <configuration>
                    <skip>true</skip>
                </configuration>
            </plugin>
            <plugin>
                <groupId>org.apache.maven.plugins</groupId>
                <artifactId>maven-jar-plugin</artifactId>
                <configuration>
                    <excludes>
                        <exclude>META-INF/*.SF</exclude>
                        <exclude>META-INF/*.DSA</exclude>
                        <exclude>META-INF/*.RSA</exclude>
                    </excludes>
                </configuration>
            </plugin>
            <plugin>
                <groupId>org.apache.maven.plugins</groupId>
                <artifactId>maven-compiler-plugin</artifactId>
            </plugin>
            <plugin>
                <groupId>org.scalatest</groupId>
                <artifactId>scalatest-maven-plugin</artifactId>
                <configuration>
                    <skipTests>${skipTests}</skipTests>
                    <argLine>
                        -Djava.library.path=${project.parent.basedir}/native/${platform}/target \
                        -Dlog4j.configuration=file://${project.basedir}/src/test/resources/log4j.properties
                    </argLine>
                </configuration>
            </plugin>
            <plugin>
                <groupId>org.scalastyle</groupId>
                <artifactId>scalastyle-maven-plugin</artifactId>
            </plugin>
        </plugins>
    </build>
    <dependencies>
        <dependency>
            <groupId>org.apache.mxnet</groupId>
            <artifactId>mxnet-core_${scala.binary.version}</artifactId>
            <version>1.4.1-SNAPSHOT</version>
            <scope>provided</scope>
        </dependency>
        <!-- https://mvnrepository.com/artifact/org.mockito/mockito-all -->
        <dependency>
            <groupId>org.mockito</groupId>
            <artifactId>mockito-all</artifactId>
            <version>1.10.19</version>
            <scope>test</scope>
        </dependency>
    </dependencies>
=======
  <build>
    <plugins>
      <plugin>
        <groupId>org.apache.maven.plugins</groupId>
        <artifactId>maven-jar-plugin</artifactId>
        <configuration>
          <excludes>
            <exclude>META-INF/*.SF</exclude>
            <exclude>META-INF/*.DSA</exclude>
            <exclude>META-INF/*.RSA</exclude>
          </excludes>
        </configuration>
      </plugin>
      <plugin>
        <groupId>org.scalatest</groupId>
        <artifactId>scalatest-maven-plugin</artifactId>
        <configuration>
          <argLine>
            -Djava.library.path=${project.parent.basedir}/native/target \
            -Dlog4j.configuration=file://${project.basedir}/src/test/resources/log4j.properties
          </argLine>
        </configuration>
      </plugin>
      <plugin>
        <groupId>org.scalastyle</groupId>
        <artifactId>scalastyle-maven-plugin</artifactId>
      </plugin>
    </plugins>
  </build>
  <dependencies>
    <dependency>
      <groupId>org.apache.mxnet</groupId>
      <artifactId>mxnet-core</artifactId>
      <version>INTERNAL</version>
      <scope>provided</scope>
    </dependency>
    <!-- https://mvnrepository.com/artifact/org.mockito/mockito-all -->
    <dependency>
      <groupId>org.mockito</groupId>
      <artifactId>mockito-all</artifactId>
      <version>1.10.19</version>
      <scope>test</scope>
    </dependency>
  </dependencies>
>>>>>>> 75a9e187
</project><|MERGE_RESOLUTION|>--- conflicted
+++ resolved
@@ -18,15 +18,6 @@
 <project xmlns="http://maven.apache.org/POM/4.0.0"
          xmlns:xsi="http://www.w3.org/2001/XMLSchema-instance"
          xsi:schemaLocation="http://maven.apache.org/POM/4.0.0 http://maven.apache.org/xsd/maven-4.0.0.xsd">
-<<<<<<< HEAD
-    <modelVersion>4.0.0</modelVersion>
-    <parent>
-        <artifactId>mxnet-parent_2.11</artifactId>
-        <groupId>org.apache.mxnet</groupId>
-        <version>1.4.1-SNAPSHOT</version>
-        <relativePath>../pom.xml</relativePath>
-    </parent>
-=======
   <modelVersion>4.0.0</modelVersion>
   <parent>
     <artifactId>mxnet-parent</artifactId>
@@ -34,7 +25,6 @@
     <version>INTERNAL</version>
     <relativePath>../pom.xml</relativePath>
   </parent>
->>>>>>> 75a9e187
 
   <properties>
     <skipJavaTests>false</skipJavaTests>
@@ -43,91 +33,6 @@
   <artifactId>mxnet-infer</artifactId>
   <name>MXNet Scala Package - Inference</name>
 
-<<<<<<< HEAD
-    <profiles>
-        <profile>
-            <id>unittest</id>
-            <properties>
-                <skipTests>false</skipTests>
-            </properties>
-        </profile>
-        <profile>
-            <id>osx-x86_64-cpu</id>
-            <properties>
-                <platform>osx-x86_64-cpu</platform>
-            </properties>
-        </profile>
-        <profile>
-            <id>linux-x86_64-cpu</id>
-            <properties>
-                <platform>linux-x86_64-cpu</platform>
-            </properties>
-        </profile>
-        <profile>
-            <id>linux-x86_64-gpu</id>
-            <properties>
-                <platform>linux-x86_64-gpu</platform>
-            </properties>
-        </profile>
-    </profiles>
-
-    <build>
-        <plugins>
-            <plugin>
-                <groupId>org.apache.maven.plugins</groupId>
-                <artifactId>maven-deploy-plugin</artifactId>
-                <configuration>
-                    <skip>true</skip>
-                </configuration>
-            </plugin>
-            <plugin>
-                <groupId>org.apache.maven.plugins</groupId>
-                <artifactId>maven-jar-plugin</artifactId>
-                <configuration>
-                    <excludes>
-                        <exclude>META-INF/*.SF</exclude>
-                        <exclude>META-INF/*.DSA</exclude>
-                        <exclude>META-INF/*.RSA</exclude>
-                    </excludes>
-                </configuration>
-            </plugin>
-            <plugin>
-                <groupId>org.apache.maven.plugins</groupId>
-                <artifactId>maven-compiler-plugin</artifactId>
-            </plugin>
-            <plugin>
-                <groupId>org.scalatest</groupId>
-                <artifactId>scalatest-maven-plugin</artifactId>
-                <configuration>
-                    <skipTests>${skipTests}</skipTests>
-                    <argLine>
-                        -Djava.library.path=${project.parent.basedir}/native/${platform}/target \
-                        -Dlog4j.configuration=file://${project.basedir}/src/test/resources/log4j.properties
-                    </argLine>
-                </configuration>
-            </plugin>
-            <plugin>
-                <groupId>org.scalastyle</groupId>
-                <artifactId>scalastyle-maven-plugin</artifactId>
-            </plugin>
-        </plugins>
-    </build>
-    <dependencies>
-        <dependency>
-            <groupId>org.apache.mxnet</groupId>
-            <artifactId>mxnet-core_${scala.binary.version}</artifactId>
-            <version>1.4.1-SNAPSHOT</version>
-            <scope>provided</scope>
-        </dependency>
-        <!-- https://mvnrepository.com/artifact/org.mockito/mockito-all -->
-        <dependency>
-            <groupId>org.mockito</groupId>
-            <artifactId>mockito-all</artifactId>
-            <version>1.10.19</version>
-            <scope>test</scope>
-        </dependency>
-    </dependencies>
-=======
   <build>
     <plugins>
       <plugin>
@@ -172,5 +77,4 @@
       <scope>test</scope>
     </dependency>
   </dependencies>
->>>>>>> 75a9e187
 </project>