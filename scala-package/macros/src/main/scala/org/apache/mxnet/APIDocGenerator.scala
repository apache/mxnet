--- conflicted
+++ resolved
@@ -136,10 +136,6 @@
   }
 
   def generateAPIDocFromBackend(func: Func, withParam: Boolean = true): String = {
-<<<<<<< HEAD
-    val desc = func.desc.split("\n")
-      .mkString("  * <pre>", "\n  * ", "\n  * </pre>")
-=======
     def fixDesc(desc: String): String = {
       var curDesc = desc
       var prevDesc = ""
@@ -151,7 +147,6 @@
     }
     val desc = fixDesc(func.desc).split("\n")
       .mkString("  *\n  * {{{\n  *\n  * ", "\n  * ", "\n  * }}}\n  * ")
->>>>>>> 8b878255
 
     val params = func.listOfArgs.map { absClassArg =>
       s"  * @param ${absClassArg.safeArgName}\t\t${fixDesc(absClassArg.argDesc)}"
@@ -192,10 +187,6 @@
        |def ${func.name}$typeParameter (${argDef.mkString(", ")}): $returnType""".stripMargin
   }
 
-<<<<<<< HEAD
-  def writeFile(FILE_PATH: String, packageDef: String, className: String,
-                imports: String, absFuncs: Seq[String]): String = {
-=======
   def generateJavaAPISignature(func : Func) : String = {
     val useParamObject = func.listOfArgs.count(arg => arg.isOptional) >= 2
     var argDef = ListBuffer[String]()
@@ -254,9 +245,8 @@
     }
   }
 
-  def writeFile(FILE_PATH: String, className: String, packageDef: String,
-                absFuncs: Seq[String]): String = {
->>>>>>> 8b878255
+  def writeFile(FILE_PATH: String, packageDef: String, className: String,
+                imports: String, absFuncs: Seq[String]): String = {
 
     val finalStr =
       s"""/*
