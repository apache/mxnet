/*
 * Licensed to the Apache Software Foundation (ASF) under one or more
 * contributor license agreements.  See the NOTICE file distributed with
 * this work for additional information regarding copyright ownership.
 * The ASF licenses this file to You under the Apache License, Version 2.0
 * (the "License"); you may not use this file except in compliance with
 * the License.  You may obtain a copy of the License at
 *
 *    http://www.apache.org/licenses/LICENSE-2.0
 *
 * Unless required by applicable law or agreed to in writing, software
 * distributed under the License is distributed on an "AS IS" BASIS,
 * WITHOUT WARRANTIES OR CONDITIONS OF ANY KIND, either express or implied.
 * See the License for the specific language governing permissions and
 * limitations under the License.
 */

package org.apache.mxnet

import java.nio.{ByteBuffer, ByteOrder}

import org.apache.mxnet.Base._
import org.apache.mxnet.DType.DType
import org.slf4j.LoggerFactory

import scala.collection.mutable
import scala.collection.mutable.{ArrayBuffer, ListBuffer}
import scala.ref.WeakReference

/**
 * NDArray API of mxnet
 */
@AddNDArrayFunctions(false)
object NDArray extends NDArrayBase {
  implicit def getFirstResult(ret: NDArrayFuncReturn): NDArray = ret(0)
  private val logger = LoggerFactory.getLogger(classOf[NDArray])

  private val functions: Map[String, NDArrayFunction] = initNDArrayModule()

  val api = NDArrayAPI

  private def addDependency(froms: Array[NDArray], tos: Array[NDArray]): Unit = {
    froms.foreach { from =>
      val weakRef = new WeakReference(from)
      tos.foreach { to =>
        to.dependencies.put(from.handle, weakRef)
        // we add all dep's dep to prevent (recursively) recomputing at runtime.
        to.dependencies ++= from.dependencies
      }
    }
  }

  /**
   * Used by NDArrayMacro.
   * Invoke this function by passing in parameters.
   * Parameters
   * ----------
   * @param args Positional arguments of input scalars and NDArray
   * @param kwargs Key-value arguments of input scalars
   * @return The result NDArrays of result of computation.
   */
  private[mxnet] def genericNDArrayFunctionInvoke(
    funcName: String, args: Seq[Any], kwargs: Map[String, Any] = null): NDArrayFuncReturn = {
    val function = functions(funcName)
    val ndArgs = ArrayBuffer.empty[NDArray]
    val posArgs = ArrayBuffer.empty[String]
<<<<<<< HEAD
      args.foreach {
=======
    args.foreach {
>>>>>>> 9e5a00cf
        case arr: NDArray =>
          ndArgs.append(arr)
        case arrFunRet: NDArrayFuncReturn =>
          arrFunRet.arr.foreach(ndArgs.append(_))
        case arg =>
          posArgs.append(arg.toString)
<<<<<<< HEAD
      }

=======
    }
>>>>>>> 9e5a00cf

    require(posArgs.length <= function.arguments.length,
      s"len(posArgs) = ${posArgs.length}, should be less or equal to len(arguments) " +
      s"= ${function.arguments.length}")
    val updatedKwargs: Map[String, String] =
      (Option(kwargs).getOrElse(Map.empty[String, String])
        ++ function.arguments.slice(0, posArgs.length).zip(posArgs) - "out"
      ).map { case (k, v) => k -> v.toString }


    val (oriOutputs, outputVars) =
      if (kwargs != null && kwargs.contains("out")) {
        val output = kwargs("out")
        output match {
          case nd: NDArray => (Array(nd), Array(nd.handle))
          case ndFuncRet: NDArrayFuncReturn => (ndFuncRet.arr, ndFuncRet.arr.map(_.handle))
          case ndArr: Seq[NDArray] => (ndArr.toArray, ndArr.toArray.map(_.handle))
          case _ => throw new IllegalArgumentException(
            "Unsupported out var type, should be NDArray or subclass of Seq[NDArray]")
        }
      } else {
        (null, null)
      }

    val outputs = ArrayBuffer.empty[NDArrayHandle]
    checkCall(_LIB.mxImperativeInvoke(function.handle, ndArgs.map(_.handle).toArray, outputVars,
      outputs, updatedKwargs.size, updatedKwargs.keys.toArray, updatedKwargs.values.toArray))
    new NDArrayFuncReturn(Option(oriOutputs).getOrElse {
      val outputArrs = outputs.map(new NDArray(_)).toArray
      addDependency(ndArgs.toArray, outputArrs)
      outputArrs
    })
  }

  /**
   * Return a new empty handle.
   * Empty handle can be used to hold result
   *
   * @return a new empty ndarray handle
   */
  private def newEmptyHandle(): NDArrayHandle = {
    val hdl = new NDArrayHandleRef
    checkCall(_LIB.mxNDArrayCreateNone(hdl))
    hdl.value
  }

  /**
   * Return a new handle with specified shape and context.
   * Empty handle is only used to hold results
   *
   * @return a new empty ndarray handle
   */
  private def newAllocHandle(shape: Shape,
                             ctx: Context,
                             delayAlloc: Boolean,
                             dtype: DType = DType.Float32): NDArrayHandle = {
    val hdl = new NDArrayHandleRef
    checkCall(_LIB.mxNDArrayCreateEx(
      shape.toArray,
      shape.length,
      ctx.deviceTypeid,
      ctx.deviceId,
      if (delayAlloc) 1 else 0,
      dtype.id,
      hdl))
    hdl.value
  }

  /**
   * Wait all async operation to finish in MXNet
   * This function is used for benchmark only
   */
  def waitall(): Unit = {
    checkCall(_LIB.mxNDArrayWaitAll())
  }

  // List and add all the atomic symbol functions to current module.
  private def initNDArrayModule(): Map[String, NDArrayFunction] = {
    val opNames = ListBuffer.empty[String]
    checkCall(_LIB.mxListAllOpNames(opNames))
    opNames.map(opName => {
      val opHandle = new RefLong
      checkCall(_LIB.nnGetOpHandle(opName, opHandle))
      makeNDArrayFunction(opHandle.value, opName)
    }).toMap
  }

  // Create an atomic symbol function by handle and function name.
  private def makeNDArrayFunction(handle: NDArrayHandle, aliasName: String)
    : (String, NDArrayFunction) = {
    val name = new RefString
    val desc = new RefString
    val keyVarNumArgs = new RefString
    val numArgs = new RefInt
    val argNames = ListBuffer.empty[String]
    val argTypes = ListBuffer.empty[String]
    val argDescs = ListBuffer.empty[String]

    checkCall(_LIB.mxSymbolGetAtomicSymbolInfo(
      handle, name, desc, numArgs, argNames, argTypes, argDescs, keyVarNumArgs))
    val arguments = (argTypes zip argNames).filter { case (dtype, _) =>
      !(dtype.startsWith("NDArray") || dtype.startsWith("Symbol")
        || dtype.startsWith("NDArray-or-Symbol"))
    }.map { case (_, argName) =>
      argName
    }
    (aliasName, new NDArrayFunction(handle, arguments.toList))
  }

  /**
   * One hot encoding indices into matrix out.
   * @param indices An NDArray containing indices of the categorical features.
   * @param out The result holder of the encoding.
   * @return Same as out.
   */
  def onehotEncode(indices: NDArray, out: NDArray): NDArray = {
    NDArray.genericNDArrayFunctionInvoke(
      "_onehot_encode", Seq(indices, out), Map("out" -> out))(0)
  }

  /**
   * Create an empty uninitialized new NDArray, with specified shape.
   *
   * @param shape shape of the NDArray.
   * @param ctx The context of the NDArray, default to current default context.
   *
   * @return The created NDArray.
   */
  def empty(shape: Shape, ctx: Context = null, dtype: DType = Base.MX_REAL_TYPE): NDArray = {
    val context = if (ctx == null) Context.defaultCtx else ctx
    new NDArray(handle = NDArray.newAllocHandle(shape, context, delayAlloc = false, dtype))
  }

  def empty(shape: Int *): NDArray = empty(Shape(shape: _*))

  def empty(ctx: Context, shape: Int *): NDArray = empty(Shape(shape: _*), ctx)

  /**
   * Create a new NDArray filled with 0, with specified shape.
   *
   * @param shape shape of the NDArray.
   * @param ctx The context of the NDArray, default to current default context.
   *
   * @return The created NDArray.
   */
  def zeros(shape: Shape, ctx: Context = null, dtype: DType = Base.MX_REAL_TYPE): NDArray = {
    val arr = empty(shape, ctx, dtype)
    arr.set(0f)
    arr
  }

  def zeros(shape: Int *): NDArray = zeros(Shape(shape: _*))

  def zeros(ctx: Context, shape: Int *): NDArray = zeros(Shape(shape: _*), ctx)

  /**
   * Create a new NDArray filled with 1, with specified shape.
   * @param shape shape of the NDArray.
   * @param ctx The context of the NDArray, default to current default context.
   * @return The created NDArray.
   */
  def ones(shape: Shape, ctx: Context = null, dtype: DType = Base.MX_REAL_TYPE): NDArray = {
    val arr = empty(shape, ctx, dtype)
    arr.set(1f)
    arr
  }

  def ones(shape: Int *): NDArray = ones(Shape(shape: _*))

  def ones(ctx: Context, shape: Int *): NDArray = ones(Shape(shape: _*), ctx)

  /**
   * Create a new NDArray filled with given value, with specified shape.
   * @param shape shape of the NDArray.
   * @param value value to be filled with
   * @param ctx The context of the NDArray, default to current default context
   */
  def full(shape: Shape, value: Float, ctx: Context = null): NDArray = {
    val arr = empty(shape, ctx)
    arr.set(value)
    arr
  }

  // Perform power operator
  def power(lhs: NDArray, rhs: NDArray): NDArray = {
    NDArray.genericNDArrayFunctionInvoke("_power", Seq(lhs, rhs))
  }

  def power(lhs: NDArray, rhs: Float): NDArray = {
    NDArray.genericNDArrayFunctionInvoke("_power_scalar", Seq(lhs, rhs))
  }

  def power(lhs: Float, rhs: NDArray): NDArray = {
    NDArray.genericNDArrayFunctionInvoke("_rpower_scalar", Seq(lhs, rhs))
  }

  // Perform maximum operator
  def maximum(lhs: NDArray, rhs: NDArray): NDArray = {
    NDArray.genericNDArrayFunctionInvoke("_maximum", Seq(lhs, rhs))
  }

  def maximum(lhs: NDArray, rhs: Float): NDArray = {
    NDArray.genericNDArrayFunctionInvoke("_maximum_scalar", Seq(lhs, rhs))
  }

  def maximum(lhs: Float, rhs: NDArray): NDArray = {
    NDArray.genericNDArrayFunctionInvoke("_maximum_scalar", Seq(lhs, rhs))
  }

  // Perform minimum operator
  def minimum(lhs: NDArray, rhs: NDArray): NDArray = {
    NDArray.genericNDArrayFunctionInvoke("_minimum", Seq(lhs, rhs))
  }

  def minimum(lhs: NDArray, rhs: Float): NDArray = {
    NDArray.genericNDArrayFunctionInvoke("_minimum_scalar", Seq(lhs, rhs))
  }

  def minimum(lhs: Float, rhs: NDArray): NDArray = {
    NDArray.genericNDArrayFunctionInvoke("_minimum_scalar", Seq(lhs, rhs))
  }

  /**
   * Returns the result of element-wise **equal to** (==) comparison operation with broadcasting.
   * For each element in input arrays, return 1(true) if corresponding elements are same,
   * otherwise return 0(false).
   */
  def equal(lhs: NDArray, rhs: NDArray): NDArray = {
    NDArray.genericNDArrayFunctionInvoke("broadcast_equal", Seq(lhs, rhs))
  }

  def equal(lhs: NDArray, rhs: Float): NDArray = {
    NDArray.genericNDArrayFunctionInvoke("_equal_scalar", Seq(lhs, rhs))
  }

  /**
   * Returns the result of element-wise **not equal to** (!=) comparison operation
   * with broadcasting.
   * For each element in input arrays, return 1(true) if corresponding elements are different,
   * otherwise return 0(false).
   */
  def notEqual(lhs: NDArray, rhs: NDArray): NDArray = {
    NDArray.genericNDArrayFunctionInvoke("broadcast_not_equal", Seq(lhs, rhs))
  }

  def notEqual(lhs: NDArray, rhs: Float): NDArray = {
    NDArray.genericNDArrayFunctionInvoke("_not_equal_scalar", Seq(lhs, rhs))
  }

  /**
   * Returns the result of element-wise **greater than** (>) comparison operation
   * with broadcasting.
   * For each element in input arrays, return 1(true) if lhs elements are greater than rhs,
   * otherwise return 0(false).
   */
  def greater(lhs: NDArray, rhs: NDArray): NDArray = {
    NDArray.genericNDArrayFunctionInvoke("broadcast_greater", Seq(lhs, rhs))
  }

  def greater(lhs: NDArray, rhs: Float): NDArray = {
    NDArray.genericNDArrayFunctionInvoke("_greater_scalar", Seq(lhs, rhs))
  }

  /**
   * Returns the result of element-wise **greater than or equal to** (>=) comparison
   * operation with broadcasting.
   * For each element in input arrays, return 1(true) if lhs elements are greater than equal to rhs,
   * otherwise return 0(false).
   */
  def greaterEqual(lhs: NDArray, rhs: NDArray): NDArray = {
    NDArray.genericNDArrayFunctionInvoke("broadcast_greater_equal", Seq(lhs, rhs))
  }

  def greaterEqual(lhs: NDArray, rhs: Float): NDArray = {
    NDArray.genericNDArrayFunctionInvoke("_greater_equal_scalar", Seq(lhs, rhs))
  }

  /**
   * Returns the result of element-wise **lesser than** (<) comparison operation
   * with broadcasting.
   * For each element in input arrays, return 1(true) if lhs elements are less than rhs,
   * otherwise return 0(false).
   */
  def lesser(lhs: NDArray, rhs: NDArray): NDArray = {
    NDArray.genericNDArrayFunctionInvoke("broadcast_lesser", Seq(lhs, rhs))
  }

  def lesser(lhs: NDArray, rhs: Float): NDArray = {
    NDArray.genericNDArrayFunctionInvoke("_lesser_scalar", Seq(lhs, rhs))
  }

  /**
   * Returns the result of element-wise **lesser than or equal to** (<=) comparison
   * operation with broadcasting.
   * For each element in input arrays, return 1(true) if lhs elements are
   * lesser than equal to rhs, otherwise return 0(false).
   */
  def lesserEqual(lhs: NDArray, rhs: NDArray): NDArray = {
    NDArray.genericNDArrayFunctionInvoke("broadcast_lesser_equal", Seq(lhs, rhs))
  }

  def lesserEqual(lhs: NDArray, rhs: Float): NDArray = {
    NDArray.genericNDArrayFunctionInvoke("_lesser_equal_scalar", Seq(lhs, rhs))
  }

  /**
   * Create a new NDArray that copies content from source_array.
   * @param sourceArr Source data to create NDArray from.
   * @param shape shape of the NDArray
   * @param ctx The context of the NDArray, default to current default context.
   * @return The created NDArray.
   */
  def array(sourceArr: Array[Float], shape: Shape, ctx: Context = null): NDArray = {
    val arr = empty(shape, ctx)
    arr.set(sourceArr)
    arr
  }

  /**
   * Returns evenly spaced values within a given interval.
   * Values are generated within the half-open interval [`start`, `stop`). In other
   * words, the interval includes `start` but excludes `stop`.
   * @param start Start of interval. The default start value is 0.
   * @param stop End of interval.
   * @param step Spacing between values. The default step size is 1.
   * @param repeat Number of times to repeat each element. The default repeat count is 1.
   * @param ctx Device context. Default context is the current default context.
   * @param dType The data type of the `NDArray`. The default datatype is `DType.Float32`.
   * @return NDArray of evenly spaced values in the specified range.
   */
  def arange(start: Float, stop: Option[Float] = None, step: Float = 1.0f,
    repeat: Int = 1, ctx: Context = Context.defaultCtx,
    dType: DType = Base.MX_REAL_TYPE): NDArray = {
    val params = Map("start" -> start, "step" -> step,
      "repeat" -> repeat, "ctx" -> ctx.toString, "dtype" -> dType.toString())
    val fParams = if (stop == None) params else params ++ Map("stop" -> stop.get)
    NDArray.genericNDArrayFunctionInvoke("_arange", Seq(), fParams)(0)
  }

  /**
   * Concatenate a list of NDArrays along the specified dimension.
   * @param arrays Arrays to be concatenate.
   *               They must have identical shape except the first dimension.
   *               They also must have the same data type.
   * @param axis The axis along which to concatenate.
   * @param alwaysCopy Default `True`. When not `True`,
   *                   if the arrays only contain one `NDArray`,
   *                   that element will be returned directly, avoid copying.
   * @return An `NDArray` that lives on the same context as `arrays[0].context`.
   */
  def concatenate(arrays: Seq[NDArray], axis: Int = 0, alwaysCopy: Boolean = true): NDArray = {
    require(arrays.size > 0)

    val array0 = arrays(0)
    if (!alwaysCopy && arrays.size == 1) {
      array0
    } else {
      val shapeRest1 = array0.shape.slice(0, axis)
      val shapeRest2 = array0.shape.slice(axis + 1, array0.shape.length)
      val dtype = array0.dtype

      val shapeAxis =
        arrays.map(arr => {
          require(shapeRest1 == arr.shape.slice(0, axis))
          require(shapeRest2 == arr.shape.slice(axis + 1, arr.shape.length))
          require(dtype == arr.dtype)
          arr.shape(axis)
        }).sum
      val retShape = shapeRest1 ++ Shape(shapeAxis) ++ shapeRest2
      val ret = NDArray.empty(retShape, ctx = array0.context, dtype = dtype)

      var idx = 0
      val begin = Array.fill(retShape.length)(0)
      val end = retShape.toArray
      for (arr <- arrays) {
        if (axis == 0) {
          ret.slice(idx, idx + arr.shape(0)).set(arr).dispose()
        } else {
          begin(axis) = idx
          end(axis) = idx + arr.shape(axis)
          NDArray._crop_assign(Map("out" -> ret,
            "begin" -> Shape(begin),
            "end" -> Shape(end)))(ret, arr)
        }
        idx += arr.shape(axis)
      }
      ret
    }
  }

  def concatenate(arrays: NDArray *): NDArray = {
    concatenate(arrays.toSeq)
  }

  /**
   * Load ndarray from binary file.
   *
   * You can also use pickle to do the job if you only work on python.
   * The advantage of load/save is the file is language agnostic.
   * This means the file saved using save can be loaded by other language binding of mxnet.
   * You also get the benefit being able to directly load/save from cloud storage(S3, HDFS)
   *
   * @param fname
   *     The name of the file.Can be S3 or HDFS address (remember built with S3 support).
   *     Example of fname:
   *     - `s3://my-bucket/path/my-s3-ndarray`
   *     - `hdfs://my-bucket/path/my-hdfs-ndarray`
   *     - `/path-to/my-local-ndarray`
   * @return dict of str->NDArray to be saved
   */
  def load(fname: String): (Array[String], Array[NDArray]) = {
    val outSize = new MXUintRef
    val outNameSize = new MXUintRef
    val handles = ArrayBuffer.empty[NDArrayHandle]
    val names = ArrayBuffer.empty[String]
    checkCall(_LIB.mxNDArrayLoad(fname, outSize, handles, outNameSize, names))
    require(outNameSize.value == 0 || outNameSize.value == outSize.value)
    (names.toArray, handles.map(new NDArray(_)).toArray)
  }

  def load2Map(fname: String): Map[String, NDArray] = {
    val (keys, vals) = load(fname)
    require(keys.length == vals.length, "Loaded NDArrays have no name")
    (keys zip vals).toMap
  }

  def load2Array(fname: String): Array[NDArray] = {
    load(fname)._2
  }

  /**
   * Save list of NDArray or dict of str->NDArray to binary file.
   *
   * You can also use pickle to do the job if you only work on python.
   * The advantage of load/save is the file is language agnostic.
   * This means the file saved using save can be loaded by other language binding of mxnet.
   * You also get the benefit being able to directly load/save from cloud storage(S3, HDFS)
   *
   * @param fname
   *     The name of the file.Can be S3 or HDFS address (remember built with S3 support).
   *     Example of fname:
   *     - `s3://my-bucket/path/my-s3-ndarray`
   *     - `hdfs://my-bucket/path/my-hdfs-ndarray`
   *     - `/path-to/my-local-ndarray`
   * @param data dict of str->NDArray
   */
  def save(fname: String, data: Map[String, NDArray]): Unit = {
    val keys = data.keys.toArray
    val handles = data.values.map(_.handle).toArray
    save(fname, keys, handles)
  }

  def save(fname: String, data: Traversable[NDArray]): Unit = {
    save(fname, null, data.map(_.handle).toArray)
  }

  private def save(fname: String, keys: Array[String], handles: Array[NDArrayHandle]): Unit = {
    checkCall(_LIB.mxNDArraySave(fname, handles, keys))
  }

  def deserialize(bytes: Array[Byte]): NDArray = {
    val handleRef = new NDArrayHandleRef
    checkCall(_LIB.mxNDArrayLoadFromRawBytes(bytes, handleRef))
    new NDArray(handleRef.value)
  }

  private def _crop_assign(kwargs: Map[String, Any] = null)(args: Any*) : NDArrayFuncReturn = {
    genericNDArrayFunctionInvoke("_crop_assign", args, kwargs)
  }

  // TODO: imdecode
}

/**
 * NDArray object in mxnet.
 * NDArray is basic ndarray/Tensor like data structure in mxnet. <br />
 * <b>
 * WARNING: it is your responsibility to clear this object through dispose().
 * </b>
 */
class NDArray private[mxnet](private[mxnet] val handle: NDArrayHandle,
                             val writable: Boolean = true) extends WarnIfNotDisposed {
  // record arrays who construct this array instance
  // we use weak reference to prevent gc blocking
  private[mxnet] val dependencies = mutable.HashMap.empty[Long, WeakReference[NDArray]]
  private var disposed = false
  def isDisposed: Boolean = disposed

  def serialize(): Array[Byte] = {
    val buf = ArrayBuffer.empty[Byte]
    checkCall(_LIB.mxNDArraySaveRawBytes(handle, buf))
    buf.toArray
  }

  /**
   * Release the native memory. <br />
   * The NDArrays it depends on will NOT be disposed. <br />
   * The object shall never be used after it is disposed.
   */
  def dispose(): Unit = {
    if (!disposed) {
      _LIB.mxNDArrayFree(handle)
      dependencies.clear()
      disposed = true
    }
  }

  /**
   * Dispose all NDArrays who help to construct this array. <br />
   * e.g. (a * b + c).disposeDeps() will dispose a, b, c (including their deps) and a * b
   * @return this array
   */
  def disposeDeps(): NDArray = {
    disposeDepsExcept()
  }

  /**
   * Dispose all NDArrays who help to construct this array, excepts those in the arguments. <br />
   * e.g. (a * b + c).disposeDepsExcept(a, b)
   * will dispose c and a * b.
   * Note that a, b's dependencies will not be disposed either.
   * @return this array
   */
  def disposeDepsExcept(arrs: NDArray*): NDArray = {
    if (dependencies != null) {
      val excepts = mutable.HashSet.empty[Long]
      arrs.foreach { arr =>
        excepts += arr.handle
        excepts ++= arr.dependencies.keys
      }
      dependencies.retain { case (addr, weak) =>
        if (excepts.contains(addr)) {
          true
        } else {
          weak.get.foreach(_.dispose())
          false
        }
      }
    }
    this
  }

  /**
   * Peform an synchronize copy from the array.
   * @param source The data source we should like to copy from.
   */
  private def syncCopyfrom(source: Array[Float]): Unit = {
    require(source.length == size,
      s"array size (${source.length}) do not match the size of NDArray ($size)")
    checkCall(_LIB.mxNDArraySyncCopyFromCPU(handle, source, source.length))
  }

  /**
   * Return a sliced NDArray that shares memory with current one.
   * NDArray only support continuous slicing on axis 0
   *
   * @param start Starting index of slice.
   * @param stop Finishing index of slice.
   *
   * @return a sliced NDArray that shares memory with current one.
   */
  def slice(start: Int, stop: Int): NDArray = {
    val sliceHandle = new NDArrayHandleRef
    checkCall(_LIB.mxNDArraySlice(handle, start, stop, sliceHandle))
    new NDArray(handle = sliceHandle.value, writable = this.writable)
  }

  def slice(range: (Int, Int)): NDArray = {
    slice(range._1, range._2)
  }

  /**
   * Return a sliced NDArray at the ith position of axis0
   * @param i
   * @return a sliced NDArray that shares memory with current one.
   */
  def slice(i: Int): NDArray = {
    slice(i, i + 1)
  }

  /**
   * Return a sub NDArray that shares memory with current one.
   * the first axis will be rolled up, which causes its shape different from slice(i, i+1)
   * @param idx index of sub array.
   */
  def at(idx: Int): NDArray = {
    val handleRef = new NDArrayHandleRef()
    checkCall(_LIB.mxNDArrayAt(this.handle, idx, handleRef))
    new NDArray(handle = handleRef.value, writable = this.writable)
  }

  // Get transpose of current NDArray
  def T: NDArray = {
    require(this.shape.size == 2, "Only 2D matrix is allowed to be transposed")
    NDArray.genericNDArrayFunctionInvoke("transpose", Seq(this))
  }

  /**
   * Get data type of current NDArray.
   * @return class representing type of current ndarray
   */
  def dtype: DType = {
    val mxDtype = new RefInt
    checkCall(_LIB.mxNDArrayGetDType(handle, mxDtype))
    DType(mxDtype.value)
  }

  /**
   * Return a copied numpy array of current array with specified type.
   * @param dtype Desired type of result array.
   * @return A copy of array content.
   */
  def asType(dtype: DType): NDArray = {
    val res = NDArray.empty(this.shape, ctx = this.context, dtype = dtype)
    this.copyTo(res)
    res
  }

  /**
   * Return a reshaped NDArray that shares memory with current one.
   * @param dims New shape.
   *
   * @return a reshaped NDArray that shares memory with current one.
   */
  def reshape(dims: Array[Int]): NDArray = {
    val reshapeHandle = new NDArrayHandleRef
    checkCall(_LIB.mxNDArrayReshape(handle, dims.length, dims, reshapeHandle))
    new NDArray(handle = reshapeHandle.value, writable = this.writable)
  }

  /**
   * Return a reshaped NDArray that shares memory with current one.
   * @param dims New shape.
   *
   * @return a reshaped NDArray that shares memory with current one.
   */
  def reshape(dims: Shape): NDArray = {
    reshape(dims.toArray)
  }

  /**
   * Block until all pending writes operations on current NDArray are finished.
   * This function will return when all the pending writes to the current
   * NDArray finishes. There can still be pending read going on when the
   * function returns.
   */
  def waitToRead(): Unit = {
    checkCall(_LIB.mxNDArrayWaitToRead(handle))
  }

  /**
   * Get context of current NDArray.
   * @return The context of current NDArray.
   */
  def context: Context = {
    val devTypeId = new RefInt
    val devId = new RefInt
    checkCall(_LIB.mxNDArrayGetContext(handle, devTypeId, devId))
    new Context(Context.devtype2str(devTypeId.value), devId.value)
  }

  /**
   * Set the values of the NDArray
   * @param value Value to set
   * @return Current NDArray
   */
  def set(value: Float): NDArray = {
    require(writable, "trying to assign to a readonly NDArray")
    NDArray.genericNDArrayFunctionInvoke("_set_value", Seq(value), Map("out" -> this))
    this
  }

  def set(other: NDArray): NDArray = {
    require(writable, "trying to assign to a readonly NDArray")
    other.copyTo(this)
  }

  def set(other: Array[Float]): NDArray = {
    require(writable, "trying to assign to a readonly NDArray")
    syncCopyfrom(other)
    this
  }

  def +(other: NDArray): NDArray = {
    NDArray.genericNDArrayFunctionInvoke("_plus", Seq(this, other))
  }

  def +(other: Float): NDArray = {
    NDArray.genericNDArrayFunctionInvoke("_plus_scalar", Seq(this, other))
  }

  def +=(other: NDArray): NDArray = {
    if (!writable) {
      throw new IllegalArgumentException("trying to add to a readonly NDArray")
    }
    NDArray.genericNDArrayFunctionInvoke("_plus", Seq(this, other), Map("out" -> this))
    this
  }

  def +=(other: Float): NDArray = {
    if (!writable) {
      throw new IllegalArgumentException("trying to add to a readonly NDArray")
    }
    NDArray.genericNDArrayFunctionInvoke("_plus_scalar", Seq(this, other), Map("out" -> this))
    this
  }

  def -(other: NDArray): NDArray = {
    NDArray.genericNDArrayFunctionInvoke("_minus", Seq(this, other))
  }

  def -(other: Float): NDArray = {
    NDArray.genericNDArrayFunctionInvoke("_minus_scalar", Seq(this, other))
  }

  def -=(other: NDArray): NDArray = {
    if (!writable) {
      throw new IllegalArgumentException("trying to subtract from a readonly NDArray")
    }
    NDArray.genericNDArrayFunctionInvoke("_minus", Seq(this, other), Map("out" -> this))
    this
  }

  def -=(other: Float): NDArray = {
    if (!writable) {
      throw new IllegalArgumentException("trying to subtract from a readonly NDArray")
    }
    NDArray.genericNDArrayFunctionInvoke("_minus_scalar", Seq(this, other), Map("out" -> this))
    this
  }

  def *(other: NDArray): NDArray = {
    NDArray.genericNDArrayFunctionInvoke("_mul", Seq(this, other))
  }

  def *(other: Float): NDArray = {
    NDArray.genericNDArrayFunctionInvoke("_mul_scalar", Seq(this, other))
  }

  def unary_-(): NDArray = {
    NDArray.genericNDArrayFunctionInvoke("_mul_scalar", Seq(this, -1f))
  }

  def *=(other: NDArray): NDArray = {
    if (!writable) {
      throw new IllegalArgumentException("trying to multiply to a readonly NDArray")
    }
    NDArray.genericNDArrayFunctionInvoke("_mul", Seq(this, other), Map("out" -> this))
    this
  }

  def *=(other: Float): NDArray = {
    if (!writable) {
      throw new IllegalArgumentException("trying to multiply to a readonly NDArray")
    }
    NDArray.genericNDArrayFunctionInvoke("_mul_scalar", Seq(this, other), Map("out" -> this))
    this
  }

  def /(other: NDArray): NDArray = {
    NDArray.genericNDArrayFunctionInvoke("_div", Seq(this, other))
  }

  def /(other: Float): NDArray = {
    NDArray.genericNDArrayFunctionInvoke("_div_scalar", Seq(this, other))
  }

  def /=(other: NDArray): NDArray = {
    if (!writable) {
      throw new IllegalArgumentException("trying to divide from a readonly NDArray")
    }
    NDArray.genericNDArrayFunctionInvoke("_div", Seq(this, other), Map("out" -> this))
    this
  }

  def /=(other: Float): NDArray = {
    if (!writable) {
      throw new IllegalArgumentException("trying to divide from a readonly NDArray")
    }
    NDArray.genericNDArrayFunctionInvoke("_div_scalar", Seq(this, other), Map("out" -> this))
    this
  }

  def **(other: NDArray): NDArray = {
    NDArray.power(this, other)
  }

  def **(other: Float): NDArray = {
    NDArray.power(this, other)
  }

  def **=(other: NDArray): NDArray = {
    NDArray.genericNDArrayFunctionInvoke("_power", Seq(this, other), Map("out" -> this))
  }

  def **=(other: Float): NDArray = {
    NDArray.genericNDArrayFunctionInvoke("_power_scalar", Seq(this, other), Map("out" -> this))
  }

  def >(other: NDArray): NDArray = {
    NDArray.greater(this, other)
  }

  def >(other: Float): NDArray = {
    NDArray.greater(this, other)
  }

  def >=(other: NDArray): NDArray = {
    NDArray.greaterEqual(this, other)
  }

  def >=(other: Float): NDArray = {
    NDArray.greaterEqual(this, other)
  }

  def <(other: NDArray): NDArray = {
    NDArray.lesser(this, other)
  }

  def <(other: Float): NDArray = {
    NDArray.lesser(this, other)
  }

  def <=(other: NDArray): NDArray = {
    NDArray.lesserEqual(this, other)
  }

  def <=(other: Float): NDArray = {
    NDArray.lesserEqual(this, other)
  }

  def %(other: NDArray): NDArray = {
    NDArray.genericNDArrayFunctionInvoke("_mod", Seq(this, other))
  }

  def %(other: Float): NDArray = {
    NDArray.genericNDArrayFunctionInvoke("_mod_scalar", Seq(this, other))
  }

  def %=(other: NDArray): NDArray = {
    if (!writable) {
      throw new IllegalArgumentException("trying to take modulo from a readonly NDArray")
    }
    NDArray.genericNDArrayFunctionInvoke("_mod", Seq(this, other), Map("out" -> this))
    this
  }

  def %=(other: Float): NDArray = {
    if (!writable) {
      throw new IllegalArgumentException("trying to take modulo from a readonly NDArray")
    }
    NDArray.genericNDArrayFunctionInvoke("_mod_scalar", Seq(this, other), Map("out" -> this))
    this
  }

  /**
   * Return a copied flat java array of current array (row-major).
   * @return  A copy of array content.
   */
  def toArray: Array[Float] = {
    internal.toFloatArray
  }

  def internal: NDArrayInternal = {
    val myType = dtype
    val arrLength = DType.numOfBytes(myType) * size
    val arr = Array.ofDim[Byte](arrLength)
    checkCall(_LIB.mxNDArraySyncCopyToCPU(handle, arr, size))
    new NDArrayInternal(arr, myType)
  }

  /**
   * Return a CPU scalar(float) of current ndarray.
   * This ndarray must have shape (1,)
   *
   * @return The scalar representation of the ndarray.
   */
  def toScalar: Float = {
    require(shape == Shape(1), "The current array is not a scalar")
    this.toArray(0)
  }

  /**
   * Copy the content of current array to other.
   *
   * @param other Target NDArray or context we want to copy data to.
   * @return The copy target NDArray
   */
  def copyTo(other: NDArray): NDArray = {
    if (other.handle == this.handle) {
      NDArray.logger.warn("copy an array to itself, is it intended ?")
    } else {
      NDArray.genericNDArrayFunctionInvoke("_copyto", Seq(this), Map("out" -> other))
    }
    other
  }

  /**
   * Copy the content of current array to a new NDArray in the context.
   *
   * @param ctx Target context we want to copy data to.
   * @return The copy target NDArray
   */
  def copyTo(ctx: Context): NDArray = {
    val ret = new NDArray(NDArray.newAllocHandle(shape, ctx, delayAlloc = true))
    copyTo(ret)
  }

  /**
   * Clone the current array
   * @return the copied NDArray in the same context
   */
  def copy(): NDArray = copyTo(this.context)

  /**
   * Get shape of current NDArray.
   * @return an array representing shape of current ndarray
   */
  def shape: Shape = {
    val ndim = new MXUintRef
    val data = ArrayBuffer[Int]()
    checkCall(_LIB.mxNDArrayGetShape(handle, ndim, data))
    require(ndim.value == data.length, s"ndim=$ndim, while len(pdata)=${data.length}")
    Shape(data)
  }

  // Get size of current NDArray.
  def size: Int = shape.product

  /**
   * Return an `NDArray` that lives in the target context. If the array
   * is already in that context, `self` is returned. Otherwise, a copy is made.
   * @param context The target context we want the return value to live in.
   * @return A copy or `self` as an `NDArray` that lives in the target context.
   */
  def asInContext(context: Context): NDArray = {
    if (this.context == context) this else this.copyTo(context)
  }

  override def equals(o: Any): Boolean = o match {
    case that: NDArray =>
      that != null && that.shape == this.shape && that.toArray.sameElements(this.toArray)
    case _ => false
  }

  override def hashCode: Int = {
    // TODO: naive implementation
    shape.hashCode + toArray.hashCode
  }
}

private[mxnet] object NDArrayConversions {
  implicit def int2Scalar(x: Int): NDArrayConversions = new NDArrayConversions(x.toFloat)
  implicit def double2Scalar(x: Double): NDArrayConversions = new NDArrayConversions(x.toFloat)
  implicit def float2Scalar(x: Float): NDArrayConversions = new NDArrayConversions(x)
}

private[mxnet] class NDArrayConversions(val value: Float) {
  def +(other: NDArray): NDArray = {
    other + value
  }
  def +(other: NDArrayFuncReturn): NDArray = {
    other.head + value
  }

  def -(other: NDArray): NDArray = {
    NDArray.genericNDArrayFunctionInvoke("_rminus_scalar", Seq(other, value))
  }
  def -(other: NDArrayFuncReturn): NDArray = {
    NDArray.genericNDArrayFunctionInvoke("_rminus_scalar", Seq(other.head, value))
  }

  def *(other: NDArray): NDArray = {
    other * value
  }
  def *(other: NDArrayFuncReturn): NDArray = {
    other.head * value
  }

  def /(other: NDArray): NDArray = {
    NDArray.genericNDArrayFunctionInvoke("_rdiv_scalar", Seq(other, value))
  }
  def /(other: NDArrayFuncReturn): NDArray = {
    NDArray.genericNDArrayFunctionInvoke("_rdiv_scalar", Seq(other.head, value))
  }

  def **(other: NDArray): NDArray = {
    NDArray.power(value, other)
  }
  def **(other: NDArrayFuncReturn): NDArray = {
    NDArray.power(value, other.head)
  }

  def >(other: NDArray): NDArray = {
    NDArray.lesser(other, value)
  }
  def >(other: NDArrayFuncReturn): NDArray = {
    NDArray.lesser(other.head, value)
  }

  def >=(other: NDArray): NDArray = {
    NDArray.lesserEqual(other, value)
  }
  def >=(other: NDArrayFuncReturn): NDArray = {
    NDArray.lesserEqual(other.head, value)
  }

  def <(other: NDArray): NDArray = {
    NDArray.greater(other, value)
  }
  def <(other: NDArrayFuncReturn): NDArray = {
    NDArray.greater(other.head, value)
  }

  def <=(other: NDArray): NDArray = {
    NDArray.greaterEqual(other, value)
  }
  def <=(other: NDArrayFuncReturn): NDArray = {
    NDArray.greaterEqual(other.head, value)
  }
}

private case class NDArrayFunction(handle: NDArrayHandle, arguments: List[String])

private[mxnet] class NDArrayFuncReturn(private[mxnet] val arr: Array[NDArray]) {
  def head: NDArray = apply(0)
  def get: NDArray = {
    require(arr.length == 1, s"return array length = ${arr.length}")
    head
  }
  def apply(i: Int): NDArray = {
    if (arr == null || arr.length <= i) {
      null
    } else {
      arr(i)
    }
  }

  // copy methods from NDArray
  def isDisposed: Boolean = head.isDisposed
  def serialize(): Array[Byte] = head.serialize()
  def dispose(): Unit = head.dispose()
  def disposeDeps(): NDArray = head.disposeDeps()
  def disposeDepsExcept(arrs: NDArray*): NDArray = head.disposeDepsExcept(arrs: _*)
  def slice(start: Int, stop: Int): NDArray = head.slice(start, stop)
  def slice(range: (Int, Int)): NDArray = head.slice(range)
  def slice(i: Int): NDArray = head.slice(i)
  def reshape(dims: Array[Int]): NDArray = head.reshape(dims)
  def waitToRead(): Unit = head.waitToRead()
  def context: Context = head.context
  def set(value: Float): NDArray = head.set(value)
  def set(other: NDArray): NDArray = head.set(other)
  def set(other: Array[Float]): NDArray = head.set(other)
  def +(other: NDArray): NDArray = head + other
  def +(other: Float): NDArray = head + other
  def +=(other: NDArray): NDArray = head += other
  def +=(other: Float): NDArray = head += other
  def -(other: NDArray): NDArray = head - other
  def -(other: Float): NDArray = head - other
  def -=(other: NDArray): NDArray = head -= other
  def -=(other: Float): NDArray = head -= other
  def *(other: NDArray): NDArray = head * other
  def *(other: Float): NDArray = head * other
  def unary_-(): NDArray = -head
  def *=(other: NDArray): NDArray = head *= other
  def *=(other: Float): NDArray = head *= other
  def /(other: NDArray): NDArray = head / other
  def **(other: NDArray): NDArray = head ** other
  def **(other: Float): NDArray = head ** other
  def >(other: NDArray): NDArray = head > other
  def >(other: Float): NDArray = head > other
  def >=(other: NDArray): NDArray = head >= other
  def >=(other: Float): NDArray = head >= other
  def <(other: NDArray): NDArray = head < other
  def <(other: Float): NDArray = head < other
  def <=(other: NDArray): NDArray = head <= other
  def <=(other: Float): NDArray = head <= other
  def toArray: Array[Float] = head.toArray
  def toScalar: Float = head.toScalar
  def copyTo(other: NDArray): NDArray = head.copyTo(other)
  def copyTo(ctx: Context): NDArray = head.copyTo(ctx)
  def copy(): NDArray = head.copy()
  def shape: Shape = head.shape
  def size: Int = head.size
  def asInContext(context: Context): NDArray = head.asInContext(context)
}

private[mxnet] class NDArrayInternal (private val internal: Array[Byte], private val dtype: DType) {
  private val unitSize = DType.numOfBytes(dtype)
  require(internal.length > 0 && internal.length % unitSize == 0,
    s"$dtype size $unitSize cannot divide byte array size ${internal.length}")
  private val units: Array[Array[Byte]] = (
    for (i <- 0 until internal.length / unitSize)
      yield internal.slice(i * unitSize, (i + 1) * unitSize)
  ).toArray

  def getRaw: Array[Byte] = internal
  def toDoubleArray: Array[Double] = {
    require(dtype != DType.Float16, "Currently cannot convert float16 to native numerical types")
    dtype match {
      case DType.Float32 => units.map(wrapBytes(_).getFloat.toDouble)
      case DType.Float64 => units.map(wrapBytes(_).getDouble)
      case DType.Int32 => units.map(wrapBytes(_).getInt.toDouble)
      case DType.UInt8 => internal.map(_.toDouble)
    }
  }
  def toFloatArray: Array[Float] = {
    require(dtype != DType.Float16, "Currently cannot convert float16 to native numerical types")
    dtype match {
      case DType.Float32 => units.map(wrapBytes(_).getFloat)
      case DType.Float64 => units.map(wrapBytes(_).getDouble.toFloat)
      case DType.Int32 => units.map(wrapBytes(_).getInt.toFloat)
      case DType.UInt8 => internal.map(_.toFloat)
    }
  }
  def toIntArray: Array[Int] = {
    require(dtype != DType.Float16, "Currently cannot convert float16 to native numerical types")
    dtype match {
      case DType.Float32 => units.map(wrapBytes(_).getFloat.toInt)
      case DType.Float64 => units.map(wrapBytes(_).getDouble.toInt)
      case DType.Int32 => units.map(wrapBytes(_).getInt)
      case DType.UInt8 => internal.map(_.toInt)
    }
  }
  def toByteArray: Array[Byte] = {
    require(dtype != DType.Float16, "Currently cannot convert float16 to native numerical types")
    dtype match {
      case DType.Float16 | DType.Float32 => units.map(wrapBytes(_).getFloat.toByte)
      case DType.Float64 => units.map(wrapBytes(_).getDouble.toByte)
      case DType.Int32 => units.map(wrapBytes(_).getInt.toByte)
      case DType.UInt8 => internal.clone()
    }
  }

  private def wrapBytes(bytes: Array[Byte]): ByteBuffer = {
    val bb = ByteBuffer.wrap(bytes)
    bb.order(ByteOrder.LITTLE_ENDIAN)
    bb
  }
}<|MERGE_RESOLUTION|>--- conflicted
+++ resolved
@@ -64,24 +64,16 @@
     val function = functions(funcName)
     val ndArgs = ArrayBuffer.empty[NDArray]
     val posArgs = ArrayBuffer.empty[String]
-<<<<<<< HEAD
-      args.foreach {
-=======
+
     args.foreach {
->>>>>>> 9e5a00cf
         case arr: NDArray =>
           ndArgs.append(arr)
         case arrFunRet: NDArrayFuncReturn =>
           arrFunRet.arr.foreach(ndArgs.append(_))
         case arg =>
           posArgs.append(arg.toString)
-<<<<<<< HEAD
       }
-
-=======
-    }
->>>>>>> 9e5a00cf
-
+    
     require(posArgs.length <= function.arguments.length,
       s"len(posArgs) = ${posArgs.length}, should be less or equal to len(arguments) " +
       s"= ${function.arguments.length}")
