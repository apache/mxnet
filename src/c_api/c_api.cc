--- conflicted
+++ resolved
@@ -336,11 +336,7 @@
   std::vector<std::string> &names = ret->ret_vec_str;
   {
     std::unique_ptr<dmlc::MemoryFixedSizeStream> fi(new dmlc::MemoryFixedSizeStream(
-<<<<<<< HEAD
-            const_cast<void*>(ndarray_buffer), size));
-=======
-        reinterpret_cast<void*>(ndarray_buffer), size));
->>>>>>> fd092c4d
+        const_cast<void*>(ndarray_buffer), size));
     mxnet::NDArray::Load(fi.get(), &data, &names);
   }
   ret->ret_handles.resize(data.size());
