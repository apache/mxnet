/*
 * Licensed to the Apache Software Foundation (ASF) under one
 * or more contributor license agreements.  See the NOTICE file
 * distributed with this work for additional information
 * regarding copyright ownership.  The ASF licenses this file
 * to you under the Apache License, Version 2.0 (the
 * "License"); you may not use this file except in compliance
 * with the License.  You may obtain a copy of the License at
 *
 *   http://www.apache.org/licenses/LICENSE-2.0
 *
 * Unless required by applicable law or agreed to in writing,
 * software distributed under the License is distributed on an
 * "AS IS" BASIS, WITHOUT WARRANTIES OR CONDITIONS OF ANY
 * KIND, either express or implied.  See the License for the
 * specific language governing permissions and limitations
 * under the License.
 */

/*!
 *  Copyright (c) 2015 by Contributors
 * \file c_api.cc
 * \brief C API of mxnet
 */
#include <vector>
#include <sstream>
#include <string>
#include <mutex>
#include <memory>
#include <functional>
#include <utility>
#include "dmlc/base.h"
#include "dmlc/logging.h"
#include "dmlc/io.h"
#include "dmlc/memory_io.h"
#include "dmlc/recordio.h"
#include "dmlc/omp.h"
#include "mxnet/base.h"
#include "mxnet/ndarray.h"
#include "mxnet/operator.h"
#include "mxnet/io.h"
#include "mxnet/c_api.h"
#include "mxnet/kvstore.h"
#include "mxnet/rtc.h"
#include "mxnet/storage.h"
#include "mxnet/libinfo.h"
#include "mxnet/imperative.h"
#include "mxnet/lib_api.h"
#include "../initialize.h"
#include "./c_api_common.h"
#include "../operator/custom/custom-inl.h"
#include "../operator/operator_common.h"
#include "../operator/subgraph/common.h"
#include "../operator/tensor/matrix_op-inl.h"
#include "../operator/tvmop/op_module.h"
#include "../operator/subgraph/partitioner/custom_subgraph_property.h"
#include "../operator/subgraph/subgraph_property.h"
#include "../common/utils.h"
#include "../profiler/profiler.h"
#include "nnvm/pass_functions.h"

using namespace mxnet;

// Internal function to get the information
// from function registry
// Used to implement MXSymbolGetAtomicSymbolInfo and MXFuncGetInfo
template<typename FunRegType>
inline int MXAPIGetFunctionRegInfo(const FunRegType *e,
                                   const char **name,
                                   const char **description,
                                   uint32_t *num_args,
                                   const char ***arg_names,
                                   const char ***arg_type_infos,
                                   const char ***arg_descriptions,
                                   const char **return_type) {
  MXAPIThreadLocalEntry<> *ret = MXAPIThreadLocalStore<>::Get();

  API_BEGIN();
  *name = e->name.c_str();
  *description = e->description.c_str();
  *num_args = static_cast<uint32_t>(e->arguments.size());
  if (return_type) *return_type = e->return_type.c_str();
  ret->ret_vec_charp.clear();
  for (size_t i = 0; i < e->arguments.size(); ++i) {
    ret->ret_vec_charp.push_back(e->arguments[i].name.c_str());
  }
  for (size_t i = 0; i < e->arguments.size(); ++i) {
    ret->ret_vec_charp.push_back(e->arguments[i].type_info_str.c_str());
  }
  for (size_t i = 0; i < e->arguments.size(); ++i) {
    ret->ret_vec_charp.push_back(e->arguments[i].description.c_str());
  }
  *arg_names = dmlc::BeginPtr(ret->ret_vec_charp);
  *arg_type_infos = dmlc::BeginPtr(ret->ret_vec_charp) + e->arguments.size();
  *arg_descriptions = dmlc::BeginPtr(ret->ret_vec_charp) + (e->arguments.size() * 2);
  API_END();
}

// NOTE: return value is added in API_END

/*!
 * \brief Common compute function dispatcher for forward/backward and stateful forward/backward
 * state_ptr will be nullptr for regular ops; fcomp_fp is nullptr for stateful ops
 */
void CustomFComputeDispatcher(const std::string op_name,
                              const opCallFComp_t callFComp,
                              const fcomp_t fcomp_fp,
                              const nnvm::NodeAttrs* attrs,
                              const opCallFStatefulComp_t callFStatefulComp,
                              int stateful_forward_flag,
                              const OpStatePtr* state_ptr,
                              const OpContext& ctx,
                              const std::vector<NDArray>& inputs,
                              const std::vector<OpReqType>& req,
                              const std::vector<NDArray>& outputs) {
  std::vector<void*> in_data, out_data;
  std::vector<const int64_t*> in_shapes, out_shapes;
  std::vector<int> in_dims, out_dims;
  std::vector<int> in_types, out_types;
  std::vector<size_t> in_verIDs, out_verIDs;
  std::vector<const char*> in_dev_type, out_dev_type;
  std::vector<int> in_dev_id, out_dev_id;
  std::vector<NDArray> conv_mkl;  // converted NDArrays from MKLDNN format

  // Extra data for sparse inputs and outputs.
  std::vector<int> in_stypes(inputs.size(), 0), out_stypes(outputs.size(), 0);
  std::vector<void*> in_indices(inputs.size(), nullptr), out_indices(outputs.size(), nullptr);
  std::vector<void*> in_indptr(inputs.size(), nullptr), out_indptr(outputs.size(), nullptr);
  std::vector<int64_t> in_indices_shapes(inputs.size(), 0), out_indices_shapes(outputs.size(), 0);
  std::vector<int64_t> in_indptr_shapes(inputs.size(), 0), out_indptr_shapes(outputs.size(), 0);

  // convert inputs/outpus NDArray to C types to be passed to lib_api.h
  for (size_t i = 0; i < inputs.size(); i++) {
    NDArray const* in_nd = &(inputs[i]);
#if MXNET_USE_MKLDNN == 1
    // reorder data if in MKLDNN format
    if (in_nd->IsMKLDNNData()) {
      // convert from MKLDNN
      conv_mkl.push_back(in_nd->Reorder2Default());
      in_nd = &(conv_mkl.back());
    }
#endif
    // pull out parts to pass over to library
    in_data.push_back(in_nd->data().dptr_);
    in_shapes.push_back(in_nd->shape().data());
    in_dims.push_back(in_nd->shape().ndim());
    in_types.push_back(in_nd->dtype());
    in_verIDs.push_back(in_nd->version());
    const char* ctx_str = in_nd->ctx().dev_mask() == Context::kCPU ? "cpu" : "gpu";
    in_dev_type.push_back(ctx_str);

    in_dev_id.push_back(in_nd->ctx().real_dev_id());
    if (inputs[i].storage_type() == mxnet::kRowSparseStorage) {
      in_stypes[i] = 1;
      in_indices[i] = inputs[i].aux_data(rowsparse::kIdx).dptr_;
      in_indices_shapes[i] = inputs[i].aux_shape(rowsparse::kIdx).Size();
    } else if (inputs[i].storage_type() == mxnet::kCSRStorage) {
      in_stypes[i] = 2;
      in_indices[i] = inputs[i].aux_data(csr::kIdx).dptr_;
      in_indptr[i] = inputs[i].aux_data(csr::kIndPtr).dptr_;
      in_indices_shapes[i] = inputs[i].aux_shape(csr::kIdx).Size();
      in_indptr_shapes[i] = inputs[i].aux_shape(csr::kIndPtr).Size();
    }
  }

  for (size_t i = 0; i < outputs.size(); i++) {
    out_data.push_back(outputs[i].data().dptr_);
    out_shapes.push_back(outputs[i].shape().data());
    out_dims.push_back(outputs[i].shape().ndim());
    out_types.push_back(outputs[i].dtype());
    out_verIDs.push_back(outputs[i].version());
    const char* ctx_str = outputs[i].ctx().dev_mask() == Context::kCPU ? "cpu" : "gpu";
    out_dev_type.push_back(ctx_str);
    out_dev_id.push_back(outputs[i].ctx().real_dev_id());

    if (outputs[i].storage_type() == mxnet::kRowSparseStorage) {
      out_stypes[i] = 1;
      out_indices[i] = outputs[i].aux_data(rowsparse::kIdx).dptr_;
      out_indices_shapes[i] = outputs[i].aux_shape(rowsparse::kIdx).Size();
    } else if (outputs[i].storage_type() == mxnet::kCSRStorage) {
      out_stypes[i] = 2;
      out_indices[i] = outputs[i].aux_data(csr::kIdx).dptr_;
      out_indptr[i] = outputs[i].aux_data(csr::kIndPtr).dptr_;
      out_indices_shapes[i] = outputs[i].aux_shape(csr::kIdx).Size();
      out_indptr_shapes[i] = outputs[i].aux_shape(csr::kIndPtr).Size();
    }
  }

  // get memory resource and mxnet backend streams
  const Resource &resource = ctx.requested[0];
  mshadow::Stream<mxnet::cpu> *cpu_stream = ctx.get_stream<mxnet::cpu>();
  mshadow::Stream<mxnet::gpu> *gpu_stream = ctx.get_stream<mxnet::gpu>();

  // create lambda that captures stream & resource objects
  // this temp workspace holds memory allocated by custom library via OpResource
  auto cpu_alloc = [&](int size) {
    mshadow::Tensor<mxnet::cpu, 1, char> workspace =
      resource.get_space_typed<mxnet::cpu, 1, char>(mshadow::Shape1(size), cpu_stream);
    return workspace.dptr_;
  };
  auto gpu_alloc = [&](int size) {
    mshadow::Tensor<mxnet::gpu, 1, char> workspace =
      resource.get_space_typed<mxnet::gpu, 1, char>(mshadow::Shape1(size), gpu_stream);
    return workspace.dptr_;
  };

  // create lambda that allocates memory for sparse and
  // returns allocated arrays for data, indices and indptr.
  auto sparse_alloc = [&](int index, int indices_len, int idxptr_len,
                           void** data, int64_t** indices, int64_t** indptr) {
    if (idxptr_len == 0) {
      // Row Sparse
      outputs[index].CheckAndAlloc({mshadow::Shape1(indices_len)});
      *data = outputs[index].data().dptr_;
      *indices = reinterpret_cast<int64_t*>(outputs[index].aux_data(rowsparse::kIdx).dptr_);
    } else {
      // CSR
      outputs[index].CheckAndAlloc({mshadow::Shape1(idxptr_len), mshadow::Shape1(indices_len)});
      *data = outputs[index].data().dptr_;
      *indices = reinterpret_cast<int64_t*>(outputs[index].aux_data(csr::kIdx).dptr_);
      *indptr = reinterpret_cast<int64_t*>(outputs[index].aux_data(csr::kIndPtr).dptr_);
    }
  };

  // create lambda without captures so that we can cast it to function pointer
  // lambda with captures cannot be cast to function pointer and pass to lib_api.h
  // this needs to be a lambda function so that we can do the decltype cast
  typedef decltype(cpu_alloc) alloc_type_cpu;
  auto cpu_malloc = [](void* _cpu_alloc, int size) {
    // cast the void* argument to the type for the cpu_alloc lambda function
    alloc_type_cpu* cpualloc = static_cast<alloc_type_cpu*>(_cpu_alloc);
    // call cpu_alloc to actually allocate memory and return the pointer
    return static_cast<void*>((*cpualloc)(size));
  };
  typedef decltype(gpu_alloc) alloc_type_gpu;
  auto gpu_malloc = [](void* _gpu_alloc, int size) {
    alloc_type_gpu* gpualloc = static_cast<alloc_type_gpu*>(_gpu_alloc);
    return static_cast<void*>((*gpualloc)(size));
  };

<<<<<<< HEAD
  // MXNet random number generator lambda to be invoked by custom library
  // custom library will use gpu rng whenever possible
  auto rng_caller = [&](RandGenType rand_type, int seed) {
#if MXNET_USE_CUDA
    typedef mxnet::gpu Device;
#else
    typedef mxnet::cpu Device;
#endif
    mxnet::common::random::RandGenerator<Device, double> *pgen =
      ctx.requested[1].get_parallel_random<Device, double>();
    typename mxnet::common::random::RandGenerator<Device, double>::Impl rng_inst(pgen, seed);
    RandRetType ret;
    switch (rand_type) {
      case RAND_INT: ret.i = rng_inst.rand(); break;
      case RAND_INT64: ret.l = rng_inst.rand_int64(); break;
      case RAND_UNIFORM: ret.d = rng_inst.uniform(); break;
      case RAND_NORMAL: ret.d = rng_inst.normal(); break;
      default: LOG(FATAL) << "unsupported random generator call";
    }
    return ret;
  };

  // no-capture lambda passing in enum of rng call types and seed state
  typedef decltype(rng_caller) type_rng_caller;
  auto rng_caller_nocap = [](void *rng_call, RandGenType rand_type, int seed) {
      type_rng_caller* rngcaller = static_cast<type_rng_caller*>(rng_call);
      return (*rngcaller)(rand_type, seed);
=======
  typedef decltype(sparse_alloc) alloc_type_sparse;
  auto sparse_malloc = [](void* _sparse_alloc, int index, int indices_len, int idxptr_len,
                           void** data, int64_t** indices, int64_t** indptr) {
    alloc_type_sparse* sparsealloc = static_cast<alloc_type_sparse*>(_sparse_alloc);
    (*sparsealloc)(index, indices_len, idxptr_len, data, indices, indptr);
>>>>>>> 9a355ebc
  };

  // get actual cudaStream_t out of mxnet gpu stream and pass to lib_api.h
  void *cuda_stream = nullptr;
#if MXNET_USE_CUDA
  if (inputs.size() > 0 && inputs[0].ctx().dev_mask() == Context::kGPU) {
    cuda_stream = static_cast<void*>(gpu_stream->stream_);
  }
#endif

  CHECK((fcomp_fp != nullptr && state_ptr == nullptr)
        || (fcomp_fp == nullptr && state_ptr != nullptr))
    << "Can only register either regular op or stateful op for '" << op_name << "'";

  if (fcomp_fp != nullptr) {
    // convert attributes to vector of char*
    std::vector<const char*> attr_keys, attr_vals;
    for (auto &kv : attrs->dict) {
      attr_keys.push_back(kv.first.c_str());
      attr_vals.push_back(kv.second.c_str());
    }

    // call fcompute function
    CHECK(callFComp(fcomp_fp, attr_keys.data(), attr_vals.data(), attr_keys.size(),
                    in_shapes.data(), in_dims.data(), in_data.data(), in_types.data(),
                    in_verIDs.data(), in_dev_type.data(), in_dev_id.data(), in_data.size(),
                    out_shapes.data(), out_dims.data(), out_data.data(), out_types.data(),
                    out_verIDs.data(), out_dev_type.data(), out_dev_id.data(), out_data.size(),
                    cpu_malloc, &cpu_alloc, gpu_malloc, &gpu_alloc, cuda_stream,
<<<<<<< HEAD
                    rng_caller_nocap, &rng_caller))
=======
                    sparse_malloc, &sparse_alloc, in_stypes.data(), out_stypes.data(),
                    in_indices.data(), out_indices.data(), in_indptr.data(), out_indptr.data(),
                    in_indices_shapes.data(), out_indices_shapes.data(),
                    in_indptr_shapes.data(), out_indptr_shapes.data()))
>>>>>>> 9a355ebc
      << "Error calling FCompute for custom operator '" << op_name << "'";
  }

  if (state_ptr != nullptr) {
    // retrieve op state object created from CreateOpState
    CustomStatefulOpWrapper& op = state_ptr->get_state<CustomStatefulOpWrapper>();
    CustomStatefulOp* state_op_inst = op.get_instance();
    CHECK(state_op_inst != nullptr)
      << "Error custom stateful operator is null for operator '" << op_name << "'";

    // call fcompute function
    CHECK(callFStatefulComp(stateful_forward_flag, state_op_inst,
                            in_shapes.data(), in_dims.data(), in_data.data(), in_types.data(),
                            in_verIDs.data(), in_dev_type.data(), in_dev_id.data(),
                            in_data.size(),
                            out_shapes.data(), out_dims.data(), out_data.data(), out_types.data(),
                            out_verIDs.data(), out_dev_type.data(), out_dev_id.data(),
                            out_data.size(),
                            cpu_malloc, &cpu_alloc, gpu_malloc, &gpu_alloc, cuda_stream,
<<<<<<< HEAD
                            rng_caller_nocap, &rng_caller))
=======
                            sparse_malloc, &sparse_alloc, in_stypes.data(), out_stypes.data(),
                            in_indices.data(), out_indices.data(),
                            in_indptr.data(), out_indptr.data(),
                            in_indices_shapes.data(), out_indices_shapes.data(),
                            in_indptr_shapes.data(), out_indptr_shapes.data()))
>>>>>>> 9a355ebc
      << "Error calling FStatefulCompute for custom operator '" << op_name << "'";
  }
}

/*!
 * \brief Loads dynamic custom library and initializes it
 * \param path library path
 */
int MXLoadLib(const char *path) {
  API_BEGIN();
  void *lib = LibraryInitializer::Get()->lib_load(path);
  if (!lib)
    LOG(FATAL) << "Unable to load library";

  // check that library and MXNet use same version of library API
  opVersion_t opVersion = get_func<opVersion_t>(lib, const_cast<char*>(MXLIB_OPVERSION_STR));
  int libVersion =  opVersion();
  if (MX_LIBRARY_VERSION != libVersion)
    LOG(FATAL) << "Library version (" << libVersion << ") does not match MXNet version ("
               << MX_LIBRARY_VERSION << ")";

  // initialize library by passing MXNet version
  initialize_t initialize = get_func<initialize_t>(lib, const_cast<char*>(MXLIB_INITIALIZE_STR));
  if (!initialize(static_cast<int>(MXNET_VERSION)))
    LOG(FATAL) << "Library failed to initialize";

  // get C type interface functions
  opCallFree_t callFree = get_func<opCallFree_t>(lib, const_cast<char*>(MXLIB_OPCALLFREE_STR));

  opCallParseAttrs_t callParseAttrs =
    get_func<opCallParseAttrs_t>(lib, const_cast<char*>(MXLIB_OPCALLPARSEATTRS_STR));

  opCallInferShape_t callInferShape =
    get_func<opCallInferShape_t>(lib, const_cast<char*>(MXLIB_OPCALLINFERSHAPE_STR));

  opCallInferType_t callInferType =
    get_func<opCallInferType_t>(lib, const_cast<char*>(MXLIB_OPCALLINFERTYPE_STR));

  opCallInferSType_t callInferSType =
    get_func<opCallInferSType_t>(lib, const_cast<char*>(MXLIB_OPCALLINFERSTYPE_STR));

  opCallFComp_t callFComp =
    get_func<opCallFComp_t>(lib, const_cast<char*>(MXLIB_OPCALLFCOMP_STR));

  opCallMutateInputs_t callMutateInputs =
    get_func<opCallMutateInputs_t>(lib, const_cast<char*>(MXLIB_OPCALLMUTATEINPUTS_STR));

  opCallCreateOpState_t callCreateOpState =
    get_func<opCallCreateOpState_t>(lib, const_cast<char*>(MXLIB_OPCALLCREATEOPSTATE_STR));

  opCallFStatefulComp_t callFStatefulComp =
    get_func<opCallFStatefulComp_t>(lib, const_cast<char*>(MXLIB_OPCALLFSTATEFULCOMP_STR));

  partCallSupportedOps_t callSupportedOps =
    get_func<partCallSupportedOps_t>(lib, const_cast<char*>(MXLIB_PARTCALLSUPPORTEDOPS_STR));

  partCallReviewSubgraph_t callReviewSubgraph =
    get_func<partCallReviewSubgraph_t>(lib, const_cast<char*>(MXLIB_PARTCALLREVIEWSUBGRAPH_STR));

  // get number of operators registered in the library
  opRegSize_t opRegSize = get_func<opRegSize_t>(lib, const_cast<char*>(MXLIB_OPREGSIZE_STR));
  int numOps = opRegSize();
  LOG(INFO) << "Found " << numOps << " operators in library";

  /*
   * Get all custom operators implementation from custom library
   * loop and register each operator in the library to NNVM
   */
  opRegGet_t opRegGet = get_func<opRegGet_t>(lib, const_cast<char*>(MXLIB_OPREGGET_STR));
  for (int i = 0; i < numOps; i++) {
    const char* name;
    // function pointers holding implementation from custom library
    parseAttrs_t parse_fp = nullptr;
    inferType_t type_fp = nullptr;
    inferSType_t stype_fp = nullptr;
    inferShape_t shape_fp = nullptr;
    // optional attributes
    mutateInputs_t mutate_fp = nullptr;
    bool isSubgraphOp = false;
    int _isSubgraphOp = 0;
    // lists of forward and backward function associated with each context
    const char **forward_ctx, **backward_ctx, **createop_ctx;
    fcomp_t *forward_fcomp, *backward_fcomp;
    createOpState_t *createop_fp;
    int forward_count, backward_count, createop_count;

    // main function to get custom operator implemenation from the custom library
    opRegGet(i, &name, &_isSubgraphOp,
             &forward_ctx, &forward_fcomp, &forward_count,
             &backward_ctx, &backward_fcomp, &backward_count,
             &createop_ctx, &createop_fp, &createop_count,
             &parse_fp, &type_fp, &stype_fp, &shape_fp, &mutate_fp);

    // construct maps of context to forward/backward custom library function
    std::unordered_map<std::string, fcomp_t> forward_ctx_map;
    std::unordered_map<std::string, fcomp_t> backward_ctx_map;
    std::unordered_map<std::string, createOpState_t> createop_map;
    for (int i=0; i < forward_count; i++) {
      std::string ctx_str(forward_ctx[i]);
      forward_ctx_map[ctx_str] = forward_fcomp[i];
    }
    for (int i=0; i < backward_count; i++) {
      std::string ctx_str(backward_ctx[i]);
      backward_ctx_map[ctx_str] = backward_fcomp[i];
    }
    for (int i=0; i < createop_count; i++) {
      std::string ctx_str(createop_ctx[i]);
      createop_map[ctx_str] = createop_fp[i];
    }
    // set bool, dont pass bool across ABI boundary
    isSubgraphOp = _isSubgraphOp;

    // validate custom operator functions from the dynamic library
    if (!isSubgraphOp) {
      CHECK(parse_fp != nullptr) << "Error loading '" << name
                                 << "' custom op, ParseAttrs function was not set.";
      CHECK(forward_ctx_map.size() != 0 || createop_map.size() != 0)
                            << "Error loading '" << name
                            << "' custom op, Forward or CreateOpState function was not set.";
      CHECK(type_fp != nullptr) << "Error loading '" << name
                            << "' custom op, InferType function was not set.";
      CHECK(shape_fp != nullptr) << "Error loading '" << name
                            << "' custom op, InferShape function was not set.";
    } else {
      CHECK(createop_map.size() != 0) << "Error loading '" << name
                            << "' custom subgraph op, CreateOpState function was not set.";
    }
    LOG(INFO) << "\tOp[" << i << "] " << name;
    if (isSubgraphOp) LOG(INFO) << "\t\tisSubgraphOp";
    std::string name_str(name);

    /*
     * Below are a series of lambda functions that will be registered in the NNVM op registration
     * Each one has the standard MXNet signature and converts to types supported by externally
     * registered operators.
     */

    // lambda function to call parse attributes
    auto attr_parser = [=](const NodeAttrs* attrs) {
      // convert attributes to vector of char
      std::vector<const char*> attr_keys, attr_vals;
      for (auto &kv : attrs->dict) {
        attr_keys.push_back(kv.first.c_str());
        attr_vals.push_back(kv.second.c_str());
      }
      // convert subgraph symbol from node attributes to char*
      std::string subgraph_json;
      if (!attrs->subgraphs.empty()) {
        nnvm::Graph g;
        g.outputs = attrs->subgraphs[0].get()->outputs;
        subgraph_json = nnvm::pass::SaveJSON(g);
        attr_keys.push_back(MX_STR_SUBGRAPH_SYM_JSON);
        attr_vals.push_back(subgraph_json.c_str());
      }

      int num_in = -1;
      int num_out = -1;
      CHECK(callParseAttrs(parse_fp, attr_keys.data(), attr_vals.data(), attr_keys.size(),
                           &num_in, &num_out))
      << "Error calling ParseAttrs for custom operator '" << name_str << "'";

      // return type void
    };

    // lambda function to call parse attributes and return the number of inputs
    auto num_inputs = [=](const NodeAttrs& attrs) {
      // convert attributes to vector of char
      std::vector<const char*> attr_keys, attr_vals;
      for (auto &kv : attrs.dict) {
        attr_keys.push_back(kv.first.c_str());
        attr_vals.push_back(kv.second.c_str());
      }

      int num_in = -1;
      int num_out = -1;
      CHECK(callParseAttrs(parse_fp, attr_keys.data(), attr_vals.data(), attr_keys.size(),
                           &num_in, &num_out))
      << "Error calling ParseAttrs::num_inputs for custom operator '" << name_str << "'";

      return num_in;
    };

    // lambda function to call parse attributes and return the number of outputs
    auto num_outputs = [=](const NodeAttrs& attrs) {
      // convert attributes to vector of char*
      std::vector<const char*> attr_keys, attr_vals;
      for (auto &kv : attrs.dict) {
        attr_keys.push_back(kv.first.c_str());
        attr_vals.push_back(kv.second.c_str());
      }

      int num_in = -1;
      int num_out = -1;
      CHECK(callParseAttrs(parse_fp, attr_keys.data(), attr_vals.data(), attr_keys.size(),
                           &num_in, &num_out))
      << "Error calling ParseAttrs::num_outputs for custom operator '" << name_str << "'";

      return num_out;
    };

    // lambda function to call parse attributes and return the number of inputs and outputs
    // for backward computation
    auto num_inouts = [=](const NodeAttrs& attrs) {
      // convert attributes to vector of char*
      std::vector<const char*> attr_keys, attr_vals;
      for (auto &kv : attrs.dict) {
        attr_keys.push_back(kv.first.c_str());
        attr_vals.push_back(kv.second.c_str());
      }

      int num_in = -1;
      int num_out = -1;
      CHECK(callParseAttrs(parse_fp, attr_keys.data(), attr_vals.data(), attr_keys.size(),
                           &num_in, &num_out))
      << "Error calling ParseAttrs::num_outputs for custom operator '" << name_str << "'";
      // for backward passes, inputs + outputs + input gradients (one for each output)
      return num_in + 2 * num_out;
    };

    // lambda function to call infer shape
    auto infer_shape = [=] (const nnvm::NodeAttrs& attrs,
                            mxnet::ShapeVector *in_shape,
                            mxnet::ShapeVector *out_shape) {
      // convert attributes to vector of char*
      std::vector<const char*> attr_keys, attr_vals;
      for (auto &kv : attrs.dict) {
        attr_keys.push_back(kv.first.c_str());
        attr_vals.push_back(kv.second.c_str());
      }

      std::vector<uint32_t*> inshapes(in_shape->size());
      std::vector<int> indims(in_shape->size());

      // determine amount of memory needed to store all the input shapes
      size_t buff_size = 0;
      for (const auto& i : *in_shape) buff_size += i.ndim();

      // copy input shapes from ShapeVector to raw memory layout
      std::vector<uint32_t> inbuff(buff_size);
      uint32_t *ptr = inbuff.data();
      for (size_t i = 0; i < in_shape->size(); ++i) {
        inshapes[i] = ptr;
        indims[i] = (*in_shape)[i].ndim();
        for (int j = 0; j < (*in_shape)[i].ndim(); ++j, ++ptr) {
          *ptr = static_cast<uint32_t>((*in_shape)[i][j]);
        }
      }

      // output shapes will be allocated by infer shape function
      uint32_t** outshapes = nullptr;
      int* outdims = nullptr;

      CHECK(callInferShape(shape_fp, attr_keys.data(), attr_vals.data(), attr_keys.size(),
                           inshapes.data(), indims.data(), in_shape->size(),
                           &outshapes, &outdims, out_shape->size()))
      << "Error calling InferShape for custom operator '" << name_str << "'";

      std::vector<uint32_t*> out_shapes(out_shape->size());
      // determine amount of memory needed to store all the output shapes
      buff_size = 0;
      for (unsigned i = 0; i < out_shape->size(); i++) {
        buff_size += outdims[i];
      }

      // copy output shapes from custom op memory to MXNet memory
      std::vector<uint32_t> outbuff(buff_size);
      ptr = outbuff.data();
      for (unsigned i = 0; i < out_shape->size(); ++i) {
        out_shapes[i] = ptr;
        for (int j = 0; j < outdims[i]; ++j, ++ptr) {
          *ptr = static_cast<uint32_t>(outshapes[i][j]);
        }
      }

      // assign output shapes to ShapeVector
      for (unsigned i = 0; i < out_shape->size(); ++i) {
        SHAPE_ASSIGN_CHECK(*out_shape, i,
                           mxnet::TShape(out_shapes[i], out_shapes[i]+outdims[i]));
      }

      // free memory used by custom op to allocate shapes/dims
      callFree(outdims);
      for (unsigned i = 0; i < out_shape->size(); i++) {
        callFree(outshapes[i]);
      }
      callFree(outshapes);

      return true;
    };

    // lambda function to call infer type
    auto infer_type = [=] (const nnvm::NodeAttrs& attrs,
                            std::vector<int> *in_type,
                            std::vector<int> *out_type) {
      // convert attributes to vector of char*
      std::vector<const char*> attr_keys, attr_vals;
      for (auto &kv : attrs.dict) {
        attr_keys.push_back(kv.first.c_str());
        attr_vals.push_back(kv.second.c_str());
      }

      // copy input types from in_type
      std::vector<int> intypes(*in_type);

      // output types will be populated by inferType function
      std::vector<int> outtypes(out_type->size());

      CHECK(callInferType(type_fp, attr_keys.data(), attr_vals.data(), attr_keys.size(),
                           intypes.data(), in_type->size(),
                           outtypes.data(), out_type->size()))
      << "Error calling InferType for custom operator '" << name_str << "'";

      // copy and assign output types from custom op to MXNet memory
      for (size_t i = 0; i < out_type->size(); i++) {
        TYPE_ASSIGN_CHECK(*out_type, i, outtypes[i]);
      }

      return true;
    };

    // lambda function to convert from external mutate_inputs to internal MXNet types
    auto mutate_inputs = [=](const nnvm::NodeAttrs& attrs) {
      // convert attributes to vector of char*
      std::vector<const char*> attr_keys, attr_vals;
      for (auto &kv : attrs.dict) {
        attr_keys.push_back(kv.first.c_str());
        attr_vals.push_back(kv.second.c_str());
      }

      // C type placeholder for mutate input indices vector
      int* mutate_indices = nullptr;
      int indices_size = 0;

      // call mutate inputs function
      CHECK(callMutateInputs(mutate_fp, attr_keys.data(), attr_vals.data(), attr_keys.size(),
                      &mutate_indices, &indices_size))
      << "Error calling MutateInputs for custom operator '" << name_str << "'";

      std::vector<uint32_t> mutate_indices_list(indices_size);
      for (int i=0; i < indices_size; i++) {
        mutate_indices_list[i] = static_cast<uint32_t>(mutate_indices[i]);
      }

      return mutate_indices_list;
    };

    // lambda function to set storage types
    auto infer_storage_type = [=](const nnvm::NodeAttrs& attrs,
                                const int dev_mask,
                                DispatchMode* dispatch_mode,
                                std::vector<int>* in_stypes,
                                std::vector<int>* out_stypes) {
      if (stype_fp == nullptr) {
        // InferSType is not defineid in customized lib.
        CHECK(mxnet::common::ContainsOnlyStorage(*in_stypes, mxnet::kDefaultStorage))
        << "Error input tensors are not dense for custom operator '" << name_str << "'";
        // set outputs as dense
        return op::storage_type_assign(out_stypes, mxnet::kDefaultStorage,
                                       dispatch_mode, DispatchMode::kFComputeEx);
      } else {
        // InferSType is defined in customized lib.
        // convert attributes to vector of char*
        std::vector<const char*> attr_keys, attr_vals;
        for (auto kv : attrs.dict) {
          attr_keys.push_back(kv.first.c_str());
          attr_vals.push_back(kv.second.c_str());
        }
        // copy input types from in_stype
        std::vector<int> instypes(*in_stypes);

        // output types will be populated by inferType function
        std::vector<int> outstypes(out_stypes->size());
        CHECK(callInferSType(stype_fp, attr_keys.data(), attr_vals.data(), attr_keys.size(),
                             instypes.data(), in_stypes->size(),
                             outstypes.data(), out_stypes->size()))
        << "Error calling InferSType for custom operator '" << name_str << "'";

        // copy and assign output storage types from custom op to MXNet memory.
        for (size_t i = 0; i < out_stypes->size(); i++) {
          STORAGE_TYPE_ASSIGN_CHECK(*out_stypes, i, outstypes[i]);
        }
        // assign dispatch mode
        DISPATCH_MODE_ASSIGN_CHECK(dispatch_mode, 0, DispatchMode::kFComputeEx);
        return true;
      }
    };

    // FGradient register lambda
    auto grad_reg = [=](const nnvm::ObjectPtr& n, const std::vector<nnvm::NodeEntry>& ograds) {
      // create node for gradient
      auto p = nnvm::Node::Create();
      std::string grad_name = "_backward_" + name_str;
      p->attrs.op = nnvm::Op::Get(grad_name.c_str());
      p->attrs.name = n->attrs.name + "_backward";
      // copy attributes and subgraphs
      p->attrs.dict = n->attrs.dict;
      for (auto s : n->attrs.subgraphs)
        p->attrs.subgraphs.push_back(s);
      // set control dependency and attr parser
      p->control_deps.emplace_back(n);
      if (p->op()->attr_parser != nullptr) {
        p->op()->attr_parser(&(p->attrs));
      }
      // gradient inputs: copy gradients first
      std::vector<nnvm::NodeEntry> heads(ograds.begin(), ograds.end());
      // copy inputs second
      for (auto& h : n->inputs) {
        heads.push_back(h);
      }
      // gradient inputs: copy outputs last
      uint32_t n_out = n->num_outputs();
      for (uint32_t i = 0; i < n_out; ++i) {
        heads.emplace_back(n, i, 0);
      }
      // set inputs to gradient node
      p->inputs = heads;
      CHECK_EQ(p->num_inputs(), p->inputs.size())
      << "Number of inputs to operator " << grad_name << " (" << p->num_inputs()
      << ") does not match the actual number of inputs provided to operator "
      << p->attrs.name << " (" << p->inputs.size() << ").";
      // create output node entries
      return mxnet::op::CreateNodeEntries(p);
    };

    auto resc_req = [=](const NodeAttrs& attrs) {
      return std::vector<ResourceRequest>{ResourceRequest::kTempSpace,
                                          ResourceRequest::kParallelRandom};
    };

    // library author should implement and return a 'state' which points to an instance
    // in lambda we create OpStatePtr using the returned 'state'
    auto create_opstate = [=] (const NodeAttrs& attrs,
                               Context ctx,
                               const std::vector<TShape>& in_shapes,
                               const std::vector<int>& in_types) {
      // convert attributes to vector of char*
      std::vector<const char*> attr_keys, attr_vals;
      for (auto &kv : attrs.dict) {
        attr_keys.push_back(kv.first.c_str());
        attr_vals.push_back(kv.second.c_str());
      }

      // convert subgraph symbol from node attributes to char*
      std::string subgraph_json;
      if (!attrs.subgraphs.empty()) {
        nnvm::Graph g;
        g.outputs = attrs.subgraphs[0].get()->outputs;
        subgraph_json = nnvm::pass::SaveJSON(g);
        attr_keys.push_back(MX_STR_SUBGRAPH_SYM_JSON);
        attr_vals.push_back(subgraph_json.c_str());
      }

      // create a pointer to hold custom op state object
      // only create one stateful op depending on passing context
      // user can add new supported context and call to custom library
      void* state_op_inst = nullptr;
      if (ctx.dev_mask() == Context::kCPU) {
        CHECK(createop_map.count("cpu") > 0)
          << "CPU CreateOpState not implemented for '" << name_str << "'";
        CHECK(callCreateOpState(createop_map.at("cpu"), attr_keys.data(), attr_vals.data(),
                                attr_keys.size(), &state_op_inst))
          << "Error calling CreateOpState CPU for custom operator '" << name_str << "'";
      } else if (ctx.dev_mask() == Context::kGPU) {
        CHECK(createop_map.count("gpu") > 0)
          << "GPU CreateOpState not implemented for '" << name_str << "'";
        CHECK(callCreateOpState(createop_map.at("gpu"), attr_keys.data(), attr_vals.data(),
                                attr_keys.size(), &state_op_inst))
          << "Error calling CreateOpState GPU for custom operator '" << name_str << "'";
      }

      CHECK(state_op_inst != nullptr)
        << "Error custom library failed to create stateful operator '" << name_str << "'";

      CustomStatefulOp* state_op = reinterpret_cast<CustomStatefulOp*>(state_op_inst);
      return OpStatePtr::Create<CustomStatefulOpWrapper>(state_op);
    };

    /* -------------- BELOW IS THE REGISTRATION FOR CUSTOM OPERATORS --------------- */

    // check if operator is already registered
    const nnvm::Op *regOpPtr = dmlc::Registry<nnvm::Op>::Get()->Find(name);
    nnvm::Op &regOp = dmlc::Registry<nnvm::Op>::Get()->__REGISTER_OR_GET__(name);
    int plevel = 10;
    if (regOpPtr != nullptr) {
      // overwrite registration of existing op with custom op
      regOp.arguments.clear();
      // set attribute with higher plevel (11) to allow re-registering once
      // TODO(samskalicky): enable constant overwriting of registertion multiple times
      plevel++;
    }
    if (!isSubgraphOp) {
      regOp.set_attr_parser(attr_parser);
      regOp.set_num_inputs(num_inputs);
      regOp.set_num_outputs(num_outputs);
      regOp.set_attr<nnvm::FInferType>("FInferType", infer_type, plevel);
      regOp.set_attr<FInferStorageType>("FInferStorageType", infer_storage_type, plevel);
      regOp.set_attr<mxnet::FInferShape>("FInferShape", infer_shape, plevel);
      regOp.set_attr<FResourceRequest>("FResourceRequest", resc_req, plevel);
      // optionally add fmutate inputs if user specified a function
      if (mutate_fp != nullptr)
        regOp.set_attr<nnvm::FMutateInputs>("FMutateInputs", mutate_inputs, plevel);
    } else {
      using namespace mxnet::op;
      regOp.set_num_inputs(DefaultSubgraphOpNumInputs);
      regOp.set_num_outputs(DefaultSubgraphOpNumOutputs);
      regOp.set_attr<nnvm::FInferType>("FInferType", DefaultSubgraphOpType, plevel);
      regOp.set_attr<mxnet::FInferShape>("FInferShape", DefaultSubgraphOpShape, plevel);
      regOp.set_attr<FInferStorageType>("FInferStorageType",
                                        DefaultSubgraphOpStorageType, plevel);
      regOp.set_attr<FResourceRequest>("FResourceRequest",
                                       DefaultSubgraphOpResourceRequest, plevel);
      regOp.set_attr<nnvm::FMutateInputs>("FMutateInputs",
                                          DefaultSubgraphOpMutableInputs, plevel);
    }
    // optionally add stateful forward
    if (createop_map.size() != 0) {
      regOp.set_attr<FCreateOpState>("FCreateOpState", create_opstate, plevel);
      auto fstate_forward = [=](const OpStatePtr& state_ptr,
                                const OpContext& ctx,
                                const std::vector<NDArray>& inputs,
                                const std::vector<OpReqType>& req,
                                const std::vector<NDArray>& outputs) {
        CustomFComputeDispatcher(name_str, nullptr, nullptr, nullptr,
                                 callFStatefulComp, 1, &state_ptr, ctx, inputs, req, outputs);
      };
      if (createop_map.count("cpu") > 0)
        regOp.set_attr<FStatefulComputeEx>("FStatefulComputeEx<cpu>", fstate_forward, plevel);
      if (createop_map.count("gpu") > 0)
        regOp.set_attr<FStatefulComputeEx>("FStatefulComputeEx<gpu>", fstate_forward, plevel);
    } else {
      auto forward_lambda = [=](const nnvm::NodeAttrs& attrs,
                                const OpContext& ctx,
                                const std::vector<NDArray>& inputs,
                                const std::vector<OpReqType>& req,
                                const std::vector<NDArray>& outputs) {
        if (ctx.run_ctx.ctx.dev_mask() == Context::kCPU) {
          CHECK_GT(forward_ctx_map.count("cpu"), 0);
          fcomp_t fcomp = forward_ctx_map.at("cpu");
          CustomFComputeDispatcher(name_str, callFComp, fcomp, &attrs,
                                   nullptr, 0, nullptr, ctx, inputs, req, outputs);
        } else if (ctx.run_ctx.ctx.dev_mask() == Context::kGPU) {
          CHECK_GT(forward_ctx_map.count("gpu"), 0);
          fcomp_t fcomp = forward_ctx_map.at("gpu");
          CustomFComputeDispatcher(name_str, callFComp, fcomp, &attrs,
                                   nullptr, 0, nullptr, ctx, inputs, req, outputs);
        }
      };
      if (forward_ctx_map.count("cpu") > 0)
        regOp.set_attr<FComputeEx>("FComputeEx<cpu>", forward_lambda, plevel);
      if (forward_ctx_map.count("gpu") > 0)
        regOp.set_attr<FComputeEx>("FComputeEx<gpu>", forward_lambda, plevel);
    }
    // optionally add fgradient if user specified a function, or for stateful ops
    if (backward_ctx_map.size() != 0 || createop_map.size() != 0) {
      std::string grad_name = "_backward_" + name_str;
      nnvm::Op &gradOp = dmlc::Registry<nnvm::Op>::Get()->__REGISTER_OR_GET__(grad_name);
      regOp.set_attr<nnvm::FGradient>("FGradient", grad_reg, plevel);
      gradOp.set_attr<nnvm::TIsBackward>("TIsBackward", true, plevel);
      gradOp.set_attr<FInferStorageType>("FInferStorageType", infer_storage_type, plevel);
      gradOp.set_attr<FResourceRequest>("FResourceRequest", resc_req, plevel);

      if (!isSubgraphOp) {
        // register attr parser and standard functions for non-subgraph ops
        gradOp.set_attr_parser(attr_parser);
        gradOp.set_num_inputs(num_inouts);
        gradOp.set_num_outputs(num_inputs);
      } else {
        // for subgraph ops use special functions that do not invoke attr_parser
        using namespace mxnet::op;
        auto grad_inouts = [=](const nnvm::NodeAttrs& attrs) {
          // for backward passes, inputs + outputs + input gradients (one for each output)
          uint32_t cnt = DefaultSubgraphOpNumInputs(attrs);
          cnt += 2 * DefaultSubgraphOpNumOutputs(attrs);
          return cnt;
        };
        gradOp.set_num_inputs(grad_inouts);
        gradOp.set_num_outputs(DefaultSubgraphOpNumInputs);
      }

      if (createop_map.size() != 0) {
        // for stateful operators
        gradOp.set_attr<bool>("TIsLayerOpBackward", true, plevel);
        auto fstate_backward = [=](const OpStatePtr& state_ptr,
                                   const OpContext& ctx,
                                   const std::vector<NDArray>& inputs,
                                   const std::vector<OpReqType>& req,
                                   const std::vector<NDArray>& outputs) {
          CustomFComputeDispatcher(name_str, nullptr, nullptr, nullptr,
                                   callFStatefulComp, 0, &state_ptr,
                                   ctx, inputs, req, outputs);
        };
        gradOp.set_attr<FStatefulComputeEx>("FStatefulComputeEx<cpu>", fstate_backward, plevel);
        gradOp.set_attr<FStatefulComputeEx>("FStatefulComputeEx<gpu>", fstate_backward, plevel);
      } else {
        // for stateless operators
        if (backward_ctx_map.count("cpu") > 0) {
          fcomp_t fcomp_back_cpu = backward_ctx_map.at("cpu");
          auto backward_cpu_lambda = [=](const nnvm::NodeAttrs& attrs,
                                         const OpContext& ctx,
                                         const std::vector<NDArray>& inputs,
                                         const std::vector<OpReqType>& req,
                                         const std::vector<NDArray>& outputs) {
            CustomFComputeDispatcher(name_str, callFComp, fcomp_back_cpu, &attrs,
                                     nullptr, 0, nullptr, ctx, inputs, req, outputs);
          };
          gradOp.set_attr<FComputeEx>("FComputeEx<cpu>", backward_cpu_lambda, plevel);
        }
        if (backward_ctx_map.count("gpu") > 0) {
          fcomp_t fcomp_back_gpu = backward_ctx_map.at("gpu");
          auto backward_gpu_lambda = [=](const nnvm::NodeAttrs& attrs,
                                         const OpContext& ctx,
                                         const std::vector<NDArray>& inputs,
                                         const std::vector<OpReqType>& req,
                                         const std::vector<NDArray>& outputs) {
            CustomFComputeDispatcher(name_str, callFComp, fcomp_back_gpu, &attrs,
                                     nullptr, 0, nullptr, ctx, inputs, req, outputs);
          };
          gradOp.set_attr<FComputeEx>("FComputeEx<gpu>", backward_gpu_lambda, plevel);
        }
      }
    }
    regOp.add_argument("data", "NDArray[]", "Source inputs");
  }

  // get number of partitioners registered in the library
  partRegSize_t partRegSize = get_func<partRegSize_t>(lib,
                                                      const_cast<char*>(MXLIB_PARTREGSIZE_STR));
  int numParts = partRegSize();
  LOG(INFO) << "Found " << numParts << " partitioners in library";

  /*
   * Get all custom partitioners implementation from custom library
   * loop and register each partitioner in the library to NNVM
   */
  partRegGetCount_t partRegGetCount = get_func<partRegGetCount_t>(lib,
                                                  const_cast<char*>(MXLIB_PARTREGGETCOUNT_STR));
  partRegGet_t partRegGet = get_func<partRegGet_t>(lib, const_cast<char*>(MXLIB_PARTREGGET_STR));
  for (int i = 0; i < numParts; i++) {
    const char* name;
    // get custom partitioner strategy count from the dynamic library
    int count = partRegGetCount(i, &name);
    CHECK(count > 0) << "Error loading '" << name
                     << "' custom partitioner, no strategies defined";
    std::string name_str(name);
    LOG(INFO) << "\tPartitioner[" << i << "] " << name;

    mxnet::op::SubgraphBackendRegistry::Get()->__REGISTER_BACKEND__(name);

    for (int j = 0; j < count; j++) {
      const char* strategy;
      // function pointers holding implementation from custom library
      supportedOps_t supportedOps_fp = nullptr;
      reviewSubgraph_t reviewSubgraph_fp = nullptr;
      // name of subgraph op
      const char* op_name = nullptr;

    // get custom partitioner strategy from the dynamic library
      partRegGet(i, j, &strategy, &supportedOps_fp, &reviewSubgraph_fp, &op_name);
      // validate custom partitioner functions from the dynamic library
      CHECK(supportedOps_fp != nullptr) << "Error loading '" << name
                                        << "' custom partitioner strategy '" << strategy
                                        << "', supportedOps function was not set.";
      std::string strategy_str(strategy);
      std::string op_name_str(op_name);
      LOG(INFO) << "\t\tStrategy[" << j << "] " << strategy_str
                << " subgraphOp: '" << op_name_str << "'";
      mxnet::op::SubgraphBackendRegistry::Get()->__REGISTER_CUSTOM_PROPERTY__
        (name_str, std::make_shared<mxnet::op::CustomSubgraphProperty>
          (strategy_str, callSupportedOps, supportedOps_fp,
           callReviewSubgraph, reviewSubgraph_fp, callFree, op_name_str));
    }
  }
  API_END();
}

int MXLibInfoFeatures(const struct LibFeature **lib_features, size_t *size) {
  using namespace features;
  API_BEGIN();
  LibInfo* lib_info = LibInfo::getInstance();
  *lib_features = lib_info->getFeatures().data();
  *size = lib_info->getFeatures().size();
  API_END();
}

int MXRandomSeed(int seed) {
  API_BEGIN();
  mxnet::RandomSeed(seed);
  API_END();
}

int MXRandomSeedContext(int seed, int dev_type, int dev_id) {
  API_BEGIN();
  Context ctx = Context::Create(static_cast<Context::DeviceType>(dev_type), dev_id);
  mxnet::RandomSeed(ctx, seed);
  API_END();
}

int MXNotifyShutdown() {
  API_BEGIN();
  mxnet::op::custom::CustomOperator::Get()->Stop();
  Engine::Get()->NotifyShutdown();
  API_END();
}

int MXSetNumOMPThreads(int thread_num) {
  API_BEGIN();
  omp_set_num_threads(thread_num);
  API_END();
}

int MXEngineSetBulkSize(int bulk_size, int* prev_bulk_size) {
  API_BEGIN();
  *prev_bulk_size = Engine::Get()->set_bulk_size(bulk_size);
  API_END();
}

int MXGetGPUCount(int* out) {
  API_BEGIN();
  *out = Context::GetGPUCount();
  API_END();
}

// Deprecated: use MXGetGPUMemoryInformation64() instead.
int MXGetGPUMemoryInformation(int dev, int *free_mem, int *total_mem) {
  API_BEGIN();
  uint64_t free_mem64 = 0UL;
  uint64_t total_mem64 = 0UL;
  Context::GetGPUMemoryInformation(dev, &free_mem64, &total_mem64);
  *free_mem = static_cast<int>(free_mem64);
  *total_mem = static_cast<int>(total_mem64);
  API_END();
}

int MXGetGPUMemoryInformation64(int dev, uint64_t *free_mem, uint64_t *total_mem) {
  API_BEGIN();
  Context::GetGPUMemoryInformation(dev, free_mem, total_mem);
  API_END();
}

int MXGetVersion(int *out) {
  API_BEGIN();
  *out = static_cast<int>(MXNET_VERSION);
  API_END();
}

#if MXNET_USE_TVM_OP
int MXLoadTVMOp(const char *libpath) {
  API_BEGIN();
  tvm::runtime::TVMOpModule::Get()->Load(libpath);
  API_END();
}

int MXLoadTVMConfig(ConfigSpaces config) {
  API_BEGIN();
  for (int k = 0; k < config.spaces_size; ++k) {
    tvm::runtime::TVMOpConfig& entry = ::dmlc::Registry<tvm::runtime::TVMOpConfig>::Get()
      ->__REGISTER_OR_GET__(std::string(config.spaces_key[k]));
    const ConfigSpace& c = config.spaces_val[k];
    for (int i = 0; i < c.entity_map_size; ++i) {
      entry.add_entity(std::string(c.entity_map_key[i]), c.entity_map_val[i].val);
    }
    for (int i = 0; i < c.space_map_size; ++i) {
      std::string name = std::string(c.space_map_key[i]);
      std::vector<int> entities;
      for (int j = 0; j < c.space_map_val[i].entities_size; ++j) {
        int val = c.space_map_val[i].entities[j].val;
        entities.push_back(val);
      }
      entry.add_space(name, entities);
    }
  }
  API_END();
}

#endif  // MXNET_USE_TVM_OP

int MXNDArrayCreateNone(NDArrayHandle *out) {
  API_BEGIN();
  *out = new NDArray();
  API_END();
}

template<typename DataType>
void CreateNDArray(const DataType* shape,
                   int ndim,
                   int dev_type,
                   int dev_id,
                   int delay_alloc,
                   int dtype,
                   NDArrayHandle* out) {
  mxnet::TShape requested_shape = mxnet::TShape(shape, shape + ndim);
  if (!features::is_enabled(features::INT64_TENSOR_SIZE)) {
    CHECK_LT(requested_shape.Size(), (int64_t{1} << 31) - 1) <<
              "[CreateNDArray] Size of tensor you are trying to allocate is larger than "
              "2^31 elements. Please build with flag USE_INT64_TENSOR_SIZE=1";
  }
  NDArray* nd = new NDArray(requested_shape,
                            Context::Create(static_cast<Context::DeviceType>(dev_type), dev_id),
                            delay_alloc != 0, dtype);
  nd->AssignStorageInfo(profiler::ProfilerScope::Get()->GetCurrentProfilerScope(),
                        MXNET_STORAGE_DEFAULT_NAME_CSTR);
  *out = nd;
}

int MXNDArrayCreate(const uint32_t *shape,
                    uint32_t ndim,
                    int dev_type,
                    int dev_id,
                    int delay_alloc,
                    NDArrayHandle *out) {
  API_BEGIN();
  NDArray* nd = new NDArray(mxnet::TShape(shape, shape + ndim),
                            Context::Create(static_cast<Context::DeviceType>(dev_type), dev_id),
                            delay_alloc != 0);
  nd->AssignStorageInfo(profiler::ProfilerScope::Get()->GetCurrentProfilerScope(),
                        MXNET_STORAGE_DEFAULT_NAME_CSTR);
  *out = nd;
  API_END();
}

int MXNDArrayCreateEx64(const int64_t *shape,
                        int ndim,
                        int dev_type,
                        int dev_id,
                        int delay_alloc,
                        int dtype,
                        NDArrayHandle *out) {
  API_BEGIN();
  CreateNDArray<int64_t>(shape, ndim, dev_type, dev_id, delay_alloc, dtype, out);
  API_END();
}

int MXNDArrayCreateEx(const uint32_t *shape,
                      uint32_t ndim,
                      int dev_type,
                      int dev_id,
                      int delay_alloc,
                      int dtype,
                      NDArrayHandle *out) {
  API_BEGIN();
  CreateNDArray<uint32_t>(shape, static_cast<int>(ndim), dev_type, dev_id, delay_alloc, dtype, out);
  API_END();
}

template<typename DType>
void CreateSparseNDArray(int storage_type,
                         const DType *shape,
                         int ndim,
                         int dev_type,
                         int dev_id,
                         int delay_alloc,
                         int dtype,
                         uint32_t num_aux,
                         int *aux_type,
                         int *aux_ndims,
                         const DType *aux_shape,
                         NDArrayHandle *out) {
  std::vector<int> aux_types;
  mxnet::ShapeVector aux_shapes;
  auto shape_start = aux_shape;
  for (size_t i = 0; i < num_aux; i++) {
    // types
    aux_types.push_back(aux_type[i]);
    // shapes
    aux_shapes.emplace_back(shape_start, shape_start + aux_ndims[i]);
    shape_start += aux_ndims[i];
  }
  NDArray* nd = new NDArray(
      NDArrayStorageType(storage_type),
      mxnet::TShape(shape, shape + ndim),
      Context::Create(static_cast<Context::DeviceType>(dev_type), dev_id),
      delay_alloc != 0,
      dtype, aux_types, aux_shapes);
  nd->AssignStorageInfo(profiler::ProfilerScope::Get()->GetCurrentProfilerScope(),
                        MXNET_STORAGE_DEFAULT_NAME_CSTR);
  *out = nd;
}

int MXNDArrayCreateSparseEx(int storage_type,
                            const uint32_t *shape,
                            uint32_t ndim,
                            int dev_type,
                            int dev_id,
                            int delay_alloc,
                            int dtype,
                            uint32_t num_aux,
                            int *aux_type,
                            uint32_t *aux_ndims,
                            const uint32_t *aux_shape,
                            NDArrayHandle *out) {
  API_BEGIN();
  CreateSparseNDArray<uint32_t>(storage_type, shape, static_cast<int>(ndim), dev_type, dev_id,
                                delay_alloc, dtype, num_aux, aux_type,
                                reinterpret_cast<int *>(aux_ndims), aux_shape, out);
  API_END();
}


int MXNDArrayCreateSparseEx64(int storage_type,
                            const int64_t *shape,
                            int ndim,
                            int dev_type,
                            int dev_id,
                            int delay_alloc,
                            int dtype,
                            uint32_t num_aux,
                            int *aux_type,
                            int *aux_ndims,
                            const int64_t *aux_shape,
                            NDArrayHandle *out) {
  API_BEGIN();
  CreateSparseNDArray<int64_t>(storage_type, shape, static_cast<int>(ndim), dev_type, dev_id,
                               delay_alloc, dtype, num_aux, aux_type,
                               reinterpret_cast<int *>(aux_ndims), aux_shape, out);
  API_END();
}


int MXNDArrayLoadFromRawBytes(const void *buf,
                              size_t size,
                              NDArrayHandle *out) {
  NDArray *ptr = nullptr;
  API_BEGIN();
  dmlc::MemoryFixedSizeStream strm((void*)buf, size); // NOLINT(*)
  ptr = new NDArray();
  if (!ptr->Load(&strm)) {
    throw dmlc::Error("Invalid NDArray serialization format");
  }
  *out = ptr;
  API_END_HANDLE_ERROR(delete ptr);
}

int MXNDArraySaveRawBytes(NDArrayHandle handle,
                          size_t *out_size,
                          const char **out_buf) {
  MXAPIThreadLocalEntry<> *ret = MXAPIThreadLocalStore<>::Get();
  API_BEGIN();
  ret->ret_str.resize(0);
  dmlc::MemoryStringStream strm(&ret->ret_str);
  static_cast<NDArray*>(handle)->Save(&strm);
  *out_size = ret->ret_str.length();
  *out_buf = ret->ret_str.c_str();
  API_END();
}

int MXNDArraySyncCopyFromCPU(NDArrayHandle handle,
                             const void *data,
                             size_t size) {
  API_BEGIN();
  static_cast<NDArray*>(handle)->SyncCopyFromCPU(data, size);
  API_END();
}

int MXNDArraySyncCopyToCPU(NDArrayHandle handle,
                           void *data,
                           size_t size) {
  API_BEGIN();
  static_cast<NDArray*>(handle)->SyncCopyToCPU(data, size);
  API_END();
}

/*!
 * \brief Copy src.data() to dst.data() if i = -1, else dst.aux_data(i) if i >= 0
 * This function blocks. Do not use it in performance critical code.
 * \param handle_dst handle of a dst ndarray whose data/aux_data has been allocated
 * \param handle_src handle of a src ndarray which has default storage type
 * \param i dst data blob indicator
 */
int MXNDArraySyncCopyFromNDArray(NDArrayHandle handle_dst,
                                 const NDArrayHandle handle_src,
                                 const int i) {
  API_BEGIN();
  NDArray* dst = static_cast<NDArray*>(handle_dst);
  NDArray* src = static_cast<NDArray*>(handle_src);
  dst->SyncCopyFromNDArray(*src, -1, i);
  API_END();
}

int MXNDArraySyncCheckFormat(NDArrayHandle handle, const bool full_check) {
  API_BEGIN();
  NDArray *arr = static_cast<NDArray*>(handle);
  arr->SyncCheckFormat(full_check);
  API_END();
}

int MXNDArrayWaitToRead(NDArrayHandle handle) {
  API_BEGIN();
  static_cast<NDArray*>(handle)->WaitToRead();
  API_END();
}

int MXNDArrayWaitToWrite(NDArrayHandle handle) {
  API_BEGIN();
  static_cast<NDArray*>(handle)->WaitToWrite();
  API_END();
}

int MXNDArrayWaitAll() {
  API_BEGIN();
  Engine::Get()->WaitForAll();
  API_END();
}

int MXNDArraySave(const char* fname,
                  uint32_t num_args,
                  NDArrayHandle* args,
                  const char** keys) {
  API_BEGIN();
  std::vector<NDArray> data(num_args);
  std::vector<std::string> names;
  for (uint32_t i = 0; i < num_args; ++i) {
    data[i] = *static_cast<NDArray*>(args[i]);
  }
  if (keys != nullptr) {
    names.resize(num_args);
    for (uint32_t i = 0; i < num_args; ++i) {
      names[i] = keys[i];
    }
  }
  {
    std::unique_ptr<dmlc::Stream> fo(dmlc::Stream::Create(fname, "w"));
    mxnet::NDArray::Save(fo.get(), data, names);
  }
  API_END();
}

int MXNDArrayLoad(const char* fname,
                  uint32_t *out_size,
                  NDArrayHandle** out_arr,
                  uint32_t *out_name_size,
                  const char*** out_names) {
  MXAPIThreadLocalEntry<> *ret = MXAPIThreadLocalStore<>::Get();
  ret->ret_vec_str.clear();
  API_BEGIN();
  std::vector<NDArray> data;
  std::vector<std::string> &names = ret->ret_vec_str;
  {
    std::unique_ptr<dmlc::Stream> fi(dmlc::Stream::Create(fname, "r"));
    mxnet::NDArray::Load(fi.get(), &data, &names);
  }
  ret->ret_handles.resize(data.size());
  for (size_t i = 0; i < data.size(); ++i) {
    NDArray *ptr = new NDArray();
    *ptr = data[i];
    ret->ret_handles[i] = ptr;
  }
  ret->ret_vec_charp.resize(names.size());
  for (size_t i = 0; i < names.size(); ++i) {
    ret->ret_vec_charp[i] = names[i].c_str();
  }
  *out_size = static_cast<uint32_t>(data.size());
  *out_arr = dmlc::BeginPtr(ret->ret_handles);
  *out_name_size = static_cast<uint32_t>(names.size());
  *out_names = dmlc::BeginPtr(ret->ret_vec_charp);
  API_END();
}

int MXNDArrayLoadFromBuffer(const void *ndarray_buffer,
                            size_t size,
                            uint32_t *out_size,
                            NDArrayHandle** out_arr,
                            uint32_t *out_name_size,
                            const char*** out_names) {
  MXAPIThreadLocalEntry<> *ret = MXAPIThreadLocalStore<>::Get();
  ret->ret_vec_str.clear();
  API_BEGIN();
  CHECK_NOTNULL(ndarray_buffer);
  std::vector<NDArray> data;
  std::vector<std::string> &names = ret->ret_vec_str;
  {
    std::unique_ptr<dmlc::MemoryFixedSizeStream> fi(new dmlc::MemoryFixedSizeStream(
        const_cast<void*>(ndarray_buffer), size));
    mxnet::NDArray::Load(fi.get(), &data, &names);
  }
  ret->ret_handles.resize(data.size());
  for (size_t i = 0; i < data.size(); ++i) {
    NDArray *ptr = new NDArray();
    *ptr = data[i];
    ret->ret_handles[i] = ptr;
  }
  ret->ret_vec_charp.resize(names.size());
  for (size_t i = 0; i < names.size(); ++i) {
    ret->ret_vec_charp[i] = names[i].c_str();
  }
  *out_size = static_cast<uint32_t>(data.size());
  *out_arr = dmlc::BeginPtr(ret->ret_handles);
  *out_name_size = static_cast<uint32_t>(names.size());
  *out_names = dmlc::BeginPtr(ret->ret_vec_charp);
  API_END();
}

int MXNDArrayFree(NDArrayHandle handle) {
  API_BEGIN();
  delete static_cast<NDArray*>(handle);
  API_END();
}

template<typename dtype>
void SliceArray(NDArrayHandle handle, dtype slice_begin, dtype slice_end, NDArray* ptr,
                NDArrayHandle* out) {
  *ptr = static_cast<NDArray*>(handle)->SliceWithRecord(slice_begin, slice_end);
  *out = ptr;
}

int MXNDArraySlice(NDArrayHandle handle,
                   uint32_t slice_begin,
                   uint32_t slice_end,
                   NDArrayHandle *out) {
  NDArray *ptr = new NDArray();
  API_BEGIN();
  SliceArray<uint32_t>(handle, slice_begin, slice_end, ptr, out);
  API_END_HANDLE_ERROR(delete ptr);
}

int MXNDArraySlice64(NDArrayHandle handle,
                     int64_t slice_begin,
                     int64_t slice_end,
                     NDArrayHandle *out) {
  NDArray *ptr = new NDArray();
  API_BEGIN();
  SliceArray<int64_t>(handle, slice_begin, slice_end, ptr, out);
  API_END_HANDLE_ERROR(delete ptr);
}

int MXNDArrayAt(NDArrayHandle handle,
                uint32_t idx,
                NDArrayHandle *out) {
  NDArray *ptr = new NDArray();
  API_BEGIN();
  *ptr = static_cast<NDArray*>(handle)->AtWithRecord(idx);
  *out = ptr;
  API_END_HANDLE_ERROR(delete ptr);
}

int MXNDArrayAt64(NDArrayHandle handle,
                  int64_t idx,
                  NDArrayHandle *out) {
  NDArray *ptr = new NDArray();
  API_BEGIN();
  *ptr = static_cast<NDArray*>(handle)->AtWithRecord(idx);
  *out = ptr;
  API_END_HANDLE_ERROR(delete ptr);
}

MXNET_DLL int MXNDArrayReshape(NDArrayHandle handle,
                               int ndim,
                               int *dims,
                               NDArrayHandle *out) {
  NDArray *ptr = new NDArray();
  API_BEGIN();
  NDArray *arr = static_cast<NDArray*>(handle);
  mxnet::TShape new_shape(dims, dims+ndim);
  int size = 1;
  int pos = -1;
  for (int i = 0; i < ndim; ++i) {
    int dim = dims[i];
    if (dim == -1) {
      CHECK_EQ(pos, -1)
        << "Invalid new shape " << new_shape
        << ": more than one dimensions are -1";
      pos = i;
    } else {
      if (dim == 0) {
        CHECK_LT(i, arr->shape().ndim())
          << "Invalid new shape " << new_shape
          << ": 0 dimension exceeds original shape " << arr->shape();
        dim = arr->shape()[i];
      }
      size *= dim;
      new_shape[i] = dim;
    }
  }
  if (pos >= 0) {
    new_shape[pos] = arr->shape().Size() / size;
  }
  *ptr = arr->ReshapeWithRecord(new_shape);
  *out = ptr;
  API_END_HANDLE_ERROR(delete ptr);
}

MXNET_DLL int MXNDArrayReshape64(NDArrayHandle handle,
                                 int ndim,
                                 dim_t *dims,
                                 bool reverse,
                                 NDArrayHandle *out) {
  NDArray *ptr = new NDArray();
  API_BEGIN();
  NDArray *arr = static_cast<NDArray*>(handle);
  mxnet::Tuple<dim_t> shape(dims, dims+ndim);
  mxnet::TShape new_shape = mxnet::op::InferReshapeShape(shape, arr->shape(), reverse);
  *ptr = arr->ReshapeWithRecord(new_shape);
  *out = ptr;
  API_END_HANDLE_ERROR(delete ptr);
}

int MXNDArrayGetStorageType(NDArrayHandle handle,
                     int *out_storage_type) {
  API_BEGIN();
  NDArray *arr = static_cast<NDArray*>(handle);
  if (!arr->is_none()) {
    *out_storage_type = arr->storage_type();
  } else {
    *out_storage_type = kUndefinedStorage;
  }
  API_END();
}

int MXNDArrayGetShape(NDArrayHandle handle,
                      uint32_t *out_dim,
                      const uint32_t **out_pdata) {
  MXAPIThreadLocalEntry<> *ret = MXAPIThreadLocalStore<>::Get();
  API_BEGIN();
  NDArray *arr = static_cast<NDArray*>(handle);
  if (!arr->is_none()) {
    const mxnet::TShape &s = arr->shape();
    *out_dim = s.ndim();
    std::vector<uint32_t>& buffer = ret->arg_shape_buffer;
    buffer.resize(s.ndim());
    nnvm::ShapeTypeCast(s.begin(), s.end(), buffer.data());
    *out_pdata = buffer.data();
  } else {
    *out_dim = 0;
  }
  API_END();
}

template<typename dtype>
inline void GetShape(NDArrayHandle handle, const dtype** out_pdata, int* out_dim,
                     MXAPIThreadLocalEntry<dtype>* ret) {
  NDArray* arr = static_cast<NDArray*>(handle);
  if (!arr->is_none()) {
    mxnet::TShape s = arr->shape();
    // Handle dynamic shape in deferred compute mode
    if (!Imperative::DCInfo::IsNone(*arr)) {
      if (!shape_is_known(s) && !Imperative::DCInfo::IsComputed(*arr)) {
        Imperative::DCInfo::Compute(*arr);
        s = arr->shape();
      }
    }

    if (!features::is_enabled(features::INT64_TENSOR_SIZE)) {
      CHECK_LT(s.Size(), (int64_t{1} << 31) - 1) <<
        "[Get Shape] Size of tensor you are trying to allocate is larger than "
        "2^31 elements. Please build with flag USE_INT64_TENSOR_SIZE=1";
    }

    if (!Imperative::Get()->is_np_shape()) {
      common::ConvertToLegacyShape(&s);
    }
    *out_dim = s.ndim();
    if (s.ndim() >= 0) {
      std::vector<dtype> &buffer = ret->arg_shape_buffer_ex;
      buffer.resize(s.ndim());
      mxnet::ShapeTypeCast(s.begin(), s.end(), buffer.data());
      *out_pdata = buffer.data();
    }
  } else {
    if (Imperative::Get()->is_np_shape()) {
      *out_dim = -1;
    } else {
      *out_dim = 0;
    }
  }
}

int MXNDArrayGetShapeEx(NDArrayHandle handle,
                        int *out_dim,
                        const int **out_pdata) {
  MXAPIThreadLocalEntry<> *ret = MXAPIThreadLocalStore<>::Get();
  API_BEGIN();
  GetShape<int>(handle, out_pdata, out_dim, ret);
  API_END();
}

int MXNDArrayGetShapeEx64(NDArrayHandle handle,
                          int *out_dim,
                          const int64_t **out_pdata) {
  MXAPIThreadLocalEntry<int64_t> *ret = MXAPIThreadLocalStore<int64_t>::Get();
  API_BEGIN();
  GetShape<int64_t>(handle, out_pdata, out_dim, ret);
  API_END();
}

int MXNDArrayGetData(NDArrayHandle handle,
                     void **out_pdata) {
  API_BEGIN();
  NDArray *arr = static_cast<NDArray*>(handle);
#if MXNET_USE_MKLDNN == 1
  if (arr->IsMKLDNNData()) {
    arr->Reorder2DefaultAsync();
    arr->WaitToRead();
  }
#endif
  if (!arr->is_none()) {
    *out_pdata = arr->data().dptr_;
  } else {
    *out_pdata = nullptr;
  }
  API_END();
}

int MXNDArrayToDLPack(NDArrayHandle handle,
                      DLManagedTensorHandle *out_dlpack) {
  API_BEGIN();
  NDArray *arr = static_cast<NDArray*>(handle);
  *out_dlpack = arr->ToDLPack();
  API_END();
}

int MXNDArrayFromDLPack(DLManagedTensorHandle dlpack,
                        NDArrayHandle *out_handle) {
  return MXNDArrayFromDLPackEx(dlpack, false, out_handle);
}

int MXNDArrayFromDLPackEx(DLManagedTensorHandle dlpack,
                          const bool transient_handle,
                          NDArrayHandle *out_handle) {
  API_BEGIN();
  *out_handle = new NDArray(NDArray::FromDLPack(
              static_cast<DLManagedTensor*>(dlpack),
              transient_handle));
  API_END();
}

int MXNDArrayCallDLPackDeleter(DLManagedTensorHandle dlpack) {
  API_BEGIN();
  if (dlpack != nullptr) {
    DLManagedTensor *p_dlpack = static_cast<DLManagedTensor*>(dlpack);
    p_dlpack->deleter(p_dlpack);
  }
  API_END();
}

int MXNDArrayGetDType(NDArrayHandle handle,
                     int *out_dtype) {
  API_BEGIN();
  NDArray *arr = static_cast<NDArray*>(handle);
  if (!arr->is_none()) {
    *out_dtype = arr->dtype();
  } else {
    *out_dtype = -1;
  }
  API_END();
}

int MXNDArrayGetAuxType(NDArrayHandle handle,
                        uint32_t i,
                        int *out_type) {
  API_BEGIN();
  NDArray *arr = static_cast<NDArray*>(handle);
  *out_type = arr->aux_type(i);
  API_END();
}

/*!
 * \brief Get a deep copy of the ith aux data blob
 * in the form of an NDArray of default storage type.
 * This function blocks. Do not use it in performance critical code.
 */
int MXNDArrayGetAuxNDArray(NDArrayHandle handle,
                           uint32_t i,
                           NDArrayHandle *out) {
  API_BEGIN();
  NDArray *arr = static_cast<NDArray*>(handle);
  *out = new NDArray(arr->aux_ndarray(i));
  API_END();
}

/*!
 * \brief Get a deep copy of the data blob
 * in the form of an NDArray of default storage type.
 * This function blocks. Do not use it in performance critical code.
 */
int MXNDArrayGetDataNDArray(NDArrayHandle handle,
                            NDArrayHandle *out) {
  API_BEGIN();
  NDArray *arr = static_cast<NDArray*>(handle);
  *out = new NDArray(arr->data_ndarray());
  API_END();
}

int MXNDArrayGetContext(NDArrayHandle handle,
                        int *out_dev_type,
                        int *out_dev_id) {
  API_BEGIN();
  NDArray *arr = static_cast<NDArray*>(handle);
  if (!arr->is_none()) {
    const Context &ctx = arr->ctx();
    *out_dev_type = ctx.dev_type;
    *out_dev_id = ctx.dev_id;
  } else {
    *out_dev_type = 0;
    *out_dev_id = 0;
  }
  API_END();
}


int MXNDArrayGetGrad(NDArrayHandle handle, NDArrayHandle *out) {
  API_BEGIN();
  NDArray *arr = static_cast<NDArray*>(handle);
  NDArray ret = arr->grad();
  if (ret.is_none()) {
    *out = nullptr;
  } else {
    *out = new NDArray(ret);
  }
  API_END();
}

int MXNDArrayDetach(NDArrayHandle handle, NDArrayHandle *out) {
  API_BEGIN();
  NDArray *arr = static_cast<NDArray*>(handle);
  *out = new NDArray(arr->Detach());
  API_END();
}

int MXNDArraySetGradState(NDArrayHandle handle, int state) {
  API_BEGIN();
  NDArray *arr = static_cast<NDArray*>(handle);
  arr->set_fresh_out_grad(static_cast<bool>(state));
  API_END();
}

int MXNDArrayGetGradState(NDArrayHandle handle, int *out) {
  API_BEGIN();
  NDArray *arr = static_cast<NDArray*>(handle);
  *out = arr->fresh_out_grad();
  API_END();
}

int MXListFunctions(uint32_t *out_size,
                    FunctionHandle **out_array) {
  API_BEGIN();
  auto &vec = dmlc::Registry<NDArrayFunctionReg>::List();
  *out_size = static_cast<uint32_t>(vec.size());
  *out_array = (FunctionHandle*)(dmlc::BeginPtr(vec));  //  NOLINT(*)
  API_END();
}

int MXGetFunction(const char *name,
                  FunctionHandle *out) {
  API_BEGIN();
  *out = dmlc::Registry<NDArrayFunctionReg>::Find(name);
  API_END();
}

int MXFuncGetInfo(FunctionHandle fun,
                  const char **name,
                  const char **description,
                  uint32_t *num_args,
                  const char ***arg_names,
                  const char ***arg_type_infos,
                  const char ***arg_descriptions,
                  const char **return_type) {
  return MXAPIGetFunctionRegInfo(static_cast<const NDArrayFunctionReg *>(fun),
                                 name, description, num_args,
                                 arg_names, arg_type_infos, arg_descriptions,
                                 return_type);
}

int MXFuncDescribe(FunctionHandle fun,
                   uint32_t *num_use_vars,
                   uint32_t *num_scalars,
                   uint32_t *num_mutate_vars,
                   int *type_mask) {
  API_BEGIN();
  auto *f = static_cast<const NDArrayFunctionReg*>(fun);
  *num_use_vars = f->num_use_vars;
  *num_scalars = f->num_scalars;
  *num_mutate_vars = f->num_mutate_vars;
  *type_mask = f->type_mask;
  API_END();
}

int MXFuncInvoke(FunctionHandle fun,
                 NDArrayHandle *use_vars,
                 float *scalar_args,
                 NDArrayHandle *mutate_vars) {
  API_BEGIN();
  auto *f = static_cast<const NDArrayFunctionReg*>(fun);
  f->body((NDArray**)(use_vars),  //  NOLINT(*)
          scalar_args,
          (NDArray**)(mutate_vars),  //  NOLINT(*)
          0,
          nullptr,
          nullptr);
  API_END();
}

int MXFuncInvokeEx(FunctionHandle fun,
                 NDArrayHandle *use_vars,
                 float *scalar_args,
                 NDArrayHandle *mutate_vars,
                 int num_params,
                 char **param_keys,
                 char **param_vals) {
  API_BEGIN();
  auto *f = static_cast<const NDArrayFunctionReg*>(fun);
  f->body((NDArray**)(use_vars),  //  NOLINT(*)
          scalar_args,
          (NDArray**)(mutate_vars),  //  NOLINT(*)
          num_params,
          param_keys,
          param_vals);
  API_END();
}

//--------------------------------------------
// Part 5: IO Interface
//--------------------------------------------
int MXListDataIters(uint32_t *out_size,
                    DataIterCreator **out_array) {
  API_BEGIN();
  auto &vec = dmlc::Registry<DataIteratorReg>::List();
  *out_size = static_cast<uint32_t>(vec.size());
  *out_array = (DataIterCreator*)(dmlc::BeginPtr(vec));  //  NOLINT(*)
  API_END();
}

int MXDataIterGetIterInfo(DataIterCreator creator,
                          const char **name,
                          const char **description,
                          uint32_t *num_args,
                          const char ***arg_names,
                          const char ***arg_type_infos,
                          const char ***arg_descriptions) {
  DataIteratorReg *e = static_cast<DataIteratorReg *>(creator);
  return MXAPIGetFunctionRegInfo(e, name, description, num_args,
                                 arg_names, arg_type_infos, arg_descriptions,
                                 nullptr);
}

int MXDataIterCreateIter(DataIterCreator creator,
                         uint32_t num_param,
                         const char **keys,
                         const char **vals,
                         DataIterHandle *out) {
  IIterator<DataBatch> *iter = nullptr;
  API_BEGIN();
  DataIteratorReg *e = static_cast<DataIteratorReg *>(creator);
  iter = e->body();
  std::vector<std::pair<std::string, std::string> > kwargs;
  for (uint32_t i = 0; i < num_param; ++i) {
    kwargs.push_back({std::string(keys[i]), std::string(vals[i])});
  }
  iter->Init(kwargs);
  *out = iter;
  API_END_HANDLE_ERROR(delete iter);
}

int MXDataIterFree(DataIterHandle handle) {
  API_BEGIN();
  delete static_cast<IIterator<DataBatch> *>(handle);
  API_END();
}

int MXDataIterBeforeFirst(DataIterHandle handle) {
  API_BEGIN();
  static_cast<IIterator<DataBatch>* >(handle)->BeforeFirst();
  API_END();
}

int MXDataIterNext(DataIterHandle handle, int *out) {
  API_BEGIN();
  *out = static_cast<IIterator<DataBatch>* >(handle)->Next();
  API_END();
}

int MXDataIterGetLabel(DataIterHandle handle, NDArrayHandle *out) {
  API_BEGIN();
  const DataBatch& db = static_cast<IIterator<DataBatch>* >(handle)->Value();
  NDArray* pndarray = new NDArray();
  // temp hack to make label 1D
  // TODO(tianjun) make label 1D when label_width=0
  mxnet::TShape shape = db.data[1].shape();
  if (shape.ndim() > 1 && shape[1] == 1) {
    *pndarray = db.data[1].Reshape(mshadow::Shape1(shape[0]));
  } else {
    *pndarray = db.data[1];
  }
  *out = pndarray;
  API_END();
}

int MXDataIterGetIndex(DataIterHandle handle, uint64_t **out_index, uint64_t *out_size) {
  API_BEGIN();
  const DataBatch& db = static_cast<IIterator<DataBatch>* >(handle)->Value();
  *out_size = db.index.size();
  *out_index = const_cast<uint64_t*>(db.index.data());
  API_END();
}

int MXDataIterGetData(DataIterHandle handle, NDArrayHandle *out) {
  API_BEGIN();
  const DataBatch& db = static_cast<IIterator<DataBatch>* >(handle)->Value();
  NDArray* pndarray = new NDArray();
  *pndarray = db.data[0];
  *out = pndarray;
  API_END();
}

int MXDataIterGetPadNum(DataIterHandle handle, int *pad) {
  API_BEGIN();
  const DataBatch& db = static_cast<IIterator<DataBatch>* >(handle)->Value();
  *pad = db.num_batch_padd;
  API_END();
}

int MXKVStoreCreate(const char *type,
                    KVStoreHandle *out) {
  API_BEGIN();
  *out = KVStore::Create(type);
  API_END();
}

int MXKVStoreSetGradientCompression(KVStoreHandle handle, uint32_t num_params,
                                    const char** keys, const char** vals) {
  API_BEGIN();
  std::vector<std::pair<std::string, std::string> > params;
  for (uint32_t i = 0; i < num_params; ++i) {
    std::pair<std::string, std::string> p;
    p.first = keys[i];
    p.second = vals[i];
    params.push_back(p);
  }
  static_cast<KVStore*>(handle)->SetGradientCompression(params);
  API_END();
}

int MXKVStoreFree(KVStoreHandle handle) {
  API_BEGIN();
  delete static_cast<KVStore*>(handle);
  API_END();
}

int MXKVStoreInit(KVStoreHandle handle,
                  uint32_t num,
                  const int* keys,
                  NDArrayHandle* vals) {
  API_BEGIN();
  std::vector<int> v_keys(num);
  std::vector<NDArray> v_vals(num);
  for (uint32_t i = 0; i < num; ++i) {
    v_keys[i] = keys[i];
    v_vals[i] = *static_cast<NDArray*>(vals[i]);
  }
  static_cast<KVStore*>(handle)->Init(v_keys, v_vals);
  API_END();
}

int MXKVStoreInitEx(KVStoreHandle handle,
                  uint32_t num,
                  const char** keys,
                  NDArrayHandle* vals) {
  API_BEGIN();
  std::vector<std::string> v_keys(num);
  std::vector<NDArray> v_vals(num);
  for (uint32_t i = 0; i < num; ++i) {
    v_keys[i] = keys[i];
    v_vals[i] = *static_cast<NDArray*>(vals[i]);
  }
  static_cast<KVStore*>(handle)->Init(v_keys, v_vals);
  API_END();
}

int MXKVStorePush(KVStoreHandle handle,
                  uint32_t num,
                  const int* keys,
                  NDArrayHandle* vals,
                  int priority) {
  API_BEGIN();
  std::vector<int> v_keys(num);
  std::vector<NDArray> v_vals(num);
  for (uint32_t i = 0; i < num; ++i) {
    v_keys[i] = keys[i];
    v_vals[i] = *static_cast<NDArray*>(vals[i]);
  }
  static_cast<KVStore*>(handle)->Push(v_keys, v_vals, priority);
  API_END();
}

int MXKVStorePushEx(KVStoreHandle handle,
                  uint32_t num,
                  const char** keys,
                  NDArrayHandle* vals,
                  int priority) {
  API_BEGIN();
  std::vector<std::string> v_keys(num);
  std::vector<NDArray> v_vals(num);
  for (uint32_t i = 0; i < num; ++i) {
    v_keys[i] = keys[i];
    v_vals[i] = *static_cast<NDArray*>(vals[i]);
  }
  static_cast<KVStore*>(handle)->Push(v_keys, v_vals, priority);
  API_END();
}

int MXKVStorePull(KVStoreHandle handle,
                  uint32_t num,
                  const int* keys,
                  NDArrayHandle* vals,
                  int priority) {
  API_BEGIN();
  std::vector<int> v_keys(num);
  std::vector<NDArray*> v_vals(num);
  for (uint32_t i = 0; i < num; ++i) {
    v_keys[i] = keys[i];
    v_vals[i] = static_cast<NDArray*>(vals[i]);
  }
  static_cast<KVStore*>(handle)->Pull(v_keys, v_vals, priority, true);
  API_END();
}

int MXKVStorePullEx(KVStoreHandle handle,
                    uint32_t num,
                    const char** keys,
                    NDArrayHandle* vals,
                    int priority) {
  API_BEGIN();
  std::vector<std::string> v_keys(num);
  std::vector<NDArray*> v_vals(num);
  for (uint32_t i = 0; i < num; ++i) {
    v_keys[i] = keys[i];
    v_vals[i] = static_cast<NDArray*>(vals[i]);
  }
  static_cast<KVStore*>(handle)->Pull(v_keys, v_vals, priority, true);
  API_END();
}

int MXKVStoreBroadcast(KVStoreHandle handle,
                       mx_uint vnum,
                       const int* vkeys,
                       mx_uint onum,
                       const int* okeys,
                       NDArrayHandle* vals,
                       NDArrayHandle* outs,
                       int priority) {
  API_BEGIN();
  std::vector<int> v_vkeys(vnum);
  std::vector<int> v_okeys(onum);
  std::vector<NDArray> v_vals(vnum);
  std::vector<NDArray*> v_outs(onum);
  for (mx_uint i = 0; i < vnum; ++i) {
    v_vkeys[i] = vkeys[i];
    v_vals[i] = *static_cast<NDArray*>(vals[i]);
  }
  for (mx_uint i = 0; i < onum; ++i) {
    v_okeys[i] = okeys[i];
    v_outs[i] = static_cast<NDArray*>(outs[i]);
  }
  static_cast<KVStore*>(handle)->Broadcast(v_vkeys, v_okeys, v_vals, v_outs,
    priority);
  API_END();
}

int MXKVStoreBroadcastEx(KVStoreHandle handle,
                         mx_uint vnum,
                         const char** vkeys,
                         mx_uint onum,
                         const char** okeys,
                         NDArrayHandle* vals,
                         NDArrayHandle* outs,
                         int priority) {
  API_BEGIN();
  std::vector<std::string> v_vkeys(vnum);
  std::vector<std::string> v_okeys(onum);
  std::vector<NDArray> v_vals(vnum);
  std::vector<NDArray*> v_outs(onum);
  for (mx_uint i = 0; i < vnum; ++i) {
    v_vkeys[i] = vkeys[i];
    v_vals[i] = *static_cast<NDArray*>(vals[i]);
  }
  for (mx_uint i = 0; i < onum; ++i) {
    v_okeys[i] = okeys[i];
    v_outs[i] = static_cast<NDArray*>(outs[i]);
  }
  static_cast<KVStore*>(handle)->Broadcast(v_vkeys, v_okeys, v_vals, v_outs,
    priority);
  API_END();
}

int MXKVStorePushPull(KVStoreHandle handle,
                      mx_uint vnum,
                      const int* vkeys,
                      mx_uint onum,
                      const int* okeys,
                      NDArrayHandle* vals,
                      NDArrayHandle* outs,
                      int priority) {
  API_BEGIN();
  std::vector<int> v_vkeys(vnum);
  std::vector<int> v_okeys(onum);
  std::vector<NDArray> v_vals(vnum);
  std::vector<NDArray*> v_outs(onum);
  for (mx_uint i = 0; i < vnum; ++i) {
    v_vkeys[i] = vkeys[i];
    v_vals[i] = *static_cast<NDArray*>(vals[i]);
  }
  for (mx_uint i = 0; i < onum; ++i) {
    v_okeys[i] = okeys[i];
    v_outs[i] = static_cast<NDArray*>(outs[i]);
  }
  static_cast<KVStore*>(handle)->PushPull(v_vkeys, v_okeys, v_vals, v_outs,
    priority);
  API_END();
}

int MXKVStorePushPullEx(KVStoreHandle handle,
                        mx_uint vnum,
                        const char** vkeys,
                        mx_uint onum,
                        const char** okeys,
                        NDArrayHandle* vals,
                        NDArrayHandle* outs,
                        int priority) {
  API_BEGIN();
  std::vector<std::string> v_vkeys(vnum);
  std::vector<std::string> v_okeys(onum);
  std::vector<NDArray> v_vals(vnum);
  std::vector<NDArray*> v_outs(onum);
  for (mx_uint i = 0; i < vnum; ++i) {
    v_vkeys[i] = vkeys[i];
    v_vals[i] = *static_cast<NDArray*>(vals[i]);
  }
  for (mx_uint i = 0; i < onum; ++i) {
    v_okeys[i] = okeys[i];
    v_outs[i] = static_cast<NDArray*>(outs[i]);
  }
  static_cast<KVStore*>(handle)->PushPull(v_vkeys, v_okeys, v_vals, v_outs,
    priority);
  API_END();
}

int MXKVStorePullWithSparse(KVStoreHandle handle,
                            uint32_t num,
                            const int* keys,
                            NDArrayHandle* vals,
                            int priority,
                            bool ignore_sparse) {
  API_BEGIN();
  std::vector<int> v_keys(num);
  std::vector<NDArray*> v_vals(num);
  for (uint32_t i = 0; i < num; ++i) {
    v_keys[i] = keys[i];
    v_vals[i] = static_cast<NDArray*>(vals[i]);
  }
  static_cast<KVStore*>(handle)->Pull(v_keys, v_vals, priority, ignore_sparse);
  API_END();
}

int MXKVStorePullWithSparseEx(KVStoreHandle handle,
                              uint32_t num,
                              const char** keys,
                              NDArrayHandle* vals,
                              int priority,
                              bool ignore_sparse) {
  API_BEGIN();
  std::vector<std::string> v_keys(num);
  std::vector<NDArray*> v_vals(num);
  for (uint32_t i = 0; i < num; ++i) {
    v_keys[i] = keys[i];
    v_vals[i] = static_cast<NDArray*>(vals[i]);
  }
  static_cast<KVStore*>(handle)->Pull(v_keys, v_vals, priority, ignore_sparse);
  API_END();
}

int MXKVStorePullRowSparse(KVStoreHandle handle,
                           uint32_t num,
                           const int* keys,
                           NDArrayHandle* vals,
                           const NDArrayHandle* row_ids,
                           int priority) {
  API_BEGIN();
  std::vector<int> v_keys(num);
  std::vector<std::pair<NDArray*, NDArray>> v_val_rowids(num);
  for (uint32_t i = 0; i < num; ++i) {
    v_keys[i] = keys[i];
    v_val_rowids[i] = std::make_pair(static_cast<NDArray*>(vals[i]),
                                     *static_cast<NDArray*>(row_ids[i]));
  }
  static_cast<KVStore*>(handle)->PullRowSparse(v_keys, v_val_rowids, priority);
  API_END();
}

int MXKVStorePullRowSparseEx(KVStoreHandle handle,
                             uint32_t num,
                             const char** keys,
                             NDArrayHandle* vals,
                             const NDArrayHandle* row_ids,
                             int priority) {
  API_BEGIN();
  std::vector<std::string> v_keys(num);
  std::vector<std::pair<NDArray*, NDArray>> v_val_rowids(num);
  for (uint32_t i = 0; i < num; ++i) {
    v_keys[i] = keys[i];
    v_val_rowids[i] = std::make_pair(static_cast<NDArray*>(vals[i]),
                                     *static_cast<NDArray*>(row_ids[i]));
  }
  static_cast<KVStore*>(handle)->PullRowSparse(v_keys, v_val_rowids, priority);
  API_END();
}

void MXKVStoreSetUpdaterImpl(KVStoreHandle handle,
                             MXKVStoreUpdater updater,
                             void* updater_handle) {
  MXKVStoreUpdater * updater_temp = updater;
  void* updater_handle_temp = updater_handle;
  std::function<void(int, const NDArray&, NDArray*)> updt
  = [updater_temp, updater_handle_temp](int key, const NDArray& recv, NDArray* local) {
    NDArray* recv_copy = new NDArray();
    *recv_copy = recv;
    NDArray* local_copy = new NDArray();
    *local_copy = *local;
    updater_temp(key, recv_copy, local_copy, updater_handle_temp);
  };
  static_cast<KVStore*>(handle)->set_updater(updt);
}

int MXKVStoreSetUpdater(KVStoreHandle handle,
                        MXKVStoreUpdater updater,
                        void* updater_handle) {
  API_BEGIN();
  MXKVStoreSetUpdaterImpl(handle, updater, updater_handle);
  API_END();
}

int MXKVStoreSetUpdaterEx(KVStoreHandle handle,
                          MXKVStoreUpdater updater,
                          MXKVStoreStrUpdater str_updater,
                          void* updater_handle) {
  API_BEGIN();
  // set updater with int keys
  MXKVStoreSetUpdaterImpl(handle, updater, updater_handle);
  // set updater with string keys
  MXKVStoreStrUpdater * updater_temp = str_updater;
  void* updater_handle_temp = updater_handle;
  std::function<void(const std::string&, const NDArray&, NDArray*)> updt
  = [updater_temp, updater_handle_temp]
    (const std::string& key, const NDArray& recv, NDArray* local) {
    NDArray* recv_copy = new NDArray();
    *recv_copy = recv;
    NDArray* local_copy = new NDArray();
    *local_copy = *local;
    updater_temp(key.c_str(), recv_copy, local_copy, updater_handle_temp);
  };
  static_cast<KVStore*>(handle)->set_updater(updt);
  API_END();
}

int MXKVStoreGetRank(KVStoreHandle handle, int *rank) {
  API_BEGIN();
  *rank = static_cast<KVStore*>(handle)->get_rank();
  API_END();
}

int MXKVStoreGetGroupSize(KVStoreHandle handle, int *size) {
  API_BEGIN();
  *size = static_cast<KVStore*>(handle)->get_group_size();
  API_END();
}

int MXKVStoreBarrier(KVStoreHandle handle) {
  API_BEGIN();
  static_cast<KVStore*>(handle)->Barrier();
  API_END();
}

int MXKVStoreSetBarrierBeforeExit(KVStoreHandle handle,
                                  const int barrier_before_exit) {
  API_BEGIN();
  static_cast<KVStore*>(handle)->set_barrier_before_exit(barrier_before_exit);
  API_END();
}

int MXInitPSEnv(uint32_t num_vars,
                const char **keys,
                const char **vals) {
  API_BEGIN();
  std::unordered_map<std::string, std::string> kwargs;
  for (uint32_t i = 0; i < num_vars; ++i) {
    kwargs[std::string(keys[i])] = std::string(vals[i]);
  }
  KVStore::InitPSEnv(kwargs);
  API_END();
}

int MXKVStoreIsWorkerNode(int *ret) {
  API_BEGIN();
  *ret = KVStore::IsWorkerNode();
  API_END();
}

int MXKVStoreIsServerNode(int *ret) {
  API_BEGIN();
  *ret = KVStore::IsServerNode();
  API_END();
}

int MXKVStoreIsSchedulerNode(int *ret) {
  API_BEGIN();
  *ret = KVStore::IsSchedulerNode();
  API_END();
}

int MXKVStoreRunServer(KVStoreHandle handle,
                       MXKVStoreServerController controller,
                       void *controller_handle) {
  API_BEGIN();
  MXKVStoreServerController *controller_temp = controller;
  void *controller_handle_temp = controller_handle;
  auto ctrl = [controller_temp, controller_handle_temp](int head, const std::string& body) {
      controller_temp(head, body.c_str(), controller_handle_temp);
  };
  static_cast<KVStore*>(handle)->RunServer(ctrl);
  API_END();
}

int MXKVStoreSendCommmandToServers(KVStoreHandle handle,
                                   int cmd_id,
                                   const char* cmd_body) {
  API_BEGIN();
  static_cast<KVStore*>(handle)->SendCommandToServers(
      cmd_id, std::string(cmd_body));
  API_END();
}

int MXKVStoreGetType(KVStoreHandle handle,
                     const char** type) {
  API_BEGIN();
  *CHECK_NOTNULL(type) = static_cast<KVStore*>(handle)->type().c_str();
  API_END();
}

int MXKVStoreGetNumDeadNode(KVStoreHandle handle,
                            const int node_id,
                            int *number,
                            const int timeout_sec) {
  API_BEGIN();
  *number = static_cast<KVStore*>(handle)->get_num_dead_node(node_id, timeout_sec);
  API_END();
}

struct MXRecordIOContext {
  dmlc::RecordIOWriter *writer;
  dmlc::RecordIOReader *reader;
  dmlc::Stream *stream;
  std::string *read_buff;
};

int MXRecordIOWriterCreate(const char *uri,
                           RecordIOHandle *out) {
  API_BEGIN();
  dmlc::Stream *stream = dmlc::Stream::Create(uri, "w");
  MXRecordIOContext *context = new MXRecordIOContext;
  context->writer = new dmlc::RecordIOWriter(stream);
  context->reader = nullptr;
  context->stream = stream;
  context->read_buff = nullptr;
  *out = reinterpret_cast<RecordIOHandle>(context);
  API_END();
}

int MXRecordIOWriterFree(RecordIOHandle handle) {
  API_BEGIN();
  MXRecordIOContext *context =
    reinterpret_cast<MXRecordIOContext*>(handle);
  delete context->writer;
  delete context->stream;
  delete context;
  API_END();
}

int MXRecordIOWriterWriteRecord(RecordIOHandle handle,
                                const char *buf, size_t size) {
  API_BEGIN();
  MXRecordIOContext *context =
    reinterpret_cast<MXRecordIOContext*>(handle);
  context->writer->WriteRecord(reinterpret_cast<const void*>(buf), size);
  API_END();
}

int MXRecordIOWriterTell(RecordIOHandle handle, size_t *pos) {
  API_BEGIN();
  MXRecordIOContext *context =
    reinterpret_cast<MXRecordIOContext*>(handle);
  *pos = context->writer->Tell();
  API_END();
}

int MXRecordIOReaderCreate(const char *uri,
                           RecordIOHandle *out) {
  API_BEGIN();
  dmlc::Stream *stream = dmlc::Stream::Create(uri, "r");
  MXRecordIOContext *context = new MXRecordIOContext;
  context->reader = new dmlc::RecordIOReader(stream);
  context->writer = nullptr;
  context->stream = stream;
  context->read_buff = new std::string();
  *out = reinterpret_cast<RecordIOHandle>(context);
  API_END();
}

int MXRecordIOReaderFree(RecordIOHandle handle) {
  API_BEGIN();
  MXRecordIOContext *context =
    reinterpret_cast<MXRecordIOContext*>(handle);
  delete context->reader;
  delete context->stream;
  delete context->read_buff;
  delete context;
  API_END();
}

int MXRecordIOReaderReadRecord(RecordIOHandle handle,
                              char const **buf, size_t *size) {
  API_BEGIN();
  MXRecordIOContext *context =
    reinterpret_cast<MXRecordIOContext*>(handle);
  if (context->reader->NextRecord(context->read_buff)) {
    *buf = context->read_buff->c_str();
    *size = context->read_buff->size();
  } else {
    *buf = nullptr;
    *size = 0;
  }
  API_END();
}

int MXRecordIOReaderSeek(RecordIOHandle handle, size_t pos) {
  API_BEGIN();
  MXRecordIOContext *context =
    reinterpret_cast<MXRecordIOContext*>(handle);
  context->reader->Seek(pos);
  API_END();
}

int MXRecordIOReaderTell(RecordIOHandle handle, size_t *pos) {
  API_BEGIN();
  MXRecordIOContext *context =
    reinterpret_cast<MXRecordIOContext*>(handle);
  *pos = context->reader->Tell();
  API_END();
}

int MXRtcCreate(char* name, uint32_t num_input, uint32_t num_output,
                char** input_names, char** output_names,
                NDArrayHandle* inputs, NDArrayHandle* outputs,
                char* kernel, RtcHandle *out) {
  API_BEGIN();
  LOG(FATAL) << "Old rtc API is deprecated. Please use CudaModule";
  API_END();
}

int MXRtcPush(RtcHandle handle, uint32_t num_input, uint32_t num_output,
              NDArrayHandle* inputs, NDArrayHandle* outputs,
              uint32_t gridDimX,
              uint32_t gridDimY,
              uint32_t gridDimZ,
              uint32_t blockDimX,
              uint32_t blockDimY,
              uint32_t blockDimZ) {
  API_BEGIN();
  LOG(FATAL) << "Old rtc API is deprecated. Please use CudaModule";
  API_END();
}

int MXRtcFree(RtcHandle handle) {
  API_BEGIN();
  LOG(FATAL) << "Old rtc API is deprecated. Please use CudaModule";
  API_END();
}

int MXCustomOpRegister(const char* op_type, CustomOpPropCreator creator) {
  API_BEGIN();
  mxnet::op::custom::CustomOperator::Get()->Register(op_type, creator);
  API_END();
}


int MXRtcCudaModuleCreate(const char* source, int num_options,
                          const char** options, int num_exports,
                          const char** exports, CudaModuleHandle *out) {
  API_BEGIN();
#if MXNET_USE_CUDA && MXNET_ENABLE_CUDA_RTC
  std::vector<std::string> str_opts;
  for (int i = 0; i < num_options; ++i) str_opts.emplace_back(options[i]);
  std::vector<std::string> str_exports;
  for (int i = 0; i < num_exports; ++i) str_exports.emplace_back(exports[i]);
  *out = new rtc::CudaModule(source, str_opts, str_exports);
#else
  LOG(FATAL) << "Compile with USE_CUDA=1 and ENABLE_CUDA_RTC=1 to have CUDA runtime compilation.";
#endif
  API_END();
}

int MXRtcCudaModuleFree(CudaModuleHandle handle) {
  API_BEGIN();
#if MXNET_USE_CUDA && MXNET_ENABLE_CUDA_RTC
  delete reinterpret_cast<rtc::CudaModule*>(handle);
#else
  LOG(FATAL) << "Compile with USE_CUDA=1 and ENABLE_CUDA_RTC=1 to have CUDA runtime compilation.";
#endif
  API_END();
}

int MXRtcCudaKernelCreate(CudaModuleHandle handle, const char* name, int num_args,
                          int* is_ndarray, int* is_const, int* arg_types,
                          CudaKernelHandle *out) {
  API_BEGIN();
#if MXNET_USE_CUDA && MXNET_ENABLE_CUDA_RTC
  auto module = reinterpret_cast<rtc::CudaModule*>(handle);
  std::vector<rtc::CudaModule::ArgType> signature;
  for (int i = 0; i < num_args; ++i) {
    signature.push_back(rtc::CudaModule::ArgType{
        static_cast<bool>(is_ndarray[i]), static_cast<bool>(is_const[i]),
        static_cast<mshadow::TypeFlag>(arg_types[i])});
  }
  auto kernel = module->GetKernel(name, signature);
  *out = new std::shared_ptr<rtc::CudaModule::Kernel>(kernel);
#else
  LOG(FATAL) << "Compile with USE_CUDA=1 and ENABLE_CUDA_RTC=1 to have CUDA runtime compilation.";
#endif
  API_END();
}

int MXRtcCudaKernelFree(CudaKernelHandle handle) {
  API_BEGIN();
#if MXNET_USE_CUDA && MXNET_ENABLE_CUDA_RTC
  delete reinterpret_cast<std::shared_ptr<rtc::CudaModule::Kernel>*>(handle);
#else
  LOG(FATAL) << "Compile with USE_CUDA=1 and ENABLE_CUDA_RTC=1 to have CUDA runtime compilation.";
#endif
  API_END();
}

int MXRtcCudaKernelCall(CudaKernelHandle handle, int dev_id, void** args,
                        uint32_t grid_dim_x, uint32_t grid_dim_y,
                        uint32_t grid_dim_z, uint32_t block_dim_x,
                        uint32_t block_dim_y, uint32_t block_dim_z,
                        uint32_t shared_mem) {
  API_BEGIN();
#if MXNET_USE_CUDA && MXNET_ENABLE_CUDA_RTC
  auto kernel = reinterpret_cast<std::shared_ptr<rtc::CudaModule::Kernel>*>(handle);
  const auto& signature = (*kernel)->signature();
  std::vector<dmlc::any> any_args;
  for (size_t i = 0; i < signature.size(); ++i) {
    if (signature[i].is_ndarray) {
      any_args.emplace_back(*static_cast<NDArray*>(args[i]));
    } else {
      MSHADOW_TYPE_SWITCH(signature[i].dtype, DType, {
        any_args.emplace_back(*static_cast<DType*>(args[i]));
      });
    }
  }
  (*kernel)->Launch(Context::GPU(dev_id), any_args, grid_dim_x, grid_dim_y,
                    grid_dim_z, block_dim_x, block_dim_y, block_dim_z, shared_mem);
#else
  LOG(FATAL) << "Compile with USE_CUDA=1 and ENABLE_CUDA_RTC=1 to have CUDA runtime compilation.";
#endif
  API_END();
}

int MXNDArrayGetSharedMemHandle(NDArrayHandle handle, int* shared_pid, int* shared_id) {
  API_BEGIN();
  NDArray* arr = reinterpret_cast<NDArray*>(handle);
  Storage::Handle shandle;
  if (arr->ctx().dev_type == Context::kCPUShared) {
    arr->WaitToRead();
    shandle = arr->storage_handle();
    Storage::Get()->SharedIncrementRefCount(shandle);
  } else {
    NDArray new_arr(arr->shape(), Context::CPUShared(0), false, arr->dtype());
    CopyFromTo(*arr, new_arr);
    new_arr.WaitToRead();
    shandle = new_arr.storage_handle();
    Storage::Get()->SharedIncrementRefCount(shandle);
  }
  *shared_pid = shandle.shared_pid;
  *shared_id = shandle.shared_id;
  API_END();
}

int MXNDArrayCreateFromSharedMem(int shared_pid, int shared_id, const uint32_t *shape,
                                 uint32_t ndim, int dtype, NDArrayHandle *out) {
  API_BEGIN();
  NDArray* nd = new NDArray(shared_pid, shared_id, mxnet::TShape(shape, shape + ndim), dtype);
  nd->AssignStorageInfo(profiler::ProfilerScope::Get()->GetCurrentProfilerScope(),
                        MXNET_STORAGE_DEFAULT_NAME_CSTR);
  *out = nd;
  API_END();
}

int MXNDArrayCreateFromSharedMemEx(int shared_pid, int shared_id, const int *shape,
                                   int ndim, int dtype, NDArrayHandle *out) {
  API_BEGIN();
  NDArray* nd = new NDArray(shared_pid, shared_id, mxnet::TShape(shape, shape + ndim), dtype);
  nd->AssignStorageInfo(profiler::ProfilerScope::Get()->GetCurrentProfilerScope(),
                        MXNET_STORAGE_DEFAULT_NAME_CSTR);
  *out = nd;
  API_END();
}

typedef Engine::VarHandle VarHandle;
typedef Engine::CallbackOnComplete CallbackOnComplete;

void AssertValidNumberVars(int num_const_vars, int num_mutable_vars) {
  CHECK_GE(num_const_vars, 0) << "Non-negative number of const vars expected.";
  CHECK_GE(num_mutable_vars, 0) << "Non-negative number of mutable vars expected.";
}

int MXEnginePushAsync(EngineAsyncFunc async_func, void* func_param,
                      EngineFuncParamDeleter deleter, ContextHandle ctx_handle,
                      EngineVarHandle const_vars_handle, int num_const_vars,
                      EngineVarHandle mutable_vars_handle, int num_mutable_vars,
                      EngineFnPropertyHandle prop_handle, int priority,
                      const char* opr_name, bool wait) {
  API_BEGIN();

  auto exec_ctx = *static_cast<const Context*>(ctx_handle);
  auto const_vars = static_cast<VarHandle*>(const_vars_handle);
  auto mutable_vars = static_cast<VarHandle*>(mutable_vars_handle);
  auto prop = FnProperty::kNormal;
  if (prop_handle) {
    prop = *static_cast<const FnProperty*>(prop_handle);
  }

  Engine::AsyncFn exec_fn;
  if (deleter == nullptr) {
    exec_fn = [async_func, func_param](RunContext rctx,
                                       CallbackOnComplete on_complete) {
      async_func(&rctx, &on_complete, func_param);
    };
  } else {
    // Wrap func_param in a shared_ptr with deleter such that deleter
    // will be called when the lambda goes out of scope.
    std::shared_ptr<void> shared_func_param(func_param, deleter);
    exec_fn = [async_func, shared_func_param](RunContext rctx,
                                              CallbackOnComplete on_complete) {
      async_func(&rctx, &on_complete, shared_func_param.get());
    };
  }

  AssertValidNumberVars(num_const_vars, num_mutable_vars);
  std::vector<VarHandle> const_var_vec(const_vars, const_vars + num_const_vars);
  std::vector<VarHandle> mutable_var_vec(mutable_vars, mutable_vars + num_mutable_vars);
  Engine::Get()->PushAsync(exec_fn, exec_ctx, const_var_vec, mutable_var_vec,
                           prop, priority, opr_name, wait);

  API_END();
}

int MXEnginePushSync(EngineSyncFunc sync_func, void* func_param,
                     EngineFuncParamDeleter deleter, ContextHandle ctx_handle,
                     EngineVarHandle const_vars_handle, int num_const_vars,
                     EngineVarHandle mutable_vars_handle, int num_mutable_vars,
                     EngineFnPropertyHandle prop_handle, int priority,
                     const char* opr_name) {
  API_BEGIN();

  auto exec_ctx = *static_cast<const Context*>(ctx_handle);
  auto const_vars = static_cast<VarHandle*>(const_vars_handle);
  auto mutable_vars = static_cast<VarHandle*>(mutable_vars_handle);
  auto prop = FnProperty::kNormal;
  if (prop_handle) {
    prop = *static_cast<const FnProperty*>(prop_handle);
  }

  Engine::SyncFn exec_fn;
  if (deleter == nullptr) {
    exec_fn = [sync_func, func_param](RunContext rctx) {
      sync_func(&rctx, func_param);
    };
  } else {
    // Wrap func_param in a shared_ptr with deleter such that deleter
    // will be called when the lambda goes out of scope.
    std::shared_ptr<void> shared_func_param(func_param, deleter);
    exec_fn = [sync_func, shared_func_param](RunContext rctx) {
      sync_func(&rctx, shared_func_param.get());
    };
  }

  AssertValidNumberVars(num_const_vars, num_mutable_vars);
  std::vector<VarHandle> const_var_vec(const_vars, const_vars + num_const_vars);
  std::vector<VarHandle> mutable_var_vec(mutable_vars, mutable_vars + num_mutable_vars);
  Engine::Get()->PushSync(exec_fn, exec_ctx, const_var_vec, mutable_var_vec,
                          prop, priority, opr_name);

  API_END();
}

int MXEnginePushAsyncND(EngineAsyncFunc async_func, void* func_param,
                        EngineFuncParamDeleter deleter, ContextHandle ctx_handle,
                        NDArrayHandle* const_nds_handle, int num_const_nds,
                        NDArrayHandle* mutable_nds_handle, int num_mutable_nds,
                        EngineFnPropertyHandle prop_handle, int priority,
                        const char* opr_name, bool wait) {
  API_BEGIN();
  NDArray** const_nds = reinterpret_cast<NDArray**>(const_nds_handle);
  NDArray** mutable_nds = reinterpret_cast<NDArray**>(mutable_nds_handle);
  std::vector<VarHandle> const_var_vec(num_const_nds);
  for (int i = 0; i < num_const_nds; ++i) const_var_vec[i] = const_nds[i]->var();
  std::vector<VarHandle> mutable_var_vec(num_mutable_nds);
  for (int i = 0; i < num_mutable_nds; ++i) mutable_var_vec[i] = mutable_nds[i]->var();
  return MXEnginePushAsync(async_func, func_param, deleter, ctx_handle,
                           const_var_vec.data(), num_const_nds,
                           mutable_var_vec.data(), num_mutable_nds,
                           prop_handle, priority, opr_name, wait);
  API_END();
}

int MXEnginePushSyncND(EngineSyncFunc sync_func, void* func_param,
                       EngineFuncParamDeleter deleter, ContextHandle ctx_handle,
                       NDArrayHandle* const_nds_handle, int num_const_nds,
                       NDArrayHandle* mutable_nds_handle, int num_mutable_nds,
                       EngineFnPropertyHandle prop_handle, int priority,
                       const char* opr_name) {
  API_BEGIN();
  NDArray** const_nds = reinterpret_cast<NDArray**>(const_nds_handle);
  NDArray** mutable_nds = reinterpret_cast<NDArray**>(mutable_nds_handle);
  std::vector<VarHandle> const_var_vec(num_const_nds);
  for (int i = 0; i < num_const_nds; ++i) const_var_vec[i] = const_nds[i]->var();
  std::vector<VarHandle> mutable_var_vec(num_mutable_nds);
  for (int i = 0; i < num_mutable_nds; ++i) mutable_var_vec[i] = mutable_nds[i]->var();
  return MXEnginePushSync(sync_func, func_param, deleter, ctx_handle,
                          const_var_vec.data(), num_const_nds,
                          mutable_var_vec.data(), num_mutable_nds,
                          prop_handle, priority, opr_name);
  API_END();
}

int MXStorageEmptyCache(int dev_type, int dev_id) {
  API_BEGIN();
  Context ctx = Context::Create(static_cast<Context::DeviceType>(dev_type), dev_id);
  Storage::Get()->ReleaseAll(ctx);
  API_END();
}

int MXShallowCopyNDArray(NDArrayHandle src_handle, NDArrayHandle* out) {
  NDArray* ret = nullptr;
  API_BEGIN();
  NDArray* src_array = static_cast<NDArray*>(src_handle);
  ret = new NDArray(*src_array);
  *out = ret;
  API_END_HANDLE_ERROR(delete ret);
}<|MERGE_RESOLUTION|>--- conflicted
+++ resolved
@@ -238,7 +238,6 @@
     return static_cast<void*>((*gpualloc)(size));
   };
 
-<<<<<<< HEAD
   // MXNet random number generator lambda to be invoked by custom library
   // custom library will use gpu rng whenever possible
   auto rng_caller = [&](RandGenType rand_type, int seed) {
@@ -266,13 +265,11 @@
   auto rng_caller_nocap = [](void *rng_call, RandGenType rand_type, int seed) {
       type_rng_caller* rngcaller = static_cast<type_rng_caller*>(rng_call);
       return (*rngcaller)(rand_type, seed);
-=======
   typedef decltype(sparse_alloc) alloc_type_sparse;
   auto sparse_malloc = [](void* _sparse_alloc, int index, int indices_len, int idxptr_len,
                            void** data, int64_t** indices, int64_t** indptr) {
     alloc_type_sparse* sparsealloc = static_cast<alloc_type_sparse*>(_sparse_alloc);
     (*sparsealloc)(index, indices_len, idxptr_len, data, indices, indptr);
->>>>>>> 9a355ebc
   };
 
   // get actual cudaStream_t out of mxnet gpu stream and pass to lib_api.h
@@ -302,14 +299,10 @@
                     out_shapes.data(), out_dims.data(), out_data.data(), out_types.data(),
                     out_verIDs.data(), out_dev_type.data(), out_dev_id.data(), out_data.size(),
                     cpu_malloc, &cpu_alloc, gpu_malloc, &gpu_alloc, cuda_stream,
-<<<<<<< HEAD
-                    rng_caller_nocap, &rng_caller))
-=======
                     sparse_malloc, &sparse_alloc, in_stypes.data(), out_stypes.data(),
                     in_indices.data(), out_indices.data(), in_indptr.data(), out_indptr.data(),
                     in_indices_shapes.data(), out_indices_shapes.data(),
                     in_indptr_shapes.data(), out_indptr_shapes.data()))
->>>>>>> 9a355ebc
       << "Error calling FCompute for custom operator '" << op_name << "'";
   }
 
@@ -329,15 +322,11 @@
                             out_verIDs.data(), out_dev_type.data(), out_dev_id.data(),
                             out_data.size(),
                             cpu_malloc, &cpu_alloc, gpu_malloc, &gpu_alloc, cuda_stream,
-<<<<<<< HEAD
-                            rng_caller_nocap, &rng_caller))
-=======
                             sparse_malloc, &sparse_alloc, in_stypes.data(), out_stypes.data(),
                             in_indices.data(), out_indices.data(),
                             in_indptr.data(), out_indptr.data(),
                             in_indices_shapes.data(), out_indices_shapes.data(),
                             in_indptr_shapes.data(), out_indptr_shapes.data()))
->>>>>>> 9a355ebc
       << "Error calling FStatefulCompute for custom operator '" << op_name << "'";
   }
 }
