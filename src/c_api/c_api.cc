/*
 * Licensed to the Apache Software Foundation (ASF) under one
 * or more contributor license agreements.  See the NOTICE file
 * distributed with this work for additional information
 * regarding copyright ownership.  The ASF licenses this file
 * to you under the Apache License, Version 2.0 (the
 * "License"); you may not use this file except in compliance
 * with the License.  You may obtain a copy of the License at
 *
 *   http://www.apache.org/licenses/LICENSE-2.0
 *
 * Unless required by applicable law or agreed to in writing,
 * software distributed under the License is distributed on an
 * "AS IS" BASIS, WITHOUT WARRANTIES OR CONDITIONS OF ANY
 * KIND, either express or implied.  See the License for the
 * specific language governing permissions and limitations
 * under the License.
 */

/*!
 * \file c_api.cc
 * \brief C API of mxnet
 */
#include <vector>
#include <sstream>
#include <string>
#include <mutex>
#include <memory>
#include <functional>
#include <unordered_map>
#include <utility>
#include "dmlc/base.h"
#include "dmlc/logging.h"
#include "dmlc/io.h"
#include "dmlc/memory_io.h"
#include "dmlc/recordio.h"
#include "dmlc/omp.h"
#include "mxnet/base.h"
#include "mxnet/ndarray.h"
#include "mxnet/operator.h"
#include "mxnet/io.h"
#include "mxnet/c_api.h"
#include "mxnet/kvstore.h"
#include "mxnet/rtc.h"
#include "mxnet/storage.h"
#include "mxnet/libinfo.h"
#include "mxnet/imperative.h"
#include "mxnet/lib_api.h"
#include "../initialize.h"
#include "./c_api_common.h"
#include "../operator/custom/custom-inl.h"
#include "../operator/operator_common.h"
#include "../operator/subgraph/common.h"
#include "../operator/tensor/matrix_op-inl.h"
#include "../operator/tvmop/op_module.h"
#include "../operator/subgraph/partitioner/custom_subgraph_property.h"
#include "../operator/subgraph/subgraph_property.h"
#include "../common/utils.h"
#include "../profiler/profiler.h"
#include "../serialization/cnpy.h"
#include "miniz.h"
#include "nnvm/pass_functions.h"

// FTZ only applies to SSE and AVX instructions.
#if defined(__SSE__) || defined(__x86_64__) || defined(_M_X64) || \
    (defined(_M_IX86_FP) && _M_IX86_FP >= 1)
#define SUPPORT_FTZ_DMZ 1
#else
#define SUPPORT_FTZ_DMZ 0
#endif

#if SUPPORT_FTZ_DMZ
#include <immintrin.h>
#include <xmmintrin.h>
#endif
#if SUPPORT_FTZ_DMZ && !defined(_MSC_VER)
#include <x86intrin.h>
#endif

#if MXNET_USE_CUDA
#include <cuda_profiler_api.h>
#endif
#include "../common/cuda/nvtx.h"

using namespace mxnet;

// Internal function to get the information
// from function registry
// Used to implement MXSymbolGetAtomicSymbolInfo and MXFuncGetInfo
template <typename FunRegType>
inline int MXAPIGetFunctionRegInfo(const FunRegType* e,
                                   const char** name,
                                   const char** description,
                                   uint32_t* num_args,
                                   const char*** arg_names,
                                   const char*** arg_type_infos,
                                   const char*** arg_descriptions,
                                   const char** return_type) {
  MXAPIThreadLocalEntry<>* ret = MXAPIThreadLocalStore<>::Get();

  API_BEGIN();
  *name        = e->name.c_str();
  *description = e->description.c_str();
  *num_args    = static_cast<uint32_t>(e->arguments.size());
  if (return_type)
    *return_type = e->return_type.c_str();
  ret->ret_vec_charp.clear();
  for (size_t i = 0; i < e->arguments.size(); ++i) {
    ret->ret_vec_charp.push_back(e->arguments[i].name.c_str());
  }
  for (size_t i = 0; i < e->arguments.size(); ++i) {
    ret->ret_vec_charp.push_back(e->arguments[i].type_info_str.c_str());
  }
  for (size_t i = 0; i < e->arguments.size(); ++i) {
    ret->ret_vec_charp.push_back(e->arguments[i].description.c_str());
  }
  *arg_names        = dmlc::BeginPtr(ret->ret_vec_charp);
  *arg_type_infos   = dmlc::BeginPtr(ret->ret_vec_charp) + e->arguments.size();
  *arg_descriptions = dmlc::BeginPtr(ret->ret_vec_charp) + (e->arguments.size() * 2);
  API_END();
}

// NOTE: return value is added in API_END

std::string getExtensionMsgs(mxnet::ext::msgSize_t msgSize, mxnet::ext::msgGet_t msgGet) {
  std::string str;
  if (msgSize() > 0) {
    str = "\nExtension Traceback:\n";
    for (int i = 0; i < msgSize(); i++) {
      const char* tmp;
      msgGet(i, &tmp);
      // format: [i] message
      str += std::string("\t[") + std::to_string(i) + std::string("] ") + std::string(tmp) +
             std::string("\n");
    }
  }
  return str;
}

/*!
 * \brief Common compute function dispatcher for forward/backward and stateful forward/backward
 * state_ptr will be nullptr for regular ops; fcomp_fp is nullptr for stateful ops
 */
void CustomFComputeDispatcher(const std::string op_name,
                              const mxnet::ext::opCallFComp_t callFComp,
                              const mxnet::ext::fcomp_t fcomp_fp,
                              const nnvm::NodeAttrs* attrs,
                              const mxnet::ext::opCallFStatefulComp_t callFStatefulComp,
                              int stateful_forward_flag,
                              const OpStatePtr* state_ptr,
                              const OpContext& ctx,
                              const std::vector<NDArray>& inputs,
                              const std::vector<OpReqType>& req,
                              const std::vector<NDArray>& outputs,
                              mxnet::ext::msgSize_t msgSize,
                              mxnet::ext::msgGet_t msgGet) {
  using namespace mxnet::ext;

  std::vector<void*> in_data, out_data;
  std::vector<const int64_t*> in_shapes, out_shapes;
  std::vector<int> in_dims, out_dims;
  std::vector<int> in_types, out_types;
  std::vector<size_t> in_verIDs, out_verIDs;
  std::vector<const char*> in_dev_type, out_dev_type;
  std::vector<int> in_dev_id, out_dev_id;
  std::vector<NDArray> conv_mkl;  // converted NDArrays from DNNL format

  // Extra data for sparse inputs and outputs.
  std::vector<int> in_stypes(inputs.size(), 0), out_stypes(outputs.size(), 0);
  std::vector<void*> in_indices(inputs.size(), nullptr), out_indices(outputs.size(), nullptr);
  std::vector<void*> in_indptr(inputs.size(), nullptr), out_indptr(outputs.size(), nullptr);
  std::vector<int64_t> in_indices_shapes(inputs.size(), 0), out_indices_shapes(outputs.size(), 0);
  std::vector<int64_t> in_indptr_shapes(inputs.size(), 0), out_indptr_shapes(outputs.size(), 0);

  // convert inputs/outpus NDArray to C types to be passed to lib_api.h
  for (size_t i = 0; i < inputs.size(); i++) {
    NDArray const* in_nd = &(inputs[i]);
#if MXNET_USE_ONEDNN == 1
    // reorder data if in DNNL format
    if (in_nd->IsDNNLData()) {
      // convert from DNNL
      conv_mkl.push_back(in_nd->Reorder2Default());
      in_nd = &(conv_mkl.back());
    }
#endif
    // pull out parts to pass over to library
    in_data.push_back(in_nd->data().dptr_);
    in_shapes.push_back(in_nd->shape().data());
    in_dims.push_back(in_nd->shape().ndim());
    in_types.push_back(in_nd->dtype());
    in_verIDs.push_back(in_nd->version());
    // string repr of supported context for custom library, currently only "cpu" and "gpu"
    const char* ctx_str = in_nd->ctx().dev_mask() == Context::kCPU ? "cpu" : "gpu";
    in_dev_type.push_back(ctx_str);

    in_dev_id.push_back(in_nd->ctx().real_dev_id());
    if (inputs[i].storage_type() == mxnet::kRowSparseStorage) {
      in_stypes[i]         = 1;
      in_indices[i]        = inputs[i].aux_data(rowsparse::kIdx).dptr_;
      in_indices_shapes[i] = inputs[i].aux_shape(rowsparse::kIdx).Size();
    } else if (inputs[i].storage_type() == mxnet::kCSRStorage) {
      in_stypes[i]         = 2;
      in_indices[i]        = inputs[i].aux_data(csr::kIdx).dptr_;
      in_indptr[i]         = inputs[i].aux_data(csr::kIndPtr).dptr_;
      in_indices_shapes[i] = inputs[i].aux_shape(csr::kIdx).Size();
      in_indptr_shapes[i]  = inputs[i].aux_shape(csr::kIndPtr).Size();
    }
  }

  for (size_t i = 0; i < outputs.size(); i++) {
    out_data.push_back(outputs[i].data().dptr_);
    out_shapes.push_back(outputs[i].shape().data());
    out_dims.push_back(outputs[i].shape().ndim());
    out_types.push_back(outputs[i].dtype());
    out_verIDs.push_back(outputs[i].version());
    const char* ctx_str = outputs[i].ctx().dev_mask() == Context::kCPU ? "cpu" : "gpu";
    out_dev_type.push_back(ctx_str);
    out_dev_id.push_back(outputs[i].ctx().real_dev_id());

    if (outputs[i].storage_type() == mxnet::kRowSparseStorage) {
      out_stypes[i]         = 1;
      out_indices[i]        = outputs[i].aux_data(rowsparse::kIdx).dptr_;
      out_indices_shapes[i] = outputs[i].aux_shape(rowsparse::kIdx).Size();
    } else if (outputs[i].storage_type() == mxnet::kCSRStorage) {
      out_stypes[i]         = 2;
      out_indices[i]        = outputs[i].aux_data(csr::kIdx).dptr_;
      out_indptr[i]         = outputs[i].aux_data(csr::kIndPtr).dptr_;
      out_indices_shapes[i] = outputs[i].aux_shape(csr::kIdx).Size();
      out_indptr_shapes[i]  = outputs[i].aux_shape(csr::kIndPtr).Size();
    }
  }

  // get memory resource and mxnet backend streams
  CHECK(ctx.requested.size() >= 2)
      << "Custom operator should register at least memory resource and parallel random resource";
  const Resource& resource                = ctx.requested.at(0);
  mshadow::Stream<mxnet::cpu>* cpu_stream = ctx.get_stream<mxnet::cpu>();
  mshadow::Stream<mxnet::gpu>* gpu_stream = ctx.get_stream<mxnet::gpu>();

  // create lambda that captures stream & resource objects
  // this temp workspace holds memory allocated by custom library via OpResource
  auto cpu_alloc = [&](int size) {
    mshadow::Tensor<mxnet::cpu, 1, char> workspace =
        resource.get_space_typed<mxnet::cpu, 1, char>(mshadow::Shape1(size), cpu_stream);
    return workspace.dptr_;
  };
  auto gpu_alloc = [&](int size) {
    mshadow::Tensor<mxnet::gpu, 1, char> workspace =
        resource.get_space_typed<mxnet::gpu, 1, char>(mshadow::Shape1(size), gpu_stream);
    return workspace.dptr_;
  };

  // create lambda that allocates memory for sparse and
  // returns allocated arrays for data, indices and indptr.
  auto sparse_alloc = [&](int index,
                          int indices_len,
                          int idxptr_len,
                          void** data,
                          int64_t** indices,
                          int64_t** indptr) {
    if (idxptr_len == 0) {
      // Row Sparse
      outputs[index].CheckAndAlloc({mshadow::Shape1(indices_len)});
      *data    = outputs[index].data().dptr_;
      *indices = reinterpret_cast<int64_t*>(outputs[index].aux_data(rowsparse::kIdx).dptr_);
    } else {
      // CSR
      outputs[index].CheckAndAlloc({mshadow::Shape1(idxptr_len), mshadow::Shape1(indices_len)});
      *data    = outputs[index].data().dptr_;
      *indices = reinterpret_cast<int64_t*>(outputs[index].aux_data(csr::kIdx).dptr_);
      *indptr  = reinterpret_cast<int64_t*>(outputs[index].aux_data(csr::kIndPtr).dptr_);
    }
  };

  // create no-capture lambda so that we can cast it to function pointer
  // lambda with captures cannot be cast to function pointer and pass to lib_api.h
  // this needs to be a lambda function so that we can do the decltype cast
  typedef decltype(cpu_alloc) alloc_type_cpu;
  auto cpu_malloc = [](void* _cpu_alloc, int size) {
    // cast the void* argument to the type for the cpu_alloc lambda function
    alloc_type_cpu* cpualloc = static_cast<alloc_type_cpu*>(_cpu_alloc);
    // call cpu_alloc to actually allocate memory and return the pointer
    return static_cast<void*>((*cpualloc)(size));
  };

  using alloc_type_gpu = decltype(gpu_alloc);
  auto gpu_malloc      = [](void* _gpu_alloc, int size) {
    alloc_type_gpu* gpualloc = static_cast<alloc_type_gpu*>(_gpu_alloc);
    return static_cast<void*>((*gpualloc)(size));
  };

  using alloc_type_sparse = decltype(sparse_alloc);
  auto sparse_malloc      = [](void* _sparse_alloc,
                          int index,
                          int indices_len,
                          int idxptr_len,
                          void** data,
                          int64_t** indices,
                          int64_t** indptr) {
    alloc_type_sparse* sparsealloc = static_cast<alloc_type_sparse*>(_sparse_alloc);
    (*sparsealloc)(index, indices_len, idxptr_len, data, indices, indptr);
  };

  // get actual cudaStream_t out of mxnet gpu stream and pass to lib_api.h
  void* cuda_stream = nullptr;
#if MXNET_USE_CUDA
  if ((inputs.size() > 0 && inputs[0].ctx().dev_mask() == Context::kGPU) ||
      (outputs.size() > 0 && outputs[0].ctx().dev_mask() == Context::kGPU)) {
    cuda_stream = static_cast<void*>(gpu_stream->stream_);
  }
#endif

  // get mxnet initialized and seeded RNG states and pass to lib_api.h
  void *rng_cpu_states = nullptr, *rng_gpu_states = nullptr;
  using mxnet::common::random::RandGenerator;
  RandGenerator<cpu, float>* pgen_cpu = ctx.requested.at(1).get_parallel_random<cpu, float>();
  rng_cpu_states                      = pgen_cpu->GetStates();
#if MXNET_USE_CUDA
  RandGenerator<gpu, float>* pgen_gpu = ctx.requested.at(1).get_parallel_random<gpu, float>();
  rng_gpu_states                      = pgen_gpu->GetStates();
#endif

  CHECK((fcomp_fp != nullptr && state_ptr == nullptr) ||
        (fcomp_fp == nullptr && state_ptr != nullptr))
      << "Can only register either regular op or stateful op for '" << op_name << "'";

  if (fcomp_fp != nullptr) {
    // convert attributes to vector of char*
    std::vector<const char*> attr_keys, attr_vals;
    for (auto& kv : attrs->dict) {
      attr_keys.push_back(kv.first.c_str());
      attr_vals.push_back(kv.second.c_str());
    }

    // call fcompute function
    int retval       = callFComp(fcomp_fp,
                           attr_keys.data(),
                           attr_vals.data(),
                           attr_keys.size(),
                           in_shapes.data(),
                           in_dims.data(),
                           in_data.data(),
                           in_types.data(),
                           in_verIDs.data(),
                           in_dev_type.data(),
                           in_dev_id.data(),
                           in_data.size(),
                           out_shapes.data(),
                           out_dims.data(),
                           out_data.data(),
                           out_types.data(),
                           out_verIDs.data(),
                           out_dev_type.data(),
                           out_dev_id.data(),
                           out_data.size(),
                           cpu_malloc,
                           &cpu_alloc,
                           gpu_malloc,
                           &gpu_alloc,
                           cuda_stream,
                           sparse_malloc,
                           &sparse_alloc,
                           in_stypes.data(),
                           out_stypes.data(),
                           in_indices.data(),
                           out_indices.data(),
                           in_indptr.data(),
                           out_indptr.data(),
                           in_indices_shapes.data(),
                           out_indices_shapes.data(),
                           in_indptr_shapes.data(),
                           out_indptr_shapes.data(),
                           rng_cpu_states,
                           rng_gpu_states);
    std::string msgs = getExtensionMsgs(msgSize, msgGet);
    CHECK(retval) << "Error calling FCompute for custom operator '" << op_name << "'" << msgs;
  }

  if (state_ptr != nullptr) {
    // retrieve op state object created from CreateOpState
    CustomStatefulOpWrapper& op     = state_ptr->get_state<CustomStatefulOpWrapper>();
    CustomStatefulOp* state_op_inst = op.get_instance();
    std::string msgs                = getExtensionMsgs(msgSize, msgGet);
    CHECK(state_op_inst != nullptr)
        << "Error custom stateful operator is null for operator '" << op_name << "'" << msgs;

    // call fcompute function
    int retval = callFStatefulComp(stateful_forward_flag,
                                   state_op_inst,
                                   in_shapes.data(),
                                   in_dims.data(),
                                   in_data.data(),
                                   in_types.data(),
                                   in_verIDs.data(),
                                   in_dev_type.data(),
                                   in_dev_id.data(),
                                   in_data.size(),
                                   out_shapes.data(),
                                   out_dims.data(),
                                   out_data.data(),
                                   out_types.data(),
                                   out_verIDs.data(),
                                   out_dev_type.data(),
                                   out_dev_id.data(),
                                   out_data.size(),
                                   cpu_malloc,
                                   &cpu_alloc,
                                   gpu_malloc,
                                   &gpu_alloc,
                                   cuda_stream,
                                   sparse_malloc,
                                   &sparse_alloc,
                                   in_stypes.data(),
                                   out_stypes.data(),
                                   in_indices.data(),
                                   out_indices.data(),
                                   in_indptr.data(),
                                   out_indptr.data(),
                                   in_indices_shapes.data(),
                                   out_indices_shapes.data(),
                                   in_indptr_shapes.data(),
                                   out_indptr_shapes.data(),
                                   rng_cpu_states,
                                   rng_gpu_states);
    msgs       = getExtensionMsgs(msgSize, msgGet);
    CHECK(retval) << "Error calling FStatefulCompute for custom operator '" << op_name << "'"
                  << msgs;
  }
}

template <typename RescReq,
          typename AttrParser,
          typename NumInputs,
          typename NumOutputs,
          typename NumInOuts,
          typename InferType,
          typename InferShape,
          typename InferSType,
          typename MutateInputs,
          typename SubgraphNumInputs,
          typename SubgraphInferType,
          typename SubgraphInferShape,
          typename SubgraphInferSType,
          typename CreateOpState,
          typename GradReg>
void registerOp(const char* name,
                const std::string& name_str,
                bool isSubgraphOp,
                RescReq resc_req,
                AttrParser attr_parser,
                NumInputs num_inputs,
                NumOutputs num_outputs,
                NumInOuts num_inouts,
                InferType infer_type,
                InferShape infer_shape,
                InferSType infer_storage_type,
                MutateInputs mutate_inputs,
                SubgraphNumInputs num_subgraph_inputs,
                SubgraphInferType infer_subgraph_type,
                SubgraphInferShape infer_subgraph_shape,
                SubgraphInferSType infer_subgraph_storage_type,
                CreateOpState create_opstate,
                GradReg grad_reg,
                mxnet::ext::mutateInputs_t mutate_fp,
                const std::unordered_map<std::string, mxnet::ext::createOpState_t>& createop_map,
                const std::unordered_map<std::string, mxnet::ext::fcomp_t>& forward_ctx_map,
                const std::unordered_map<std::string, mxnet::ext::fcomp_t>& backward_ctx_map,
                mxnet::ext::opCallFComp_t callFComp,
                mxnet::ext::opCallFStatefulComp_t callFStatefulComp,
                mxnet::ext::msgSize_t msgSize,
                mxnet::ext::msgGet_t msgGet) {
  using namespace mxnet::ext;

  // check if operator is already registered
  const nnvm::Op* regOpPtr = dmlc::Registry<nnvm::Op>::Get()->Find(name);
  nnvm::Op& regOp          = dmlc::Registry<nnvm::Op>::Get()->__REGISTER_OR_GET__(name);
  int plevel               = 10;
  if (regOpPtr != nullptr) {
    // overwrite registration of existing op with custom op
    regOp.arguments.clear();
    // set attribute with higher plevel (11) to allow re-registering once
    // TODO(samskalicky): enable constant overwriting of registertion multiple times
    plevel++;
  }
  // define supported resources for both subgraph ops and regular ops
  regOp.set_attr<FResourceRequest>("FResourceRequest", resc_req, plevel);
  if (!isSubgraphOp) {
    regOp.set_attr_parser(attr_parser);
    regOp.set_num_inputs(num_inputs);
    regOp.set_num_outputs(num_outputs);
    regOp.set_attr<nnvm::FInferType>("FInferType", infer_type, plevel);
    regOp.set_attr<FInferStorageType>("FInferStorageType", infer_storage_type, plevel);
    regOp.set_attr<mxnet::FInferShape>("FInferShape", infer_shape, plevel);
    // optionally add fmutate inputs if user specified a function
    if (mutate_fp != nullptr)
      regOp.set_attr<nnvm::FMutateInputs>("FMutateInputs", mutate_inputs, plevel);
  } else {
    using namespace mxnet::op;
    regOp.set_num_inputs(num_subgraph_inputs);
    regOp.set_num_outputs(DefaultSubgraphOpNumOutputs);
    regOp.set_attr<nnvm::FInferType>("FInferType", infer_subgraph_type, plevel);
    regOp.set_attr<mxnet::FInferShape>("FInferShape", infer_subgraph_shape, plevel);
    regOp.set_attr<FInferStorageType>("FInferStorageType", infer_subgraph_storage_type, plevel);
    regOp.set_attr<nnvm::FMutateInputs>("FMutateInputs", DefaultSubgraphOpMutableInputs, plevel);
  }
  // optionally add stateful forward
  if (createop_map.size() != 0) {
    regOp.set_attr<FCreateOpState>("FCreateOpState", create_opstate, plevel);
    auto fstate_forward = [=](const OpStatePtr& state_ptr,
                              const OpContext& ctx,
                              const std::vector<NDArray>& inputs,
                              const std::vector<OpReqType>& req,
                              const std::vector<NDArray>& outputs) {
      CustomFComputeDispatcher(name_str,
                               nullptr,
                               nullptr,
                               nullptr,
                               callFStatefulComp,
                               1,
                               &state_ptr,
                               ctx,
                               inputs,
                               req,
                               outputs,
                               msgSize,
                               msgGet);
    };
    if (createop_map.count("cpu") > 0)
      regOp.set_attr<FStatefulComputeEx>("FStatefulComputeEx<cpu>", fstate_forward, plevel);
    if (createop_map.count("gpu") > 0)
      regOp.set_attr<FStatefulComputeEx>("FStatefulComputeEx<gpu>", fstate_forward, plevel);
  } else {
    auto forward_lambda = [=](const nnvm::NodeAttrs& attrs,
                              const OpContext& ctx,
                              const std::vector<NDArray>& inputs,
                              const std::vector<OpReqType>& req,
                              const std::vector<NDArray>& outputs) {
      if (ctx.run_ctx.ctx.dev_mask() == Context::kCPU) {
        CHECK_GT(forward_ctx_map.count("cpu"), 0);
        fcomp_t fcomp = forward_ctx_map.at("cpu");
        CustomFComputeDispatcher(name_str,
                                 callFComp,
                                 fcomp,
                                 &attrs,
                                 nullptr,
                                 0,
                                 nullptr,
                                 ctx,
                                 inputs,
                                 req,
                                 outputs,
                                 msgSize,
                                 msgGet);
      } else if (ctx.run_ctx.ctx.dev_mask() == Context::kGPU) {
        CHECK_GT(forward_ctx_map.count("gpu"), 0);
        fcomp_t fcomp = forward_ctx_map.at("gpu");
        CustomFComputeDispatcher(name_str,
                                 callFComp,
                                 fcomp,
                                 &attrs,
                                 nullptr,
                                 0,
                                 nullptr,
                                 ctx,
                                 inputs,
                                 req,
                                 outputs,
                                 msgSize,
                                 msgGet);
      }
    };
    if (forward_ctx_map.count("cpu") > 0)
      regOp.set_attr<FComputeEx>("FComputeEx<cpu>", forward_lambda, plevel);
    if (forward_ctx_map.count("gpu") > 0)
      regOp.set_attr<FComputeEx>("FComputeEx<gpu>", forward_lambda, plevel);
  }
  // optionally add fgradient if user specified a function, or for stateful ops
  if (backward_ctx_map.size() != 0 || createop_map.size() != 0) {
    std::string grad_name = "_backward_" + name_str;
    nnvm::Op& gradOp      = dmlc::Registry<nnvm::Op>::Get()->__REGISTER_OR_GET__(grad_name);
    regOp.set_attr<nnvm::FGradient>("FGradient", grad_reg, plevel);
    gradOp.set_attr<nnvm::TIsBackward>("TIsBackward", true, plevel);
    gradOp.set_attr<FInferStorageType>("FInferStorageType", infer_storage_type, plevel);
    gradOp.set_attr<FResourceRequest>("FResourceRequest", resc_req, plevel);

    if (!isSubgraphOp) {
      // register attr parser and standard functions for non-subgraph ops
      gradOp.set_attr_parser(attr_parser);
      gradOp.set_num_inputs(num_inouts);
      gradOp.set_num_outputs(num_inputs);
    } else {
      // for subgraph ops use special functions that do not invoke attr_parser
      using namespace mxnet::op;
      auto grad_inouts = [=](const nnvm::NodeAttrs& attrs) {
        // for backward passes, inputs + outputs + input gradients (one for each output)
        uint32_t cnt = num_subgraph_inputs(attrs);
        cnt += 2 * DefaultSubgraphOpNumOutputs(attrs);
        return cnt;
      };
      gradOp.set_num_inputs(grad_inouts);
      gradOp.set_num_outputs(num_subgraph_inputs);
    }

    if (createop_map.size() != 0) {
      // for stateful operators
      gradOp.set_attr<bool>("TIsLayerOpBackward", true, plevel);
      auto fstate_backward = [=](const OpStatePtr& state_ptr,
                                 const OpContext& ctx,
                                 const std::vector<NDArray>& inputs,
                                 const std::vector<OpReqType>& req,
                                 const std::vector<NDArray>& outputs) {
        CustomFComputeDispatcher(name_str,
                                 nullptr,
                                 nullptr,
                                 nullptr,
                                 callFStatefulComp,
                                 0,
                                 &state_ptr,
                                 ctx,
                                 inputs,
                                 req,
                                 outputs,
                                 msgSize,
                                 msgGet);
      };
      gradOp.set_attr<FStatefulComputeEx>("FStatefulComputeEx<cpu>", fstate_backward, plevel);
      gradOp.set_attr<FStatefulComputeEx>("FStatefulComputeEx<gpu>", fstate_backward, plevel);
    } else {
      // for stateless operators
      if (backward_ctx_map.count("cpu") > 0) {
        fcomp_t fcomp_back_cpu   = backward_ctx_map.at("cpu");
        auto backward_cpu_lambda = [=](const nnvm::NodeAttrs& attrs,
                                       const OpContext& ctx,
                                       const std::vector<NDArray>& inputs,
                                       const std::vector<OpReqType>& req,
                                       const std::vector<NDArray>& outputs) {
          CustomFComputeDispatcher(name_str,
                                   callFComp,
                                   fcomp_back_cpu,
                                   &attrs,
                                   nullptr,
                                   0,
                                   nullptr,
                                   ctx,
                                   inputs,
                                   req,
                                   outputs,
                                   msgSize,
                                   msgGet);
        };
        gradOp.set_attr<FComputeEx>("FComputeEx<cpu>", backward_cpu_lambda, plevel);
      }
      if (backward_ctx_map.count("gpu") > 0) {
        fcomp_t fcomp_back_gpu   = backward_ctx_map.at("gpu");
        auto backward_gpu_lambda = [=](const nnvm::NodeAttrs& attrs,
                                       const OpContext& ctx,
                                       const std::vector<NDArray>& inputs,
                                       const std::vector<OpReqType>& req,
                                       const std::vector<NDArray>& outputs) {
          CustomFComputeDispatcher(name_str,
                                   callFComp,
                                   fcomp_back_gpu,
                                   &attrs,
                                   nullptr,
                                   0,
                                   nullptr,
                                   ctx,
                                   inputs,
                                   req,
                                   outputs,
                                   msgSize,
                                   msgGet);
        };
        gradOp.set_attr<FComputeEx>("FComputeEx<gpu>", backward_gpu_lambda, plevel);
      }
    }
  }
  regOp.add_argument("data", "NDArray[]", "Source inputs");
}

void registerOperators(void* lib,
                       int verbose,
                       mxnet::ext::msgSize_t msgSize,
                       mxnet::ext::msgGet_t msgGet) {
  using namespace mxnet::ext;

  // get C type interface functions
  opCallFree_t callFree = get_func<opCallFree_t>(lib, const_cast<char*>(MXLIB_OPCALLFREE_STR));

  opCallParseAttrs_t callParseAttrs =
      get_func<opCallParseAttrs_t>(lib, const_cast<char*>(MXLIB_OPCALLPARSEATTRS_STR));

  opCallInferShape_t callInferShape =
      get_func<opCallInferShape_t>(lib, const_cast<char*>(MXLIB_OPCALLINFERSHAPE_STR));

  opCallInferType_t callInferType =
      get_func<opCallInferType_t>(lib, const_cast<char*>(MXLIB_OPCALLINFERTYPE_STR));

  opCallInferSType_t callInferSType =
      get_func<opCallInferSType_t>(lib, const_cast<char*>(MXLIB_OPCALLINFERSTYPE_STR));

  opCallFComp_t callFComp = get_func<opCallFComp_t>(lib, const_cast<char*>(MXLIB_OPCALLFCOMP_STR));

  opCallMutateInputs_t callMutateInputs =
      get_func<opCallMutateInputs_t>(lib, const_cast<char*>(MXLIB_OPCALLMUTATEINPUTS_STR));

  opCallCreateOpState_t callCreateOpState =
      get_func<opCallCreateOpState_t>(lib, const_cast<char*>(MXLIB_OPCALLCREATEOPSTATE_STR));

  opCallDestroyOpState_t callDestroyOpState =
      get_func<opCallDestroyOpState_t>(lib, const_cast<char*>(MXLIB_OPCALLDESTROYOPSTATE_STR));

  opCallFStatefulComp_t callFStatefulComp =
      get_func<opCallFStatefulComp_t>(lib, const_cast<char*>(MXLIB_OPCALLFSTATEFULCOMP_STR));

  // get number of operators registered in the library
  opRegSize_t opRegSize = get_func<opRegSize_t>(lib, const_cast<char*>(MXLIB_OPREGSIZE_STR));
  int numOps            = opRegSize();
  if (verbose)
    LOG(INFO) << "Found " << numOps << " operators in library";

  /*
   * Get all custom operators implementation from custom library
   * loop and register each operator in the library to NNVM
   */
  opRegGet_t opRegGet = get_func<opRegGet_t>(lib, const_cast<char*>(MXLIB_OPREGGET_STR));
  for (int i = 0; i < numOps; i++) {
    const char* name;
    // function pointers holding implementation from custom library
    parseAttrs_t parse_fp = nullptr;
    inferType_t type_fp   = nullptr;
    inferSType_t stype_fp = nullptr;
    inferShape_t shape_fp = nullptr;
    // optional attributes
    mutateInputs_t mutate_fp = nullptr;
    bool isSubgraphOp        = false;
    int _isSubgraphOp        = 0;
    // lists of forward and backward function associated with each context
    const char **forward_ctx, **backward_ctx, **createop_ctx;
    fcomp_t *forward_fcomp, *backward_fcomp;
    createOpState_t* createop_fp;
    int forward_count, backward_count, createop_count;

    // main function to get custom operator implemenation from the custom library
    opRegGet(i,
             &name,
             &_isSubgraphOp,
             &forward_ctx,
             &forward_fcomp,
             &forward_count,
             &backward_ctx,
             &backward_fcomp,
             &backward_count,
             &createop_ctx,
             &createop_fp,
             &createop_count,
             &parse_fp,
             &type_fp,
             &stype_fp,
             &shape_fp,
             &mutate_fp);

    // construct maps of context to forward/backward custom library function
    std::unordered_map<std::string, fcomp_t> forward_ctx_map;
    std::unordered_map<std::string, fcomp_t> backward_ctx_map;
    std::unordered_map<std::string, createOpState_t> createop_map;
    for (int i = 0; i < forward_count; i++) {
      std::string ctx_str(forward_ctx[i]);
      forward_ctx_map[ctx_str] = forward_fcomp[i];
    }
    for (int i = 0; i < backward_count; i++) {
      std::string ctx_str(backward_ctx[i]);
      backward_ctx_map[ctx_str] = backward_fcomp[i];
    }
    for (int i = 0; i < createop_count; i++) {
      std::string ctx_str(createop_ctx[i]);
      createop_map[ctx_str] = createop_fp[i];
    }
    // set bool, dont pass bool across ABI boundary
    isSubgraphOp = _isSubgraphOp;

    // validate custom operator functions from the dynamic library
    if (!isSubgraphOp) {
      CHECK(parse_fp != nullptr) << "Error loading '" << name
                                 << "' custom op, ParseAttrs function was not set.";
      CHECK(forward_ctx_map.size() != 0 || createop_map.size() != 0)
          << "Error loading '" << name
          << "' custom op, Forward or CreateOpState function was not set.";
      CHECK(type_fp != nullptr) << "Error loading '" << name
                                << "' custom op, InferType function was not set.";
      CHECK(shape_fp != nullptr) << "Error loading '" << name
                                 << "' custom op, InferShape function was not set.";
    } else {
      CHECK(createop_map.size() != 0)
          << "Error loading '" << name
          << "' custom subgraph op, CreateOpState function was not set.";
    }
    if (verbose)
      LOG(INFO) << "\tOp[" << i << "] " << name;
    if (verbose && isSubgraphOp)
      LOG(INFO) << "\t\tisSubgraphOp";
    std::string name_str(name);

    /*
     * Below are a series of lambda functions that will be registered in the NNVM op registration
     * Each one has the standard MXNet signature and converts to types supported by externally
     * registered operators.
     */

    // lambda function to call parse attributes
    auto attr_parser = [=](const NodeAttrs* attrs) {
      // convert attributes to vector of char
      std::vector<const char*> attr_keys, attr_vals;
      for (auto& kv : attrs->dict) {
        attr_keys.push_back(kv.first.c_str());
        attr_vals.push_back(kv.second.c_str());
      }
      // convert subgraph symbol from node attributes to char*
      std::string subgraph_json;
      if (!attrs->subgraphs.empty()) {
        nnvm::Graph g;
        g.outputs     = attrs->subgraphs[0].get()->outputs;
        subgraph_json = nnvm::pass::SaveJSON(g);
        attr_keys.push_back(MX_STR_SUBGRAPH_SYM_JSON);
        attr_vals.push_back(subgraph_json.c_str());
      }

      int num_in  = -1;
      int num_out = -1;
      int retval  = callParseAttrs(
          parse_fp, attr_keys.data(), attr_vals.data(), attr_keys.size(), &num_in, &num_out);
      std::string msgs = getExtensionMsgs(msgSize, msgGet);
      CHECK(retval) << "Error calling ParseAttrs for custom operator '" << name_str << "'" << msgs;

      // return type void
    };

    // lambda function to call parse attributes and return the number of inputs
    auto num_inputs = [=](const NodeAttrs& attrs) {
      // convert attributes to vector of char
      std::vector<const char*> attr_keys, attr_vals;
      for (auto& kv : attrs.dict) {
        attr_keys.push_back(kv.first.c_str());
        attr_vals.push_back(kv.second.c_str());
      }

      int num_in  = -1;
      int num_out = -1;
      int retval  = callParseAttrs(
          parse_fp, attr_keys.data(), attr_vals.data(), attr_keys.size(), &num_in, &num_out);
      std::string msgs = getExtensionMsgs(msgSize, msgGet);
      CHECK(retval) << "Error calling ParseAttrs::num_inputs for custom operator '" << name_str
                    << "'" << msgs;

      // get extra inputs, if exists
      int extra_inputs = 0;
      if (attrs.dict.count(MX_STR_EXTRA_INPUTS) > 0)
        extra_inputs = std::stoi(attrs.dict.at(MX_STR_EXTRA_INPUTS));

      return num_in + extra_inputs;
    };

    // lambda function to call parse attributes and return the number of inputs for subgraph ops
    auto num_subgraph_inputs = [=](const NodeAttrs& attrs) {
      // get number of inputs for subgraph
      int num_in = mxnet::op::DefaultSubgraphOpNumInputs(attrs);

      // get extra inputs, if exists
      int extra_inputs = 0;
      if (attrs.dict.count(MX_STR_EXTRA_INPUTS) > 0)
        extra_inputs = std::stoi(attrs.dict.at(MX_STR_EXTRA_INPUTS));

      return num_in + extra_inputs;
    };

    // lambda function to call parse attributes and return the number of outputs
    auto num_outputs = [=](const NodeAttrs& attrs) {
      // convert attributes to vector of char*
      std::vector<const char*> attr_keys, attr_vals;
      for (auto& kv : attrs.dict) {
        attr_keys.push_back(kv.first.c_str());
        attr_vals.push_back(kv.second.c_str());
      }

      int num_in  = -1;
      int num_out = -1;
      int retval  = callParseAttrs(
          parse_fp, attr_keys.data(), attr_vals.data(), attr_keys.size(), &num_in, &num_out);
      std::string msgs = getExtensionMsgs(msgSize, msgGet);
      CHECK(retval) << "Error calling ParseAttrs::num_outputs for custom operator '" << name_str
                    << "'" << msgs;

      return num_out;
    };

    // lambda function to call parse attributes and return the number of inputs and outputs
    // for backward computation
    auto num_inouts = [=](const NodeAttrs& attrs) {
      // convert attributes to vector of char*
      std::vector<const char*> attr_keys, attr_vals;
      for (auto& kv : attrs.dict) {
        attr_keys.push_back(kv.first.c_str());
        attr_vals.push_back(kv.second.c_str());
      }

      int num_in  = -1;
      int num_out = -1;
      int retval  = callParseAttrs(
          parse_fp, attr_keys.data(), attr_vals.data(), attr_keys.size(), &num_in, &num_out);
      std::string msgs = getExtensionMsgs(msgSize, msgGet);
      CHECK(retval) << "Error calling ParseAttrs::num_outputs for custom operator '" << name_str
                    << "'" << msgs;
      // for backward passes, inputs + outputs + input gradients (one for each output)

      // get extra inputs, if exists
      int extra_inputs = 0;
      if (attrs.dict.count(MX_STR_EXTRA_INPUTS) > 0)
        extra_inputs = std::stoi(attrs.dict.at(MX_STR_EXTRA_INPUTS));

      return num_in + extra_inputs + 2 * num_out;
    };

    // lambda function to call infer shape
    auto infer_shape = [=](const nnvm::NodeAttrs& attrs,
                           mxnet::ShapeVector* in_shape,
                           mxnet::ShapeVector* out_shape) {
      // convert attributes to vector of char*
      std::vector<const char*> attr_keys, attr_vals;
      for (auto& kv : attrs.dict) {
        attr_keys.push_back(kv.first.c_str());
        attr_vals.push_back(kv.second.c_str());
      }

      // get extra inputs, if exists
      int extra_inputs = 0;
      if (attrs.dict.count(MX_STR_EXTRA_INPUTS) > 0)
        extra_inputs = std::stoi(attrs.dict.at(MX_STR_EXTRA_INPUTS));
      int num_inputs = in_shape->size() - extra_inputs;

      std::vector<uint32_t*> inshapes(num_inputs);
      std::vector<int> indims(num_inputs);

      // determine amount of memory needed to store all the input shapes
      size_t buff_size = 0;
      for (size_t i = 0; i < num_inputs; ++i)
        buff_size += (*in_shape)[i].ndim();

      // copy input shapes from ShapeVector to raw memory layout
      std::vector<uint32_t> inbuff(buff_size);
      uint32_t* ptr = inbuff.data();
      for (size_t i = 0; i < num_inputs; ++i) {
        inshapes[i] = ptr;
        indims[i]   = (*in_shape)[i].ndim();
        for (int j = 0; j < (*in_shape)[i].ndim(); ++j, ++ptr) {
          *ptr = static_cast<uint32_t>((*in_shape)[i][j]);
        }
      }

      // modified input shapes will be allocated by infer shape function
      uint32_t** mod_inshapes = nullptr;
      int* mod_indims         = nullptr;
      // output shapes will be allocated by infer shape function
      uint32_t** outshapes = nullptr;
      int* outdims         = nullptr;

      int retval       = callInferShape(shape_fp,
                                  attr_keys.data(),
                                  attr_vals.data(),
                                  attr_keys.size(),
                                  inshapes.data(),
                                  indims.data(),
                                  num_inputs,
                                  &mod_inshapes,
                                  &mod_indims,
                                  &outshapes,
                                  &outdims,
                                  out_shape->size());
      std::string msgs = getExtensionMsgs(msgSize, msgGet);
      CHECK(retval) << "Error calling InferShape for custom operator '" << name_str << "'" << msgs;

      std::vector<uint32_t*> in_shapes(num_inputs);
      // determine amount of memory needed to store all the modified input shapes
      buff_size = 0;
      for (unsigned i = 0; i < num_inputs; i++) {
        buff_size += mod_indims[i];
      }

      // copy modified input shapes from custom op memory to MXNet memory
      std::vector<uint32_t> mod_inbuff(buff_size);
      ptr = mod_inbuff.data();
      for (unsigned i = 0; i < num_inputs; ++i) {
        in_shapes[i] = ptr;
        for (int j = 0; j < mod_indims[i]; ++j, ++ptr) {
          *ptr = static_cast<uint32_t>(mod_inshapes[i][j]);
        }
      }

      // assign modified input shapes to ShapeVector
      for (unsigned i = 0; i < num_inputs; ++i) {
        SHAPE_ASSIGN_CHECK(*in_shape, i, mxnet::TShape(in_shapes[i], in_shapes[i] + mod_indims[i]));
      }

      std::vector<uint32_t*> out_shapes(out_shape->size());
      // determine amount of memory needed to store all the output shapes
      buff_size = 0;
      for (unsigned i = 0; i < out_shape->size(); i++) {
        buff_size += outdims[i];
      }

      // copy output shapes from custom op memory to MXNet memory
      std::vector<uint32_t> outbuff(buff_size);
      ptr = outbuff.data();
      for (unsigned i = 0; i < out_shape->size(); ++i) {
        out_shapes[i] = ptr;
        for (int j = 0; j < outdims[i]; ++j, ++ptr) {
          *ptr = static_cast<uint32_t>(outshapes[i][j]);
        }
      }

      // assign output shapes to ShapeVector
      for (unsigned i = 0; i < out_shape->size(); ++i) {
        SHAPE_ASSIGN_CHECK(*out_shape, i, mxnet::TShape(out_shapes[i], out_shapes[i] + outdims[i]));
      }

      // free memory used by custom op to allocate shapes/dims
      callFree(mod_indims);
      for (unsigned i = 0; i < num_inputs; i++) {
        callFree(mod_inshapes[i]);
      }
      callFree(mod_inshapes);

      callFree(outdims);
      for (unsigned i = 0; i < out_shape->size(); i++) {
        callFree(outshapes[i]);
      }
      callFree(outshapes);

      return true;
    };

    // lambda function to call infer shape for subgraph ops
    auto infer_subgraph_shape = [=](const nnvm::NodeAttrs& attrs,
                                    mxnet::ShapeVector* in_shape,
                                    mxnet::ShapeVector* out_shape) {
      // convert attributes to vector of char*
      std::vector<const char*> attr_keys, attr_vals;
      for (auto& kv : attrs.dict) {
        attr_keys.push_back(kv.first.c_str());
        attr_vals.push_back(kv.second.c_str());
      }

      // get extra inputs, if exists
      int extra_inputs = 0;
      if (attrs.dict.count(MX_STR_EXTRA_INPUTS) > 0)
        extra_inputs = std::stoi(attrs.dict.at(MX_STR_EXTRA_INPUTS));

      auto in_first                    = in_shape->begin();
      auto in_last                     = in_first + in_shape->size() - extra_inputs;
      mxnet::ShapeVector* sg_in_shapes = new mxnet::ShapeVector(in_first, in_last);
      bool res = mxnet::op::DefaultSubgraphOpShape(attrs, sg_in_shapes, out_shape);

      // assign modified input shapes to ShapeVector
      for (unsigned i = 0; i < sg_in_shapes->size(); ++i) {
        SHAPE_ASSIGN_CHECK(*in_shape, i, sg_in_shapes->at(i));
      }
      return res;
    };

    // lambda function to call infer type
    auto infer_type = [=](const nnvm::NodeAttrs& attrs,
                          std::vector<int>* in_type,
                          std::vector<int>* out_type) {
      // convert attributes to vector of char*
      std::vector<const char*> attr_keys, attr_vals;
      for (auto& kv : attrs.dict) {
        attr_keys.push_back(kv.first.c_str());
        attr_vals.push_back(kv.second.c_str());
      }

      // get extra inputs, if exists
      int extra_inputs = 0;
      if (attrs.dict.count(MX_STR_EXTRA_INPUTS) > 0)
        extra_inputs = std::stoi(attrs.dict.at(MX_STR_EXTRA_INPUTS));
      int num_inputs = in_type->size() - extra_inputs;

      // copy input types from in_type
      std::vector<int> intypes(*in_type);

      // output types will be populated by inferType function
      std::vector<int> outtypes(out_type->size());

      int retval       = callInferType(type_fp,
                                 attr_keys.data(),
                                 attr_vals.data(),
                                 attr_keys.size(),
                                 intypes.data(),
                                 num_inputs,
                                 outtypes.data(),
                                 out_type->size());
      std::string msgs = getExtensionMsgs(msgSize, msgGet);
      CHECK(retval) << "Error calling InferType for custom operator '" << name_str << "'" << msgs;

      // copy and assign modified input types from custom op to MXNet memory
      for (size_t i = 0; i < num_inputs; i++) {
        TYPE_ASSIGN_CHECK(*in_type, i, intypes[i]);
      }
      // copy and assign output types from custom op to MXNet memory
      for (size_t i = 0; i < out_type->size(); i++) {
        TYPE_ASSIGN_CHECK(*out_type, i, outtypes[i]);
      }

      return true;
    };

    // lambda function to call infer type for subgraph ops
    auto infer_subgraph_type =
        [=](const nnvm::NodeAttrs& attrs, std::vector<int>* in_type, std::vector<int>* out_type) {
          // convert attributes to vector of char*
          std::vector<const char*> attr_keys, attr_vals;
          for (auto& kv : attrs.dict) {
            attr_keys.push_back(kv.first.c_str());
            attr_vals.push_back(kv.second.c_str());
          }

          // get extra inputs, if exists
          int extra_inputs = 0;
          if (attrs.dict.count(MX_STR_EXTRA_INPUTS) > 0)
            extra_inputs = std::stoi(attrs.dict.at(MX_STR_EXTRA_INPUTS));

          auto in_first                 = in_type->begin();
          auto in_last                  = in_first + in_type->size() - extra_inputs;
          std::vector<int>* sg_in_types = new std::vector<int>(in_first, in_last);

          bool res = mxnet::op::DefaultSubgraphOpType(attrs, sg_in_types, out_type);
          // copy and assign modified input types
          for (size_t i = 0; i < sg_in_types->size(); i++) {
            TYPE_ASSIGN_CHECK(*in_type, i, sg_in_types->at(i));
          }
          return res;
        };

    // lambda function to convert from external mutate_inputs to internal MXNet types
    auto mutate_inputs = [=](const nnvm::NodeAttrs& attrs) {
      // convert attributes to vector of char*
      std::vector<const char*> attr_keys, attr_vals;
      for (auto& kv : attrs.dict) {
        attr_keys.push_back(kv.first.c_str());
        attr_vals.push_back(kv.second.c_str());
      }

      // C type placeholder for mutate input indices vector
      int* mutate_indices = nullptr;
      int indices_size    = 0;

      // call mutate inputs function
      int retval       = callMutateInputs(mutate_fp,
                                    attr_keys.data(),
                                    attr_vals.data(),
                                    attr_keys.size(),
                                    &mutate_indices,
                                    &indices_size);
      std::string msgs = getExtensionMsgs(msgSize, msgGet);
      CHECK(retval) << "Error calling MutateInputs for custom operator '" << name_str << "'"
                    << msgs;

      std::vector<uint32_t> mutate_indices_list(indices_size);
      for (int i = 0; i < indices_size; i++) {
        mutate_indices_list[i] = static_cast<uint32_t>(mutate_indices[i]);
      }

      return mutate_indices_list;
    };

    // lambda function to set storage types
    auto infer_storage_type = [=](const nnvm::NodeAttrs& attrs,
                                  const int dev_mask,
                                  DispatchMode* dispatch_mode,
                                  std::vector<int>* in_stypes,
                                  std::vector<int>* out_stypes) {
      if (stype_fp == nullptr) {
        // InferSType is not defined in customized lib.
        CHECK(mxnet::common::ContainsOnlyStorage(*in_stypes, mxnet::kDefaultStorage))
            << "Error input tensors are not dense for custom operator '" << name_str << "'";
        // set outputs as dense
        return op::storage_type_assign(
            out_stypes, mxnet::kDefaultStorage, dispatch_mode, DispatchMode::kFComputeEx);
      } else {
        // InferSType is defined in customized lib.
        // convert attributes to vector of char*
        std::vector<const char*> attr_keys, attr_vals;
        for (const auto& kv : attrs.dict) {
          attr_keys.push_back(kv.first.c_str());
          attr_vals.push_back(kv.second.c_str());
        }

        // get extra inputs, if exists
        int extra_inputs = 0;
        if (attrs.dict.count(MX_STR_EXTRA_INPUTS) > 0)
          extra_inputs = std::stoi(attrs.dict.at(MX_STR_EXTRA_INPUTS));
        int num_inputs = in_stypes->size() - extra_inputs;

        // copy input types from in_stype
        std::vector<int> instypes(*in_stypes);

        // output types will be populated by inferType function
        std::vector<int> outstypes(out_stypes->size());
        int retval       = callInferSType(stype_fp,
                                    attr_keys.data(),
                                    attr_vals.data(),
                                    attr_keys.size(),
                                    instypes.data(),
                                    num_inputs,
                                    outstypes.data(),
                                    out_stypes->size());
        std::string msgs = getExtensionMsgs(msgSize, msgGet);
        CHECK(retval) << "Error calling InferSType for custom operator '" << name_str << "'"
                      << msgs;

        // copy and assign modified input storage types from custom op to MXNet memory.
        for (size_t i = 0; i < num_inputs; i++) {
          STORAGE_TYPE_ASSIGN_CHECK(*in_stypes, i, instypes[i]);
        }
        // copy and assign output storage types from custom op to MXNet memory.
        for (size_t i = 0; i < out_stypes->size(); i++) {
          STORAGE_TYPE_ASSIGN_CHECK(*out_stypes, i, outstypes[i]);
        }
        // assign dispatch mode
        DISPATCH_MODE_ASSIGN_CHECK(dispatch_mode, 0, DispatchMode::kFComputeEx);
        return true;
      }
    };

    // lambda function to set storage types for subgraph ops
    auto infer_subgraph_storage_type = [=](const nnvm::NodeAttrs& attrs,
                                           const int dev_mask,
                                           DispatchMode* dispatch_mode,
                                           std::vector<int>* in_stypes,
                                           std::vector<int>* out_stypes) {
      // get extra inputs, if exists
      int extra_inputs = 0;
      if (attrs.dict.count(MX_STR_EXTRA_INPUTS) > 0)
        extra_inputs = std::stoi(attrs.dict.at(MX_STR_EXTRA_INPUTS));

      auto in_first                  = in_stypes->begin();
      auto in_last                   = in_first + in_stypes->size() - extra_inputs;
      std::vector<int>* sg_in_stypes = new std::vector<int>(in_first, in_last);

      bool res = mxnet::op::DefaultSubgraphOpStorageType(
          attrs, dev_mask, dispatch_mode, sg_in_stypes, out_stypes);
      // copy and assign modified input storage types
      for (size_t i = 0; i < sg_in_stypes->size(); i++) {
        STORAGE_TYPE_ASSIGN_CHECK(*in_stypes, i, sg_in_stypes->at(i));
      }
      return res;
    };

    // FGradient register lambda
    auto grad_reg = [=](const nnvm::ObjectPtr& n, const std::vector<nnvm::NodeEntry>& ograds) {
      // create node for gradient
      auto p                = nnvm::Node::Create();
      std::string grad_name = "_backward_" + name_str;
      p->attrs.op           = nnvm::Op::Get(grad_name.c_str());
      p->attrs.name         = n->attrs.name + "_backward";
      // copy attributes and subgraphs
      p->attrs.dict = n->attrs.dict;
      for (const auto& s : n->attrs.subgraphs)
        p->attrs.subgraphs.push_back(s);
      // set control dependency and attr parser
      p->control_deps.emplace_back(n);
      if (p->op()->attr_parser != nullptr) {
        p->op()->attr_parser(&(p->attrs));
      }
      // gradient inputs: copy gradients first
      std::vector<nnvm::NodeEntry> heads(ograds.begin(), ograds.end());
      // copy inputs second
      for (auto& h : n->inputs) {
        heads.push_back(h);
      }
      // gradient inputs: copy outputs last
      uint32_t n_out = n->num_outputs();
      for (uint32_t i = 0; i < n_out; ++i) {
        heads.emplace_back(n, i, 0);
      }
      // set inputs to gradient node
      p->inputs = heads;
      CHECK_EQ(p->num_inputs(), p->inputs.size())
          << "Number of inputs to operator " << grad_name << " (" << p->num_inputs()
          << ") does not match the actual number of inputs provided to operator " << p->attrs.name
          << " (" << p->inputs.size() << ").";
      // create output node entries
      return mxnet::op::CreateNodeEntries(p);
    };

    auto resc_req = [=](const NodeAttrs& attrs) {
      return std::vector<ResourceRequest>{ResourceRequest::kTempSpace,
                                          ResourceRequest::kParallelRandom};
    };

    // library author should implement and return a 'state' which points to an instance
    // in lambda we create OpStatePtr using the returned 'state'
    auto create_opstate = [=](const NodeAttrs& attrs,
                              Context ctx,
                              const std::vector<TShape>& in_shapes,
                              const std::vector<int>& in_types) {
      // convert attributes to vector of char*
      std::vector<const char*> attr_keys, attr_vals;
      for (auto& kv : attrs.dict) {
        attr_keys.push_back(kv.first.c_str());
        attr_vals.push_back(kv.second.c_str());
      }

      // string repr of supported context for custom library, currently only "cpu" and "gpu"
      const char* ctx_str = ctx.dev_mask() == Context::kCPU ? "cpu" : "gpu";

      std::vector<uint32_t*> inshapes(in_shapes.size());
      std::vector<int> indims(in_shapes.size());

      // determine amount of memory needed to store all the input shapes
      size_t buff_size = 0;
      for (const auto& in_shape : in_shapes)
        buff_size += in_shape.ndim();

      // copy input shapes to raw memory layout
      std::vector<uint32_t> inbuff(buff_size);
      uint32_t* ptr = inbuff.data();
      for (size_t i = 0; i < in_shapes.size(); ++i) {
        inshapes[i] = ptr;
        indims[i]   = in_shapes[i].ndim();
        for (int j = 0; j < in_shapes[i].ndim(); ++j, ++ptr) {
          *ptr = static_cast<uint32_t>(in_shapes[i][j]);
        }
      }

      // convert subgraph symbol from node attributes to char*
      std::string subgraph_json;
      if (!attrs.subgraphs.empty()) {
        nnvm::Graph g;
        g.outputs     = attrs.subgraphs[0].get()->outputs;
        subgraph_json = nnvm::pass::SaveJSON(g);
        attr_keys.push_back(MX_STR_SUBGRAPH_SYM_JSON);
        attr_vals.push_back(subgraph_json.c_str());
      }

      // create a pointer to hold custom op state object
      // only create one stateful op depending on passing context
      // user can add new supported context and call to custom library
      void* state_op_inst = nullptr;
      if (ctx.dev_mask() == Context::kCPU) {
        CHECK(createop_map.count("cpu") > 0)
            << "CPU CreateOpState not implemented for '" << name_str << "'";
        int retval       = callCreateOpState(createop_map.at("cpu"),
                                       attr_keys.data(),
                                       attr_vals.data(),
                                       attr_keys.size(),
                                       ctx_str,
                                       ctx.real_dev_id(),
                                       inshapes.data(),
                                       indims.data(),
                                       in_shapes.size(),
                                       in_types.data(),
                                       &state_op_inst);
        std::string msgs = getExtensionMsgs(msgSize, msgGet);
        CHECK(retval) << "Error calling CreateOpState CPU for custom operator '" << name_str << "'"
                      << msgs;
      } else if (ctx.dev_mask() == Context::kGPU) {
        CHECK(createop_map.count("gpu") > 0)
            << "GPU CreateOpState not implemented for '" << name_str << "'";
        int retval       = callCreateOpState(createop_map.at("gpu"),
                                       attr_keys.data(),
                                       attr_vals.data(),
                                       attr_keys.size(),
                                       ctx_str,
                                       ctx.real_dev_id(),
                                       inshapes.data(),
                                       indims.data(),
                                       in_shapes.size(),
                                       in_types.data(),
                                       &state_op_inst);
        std::string msgs = getExtensionMsgs(msgSize, msgGet);
        CHECK(retval) << "Error calling CreateOpState GPU for custom operator '" << name_str << "'"
                      << msgs;
      }

      std::string msgs = getExtensionMsgs(msgSize, msgGet);
      CHECK(state_op_inst != nullptr)
          << "Error custom library failed to create stateful operator '" << name_str << "'" << msgs;

      CustomStatefulOp* state_op = reinterpret_cast<CustomStatefulOp*>(state_op_inst);
      if (!state_op->wasCreated() && !state_op->ignore_warn)
        LOG(INFO) << "WARNING! Custom stateful op " << state_op_inst << " was created without "
                  << "calling CustomStatefulOp::create(). Please ensure this object was "
                  << "allocated with 'new' since it will be destructed with 'delete'. "
                  << "To suppress this message without calling CustomStatefulOp::create() "
                  << "set ignore_warn to 'true' on custom stateful op instance.";
      return OpStatePtr::Create<CustomStatefulOpWrapper>(state_op, callDestroyOpState);
    };

    /* -------------- BELOW IS THE REGISTRATION FOR CUSTOM OPERATORS --------------- */

    registerOp(name,
               name_str,
               isSubgraphOp,
               resc_req,
               attr_parser,
               num_inputs,
               num_outputs,
               num_inouts,
               infer_type,
               infer_shape,
               infer_storage_type,
               mutate_inputs,
               num_subgraph_inputs,
               infer_subgraph_type,
               infer_subgraph_shape,
               infer_subgraph_storage_type,
               create_opstate,
               grad_reg,
               mutate_fp,
               createop_map,
               forward_ctx_map,
               backward_ctx_map,
               callFComp,
               callFStatefulComp,
               msgSize,
               msgGet);
  }
}  // NOLINT

void registerPartitioners(void* lib,
                          int verbose,
                          mxnet::ext::msgSize_t msgSize,
                          mxnet::ext::msgGet_t msgGet) {
  using namespace mxnet::ext;

  // get C type interface functions
  opCallFree_t callFree = get_func<opCallFree_t>(lib, const_cast<char*>(MXLIB_OPCALLFREE_STR));

  partCallSupportedOps_t callSupportedOps =
      get_func<partCallSupportedOps_t>(lib, const_cast<char*>(MXLIB_PARTCALLSUPPORTEDOPS_STR));

  partCallCreateSelector_t callCreateSelector =
      get_func<partCallCreateSelector_t>(lib, const_cast<char*>(MXLIB_PARTCALLCREATESELECTOR_STR));

  partCallSelect_t callSelect =
      get_func<partCallSelect_t>(lib, const_cast<char*>(MXLIB_PARTCALLSELECT_STR));

  partCallSelectInput_t callSelectInput =
      get_func<partCallSelectInput_t>(lib, const_cast<char*>(MXLIB_PARTCALLSELECTINPUT_STR));

  partCallSelectOutput_t callSelectOutput =
      get_func<partCallSelectOutput_t>(lib, const_cast<char*>(MXLIB_PARTCALLSELECTOUTPUT_STR));

  partCallFilter_t callFilter =
      get_func<partCallFilter_t>(lib, const_cast<char*>(MXLIB_PARTCALLFILTER_STR));

  partCallReset_t callReset =
      get_func<partCallReset_t>(lib, const_cast<char*>(MXLIB_PARTCALLRESET_STR));

  partCallReviewSubgraph_t callReviewSubgraph =
      get_func<partCallReviewSubgraph_t>(lib, const_cast<char*>(MXLIB_PARTCALLREVIEWSUBGRAPH_STR));

  // get number of partitioners registered in the library
  partRegSize_t partRegSize =
      get_func<partRegSize_t>(lib, const_cast<char*>(MXLIB_PARTREGSIZE_STR));
  int numParts = partRegSize();
  if (verbose)
    LOG(INFO) << "Found " << numParts << " partitioners in library";

  /*
   * Get all custom partitioners implementation from custom library
   * loop and register each partitioner in the library to NNVM
   */
  partRegGetCount_t partRegGetCount =
      get_func<partRegGetCount_t>(lib, const_cast<char*>(MXLIB_PARTREGGETCOUNT_STR));
  partRegGet_t partRegGet = get_func<partRegGet_t>(lib, const_cast<char*>(MXLIB_PARTREGGET_STR));
  for (int i = 0; i < numParts; i++) {
    const char* name;
    // get custom partitioner strategy count from the dynamic library
    int count = partRegGetCount(i, &name);
    CHECK(count > 0) << "Error loading '" << name << "' custom partitioner, no strategies defined";
    std::string name_str(name);
    if (verbose)
      LOG(INFO) << "\tPartitioner[" << i << "] " << name;

    mxnet::op::SubgraphBackendRegistry::Get()->__REGISTER_BACKEND__(name);

    for (int j = 0; j < count; j++) {
      const char* strategy;
      // function pointers holding implementation from custom library
      supportedOps_t supportedOps_fp     = nullptr;
      createSelector_t createSelector_fp = nullptr;
      reviewSubgraph_t reviewSubgraph_fp = nullptr;
      // name of subgraph op
      const char* op_name = nullptr;

      // get custom partitioner strategy from the dynamic library
      partRegGet(
          i, j, &strategy, &supportedOps_fp, &createSelector_fp, &reviewSubgraph_fp, &op_name);
      // validate custom partitioner functions from the dynamic library
      if (supportedOps_fp == nullptr && createSelector_fp == nullptr)
        LOG(ERROR) << "Error loading '" << name << "' custom partitioner strategy '" << strategy
                   << "', must implement supportedOps or createSelector";
      std::string strategy_str(strategy);
      std::string op_name_str(op_name);
      if (verbose)
        LOG(INFO) << "\t\tStrategy[" << j << "] " << strategy_str << " subgraphOp: '" << op_name_str
                  << "'";
      mxnet::op::SubgraphBackendRegistry::Get()->__REGISTER_CUSTOM_PROPERTY__(
          name_str,
          std::make_shared<mxnet::op::CustomSubgraphProperty>(strategy_str,
                                                              callSupportedOps,
                                                              supportedOps_fp,
                                                              callCreateSelector,
                                                              createSelector_fp,
                                                              callSelect,
                                                              callSelectInput,
                                                              callSelectOutput,
                                                              callFilter,
                                                              callReset,
                                                              callReviewSubgraph,
                                                              reviewSubgraph_fp,
                                                              callFree,
                                                              op_name_str));
    }
  }
}

void registerPasses(void* lib,
                    int verbose,
                    mxnet::ext::msgSize_t msgSize,
                    mxnet::ext::msgGet_t msgGet) {
  using namespace mxnet::ext;

  // get C type interface functions
  opCallFree_t callFree = get_func<opCallFree_t>(lib, const_cast<char*>(MXLIB_OPCALLFREE_STR));

  passCallGraphPass_t callGraphPass =
      get_func<passCallGraphPass_t>(lib, const_cast<char*>(MXLIB_PASSCALLGRAPHPASS_STR));

  // get number of passes registered in the library
  partRegSize_t passRegSize =
      get_func<passRegSize_t>(lib, const_cast<char*>(MXLIB_PASSREGSIZE_STR));
  int numPasses = passRegSize();
  if (verbose)
    LOG(INFO) << "Found " << numPasses << " graph passes in library";

  /*
   * Get all custom pass implementation from custom library
   * loop and register each pass in the library to NNVM
   */
  passRegGet_t passRegGet = get_func<passRegGet_t>(lib, const_cast<char*>(MXLIB_PASSREGGET_STR));
  for (int i = 0; i < numPasses; i++) {
    const char* name;
    // function pointers holding implementation from custom library
    graphPass_t pass_fp = nullptr;

    // main function to get custom pass implemenation from the custom library
    passRegGet(i, &pass_fp, &name);

    if (verbose)
      LOG(INFO) << "\tGraph Pass [" << i << "] " << name;

    auto pass_lambda = [=](nnvm::Graph&& g) {
      // get pass name
      const char* pass_name = g.GetAttr<const char*>("pass_name");
      // get options
      const std::unordered_map<std::string, std::string>& options_map =
          g.GetAttr<const std::unordered_map<std::string, std::string>>("options_map");
      // convert options_map_ to char* to pass to backend library
      std::vector<const char*> opt_keys, opt_vals;
      for (auto& kv : options_map) {
        opt_keys.push_back(kv.first.c_str());
        opt_vals.push_back(kv.second.c_str());
      }

      // get input args and arg names
      std::vector<std::string> in_arg_names = g.GetAttr<std::vector<std::string>>("in_arg_names");
      std::vector<std::string> in_aux_names = g.GetAttr<std::vector<std::string>>("in_aux_names");
      NDArray** in_args_ptr                 = g.GetAttr<NDArray**>("in_args");
      NDArray** in_aux_ptr                  = g.GetAttr<NDArray**>("in_aux");

      // get shapes/types
      mxnet::ShapeVector shapes;
      if (g.HasAttr("shape"))
        shapes = g.GetAttr<mxnet::ShapeVector>("shape");
      std::vector<int> dtypes;
      if (g.HasAttr("dtype"))
        dtypes = g.GetAttr<std::vector<int>>("dtype");
      g.attrs.clear();
      const nnvm::IndexedGraph& indexed_graph = g.indexed_graph();

      // set shape attrs for each node in the graph
      if (shapes.size() > 0) {
        for (unsigned nid = 0; nid < indexed_graph.num_nodes(); nid++) {
          nnvm::Node* node = const_cast<nnvm::Node*>(indexed_graph[nid].source);
          std::stringstream ss;
          ss << "[";
          // set the output shapes for this node
          for (unsigned oid = 0; oid < node->num_outputs(); oid++) {
            const uint32_t out_entry_id = indexed_graph.entry_id(nid, oid);
            mxnet::TShape& shape        = shapes[out_entry_id];
            ss << shape;
            if (oid < node->num_outputs() - 1)
              ss << ",";
          }
          ss << "]";
          node->attrs.dict[MX_STR_SHAPE] = ss.str();
        }
      }
      // set dtype attrs for each node in the graph
      if (dtypes.size() > 0) {
        for (unsigned nid = 0; nid < indexed_graph.num_nodes(); nid++) {
          nnvm::Node* node = const_cast<nnvm::Node*>(indexed_graph[nid].source);
          std::stringstream ss;
          ss << "[";
          // set the output dtypes for this node
          for (unsigned oid = 0; oid < node->num_outputs(); oid++) {
            const uint32_t out_entry_id = indexed_graph.entry_id(nid, oid);
            int dtype                   = dtypes[out_entry_id];
            ss << dtype;
            if (oid < node->num_outputs() - 1)
              ss << ",";
          }
          ss << "]";
          node->attrs.dict[MX_STR_DTYPE] = ss.str();
        }
      }

      std::vector<const char*> arg_names, aux_names;
      std::vector<void*> arg_data, aux_data;
      std::vector<const int64_t*> arg_shapes, aux_shapes;
      std::vector<int> arg_dims, aux_dims;
      std::vector<int> arg_types, aux_types;
      std::vector<size_t> arg_verIDs, aux_verIDs;
      std::vector<const char*> arg_dev_type, aux_dev_type;
      std::vector<int> arg_dev_id, aux_dev_id;

      // convert input args
      for (size_t i = 0; i < in_arg_names.size(); i++) {
        if (in_args_ptr[i] != nullptr) {
          arg_names.push_back(in_arg_names[i].c_str());
          const NDArray& in_arg = *(in_args_ptr[i]);

#if MXNET_USE_ONEDNN == 1
          // reorder data if in DNNL format
          if (in_arg.IsDNNLData()) {
            in_arg.Reorder2DefaultAsync();
            in_arg.WaitToRead();
          }
#endif

          // pull out parts of NDArray to send to backend
          arg_data.push_back(in_arg.data().dptr_);
          arg_shapes.push_back(in_arg.shape().data());
          arg_dims.push_back(in_arg.shape().ndim());
          arg_types.push_back(in_arg.dtype());
          arg_verIDs.push_back(in_arg.version());
          const char* arg_ctx_str = in_arg.ctx().dev_mask() == Context::kCPU ? "cpu" : "gpu";
          arg_dev_type.push_back(arg_ctx_str);
          arg_dev_id.push_back(in_arg.ctx().real_dev_id());
        }
      }

      // convert input aux
      for (size_t i = 0; i < in_aux_names.size(); i++) {
        if (in_aux_ptr[i] != nullptr) {
          aux_names.push_back(in_aux_names[i].c_str());
          const auto& in_aux = *(in_aux_ptr[i]);

#if MXNET_USE_ONEDNN == 1
          // reorder data if in DNNL format
          if (in_aux.IsDNNLData()) {
            in_aux.Reorder2DefaultAsync();
            in_aux.WaitToRead();
          }
#endif

          // pull out parts of NDArray to send to backend
          aux_data.push_back(in_aux.data().dptr_);
          aux_shapes.push_back(in_aux.shape().data());
          aux_dims.push_back(in_aux.shape().ndim());
          aux_types.push_back(in_aux.dtype());
          aux_verIDs.push_back(in_aux.version());
          const char* aux_ctx_str = in_aux.ctx().dev_mask() == Context::kCPU ? "cpu" : "gpu";
          aux_dev_type.push_back(aux_ctx_str);
          aux_dev_id.push_back(in_aux.ctx().real_dev_id());
        }
      }

      // convert graph to string
      std::string in_json = nnvm::pass::SaveJSON(g);

      std::vector<std::string> new_arg_names, new_aux_names;
      std::vector<NDArray*> new_args, new_aux;

      // create lambda that captures stream & resource objects
      // this temp workspace holds memory allocated by custom library via OpResource
      auto ndarray_alloc =
          [&](const mxnet::TShape& shape, Context ctx, int dtype, std::string name, bool isArg) {
            NDArray* arr = new NDArray(shape, ctx, false, dtype);
            if (isArg) {
              new_args.push_back(arr);
              new_arg_names.push_back(name);
            } else {
              new_aux.push_back(arr);
              new_aux_names.push_back(name);
            }
            return arr;
          };

      // create no-capture lambda so that we can cast it to function pointer
      // lambda with captures cannot be cast to function pointer and pass to lib_api.h
      // this needs to be a lambda function so that we can do the decltype cast
      using alloc_type_ndarray = decltype(ndarray_alloc);
      auto ndarray_malloc      = [](const void* _ndarray_alloc,
                               const int64_t* shapes,
                               int num_shapes,
                               const char* dev_str,
                               int dev_id,
                               int dtype,
                               const char* name,
                               int isArg,
                               void** data) {
        mxnet::TShape shape(num_shapes, 0);
        for (int i = 0; i < num_shapes; i++)
          shape[i] = shapes[i];
        int dev_type = -1;
        if (strcmp(dev_str, "cpu") == 0)
          dev_type = kCPU;
        else
          dev_type = kGPU;
        Context ctx = Context::Create(static_cast<Context::DeviceType>(dev_type), dev_id);

        // cast the void* argument to the type for the cpu_alloc lambda function
        const alloc_type_ndarray* ndalloc = static_cast<const alloc_type_ndarray*>(_ndarray_alloc);
        // call cpu_alloc to actually allocate memory and return the pointer
        NDArray* arr = (*ndalloc)(shape, ctx, dtype, name, isArg);
        *data        = arr->data().dptr_;
      };

      char* out_json;
      int retval       = callGraphPass(pass_fp,
                                 in_json.c_str(),
                                 &out_json,
                                 opt_keys.data(),
                                 opt_vals.data(),
                                 opt_keys.size(),
                                 pass_name,
                                 arg_names.data(),
                                 arg_names.size(),
                                 arg_data.data(),
                                 arg_shapes.data(),
                                 arg_dims.data(),
                                 arg_types.data(),
                                 arg_verIDs.data(),
                                 arg_dev_type.data(),
                                 arg_dev_id.data(),
                                 aux_names.data(),
                                 aux_names.size(),
                                 aux_data.data(),
                                 aux_shapes.data(),
                                 aux_dims.data(),
                                 aux_types.data(),
                                 aux_verIDs.data(),
                                 aux_dev_type.data(),
                                 aux_dev_id.data(),
                                 ndarray_malloc,
                                 &ndarray_alloc);
      std::string msgs = getExtensionMsgs(msgSize, msgGet);
      CHECK(retval) << "Error calling graph pass for '" << pass_name << "'" << msgs;

      std::string out_string(out_json);
      nnvm::Graph out_graph = nnvm::pass::LoadJSON(out_string);

      out_graph.attrs["new_args"]      = std::make_shared<nnvm::any>(new_args);
      out_graph.attrs["new_arg_names"] = std::make_shared<nnvm::any>(new_arg_names);
      out_graph.attrs["new_aux"]       = std::make_shared<nnvm::any>(new_aux);
      out_graph.attrs["new_aux_names"] = std::make_shared<nnvm::any>(new_aux_names);

      callFree(out_json);
      return out_graph;
    };

    nnvm::PassFunctionReg& pass = dmlc::Registry<nnvm::PassFunctionReg>::Get()->__REGISTER__(name);
    pass.set_body(pass_lambda);
    pass.set_change_graph(true);
  }
}

/*!
 * \brief Loads dynamic custom library and initializes it
 * \param path library path
 */
int MXLoadLib(const char* path, unsigned verbose, void** lib) {
  API_BEGIN();
  *lib = LibraryInitializer::Get()->lib_load(path);
  if (!*lib)
    LOG(FATAL) << "Unable to load library";

  // check that library and MXNet use same version of library API
  mxnet::ext::opVersion_t opVersion =
      get_func<mxnet::ext::opVersion_t>(*lib, const_cast<char*>(MXLIB_OPVERSION_STR));
  int libVersion = opVersion();
  if (MX_LIBRARY_VERSION != libVersion)
    LOG(FATAL) << "Library version (" << libVersion << ") does not match MXNet version ("
               << MX_LIBRARY_VERSION << ")";

  // get error messaging APIs
  mxnet::ext::msgSize_t msgSize =
      get_func<mxnet::ext::msgSize_t>(*lib, const_cast<char*>(MXLIB_MSGSIZE_STR));
  mxnet::ext::msgGet_t msgGet =
      get_func<mxnet::ext::msgGet_t>(*lib, const_cast<char*>(MXLIB_MSGGET_STR));

  // initialize library by passing MXNet version
  mxnet::ext::initialize_t initialize =
      get_func<mxnet::ext::initialize_t>(*lib, const_cast<char*>(MXLIB_INITIALIZE_STR));
  if (!initialize(static_cast<int>(MXNET_VERSION))) {
    std::string msgs = getExtensionMsgs(msgSize, msgGet);
    LOG(FATAL) << "Library failed to initialize" << msgs;
  }

  // find ops, partitioners, and passes in library
  registerOperators(*lib, verbose, msgSize, msgGet);
  registerPartitioners(*lib, verbose, msgSize, msgGet);
  registerPasses(*lib, verbose, msgSize, msgGet);
  API_END();
}

int MXLibInfoFeatures(const struct LibFeature** lib_features, size_t* size) {
  using namespace features;
  API_BEGIN();
  LibInfo* lib_info = LibInfo::getInstance();
  *lib_features     = lib_info->getFeatures().data();
  *size             = lib_info->getFeatures().size();
  API_END();
}

int MXLibInfoCompiledWithCXX11ABI(int* result) {
  API_BEGIN();
#ifdef _GLIBCXX_USE_CXX11_ABI
  *result = _GLIBCXX_USE_CXX11_ABI;
#else
  *result = -1;
#endif
  API_END();
}

int MXRandomSeed(int seed) {
  API_BEGIN();
  mxnet::RandomSeed(seed);
  API_END();
}

int MXRandomSeedContext(int seed, int dev_type, int dev_id) {
  API_BEGIN();
  Context ctx = Context::Create(static_cast<Context::DeviceType>(dev_type), dev_id);
  mxnet::RandomSeed(ctx, seed);
  API_END();
}

int MXSetFlushDenorms(bool value, bool* prev_state) {
  API_BEGIN();
  *prev_state = false;

#if SUPPORT_FTZ_DMZ
  std::function<bool()> is_dmz_flag_available = []() {
    // Intel 64 and IA-32 Architectures Software Developer’s Manual: Vol. 1
    // "Checking for the DAZ Flag in the MXCSR Register"
    constexpr unsigned int mxcsr_mask_offset = 28;
    constexpr unsigned int dmz_flag_offset   = 5;
    constexpr unsigned int fxsave_req_bytes  = 512;

    char* fxsave_area_ptr = reinterpret_cast<char*>(malloc(fxsave_req_bytes));
    memset(fxsave_area_ptr, 0, fxsave_req_bytes);  // fill memory with 0
    _fxsave(fxsave_area_ptr);

    char* mxcsr_mask_ptr = fxsave_area_ptr + mxcsr_mask_offset;
    uint32_t mxcsr_mask  = *(reinterpret_cast<uint32_t*>((mxcsr_mask_ptr)));
    // DMZ flag is supported if sixth bit of MXCSR_MASK is hot
    bool dmz_flag = (mxcsr_mask >> dmz_flag_offset) & 0x1;
    free(fxsave_area_ptr);
    return dmz_flag;
  };

  Engine::Get()->PushSync(
      [value, prev_state, is_dmz_flag_available](RunContext rctx) {
        const unsigned int DMZ_STATE = value ? _MM_DENORMALS_ZERO_ON : _MM_DENORMALS_ZERO_OFF;
        const unsigned int FTZ_STATE = value ? _MM_FLUSH_ZERO_ON : _MM_FLUSH_ZERO_OFF;
        *prev_state                  = _MM_GET_FLUSH_ZERO_MODE();
        _MM_SET_FLUSH_ZERO_MODE(FTZ_STATE);

        // If the DAZ flag is not supported, then it is a reserved bit and attempting to write a 1
        // to it will cause a general-protection exception (#GP)
        if (is_dmz_flag_available()) {
          _MM_SET_DENORMALS_ZERO_MODE(DMZ_STATE);
        }
      },
      Context::CPU(),
      {},
      {},
      FnProperty::kNormal,
      0,
      "SetFlushDenorms");

  Engine::Get()->WaitForAll();

#endif

  API_END();
}

int MXNotifyShutdown() {
  API_BEGIN();
  mxnet::op::custom::CustomOperator::Get()->Stop();
  Engine::Get()->NotifyShutdown();
  Engine::Get()->WaitForAll();
  API_END();
}

int MXSetNumOMPThreads(int thread_num) {
  API_BEGIN();
  omp_set_num_threads(thread_num);
  API_END();
}

int MXEngineSetBulkSize(int bulk_size, int* prev_bulk_size) {
  API_BEGIN();
  *prev_bulk_size = Engine::Get()->set_bulk_size(bulk_size);
  API_END();
}

int MXGetGPUCount(int* out) {
  API_BEGIN();
  *out = Context::GetGPUCount();
  API_END();
}

// Deprecated: use MXGetGPUMemoryInformation64() instead.
int MXGetGPUMemoryInformation(int dev, int* free_mem, int* total_mem) {
  API_BEGIN();
  uint64_t free_mem64  = 0UL;
  uint64_t total_mem64 = 0UL;
  Context::GetGPUMemoryInformation(dev, &free_mem64, &total_mem64);
  *free_mem  = static_cast<int>(free_mem64);
  *total_mem = static_cast<int>(total_mem64);
  API_END();
}

int MXGetGPUMemoryInformation64(int dev, uint64_t* free_mem, uint64_t* total_mem) {
  API_BEGIN();
  Context::GetGPUMemoryInformation(dev, free_mem, total_mem);
  API_END();
}

int MXGetVersion(int* out) {
  API_BEGIN();
  *out = static_cast<int>(MXNET_VERSION);
  API_END();
}

#if MXNET_USE_TVM_OP
int MXLoadTVMOp(const char* libpath) {
  API_BEGIN();
  tvm::runtime::TVMOpModule::Get()->Load(libpath);
  tvm::runtime::TVMOpModule* global_module = tvm::runtime::TVMOpModule::Get();
  global_module->Load(libpath);
#if MXNET_USE_CUDA
  std::string libpathstr(libpath);
  std::string cubinpath = libpathstr.substr(0, libpathstr.size() - 11) + "libtvmop.cubin";
  tvm::runtime::TVMOpModule cubin_module;
  cubin_module.Load(cubinpath);
  global_module->Import(cubin_module);
#endif
  API_END();
}

int MXLoadTVMConfig(ConfigSpaces config) {
  API_BEGIN();
  for (int k = 0; k < config.spaces_size; ++k) {
    tvm::runtime::TVMOpConfig& entry =
        ::dmlc::Registry<tvm::runtime::TVMOpConfig>::Get()->__REGISTER_OR_GET__(
            std::string(config.spaces_key[k]));
    const ConfigSpace& c = config.spaces_val[k];
    for (int i = 0; i < c.entity_map_size; ++i) {
      entry.add_entity(std::string(c.entity_map_key[i]), c.entity_map_val[i].val);
    }
    for (int i = 0; i < c.space_map_size; ++i) {
      std::string name = std::string(c.space_map_key[i]);
      std::vector<int> entities;
      for (int j = 0; j < c.space_map_val[i].entities_size; ++j) {
        int val = c.space_map_val[i].entities[j].val;
        entities.push_back(val);
      }
      entry.add_space(name, entities);
    }
  }
  API_END();
}

#endif  // MXNET_USE_TVM_OP

int MXNDArrayCreateNone(NDArrayHandle* out) {
  API_BEGIN();
  *out = new NDArray();
  API_END();
}

template <typename DataType>
void CreateNDArray(const DataType* shape,
                   int ndim,
                   int dev_type,
                   int dev_id,
                   int delay_alloc,
                   int dtype,
                   NDArrayHandle* out) {
  mxnet::TShape requested_shape = mxnet::TShape(shape, shape + ndim);
  if (!features::is_enabled(features::INT64_TENSOR_SIZE)) {
    CHECK_LT(requested_shape.Size(), (int64_t{1} << 31) - 1)
        << "[CreateNDArray] Size of tensor you are trying to allocate is larger than "
           "2^31 elements. Please build with flag USE_INT64_TENSOR_SIZE=1";
  }
  NDArray* nd = new NDArray(requested_shape,
                            Context::Create(static_cast<Context::DeviceType>(dev_type), dev_id),
                            delay_alloc != 0,
                            dtype);
  nd->AssignStorageInfo(profiler::ProfilerScope::Get()->GetCurrentProfilerScope(),
                        MXNET_STORAGE_DEFAULT_NAME_CSTR);
  *out = nd;
}

int MXNDArrayCreate64(const int64_t* shape,
                      int ndim,
                      int dev_type,
                      int dev_id,
                      int delay_alloc,
                      int dtype,
                      NDArrayHandle* out) {
  API_BEGIN();
  CreateNDArray<int64_t>(shape, ndim, dev_type, dev_id, delay_alloc, dtype, out);
  API_END();
}

int MXNDArrayCreate(const uint32_t* shape,
                    uint32_t ndim,
                    int dev_type,
                    int dev_id,
                    int delay_alloc,
                    int dtype,
                    NDArrayHandle* out) {
  API_BEGIN();
  CreateNDArray<uint32_t>(shape, static_cast<int>(ndim), dev_type, dev_id, delay_alloc, dtype, out);
  API_END();
}

template <typename DType>
void CreateSparseNDArray(int storage_type,
                         const DType* shape,
                         int ndim,
                         int dev_type,
                         int dev_id,
                         int delay_alloc,
                         int dtype,
                         uint32_t num_aux,
                         int* aux_type,
                         int* aux_ndims,
                         const DType* aux_shape,
                         NDArrayHandle* out) {
  std::vector<int> aux_types;
  mxnet::ShapeVector aux_shapes;
  auto shape_start = aux_shape;
  for (size_t i = 0; i < num_aux; i++) {
    // types
    aux_types.push_back(aux_type[i]);
    // shapes
    aux_shapes.emplace_back(shape_start, shape_start + aux_ndims[i]);
    shape_start += aux_ndims[i];
  }
  NDArray* nd = new NDArray(NDArrayStorageType(storage_type),
                            mxnet::TShape(shape, shape + ndim),
                            Context::Create(static_cast<Context::DeviceType>(dev_type), dev_id),
                            delay_alloc != 0,
                            dtype,
                            aux_types,
                            aux_shapes);
  nd->AssignStorageInfo(profiler::ProfilerScope::Get()->GetCurrentProfilerScope(),
                        MXNET_STORAGE_DEFAULT_NAME_CSTR);
  *out = nd;
}

int MXNDArrayCreateSparseEx(int storage_type,
                            const uint32_t* shape,
                            uint32_t ndim,
                            int dev_type,
                            int dev_id,
                            int delay_alloc,
                            int dtype,
                            uint32_t num_aux,
                            int* aux_type,
                            uint32_t* aux_ndims,
                            const uint32_t* aux_shape,
                            NDArrayHandle* out) {
  API_BEGIN();
  CreateSparseNDArray<uint32_t>(storage_type,
                                shape,
                                static_cast<int>(ndim),
                                dev_type,
                                dev_id,
                                delay_alloc,
                                dtype,
                                num_aux,
                                aux_type,
                                reinterpret_cast<int*>(aux_ndims),
                                aux_shape,
                                out);
  API_END();
}

int MXNDArrayCreateSparseEx64(int storage_type,
                              const int64_t* shape,
                              int ndim,
                              int dev_type,
                              int dev_id,
                              int delay_alloc,
                              int dtype,
                              uint32_t num_aux,
                              int* aux_type,
                              int* aux_ndims,
                              const int64_t* aux_shape,
                              NDArrayHandle* out) {
  API_BEGIN();
  CreateSparseNDArray<int64_t>(storage_type,
                               shape,
                               static_cast<int>(ndim),
                               dev_type,
                               dev_id,
                               delay_alloc,
                               dtype,
                               num_aux,
                               aux_type,
                               reinterpret_cast<int*>(aux_ndims),
                               aux_shape,
                               out);
  API_END();
}

int MXNDArrayLoadFromRawBytes(const void* buf, size_t size, NDArrayHandle* out) {
  NDArray* ptr = nullptr;
  API_BEGIN();
  dmlc::MemoryFixedSizeStream strm((void*)buf, size);  // NOLINT(*)
  ptr = new NDArray();
  if (!ptr->Load(&strm)) {
    throw dmlc::Error("Invalid NDArray serialization format");
  }
  *out = ptr;
  API_END_HANDLE_ERROR(delete ptr);
}

int MXNDArraySaveRawBytes(NDArrayHandle handle, size_t* out_size, const char** out_buf) {
  MXAPIThreadLocalEntry<>* ret = MXAPIThreadLocalStore<>::Get();
  API_BEGIN();
  ret->ret_str.resize(0);
  dmlc::MemoryStringStream strm(&ret->ret_str);
  static_cast<NDArray*>(handle)->Save(&strm);
  *out_size = ret->ret_str.length();
  *out_buf  = ret->ret_str.c_str();
  API_END();
}

int MXNDArraySyncCopyFromCPU(NDArrayHandle handle, const void* data, size_t size) {
  API_BEGIN();
  static_cast<NDArray*>(handle)->SyncCopyFromCPU(data, size);
  API_END();
}

int MXNDArraySyncCopyToCPU(NDArrayHandle handle, void* data, size_t size) {
  API_BEGIN();
  static_cast<NDArray*>(handle)->SyncCopyToCPU(data, size);
  API_END();
}

/*!
 * \brief Copy src.data() to dst.data() if i = -1, else dst.aux_data(i) if i >= 0
 * This function blocks. Do not use it in performance critical code.
 * \param handle_dst handle of a dst ndarray whose data/aux_data has been allocated
 * \param handle_src handle of a src ndarray which has default storage type
 * \param i dst data blob indicator
 */
int MXNDArraySyncCopyFromNDArray(NDArrayHandle handle_dst,
                                 const NDArrayHandle handle_src,
                                 const int i) {
  API_BEGIN();
  NDArray* dst = static_cast<NDArray*>(handle_dst);
  NDArray* src = static_cast<NDArray*>(handle_src);
  dst->SyncCopyFromNDArray(*src, -1, i);
  API_END();
}

int MXNDArraySyncCheckFormat(NDArrayHandle handle, const bool full_check) {
  API_BEGIN();
  NDArray* arr = static_cast<NDArray*>(handle);
  arr->SyncCheckFormat(full_check);
  API_END();
}

int MXNDArrayWaitToRead(NDArrayHandle handle) {
  API_BEGIN();
  static_cast<NDArray*>(handle)->WaitToRead();
  API_END();
}

int MXNDArrayWaitToWrite(NDArrayHandle handle) {
  API_BEGIN();
  static_cast<NDArray*>(handle)->WaitToWrite();
  API_END();
}

int MXNDArrayWaitAll() {
  API_BEGIN();
  Engine::Get()->WaitForAll();
  API_END();
}

int MXNDArrayLegacySave(const char* fname,
                        uint32_t num_args,
                        NDArrayHandle* args,
                        const char** keys) {
  API_BEGIN();
  std::vector<NDArray> data(num_args);
  std::vector<std::string> names;
  for (uint32_t i = 0; i < num_args; ++i) {
    data[i] = *static_cast<NDArray*>(args[i]);
  }
  if (keys != nullptr) {
    names.resize(num_args);
    for (uint32_t i = 0; i < num_args; ++i) {
      names[i] = keys[i];
    }
  }
  {
    std::unique_ptr<dmlc::Stream> fo(dmlc::Stream::Create(fname, "w"));
    mxnet::NDArray::Save(fo.get(), data, names);
  }
  API_END();
}

int MXNDArraySave(const char* fname, uint32_t num_args, NDArrayHandle* args, const char** keys) {
  API_BEGIN();

  CHECK_NOTNULL(fname);

  // We may use mz_zip_writer_init_v2 later instead of mz_zip_writer_init_file
  // and write an adapter for DMLC stream based on pZip->m_pWrite (and
  // pZip->m_pIO_opaque)
  if (num_args == 1 && keys == nullptr) {
    NDArray* array = static_cast<NDArray*>(args[0]);
    if (array->storage_type() == kDefaultStorage) {
      npy::save_array(fname, *array);
    } else {
      mz_zip_archive archive{};
      CHECK(mz_zip_writer_init_file(&archive, fname, 0))
          << "Failed to open archive " << fname << ": "
          << mz_zip_get_error_string(mz_zip_get_last_error(&archive));
      npz::save_array(&archive, "", *array);
      CHECK(mz_zip_writer_finalize_archive(&archive))
          << "Failed to finalize archive " << fname
          << mz_zip_get_error_string(mz_zip_get_last_error(&archive));
      CHECK(mz_zip_writer_end(&archive))
          << "Failed to end archive " << fname
          << mz_zip_get_error_string(mz_zip_get_last_error(&archive));
    }
  } else {
    mz_zip_archive archive{};
    CHECK(mz_zip_writer_init_file(&archive, fname, 0))
        << "Failed to open archive " << fname << ": "
        << mz_zip_get_error_string(mz_zip_get_last_error(&archive));
    for (uint32_t i = 0; i < num_args; ++i) {
      NDArray* array              = static_cast<NDArray*>(args[i]);
      const std::string array_key = keys == nullptr ? "arr_" + std::to_string(i) : keys[i];
      npz::save_array(&archive, array_key, *array);
    }
    CHECK(mz_zip_writer_finalize_archive(&archive))
        << "Failed to finalize archive " << fname
        << mz_zip_get_error_string(mz_zip_get_last_error(&archive));
    CHECK(mz_zip_writer_end(&archive)) << "Failed to end archive " << fname
                                       << mz_zip_get_error_string(mz_zip_get_last_error(&archive));
  }
  API_END();
}

int MXNDArrayLoad(const char* fname,
                  uint32_t* out_size,
                  NDArrayHandle** out_arr,
                  uint32_t* out_name_size,
                  const char*** out_names) {
  MXAPIThreadLocalEntry<>* ret = MXAPIThreadLocalStore<>::Get();
  ret->ret_vec_str.clear();
  API_BEGIN();

  uint32_t magic;
  {
    std::unique_ptr<dmlc::Stream> strm(dmlc::Stream::Create(fname, "r"));
    CHECK_EQ(strm->Read(&magic, sizeof(uint32_t)), sizeof(uint32_t))
        << "Failed to read 32 bits from file.";
  }

  if (magic == 0x04034b50 || magic == 0x504b0304 || magic == 0x06054b50 ||
      magic == 0x504b0506) {                       // zip file format; assumed to be npz
    auto [data, names] = npz::load_arrays(fname);  // NOLINT
    ret->ret_handles.resize(data.size());
    for (size_t i = 0; i < data.size(); ++i) {
      NDArray* ptr        = new NDArray();
      *ptr                = data[i];
      ret->ret_handles[i] = ptr;
    }
    ret->ret_vec_str.resize(names.size());
    for (size_t i = 0; i < names.size(); ++i) {
      ret->ret_vec_str[i] = names[i];
    }
    ret->ret_vec_charp.resize(names.size());
    for (size_t i = 0; i < names.size(); ++i) {
      ret->ret_vec_charp[i] = ret->ret_vec_str[i].c_str();
    }
    *out_size      = static_cast<uint32_t>(data.size());
    *out_arr       = dmlc::BeginPtr(ret->ret_handles);
    *out_name_size = static_cast<uint32_t>(names.size());
    *out_names     = dmlc::BeginPtr(ret->ret_vec_charp);
  } else if (magic == 0x4d554e93 || magic == 0x934e554d) {  // first bytes of npy format
    *out_size = 1;
    ret->ret_handles.resize(1);
    NDArray* ptr = new NDArray();
    *ptr         = npy::load_array(fname);  // Only supports local filesystem at this point in time
    ret->ret_handles[0] = ptr;
    *out_arr            = dmlc::BeginPtr(ret->ret_handles);
  } else {
    std::vector<NDArray> data;
    std::vector<std::string>& names = ret->ret_vec_str;
    {
      std::unique_ptr<dmlc::Stream> fi(dmlc::Stream::Create(fname, "r"));
      mxnet::NDArray::Load(fi.get(), &data, &names);
    }
    ret->ret_handles.resize(data.size());
    for (size_t i = 0; i < data.size(); ++i) {
      NDArray* ptr        = new NDArray();
      *ptr                = data[i];
      ret->ret_handles[i] = ptr;
    }
    ret->ret_vec_charp.resize(names.size());
    for (size_t i = 0; i < names.size(); ++i) {
      ret->ret_vec_charp[i] = names[i].c_str();
    }
    *out_size      = static_cast<uint32_t>(data.size());
    *out_arr       = dmlc::BeginPtr(ret->ret_handles);
    *out_name_size = static_cast<uint32_t>(names.size());
    *out_names     = dmlc::BeginPtr(ret->ret_vec_charp);
  }
  API_END();
}

int MXNDArrayLoadFromBuffer(const void* ndarray_buffer,
                            size_t size,
                            uint32_t* out_size,
                            NDArrayHandle** out_arr,
                            uint32_t* out_name_size,
                            const char*** out_names) {
  MXAPIThreadLocalEntry<>* ret = MXAPIThreadLocalStore<>::Get();
  ret->ret_vec_str.clear();
  API_BEGIN();
  CHECK_NOTNULL(ndarray_buffer);
  std::vector<NDArray> data;
  std::vector<std::string>& names = ret->ret_vec_str;
  {
    std::unique_ptr<dmlc::MemoryFixedSizeStream> fi(
        new dmlc::MemoryFixedSizeStream(const_cast<void*>(ndarray_buffer), size));
    mxnet::NDArray::Load(fi.get(), &data, &names);
  }
  ret->ret_handles.resize(data.size());
  for (size_t i = 0; i < data.size(); ++i) {
    NDArray* ptr        = new NDArray();
    *ptr                = data[i];
    ret->ret_handles[i] = ptr;
  }
  ret->ret_vec_charp.resize(names.size());
  for (size_t i = 0; i < names.size(); ++i) {
    ret->ret_vec_charp[i] = names[i].c_str();
  }
  *out_size      = static_cast<uint32_t>(data.size());
  *out_arr       = dmlc::BeginPtr(ret->ret_handles);
  *out_name_size = static_cast<uint32_t>(names.size());
  *out_names     = dmlc::BeginPtr(ret->ret_vec_charp);
  API_END();
}

int MXNDArrayFree(NDArrayHandle handle) {
  API_BEGIN();
  delete static_cast<NDArray*>(handle);
  API_END();
}

template <typename dtype>
void SliceArray(NDArrayHandle handle,
                dtype slice_begin,
                dtype slice_end,
                NDArray* ptr,
                NDArrayHandle* out) {
  *ptr = static_cast<NDArray*>(handle)->SliceWithRecord(slice_begin, slice_end);
  *out = ptr;
}

int MXNDArraySlice(NDArrayHandle handle,
                   uint32_t slice_begin,
                   uint32_t slice_end,
                   NDArrayHandle* out) {
  NDArray* ptr = new NDArray();
  API_BEGIN();
  SliceArray<uint32_t>(handle, slice_begin, slice_end, ptr, out);
  API_END_HANDLE_ERROR(delete ptr);
}

int MXNDArraySlice64(NDArrayHandle handle,
                     int64_t slice_begin,
                     int64_t slice_end,
                     NDArrayHandle* out) {
  NDArray* ptr = new NDArray();
  API_BEGIN();
  SliceArray<int64_t>(handle, slice_begin, slice_end, ptr, out);
  API_END_HANDLE_ERROR(delete ptr);
}

int MXNDArrayAt(NDArrayHandle handle, uint32_t idx, NDArrayHandle* out) {
  NDArray* ptr = new NDArray();
  API_BEGIN();
  *ptr = static_cast<NDArray*>(handle)->AtWithRecord(idx);
  *out = ptr;
  API_END_HANDLE_ERROR(delete ptr);
}

int MXNDArrayAt64(NDArrayHandle handle, int64_t idx, NDArrayHandle* out) {
  NDArray* ptr = new NDArray();
  API_BEGIN();
  *ptr = static_cast<NDArray*>(handle)->AtWithRecord(idx);
  *out = ptr;
  API_END_HANDLE_ERROR(delete ptr);
}

int MXNDArrayReshape(NDArrayHandle handle, int ndim, int* dims, NDArrayHandle* out) {
  NDArray* ptr = new NDArray();
  API_BEGIN();
  NDArray* arr = static_cast<NDArray*>(handle);
  mxnet::TShape new_shape(dims, dims + ndim);
  int size = 1;
  int pos  = -1;
  for (int i = 0; i < ndim; ++i) {
    int dim = dims[i];
    if (dim == -1) {
      CHECK_EQ(pos, -1) << "Invalid new shape " << new_shape << ": more than one dimensions are -1";
      pos = i;
    } else {
      if (dim == 0) {
        CHECK_LT(i, arr->shape().ndim()) << "Invalid new shape " << new_shape
                                         << ": 0 dimension exceeds original shape " << arr->shape();
        dim = arr->shape()[i];
      }
      size *= dim;
      new_shape[i] = dim;
    }
  }
  if (pos >= 0) {
    new_shape[pos] = arr->shape().Size() / size;
  }
  *ptr = arr->ReshapeWithRecord(new_shape);
  *out = ptr;
  API_END_HANDLE_ERROR(delete ptr);
}

int MXNDArrayReshape64(NDArrayHandle handle,
                       int ndim,
                       dim_t* dims,
                       bool reverse,
                       NDArrayHandle* out) {
  NDArray* ptr = new NDArray();
  API_BEGIN();
  NDArray* arr = static_cast<NDArray*>(handle);
  mxnet::Tuple<dim_t> shape(dims, dims + ndim);
  mxnet::TShape new_shape = mxnet::op::InferReshapeShape(shape, arr->shape(), reverse);
  *ptr                    = arr->ReshapeWithRecord(new_shape);
  *out                    = ptr;
  API_END_HANDLE_ERROR(delete ptr);
}

int MXNDArrayGetStorageType(NDArrayHandle handle, int* out_storage_type) {
  API_BEGIN();
  NDArray* arr = static_cast<NDArray*>(handle);
  if (!arr->is_none()) {
    *out_storage_type = arr->storage_type();
  } else {
    *out_storage_type = kUndefinedStorage;
  }
  API_END();
}

template <typename dtype>
inline void GetShape(NDArrayHandle handle,
                     const dtype** out_pdata,
                     int* out_dim,
                     MXAPIThreadLocalEntry<dtype>* ret) {
  NDArray* arr = static_cast<NDArray*>(handle);
  if (!arr->is_none()) {
    mxnet::TShape s = arr->shape();
    // Handle dynamic shape in deferred compute mode
    if (!Imperative::DCInfo::IsNone(*arr)) {
      if (!shape_is_known(s) && !Imperative::DCInfo::IsComputed(*arr)) {
        Imperative::DCInfo::Compute(*arr);
        s = arr->shape();
      }
    }

    if (!features::is_enabled(features::INT64_TENSOR_SIZE)) {
      CHECK_LT(s.Size(), (int64_t{1} << 31) - 1)
          << "[Get Shape] Size of tensor you are trying to allocate is larger than "
             "2^31 elements. Please build with flag USE_INT64_TENSOR_SIZE=1";
    }

    if (!Imperative::Get()->is_np_shape()) {
      common::ConvertToLegacyShape(&s);
    }
    *out_dim = s.ndim();
    if (s.ndim() >= 0) {
      std::vector<dtype>& buffer = ret->arg_shape_buffer_ex;
      buffer.resize(s.ndim());
      mxnet::ShapeTypeCast(s.begin(), s.end(), buffer.data());
      *out_pdata = buffer.data();
    }
  } else {
    if (Imperative::Get()->is_np_shape()) {
      *out_dim = -1;
    } else {
      *out_dim = 0;
    }
  }
}

int MXNDArrayGetShape(NDArrayHandle handle, int* out_dim, const int** out_pdata) {
  MXAPIThreadLocalEntry<>* ret = MXAPIThreadLocalStore<>::Get();
  API_BEGIN();
  GetShape<int>(handle, out_pdata, out_dim, ret);
  API_END();
}

int MXNDArrayGetShape64(NDArrayHandle handle, int* out_dim, const int64_t** out_pdata) {
  MXAPIThreadLocalEntry<int64_t>* ret = MXAPIThreadLocalStore<int64_t>::Get();
  API_BEGIN();
  GetShape<int64_t>(handle, out_pdata, out_dim, ret);
  API_END();
}

int MXNDArrayGetData(NDArrayHandle handle, void** out_pdata) {
  API_BEGIN();
  NDArray* arr = static_cast<NDArray*>(handle);
#if MXNET_USE_ONEDNN == 1
  if (arr->IsDNNLData()) {
    arr->Reorder2DefaultAsync();
    arr->WaitToRead();
  }
#endif
  if (!arr->is_none()) {
    *out_pdata = arr->data().dptr_;
  } else {
    *out_pdata = nullptr;
  }
  API_END();
}

int MXNDArrayToDLPack(NDArrayHandle handle, DLManagedTensorHandle* out_dlpack) {
  API_BEGIN();
  NDArray* arr = static_cast<NDArray*>(handle);
  *out_dlpack  = arr->ToDLPack();
  API_END();
}

int MXNDArrayFromDLPack(DLManagedTensorHandle dlpack,
                        const bool transient_handle,
                        NDArrayHandle* out_handle) {
  API_BEGIN();
  *out_handle =
      new NDArray(NDArray::FromDLPack(static_cast<DLManagedTensor*>(dlpack), transient_handle));
  API_END();
}

int MXNDArrayCallDLPackDeleter(DLManagedTensorHandle dlpack) {
  API_BEGIN();
  if (dlpack != nullptr) {
    DLManagedTensor* p_dlpack = static_cast<DLManagedTensor*>(dlpack);
    p_dlpack->deleter(p_dlpack);
  }
  API_END();
}

int MXNDArrayGetDType(NDArrayHandle handle, int* out_dtype) {
  API_BEGIN();
  NDArray* arr = static_cast<NDArray*>(handle);
  if (!arr->is_none()) {
    *out_dtype = arr->dtype();
  } else {
    *out_dtype = -1;
  }
  API_END();
}

int MXNDArrayGetAuxType(NDArrayHandle handle, uint32_t i, int* out_type) {
  API_BEGIN();
  NDArray* arr = static_cast<NDArray*>(handle);
  *out_type    = arr->aux_type(i);
  API_END();
}

/*!
 * \brief Get a deep copy of the ith aux data blob
 * in the form of an NDArray of default storage type.
 * This function blocks. Do not use it in performance critical code.
 */
int MXNDArrayGetAuxNDArray(NDArrayHandle handle, uint32_t i, NDArrayHandle* out) {
  API_BEGIN();
  NDArray* arr = static_cast<NDArray*>(handle);
  *out         = new NDArray(arr->aux_ndarray(i));
  API_END();
}

/*!
 * \brief Get a deep copy of the data blob
 * in the form of an NDArray of default storage type.
 * This function blocks. Do not use it in performance critical code.
 */
int MXNDArrayGetDataNDArray(NDArrayHandle handle, NDArrayHandle* out) {
  API_BEGIN();
  NDArray* arr = static_cast<NDArray*>(handle);
  *out         = new NDArray(arr->data_ndarray());
  API_END();
}

int MXNDArrayGetContext(NDArrayHandle handle, int* out_dev_type, int* out_dev_id) {
  API_BEGIN();
  NDArray* arr = static_cast<NDArray*>(handle);
  if (!arr->is_none()) {
    const Context& ctx = arr->ctx();
    *out_dev_type      = ctx.dev_type;
    *out_dev_id        = ctx.dev_id;
  } else {
    *out_dev_type = 0;
    *out_dev_id   = 0;
  }
  API_END();
}

int MXNDArrayGetGrad(NDArrayHandle handle, NDArrayHandle* out) {
  API_BEGIN();
  NDArray* arr = static_cast<NDArray*>(handle);
  NDArray ret  = arr->grad();
  if (ret.is_none()) {
    *out = nullptr;
  } else {
    *out = new NDArray(ret);
  }
  API_END();
}

int MXNDArrayDetach(NDArrayHandle handle, NDArrayHandle* out) {
  API_BEGIN();
  NDArray* arr = static_cast<NDArray*>(handle);
  *out         = new NDArray(arr->Detach());
  API_END();
}

int MXNDArraySetGradState(NDArrayHandle handle, int state) {
  API_BEGIN();
  NDArray* arr = static_cast<NDArray*>(handle);
  arr->set_fresh_out_grad(static_cast<bool>(state));
  API_END();
}

int MXNDArrayGetGradState(NDArrayHandle handle, int* out) {
  API_BEGIN();
  NDArray* arr = static_cast<NDArray*>(handle);
  *out         = arr->fresh_out_grad();
  API_END();
}

int MXListFunctions(uint32_t* out_size, FunctionHandle** out_array) {
  API_BEGIN();
  auto& vec  = dmlc::Registry<NDArrayFunctionReg>::List();
  *out_size  = static_cast<uint32_t>(vec.size());
  *out_array = (FunctionHandle*)(dmlc::BeginPtr(vec));  //  NOLINT(*)
  API_END();
}

int MXGetFunction(const char* name, FunctionHandle* out) {
  API_BEGIN();
  *out = dmlc::Registry<NDArrayFunctionReg>::Find(name);
  API_END();
}

int MXFuncGetInfo(FunctionHandle fun,
                  const char** name,
                  const char** description,
                  uint32_t* num_args,
                  const char*** arg_names,
                  const char*** arg_type_infos,
                  const char*** arg_descriptions,
                  const char** return_type) {
  return MXAPIGetFunctionRegInfo(static_cast<const NDArrayFunctionReg*>(fun),
                                 name,
                                 description,
                                 num_args,
                                 arg_names,
                                 arg_type_infos,
                                 arg_descriptions,
                                 return_type);
}

int MXFuncDescribe(FunctionHandle fun,
                   uint32_t* num_use_vars,
                   uint32_t* num_scalars,
                   uint32_t* num_mutate_vars,
                   int* type_mask) {
  API_BEGIN();
  auto* f          = static_cast<const NDArrayFunctionReg*>(fun);
  *num_use_vars    = f->num_use_vars;
  *num_scalars     = f->num_scalars;
  *num_mutate_vars = f->num_mutate_vars;
  *type_mask       = f->type_mask;
  API_END();
}

int MXFuncInvoke(FunctionHandle fun,
                 NDArrayHandle* use_vars,
                 float* scalar_args,
                 NDArrayHandle* mutate_vars,
                 int num_params,
                 char** param_keys,
                 char** param_vals) {
  API_BEGIN();
  auto* f = static_cast<const NDArrayFunctionReg*>(fun);
  f->body((NDArray**)(use_vars),  //  NOLINT(*)
          scalar_args,
          (NDArray**)(mutate_vars),  //  NOLINT(*)
          num_params,
          param_keys,
          param_vals);
  API_END();
}

//--------------------------------------------
// Part 5: IO Interface
//--------------------------------------------
int MXListDataIters(uint32_t* out_size, DataIterCreator** out_array) {
  API_BEGIN();
  auto& vec  = dmlc::Registry<DataIteratorReg>::List();
  *out_size  = static_cast<uint32_t>(vec.size());
  *out_array = (DataIterCreator*)(dmlc::BeginPtr(vec));  //  NOLINT(*)
  API_END();
}

int MXDataIterGetIterInfo(DataIterCreator creator,
                          const char** name,
                          const char** description,
                          uint32_t* num_args,
                          const char*** arg_names,
                          const char*** arg_type_infos,
                          const char*** arg_descriptions) {
  DataIteratorReg* e = static_cast<DataIteratorReg*>(creator);
  return MXAPIGetFunctionRegInfo(
      e, name, description, num_args, arg_names, arg_type_infos, arg_descriptions, nullptr);
}

int MXDataIterCreateIter(DataIterCreator creator,
                         uint32_t num_param,
                         const char** keys,
                         const char** vals,
                         DataIterHandle* out) {
  IIterator<DataBatch>* iter = nullptr;
  API_BEGIN();
  DataIteratorReg* e = static_cast<DataIteratorReg*>(creator);
  iter               = e->body();
  std::vector<std::pair<std::string, std::string>> kwargs;
  for (uint32_t i = 0; i < num_param; ++i) {
    kwargs.emplace_back(std::string(keys[i]), std::string(vals[i]));
  }
  iter->Init(kwargs);
  *out = iter;
  API_END_HANDLE_ERROR(delete iter);
}

int MXDataIterFree(DataIterHandle handle) {
  API_BEGIN();
  delete static_cast<IIterator<DataBatch>*>(handle);
  API_END();
}

int MXDataIterBeforeFirst(DataIterHandle handle) {
  API_BEGIN();
  static_cast<IIterator<DataBatch>*>(handle)->BeforeFirst();
  API_END();
}

int MXDataIterGetLenHint(DataIterHandle handle, int64_t* len) {
  API_BEGIN();
  *len = static_cast<IIterator<DataBatch>*>(handle)->GetLenHint();
  API_END();
}

int MXDataIterNext(DataIterHandle handle, int* out) {
  API_BEGIN();
  *out = static_cast<IIterator<DataBatch>*>(handle)->Next();
  API_END();
}

int MXDataIterGetLabel(DataIterHandle handle, NDArrayHandle* out) {
  API_BEGIN();
  const DataBatch& db = static_cast<IIterator<DataBatch>*>(handle)->Value();
  bool no_label       = db.data.size() < 2U;
  NDArray* pndarray   = new NDArray();
  // temp hack to make label 1D
  // TODO(tianjun) make label 1D when label_width=0
  mxnet::TShape shape = no_label ? TShape({
                                       1,
                                   })
                                 : db.data[1].shape();
  if (no_label || shape.Size() < 1) {
    // it's possible that label is not available and not required
    // but we need to bypass the invalid copy
    *pndarray = NDArray(TShape({1}), mxnet::Context::CPU(0));
  } else if (shape.ndim() > 1 && shape[1] == 1) {
    *pndarray = db.data[1].Reshape(mshadow::Shape1(shape[0]));
  } else {
    *pndarray = db.data[1];
  }
  *out = pndarray;
  API_END();
}

int MXDataIterGetItems(DataIterHandle handle, int* num_outputs, NDArrayHandle** outputs) {
  MXAPIThreadLocalEntry<>* ret = MXAPIThreadLocalStore<>::Get();
  API_BEGIN();
  const DataBatch& db = static_cast<IIterator<DataBatch>*>(handle)->Value();
  std::vector<NDArray*> ndoutputs;
  ndoutputs.reserve(db.data.size());
  if (*outputs == nullptr) {
    *num_outputs = db.data.size();
    for (int i = 0; i < *num_outputs; ++i)
      ndoutputs.push_back(new NDArray());
  } else {
    CHECK_EQ(*num_outputs, db.data.size()) << "MXDataIterGetItems expects " << db.data.size()
                                           << " outputs, but " << *num_outputs << " was given.";
    for (int i = 0; i < *num_outputs; ++i) {
      ndoutputs.push_back(reinterpret_cast<NDArray*>((*outputs)[i]));
    }
  }

  // copy outputs
  for (int i = 0; i < *num_outputs; ++i)
    *ndoutputs[i] = db.data[i];

  if (*outputs == nullptr) {
    ret->ret_handles.clear();
    ret->ret_handles.reserve(*num_outputs);
    for (int i = 0; i < *num_outputs; ++i) {
      ret->ret_handles.push_back(ndoutputs[i]);
    }
    *outputs = dmlc::BeginPtr(ret->ret_handles);
  }
  API_END();
}

int MXDataIterGetIndex(DataIterHandle handle, uint64_t** out_index, uint64_t* out_size) {
  API_BEGIN();
  const DataBatch& db = static_cast<IIterator<DataBatch>*>(handle)->Value();
  *out_size           = db.index.size();
  *out_index          = const_cast<uint64_t*>(db.index.data());
  API_END();
}

int MXDataIterGetData(DataIterHandle handle, NDArrayHandle* out) {
  API_BEGIN();
  const DataBatch& db = static_cast<IIterator<DataBatch>*>(handle)->Value();
  NDArray* pndarray   = new NDArray();
  *pndarray           = db.data[0];
  *out                = pndarray;
  API_END();
}

int MXDataIterGetPadNum(DataIterHandle handle, int* pad) {
  API_BEGIN();
  const DataBatch& db = static_cast<IIterator<DataBatch>*>(handle)->Value();
  *pad                = db.num_batch_padd;
  API_END();
}

int MXListDatasets(uint32_t* out_size, DatasetCreator** out_array) {
  API_BEGIN();
  auto& vec  = dmlc::Registry<DatasetReg>::List();
  *out_size  = static_cast<uint32_t>(vec.size());
  *out_array = (DatasetCreator*)(dmlc::BeginPtr(vec));  //  NOLINT(*)
  API_END();
}

int MXDatasetCreateDataset(DatasetCreator handle,
                           uint32_t num_param,
                           const char** keys,
                           const char** vals,
                           DatasetHandle* out) {
  Dataset* dataset = nullptr;
  API_BEGIN();
  DatasetReg* e = static_cast<DatasetReg*>(handle);
  std::vector<std::pair<std::string, std::string>> kwargs;
  for (uint32_t i = 0; i < num_param; ++i) {
    kwargs.emplace_back(std::string(keys[i]), std::string(vals[i]));
  }
  dataset = e->body(kwargs);
  *out    = new std::shared_ptr<Dataset>(dataset);
  API_END_HANDLE_ERROR(delete dataset);
}

int MXDatasetGetDatasetInfo(DatasetCreator creator,
                            const char** name,
                            const char** description,
                            uint32_t* num_args,
                            const char*** arg_names,
                            const char*** arg_type_infos,
                            const char*** arg_descriptions) {
  DatasetReg* e = static_cast<DatasetReg*>(creator);
  return MXAPIGetFunctionRegInfo(
      e, name, description, num_args, arg_names, arg_type_infos, arg_descriptions, nullptr);
}

int MXDatasetFree(DatasetHandle handle) {
  API_BEGIN();
  delete static_cast<std::shared_ptr<Dataset>*>(handle);
  API_END();
}

int MXDatasetGetLen(DatasetHandle handle, uint64_t* out) {
  API_BEGIN();
  uint64_t len = (*static_cast<std::shared_ptr<Dataset>*>(handle))->GetLen();
  *out         = len;
  API_END();
}

int MXDatasetGetItems(DatasetHandle handle,
                      uint64_t index,
                      int* num_outputs,
                      NDArrayHandle** outputs) {
  MXAPIThreadLocalEntry<>* ret = MXAPIThreadLocalStore<>::Get();
  API_BEGIN();
  std::vector<NDArray> res;
  CHECK((*static_cast<std::shared_ptr<Dataset>*>(handle))->GetItem(index, &res))
      << "Error getting item at index: " << index;
  std::vector<NDArray*> ndoutputs;
  ndoutputs.reserve(res.size());
  if (*outputs == nullptr) {
    *num_outputs = res.size();
    for (int i = 0; i < *num_outputs; ++i)
      ndoutputs.push_back(new NDArray());
  } else {
    CHECK_EQ(*num_outputs, res.size()) << "MXDatasetGetItems expects " << res.size()
                                       << " outputs, but " << *num_outputs << " was given.";
    for (int i = 0; i < *num_outputs; ++i) {
      ndoutputs.push_back(reinterpret_cast<NDArray*>((*outputs)[i]));
    }
  }
  // copy ndarrays
  for (int i = 0; i < *num_outputs; ++i)
    *(ndoutputs[i]) = res[i];

  if (*outputs == nullptr) {
    ret->ret_handles.clear();
    ret->ret_handles.reserve(*num_outputs);
    for (int i = 0; i < *num_outputs; ++i) {
      ret->ret_handles.push_back(ndoutputs[i]);
    }
    *outputs = dmlc::BeginPtr(ret->ret_handles);
  }
  API_END();
}

int MXListBatchifyFunctions(uint32_t* out_size, BatchifyFunctionCreator** out_array) {
  API_BEGIN();
  auto& vec  = dmlc::Registry<BatchifyFunctionReg>::List();
  *out_size  = static_cast<uint32_t>(vec.size());
  *out_array = (BatchifyFunctionCreator*)(dmlc::BeginPtr(vec));  //  NOLINT(*)
  API_END();
}

int MXBatchifyFunctionCreateFunction(BatchifyFunctionCreator handle,
                                     uint32_t num_param,
                                     const char** keys,
                                     const char** vals,
                                     BatchifyFunctionHandle* out) {
  BatchifyFunction* bf = nullptr;
  API_BEGIN();
  BatchifyFunctionReg* e = static_cast<BatchifyFunctionReg*>(handle);
  std::vector<std::pair<std::string, std::string>> kwargs;
  for (uint32_t i = 0; i < num_param; ++i) {
    kwargs.emplace_back(std::string(keys[i]), std::string(vals[i]));
  }
  bf   = e->body(kwargs);
  *out = new BatchifyFunctionPtr(bf);
  API_END_HANDLE_ERROR(delete bf);
}

int MXBatchifyFunctionGetFunctionInfo(BatchifyFunctionCreator creator,
                                      const char** name,
                                      const char** description,
                                      uint32_t* num_args,
                                      const char*** arg_names,
                                      const char*** arg_type_infos,
                                      const char*** arg_descriptions) {
  BatchifyFunctionReg* e = static_cast<BatchifyFunctionReg*>(creator);
  return MXAPIGetFunctionRegInfo(
      e, name, description, num_args, arg_names, arg_type_infos, arg_descriptions, nullptr);
}
int MXBatchifyFunctionInvoke(BatchifyFunctionHandle handle,
                             int batch_size,
                             int num_output,
                             NDArrayHandle* inputs,
                             NDArrayHandle** outputs) {
  MXAPIThreadLocalEntry<>* ret = MXAPIThreadLocalStore<>::Get();
  API_BEGIN();
  CHECK_GT(batch_size, 0);
  CHECK_GT(num_output, 0);
  std::vector<std::vector<NDArray>> ndinputs;
  ndinputs.reserve(batch_size);
  int pos = 0;
  for (int i = 0; i < batch_size; ++i) {
    std::vector<NDArray> tmp;
    tmp.reserve(num_output);
    for (int j = 0; j < num_output; ++j) {
      tmp.emplace_back(*reinterpret_cast<NDArray*>(inputs[pos++]));
      tmp.back().WaitToRead();
    }
    ndinputs.emplace_back(tmp);
  }
  std::vector<NDArray> res;
  CHECK((*static_cast<BatchifyFunctionPtr*>(handle))->Batchify(ndinputs, &res))
      << "Error call batchify with " << ndinputs.size() << " inputs";
  std::vector<NDArray*> ndoutputs;
  ndoutputs.reserve(res.size());
  if (*outputs == nullptr) {
    for (int i = 0; i < num_output; ++i)
      ndoutputs.push_back(new NDArray());
  } else {
    CHECK_EQ(num_output, res.size()) << "MXBatchifyFunctionInvoke expects " << res.size()
                                     << " outputs, but " << num_output << " was given.";
    for (int i = 0; i < num_output; ++i) {
      ndoutputs.push_back(reinterpret_cast<NDArray*>((*outputs)[i]));
    }
  }

  // copy ndarrays
  for (int i = 0; i < num_output; ++i)
    *(ndoutputs[i]) = res[i];

  if (*outputs == nullptr) {
    ret->ret_handles.clear();
    ret->ret_handles.reserve(num_output);
    for (int i = 0; i < num_output; ++i) {
      ret->ret_handles.push_back(ndoutputs[i]);
    }
    *outputs = dmlc::BeginPtr(ret->ret_handles);
  }
  API_END();
}

int MXBatchifyFunctionFree(BatchifyFunctionHandle handle) {
  API_BEGIN();
  delete static_cast<BatchifyFunctionPtr*>(handle);
  API_END();
}
//--------------------------------------------
// Part 6: basic KVStore interface
//--------------------------------------------

int MXKVStoreCreate(const char* type, KVStoreHandle* out) {
  API_BEGIN();
  *out = KVStore::Create(type);
  API_END();
}

int MXKVStoreSetGradientCompression(KVStoreHandle handle,
                                    uint32_t num_params,
                                    const char** keys,
                                    const char** vals) {
  API_BEGIN();
  std::vector<std::pair<std::string, std::string>> params;
  for (uint32_t i = 0; i < num_params; ++i) {
    std::pair<std::string, std::string> p;
    p.first  = keys[i];
    p.second = vals[i];
    params.push_back(p);
  }
  static_cast<KVStore*>(handle)->SetGradientCompression(params);
  API_END();
}

int MXKVStoreFree(KVStoreHandle handle) {
  API_BEGIN();
  delete static_cast<KVStore*>(handle);
  API_END();
}

int MXKVStoreInit(KVStoreHandle handle, uint32_t num, const int* keys, NDArrayHandle* vals) {
  API_BEGIN();
  std::vector<int> v_keys(num);
  std::vector<NDArray> v_vals(num);
  for (uint32_t i = 0; i < num; ++i) {
    v_keys[i] = keys[i];
    v_vals[i] = *static_cast<NDArray*>(vals[i]);
  }
  static_cast<KVStore*>(handle)->Init(v_keys, v_vals);
  API_END();
}

int MXKVStoreInitEx(KVStoreHandle handle, uint32_t num, const char** keys, NDArrayHandle* vals) {
  API_BEGIN();
  std::vector<std::string> v_keys(num);
  std::vector<NDArray> v_vals(num);
  for (uint32_t i = 0; i < num; ++i) {
    v_keys[i] = keys[i];
    v_vals[i] = *static_cast<NDArray*>(vals[i]);
  }
  static_cast<KVStore*>(handle)->Init(v_keys, v_vals);
  API_END();
}

int MXKVStorePush(KVStoreHandle handle,
                  uint32_t num,
                  const int* keys,
                  NDArrayHandle* vals,
                  int priority) {
  API_BEGIN();
  std::vector<int> v_keys(num);
  std::vector<NDArray> v_vals(num);
  for (uint32_t i = 0; i < num; ++i) {
    v_keys[i] = keys[i];
    v_vals[i] = *static_cast<NDArray*>(vals[i]);
  }
  static_cast<KVStore*>(handle)->Push(v_keys, v_vals, priority);
  API_END();
}

int MXKVStorePushEx(KVStoreHandle handle,
                    uint32_t num,
                    const char** keys,
                    NDArrayHandle* vals,
                    int priority) {
  API_BEGIN();
  std::vector<std::string> v_keys(num);
  std::vector<NDArray> v_vals(num);
  for (uint32_t i = 0; i < num; ++i) {
    v_keys[i] = keys[i];
    v_vals[i] = *static_cast<NDArray*>(vals[i]);
  }
  static_cast<KVStore*>(handle)->Push(v_keys, v_vals, priority);
  API_END();
}

int MXKVStorePull(KVStoreHandle handle,
                  uint32_t num,
                  const int* keys,
                  NDArrayHandle* vals,
                  int priority) {
  API_BEGIN();
  std::vector<int> v_keys(num);
  std::vector<NDArray*> v_vals(num);
  for (uint32_t i = 0; i < num; ++i) {
    v_keys[i] = keys[i];
    v_vals[i] = static_cast<NDArray*>(vals[i]);
  }
  static_cast<KVStore*>(handle)->Pull(v_keys, v_vals, priority, true);
  API_END();
}

int MXKVStorePullEx(KVStoreHandle handle,
                    uint32_t num,
                    const char** keys,
                    NDArrayHandle* vals,
                    int priority) {
  API_BEGIN();
  std::vector<std::string> v_keys(num);
  std::vector<NDArray*> v_vals(num);
  for (uint32_t i = 0; i < num; ++i) {
    v_keys[i] = keys[i];
    v_vals[i] = static_cast<NDArray*>(vals[i]);
  }
  static_cast<KVStore*>(handle)->Pull(v_keys, v_vals, priority, true);
  API_END();
}

int MXKVStoreBroadcast(KVStoreHandle handle,
                       mx_uint vnum,
                       const int* vkeys,
                       mx_uint onum,
                       const int* okeys,
                       NDArrayHandle* vals,
                       NDArrayHandle* outs,
                       int priority) {
  API_BEGIN();
  std::vector<int> v_vkeys(vnum);
  std::vector<int> v_okeys(onum);
  std::vector<NDArray> v_vals(vnum);
  std::vector<NDArray*> v_outs(onum);
  for (mx_uint i = 0; i < vnum; ++i) {
    v_vkeys[i] = vkeys[i];
    v_vals[i]  = *static_cast<NDArray*>(vals[i]);
  }
  for (mx_uint i = 0; i < onum; ++i) {
    v_okeys[i] = okeys[i];
    v_outs[i]  = static_cast<NDArray*>(outs[i]);
  }
  static_cast<KVStore*>(handle)->Broadcast(v_vkeys, v_okeys, v_vals, v_outs, priority);
  API_END();
}

int MXKVStoreBroadcastEx(KVStoreHandle handle,
                         mx_uint vnum,
                         const char** vkeys,
                         mx_uint onum,
                         const char** okeys,
                         NDArrayHandle* vals,
                         NDArrayHandle* outs,
                         int priority) {
  API_BEGIN();
  std::vector<std::string> v_vkeys(vnum);
  std::vector<std::string> v_okeys(onum);
  std::vector<NDArray> v_vals(vnum);
  std::vector<NDArray*> v_outs(onum);
  for (mx_uint i = 0; i < vnum; ++i) {
    v_vkeys[i] = vkeys[i];
    v_vals[i]  = *static_cast<NDArray*>(vals[i]);
  }
  for (mx_uint i = 0; i < onum; ++i) {
    v_okeys[i] = okeys[i];
    v_outs[i]  = static_cast<NDArray*>(outs[i]);
  }
  static_cast<KVStore*>(handle)->Broadcast(v_vkeys, v_okeys, v_vals, v_outs, priority);
  API_END();
}

int MXKVStorePushPull(KVStoreHandle handle,
                      mx_uint vnum,
                      const int* vkeys,
                      mx_uint onum,
                      const int* okeys,
                      NDArrayHandle* vals,
                      NDArrayHandle* outs,
                      int priority) {
  API_BEGIN();
  std::vector<int> v_vkeys(vnum);
  std::vector<int> v_okeys(onum);
  std::vector<NDArray> v_vals(vnum);
  std::vector<NDArray*> v_outs(onum);
  for (mx_uint i = 0; i < vnum; ++i) {
    v_vkeys[i] = vkeys[i];
    v_vals[i]  = *static_cast<NDArray*>(vals[i]);
  }
  for (mx_uint i = 0; i < onum; ++i) {
    v_okeys[i] = okeys[i];
    v_outs[i]  = static_cast<NDArray*>(outs[i]);
  }
  static_cast<KVStore*>(handle)->PushPull(v_vkeys, v_okeys, v_vals, v_outs, priority);
  API_END();
}

int MXKVStorePushPullEx(KVStoreHandle handle,
                        mx_uint vnum,
                        const char** vkeys,
                        mx_uint onum,
                        const char** okeys,
                        NDArrayHandle* vals,
                        NDArrayHandle* outs,
                        int priority) {
  API_BEGIN();
  std::vector<std::string> v_vkeys(vnum);
  std::vector<std::string> v_okeys(onum);
  std::vector<NDArray> v_vals(vnum);
  std::vector<NDArray*> v_outs(onum);
  for (mx_uint i = 0; i < vnum; ++i) {
    v_vkeys[i] = vkeys[i];
    v_vals[i]  = *static_cast<NDArray*>(vals[i]);
  }
  for (mx_uint i = 0; i < onum; ++i) {
    v_okeys[i] = okeys[i];
    v_outs[i]  = static_cast<NDArray*>(outs[i]);
  }
  static_cast<KVStore*>(handle)->PushPull(v_vkeys, v_okeys, v_vals, v_outs, priority);
  API_END();
}

int MXKVStorePullWithSparse(KVStoreHandle handle,
                            uint32_t num,
                            const int* keys,
                            NDArrayHandle* vals,
                            int priority,
                            bool ignore_sparse) {
  API_BEGIN();
  std::vector<int> v_keys(num);
  std::vector<NDArray*> v_vals(num);
  for (uint32_t i = 0; i < num; ++i) {
    v_keys[i] = keys[i];
    v_vals[i] = static_cast<NDArray*>(vals[i]);
  }
  static_cast<KVStore*>(handle)->Pull(v_keys, v_vals, priority, ignore_sparse);
  API_END();
}

int MXKVStorePullWithSparseEx(KVStoreHandle handle,
                              uint32_t num,
                              const char** keys,
                              NDArrayHandle* vals,
                              int priority,
                              bool ignore_sparse) {
  API_BEGIN();
  std::vector<std::string> v_keys(num);
  std::vector<NDArray*> v_vals(num);
  for (uint32_t i = 0; i < num; ++i) {
    v_keys[i] = keys[i];
    v_vals[i] = static_cast<NDArray*>(vals[i]);
  }
  static_cast<KVStore*>(handle)->Pull(v_keys, v_vals, priority, ignore_sparse);
  API_END();
}

int MXKVStorePullRowSparse(KVStoreHandle handle,
                           uint32_t num,
                           const int* keys,
                           NDArrayHandle* vals,
                           const NDArrayHandle* row_ids,
                           int priority) {
  API_BEGIN();
  std::vector<int> v_keys(num);
  std::vector<std::pair<NDArray*, NDArray>> v_val_rowids(num);
  for (uint32_t i = 0; i < num; ++i) {
    v_keys[i] = keys[i];
    v_val_rowids[i] =
        std::make_pair(static_cast<NDArray*>(vals[i]), *static_cast<NDArray*>(row_ids[i]));
  }
  static_cast<KVStore*>(handle)->PullRowSparse(v_keys, v_val_rowids, priority);
  API_END();
}

int MXKVStorePullRowSparseEx(KVStoreHandle handle,
                             uint32_t num,
                             const char** keys,
                             NDArrayHandle* vals,
                             const NDArrayHandle* row_ids,
                             int priority) {
  API_BEGIN();
  std::vector<std::string> v_keys(num);
  std::vector<std::pair<NDArray*, NDArray>> v_val_rowids(num);
  for (uint32_t i = 0; i < num; ++i) {
    v_keys[i] = keys[i];
    v_val_rowids[i] =
        std::make_pair(static_cast<NDArray*>(vals[i]), *static_cast<NDArray*>(row_ids[i]));
  }
  static_cast<KVStore*>(handle)->PullRowSparse(v_keys, v_val_rowids, priority);
  API_END();
}

void MXKVStoreSetUpdaterImpl(KVStoreHandle handle, MXKVStoreUpdater updater, void* updater_handle) {
  MXKVStoreUpdater* updater_temp = updater;
  void* updater_handle_temp      = updater_handle;
  std::function<void(int, const NDArray&, NDArray*)> updt =
      [updater_temp, updater_handle_temp](int key, const NDArray& recv, NDArray* local) {
        NDArray* recv_copy  = new NDArray();
        *recv_copy          = recv;
        NDArray* local_copy = new NDArray();
        *local_copy         = *local;
        updater_temp(key, recv_copy, local_copy, updater_handle_temp);
      };
  static_cast<KVStore*>(handle)->set_updater(updt);
}

int MXKVStoreSetUpdater(KVStoreHandle handle, MXKVStoreUpdater updater, void* updater_handle) {
  API_BEGIN();
  MXKVStoreSetUpdaterImpl(handle, updater, updater_handle);
  API_END();
}

int MXKVStoreSetUpdaterEx(KVStoreHandle handle,
                          MXKVStoreUpdater updater,
                          MXKVStoreStrUpdater str_updater,
                          void* updater_handle) {
  API_BEGIN();
  // set updater with int keys
  MXKVStoreSetUpdaterImpl(handle, updater, updater_handle);
  // set updater with string keys
  MXKVStoreStrUpdater* updater_temp = str_updater;
  void* updater_handle_temp         = updater_handle;
  std::function<void(const std::string&, const NDArray&, NDArray*)> updt =
      [updater_temp, updater_handle_temp](
          const std::string& key, const NDArray& recv, NDArray* local) {
        NDArray* recv_copy  = new NDArray();
        *recv_copy          = recv;
        NDArray* local_copy = new NDArray();
        *local_copy         = *local;
        updater_temp(key.c_str(), recv_copy, local_copy, updater_handle_temp);
      };
  static_cast<KVStore*>(handle)->set_updater(updt);
  API_END();
}

int MXKVStoreGetRank(KVStoreHandle handle, int* rank) {
  API_BEGIN();
  *rank = static_cast<KVStore*>(handle)->get_rank();
  API_END();
}

int MXKVStoreGetGroupSize(KVStoreHandle handle, int* size) {
  API_BEGIN();
  *size = static_cast<KVStore*>(handle)->get_group_size();
  API_END();
}

int MXKVStoreBarrier(KVStoreHandle handle) {
  API_BEGIN();
  static_cast<KVStore*>(handle)->Barrier();
  API_END();
}

int MXKVStoreSetBarrierBeforeExit(KVStoreHandle handle, const int barrier_before_exit) {
  API_BEGIN();
  static_cast<KVStore*>(handle)->set_barrier_before_exit(barrier_before_exit);
  API_END();
}

int MXInitPSEnv(uint32_t num_vars, const char** keys, const char** vals) {
  API_BEGIN();
  std::unordered_map<std::string, std::string> kwargs;
  for (uint32_t i = 0; i < num_vars; ++i) {
    kwargs[std::string(keys[i])] = std::string(vals[i]);
  }
  KVStore::InitPSEnv(kwargs);
  API_END();
}

int MXKVStoreIsWorkerNode(int* ret) {
  API_BEGIN();
  *ret = KVStore::IsWorkerNode();
  API_END();
}

int MXKVStoreIsServerNode(int* ret) {
  API_BEGIN();
  *ret = KVStore::IsServerNode();
  API_END();
}

int MXKVStoreIsSchedulerNode(int* ret) {
  API_BEGIN();
  *ret = KVStore::IsSchedulerNode();
  API_END();
}

int MXKVStoreRunServer(KVStoreHandle handle,
                       MXKVStoreServerController controller,
                       void* controller_handle) {
  API_BEGIN();
  MXKVStoreServerController* controller_temp = controller;
  void* controller_handle_temp               = controller_handle;
  auto ctrl = [controller_temp, controller_handle_temp](int head, const std::string& body) {
    controller_temp(head, body.c_str(), controller_handle_temp);
  };
  static_cast<KVStore*>(handle)->RunServer(ctrl);
  API_END();
}

int MXKVStoreSendCommmandToServers(KVStoreHandle handle, int cmd_id, const char* cmd_body) {
  API_BEGIN();
  static_cast<KVStore*>(handle)->SendCommandToServers(cmd_id, std::string(cmd_body));
  API_END();
}

int MXKVStoreGetType(KVStoreHandle handle, const char** type) {
  API_BEGIN();
  *CHECK_NOTNULL(type) = static_cast<KVStore*>(handle)->type().c_str();
  API_END();
}

int MXKVStoreGetNumDeadNode(KVStoreHandle handle,
                            const int node_id,
                            int* number,
                            const int timeout_sec) {
  API_BEGIN();
  *number = static_cast<KVStore*>(handle)->get_num_dead_node(node_id, timeout_sec);
  API_END();
}

struct MXRecordIOContext {
  dmlc::RecordIOWriter* writer;
  dmlc::RecordIOReader* reader;
  dmlc::Stream* stream;
  std::string* read_buff;
};

int MXRecordIOWriterCreate(const char* uri, RecordIOHandle* out) {
  API_BEGIN();
  dmlc::Stream* stream       = dmlc::Stream::Create(uri, "w");
  MXRecordIOContext* context = new MXRecordIOContext;
  context->writer            = new dmlc::RecordIOWriter(stream);
  context->reader            = nullptr;
  context->stream            = stream;
  context->read_buff         = nullptr;
  *out                       = reinterpret_cast<RecordIOHandle>(context);
  API_END();
}

int MXRecordIOWriterFree(RecordIOHandle handle) {
  API_BEGIN();
  MXRecordIOContext* context = reinterpret_cast<MXRecordIOContext*>(handle);
  delete context->writer;
  delete context->stream;
  delete context;
  API_END();
}

int MXRecordIOWriterWriteRecord(RecordIOHandle handle, const char* buf, size_t size) {
  API_BEGIN();
  MXRecordIOContext* context = reinterpret_cast<MXRecordIOContext*>(handle);
  context->writer->WriteRecord(reinterpret_cast<const void*>(buf), size);
  API_END();
}

int MXRecordIOWriterTell(RecordIOHandle handle, size_t* pos) {
  API_BEGIN();
  MXRecordIOContext* context = reinterpret_cast<MXRecordIOContext*>(handle);
  *pos                       = context->writer->Tell();
  API_END();
}

int MXRecordIOReaderCreate(const char* uri, RecordIOHandle* out) {
  API_BEGIN();
  dmlc::Stream* stream       = dmlc::Stream::Create(uri, "r");
  MXRecordIOContext* context = new MXRecordIOContext;
  context->reader            = new dmlc::RecordIOReader(stream);
  context->writer            = nullptr;
  context->stream            = stream;
  context->read_buff         = new std::string();
  *out                       = reinterpret_cast<RecordIOHandle>(context);
  API_END();
}

int MXRecordIOReaderFree(RecordIOHandle handle) {
  API_BEGIN();
  MXRecordIOContext* context = reinterpret_cast<MXRecordIOContext*>(handle);
  delete context->reader;
  delete context->stream;
  delete context->read_buff;
  delete context;
  API_END();
}

int MXRecordIOReaderReadRecord(RecordIOHandle handle, char const** buf, size_t* size) {
  API_BEGIN();
  MXRecordIOContext* context = reinterpret_cast<MXRecordIOContext*>(handle);
  if (context->reader->NextRecord(context->read_buff)) {
    *buf  = context->read_buff->c_str();
    *size = context->read_buff->size();
  } else {
    *buf  = nullptr;
    *size = 0;
  }
  API_END();
}

int MXRecordIOReaderSeek(RecordIOHandle handle, size_t pos) {
  API_BEGIN();
  MXRecordIOContext* context = reinterpret_cast<MXRecordIOContext*>(handle);
  context->reader->Seek(pos);
  API_END();
}

int MXRecordIOReaderTell(RecordIOHandle handle, size_t* pos) {
  API_BEGIN();
  MXRecordIOContext* context = reinterpret_cast<MXRecordIOContext*>(handle);
  *pos                       = context->reader->Tell();
  API_END();
}

int MXRtcCreate(char* name,
                uint32_t num_input,
                uint32_t num_output,
                char** input_names,
                char** output_names,
                NDArrayHandle* inputs,
                NDArrayHandle* outputs,
                char* kernel,
                RtcHandle* out) {
  API_BEGIN();
  LOG(FATAL) << "Old rtc API is deprecated. Please use CudaModule";
  API_END();
}

int MXRtcPush(RtcHandle handle,
              uint32_t num_input,
              uint32_t num_output,
              NDArrayHandle* inputs,
              NDArrayHandle* outputs,
              uint32_t gridDimX,
              uint32_t gridDimY,
              uint32_t gridDimZ,
              uint32_t blockDimX,
              uint32_t blockDimY,
              uint32_t blockDimZ) {
  API_BEGIN();
  LOG(FATAL) << "Old rtc API is deprecated. Please use CudaModule";
  API_END();
}

int MXRtcFree(RtcHandle handle) {
  API_BEGIN();
  LOG(FATAL) << "Old rtc API is deprecated. Please use CudaModule";
  API_END();
}

int MXCustomOpRegister(const char* op_type, CustomOpPropCreator creator) {
  API_BEGIN();
  mxnet::op::custom::CustomOperator::Get()->Register(op_type, creator);
  API_END();
}

int MXRtcCudaModuleCreate(const char* source,
                          int num_options,
                          const char** options,
                          int num_exports,
                          const char** exports,
                          CudaModuleHandle* out) {
  API_BEGIN();
#if MXNET_USE_CUDA
  std::vector<std::string> str_opts;
  for (int i = 0; i < num_options; ++i)
    str_opts.emplace_back(options[i]);
  std::vector<std::string> str_exports;
  for (int i = 0; i < num_exports; ++i)
    str_exports.emplace_back(exports[i]);
  *out = new rtc::CudaModule(source, str_opts, str_exports);
#else
  LOG(FATAL) << "Compile with USE_CUDA=1 to have CUDA runtime compilation.";
#endif
  API_END();
}

int MXRtcCudaModuleFree(CudaModuleHandle handle) {
  API_BEGIN();
#if MXNET_USE_CUDA
  delete reinterpret_cast<rtc::CudaModule*>(handle);
#else
  LOG(FATAL) << "Compile with USE_CUDA=1 to have CUDA runtime compilation.";
#endif
  API_END();
}

int MXRtcCudaKernelCreate(CudaModuleHandle handle,
                          const char* name,
                          int num_args,
                          int* is_ndarray,
                          int* is_const,
                          int* arg_types,
                          CudaKernelHandle* out) {
  API_BEGIN();
#if MXNET_USE_CUDA
  auto module = reinterpret_cast<rtc::CudaModule*>(handle);
  std::vector<rtc::CudaModule::ArgType> signature;
  for (int i = 0; i < num_args; ++i) {
    signature.push_back(rtc::CudaModule::ArgType{static_cast<bool>(is_ndarray[i]),
                                                 static_cast<bool>(is_const[i]),
                                                 static_cast<mshadow::TypeFlag>(arg_types[i])});
  }
  auto kernel = module->GetKernel(name, signature);
  *out        = new std::shared_ptr<rtc::CudaModule::Kernel>(kernel);
#else
  LOG(FATAL) << "Compile with USE_CUDA=1 to have CUDA runtime compilation.";
#endif
  API_END();
}

int MXRtcCudaKernelFree(CudaKernelHandle handle) {
  API_BEGIN();
#if MXNET_USE_CUDA
  delete reinterpret_cast<std::shared_ptr<rtc::CudaModule::Kernel>*>(handle);
#else
  LOG(FATAL) << "Compile with USE_CUDA=1 to have CUDA runtime compilation.";
#endif
  API_END();
}

int MXRtcCudaKernelCall(CudaKernelHandle handle,
                        int dev_id,
                        void** args,
                        uint32_t grid_dim_x,
                        uint32_t grid_dim_y,
                        uint32_t grid_dim_z,
                        uint32_t block_dim_x,
                        uint32_t block_dim_y,
                        uint32_t block_dim_z,
                        uint32_t shared_mem) {
  API_BEGIN();
#if MXNET_USE_CUDA
  auto kernel           = reinterpret_cast<std::shared_ptr<rtc::CudaModule::Kernel>*>(handle);
  const auto& signature = (*kernel)->signature();
  std::vector<dmlc::any> any_args;
  for (size_t i = 0; i < signature.size(); ++i) {
    if (signature[i].is_ndarray) {
      any_args.emplace_back(*static_cast<NDArray*>(args[i]));
    } else {
      MSHADOW_TYPE_SWITCH(
          signature[i].dtype, DType, { any_args.emplace_back(*static_cast<DType*>(args[i])); });
    }
  }
  (*kernel)->Launch(Context::GPU(dev_id),
                    any_args,
                    grid_dim_x,
                    grid_dim_y,
                    grid_dim_z,
                    block_dim_x,
                    block_dim_y,
                    block_dim_z,
                    shared_mem);
#else
  LOG(FATAL) << "Compile with USE_CUDA=1 to have CUDA runtime compilation.";
#endif
  API_END();
}

int MXNDArrayGetSharedMemHandle(NDArrayHandle handle, int* shared_pid, int* shared_id) {
  API_BEGIN();
  NDArray* arr = reinterpret_cast<NDArray*>(handle);
  Storage::Handle shandle;
  if (arr->ctx().dev_type == Context::kCPUShared) {
    arr->WaitToRead();
    shandle = arr->storage_handle();
    Storage::Get()->SharedIncrementRefCount(shandle);
  } else {
    NDArray new_arr(arr->shape(), Context::CPUShared(0), false, arr->dtype());
    CopyFromTo(*arr, new_arr);
    new_arr.WaitToRead();
    shandle = new_arr.storage_handle();
    Storage::Get()->SharedIncrementRefCount(shandle);
  }
  *shared_pid = shandle.shared_pid;
  *shared_id  = shandle.shared_id;
  API_END();
}

int MXNDArrayCreateFromSharedMem(int shared_pid,
                                 int shared_id,
                                 const int* shape,
                                 int ndim,
                                 int dtype,
                                 NDArrayHandle* out) {
  API_BEGIN();
  NDArray* nd = new NDArray(shared_pid, shared_id, mxnet::TShape(shape, shape + ndim), dtype);
  nd->AssignStorageInfo(profiler::ProfilerScope::Get()->GetCurrentProfilerScope(),
                        MXNET_STORAGE_DEFAULT_NAME_CSTR);
  *out = nd;
  API_END();
}

using VarHandle          = Engine::VarHandle;
using CallbackOnStart    = Engine::CallbackOnStart;
using CallbackOnComplete = Engine::CallbackOnComplete;

void AssertValidNumberVars(int num_const_vars, int num_mutable_vars) {
  CHECK_GE(num_const_vars, 0) << "Non-negative number of const vars expected.";
  CHECK_GE(num_mutable_vars, 0) << "Non-negative number of mutable vars expected.";
}

int MXEnginePushAsync(EngineAsyncFunc async_func,
                      void* func_param,
                      EngineFuncParamDeleter deleter,
                      ContextHandle ctx_handle,
                      EngineVarHandle const_vars_handle,
                      int num_const_vars,
                      EngineVarHandle mutable_vars_handle,
                      int num_mutable_vars,
                      EngineFnPropertyHandle prop_handle,
                      int priority,
                      const char* opr_name,
                      bool wait) {
  API_BEGIN();

  auto exec_ctx     = *static_cast<const Context*>(ctx_handle);
  auto const_vars   = static_cast<VarHandle*>(const_vars_handle);
  auto mutable_vars = static_cast<VarHandle*>(mutable_vars_handle);
  auto prop         = FnProperty::kNormal;
  if (prop_handle) {
    prop = *static_cast<const FnProperty*>(prop_handle);
  }

  Engine::AsyncFn exec_fn;
  if (deleter == nullptr) {
    exec_fn = [async_func, func_param](
                  RunContext rctx, CallbackOnStart on_start, CallbackOnComplete on_complete) {
      async_func(&rctx, &on_start, &on_complete, func_param);
    };
  } else {
    // Wrap func_param in a shared_ptr with deleter such that deleter
    // will be called when the lambda goes out of scope.
    std::shared_ptr<void> shared_func_param(func_param, deleter);
    exec_fn = [async_func, shared_func_param](
                  RunContext rctx, CallbackOnStart on_start, CallbackOnComplete on_complete) {
      async_func(&rctx, &on_start, &on_complete, shared_func_param.get());
    };
  }

  AssertValidNumberVars(num_const_vars, num_mutable_vars);
  std::vector<VarHandle> const_var_vec(const_vars, const_vars + num_const_vars);
  std::vector<VarHandle> mutable_var_vec(mutable_vars, mutable_vars + num_mutable_vars);
  Engine::Get()->PushAsync(
      exec_fn, exec_ctx, const_var_vec, mutable_var_vec, prop, priority, opr_name, wait);

  API_END();
}

int MXEnginePushSync(EngineSyncFunc sync_func,
                     void* func_param,
                     EngineFuncParamDeleter deleter,
                     ContextHandle ctx_handle,
                     EngineVarHandle const_vars_handle,
                     int num_const_vars,
                     EngineVarHandle mutable_vars_handle,
                     int num_mutable_vars,
                     EngineFnPropertyHandle prop_handle,
                     int priority,
                     const char* opr_name) {
  API_BEGIN();

  auto exec_ctx     = *static_cast<const Context*>(ctx_handle);
  auto const_vars   = static_cast<VarHandle*>(const_vars_handle);
  auto mutable_vars = static_cast<VarHandle*>(mutable_vars_handle);
  auto prop         = FnProperty::kNormal;
  if (prop_handle) {
    prop = *static_cast<const FnProperty*>(prop_handle);
  }

  Engine::SyncFn exec_fn;
  if (deleter == nullptr) {
    exec_fn = [sync_func, func_param](RunContext rctx) { sync_func(&rctx, func_param); };
  } else {
    // Wrap func_param in a shared_ptr with deleter such that deleter
    // will be called when the lambda goes out of scope.
    std::shared_ptr<void> shared_func_param(func_param, deleter);
    exec_fn = [sync_func, shared_func_param](RunContext rctx) {
      sync_func(&rctx, shared_func_param.get());
    };
  }

  AssertValidNumberVars(num_const_vars, num_mutable_vars);
  std::vector<VarHandle> const_var_vec(const_vars, const_vars + num_const_vars);
  std::vector<VarHandle> mutable_var_vec(mutable_vars, mutable_vars + num_mutable_vars);
  Engine::Get()->PushSync(
      exec_fn, exec_ctx, const_var_vec, mutable_var_vec, prop, priority, opr_name);

  API_END();
}

int MXEnginePushAsyncND(EngineAsyncFunc async_func,
                        void* func_param,
                        EngineFuncParamDeleter deleter,
                        ContextHandle ctx_handle,
                        NDArrayHandle* const_nds_handle,
                        int num_const_nds,
                        NDArrayHandle* mutable_nds_handle,
                        int num_mutable_nds,
                        EngineFnPropertyHandle prop_handle,
                        int priority,
                        const char* opr_name,
                        bool wait) {
  API_BEGIN();
  NDArray** const_nds   = reinterpret_cast<NDArray**>(const_nds_handle);
  NDArray** mutable_nds = reinterpret_cast<NDArray**>(mutable_nds_handle);
  std::vector<VarHandle> const_var_vec(num_const_nds);
  for (int i = 0; i < num_const_nds; ++i)
    const_var_vec[i] = const_nds[i]->var();
  std::vector<VarHandle> mutable_var_vec(num_mutable_nds);
  for (int i = 0; i < num_mutable_nds; ++i)
    mutable_var_vec[i] = mutable_nds[i]->var();
  return MXEnginePushAsync(async_func,
                           func_param,
                           deleter,
                           ctx_handle,
                           const_var_vec.data(),
                           num_const_nds,
                           mutable_var_vec.data(),
                           num_mutable_nds,
                           prop_handle,
                           priority,
                           opr_name,
                           wait);
  API_END();
}

int MXEnginePushSyncND(EngineSyncFunc sync_func,
                       void* func_param,
                       EngineFuncParamDeleter deleter,
                       ContextHandle ctx_handle,
                       NDArrayHandle* const_nds_handle,
                       int num_const_nds,
                       NDArrayHandle* mutable_nds_handle,
                       int num_mutable_nds,
                       EngineFnPropertyHandle prop_handle,
                       int priority,
                       const char* opr_name) {
  API_BEGIN();
  NDArray** const_nds   = reinterpret_cast<NDArray**>(const_nds_handle);
  NDArray** mutable_nds = reinterpret_cast<NDArray**>(mutable_nds_handle);
  std::vector<VarHandle> const_var_vec(num_const_nds);
  for (int i = 0; i < num_const_nds; ++i)
    const_var_vec[i] = const_nds[i]->var();
  std::vector<VarHandle> mutable_var_vec(num_mutable_nds);
  for (int i = 0; i < num_mutable_nds; ++i)
    mutable_var_vec[i] = mutable_nds[i]->var();
  return MXEnginePushSync(sync_func,
                          func_param,
                          deleter,
                          ctx_handle,
                          const_var_vec.data(),
                          num_const_nds,
                          mutable_var_vec.data(),
                          num_mutable_nds,
                          prop_handle,
                          priority,
                          opr_name);
  API_END();
}

int MXStorageEmptyCache(int dev_type, int dev_id) {
  API_BEGIN();
  Context ctx = Context::Create(static_cast<Context::DeviceType>(dev_type), dev_id);
  Storage::Get()->ReleaseAll(ctx);
  API_END();
}

int MXShallowCopyNDArray(NDArrayHandle src_handle, NDArrayHandle* out) {
  NDArray* ret = nullptr;
  API_BEGIN();
  NDArray* src_array = static_cast<NDArray*>(src_handle);
  ret                = new NDArray(*src_array);
  *out               = ret;
  API_END_HANDLE_ERROR(delete ret);
}

<<<<<<< HEAD
int MXPushStreamDep(NDArrayHandle handle, int stream) {
  API_BEGIN();
  static_cast<NDArray*>(handle)->StreamSync(stream);
  API_END();
}

int MXGetCurrentStream(int device_id, int* stream) {
  API_BEGIN();
  #if MXNET_USE_CUDA
    RunContext rctx{Context::GPU(device_id), nullptr, nullptr, false};
    mshadow::Stream<gpu>* cur_stream = rctx.get_stream<gpu>();
    *stream = reinterpret_cast<int64_t>(mshadow::Stream<gpu>::GetStream(cur_stream));
  #else
    LOG(FATAL) << "Compile with USE_CUDA=1 to have CUDA runtime compilation.";
  #endif
=======
int MXNVTXRangePush(const char * name, mx_uint color) {
  API_BEGIN();
#if MXNET_USE_CUDA && MXNET_USE_NVTX
  mxnet::common::cuda::nvtx::gpuRangeStart(color, name);
#else
  LOG(FATAL) << "Compile with USE_CUDA=1 and USE_NVTX=1 to have NVTX support.";
#endif
  API_END();
}

int MXNVTXRangePop() {
  API_BEGIN();
#if MXNET_USE_CUDA && MXNET_USE_NVTX
  mxnet::common::cuda::nvtx::gpuRangeStop();
#else
  LOG(FATAL) << "Compile with USE_CUDA=1 and USE_NVTX=1 to have NVTX support.";
#endif
  API_END();
}

int MXCUDAProfilerStart() {
  API_BEGIN();
#if MXNET_USE_CUDA && MXNET_USE_NVTX
  cudaProfilerStart();
#else
  LOG(FATAL) << "Compile with USE_CUDA=1 and USE_NVTX=1 to have CUDA profiler support.";
#endif
  API_END();
}

int MXCUDAProfilerStop() {
  API_BEGIN();
#if MXNET_USE_CUDA && MXNET_USE_NVTX
  cudaProfilerStop();
#else
  LOG(FATAL) << "Compile with USE_CUDA=1 and USE_NVTX=1 to have CUDA Profiler support.";
#endif
>>>>>>> 3dffdc1e
  API_END();
}<|MERGE_RESOLUTION|>--- conflicted
+++ resolved
@@ -3947,7 +3947,6 @@
   API_END_HANDLE_ERROR(delete ret);
 }
 
-<<<<<<< HEAD
 int MXPushStreamDep(NDArrayHandle handle, int stream) {
   API_BEGIN();
   static_cast<NDArray*>(handle)->StreamSync(stream);
@@ -3963,7 +3962,7 @@
   #else
     LOG(FATAL) << "Compile with USE_CUDA=1 to have CUDA runtime compilation.";
   #endif
-=======
+
 int MXNVTXRangePush(const char * name, mx_uint color) {
   API_BEGIN();
 #if MXNET_USE_CUDA && MXNET_USE_NVTX
@@ -4001,6 +4000,5 @@
 #else
   LOG(FATAL) << "Compile with USE_CUDA=1 and USE_NVTX=1 to have CUDA Profiler support.";
 #endif
->>>>>>> 3dffdc1e
   API_END();
 }