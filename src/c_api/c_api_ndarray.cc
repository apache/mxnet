/*
 * Licensed to the Apache Software Foundation (ASF) under one
 * or more contributor license agreements.  See the NOTICE file
 * distributed with this work for additional information
 * regarding copyright ownership.  The ASF licenses this file
 * to you under the Apache License, Version 2.0 (the
 * "License"); you may not use this file except in compliance
 * with the License.  You may obtain a copy of the License at
 *
 *   http://www.apache.org/licenses/LICENSE-2.0
 *
 * Unless required by applicable law or agreed to in writing,
 * software distributed under the License is distributed on an
 * "AS IS" BASIS, WITHOUT WARRANTIES OR CONDITIONS OF ANY
 * KIND, either express or implied.  See the License for the
 * specific language governing permissions and limitations
 * under the License.
 */

/*!
 *  Copyright (c) 2016 by Contributors
 * \file c_api_ndarray.cc
 * \brief C API of mxnet
 */

#include <mxnet/base.h>
#include <mxnet/c_api.h>
#include <mxnet/operator.h>
#include <mxnet/operator_util.h>
#include <mxnet/op_attr_types.h>
#include <mxnet/imperative.h>
#include <nnvm/node.h>
#include <nnvm/op_attr_types.h>
#include <string>
#include "./c_api_common.h"
#include "../common/utils.h"
#include "../common/exec_utils.h"
#include "../imperative/imperative_utils.h"
#include "../imperative/cached_op.h"
#include "../imperative/cached_op_threadsafe.h"
#include "../profiler/profiler.h"

using namespace mxnet;

void SetNDInputsOutputs(const nnvm::Op* op,
                        std::vector<NDArray*>* ndinputs,
                        std::vector<NDArray*>* ndoutputs,
                        int num_inputs,
                        const NDArrayHandle* inputs,
                        int* num_outputs,
                        int infered_num_outputs,
                        int num_visible_outputs,
                        NDArrayHandle** outputs) {
  NDArray** out_array = *reinterpret_cast<NDArray***>(outputs);

  ndinputs->clear();
  ndinputs->reserve(num_inputs);
  for (int i = 0; i < num_inputs; ++i) {
    NDArray* inp = reinterpret_cast<NDArray*>(inputs[i]);
    if (!features::is_enabled(features::INT64_TENSOR_SIZE)) {
      if (shape_is_known(inp->shape())) {  // Shape may be unknown after dynamic shape operators
        CHECK_LT(inp->shape().Size(), (int64_t{1} << 31) - 1)
            << "[SetNDInputsOutputs] Size of tensor you are trying to allocate is larger than "
               "2^31 elements. Please build with flag USE_INT64_TENSOR_SIZE=1";
      }
    }
    ndinputs->emplace_back(inp);
  }

  ndoutputs->clear();
  ndoutputs->reserve(infered_num_outputs);
  if (out_array == nullptr) {
    for (int i = 0; i < infered_num_outputs; ++i) {
      ndoutputs->emplace_back(new NDArray());
    }
    *num_outputs = num_visible_outputs;
  } else {
    CHECK(*num_outputs == infered_num_outputs || *num_outputs == num_visible_outputs)
        << "Operator expects " << infered_num_outputs << " (all) or " << num_visible_outputs
        << " (visible only) outputs, but got " << *num_outputs << " instead.";
    for (int i = 0; i < *num_outputs; ++i) {
      ndoutputs->emplace_back(out_array[i]);
    }
    for (int i = *num_outputs; i < infered_num_outputs; ++i) {
      ndoutputs->emplace_back(new NDArray());
    }
  }
}

void MXImperativeInvokeImpl(AtomicSymbolCreator creator,
                            int num_inputs,
                            NDArrayHandle* inputs,
                            int* num_outputs,
                            NDArrayHandle** outputs,
                            int num_params,
                            const char** param_keys,
                            const char** param_vals) {
  const nnvm::Op* op           = static_cast<nnvm::Op*>(creator);
  MXAPIThreadLocalEntry<>* ret = MXAPIThreadLocalStore<>::Get();

  nnvm::NodeAttrs attrs =
      imperative::ParseAttrs(op, num_inputs, num_params, param_keys, param_vals);
  attrs.dict["__profiler_scope__"] = profiler::ProfilerScope::Get()->GetCurrentProfilerScope();
  if (attrs.op) {
    attrs.name = attrs.op->name;
  }

  int infered_num_outputs;
  int num_visible_outputs;
  imperative::SetNumOutputs(op, attrs, num_inputs, &infered_num_outputs, &num_visible_outputs);

  std::vector<NDArray*> ndinputs, ndoutputs;
  SetNDInputsOutputs(op,
                     &ndinputs,
                     &ndoutputs,
                     num_inputs,
                     inputs,
                     num_outputs,
                     infered_num_outputs,
                     num_visible_outputs,
                     outputs);

  if (Imperative::Get()->is_deferred_compute()) {
    Imperative::Get()->RecordDeferredCompute(std::move(attrs), ndinputs, ndoutputs);
  } else {
    for (NDArray* input : ndinputs) {
      Imperative::DCInfo::Compute(*input);
    }
    auto state = Imperative::Get()->Invoke(Context::CPU(), attrs, ndinputs, ndoutputs);
    if (Imperative::Get()->is_recording()) {
      Imperative::Get()->RecordOp(std::move(attrs), ndinputs, ndoutputs, state);
    }
  }

  for (int i = *num_outputs; i < infered_num_outputs; ++i)
    delete ndoutputs[i];

  if (*outputs == nullptr) {
    ret->ret_handles.clear();
    ret->ret_handles.reserve(*num_outputs);
    for (int i = 0; i < *num_outputs; ++i)
      ret->ret_handles.push_back(ndoutputs[i]);
    *outputs = reinterpret_cast<NDArrayHandle*>(dmlc::BeginPtr(ret->ret_handles));
  }
}

int MXImperativeInvoke(AtomicSymbolCreator creator,
                       int num_inputs,
                       NDArrayHandle* inputs,
                       int* num_outputs,
                       NDArrayHandle** outputs,
                       int num_params,
                       const char** param_keys,
                       const char** param_vals,
                       const int** out_stypes) {  // outputs storage types
  MXAPIThreadLocalEntry<>* ret = MXAPIThreadLocalStore<>::Get();
  API_BEGIN();
  MXImperativeInvokeImpl(
      creator, num_inputs, inputs, num_outputs, outputs, num_params, param_keys, param_vals);
  if (out_stypes != nullptr) {
    NDArray** out_array = *reinterpret_cast<NDArray***>(outputs);
    ret->out_types.clear();
    ret->out_types.reserve(*num_outputs);
    for (int i = 0; i < *num_outputs; ++i) {
      ret->out_types.emplace_back(out_array[i]->storage_type());
    }
    *out_stypes = dmlc::BeginPtr(ret->out_types);
  }
  API_END();
}

int MXCreateCachedOp(SymbolHandle handle,
                     int num_flags,
                     const char** keys,
                     const char** vals,
                     CachedOpHandle* out,
                     bool thread_safe) {
  nnvm::Symbol* sym = static_cast<nnvm::Symbol*>(handle);
  API_BEGIN();
  std::vector<std::pair<std::string, std::string> > flags;
  flags.reserve(num_flags);
  for (int i = 0; i < num_flags; ++i) {
    flags.emplace_back(keys[i], vals[i]);
  }
  if (!thread_safe) {
    *out = new CachedOpPtr(new CachedOp(*sym, flags));
  } else {
    *out = new CachedOpPtr(new CachedOpThreadSafe(*sym, flags));
  }
  API_END();
}

int MXFreeCachedOp(CachedOpHandle handle) {
  CachedOpPtr* g = static_cast<CachedOpPtr*>(handle);
  API_BEGIN();
  delete g;
  API_END();
}

/*!
 * \brief get optimized graph from the cached op
 */
int MXCachedOpGetOptimizedSymbol(CachedOpHandle handle, SymbolHandle* out) {
  auto s = new nnvm::Symbol();
  API_BEGIN();
  CachedOpPtr op = *static_cast<CachedOpPtr*>(handle);
  *s             = op->GetOptimizedSymbol();
  *out           = s;
  API_END_HANDLE_ERROR(delete s);
}

int MXInvokeCachedOp(CachedOpHandle handle,
                     int num_inputs,
                     NDArrayHandle* inputs,
                     int default_dev_type,
                     int default_dev_id,
                     int* num_outputs,
                     NDArrayHandle** outputs,
                     const int** out_stypes) {  // outputs storage types
  MXAPIThreadLocalEntry<>* ret = MXAPIThreadLocalStore<>::Get();

  API_BEGIN();
  CachedOpPtr op_shared = *static_cast<CachedOpPtr*>(handle);
  // CachedOp* points to CachedOpThreadSafe object if CreateCachedOpEX
  // was called with thread_safe=true
  CachedOp* op = dynamic_cast<CachedOp*>(op_shared.get());
  std::vector<NDArray*> ndinputs;
  ndinputs.reserve(num_inputs);
  for (int i = 0; i < num_inputs; ++i) {
    ndinputs.push_back(reinterpret_cast<NDArray*>(inputs[i]));
  }

  std::vector<NDArray*> ndoutputs;
  ndoutputs.reserve(op->num_outputs());
  if (*outputs == nullptr) {
    *num_outputs = op->num_outputs();
    for (int i = 0; i < *num_outputs; ++i)
      ndoutputs.push_back(new NDArray());
  } else {
    CHECK_EQ(*num_outputs, op->num_outputs()) << "CachedOp expects " << op->num_outputs()
                                              << " outputs, but " << *num_outputs << " was given.";
    for (int i = 0; i < *num_outputs; ++i) {
      ndoutputs.push_back(reinterpret_cast<NDArray*>((*outputs)[i]));
    }
  }
  // construct default context
  Context ctx = Context::Create(static_cast<Context::DeviceType>(default_dev_type), default_dev_id);
  op->Forward(op_shared, ndinputs, ndoutputs, ctx);

  if (*outputs == nullptr) {
    ret->ret_handles.clear();
    ret->ret_handles.reserve(*num_outputs);
    for (int i = 0; i < *num_outputs; ++i) {
      ret->ret_handles.push_back(ndoutputs[i]);
    }
    *outputs = dmlc::BeginPtr(ret->ret_handles);
  }
  if (out_stypes != nullptr) {
    NDArray** out_array = reinterpret_cast<NDArray**>(*outputs);
    ret->out_types.clear();
    ret->out_types.reserve(*num_outputs);
    for (int i = 0; i < *num_outputs; ++i) {
      ret->out_types.emplace_back(out_array[i]->storage_type());
    }
    *out_stypes = dmlc::BeginPtr(ret->out_types);
  }

  API_END();
}

int MXAutogradIsTraining(bool* curr) {
  API_BEGIN();
  *curr = Imperative::Get()->is_training();
  API_END();
}

int MXAutogradSetIsTraining(int is_training, int* prev) {
  API_BEGIN();
  *prev = Imperative::Get()->set_is_training(static_cast<bool>(is_training));
  API_END();
}

int MXAutogradIsRecording(bool* curr) {
  API_BEGIN();
  *curr = Imperative::Get()->is_recording();
  API_END();
}

int MXAutogradSetIsRecording(int is_recording, int* prev) {
  API_BEGIN();
  *prev = Imperative::Get()->set_is_recording(static_cast<bool>(is_recording));
  API_END();
}

int MXIsNumpyShape(int* curr) {
  API_BEGIN();
  *curr = Imperative::Get()->is_np_shape();
  API_END();
}

int MXSetIsNumpyShape(int is_np_shape, int* prev) {
  API_BEGIN();
  *prev = Imperative::Get()->set_is_np_shape(is_np_shape);
  API_END();
}

int MXIsNumpyDefaultDtype(bool* curr) {
  API_BEGIN();
  *curr = Imperative::Get()->is_np_default_dtype();
  API_END();
}

int MXSetIsNumpyDefaultDtype(bool default_dtype, bool* prev) {
  API_BEGIN();
  *prev = Imperative::Get()->set_is_np_default_dtype(default_dtype);
  API_END();
}

int MXAutogradMarkVariables(uint32_t num_var,
                            NDArrayHandle* var_handles,
                            uint32_t* reqs_array,
                            NDArrayHandle* grad_handles) {
  API_BEGIN();
  std::vector<NDArray*> variables, gradients;
  std::vector<uint32_t> grad_reqs;
  variables.reserve(num_var);
  gradients.reserve(num_var);
  grad_reqs.reserve(num_var);
  for (uint32_t i = 0; i < num_var; ++i) {
    variables.emplace_back(static_cast<NDArray*>(var_handles[i]));
    gradients.emplace_back(static_cast<NDArray*>(grad_handles[i]));
    grad_reqs.emplace_back(reqs_array[i]);
  }
  Imperative::Get()->MarkVariables(variables, grad_reqs, gradients);
  API_END();
}

<<<<<<< HEAD
int MXAutogradDropGrads(uint32_t num_var,
                       NDArrayHandle *var_handles) {
  API_BEGIN();
  std::vector<NDArray*> variables;
  variables.reserve(num_var);
  for (uint32_t i = 0; i < num_var; ++i) {
    variables.emplace_back(static_cast<NDArray*>(var_handles[i]));
  }
  Imperative::Get()->DropGrads(variables);
  API_END();
}

int MXAutogradComputeGradient(uint32_t num_output,
                              NDArrayHandle *output_handles) {
=======
int MXAutogradComputeGradient(uint32_t num_output, NDArrayHandle* output_handles) {
>>>>>>> 72e6b162
  return MXAutogradBackward(num_output, output_handles, nullptr, 0);
}

int MXAutogradBackward(uint32_t num_output,
                       NDArrayHandle* output_handles,
                       NDArrayHandle* ograd_handles,
                       int retain_graph) {
  return MXAutogradBackwardEx(num_output,
                              output_handles,
                              ograd_handles,
                              0,
                              nullptr,
                              retain_graph,
                              false,
                              true,
                              nullptr,
                              nullptr);
}

int MXAutogradBackwardEx(uint32_t num_output,
                         NDArrayHandle* output_handles,
                         NDArrayHandle* ograd_handles,
                         uint32_t num_variables,
                         NDArrayHandle* var_handles,
                         int retain_graph,
                         int create_graph,
                         int is_train,
                         NDArrayHandle** grad_handles,
                         int** grad_stypes) {
  MXAPIThreadLocalEntry<>* ret = MXAPIThreadLocalStore<>::Get();
  API_BEGIN();

  std::vector<NDArray*> outputs, ograds, variables;
  outputs.reserve(num_output);
  for (uint32_t i = 0; i < num_output; ++i) {
    outputs.emplace_back(reinterpret_cast<NDArray*>(output_handles[i]));
  }

  ograds.reserve(num_output);
  for (uint32_t i = 0; i < num_output; ++i) {
    if (ograd_handles != nullptr) {
      ograds.emplace_back(reinterpret_cast<NDArray*>(ograd_handles[i]));
    } else {
      ograds.emplace_back(nullptr);
    }
  }

  variables.reserve(num_variables);
  for (uint32_t i = 0; i < num_variables; ++i) {
    variables.emplace_back(reinterpret_cast<NDArray*>(var_handles[i]));
  }

  auto grads =
      Imperative::Get()->Backward(outputs, ograds, variables, is_train, retain_graph, create_graph);
  if (num_variables != 0) {
    ret->ret_handles.clear();
    ret->out_types.clear();
    ret->ret_handles.reserve(grads.size());
    ret->out_types.reserve(grads.size());
    for (const auto& i : grads) {
      ret->ret_handles.push_back(i);
      ret->out_types.push_back(i->storage_type());
    }
    *grad_handles = dmlc::BeginPtr(ret->ret_handles);
    *grad_stypes  = dmlc::BeginPtr(ret->out_types);
  }
  API_END();
}

int MXAutogradGetSymbol(NDArrayHandle handle, SymbolHandle* out) {
  API_BEGIN();
  NDArray* head = reinterpret_cast<NDArray*>(handle);
  auto sym      = new nnvm::Symbol(head->get_autograd_symbol());
  *out          = reinterpret_cast<SymbolHandle>(sym);
  API_END();
}

int MXCachedOpRegisterOpHook(CachedOpHandle handle,
                             CachedOpMonitorCallback callback,
                             bool monitor_all) {
  API_BEGIN();
  CachedOpMonitorCallback callback_temp = nullptr;
  std::function<void(const char*, const char*, void*)> clbk;
  if (callback) {
    callback_temp = callback;
    clbk          = [callback_temp](const char* name, const char* opr_name, void* handle) {
      callback_temp(name, opr_name, handle);
    };
  } else {
    clbk = nullptr;
  }
  CachedOpPtr op = *static_cast<CachedOpPtr*>(handle);
  op->RegisterOpHook(clbk, monitor_all);
  API_END();
}

int MXNDArrayIsDeferredCompute(int* curr) {
  API_BEGIN();
  *curr = Imperative::Get()->is_deferred_compute();
  API_END();
}

int MXNDArraySetIsDeferredCompute(int deferred_compute, int* prev) {
  API_BEGIN();
  *prev = Imperative::Get()->set_is_deferred_compute(static_cast<bool>(deferred_compute));
  API_END();
}

int MXNDArraySetDeferredComputeVariable(NDArrayHandle* arrays, SymbolHandle* variables, int num) {
  API_BEGIN();
  Imperative::Get()->SetDeferredComputeVariable(arrays, variables, num);
  API_END();
}

int MXNDArrayClearDeferredCompute(NDArrayHandle* arrays, int num) {
  API_BEGIN();
  Imperative::Get()->DeferredComputeClear(arrays, num);
  API_END();
}

int MXNDArrayGetDeferredComputeSymbol(NDArrayHandle* output_handles,
                                      int num_outputs,
                                      SymbolHandle* out) {
  nnvm::Symbol* s = new nnvm::Symbol();
  API_BEGIN();
  std::vector<NDArray*> outputs;
  outputs.reserve(num_outputs);
  for (int i = 0; i < num_outputs; ++i) {
    NDArray* array = reinterpret_cast<NDArray*>(output_handles[i]);
    outputs.emplace_back(array);
  }
  // Obtain Symbol
  *s   = Imperative::Get()->GetDeferredComputeSymbol(outputs);
  *out = s;
  API_END_HANDLE_ERROR(delete s;);
}<|MERGE_RESOLUTION|>--- conflicted
+++ resolved
@@ -335,7 +335,6 @@
   API_END();
 }
 
-<<<<<<< HEAD
 int MXAutogradDropGrads(uint32_t num_var,
                        NDArrayHandle *var_handles) {
   API_BEGIN();
@@ -348,11 +347,7 @@
   API_END();
 }
 
-int MXAutogradComputeGradient(uint32_t num_output,
-                              NDArrayHandle *output_handles) {
-=======
 int MXAutogradComputeGradient(uint32_t num_output, NDArrayHandle* output_handles) {
->>>>>>> 72e6b162
   return MXAutogradBackward(num_output, output_handles, nullptr, 0);
 }
 
