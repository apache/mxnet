--- conflicted
+++ resolved
@@ -18,12 +18,8 @@
  */
 
 /*!
-<<<<<<< HEAD
  *  Copyright (c) 2016 by Contributors
  * \file c_api_ndarray.cc
-=======
- * \file c_api_symbolic.cc
->>>>>>> 251ae71a
  * \brief C API of mxnet
  */
 
