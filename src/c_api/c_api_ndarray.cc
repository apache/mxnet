/*!
 *  Copyright (c) 2016 by Contributors
 * \file c_api_ndarray.cc
 * \brief C API of mxnet
 */

#include <mxnet/base.h>
#include <mxnet/c_api.h>
#include <mxnet/operator.h>
#include <mxnet/operator_util.h>
#include <mxnet/op_attr_types.h>
#include <nnvm/node.h>
#include <nnvm/op_attr_types.h>
#include <string>
#include "./c_api_common.h"
#include "../common/utils.h"
#include "../ndarray/autograd.h"

using namespace mxnet;
using mxnet::autograd::AutogradRuntime;

void SetOpAttrs(const nnvm::Op *op,
                nnvm::NodeAttrs *p_attrs,
                const int& num_inputs,
                const int& num_params,
                const char **param_keys,
                const char **param_vals) {
  static auto& num_args = nnvm::Op::GetAttr<std::string>("key_var_num_args");
  nnvm::NodeAttrs& attrs = *p_attrs;
  attrs.op = op;
  for (int i = 0; i < num_params; ++i) {
    attrs.dict.emplace(param_keys[i], param_vals[i]);
  }

  if (num_args.count(op)) {
    attrs.dict.emplace(num_args[op], std::to_string(num_inputs));
  }
  if (op->attr_parser != nullptr) {
    op->attr_parser(&attrs);
  }
}

void SetNumOutputs(const nnvm::Op *op,
                   const nnvm::NodeAttrs& attrs,
                   const int& num_inputs,
                   int* infered_num_outputs,
                   int* num_visible_outputs) {
  static auto& visible_out = nnvm::Op::GetAttr<nnvm::FNumVisibleOutputs>("FNumVisibleOutputs");
  int infered_num_inputs;
  if (op->get_num_inputs != nullptr) {
    infered_num_inputs = op->get_num_inputs(attrs);
  } else {
    infered_num_inputs = op->num_inputs;
  }
  CHECK_EQ(num_inputs, infered_num_inputs)
    << "Expecting " << infered_num_inputs << " inputs, got "
    << num_inputs << " in operator " << op->name;
  if (op->get_num_outputs != nullptr) {
    *infered_num_outputs = op->get_num_outputs(attrs);
  } else {
    *infered_num_outputs = op->num_outputs;
  }
  *num_visible_outputs = *infered_num_outputs;
  if (visible_out.count(op)) {
    *num_visible_outputs = visible_out[op](attrs);
    CHECK_LE(*num_visible_outputs, *infered_num_outputs);
  }
}

void SetNDInputsOutputs(const nnvm::Op* op,
                        std::vector<NDArray>* p_ndinputs,
                        std::vector<NDArray>* p_ndoutputs,
                        const int& num_inputs,
                        const NDArrayHandle *inputs,
                        int *num_outputs,
                        const int& infered_num_outputs,
                        const int& num_visible_outputs,
                        NDArray** outarray) {
  std::vector<NDArray>& ndinputs  = *p_ndinputs;
  std::vector<NDArray>& ndoutputs = *p_ndoutputs;
  ndinputs.reserve(num_inputs);
  for (int i = 0; i < num_inputs; ++i) {
    ndinputs.emplace_back(*reinterpret_cast<NDArray*>(inputs[i]));
  }
  if (outarray == nullptr) {
    *num_outputs = num_visible_outputs;
    ndoutputs.resize(infered_num_outputs);
  } else {
    CHECK(*num_outputs == infered_num_outputs || *num_outputs == num_visible_outputs)
      << "Expecting " << infered_num_outputs << " (all) or "
      << num_visible_outputs << " (visible only) outputs, got "
      << *num_outputs << " in operator " << op->name;
    ndoutputs.reserve(infered_num_outputs);
    for (int i = 0; i < num_visible_outputs; ++i) {
      ndoutputs.emplace_back(std::move(*outarray[i]));
    }
    ndoutputs.resize(infered_num_outputs);
  }
}

void SetContext(Context* p_ctx,
                const nnvm::NodeAttrs& attrs,
                const std::vector<NDArray>& ndinputs,
                const std::vector<NDArray>& ndoutputs,
                const Context& default_ctx) {
  Context& ctx = *p_ctx;
  if (ndinputs.size()) {
    ctx = ndinputs[0].ctx();
    for (size_t i = 1; i < ndinputs.size(); ++i) {
      CHECK_EQ(ndinputs[i].ctx().dev_mask(), ctx.dev_mask())
          << "All inputs must live on the same context. "
          << "But the first argument is on "
          << ctx << " while the " << i+1 << "-th argument is on "
          << ndinputs[i].ctx();
    }
  } else if (ndoutputs.size() && !ndoutputs[0].is_none()) {
    ctx = ndoutputs[0].ctx();
  } else if (attrs.dict.find("ctx") != attrs.dict.end()) {
    ctx = Context::FromString(attrs.dict.at("ctx"));
  } else {
    ctx = default_ctx;
  }
  // Pinned context doesn't propagate
  if (ctx.dev_type == Context::kCPUPinned) {
    ctx = Context::CPU();
  }
#if !MXNET_USE_CUDA
  if (ctx.dev_mask() == gpu::kDevMask) {
    LOG(INFO) << "GPU support is disabled. Compile MXNet with "
              << "USE_CUDA=1 to enable GPU support.";
  }
#endif  // MXNET_USE_CUDA
}

// Set the shape, dtype and storage type
void SetShapeType(const nnvm::Op* op,
                  const nnvm::NodeAttrs& attrs,
                  const Context& ctx,
                  const std::vector<NDArray>& ndinputs,
                  std::vector<NDArray>* p_ndoutputs,
                  int* dispatch_stype) {
  std::vector<NDArray>& ndoutputs = *p_ndoutputs;
  static auto& infershape = nnvm::Op::GetAttr<nnvm::FInferShape>("FInferShape");
  static auto& infertype = nnvm::Op::GetAttr<nnvm::FInferType>("FInferType");
  static auto& inferstorage = nnvm::Op::GetAttr<FInferStorageType>("FInferStorageType");
  MXAPIThreadLocalEntry *ret = MXAPIThreadLocalStore::Get();
  // infer shape
  std::vector<TShape>& in_shapes  = ret->arg_shapes;
  std::vector<TShape>& out_shapes = ret->out_shapes;
  in_shapes.clear();
  out_shapes.clear();

  for (auto& i : ndinputs) {
    in_shapes.emplace_back(i.shape());
  }
  for (auto& i : ndoutputs) {
    out_shapes.emplace_back(i.shape());
  }
  CHECK(infershape.count(op))
    << "Operator " << op->name << " is missing FInferShape attribute";
  CHECK(infershape[op](attrs, &in_shapes, &out_shapes));
  CHECK_EQ(out_shapes.size(), ndoutputs.size());

  // infer type
  std::vector<int>& in_types = ret->arg_types;
  std::vector<int>& out_types = ret->out_types;
  in_types.clear();
  out_types.clear();

  for (auto& i : ndinputs) {
    in_types.push_back(i.dtype());
  }
  for (auto& i : ndoutputs) {
    out_types.push_back(i.dtype());
  }
  CHECK(infertype.count(op))
    << "Operator " << op->name << " is missing FInferType attribute";
  CHECK(infertype[op](attrs, &in_types, &out_types));
  CHECK_EQ(out_types.size(), ndoutputs.size());

  // infer storage type
  auto& in_storage_types = ret->arg_storage_types;
  auto& out_storage_types = ret->out_storage_types;
  in_storage_types.clear();
  out_storage_types.clear();
  for (auto& i : ndinputs) {
    in_storage_types.push_back(i.storage_type());
  }
  for (auto& i : ndoutputs) {
    out_storage_types.push_back(i.storage_type());
  }
  if (inferstorage.count(op)) {
    CHECK(inferstorage[op](attrs, ctx, &in_storage_types, &out_storage_types));
    CHECK_EQ(out_storage_types.size(), ndoutputs.size());
  }

  bool contains_non_default = common::ContainsNonDefaultStorage(in_storage_types);
  contains_non_default |= common::ContainsNonDefaultStorage(out_storage_types);
  int kNonDefaultStorage = -2;
  *dispatch_stype = contains_non_default ? kNonDefaultStorage : kDefaultStorage;
  for (size_t i = 0; i < ndoutputs.size(); ++i) {
    NDArrayStorageType storage_type = static_cast<NDArrayStorageType>(out_storage_types[i]);
    if (ndoutputs[i].is_none()) {
      // if failed to infer the storage type, assume the output storage is dense
      if (storage_type == kDefaultStorage || out_storage_types[i] == kUndefinedStorage) {
        ndoutputs[i] = NDArray(out_shapes[i], ctx, true, out_types[i]);
      } else {
        ndoutputs[i] = NDArray(storage_type, out_shapes[i], ctx, true, out_types[i]);
      }
    } else {
      CHECK_EQ(ndoutputs[i].shape(), out_shapes[i])
        << i << "th output has invalid shape. "
        << "Expecting " << out_shapes[i] << " got "
        << ndoutputs[i].shape() << " in operator " << op->name;
      CHECK_EQ(ndoutputs[i].dtype(), out_types[i])
        << i << "th output has invalid shape. "
        << "Expecting " << out_types[i] << " got "
        << ndoutputs[i].dtype()  << " in operator " << op->name;
    }
  }
}

void SetDependency(std::vector<engine::VarHandle> *p_read_vars,
                   std::vector<engine::VarHandle> *p_write_vars,
                   std::vector<Resource> *p_requested,
                   std::vector<uint32_t> *p_mutate_idx,
                   const nnvm::Op* op,
                   const nnvm::NodeAttrs& attrs,
                   const Context& ctx,
                   const std::vector<NDArray>& ndinputs,
                   const std::vector<NDArray>& ndoutputs) {
  static auto& mutate = nnvm::Op::GetAttr<nnvm::FMutateInputs>("FMutateInputs");
  static auto& tmp_resource = nnvm::Op::GetAttr<FResourceRequest>("FResourceRequest");

  std::vector<engine::VarHandle>& read_vars  = *p_read_vars;
  std::vector<engine::VarHandle>& write_vars = *p_write_vars;
  std::vector<Resource>& requested = *p_requested;
  std::vector<uint32_t>& mutate_idx = *p_mutate_idx;

  if (tmp_resource.count(op)) {
    int ntmp = 0;
    for (const auto& req : tmp_resource[op](attrs)) {
      switch (req.type) {
       case ResourceRequest::kTempSpace:
        ++ntmp;
       case ResourceRequest::kRandom:
        requested.push_back(ResourceManager::Get()->Request(ctx, req));
        write_vars.push_back(requested.back().var);
        break;
       default:
        LOG(FATAL) << "resource type not yet supported";
      }
    }
    CHECK_LE(ntmp, 1) << "Only support 1 temp space request";
  }

  for (auto& i : ndinputs) {
    read_vars.push_back(i.var());
  }
  for (auto& i : ndoutputs) {
    write_vars.push_back(i.var());
  }
  if (mutate.count(op)) {
    mutate_idx = mutate[op](attrs);
    std::sort(mutate_idx.begin(), mutate_idx.end());
    for (auto & i : mutate_idx) {
      write_vars.push_back(ndinputs[i].var());
    }
  }
  Engine::Get()->DeduplicateVarHandle(&read_vars, &write_vars);
}

inline void SetWriteInplaceReq(const std::vector<NDArray> &ndinputs,
                               const std::vector<NDArray> &ndoutputs,
                               std::vector<OpReqType> *req) {
  std::unordered_set<engine::VarHandle> in_vars;
  for (auto &nd : ndinputs) {
    in_vars.insert(nd.var());
  }
  for (size_t i = 0; i < ndoutputs.size(); i++) {
    // output NDArray shares the memory with the input NDArray
    if (in_vars.find(ndoutputs[i].var()) != in_vars.end()) {
      req->at(i) = kWriteInplace;
    }
  }
}

void PushFCompute(const FCompute& fn,
                  const nnvm::Op* op,
                  const nnvm::NodeAttrs& attrs,
                  const Context& ctx,
                  const std::vector<engine::VarHandle>& read_vars,
                  const std::vector<engine::VarHandle>& write_vars,
                  const std::vector<Resource>& requested,
                  const std::vector<NDArray>& ndinputs,
                  const std::vector<NDArray>& ndoutputs,
                  const std::vector<uint32_t>& mutate_idx) {
  using namespace common;
  bool is_train = AutogradRuntime::Get()->IsTraining();
  Engine::Get()->PushAsync(
    [ctx, attrs, fn, ndinputs, ndoutputs, requested, is_train, mutate_idx](
        RunContext rctx,
        engine::CallbackOnComplete on_complete) {
      std::vector<TBlob> input_blobs, output_blobs;
      // pre-fcompute and post-fcompute storage fallback src NDArrays and dst NDArrays
      std::vector<NDArray> pre_temp_src, pre_temp_dst, post_temp_dst, post_temp_src;
      // mapping from index in input_blobs to index in pre_temp_dst
      std::unordered_map<uint32_t, uint32_t> in_temp_idx_map;
      // populate input blobs and output blobs
      SetupDefaultBlobs(ndinputs, &input_blobs, &pre_temp_src, &pre_temp_dst, &in_temp_idx_map);
      SetupDefaultBlobs(ndoutputs, &output_blobs, &post_temp_dst, &post_temp_src);
      // add mutable inputs to post temp list
      for (const auto idx : mutate_idx) {
        auto map_iter = in_temp_idx_map.find(idx);
        if (map_iter != in_temp_idx_map.end()) {
          post_temp_src.push_back(pre_temp_dst[map_iter->second]);
          post_temp_dst.push_back(ndinputs[idx]);
        }
      }
      OpContext opctx{is_train, rctx,
                      engine::CallbackOnComplete(),
                      requested};
      std::vector<OpReqType> req(output_blobs.size(), kWriteTo);
      if (ctx.dev_mask() == gpu::kDevMask) {
#if MXNET_USE_CUDA
        CastNonDefaultStorage<gpu>(pre_temp_src, pre_temp_dst, opctx);
        fn(attrs, opctx, input_blobs, req, output_blobs);
        // cast to original storage type, if necessary
        CastNonDefaultStorage<gpu>(post_temp_src, post_temp_dst, opctx);
        rctx.get_stream<gpu>()->Wait();
#else
        LOG(FATAL) << MXNET_GPU_NOT_ENABLED_ERROR;
#endif
      } else {
        CastNonDefaultStorage<cpu>(pre_temp_src, pre_temp_dst, opctx);
        fn(attrs, opctx, input_blobs, req, output_blobs);
        // cast to original storage type, if necessary
        CastNonDefaultStorage<cpu>(post_temp_src, post_temp_dst, opctx);
      }
      on_complete();
    }, ctx, read_vars, write_vars, FnProperty::kNormal,
    0, PROFILER_MESSAGE(op->name.c_str()));
}

void PushFComputeEx(const FComputeEx& fn,
                    const nnvm::Op* op,
                    const nnvm::NodeAttrs& attrs,
                    const Context& ctx,
                    const std::vector<engine::VarHandle>& read_vars,
                    const std::vector<engine::VarHandle>& write_vars,
                    const std::vector<Resource>& requested,
                    const std::vector<NDArray>& ndinputs,
                    const std::vector<NDArray>& ndoutputs) {
  Engine::Get()->PushAsync(
    [ctx, attrs, fn, ndinputs, ndoutputs, requested](
        RunContext rctx,
        engine::CallbackOnComplete on_complete) {
      std::vector<TBlob> input_blobs, output_blobs;
      OpContext opctx{false, rctx,
                      engine::CallbackOnComplete(),
                      requested};
      std::vector<OpReqType> req(ndoutputs.size(), kWriteTo);
      SetWriteInplaceReq(ndinputs, ndoutputs, &req);
      fn(attrs, opctx, ndinputs, req, ndoutputs);
      if (ctx.dev_mask() == gpu::kDevMask) {
        rctx.get_stream<gpu>()->Wait();
      }
      on_complete();
    }, ctx, read_vars, write_vars, FnProperty::kNormal,
    0, PROFILER_MESSAGE(op->name.c_str()));
}

void PushOperator(const OpStatePtr& state,
                  const nnvm::Op* op,
                  const nnvm::NodeAttrs& attrs,
                  const Context& ctx,
                  const std::vector<engine::VarHandle>& read_vars,
                  const std::vector<engine::VarHandle>& write_vars,
                  const std::vector<Resource>& requested,
                  const std::vector<NDArray>& ndinputs,
                  const std::vector<NDArray>& ndoutputs,
                  const std::vector<uint32_t>& mutate_idx) {
  using namespace common;
  static auto& fexec_type = nnvm::Op::GetAttr<FExecType>("FExecType");

  bool is_train = AutogradRuntime::Get()->IsTraining();
  ExecType exec_type = ExecType::kSync;
  if (fexec_type.count(op)) {
    exec_type = fexec_type[op](attrs);
  }

  auto fcompute = common::GetFCompute<FStatefulCompute>(op, "FStatefulCompute", ctx);
  if (fcompute != nullptr) {
    CHECK(exec_type == ExecType::kSync || exec_type == ExecType::kAsync);
    Engine::Get()->PushAsync(
      [state, fcompute, ndinputs, ndoutputs, requested, is_train, exec_type, mutate_idx](
          RunContext rctx,
          engine::CallbackOnComplete on_complete) {
        OpContext opctx{is_train, rctx, on_complete, requested};

        std::vector<TBlob> input_blobs, output_blobs;
        // pre-fcompute and post-fcompute storage fallback src NDArrays and dst NDArrays
        std::vector<NDArray> pre_temp_src, pre_temp_dst, post_temp_dst, post_temp_src;
        // mapping from index in input_blobs to index in pre_temp_dst
        std::unordered_map<uint32_t, uint32_t> in_temp_idx_map;
        // populate input blobs and output blobs
        SetupDefaultBlobs(ndinputs, &input_blobs, &pre_temp_src, &pre_temp_dst, &in_temp_idx_map);
        SetupDefaultBlobs(ndoutputs, &output_blobs, &post_temp_dst, &post_temp_src);
        // add mutable inputs to post temp list
        for (const auto idx : mutate_idx) {
          if (in_temp_idx_map.find(idx) != in_temp_idx_map.end()) {
            post_temp_src.push_back(pre_temp_dst[in_temp_idx_map[idx]]);
            post_temp_dst.push_back(ndinputs[idx]);
          }
        }
        std::vector<OpReqType> req(output_blobs.size(), kWriteTo);
        if (rctx.get_ctx().dev_mask() == gpu::kDevMask) {
#if MXNET_USE_CUDA
          CastNonDefaultStorage<gpu>(pre_temp_src, pre_temp_dst, opctx);
          fcompute(state, opctx, input_blobs, req, output_blobs);
          CastNonDefaultStorage<gpu>(post_temp_src, post_temp_dst, opctx);
#else
          LOG(FATAL) << MXNET_GPU_NOT_ENABLED_ERROR;
#endif
        } else {
          CastNonDefaultStorage<cpu>(pre_temp_src, pre_temp_dst, opctx);
          fcompute(state, opctx, input_blobs, req, output_blobs);
          CastNonDefaultStorage<cpu>(post_temp_src, post_temp_dst, opctx);
        }
        if (exec_type == ExecType::kSync) {
          if (rctx.get_ctx().dev_mask() == gpu::kDevMask) {
            rctx.get_stream<gpu>()->Wait();
          }
          on_complete();
        }
      }, ctx, read_vars, write_vars, FnProperty::kNormal,
      0, PROFILER_MESSAGE(op->name.c_str()));
  } else {
    auto fcompute_ex = common::GetFCompute<FStatefulComputeEx>(
        op, "FStatefulComputeEx", ctx);
    CHECK(fcompute_ex != nullptr)
        << "One of FStatefulCompute and FStatefulComputeEx must be registered "
        << "for stateful operator " << op->name;
    const auto& run = [state, fcompute_ex, ndinputs, ndoutputs, requested, is_train, exec_type](
          RunContext rctx,
          engine::CallbackOnComplete on_complete) {
        OpContext opctx{is_train, rctx, on_complete, requested};
        std::vector<OpReqType> req(ndoutputs.size(), kWriteTo);
        SetWriteInplaceReq(ndinputs, ndoutputs, &req);
        fcompute_ex(state, opctx, ndinputs, req, ndoutputs);
        if (exec_type == ExecType::kSync) {
          if (rctx.get_ctx().dev_mask() == gpu::kDevMask) {
            rctx.get_stream<gpu>()->Wait();
          }
          on_complete();
        }
      };
    if (exec_type == ExecType::kLocal) {
      run(RunContext{ctx, nullptr}, engine::CallbackOnComplete());
    } else {
      Engine::Get()->PushAsync(run, ctx, read_vars, write_vars, FnProperty::kNormal,
                               0, PROFILER_MESSAGE(op->name.c_str()));
    }
  }
}

void ImperativeInvokeImpl(const Context& default_ctx,
                          const nnvm::NodeAttrs& attrs,
                          std::vector<NDArray>* p_ndinputs,
                          std::vector<NDArray>* p_ndoutputs) {
  static auto& ndfunc = nnvm::Op::GetAttr<FNDArrayFunction>("FNDArrayFunction");
  static auto& createop = nnvm::Op::GetAttr<FCreateOpState>("FCreateOpState");
  MXAPIThreadLocalEntry *ret = MXAPIThreadLocalStore::Get();

  const nnvm::Op *op = attrs.op;
  std::vector<NDArray>& ndinputs  = *p_ndinputs;
  std::vector<NDArray>& ndoutputs = *p_ndoutputs;


  if (ndfunc.count(op)) {
    ndfunc[op](attrs, ndinputs, &ndoutputs);
  } else {
    // TODO(piiswrong): infer ctx
    Context ctx;
    int stype;
    SetContext(&ctx, attrs, ndinputs, ndoutputs, default_ctx);
    SetShapeType(op, attrs, ctx, ndinputs, &ndoutputs, &stype);

    std::vector<engine::VarHandle> read_vars, write_vars;
    std::vector<Resource> requested;
    std::vector<uint32_t> mutate_idx;
    SetDependency(&read_vars, &write_vars, &requested, &mutate_idx,
        op, attrs, ctx, ndinputs, ndoutputs);

    FCompute fn = common::GetFCompute<FCompute>(op, "FCompute", ctx);
    FComputeEx fn_ex = common::GetFCompute<FComputeEx>(op, "FComputeEx", ctx);
    if (fn_ex && stype != kDefaultStorage) {
      if (AutogradRuntime::Get()->IsRecording()) {
        AutogradRuntime::Get()->RecordImperativeFCompute(op,
            attrs, &ndinputs, &ndoutputs);
      }
      PushFComputeEx(fn_ex, op, attrs, ctx, read_vars, write_vars,
          requested, ndinputs, ndoutputs);
    } else if (fn) {
      if (AutogradRuntime::Get()->IsRecording()) {
        AutogradRuntime::Get()->RecordImperativeFCompute(op,
            attrs, &ndinputs, &ndoutputs);
      }
      PushFCompute(fn, op, attrs, ctx, read_vars, write_vars,
          requested, ndinputs, ndoutputs, mutate_idx);
    } else if (createop.count(op)) {
      auto state =
          createop[op](attrs, ctx, ret->arg_shapes, ret->arg_types);
      if (AutogradRuntime::Get()->IsRecording()) {
        AutogradRuntime::Get()->RecordImperativeOperator(state, op,
            attrs, &ndinputs, &ndoutputs);
      }
      write_vars.push_back(state.get_var());
      PushOperator(state, op, attrs, ctx, read_vars, write_vars,
          requested, ndinputs, ndoutputs, mutate_idx);
    } else {
      LOG(FATAL)
        << "Operator " << op->name << " is not implemented for "
        << (ctx.dev_mask() == gpu::kDevMask ? "GPU." : "CPU.");
    }
  }
}

int MXImperativeInvoke(AtomicSymbolCreator creator,
                       int num_inputs,
                       NDArrayHandle *inputs,
                       int *num_outputs,
                       NDArrayHandle **outputs,
                       int num_params,
                       const char **param_keys,
                       const char **param_vals) {
  const nnvm::Op* op = static_cast<nnvm::Op*>(creator);
  MXAPIThreadLocalEntry *ret = MXAPIThreadLocalStore::Get();
  NDArray** outarray = *reinterpret_cast<NDArray***>(outputs);

  API_BEGIN();
  nnvm::NodeAttrs attrs;
  SetOpAttrs(op, &attrs, num_inputs, num_params, param_keys, param_vals);

  int infered_num_outputs;
  int num_visible_outputs;
  SetNumOutputs(op, attrs, num_inputs, &infered_num_outputs, &num_visible_outputs);

  std::vector<NDArray> ndinputs, ndoutputs;
  SetNDInputsOutputs(op, &ndinputs, &ndoutputs, num_inputs, inputs,
      num_outputs, infered_num_outputs, num_visible_outputs, outarray);

  ImperativeInvokeImpl(Context::CPU(), attrs, &ndinputs, &ndoutputs);

  if (outarray == nullptr) {
    ret->ret_handles.clear();
    for (int i = 0; i < num_visible_outputs; ++i) {
      ret->ret_handles.push_back(
        reinterpret_cast<NDArrayHandle>(new NDArray(std::move(ndoutputs[i]))));
    }
    *outputs = dmlc::BeginPtr(ret->ret_handles);
  } else {
    for (int i = 0; i < *num_outputs; ++i) {
      *outarray[i] = std::move(ndoutputs[i]);
    }
  }
  API_END();
}

int MXImperativeInvokeEx(AtomicSymbolCreator creator,
                         int num_inputs,
                         NDArrayHandle *inputs,
                         int *num_outputs,
                         NDArrayHandle **outputs,
                         int num_params,
                         const char **param_keys,
                         const char **param_vals,
                         const int **out_stypes) {  // outputs storage types
  API_BEGIN();
  MXImperativeInvoke(creator, num_inputs, inputs, num_outputs, outputs,
                     num_params, param_keys, param_vals);
  MXAPIThreadLocalEntry *ret = MXAPIThreadLocalStore::Get();
  NDArray** output_nds = reinterpret_cast<NDArray**>(*outputs);
  ret->out_types.resize(*num_outputs);
  for (int i = 0; i < *num_outputs; ++i) {
    ret->out_types[i] = output_nds[i]->storage_type();
  }
  *out_stypes = dmlc::BeginPtr(ret->out_types);
  API_END();
}

int MXCreateCachedOp(SymbolHandle handle,
                     CachedOpHandle *out) {
  nnvm::Symbol* sym = static_cast<nnvm::Symbol*>(handle);

  API_BEGIN();
  nnvm::Graph *g = new nnvm::Graph;
  g->outputs = sym->outputs;
  auto vars = sym->ListInputs(nnvm::Symbol::kAll);
  CHECK_GE(vars.size(), 1) << "CachedOp must have at least 1 input.";
  g->attrs["vars"] = std::make_shared<dmlc::any>(std::move(vars));
  *out = g;
  API_END();
}

int MXFreeCachedOp(CachedOpHandle handle) {
  nnvm::Graph *g = static_cast<nnvm::Graph*>(handle);
  API_BEGIN();
  delete g;
  API_END();
}

int MXInvokeCachedOp(CachedOpHandle handle,
                     int num_inputs,
                     NDArrayHandle *inputs,
                     int *num_outputs,
                     NDArrayHandle **outputs) {
  nnvm::Graph *g = static_cast<nnvm::Graph*>(handle);
  MXAPIThreadLocalEntry *ret = MXAPIThreadLocalStore::Get();
  NDArray** outarray = *reinterpret_cast<NDArray***>(outputs);

  API_BEGIN();
  const std::vector<nnvm::NodePtr>& vars =
    g->GetAttr<std::vector<nnvm::NodePtr> >("vars");
  const nnvm::IndexedGraph& idx = g->indexed_graph();
  CHECK_EQ(static_cast<size_t>(num_inputs), vars.size())
      << "Actually number of inputs differs from expected number of inputs";
  Context default_ctx = static_cast<NDArray*>(inputs[0])->ctx();

  std::vector<NDArray> buff(idx.num_node_entries());
  for (size_t i = 0; i < vars.size(); ++i) {
    buff[idx.entry_id(idx.node_id(vars[i].get()), 0)] =
        *static_cast<NDArray*>(inputs[i]);
  }

  for (size_t i = 0; i < idx.num_nodes(); ++i) {
    const nnvm::IndexedGraph::Node& node = idx[i];
    if (node.source->attrs.op == nullptr) continue;
    std::vector<NDArray> in;
    in.reserve(node.inputs.size());
    for (const auto& j : node.inputs) {
      in.emplace_back(buff[idx.entry_id(j)]);
    }
    std::vector<NDArray> out(node.source->num_outputs());
    ImperativeInvokeImpl(default_ctx, node.source->attrs, &in, &out);

    for (size_t j = 0; j < node.source->num_outputs(); ++j) {
      buff[idx.entry_id(i, j)] = std::move(out[j]);
    }
  }

  if (outarray == nullptr) {
    ret->ret_handles.clear();
    for (const auto& i : idx.outputs()) {
      ret->ret_handles.push_back(
        reinterpret_cast<NDArrayHandle>(
          new NDArray(buff[idx.entry_id(i)])));
    }
    *num_outputs = idx.outputs().size();
    *outputs = dmlc::BeginPtr(ret->ret_handles);
  } else {
    CHECK_EQ(static_cast<size_t>(*num_outputs), idx.outputs().size())
        << "Specifed number of output differs from expected number of outputs";
    for (size_t i = 0; i < idx.outputs().size(); ++i) {
      *outarray[i] = buff[idx.entry_id(idx.outputs()[i])];
    }
  }
  API_END();
}

<<<<<<< HEAD
int MXInvokeCachedOpEx(CachedOpHandle handle,
                       int num_inputs,
                       NDArrayHandle *inputs,
                       int *num_outputs,
                       NDArrayHandle **outputs,
                       const int **out_stypes) {  // outputs storage types
  API_BEGIN();
  MXInvokeCachedOp(handle, num_inputs, inputs, num_outputs, outputs);
  MXAPIThreadLocalEntry *ret = MXAPIThreadLocalStore::Get();
  NDArray** output_nds = reinterpret_cast<NDArray**>(*outputs);
  ret->out_types.resize(*num_outputs);
  for (int i = 0; i < *num_outputs; ++i) {
    ret->out_types[i] = output_nds[i]->storage_type();
  }
  *out_stypes = dmlc::BeginPtr(ret->out_types);
=======
int MXAutogradIsTraining(bool* curr) {
  API_BEGIN();
  *curr = AutogradRuntime::Get()->IsTraining();
>>>>>>> 4c13b96b
  API_END();
}

int MXAutogradSetIsTraining(int is_training, int* prev) {
  API_BEGIN();
  *prev = AutogradRuntime::Get()->SetIsTraining(static_cast<bool>(is_training));
  API_END();
}

int MXAutogradIsRecording(bool* curr) {
  API_BEGIN();
  *curr = AutogradRuntime::Get()->IsRecording();
  API_END();
}

int MXAutogradSetIsRecording(int is_recording, int* prev) {
  API_BEGIN();
  *prev = AutogradRuntime::Get()->SetIsRecording(static_cast<bool>(is_recording));
  API_END();
}

int MXAutogradMarkVariables(mx_uint num_var,
                            NDArrayHandle *var_handles,
                            mx_uint *reqs_array,
                            NDArrayHandle *grad_handles) {
  API_BEGIN();
  std::vector<NDArray*> variables, gradients;
  std::vector<mx_uint> grad_reqs;
  variables.reserve(num_var);
  gradients.reserve(num_var);
  grad_reqs.reserve(num_var);
  for (mx_uint i = 0; i < num_var; ++i) {
    variables.emplace_back(static_cast<NDArray*>(var_handles[i]));
    gradients.emplace_back(static_cast<NDArray*>(grad_handles[i]));
    grad_reqs.emplace_back(reqs_array[i]);
  }
  AutogradRuntime::Get()->MarkVariables(variables, grad_reqs, gradients);
  API_END();
}

int MXAutogradComputeGradient(mx_uint num_output,
                              NDArrayHandle *output_handles) {
  return MXAutogradBackward(num_output, output_handles, nullptr, 0);
}

int MXAutogradBackward(mx_uint num_output,
                       NDArrayHandle *output_handles,
                       NDArrayHandle *ograd_handles,
                       int retain_graph) {
  return MXAutogradBackwardEx(num_output, output_handles, ograd_handles, retain_graph, true);
}

int MXAutogradBackwardEx(mx_uint num_output,
                         NDArrayHandle *output_handles,
                         NDArrayHandle *ograd_handles,
                         int retain_graph,
                         int is_train) {
  API_BEGIN();
  MXAPIThreadLocalEntry *ret = MXAPIThreadLocalStore::Get();

  std::vector<NDArray> outputs, ograds;
  outputs.reserve(num_output);
  for (mx_uint i = 0; i < num_output; ++i) {
    outputs.emplace_back(*static_cast<NDArray*>(output_handles[i]));
  }

  ograds.reserve(num_output);
  for (mx_uint i = 0; i < num_output; ++i) {
    if (ograd_handles != nullptr && ograd_handles[i] != nullptr) {
      ograds.emplace_back(*static_cast<NDArray*>(ograd_handles[i]));
    } else {
      ograds.emplace_back();
    }
  }

  AutogradRuntime::Get()->ComputeGradient(outputs, ograds, retain_graph, is_train);
  API_END();
}<|MERGE_RESOLUTION|>--- conflicted
+++ resolved
@@ -668,7 +668,6 @@
   API_END();
 }
 
-<<<<<<< HEAD
 int MXInvokeCachedOpEx(CachedOpHandle handle,
                        int num_inputs,
                        NDArrayHandle *inputs,
@@ -684,11 +683,12 @@
     ret->out_types[i] = output_nds[i]->storage_type();
   }
   *out_stypes = dmlc::BeginPtr(ret->out_types);
-=======
+  API_END();
+}
+
 int MXAutogradIsTraining(bool* curr) {
   API_BEGIN();
   *curr = AutogradRuntime::Get()->IsTraining();
->>>>>>> 4c13b96b
   API_END();
 }
 
