--- conflicted
+++ resolved
@@ -209,11 +209,7 @@
  public:
   // contructor
   DefaultImageAugmenter() {
-<<<<<<< HEAD
-=======
-    rotateM_ = cv::Mat(2, 3, CV_32F);
     seed_init_state = false;
->>>>>>> 9ec4879e
   }
   void Init(const std::vector<std::pair<std::string, std::string> >& kwargs) override {
     std::vector<std::pair<std::string, std::string> > kwargs_left;
@@ -553,16 +549,11 @@
  private:
   // temporal space
   cv::Mat temp_;
-<<<<<<< HEAD
-=======
-  // rotation param
-  cv::Mat rotateM_;
   // eigval and eigvec for adding pca noise
   // store eigval * eigvec as eigvec
   float eigvec[3][3] = { { 55.46f * -0.5675f, 4.794f * 0.7192f,  1.148f * 0.4009f },
                          { 55.46f * -0.5808f, 4.794f * -0.0045f, 1.148f * -0.8140f },
                          { 55.46f * -0.5836f, 4.794f * -0.6948f, 1.148f * 0.4203f } };
->>>>>>> 9ec4879e
   // parameters
   DefaultImageAugmentParam param_;
   /*! \brief list of possible rotate angle */
