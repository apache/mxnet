/*
 * Licensed to the Apache Software Foundation (ASF) under one
 * or more contributor license agreements.  See the NOTICE file
 * distributed with this work for additional information
 * regarding copyright ownership.  The ASF licenses this file
 * to you under the Apache License, Version 2.0 (the
 * "License"); you may not use this file except in compliance
 * with the License.  You may obtain a copy of the License at
 *
 *   http://www.apache.org/licenses/LICENSE-2.0
 *
 * Unless required by applicable law or agreed to in writing,
 * software distributed under the License is distributed on an
 * "AS IS" BASIS, WITHOUT WARRANTIES OR CONDITIONS OF ANY
 * KIND, either express or implied.  See the License for the
 * specific language governing permissions and limitations
 * under the License.
 */

/*!
 *  Copyright (c) 2017 by Contributors
 * \file iter_image_recordio_2.cc
 * \brief new version of recordio data iterator
 */

#include <mxnet/io.h>
#include <dmlc/parameter.h>
#include <dmlc/threadediter.h>
#include <dmlc/input_split_shuffle.h>
#include <dmlc/recordio.h>
#include <dmlc/base.h>
#include <dmlc/io.h>
#include <dmlc/omp.h>
#include <dmlc/common.h>
#include <dmlc/timer.h>
#include <type_traits>
#if MXNET_USE_LIBJPEG_TURBO
#include <turbojpeg.h>
#endif
#include "./image_recordio.h"
#include "./image_augmenter.h"
#include "./image_iter_common.h"
#include "./inst_vector.h"
#include "../common/utils.h"

namespace mxnet {
namespace io {
// parser to parse image recordio
template<typename DType>
class ImageRecordIOParser2 {
 public:
  // initialize the parser
  inline void Init(const std::vector<std::pair<std::string, std::string> >& kwargs);

  // set record to the head
  inline void BeforeFirst(void) {
    if (batch_param_.round_batch == 0 || !overflow) {
      n_parsed_ = 0;
      return source_->BeforeFirst();
    } else {
      overflow = false;
    }
  }
  // parse next set of records, return an array of
  // instance vector to the user
  inline bool ParseNext(DataBatch *out);

 private:
#if MXNET_USE_OPENCV
  template<int n_channels>
  void ProcessImage(const cv::Mat& res,
    mshadow::Tensor<cpu, 3, DType>* data_ptr, const bool is_mirrored, const float contrast_scaled,
    const float illumination_scaled);
#if MXNET_USE_LIBJPEG_TURBO
  cv::Mat TJimdecode(cv::Mat buf, int color);
#endif
#endif
  inline unsigned ParseChunk(DType* data_dptr, real_t* label_dptr, const unsigned current_size,
    dmlc::InputSplit::Blob * chunk);
  inline void CreateMeanImg(void);

  // magic number to seed prng
  static const int kRandMagic = 111;
  static const int kRandMagicNormalize = 0;
  /*! \brief parameters */
  ImageRecParserParam param_;
  ImageRecordParam record_param_;
  BatchParam batch_param_;
  ImageNormalizeParam normalize_param_;
  PrefetcherParam prefetch_param_;
  #if MXNET_USE_OPENCV
  /*! \brief augmenters */
  std::vector<std::vector<std::unique_ptr<ImageAugmenter> > > augmenters_;
  #endif
  /*! \brief random samplers */
  std::vector<std::unique_ptr<common::RANDOM_ENGINE> > prnds_;
  common::RANDOM_ENGINE rnd_;
  /*! \brief data source */
  std::unique_ptr<dmlc::InputSplit> source_;
  /*! \brief label information, if any */
  std::unique_ptr<ImageLabelMap> label_map_;
  /*! \brief temporary results */
  std::vector<InstVector<DType>> temp_;
  /*! \brief temp space */
  mshadow::TensorContainer<cpu, 3> img_;
  /*! \brief internal instance order */
  std::vector<std::pair<unsigned, unsigned> > inst_order_;
  unsigned inst_index_;
  /*! \brief internal counter tracking number of already parsed entries */
  unsigned n_parsed_;
  /*! \brief overflow marker */
  bool overflow;
  /*! \brief unit size */
  std::vector<size_t> unit_size_;
  /*! \brief mean image, if needed */
  mshadow::TensorContainer<cpu, 3> meanimg_;
  // whether to use legacy shuffle
  // (without IndexedRecordIO support)
  bool legacy_shuffle_;
  // whether mean image is ready.
  bool meanfile_ready_;
  /*! \brief OMPException obj to store and rethrow exceptions from omp blocks*/
  dmlc::OMPException omp_exc_;
};

template<typename DType>
inline void ImageRecordIOParser2<DType>::Init(
    const std::vector<std::pair<std::string, std::string> >& kwargs) {
#if MXNET_USE_OPENCV
  // initialize parameter
  // init image rec param
  param_.InitAllowUnknown(kwargs);
  record_param_.InitAllowUnknown(kwargs);
  batch_param_.InitAllowUnknown(kwargs);
  normalize_param_.InitAllowUnknown(kwargs);
  prefetch_param_.InitAllowUnknown(kwargs);
  n_parsed_ = 0;
  overflow = false;
  rnd_.seed(kRandMagic + record_param_.seed);
  int maxthread, threadget;
  #pragma omp parallel
  {
    // be conservative, set number of real cores
    maxthread = std::max(omp_get_num_procs() / 2 - 1, 1);
  }
  param_.preprocess_threads = std::min(maxthread, param_.preprocess_threads);
  #pragma omp parallel num_threads(param_.preprocess_threads)
  {
    threadget = omp_get_num_threads();
  }
  param_.preprocess_threads = threadget;

  std::vector<std::string> aug_names = dmlc::Split(param_.aug_seq, ',');
  augmenters_.clear();
  augmenters_.resize(threadget);
  // setup decoders
  for (int i = 0; i < threadget; ++i) {
    for (const auto& aug_name : aug_names) {
      augmenters_[i].emplace_back(ImageAugmenter::Create(aug_name));
      augmenters_[i].back()->Init(kwargs);
    }
    prnds_.emplace_back(new common::RANDOM_ENGINE((i + 1) * kRandMagic));
  }
  if (param_.path_imglist.length() != 0) {
    label_map_.reset(new ImageLabelMap(param_.path_imglist.c_str(),
      param_.label_width, !param_.verbose));
  }
  CHECK(param_.path_imgrec.length() != 0)
      << "ImageRecordIter2: must specify image_rec";

  if (param_.verbose) {
    LOG(INFO) << "ImageRecordIOParser2: " << param_.path_imgrec
              << ", use " << threadget << " threads for decoding..";
  }
  legacy_shuffle_ = false;
  if (param_.path_imgidx.length() != 0) {
    source_.reset(dmlc::InputSplit::Create(
        param_.path_imgrec.c_str(),
        param_.path_imgidx.c_str(),
        param_.part_index,
        param_.num_parts, "indexed_recordio",
        record_param_.shuffle,
        record_param_.seed,
        batch_param_.batch_size));
  } else {
    source_.reset(dmlc::InputSplit::Create(
        param_.path_imgrec.c_str(), param_.part_index,
        param_.num_parts, "recordio"));
    if (record_param_.shuffle)
      legacy_shuffle_ = true;
    if (param_.shuffle_chunk_size > 0) {
      if (param_.shuffle_chunk_size > 4096) {
        LOG(INFO) << "Chunk size: " << param_.shuffle_chunk_size
                   << " MB which is larger than 4096 MB, please set "
                      "smaller chunk size";
      }
      if (param_.shuffle_chunk_size < 4) {
        LOG(INFO) << "Chunk size: " << param_.shuffle_chunk_size
                   << " MB which is less than 4 MB, please set "
                      "larger chunk size";
      }
      // 1.1 ratio is for a bit more shuffle parts to avoid boundary issue
      unsigned num_shuffle_parts =
          std::ceil(source_->GetTotalSize() * 1.1 /
                    (param_.num_parts * (param_.shuffle_chunk_size << 20UL)));

      if (num_shuffle_parts > 1) {
        source_.reset(dmlc::InputSplitShuffle::Create(
            param_.path_imgrec.c_str(), param_.part_index,
            param_.num_parts, "recordio", num_shuffle_parts, param_.shuffle_chunk_seed));
      }
      source_->HintChunkSize(param_.shuffle_chunk_size << 17UL);
    } else {
      // use 64 MB chunk when possible
      source_->HintChunkSize(64 << 20UL);
    }
  }
  // Normalize init
  if (!std::is_same<DType, uint8_t>::value) {
    meanimg_.set_pad(false);
    meanfile_ready_ = false;
    if (normalize_param_.mean_img.length() != 0) {
      std::unique_ptr<dmlc::Stream> fi(
          dmlc::Stream::Create(normalize_param_.mean_img.c_str(), "r", true));
      if (fi.get() == nullptr) {
        this->CreateMeanImg();
      } else {
        fi.reset(nullptr);
        if (param_.verbose) {
          LOG(INFO) << "Load mean image from " << normalize_param_.mean_img;
        }
        // use python compatible ndarray store format
        std::vector<NDArray> data;
        std::vector<std::string> keys;
        {
          std::unique_ptr<dmlc::Stream> fi(dmlc::Stream::Create(normalize_param_.mean_img.c_str(),
                                                                "r"));
          NDArray::Load(fi.get(), &data, &keys);
        }
        CHECK_EQ(data.size(), 1)
          << "Invalid mean image file format";
        data[0].WaitToRead();
        mshadow::Tensor<cpu, 3> src = data[0].data().get<cpu, 3, real_t>();
        meanimg_.Resize(src.shape_);
        mshadow::Copy(meanimg_, src);
        meanfile_ready_ = true;
        if (param_.verbose) {
          LOG(INFO) << "Load mean image from " << normalize_param_.mean_img << " completed";
        }
      }
    }
  }
#else
  LOG(FATAL) << "ImageRec need opencv to process";
#endif
}

template<typename DType>
inline bool ImageRecordIOParser2<DType>::ParseNext(DataBatch *out) {
  if (overflow) {
    return false;
  }
  CHECK(source_ != nullptr);
  dmlc::InputSplit::Blob chunk;
  unsigned current_size = 0;
  out->index.resize(batch_param_.batch_size);

  // InitBatch
  if (out->data.size() == 0) {
    // This assumes that DataInst given by
    // InstVector contains only 2 elements in
    // data vector (operator[] implementation)
    out->data.resize(2);
    unit_size_.resize(2);

    std::vector<index_t> shape_vec;
    shape_vec.push_back(batch_param_.batch_size);
    for (index_t dim = 0; dim < param_.data_shape.ndim(); ++dim) {
      shape_vec.push_back(param_.data_shape[dim]);
    }
    TShape data_shape(shape_vec.begin(), shape_vec.end());

    shape_vec.clear();
    shape_vec.push_back(batch_param_.batch_size);
    shape_vec.push_back(param_.label_width);
    TShape label_shape(shape_vec.begin(), shape_vec.end());

    out->data.at(0) = NDArray(data_shape, Context::CPUPinned(0), false,
      mshadow::DataType<DType>::kFlag);
    out->data.at(1) = NDArray(label_shape, Context::CPUPinned(0), false,
      mshadow::DataType<real_t>::kFlag);
    unit_size_[0] = param_.data_shape.Size();
    unit_size_[1] = param_.label_width;
  }

  while (current_size < batch_param_.batch_size) {
    // int n_to_copy;
    unsigned n_to_out = 0;
    if (n_parsed_ == 0) {
      if (source_->NextBatch(&chunk, batch_param_.batch_size)) {
        inst_order_.clear();
        inst_index_ = 0;
        DType* data_dptr = static_cast<DType*>(out->data[0].data().dptr_);
        real_t* label_dptr = static_cast<real_t*>(out->data[1].data().dptr_);
        if (!legacy_shuffle_) {
          n_to_out = ParseChunk(data_dptr, label_dptr, current_size, &chunk);
        } else {
          n_to_out = ParseChunk(nullptr, nullptr, batch_param_.batch_size, &chunk);
        }
        // Count number of parsed images that do not fit into current out
        n_parsed_ = inst_order_.size();
        // shuffle instance order if needed
        if (legacy_shuffle_) {
          std::shuffle(inst_order_.begin(), inst_order_.end(), rnd_);
        }
      } else {
        if (current_size == 0) {
          return false;
        }
        CHECK(!overflow) << "number of input images must be bigger than the batch size";
        if (batch_param_.round_batch != 0) {
          overflow = true;
          source_->BeforeFirst();
        } else {
          current_size = batch_param_.batch_size;
        }
        out->num_batch_padd = batch_param_.batch_size - current_size;
        n_to_out = 0;
      }
    } else {
      int n_to_copy = std::min(n_parsed_,
        static_cast<unsigned>(batch_param_.batch_size) - current_size);
      n_parsed_ -= n_to_copy;
      // Copy
      #pragma omp parallel for num_threads(param_.preprocess_threads)
      for (int i = 0; i < n_to_copy; ++i) {
        omp_exc_.Run([&] {
        std::pair<unsigned, unsigned> place = inst_order_[inst_index_ + i];
        const DataInst& batch = temp_[place.first][place.second];
        for (unsigned j = 0; j < batch.data.size(); ++j) {
          CHECK_EQ(unit_size_[j], batch.data[j].Size());
          MSHADOW_TYPE_SWITCH(out->data[j].data().type_flag_, dtype, {
          mshadow::Copy(
              out->data[j].data().FlatTo1D<cpu, dtype>().Slice((current_size + i) * unit_size_[j],
                (current_size + i + 1) * unit_size_[j]),
              batch.data[j].get_with_shape<cpu, 1, dtype>(mshadow::Shape1(unit_size_[j])));
          });
        }
        });
      }
      omp_exc_.Rethrow();
      n_to_out = n_to_copy;
      inst_index_ += n_to_copy;
    }

    current_size += n_to_out;
  }
  return true;
}

#if MXNET_USE_OPENCV
template<typename DType>
template<int n_channels>
void ImageRecordIOParser2<DType>::ProcessImage(const cv::Mat& res,
  mshadow::Tensor<cpu, 3, DType>* data_ptr, const bool is_mirrored, const float contrast_scaled,
  const float illumination_scaled) {
  float RGBA_MULT[4] = { 0 };
  float RGBA_BIAS[4] = { 0 };
  float RGBA_MEAN[4] = { 0 };
  mshadow::Tensor<cpu, 3, DType>& data = (*data_ptr);
  if (!std::is_same<DType, uint8_t>::value) {
    RGBA_MULT[0] = contrast_scaled / normalize_param_.std_r;
    RGBA_MULT[1] = contrast_scaled / normalize_param_.std_g;
    RGBA_MULT[2] = contrast_scaled / normalize_param_.std_b;
    RGBA_MULT[3] = contrast_scaled / normalize_param_.std_a;
    RGBA_BIAS[0] = illumination_scaled / normalize_param_.std_r;
    RGBA_BIAS[1] = illumination_scaled / normalize_param_.std_g;
    RGBA_BIAS[2] = illumination_scaled / normalize_param_.std_b;
    RGBA_BIAS[3] = illumination_scaled / normalize_param_.std_a;
    if (!meanfile_ready_) {
      RGBA_MEAN[0] = normalize_param_.mean_r;
      RGBA_MEAN[1] = normalize_param_.mean_g;
      RGBA_MEAN[2] = normalize_param_.mean_b;
      RGBA_MEAN[3] = normalize_param_.mean_a;
    }
  }

  int swap_indices[n_channels]; // NOLINT(*)
  if (n_channels == 1) {
    swap_indices[0] = 0;
  } else if (n_channels == 3) {
    swap_indices[0] = 2;
    swap_indices[1] = 1;
    swap_indices[2] = 0;
  } else if (n_channels == 4) {
    swap_indices[0] = 2;
    swap_indices[1] = 1;
    swap_indices[2] = 0;
    swap_indices[3] = 3;
  }

  DType RGBA[n_channels] = {};
  for (int i = 0; i < res.rows; ++i) {
    const uchar* im_data = res.ptr<uchar>(i);
    for (int j = 0; j < res.cols; ++j) {
      for (int k = 0; k < n_channels; ++k) {
        RGBA[k] = im_data[swap_indices[k]];
      }
      if (!std::is_same<DType, uint8_t>::value) {
        // normalize/mirror here to avoid memory copies
        // logic from iter_normalize.h, function SetOutImg
        for (int k = 0; k < n_channels; ++k) {
          if (meanfile_ready_) {
            RGBA[k] = (RGBA[k] - meanimg_[k][i][j]) * RGBA_MULT[k] + RGBA_BIAS[k];
          } else {
            RGBA[k] = (RGBA[k] - RGBA_MEAN[k]) * RGBA_MULT[k] + RGBA_BIAS[k];
          }
        }
      }
      for (int k = 0; k < n_channels; ++k) {
        // mirror here to avoid memory copies
        // logic from iter_normalize.h, function SetOutImg
        if (is_mirrored) {
          data[k][i][res.cols - j - 1] = RGBA[k];
        } else {
          data[k][i][j] = RGBA[k];
        }
      }
      im_data += n_channels;
    }
  }
}

#if MXNET_USE_LIBJPEG_TURBO

bool is_jpeg(unsigned char * file) {
  if ((file[0] == 255) && (file[1] == 216)) {
    return true;
  } else {
    return false;
  }
}

template<typename DType>
cv::Mat ImageRecordIOParser2<DType>::TJimdecode(cv::Mat image, int color) {
  unsigned char* jpeg = image.ptr();
  size_t jpeg_size = image.rows * image.cols;

  if (!is_jpeg(jpeg)) {
    // If it is not JPEG then fall back to OpenCV
    return cv::imdecode(image, color);
  }

  tjhandle handle = tjInitDecompress();
  int h, w, subsamp;
  int err = tjDecompressHeader2(handle,
                                jpeg,
                                jpeg_size,
                                &w, &h, &subsamp);
  if (err != 0) {
    // If it is a malformed JPEG then fall back to OpenCV
    return cv::imdecode(image, color);
  }
  cv::Mat ret = cv::Mat(h, w, color ? CV_8UC3 : CV_8UC1);
  err = tjDecompress2(handle,
                      jpeg,
                      jpeg_size,
                      ret.ptr(),
                      w,
                      0,
                      h,
                      color ? TJPF_BGR : TJPF_GRAY,
                      0);
  if (err != 0) {
    // If it is a malformed JPEG then fall back to OpenCV
    return cv::imdecode(image, color);
  }
  tjDestroy(handle);
  return ret;
}
#endif
#endif

// Returns the number of images that are put into output
template<typename DType>
inline unsigned ImageRecordIOParser2<DType>::ParseChunk(DType* data_dptr, real_t* label_dptr,
  const unsigned current_size, dmlc::InputSplit::Blob * chunk) {
  temp_.resize(param_.preprocess_threads);
#if MXNET_USE_OPENCV
  // save opencv out
  dmlc::RecordIOChunkReader reader(*chunk, 0, 1);
  unsigned gl_idx = current_size;
  #pragma omp parallel num_threads(param_.preprocess_threads)
  {
    omp_exc_.Run([&] {
    CHECK(omp_get_num_threads() == param_.preprocess_threads);
    unsigned int tid = omp_get_thread_num();
    // dmlc::RecordIOChunkReader reader(*chunk, tid, param_.preprocess_threads);
    ImageRecordIO rec;
    dmlc::InputSplit::Blob blob;
    // image data
    InstVector<DType> &out_tmp = temp_[tid];
    out_tmp.Clear();
    while (true) {
      bool reader_has_data;
      unsigned idx;
      #pragma omp critical
      {
        reader_has_data = reader.NextRecord(&blob);
        if (reader_has_data) {
          idx = gl_idx++;
          if (idx >= batch_param_.batch_size) {
            inst_order_.push_back(std::make_pair(tid, out_tmp.Size()));
          }
        }
      }
      if (!reader_has_data) break;
      // Opencv decode and augments
      cv::Mat res;
      rec.Load(blob.dptr, blob.size);
      cv::Mat buf(1, rec.content_size, CV_8U, rec.content);
      switch (param_.data_shape[0]) {
       case 1:
#if MXNET_USE_LIBJPEG_TURBO
        res = TJimdecode(buf, 0);
#else
        res = cv::imdecode(buf, 0);
#endif
        break;
       case 3:
#if MXNET_USE_LIBJPEG_TURBO
        res = TJimdecode(buf, 1);
#else
        res = cv::imdecode(buf, 1);
#endif
        break;
       case 4:
        // -1 to keep the number of channel of the encoded image, and not force gray or color.
        res = cv::imdecode(buf, -1);
        CHECK_EQ(res.channels(), 4)
          << "Invalid image with index " << rec.image_index()
          << ". Expected 4 channels, got " << res.channels();
        break;
       default:
        LOG(FATAL) << "Invalid output shape " << param_.data_shape;
      }
      const int n_channels = res.channels();
      // load label before augmentations
      std::vector<float> label_buf;
      if (label_map_ != nullptr) {
        label_buf = label_map_->FindCopy(rec.image_index());
      } else if (rec.label != nullptr) {
        CHECK_EQ(param_.label_width, rec.num_label)
          << "rec file provide " << rec.num_label << "-dimensional label "
             "but label_width is set to " << param_.label_width;
        label_buf.assign(rec.label, rec.label + rec.num_label);
      } else {
        CHECK_EQ(param_.label_width, 1)
          << "label_width must be 1 unless an imglist is provided "
             "or the rec file is packed with multi dimensional label";
        label_buf.assign(&rec.header.label, &rec.header.label + 1);
      }
      for (auto& aug : augmenters_[tid]) {
        res = aug->Process(res, &label_buf, prnds_[tid].get());
      }
      mshadow::Tensor<cpu, 3, DType> data;
      if (idx < batch_param_.batch_size) {
        data = mshadow::Tensor<cpu, 3, DType>(data_dptr + idx*unit_size_[0],
          mshadow::Shape3(n_channels, res.rows, res.cols));
      } else {
        out_tmp.Push(static_cast<unsigned>(rec.image_index()),
                 mshadow::Shape3(n_channels, res.rows, res.cols),
                 mshadow::Shape1(param_.label_width));
        data = out_tmp.data().Back();
      }

      std::uniform_real_distribution<float> rand_uniform(0, 1);
      std::bernoulli_distribution coin_flip(0.5);
      bool is_mirrored = (normalize_param_.rand_mirror && coin_flip(*(prnds_[tid])))
                         || normalize_param_.mirror;
      float contrast_scaled = 1;
      float illumination_scaled = 0;
      if (!std::is_same<DType, uint8_t>::value) {
        contrast_scaled =
          (rand_uniform(*(prnds_[tid])) * normalize_param_.max_random_contrast * 2
          - normalize_param_.max_random_contrast + 1)*normalize_param_.scale;
        illumination_scaled =
          (rand_uniform(*(prnds_[tid])) * normalize_param_.max_random_illumination * 2
          - normalize_param_.max_random_illumination) * normalize_param_.scale;
      }
      // For RGB or RGBA data, swap the B and R channel:
      // OpenCV store as BGR (or BGRA) and we want RGB (or RGBA)
      if (n_channels == 1) {
        ProcessImage<1>(res, &data, is_mirrored, contrast_scaled, illumination_scaled);
      } else if (n_channels == 3) {
        ProcessImage<3>(res, &data, is_mirrored, contrast_scaled, illumination_scaled);
      } else if (n_channels == 4) {
        ProcessImage<4>(res, &data, is_mirrored, contrast_scaled, illumination_scaled);
      }

      mshadow::Tensor<cpu, 1, real_t> label;
      if (idx < batch_param_.batch_size) {
        label = mshadow::Tensor<cpu, 1, real_t>(label_dptr + idx*unit_size_[1],
          mshadow::Shape1(param_.label_width));
      } else {
        label = out_tmp.label().Back();
      }

      mshadow::Copy(label, mshadow::Tensor<cpu, 1>(dmlc::BeginPtr(label_buf),
        mshadow::Shape1(label_buf.size())));
      res.release();
    }
  });
  }
<<<<<<< HEAD
  return (std::min(static_cast<unsigned>(batch_param_.batch_size), gl_idx) - current_size);
=======
  omp_exc_.Rethrow();
  return (std::min(batch_param_.batch_size, gl_idx) - current_size);
>>>>>>> 063139d6
#else
  LOG(FATAL) << "Opencv is needed for image decoding and augmenting.";
  return 0;
#endif
}

// create mean image.
template<typename DType>
inline void ImageRecordIOParser2<DType>::CreateMeanImg(void) {
    if (param_.verbose) {
      LOG(INFO) << "Cannot find " << normalize_param_.mean_img
                << ": create mean image, this will take some time...";
    }
    double start = dmlc::GetTime();
    dmlc::InputSplit::Blob chunk;
    size_t imcnt = 0;  // NOLINT(*)
    while (source_->NextChunk(&chunk)) {
      inst_order_.clear();
      // Parse chunk w/o putting anything in out
      ParseChunk(nullptr, nullptr, batch_param_.batch_size, &chunk);
      for (unsigned i = 0; i < inst_order_.size(); ++i) {
        std::pair<unsigned, unsigned> place = inst_order_[i];
        mshadow::Tensor<cpu, 3> outimg =
          temp_[place.first][place.second].data[0].template get<cpu, 3, real_t>();
        if (imcnt == 0) {
          meanimg_.Resize(outimg.shape_);
          mshadow::Copy(meanimg_, outimg);
        } else {
          meanimg_ += outimg;
        }
        imcnt += 1;
        double elapsed = dmlc::GetTime() - start;
        if (imcnt % 10000L == 0 && param_.verbose) {
          LOG(INFO) << imcnt << " images processed, " << elapsed << " sec elapsed";
        }
      }
    }
    meanimg_ *= (1.0f / imcnt);
    // save as mxnet python compatible format.
    TBlob tmp = meanimg_;
    {
      std::unique_ptr<dmlc::Stream> fo(
          dmlc::Stream::Create(normalize_param_.mean_img.c_str(), "w"));
      NDArray::Save(fo.get(),
                    {NDArray(tmp, 0)},
                    {"mean_img"});
    }
    if (param_.verbose) {
      LOG(INFO) << "Save mean image to " << normalize_param_.mean_img << "..";
    }
    meanfile_ready_ = true;
    this->BeforeFirst();
}

template<typename DType = real_t>
class ImageRecordIter2 : public IIterator<DataBatch> {
 public:
    ImageRecordIter2() : out_(nullptr) { }

    virtual ~ImageRecordIter2(void) {
      iter_.Destroy();
    }

    virtual void Init(const std::vector<std::pair<std::string, std::string> >& kwargs) {
      prefetch_param_.InitAllowUnknown(kwargs);
      parser_.Init(kwargs);
      // maximum prefetch threaded iter internal size
      const int kMaxPrefetchBuffer = 16;
      // init thread iter
      iter_.set_max_capacity(kMaxPrefetchBuffer);
      // init thread iter
      iter_.Init([this](DataBatch **dptr) {
          if (*dptr == nullptr) {
            *dptr = new DataBatch();
          }
          return parser_.ParseNext(*dptr);
          },
          [this]() { parser_.BeforeFirst(); });
    }

    virtual void BeforeFirst(void) {
      iter_.BeforeFirst();
    }

    // From iter_prefetcher.h
    virtual bool Next(void) {
      if (out_ != nullptr) {
        recycle_queue_.push(out_); out_ = nullptr;
      }
      // do recycle
      if (recycle_queue_.size() == prefetch_param_.prefetch_buffer) {
        DataBatch *old_batch =  recycle_queue_.front();
        // can be more efficient on engine
        for (NDArray& arr : old_batch->data) {
          arr.WaitToWrite();
        }
        recycle_queue_.pop();
        iter_.Recycle(&old_batch);
      }
      return iter_.Next(&out_);
    }

    virtual const DataBatch &Value(void) const {
      return *out_;
    }

 private:
    /*! \brief Backend thread */
    dmlc::ThreadedIter<DataBatch> iter_;
    /*! \brief Parameters */
    PrefetcherParam prefetch_param_;
    /*! \brief output data */
    DataBatch *out_;
    /*! \brief queue to be recycled */
    std::queue<DataBatch*> recycle_queue_;
    /* \brief parser */
    ImageRecordIOParser2<DType> parser_;
};

MXNET_REGISTER_IO_ITER(ImageRecordIter)
.describe(R"code(Iterates on image RecordIO files

Reads batches of images from .rec RecordIO files. One can use ``im2rec.py`` tool
(in tools/) to pack raw image files into RecordIO files. This iterator is less
flexible to customization but is fast and has lot of language bindings. To
iterate over raw images directly use ``ImageIter`` instead (in Python).

Example::

  data_iter = mx.io.ImageRecordIter(
    path_imgrec="./sample.rec", # The target record file.
    data_shape=(3, 227, 227), # Output data shape; 227x227 region will be cropped from the original image.
    batch_size=4, # Number of items per batch.
    resize=256 # Resize the shorter edge to 256 before cropping.
    # You can specify more augmentation options. Use help(mx.io.ImageRecordIter) to see all the options.
    )
  # You can now use the data_iter to access batches of images.
  batch = data_iter.next() # first batch.
  images = batch.data[0] # This will contain 4 (=batch_size) images each of 3x227x227.
  # process the images
  ...
  data_iter.reset() # To restart the iterator from the beginning.

)code" ADD_FILELINE)
.add_arguments(ImageRecParserParam::__FIELDS__())
.add_arguments(ImageRecordParam::__FIELDS__())
.add_arguments(BatchParam::__FIELDS__())
.add_arguments(PrefetcherParam::__FIELDS__())
.add_arguments(ListDefaultAugParams())
.add_arguments(ImageNormalizeParam::__FIELDS__())
.set_body([]() {
    return new ImageRecordIter2<real_t>();
    });

MXNET_REGISTER_IO_ITER(ImageRecordUInt8Iter)
.describe(R"code(Iterating on image RecordIO files

This iterator is identical to ``ImageRecordIter`` except for using ``uint8`` as
the data type instead of ``float``.

)code" ADD_FILELINE)
.add_arguments(ImageRecParserParam::__FIELDS__())
.add_arguments(ImageRecordParam::__FIELDS__())
.add_arguments(BatchParam::__FIELDS__())
.add_arguments(PrefetcherParam::__FIELDS__())
.add_arguments(ListDefaultAugParams())
.set_body([]() {
    return new ImageRecordIter2<uint8_t>();
  });
}  // namespace io
}  // namespace mxnet<|MERGE_RESOLUTION|>--- conflicted
+++ resolved
@@ -612,12 +612,8 @@
     }
   });
   }
-<<<<<<< HEAD
-  return (std::min(static_cast<unsigned>(batch_param_.batch_size), gl_idx) - current_size);
-=======
   omp_exc_.Rethrow();
   return (std::min(batch_param_.batch_size, gl_idx) - current_size);
->>>>>>> 063139d6
 #else
   LOG(FATAL) << "Opencv is needed for image decoding and augmenting.";
   return 0;
