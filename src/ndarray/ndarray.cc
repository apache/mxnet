--- conflicted
+++ resolved
@@ -339,16 +339,9 @@
   CHECK_EQ(storage_type(), kDefaultStorage);
   NDArray ret   = this->Detach();
   size_t length = shape_.ProdShape(1, shape_.ndim());
-<<<<<<< HEAD
-  MSHADOW_TYPE_SWITCH_EXT_WITH_BOOL(ret.dtype(), DType, {
-    ret.byte_offset_ += begin * length * sizeof(DType);
-  });
-  ret.reuse_ = false;
-=======
-  MSHADOW_TYPE_SWITCH_WITH_BOOL(
+  MSHADOW_TYPE_SWITCH_EXT_WITH_BOOL(
       ret.dtype(), DType, { ret.byte_offset_ += begin * length * sizeof(DType); });
   ret.reuse_    = false;
->>>>>>> 49c47380
   ret.shape_[0] = end - begin;
   return ret;
 }
