--- conflicted
+++ resolved
@@ -57,23 +57,13 @@
  * \brief Build the backward graph from the mirror map. This function will be
  *        invoked twice if backward mirroring has been enabled.
  */
-<<<<<<< HEAD
-Graph BuildGradientGraph(
-    const Graph& src,
-    const std::vector<NodeEntry>& xs,
-    const std::vector<ObjectPtr>& topo_order,
-    std::unordered_map<const Node*, std::vector<GradEntry> > output_grads,
-    std::function<int(const Node&)> mirror_fun,
-    const std::unordered_map<const Node*, ObjectPtr>& mirror_map,
-    const std::vector<NodeEntry>& us = std::vector<NodeEntry>() );
-=======
 Graph BuildGradientGraph(const Graph& src,
                          const std::vector<NodeEntry>& xs,
                          const std::vector<ObjectPtr>& topo_order,
                          std::unordered_map<const Node*, std::vector<GradEntry> > output_grads,
                          std::function<int(const Node&)> mirror_fun,
-                         const std::unordered_map<const Node*, ObjectPtr>& mirror_map);
->>>>>>> 72e6b162
+                         const std::unordered_map<const Node*, ObjectPtr>& mirror_map,
+                         const std::vector<NodeEntry>& us = std::vector<NodeEntry>());
 
 /*!
  * \brief Auxiliary function that maps the forward node of the source graph to
@@ -133,13 +123,7 @@
   std::unordered_map<const Node*, ObjectPtr> mirror_map;
 
   // complete the backward graph of the src, but without backward mirroring
-<<<<<<< HEAD
-  nnvm::Graph gsrc = BuildGradientGraph(src, xs, topo_order,
-                                        output_grads,
-                                        nullptr, mirror_map, us);
-=======
-  nnvm::Graph gsrc = BuildGradientGraph(src, xs, topo_order, output_grads, nullptr, mirror_map);
->>>>>>> 72e6b162
+  nnvm::Graph gsrc = BuildGradientGraph(src, xs, topo_order, output_grads, nullptr, mirror_map, us);
   if (mirror_fun == nullptr) {
     return gsrc;  // Gradient pass without mirroring ends here.
   }
@@ -523,24 +507,14 @@
   return true;
 }
 
-<<<<<<< HEAD
-
-Graph BuildGradientGraph(
-    const Graph& src,
-    const std::vector<NodeEntry>& xs,
-    const std::vector<ObjectPtr>& topo_order,
-    std::unordered_map<const Node*, std::vector<GradEntry> > output_grads,
-    std::function<int(const Node&)> mirror_fun,
-    const std::unordered_map<const Node*, ObjectPtr>& mirror_map,
-    const std::vector<NodeEntry>& us) {
-=======
+
 Graph BuildGradientGraph(const Graph& src,
                          const std::vector<NodeEntry>& xs,
                          const std::vector<ObjectPtr>& topo_order,
                          std::unordered_map<const Node*, std::vector<GradEntry> > output_grads,
                          std::function<int(const Node&)> mirror_fun,
-                         const std::unordered_map<const Node*, ObjectPtr>& mirror_map) {
->>>>>>> 72e6b162
+                         const std::unordered_map<const Node*, ObjectPtr>& mirror_map,
+                         const std::vector<NodeEntry>& us) {
   static auto& grad_fun_map = Op::GetAttr<nnvm::FGradient>("FGradient");
 
   // gradient aggregation function
@@ -648,15 +622,9 @@
       CHECK(src_fwd_node->inputs.size() <= input_grads.size());
       for (auto input_iter = src_fwd_node->inputs.begin(); input_iter != src_fwd_node->inputs.end();
            ++input_iter, ++input_grad_iter) {
-<<<<<<< HEAD
         // propagate the input_grads to the corresponding GradEntries mapped by output_grads
-        output_grads[input_iter->node.get()][input_iter->index]
-            .grads.emplace_back(std::move(*input_grad_iter));
-=======
-        // propagate the input gradients to the output gradients of the input nodes
         output_grads[input_iter->node.get()][input_iter->index].grads.emplace_back(
             std::move(*input_grad_iter));
->>>>>>> 72e6b162
       }
     }  // if (src_fwd_node->inputs.size() != 0)
   }    // for (topo_order_rit ∈ reverse(topo_order))
@@ -717,17 +685,6 @@
 
 // register pass
 NNVM_REGISTER_PASS(MXGradient)
-<<<<<<< HEAD
-.describe(R"(Return a gradient graph of src.attrs["ys"] wrt src.attrs["xs"])")
-.set_body(Gradient)
-.set_change_graph(true)
-.depend_graph_attr("grad_ys")
-.depend_graph_attr("grad_xs")
-.depend_graph_attr("in_arg_shapes")
-.depend_graph_attr("in_arg_dtypes")
-.depend_graph_attr("grad_ys_out_grad")
-.depend_graph_attr("grad_us");
-=======
     .describe(R"(Return a gradient graph of src.attrs["ys"] wrt src.attrs["xs"])")
     .set_body(Gradient)
     .set_change_graph(true)
@@ -735,8 +692,8 @@
     .depend_graph_attr("grad_xs")
     .depend_graph_attr("in_arg_shapes")
     .depend_graph_attr("in_arg_dtypes")
-    .depend_graph_attr("grad_ys_out_grad");
->>>>>>> 72e6b162
+    .depend_graph_attr("grad_ys_out_grad")
+    .depend_graph_attr("grad_us");
 
 }  // namespace
 
