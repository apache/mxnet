--- conflicted
+++ resolved
@@ -104,94 +104,8 @@
   }
 };
 
-<<<<<<< HEAD
-template <typename xpu>
-void QuantizeV2Compute(const nnvm::NodeAttrs &attrs, const OpContext &ctx,
-                       const std::vector<TBlob> &inputs, const std::vector<OpReqType> &req,
-                       const std::vector<TBlob> &outputs) {
-  using namespace mshadow;
-  using namespace mxnet_op;
-  typedef float SrcDType;
-  using mshadow::red::limits::MaxValue;
-  using mshadow::red::limits::MinValue;
-  Stream<xpu> *s = ctx.get_stream<xpu>();
-  const QuantizeV2Param &param = nnvm::get<QuantizeV2Param>(attrs.parsed);
-  auto out_type = GetQuantizeOutputType(param);
-  if (out_type == mshadow::kUint8 && std::is_same<xpu, gpu>::value) {
-    LOG(FATAL) << "currently, uint8 quantization is only supported by CPU, "
-                  "please switch to the context of CPU or int8 data type for GPU.";
-  }
-
-  if (inputs[0].type_flag_ == mshadow::kUint8 || inputs[0].type_flag_ == mshadow::kInt8) {
-    if (param.min_calib_range.has_value() && param.max_calib_range.has_value()) {
-      *outputs[1].dptr<float>() = param.min_calib_range.value();
-      *outputs[2].dptr<float>() = param.max_calib_range.value();
-    } else {
-      if (inputs[0].type_flag_ == mshadow::kUint8) {
-        *outputs[1].dptr<float>() = 0;
-        *outputs[2].dptr<float>() = 255;
-      } else {
-        *outputs[1].dptr<float>() = -127;
-        *outputs[2].dptr<float>() = 127;
-      }
-    }
-    UnaryOp::IdentityCompute<xpu>(attrs, ctx, {inputs[0]}, req, outputs);
-  } else {
-    if (param.min_calib_range.has_value() && param.max_calib_range.has_value()) {
-      if (out_type == mshadow::kUint8) {
-        Kernel<quantize_v2_unsigned, xpu>::Launch(
-            s, outputs[0].Size(), outputs[0].dptr<uint8_t>(), outputs[1].dptr<float>(),
-            outputs[2].dptr<float>(), inputs[0].dptr<SrcDType>(), param.min_calib_range.value(),
-            param.max_calib_range.value(), MinValue<uint8_t>(), MaxValue<uint8_t>());
-      } else if (out_type == mshadow::kInt8) {  // zero-centered quantization
-        Kernel<quantize_v2_zero_centered, xpu>::Launch(
-            s, outputs[0].Size(), outputs[0].dptr<int8_t>(), outputs[1].dptr<float>(),
-            outputs[2].dptr<float>(), inputs[0].dptr<SrcDType>(), param.min_calib_range.value(),
-            param.max_calib_range.value(), MinAbs(MaxValue<int8_t>(), MinValue<int8_t>()));
-      } else {
-        LOG(FATAL) << "quantize op only supports int8 and uint8 as output type";
-      }
-    } else {  // model is not calibrated
-      mxnet::TShape src_shape, dst_shape;
-      const size_t actual_float_size = sizeof(float);
-      const size_t temp_reduce_size = ConfigReduce<xpu, SrcDType>(
-          s, inputs[0].shape_, mxnet::TShape({1}), &src_shape, &dst_shape);
-      Tensor<xpu, 1, char> temp_space = ctx.requested[0].get_space_typed<xpu, 1, char>(
-          Shape1(2 * actual_float_size + temp_reduce_size), s);
-      const int dev_id = ctx.run_ctx.ctx.dev_id;
-      TBlob in_min_t(reinterpret_cast<SrcDType *>(temp_space.dptr_), Shape1(1), xpu::kDevMask,
-                    dev_id);
-      TBlob in_max_t(reinterpret_cast<SrcDType *>(temp_space.dptr_) + 1, Shape1(1), xpu::kDevMask,
-                    dev_id);
-      Tensor<xpu, 1, char> workspace(temp_space.dptr_ + 2 * actual_float_size,
-                                    Shape1(temp_reduce_size), s);
-      broadcast::Reduce<red::minimum, 2, SrcDType, mshadow::op::identity>(
-          s, in_min_t.reshape(dst_shape), kWriteTo, workspace, inputs[0].reshape(src_shape));
-      broadcast::Reduce<red::maximum, 2, SrcDType, mshadow::op::identity>(
-          s, in_max_t.reshape(dst_shape), kWriteTo, workspace, inputs[0].reshape(src_shape));
-      if (out_type == mshadow::kUint8) {
-        Kernel<quantize_v2_unsigned, xpu>::Launch(
-            s, outputs[0].Size(), outputs[0].dptr<uint8_t>(), outputs[1].dptr<float>(),
-            outputs[2].dptr<float>(), inputs[0].dptr<SrcDType>(), in_min_t.dptr<float>(),
-            in_max_t.dptr<float>(), MinValue<uint8_t>(), MaxValue<uint8_t>());
-      } else if (out_type == mshadow::kInt8) {  // zero-centered quantization
-        Kernel<quantize_v2_zero_centered, xpu>::Launch(
-            s, outputs[0].Size(), outputs[0].dptr<int8_t>(), outputs[1].dptr<float>(),
-            outputs[2].dptr<float>(), inputs[0].dptr<SrcDType>(), in_min_t.dptr<float>(),
-            in_max_t.dptr<float>(), MinAbs(MaxValue<int8_t>(), MinValue<int8_t>()));
-      } else {
-        LOG(FATAL) << "quantize op only supports int8 and uint8 as output type";
-      }
-    }
-  }
-}
-
-static inline bool QuantizeV2Shape(const nnvm::NodeAttrs &attrs, mxnet::ShapeVector *in_attrs,
-                                   mxnet::ShapeVector *out_attrs) {
-=======
 static inline bool QuantizeV2Shape(const nnvm::NodeAttrs &attrs, std::vector<TShape> *in_attrs,
                                    std::vector<TShape> *out_attrs) {
->>>>>>> 0f63659b
   CHECK_EQ(in_attrs->size(), 1U);
   CHECK_EQ(out_attrs->size(), 3U);
 
@@ -235,7 +149,7 @@
     using mshadow::red::limits::MinValue;
     Stream<xpu> *s = ctx.get_stream<xpu>();
     const QuantizeV2Param &param = nnvm::get<QuantizeV2Param>(attrs_.parsed);
-    auto out_type = GetOutputType(param);
+    auto out_type = GetQuantizeOutputType(param);
     if (out_type == mshadow::kUint8 && std::is_same<xpu, gpu>::value) {
       LOG(FATAL) << "currently, uint8 quantization is only supported by CPU, "
                     "please switch to the context of CPU or int8 data type for GPU.";
