--- conflicted
+++ resolved
@@ -151,7 +151,6 @@
         *outputs[2].dptr<float>() = 127;
       }
     }
-<<<<<<< HEAD
     UnaryOp::IdentityCompute<xpu>(attrs, ctx, {inputs[0]}, req, outputs);
   } else {
     if (param.min_calib_range.has_value() && param.max_calib_range.has_value()) {
@@ -169,10 +168,10 @@
         LOG(FATAL) << "quantize op only supports int8 and uint8 as output type";
       }
     } else {  // model is not calibrated
-      TShape src_shape, dst_shape;
+      mxnet::TShape src_shape, dst_shape;
       const size_t actual_float_size = sizeof(float);
-      const size_t temp_reduce_size =
-          ConfigReduce<xpu, SrcDType>(s, inputs[0].shape_, TShape({1}), &src_shape, &dst_shape);
+      const size_t temp_reduce_size = ConfigReduce<xpu, SrcDType>(
+          s, inputs[0].shape_, mxnet::TShape({1}), &src_shape, &dst_shape);
       Tensor<xpu, 1, char> temp_space = ctx.requested[0].get_space_typed<xpu, 1, char>(
           Shape1(2 * actual_float_size + temp_reduce_size), s);
       const int dev_id = ctx.run_ctx.ctx.dev_id;
@@ -199,39 +198,6 @@
       } else {
         LOG(FATAL) << "quantize op only supports int8 and uint8 as output type";
       }
-=======
-  } else {  // model is not calibrated
-    mxnet::TShape src_shape, dst_shape;
-    const size_t actual_float_size = sizeof(float);
-    const size_t temp_reduce_size =
-        ConfigReduce<xpu, SrcDType>(s, inputs[0].shape_, mxnet::TShape({1}),
-                                    &src_shape, &dst_shape);
-    Tensor<xpu, 1, char> temp_space = ctx.requested[0].get_space_typed<xpu, 1, char>(
-        Shape1(2 * actual_float_size + temp_reduce_size), s);
-    const int dev_id = ctx.run_ctx.ctx.dev_id;
-    TBlob in_min_t(reinterpret_cast<SrcDType *>(temp_space.dptr_), Shape1(1), xpu::kDevMask,
-                   dev_id);
-    TBlob in_max_t(reinterpret_cast<SrcDType *>(temp_space.dptr_) + 1, Shape1(1), xpu::kDevMask,
-                   dev_id);
-    Tensor<xpu, 1, char> workspace(temp_space.dptr_ + 2 * actual_float_size,
-                                   Shape1(temp_reduce_size), s);
-    broadcast::Reduce<red::minimum, 2, SrcDType, mshadow::op::identity>(
-        s, in_min_t.reshape(dst_shape), kWriteTo, workspace, inputs[0].reshape(src_shape));
-    broadcast::Reduce<red::maximum, 2, SrcDType, mshadow::op::identity>(
-        s, in_max_t.reshape(dst_shape), kWriteTo, workspace, inputs[0].reshape(src_shape));
-    if (out_type == mshadow::kUint8) {
-      Kernel<quantize_v2_unsigned, xpu>::Launch(
-          s, outputs[0].Size(), outputs[0].dptr<uint8_t>(), outputs[1].dptr<float>(),
-          outputs[2].dptr<float>(), inputs[0].dptr<SrcDType>(), in_min_t.dptr<float>(),
-          in_max_t.dptr<float>(), MinValue<uint8_t>(), MaxValue<uint8_t>());
-    } else if (out_type == mshadow::kInt8) {  // zero-centered quantization
-      Kernel<quantize_v2_zero_centered, xpu>::Launch(
-          s, outputs[0].Size(), outputs[0].dptr<int8_t>(), outputs[1].dptr<float>(),
-          outputs[2].dptr<float>(), inputs[0].dptr<SrcDType>(), in_min_t.dptr<float>(),
-          in_max_t.dptr<float>(), MinAbs(MaxValue<int8_t>(), MinValue<int8_t>()));
-    } else {
-      LOG(FATAL) << "quantize op only supports int8 and uint8 as output type";
->>>>>>> 992c3c0d
     }
   }
 }
