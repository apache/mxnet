--- conflicted
+++ resolved
@@ -51,16 +51,6 @@
 namespace mxnet {
 namespace op {
 
-<<<<<<< HEAD
-=======
-namespace rnn_enum {
-  enum RNNOpInputs {kData, kParams, kState, kStateCell, kSequenceLength};
-  enum RNNOpOutputs {kOut, kStateOut, kStateCellOut};
-  enum RNNModeType {kRnnRelu, kRnnTanh, kLstm, kGru};
-  enum RNNOpResource {kTempSpace, kCuDNNDropoutDescSpace};
-}
-
->>>>>>> bd44ff48
 inline int GetRnnParamSize(int num_layer,
                            int input_size,
                            int state_size,
@@ -860,24 +850,6 @@
 #endif
 
     if (ctx_.dev_type == kCPU) {
-<<<<<<< HEAD
-=======
-      // allocate temp space
-      const size_t work_cpu_space_size =
-        GetRNNWorkspaceSize(param_.seq_length_, param_.batch_size_,
-                            param_.state_size, direction, param_.mode);
-      if (temp_init_space_ && temp_cpu_space_size_ < work_cpu_space_size) {
-        Storage::Get()->Free(temp_cpu_space_);
-        temp_init_space_ = false;
-      }
-      if (!temp_init_space_) {
-        temp_cpu_space_ = Storage::Get()->Alloc
-          (work_cpu_space_size * sizeof(DType), Context::CPU());
-        temp_cpu_space_size_ = work_cpu_space_size;
-        temp_init_space_ = true;
-      }
-      DType* work_cpu_space = static_cast<DType*>(temp_cpu_space_.dptr);
->>>>>>> bd44ff48
       if (ctx.is_train) {
         // allocate temp space
         const size_t work_cpu_space_size =
