--- conflicted
+++ resolved
@@ -23,22 +23,15 @@
 class CuDNNDeconvolutionOp : public Operator {
  public:
   explicit CuDNNDeconvolutionOp(DeconvolutionParam param,
-<<<<<<< HEAD
                                 int forward_compute_type,
                                 int backward_compute_type,
-=======
->>>>>>> ff5897d6
                                 const std::vector<TShape>& in_shape,
                                 const std::vector<TShape>& out_shape,
                                 const Context& ctx) {
     using namespace mshadow;
     this->param_ = param;
-<<<<<<< HEAD
     auto cudnn_forward_compute_type = convertToCuDNNDataType(forward_compute_type);
     auto cudnn_backward_compute_type = convertToCuDNNDataType(backward_compute_type);
-=======
-
->>>>>>> ff5897d6
     // convert MB to words
     param_.workspace = (param_.workspace << 20) / sizeof(DType);
     init_cudnn_ = false;
@@ -53,22 +46,16 @@
     CHECK(param_.layout.value() == kNCHW || param_.layout.value() == kNCDHW)
       << "Need CuDNN > 5.0 for layout support";
 #endif
-<<<<<<< HEAD
     // Double check to make sure this class supports the operation
     if (!Supports(param, forward_compute_type, backward_compute_type))
       LOG(FATAL) << "Need CuDNN >= 6.0 for dilated convolution.";
 
     InitDescriptors(ctx, in_shape, out_shape,
                     cudnn_forward_compute_type, cudnn_backward_compute_type);
-=======
-
-    InitDescriptors(ctx, in_shape, out_shape);
->>>>>>> ff5897d6
 
     if (!param_.cudnn_tune) {
       param_.cudnn_tune = dmlc::GetEnv("MXNET_CUDNN_AUTOTUNE_DEFAULT", 1);
     }
-<<<<<<< HEAD
     // In cuDNN_v6, dilated convolution descriptors are compatible with only a
     // single convolution algorithm.  Despite this, we go through the algorithm
     // selection process, which will return the only algorithm supported.  This
@@ -77,9 +64,6 @@
     // future cuDNN releases.
     SelectAlgo(ctx, in_shape, out_shape,
                cudnn_forward_compute_type, cudnn_backward_compute_type);
-=======
-    SelectAlgo(ctx, in_shape, out_shape);
->>>>>>> ff5897d6
   }
 
   ~CuDNNDeconvolutionOp() {
@@ -143,34 +127,21 @@
                wmat_ptr + weight_offset_ * g,
                in_desc_,
                data_ptr + data_offset_ * g,
-<<<<<<< HEAD
                forward_conv_desc_,
-=======
-               conv_desc_,
->>>>>>> ff5897d6
                back_algo_,
                workspace.dptr_,
                backward_workspace_byte_,
                &beta,
                out_desc_,
-<<<<<<< HEAD
                out.dptr_ + out_offset_ * g), CUDNN_STATUS_SUCCESS);
       #elif CUDNN_MAJOR >= 5
-=======
-               out_ptr + out_offset_ * g), CUDNN_STATUS_SUCCESS);
-      #elif CUDNN_MAJOR == 5
->>>>>>> ff5897d6
       CHECK_EQ(cudnnConvolutionBackwardData(s->dnn_handle_,
                &alpha,
                filter_desc_,
                wmat_ptr + weight_offset_ * g,
                in_desc_,
                data_ptr + data_offset_ * g,
-<<<<<<< HEAD
                forward_conv_desc_,
-=======
-               conv_desc_,
->>>>>>> ff5897d6
                back_algo_,
                workspace.dptr_,
                backward_workspace_byte_,
@@ -279,34 +250,21 @@
                  grad_ptr + out_offset_ * g,
                  in_desc_,
                  data_ptr + data_offset_ * g,
-<<<<<<< HEAD
                  backward_conv_desc_,
-=======
-                 conv_desc_,
->>>>>>> ff5897d6
                  back_algo_w_,
                  workspace.dptr_,
                  backward_workspace_byte_,
                  &weight_beta,
                  filter_desc_,
-<<<<<<< HEAD
                  gwmat.dptr_ + weight_offset_ * g), CUDNN_STATUS_SUCCESS);
         #elif CUDNN_MAJOR >= 5
-=======
-                 gwmat_ptr + weight_offset_ * g), CUDNN_STATUS_SUCCESS);
-        #elif CUDNN_MAJOR == 5
->>>>>>> ff5897d6
         CHECK_EQ(cudnnConvolutionBackwardFilter(s->dnn_handle_,
                  &alpha,
                  out_desc_,
                  grad_ptr + out_offset_ * g,
                  in_desc_,
                  data_ptr + data_offset_ * g,
-<<<<<<< HEAD
                  backward_conv_desc_,
-=======
-                 conv_desc_,
->>>>>>> ff5897d6
                  back_algo_w_,
                  workspace.dptr_,
                  backward_workspace_byte_,
@@ -322,11 +280,7 @@
                                          grad_ptr + out_offset_ * g,
                                          filter_desc_,
                                          wmat_ptr + weight_offset_ * g,
-<<<<<<< HEAD
                                          backward_conv_desc_,
-=======
-                                         conv_desc_,
->>>>>>> ff5897d6
                                          algo_,
                                          workspace.dptr_,
                                          forward_workspace_byte_,
@@ -370,7 +324,6 @@
   }
 
  private:
-<<<<<<< HEAD
 /*!
  * \brief Translate an mxnet datatype to the corresponding cudnnDataType_t.
  */
@@ -392,12 +345,6 @@
     #if CUDNN_MAJOR >= 5
     format_ = CUDNN_TENSOR_NCHW;
     #endif
-=======
-  inline void InitDescriptors(const Context& ctx,
-                              const std::vector<TShape> &in_shape,
-                              const std::vector<TShape> &out_shape) {
-    using namespace mshadow;
->>>>>>> ff5897d6
     size_t expected = param_.no_bias ? 2 : 3;
     CHECK_EQ(in_shape.size(), expected);
     CHECK_EQ(out_shape.size(), 1U);
@@ -405,12 +352,8 @@
     CHECK_EQ(cudnnCreateTensorDescriptor(&out_desc_), CUDNN_STATUS_SUCCESS);
     CHECK_EQ(cudnnCreateTensorDescriptor(&bias_desc_), CUDNN_STATUS_SUCCESS);
     CHECK_EQ(cudnnCreateFilterDescriptor(&filter_desc_), CUDNN_STATUS_SUCCESS);
-<<<<<<< HEAD
     CHECK_EQ(cudnnCreateConvolutionDescriptor(&forward_conv_desc_), CUDNN_STATUS_SUCCESS);
     CHECK_EQ(cudnnCreateConvolutionDescriptor(&backward_conv_desc_), CUDNN_STATUS_SUCCESS);
-=======
-    CHECK_EQ(cudnnCreateConvolutionDescriptor(&conv_desc_), CUDNN_STATUS_SUCCESS);
->>>>>>> ff5897d6
 
     TShape dshape = in_shape[deconv::kData];
     TShape wshape = in_shape[deconv::kWeight];
@@ -424,17 +367,12 @@
       index_t o_adj[2];
       param_.InferPad(dshape, o_pad, o_adj);
 
-<<<<<<< HEAD
       #if CUDNN_MAJOR >= 6
       CHECK_EQ(cudnnSetConvolution2dDescriptor(forward_conv_desc_,
-=======
-      CHECK_EQ(cudnnSetConvolution2dDescriptor(conv_desc_,
->>>>>>> ff5897d6
                                                o_pad[0],
                                                o_pad[1],
                                                param_.stride[0],
                                                param_.stride[1],
-<<<<<<< HEAD
                                                param_.dilate[0],
                                                param_.dilate[1],
                                                CUDNN_CROSS_CORRELATION,
@@ -470,11 +408,6 @@
                                                CUDNN_CROSS_CORRELATION),
                CUDNN_STATUS_SUCCESS);
       #endif
-=======
-                                               1,
-                                               1,
-                                               CUDNN_CROSS_CORRELATION), CUDNN_STATUS_SUCCESS);
->>>>>>> ff5897d6
 
       #if CUDNN_MAJOR >= 5
       wshape = ConvertLayout(wshape.get<4>(), param_.layout.value(), kNCHW);
@@ -510,11 +443,6 @@
       oshape = ConvertLayout(oshape.get<4>(), param_.layout.value(), kNCHW);
     } else if (param_.kernel.ndim() == 3) {
       // 3d conv
-<<<<<<< HEAD
-=======
-      std::vector<int> upscale_vec = {1, 1, 1};
-
->>>>>>> ff5897d6
       index_t o_pad[3];
       index_t o_adj[3];
       param_.InferPad(dshape, o_pad, o_adj);
@@ -530,7 +458,6 @@
       #else
       LOG(FATAL) << "Only support CUDNN V5 for 3D convolution";
       #endif
-<<<<<<< HEAD
       CHECK_EQ(cudnnSetConvolutionNdDescriptor(forward_conv_desc_,
                                                3,
                                                reinterpret_cast<int*>(&o_pad[0]),
@@ -548,15 +475,6 @@
                                                CUDNN_CROSS_CORRELATION,
                                                cudnn_backward_compute_type),
                CUDNN_STATUS_SUCCESS);
-=======
-      CHECK_EQ(cudnnSetConvolutionNdDescriptor(conv_desc_,
-                                               3,
-                                               reinterpret_cast<int*>(&o_pad[0]),
-                                               reinterpret_cast<int*>(&param_.stride[0]),
-                                               &upscale_vec[0],
-                                               CUDNN_CROSS_CORRELATION,
-                                               dtype_), CUDNN_STATUS_SUCCESS);
->>>>>>> ff5897d6
 
       dstride = ConvertLayout(Shape5(dshape[1] * dshape[2] * dshape[3] * dshape[4],
                                      dshape[2] * dshape[3] * dshape[4],
@@ -616,7 +534,6 @@
 
   void SelectAlgo(const Context& ctx,
                   const std::vector<TShape>& in_shape,
-<<<<<<< HEAD
                   const std::vector<TShape>& out_shape,
                   cudnnDataType_t cudnn_forward_compute_type,
                   cudnnDataType_t cudnn_backward_compute_type) {
@@ -625,11 +542,6 @@
                                                   cudnn_backward_compute_type);
     if (CuDNNAlgoReg::Get()->Find(key, &algo_, &back_algo_, &back_algo_w_))
       return;
-=======
-                  const std::vector<TShape>& out_shape) {
-    std::string key = CuDNNAlgoReg::Get()->GetKey(param_, in_shape, out_shape);
-    if (CuDNNAlgoReg::Get()->Find(key, &algo_, &back_algo_, &back_algo_w_)) return;
->>>>>>> ff5897d6
 
     Engine::VarHandle var = Engine::Get()->NewVariable();
     Engine::Get()->PushSync([=](RunContext rctx) {
@@ -637,7 +549,6 @@
       CHECK_EQ(s->dnn_handle_ownership_, mshadow::Stream<gpu>::OwnHandle);
       size_t workspace_byte = static_cast<size_t>(param_.workspace * sizeof(DType));
       if (!param_.cudnn_tune.value()) {
-<<<<<<< HEAD
         // In cuDNNv6, for kNHWC, only CUDNN_CONVOLUTION_FWD_ALGO_IMPLICIT_GEMM is
         // supported.  Hard-coded this since the algo find() or get() throws an FPE.
         if (CUDNN_MAJOR == 6 && param_.layout.value() == mshadow::kNHWC) {
@@ -647,28 +558,15 @@
                  out_desc_,
                  filter_desc_,
                  backward_conv_desc_,  // forward algorithm used to backprop-to-data
-=======
-        CHECK_EQ(cudnnGetConvolutionForwardAlgorithm(s->dnn_handle_,
-                 out_desc_,
-                 filter_desc_,
-                 conv_desc_,
->>>>>>> ff5897d6
                  in_desc_,
                  CUDNN_CONVOLUTION_FWD_SPECIFY_WORKSPACE_LIMIT,
                  workspace_byte,
                  &(this->algo_)), CUDNN_STATUS_SUCCESS);
-<<<<<<< HEAD
         }
         CHECK_EQ(cudnnGetConvolutionBackwardFilterAlgorithm(s->dnn_handle_,
                  out_desc_,
                  in_desc_,
                  backward_conv_desc_,
-=======
-        CHECK_EQ(cudnnGetConvolutionBackwardFilterAlgorithm(s->dnn_handle_,
-                 out_desc_,
-                 in_desc_,
-                 conv_desc_,
->>>>>>> ff5897d6
                  filter_desc_,
                  CUDNN_CONVOLUTION_BWD_FILTER_SPECIFY_WORKSPACE_LIMIT,
                  workspace_byte,
@@ -676,11 +574,7 @@
         CHECK_EQ(cudnnGetConvolutionBackwardDataAlgorithm(s->dnn_handle_,
                  filter_desc_,
                  in_desc_,
-<<<<<<< HEAD
                  forward_conv_desc_,  // this backward algorithm used for inference
-=======
-                 conv_desc_,
->>>>>>> ff5897d6
                  out_desc_,
                  CUDNN_CONVOLUTION_BWD_DATA_SPECIFY_WORKSPACE_LIMIT,
                  workspace_byte,
@@ -690,7 +584,6 @@
         int nalgo = kMaxAlgos;
         int i;
 
-<<<<<<< HEAD
         // In cuDNNv6, for kNHWC, only CUDNN_CONVOLUTION_FWD_ALGO_IMPLICIT_GEMM is
         // supported.  Hard-coded this since the algo find() or get() throws an FPE.
         if (CUDNN_MAJOR == 6 && param_.layout.value() == mshadow::kNHWC) {
@@ -701,18 +594,10 @@
                  out_desc_,
                  filter_desc_,
                  backward_conv_desc_,  // forward algorithm used to backprop-to-data
-=======
-        cudnnConvolutionFwdAlgoPerf_t fwd_algo[kMaxAlgos];
-        CHECK_EQ(cudnnFindConvolutionForwardAlgorithm(s->dnn_handle_,
-                 out_desc_,
-                 filter_desc_,
-                 conv_desc_,
->>>>>>> ff5897d6
                  in_desc_,
                  kMaxAlgos,
                  &nalgo,
                  fwd_algo), CUDNN_STATUS_SUCCESS);
-<<<<<<< HEAD
           i = 0;
           while (i < nalgo
                && (fwd_algo[i].status != CUDNN_STATUS_SUCCESS
@@ -724,28 +609,13 @@
           } else {
             this->algo_ = fwd_algo[i].algo;
           }
-=======
-        i = 0;
-        while (i < nalgo
-               && (fwd_algo[i].status != CUDNN_STATUS_SUCCESS
-               || (param_.cudnn_tune.value() == deconv::kLimited
-               && fwd_algo[i].memory > workspace_byte))) ++i;
-        if (i == nalgo) {
-          LOG(FATAL) << "Failed to find an convolution algorithm.";
-        } else {
-          this->algo_ = fwd_algo[i].algo;
->>>>>>> ff5897d6
         }
 
         cudnnConvolutionBwdFilterAlgoPerf_t bwd_filter_algo[kMaxAlgos];
         CHECK_EQ(cudnnFindConvolutionBackwardFilterAlgorithm(s->dnn_handle_,
                  out_desc_,
                  in_desc_,
-<<<<<<< HEAD
                  backward_conv_desc_,
-=======
-                 conv_desc_,
->>>>>>> ff5897d6
                  filter_desc_,
                  kMaxAlgos,
                  &nalgo,
@@ -756,12 +626,8 @@
                || (param_.cudnn_tune.value() == deconv::kLimited
                && bwd_filter_algo[i].memory > workspace_byte))) ++i;
         if (i == nalgo) {
-<<<<<<< HEAD
           LOG(FATAL) << "Failed to find a backward filter convolution algorithm " <<
               "(for use in deconvolution operator backprop-to-filter).";
-=======
-          LOG(FATAL) << "Failed to find an convolution algorithm.";
->>>>>>> ff5897d6
         } else {
           this->back_algo_w_ = bwd_filter_algo[i].algo;
         }
@@ -770,11 +636,7 @@
         CHECK_EQ(cudnnFindConvolutionBackwardDataAlgorithm(s->dnn_handle_,
                  filter_desc_,
                  in_desc_,
-<<<<<<< HEAD
                  forward_conv_desc_,
-=======
-                 conv_desc_,
->>>>>>> ff5897d6
                  out_desc_,
                  kMaxAlgos,
                  &nalgo,
@@ -785,7 +647,6 @@
                || (param_.cudnn_tune.value() == deconv::kLimited
                && bwd_data_algo[i].memory > workspace_byte))) ++i;
         if (i == nalgo) {
-<<<<<<< HEAD
           LOG(FATAL) << "Failed to find a backward data convolution algorithm." <<
               "(for use in deconvolution operator forward inference).";
         } else {
@@ -793,30 +654,10 @@
         }
         CuDNNAlgoReg::Get()->Register(key, this->algo_, this->back_algo_,
                                       this->back_algo_w_);
-=======
-          LOG(FATAL) << "Failed to find an convolution algorithm.";
-        } else {
-          this->back_algo_ = bwd_data_algo[i].algo;
-        }
-        CuDNNAlgoReg::Get()->Register(key, this->algo_, this->back_algo_, this->back_algo_w_);
->>>>>>> ff5897d6
       }
     }, ctx, {}, {var});
     Engine::Get()->WaitForVar(var);
     Engine::Get()->DeleteVariable([](RunContext s) {}, ctx, var);
-<<<<<<< HEAD
-
-    if (param_.cudnn_algo_verbose) {
-      LOG(INFO) << "Algo selection for deconvolution: " << key;
-      LOG(INFO) << "Note: backprop-to-data kernel is used for inference.";
-      LOG(INFO) << "      Forward and backprop-to-filter kernels are used for training.";
-      LOG(INFO) << "    backprop-to-data: " << back_algo_;
-      LOG(INFO) << "            forward : " << algo_;
-      LOG(INFO) << "  backprop-to-filter: " << back_algo_;
-      LOG(INFO) << "";
-    }
-=======
->>>>>>> ff5897d6
   }
 
   void GetTempSize(const OpContext& ctx) {
@@ -882,10 +723,6 @@
   cudnnConvolutionBwdDataAlgo_t back_algo_;
   // Algorithm for the cuDNN backprop-to-filter kernel
   cudnnConvolutionBwdFilterAlgo_t back_algo_w_;
-<<<<<<< HEAD
-  #if CUDNN_MAJOR >= 5
-=======
->>>>>>> ff5897d6
   cudnnTensorFormat_t format_;
   DeconvolutionParam param_;
 };
