--- conflicted
+++ resolved
@@ -356,8 +356,6 @@
           mshadow::Shape<NDim> lstride = mxnet_op::calc_stride(new_lshape.get<NDim>());
           mshadow::Shape<NDim> rstride = mxnet_op::calc_stride(new_rshape.get<NDim>());
           mxnet_op::Kernel<mxnet_op::binary_broadcast_kernel<NDim, OP>, xpu>::
-<<<<<<< HEAD
-=======
           template LaunchEx(s, new_oshape.Size(), req[0], lstride, rstride, oshape,
           inputs[0].dptr<DType>(), inputs[1].dptr<DType>(), outputs[0].dptr<DType>());
         });
@@ -387,7 +385,6 @@
           mshadow::Shape<NDim> lstride = mxnet_op::calc_stride(new_lshape.get<NDim>());
           mshadow::Shape<NDim> rstride = mxnet_op::calc_stride(new_rshape.get<NDim>());
           mxnet_op::Kernel<mxnet_op::binary_broadcast_kernel<NDim, OP>, xpu>::
->>>>>>> 42d3182e
           template LaunchEx(s, new_oshape.Size(), req[0], lstride, rstride, oshape,
           inputs[0].dptr<DType>(), inputs[1].dptr<DType>(), outputs[0].dptr<DType>());
         });
