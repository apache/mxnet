--- conflicted
+++ resolved
@@ -213,14 +213,7 @@
     if (req[0] == kNullOp)
       return;
     mshadow::Stream<xpu>* s = ctx.get_stream<xpu>();
-<<<<<<< HEAD
-    MXNET_INT_TYPE_SWITCH(outputs[0].type_flag_, DType, {
-=======
-    if (outputs[0].type_flag_ == mshadow::kBool) {
-      LOG(FATAL) << "Operator " << attrs.op->name << " does not support boolean type";
-    }
     MXNET_INT_TYPE_SWITCH_EXT(outputs[0].type_flag_, DType, {
->>>>>>> 943ab644
       BROADCAST_NDIM_SWITCH(ndim, NDim, {
         mshadow::Shape<NDim> oshape  = new_oshape.get<NDim>();
         mshadow::Shape<NDim> lstride = mxnet_op::calc_stride(new_lshape.get<NDim>());
