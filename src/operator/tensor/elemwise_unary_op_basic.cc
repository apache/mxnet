--- conflicted
+++ resolved
@@ -874,154 +874,6 @@
 )code" ADD_FILELINE)
 .set_attr<nnvm::FGradient>("FGradient", MakeZeroGradNodes);
 
-<<<<<<< HEAD
-// square
-#if MSHADOW_USE_MKL == 1
-MXNET_MKL_OPERATOR_REGISTER_UNARY_WITH_RSP_CSR(square, cpu, mshadow_op::square, mkl_func::square)
-.describe(R"code(Returns element-wise squared value of the input.
-
-.. math::
-   square(x) = x^2
-
-Example::
-
-   square([2, 3, 4]) = [4, 9, 16]
-
-The storage type of ``square`` output depends upon the input storage type:
-
-   - square(default) = default
-   - square(row_sparse) = row_sparse
-   - square(csr) = csr
-
-)code" ADD_FILELINE)
-.set_attr<nnvm::FGradient>("FGradient", ElemwiseGradUseIn{"_backward_square"});
-#else
-MXNET_OPERATOR_REGISTER_UNARY_WITH_RSP_CSR(square, cpu, mshadow_op::square)
-.describe(R"code(Returns element-wise squared value of the input.
-
-.. math::
-   square(x) = x^2
-
-Example::
-
-   square([2, 3, 4]) = [4, 9, 16]
-
-The storage type of ``square`` output depends upon the input storage type:
-
-   - square(default) = default
-   - square(row_sparse) = row_sparse
-   - square(csr) = csr
-
-)code" ADD_FILELINE)
-.set_attr<nnvm::FGradient>("FGradient", ElemwiseGradUseIn{"_backward_square"});
-#endif
-
-MXNET_OPERATOR_REGISTER_BINARY_WITH_SPARSE_CPU(_backward_square,
-                                               unary_bwd<mshadow_op::square_grad>);
-
-// sqrt
-MXNET_OPERATOR_REGISTER_UNARY_WITH_RSP_CSR(sqrt, cpu, mshadow_op::square_root)
-.describe(R"code(Returns element-wise square-root value of the input.
-
-.. math::
-   \textrm{sqrt}(x) = \sqrt{x}
-
-Example::
-
-   sqrt([4, 9, 16]) = [2, 3, 4]
-
-The storage type of ``sqrt`` output depends upon the input storage type:
-
-   - sqrt(default) = default
-   - sqrt(row_sparse) = row_sparse
-   - sqrt(csr) = csr
-
-)code" ADD_FILELINE)
-.set_attr<nnvm::FGradient>("FGradient", ElemwiseGradUseOut{"_backward_sqrt"});
-
-MXNET_OPERATOR_REGISTER_BINARY_WITH_SPARSE_CPU_DR(_backward_sqrt,
-                                                  unary_bwd<mshadow_op::square_root_grad>);
-
-// rsqrt
-MXNET_OPERATOR_REGISTER_UNARY_WITH_SPARSE_DR(rsqrt, cpu, mshadow_op::reciprocal_square_root)
-MXNET_ADD_SPARSE_OP_ALIAS(rsqrt)
-.describe(R"code(Returns element-wise inverse square-root value of the input.
-
-.. math::
-   rsqrt(x) = 1/\sqrt{x}
-
-Example::
-
-   rsqrt([4,9,16]) = [0.5, 0.33333334, 0.25]
-
-The storage type of ``rsqrt`` output is always dense
-
-)code" ADD_FILELINE)
-.set_attr<nnvm::FGradient>("FGradient", ElemwiseGradUseIn{"_backward_rsqrt"});
-
-MXNET_OPERATOR_REGISTER_BINARY_WITH_SPARSE_CPU_DR(
-  _backward_rsqrt, unary_bwd<mshadow_op::reciprocal_square_root_grad>)
-.set_attr<nnvm::FGradient>("FGradient",
-  [](const nnvm::NodePtr& n, const std::vector<nnvm::NodeEntry>& ograds) {
-      // NodeEntry{n} : y_grad * f'(x)
-      // n->inputs[0] : y_grad
-      // n->inputs[1] : x
-      // ograds[0] : head_grad_grads (dL/dxgrad)
-      // f(x) = 1/(x^1/2)
-      // f'(x) = -1/(2*x^3/2)
-      // f''(x) = f'(x) * -3/(2*x) = 3/(4 * x^5/2)
-      const std::unordered_map<std::string, std::string> three = {{"scalar", "3.0"}};
-      const std::unordered_map<std::string, std::string> two = {{"scalar", "2.0"}};
-      auto x = n->inputs[1];
-      auto dldy_mul_dydx = nnvm::NodeEntry{n};
-      auto two_x = MakeNode("_mul_scalar", n->attrs.name + "_two_x",
-                                    {nnvm::NodeEntry{x}}, &two, &n);
-      auto r_two_x = MakeNode("reciprocal", n->attrs.name + "_reciprocal_two_x",
-                                    {nnvm::NodeEntry{two_x}}, nullptr, &n);
-      auto neg_r_two_x = MakeNode("negative", n->attrs.name + "_neg_reciprocal_two_x",
-                                    {nnvm::NodeEntry{r_two_x}}, nullptr, &n);
-      auto three_by_two_neg_r_x = MakeNode("_mul_scalar",
-                                           n->attrs.name + "_three_by_two_neg_reciprocal_x",
-                                           {nnvm::NodeEntry{neg_r_two_x}}, &three, &n);
-      auto grad_grad_x = MakeNode("elemwise_mul", n->attrs.name + "_grad_grad_x",
-                                  {nnvm::NodeEntry{three_by_two_neg_r_x}, dldy_mul_dydx},
-                                  nullptr, &n);
-      auto dydx = MakeNode("elemwise_div", n->attrs.name + "_grad_div",
-                           {nnvm::NodeEntry{n}, n->inputs[0]}, nullptr, &n);
-
-      std::vector<nnvm::NodeEntry> ret;
-      ret.emplace_back(MakeNode("elemwise_mul", n->attrs.name + "backward_grad_grad",
-                                {ograds[0], nnvm::NodeEntry{dydx}}, nullptr, &n));
-      ret.emplace_back(MakeNode("elemwise_mul", n->attrs.name + "backward_grad_grad_in",
-                                {ograds[0], nnvm::NodeEntry{grad_grad_x}}, nullptr, &n));
-      return ret;
-  });
-
-// cbrt
-MXNET_OPERATOR_REGISTER_UNARY_WITH_RSP_CSR(cbrt, cpu, mshadow_op::cube_root)
-.describe(R"code(Returns element-wise cube-root value of the input.
-
-.. math::
-   cbrt(x) = \sqrt[3]{x}
-
-Example::
-
-   cbrt([1, 8, -125]) = [1, 2, -5]
-
-The storage type of ``cbrt`` output depends upon the input storage type:
-
-   - cbrt(default) = default
-   - cbrt(row_sparse) = row_sparse
-   - cbrt(csr) = csr
-
-)code" ADD_FILELINE)
-.set_attr<nnvm::FGradient>("FGradient", ElemwiseGradUseOut{"_backward_cbrt"});
-
-MXNET_OPERATOR_REGISTER_BINARY_WITH_SPARSE_CPU_DR(_backward_cbrt,
-                                                  unary_bwd<mshadow_op::cube_root_grad>);
-
-=======
->>>>>>> f045018f
 // erf
 MXNET_OPERATOR_REGISTER_UNARY(erf)
 .add_alias("_npx_erf")
@@ -1061,262 +913,6 @@
 .set_attr<FCompute>("FCompute<cpu>",
                     ElemwiseBinaryOp::Compute<cpu, unary_bwd<mshadow_op::erfinv_grad>>);
 
-<<<<<<< HEAD
-// rcbrt
-MXNET_OPERATOR_REGISTER_UNARY(rcbrt)
-.describe(R"code(Returns element-wise inverse cube-root value of the input.
-
-.. math::
-   rcbrt(x) = 1/\sqrt[3]{x}
-
-Example::
-
-   rcbrt([1,8,-125]) = [1.0, 0.5, -0.2]
-
-)code" ADD_FILELINE)
-.set_attr<FCompute>("FCompute<cpu>", UnaryOp::Compute<cpu, mshadow_op::reciprocal_cube_root>)
-.set_attr<nnvm::FGradient>("FGradient", ElemwiseGradUseIn{"_backward_rcbrt"});
-
-MXNET_OPERATOR_REGISTER_BINARY(_backward_rcbrt)
-.set_attr<FCompute>("FCompute<cpu>",
-                    ElemwiseBinaryOp::Compute<cpu,
-                      unary_bwd<mshadow_op::reciprocal_cube_root_grad>>)
-.set_attr<nnvm::FGradient>("FGradient",
-  [](const nnvm::NodePtr& n, const std::vector<nnvm::NodeEntry>& ograds) {
-      // NodeEntry{n} : y_grad * f'(x)
-      // n->inputs[0] : y_grad
-      // n->inputs[1] : x
-      // ograds[0] : head_grad_grads (dL/dxgrad)
-      // f(x) = 1/(x^1/3)
-      // f'(x) = -1/(3*x^4/3)
-      // f''(x) = f'(x) * -4/(3*x) = 4/(9 * x^7/3)
-      const std::unordered_map<std::string, std::string> three = {{"scalar", "3.0"}};
-      const std::unordered_map<std::string, std::string> four = {{"scalar", "4.0"}};
-      auto x = n->inputs[1];
-      auto dldy_mul_dydx = nnvm::NodeEntry{n};
-      auto three_x = MakeNode("_mul_scalar", n->attrs.name + "_three_x",
-                                    {nnvm::NodeEntry{x}}, &three, &n);
-      auto r_three_x = MakeNode("reciprocal", n->attrs.name + "_reciprocal_three_x",
-                                    {nnvm::NodeEntry{three_x}}, nullptr, &n);
-      auto neg_r_three_x = MakeNode("negative", n->attrs.name + "_neg_reciprocal_three_x",
-                                    {nnvm::NodeEntry{r_three_x}}, nullptr, &n);
-      auto four_by_three_neg_r_x = MakeNode("_mul_scalar",
-                                            n->attrs.name + "_four_by_three_neg_reciprocal_x",
-                                            {nnvm::NodeEntry{neg_r_three_x}}, &four, &n);
-      auto grad_grad_x = MakeNode("elemwise_mul", n->attrs.name + "_grad_grad_x",
-                                  {nnvm::NodeEntry{four_by_three_neg_r_x}, dldy_mul_dydx},
-                                  nullptr, &n);
-      auto dydx = MakeNode("elemwise_div", n->attrs.name + "_grad_div",
-                           {nnvm::NodeEntry{n}, n->inputs[0]}, nullptr, &n);
-
-      std::vector<nnvm::NodeEntry> ret;
-      ret.emplace_back(MakeNode("elemwise_mul", n->attrs.name + "backward_grad_grad",
-                                {ograds[0], nnvm::NodeEntry{dydx}}, nullptr, &n));
-      ret.emplace_back(MakeNode("elemwise_mul", n->attrs.name + "backward_grad_grad_in",
-                                {ograds[0], nnvm::NodeEntry{grad_grad_x}}, nullptr, &n));
-      return ret;
-  });
-
-// exp
-#if MSHADOW_USE_MKL == 1
-MXNET_MKL_OPERATOR_REGISTER_UNARY_WITH_SPARSE_DR(exp, cpu, mshadow_op::exp, mkl_func::exp)
-MXNET_ADD_SPARSE_OP_ALIAS(exp)
-.describe(R"code(Returns element-wise exponential value of the input.
-
-.. math::
-   exp(x) = e^x \approx 2.718^x
-
-Example::
-
-   exp([0, 1, 2]) = [1., 2.71828175, 7.38905621]
-
-The storage type of ``exp`` output is always dense
-
-)code" ADD_FILELINE)
-.set_attr<nnvm::FGradient>("FGradient", ElemwiseGradUseOut{"_mul"});
-#else
-MXNET_OPERATOR_REGISTER_UNARY_WITH_SPARSE_DR(exp, cpu, mshadow_op::exp)
-MXNET_ADD_SPARSE_OP_ALIAS(exp)
-.describe(R"code(Returns element-wise exponential value of the input.
-
-.. math::
-   exp(x) = e^x \approx 2.718^x
-
-Example::
-
-   exp([0, 1, 2]) = [1., 2.71828175, 7.38905621]
-
-The storage type of ``exp`` output is always dense
-
-)code" ADD_FILELINE)
-.set_attr<nnvm::FGradient>("FGradient", ElemwiseGradUseOut{"_mul"});
-#endif
-
-// log
-MXNET_OPERATOR_REGISTER_UNARY(log)
-MXNET_ADD_SPARSE_OP_ALIAS(log)
-.describe(R"code(Returns element-wise Natural logarithmic value of the input.
-
-The natural logarithm is logarithm in base *e*, so that ``log(exp(x)) = x``
-
-The storage type of ``log`` output is always dense
-
-)code" ADD_FILELINE)
-#if MSHADOW_USE_MKL == 1
-.set_attr<FCompute>("FCompute<cpu>", UnaryOp::MKL_Compute<mshadow_op::log, mkl_func::log>)
-#else
-.set_attr<FCompute>("FCompute<cpu>", UnaryOp::Compute<cpu, mshadow_op::log>)
-#endif    // MSHADOW_USE_MKL == 1
-.set_attr<nnvm::FGradient>("FGradient", ElemwiseGradUseIn{"_backward_log"});
-
-// log10
-MXNET_OPERATOR_REGISTER_UNARY_WITH_SPARSE_DR(log10, cpu, mshadow_op::log10)
-MXNET_ADD_SPARSE_OP_ALIAS(log10)
-.describe(R"code(Returns element-wise Base-10 logarithmic value of the input.
-
-``10**log10(x) = x``
-
-The storage type of ``log10`` output is always dense
-
-)code" ADD_FILELINE)
-.set_attr<nnvm::FGradient>("FGradient", ElemwiseGradUseIn{"_backward_log10"});
-
-// log2
-MXNET_OPERATOR_REGISTER_UNARY_WITH_SPARSE_DR(log2, cpu, mshadow_op::log2)
-MXNET_ADD_SPARSE_OP_ALIAS(log2)
-.describe(R"code(Returns element-wise Base-2 logarithmic value of the input.
-
-``2**log2(x) = x``
-
-The storage type of ``log2`` output is always dense
-
-)code" ADD_FILELINE)
-.set_attr<nnvm::FGradient>("FGradient", ElemwiseGradUseIn{"_backward_log2"});
-
-MXNET_OPERATOR_REGISTER_BINARY_WITH_SPARSE_CPU_DR(_backward_log,
-                                                  unary_bwd<mshadow_op::log_grad>)
-.set_attr<nnvm::FGradient>("FGradient",
-  [](const nnvm::NodePtr& n, const std::vector<nnvm::NodeEntry>& ograds) {
-    // ograds[0]: dL/dxgrad
-    // inputs[0]: dL/dy
-    // inputs[1]: x
-    // f(x) = y = log(x)
-    // f'(x) = 1/x
-    // f''(x) = -1 * (f'(x) * f'(x))
-    auto dydx_mul_dldy = nnvm::NodeEntry{n};  // f'(x) * head_grads
-    auto dlogx = MakeNode("reciprocal", n->attrs.name + "_dlogx",
-                            {n->inputs[1]}, nullptr, &n);
-    auto d2ydx2_mid = MakeNode("elemwise_mul", n->attrs.name + "_d2ydx2_mid",
-                            {dydx_mul_dldy, nnvm::NodeEntry{dlogx}}, nullptr, &n);
-    auto d2ydx2 = MakeNode("negative", n->attrs.name + "_d2ydx2",
-                        {nnvm::NodeEntry{d2ydx2_mid}}, nullptr, &n);
-
-    std::vector<nnvm::NodeEntry> ret;
-
-    ret.emplace_back(MakeNode("elemwise_mul", n->attrs.name + "_backward_grad_grad",
-                             {ograds[0], nnvm::NodeEntry{dlogx}}, nullptr, &n));
-    ret.emplace_back(MakeNode("elemwise_mul", n->attrs.name + "_backward_grad_grad_inp",
-                             {ograds[0], nnvm::NodeEntry{d2ydx2}}, nullptr, &n));
-    return ret;
-  });
-
-MXNET_OPERATOR_REGISTER_BINARY_WITH_SPARSE_CPU_DR(_backward_log10,
-                                                  unary_bwd<mshadow_op::log10_grad>)
-.set_attr<nnvm::FGradient>("FGradient",
-  [](const nnvm::NodePtr& n, const std::vector<nnvm::NodeEntry>& ograds) {
-    // ograds[0]: dL/dxgrad
-    // inputs[0]: dL/dy
-    // inputs[1]: x
-    // f(x) = y = log10(x)
-    // f'(x) = 1 / (log(10) * x)
-    // f''(x) = -1 * (f'(x) * 1/x)
-    auto dydx_mul_dldy = nnvm::NodeEntry{n};  // f'(x) * head_grads
-    auto dydx = MakeNode("elemwise_div", n->attrs.name + "_dydx",
-                            {n->inputs[0]}, nullptr, &n);
-    auto dlogx = MakeNode("reciprocal", n->attrs.name + "_dlogx",
-                            {n->inputs[1]}, nullptr, &n);
-    auto d2ydx2_mid = MakeNode("elemwise_mul", n->attrs.name + "_d2ydx2_mid",
-                            {dydx_mul_dldy, nnvm::NodeEntry{dlogx}}, nullptr, &n);
-    auto d2ydx2 = MakeNode("negative", n->attrs.name + "_d2ydx2",
-                        {nnvm::NodeEntry{d2ydx2_mid}}, nullptr, &n);
-
-    std::vector<nnvm::NodeEntry> ret;
-
-    ret.emplace_back(MakeNode("elemwise_mul", n->attrs.name + "_backward_grad_grad",
-                             {ograds[0], nnvm::NodeEntry{dydx}}, nullptr, &n));
-    ret.emplace_back(MakeNode("elemwise_mul", n->attrs.name + "_backward_grad_grad_inp",
-                             {ograds[0], nnvm::NodeEntry{d2ydx2}}, nullptr, &n));
-    return ret;
-  });
-
-MXNET_OPERATOR_REGISTER_BINARY_WITH_SPARSE_CPU_DR(_backward_log2,
-                                                  unary_bwd<mshadow_op::log2_grad>)
-.set_attr<nnvm::FGradient>("FGradient",
-  [](const nnvm::NodePtr& n, const std::vector<nnvm::NodeEntry>& ograds) {
-    // ograds[0]: dL/dxgrad
-    // inputs[0]: dL/dy
-    // inputs[1]: x
-    // f(x) = y = log2(x)
-    // f'(x) = 1 / (log(2) * x)
-    // f''(x) = -1 * (f'(x) * 1/x)
-    auto dydx_mul_dldy = nnvm::NodeEntry{n};  // f'(x) * head_grads
-    auto dydx = MakeNode("elemwise_div", n->attrs.name + "_dydx",
-                            {n->inputs[0]}, nullptr, &n);
-    auto dlogx = MakeNode("reciprocal", n->attrs.name + "_dlogx",
-                            {n->inputs[1]}, nullptr, &n);
-    auto d2ydx2_mid = MakeNode("elemwise_mul", n->attrs.name + "_d2ydx2_mid",
-                            {dydx_mul_dldy, nnvm::NodeEntry{dlogx}}, nullptr, &n);
-    auto d2ydx2 = MakeNode("negative", n->attrs.name + "_d2ydx2",
-                        {nnvm::NodeEntry{d2ydx2_mid}}, nullptr, &n);
-
-    std::vector<nnvm::NodeEntry> ret;
-
-    ret.emplace_back(MakeNode("elemwise_mul", n->attrs.name + "_backward_grad_grad",
-                             {ograds[0], nnvm::NodeEntry{dydx}}, nullptr, &n));
-    ret.emplace_back(MakeNode("elemwise_mul", n->attrs.name + "_backward_grad_grad_inp",
-                             {ograds[0], nnvm::NodeEntry{d2ydx2}}, nullptr, &n));
-    return ret;
-  });
-
-// log1p
-MXNET_OPERATOR_REGISTER_UNARY_WITH_RSP_CSR(log1p, cpu, mshadow_op::log1p)
-.describe(R"code(Returns element-wise ``log(1 + x)`` value of the input.
-
-This function is more accurate than ``log(1 + x)``  for small ``x`` so that
-:math:`1+x\approx 1`
-
-The storage type of ``log1p`` output depends upon the input storage type:
-
-   - log1p(default) = default
-   - log1p(row_sparse) = row_sparse
-   - log1p(csr) = csr
-
-)code" ADD_FILELINE)
-.set_attr<nnvm::FGradient>("FGradient", ElemwiseGradUseIn{"_backward_log1p"});
-
-MXNET_OPERATOR_REGISTER_BINARY_WITH_SPARSE_CPU_DR(_backward_log1p,
-                                                  unary_bwd<mshadow_op::log1p_grad>);
-
-// expm1
-MXNET_OPERATOR_REGISTER_UNARY_WITH_RSP_CSR(expm1, cpu, mshadow_op::expm1)
-.describe(R"code(Returns ``exp(x) - 1`` computed element-wise on the input.
-
-This function provides greater precision than ``exp(x) - 1`` for small values of ``x``.
-
-The storage type of ``expm1`` output depends upon the input storage type:
-
-   - expm1(default) = default
-   - expm1(row_sparse) = row_sparse
-   - expm1(csr) = csr
-
-)code" ADD_FILELINE)
-.set_attr<nnvm::FGradient>("FGradient", ElemwiseGradUseIn{"_backward_expm1"});
-
-MXNET_OPERATOR_REGISTER_BINARY_WITH_SPARSE_CPU_DR(_backward_expm1, unary_bwd<mshadow_op::exp>);
-
-
-=======
->>>>>>> f045018f
 // gamma
 MXNET_OPERATOR_REGISTER_UNARY_WITH_SPARSE_DR(gamma, cpu, mshadow_op::gamma)
 MXNET_ADD_SPARSE_OP_ALIAS(gamma)
