/*
 * Licensed to the Apache Software Foundation (ASF) under one
 * or more contributor license agreements.  See the NOTICE file
 * distributed with this work for additional information
 * regarding copyright ownership.  The ASF licenses this file
 * to you under the Apache License, Version 2.0 (the
 * "License"); you may not use this file except in compliance
 * with the License.  You may obtain a copy of the License at
 *
 *   http://www.apache.org/licenses/LICENSE-2.0
 *
 * Unless required by applicable law or agreed to in writing,
 * software distributed under the License is distributed on an
 * "AS IS" BASIS, WITHOUT WARRANTIES OR CONDITIONS OF ANY
 * KIND, either express or implied.  See the License for the
 * specific language governing permissions and limitations
 * under the License.
 */

/*!
 * \file elemwise_sum.cc
 * \brief elementwise sum operator
*/
#include "./elemwise_sum.h"
#include "../../ndarray/ndarray_function.h"

namespace mxnet {
namespace op {

struct ElementWiseSumParam : public dmlc::Parameter<ElementWiseSumParam> {
  int num_args;
  DMLC_DECLARE_PARAMETER(ElementWiseSumParam) {
    DMLC_DECLARE_FIELD(num_args).set_lower_bound(1)
        .describe("Number of inputs to be summed.");
  }
};

DMLC_REGISTER_PARAMETER(ElementWiseSumParam);

std::vector<nnvm::NodeEntry> ElementWiseSumGrad(
    const nnvm::NodePtr& n,
    const std::vector<nnvm::NodeEntry>& ograds) {
  // identity constraints in the beginning for easier shape inference.
  const nnvm::Op* copy_op =
      nnvm::Op::Get("identity");
  CHECK_EQ(ograds.size(), 1);
  std::vector<nnvm::NodeEntry> ret;
  nnvm::NodeEntry n_out{n, 0, 0};
  for (size_t i = 0; i < n->inputs.size(); i++) {
    nnvm::NodePtr id_node = nnvm::Node::Create();
    id_node->attrs.op = copy_op;
    id_node->inputs = {ograds[0]};
    ret.push_back(nnvm::NodeEntry{id_node, 0, 0});
  }
  return ret;
}

bool ElementWiseSumShape(const nnvm::NodeAttrs& attrs,
                         std::vector<TShape> *in_attrs,
                         std::vector<TShape> *out_attrs) {
  CHECK_EQ(out_attrs->size(), 1);
  return ElemwiseAttr<TShape, shape_is_none, shape_assign, true, shape_string>(
    attrs, in_attrs, out_attrs, TShape());
}

bool ElementWiseSumType(const nnvm::NodeAttrs& attrs,
                        std::vector<int> *in_attrs,
                        std::vector<int> *out_attrs) {
  CHECK_EQ(out_attrs->size(), 1);
  return ElemwiseAttr<int, type_is_none, type_assign, true, type_string>(
    attrs, in_attrs, out_attrs, -1);
}

bool ElementWiseSumForwardInferStorageType(const nnvm::NodeAttrs& attrs,
                                           const int dev_mask,
                                           int* dispatch_type,
                                           std::vector<int> *in_attrs,
                                           std::vector<int> *out_attrs) {
  CHECK(!in_attrs->empty());
  CHECK_EQ(out_attrs->size(), 1U);
  return ElemwiseStorageAttr<true, false>(attrs, dev_mask, dispatch_type, in_attrs, out_attrs);
}

void ElementWiseSumComputeExCPU(const nnvm::NodeAttrs& attrs,
                                const OpContext& op_ctx,
                                const std::vector<NDArray>& inputs,
                                const std::vector<OpReqType>& req,
                                const std::vector<NDArray>& outputs) {
  CHECK(!inputs.empty());
  CHECK_EQ(outputs.size(), 1U);
  CHECK_EQ(req.size(), 1U);
  if (req[0] == kNullOp) return;
  CHECK_EQ(req[0], kWriteTo) << "ElementWiseSumComputeExCPU only supports req = kWriteTo";
  if (inputs[0].storage_type() == kRowSparseStorage) {
    mshadow::Stream<cpu>* s = op_ctx.get_stream<cpu>();
    Resource rsc = ResourceManager::Get()->Request(op_ctx.run_ctx.get_ctx(),
        ResourceRequest(ResourceRequest::kTempSpace));
    NDArray out_nd = outputs[0];
    mxnet::ndarray::ElementwiseSum<cpu>(s, rsc, inputs, &out_nd);
  } else {
<<<<<<< HEAD
    LOG(FATAL) << "Not implemented: " << OperatorInfoEx(attrs, ctx, inputs, req, outputs);
=======
    FCompExFallback<cpu>(attrs, op_ctx, inputs, req, outputs,
                         ElementWiseSumCompute<cpu>, "ElementWiseSumCompute<cpu>");
>>>>>>> 01ec7084
  }
}

NNVM_REGISTER_OP(add_n)
.add_alias("ElementWiseSum")
.add_alias("_sparse_add_n")
.add_alias("_sparse_ElementWiseSum")
.describe(R"doc(Adds all input arguments element-wise.

.. math::
   add\_n(a_1, a_2, ..., a_n) = a_1 + a_2 + ... + a_n

``add_n`` is potentially more efficient than calling ``add`` by `n` times.

The storage type of ``add_n`` output depends on storage types of inputs

- add_n(row_sparse, row_sparse, ..) = row_sparse
- otherwise, ``add_n`` generates output with default storage

)doc" ADD_FILELINE)
.set_attr_parser(ParamParser<ElementWiseSumParam>)
.set_num_inputs([](const nnvm::NodeAttrs& attrs) {
    uint32_t ret = dmlc::get<ElementWiseSumParam>(attrs.parsed).num_args;
    return ret;
  })
.set_attr<nnvm::FListInputNames>("FListInputNames",
  [](const NodeAttrs& attrs) {
    uint32_t num_args = dmlc::get<ElementWiseSumParam>(attrs.parsed).num_args;
    std::vector<std::string> ret;
    for (uint32_t i = 0; i < num_args; ++i) {
      ret.push_back(std::string("arg") + std::to_string(i));
    }
    return ret;
  })
.set_attr<std::string>("key_var_num_args", "num_args")
.set_attr<FCompute>("FCompute<cpu>", ElementWiseSumCompute<cpu>)
.set_attr<FComputeEx>("FComputeEx<cpu>", ElementWiseSumComputeExCPU)
.set_attr<nnvm::FInplaceOption>(
    "FInplaceOption", [](const NodeAttrs& attrs) {
      return std::vector<std::pair<int, int> >{{0, 0}};
    })
.set_attr<FResourceRequest>("FResourceRequest",
  [](const NodeAttrs& attrs) {
    return std::vector<ResourceRequest>{ResourceRequest::kTempSpace};
  })
.set_attr<nnvm::FInferShape>("FInferShape", ElementWiseSumShape)
.set_attr<nnvm::FInferType>("FInferType", ElementWiseSumType)
.set_attr<FInferStorageType>("FInferStorageType", ElementWiseSumForwardInferStorageType)
.set_attr<nnvm::FGradient>("FGradient", ElementWiseSumGrad)
.add_argument("args", "NDArray-or-Symbol[]", "Positional input arguments");

}  // namespace op
}  // namespace mxnet<|MERGE_RESOLUTION|>--- conflicted
+++ resolved
@@ -98,12 +98,7 @@
     NDArray out_nd = outputs[0];
     mxnet::ndarray::ElementwiseSum<cpu>(s, rsc, inputs, &out_nd);
   } else {
-<<<<<<< HEAD
-    LOG(FATAL) << "Not implemented: " << OperatorInfoEx(attrs, ctx, inputs, req, outputs);
-=======
-    FCompExFallback<cpu>(attrs, op_ctx, inputs, req, outputs,
-                         ElementWiseSumCompute<cpu>, "ElementWiseSumCompute<cpu>");
->>>>>>> 01ec7084
+    LOG(FATAL) << "Not implemented: " << OperatorInfoEx(attrs, op_ctx, inputs, req, outputs);
   }
 }
 
