/*!
 *  Copyright (c) 2015 by Contributors
 * \file matrix_op.cc
 * \brief CPU Implementation of matrix operations
 */
// this will be invoked by gcc and compile CPU version
#include "./matrix_op-inl.h"
#include "./elemwise_unary_op.h"

namespace mxnet {
namespace op {
DMLC_REGISTER_PARAMETER(ReshapeParam);
DMLC_REGISTER_PARAMETER(TransposeParam);
DMLC_REGISTER_PARAMETER(ExpandDimParam);
DMLC_REGISTER_PARAMETER(ClipParam);
DMLC_REGISTER_PARAMETER(SimpleCropAssignScalarParam);
DMLC_REGISTER_PARAMETER(SliceParam);
DMLC_REGISTER_PARAMETER(SliceAxisParam);
DMLC_REGISTER_PARAMETER(DotParam);
DMLC_REGISTER_PARAMETER(RepeatParam);
DMLC_REGISTER_PARAMETER(TileParam);
DMLC_REGISTER_PARAMETER(ReverseParam);

NNVM_REGISTER_OP(Reshape)
.add_alias("reshape")
.describe(R"code(Reshape array into a new shape.

The shape is a tuple of int such as (2,3,4). The new shape should not change the
array size. For example::

   reshape([1,2,3,4], shape=(2,2)) = [[1,2], [3,4]]

In addition, we can use special codes, which are integers less than
1, on some shape dimensions. To inference the output shape, we set it to an
empty tuple at beginning. When continuously pop dimensions from the original
shape starting from the beginning, and then push translated results into the output
shape.

Each special code presents a way of translation.

- ``0`` for copying one. Pop one input dimension and push into the output. For example::

  - input=(2,3,4), shape=(4,0,2), output=(4,3,2)
  - input=(2,3,4), shape=(2,0,0), output=(2,3,4)

- ``-1`` for inference. Push a placeholder into the output whose value will be inferred later::

  - input=(2,3,4), shape=(6,1,-1), output=(6,1,4)
  - input=(2,3,4), shape=(3,-1,8), output=(3,1,8)
  - input=(2,3,4), shape=(-1,), output=(24,)

- ``-2`` for copying all. Pop all remaining input dimensions and push them into
  the output::

  - input=(2,3,4), shape=(-2), output=(9,8,7)
  - input=(2,3,4), shape=(2,-2), output=(2,3,4)
  - input=(2,3,4), shape=(-2,1,1), output=(2,3,4,1,1)

- ``-3`` for merging two dimensions. Pop two input dimensions, compute the product and then
  push into the output::

  - input=(2,3,4), shape=(-3,4), output=(6,4)
  - input=(2,3,4), shape=(0,-3), output=(2,12)
  - input=(2,3,4), shape=(-3,-2), output=(6,4)

- ``-4`` for splitting two dimensions. Pop one input dimensions, next split it
  according to the next two dimensions (can contain one ``-1``) specified after
  this code, then push into the output::

  - input=(2,3,4), shape=(-4,1,2,-2), output=(1,2,3,4)
  - input=(2,3,4), shape=(2,-4,-1,3,-2), output=(2,1,3,4)

If the argument ``reverse`` is set to be true, then translating the input shape
from right to left. For example, with input shape (10, 5, 4) target shape (-1,
0), then the output shape will be (50,4) if ``reverse=1``, otherwise it will be
(40,5).

)code" ADD_FILELINE)
.set_num_inputs(1)
.set_num_outputs(1)
.set_attr_parser(ParamParser<ReshapeParam>)
.set_attr<nnvm::FInferShape>("FInferShape", ReshapeShape)
.set_attr<nnvm::FInferType>("FInferType", ElemwiseType<1, 1>)
.set_attr<nnvm::FGradient>("FGradient", ElemwiseGradUseNone{"_backward_copy"})
.set_attr<FCompute>("FCompute<cpu>", IdentityCompute<cpu>)
.set_attr<nnvm::FInplaceOption>("FInplaceOption",
  [](const NodeAttrs& attrs) {
    return std::vector<std::pair<int, int> >{{0, 0}};
})
.add_argument("data", "ndarray-or-symbol", "Input data to reshape.")
.add_arguments(ReshapeParam::__FIELDS__());


NNVM_REGISTER_OP(Flatten)
.add_alias("flatten")
.describe(R"code(Flatten input into a 2-D array by collapsing the higher dimensions.

Assume the input array has shape ``(d1, d2, ..., dk)``, then ``flatten`` reshapes
the input array into shape ``(d1, d2*...*dk)``.

)code" ADD_FILELINE)
.set_num_inputs(1)
.set_num_outputs(1)
.set_attr<nnvm::FInferShape>("FInferShape", FlattenShape)
.set_attr<nnvm::FInferType>("FInferType", ElemwiseType<1, 1>)
.set_attr<nnvm::FGradient>("FGradient", ElemwiseGradUseNone{ "_backward_copy" })
.set_attr<FCompute>("FCompute<cpu>", IdentityCompute<cpu>)
.set_attr<nnvm::FInplaceOption>("FInplaceOption",
  [](const NodeAttrs& attrs) {
  return std::vector<std::pair<int, int> >{{0, 0}};
})
.add_argument("data", "ndarray-or-symbol", "Input data to reshape.");

NNVM_REGISTER_OP(transpose)
.describe(R"code(Permute the dimensions of an array.

Examples::

  x = [[ 1, 2],
       [ 3, 4]]

  transpose(x) = [[ 1.,  3.],
                  [ 2.,  4.]]

  x = [[[ 1.,  2.],
        [ 3.,  4.]],

       [[ 5.,  6.],
        [ 7.,  8.]]]

  transpose(x) = [[[ 1.,  5.],
                   [ 3.,  7.]],

                  [[ 2.,  6.],
                   [ 4.,  8.]]]

  transpose(x, axes=(1,0,2)) = [[[ 1.,  2.],
                                 [ 5.,  6.]],

                                [[ 3.,  4.],
                                 [ 7.,  8.]]]
)code" ADD_FILELINE)
.set_num_inputs(1)
.set_num_outputs(1)
.set_attr_parser(ParamParser<TransposeParam>)
.set_attr<nnvm::FInferShape>("FInferShape", TransposeShape)
.set_attr<nnvm::FInferType>("FInferType", ElemwiseType<1, 1>)
.set_attr<nnvm::FGradient>("FGradient",
  [](const nnvm::NodePtr& n, const std::vector<nnvm::NodeEntry>& ograds) {
    const TransposeParam& param = nnvm::get<TransposeParam>(n->attrs.parsed);
    if (param.axes.ndim() == 0) {
      return MakeGradNode("transpose", n, ograds,
                          std::unordered_map<std::string, std::string>());
    } else {
      TShape axes = TShape(param.axes.ndim());
      for (index_t i = 0; i < axes.ndim(); ++i) {
        axes[param.axes[i]] = i;
      }
      std::ostringstream os;
      os << axes;
      return MakeGradNode("transpose", n, ograds, {{"axes", os.str()}});
    }
  })
.set_attr<FCompute>("FCompute<cpu>", Transpose<cpu>)
.add_argument("data", "ndarray-or-symbol", "Source input")
.add_arguments(TransposeParam::__FIELDS__());


NNVM_REGISTER_OP(expand_dims)
.describe(R"code(Insert a new axis with size 1 into the array shape

For example, given ``x`` with shape ``(2,3,4)``, then ``expand_dims(x, axis=1)``
will return a new array with shape ``(2,1,3,4)``.

)code" ADD_FILELINE)
.set_num_inputs(1)
.set_num_outputs(1)
.set_attr_parser(ParamParser<ExpandDimParam>)
.set_attr<nnvm::FInferShape>("FInferShape", ExpandDimShape)
.set_attr<nnvm::FInferType>("FInferType", ElemwiseType<1, 1>)
.set_attr<nnvm::FInplaceOption>("FInplaceOption",
  [](const NodeAttrs& attrs){
    return std::vector<std::pair<int, int> >{{0, 0}};
  })
.set_attr<nnvm::FGradient>("FGradient", ElemwiseGradUseNone{"_backward_copy"})
.set_attr<FCompute>("FCompute<cpu>", IdentityCompute<cpu>)
.add_argument("data", "ndarray-or-symbol", "Source input")
.add_arguments(ExpandDimParam::__FIELDS__());

NNVM_REGISTER_OP(slice)
.describe(R"code(Crop a continuous region from the array.

Assume the input array has *n* dimensions, given ``begin=(b_1, ..., b_n)`` and
``end=(e_1, ..., e_n)``, then ``crop`` will return a region with shape
``(e_1-b_1, ..., e_n-b_n)``. The result's *k*-th dimension contains elements
from the *k*-th dimension of the input array with the open range ``[b_k, e_k)``.

For example::

  x = [[  1.,   2.,   3.,   4.],
       [  5.,   6.,   7.,   8.],
       [  9.,  10.,  11.,  12.]]

  crop(x, begin=(0,1), end=(2,4)) = [[ 2.,  3.,  4.],
                                     [ 6.,  7.,  8.]]

)code" ADD_FILELINE)
.add_alias("crop")
.set_attr_parser(ParamParser<SliceParam>)
.set_attr<nnvm::FInferShape>("FInferShape", SliceShape)
.set_attr<nnvm::FInferType>("FInferType", ElemwiseType<1, 1>)
.set_attr<nnvm::FGradient>("FGradient", ElemwiseGradUseNone{"_backward_slice"})
.set_attr<FCompute>("FCompute<cpu>", Slice<cpu>)
.add_argument("data", "ndarray-or-symbol", "Source input")
.add_arguments(SliceParam::__FIELDS__());

NNVM_REGISTER_OP(_backward_slice)
.set_attr_parser(ParamParser<SliceParam>)
.set_attr<nnvm::TIsBackward>("TIsBackward", true)
.set_attr<FCompute>("FCompute<cpu>", SliceBackward<cpu>);

NNVM_REGISTER_OP(_slice_assign)
.add_alias("_crop_assign")
.MXNET_DESCRIBE("Assign the rhs to a cropped subset of lhs.\n\n"
"Requirements\n"
"------------\n"
"- output should be explicitly given and be the same as lhs.\n"
"- lhs and rhs are of the same data type, and on the same device.\n")
.set_num_inputs(2)
.set_num_outputs(1)
.set_attr<nnvm::FListInputNames>("FListInputNames",
  [](const NodeAttrs& attrs) {
    return std::vector<std::string>{"lhs", "rhs"};
  })
.set_attr_parser(ParamParser<SliceParam>)
.set_attr<nnvm::FInferShape>("FInferShape", SliceAssignShape)
.set_attr<nnvm::FInferType>("FInferType", ElemwiseType<2, 1>)
.set_attr<nnvm::FInplaceOption>("FInplaceOption",
  [](const NodeAttrs& attrs){
    return std::vector<std::pair<int, int> >{{0, 0}};
  })
.set_attr<FCompute>("FCompute<cpu>", SliceAssign<cpu>)
.add_argument("lhs", "ndarray-or-symbol", "Source input")
.add_argument("rhs", "ndarray-or-symbol", "value to assign")
.add_arguments(SliceParam::__FIELDS__());

NNVM_REGISTER_OP(_crop_assign_scalar)
.MXNET_DESCRIBE("(Assign the scalar to a cropped subset of the input.\n\n"
"Requirements\n"
"------------\n"
"- output should be explicitly given and be the same as input\n"
")")
.set_num_inputs(1)
.set_num_outputs(1)
.set_attr_parser(ParamParser<SimpleCropAssignScalarParam>)
.set_attr<nnvm::FInferShape>("FInferShape", CropAssignScalarShape)
.set_attr<nnvm::FInferType>("FInferType", ElemwiseType<1, 1>)
.set_attr<nnvm::FInplaceOption>("FInplaceOption",
  [](const NodeAttrs& attrs){
    return std::vector<std::pair<int, int> >{{0, 0}};
  })
.set_attr<FCompute>("FCompute<cpu>", CropAssignScalar<cpu>)
.add_argument("data", "ndarray-or-symbol", "Source input")
.add_arguments(SimpleCropAssignScalarParam::__FIELDS__());

NNVM_REGISTER_OP(slice_axis)
.describe(R"code(Slice along a given axis.

Examples:

  x = [[  1.,   2.,   3.,   4.],
       [  5.,   6.,   7.,   8.],
       [  9.,  10.,  11.,  12.]]

  slice_axis(x, axis=0, begin=1, end=3) = [[  5.,   6.,   7.,   8.],
                                           [  9.,  10.,  11.,  12.]]

  slice_axis(x, axis=1, begin=0, end=2) = [[  1.,   2.],
                                           [  5.,   6.],
                                           [  9.,  10.]]

  slice_axis(x, axis=1, begin=-3, end=-1) = [[  2.,   3.],
                                             [  6.,   7.],
                                             [ 10.,  11.]]
)code" ADD_FILELINE)
.set_num_inputs(1)
.set_num_outputs(1)
.set_attr_parser(ParamParser<SliceAxisParam>)
.set_attr<nnvm::FInferShape>("FInferShape", SliceAxisShape)
.set_attr<nnvm::FInferType>("FInferType", ElemwiseType<1, 1>)
.set_attr<FCompute>("FCompute<cpu>", SliceAxis<cpu>)
.set_attr<nnvm::FGradient>("FGradient", ElemwiseGradUseNone{"_backward_slice_axis"})
.add_argument("data", "ndarray-or-symbol", "Source input")
.add_arguments(SliceAxisParam::__FIELDS__());

NNVM_REGISTER_OP(_backward_slice_axis)
.set_num_inputs(1)
.set_num_outputs(1)
.set_attr_parser(ParamParser<SliceAxisParam>)
.set_attr<nnvm::TIsBackward>("TIsBackward", true)
.set_attr<FCompute>("FCompute<cpu>", SliceAxisGrad_<cpu>);

<<<<<<< HEAD
NNVM_REGISTER_OP(flip)
.describe(R"code(Reverse the order of elements in an array along the given axis.

Examples::

  x = [[ 1, 2],
       [ 3, 4]]

  flip(x, axis=0) = [[ 3.,  4.],
                     [ 1.,  2.]]

  flip(x, axis=1) = [[ 2.,  1.],
                     [ 4.,  3.]]
)code" ADD_FILELINE)
.set_num_inputs(1)
.set_num_outputs(1)
.set_attr_parser(ParamParser<FlipParam>)
.set_attr<nnvm::FInferShape>("FInferShape", ElemwiseShape<1, 1>)
.set_attr<nnvm::FInferType>("FInferType", ElemwiseType<1, 1>)
.set_attr<FCompute>("FCompute<cpu>", Flip<cpu>)
.set_attr<nnvm::FGradient>("FGradient", ElemwiseGradUseNone{"flip"})
.add_argument("data", "ndarray-or-symbol", "Source input")
.add_arguments(FlipParam::__FIELDS__());

=======
>>>>>>> 1fd940e9
NNVM_REGISTER_OP(dot)
.describe(R"doc(Dot product of two arrays.

``dot``'s behavior depends on the input array dimensions:

- 1-D arrays: inner product of vectors
- 2-D arrays: matrix multiplication
- N-D arrays: a sum product over the last axis of the first input and the first
  axis of the second input

  For example, given 3-D ``x`` with shape `(n,m,k)` and ``y`` with shape `(k,r,s)`, the
  result array will have shape `(n,m,r,s)`. It is computed by::

    dot(x,y)[i,j,a,b] = sum(x[i,j,:]*y[:,a,b])

)doc" ADD_FILELINE)
.set_num_inputs(2)
.set_num_outputs(1)
.set_attr_parser(ParamParser<DotParam>)
.set_attr<nnvm::FListInputNames>("FListInputNames",
  [](const NodeAttrs& attrs) {
    return std::vector<std::string>{"lhs", "rhs"};
  })
.set_attr<nnvm::FInferShape>("FInferShape", DotShape)
.set_attr<nnvm::FInferType>("FInferType", ElemwiseType<2, 1>)
.set_attr<FCompute>("FCompute<cpu>", DotForward_<cpu>)
.set_attr<nnvm::FGradient>("FGradient", ElemwiseGradUseIn{"_backward_dot"})
.add_argument("lhs", "ndarray-or-symbol", "The first input")
.add_argument("rhs", "ndarray-or-symbol", "The second input")
.add_arguments(DotParam::__FIELDS__());

NNVM_REGISTER_OP(_backward_dot)
.set_num_inputs(3)
.set_num_outputs(2)
.set_attr_parser(ParamParser<DotParam>)
.set_attr<nnvm::TIsBackward>("TIsBackward", true)
.set_attr<FCompute>("FCompute<cpu>", DotBackward_<cpu>)
.add_arguments(DotParam::__FIELDS__());

NNVM_REGISTER_OP(batch_dot)
.describe(R"doc(Batchwise dot product.

``batch_dot`` is used to compute dot product of ``x`` and ``y`` when ``x`` and
``y`` are data in batch, namely 3D arrays in shape of `(batch_size, :, :)`.

For example, given ``x`` with shape `(batch_size, n, m)` and ``y`` with shape
`(batch_size, m, k)`, the result array will have shape `(batch_size, n, k)`,
which is computed by::

   batch_dot(x,y)[i,:,:] = dot(x[i,:,:], y[i,:,:])

)doc" ADD_FILELINE)
.set_num_inputs(2)
.set_num_outputs(1)
.set_attr_parser(ParamParser<DotParam>)
.set_attr<nnvm::FListInputNames>("FListInputNames",
  [](const NodeAttrs& attrs) {
    return std::vector<std::string>{"lhs", "rhs"};
  })
.set_attr<nnvm::FInferShape>("FInferShape", BatchDotShape)
.set_attr<nnvm::FInferType>("FInferType", ElemwiseType<2, 1>)
.set_attr<FResourceRequest>("FResourceRequest",
  [](const NodeAttrs& attrs) {
    return std::vector<ResourceRequest>{ResourceRequest::kTempSpace};
  })
.set_attr<FCompute>("FCompute<cpu>", BatchDotForward_<cpu>)
.set_attr<nnvm::FGradient>("FGradient", ElemwiseGradUseIn{"_backward_batch_dot"})
.add_argument("lhs", "ndarray-or-symbol", "The first input")
.add_argument("rhs", "ndarray-or-symbol", "The second input")
.add_arguments(DotParam::__FIELDS__());

NNVM_REGISTER_OP(_backward_batch_dot)
.set_num_inputs(3)
.set_num_outputs(2)
.set_attr_parser(ParamParser<DotParam>)
.set_attr<FResourceRequest>("FResourceRequest",
  [](const NodeAttrs& attrs) {
    return std::vector<ResourceRequest>{ResourceRequest::kTempSpace};
  })
.set_attr<nnvm::TIsBackward>("TIsBackward", true)
.set_attr<FCompute>("FCompute<cpu>", BatchDotBackward_<cpu>);

NNVM_REGISTER_OP(clip)
.describe(R"code(Clip (limit) the values in an array, elementwise

Given an interval, values outside the interval are clipped to the interval
edges. That is::

   clip(x) = max(min(x, a_max)), a_min)

)code" ADD_FILELINE)
.set_num_inputs(1)
.set_num_outputs(1)
.set_attr_parser(ParamParser<ClipParam>)
.set_attr<nnvm::FInferShape>("FInferShape", ElemwiseShape<1, 1>)
.set_attr<nnvm::FInferType>("FInferType", ElemwiseType<1, 1>)
.set_attr<FCompute>("FCompute<cpu>", Clip<cpu>)
.set_attr<nnvm::FGradient>("FGradient", ElemwiseGradUseIn{ "_backward_clip" })
.add_argument("data", "ndarray-or-symbol", "Source input")
.add_arguments(ClipParam::__FIELDS__());

NNVM_REGISTER_OP(_backward_clip)
.set_num_inputs(1)
.set_num_outputs(1)
.set_attr_parser(ParamParser<ClipParam>)
.set_attr<nnvm::TIsBackward>("TIsBackward", true)
.set_attr<FCompute>("FCompute<cpu>", ClipGrad_<cpu>);

NNVM_REGISTER_OP(repeat)
.describe(R"code(Repeat elements of an array.

In default, ``repeat`` flatten the input array into 1-D and then repeat the
elements::

  x = [[ 1, 2],
       [ 3, 4]]

  repeat(x, repeats=2) = [ 1.,  1.,  2.,  2.,  3.,  3.,  4.,  4.]

We can also choose a particular axis to repeat, in which a negative axis is
interpreted counting from the backward::

  repeat(x, repeats=2, axis=1) = [[ 1.,  1.,  2.,  2.],
                                  [ 3.,  3.,  4.,  4.]]

  repeat(x, repeats=2, axis=-1) = [[ 1.,  2.],
                                   [ 1.,  2.],
                                   [ 3.,  4.],
                                   [ 3.,  4.]]
)code" ADD_FILELINE)
.set_num_outputs(1)
.set_num_inputs(1)
.set_attr_parser(ParamParser<RepeatParam>)
.set_attr<nnvm::FListInputNames>("FListInputNames",
  [](const NodeAttrs& attrs) {
    return std::vector<std::string>{"data"};
  })
.set_attr<nnvm::FInferShape>("FInferShape", RepeatOpShape)
.set_attr<nnvm::FInferType>("FInferType", RepeatOpType)
.set_attr<FCompute>("FCompute<cpu>", RepeatOpForward<cpu>)
.set_attr<nnvm::FGradient>("FGradient", ElemwiseGradUseNone{"_backward_repeat"})
.add_argument("data", "ndarray-or-symbol", "Input data array")
.add_arguments(RepeatParam::__FIELDS__());

NNVM_REGISTER_OP(_backward_repeat)
.set_num_inputs(1)
.set_num_outputs(1)
.set_attr_parser(ParamParser<RepeatParam>)
.set_attr<nnvm::TIsBackward>("TIsBackward", true)
.set_attr<FCompute>("FCompute<cpu>", RepeatOpBackward<cpu>);

NNVM_REGISTER_OP(tile)
.describe(R"code(Repeat the whole array by multiple times.

If ``reps`` has length *d*, and input array has dimension of *n*. There are
there cases:

- **n=d**. Repeat *i*-th dimension of the input by ``reps[i]`` times::

    x = [[1, 2],
         [3, 4]]

    tile(x, reps=(2,3)) = [[ 1.,  2.,  1.,  2.,  1.,  2.],
                           [ 3.,  4.,  3.,  4.,  3.,  4.],
                           [ 1.,  2.,  1.,  2.,  1.,  2.],
                           [ 3.,  4.,  3.,  4.,  3.,  4.]]

- **n>d**. ``reps`` is promoted to length *n* by pre-pending 1’s to it. Thus for
  an input shape ``(2,3)``, ``repos=(2,)`` is treated as ``(1,2)``::


    tile(x, reps=(2,)) = [[ 1.,  2.,  1.,  2.],
                          [ 3.,  4.,  3.,  4.]]

- **n<d**. The input is promoted to be d-dimensional by prepending new axes. So a
  shape ``(2,2)`` array is promoted to ``(1,2,2)`` for 3-D replication::

    tile(x, reps=(2,2,3)) = [[[ 1.,  2.,  1.,  2.,  1.,  2.],
                              [ 3.,  4.,  3.,  4.,  3.,  4.],
                              [ 1.,  2.,  1.,  2.,  1.,  2.],
                              [ 3.,  4.,  3.,  4.,  3.,  4.]],

                             [[ 1.,  2.,  1.,  2.,  1.,  2.],
                              [ 3.,  4.,  3.,  4.,  3.,  4.],
                              [ 1.,  2.,  1.,  2.,  1.,  2.],
                              [ 3.,  4.,  3.,  4.,  3.,  4.]]]
)code" ADD_FILELINE)
.set_num_outputs(1)
.set_num_inputs(1)
.set_attr_parser(ParamParser<TileParam>)
.set_attr<nnvm::FListInputNames>("FListInputNames",
  [](const NodeAttrs& attrs) {
    return std::vector<std::string>{"data"};
  })
.set_attr<nnvm::FInferShape>("FInferShape", TileOpShape)
.set_attr<nnvm::FInferType>("FInferType", TileOpType)
.set_attr<FCompute>("FCompute<cpu>", TileOpForward<cpu>)
.set_attr<nnvm::FGradient>("FGradient", ElemwiseGradUseNone{"_backward_tile"})
.add_argument("data", "ndarray-or-symbol", "Input data array")
.add_arguments(TileParam::__FIELDS__());

NNVM_REGISTER_OP(_backward_tile)
.set_num_inputs(1)
.set_num_outputs(1)
.set_attr_parser(ParamParser<TileParam>)
.set_attr<nnvm::TIsBackward>("TIsBackward", true)
.set_attr<FCompute>("FCompute<cpu>", TileOpBackward<cpu>);

NNVM_REGISTER_OP(reverse)
.MXNET_DESCRIBE("Reverse elements of an array with axis")
.set_num_outputs(1)
.set_num_inputs(1)
.add_alias("flip")
.set_attr_parser(ParamParser<ReverseParam>)
.set_attr<nnvm::FListInputNames>("FListInputNames",
[](const NodeAttrs& attrs) {
  return std::vector<std::string> {"data"};
})
.set_attr<FResourceRequest>("FResourceRequest",
[](const NodeAttrs& attrs) {
  return std::vector<ResourceRequest> {ResourceRequest::kTempSpace};
})
.set_attr<nnvm::FInferShape>("FInferShape", ElemwiseShape<1, 1>)
.set_attr<nnvm::FInferType>("FInferType", ElemwiseType<1, 1>)
.set_attr<FCompute>("FCompute<cpu>", ReverseOpForward<cpu>)
.set_attr<nnvm::FGradient>("FGradient", ElemwiseGradUseNone{ "_backward_reverse" })
.add_argument("data", "NDArray", "Input data array")
.add_arguments(ReverseParam::__FIELDS__());

NNVM_REGISTER_OP(_backward_reverse)
.set_num_inputs(1)
.set_num_outputs(1)
.set_attr_parser(ParamParser<ReverseParam>)
.set_attr<nnvm::TIsBackward>("TIsBackward", true)
.set_attr<FResourceRequest>("FResourceRequest",
[](const NodeAttrs& attrs) {
  return std::vector<ResourceRequest> {ResourceRequest::kTempSpace};
})
.set_attr<FCompute>("FCompute<cpu>", ReverseOpForward<cpu>);
}  // namespace op
}  // namespace mxnet<|MERGE_RESOLUTION|>--- conflicted
+++ resolved
@@ -300,33 +300,6 @@
 .set_attr<nnvm::TIsBackward>("TIsBackward", true)
 .set_attr<FCompute>("FCompute<cpu>", SliceAxisGrad_<cpu>);
 
-<<<<<<< HEAD
-NNVM_REGISTER_OP(flip)
-.describe(R"code(Reverse the order of elements in an array along the given axis.
-
-Examples::
-
-  x = [[ 1, 2],
-       [ 3, 4]]
-
-  flip(x, axis=0) = [[ 3.,  4.],
-                     [ 1.,  2.]]
-
-  flip(x, axis=1) = [[ 2.,  1.],
-                     [ 4.,  3.]]
-)code" ADD_FILELINE)
-.set_num_inputs(1)
-.set_num_outputs(1)
-.set_attr_parser(ParamParser<FlipParam>)
-.set_attr<nnvm::FInferShape>("FInferShape", ElemwiseShape<1, 1>)
-.set_attr<nnvm::FInferType>("FInferType", ElemwiseType<1, 1>)
-.set_attr<FCompute>("FCompute<cpu>", Flip<cpu>)
-.set_attr<nnvm::FGradient>("FGradient", ElemwiseGradUseNone{"flip"})
-.add_argument("data", "ndarray-or-symbol", "Source input")
-.add_arguments(FlipParam::__FIELDS__());
-
-=======
->>>>>>> 1fd940e9
 NNVM_REGISTER_OP(dot)
 .describe(R"doc(Dot product of two arrays.
 
