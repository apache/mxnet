--- conflicted
+++ resolved
@@ -951,10 +951,6 @@
     x \prime \prime = transpose(x \prime, [0, 3, 4, 1, 5, 2]) \\
     y = reshape(x \prime \prime, [N, C / (block\_size ^ 2), H * block\_size, W * block\_size])
     \end{gather*}
-<<<<<<< HEAD
-
-=======
->>>>>>> ef19b09c
 where :math:`x` is an input tensor with default layout as :math:`[N, C, H, W]`: [batch, channels, height, width]
 and :math:`y` is the output tensor of layout :math:`[N, C / (block\_size ^ 2), H * block\_size, W * block\_size]`
 Example::
@@ -994,10 +990,6 @@
 .describe(R"code(Rearranges(permutes) blocks of spatial data into depth.
 Similar to ONNX SpaceToDepth operator:
 https://github.com/onnx/onnx/blob/master/docs/Operators.md#SpaceToDepth
-<<<<<<< HEAD
-
-=======
->>>>>>> ef19b09c
 The output is a new tensor where the values from height and width dimension are
 moved to the depth dimension. The reverse of this operation is ``depth_to_space``.
 .. math::
@@ -1006,10 +998,6 @@
     x \prime \prime = transpose(x \prime, [0, 3, 5, 1, 2, 4]) \\
     y = reshape(x \prime \prime, [N, C * (block\_size ^ 2), H / block\_size, W / block\_size])
     \end{gather*}
-<<<<<<< HEAD
-
-=======
->>>>>>> ef19b09c
 where :math:`x` is an input tensor with default layout as :math:`[N, C, H, W]`: [batch, channels, height, width]
 and :math:`y` is the output tensor of layout :math:`[N, C * (block\_size ^ 2), H / block\_size, W / block\_size]`
 Example::
