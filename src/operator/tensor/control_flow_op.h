--- conflicted
+++ resolved
@@ -56,11 +56,7 @@
  * The condition, x, and y have the same shape.
  * The returned array is formed by elements from x or y
  * depending on the elements of condition.
-<<<<<<< HEAD
- * The condition is a csr matrix.
-=======
  * The condition is a csr matrix, while x and y are both dense.
->>>>>>> fb8e55bc
  */
 template<int req>
 struct where_csr {
@@ -72,30 +68,18 @@
                                   const IType* cond_indptr, const CType* cond_data,
                                   const nnvm::dim_t num_cols, const DType* x) {
     using nnvm::dim_t;
-<<<<<<< HEAD
-    dim_t offset = i * num_cols;
-=======
     const dim_t offset = i * num_cols;
->>>>>>> fb8e55bc
     for (dim_t j = cond_indptr[i]; j < cond_indptr[i + 1]; j++) {
       const CType data = cond_data[j];
       if (data != 0) {
         const IType col_idx = cond_idx[j];
-<<<<<<< HEAD
-        dim_t out_idx = offset + col_idx;
-=======
         const dim_t out_idx = offset + col_idx;
->>>>>>> fb8e55bc
         KERNEL_ASSIGN(out[out_idx], req, x[out_idx]);
       }
     }
   }
 };
 
-<<<<<<< HEAD
-=======
-
->>>>>>> fb8e55bc
 /*! \brief Choose elements from x or y depending on condition
  * The condition is a vector whose size is the same as the
  * x's first dim size.
@@ -184,36 +168,6 @@
   }
 };
 
-/*!
- * \brief Template for calculating grad[x] and grad[y].
- * template argument req is OpReqType; negate indicates
- * whether the output is grad_x (negate=true)
- * or grad_y (negate=false).
- * cond is a csr matrix.
- */
-template<int req, bool negate>
-struct where_backward_csr {
-  // DType is the output data type
-  // CType is condition data type
-  // IType is condition aux data type
-  template<typename DType, typename CType, typename IType>
-  MSHADOW_XINLINE static void Map(int i, DType* grad_out,
-                                  const DType* grad_in,
-                                  const CType* cond_data,
-                                  const IType* cond_idx,
-                                  const IType* cond_indptr,
-                                  const nnvm::dim_t num_cols) {
-    const IType offset = i * num_cols;
-    const DType zero = static_cast<DType>(0);
-    for (IType j = cond_indptr[i]; j < cond_indptr[i + 1]; j++) {
-      IType col = cond_idx[j];
-      IType grad_offset = offset + col;
-      KERNEL_ASSIGN(grad_out[grad_offset], req,
-        ((0 == cond_data[j])^negate)? grad_in[grad_offset] : zero);
-    }
-  }
-};
-
 inline bool WhereOpShape(const nnvm::NodeAttrs& attrs,
                          std::vector<TShape>* in_attrs,
                          std::vector<TShape>* out_attrs) {
@@ -265,15 +219,9 @@
                                       std::vector<int>* out_attrs) {
   CHECK_EQ(in_attrs->size(), 3U);
   CHECK_EQ(out_attrs->size(), 1U);
-<<<<<<< HEAD
-  const auto cond_stype = in_attrs->at(0);
-  const auto x_stype = in_attrs->at(1);
-  const auto y_stype = in_attrs->at(2);
-=======
   const int cond_stype = in_attrs->at(0);
   const int x_stype = in_attrs->at(1);
   const int y_stype = in_attrs->at(2);
->>>>>>> fb8e55bc
   auto& out_stype = out_attrs->at(0);
   bool dispatched = false;
   if (!dispatched && common::ContainsOnlyStorage(*in_attrs, kDefaultStorage)) {
@@ -288,18 +236,9 @@
                                      dispatch_mode, DispatchMode::kFComputeEx);
   }
   if (!dispatched) {
-<<<<<<< HEAD
-    dispatch_fallback(out_attrs, dispatch_mode);
-  }
-  if (static_cast<DispatchMode>(*dispatch_mode) == DispatchMode::kFComputeFallback) {
-    LogStorageFallback(attrs, dev_mask, in_attrs, out_attrs);
-  }
-  return true;
-=======
     dispatched = dispatch_fallback(out_attrs, dispatch_mode);
   }
   return dispatched;
->>>>>>> fb8e55bc
 }
 
 inline bool WhereOpBackwardStorageType(const nnvm::NodeAttrs& attrs,
@@ -323,24 +262,12 @@
                                      dispatch_mode, DispatchMode::kFComputeEx);
   }
   if (!dispatched) {
-<<<<<<< HEAD
-    dispatch_fallback(out_attrs, dispatch_mode);
-  }
-  if (static_cast<DispatchMode>(*dispatch_mode) == DispatchMode::kFComputeFallback) {
-    LogStorageFallback(attrs, dev_mask, in_attrs, out_attrs);
-  }
-  return true;
-}
-
-=======
     dispatched = dispatch_fallback(out_attrs, dispatch_mode);
   }
   return dispatched;
 }
 
 
-
->>>>>>> fb8e55bc
 template<typename xpu>
 void WhereOpForward(const nnvm::NodeAttrs& attrs,
                     const OpContext& ctx,
@@ -398,10 +325,6 @@
           IType* cond_idx = cond.aux_data(kIdx).dptr<IType>();
           IType* cond_indptr = cond.aux_data(kIndPtr).dptr<IType>();
           CType* cond_data = cond.data().dptr<CType>();
-<<<<<<< HEAD
-          // TODO(haibin) deal with req == kAdd?
-=======
->>>>>>> fb8e55bc
           Kernel<where_csr<req_type>, xpu>::Launch(s, cond.shape()[0], out.dptr<DType>(),
                  cond_idx, cond_indptr, cond_data, cond.shape()[1], x.dptr<DType>());
         });
@@ -419,33 +342,18 @@
   CHECK_EQ(inputs.size(), 3U);
   CHECK_EQ(outputs.size(), 1U);
   CHECK_EQ(req.size(), 1U);
-<<<<<<< HEAD
-  const auto& cond_stype = inputs[0].storage_type();
-  const auto& x_stype = inputs[1].storage_type();
-  const auto& y_stype = inputs[2].storage_type();
-  const auto& out_stype = outputs[0].storage_type();
-  mshadow::Stream<xpu> *s = ctx.get_stream<xpu>();
-  if (inputs[0].shape().ndim() == 1) {
-    LOG(FATAL) << "WhereOpForwardEx with 1-D cond is not implemented";
-  }
-=======
   const int cond_stype = inputs[0].storage_type();
   const int x_stype = inputs[1].storage_type();
   const int y_stype = inputs[2].storage_type();
   const auto& out_stype = outputs[0].storage_type();
   mshadow::Stream<xpu> *s = ctx.get_stream<xpu>();
   CHECK_NE(inputs[0].shape().ndim(), 1) << "WhereOpForwardEx with 1-D cond is not implemented";
->>>>>>> fb8e55bc
   if (cond_stype == kCSRStorage && x_stype == kDefaultStorage &&
       y_stype == kDefaultStorage && out_stype == kDefaultStorage) {
     WhereOpForwardCsrImpl(s, inputs[0], inputs[1].data(), inputs[2].data(), req[0],
                           outputs[0].data());
   } else {
-<<<<<<< HEAD
-    LOG(FATAL) << "Not implemented: " << operator_string(attrs, ctx, inputs, req, outputs);
-=======
     LogUnimplementedOp(attrs, ctx, inputs, req, outputs);
->>>>>>> fb8e55bc
   }
 }
 
@@ -515,15 +423,6 @@
   if (grad_in.Size() == 0) return;
   CHECK(cond.shape() == grad_x.shape_)
     << "WhereOpForwardCsrImpl only supports inputs of same 2-D shapes";
-<<<<<<< HEAD
-  MSHADOW_TYPE_SWITCH(grad_in.type_flag_, DType, {
-    MSHADOW_TYPE_SWITCH(cond.dtype(), CType, {
-      MSHADOW_IDX_TYPE_SWITCH(cond.aux_type(kIdx), IType, {
-        // No condition is satisfied
-        if (req[0] != kNullOp) {
-          Fill<false>(s, grad_x, req[0], 0);
-          CHECK_EQ(req[0], kWriteTo);
-=======
   CHECK_NE(req[0], kAddTo) << "WhereOpForwardCsrImpl doesn't support kAddTo";
   CHECK_NE(req[1], kAddTo) << "WhereOpForwardCsrImpl doesn't support kAddTo";
   MSHADOW_TYPE_SWITCH(grad_in.type_flag_, DType, {
@@ -532,7 +431,6 @@
         if (req[0] != kNullOp) {
           Fill<false>(s, grad_x, req[0], 0);
           // some conditions are satisfied
->>>>>>> fb8e55bc
           if (cond.storage_initialized()) {
             const IType* cond_indptr = cond.aux_data(kIndPtr).dptr<IType>();
             const IType* cond_idx = cond.aux_data(kIdx).dptr<IType>();
@@ -555,10 +453,6 @@
               Kernel<where_backward_csr<req_type_y, false>, xpu>::Launch(s, cond.shape()[0],
                 grad_y.dptr<DType>(), grad_in.dptr<DType>(), cond_data, cond_idx,
                 cond_indptr, cond.shape()[1]);
-<<<<<<< HEAD
-              ;
-=======
->>>>>>> fb8e55bc
             });
           }
         }
@@ -589,11 +483,7 @@
     WhereOpBackwardCsrImpl(s, inputs[0].data(), inputs[1], req, outputs[0].data(),
                            outputs[1].data());
   } else {
-<<<<<<< HEAD
-    LOG(FATAL) << "Not implemented: " << operator_string(attrs, ctx, inputs, req, outputs);
-=======
     LogUnimplementedOp(attrs, ctx, inputs, req, outputs);
->>>>>>> fb8e55bc
   }
 }
 
