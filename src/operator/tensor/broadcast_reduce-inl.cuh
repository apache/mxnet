/*!
 * Copyright (c) 2015-2017 by Contributors
 * \file broadcast_reduce-inl.cuh
 * \brief CUDA implementations for binary broadcast and reduce
 * \author Antti-Pekka Hynninen
*/
#ifndef MXNET_OPERATOR_TENSOR_BROADCAST_REDUCE_INL_CUH_
#define MXNET_OPERATOR_TENSOR_BROADCAST_REDUCE_INL_CUH_

using namespace mshadow::cuda;

template<int ndim, typename DType, typename OP, int unroll>
__launch_bounds__(kMaxThreadsPerBlock)
__global__ void binary_broadcast_kernel(const int N, const bool addto,
                                        const DType* __restrict lhs,
                                        const DType* __restrict rhs, DType *out,
                                        const Shape<ndim> lstride, const Shape<ndim> rstride,
                                        const Shape<ndim> oshape) {
  for (int idx = blockIdx.x * blockDim.x * unroll + threadIdx.x; idx < N;
    idx += blockDim.x * gridDim.x * unroll)
  {
    int j[unroll];
    int k[unroll];
    DType val[unroll];
    #pragma unroll
    for (int i=0;i < unroll;i++) {
      unravel_dot(idx + i*blockDim.x, oshape, lstride, rstride, &j[i], &k[i]);
      val[i] = OP::Map(lhs[j[i]], rhs[k[i]]);
    }
    #pragma unroll
    for (int i=0;i < unroll;i++) {
      if (idx + i*blockDim.x < N) assign(&out[idx + i*blockDim.x], addto, val[i]);
    }

  }
}

template<int ndim, typename DType, typename OP>
void BinaryBroadcastComputeImpl(Stream<gpu> *s, const OpReqType req,
                                const TBlob& lhs, const TBlob& rhs, const TBlob& out) {
  if (req == kNullOp) return;
  cudaStream_t stream = Stream<gpu>::GetStream(s);
  int N = out.shape_.Size();
  const int warpSize = 32;
  const int unroll = 2;
  int nthread = std::min(kMaxThreadsPerBlock, ((N + warpSize - 1)/warpSize)*warpSize );
  int ngrid = std::min(kBaseGridNum, (N + nthread*unroll - 1) / (nthread*unroll));
  Shape<ndim> lstride = calc_stride(lhs.shape_.get<ndim>());
  Shape<ndim> rstride = calc_stride(rhs.shape_.get<ndim>());
  binary_broadcast_kernel<ndim, DType, OP, unroll><<<ngrid, nthread, 0, stream>>>(
    N, req == kAddTo, lhs.dptr<DType>(), rhs.dptr<DType>(), out.dptr<DType>(), lstride, rstride,
    out.shape_.get<ndim>());
}

const int nthread_reduce = kMaxThreadsPerBlock;
template<typename Reducer, int ndim, typename DType, typename OP, int unroll>
__launch_bounds__(nthread_reduce)
__global__ void reduce_kernel(const int N, const int M, const bool addto,
                              const DType* __restrict big, DType *small,
                              const Shape<ndim> big_shape0, const Shape<ndim> small_shape,
                              const Shape<ndim> big_shape, const Shape<ndim> big_stride,
                              const int Mnext, const bool do_transpose) {
  extern __shared__ char shTileChar[];
  DType* shTile = (DType*)(shTileChar);
  const int tid = threadIdx.x + threadIdx.y*blockDim.x;
  const int bx = (do_transpose) ? blockDim.y : blockDim.x;
  const int by = (do_transpose) ? blockDim.x : blockDim.y;
  const int tidx = (do_transpose) ? tid / by : threadIdx.x;
  const int tidy = (do_transpose) ? tid % by : threadIdx.y;
  for (int m0 = blockIdx.y; m0 < Mnext; m0 += gridDim.y) {
    // This TB handles M range [Mstart, ...., Mend - 1]
    const int Mstart = (int)((uint64_t)M*(uint64_t)m0/(uint64_t)Mnext);
    const int Mend   = (int)((uint64_t)M*(uint64_t)(m0 + 1)/(uint64_t)Mnext);
    for (int idx0 = blockIdx.x*bx; idx0 < N; idx0 += bx*gridDim.x) {
      int idx = idx0 + tidx;
      Shape<ndim> coord = unravel(idx, small_shape);
      int idx_big0 = ravel(coord, big_shape0);

      DType val;
      Reducer::SetInitValue(val);
      if (idx < N) {
        for (int k = tidy + Mstart; k < Mend; k += by*unroll) {
          int idx_big[unroll];
          #pragma unroll
          for (int u=0;u < unroll;u++) {
            idx_big[u] = idx_big0 + unravel_dot(k + u*by, big_shape, big_stride);
          }
          DType tmp[unroll];
          #pragma unroll
          for (int u=0;u < unroll;u++) {
            if (k + u*by < Mend) {
              tmp[u] = OP::Map(big[idx_big[u]]);
            }
          }
          #pragma unroll
          for (int u=0;u < unroll;u++) {
            if (k + u*by < Mend) Reducer::Reduce(val, tmp[u]);
          }
        }
      }

      // Shared memory block bx * by. Reduction is along by. Final result is in tidy=0
      if (by > 1) {
        // Fix bx to avoid bank conflicts. Assumes warpSize number of banks
        const int fbx = (do_transpose && ((bx & (warpSize - 1)) == 0)) ? (bx + 1) : bx;
        const int it0 = tidx + tidy*fbx;
        shTile[it0] = val;
        __syncthreads();
        for (int t=1;t < by;t <<= 1) {
          DType tmp;
          Reducer::SetInitValue(tmp);
          if (tidy + t < by) tmp = shTile[it0 + t*fbx];
          __syncthreads();
          Reducer::Reduce(shTile[it0], tmp);
          __syncthreads();
        }
        if (idx < N && tidy == 0) {
          assign(&small[idx + m0*N], addto, shTile[tidx]);
        }
      } else {
        if (idx < N) {
          assign(&small[idx + m0*N], addto, val);
        }        
      }
    }
  }

}

template<typename Reducer, int ndim, typename DType, typename OP1, typename OP2, int unroll>
__launch_bounds__(nthread_reduce)
__global__ void reduce_kernel(const int N, const int M, const bool addto,
                              const DType* __restrict big, const DType* __restrict lhs,
                              const DType* __restrict rhs, DType *small,
                              const Shape<ndim> big_shape0, const Shape<ndim> lhs_shape0,
                              const Shape<ndim> rhs_shape0, const Shape<ndim> small_shape,
                              const Shape<ndim> big_shape, const Shape<ndim> lhs_shape,
                              const Shape<ndim> rhs_shape, const Shape<ndim> big_stride,
                              const Shape<ndim> lhs_stride, const Shape<ndim> rhs_stride,
                              const int Mnext, const bool do_transpose) {
  extern __shared__ char shTileChar[];
  DType* shTile = (DType*)(shTileChar);
  const int tid = threadIdx.x + threadIdx.y*blockDim.x;
  const int bx = (do_transpose) ? blockDim.y : blockDim.x;
  const int by = (do_transpose) ? blockDim.x : blockDim.y;
  const int tidx = (do_transpose) ? tid / by : threadIdx.x;
  const int tidy = (do_transpose) ? tid % by : threadIdx.y;
  for (int m0 = blockIdx.y; m0 < Mnext; m0 += gridDim.y) {
    // This TB handles M range [Mstart, ...., Mend - 1]
    const int Mstart = (int)((uint64_t)M*(uint64_t)m0/(uint64_t)Mnext);
    const int Mend   = (int)((uint64_t)M*(uint64_t)(m0 + 1)/(uint64_t)Mnext);
    for (int idx0 = blockIdx.x*bx; idx0 < N; idx0 += bx*gridDim.x) {
      int idx = idx0 + tidx;
      Shape<ndim> coord = unravel(idx, small_shape);
      int idx_big0 = ravel(coord, big_shape0);
      int idx_lhs0 = ravel(coord, lhs_shape0);
      int idx_rhs0 = ravel(coord, rhs_shape0);

      DType val;
      Reducer::SetInitValue(val);
      if (idx < N) {
        for (int k = tidy + Mstart; k < Mend; k += by*unroll) {
          int idx_big[unroll];
          int idx_lhs[unroll];
          int idx_rhs[unroll];
          #pragma unroll
          for (int u=0;u < unroll;u++) {
            idx_big[u] = idx_big0 + unravel_dot(k + u*by, big_shape, big_stride);
            idx_lhs[u] = idx_lhs0 + unravel_dot(k + u*by, lhs_shape, lhs_stride);
            idx_rhs[u] = idx_rhs0 + unravel_dot(k + u*by, rhs_shape, rhs_stride);
          }
          DType tmp[unroll];
          #pragma unroll
          for (int u=0;u < unroll;u++) {
            if (k + u*by < Mend) {
              tmp[u] = OP1::Map(big[idx_big[u]], OP2::Map(lhs[idx_lhs[u]], rhs[idx_rhs[u]]));
            }
          }
          #pragma unroll
          for (int u=0;u < unroll;u++) {
            if (k + u*by < Mend) Reducer::Reduce(val, tmp[u]);
          }
        }
      }

      // Shared memory block bx * by. Reduction is along by. Final result is in tidy=0
      if (by > 1) {
        // Fix bx to avoid bank conflicts. Assumes warpSize number of banks
        const int fbx = (do_transpose && ((bx & (warpSize - 1)) == 0)) ? (bx + 1) : bx;
        const int it0 = tidx + tidy*fbx;
        shTile[it0] = val;
        __syncthreads();
        for (int t=1;t < by;t <<= 1) {
          DType tmp;
          Reducer::SetInitValue(tmp);
          if (tidy + t < by) tmp = shTile[it0 + t*fbx];
          __syncthreads();
          Reducer::Reduce(shTile[it0], tmp);
          __syncthreads();
        }
        if (idx < N && tidy == 0) {
          assign(&small[idx + m0*N], addto, shTile[tidx]);
        }
      } else {
        if (idx < N) {
          assign(&small[idx + m0*N], addto, val);
        }        
      }
    }
  }

}

<<<<<<< HEAD
=======
// Simple reduction of lines when M is small
>>>>>>> 71b5cc07
template<typename Reducer, typename DType>
__launch_bounds__(kMaxThreadsPerBlock)
__global__ void reduce_lines_kernel(const int N, const int M, const bool addto,
  const int small_in_stride, const DType* __restrict small_in, DType *small_out) {
  for (int idx = threadIdx.x + blockIdx.x*blockDim.x; idx < N; idx += blockDim.x*gridDim.x) {
    
    DType val;
    Reducer::SetInitValue(val);
    for (int k = 0; k < M; k++) {
      Reducer::Reduce(val, small_in[idx + k*small_in_stride]);
    }

    if (idx < N) {
      assign(&small_out[idx], addto, val);
    }

  }
}

template<typename Reducer, int ndim, typename DType, typename OP>
__global__ void reduce_kernel_M1(const int N, const bool addto,
                                const DType* __restrict big, DType *small, const Shape<ndim> bshape,
                                const Shape<ndim> sshape) {
  for (int idx = threadIdx.x + blockIdx.x*blockDim.x; idx < N; idx += blockDim.x*gridDim.x) {
    Shape<ndim> coord = unravel(idx, sshape);
    int j = ravel(coord, bshape);
    assign(&small[idx], addto, OP::Map(big[j]));
  }
}

template<typename Reducer, int ndim, typename DType, typename OP1, typename OP2>
__global__ void reduce_kernel_M1(const int N, const bool addto,
                                 const DType* __restrict big,
                                 const DType* __restrict lhs,
                                 const DType* __restrict rhs,
                                 DType *small,
                                 const Shape<ndim> big_shape,
                                 const Shape<ndim> lhs_shape,
                                 const Shape<ndim> rhs_shape,
                                 const Shape<ndim> small_shape) {
  for (int idx = threadIdx.x + blockIdx.x*blockDim.x; idx < N; idx += blockDim.x*gridDim.x) {
    Shape<ndim> coord = unravel(idx, small_shape);
    int idx_big = ravel(coord, big_shape);
    int idx_lhs = ravel(coord, lhs_shape);
    int idx_rhs = ravel(coord, rhs_shape);
    DType val = OP1::Map(big[idx_big], OP2::Map(lhs[idx_lhs], rhs[idx_rhs]));
    assign(&small[idx], addto, val);
  }
}

// Returns the stride with which the fastest dimension is moving.
// Used to detect memory access scatter.
template<int ndim>
MSHADOW_XINLINE int fastest_stride(const Shape<ndim>& small, const Shape<ndim>& big, 
  const Shape<ndim>& big_stride) {
  for (int i = ndim-1; i >= 0; --i) {
    if (big[i] != 1) {
      return (small[i] == big[i]) ? 1 : big_stride[i];
    }
  }
  return 1;
}

// Returns a/b integer division rounded up
template<typename Type>
Type ceil_idiv(const Type a, const Type b) {
  return (a + b - 1)/b;
}

// Configuration for ReduceImpl()
template<int ndim>
struct ReduceImplConfig {
  static const int warpSize = 32;
  static const int unroll_reduce = 2;
  static const int maxLoopPerTB = 64;
  int N;
  int M;
  int Mnext;
  struct {
    dim3 blockDim;
    dim3 gridDim;
    int shMemSize;
    bool do_transpose;
  } kernel_1;
  struct {
    int blockSize;
    int gridSize;
  } kernel_2;
  size_t workspace_size;

  Shape<ndim> rshape, rstride;
  Shape<ndim> lhs_shape, lhs_stride;
  Shape<ndim> rhs_shape, rhs_stride;
};

static inline uint64_t calc_num_load(const int X, const int Y, const int* strides) {
  const int warpSize = ReduceImplConfig<1>::warpSize;
  // Number of full warps
  uint64_t num_full_warp = X / warpSize;
  // Length of the partial warp i.e. number of threads that are performing loads
  uint64_t len_part_warp = X % warpSize;

  uint64_t num_load_full = (std::min(warpSize, strides[0]) +
    std::min(warpSize, strides[1]) +
    std::min(warpSize, strides[2]))*num_full_warp;

  uint64_t num_load_part =
  (std::min(len_part_warp, ceil_idiv<uint64_t>(len_part_warp*strides[0], warpSize)) +
    std::min(len_part_warp, ceil_idiv<uint64_t>(len_part_warp*strides[1], warpSize)) +
    std::min(len_part_warp, ceil_idiv<uint64_t>(len_part_warp*strides[2], warpSize)))*
  (len_part_warp != 0);

  uint64_t num_load = (num_load_full + num_load_part)*(uint64_t)Y;
  return num_load;
}

template<int ndim, typename DType>
ReduceImplConfig<ndim> ConfigureReduceImpl(const TBlob& small, const TBlob& big, const TBlob* lhs,
  const TBlob* rhs) {

  ReduceImplConfig<ndim> config;

  diff(small.shape_.get<ndim>(), big.shape_.get<ndim>(), &config.rshape, &config.rstride);
  config.N = small.shape_.Size();
  config.M = config.rshape.Size();

  bool multiOp = false;
  if (lhs != NULL) {
    CHECK_NOTNULL(rhs);
    diff(small.shape_.get<ndim>(), lhs->shape_.get<ndim>(), &config.lhs_shape,
      &config.lhs_stride);
    diff(small.shape_.get<ndim>(), rhs->shape_.get<ndim>(), &config.rhs_shape,
      &config.rhs_stride);
    multiOp = true;
  }

  config.workspace_size = 0;

  if (config.M == 1) {
    config.kernel_1.blockDim.x = kMaxThreadsPerBlock;
    config.kernel_1.gridDim.x = std::min((unsigned int)kBaseGridNum,
      (config.N + config.kernel_1.blockDim.x - 1)/config.kernel_1.blockDim.x);
  } else {

    int reduce_strides[3];
    reduce_strides[0] = fastest_stride(small.shape_.get<ndim>(), big.shape_.get<ndim>(),
      big.shape_.get<ndim>());
    reduce_strides[1] = (multiOp) ? fastest_stride(small.shape_.get<ndim>(),
      lhs->shape_.get<ndim>(), lhs->shape_.get<ndim>()) : 1;
    reduce_strides[2] = (multiOp) ? fastest_stride(small.shape_.get<ndim>(),
      rhs->shape_.get<ndim>(), rhs->shape_.get<ndim>()) : 1;

    int reduce_strides_transp[3];
    reduce_strides_transp[0] = fastest_stride(small.shape_.get<ndim>(), config.rshape,
      config.rstride);
    reduce_strides_transp[1] = (multiOp) ?
      fastest_stride(small.shape_.get<ndim>(), config.lhs_shape, config.lhs_stride) : 1;
    reduce_strides_transp[2] = (multiOp) ?
      fastest_stride(small.shape_.get<ndim>(), config.rhs_shape, config.rhs_stride) : 1;

    uint64_t num_load = calc_num_load(config.N, config.M, reduce_strides);
    uint64_t num_load_transp = calc_num_load(config.M, config.N, reduce_strides_transp);

    config.Mnext = 1;
    config.kernel_1.do_transpose = (num_load > num_load_transp);

    config.kernel_1.blockDim.x = 0;
    config.kernel_1.blockDim.y = 0;

    if (config.kernel_1.do_transpose) {
      // Fastest thread ID goes through M
      // Loop over N has step size config.kernel_1.blockDim.y
      if (config.N < 8) {
        config.kernel_1.blockDim.y = 1;
      } else if (config.N < 256) {
        config.kernel_1.blockDim.y = 4;
      } else {
        if (config.M < 8) {
          config.kernel_1.blockDim.x = 1;
        } else if (config.M < 256) {
          config.kernel_1.blockDim.x = 4;
        } else {
          config.kernel_1.blockDim.x = config.warpSize;
        }
      }
    } else {
      // Fastest thread ID goes through N
      // Loop over M has step size config.kernel_1.blockDim.y
      if (config.M < 8) {
        config.kernel_1.blockDim.y = 1;
      } else if (config.M < 256) {
        config.kernel_1.blockDim.y = 4;
      } else {
        if (config.N < 8) {
          config.kernel_1.blockDim.x = 1;
        } else if (config.N < 256) {
          config.kernel_1.blockDim.x = 4;
        } else {
          config.kernel_1.blockDim.x = config.warpSize;
        }
      }
    }

    if (config.kernel_1.blockDim.x == 0 && config.kernel_1.blockDim.y == 0) {
      LOG(FATAL) << "Unable to set blockDim";
    } else if (config.kernel_1.blockDim.x == 0) {
      config.kernel_1.blockDim.x = nthread_reduce / config.kernel_1.blockDim.y;
    } else if (config.kernel_1.blockDim.y == 0) {
      config.kernel_1.blockDim.y = nthread_reduce / config.kernel_1.blockDim.x;
    }

    if (config.kernel_1.do_transpose) {
      // Fastest thread ID goes through M
      config.kernel_1.gridDim.x = std::min((unsigned int)kBaseGridNum,
        ceil_idiv<unsigned int>(config.N, config.kernel_1.blockDim.y));
      config.kernel_1.gridDim.y = std::min(kBaseGridNum, config.Mnext);
      int by = config.kernel_1.blockDim.y;
      if (config.kernel_1.blockDim.y % config.warpSize == 0) {
        // Fix shared memory bank conflict
        by++;
      }
      config.kernel_1.shMemSize = (config.kernel_1.blockDim.x > 1) ?
        config.kernel_1.blockDim.x*by*sizeof(DType) : 0;
      // Maximum number of times we want TB to loop in M
      // Max size of M-block each TB can handle
      int maxMblock = config.kernel_1.blockDim.x*config.maxLoopPerTB;
      config.Mnext = (config.M + maxMblock - 1) / maxMblock;
    } else {
      // Fastest thread ID goes through N
      config.kernel_1.gridDim.x = std::min((unsigned int)kBaseGridNum,
        ceil_idiv<unsigned int>(config.N, config.kernel_1.blockDim.x));
      config.kernel_1.gridDim.y = std::min(kBaseGridNum, config.Mnext);
      config.kernel_1.shMemSize = (config.kernel_1.blockDim.y > 1) ?
        config.kernel_1.blockDim.x*config.kernel_1.blockDim.y*sizeof(DType) : 0;
      // Maximum number of times we want TB to loop in M
      // Max size of M-block each TB can handle
      int maxMblock = config.kernel_1.blockDim.y*config.maxLoopPerTB;
      config.Mnext = (config.M + maxMblock - 1) / maxMblock;
    }

    if (config.Mnext > 1) {
      // small_dptr[] is N*Mnext*sizeof(DType) bytes
      config.workspace_size += config.N*config.Mnext*sizeof(DType);
      // Set gridDim.y to Mnext
      config.kernel_1.gridDim.y = std::min(kBaseGridNum, config.Mnext);
    }

    if (config.Mnext > 1) {
      config.kernel_2.blockSize = kMaxThreadsPerBlock;
      config.kernel_2.gridSize = std::min((int)kBaseGridNum,
        (config.N + config.kernel_2.blockSize - 1)/config.kernel_2.blockSize );
    }

  }

  return config;
}

#define KERNEL_UNROLL_SWITCH(do_unroll, unrollAmount, unrollVar, ...) \
  if (do_unroll) {                                                    \
    const int unrollVar = unrollAmount;                               \
    {__VA_ARGS__}                                                     \
  } else {                                                            \
    const int unrollVar = 1;                                          \
    {__VA_ARGS__}                                                     \
  }

template<typename Reducer, int ndim, typename DType, typename OP>
void ReduceImpl(cudaStream_t stream, const TBlob& small, const OpReqType req,
                const TBlob& big, const Tensor<gpu, 1, char>& workspace,
                const ReduceImplConfig<ndim>& config) {
  if (config.M == 1) {
    reduce_kernel_M1<Reducer, ndim, DType, OP>
    <<< config.kernel_1.gridDim, config.kernel_1.blockDim, 0, stream >>>(
      config.N, req == kAddTo, big.dptr<DType>(), small.dptr<DType>(), big.shape_.get<ndim>(),
      small.shape_.get<ndim>());
  } else {

    DType* small_dptr = small.dptr<DType>();
    bool addto = (req == kAddTo);
    if (config.Mnext > 1) {
      // small_dptr[] is N*Mnext*sizeof(DType) bytes
      small_dptr = reinterpret_cast<DType*>(workspace.dptr_);
      addto = false;
      // Check that the workspace is contigiuous
      CHECK_EQ(workspace.CheckContiguous(), true);
      // Check that we have enough storage
      CHECK_GE(workspace.size(0), config.workspace_size);
    }

    const int by = (config.kernel_1.do_transpose) ?
      config.kernel_1.blockDim.x : config.kernel_1.blockDim.y;
    const bool do_unroll = ( config.M / (by*config.Mnext) >= config.unroll_reduce );
    KERNEL_UNROLL_SWITCH(do_unroll, ReduceImplConfig<ndim>::unroll_reduce, UNROLL, {
      reduce_kernel<Reducer, ndim, DType, OP, UNROLL>
      <<< config.kernel_1.gridDim, config.kernel_1.blockDim, config.kernel_1.shMemSize, stream>>>(
        config.N, config.M, addto, big.dptr<DType>(), small_dptr, big.shape_.get<ndim>(),
        small.shape_.get<ndim>(), config.rshape, config.rstride, config.Mnext,
        config.kernel_1.do_transpose);
    });

    if (config.Mnext > 1) {
      reduce_lines_kernel<Reducer, DType>
      <<< config.kernel_2.gridSize, config.kernel_2.blockSize, 0, stream >>>
        (config.N, config.Mnext, req == kAddTo, config.N, small_dptr, small.dptr<DType>());
    }
  }
}

<<<<<<< HEAD
template<typename Reducer, int ndim, typename DType, typename OP1, typename OP2>
void ReduceImpl(cudaStream_t stream, const TBlob& small, const TBlob& lhs, const TBlob& rhs,
                const OpReqType req, const TBlob& big, const Tensor<gpu, 1, char>& workspace,
                const ReduceImplConfig<ndim>& config) {
  if (config.M == 1) {
    reduce_kernel_M1<Reducer, ndim, DType, OP1, OP2>
    <<< config.kernel_1.gridDim, config.kernel_1.blockDim, 0, stream >>>(
      config.N, req == kAddTo, big.dptr<DType>(), lhs.dptr<DType>(), rhs.dptr<DType>(),
      small.dptr<DType>(), big.shape_.get<ndim>(), lhs.shape_.get<ndim>(),
      rhs.shape_.get<ndim>(), small.shape_.get<ndim>());
  } else {
    DType* small_dptr = small.dptr<DType>();
    bool addto = (req == kAddTo);
    if (config.Mnext > 1) {
      // small_dptr[] is N*Mnext*sizeof(DType) bytes
      small_dptr = reinterpret_cast<DType*>(workspace.dptr_);
      addto = false;
      // Check that the workspace is contigiuous
      CHECK_EQ(workspace.CheckContiguous(), true);
      // Check that we have enough storage
      CHECK_GE(workspace.size(0), config.workspace_size);
=======
    if (Mnext > 1) {
      if (!getWorkspaceSize) {
        int blockSize = kMaxThreadsPerBlock;
        int gridSize = std::min((int)kBaseGridNum, (N + blockSize - 1)/blockSize );
        reduce_lines_kernel<Reducer, DType><<< gridSize, blockSize, 0, stream >>>
        (N, Mnext, req == kAddTo, N, out1_dptr, small.dptr<DType>());
      }
>>>>>>> 71b5cc07
    }

    const int by = (config.kernel_1.do_transpose) ?
      config.kernel_1.blockDim.x : config.kernel_1.blockDim.y;
    const bool do_unroll = ( config.M / (by*config.Mnext) >= config.unroll_reduce );
    KERNEL_UNROLL_SWITCH(do_unroll, ReduceImplConfig<ndim>::unroll_reduce, UNROLL, {
      reduce_kernel<Reducer, ndim, DType, OP1, OP2, UNROLL>
      <<< config.kernel_1.gridDim, config.kernel_1.blockDim, config.kernel_1.shMemSize, stream>>>(
        config.N, config.M, addto, big.dptr<DType>(), lhs.dptr<DType>(), rhs.dptr<DType>(),
        small_dptr, big.shape_.get<ndim>(), lhs.shape_.get<ndim>(),
        rhs.shape_.get<ndim>(), small.shape_.get<ndim>(), config.rshape, config.lhs_shape,
        config.rhs_shape, config.rstride, config.lhs_stride, config.rhs_stride, config.Mnext,
        config.kernel_1.do_transpose);
    });

    if (config.Mnext > 1) {
      reduce_lines_kernel<Reducer, DType>
      <<< config.kernel_2.gridSize, config.kernel_2.blockSize, 0, stream >>>
        (config.N, config.Mnext, req == kAddTo, config.N, small_dptr, small.dptr<DType>());
    }
  }
}

#undef KERNEL_UNROLL_SWITCH

template<typename Reducer, int ndim, typename DType, typename OP>
void Reduce(Stream<gpu> *s, const TBlob& small, const OpReqType req,
            const Tensor<gpu, 1, char>& workspace, const TBlob& big) {
  if (req == kNullOp) return;
  cudaStream_t stream = Stream<gpu>::GetStream(s);
  ReduceImplConfig<ndim> config = ConfigureReduceImpl<ndim, DType>(small, big, NULL, NULL);
  ReduceImpl<Reducer, ndim, DType, OP>(stream, small, req, big, workspace, config);
}

template<typename Reducer, int ndim, typename DType, typename OP1, typename OP2>
void Reduce(Stream<gpu> *s, const TBlob& small, const OpReqType req,
            const Tensor<gpu, 1, char>& workspace, const TBlob& big,
            const TBlob& lhs, const TBlob& rhs) {
  if (req == kNullOp) return;
  cudaStream_t stream = Stream<gpu>::GetStream(s);
  ReduceImplConfig<ndim> config = ConfigureReduceImpl<ndim, DType>(small, big, &lhs, &rhs);
  ReduceImpl<Reducer, ndim, DType, OP1, OP2>(stream, small, lhs, rhs, req, big, workspace, config);
}

template<int ndim, typename DType>
size_t ReduceWorkspaceSize(Stream<gpu> *s, const TBlob& small, const OpReqType req,
                           const TBlob& big) {
  if (req == kNullOp) return 0;
  ReduceImplConfig<ndim> config = ConfigureReduceImpl<ndim, DType>(small, big, NULL, NULL);
  return config.workspace_size;
}

template<int ndim, typename DType>
size_t ReduceWorkspaceSize(Stream<gpu> *s, const TBlob& small, const OpReqType req,
                           const TBlob& big, const TBlob& lhs, const TBlob& rhs) {
  if (req == kNullOp) return 0;
  ReduceImplConfig<ndim> config = ConfigureReduceImpl<ndim, DType>(small, big, &lhs, &rhs);
  return config.workspace_size;
}

#endif  //MXNET_OPERATOR_TENSOR_BROADCAST_REDUCE_INL_CUH_
<|MERGE_RESOLUTION|>--- conflicted
+++ resolved
@@ -1,618 +1,605 @@
-/*!
- * Copyright (c) 2015-2017 by Contributors
- * \file broadcast_reduce-inl.cuh
- * \brief CUDA implementations for binary broadcast and reduce
- * \author Antti-Pekka Hynninen
-*/
-#ifndef MXNET_OPERATOR_TENSOR_BROADCAST_REDUCE_INL_CUH_
-#define MXNET_OPERATOR_TENSOR_BROADCAST_REDUCE_INL_CUH_
-
-using namespace mshadow::cuda;
-
-template<int ndim, typename DType, typename OP, int unroll>
-__launch_bounds__(kMaxThreadsPerBlock)
-__global__ void binary_broadcast_kernel(const int N, const bool addto,
-                                        const DType* __restrict lhs,
-                                        const DType* __restrict rhs, DType *out,
-                                        const Shape<ndim> lstride, const Shape<ndim> rstride,
-                                        const Shape<ndim> oshape) {
-  for (int idx = blockIdx.x * blockDim.x * unroll + threadIdx.x; idx < N;
-    idx += blockDim.x * gridDim.x * unroll)
-  {
-    int j[unroll];
-    int k[unroll];
-    DType val[unroll];
-    #pragma unroll
-    for (int i=0;i < unroll;i++) {
-      unravel_dot(idx + i*blockDim.x, oshape, lstride, rstride, &j[i], &k[i]);
-      val[i] = OP::Map(lhs[j[i]], rhs[k[i]]);
-    }
-    #pragma unroll
-    for (int i=0;i < unroll;i++) {
-      if (idx + i*blockDim.x < N) assign(&out[idx + i*blockDim.x], addto, val[i]);
-    }
-
-  }
-}
-
-template<int ndim, typename DType, typename OP>
-void BinaryBroadcastComputeImpl(Stream<gpu> *s, const OpReqType req,
-                                const TBlob& lhs, const TBlob& rhs, const TBlob& out) {
-  if (req == kNullOp) return;
-  cudaStream_t stream = Stream<gpu>::GetStream(s);
-  int N = out.shape_.Size();
-  const int warpSize = 32;
-  const int unroll = 2;
-  int nthread = std::min(kMaxThreadsPerBlock, ((N + warpSize - 1)/warpSize)*warpSize );
-  int ngrid = std::min(kBaseGridNum, (N + nthread*unroll - 1) / (nthread*unroll));
-  Shape<ndim> lstride = calc_stride(lhs.shape_.get<ndim>());
-  Shape<ndim> rstride = calc_stride(rhs.shape_.get<ndim>());
-  binary_broadcast_kernel<ndim, DType, OP, unroll><<<ngrid, nthread, 0, stream>>>(
-    N, req == kAddTo, lhs.dptr<DType>(), rhs.dptr<DType>(), out.dptr<DType>(), lstride, rstride,
-    out.shape_.get<ndim>());
-}
-
-const int nthread_reduce = kMaxThreadsPerBlock;
-template<typename Reducer, int ndim, typename DType, typename OP, int unroll>
-__launch_bounds__(nthread_reduce)
-__global__ void reduce_kernel(const int N, const int M, const bool addto,
-                              const DType* __restrict big, DType *small,
-                              const Shape<ndim> big_shape0, const Shape<ndim> small_shape,
-                              const Shape<ndim> big_shape, const Shape<ndim> big_stride,
-                              const int Mnext, const bool do_transpose) {
-  extern __shared__ char shTileChar[];
-  DType* shTile = (DType*)(shTileChar);
-  const int tid = threadIdx.x + threadIdx.y*blockDim.x;
-  const int bx = (do_transpose) ? blockDim.y : blockDim.x;
-  const int by = (do_transpose) ? blockDim.x : blockDim.y;
-  const int tidx = (do_transpose) ? tid / by : threadIdx.x;
-  const int tidy = (do_transpose) ? tid % by : threadIdx.y;
-  for (int m0 = blockIdx.y; m0 < Mnext; m0 += gridDim.y) {
-    // This TB handles M range [Mstart, ...., Mend - 1]
-    const int Mstart = (int)((uint64_t)M*(uint64_t)m0/(uint64_t)Mnext);
-    const int Mend   = (int)((uint64_t)M*(uint64_t)(m0 + 1)/(uint64_t)Mnext);
-    for (int idx0 = blockIdx.x*bx; idx0 < N; idx0 += bx*gridDim.x) {
-      int idx = idx0 + tidx;
-      Shape<ndim> coord = unravel(idx, small_shape);
-      int idx_big0 = ravel(coord, big_shape0);
-
-      DType val;
-      Reducer::SetInitValue(val);
-      if (idx < N) {
-        for (int k = tidy + Mstart; k < Mend; k += by*unroll) {
-          int idx_big[unroll];
-          #pragma unroll
-          for (int u=0;u < unroll;u++) {
-            idx_big[u] = idx_big0 + unravel_dot(k + u*by, big_shape, big_stride);
-          }
-          DType tmp[unroll];
-          #pragma unroll
-          for (int u=0;u < unroll;u++) {
-            if (k + u*by < Mend) {
-              tmp[u] = OP::Map(big[idx_big[u]]);
-            }
-          }
-          #pragma unroll
-          for (int u=0;u < unroll;u++) {
-            if (k + u*by < Mend) Reducer::Reduce(val, tmp[u]);
-          }
-        }
-      }
-
-      // Shared memory block bx * by. Reduction is along by. Final result is in tidy=0
-      if (by > 1) {
-        // Fix bx to avoid bank conflicts. Assumes warpSize number of banks
-        const int fbx = (do_transpose && ((bx & (warpSize - 1)) == 0)) ? (bx + 1) : bx;
-        const int it0 = tidx + tidy*fbx;
-        shTile[it0] = val;
-        __syncthreads();
-        for (int t=1;t < by;t <<= 1) {
-          DType tmp;
-          Reducer::SetInitValue(tmp);
-          if (tidy + t < by) tmp = shTile[it0 + t*fbx];
-          __syncthreads();
-          Reducer::Reduce(shTile[it0], tmp);
-          __syncthreads();
-        }
-        if (idx < N && tidy == 0) {
-          assign(&small[idx + m0*N], addto, shTile[tidx]);
-        }
-      } else {
-        if (idx < N) {
-          assign(&small[idx + m0*N], addto, val);
-        }        
-      }
-    }
-  }
-
-}
-
-template<typename Reducer, int ndim, typename DType, typename OP1, typename OP2, int unroll>
-__launch_bounds__(nthread_reduce)
-__global__ void reduce_kernel(const int N, const int M, const bool addto,
-                              const DType* __restrict big, const DType* __restrict lhs,
-                              const DType* __restrict rhs, DType *small,
-                              const Shape<ndim> big_shape0, const Shape<ndim> lhs_shape0,
-                              const Shape<ndim> rhs_shape0, const Shape<ndim> small_shape,
-                              const Shape<ndim> big_shape, const Shape<ndim> lhs_shape,
-                              const Shape<ndim> rhs_shape, const Shape<ndim> big_stride,
-                              const Shape<ndim> lhs_stride, const Shape<ndim> rhs_stride,
-                              const int Mnext, const bool do_transpose) {
-  extern __shared__ char shTileChar[];
-  DType* shTile = (DType*)(shTileChar);
-  const int tid = threadIdx.x + threadIdx.y*blockDim.x;
-  const int bx = (do_transpose) ? blockDim.y : blockDim.x;
-  const int by = (do_transpose) ? blockDim.x : blockDim.y;
-  const int tidx = (do_transpose) ? tid / by : threadIdx.x;
-  const int tidy = (do_transpose) ? tid % by : threadIdx.y;
-  for (int m0 = blockIdx.y; m0 < Mnext; m0 += gridDim.y) {
-    // This TB handles M range [Mstart, ...., Mend - 1]
-    const int Mstart = (int)((uint64_t)M*(uint64_t)m0/(uint64_t)Mnext);
-    const int Mend   = (int)((uint64_t)M*(uint64_t)(m0 + 1)/(uint64_t)Mnext);
-    for (int idx0 = blockIdx.x*bx; idx0 < N; idx0 += bx*gridDim.x) {
-      int idx = idx0 + tidx;
-      Shape<ndim> coord = unravel(idx, small_shape);
-      int idx_big0 = ravel(coord, big_shape0);
-      int idx_lhs0 = ravel(coord, lhs_shape0);
-      int idx_rhs0 = ravel(coord, rhs_shape0);
-
-      DType val;
-      Reducer::SetInitValue(val);
-      if (idx < N) {
-        for (int k = tidy + Mstart; k < Mend; k += by*unroll) {
-          int idx_big[unroll];
-          int idx_lhs[unroll];
-          int idx_rhs[unroll];
-          #pragma unroll
-          for (int u=0;u < unroll;u++) {
-            idx_big[u] = idx_big0 + unravel_dot(k + u*by, big_shape, big_stride);
-            idx_lhs[u] = idx_lhs0 + unravel_dot(k + u*by, lhs_shape, lhs_stride);
-            idx_rhs[u] = idx_rhs0 + unravel_dot(k + u*by, rhs_shape, rhs_stride);
-          }
-          DType tmp[unroll];
-          #pragma unroll
-          for (int u=0;u < unroll;u++) {
-            if (k + u*by < Mend) {
-              tmp[u] = OP1::Map(big[idx_big[u]], OP2::Map(lhs[idx_lhs[u]], rhs[idx_rhs[u]]));
-            }
-          }
-          #pragma unroll
-          for (int u=0;u < unroll;u++) {
-            if (k + u*by < Mend) Reducer::Reduce(val, tmp[u]);
-          }
-        }
-      }
-
-      // Shared memory block bx * by. Reduction is along by. Final result is in tidy=0
-      if (by > 1) {
-        // Fix bx to avoid bank conflicts. Assumes warpSize number of banks
-        const int fbx = (do_transpose && ((bx & (warpSize - 1)) == 0)) ? (bx + 1) : bx;
-        const int it0 = tidx + tidy*fbx;
-        shTile[it0] = val;
-        __syncthreads();
-        for (int t=1;t < by;t <<= 1) {
-          DType tmp;
-          Reducer::SetInitValue(tmp);
-          if (tidy + t < by) tmp = shTile[it0 + t*fbx];
-          __syncthreads();
-          Reducer::Reduce(shTile[it0], tmp);
-          __syncthreads();
-        }
-        if (idx < N && tidy == 0) {
-          assign(&small[idx + m0*N], addto, shTile[tidx]);
-        }
-      } else {
-        if (idx < N) {
-          assign(&small[idx + m0*N], addto, val);
-        }        
-      }
-    }
-  }
-
-}
-
-<<<<<<< HEAD
-=======
-// Simple reduction of lines when M is small
->>>>>>> 71b5cc07
-template<typename Reducer, typename DType>
-__launch_bounds__(kMaxThreadsPerBlock)
-__global__ void reduce_lines_kernel(const int N, const int M, const bool addto,
-  const int small_in_stride, const DType* __restrict small_in, DType *small_out) {
-  for (int idx = threadIdx.x + blockIdx.x*blockDim.x; idx < N; idx += blockDim.x*gridDim.x) {
-    
-    DType val;
-    Reducer::SetInitValue(val);
-    for (int k = 0; k < M; k++) {
-      Reducer::Reduce(val, small_in[idx + k*small_in_stride]);
-    }
-
-    if (idx < N) {
-      assign(&small_out[idx], addto, val);
-    }
-
-  }
-}
-
-template<typename Reducer, int ndim, typename DType, typename OP>
-__global__ void reduce_kernel_M1(const int N, const bool addto,
-                                const DType* __restrict big, DType *small, const Shape<ndim> bshape,
-                                const Shape<ndim> sshape) {
-  for (int idx = threadIdx.x + blockIdx.x*blockDim.x; idx < N; idx += blockDim.x*gridDim.x) {
-    Shape<ndim> coord = unravel(idx, sshape);
-    int j = ravel(coord, bshape);
-    assign(&small[idx], addto, OP::Map(big[j]));
-  }
-}
-
-template<typename Reducer, int ndim, typename DType, typename OP1, typename OP2>
-__global__ void reduce_kernel_M1(const int N, const bool addto,
-                                 const DType* __restrict big,
-                                 const DType* __restrict lhs,
-                                 const DType* __restrict rhs,
-                                 DType *small,
-                                 const Shape<ndim> big_shape,
-                                 const Shape<ndim> lhs_shape,
-                                 const Shape<ndim> rhs_shape,
-                                 const Shape<ndim> small_shape) {
-  for (int idx = threadIdx.x + blockIdx.x*blockDim.x; idx < N; idx += blockDim.x*gridDim.x) {
-    Shape<ndim> coord = unravel(idx, small_shape);
-    int idx_big = ravel(coord, big_shape);
-    int idx_lhs = ravel(coord, lhs_shape);
-    int idx_rhs = ravel(coord, rhs_shape);
-    DType val = OP1::Map(big[idx_big], OP2::Map(lhs[idx_lhs], rhs[idx_rhs]));
-    assign(&small[idx], addto, val);
-  }
-}
-
-// Returns the stride with which the fastest dimension is moving.
-// Used to detect memory access scatter.
-template<int ndim>
-MSHADOW_XINLINE int fastest_stride(const Shape<ndim>& small, const Shape<ndim>& big, 
-  const Shape<ndim>& big_stride) {
-  for (int i = ndim-1; i >= 0; --i) {
-    if (big[i] != 1) {
-      return (small[i] == big[i]) ? 1 : big_stride[i];
-    }
-  }
-  return 1;
-}
-
-// Returns a/b integer division rounded up
-template<typename Type>
-Type ceil_idiv(const Type a, const Type b) {
-  return (a + b - 1)/b;
-}
-
-// Configuration for ReduceImpl()
-template<int ndim>
-struct ReduceImplConfig {
-  static const int warpSize = 32;
-  static const int unroll_reduce = 2;
-  static const int maxLoopPerTB = 64;
-  int N;
-  int M;
-  int Mnext;
-  struct {
-    dim3 blockDim;
-    dim3 gridDim;
-    int shMemSize;
-    bool do_transpose;
-  } kernel_1;
-  struct {
-    int blockSize;
-    int gridSize;
-  } kernel_2;
-  size_t workspace_size;
-
-  Shape<ndim> rshape, rstride;
-  Shape<ndim> lhs_shape, lhs_stride;
-  Shape<ndim> rhs_shape, rhs_stride;
-};
-
-static inline uint64_t calc_num_load(const int X, const int Y, const int* strides) {
-  const int warpSize = ReduceImplConfig<1>::warpSize;
-  // Number of full warps
-  uint64_t num_full_warp = X / warpSize;
-  // Length of the partial warp i.e. number of threads that are performing loads
-  uint64_t len_part_warp = X % warpSize;
-
-  uint64_t num_load_full = (std::min(warpSize, strides[0]) +
-    std::min(warpSize, strides[1]) +
-    std::min(warpSize, strides[2]))*num_full_warp;
-
-  uint64_t num_load_part =
-  (std::min(len_part_warp, ceil_idiv<uint64_t>(len_part_warp*strides[0], warpSize)) +
-    std::min(len_part_warp, ceil_idiv<uint64_t>(len_part_warp*strides[1], warpSize)) +
-    std::min(len_part_warp, ceil_idiv<uint64_t>(len_part_warp*strides[2], warpSize)))*
-  (len_part_warp != 0);
-
-  uint64_t num_load = (num_load_full + num_load_part)*(uint64_t)Y;
-  return num_load;
-}
-
-template<int ndim, typename DType>
-ReduceImplConfig<ndim> ConfigureReduceImpl(const TBlob& small, const TBlob& big, const TBlob* lhs,
-  const TBlob* rhs) {
-
-  ReduceImplConfig<ndim> config;
-
-  diff(small.shape_.get<ndim>(), big.shape_.get<ndim>(), &config.rshape, &config.rstride);
-  config.N = small.shape_.Size();
-  config.M = config.rshape.Size();
-
-  bool multiOp = false;
-  if (lhs != NULL) {
-    CHECK_NOTNULL(rhs);
-    diff(small.shape_.get<ndim>(), lhs->shape_.get<ndim>(), &config.lhs_shape,
-      &config.lhs_stride);
-    diff(small.shape_.get<ndim>(), rhs->shape_.get<ndim>(), &config.rhs_shape,
-      &config.rhs_stride);
-    multiOp = true;
-  }
-
-  config.workspace_size = 0;
-
-  if (config.M == 1) {
-    config.kernel_1.blockDim.x = kMaxThreadsPerBlock;
-    config.kernel_1.gridDim.x = std::min((unsigned int)kBaseGridNum,
-      (config.N + config.kernel_1.blockDim.x - 1)/config.kernel_1.blockDim.x);
-  } else {
-
-    int reduce_strides[3];
-    reduce_strides[0] = fastest_stride(small.shape_.get<ndim>(), big.shape_.get<ndim>(),
-      big.shape_.get<ndim>());
-    reduce_strides[1] = (multiOp) ? fastest_stride(small.shape_.get<ndim>(),
-      lhs->shape_.get<ndim>(), lhs->shape_.get<ndim>()) : 1;
-    reduce_strides[2] = (multiOp) ? fastest_stride(small.shape_.get<ndim>(),
-      rhs->shape_.get<ndim>(), rhs->shape_.get<ndim>()) : 1;
-
-    int reduce_strides_transp[3];
-    reduce_strides_transp[0] = fastest_stride(small.shape_.get<ndim>(), config.rshape,
-      config.rstride);
-    reduce_strides_transp[1] = (multiOp) ?
-      fastest_stride(small.shape_.get<ndim>(), config.lhs_shape, config.lhs_stride) : 1;
-    reduce_strides_transp[2] = (multiOp) ?
-      fastest_stride(small.shape_.get<ndim>(), config.rhs_shape, config.rhs_stride) : 1;
-
-    uint64_t num_load = calc_num_load(config.N, config.M, reduce_strides);
-    uint64_t num_load_transp = calc_num_load(config.M, config.N, reduce_strides_transp);
-
-    config.Mnext = 1;
-    config.kernel_1.do_transpose = (num_load > num_load_transp);
-
-    config.kernel_1.blockDim.x = 0;
-    config.kernel_1.blockDim.y = 0;
-
-    if (config.kernel_1.do_transpose) {
-      // Fastest thread ID goes through M
-      // Loop over N has step size config.kernel_1.blockDim.y
-      if (config.N < 8) {
-        config.kernel_1.blockDim.y = 1;
-      } else if (config.N < 256) {
-        config.kernel_1.blockDim.y = 4;
-      } else {
-        if (config.M < 8) {
-          config.kernel_1.blockDim.x = 1;
-        } else if (config.M < 256) {
-          config.kernel_1.blockDim.x = 4;
-        } else {
-          config.kernel_1.blockDim.x = config.warpSize;
-        }
-      }
-    } else {
-      // Fastest thread ID goes through N
-      // Loop over M has step size config.kernel_1.blockDim.y
-      if (config.M < 8) {
-        config.kernel_1.blockDim.y = 1;
-      } else if (config.M < 256) {
-        config.kernel_1.blockDim.y = 4;
-      } else {
-        if (config.N < 8) {
-          config.kernel_1.blockDim.x = 1;
-        } else if (config.N < 256) {
-          config.kernel_1.blockDim.x = 4;
-        } else {
-          config.kernel_1.blockDim.x = config.warpSize;
-        }
-      }
-    }
-
-    if (config.kernel_1.blockDim.x == 0 && config.kernel_1.blockDim.y == 0) {
-      LOG(FATAL) << "Unable to set blockDim";
-    } else if (config.kernel_1.blockDim.x == 0) {
-      config.kernel_1.blockDim.x = nthread_reduce / config.kernel_1.blockDim.y;
-    } else if (config.kernel_1.blockDim.y == 0) {
-      config.kernel_1.blockDim.y = nthread_reduce / config.kernel_1.blockDim.x;
-    }
-
-    if (config.kernel_1.do_transpose) {
-      // Fastest thread ID goes through M
-      config.kernel_1.gridDim.x = std::min((unsigned int)kBaseGridNum,
-        ceil_idiv<unsigned int>(config.N, config.kernel_1.blockDim.y));
-      config.kernel_1.gridDim.y = std::min(kBaseGridNum, config.Mnext);
-      int by = config.kernel_1.blockDim.y;
-      if (config.kernel_1.blockDim.y % config.warpSize == 0) {
-        // Fix shared memory bank conflict
-        by++;
-      }
-      config.kernel_1.shMemSize = (config.kernel_1.blockDim.x > 1) ?
-        config.kernel_1.blockDim.x*by*sizeof(DType) : 0;
-      // Maximum number of times we want TB to loop in M
-      // Max size of M-block each TB can handle
-      int maxMblock = config.kernel_1.blockDim.x*config.maxLoopPerTB;
-      config.Mnext = (config.M + maxMblock - 1) / maxMblock;
-    } else {
-      // Fastest thread ID goes through N
-      config.kernel_1.gridDim.x = std::min((unsigned int)kBaseGridNum,
-        ceil_idiv<unsigned int>(config.N, config.kernel_1.blockDim.x));
-      config.kernel_1.gridDim.y = std::min(kBaseGridNum, config.Mnext);
-      config.kernel_1.shMemSize = (config.kernel_1.blockDim.y > 1) ?
-        config.kernel_1.blockDim.x*config.kernel_1.blockDim.y*sizeof(DType) : 0;
-      // Maximum number of times we want TB to loop in M
-      // Max size of M-block each TB can handle
-      int maxMblock = config.kernel_1.blockDim.y*config.maxLoopPerTB;
-      config.Mnext = (config.M + maxMblock - 1) / maxMblock;
-    }
-
-    if (config.Mnext > 1) {
-      // small_dptr[] is N*Mnext*sizeof(DType) bytes
-      config.workspace_size += config.N*config.Mnext*sizeof(DType);
-      // Set gridDim.y to Mnext
-      config.kernel_1.gridDim.y = std::min(kBaseGridNum, config.Mnext);
-    }
-
-    if (config.Mnext > 1) {
-      config.kernel_2.blockSize = kMaxThreadsPerBlock;
-      config.kernel_2.gridSize = std::min((int)kBaseGridNum,
-        (config.N + config.kernel_2.blockSize - 1)/config.kernel_2.blockSize );
-    }
-
-  }
-
-  return config;
-}
-
-#define KERNEL_UNROLL_SWITCH(do_unroll, unrollAmount, unrollVar, ...) \
-  if (do_unroll) {                                                    \
-    const int unrollVar = unrollAmount;                               \
-    {__VA_ARGS__}                                                     \
-  } else {                                                            \
-    const int unrollVar = 1;                                          \
-    {__VA_ARGS__}                                                     \
-  }
-
-template<typename Reducer, int ndim, typename DType, typename OP>
-void ReduceImpl(cudaStream_t stream, const TBlob& small, const OpReqType req,
-                const TBlob& big, const Tensor<gpu, 1, char>& workspace,
-                const ReduceImplConfig<ndim>& config) {
-  if (config.M == 1) {
-    reduce_kernel_M1<Reducer, ndim, DType, OP>
-    <<< config.kernel_1.gridDim, config.kernel_1.blockDim, 0, stream >>>(
-      config.N, req == kAddTo, big.dptr<DType>(), small.dptr<DType>(), big.shape_.get<ndim>(),
-      small.shape_.get<ndim>());
-  } else {
-
-    DType* small_dptr = small.dptr<DType>();
-    bool addto = (req == kAddTo);
-    if (config.Mnext > 1) {
-      // small_dptr[] is N*Mnext*sizeof(DType) bytes
-      small_dptr = reinterpret_cast<DType*>(workspace.dptr_);
-      addto = false;
-      // Check that the workspace is contigiuous
-      CHECK_EQ(workspace.CheckContiguous(), true);
-      // Check that we have enough storage
-      CHECK_GE(workspace.size(0), config.workspace_size);
-    }
-
-    const int by = (config.kernel_1.do_transpose) ?
-      config.kernel_1.blockDim.x : config.kernel_1.blockDim.y;
-    const bool do_unroll = ( config.M / (by*config.Mnext) >= config.unroll_reduce );
-    KERNEL_UNROLL_SWITCH(do_unroll, ReduceImplConfig<ndim>::unroll_reduce, UNROLL, {
-      reduce_kernel<Reducer, ndim, DType, OP, UNROLL>
-      <<< config.kernel_1.gridDim, config.kernel_1.blockDim, config.kernel_1.shMemSize, stream>>>(
-        config.N, config.M, addto, big.dptr<DType>(), small_dptr, big.shape_.get<ndim>(),
-        small.shape_.get<ndim>(), config.rshape, config.rstride, config.Mnext,
-        config.kernel_1.do_transpose);
-    });
-
-    if (config.Mnext > 1) {
-      reduce_lines_kernel<Reducer, DType>
-      <<< config.kernel_2.gridSize, config.kernel_2.blockSize, 0, stream >>>
-        (config.N, config.Mnext, req == kAddTo, config.N, small_dptr, small.dptr<DType>());
-    }
-  }
-}
-
-<<<<<<< HEAD
-template<typename Reducer, int ndim, typename DType, typename OP1, typename OP2>
-void ReduceImpl(cudaStream_t stream, const TBlob& small, const TBlob& lhs, const TBlob& rhs,
-                const OpReqType req, const TBlob& big, const Tensor<gpu, 1, char>& workspace,
-                const ReduceImplConfig<ndim>& config) {
-  if (config.M == 1) {
-    reduce_kernel_M1<Reducer, ndim, DType, OP1, OP2>
-    <<< config.kernel_1.gridDim, config.kernel_1.blockDim, 0, stream >>>(
-      config.N, req == kAddTo, big.dptr<DType>(), lhs.dptr<DType>(), rhs.dptr<DType>(),
-      small.dptr<DType>(), big.shape_.get<ndim>(), lhs.shape_.get<ndim>(),
-      rhs.shape_.get<ndim>(), small.shape_.get<ndim>());
-  } else {
-    DType* small_dptr = small.dptr<DType>();
-    bool addto = (req == kAddTo);
-    if (config.Mnext > 1) {
-      // small_dptr[] is N*Mnext*sizeof(DType) bytes
-      small_dptr = reinterpret_cast<DType*>(workspace.dptr_);
-      addto = false;
-      // Check that the workspace is contigiuous
-      CHECK_EQ(workspace.CheckContiguous(), true);
-      // Check that we have enough storage
-      CHECK_GE(workspace.size(0), config.workspace_size);
-=======
-    if (Mnext > 1) {
-      if (!getWorkspaceSize) {
-        int blockSize = kMaxThreadsPerBlock;
-        int gridSize = std::min((int)kBaseGridNum, (N + blockSize - 1)/blockSize );
-        reduce_lines_kernel<Reducer, DType><<< gridSize, blockSize, 0, stream >>>
-        (N, Mnext, req == kAddTo, N, out1_dptr, small.dptr<DType>());
-      }
->>>>>>> 71b5cc07
-    }
-
-    const int by = (config.kernel_1.do_transpose) ?
-      config.kernel_1.blockDim.x : config.kernel_1.blockDim.y;
-    const bool do_unroll = ( config.M / (by*config.Mnext) >= config.unroll_reduce );
-    KERNEL_UNROLL_SWITCH(do_unroll, ReduceImplConfig<ndim>::unroll_reduce, UNROLL, {
-      reduce_kernel<Reducer, ndim, DType, OP1, OP2, UNROLL>
-      <<< config.kernel_1.gridDim, config.kernel_1.blockDim, config.kernel_1.shMemSize, stream>>>(
-        config.N, config.M, addto, big.dptr<DType>(), lhs.dptr<DType>(), rhs.dptr<DType>(),
-        small_dptr, big.shape_.get<ndim>(), lhs.shape_.get<ndim>(),
-        rhs.shape_.get<ndim>(), small.shape_.get<ndim>(), config.rshape, config.lhs_shape,
-        config.rhs_shape, config.rstride, config.lhs_stride, config.rhs_stride, config.Mnext,
-        config.kernel_1.do_transpose);
-    });
-
-    if (config.Mnext > 1) {
-      reduce_lines_kernel<Reducer, DType>
-      <<< config.kernel_2.gridSize, config.kernel_2.blockSize, 0, stream >>>
-        (config.N, config.Mnext, req == kAddTo, config.N, small_dptr, small.dptr<DType>());
-    }
-  }
-}
-
-#undef KERNEL_UNROLL_SWITCH
-
-template<typename Reducer, int ndim, typename DType, typename OP>
-void Reduce(Stream<gpu> *s, const TBlob& small, const OpReqType req,
-            const Tensor<gpu, 1, char>& workspace, const TBlob& big) {
-  if (req == kNullOp) return;
-  cudaStream_t stream = Stream<gpu>::GetStream(s);
-  ReduceImplConfig<ndim> config = ConfigureReduceImpl<ndim, DType>(small, big, NULL, NULL);
-  ReduceImpl<Reducer, ndim, DType, OP>(stream, small, req, big, workspace, config);
-}
-
-template<typename Reducer, int ndim, typename DType, typename OP1, typename OP2>
-void Reduce(Stream<gpu> *s, const TBlob& small, const OpReqType req,
-            const Tensor<gpu, 1, char>& workspace, const TBlob& big,
-            const TBlob& lhs, const TBlob& rhs) {
-  if (req == kNullOp) return;
-  cudaStream_t stream = Stream<gpu>::GetStream(s);
-  ReduceImplConfig<ndim> config = ConfigureReduceImpl<ndim, DType>(small, big, &lhs, &rhs);
-  ReduceImpl<Reducer, ndim, DType, OP1, OP2>(stream, small, lhs, rhs, req, big, workspace, config);
-}
-
-template<int ndim, typename DType>
-size_t ReduceWorkspaceSize(Stream<gpu> *s, const TBlob& small, const OpReqType req,
-                           const TBlob& big) {
-  if (req == kNullOp) return 0;
-  ReduceImplConfig<ndim> config = ConfigureReduceImpl<ndim, DType>(small, big, NULL, NULL);
-  return config.workspace_size;
-}
-
-template<int ndim, typename DType>
-size_t ReduceWorkspaceSize(Stream<gpu> *s, const TBlob& small, const OpReqType req,
-                           const TBlob& big, const TBlob& lhs, const TBlob& rhs) {
-  if (req == kNullOp) return 0;
-  ReduceImplConfig<ndim> config = ConfigureReduceImpl<ndim, DType>(small, big, &lhs, &rhs);
-  return config.workspace_size;
-}
-
-#endif  //MXNET_OPERATOR_TENSOR_BROADCAST_REDUCE_INL_CUH_
+/*!
+ * Copyright (c) 2015-2017 by Contributors
+ * \file broadcast_reduce-inl.cuh
+ * \brief CUDA implementations for binary broadcast and reduce
+ * \author Antti-Pekka Hynninen
+*/
+#ifndef MXNET_OPERATOR_TENSOR_BROADCAST_REDUCE_INL_CUH_
+#define MXNET_OPERATOR_TENSOR_BROADCAST_REDUCE_INL_CUH_
+
+using namespace mshadow::cuda;
+
+template<int ndim, typename DType, typename OP, int unroll>
+__launch_bounds__(kMaxThreadsPerBlock)
+__global__ void binary_broadcast_kernel(const int N, const bool addto,
+                                        const DType* __restrict lhs,
+                                        const DType* __restrict rhs, DType *out,
+                                        const Shape<ndim> lstride, const Shape<ndim> rstride,
+                                        const Shape<ndim> oshape) {
+  for (int idx = blockIdx.x * blockDim.x * unroll + threadIdx.x; idx < N;
+    idx += blockDim.x * gridDim.x * unroll)
+  {
+    int j[unroll];
+    int k[unroll];
+    DType val[unroll];
+    #pragma unroll
+    for (int i=0;i < unroll;i++) {
+      unravel_dot(idx + i*blockDim.x, oshape, lstride, rstride, &j[i], &k[i]);
+      val[i] = OP::Map(lhs[j[i]], rhs[k[i]]);
+    }
+    #pragma unroll
+    for (int i=0;i < unroll;i++) {
+      if (idx + i*blockDim.x < N) assign(&out[idx + i*blockDim.x], addto, val[i]);
+    }
+
+  }
+}
+
+template<int ndim, typename DType, typename OP>
+void BinaryBroadcastComputeImpl(Stream<gpu> *s, const OpReqType req,
+                                const TBlob& lhs, const TBlob& rhs, const TBlob& out) {
+  if (req == kNullOp) return;
+  cudaStream_t stream = Stream<gpu>::GetStream(s);
+  int N = out.shape_.Size();
+  const int warpSize = 32;
+  const int unroll = 2;
+  int nthread = std::min(kMaxThreadsPerBlock, ((N + warpSize - 1)/warpSize)*warpSize );
+  int ngrid = std::min(kBaseGridNum, (N + nthread*unroll - 1) / (nthread*unroll));
+  Shape<ndim> lstride = calc_stride(lhs.shape_.get<ndim>());
+  Shape<ndim> rstride = calc_stride(rhs.shape_.get<ndim>());
+  binary_broadcast_kernel<ndim, DType, OP, unroll><<<ngrid, nthread, 0, stream>>>(
+    N, req == kAddTo, lhs.dptr<DType>(), rhs.dptr<DType>(), out.dptr<DType>(), lstride, rstride,
+    out.shape_.get<ndim>());
+}
+
+const int nthread_reduce = kMaxThreadsPerBlock;
+template<typename Reducer, int ndim, typename DType, typename OP, int unroll>
+__launch_bounds__(nthread_reduce)
+__global__ void reduce_kernel(const int N, const int M, const bool addto,
+                              const DType* __restrict big, DType *small,
+                              const Shape<ndim> big_shape0, const Shape<ndim> small_shape,
+                              const Shape<ndim> big_shape, const Shape<ndim> big_stride,
+                              const int Mnext, const bool do_transpose) {
+  extern __shared__ char shTileChar[];
+  DType* shTile = (DType*)(shTileChar);
+  const int tid = threadIdx.x + threadIdx.y*blockDim.x;
+  const int bx = (do_transpose) ? blockDim.y : blockDim.x;
+  const int by = (do_transpose) ? blockDim.x : blockDim.y;
+  const int tidx = (do_transpose) ? tid / by : threadIdx.x;
+  const int tidy = (do_transpose) ? tid % by : threadIdx.y;
+  for (int m0 = blockIdx.y; m0 < Mnext; m0 += gridDim.y) {
+    // This TB handles M range [Mstart, ...., Mend - 1]
+    const int Mstart = (int)((uint64_t)M*(uint64_t)m0/(uint64_t)Mnext);
+    const int Mend   = (int)((uint64_t)M*(uint64_t)(m0 + 1)/(uint64_t)Mnext);
+    for (int idx0 = blockIdx.x*bx; idx0 < N; idx0 += bx*gridDim.x) {
+      int idx = idx0 + tidx;
+      Shape<ndim> coord = unravel(idx, small_shape);
+      int idx_big0 = ravel(coord, big_shape0);
+
+      DType val;
+      Reducer::SetInitValue(val);
+      if (idx < N) {
+        for (int k = tidy + Mstart; k < Mend; k += by*unroll) {
+          int idx_big[unroll];
+          #pragma unroll
+          for (int u=0;u < unroll;u++) {
+            idx_big[u] = idx_big0 + unravel_dot(k + u*by, big_shape, big_stride);
+          }
+          DType tmp[unroll];
+          #pragma unroll
+          for (int u=0;u < unroll;u++) {
+            if (k + u*by < Mend) {
+              tmp[u] = OP::Map(big[idx_big[u]]);
+            }
+          }
+          #pragma unroll
+          for (int u=0;u < unroll;u++) {
+            if (k + u*by < Mend) Reducer::Reduce(val, tmp[u]);
+          }
+        }
+      }
+
+      // Shared memory block bx * by. Reduction is along by. Final result is in tidy=0
+      if (by > 1) {
+        // Fix bx to avoid bank conflicts. Assumes warpSize number of banks
+        const int fbx = (do_transpose && ((bx & (warpSize - 1)) == 0)) ? (bx + 1) : bx;
+        const int it0 = tidx + tidy*fbx;
+        shTile[it0] = val;
+        __syncthreads();
+        for (int t=1;t < by;t <<= 1) {
+          DType tmp;
+          Reducer::SetInitValue(tmp);
+          if (tidy + t < by) tmp = shTile[it0 + t*fbx];
+          __syncthreads();
+          Reducer::Reduce(shTile[it0], tmp);
+          __syncthreads();
+        }
+        if (idx < N && tidy == 0) {
+          assign(&small[idx + m0*N], addto, shTile[tidx]);
+        }
+      } else {
+        if (idx < N) {
+          assign(&small[idx + m0*N], addto, val);
+        }        
+      }
+    }
+  }
+
+}
+
+template<typename Reducer, int ndim, typename DType, typename OP1, typename OP2, int unroll>
+__launch_bounds__(nthread_reduce)
+__global__ void reduce_kernel(const int N, const int M, const bool addto,
+                              const DType* __restrict big, const DType* __restrict lhs,
+                              const DType* __restrict rhs, DType *small,
+                              const Shape<ndim> big_shape0, const Shape<ndim> lhs_shape0,
+                              const Shape<ndim> rhs_shape0, const Shape<ndim> small_shape,
+                              const Shape<ndim> big_shape, const Shape<ndim> lhs_shape,
+                              const Shape<ndim> rhs_shape, const Shape<ndim> big_stride,
+                              const Shape<ndim> lhs_stride, const Shape<ndim> rhs_stride,
+                              const int Mnext, const bool do_transpose) {
+  extern __shared__ char shTileChar[];
+  DType* shTile = (DType*)(shTileChar);
+  const int tid = threadIdx.x + threadIdx.y*blockDim.x;
+  const int bx = (do_transpose) ? blockDim.y : blockDim.x;
+  const int by = (do_transpose) ? blockDim.x : blockDim.y;
+  const int tidx = (do_transpose) ? tid / by : threadIdx.x;
+  const int tidy = (do_transpose) ? tid % by : threadIdx.y;
+  for (int m0 = blockIdx.y; m0 < Mnext; m0 += gridDim.y) {
+    // This TB handles M range [Mstart, ...., Mend - 1]
+    const int Mstart = (int)((uint64_t)M*(uint64_t)m0/(uint64_t)Mnext);
+    const int Mend   = (int)((uint64_t)M*(uint64_t)(m0 + 1)/(uint64_t)Mnext);
+    for (int idx0 = blockIdx.x*bx; idx0 < N; idx0 += bx*gridDim.x) {
+      int idx = idx0 + tidx;
+      Shape<ndim> coord = unravel(idx, small_shape);
+      int idx_big0 = ravel(coord, big_shape0);
+      int idx_lhs0 = ravel(coord, lhs_shape0);
+      int idx_rhs0 = ravel(coord, rhs_shape0);
+
+      DType val;
+      Reducer::SetInitValue(val);
+      if (idx < N) {
+        for (int k = tidy + Mstart; k < Mend; k += by*unroll) {
+          int idx_big[unroll];
+          int idx_lhs[unroll];
+          int idx_rhs[unroll];
+          #pragma unroll
+          for (int u=0;u < unroll;u++) {
+            idx_big[u] = idx_big0 + unravel_dot(k + u*by, big_shape, big_stride);
+            idx_lhs[u] = idx_lhs0 + unravel_dot(k + u*by, lhs_shape, lhs_stride);
+            idx_rhs[u] = idx_rhs0 + unravel_dot(k + u*by, rhs_shape, rhs_stride);
+          }
+          DType tmp[unroll];
+          #pragma unroll
+          for (int u=0;u < unroll;u++) {
+            if (k + u*by < Mend) {
+              tmp[u] = OP1::Map(big[idx_big[u]], OP2::Map(lhs[idx_lhs[u]], rhs[idx_rhs[u]]));
+            }
+          }
+          #pragma unroll
+          for (int u=0;u < unroll;u++) {
+            if (k + u*by < Mend) Reducer::Reduce(val, tmp[u]);
+          }
+        }
+      }
+
+      // Shared memory block bx * by. Reduction is along by. Final result is in tidy=0
+      if (by > 1) {
+        // Fix bx to avoid bank conflicts. Assumes warpSize number of banks
+        const int fbx = (do_transpose && ((bx & (warpSize - 1)) == 0)) ? (bx + 1) : bx;
+        const int it0 = tidx + tidy*fbx;
+        shTile[it0] = val;
+        __syncthreads();
+        for (int t=1;t < by;t <<= 1) {
+          DType tmp;
+          Reducer::SetInitValue(tmp);
+          if (tidy + t < by) tmp = shTile[it0 + t*fbx];
+          __syncthreads();
+          Reducer::Reduce(shTile[it0], tmp);
+          __syncthreads();
+        }
+        if (idx < N && tidy == 0) {
+          assign(&small[idx + m0*N], addto, shTile[tidx]);
+        }
+      } else {
+        if (idx < N) {
+          assign(&small[idx + m0*N], addto, val);
+        }        
+      }
+    }
+  }
+
+}
+
+// Simple reduction of lines when M is small
+template<typename Reducer, typename DType>
+__launch_bounds__(kMaxThreadsPerBlock)
+__global__ void reduce_lines_kernel(const int N, const int M, const bool addto,
+  const int small_in_stride, const DType* __restrict small_in, DType *small_out) {
+  for (int idx = threadIdx.x + blockIdx.x*blockDim.x; idx < N; idx += blockDim.x*gridDim.x) {
+    
+    DType val;
+    Reducer::SetInitValue(val);
+    for (int k = 0; k < M; k++) {
+      Reducer::Reduce(val, small_in[idx + k*small_in_stride]);
+    }
+
+    if (idx < N) {
+      assign(&small_out[idx], addto, val);
+    }
+
+  }
+}
+
+template<typename Reducer, int ndim, typename DType, typename OP>
+__global__ void reduce_kernel_M1(const int N, const bool addto,
+                                const DType* __restrict big, DType *small, const Shape<ndim> bshape,
+                                const Shape<ndim> sshape) {
+  for (int idx = threadIdx.x + blockIdx.x*blockDim.x; idx < N; idx += blockDim.x*gridDim.x) {
+    Shape<ndim> coord = unravel(idx, sshape);
+    int j = ravel(coord, bshape);
+    assign(&small[idx], addto, OP::Map(big[j]));
+  }
+}
+
+template<typename Reducer, int ndim, typename DType, typename OP1, typename OP2>
+__global__ void reduce_kernel_M1(const int N, const bool addto,
+                                 const DType* __restrict big,
+                                 const DType* __restrict lhs,
+                                 const DType* __restrict rhs,
+                                 DType *small,
+                                 const Shape<ndim> big_shape,
+                                 const Shape<ndim> lhs_shape,
+                                 const Shape<ndim> rhs_shape,
+                                 const Shape<ndim> small_shape) {
+  for (int idx = threadIdx.x + blockIdx.x*blockDim.x; idx < N; idx += blockDim.x*gridDim.x) {
+    Shape<ndim> coord = unravel(idx, small_shape);
+    int idx_big = ravel(coord, big_shape);
+    int idx_lhs = ravel(coord, lhs_shape);
+    int idx_rhs = ravel(coord, rhs_shape);
+    DType val = OP1::Map(big[idx_big], OP2::Map(lhs[idx_lhs], rhs[idx_rhs]));
+    assign(&small[idx], addto, val);
+  }
+}
+
+// Returns the stride with which the fastest dimension is moving.
+// Used to detect memory access scatter.
+template<int ndim>
+MSHADOW_XINLINE int fastest_stride(const Shape<ndim>& small, const Shape<ndim>& big, 
+  const Shape<ndim>& big_stride) {
+  for (int i = ndim-1; i >= 0; --i) {
+    if (big[i] != 1) {
+      return (small[i] == big[i]) ? 1 : big_stride[i];
+    }
+  }
+  return 1;
+}
+
+// Returns a/b integer division rounded up
+template<typename Type>
+Type ceil_idiv(const Type a, const Type b) {
+  return (a + b - 1)/b;
+}
+
+// Configuration for ReduceImpl()
+template<int ndim>
+struct ReduceImplConfig {
+  static const int warpSize = 32;
+  static const int unroll_reduce = 2;
+  static const int maxLoopPerTB = 64;
+  int N;
+  int M;
+  int Mnext;
+  struct {
+    dim3 blockDim;
+    dim3 gridDim;
+    int shMemSize;
+    bool do_transpose;
+  } kernel_1;
+  struct {
+    int blockSize;
+    int gridSize;
+  } kernel_2;
+  size_t workspace_size;
+
+  Shape<ndim> rshape, rstride;
+  Shape<ndim> lhs_shape, lhs_stride;
+  Shape<ndim> rhs_shape, rhs_stride;
+};
+
+static inline uint64_t calc_num_load(const int X, const int Y, const int* strides) {
+  const int warpSize = ReduceImplConfig<1>::warpSize;
+  // Number of full warps
+  uint64_t num_full_warp = X / warpSize;
+  // Length of the partial warp i.e. number of threads that are performing loads
+  uint64_t len_part_warp = X % warpSize;
+
+  uint64_t num_load_full = (std::min(warpSize, strides[0]) +
+    std::min(warpSize, strides[1]) +
+    std::min(warpSize, strides[2]))*num_full_warp;
+
+  uint64_t num_load_part =
+  (std::min(len_part_warp, ceil_idiv<uint64_t>(len_part_warp*strides[0], warpSize)) +
+    std::min(len_part_warp, ceil_idiv<uint64_t>(len_part_warp*strides[1], warpSize)) +
+    std::min(len_part_warp, ceil_idiv<uint64_t>(len_part_warp*strides[2], warpSize)))*
+  (len_part_warp != 0);
+
+  uint64_t num_load = (num_load_full + num_load_part)*(uint64_t)Y;
+  return num_load;
+}
+
+template<int ndim, typename DType>
+ReduceImplConfig<ndim> ConfigureReduceImpl(const TBlob& small, const TBlob& big, const TBlob* lhs,
+  const TBlob* rhs) {
+
+  ReduceImplConfig<ndim> config;
+
+  diff(small.shape_.get<ndim>(), big.shape_.get<ndim>(), &config.rshape, &config.rstride);
+  config.N = small.shape_.Size();
+  config.M = config.rshape.Size();
+
+  bool multiOp = false;
+  if (lhs != NULL) {
+    CHECK_NOTNULL(rhs);
+    diff(small.shape_.get<ndim>(), lhs->shape_.get<ndim>(), &config.lhs_shape,
+      &config.lhs_stride);
+    diff(small.shape_.get<ndim>(), rhs->shape_.get<ndim>(), &config.rhs_shape,
+      &config.rhs_stride);
+    multiOp = true;
+  }
+
+  config.workspace_size = 0;
+
+  if (config.M == 1) {
+    config.kernel_1.blockDim.x = kMaxThreadsPerBlock;
+    config.kernel_1.gridDim.x = std::min((unsigned int)kBaseGridNum,
+      (config.N + config.kernel_1.blockDim.x - 1)/config.kernel_1.blockDim.x);
+  } else {
+
+    int reduce_strides[3];
+    reduce_strides[0] = fastest_stride(small.shape_.get<ndim>(), big.shape_.get<ndim>(),
+      big.shape_.get<ndim>());
+    reduce_strides[1] = (multiOp) ? fastest_stride(small.shape_.get<ndim>(),
+      lhs->shape_.get<ndim>(), lhs->shape_.get<ndim>()) : 1;
+    reduce_strides[2] = (multiOp) ? fastest_stride(small.shape_.get<ndim>(),
+      rhs->shape_.get<ndim>(), rhs->shape_.get<ndim>()) : 1;
+
+    int reduce_strides_transp[3];
+    reduce_strides_transp[0] = fastest_stride(small.shape_.get<ndim>(), config.rshape,
+      config.rstride);
+    reduce_strides_transp[1] = (multiOp) ?
+      fastest_stride(small.shape_.get<ndim>(), config.lhs_shape, config.lhs_stride) : 1;
+    reduce_strides_transp[2] = (multiOp) ?
+      fastest_stride(small.shape_.get<ndim>(), config.rhs_shape, config.rhs_stride) : 1;
+
+    uint64_t num_load = calc_num_load(config.N, config.M, reduce_strides);
+    uint64_t num_load_transp = calc_num_load(config.M, config.N, reduce_strides_transp);
+
+    config.Mnext = 1;
+    config.kernel_1.do_transpose = (num_load > num_load_transp);
+
+    config.kernel_1.blockDim.x = 0;
+    config.kernel_1.blockDim.y = 0;
+
+    if (config.kernel_1.do_transpose) {
+      // Fastest thread ID goes through M
+      // Loop over N has step size config.kernel_1.blockDim.y
+      if (config.N < 8) {
+        config.kernel_1.blockDim.y = 1;
+      } else if (config.N < 256) {
+        config.kernel_1.blockDim.y = 4;
+      } else {
+        if (config.M < 8) {
+          config.kernel_1.blockDim.x = 1;
+        } else if (config.M < 256) {
+          config.kernel_1.blockDim.x = 4;
+        } else {
+          config.kernel_1.blockDim.x = config.warpSize;
+        }
+      }
+    } else {
+      // Fastest thread ID goes through N
+      // Loop over M has step size config.kernel_1.blockDim.y
+      if (config.M < 8) {
+        config.kernel_1.blockDim.y = 1;
+      } else if (config.M < 256) {
+        config.kernel_1.blockDim.y = 4;
+      } else {
+        if (config.N < 8) {
+          config.kernel_1.blockDim.x = 1;
+        } else if (config.N < 256) {
+          config.kernel_1.blockDim.x = 4;
+        } else {
+          config.kernel_1.blockDim.x = config.warpSize;
+        }
+      }
+    }
+
+    if (config.kernel_1.blockDim.x == 0 && config.kernel_1.blockDim.y == 0) {
+      LOG(FATAL) << "Unable to set blockDim";
+    } else if (config.kernel_1.blockDim.x == 0) {
+      config.kernel_1.blockDim.x = nthread_reduce / config.kernel_1.blockDim.y;
+    } else if (config.kernel_1.blockDim.y == 0) {
+      config.kernel_1.blockDim.y = nthread_reduce / config.kernel_1.blockDim.x;
+    }
+
+    if (config.kernel_1.do_transpose) {
+      // Fastest thread ID goes through M
+      config.kernel_1.gridDim.x = std::min((unsigned int)kBaseGridNum,
+        ceil_idiv<unsigned int>(config.N, config.kernel_1.blockDim.y));
+      config.kernel_1.gridDim.y = std::min(kBaseGridNum, config.Mnext);
+      int by = config.kernel_1.blockDim.y;
+      if (config.kernel_1.blockDim.y % config.warpSize == 0) {
+        // Fix shared memory bank conflict
+        by++;
+      }
+      config.kernel_1.shMemSize = (config.kernel_1.blockDim.x > 1) ?
+        config.kernel_1.blockDim.x*by*sizeof(DType) : 0;
+      // Maximum number of times we want TB to loop in M
+      // Max size of M-block each TB can handle
+      int maxMblock = config.kernel_1.blockDim.x*config.maxLoopPerTB;
+      config.Mnext = (config.M + maxMblock - 1) / maxMblock;
+    } else {
+      // Fastest thread ID goes through N
+      config.kernel_1.gridDim.x = std::min((unsigned int)kBaseGridNum,
+        ceil_idiv<unsigned int>(config.N, config.kernel_1.blockDim.x));
+      config.kernel_1.gridDim.y = std::min(kBaseGridNum, config.Mnext);
+      config.kernel_1.shMemSize = (config.kernel_1.blockDim.y > 1) ?
+        config.kernel_1.blockDim.x*config.kernel_1.blockDim.y*sizeof(DType) : 0;
+      // Maximum number of times we want TB to loop in M
+      // Max size of M-block each TB can handle
+      int maxMblock = config.kernel_1.blockDim.y*config.maxLoopPerTB;
+      config.Mnext = (config.M + maxMblock - 1) / maxMblock;
+    }
+
+    if (config.Mnext > 1) {
+      // small_dptr[] is N*Mnext*sizeof(DType) bytes
+      config.workspace_size += config.N*config.Mnext*sizeof(DType);
+      // Set gridDim.y to Mnext
+      config.kernel_1.gridDim.y = std::min(kBaseGridNum, config.Mnext);
+    }
+
+    if (config.Mnext > 1) {
+      config.kernel_2.blockSize = kMaxThreadsPerBlock;
+      config.kernel_2.gridSize = std::min((int)kBaseGridNum,
+        (config.N + config.kernel_2.blockSize - 1)/config.kernel_2.blockSize );
+    }
+
+  }
+
+  return config;
+}
+
+#define KERNEL_UNROLL_SWITCH(do_unroll, unrollAmount, unrollVar, ...) \
+  if (do_unroll) {                                                    \
+    const int unrollVar = unrollAmount;                               \
+    {__VA_ARGS__}                                                     \
+  } else {                                                            \
+    const int unrollVar = 1;                                          \
+    {__VA_ARGS__}                                                     \
+  }
+
+template<typename Reducer, int ndim, typename DType, typename OP>
+void ReduceImpl(cudaStream_t stream, const TBlob& small, const OpReqType req,
+                const TBlob& big, const Tensor<gpu, 1, char>& workspace,
+                const ReduceImplConfig<ndim>& config) {
+  if (config.M == 1) {
+    reduce_kernel_M1<Reducer, ndim, DType, OP>
+    <<< config.kernel_1.gridDim, config.kernel_1.blockDim, 0, stream >>>(
+      config.N, req == kAddTo, big.dptr<DType>(), small.dptr<DType>(), big.shape_.get<ndim>(),
+      small.shape_.get<ndim>());
+  } else {
+
+    DType* small_dptr = small.dptr<DType>();
+    bool addto = (req == kAddTo);
+    if (config.Mnext > 1) {
+      // small_dptr[] is N*Mnext*sizeof(DType) bytes
+      small_dptr = reinterpret_cast<DType*>(workspace.dptr_);
+      addto = false;
+      // Check that the workspace is contigiuous
+      CHECK_EQ(workspace.CheckContiguous(), true);
+      // Check that we have enough storage
+      CHECK_GE(workspace.size(0), config.workspace_size);
+    }
+
+    const int by = (config.kernel_1.do_transpose) ?
+      config.kernel_1.blockDim.x : config.kernel_1.blockDim.y;
+    const bool do_unroll = ( config.M / (by*config.Mnext) >= config.unroll_reduce );
+    KERNEL_UNROLL_SWITCH(do_unroll, ReduceImplConfig<ndim>::unroll_reduce, UNROLL, {
+      reduce_kernel<Reducer, ndim, DType, OP, UNROLL>
+      <<< config.kernel_1.gridDim, config.kernel_1.blockDim, config.kernel_1.shMemSize, stream>>>(
+        config.N, config.M, addto, big.dptr<DType>(), small_dptr, big.shape_.get<ndim>(),
+        small.shape_.get<ndim>(), config.rshape, config.rstride, config.Mnext,
+        config.kernel_1.do_transpose);
+    });
+
+    if (config.Mnext > 1) {
+      reduce_lines_kernel<Reducer, DType>
+      <<< config.kernel_2.gridSize, config.kernel_2.blockSize, 0, stream >>>
+        (config.N, config.Mnext, req == kAddTo, config.N, small_dptr, small.dptr<DType>());
+    }
+  }
+}
+
+template<typename Reducer, int ndim, typename DType, typename OP1, typename OP2>
+void ReduceImpl(cudaStream_t stream, const TBlob& small, const TBlob& lhs, const TBlob& rhs,
+                const OpReqType req, const TBlob& big, const Tensor<gpu, 1, char>& workspace,
+                const ReduceImplConfig<ndim>& config) {
+  if (config.M == 1) {
+    reduce_kernel_M1<Reducer, ndim, DType, OP1, OP2>
+    <<< config.kernel_1.gridDim, config.kernel_1.blockDim, 0, stream >>>(
+      config.N, req == kAddTo, big.dptr<DType>(), lhs.dptr<DType>(), rhs.dptr<DType>(),
+      small.dptr<DType>(), big.shape_.get<ndim>(), lhs.shape_.get<ndim>(),
+      rhs.shape_.get<ndim>(), small.shape_.get<ndim>());
+  } else {
+    DType* small_dptr = small.dptr<DType>();
+    bool addto = (req == kAddTo);
+    if (config.Mnext > 1) {
+      // small_dptr[] is N*Mnext*sizeof(DType) bytes
+      small_dptr = reinterpret_cast<DType*>(workspace.dptr_);
+      addto = false;
+      // Check that the workspace is contigiuous
+      CHECK_EQ(workspace.CheckContiguous(), true);
+      // Check that we have enough storage
+      CHECK_GE(workspace.size(0), config.workspace_size);
+    }
+
+    const int by = (config.kernel_1.do_transpose) ?
+      config.kernel_1.blockDim.x : config.kernel_1.blockDim.y;
+    const bool do_unroll = ( config.M / (by*config.Mnext) >= config.unroll_reduce );
+    KERNEL_UNROLL_SWITCH(do_unroll, ReduceImplConfig<ndim>::unroll_reduce, UNROLL, {
+      reduce_kernel<Reducer, ndim, DType, OP1, OP2, UNROLL>
+      <<< config.kernel_1.gridDim, config.kernel_1.blockDim, config.kernel_1.shMemSize, stream>>>(
+        config.N, config.M, addto, big.dptr<DType>(), lhs.dptr<DType>(), rhs.dptr<DType>(),
+        small_dptr, big.shape_.get<ndim>(), lhs.shape_.get<ndim>(),
+        rhs.shape_.get<ndim>(), small.shape_.get<ndim>(), config.rshape, config.lhs_shape,
+        config.rhs_shape, config.rstride, config.lhs_stride, config.rhs_stride, config.Mnext,
+        config.kernel_1.do_transpose);
+    });
+
+    if (config.Mnext > 1) {
+      reduce_lines_kernel<Reducer, DType>
+      <<< config.kernel_2.gridSize, config.kernel_2.blockSize, 0, stream >>>
+        (config.N, config.Mnext, req == kAddTo, config.N, small_dptr, small.dptr<DType>());
+    }
+  }
+}
+
+#undef KERNEL_UNROLL_SWITCH
+
+template<typename Reducer, int ndim, typename DType, typename OP>
+void Reduce(Stream<gpu> *s, const TBlob& small, const OpReqType req,
+            const Tensor<gpu, 1, char>& workspace, const TBlob& big) {
+  if (req == kNullOp) return;
+  cudaStream_t stream = Stream<gpu>::GetStream(s);
+  ReduceImplConfig<ndim> config = ConfigureReduceImpl<ndim, DType>(small, big, NULL, NULL);
+  ReduceImpl<Reducer, ndim, DType, OP>(stream, small, req, big, workspace, config);
+}
+
+template<typename Reducer, int ndim, typename DType, typename OP1, typename OP2>
+void Reduce(Stream<gpu> *s, const TBlob& small, const OpReqType req,
+            const Tensor<gpu, 1, char>& workspace, const TBlob& big,
+            const TBlob& lhs, const TBlob& rhs) {
+  if (req == kNullOp) return;
+  cudaStream_t stream = Stream<gpu>::GetStream(s);
+  ReduceImplConfig<ndim> config = ConfigureReduceImpl<ndim, DType>(small, big, &lhs, &rhs);
+  ReduceImpl<Reducer, ndim, DType, OP1, OP2>(stream, small, lhs, rhs, req, big, workspace, config);
+}
+
+template<int ndim, typename DType>
+size_t ReduceWorkspaceSize(Stream<gpu> *s, const TBlob& small, const OpReqType req,
+                           const TBlob& big) {
+  if (req == kNullOp) return 0;
+  ReduceImplConfig<ndim> config = ConfigureReduceImpl<ndim, DType>(small, big, NULL, NULL);
+  return config.workspace_size;
+}
+
+template<int ndim, typename DType>
+size_t ReduceWorkspaceSize(Stream<gpu> *s, const TBlob& small, const OpReqType req,
+                           const TBlob& big, const TBlob& lhs, const TBlob& rhs) {
+  if (req == kNullOp) return 0;
+  ReduceImplConfig<ndim> config = ConfigureReduceImpl<ndim, DType>(small, big, &lhs, &rhs);
+  return config.workspace_size;
+}
+
+#endif  //MXNET_OPERATOR_TENSOR_BROADCAST_REDUCE_INL_CUH_