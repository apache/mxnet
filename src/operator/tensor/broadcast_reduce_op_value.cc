/*
 * Licensed to the Apache Software Foundation (ASF) under one
 * or more contributor license agreements.  See the NOTICE file
 * distributed with this work for additional information
 * regarding copyright ownership.  The ASF licenses this file
 * to you under the Apache License, Version 2.0 (the
 * "License"); you may not use this file except in compliance
 * with the License.  You may obtain a copy of the License at
 *
 *   http://www.apache.org/licenses/LICENSE-2.0
 *
 * Unless required by applicable law or agreed to in writing,
 * software distributed under the License is distributed on an
 * "AS IS" BASIS, WITHOUT WARRANTIES OR CONDITIONS OF ANY
 * KIND, either express or implied.  See the License for the
 * specific language governing permissions and limitations
 * under the License.
 */

/*!
 *  Copyright (c) 2016 by Contributors
 * \file broadcast_reduce_op_value.cc
 * \brief CPU Implementation of broadcast and reduce functions based on value.
 */
#include "./broadcast_reduce_op.h"

namespace mxnet {
namespace op {
DMLC_REGISTER_PARAMETER(ReduceAxesParam);
DMLC_REGISTER_PARAMETER(ReduceAxisParam);
DMLC_REGISTER_PARAMETER(BroadcastAxesParam);
DMLC_REGISTER_PARAMETER(BroadcastToParam);
DMLC_REGISTER_PARAMETER(BroadcastLikeParam);

template<typename DType>
void BroadcastAxisKer(DType* src,
                      DType* dst,
                      index_t outer,
                      index_t inner,
                      index_t size) {
#pragma omp parallel for num_threads(engine::OpenMP::Get()->GetRecommendedOMPThreadCount())
  for (index_t i = 0; i < outer * size; i++) {
    const index_t m = i / size;
    const index_t n = i % size;
    void* offset = reinterpret_cast<void*>(dst + m * size * inner + n * inner);
    memcpy(offset, reinterpret_cast<void*>(src + m * inner), inner * sizeof (DType));
  }
}

inline void BroadcastAxisComputeCPU(const nnvm::NodeAttrs& attrs,
                                    const OpContext& ctx,
                                    const std::vector<TBlob>& inputs,
                                    const std::vector<OpReqType>& req,
                                    const std::vector<TBlob>& outputs) {
  using namespace mshadow;
  const BroadcastAxesParam& param = nnvm::get<BroadcastAxesParam>(attrs.parsed);
  if (param.axis.ndim() == 1 && inputs[0].shape_[param.axis[0]] == 1 && req[0] == kWriteTo) {
    MSHADOW_TYPE_SWITCH(outputs[0].type_flag_, DType, {
      auto dst = outputs[0].dptr<DType>();
      auto src = inputs[0].dptr<DType>();
      index_t outer = inputs[0].shape_.ProdShape(0, param.axis[0]);
      index_t inner = inputs[0].shape_.ProdShape(param.axis[0], inputs[0].shape_.ndim());
      BroadcastAxisKer(src, dst, outer, inner, param.size[0]);
    });
  } else {
    BroadcastComputeImpl<cpu>(attrs, ctx, inputs, req, outputs, inputs[0].shape_);
  }
}

MXNET_OPERATOR_REGISTER_BROADCAST(broadcast_axis)
.add_alias("broadcast_axes")
.describe(R"code(Broadcasts the input array over particular axes.

Broadcasting is allowed on axes with size 1, such as from `(2,1,3,1)` to
`(2,8,3,9)`. Elements will be duplicated on the broadcasted axes.

`broadcast_axes` is an alias to the function `broadcast_axis`.

Example::

   // given x of shape (1,2,1)
   x = [[[ 1.],
         [ 2.]]]

   // broadcast x on on axis 2
   broadcast_axis(x, axis=2, size=3) = [[[ 1.,  1.,  1.],
                                         [ 2.,  2.,  2.]]]
   // broadcast x on on axes 0 and 2
   broadcast_axis(x, axis=(0,2), size=(2,3)) = [[[ 1.,  1.,  1.],
                                                 [ 2.,  2.,  2.]],
                                                [[ 1.,  1.,  1.],
                                                 [ 2.,  2.,  2.]]]
)code" ADD_FILELINE)
.set_attr_parser(ParamParser<BroadcastAxesParam>)
.add_arguments(BroadcastAxesParam::__FIELDS__())
.set_attr<mxnet::FInferShape>("FInferShape", BroadcastAxesShape)
.set_attr<FCompute>("FCompute<cpu>", BroadcastAxisComputeCPU);

MXNET_OPERATOR_REGISTER_BROADCAST(broadcast_to)
.describe(R"code(Broadcasts the input array to a new shape.

Broadcasting is a mechanism that allows NDArrays to perform arithmetic operations
with arrays of different shapes efficiently without creating multiple copies of arrays.
Also see, `Broadcasting <https://docs.scipy.org/doc/numpy/user/basics.broadcasting.html>`_ for more explanation.

Broadcasting is allowed on axes with size 1, such as from `(2,1,3,1)` to
`(2,8,3,9)`. Elements will be duplicated on the broadcasted axes.

For example::

   broadcast_to([[1,2,3]], shape=(2,3)) = [[ 1.,  2.,  3.],
                                           [ 1.,  2.,  3.]])

The dimension which you do not want to change can also be kept as `0` which means copy the original value.
So with `shape=(2,0)`, we will obtain the same result as in the above example.

)code" ADD_FILELINE)
.set_attr_parser(ParamParser<BroadcastToParam>)
.add_arguments(BroadcastToParam::__FIELDS__())
.set_attr<mxnet::FInferShape>("FInferShape", BroadcastToShape)
.set_attr<FCompute>("FCompute<cpu>", BroadcastCompute<cpu>);

// backward op for broadcast.
NNVM_REGISTER_OP(_broadcast_backward)
.set_attr_parser(ParamParser<ReduceAxesParam>)
.set_attr<nnvm::TIsBackward>("TIsBackward", true)
.set_attr<FCompute>("FCompute<cpu>", ReduceAxesCompute<cpu, mshadow::red::sum>)
.set_attr<FResourceRequest>("FResourceRequest",
  [](const NodeAttrs& attrs) {
    return std::vector<ResourceRequest>{ResourceRequest::kTempSpace};
  });

// if the rhs can broadcast to lhs, use sum to reduce lhs to shape of rhs
NNVM_REGISTER_OP(_reduce_sum_brodcasted)
.set_num_inputs(2)
.set_num_outputs(1)
.set_attr<nnvm::FInferType>("FInferType", ElemwiseType<2, 1>)
.set_attr<FResourceRequest>("FResourceRequest",
  [](const NodeAttrs& attrs) {
    return std::vector<ResourceRequest>{ResourceRequest::kTempSpace};
  })
.set_attr<mxnet::FInferShape>("FInferShape", [](const nnvm::NodeAttrs& attrs,
        mxnet::ShapeVector *in_attrs, mxnet::ShapeVector *out_attrs) {
  CHECK_EQ(in_attrs->size(), 2U);
  CHECK_EQ(out_attrs->size(), 1U);
  mxnet::TShape& lhs_shape = (*in_attrs)[0];
  mxnet::TShape& rhs_shape = (*in_attrs)[1];

  if (!mxnet::ndim_is_known(lhs_shape) || !mxnet::ndim_is_known(rhs_shape)) {
    return false;
  }

  // the lhs and rhs are comp
  CHECK_EQ(lhs_shape.ndim(), rhs_shape.ndim())
    << "Operand of shape " << lhs_shape << " cannot be reduced to " << rhs_shape;

  for (int i = 0; i < lhs_shape.ndim(); ++i) {
    if (rhs_shape[i] != -1) {
      CHECK(lhs_shape[i] == rhs_shape[i] || rhs_shape[i] == 1)
        << "Array cannot be reduced from " << lhs_shape << " to " << rhs_shape;
    }
  }
  auto oshape = mxnet::TShape(rhs_shape);

  SHAPE_ASSIGN_CHECK(*out_attrs, 0, oshape);
  return true;
  })
.set_attr<FCompute>("FCompute<cpu>", [](const nnvm::NodeAttrs& attrs, const OpContext& ctx,
  const std::vector<TBlob>& inputs, const std::vector<OpReqType>& req,
  const std::vector<TBlob>& outputs) {
    ReduceAxesComputeImpl<cpu, mshadow::red::sum, false, false,
      op::mshadow_op::identity>(ctx, inputs, req, outputs, inputs[1].shape_);
  })
.set_attr<nnvm::FGradient>("FGradient", NonlossGradFGradient{
  [](const nnvm::ObjectPtr& n, const std::vector<nnvm::NodeEntry>& ograds) {
    auto head_grad = ograds[0];
    std::vector<nnvm::NodeEntry> ret;
    ret.emplace_back(MakeNode("broadcast_like", n->attrs.name + "_lhs_backward",
                              {head_grad, n->inputs[0]}, nullptr, &n));
    ret.emplace_back(MakeNode("zeros_like", n->attrs.name + "_rhs_backward",
                          {n->inputs[1]}, nullptr, &n));
    return ret;
  }});

NNVM_REGISTER_OP(broadcast_like)
.add_alias("_npx_broadcast_like")
.set_num_inputs(2)
.set_num_outputs(1)
.set_attr<nnvm::FListInputNames>("FListInputNames",
    [](const NodeAttrs& attrs) {
      return std::vector<std::string>{"lhs", "rhs"};
    })
<<<<<<< HEAD
.set_attr<nnvm::FInferType>("FInferType", ElemwiseType<2, 1>)
.set_attr<nnvm::FGradient>("FGradient", NonlossGradFGradient{
  [](const nnvm::ObjectPtr& n, const std::vector<nnvm::NodeEntry>& ograds) {
=======
.set_attr<nnvm::FInferType>("FInferType", [](const nnvm::NodeAttrs& attrs,
                                             std::vector<int> *in_attrs,
                                             std::vector<int> *out_attrs) {
  CHECK_EQ(in_attrs->size(), 2) << " in operator " << attrs.name;
  std::vector<int> checked_in_attrs = { (*in_attrs)[0] };
  bool ret = !type_is_none((*in_attrs)[1]) &&
             ElemwiseType<1, 1>(attrs, &checked_in_attrs, out_attrs);
  (*in_attrs)[0] = checked_in_attrs[0];
  return ret;
})
.set_attr<nnvm::FGradient>("FGradient",
  [](const nnvm::ObjectPtr& n,
    const std::vector<nnvm::NodeEntry>& ograds) {
>>>>>>> 8c76631c
      if (CheckGradAllZero(ograds))
        return MakeZeroGradNodes(n, ograds);
      std::vector<nnvm::NodeEntry> ret;
      ret.emplace_back(MakeNode("_reduce_sum_brodcasted", n->attrs.name + "_lhs_backward",
              {ograds[0], n->inputs[0]}, nullptr, &n));
      ret.emplace_back(MakeNode("zeros_like", n->attrs.name + "_rhs_backward",
                       {n->inputs[1]}, nullptr, &n));
      return ret;
  }})
.add_argument("lhs", "NDArray-or-Symbol", "First input.")
.add_argument("rhs", "NDArray-or-Symbol", "Second input.")
.describe(R"code(Broadcasts lhs to have the same shape as rhs.

Broadcasting is a mechanism that allows NDArrays to perform arithmetic operations
with arrays of different shapes efficiently without creating multiple copies of arrays.

Also see, `Broadcasting <https://docs.scipy.org/doc/numpy/user/basics.broadcasting.html>`_ for more explanation.
Broadcasting is allowed on axes with size 1, such as from `(2,1,3,1)` to
`(2,8,3,9)`. Elements will be duplicated on the broadcasted axes.

For example::

   broadcast_like([[1,2,3]], [[5,6,7],[7,8,9]]) = [[ 1.,  2.,  3.],
                                                   [ 1.,  2.,  3.]])

   broadcast_like([9], [1,2,3,4,5], lhs_axes=(0,), rhs_axes=(-1,)) = [9,9,9,9,9]

)code" ADD_FILELINE)
.set_attr_parser(ParamParser<BroadcastLikeParam>)
.add_arguments(BroadcastLikeParam::__FIELDS__())
.set_attr<mxnet::FInferShape>("FInferShape", BroadcastLikeShape)
.set_attr<FCompute>("FCompute<cpu>", BroadcastCompute<cpu>);

}  // namespace op
}  // namespace mxnet<|MERGE_RESOLUTION|>--- conflicted
+++ resolved
@@ -190,11 +190,6 @@
     [](const NodeAttrs& attrs) {
       return std::vector<std::string>{"lhs", "rhs"};
     })
-<<<<<<< HEAD
-.set_attr<nnvm::FInferType>("FInferType", ElemwiseType<2, 1>)
-.set_attr<nnvm::FGradient>("FGradient", NonlossGradFGradient{
-  [](const nnvm::ObjectPtr& n, const std::vector<nnvm::NodeEntry>& ograds) {
-=======
 .set_attr<nnvm::FInferType>("FInferType", [](const nnvm::NodeAttrs& attrs,
                                              std::vector<int> *in_attrs,
                                              std::vector<int> *out_attrs) {
@@ -208,7 +203,6 @@
 .set_attr<nnvm::FGradient>("FGradient",
   [](const nnvm::ObjectPtr& n,
     const std::vector<nnvm::NodeEntry>& ograds) {
->>>>>>> 8c76631c
       if (CheckGradAllZero(ograds))
         return MakeZeroGradNodes(n, ograds);
       std::vector<nnvm::NodeEntry> ret;
