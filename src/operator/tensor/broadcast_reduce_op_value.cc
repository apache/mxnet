--- conflicted
+++ resolved
@@ -290,14 +290,8 @@
         return MakeZeroGradNodes(n, ograds);
       std::vector<nnvm::NodeEntry> lhs = MakeNonlossGradNode("_broadcast_backward", n, ograds, {},
             {{"keepdims", "true"}});
-<<<<<<< HEAD
-      auto ng = MakeNode("zeros_like", n->attrs.name + "_rhs_backward",
-                         {n->inputs[1]}, nullptr, &n);
-      lhs.emplace_back(std::move(ng));
-=======
       lhs.emplace_back(MakeNode("zeros_like", n->attrs.name + "_rhs_backward",
                        {n->inputs[1]}, nullptr, &n));
->>>>>>> c474f5f8
       return lhs;
     })
 .add_argument("lhs", "NDArray-or-Symbol", "First input.")
