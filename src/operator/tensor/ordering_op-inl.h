/*
 * Licensed to the Apache Software Foundation (ASF) under one
 * or more contributor license agreements.  See the NOTICE file
 * distributed with this work for additional information
 * regarding copyright ownership.  The ASF licenses this file
 * to you under the Apache License, Version 2.0 (the
 * "License"); you may not use this file except in compliance
 * with the License.  You may obtain a copy of the License at
 *
 *   http://www.apache.org/licenses/LICENSE-2.0
 *
 * Unless required by applicable law or agreed to in writing,
 * software distributed under the License is distributed on an
 * "AS IS" BASIS, WITHOUT WARRANTIES OR CONDITIONS OF ANY
 * KIND, either express or implied.  See the License for the
 * specific language governing permissions and limitations
 * under the License.
 */

/*!
 *  Copyright (c) 2016 by Contributors
 * \file ordering_op-inl.h
 * \brief Function definition of matrix related operators
 */
#ifndef MXNET_OPERATOR_TENSOR_ORDERING_OP_INL_H_
#define MXNET_OPERATOR_TENSOR_ORDERING_OP_INL_H_

#include <mxnet/operator_util.h>
#include <dmlc/optional.h>
#include <mshadow/tensor.h>
#include <algorithm>
#include <vector>
#include <type_traits>
#include "../mshadow_op.h"
#include "../elemwise_op_common.h"
#include "./sort_op.h"
#include "./indexing_op.h"

namespace mshadow {
template<typename xpu, int src_dim, typename DType, int dst_dim>
inline Tensor<xpu, dst_dim, DType> inplace_reshape(Tensor<xpu, src_dim, DType> src,
                                                   Shape<dst_dim> target_shape) {
  CHECK_EQ(src.CheckContiguous(), true);
  return Tensor<xpu, dst_dim, DType>(src.dptr_, target_shape, src.stream_);
}
};


namespace mxnet {
namespace op {
// These enums are only visible within this header
namespace topk_enum {
enum TopKReturnType {kReturnValue, kReturnIndices, kReturnMask, kReturnBoth};
}  // topk_enum

struct TopKParam : public dmlc::Parameter<TopKParam> {
  dmlc::optional<int> axis;
  int k;
  int ret_typ;
  bool is_ascend;
  int dtype;
  DMLC_DECLARE_PARAMETER(TopKParam) {
    DMLC_DECLARE_FIELD(axis).set_default(dmlc::optional<int>(-1))
    .describe("Axis along which to choose the top k indices."
              " If not given, the flattened array is used. Default is -1.");
    DMLC_DECLARE_FIELD(k).set_default(1)
    .describe("Number of top elements to select,"
              " should be always smaller than or equal to the element number in the given axis."
              " A global sort is performed if set k < 1.");
    DMLC_DECLARE_FIELD(ret_typ).set_default(topk_enum::kReturnIndices)
    .add_enum("value", topk_enum::kReturnValue)
    .add_enum("indices", topk_enum::kReturnIndices)
    .add_enum("mask", topk_enum::kReturnMask)
    .add_enum("both", topk_enum::kReturnBoth)
    .describe("The return type.\n"
        " \"value\" means to return the top k values,"
        " \"indices\" means to return the indices of the top k values,"
        " \"mask\" means to return a mask array containing 0 and 1. 1 means the top k values."
        " \"both\" means to return a list of both values and indices of top k elements.");
    DMLC_DECLARE_FIELD(is_ascend).set_default(false)
      .describe("Whether to choose k largest or k smallest elements."
                " Top K largest elements will be chosen if set to false.");
    DMLC_DECLARE_FIELD(dtype)
    .add_enum("uint8", mshadow::kUint8)
    .add_enum("int32", mshadow::kInt32)
    .add_enum("float16", mshadow::kFloat16)
    .add_enum("float32", mshadow::kFloat32)
    .add_enum("float64", mshadow::kFloat64)
    .set_default(mshadow::kFloat32)
    .describe("DType of the output indices when ret_typ is \"indices\" or \"both\". "
              "An error will be raised if the selected data type cannot precisely represent the "
              "indices.");
  }
};

struct SortParam : public dmlc::Parameter<SortParam> {
  dmlc::optional<int> axis;
  bool is_ascend;
  DMLC_DECLARE_PARAMETER(SortParam) {
    DMLC_DECLARE_FIELD(axis).set_default(dmlc::optional<int>(-1))
    .describe("Axis along which to choose sort the input tensor."
              " If not given, the flattened array is used. Default is -1.");
    DMLC_DECLARE_FIELD(is_ascend).set_default(true)
      .describe("Whether to sort in ascending or descending order.");
  }
};

struct ArgSortParam : public dmlc::Parameter<ArgSortParam> {
  dmlc::optional<int> axis;
  bool is_ascend;
  int dtype;
  DMLC_DECLARE_PARAMETER(ArgSortParam) {
    DMLC_DECLARE_FIELD(axis).set_default(dmlc::optional<int>(-1))
    .describe("Axis along which to sort the input tensor."
              " If not given, the flattened array is used. Default is -1.");
    DMLC_DECLARE_FIELD(is_ascend).set_default(true)
      .describe("Whether to sort in ascending or descending order.");
    DMLC_DECLARE_FIELD(dtype)
    .add_enum("uint8", mshadow::kUint8)
    .add_enum("int32", mshadow::kInt32)
    .add_enum("float16", mshadow::kFloat16)
    .add_enum("float32", mshadow::kFloat32)
    .add_enum("float64", mshadow::kFloat64)
    .set_default(mshadow::kFloat32)
    .describe("DType of the output indices. It is only valid when ret_typ is \"indices\" or"
              " \"both\". An error will be raised if the selected data type cannot precisely "
              "represent the indices.");
  }
};

inline void ParseTopKParam(const TShape& src_shape, const TopKParam& param, TShape *target_shape,
                           int *batch_size, int *element_num, int *axis, int *k,
                           bool *do_transpose, bool *is_ascend) {
  *do_transpose = false;
  *k = param.k;
  *is_ascend = param.is_ascend;
  // get batch_size, axis and element_num
  if (!static_cast<bool>(param.axis)) {  // No axis given
    *axis = 0;
    *batch_size = 1;
    *element_num = src_shape.Size();
  } else {
    *axis = param.axis.value();
    if (*axis < 0) {
      *axis += src_shape.ndim();
    }
    CHECK(*axis >= 0 && *axis < static_cast<int>(src_shape.ndim()))
                                                  << "Invalid axis! axis should be between 0 and "
                                                  << src_shape.ndim() << ", found axis=" << *axis;
    *batch_size = src_shape.Size() / src_shape[*axis];
    *element_num = src_shape[*axis];
    if (*axis != static_cast<int>(src_shape.ndim()) - 1) {
      *do_transpose = true;
    }
  }
  // get k
  if (param.k <= 0) {
    *k = *element_num;
  }
  // get target_shape
  if (!static_cast<bool>(param.axis)) {
    if (param.ret_typ != topk_enum::kReturnMask) {
      *target_shape = mshadow::Shape1(*k);
    } else {
      *target_shape = src_shape;
    }
  } else {
    *target_shape = src_shape;
    if (param.ret_typ != topk_enum::kReturnMask) {
      (*target_shape)[*axis] = *k;
    }
  }
  CHECK(*k >= 1 && *k <= *element_num) << "k must be smaller than "
                                      << *element_num << ", get k = " << *k;
}

using namespace mshadow;

template<typename DType>
MSHADOW_FORCE_INLINE void TopKSort(const Tensor<cpu, 1, DType>& dat,
                                   const Tensor<cpu, 1, int>& ind,
                                   const Tensor<cpu, 1, char>& work,
                                   int K, int N, bool is_ascend,
                                   Stream<cpu> *s) {
  // Use full sort when K is relatively large.
  const bool full_sort(K*8 > N);
  // Batch size.
  const int M(work.size(0)/(sizeof(DType)*N));
  const int omp_threads(engine::OpenMP::Get()->GetRecommendedOMPThreadCount());
  #pragma omp parallel for num_threads(omp_threads)
  for (int i = 0; i < M; ++i) {
    // Tensor `work` stores the flattened source data, while `dat` stores the sorted result.
    DType *vals = reinterpret_cast<DType*>(work.dptr_);
    DType *sorted_vals = dat.dptr_+i*N;
    int *indices = ind.dptr_+i*N;
    if (is_ascend) {
      if (full_sort) {
        std::sort(indices, indices+N,
                  [&](const int& i1, const int& i2){ return vals[i1] < vals[i2]; });
      } else {
        std::partial_sort(indices, indices+K, indices+N,
                          [&](const int& i1, const int& i2){ return vals[i1] < vals[i2]; });
      }
    } else {
      if (full_sort) {
        std::sort(indices, indices+N,
                  [&](const int& i1, const int& i2){ return vals[i1] > vals[i2]; });
      } else {
        std::partial_sort(indices, indices+K, indices+N,
                          [&](const int& i1, const int& i2){ return vals[i1] > vals[i2]; });
      }
    }
    for (int j = 0; j < K; ++j) {
      sorted_vals[j] = vals[indices[j]];
    }
  }
}

#ifdef __CUDACC__

template<typename DType>
MSHADOW_XINLINE bool TopKCompare(DType val1, int ind1, DType val2, int ind2, bool is_ascend) {
  // Negative indices denote undefined values which are considered arbitrary small resp. large.
  return (ind2 < 0) || (ind1 >= 0 && ((is_ascend && val1 < val2) || (!is_ascend && val1 > val2)));
}

template<typename DType>
MSHADOW_XINLINE void MergeTopK(int K, DType *val1, int *ind1, DType *val2, int *ind2,
                               bool is_ascend) {
  // In-place merge of two sorted top-K lists into val1/ind1. First determine the intervals
  // [0,..,i1], [0,..i2] of the two lists that will be part of the merged list.
  int i1(K-1), i2(K-1);
  for (int i = 0; i < K; ++i) {
    if (TopKCompare(val1[i1], ind1[i1], val2[i2], ind2[i2], is_ascend)) {
      --i2;
    } else {
      --i1;
    }
  }
  // Now merge the lists from back to front.
  for (int i = K; i--;) {
    if (i2 < 0 || i1 >= 0 && TopKCompare(val2[i2], ind2[i2], val1[i1], ind1[i1], is_ascend)) {
      val1[i] = val1[i1];
      ind1[i] = ind1[i1];
      --i1;
    } else {
      val1[i] = val2[i2];
      ind1[i] = ind2[i2];
      --i2;
    }
  }
}

template<typename DType>
__global__ void PartialSortSmallK(int K, int N, DType *val, int *ind, bool is_ascend) {
  // Buffer for pairwise reduction.
  extern __shared__ int buff[];
  // Start of buffer sections associated with this thread.
  const int offset(threadIdx.x*K);
  int *ind_buff = &buff[offset];
  DType *val_buff = reinterpret_cast<DType*>(&buff[blockDim.x*K])+offset;
  // Initialize top-K values for this thread.
  for (int i = 0; i < K; ++i) {
    ind_buff[i] = -1;
  }
  // Range of values this thread cares about. Each thread block processes
  // a different batch item (i.e. a different set of ind/val where we
  // have to select the top-K elements). All threads within the same
  // block work on the same batch item.
  const int first(blockIdx.x*N+threadIdx.x), last((blockIdx.x+1)*N);
  // Select top-K from this range and store it sorted in the buffer.
  // We assume a small K, so linear insertion is o.k.
  for (int i = first; i < last; i += blockDim.x) {
    DType cur_val(val[i]);
    int cur_ind(ind[i]);
    for (int j = K; j-- && TopKCompare(cur_val, cur_ind, val_buff[j], ind_buff[j], is_ascend); ) {
      if (j+1 < K) {
        val_buff[j+1] = val_buff[j];
        ind_buff[j+1] = ind_buff[j];
      }
      val_buff[j] = cur_val;
      ind_buff[j] = cur_ind;
    }
  }
  // Recursive merge of sorted lists for this thread block. Note that blockDim.x is not
  // necessary a power of two, therefore the additional checks for last_s.
  for (unsigned int s = (blockDim.x+1)/2, last_s = blockDim.x;
       last_s > 1; last_s = s, s = (s+1)/2) {
    __syncthreads();
    if (threadIdx.x < s && threadIdx.x+s < last_s) {
      MergeTopK(K, val_buff, ind_buff, val_buff+s*K, ind_buff+s*K, is_ascend);
    }
  }
  // Final updates on master thread.
  if (threadIdx.x == 0) {
    for (int i = 0; i < K; ++i) {
      ind[blockIdx.x*N+i] = ind_buff[i];
      val[blockIdx.x*N+i] = val_buff[i];
    }
  }
}

template<typename DType>
MSHADOW_FORCE_INLINE void TopKSort(const Tensor<gpu, 1, DType>& dat,
                                   const Tensor<gpu, 1, int>& ind,
                                   const Tensor<gpu, 1, char>& work,
                                   int K, int N, bool is_ascend,
                                   Stream<gpu> *s) {
  // Use full sort for all but very small K for which we
  // can do a partial sort entirely within shared memory.
  const bool full_sort(K > 5);
  // Batch size.
  const int M(dat.size(0)/N);
  if (full_sort) {
    // Divide workspace into two parts. The first one is needed to store batch ids.
    const int id_size(sizeof(int)*ind.size(0));
    Tensor<gpu, 1, int> batch_id(reinterpret_cast<int*>(work.dptr_), Shape1(ind.size(0)), s);
    Tensor<gpu, 1, char> sort_work(work.dptr_+id_size, Shape1(work.size(0)-id_size), s);
    mxnet::op::SortByKey(dat, ind, is_ascend, &sort_work);
    if (M > 1) {
      // Back to back sorting. Note that mxnet::op::SortByKey is a stable sort.
      batch_id = ind / N;
      mxnet::op::SortByKey(batch_id, dat, true, &sort_work);
      batch_id = ind / N;
      mxnet::op::SortByKey(batch_id, ind, true, &sort_work);
    }
  } else {
    const int nthreads(mshadow::cuda::kBaseThreadNum);
    PartialSortSmallK<<<M, nthreads, nthreads*K*(sizeof(int)+sizeof(DType)),
                        mshadow::Stream<gpu>::GetStream(s)>>>
                        (K, N, dat.dptr_, ind.dptr_, is_ascend);
  }
}

#endif


/*!
   * \brief Implementation of the TopK operation
   *
   *
   * \param ctx the running context
   * \param resource temporary resource handler
   * \param src the Source blob
   * \param ret the destination blobs
   * \param k the K elements to keep
   * \param param the topk parameters
   * \tparam xpu the device type.
   * \tparam DType type of the output value/mask.
   * \tparam IDType type of the output indices.
   */
template<typename xpu, typename DType, typename IDType>
void TopKImpl(const RunContext &ctx,
              const Resource &resource,
              const std::vector<OpReqType>& req,
              const TBlob& src,
              const std::vector<TBlob>& ret,
              const TopKParam& param) {
  using namespace mshadow;
  using namespace mshadow::expr;
  // 1. Parse and initialize information
  Stream<xpu> *s = ctx.get_stream<xpu>();
  Tensor<xpu, 1, char> workspace;
  Tensor<xpu, 1, char> temp_workspace;
  Tensor<xpu, 1, DType> sorted_dat;
  Tensor<xpu, 1, int> indices, sel_indices;
  Tensor<xpu, 2, DType> mask_val;
  int batch_size, element_num;  // number of batches + the size of each batch
  int axis = 0;
  bool do_transpose = false;
  bool is_ascend = false;
  int k = 0;
  TShape target_shape;
  ParseTopKParam(src.shape_, param,
                 &target_shape, &batch_size, &element_num, &axis, &k, &do_transpose, &is_ascend);
<<<<<<< HEAD
  Tensor<xpu, 3, real_t> dat = src.FlatTo3D<xpu, real_t>(axis, axis, s);
  index_t temp_size = 0;
  // Temp space needed by the gpu-based full sorts.
  temp_size = std::max(temp_size,
    static_cast<index_t>(mxnet::op::SortByKeyWorkspaceSize<int, int, xpu>(src.Size())));
  temp_size = std::max(temp_size,
    static_cast<index_t>(mxnet::op::SortByKeyWorkspaceSize<int, real_t, xpu>(src.Size())));
  temp_size = std::max(temp_size,
    static_cast<index_t>(mxnet::op::SortByKeyWorkspaceSize<real_t, int, xpu>(src.Size())));
  // Additional temp space for gpu full sorts for batch ids.
  temp_size += sizeof(int) * src.Size();
  // Temp space for cpu sorts.
  temp_size = std::max(temp_size, static_cast<index_t>(sizeof(real_t)) * src.Size());
  index_t workspace_size = temp_size + sizeof(real_t) * src.Size() + sizeof(int) * src.Size();
=======
  CHECK_LE(element_num, mxnet::common::MaxIntegerValue<IDType>())
    << "'IDType' does not have a sufficient precision to represent the indices of the input array. "
    << "The total element_num is " << element_num << ", but the selected IDType can only represent "
    << mxnet::common::MaxIntegerValue<IDType>() << " elements";
  Tensor<xpu, 3, DType> dat = src.FlatTo3D<xpu, DType>(axis, axis, s);
  size_t temp_size = 0;
  // Temp space needed by the gpu-based full sorts.
  temp_size = std::max(temp_size, mxnet::op::SortByKeyWorkspaceSize<int, int, xpu>(src.Size()));
  temp_size = std::max(temp_size, mxnet::op::SortByKeyWorkspaceSize<int, DType, xpu>(src.Size()));
  temp_size = std::max(temp_size, mxnet::op::SortByKeyWorkspaceSize<DType, int, xpu>(src.Size()));
  // Additional temp space for gpu full sorts for batch ids.
  temp_size += sizeof(int) * src.Size();
  // Temp space for cpu sorts.
  temp_size = std::max(temp_size, sizeof(DType) * src.Size());
  size_t workspace_size = temp_size + sizeof(DType) * src.Size() + sizeof(int) * src.Size();
>>>>>>> 597a637f
  if (param.ret_typ == topk_enum::kReturnMask) {
    workspace_size += sizeof(int) * batch_size * k + sizeof(DType) * batch_size * k;
  }
  workspace = resource.get_space_typed<xpu, 1, char>(Shape1(workspace_size), s);
  char* workspace_curr_ptr = workspace.dptr_;
  sorted_dat = Tensor<xpu, 1, DType>(reinterpret_cast<DType*>(workspace_curr_ptr),
                                      Shape1(src.Size()), s);  // contain sorted dat
  workspace_curr_ptr += sizeof(DType) * src.Size();
  indices = Tensor<xpu, 1, int>(reinterpret_cast<int*>(workspace_curr_ptr),
                                Shape1(src.Size()), s);  // indices in the original matrix
  workspace_curr_ptr += sizeof(int) * src.Size();

  if (param.ret_typ == topk_enum::kReturnMask) {
    sel_indices = Tensor<xpu, 1, int>(reinterpret_cast<int*>(workspace_curr_ptr),
                                      Shape1(batch_size * k), s);
    workspace_curr_ptr += sizeof(int) * batch_size * k;
    mask_val = Tensor<xpu, 2, DType>(reinterpret_cast<DType*>(workspace_curr_ptr),
                                      Shape2(batch_size * k, 1), s);
    workspace_curr_ptr += sizeof(DType) * batch_size * k;
    mask_val = scalar<DType>(1);
    CHECK_EQ(sel_indices.CheckContiguous(), true);
    CHECK_EQ(mask_val.CheckContiguous(), true);
  }

  if (std::is_same<xpu, cpu>::value) {
    Tensor<xpu, 1, DType> flattened_data;
    if (do_transpose) {
      flattened_data = Tensor<xpu, 1, DType>(reinterpret_cast<DType*>(workspace_curr_ptr),
                                              Shape1(src.Size()), s);
      workspace_curr_ptr += sizeof(DType) * src.Size();
      flattened_data = reshape(transpose(dat, Shape3(0, 2, 1)), Shape1(src.Size()));
      CHECK_EQ(flattened_data.CheckContiguous(), true);
    } else {
      flattened_data = src.FlatTo1D<xpu, DType>(s);
    }
    // `temp_workspace` stores the flattened data
    temp_workspace = Tensor<xpu, 1, char>(reinterpret_cast<char*>(flattened_data.dptr_),
                                          Shape1(sizeof(DType)*src.Size()), s);
    CHECK_EQ(temp_workspace.CheckContiguous(), true);
  } else {
    if (do_transpose) {
      sorted_dat = reshape(transpose(dat, Shape3(0, 2, 1)), Shape1(src.Size()));
    } else {
      sorted_dat = reshape(dat, Shape1(src.Size()));
    }
    CHECK_EQ(sorted_dat.CheckContiguous(), true);
    temp_workspace = Tensor<xpu, 1, char>(workspace_curr_ptr, Shape1(temp_size), s);  // temp space
    workspace_curr_ptr += temp_size;
  }

  mxnet_op::Kernel<range_fwd, xpu>::Launch(s, batch_size * element_num, 1, 0, 1,
    kWriteTo, indices.dptr_);
  CHECK_EQ(indices.CheckContiguous(), true);

  // 2. Perform inplace batch sort.
  // After sorting, each batch in `sorted_dat` will be sorted in the corresponding order
  // up to the k-th element and the `indices` will contain the corresponding index in `sorted_dat`
  // `temp_workspace` is used to store the flattend source data for CPU device, and it's used as
  // a temporal buffer for GPU device.
  TopKSort(sorted_dat, indices, temp_workspace, k, element_num, is_ascend, s);

  // 3. Assign results to the ret blob
  // When returning indices, only update(modulo) required elements instead of full elements
  // to avoid redundant calculation.
  // Cast `ret_indices` from int to real_t could introduce conversion error when the element_num
  // is large enough.
  if (param.ret_typ == topk_enum::kReturnMask) {
    Tensor<xpu, 2, DType> ret_mask =
      ret[0].get_with_shape<xpu, 2, DType>(Shape2(ret[0].Size(), 1), s);
    ret_mask = scalar<DType>(0);
    sel_indices = reshape(slice<1>(
                              inplace_reshape(indices,
                                              Shape2(batch_size,
                                                     element_num)), 0, k),
                              Shape1(batch_size * k));
    if (do_transpose) {
      TShape src_shape = src.shape_.FlatTo3D(axis);
      CHECK_EQ(sel_indices.CheckContiguous(), true);
      sel_indices = transpose_indices(sel_indices, Shape3(src_shape[0], src_shape[2], src_shape[1]),
                                      Shape3(0, 2, 1));
    }
    if (req[0] == kNullOp) {
      return;
    } else if (req[0] == kWriteTo) {
      IndexFill(ret_mask, sel_indices, mask_val);
    } else {
      LOG(FATAL) << "req=" << req[0] << " is not supported yet.";
    }
  } else if (param.ret_typ == topk_enum::kReturnIndices) {
    if (do_transpose) {
      Tensor<xpu, 3, IDType> ret_indices = ret[0].FlatTo3D<xpu, IDType>(axis, axis, s);
      ASSIGN_DISPATCH(ret_indices, req[0], tcast<IDType>(F<mshadow_op::mod>(transpose(
                      slice<2>(inplace_reshape(indices,
                                               Shape3(ret_indices.shape_[0],
                                                      ret_indices.shape_[2],
                                                      element_num)),
                               0, k),
                      Shape3(0, 2, 1)), element_num)));
    } else {
      Tensor<xpu, 2, IDType> ret_indices =
        ret[0].get_with_shape<xpu, 2, IDType>(Shape2(batch_size, k), s);
      ASSIGN_DISPATCH(ret_indices, req[0], tcast<IDType>(F<mshadow_op::mod>(slice<1>(
                      inplace_reshape(indices, Shape2(batch_size, element_num)), 0, k),
                      element_num)));
    }
  } else {
    if (do_transpose) {
      Tensor<xpu, 3, DType> ret_value = ret[0].FlatTo3D<xpu, DType>(axis, axis, s);
      Tensor<xpu, 3, IDType> ret_indices = ret[1].FlatTo3D<xpu, IDType>(axis, axis, s);
      ASSIGN_DISPATCH(ret_value, req[0], transpose(
                   slice<2>(inplace_reshape(sorted_dat,
                                    Shape3(ret_value.shape_[0], ret_value.shape_[2], element_num)),
                            0, k), Shape3(0, 2, 1)));
      ASSIGN_DISPATCH(ret_indices, req[1], tcast<IDType>(F<mshadow_op::mod>(transpose(
                      slice<2>(inplace_reshape(indices,
                                               Shape3(ret_indices.shape_[0],
                                                      ret_indices.shape_[2],
                                                      element_num)),
                               0, k), Shape3(0, 2, 1)), element_num)));
    } else {
      Tensor<xpu, 2, DType> ret_value =
        ret[0].get_with_shape<xpu, 2, DType>(Shape2(batch_size, k), s);
      Tensor<xpu, 2, IDType> ret_indices =
        ret[1].get_with_shape<xpu, 2, IDType>(Shape2(batch_size, k), s);
      ASSIGN_DISPATCH(ret_value, req[0],
             slice<1>(inplace_reshape(sorted_dat, Shape2(batch_size, element_num)), 0, k));
      ASSIGN_DISPATCH(ret_indices, req[1], tcast<IDType>(F<mshadow_op::mod>(slice<1>(
                 inplace_reshape(indices, Shape2(batch_size, element_num)), 0, k), element_num)));
    }
  }
}

template<typename xpu>
void TopK(const nnvm::NodeAttrs& attrs,
          const OpContext& ctx,
          const std::vector<TBlob>& inputs,
          const std::vector<OpReqType>& req,
          const std::vector<TBlob>& outputs) {
  const TopKParam& param = nnvm::get<TopKParam>(attrs.parsed);
  if (param.ret_typ == topk_enum::kReturnIndices || param.ret_typ == topk_enum::kReturnBoth) {
    MXNET_NO_FLOAT16_TYPE_SWITCH(inputs[0].type_flag_, DType, {
      MSHADOW_TYPE_SWITCH(param.dtype, IDType, {
        TopKImpl<xpu, DType, IDType>(ctx.run_ctx, ctx.requested[0], req, inputs[0], outputs, param);
      })
    });
  } else {
    MXNET_NO_FLOAT16_TYPE_SWITCH(inputs[0].type_flag_, DType, {
      TopKImpl<xpu, DType, int>(ctx.run_ctx, ctx.requested[0], req, inputs[0], outputs, param);
    });
  }
}

template<typename xpu>
void Sort(const nnvm::NodeAttrs& attrs,
          const OpContext& ctx,
          const std::vector<TBlob>& inputs,
          const std::vector<OpReqType>& req,
          const std::vector<TBlob>& outputs) {
  const SortParam& param = nnvm::get<SortParam>(attrs.parsed);
  TopKParam topk_param;
  topk_param.axis = param.axis;
  topk_param.is_ascend = param.is_ascend;
  topk_param.k = 0;
  topk_param.ret_typ = topk_enum::kReturnValue;
  MXNET_NO_FLOAT16_TYPE_SWITCH(inputs[0].type_flag_, DType, {
    TopKImpl<xpu, DType, int>(ctx.run_ctx, ctx.requested[0], req, inputs[0], outputs, topk_param);
  });
}

template<typename xpu>
void ArgSort(const nnvm::NodeAttrs& attrs,
             const OpContext& ctx,
             const std::vector<TBlob>& inputs,
             const std::vector<OpReqType>& req,
             const std::vector<TBlob>& outputs) {
  const ArgSortParam& param = nnvm::get<ArgSortParam>(attrs.parsed);
  TopKParam topk_param;
  topk_param.axis = param.axis;
  topk_param.is_ascend = param.is_ascend;
  topk_param.k = 0;
  topk_param.dtype = param.dtype;
  topk_param.ret_typ = topk_enum::kReturnIndices;
  MXNET_NO_FLOAT16_TYPE_SWITCH(inputs[0].type_flag_, DType, {
    MSHADOW_TYPE_SWITCH(param.dtype, IDType, {
      TopKImpl<xpu, DType, IDType>(ctx.run_ctx,
                                   ctx.requested[0], req, inputs[0], outputs, topk_param);
    });
  });
}

template<typename xpu, typename DType, typename IDType>
void TopKBackwardImpl(const OpContext &ctx,
                      const std::vector<TBlob>& inputs,
                      const std::vector<OpReqType>& req,
                      const std::vector<TBlob>& outputs,
                      const TopKParam& param) {
  CHECK_NE(req[0], kWriteInplace);
  using namespace mshadow;
  using namespace mshadow::expr;
  Stream<xpu> *s = ctx.run_ctx.get_stream<xpu>();
  CHECK(param.ret_typ == topk_enum::kReturnValue || param.ret_typ == topk_enum::kReturnBoth);
  int batch_size, element_num;  // number of batches + the size of each batch
  int axis = 0;
  bool do_transpose = false;
  bool is_ascend = false;
  int k = 0;
  TShape target_shape;
  ParseTopKParam(outputs[0].shape_, param,
                 &target_shape, &batch_size, &element_num, &axis, &k, &do_transpose, &is_ascend);
  CHECK_LE(element_num, mxnet::common::MaxIntegerValue<IDType>())
    << "'IDType' does not have a sufficient precision to represent the indices of the input array. "
    << "The total element_num is " << element_num << ", but the selected IDType can only represent "
    << mxnet::common::MaxIntegerValue<IDType>() << " elements";
  Tensor<xpu, 1, int> workspace =
    ctx.requested[0].get_space_typed<xpu, 1, int>(Shape1(batch_size * k * 2 + batch_size), s);
  Tensor<xpu, 1, int> sel_indices =
    Tensor<xpu, 1, int>(workspace.dptr_, Shape1(batch_size * k), s);
  Tensor<xpu, 1, int> batch_shift =
    Tensor<xpu, 1, int>(workspace.dptr_ + batch_size * k, Shape1(batch_size), s);
  Tensor<xpu, 1, int> dummy_index =
    Tensor<xpu, 1, int>(workspace.dptr_ + batch_size * k + batch_size,
                           Shape1(batch_size * k), s);

  Tensor<xpu, 2, DType> out_grad =
    inputs[0].get_with_shape<xpu, 2, DType>(Shape2(inputs[0].shape_.Size(), 1), s);
  Tensor<xpu, 2, DType> in_grad =
    outputs[0].get_with_shape<xpu, 2, DType>(Shape2(outputs[0].shape_.Size(), 1), s);
  mxnet_op::Kernel<range_fwd, xpu>::Launch(s, batch_size, 1, 0, element_num, kWriteTo,
                                           batch_shift.dptr_);
  if (do_transpose) {
    Tensor<xpu, 1, IDType> indices = inputs[2].FlatTo1D<xpu, IDType>(s);
    TShape src_shape = outputs[0].shape_.FlatTo3D(axis);
    sel_indices = reshape(transpose(
                            broadcast_to(inplace_reshape(batch_shift,
                                                         Shape3(src_shape[0], src_shape[2], 1)),
                                         TShape(Shape3(src_shape[0], src_shape[2], k))),
                            Shape3(0, 2, 1)),
                          Shape1(batch_size * k));
    sel_indices += tcast<int>(indices);
    sel_indices = transpose_indices(sel_indices, Shape3(src_shape[0], src_shape[2], src_shape[1]),
                                    Shape3(0, 2, 1));
  } else {
    Tensor<xpu, 2, IDType> indices =
      inputs[2].get_with_shape<xpu, 2, IDType>(Shape2(batch_size, k), s);
    sel_indices = reshape(tcast<int>(indices) +
                          broadcast_to(inplace_reshape(batch_shift, Shape2(batch_size, 1)),
                                       TShape(Shape2(batch_size, k))),
                          Shape1(batch_size * k));
  }
  CHECK_EQ(sel_indices.CheckContiguous(), true);
  if (kWriteTo == req[0]) {
    in_grad = scalar<DType>(0);
    IndexFill(in_grad, sel_indices, out_grad);
  } else if (kAddTo == req[0]) {
    // TODO(sxjscience) We can use AddTakeGrad in the future.
    // However, the current implementation of AddTakeGrad is not so efficient.
    mxnet_op::Kernel<range_fwd, xpu>::Launch(s, sel_indices.shape_.Size(), 1, 0, 1, kWriteTo,
                                             dummy_index.dptr_);
    mxnet::op::AddTakeGradLargeBatch(in_grad, sel_indices, dummy_index, out_grad);
  } else if (kNullOp == req[0]) {
    return;
  } else {
    LOG(FATAL) << "Not Implemented!";
  }
}

template<typename xpu>
void TopKBackward_(const nnvm::NodeAttrs& attrs,
                   const OpContext& ctx,
                   const std::vector<TBlob>& inputs,
                   const std::vector<OpReqType>& req,
                   const std::vector<TBlob>& outputs) {
  const TopKParam& param = nnvm::get<TopKParam>(attrs.parsed);
  if (param.ret_typ == topk_enum::kReturnBoth) {
    MXNET_NO_FLOAT16_TYPE_SWITCH(inputs[0].type_flag_, DType, {
      MSHADOW_TYPE_SWITCH(param.dtype, IDType, {
        TopKBackwardImpl<xpu, DType, IDType>(ctx, inputs, req, outputs, param);
      });
    });
  } else if (param.ret_typ == topk_enum::kReturnValue) {
    MXNET_NO_FLOAT16_TYPE_SWITCH(inputs[0].type_flag_, DType, {
      TopKBackwardImpl<xpu, DType, int>(ctx, inputs, req, outputs, param);
    });
  } else {
    LOG(FATAL) << "Not Implemented";
  }
}

inline uint32_t TopKNumOutputs(const NodeAttrs& attrs) {
  const TopKParam& param = nnvm::get<TopKParam>(attrs.parsed);
  if (param.ret_typ == topk_enum::kReturnIndices ||
    param.ret_typ == topk_enum::kReturnMask) {
    return static_cast<uint32_t>(1);
  } else {
    return static_cast<uint32_t>(2);
  }
}

inline uint32_t TopKNumVisibleOutputs(const NodeAttrs& attrs) {
  const TopKParam& param = nnvm::get<TopKParam>(attrs.parsed);
  if (param.ret_typ == topk_enum::kReturnBoth) {
    return static_cast<uint32_t>(2);
  } else {
    return static_cast<uint32_t>(1);
  }
}

inline bool TopKType(const nnvm::NodeAttrs& attrs,
                     std::vector<int> *in_attrs,
                     std::vector<int> *out_attrs) {
  const TopKParam& param = nnvm::get<TopKParam>(attrs.parsed);
  int data_type = -1;
  size_t in_size = in_attrs->size();
  size_t out_size = out_attrs->size();
  CHECK_EQ(in_size, 1);
  CHECK(out_size == 1 || out_size == 2);
  if (out_size > 1) {
    if (param.ret_typ == topk_enum::kReturnValue) {
      CHECK(type_assign(&(*out_attrs)[1], mshadow::kInt32))
        << "Failed to set the type of ret_indices.";
    } else {
      CHECK(type_assign(&(*out_attrs)[1], param.dtype))
        << "Failed to set the type of ret_indices.";
    }
  }
  if (param.ret_typ == topk_enum::kReturnIndices) {
    CHECK(type_assign(&(*out_attrs)[0], param.dtype))
            << "Failed to set the type of ret_indices.";
  } else {
    CHECK(type_assign(&data_type, (*in_attrs)[0])) << "Incompatible dtype of input, in_attrs[0]="
                                                   << (*in_attrs)[0];
    CHECK(type_assign(&data_type, (*out_attrs)[0])) << "Incompatible dtype of output, out_attrs[0]="
                                                    << (*out_attrs)[0];
    CHECK(type_assign(&(*in_attrs)[0], data_type)) << "Incompatible dtype of input, in_attrs[0]="
                                                   << (*in_attrs)[0];
    CHECK(type_assign(&(*out_attrs)[0], data_type)) << "Incompatible dtype of output, out_attrs[0]="
                                                    << (*out_attrs)[0];
    if (data_type == -1) return false;
  }
  return true;
}

inline bool TopKShapeImpl(const TopKParam& param,
                          std::vector<TShape> *in_attrs,
                          std::vector<TShape> *out_attrs) {
  CHECK_EQ(in_attrs->size(), 1U);
  if (param.ret_typ == topk_enum::kReturnIndices ||
    param.ret_typ == topk_enum::kReturnMask) {
    CHECK_EQ(out_attrs->size(), 1U);
  } else {
    CHECK_EQ(out_attrs->size(), 2U);
  }
  TShape& in_shape = (*in_attrs)[0];
  int batch_size, element_num;  // number of batches + the size of each batch
  int axis = 0;
  bool do_transpose = false;
  bool is_ascend = false;
  int k = 0;
  TShape target_shape;
  ParseTopKParam(in_shape, param,
    &target_shape, &batch_size, &element_num, &axis, &k, &do_transpose, &is_ascend);
  if (param.ret_typ == topk_enum::kReturnIndices ||
    param.ret_typ == topk_enum::kReturnMask) {
    SHAPE_ASSIGN_CHECK(*out_attrs, 0, target_shape);
  } else {
    SHAPE_ASSIGN_CHECK(*out_attrs, 0, target_shape);
    SHAPE_ASSIGN_CHECK(*out_attrs, 1, target_shape);
  }
  return true;
}

inline bool TopKShape(const nnvm::NodeAttrs& attrs,
                      std::vector<TShape> *in_attrs,
                      std::vector<TShape> *out_attrs) {
  const TopKParam& param = nnvm::get<TopKParam>(attrs.parsed);
  return TopKShapeImpl(param, in_attrs, out_attrs);
}

inline bool SortType(const nnvm::NodeAttrs& attrs,
                     std::vector<int> *in_attrs,
                     std::vector<int> *out_attrs) {
  int data_type = -1;
  size_t in_size = in_attrs->size();
  size_t out_size = out_attrs->size();
  CHECK_EQ(in_size, 1);
  CHECK_EQ(out_size, 2);
  CHECK(type_assign(&(*out_attrs)[1], mshadow::kInt32))
          << "Failed to set the type of ret_indices to int32.";
  CHECK(type_assign(&data_type, (*in_attrs)[0])) << "Incompatible dtype of input, in_attrs[0]="
                                                 << (*in_attrs)[0];
  CHECK(type_assign(&data_type, (*out_attrs)[0])) << "Incompatible dtype of output, out_attrs[0]="
                                                  << (*out_attrs)[0];
  CHECK(type_assign(&(*in_attrs)[0], data_type)) << "Incompatible dtype of input, in_attrs[0]="
                                                 << (*in_attrs)[0];
  CHECK(type_assign(&(*out_attrs)[0], data_type)) << "Incompatible dtype of output, out_attrs[0]="
                                                  << (*out_attrs)[0];
  if (data_type == -1) return false;
  return true;
}

inline bool SortShape(const nnvm::NodeAttrs& attrs,
                      std::vector<TShape> *in_attrs,
                      std::vector<TShape> *out_attrs) {
  const SortParam& param = nnvm::get<SortParam>(attrs.parsed);
  TopKParam topk_param;
  topk_param.axis = param.axis;
  topk_param.is_ascend = param.is_ascend;
  topk_param.k = 0;
  topk_param.ret_typ = topk_enum::kReturnValue;
  return TopKShapeImpl(topk_param, in_attrs, out_attrs);
}

inline bool ArgSortType(const nnvm::NodeAttrs& attrs,
                        std::vector<int> *in_attrs,
                        std::vector<int> *out_attrs) {
  const ArgSortParam& param = nnvm::get<ArgSortParam>(attrs.parsed);
  CHECK(type_assign(&(*out_attrs)[0], param.dtype))
          << "Failed to set the type of ret_indices to int32.";
  return true;
}

inline bool ArgSortShape(const nnvm::NodeAttrs& attrs,
                         std::vector<TShape> *in_attrs,
                         std::vector<TShape> *out_attrs) {
  const ArgSortParam& param = nnvm::get<ArgSortParam>(attrs.parsed);
  TopKParam topk_param;
  topk_param.axis = param.axis;
  topk_param.is_ascend = param.is_ascend;
  topk_param.k = 0;
  topk_param.ret_typ = topk_enum::kReturnIndices;
  return TopKShapeImpl(topk_param, in_attrs, out_attrs);
}
}  // namespace op
}  // namespace mxnet
#endif  // MXNET_OPERATOR_TENSOR_ORDERING_OP_INL_H_<|MERGE_RESOLUTION|>--- conflicted
+++ resolved
@@ -373,38 +373,24 @@
   TShape target_shape;
   ParseTopKParam(src.shape_, param,
                  &target_shape, &batch_size, &element_num, &axis, &k, &do_transpose, &is_ascend);
-<<<<<<< HEAD
-  Tensor<xpu, 3, real_t> dat = src.FlatTo3D<xpu, real_t>(axis, axis, s);
-  index_t temp_size = 0;
-  // Temp space needed by the gpu-based full sorts.
-  temp_size = std::max(temp_size,
-    static_cast<index_t>(mxnet::op::SortByKeyWorkspaceSize<int, int, xpu>(src.Size())));
-  temp_size = std::max(temp_size,
-    static_cast<index_t>(mxnet::op::SortByKeyWorkspaceSize<int, real_t, xpu>(src.Size())));
-  temp_size = std::max(temp_size,
-    static_cast<index_t>(mxnet::op::SortByKeyWorkspaceSize<real_t, int, xpu>(src.Size())));
-  // Additional temp space for gpu full sorts for batch ids.
-  temp_size += sizeof(int) * src.Size();
-  // Temp space for cpu sorts.
-  temp_size = std::max(temp_size, static_cast<index_t>(sizeof(real_t)) * src.Size());
-  index_t workspace_size = temp_size + sizeof(real_t) * src.Size() + sizeof(int) * src.Size();
-=======
   CHECK_LE(element_num, mxnet::common::MaxIntegerValue<IDType>())
     << "'IDType' does not have a sufficient precision to represent the indices of the input array. "
     << "The total element_num is " << element_num << ", but the selected IDType can only represent "
     << mxnet::common::MaxIntegerValue<IDType>() << " elements";
   Tensor<xpu, 3, DType> dat = src.FlatTo3D<xpu, DType>(axis, axis, s);
-  size_t temp_size = 0;
+  index_t temp_size = 0;
   // Temp space needed by the gpu-based full sorts.
-  temp_size = std::max(temp_size, mxnet::op::SortByKeyWorkspaceSize<int, int, xpu>(src.Size()));
-  temp_size = std::max(temp_size, mxnet::op::SortByKeyWorkspaceSize<int, DType, xpu>(src.Size()));
-  temp_size = std::max(temp_size, mxnet::op::SortByKeyWorkspaceSize<DType, int, xpu>(src.Size()));
+  temp_size = std::max<index_t>(temp_size,
+    mxnet::op::SortByKeyWorkspaceSize<int, int, xpu>(src.Size()));
+  temp_size = std::max<index_t>(temp_size,
+    mxnet::op::SortByKeyWorkspaceSize<int, DType, xpu>(src.Size()));
+  temp_size = std::max<index_t>(temp_size,
+    mxnet::op::SortByKeyWorkspaceSize<DType, int, xpu>(src.Size()));
   // Additional temp space for gpu full sorts for batch ids.
   temp_size += sizeof(int) * src.Size();
   // Temp space for cpu sorts.
-  temp_size = std::max(temp_size, sizeof(DType) * src.Size());
-  size_t workspace_size = temp_size + sizeof(DType) * src.Size() + sizeof(int) * src.Size();
->>>>>>> 597a637f
+  temp_size = std::max(temp_size, static_cast<index_t>(sizeof(DType)) * src.Size());
+  index_t workspace_size = temp_size + sizeof(DType) * src.Size() + sizeof(int) * src.Size();
   if (param.ret_typ == topk_enum::kReturnMask) {
     workspace_size += sizeof(int) * batch_size * k + sizeof(DType) * batch_size * k;
   }
