/*
 * Licensed to the Apache Software Foundation (ASF) under one
 * or more contributor license agreements.  See the NOTICE file
 * distributed with this work for additional information
 * regarding copyright ownership.  The ASF licenses this file
 * to you under the Apache License, Version 2.0 (the
 * "License"); you may not use this file except in compliance
 * with the License.  You may obtain a copy of the License at
 *
 *   http://www.apache.org/licenses/LICENSE-2.0
 *
 * Unless required by applicable law or agreed to in writing,
 * software distributed under the License is distributed on an
 * "AS IS" BASIS, WITHOUT WARRANTIES OR CONDITIONS OF ANY
 * KIND, either express or implied.  See the License for the
 * specific language governing permissions and limitations
 * under the License.
 */

/*!
 * \file regression_ouput.cc
 * \brief Regression output operator.
*/

#include "./regression_output-inl.h"
#include "./elemwise_op_common.h"


<<<<<<< HEAD
#define MXNET_OPERATOR_REGISTER_REGRESSION_FWD(__name$, __kernel$, __bwdop$)           \
  NNVM_REGISTER_OP(__name$)                                                            \
  MXNET_ADD_SPARSE_OP_ALIAS(__name$)                                                   \
  .set_num_inputs(2)                                                                   \
  .set_num_outputs(1)                                                                  \
  .set_attr<nnvm::FListInputNames>("FListInputNames",                                  \
    [](const NodeAttrs& attrs) {                                                       \
      return std::vector<std::string>{"data", "label"};                                \
    })                                                                                 \
  .set_attr<nnvm::FInferShape>("FInferShape", RegressionOpShape)                       \
  .set_attr<FInferStorageType>("FInferStorageType", RegressionInferStorageType<true>)  \
  .set_attr<nnvm::FGradient>("FGradient", RegressionOpGrad{__bwdop$})                  \
  .set_attr<nnvm::FInplaceOption>("FInplaceOption",                                    \
  [](const NodeAttrs& attrs){                                                          \
    return std::vector<std::pair<int, int> >{{0, 0}};                                  \
  })                                                                                   \
  .set_attr<FCompute>("FCompute<cpu>", RegressionForward<cpu, __kernel$>)              \
  .set_attr<FComputeEx>("FComputeEx<cpu>", RegressionForwardEx<cpu, __kernel$>)        \
  .add_argument("data", "NDArray-or-Symbol", "Input data to the function.")            \
  .add_argument("label", "NDArray-or-Symbol", "Input label to the function.")          \
  .add_arguments(RegressionOutputParam::__FIELDS__())

#define MXNET_OPERATOR_REGISTER_REGRESSION_BWD(__name$, __kernel$,  __is_sparse$)       \
  NNVM_REGISTER_OP(__name$)                                                             \
  .set_num_inputs(2)                                                                    \
  .set_num_outputs(2)                                                                   \
  .set_attr_parser(ParamParser<RegressionOutputParam>)                                  \
  .set_attr<nnvm::TIsBackward>("TIsBackward", true)                                     \
  .set_attr<nnvm::FInplaceOption>("FInplaceOption",                                     \
  [](const NodeAttrs& attrs){                                                           \
    return std::vector<std::pair<int, int> >{{1, 0}};                                   \
  })                                                                                    \
  .set_attr<FInferStorageType>("FInferStorageType", RegressionInferStorageType<false>)  \
  .set_attr<FCompute>("FCompute<cpu>", RegressionBackward<cpu, __kernel$>)              \
  .set_attr<FComputeEx>("FComputeEx<cpu>", RegressionBackwardEx<cpu, __kernel$, __is_sparse$>)
=======
#define MXNET_OPERATOR_REGISTER_REGRESSION_FWD(__name$, __kernel$, __bwdop$)   \
  NNVM_REGISTER_OP(__name$)                                                    \
  .set_num_inputs(2)                                                           \
  .set_num_outputs(1)                                                          \
  .set_attr<nnvm::FListInputNames>("FListInputNames",                          \
    [](const NodeAttrs& attrs) {                                               \
      return std::vector<std::string>{"data", "label"};                        \
    })                                                                         \
  .set_attr<nnvm::FInferShape>("FInferShape", RegressionOpShape)               \
  .set_attr<nnvm::FInferType>("FInferType", ElemwiseType<2, 1>)                \
  .set_attr<nnvm::FGradient>("FGradient", RegressionOpGrad{__bwdop$})          \
  .set_attr<nnvm::FInplaceOption>("FInplaceOption",                            \
  [](const NodeAttrs& attrs){                                                  \
    return std::vector<std::pair<int, int> >{{0, 0}};                          \
  })                                                                           \
  .set_attr<FCompute>("FCompute<cpu>", RegressionForward<cpu, __kernel$>)      \
  .add_argument("data", "NDArray-or-Symbol", "Input data to the function.")    \
  .add_argument("label", "NDArray-or-Symbol", "Input label to the function.")  \
  .add_arguments(RegressionOutputParam::__FIELDS__())

#define MXNET_OPERATOR_REGISTER_REGRESSION_BWD(__name$, __kernel$)         \
  NNVM_REGISTER_OP(__name$)                                                \
  .set_num_inputs(2)                                                       \
  .set_num_outputs(2)                                                      \
  .set_attr_parser(ParamParser<RegressionOutputParam>)                     \
  .set_attr<nnvm::FInferType>("FInferType", ElemwiseType<2, 2>)            \
  .set_attr<nnvm::TIsBackward>("TIsBackward", true)                        \
  .set_attr<nnvm::FInplaceOption>("FInplaceOption",                        \
  [](const NodeAttrs& attrs){                                              \
    return std::vector<std::pair<int, int> >{{1, 0}};                      \
  })                                                                       \
  .set_attr<FCompute>("FCompute<cpu>", RegressionBackward<cpu, __kernel$>)
>>>>>>> f9c2689e

namespace mxnet {
namespace op {


DMLC_REGISTER_PARAMETER(RegressionOutputParam);

MXNET_OPERATOR_REGISTER_REGRESSION_FWD(LinearRegressionOutput,
  mshadow_op::identity, "_backward_linear_reg_out")
.describe(R"code(Computes and optimizes for squared loss during backward propagation.
Just outputs ``data`` during forward propagation.

If :math:`\hat{y}_i` is the predicted value of the i-th sample, and :math:`y_i` is the corresponding target value,
then the squared loss estimated over :math:`n` samples is defined as

:math:`\text{SquaredLoss}(\textbf{Y}, \hat{\textbf{Y}} ) = \frac{1}{n} \sum_{i=0}^{n-1} \lVert  \textbf{y}_i - \hat{\textbf{y}}_i  \rVert_2`

.. note::
   Use the LinearRegressionOutput as the final output layer of a net.

The storage type of ``label`` can be ``default`` or ``csr``

- LinearRegressionOutput(default, default) = default
- LinearRegressionOutput(default, csr) = default

By default, gradients of this loss function are scaled by factor `1/m`, where m is the number of regression outputs of a training example.
The parameter `grad_scale` can be used to change this scale to `grad_scale/m`.

)code" ADD_FILELINE);

MXNET_OPERATOR_REGISTER_REGRESSION_BWD(_backward_linear_reg_out, mshadow_op::minus, true);

MXNET_OPERATOR_REGISTER_REGRESSION_FWD(MAERegressionOutput,
  mshadow_op::identity, "_backward_mae_reg_out")
.describe(R"code(Computes mean absolute error of the input.

MAE is a risk metric corresponding to the expected value of the absolute error.

If :math:`\hat{y}_i` is the predicted value of the i-th sample, and :math:`y_i` is the corresponding target value,
then the mean absolute error (MAE) estimated over :math:`n` samples is defined as

:math:`\text{MAE}(\textbf{Y}, \hat{\textbf{Y}} ) = \frac{1}{n} \sum_{i=0}^{n-1} \lVert \textbf{y}_i - \hat{\textbf{y}}_i \rVert_1`

.. note::
   Use the MAERegressionOutput as the final output layer of a net.

The storage type of ``label`` can be ``default`` or ``csr``

- MAERegressionOutput(default, default) = default
- MAERegressionOutput(default, csr) = default

By default, gradients of this loss function are scaled by factor `1/m`, where m is the number of regression outputs of a training example.
The parameter `grad_scale` can be used to change this scale to `grad_scale/m`.

)code" ADD_FILELINE);

MXNET_OPERATOR_REGISTER_REGRESSION_BWD(_backward_mae_reg_out, mshadow_op::minus_sign, false);

MXNET_OPERATOR_REGISTER_REGRESSION_FWD(LogisticRegressionOutput,
  mshadow_op::sigmoid, "_backward_logistic_reg_out")
.describe(R"code(Applies a logistic function to the input.

The logistic function, also known as the sigmoid function, is computed as
:math:`\frac{1}{1+exp(-\textbf{x})}`.

Commonly, the sigmoid is used to squash the real-valued output of a linear model
:math:wTx+b into the [0,1] range so that it can be interpreted as a probability.
It is suitable for binary classification or probability prediction tasks.

.. note::
   Use the LogisticRegressionOutput as the final output layer of a net.

The storage type of ``label`` can be ``default`` or ``csr``

- LogisticRegressionOutput(default, default) = default
- LogisticRegressionOutput(default, csr) = default

By default, gradients of this loss function are scaled by factor `1/m`, where m is the number of regression outputs of a training example.
The parameter `grad_scale` can be used to change this scale to `grad_scale/m`.

)code" ADD_FILELINE);

MXNET_OPERATOR_REGISTER_REGRESSION_BWD(_backward_logistic_reg_out, mshadow_op::minus, true);

}  // namespace op
}  // namespace mxnet<|MERGE_RESOLUTION|>--- conflicted
+++ resolved
@@ -26,7 +26,6 @@
 #include "./elemwise_op_common.h"
 
 
-<<<<<<< HEAD
 #define MXNET_OPERATOR_REGISTER_REGRESSION_FWD(__name$, __kernel$, __bwdop$)           \
   NNVM_REGISTER_OP(__name$)                                                            \
   MXNET_ADD_SPARSE_OP_ALIAS(__name$)                                                   \
@@ -39,6 +38,7 @@
   .set_attr<nnvm::FInferShape>("FInferShape", RegressionOpShape)                       \
   .set_attr<FInferStorageType>("FInferStorageType", RegressionInferStorageType<true>)  \
   .set_attr<nnvm::FGradient>("FGradient", RegressionOpGrad{__bwdop$})                  \
+  .set_attr<nnvm::FInferType>("FInferType", ElemwiseType<2, 1>)                        \
   .set_attr<nnvm::FInplaceOption>("FInplaceOption",                                    \
   [](const NodeAttrs& attrs){                                                          \
     return std::vector<std::pair<int, int> >{{0, 0}};                                  \
@@ -55,6 +55,7 @@
   .set_num_outputs(2)                                                                   \
   .set_attr_parser(ParamParser<RegressionOutputParam>)                                  \
   .set_attr<nnvm::TIsBackward>("TIsBackward", true)                                     \
+  .set_attr<nnvm::FInferType>("FInferType", ElemwiseType<2, 2>)                         \
   .set_attr<nnvm::FInplaceOption>("FInplaceOption",                                     \
   [](const NodeAttrs& attrs){                                                           \
     return std::vector<std::pair<int, int> >{{1, 0}};                                   \
@@ -62,40 +63,6 @@
   .set_attr<FInferStorageType>("FInferStorageType", RegressionInferStorageType<false>)  \
   .set_attr<FCompute>("FCompute<cpu>", RegressionBackward<cpu, __kernel$>)              \
   .set_attr<FComputeEx>("FComputeEx<cpu>", RegressionBackwardEx<cpu, __kernel$, __is_sparse$>)
-=======
-#define MXNET_OPERATOR_REGISTER_REGRESSION_FWD(__name$, __kernel$, __bwdop$)   \
-  NNVM_REGISTER_OP(__name$)                                                    \
-  .set_num_inputs(2)                                                           \
-  .set_num_outputs(1)                                                          \
-  .set_attr<nnvm::FListInputNames>("FListInputNames",                          \
-    [](const NodeAttrs& attrs) {                                               \
-      return std::vector<std::string>{"data", "label"};                        \
-    })                                                                         \
-  .set_attr<nnvm::FInferShape>("FInferShape", RegressionOpShape)               \
-  .set_attr<nnvm::FInferType>("FInferType", ElemwiseType<2, 1>)                \
-  .set_attr<nnvm::FGradient>("FGradient", RegressionOpGrad{__bwdop$})          \
-  .set_attr<nnvm::FInplaceOption>("FInplaceOption",                            \
-  [](const NodeAttrs& attrs){                                                  \
-    return std::vector<std::pair<int, int> >{{0, 0}};                          \
-  })                                                                           \
-  .set_attr<FCompute>("FCompute<cpu>", RegressionForward<cpu, __kernel$>)      \
-  .add_argument("data", "NDArray-or-Symbol", "Input data to the function.")    \
-  .add_argument("label", "NDArray-or-Symbol", "Input label to the function.")  \
-  .add_arguments(RegressionOutputParam::__FIELDS__())
-
-#define MXNET_OPERATOR_REGISTER_REGRESSION_BWD(__name$, __kernel$)         \
-  NNVM_REGISTER_OP(__name$)                                                \
-  .set_num_inputs(2)                                                       \
-  .set_num_outputs(2)                                                      \
-  .set_attr_parser(ParamParser<RegressionOutputParam>)                     \
-  .set_attr<nnvm::FInferType>("FInferType", ElemwiseType<2, 2>)            \
-  .set_attr<nnvm::TIsBackward>("TIsBackward", true)                        \
-  .set_attr<nnvm::FInplaceOption>("FInplaceOption",                        \
-  [](const NodeAttrs& attrs){                                              \
-    return std::vector<std::pair<int, int> >{{1, 0}};                      \
-  })                                                                       \
-  .set_attr<FCompute>("FCompute<cpu>", RegressionBackward<cpu, __kernel$>)
->>>>>>> f9c2689e
 
 namespace mxnet {
 namespace op {
