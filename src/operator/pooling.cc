--- conflicted
+++ resolved
@@ -44,11 +44,8 @@
 template<>
 Operator *CreateOp<cpu>(PoolingParam param, int dtype) {
   Operator *op = NULL;
-<<<<<<< HEAD
-  // TODO(lingyan): kFull use exclude padding algorithm now
 #if MXNET_USE_MKLDNN == 1
     if (param.kernel.ndim() == 2
-      && (param.pooling_convention == pool_enum::kValid)
       && (param.pool_type == pool_enum::kMaxPooling
       || param.pool_type == pool_enum::kAvgPooling)) {
       switch (dtype) {
@@ -61,8 +58,6 @@
         LOG(INFO) << "MKLDNNPoolingOp Skip MKL DNN optimization";
     }
 #endif
-=======
->>>>>>> f9e25b47
 #if MXNET_USE_MKL2017 == 1
     if (param.kernel.ndim() == 2
       && ((param.pool_type == pool_enum::kMaxPooling)
