/*
 * Licensed to the Apache Software Foundation (ASF) under one
 * or more contributor license agreements.  See the NOTICE file
 * distributed with this work for additional information
 * regarding copyright ownership.  The ASF licenses this file
 * to you under the Apache License, Version 2.0 (the
 * "License"); you may not use this file except in compliance
 * with the License.  You may obtain a copy of the License at
 *
 *   http://www.apache.org/licenses/LICENSE-2.0
 *
 * Unless required by applicable law or agreed to in writing,
 * software distributed under the License is distributed on an
 * "AS IS" BASIS, WITHOUT WARRANTIES OR CONDITIONS OF ANY
 * KIND, either express or implied.  See the License for the
 * specific language governing permissions and limitations
 * under the License.
 */

/*!
 * Copyright (c) 2015 by Contributors
 * \file custom.cc
 * \brief
 * \author Junyuan Xie
*/
#include "./custom-inl.h"
#include <mxnet/base.h>
#include <mxnet/ndarray.h>
#include <mxnet/imperative.h>

#include "../elemwise_op_common.h"

namespace mxnet {
namespace op {
namespace custom {

Registry* Registry::Get() {
  static Registry inst;
  return &inst;
}

struct CustomParam {
  std::string op_type;
  size_t num_args, num_outs, num_auxs;
  std::vector<int> bwd_idx;
  std::shared_ptr<MXCallbackList> info;
};


template<CustomOpPropCallbacks Type>
std::vector<std::string> List(const NodeAttrs& attrs) {
  const CustomParam& params = nnvm::get<CustomParam>(attrs.parsed);
  char ** args = NULL;
  CHECK(reinterpret_cast<CustomOpListFunc>(
    params.info->callbacks[Type])(
      &args, params.info->contexts[Type]));
  std::vector<std::string> ret;
  for (int i = 0; args[i] != NULL; ++i) {
    ret.push_back(args[i]);
  }
  return ret;
}

void AttrParser(NodeAttrs* attrs) {
  attrs->parsed = CustomParam();
  CustomParam& params = nnvm::get<CustomParam>(attrs->parsed);

  std::vector<const char*> keys, vals;
  for (auto &p : attrs->dict) {
    if (p.first == "op_type") {
      params.op_type = p.second;
    } else {
      keys.push_back(p.first.c_str());
      vals.push_back(p.second.c_str());
    }
  }
  CHECK(!params.op_type.empty()) << "Required argument `op_type` is missing.";
  CustomOpPropCreator creator = Registry::Get()->Find(params.op_type);
  CHECK(Registry::Get()->Find(params.op_type) != nullptr)
      << "Cannot find custom operator " << params.op_type;
  params.info.reset(new MXCallbackList, [](MXCallbackList* ptr){
      reinterpret_cast<CustomOpDelFunc>(ptr->callbacks[kCustomOpPropDelete])(
        ptr->contexts[kCustomOpPropDelete]);
      delete ptr;
    });
  CHECK(creator(params.op_type.c_str(), keys.size(), keys.data(),
                vals.data(), params.info.get()));

  params.num_args = List<kCustomOpPropListArguments>(*attrs).size();
  params.num_outs = List<kCustomOpPropListOutputs>(*attrs).size();
  params.num_auxs = List<kCustomOpPropListAuxiliaryStates>(*attrs).size();

  int num_dep, *rdeps, counter = 0;
  std::vector<int> out_grad, in_data, out_data;
  for (size_t i = 0; i < params.num_outs; ++i) out_grad.push_back(counter++);
  for (size_t i = 0; i < params.num_args; ++i) in_data.push_back(counter++);
  for (size_t i = 0; i < params.num_outs; ++i) out_data.push_back(counter++);
  CHECK(reinterpret_cast<CustomOpBwdDepFunc>(
    params.info->callbacks[kCustomOpPropDeclareBackwardDependency])(
      out_grad.data(), in_data.data(), out_data.data(), &num_dep,
      &rdeps, params.info->contexts[kCustomOpPropDeclareBackwardDependency]));
  params.bwd_idx.insert(params.bwd_idx.end(), rdeps, rdeps+num_dep);
}

bool InferShape(const NodeAttrs& attrs,
                std::vector<TShape> *in_shape,
                std::vector<TShape> *out_shape) {
  const CustomParam& params = nnvm::get<CustomParam>(attrs.parsed);

  size_t total = params.num_args + params.num_outs + params.num_auxs;
  std::vector<uint32_t*> shapes(total);
  std::vector<int> ndims(total);
  size_t buff_size = 0;
  for (const auto& i : *in_shape) buff_size += i.ndim();
  std::vector<uint32_t> buff(buff_size);
  uint32_t *ptr = buff.data();
  for (size_t i = 0; i < in_shape->size(); ++i) {
    shapes[i] = ptr;
    ndims[i] = (*in_shape)[i].ndim();
    for (size_t j = 0; j < (*in_shape)[i].ndim(); ++j, ++ptr) {
      *ptr = static_cast<uint32_t>((*in_shape)[i][j]);
    }
  }

  CHECK(reinterpret_cast<CustomOpInferShapeFunc>(
      params.info->callbacks[kCustomOpPropInferShape])(
          shapes.size(), ndims.data(), shapes.data(),
          params.info->contexts[kCustomOpPropInferShape]));

  for (size_t i = 0; i < params.num_args; ++i) {
    SHAPE_ASSIGN_CHECK(*in_shape, i, TShape(shapes[i], shapes[i]+ndims[i]));
  }

  size_t base = params.num_args;
  for (size_t i = 0; i < params.num_outs; ++i) {
    SHAPE_ASSIGN_CHECK(*out_shape, i,
        TShape(shapes[base+i], shapes[base+i]+ndims[base+i]));
  }

  base = params.num_args + params.num_outs;
  for (size_t i = 0; i < params.num_auxs; ++i) {
    SHAPE_ASSIGN_CHECK(*in_shape, params.num_args+i,
        TShape(shapes[base+i], shapes[base+i]+ndims[base+i]));
  }
  return true;
}

bool InferType(const NodeAttrs& attrs,
               std::vector<int> *in_type,
               std::vector<int> *out_type) {
  const CustomParam& params = nnvm::get<CustomParam>(attrs.parsed);

  if (params.info->num_callbacks <= kCustomOpPropInferType) {
    return ElemwiseAttr<int, type_is_none, type_assign, true, type_string>(
        attrs, in_type, out_type, -1);
  }

  std::vector<int> types;
  types.reserve(params.num_args + params.num_outs + params.num_auxs);
  for (size_t i = 0; i < params.num_args; ++i) {
    types.push_back((*in_type)[i]);
  }
  for (const auto &i : *out_type) {
    types.push_back(i);
  }
  for (size_t i = 0; i < params.num_auxs; ++i) {
    types.push_back((*in_type)[params.num_args+i]);
  }

  CHECK(reinterpret_cast<CustomOpInferTypeFunc>(
      params.info->callbacks[kCustomOpPropInferType])(
          types.size(), types.data(), params.info->contexts[kCustomOpPropInferType]));

  for (size_t i = 0; i < params.num_args; ++i) {
    TYPE_ASSIGN_CHECK(*in_type, i, types[i]);
  }
  for (size_t i = 0; i < params.num_outs; ++i) {
    TYPE_ASSIGN_CHECK(*out_type, i, types[params.num_args+i]);
  }
  for (size_t i = 0; i < params.num_auxs; ++i) {
    TYPE_ASSIGN_CHECK(*in_type, params.num_args+i,
                      types[params.num_args+params.num_outs+i]);
  }
  return true;
}

std::vector<nnvm::NodeEntry> Gradient(
    const nnvm::NodePtr& n,
    const std::vector<nnvm::NodeEntry>& out_grads) {
  const CustomParam& params = nnvm::get<CustomParam>(n->attrs.parsed);

  nnvm::NodePtr g = nnvm::Node::Create();
  g->attrs.op = nnvm::Op::Get("_backward_Custom");
  g->attrs.name = n->attrs.name;
  g->attrs.parsed = params;
  g->control_deps.emplace_back(n);

  g->inputs.reserve(params.bwd_idx.size());
  for (const int& t : params.bwd_idx) {
    size_t i = static_cast<size_t>(t);
    if (i >= params.num_outs + params.num_args) {
      uint32_t idx = static_cast<uint32_t>(i-params.num_outs-params.num_args);
      g->inputs.push_back(nnvm::NodeEntry{n, idx, 0});
    } else if (i >= params.num_outs) {
      g->inputs.push_back(n->inputs[i-params.num_outs]);
    } else {
      g->inputs.push_back(out_grads[i]);
    }
  }

  for (size_t i = 0; i < params.num_auxs; ++i) {
    g->inputs.push_back(n->inputs[i+params.num_args]);
  }

  std::vector<nnvm::NodeEntry> ret;
  for (index_t i = 0; i < params.num_args; ++i) {
    ret.emplace_back(nnvm::NodeEntry{g, i, 0});
  }
  if (params.num_auxs) {
    nnvm::NodePtr ng = nnvm::Node::Create();
    ng->attrs.op = nnvm::Op::Get("_NoGradient");
    ng->attrs.name = "NoGradient";
    for (index_t i = 0; i < params.num_auxs; ++i) {
      ret.emplace_back(nnvm::NodeEntry{ng, 0, 0});
    }
  }

  return ret;
}


OpStatePtr CreateState(const NodeAttrs& attrs, Context ctx,
                       const std::vector<TShape>& in_shape,
                       const std::vector<int>& in_type) {
  const CustomParam& params = nnvm::get<CustomParam>(attrs.parsed);

  std::vector<uint32_t*> shapes(in_shape.size());
  std::vector<int> ndims(in_shape.size());
  size_t buff_size = 0;
  for (const auto& i : in_shape) buff_size += i.ndim();
  std::vector<uint32_t> buff(buff_size);
  uint32_t *ptr = buff.data();
  for (size_t i = 0; i < in_shape.size(); ++i) {
    shapes[i] = ptr;
    ndims[i] = in_shape[i].ndim();
    for (size_t j = 0; j < in_shape[i].ndim(); ++j, ++ptr) {
      *ptr = static_cast<uint32_t>(in_shape[i][j]);
    }
  }

  std::ostringstream os;
  os << ctx;

  MXCallbackList *op_info = new MXCallbackList;
  CHECK(reinterpret_cast<CustomOpCreateFunc>(
      params.info->callbacks[kCustomOpPropCreateOperator])(
          os.str().c_str(), shapes.size(), shapes.data(), ndims.data(), in_type.data(),
          op_info, params.info->contexts[kCustomOpPropCreateOperator]));

  CustomParam state = params;
  state.info.reset(op_info, [](MXCallbackList *ptr){
    reinterpret_cast<CustomOpDelFunc>(ptr->callbacks[kCustomOpDelete])(
      ptr->contexts[kCustomOpDelete]);
    delete ptr;
  });

  return OpStatePtr::Create<CustomParam>(state);
}

void Forward(const OpStatePtr& state,
             const OpContext& ctx,
             const std::vector<NDArray>& inputs,
             const std::vector<OpReqType>& req,
             const std::vector<NDArray>& outputs) {
  const CustomParam& params = state.get_state<CustomParam>();
  std::vector<void*> ptrs;
  std::vector<int> tags;

  for (size_t i = 0; i < params.num_args; ++i) {
    NDArray *nd = new NDArray(inputs[i].Detach());
    ptrs.push_back(reinterpret_cast<void*>(nd));
    tags.push_back(0);
  }

  for (size_t i = 0; i < params.num_outs; ++i) {
    NDArray *nd = new NDArray(outputs[i].Detach());
    ptrs.push_back(reinterpret_cast<void*>(nd));
    tags.push_back(1);
  }

  for (size_t i = 0; i < params.num_auxs; ++i) {
    NDArray *nd = new NDArray(inputs[i+params.num_args].Detach());
    ptrs.push_back(reinterpret_cast<void*>(nd));
    tags.push_back(4);
  }

  bool prev_recording = Imperative::Get()->set_is_recording(false);
  bool prev_training = Imperative::Get()->set_is_training(ctx.is_train);

  CHECK(reinterpret_cast<CustomOpFBFunc>(params.info->callbacks[kCustomOpForward])(
    ptrs.size(), ptrs.data(), tags.data(), reinterpret_cast<const int*>(req.data()),
    static_cast<int>(ctx.is_train), params.info->contexts[kCustomOpForward]));

  Imperative::Get()->set_is_training(prev_training);
  Imperative::Get()->set_is_recording(prev_recording);
}


void Backward(const OpStatePtr& state,
              const OpContext& ctx,
              const std::vector<NDArray>& inputs,
              const std::vector<OpReqType>& req,
              const std::vector<NDArray>& outputs) {
  const CustomParam& params = state.get_state<CustomParam>();

  size_t total = 2*params.num_args + 2*params.num_outs + params.num_auxs;
  std::vector<void*> ptrs(params.num_args + 2*params.num_outs, nullptr);
  std::vector<int> tags;
  ptrs.reserve(total);
  tags.reserve(total);
  for (size_t i = 0; i < params.num_outs; ++i) tags.push_back(3);
  for (size_t i = 0; i < params.num_args; ++i) tags.push_back(0);
  for (size_t i = 0; i < params.num_outs; ++i) tags.push_back(1);

  for (size_t i = 0; i < params.bwd_idx.size(); ++i) {
    NDArray *nd = new NDArray(inputs[i].Detach());
    ptrs[params.bwd_idx[i]] = reinterpret_cast<void*>(nd);
  }
  for (size_t i = 0; i < ptrs.size(); ++i) {
    if (ptrs[i] == nullptr) ptrs[i] = reinterpret_cast<void*>(new NDArray());
  }
  for (const auto& i : outputs) {
    NDArray* nd = new NDArray(i.Detach());
    ptrs.push_back(reinterpret_cast<void*>(nd));
    tags.push_back(2);
  }
  for (size_t i = 0; i < params.num_auxs; ++i) {
    NDArray* nd = new NDArray(inputs[inputs.size()-params.num_auxs+i].Detach());
    ptrs.push_back(reinterpret_cast<void*>(nd));
    tags.push_back(4);
  }

  bool prev_recording = Imperative::Get()->set_is_recording(false);
  bool prev_training = Imperative::Get()->set_is_training(ctx.is_train);

  CHECK(reinterpret_cast<CustomOpFBFunc>(params.info->callbacks[kCustomOpBackward])(
    ptrs.size(), ptrs.data(), tags.data(), reinterpret_cast<const int*>(req.data()),
    static_cast<int>(ctx.is_train), params.info->contexts[kCustomOpBackward]));

  Imperative::Get()->set_is_training(prev_training);
  Imperative::Get()->set_is_recording(prev_recording);
}

inline bool BackwardInferStorageType(const nnvm::NodeAttrs& attrs,
                                     const int dev_mask,
                                     DispatchMode* dispatch_mode,
                                     std::vector<int>* iattr,
                                     std::vector<int>* oattr) {
  const CustomParam& params = nnvm::get<CustomParam>(attrs.parsed);

  if (params.info->num_callbacks <= kCustomOpPropBackwardInferStorageType) {
    for (size_t i = 0; i < iattr->size(); i++) {
      STORAGE_TYPE_ASSIGN_CHECK(*iattr, i, kDefaultStorage);
    }
    for (size_t i = 0; i < oattr->size(); i++) {
      STORAGE_TYPE_ASSIGN_CHECK(*oattr, i, kDefaultStorage);
    }
    DISPATCH_MODE_ASSIGN_CHECK(dispatch_mode, 0, DispatchMode::kFComputeEx);
    return true;
  }

  std::vector<int> stypes;
<<<<<<< HEAD
  const size_t num_bwd_args = params.bwd_idx.size();
  stypes.reserve(num_bwd_args + params.num_args + params.num_auxs);
=======
  stypes.reserve(params.num_outs * 2 + params.num_args * 2 + params.num_auxs);
>>>>>>> 6bb688bf
  for (size_t i = 0; i < iattr->size(); ++i) {
    stypes.push_back((*iattr)[i]);
  }
  for (size_t i = 0; i < oattr->size(); ++i) {
    stypes.push_back((*oattr)[i]);
  }

  CHECK(reinterpret_cast<CustomOpBackwardInferStorageTypeFunc>(
      params.info->callbacks[kCustomOpPropBackwardInferStorageType])(
      stypes.size(), stypes.data(),
      params.info->contexts[kCustomOpPropBackwardInferStorageType]));
<<<<<<< HEAD
  for (size_t i = 0; i < num_bwd_args; ++i) {
=======
  for (size_t i = 0; i < 2 * params.num_outs + params.num_args; ++i) {
>>>>>>> 6bb688bf
    STORAGE_TYPE_ASSIGN_CHECK(*iattr, i, stypes[i]);
  }
  for (size_t i = 0; i < params.num_args; ++i) {
    STORAGE_TYPE_ASSIGN_CHECK(
<<<<<<< HEAD
        *oattr, i, stypes[i + num_bwd_args]);
  }
  for (size_t i = 0; i < params.num_auxs; ++i) {
    STORAGE_TYPE_ASSIGN_CHECK(
        *iattr, i + num_bwd_args,
        stypes[i + num_bwd_args + params.num_args]);
=======
        *oattr, i, stypes[i + 2 * params.num_outs + params.num_args]);
  }
  for (size_t i = 0; i < params.num_auxs; ++i) {
    STORAGE_TYPE_ASSIGN_CHECK(
        *iattr, i + 2 * params.num_outs + params.num_args,
        stypes[i + 2 * params.num_outs + 2 * params.num_args]);
>>>>>>> 6bb688bf
  }

  DISPATCH_MODE_ASSIGN_CHECK(dispatch_mode, 0, DispatchMode::kFComputeEx);
  return true;
}

// infer storage function for custom op, which assigns kDefaultStorage for
// all undefined stypes, and dispatch on DispatchMode::kFComputeEx.
inline bool InferStorageType(const nnvm::NodeAttrs& attrs, const int dev_mask,
                             DispatchMode* dispatch_mode,
                             std::vector<int>* iattr, std::vector<int>* oattr) {
  const CustomParam& params = nnvm::get<CustomParam>(attrs.parsed);

  if (params.info->num_callbacks <= kCustomOpPropInferStorageType) {
    for (size_t i = 0; i < iattr->size(); i++) {
      STORAGE_TYPE_ASSIGN_CHECK(*iattr, i, kDefaultStorage);
    }
    for (size_t i = 0; i < oattr->size(); i++) {
      STORAGE_TYPE_ASSIGN_CHECK(*oattr, i, kDefaultStorage);
    }
    DISPATCH_MODE_ASSIGN_CHECK(dispatch_mode, 0, DispatchMode::kFComputeEx);
    return true;
  }

  std::vector<int> stypes;
  stypes.reserve(params.num_args + params.num_outs + params.num_auxs);
  for (size_t i = 0; i < params.num_args; ++i) {
    stypes.push_back((*iattr)[i]);
  }
  for (const auto& i : *oattr) {
    stypes.push_back(i);
  }
  for (size_t i = 0; i < params.num_auxs; ++i) {
    stypes.push_back((*iattr)[params.num_args + i]);
  }

  CHECK(reinterpret_cast<CustomOpInferStorageTypeFunc>(
      params.info->callbacks[kCustomOpPropInferStorageType])(
      stypes.size(), stypes.data(),
      params.info->contexts[kCustomOpPropInferStorageType]));
  for (size_t i = 0; i < params.num_args; ++i) {
    STORAGE_TYPE_ASSIGN_CHECK(*iattr, i, stypes[i]);
  }
  for (size_t i = 0; i < params.num_outs; ++i) {
    STORAGE_TYPE_ASSIGN_CHECK(*oattr, i, stypes[params.num_args + i]);
  }
  for (size_t i = 0; i < params.num_auxs; ++i) {
    STORAGE_TYPE_ASSIGN_CHECK(*iattr, params.num_args + i,
                              stypes[params.num_args + params.num_outs + i]);
  }

  DISPATCH_MODE_ASSIGN_CHECK(dispatch_mode, 0, DispatchMode::kFComputeEx);
  return true;
}

NNVM_REGISTER_OP(Custom)
.describe(R"code(Apply a custom operator implemented in a frontend language (like Python).

Custom operators should override required methods like `forward` and `backward`.
The custom operator must be registered before it can be used.
Please check the tutorial here: http://mxnet.io/how_to/new_op.html.

)code" ADD_FILELINE)
.set_num_inputs([](const NodeAttrs& attrs){
    const CustomParam& params = nnvm::get<CustomParam>(attrs.parsed);
    return params.num_args + params.num_auxs;
  })
.set_num_outputs([](const NodeAttrs& attrs){
    const CustomParam& params = nnvm::get<CustomParam>(attrs.parsed);
    return params.num_outs;
  })
.set_attr_parser(AttrParser)
.set_attr<nnvm::FInferShape>("FInferShape", InferShape)
.set_attr<nnvm::FInferType>("FInferType", InferType)
.set_attr<nnvm::FListInputNames>("FListInputNames", [](const NodeAttrs& attrs) {
    std::vector<std::string> args = List<kCustomOpPropListArguments>(attrs);
    std::vector<std::string> auxs = List<kCustomOpPropListAuxiliaryStates>(attrs);
    args.insert(args.end(), auxs.begin(), auxs.end());
    return args;
  })
.set_attr<nnvm::FListOutputNames>("FListOutputNames", List<kCustomOpPropListOutputs>)
.set_attr<nnvm::FMutateInputs>("FMutateInputs", [](const NodeAttrs& attrs) {
    const CustomParam& params = nnvm::get<CustomParam>(attrs.parsed);
    std::vector<uint32_t> ret;
    for (size_t i = 0; i < params.num_auxs; ++i) ret.push_back(i+params.num_args);
    return ret;
  })
.set_attr<FExecType>("FExecType", [](const NodeAttrs& attrs) {
    return ExecType::kLocal;
  })
.set_attr<nnvm::FGradient>("FGradient", Gradient)
.set_attr<FCreateOpState>("FCreateOpState", CreateState)
.set_attr<FStatefulComputeEx>("FStatefulComputeEx<cpu>", Forward)
.set_attr<FStatefulComputeEx>("FStatefulComputeEx<gpu>", Forward)
.set_attr<FInferStorageType>("FInferStorageType", InferStorageType)
.add_argument("data", "NDArray-or-Symbol[]", "Input data for the custom operator.")
.add_argument("op_type", "string", "Name of the custom operator. "
              "This is the name that is passed to `mx.operator.register` "
              "to register the operator.");


NNVM_REGISTER_OP(_backward_Custom)
.set_num_inputs([](const NodeAttrs& attrs){
    const CustomParam& params = nnvm::get<CustomParam>(attrs.parsed);
    return params.bwd_idx.size();
  })
.set_num_outputs([](const NodeAttrs& attrs){
    const CustomParam& params = nnvm::get<CustomParam>(attrs.parsed);
    return params.num_args;
  })
.set_attr<bool>("TIsLayerOpBackward", true)
.set_attr<bool>("TIsBackward", true)
.set_attr<FExecType>("FExecType", [](const NodeAttrs& attrs) {
    return ExecType::kLocal;
  })
.set_attr<FStatefulComputeEx>("FStatefulComputeEx<cpu>", Backward)
.set_attr<FStatefulComputeEx>("FStatefulComputeEx<gpu>", Backward)
.set_attr<FInferStorageType>("FInferStorageType", BackwardInferStorageType);

}  // namespace custom
}  // namespace op
}  // namespace mxnet<|MERGE_RESOLUTION|>--- conflicted
+++ resolved
@@ -370,12 +370,8 @@
   }
 
   std::vector<int> stypes;
-<<<<<<< HEAD
   const size_t num_bwd_args = params.bwd_idx.size();
   stypes.reserve(num_bwd_args + params.num_args + params.num_auxs);
-=======
-  stypes.reserve(params.num_outs * 2 + params.num_args * 2 + params.num_auxs);
->>>>>>> 6bb688bf
   for (size_t i = 0; i < iattr->size(); ++i) {
     stypes.push_back((*iattr)[i]);
   }
@@ -387,30 +383,17 @@
       params.info->callbacks[kCustomOpPropBackwardInferStorageType])(
       stypes.size(), stypes.data(),
       params.info->contexts[kCustomOpPropBackwardInferStorageType]));
-<<<<<<< HEAD
   for (size_t i = 0; i < num_bwd_args; ++i) {
-=======
-  for (size_t i = 0; i < 2 * params.num_outs + params.num_args; ++i) {
->>>>>>> 6bb688bf
     STORAGE_TYPE_ASSIGN_CHECK(*iattr, i, stypes[i]);
   }
   for (size_t i = 0; i < params.num_args; ++i) {
     STORAGE_TYPE_ASSIGN_CHECK(
-<<<<<<< HEAD
         *oattr, i, stypes[i + num_bwd_args]);
   }
   for (size_t i = 0; i < params.num_auxs; ++i) {
     STORAGE_TYPE_ASSIGN_CHECK(
         *iattr, i + num_bwd_args,
         stypes[i + num_bwd_args + params.num_args]);
-=======
-        *oattr, i, stypes[i + 2 * params.num_outs + params.num_args]);
-  }
-  for (size_t i = 0; i < params.num_auxs; ++i) {
-    STORAGE_TYPE_ASSIGN_CHECK(
-        *iattr, i + 2 * params.num_outs + params.num_args,
-        stypes[i + 2 * params.num_outs + 2 * params.num_args]);
->>>>>>> 6bb688bf
   }
 
   DISPATCH_MODE_ASSIGN_CHECK(dispatch_mode, 0, DispatchMode::kFComputeEx);
