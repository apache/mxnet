--- conflicted
+++ resolved
@@ -37,11 +37,7 @@
 struct init_mem_2bit {
   // Initialize output array
   MSHADOW_XINLINE static void Map(int i, float* out) {
-<<<<<<< HEAD
-    *(out+i) = 0x00000000;
-=======
     *(out+i) = 0;
->>>>>>> 50fa0fa9
   }
 };
 
