/*
 * Licensed to the Apache Software Foundation (ASF) under one
 * or more contributor license agreements.  See the NOTICE file
 * distributed with this work for additional information
 * regarding copyright ownership.  The ASF licenses this file
 * to you under the Apache License, Version 2.0 (the
 * "License"); you may not use this file except in compliance
 * with the License.  You may obtain a copy of the License at
 *
 *   http://www.apache.org/licenses/LICENSE-2.0
 *
 * Unless required by applicable law or agreed to in writing,
 * software distributed under the License is distributed on an
 * "AS IS" BASIS, WITHOUT WARRANTIES OR CONDITIONS OF ANY
 * KIND, either express or implied.  See the License for the
 * specific language governing permissions and limitations
 * under the License.
 */

/*!
 * Copyright (c) 2015 by Contributors
 * \file mshadow_op.h
 * \brief
 * \author Bing Xu
*/
#ifndef MXNET_OPERATOR_MSHADOW_OP_H_
#define MXNET_OPERATOR_MSHADOW_OP_H_

#include <mxnet/base.h>
#include "math.h"
#include "math_functions-inl.h"
#include "special_functions-inl.h"
#include "./operator_tune.h"
#include "./contrib/erfinv-inl.h"

#ifdef __CUDACC__
#include <cuda_fp16.h>
#endif

namespace mxnet {
namespace op {
namespace mshadow_op {

#ifdef __CUDA_ARCH__
__constant__ const float PI = 3.14159265358979323846;
__constant__ const float SELU_ALPHA = 1.6732632423543772848170429916717;
__constant__ const float SELU_LAMBDA = 1.0507009873554804934193349852946;
__constant__ const float SQRT_2 = 1.4142135623730950488016887242096;
#else
const float PI = 3.14159265358979323846;
const float SELU_ALPHA = 1.6732632423543772848170429916717;
const float SELU_LAMBDA = 1.0507009873554804934193349852946;
const float SQRT_2 = 1.4142135623730950488016887242096;
using std::isnan;
#endif
using std::enable_if;
using std::is_unsigned;
using std::is_integral;

#define MXNET_UNARY_MATH_OP(name, expr) \
  struct name : public mxnet_op::tunable { \
    template<typename DType> \
    MSHADOW_XINLINE static DType Map(DType a) { \
      return DType(expr); \
    } \
  }

#define MXNET_UNARY_MATH_OP_NC(name, expr) \
  struct name : public mxnet_op::tunable { \
    template<typename DType> \
    MSHADOW_XINLINE static DType Map(DType a) { \
      return (expr); \
    } \
  }

#define MXNET_UNARY_LOGIC_OP_NC(name, expr) \
  struct name : public mxnet_op::tunable { \
    template<typename DType> \
    MSHADOW_XINLINE static bool Map(DType a) { \
      return (expr); \
    } \
  }

#define MXNET_BINARY_MATH_OP(name, expr) \
  struct name : public mxnet_op::tunable { \
    template<typename DType> \
    MSHADOW_XINLINE static DType Map(DType a, DType b) { \
      return DType(expr); \
    } \
  }

#define MXNET_BINARY_MATH_OP_NC(name, expr) \
  struct name : public mxnet_op::tunable  { \
    template<typename DType> \
    MSHADOW_XINLINE static DType Map(DType a, DType b) { \
      return (expr); \
    } \
  }

<<<<<<< HEAD
#define MXNET_BINARY_LOGIC_OP_NC(name, expr) \
  struct name : public mxnet_op::tunable  { \
    template<typename DType> \
    MSHADOW_XINLINE static bool Map(DType a, DType b) { \
      return (expr); \
    } \
  }

=======
>>>>>>> 7a935915
#define MXNET_BINARY_COMP_OP(name, expr) \
  struct name : public mxnet_op::tunable  { \
    template<typename DType> \
    MSHADOW_XINLINE static bool Map(DType a, DType b) { \
      return bool(expr); \
    } \
  }

#define MXNET_SIMPLE_UNARY_MATH_OP(name) MXNET_UNARY_MATH_OP(name, math::name(a))

#define MXNET_SIMPLE_BINARY_MATH_OP(name) MXNET_BINARY_MATH_OP(name, math::name(a, b))

MXNET_UNARY_MATH_OP_NC(identity, a);

MXNET_UNARY_MATH_OP(identity_grad, 1);

struct identity_with_cast {
  template<typename DTypeIn, typename DTypeOut>
  MSHADOW_XINLINE static void Map(index_t i, DTypeOut *out, DTypeIn *in) {
    out[i] = DTypeOut(in[i]);
  }
};

struct true_divide : public mxnet_op::tunable  {
  template<typename DType,
           typename std::enable_if<!std::is_integral<DType>::value, int>::type = 0>
  MSHADOW_XINLINE static DType Map(DType a, DType b) {
    return a / b;
  }

  template<typename DType,
           typename std::enable_if<std::is_integral<DType>::value, int>::type = 0>
  MSHADOW_XINLINE static float Map(DType a, DType b) {
    return static_cast<float>(a) / static_cast<float>(b);
  }
};

struct rtrue_divide : public mxnet_op::tunable  {
  template<typename DType,
           typename std::enable_if<!std::is_integral<DType>::value, int>::type = 0>
  MSHADOW_XINLINE static DType Map(DType a, DType b) {
    return b / a;
  }

  template<typename DType,
           typename std::enable_if<std::is_integral<DType>::value, int>::type = 0>
  MSHADOW_XINLINE static float Map(DType a, DType b) {
    return static_cast<float>(b) / static_cast<float>(a);
  }
};

MXNET_BINARY_MATH_OP_NC(left, a);

MXNET_BINARY_MATH_OP_NC(right, b);

MXNET_BINARY_MATH_OP_NC(mul, a * b);

MXNET_BINARY_MATH_OP_NC(div, a / b);

MXNET_BINARY_MATH_OP_NC(plus, a + b);

MXNET_BINARY_MATH_OP_NC(minus, a - b);

MXNET_UNARY_MATH_OP(negation, -a);

MXNET_UNARY_MATH_OP(reciprocal, 1.0f / math::id(a));

MXNET_UNARY_MATH_OP(reciprocal_grad, -1.0f / math::sqr(a));

MXNET_UNARY_MATH_OP(sigmoid, 1.0f / (1.0f + math::exp(-a)));

MXNET_UNARY_MATH_OP(sigmoid_grad, math::id(a) * (1.0f - math::id(a)));

MXNET_UNARY_MATH_OP(softsign, a / (1.0f + math::fabs(a)));

MXNET_UNARY_MATH_OP(softsign_grad, 1.0f /  math::sqr(1.0f + math::fabs(a)));

MXNET_UNARY_MATH_OP_NC(selu, DType(SELU_LAMBDA) *
                         (a > DType(0) ? a : DType(math::id(SELU_ALPHA) * math::expm1(a))));

MXNET_UNARY_MATH_OP_NC(selu_grad,
                       DType(SELU_LAMBDA) * (a > DType(0) ? DType(1) : DType(SELU_ALPHA + a)));

MXNET_BINARY_MATH_OP_NC(prelu_grad, a > DType(0) ? DType(0) : a);

MXNET_BINARY_MATH_OP_NC(xelu, a > DType(0) ? a :
                        DType(static_cast<float>(a) * static_cast<float>(b)));

MXNET_BINARY_MATH_OP_NC(xelu_grad, a > DType(0) ? DType(1) : b);

MXNET_BINARY_MATH_OP_NC(elu, a > DType(0) ? a :
                        DType(math::id(b) * math::expm1(a)));

MXNET_BINARY_MATH_OP_NC(elu_grad, a > DType(0) ? DType(1) : DType(b + a));

MXNET_SIMPLE_UNARY_MATH_OP(tanh);

MXNET_UNARY_MATH_OP(tanh_grad, 1.0f - math::sqr(a));

/*! \brief SoftReLU, also known as softplus activation */
struct softrelu : public mxnet_op::tunable {
  template<typename DType>
  MSHADOW_XINLINE static DType Map(DType a) {
    // Avoid overflow of exp for large inputs.
    // Thresholds 20.0 is chosen such that softrelu(a) = a
    // for a > 20 using floating precision
    if (a > DType(20.0f)) {
      return a;
    } else {
      return DType(math::log1p(math::exp(a)));
    }
  }
};

MXNET_UNARY_MATH_OP(softrelu_grad, -math::expm1(-a));

MXNET_UNARY_MATH_OP(erfinv_grad, 0.5 * math::sqrt(PI) * math::exp(math::sqr(a)));

MXNET_UNARY_MATH_OP(erf_grad, 2.0 / math::sqrt(PI) * math::exp(-(a * a)));

MXNET_SIMPLE_UNARY_MATH_OP(erf);

MXNET_UNARY_MATH_OP(gelu,
  DType(0.5f * static_cast<float>(a) * (1.0f + math::erf(static_cast<float>(a) / SQRT_2))));

MXNET_BINARY_MATH_OP_NC(gelu_grad,
  DType(0.5f * (1.0f + math::erf(static_cast<float>(a) / SQRT_2) +
                static_cast<float>(a) * erf_grad::Map(static_cast<float>(a) / SQRT_2) / SQRT_2)));

MXNET_SIMPLE_UNARY_MATH_OP(exp);

MXNET_SIMPLE_UNARY_MATH_OP(expm1);

MXNET_SIMPLE_UNARY_MATH_OP(log);

MXNET_UNARY_MATH_OP(log_grad, 1.0f / math::id(a));

MXNET_SIMPLE_UNARY_MATH_OP(log10);

// Constant is 1 / log(10)
struct log10_grad : public mxnet_op::tunable {
  template<typename DType>
  MSHADOW_XINLINE static DType Map(DType a) {
    return DType(0.4342944819f / static_cast<float>(a));
  }
};

template<>
MSHADOW_XINLINE double log10_grad::Map<double>(double a) {
  return 0.43429448190325182765 / a;
}

MXNET_SIMPLE_UNARY_MATH_OP(log2);

// Constant is 1 / log(2)
struct log2_grad : public mxnet_op::tunable {
  template<typename DType>
  MSHADOW_XINLINE static DType Map(DType a) {
    return DType(1.442695041f / static_cast<float>(a));
  }
};

template<>
MSHADOW_XINLINE double log2_grad::Map<double>(double a) {
  return 1.44269504088896340737 / a;
}

MXNET_SIMPLE_UNARY_MATH_OP(sin);

MXNET_UNARY_MATH_OP(sin_grad, math::cos(a));

MXNET_SIMPLE_UNARY_MATH_OP(log1p);

MXNET_UNARY_MATH_OP(log1p_grad, 1.0f / (1.0f + math::id(a)));

MXNET_SIMPLE_UNARY_MATH_OP(cos);

MXNET_UNARY_MATH_OP(cos_grad, -math::sin(a));

MXNET_SIMPLE_UNARY_MATH_OP(tan);

MXNET_UNARY_MATH_OP(tan_grad, math::sqr(a) + 1.0f);

MXNET_UNARY_MATH_OP(arcsin, math::asin(a));

MXNET_UNARY_MATH_OP(arcsin_grad, 1.0f / math::sqrt(1.0f - math::sqr(a)));

MXNET_UNARY_MATH_OP(arccos, math::acos(a));

MXNET_UNARY_MATH_OP(arccos_grad, -1.0f / math::sqrt(1.0f - math::sqr(a)));

MXNET_UNARY_MATH_OP(arctan, math::atan(a));

MXNET_UNARY_MATH_OP(arctan_grad, 1.0f / (math::sqr(a) + 1.0f));

MXNET_SIMPLE_BINARY_MATH_OP(hypot);

MXNET_BINARY_MATH_OP(hypot_grad_left, math::id(a) / math::hypot(a, b));

MXNET_BINARY_MATH_OP(hypot_grad_right, math::id(b) / math::hypot(a, b));

MXNET_UNARY_MATH_OP(degrees, 180.0f / PI * math::id(a));

MXNET_UNARY_MATH_OP(degrees_grad, 180.0f / PI);

MXNET_UNARY_MATH_OP(radians, PI / 180.0f * math::id(a));

MXNET_UNARY_MATH_OP(radians_grad, PI / 180.0f);

MXNET_SIMPLE_UNARY_MATH_OP(sinh);

MXNET_UNARY_MATH_OP(sinh_grad, math::cosh(a));

MXNET_SIMPLE_UNARY_MATH_OP(cosh);

MXNET_UNARY_MATH_OP(cosh_grad, math::sinh(a));

MXNET_UNARY_MATH_OP(arcsinh, math::asinh(a));

MXNET_UNARY_MATH_OP(arcsinh_grad, 1.0f / math::hypot(a, DType(1)));

MXNET_UNARY_MATH_OP(arccosh, math::acosh(a));

MXNET_UNARY_MATH_OP(arccosh_grad, 1.0f / math::sqrt(math::sqr(a) - 1.0f));

MXNET_UNARY_MATH_OP(arctanh, math::atanh(a));

MXNET_UNARY_MATH_OP(arctanh_grad, 1.0f / (1.0f - math::sqr(a)));

MXNET_UNARY_MATH_OP(square, math::sqr(a));

MXNET_UNARY_MATH_OP(square_grad, 2.0f * math::id(a));

/*! \brief used for generate Bernoulli mask */
MXNET_BINARY_MATH_OP_NC(threshold, a < b ? true : false);
MXNET_BINARY_COMP_OP(threshold_eq, a <= b ? true : false);

/*! \brief used for generate element of abs */
MXNET_UNARY_MATH_OP(abs, math::fabs(a)); // NOLINT(*)

/*! \brief used for generate element of sign */
struct sign : public mxnet_op::tunable {
  template<typename DType>
  MSHADOW_XINLINE static typename enable_if<!is_unsigned<DType>::value, DType>::type
  Map(DType a) {
    if (a < DType(0)) return DType(-DType(1));
    if (a > DType(0)) return DType(1);
    return DType(0);
  }
  template<typename DType>
  MSHADOW_XINLINE static typename enable_if<is_unsigned<DType>::value, DType>::type
  Map(DType a) {
    if (a > DType(0)) return DType(1);
    return DType(0);
  }
};

MXNET_UNARY_MATH_OP_NC(sign_grad, DType(0));

/*! \brief used for generate element of power */
MXNET_BINARY_MATH_OP(power, math::pow(a, b));

MXNET_BINARY_MATH_OP(power_grad, math::pow(a, b - DType(1)) * math::id(b));

MXNET_BINARY_MATH_OP(power_rgrad, math::pow(a, b) * math::log(a));

MXNET_BINARY_MATH_OP(rpower, math::pow(b, a));

MXNET_BINARY_MATH_OP(rpower_grad, math::id(a) * math::log(b));

MXNET_BINARY_MATH_OP(arctan2, math::atan2(a, b));

MXNET_BINARY_MATH_OP(arctan2_grad, math::id(b) / (math::id(a * a + b * b)));

MXNET_BINARY_MATH_OP(arctan2_rgrad, -math::id(a) / (math::id(a * a + b * b)));

MXNET_BINARY_MATH_OP(rarctan2, math::atan2(b, a));

MXNET_BINARY_MATH_OP(rarctan2_grad, math::id(a) / (math::id(a * a + b * b)));

MXNET_UNARY_MATH_OP_NC(nt, a != DType(0) ? DType(0) : DType(1));

MXNET_UNARY_LOGIC_OP_NC(np_logical_not, !static_cast<bool>(a));

MXNET_BINARY_MATH_OP_NC(ge, a >= b ? DType(1) : DType(0));

MXNET_BINARY_MATH_OP_NC(gt, a > b ? DType(1) : DType(0));

MXNET_BINARY_MATH_OP_NC(lt, a < b ? DType(1) : DType(0));

MXNET_BINARY_MATH_OP_NC(le, a <= b ? DType(1) : DType(0));

MXNET_BINARY_MATH_OP_NC(eq, a == b ? DType(1) : DType(0));

MXNET_BINARY_MATH_OP_NC(ne, a != b ? DType(1) : DType(0));

MXNET_BINARY_LOGIC_OP_NC(np_greater_equal, a >= b ? true : false);

MXNET_BINARY_LOGIC_OP_NC(np_greater, a > b ? true : false);

MXNET_BINARY_LOGIC_OP_NC(np_less, a < b ? true : false);

MXNET_BINARY_LOGIC_OP_NC(np_less_equal, a <= b ? true : false);

MXNET_BINARY_LOGIC_OP_NC(np_equal, a == b ? true : false);

MXNET_BINARY_LOGIC_OP_NC(np_not_equal, a != b ? true : false);

MXNET_BINARY_MATH_OP(logical_and, a && b ? DType(1) : DType(0));

MXNET_BINARY_MATH_OP(logical_or, a || b ? DType(1) : DType(0));

MXNET_BINARY_MATH_OP(logical_xor, (a || b) && !(a && b) ? DType(1) : DType(0));

MXNET_BINARY_MATH_OP(bitwise_xor, static_cast<int64_t>(a) ^ static_cast<int64_t>(b));

MXNET_UNARY_MATH_OP(square_root, math::sqrt(a));

MXNET_UNARY_MATH_OP(square_root_grad, 0.5f / math::id(a));
MXNET_UNARY_MATH_OP(reciprocal_square_root, 1.0f / math::sqrt(a));

MXNET_UNARY_MATH_OP(reciprocal_square_root_grad, -0.5f / (math::sqrt(a) * math::id(a)));

MXNET_UNARY_MATH_OP(cube_root, math::cbrt(a));

MXNET_UNARY_MATH_OP(cube_root_grad, 1.0f / (3.0f * math::sqr(a)));

MXNET_UNARY_MATH_OP(reciprocal_cube_root, 1.0f / math::cbrt(a));

MXNET_UNARY_MATH_OP(reciprocal_cube_root_grad, -1.0f / (3.0f * math::cbrt(a) * math::id(a)));

/*! \brief used for generate element of ldexp */
MXNET_BINARY_MATH_OP(ldexp, math::id(a) * math::pow(2.0f, b));

MXNET_BINARY_MATH_OP(ldexp_grad, math::pow(2.0f, b));

MXNET_BINARY_MATH_OP(ldexp_rgrad, math::id(a) * math::pow(2.0f, b) * math::log(2.0f));

MXNET_BINARY_MATH_OP(rldexp, math::id(b) * math::pow(2.0f, a));  // swap a and b if a is scalar.

MXNET_BINARY_MATH_OP(rldexp_grad, math::id(b) * math::pow(2.0f, a) * math::log(2.0f));

/*! \brief used for generate element of round */
MXNET_SIMPLE_UNARY_MATH_OP(round);

/*! \brief used for generate element of ceil */
MXNET_SIMPLE_UNARY_MATH_OP(ceil);

/*! \brief used for generate element of floor */
MXNET_SIMPLE_UNARY_MATH_OP(floor);

/*! \brief used to round towards zero */
MXNET_SIMPLE_UNARY_MATH_OP(trunc);

/*! \brief used to round number to nearest integer */
struct rint : public mxnet_op::tunable {
  template<typename DType>
  MSHADOW_XINLINE static DType Map(DType a) {
    auto floor = math::floor(a);
    auto ceil = math::ceil(a);
    auto af = math::id(a);
    return DType((af - floor) <= (ceil - af) ? floor : ceil);
  }
};

/*! \brief used to round number to integer nearest to 0 */
struct fix : public mxnet_op::tunable {
  template<typename DType>
  MSHADOW_XINLINE static DType Map(DType a) {
    auto floor = math::floor(a);
    auto ceil = math::ceil(a);
    return DType((floor > 0 ? floor : -floor) < (ceil > 0 ? ceil : -ceil) ? floor : ceil);
  }
};

/*! \brief used for generate gradient of MAE loss*/
MXNET_BINARY_MATH_OP_NC(minus_sign, a - b > DType(0) ? DType(1) : -DType(1));

MXNET_BINARY_MATH_OP(rminus, b - a);

MXNET_BINARY_MATH_OP(div_grad, 1.0f / math::id(b));

template<>
MSHADOW_XINLINE mshadow::half::half2_t div_grad::Map<mshadow::half::half2_t>
                                               (mshadow::half::half2_t a,
                                                mshadow::half::half2_t b) {
  return mshadow::half::half2_t(1) / b;
}

MXNET_BINARY_MATH_OP(div_rgrad, -math::id(a) / math::sqr(b));

template<>
MSHADOW_XINLINE mshadow::half::half2_t div_rgrad::Map<mshadow::half::half2_t>
                                               (mshadow::half::half2_t a,
                                                mshadow::half::half2_t b) {
  return -a / (b * b);
}

MXNET_BINARY_MATH_OP(rdiv, math::id(b) / math::id(a));

MXNET_BINARY_MATH_OP(rdiv_grad, -math::id(b) / math::sqr(a));

MXNET_BINARY_MATH_OP(copysign, (a >= 0 && b >= 0) || (a < 0 && b < 0) ? a : -a);

MXNET_BINARY_MATH_OP(copysign_grad, (a >= 0 && b >= 0) || (a < 0 && b < 0) ? 1: -1);

MXNET_BINARY_MATH_OP(copysign_rgrad, 0);

MXNET_BINARY_MATH_OP(rcopysign, (b >= 0 && a >= 0) || (b < 0 && a < 0) ? b : -b);

MXNET_BINARY_MATH_OP(rcopysign_grad, 0);

struct mod : public mxnet_op::tunable {
  template<typename DType>
  MSHADOW_XINLINE static typename enable_if<!is_unsigned<DType>::value, DType>::type
  Map(DType a, DType b) {
    if (b == DType(0)) {
      return DType(0);
    } else if (b < DType(0)) {
      if (a < DType(0)) {
        return DType(-::fmod(-static_cast<double>(a), -static_cast<double>(b)));
      } else {
        return DType(::fmod(static_cast<double>(a), -static_cast<double>(b)) +
                     (::fmod(static_cast<double>(a), -static_cast<double>(b)) != DType(0)
                      ? b : DType(0)));
      }
    } else {
      if (a < DType(0)) {
        return DType(-::fmod(-static_cast<double>(a), static_cast<double>(b)) +
                     (::fmod(-static_cast<double>(a), static_cast<double>(b)) != DType(0)
                      ? b : DType(0)));
      } else {
        return DType(::fmod(static_cast<double>(a), static_cast<double>(b)));
      }
    }
  }
  template<typename DType>
  MSHADOW_XINLINE static typename enable_if<is_unsigned<DType>::value, DType>::type
  Map(DType a, DType b) {
    if (b == DType(0)) {
      return DType(0);
    } else {
      return DType(::fmod(static_cast<double>(a), static_cast<double>(b)));
    }
  }
};

template<>
MSHADOW_XINLINE mshadow::half::half2_t mod::Map<mshadow::half::half2_t>
                                               (mshadow::half::half2_t a,
                                                mshadow::half::half2_t b) {
  return a%b;
}

struct mod_grad : public mxnet_op::tunable  {
  template<typename DType>
  MSHADOW_XINLINE static DType Map(DType a, DType b) {
    return DType(0);
  }
};
template<>
MSHADOW_XINLINE double mod_grad::Map<double>(double a, double b) {
  return 1.0;
}
template<>
MSHADOW_XINLINE float mod_grad::Map<float>(float a, float b) {
  return 1.0f;
}

template<>
MSHADOW_XINLINE mshadow::half::half_t mod_grad::Map<mshadow::half::half_t>
                                                   (mshadow::half::half_t a,
                                                    mshadow::half::half_t b) {
  return mshadow::half::half_t(1.0f);
}
template<>
MSHADOW_XINLINE mshadow::half::half2_t mod_grad::Map<mshadow::half::half2_t>
                                                    (mshadow::half::half2_t a,
                                                     mshadow::half::half2_t b) {
  mshadow::half::half2_t result = mshadow::half::half2_t();
#if (defined(__CUDACC__) && MSHADOW_CUDA_HALF2)
  result.half2_ = ::__float2half2_rn(1.0f);
#else
  result.half_t2[0] = mshadow::half::half_t(0.0f);
  result.half_t2[1] = mshadow::half::half_t(1.0f);
#endif
  return result;
}

struct mod_rgrad : public mxnet_op::tunable {
  template<typename DType>
  MSHADOW_XINLINE static DType Map(DType a, DType b) {
    return DType(0);
  }
};
template<>
MSHADOW_XINLINE double mod_rgrad::Map<double>(double a, double b) {
  return -::floor(a/b);
}
template<>
MSHADOW_XINLINE float mod_rgrad::Map<float>(float a, float b) {
  return -::floorf(a/b);
}

template<>
MSHADOW_XINLINE mshadow::half::half_t mod_rgrad::Map<mshadow::half::half_t>
                                                    (mshadow::half::half_t a,
                                                     mshadow::half::half_t b) {
  return mshadow::half::half_t(-::floorf(static_cast<float>(a/b)));
}
template<>
MSHADOW_XINLINE mshadow::half::half2_t mod_rgrad::Map<mshadow::half::half2_t>
                                                     (mshadow::half::half2_t a,
                                                      mshadow::half::half2_t b) {
#if (defined(__CUDACC__) && MSHADOW_CUDA_HALF2)
  return mshadow::half::half2_t(__hneg2(::h2floor((a/b).half2_)));
#else
  return mshadow::half::half2_t(mshadow::half::half_t(-::floorf(
                                  static_cast<float>(a.half_t2[0]/b.half_t2[0]))),
                                mshadow::half::half_t(-::floorf(
                                  static_cast<float>(a.half_t2[1]/b.half_t2[1]))));
#endif
}

struct rmod : public mxnet_op::tunable {
  template<typename DType>
  MSHADOW_XINLINE static typename enable_if<!is_unsigned<DType>::value, DType>::type
  Map(DType a, DType b) {
    if (a == DType(0)) {
      return DType(0);
    } else if (a < DType(0)) {
      if (b < DType(0)) {
        return DType(-::fmod(-static_cast<double>(b), -static_cast<double>(a)));
      } else {
        return DType(::fmod(static_cast<double>(b), -static_cast<double>(a)) +
                     (::fmod(static_cast<double>(b), -static_cast<double>(a)) != DType(0)
                      ? a : DType(0)));
      }
    } else {
      if (b < DType(0)) {
        return DType(-::fmod(-static_cast<double>(b), static_cast<double>(a)) +
                     (::fmod(-static_cast<double>(b), static_cast<double>(a)) != DType(0)
                      ? a : DType(0)));
      } else {
        return DType(::fmod(static_cast<double>(b), static_cast<double>(a)));
      }
    }
  }
  template<typename DType>
  MSHADOW_XINLINE static typename enable_if<is_unsigned<DType>::value, DType>::type
  Map(DType a, DType b) {
    if (a == DType(0)) {
      return DType(0);
    } else {
      return DType(::fmod(static_cast<double>(b), static_cast<double>(a)));
    }
  }
};

template<>
MSHADOW_XINLINE mshadow::half::half2_t rmod::Map<mshadow::half::half2_t>
                                                (mshadow::half::half2_t a,
                                                 mshadow::half::half2_t b) {
  return b%a;
}

struct rmod_grad {
  template<typename DType>
  MSHADOW_XINLINE static DType Map(DType a, DType b) {
    return DType(0);
  }
};
template<>
MSHADOW_XINLINE double rmod_grad::Map<double>(double a, double b) {
  return -::floor(b/a);
}
template<>
MSHADOW_XINLINE float rmod_grad::Map<float>(float a, float b) {
  return -::floorf(b/a);
}

template<>
MSHADOW_XINLINE mshadow::half::half_t rmod_grad::Map<mshadow::half::half_t>
                                                   (mshadow::half::half_t a,
                                                    mshadow::half::half_t b) {
  return mshadow::half::half_t(-::floorf(static_cast<float>(b/a)));
}
template<>
MSHADOW_XINLINE mshadow::half::half2_t rmod_grad::Map<mshadow::half::half2_t>
                                                     (mshadow::half::half2_t a,
                                                      mshadow::half::half2_t b) {
#if (defined(__CUDACC__) && MSHADOW_CUDA_HALF2)
  return mshadow::half::half2_t(::__hneg2(::h2floor((b/a).half2_)));
#else
  return mshadow::half::half2_t(mshadow::half::half_t(-::floorf(
                                  static_cast<float>(b.half_t2[0]/a.half_t2[0]))),
                                mshadow::half::half_t(-::floorf(
                                  static_cast<float>(b.half_t2[1]/a.half_t2[1]))));
#endif
}

struct clip : public mxnet_op::tunable {
  template<typename DType>
  MSHADOW_XINLINE static DType Map(DType x, DType bound) {
    if (x > bound) {
      return bound;
    } else if (x < -bound) {
      return -bound;
    } else {
      return x;
    }
  }
  template<typename DType>
  MSHADOW_XINLINE static DType Map(DType x, DType lower_bound, DType upper_bound) {
    if (x > upper_bound) {
      return upper_bound;
    } else if (x < lower_bound) {
      return lower_bound;
    }
    return x;
  }
};

/***** gamma ******/

MXNET_UNARY_MATH_OP(gamma, math::tgamma(a));

struct gamma_grad : public mxnet_op::tunable {
  template<typename DType>
  MSHADOW_XINLINE static DType Map(DType a) {
    // default implementation using floating precision
    float af(static_cast<float>(a));
    return DType(math::tgamma(af) * special_functions::cephes::psi<float>(af));
  }
};

template<>
MSHADOW_XINLINE double gamma_grad::Map<double>(double a) {
  return math::tgamma(a) * special_functions::cephes::psi<double>(a);
}

/***** gammaln ******/

MXNET_UNARY_MATH_OP(gammaln, math::lgamma(a));

struct gammaln_grad : public mxnet_op::tunable {
  template<typename DType>
  MSHADOW_XINLINE static DType Map(DType a) {
    // default implementation using floating precision
    return DType(special_functions::cephes::psi<float>(a));
  }
};

template<>
MSHADOW_XINLINE double gammaln_grad::Map<double>(double a) {
  return special_functions::cephes::psi<double>(a);
}

/* Smooth L1 Loss is a loss specific for R-CNN franchise training
 * Smooth L1 Loss function:
 * f(x) = 0.5 * (sigma * x) ^ 2,     |x| < 1 / sigma^2
 *      = |x| - 0.5 / sigma / sigma, otherwise
 * When sigma = 1, it is equivalent to the Huber loss, evaluated at
 * delta = 1.
 * smooth_l1_loss = w_out * f(w_in * x)
 * with w_in, w_out provided by input_data.
 */
struct smooth_l1_loss : public mxnet_op::tunable {
  // a is x, b is sigma
  template<typename DType>
  MSHADOW_XINLINE static DType Map(DType a, DType b) {
    auto bsq = math::sqr(b);
    auto ibsq = 1.0f / bsq;
    auto af = math::id(a);
    if (af > ibsq) {
      return DType(af - 0.5f * ibsq);
    } else if (af < -ibsq) {
      return DType(-af - 0.5f * ibsq);
    } else {
      return DType(0.5f * af * af * bsq);
    }
  }
};  // struct smooth_l1_loss

/* The derivative of smooth l1 loss is
 * f'(x) = sigma^2 * x, |x| < 1 / sigma^2
 *       = sign(x),     otherwise
 */
struct smooth_l1_gradient : public mxnet_op::tunable {
  // a is x, b is sigma2
  template<typename DType>
  MSHADOW_XINLINE static DType Map(DType a, DType b) {
    auto bsq = math::sqr(b);
    auto ibsq = 1.0f / bsq;
    auto af = math::id(a);
    if (af > ibsq) {
      return DType(1);
    } else if (af < -ibsq) {
      return DType(-1);
    } else {
      return DType(bsq * af);
    }
  }
};  // struct smooth_l1_derivative

/*! \brief product reducer */
struct product {
  /*! \brief do reduction into dst */
  template<typename DType>
  MSHADOW_XINLINE static void Reduce(volatile DType& dst, volatile DType src) { // NOLINT(*)
    dst *= src;
  }
  /*! \brief do reduction into dst */
  template<typename DType>
  MSHADOW_XINLINE static void Reduce(volatile DType& dst, volatile DType src, volatile DType& none) { // NOLINT(*)
    Reduce(dst, src);
  }
  /*! \brief combine the results of two reducers */
  template<typename DType>
  MSHADOW_XINLINE static void Merge(volatile DType& dst_val, volatile DType& src_val) { // NOLINT(*)
    Reduce(dst_val, src_val);
  }
  /*! \brief combine the results of two reducers */
  template<typename DType>
  MSHADOW_XINLINE static void Merge(volatile DType& dst_val, volatile DType& dst_residual, volatile DType& src_val, volatile DType& src_residual) { // NOLINT(*)
    Reduce(dst_val, src_val);
  }
  /*! \brief finalize reduction */
  template<typename DType>
  MSHADOW_XINLINE static void Finalize(volatile DType& dst) {} // NOLINT(*)
  /*! \brief finalize reduction */
  template<typename DType>
  MSHADOW_XINLINE static void Finalize(volatile DType& dst, volatile DType& none) {} // NOLINT(*)
  /*!
  *\brief calculate gradient of redres with respect to redsrc,
  * redres: reduced result, redsrc: one of reduction element
  */
  template<typename DType>
  MSHADOW_XINLINE static DType PartialGrad(DType redres, DType redsrc) {
    return redres / redsrc;
  }
  /*!
  *\brief set the initial value during reduction
  */
  template<typename DType>
  MSHADOW_XINLINE static void SetInitValue(DType &initv) { // NOLINT(*)
    initv = 1;
  }
  /*!
  *\brief set the initial value during reduction
  */
  template<typename DType>
  MSHADOW_XINLINE static void SetInitValue(DType &initv, DType &none) { // NOLINT(*)
    SetInitValue(initv);
  }
};

namespace isnan_typed {
  template<typename DType>
  MSHADOW_XINLINE bool IsNan(volatile DType val) {
    return false;
  }
  template<>
  MSHADOW_XINLINE bool IsNan(volatile float val) {
    return isnan(val);
  }
  template<>
  MSHADOW_XINLINE bool IsNan(volatile double val) {
    return isnan(val);
  }
  template<>
  MSHADOW_XINLINE bool IsNan(volatile long double val) {
    return isnan(val);
  }

  template<>
  MSHADOW_XINLINE bool IsNan(volatile mshadow::half::half_t val) {
    return (val.half_ & 0x7fff) > 0x7c00;
  }
};  // namespace isnan_typed

MXNET_UNARY_MATH_OP_NC(relu, isnan_typed::IsNan(a) || (a > DType(0)) ? a : DType(0));

/*! \brief used for computing gradient of relu operator */
struct relu_grad : public mxnet_op::tunable {
  template<typename DType>
  MSHADOW_XINLINE static DType Map(DType a) {
    if (isnan_typed::IsNan(a)) {
      return a;
    } else {
      return a > DType(0) ? DType(1) : DType(0);
    }
  }
};

/*! \brief used for computing binary operator maximum */
struct maximum : public mxnet_op::tunable {
  template<typename DType>
  MSHADOW_XINLINE static DType Map(DType a, DType b) {
    if (isnan_typed::IsNan(a)) {
      return a;
    } else {
      return (a > b ? a : b);
    }
  }
};

/*! \brief used for computing binary operator minimum */
struct minimum : public mxnet_op::tunable {
  template<typename DType>
  MSHADOW_XINLINE static DType Map(DType a, DType b) {
    if (isnan_typed::IsNan(a)) {
      return a;
    } else {
      return DType(a < b ? a : b);
    }
  }
};

/*! \brief sum reducer that ignores NaN values in the input */
struct nansum {
  /*! \brief do reduction into dst */
  template<typename DType>
  MSHADOW_XINLINE static void Reduce(volatile DType& dst, volatile DType src) { // NOLINT(*)
    if (isnan_typed::IsNan(src)) return;
    dst += src;
  }
  /*! \brief do reduction into dst */
  template<typename DType>
  MSHADOW_XINLINE static void Reduce(volatile DType& dst, volatile DType src, volatile DType& residual) { // NOLINT(*)
    if (isnan_typed::IsNan(src)) return;
    DType y = src - residual;
    DType t = dst + y;
    residual = (t - dst) - y;
    dst = t;
  }
  /*! \brief combine the results of two reducers */
  template<typename DType>
  MSHADOW_XINLINE static void Merge(volatile DType& dst_val, volatile DType& src_val) { // NOLINT(*)
    Reduce(dst_val, src_val);
  }
  /*! \brief combine the results of two reducers */
  template<typename DType>
  MSHADOW_XINLINE static void Merge(volatile DType& dst_val, volatile DType& dst_residual, volatile DType& src_val, volatile DType& src_residual) { // NOLINT(*)
    DType t1 = dst_val + src_val;
    DType e = t1 - src_val;
    DType t2 = ((src_val - e) + (dst_val - (t1 - e))) + dst_residual + src_residual;
    dst_val = t1 + t2;
    dst_residual = t2 - (dst_val - t1);
  }
  /*! \brief finalize reduction */
  template<typename DType>
  MSHADOW_XINLINE static void Finalize(volatile DType& dst) {} // NOLINT(*)
  /*! \brief finalize reduction */
  template<typename DType>
  MSHADOW_XINLINE static void Finalize(volatile DType& dst, volatile DType& residual) {} // NOLINT(*)
  /*!
  *\brief set the initial value during reduction
  */
  template<typename DType>
  MSHADOW_XINLINE static void SetInitValue(DType & initv) { // NOLINT(*)
      initv = 0;
  }
  /*!
   *\brief set the initial value during reduction
   */
  template<typename DType>
  MSHADOW_XINLINE static void SetInitValue(DType &initv, DType &residual) { // NOLINT(*)
    SetInitValue(initv);
    residual = 0;
  }
};

struct nansum_grad : public mxnet_op::tunable {
  template<typename DType>
  MSHADOW_XINLINE static DType Map(DType a, DType b) {
    return isnan_typed::IsNan(a) ? DType(0) : DType(1);
  }
};

/*! \brief product reducer that ignores NaN values in the input */
struct nanprod {
  /*! \brief do reduction into dst */
  template<typename DType>
  MSHADOW_XINLINE static void Reduce(volatile DType& dst, volatile DType src) { // NOLINT(*)
    if (isnan_typed::IsNan(src)) return;
    dst *= src;
  }
  /*! \brief do reduction into dst */
  template<typename DType>
  MSHADOW_XINLINE static void Reduce(volatile DType& dst, volatile DType src, volatile DType& none) { // NOLINT(*)
    Reduce(dst, src);
  }
  /*! \brief combine the results of two reducers */
  template<typename DType>
  MSHADOW_XINLINE static void Merge(volatile DType& dst_val, volatile DType& src_val) { // NOLINT(*)
    Reduce(dst_val, src_val);
  }
  /*! \brief combine the results of two reducers */
  template<typename DType>
  MSHADOW_XINLINE static void Merge(volatile DType& dst_val, volatile DType& dst_residual, volatile DType& src_val, volatile DType& src_residual) { // NOLINT(*)
    Reduce(dst_val, src_val);
  }
  /*! \brief finalize reduction */
  template<typename DType>
  MSHADOW_XINLINE static void Finalize(volatile DType& dst) {} // NOLINT(*)
  /*! \brief finalize reduction */
  template<typename DType>
  MSHADOW_XINLINE static void Finalize(volatile DType& dst, volatile DType& none) {} // NOLINT(*)
  /*!
  *\brief set the initial value during reduction
  */
  template<typename DType>
  MSHADOW_XINLINE static void SetInitValue(DType & initv) { // NOLINT(*)
    initv = 1;
  }

  /*!
  *\brief set the initial value during reduction
  */
  template<typename DType>
  MSHADOW_XINLINE static void SetInitValue(DType &initv, DType &none) { // NOLINT(*)
    SetInitValue(initv);
  }
};

/*! \brief compute l2 norm */
struct nrm2 {
  /*! \brief do reduction into dst */
  template<typename AType, typename DType>
  MSHADOW_XINLINE static void Reduce(volatile AType& sum_of_squares, volatile DType src) { // NOLINT(*)
    sum_of_squares += src * src;
  }
  /*! \brief do stable reduction into dst */
  template<typename AType, typename DType>
  MSHADOW_XINLINE static void Reduce(volatile AType& sum_of_squares,  volatile DType src, volatile DType& scale) { // NOLINT(*)
    if (src != 0) {
      DType abs = mshadow_op::abs::Map(src);
      if (scale < abs) {
        sum_of_squares = 1 + sum_of_squares * (scale / abs) * (scale / abs);
        scale = abs;
      } else {
        sum_of_squares = sum_of_squares + (abs / scale) * (abs / scale);
      }
    }
  }
  /*! \brief combine the results of two reducers */
  template<typename DType>
  MSHADOW_XINLINE static void Merge(volatile DType& dst_val, volatile DType& src_val) { // NOLINT(*)
    dst_val += src_val;
  }
  /*! \brief combine the results of two reducers */
  template<typename DType>
  MSHADOW_XINLINE static void Merge(volatile DType& dst_ssq, volatile DType& dst_scale, volatile DType& src_ssq, volatile DType& src_scale) { // NOLINT(*)
    if (dst_scale != 0 && dst_scale >= src_scale) {
      dst_ssq = dst_ssq + src_ssq * (src_scale / dst_scale) * (src_scale / dst_scale);
    } else if (src_scale != 0 && dst_scale < src_scale) {
      dst_ssq = src_ssq + dst_ssq * (dst_scale / src_scale) * (dst_scale / src_scale);
      dst_scale = src_scale;
    }
  }
  /*! \brief finalize reduction result */
  template<typename DType>
  MSHADOW_XINLINE static void Finalize(volatile DType& sum_of_squares) { // NOLINT(*)
    sum_of_squares = math::sqrt(sum_of_squares);
  }
  /*! \brief finalize reduction result */
  template<typename DType>
  MSHADOW_XINLINE static void Finalize(volatile DType& sum_of_squares, volatile DType& scale) { // NOLINT(*)
    sum_of_squares = scale * math::sqrt(sum_of_squares);
  }
  /*!
   *\brief calculate gradient of redres with respect to redsrc,
   * redres: reduced result, redsrc: one of reduction element
   */
  template<typename DType>
  MSHADOW_XINLINE static DType PartialGrad(DType redres, DType redsrc) {
    return redsrc / redres;
  }
  /*!
   *\brief set the initial value during reduction
   */
  template<typename DType>
  MSHADOW_XINLINE static void SetInitValue(DType &sum_of_squares) { // NOLINT(*)
    sum_of_squares = 0;
  }
  /*!
   *\brief set the initial value during reduction
   */
  template<typename DType>
  MSHADOW_XINLINE static void SetInitValue(DType &sum_of_squares, DType &scale) { // NOLINT(*)
    SetInitValue(sum_of_squares);
    scale = 0;
  }
};

/*! \brief sum reducer */
struct sum {
  /*! \brief do reduction into dst */
  template<typename AType, typename DType>
  MSHADOW_XINLINE static void Reduce(volatile AType& dst,  volatile DType src) { // NOLINT(*)
    dst += src;
  }
  /*! \brief do stable reduction into dst */
  template<typename AType, typename DType>
  MSHADOW_XINLINE static void Reduce(volatile AType& dst,  volatile DType src, volatile DType& residual) { // NOLINT(*)
    DType y = src - residual;
    DType t = dst + y;
    residual = (t - dst) - y;
    dst = t;
  }
  /*! \brief combine the results of two reducers */
  template<typename DType>
  MSHADOW_XINLINE static void Merge(volatile DType& dst_val, volatile DType& src_val) { // NOLINT(*)
    Reduce(dst_val, src_val);
  }
  /*! \brief combine the results of two reducers */
  template<typename DType>
  MSHADOW_XINLINE static void Merge(volatile DType& dst_val, volatile DType& dst_residual, volatile DType& src_val, volatile DType& src_residual) { // NOLINT(*)
    DType t1 = dst_val + src_val;
    DType e = t1 - dst_val;
    DType t2 = ((src_val - e) + (dst_val - (t1 - e))) + dst_residual + src_residual;
    dst_val = t1 + t2;
    dst_residual = t2 - (dst_val - t1);
  }
  /*! \brief finalize reduction */
  template<typename DType>
  MSHADOW_XINLINE static void Finalize(volatile DType& dst) {} // NOLINT(*)
  /*! \brief finalize reduction */
  template<typename DType>
  MSHADOW_XINLINE static void Finalize(volatile DType& dst, volatile DType& residual) {} // NOLINT(*)
  /*!
   *\brief calculate gradient of redres with respect to redsrc,
   * redres: reduced result, redsrc: one of reduction element
   */
  template<typename DType>
  MSHADOW_XINLINE static DType PartialGrad(DType redres, DType redsrc) {
    return 1;
  }
  /*!
   *\brief set the initial value during reduction
   */
  template<typename DType>
  MSHADOW_XINLINE static void SetInitValue(DType &initv) { // NOLINT(*)
    initv = 0;
  }
  /*!
   *\brief set the initial value during reduction
   */
  template<typename DType>
  MSHADOW_XINLINE static void SetInitValue(DType &initv, DType &residual) { // NOLINT(*)
    SetInitValue(initv);
    residual = 0;
  }
};

struct nanprod_grad : public mxnet_op::tunable {
  template<typename DType>
  MSHADOW_XINLINE static DType Map(DType a, DType b) {
    return isnan_typed::IsNan(a) ? DType(0) : b / a;
  }
};

/*! \brief used for computing binary lowest common multiple */
struct lcm : public mxnet_op::tunable {
  template<typename DType>
  MSHADOW_XINLINE static typename enable_if<is_integral<DType>::value, DType>::type
  Map(DType a, DType b) {
    // minus cases.
    if (a < 0) {
      a = -a;
    }
    if (b < 0) {
      b = -b;
    }
    // handle zero-valued cases.
    DType c;
    if (a == 0 || b == 0) {
      c = 0;
    } else {
      DType tmp;
      DType tmp_a = a;
      DType tmp_b = b;
      if (a < b) {
        tmp = a;
        a = b;
        b = tmp;
      }
      while (a % b != 0) {
        a = a % b;
        tmp = a;
        a = b;
        b = tmp;
      }
      c = tmp_a / b * tmp_b;
    }
    return c;
  }
  template<typename DType>
  MSHADOW_XINLINE static typename enable_if<!is_integral<DType>::value, DType>::type
  Map(DType a, DType b) {
    return DType(0.0f);
  }
};

}  // namespace mshadow_op
}  // namespace op
}  // namespace mxnet
#endif  // MXNET_OPERATOR_MSHADOW_OP_H_<|MERGE_RESOLUTION|>--- conflicted
+++ resolved
@@ -97,22 +97,11 @@
     } \
   }
 
-<<<<<<< HEAD
 #define MXNET_BINARY_LOGIC_OP_NC(name, expr) \
   struct name : public mxnet_op::tunable  { \
     template<typename DType> \
     MSHADOW_XINLINE static bool Map(DType a, DType b) { \
       return (expr); \
-    } \
-  }
-
-=======
->>>>>>> 7a935915
-#define MXNET_BINARY_COMP_OP(name, expr) \
-  struct name : public mxnet_op::tunable  { \
-    template<typename DType> \
-    MSHADOW_XINLINE static bool Map(DType a, DType b) { \
-      return bool(expr); \
     } \
   }
 
@@ -342,8 +331,8 @@
 MXNET_UNARY_MATH_OP(square_grad, 2.0f * math::id(a));
 
 /*! \brief used for generate Bernoulli mask */
-MXNET_BINARY_MATH_OP_NC(threshold, a < b ? true : false);
-MXNET_BINARY_COMP_OP(threshold_eq, a <= b ? true : false);
+MXNET_BINARY_LOGIC_OP_NC(threshold, a < b ? true : false);
+MXNET_BINARY_LOGIC_OP_NC(threshold_eq, a <= b ? true : false);
 
 /*! \brief used for generate element of abs */
 MXNET_UNARY_MATH_OP(abs, math::fabs(a)); // NOLINT(*)
