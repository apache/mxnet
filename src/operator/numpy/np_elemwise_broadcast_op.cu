/*
 * Licensed to the Apache Software Foundation (ASF) under one
 * or more contributor license agreements.  See the NOTICE file
 * distributed with this work for additional information
 * regarding copyright ownership.  The ASF licenses this file
 * to you under the Apache License, Version 2.0 (the
 * "License"); you may not use this file except in compliance
 * with the License.  You may obtain a copy of the License at
 *
 *   http://www.apache.org/licenses/LICENSE-2.0
 *
 * Unless required by applicable law or agreed to in writing,
 * software distributed under the License is distributed on an
 * "AS IS" BASIS, WITHOUT WARRANTIES OR CONDITIONS OF ANY
 * KIND, either express or implied.  See the License for the
 * specific language governing permissions and limitations
 * under the License.
 */

/*!
 *  Copyright (c) 2019 by Contributors
 * \file np_elemwise_broadcast_op.cu
 * \brief GPU Implementation of basic functions for elementwise binary broadcast operator.
 */
#include "../tensor/elemwise_binary_broadcast_op.h"
#include "../tensor/elemwise_binary_scalar_op.h"

namespace mxnet {
namespace op {
NNVM_REGISTER_OP(_npi_add)
.set_attr<FCompute>("FCompute<gpu>", BinaryBroadcastCompute<gpu, op::mshadow_op::plus>);

NNVM_REGISTER_OP(_npi_subtract)
.set_attr<FCompute>("FCompute<gpu>", BinaryBroadcastCompute<gpu, op::mshadow_op::minus>);

NNVM_REGISTER_OP(_npi_multiply)
.set_attr<FCompute>("FCompute<gpu>", BinaryBroadcastCompute<gpu, op::mshadow_op::mul>);

NNVM_REGISTER_OP(_npi_logaddexp)
.set_attr<FCompute>("FCompute<gpu>", BinaryBroadcastCompute<gpu, op::mshadow_op::logaddexp>);

NNVM_REGISTER_OP(_backward_broadcast_logaddexp)
.set_attr<FCompute>("FCompute<gpu>",
                    BinaryBroadcastBackwardUseIn<gpu, mshadow_op::logadd_left,
                                                      mshadow_op::logadd_right>);

NNVM_REGISTER_OP(_npi_mod)
.set_attr<FCompute>("FCompute<gpu>", BinaryBroadcastCompute<gpu, mshadow_op::mod>);

NNVM_REGISTER_OP(_npi_power)
.set_attr<FCompute>("FCompute<gpu>", BinaryBroadcastCompute<gpu, mshadow_op::power>);

NNVM_REGISTER_OP(_npi_copysign)
.set_attr<FCompute>("FCompute<gpu>", BinaryBroadcastCompute<gpu, mshadow_op::copysign>);

NNVM_REGISTER_OP(_npi_lcm)
.set_attr<FCompute>("FCompute<gpu>", BinaryBroadcastCompute<gpu, mshadow_op::lcm>);

NNVM_REGISTER_OP(_backward_npi_copysign)
.set_attr<FCompute>("FCompute<gpu>", BinaryBroadcastBackwardUseIn<gpu, mshadow_op::copysign_grad,
                                                                  mshadow_op::copysign_rgrad>);

NNVM_REGISTER_OP(_npi_arctan2)
.set_attr<FCompute>("FCompute<gpu>", BinaryBroadcastCompute<gpu, mshadow_op::arctan2>);

NNVM_REGISTER_OP(_backward_npi_arctan2)
.set_attr<FCompute>("FCompute<gpu>", BinaryBroadcastBackwardUseIn<gpu, mshadow_op::arctan2_grad,
                                                                  mshadow_op::arctan2_rgrad>);
NNVM_REGISTER_OP(_npi_hypot)
.set_attr<FCompute>("FCompute<gpu>", BinaryBroadcastCompute<gpu, mshadow_op::hypot>);

NNVM_REGISTER_OP(_backward_npi_hypot)
.set_attr<FCompute>("FCompute<gpu>", BinaryBroadcastBackwardUseIn<gpu, mshadow_op::hypot_grad_left,
                                                                  mshadow_op::hypot_grad_right>);

NNVM_REGISTER_OP(_npi_add_scalar)
.set_attr<FCompute>("FCompute<gpu>", BinaryScalarOp::Compute<gpu, op::mshadow_op::plus>);

NNVM_REGISTER_OP(_npi_subtract_scalar)
.set_attr<FCompute>("FCompute<gpu>", BinaryScalarOp::Compute<gpu, op::mshadow_op::minus>);

NNVM_REGISTER_OP(_npi_rsubtract_scalar)
.set_attr<FCompute>("FCompute<gpu>", BinaryScalarOp::Compute<gpu, mshadow_op::rminus>);

NNVM_REGISTER_OP(_npi_multiply_scalar)
.set_attr<FCompute>("FCompute<gpu>", BinaryScalarOp::Compute<gpu, op::mshadow_op::mul>);

NNVM_REGISTER_OP(_npi_mod_scalar)
.set_attr<FCompute>("FCompute<gpu>", BinaryScalarOp::Compute<gpu, mshadow_op::mod>);

NNVM_REGISTER_OP(_npi_rmod_scalar)
.set_attr<FCompute>("FCompute<gpu>", BinaryScalarOp::Compute<gpu, mshadow_op::rmod>);

NNVM_REGISTER_OP(_npi_power_scalar)
.set_attr<FCompute>("FCompute<gpu>", BinaryScalarOp::Compute<gpu, mshadow_op::power>);

NNVM_REGISTER_OP(_npi_rpower_scalar)
.set_attr<FCompute>("FCompute<gpu>", BinaryScalarOp::Compute<gpu, mshadow_op::rpower>);

NNVM_REGISTER_OP(_npi_copysign_scalar)
.set_attr<FCompute>("FCompute<gpu>", BinaryScalarOp::Compute<gpu, mshadow_op::copysign>);

NNVM_REGISTER_OP(_npi_rcopysign_scalar)
.set_attr<FCompute>("FCompute<gpu>", BinaryScalarOp::Compute<gpu, mshadow_op::rcopysign>);

NNVM_REGISTER_OP(_backward_npi_copysign_scalar)
.set_attr<FCompute>("FCompute<gpu>",
                    BinaryScalarOp::Backward<gpu, mshadow_op::copysign_grad>);

NNVM_REGISTER_OP(_backward_npi_rcopysign_scalar)
.set_attr<FCompute>("FCompute<gpu>",
                    BinaryScalarOp::Backward<gpu, mshadow_op::rcopysign_grad>);

<<<<<<< HEAD
NNVM_REGISTER_OP(_npi_logaddexp_scalar)
.set_attr<FCompute>("FCompute<gpu>", BinaryScalarOp::Compute<gpu, op::mshadow_op::logaddexp>);

NNVM_REGISTER_OP(_backward_logaddexp_scalar)
.set_attr<FCompute>("FCompute<gpu>",
                    BinaryScalarOp::Backward<gpu, mshadow_op::logadd_left>);
=======
NNVM_REGISTER_OP(_npi_arctan2_scalar)
.set_attr<FCompute>("FCompute<gpu>", BinaryScalarOp::Compute<gpu, mshadow_op::arctan2>);

NNVM_REGISTER_OP(_backward_npi_arctan2_scalar)
.set_attr<FCompute>("FCompute<gpu>", BinaryScalarOp::Compute<gpu, mshadow_op::arctan2_grad>);

NNVM_REGISTER_OP(_npi_rarctan2_scalar)
.set_attr<FCompute>("FCompute<gpu>", BinaryScalarOp::Compute<gpu, mshadow_op::rarctan2>);

NNVM_REGISTER_OP(_backward_npi_rarctan2_scalar)
.set_attr<FCompute>("FCompute<gpu>", BinaryScalarOp::Compute<gpu, mshadow_op::rarctan2_grad>);

NNVM_REGISTER_OP(_npi_lcm_scalar)
.set_attr<FCompute>("FCompute<gpu>", BinaryScalarOp::Compute<gpu, mshadow_op::lcm>);

NNVM_REGISTER_OP(_npi_ldexp)
.set_attr<FCompute>("FCompute<gpu>", BinaryBroadcastCompute<gpu, mshadow_op::ldexp>);

NNVM_REGISTER_OP(_npi_ldexp_scalar)
.set_attr<FCompute>("FCompute<gpu>", BinaryScalarOp::Compute<gpu, mshadow_op::ldexp>);

NNVM_REGISTER_OP(_npi_rldexp_scalar)
.set_attr<FCompute>("FCompute<gpu>", BinaryScalarOp::Compute<gpu, mshadow_op::rldexp>);

NNVM_REGISTER_OP(_backward_npi_ldexp)
.set_attr<FCompute>("FCompute<gpu>", BinaryBroadcastBackwardUseIn<gpu, mshadow_op::ldexp_grad,
                                                                  mshadow_op::ldexp_rgrad>);

NNVM_REGISTER_OP(_backward_npi_ldexp_scalar)
.set_attr<FCompute>("FCompute<gpu>", BinaryScalarOp::Backward<gpu, mshadow_op::ldexp_grad>);

NNVM_REGISTER_OP(_backward_npi_rldexp_scalar)
.set_attr<FCompute>("FCompute<gpu>", BinaryScalarOp::Backward<gpu, mshadow_op::rldexp_grad>);
>>>>>>> 15ea40d9

}  // namespace op
}  // namespace mxnet<|MERGE_RESOLUTION|>--- conflicted
+++ resolved
@@ -111,14 +111,6 @@
 .set_attr<FCompute>("FCompute<gpu>",
                     BinaryScalarOp::Backward<gpu, mshadow_op::rcopysign_grad>);
 
-<<<<<<< HEAD
-NNVM_REGISTER_OP(_npi_logaddexp_scalar)
-.set_attr<FCompute>("FCompute<gpu>", BinaryScalarOp::Compute<gpu, op::mshadow_op::logaddexp>);
-
-NNVM_REGISTER_OP(_backward_logaddexp_scalar)
-.set_attr<FCompute>("FCompute<gpu>",
-                    BinaryScalarOp::Backward<gpu, mshadow_op::logadd_left>);
-=======
 NNVM_REGISTER_OP(_npi_arctan2_scalar)
 .set_attr<FCompute>("FCompute<gpu>", BinaryScalarOp::Compute<gpu, mshadow_op::arctan2>);
 
@@ -152,7 +144,13 @@
 
 NNVM_REGISTER_OP(_backward_npi_rldexp_scalar)
 .set_attr<FCompute>("FCompute<gpu>", BinaryScalarOp::Backward<gpu, mshadow_op::rldexp_grad>);
->>>>>>> 15ea40d9
+
+NNVM_REGISTER_OP(_npi_logaddexp_scalar)
+.set_attr<FCompute>("FCompute<gpu>", BinaryScalarOp::Compute<gpu, op::mshadow_op::logaddexp>);
+
+NNVM_REGISTER_OP(_backward_logaddexp_scalar)
+.set_attr<FCompute>("FCompute<gpu>",
+                    BinaryScalarOp::Backward<gpu, mshadow_op::logadd_left>);
 
 }  // namespace op
 }  // namespace mxnet