--- conflicted
+++ resolved
@@ -391,14 +391,6 @@
   ~CuTensorEinsum() {
   }
 
-<<<<<<< HEAD
-  void Init(const std::string &equation,
-            const std::vector<TBlob>& inputs,
-            const std::vector<TBlob>& outputs,
-            const OpContext& ctx,
-            bool req_write,
-            size_t prev_workspace_size) {
-=======
   size_t Init(std::string equation,
               const mxnet::ShapeVector& in_shape,
               const mxnet::ShapeVector& out_shape,
@@ -406,17 +398,15 @@
               bool req_write,
               size_t prev_workspace_size,
               size_t alignment) {
->>>>>>> 19fa075d
     mshadow::Stream<gpu> *s = ctx.get_stream<gpu>();
     CHECK_EQ(in_shape.size(), 2);
     CHECK_EQ(out_shape.size(), 1);
 
-<<<<<<< HEAD
     constexpr cudaDataType_t cudaType = CuTensorTypeTraits<DType>::cudaType;
     constexpr cutensorComputeType_t cutensorType = CuTensorTypeTraits<DType>::cutensorType;
     constexpr cutensorAlgo_t algo = CUTENSOR_ALGO_DEFAULT;
 
-    Einsum<DType, int, kMaxTensorRank> myEinsum(equation, a_shape, b_shape);
+    Einsum<DType, int, kMaxTensorRank> myEinsum(equation, in_shape[0], in_shape[1]);
     if (!myEinsum.isInitialized()) {
         CUTENSOR_CALL(CUTENSOR_STATUS_NOT_SUPPORTED);
     }
@@ -424,106 +414,39 @@
     cutensorTensorDescriptor_t descriptor_a;
     CUTENSOR_CALL(cutensorInitTensorDescriptor(&s->cutensor_handle_,
                                                &descriptor_a,
-                                               a_shape.ndim(),
+                                               in_shape[0].ndim(),
                                                myEinsum.getExtentsA(),
-=======
-    cudaType = CuTensorTypeTraits<DType>::cudaType;
-    cutensorType = CuTensorTypeTraits<DType>::cutensorType;
-    // using defaul algo
-    algo = CUTENSOR_ALGO_DEFAULT;
-    
-    // initialize modes
-    InitializeModes(equation.c_str(),
-                    in_shape[0], in_shape[1],
-                    mode_2_size, 
-                    modes_a, modes_b, modes_c);
-
-    std::vector<int64_t> sizes_a;
-    for(auto mode : modes_a)
-        sizes_a.push_back(mode_2_size[mode]);
-    CUTENSOR_CALL(cutensorInitTensorDescriptor(&s->cutensor_handle_,
-                                               &descriptor_a,
-                                               in_shape[0].ndim(),
-                                               sizes_a.data(),
->>>>>>> 19fa075d
                                                NULL, //stride
                                                cudaType,
                                                CUTENSOR_OP_IDENTITY));
     cutensorTensorDescriptor_t descriptor_b;
     CUTENSOR_CALL(cutensorInitTensorDescriptor(&s->cutensor_handle_,
                                                &descriptor_b,
-<<<<<<< HEAD
-                                               b_shape.ndim(),
+                                               in_shape[1].ndim(),
                                                myEinsum.getExtentsB(),
                                                NULL, //stride
                                                cudaType, CUTENSOR_OP_IDENTITY));
     cutensorTensorDescriptor_t descriptor_c;
     CUTENSOR_CALL(cutensorInitTensorDescriptor(&s->cutensor_handle_,
                                                &descriptor_c,
-                                               c_shape.ndim(),
+                                               out_shape[0].ndim(),
                                                myEinsum.getExtentsC(),
-=======
-                                               in_shape[1].ndim(),
-                                               sizes_b.data(),
                                                NULL, //stride
                                                cudaType,
                                                CUTENSOR_OP_IDENTITY));
-    std::vector<int64_t> sizes_c;
-    for(auto mode : modes_c)
-        sizes_c.push_back(mode_2_size[mode]);
-    CUTENSOR_CALL(cutensorInitTensorDescriptor(&s->cutensor_handle_,
-                                               &descriptor_c,
-                                               out_shape[0].ndim(),
-                                               sizes_c.data(),
->>>>>>> 19fa075d
-                                               NULL, //stride
-                                               cudaType,
-                                               CUTENSOR_OP_IDENTITY));
-
-<<<<<<< HEAD
-    const DType* tensor_a_ptr =  inputs[0].FlatTo2D<gpu, DType>(s).dptr_;
-    const DType* tensor_b_ptr =  inputs[1].FlatTo2D<gpu, DType>(s).dptr_;
-    DType* tensor_c_ptr =  outputs[0].FlatTo2D<gpu, DType>(s).dptr_;
-    uint32_t alignment_req_a;
-    CUTENSOR_CALL(cutensorGetAlignmentRequirement(&s->cutensor_handle_,
-                                                  tensor_a_ptr,
-                                                  &descriptor_a,
-                                                  &alignment_req_a));
-
-    uint32_t alignment_req_b;
-    CUTENSOR_CALL(cutensorGetAlignmentRequirement(&s->cutensor_handle_,
-                                                  tensor_b_ptr,
-                                                  &descriptor_b,
-                                                  &alignment_req_b));
-
-    uint32_t alignment_req_c;
-    CUTENSOR_CALL(cutensorGetAlignmentRequirement(&s->cutensor_handle_,
-                                                  tensor_c_ptr,
-                                                  &descriptor_c,
-                                                  &alignment_req_c));
 
     CUTENSOR_CALL(cutensorInitContractionDescriptor(
                   &s->cutensor_handle_,
                   &descriptor_contraction,
-                  &descriptor_a, myEinsum.getModesA(), alignment_req_a,
-                  &descriptor_b, myEinsum.getModesB(), alignment_req_b,
-                  &descriptor_c, myEinsum.getModesC(), alignment_req_c,
-                  &descriptor_c, myEinsum.getModesC(), alignment_req_c,
-=======
-    CUTENSOR_CALL(cutensorInitContractionDescriptor(
-                  &s->cutensor_handle_,
-                  &descriptor_contraction,
-                  &descriptor_a, modes_a.data(), alignment,
-                  &descriptor_b, modes_b.data(), alignment,
-                  &descriptor_c, modes_c.data(), alignment,
-                  &descriptor_c, modes_c.data(), alignment,
->>>>>>> 19fa075d
+                  &descriptor_a, myEinsum.getModesA(), alignment,
+                  &descriptor_b, myEinsum.getModesB(), alignment,
+                  &descriptor_c, myEinsum.getModesC(), alignment,
+                  &descriptor_c, myEinsum.getModesC(), alignment,
                   cutensorType));
 
     CUTENSOR_CALL(cutensorInitContractionFind(&s->cutensor_handle_,
                                               &find, algo));
 
-<<<<<<< HEAD
     const cutensorAutotuneMode_t autotuneMode = CUTENSOR_AUTOTUNE_INCREMENTAL;
     CUTENSOR_CALL(cutensorContractionFindSetAttribute(
         &s->cutensor_handle_,
@@ -540,25 +463,13 @@
         &incCount,
         sizeof(uint32_t)));
 
-=======
->>>>>>> 19fa075d
     previous_workspace_size = prev_workspace_size * sizeof(DType);
     CUTENSOR_CALL(cutensorContractionGetWorkspace(&s->cutensor_handle_,
                                                   &descriptor_contraction,
                                                   &find,
                                                   CUTENSOR_WORKSPACE_MAX,
                                                   &my_workspace_size));
-<<<<<<< HEAD
-    total_workspace_size = previous_workspace_size + my_workspace_size;
-=======
-
-    CUTENSOR_CALL(cutensorInitContractionPlan(&s->cutensor_handle_,
-                                              &plan,
-                                              &descriptor_contraction,
-                                              &find,
-                                              my_workspace_size));
     return my_workspace_size;
->>>>>>> 19fa075d
   }
 
   void Compute(const OpContext &ctx,
@@ -567,7 +478,6 @@
                const std::vector<TBlob> &outputs,
                char* workspace) {
     mxnet_op::Stream<gpu>* s = ctx.get_stream<gpu>();
-<<<<<<< HEAD
 
     CUTENSOR_CALL(cutensorInitContractionPlan(&s->cutensor_handle_,
                                               &plan,
@@ -575,8 +485,6 @@
                                               &find,
                                               my_workspace_size));
 
-=======
->>>>>>> 19fa075d
     const TBlob &tensor_a = inputs[0];
     const TBlob &tensor_b = inputs[1];
     const TBlob &tensor_c = outputs[0];
