--- conflicted
+++ resolved
@@ -52,13 +52,14 @@
   }
 };
 
-<<<<<<< HEAD
 struct NumpyColumnStackParam : public dmlc::Parameter<NumpyColumnStackParam> {
   int num_args;
   DMLC_DECLARE_PARAMETER(NumpyColumnStackParam) {
     DMLC_DECLARE_FIELD(num_args).set_lower_bound(1)
     .describe("Number of inputs to be column stacked");
-=======
+  }
+}
+
 struct NumpyReshapeParam : public dmlc::Parameter<NumpyReshapeParam> {
   mxnet::TShape newshape;
   std::string order;
@@ -108,7 +109,6 @@
                   " back to the first axis index changing slowest."
                   " Note that currently only C-like order is"
                   " supported");
->>>>>>> 8e50fd9d
   }
 };
 
