/*
 * Licensed to the Apache Software Foundation (ASF) under one
 * or more contributor license agreements.  See the NOTICE file
 * distributed with this work for additional information
 * regarding copyright ownership.  The ASF licenses this file
 * to you under the Apache License, Version 2.0 (the
 * "License"); you may not use this file except in compliance
 * with the License.  You may obtain a copy of the License at
 *
 *   http://www.apache.org/licenses/LICENSE-2.0
 *
 * Unless required by applicable law or agreed to in writing,
 * software distributed under the License is distributed on an
 * "AS IS" BASIS, WITHOUT WARRANTIES OR CONDITIONS OF ANY
 * KIND, either express or implied.  See the License for the
 * specific language governing permissions and limitations
 * under the License.
 */

/*!
 *  Copyright (c) 2019 by Contributors
 * \file np_elemwise_binary_op.cc
 * \brief CPU Implementation of basic functions for elementwise numpy binary broadcast operator.
 */

#include "./np_elemwise_broadcast_op.h"

namespace mxnet {
namespace op {

DMLC_REGISTER_PARAMETER(NumpyBinaryScalarParam);

#define MXNET_OPERATOR_REGISTER_NP_BINARY_SCALAR(name)                    \
  NNVM_REGISTER_OP(name)                                                  \
  .set_num_inputs(1)                                                      \
  .set_num_outputs(1)                                                     \
  .set_attr_parser(ParamParser<NumpyBinaryScalarParam>)                   \
  .set_attr<mxnet::FInferShape>("FInferShape", ElemwiseShape<1, 1>)       \
  .set_attr<nnvm::FInferType>("FInferType", NumpyBinaryScalarType)        \
  .set_attr<FResourceRequest>("FResourceRequest",                         \
    [](const NodeAttrs& attrs) {                                          \
      return std::vector<ResourceRequest>{ResourceRequest::kTempSpace};   \
    })                                                                    \
  .add_argument("data", "NDArray-or-Symbol", "source input")              \
  .add_arguments(NumpyBinaryScalarParam::__FIELDS__())

bool NumpyBinaryMixedPrecisionType(const nnvm::NodeAttrs& attrs,
                                   std::vector<int>* in_attrs,
                                   std::vector<int>* out_attrs) {
  CHECK_EQ(in_attrs->size(), 2U);
  CHECK_EQ(out_attrs->size(), 1U);
  const int ltype = in_attrs->at(0);
  const int rtype = in_attrs->at(1);
  if (ltype != -1 && rtype != -1 && (ltype != rtype)) {
    // Only when both input types are known and not the same, we enter the mixed-precision mode
    TYPE_ASSIGN_CHECK(*out_attrs, 0, common::np_binary_out_infer_type(ltype, rtype));
  } else {
    return ElemwiseType<2, 1>(attrs, in_attrs, out_attrs);
  }
  return true;
}

#define MXNET_OPERATOR_REGISTER_NP_BINARY_MIXED_PRECISION(name)                \
  NNVM_REGISTER_OP(name)                                                       \
  .set_num_inputs(2)                                                           \
  .set_num_outputs(1)                                                          \
  .set_attr<nnvm::FListInputNames>("FListInputNames",                          \
    [](const NodeAttrs& attrs) {                                               \
      return std::vector<std::string>{"lhs", "rhs"};                           \
    })                                                                         \
  .set_attr<mxnet::FInferShape>("FInferShape", BinaryBroadcastShape)           \
  .set_attr<nnvm::FInferType>("FInferType", NumpyBinaryMixedPrecisionType)     \
  .set_attr<nnvm::FInplaceOption>("FInplaceOption",                            \
    [](const NodeAttrs& attrs){                                                \
      return std::vector<std::pair<int, int> >{{0, 0}, {1, 0}};                \
    })                                                                         \
  .set_attr<FResourceRequest>("FResourceRequest",                              \
    [](const NodeAttrs& attrs) {                                               \
      return std::vector<ResourceRequest>{ResourceRequest::kTempSpace};        \
    })                                                                         \
  .add_argument("lhs", "NDArray-or-Symbol", "First input to the function")     \
  .add_argument("rhs", "NDArray-or-Symbol", "Second input to the function")

MXNET_OPERATOR_REGISTER_NP_BINARY_MIXED_PRECISION(_npi_add)
.set_attr<FCompute>(
  "FCompute<cpu>",
  NumpyBinaryBroadcastComputeWithBool<cpu, op::mshadow_op::plus, op::mshadow_op::mixed_plus,
                                      op::mshadow_op::mixed_plus>)
.set_attr<nnvm::FGradient>("FGradient", ElemwiseGradUseIn{"_backward_npi_broadcast_add"});

NNVM_REGISTER_OP(_backward_npi_broadcast_add)
.set_num_inputs(3)
.set_num_outputs(2)
.set_attr<nnvm::TIsBackward>("TIsBackward", true)
.set_attr<nnvm::FInplaceOption>("FInplaceOption",
  [](const NodeAttrs& attrs){
    return std::vector<std::pair<int, int> >{{0, 0}, {0, 1}};
  })
.set_attr<FResourceRequest>("FResourceRequest",
  [](const NodeAttrs& attrs) {
    return std::vector<ResourceRequest>{ResourceRequest::kTempSpace};
  })
.set_attr<FCompute>("FCompute<cpu>", NumpyBinaryBackwardUseIn<cpu, mshadow_op::posone,
                                                                mshadow_op::posone>);

MXNET_OPERATOR_REGISTER_NP_BINARY_MIXED_PRECISION(_npi_subtract)
.set_attr<FCompute>(
  "FCompute<cpu>",
  NumpyBinaryBroadcastCompute<cpu, op::mshadow_op::minus, op::mshadow_op::mixed_minus,
                              op::mshadow_op::mixed_rminus>)
.set_attr<nnvm::FGradient>("FGradient", ElemwiseGradUseIn{"_backward_npi_broadcast_sub"});

NNVM_REGISTER_OP(_backward_npi_broadcast_sub)
.set_num_inputs(3)
.set_num_outputs(2)
.set_attr<nnvm::TIsBackward>("TIsBackward", true)
.set_attr<nnvm::FInplaceOption>("FInplaceOption",
  [](const NodeAttrs& attrs){
    return std::vector<std::pair<int, int> >{{0, 0}, {0, 1}};
  })
.set_attr<FResourceRequest>("FResourceRequest",
  [](const NodeAttrs& attrs) {
    return std::vector<ResourceRequest>{ResourceRequest::kTempSpace};
  })
.set_attr<FCompute>("FCompute<cpu>", NumpyBinaryBackwardUseIn<cpu, mshadow_op::posone,
                                                                mshadow_op::negone>);

MXNET_OPERATOR_REGISTER_NP_BINARY_MIXED_PRECISION(_npi_multiply)
.set_attr<FCompute>(
  "FCompute<cpu>",
  NumpyBinaryBroadcastComputeWithBool<cpu, op::mshadow_op::mul, op::mshadow_op::mixed_mul,
                                      op::mshadow_op::mixed_mul>)
.set_attr<nnvm::FGradient>("FGradient", ElemwiseGradUseIn{"_backward_npi_broadcast_mul"});

NNVM_REGISTER_OP(_backward_npi_broadcast_mul)
.set_num_inputs(3)
.set_num_outputs(2)
.set_attr<nnvm::TIsBackward>("TIsBackward", true)
.set_attr<nnvm::FInplaceOption>("FInplaceOption",
  [](const NodeAttrs& attrs){
    return std::vector<std::pair<int, int> >{{0, 1}};
  })
.set_attr<FResourceRequest>("FResourceRequest",
  [](const NodeAttrs& attrs) {
    return std::vector<ResourceRequest>{ResourceRequest::kTempSpace};
  })
.set_attr<FCompute>("FCompute<cpu>", NumpyBinaryBackwardUseIn<cpu, mshadow_op::right,
                                                              mshadow_op::left>);

MXNET_OPERATOR_REGISTER_NP_BINARY_MIXED_PRECISION(_npi_mod)
.set_attr<FCompute>(
  "FCompute<cpu>",
  NumpyBinaryBroadcastCompute<cpu, op::mshadow_op::mod, op::mshadow_op::mixed_mod,
                                      op::mshadow_op::mixed_rmod>)
.set_attr<nnvm::FGradient>("FGradient", ElemwiseGradUseIn{"_backward_npi_broadcast_mod"});

NNVM_REGISTER_OP(_backward_npi_broadcast_mod)
.set_num_inputs(3)
.set_num_outputs(2)
.set_attr<nnvm::TIsBackward>("TIsBackward", true)
.set_attr<nnvm::FInplaceOption>("FInplaceOption",
  [](const NodeAttrs& attrs){
    return std::vector<std::pair<int, int> >{{0, 1}};
  })
.set_attr<FResourceRequest>("FResourceRequest",
  [](const NodeAttrs& attrs) {
    return std::vector<ResourceRequest>{ResourceRequest::kTempSpace};
  })
.set_attr<FCompute>("FCompute<cpu>", NumpyBinaryBackwardUseIn<cpu, mshadow_op::mod_grad,
                                                              mshadow_op::mod_rgrad>);

MXNET_OPERATOR_REGISTER_NP_BINARY_MIXED_PRECISION(_npi_power)
.set_attr<FCompute>(
  "FCompute<cpu>",
  NumpyBinaryBroadcastComputeWithBool<cpu, op::mshadow_op::power, op::mshadow_op::mixed_power,
                                      op::mshadow_op::mixed_rpower>)
.set_attr<nnvm::FGradient>("FGradient", ElemwiseGradUseIn{"_backward_npi_broadcast_power"});

NNVM_REGISTER_OP(_backward_npi_broadcast_power)
.set_num_inputs(3)
.set_num_outputs(2)
.set_attr<nnvm::TIsBackward>("TIsBackward", true)
.set_attr<nnvm::FInplaceOption>("FInplaceOption",
  [](const NodeAttrs& attrs){
    return std::vector<std::pair<int, int> >{{0, 1}};
  })
.set_attr<FResourceRequest>("FResourceRequest",
  [](const NodeAttrs& attrs) {
    return std::vector<ResourceRequest>{ResourceRequest::kTempSpace};
  })
.set_attr<FCompute>("FCompute<cpu>", NumpyBinaryBackwardUseIn<cpu, mshadow_op::power_grad,
                                                              mshadow_op::power_rgrad>);

<<<<<<< HEAD
MXNET_OPERATOR_REGISTER_BINARY_BROADCAST(_npi_power)
.set_attr<FCompute>("FCompute<cpu>", BinaryBroadcastCompute<cpu, mshadow_op::power>)
.set_attr<nnvm::FGradient>("FGradient", ElemwiseGradUseIn{"_backward_broadcast_power"});

=======
>>>>>>> 6bc06477
MXNET_OPERATOR_REGISTER_NP_BINARY_SCALAR(_npi_add_scalar)
.set_attr<FCompute>("FCompute<cpu>", BinaryScalarOp::Compute<cpu, op::mshadow_op::plus>)
.set_attr<nnvm::FGradient>("FGradient", ElemwiseGradUseNone{"_copy"});

MXNET_OPERATOR_REGISTER_NP_BINARY_SCALAR(_npi_subtract_scalar)
.set_attr<FCompute>("FCompute<cpu>", BinaryScalarOp::Compute<cpu, op::mshadow_op::minus>)
.set_attr<nnvm::FGradient>("FGradient", ElemwiseGradUseNone{"_copy"});

MXNET_OPERATOR_REGISTER_NP_BINARY_SCALAR(_npi_rsubtract_scalar)
.set_attr<FCompute>("FCompute<cpu>", BinaryScalarOp::Compute<cpu, mshadow_op::rminus>)
.set_attr<nnvm::FGradient>("FGradient", ElemwiseGradUseNone{"negative"});

MXNET_OPERATOR_REGISTER_NP_BINARY_SCALAR(_npi_multiply_scalar)
.set_attr<FCompute>("FCompute<cpu>", BinaryScalarOp::Compute<cpu, op::mshadow_op::mul>)
.set_attr<nnvm::FGradient>("FGradient", ElemwiseGradUseNone{"_backward_mul_scalar"});

MXNET_OPERATOR_REGISTER_NP_BINARY_SCALAR(_npi_mod_scalar)
.set_attr<FCompute>("FCompute<cpu>", BinaryScalarOp::Compute<cpu, mshadow_op::mod>)
.set_attr<nnvm::FGradient>("FGradient", ElemwiseGradUseIn{"_backward_mod_scalar"});

MXNET_OPERATOR_REGISTER_NP_BINARY_SCALAR(_npi_rmod_scalar)
.set_attr<FCompute>("FCompute<cpu>", BinaryScalarOp::Compute<cpu, mshadow_op::rmod>)
.set_attr<nnvm::FGradient>("FGradient", ElemwiseGradUseIn{"_backward_rmod_scalar"});

MXNET_OPERATOR_REGISTER_NP_BINARY_SCALAR(_npi_power_scalar)
.set_attr<FCompute>("FCompute<cpu>", BinaryScalarOp::Compute<cpu, mshadow_op::power>)
.set_attr<nnvm::FGradient>("FGradient", ElemwiseGradUseIn{"_backward_power_scalar"});

MXNET_OPERATOR_REGISTER_NP_BINARY_SCALAR(_npi_rpower_scalar)
.set_attr<FCompute>("FCompute<cpu>", BinaryScalarOp::Compute<cpu, mshadow_op::rpower>)
.set_attr<nnvm::FGradient>("FGradient", ElemwiseGradUseOut{"_backward_rpower_scalar"});

}  // namespace op
}  // namespace mxnet<|MERGE_RESOLUTION|>--- conflicted
+++ resolved
@@ -191,13 +191,6 @@
 .set_attr<FCompute>("FCompute<cpu>", NumpyBinaryBackwardUseIn<cpu, mshadow_op::power_grad,
                                                               mshadow_op::power_rgrad>);
 
-<<<<<<< HEAD
-MXNET_OPERATOR_REGISTER_BINARY_BROADCAST(_npi_power)
-.set_attr<FCompute>("FCompute<cpu>", BinaryBroadcastCompute<cpu, mshadow_op::power>)
-.set_attr<nnvm::FGradient>("FGradient", ElemwiseGradUseIn{"_backward_broadcast_power"});
-
-=======
->>>>>>> 6bc06477
 MXNET_OPERATOR_REGISTER_NP_BINARY_SCALAR(_npi_add_scalar)
 .set_attr<FCompute>("FCompute<cpu>", BinaryScalarOp::Compute<cpu, op::mshadow_op::plus>)
 .set_attr<nnvm::FGradient>("FGradient", ElemwiseGradUseNone{"_copy"});
