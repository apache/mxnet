--- conflicted
+++ resolved
@@ -343,34 +343,12 @@
   const TBlob& out = outputs[0];
 
   mxnet::TShape new_lshape, new_rshape, new_oshape;
-<<<<<<< HEAD
-  int ndim = BinaryBroadcastShapeCompact(lhs.shape_, rhs.shape_, out.shape_,
-                                         &new_lshape, &new_rshape, &new_oshape);
-
-  mshadow::Stream<xpu> *s = ctx.get_stream<xpu>();
-  const NumpyBinaryParam& param = nnvm::get<NumpyBinaryParam>(attrs.parsed);
-  bool is_inplace = param.in_place;
-  if (is_inplace) {
-    TBlob temp_tblob;
-    MSHADOW_REAL_TYPE_SWITCH(lhs.type_flag_, LType, {
-      Tensor<xpu, 1, LType> temp_tensor =
-        ctx.requested[0].get_space_typed<xpu, 1, LType>(Shape1(rhs.Size()), s);
-      temp_tblob = TBlob(temp_tensor);
-    });
-    CastCompute<xpu>(attrs, ctx, {rhs}, {kWriteTo}, {temp_tblob});
-    BinaryBroadcastCompute<xpu, OP>(
-      attrs, ctx, {temp_tblob.reshape(rhs.shape_), lhs}, req, outputs);
-  } else if (!ndim) {
-    MixedBinaryElemwiseCompute<xpu, LOP, ROP>(attrs, ctx, inputs, req, outputs);
-  } else {
-=======
   int ndim = BinaryBroadcastShapeCompact(
       lhs.shape_, rhs.shape_, out.shape_, &new_lshape, &new_rshape, &new_oshape);
   if (!ndim) {
     MixedBinaryElemwiseCompute<xpu, OP, LOP, ROP>(attrs, ctx, inputs, req, outputs);
   } else {
     mshadow::Stream<xpu>* s = ctx.get_stream<xpu>();
->>>>>>> 1a8f6e6b
     if (common::is_float(lhs.type_flag_) && common::is_float(rhs.type_flag_)) {
       if (lhs.type_flag_ == out.type_flag_) {
         MixedAllRealBinaryBroadcastCompute<xpu, ROP>(
