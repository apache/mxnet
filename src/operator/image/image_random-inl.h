/*
* Licensed to the Apache Software Foundation (ASF) under one
* or more contributor license agreements.  See the NOTICE file
* distributed with this work for additional information
* regarding copyright ownership.  The ASF licenses this file
* to you under the Apache License, Version 2.0 (the
* "License"); you may not use this file except in compliance
* with the License.  You may obtain a copy of the License at
*
*   http://www.apache.org/licenses/LICENSE-2.0
*
* Unless required by applicable law or agreed to in writing,
* software distributed under the License is distributed on an
* "AS IS" BASIS, WITHOUT WARRANTIES OR CONDITIONS OF ANY
* KIND, either express or implied.  See the License for the
* specific language governing permissions and limitations
* under the License.
*/

/*!
* \file image_random-inl.h
* \brief
* \author
*/
#ifndef MXNET_OPERATOR_IMAGE_IMAGE_RANDOM_INL_H_
#define MXNET_OPERATOR_IMAGE_IMAGE_RANDOM_INL_H_

#include <mxnet/base.h>
#include <vector>
#include <utility>
#include "../mxnet_op.h"
<<<<<<< HEAD
#include "../../operator/operator_common.h"
#include "image_common.h"
=======
#include "../operator_common.h"
>>>>>>> 47651398

namespace mxnet {
namespace op {

<<<<<<< HEAD
enum ImageRandomResource { kRandom };

template<typename xpu>
=======
>>>>>>> 47651398
static void RandomFlip(const nnvm::NodeAttrs &attrs,
                       const OpContext &ctx,
                       const std::vector<TBlob> &inputs,
                       const std::vector<OpReqType> &req,
                       const std::vector<TBlob> &outputs) {
}

inline bool ToTensorType(const nnvm::NodeAttrs& attrs,
                         std::vector<int> *in_attrs,
                         std::vector<int> *out_attrs) {
  CHECK_EQ(in_attrs->size(), 1U);
  CHECK_EQ(out_attrs->size(), 1U);
  CHECK_EQ((*in_attrs)[0], mshadow::kUint8)
    << "`to_tensor` only supports uint8 input";
  TYPE_ASSIGN_CHECK(*out_attrs, 0, mshadow::kFloat32);
  return (*in_attrs)[0] != -1;
}

inline bool ToTensorShape(const nnvm::NodeAttrs& attrs,
                          std::vector<TShape> *in_attrs,
                          std::vector<TShape> *out_attrs) {
  CHECK_EQ(in_attrs->size(), 1U);
  CHECK_EQ(out_attrs->size(), 1U);
  TShape &shp = (*in_attrs)[0];
  CHECK_EQ(shp.ndim(), 3U) << "`to_tensor` only supports 3 dimensions";
  TShape ret(3);
  ret[0] = shp[2];
  ret[1] = shp[0];
  ret[2] = shp[1];
  SHAPE_ASSIGN_CHECK(*out_attrs, 0, ret);
  return true;
}

static void ToTensor(const nnvm::NodeAttrs &attrs,
                     const OpContext &ctx,
                     const std::vector<TBlob> &inputs,
                     const std::vector<OpReqType> &req,
                     const std::vector<TBlob> &outputs) {
<<<<<<< HEAD
  auto input = inputs[0];
  CheckIsImage(input);
  auto output = outputs[0];

  int height = input.shape_[0];
  int weight = input.shape_[1];
  int channel = input.shape_[2];

  typedef float   DstDType;
  typedef uint8_t SrcDType;

  CHECK_EQ(req[0], kWriteTo)
    << "`to_tensor` does not support inplace";

  mshadow::Stream<xpu> *s = ctx.get_stream<xpu>();
  MXNET_ASSIGN_REQ_SWITCH(req[0], Req, {
    auto input_3d =  input.get<xpu, 3, SrcDType>(s);
    auto output_3d = output.get<xpu, 3, DstDType>(s);
    for (index_t h = 0; h < height; ++h) {
      for (index_t w = 0; w < weight; ++w) {
        for (index_t c = 0; c < channel; ++c) {
          Assign(output_3d[c][h][w], Req, DstDType(input_3d[h][w][c] / 255.0));
        }
      }
=======
  CHECK_EQ(req[0], kWriteTo)
    << "`to_tensor` does not support inplace";

  int length = inputs[0].shape_[0] * inputs[0].shape_[1];
  int channel = inputs[0].shape_[2];

  float* output = outputs[0].dptr<float>();
  uint8_t* input = inputs[0].dptr<uint8_t>();

  for (int l = 0; l < length; ++l) {
    for (int c = 0; c < channel; ++c) {
      output[c*length + l] = static_cast<float>(input[l*channel + c]) / 255.0f;
>>>>>>> 47651398
    }
  }
}

struct NormalizeParam : public dmlc::Parameter<NormalizeParam> {
  nnvm::Tuple<float> mean;
  nnvm::Tuple<float> std;
  DMLC_DECLARE_PARAMETER(NormalizeParam) {
    DMLC_DECLARE_FIELD(mean)
    .describe("Sequence of mean for each channel.");
    DMLC_DECLARE_FIELD(std)
    .describe("Sequence of standard deviations for each channel.");
  }
};


inline bool NormalizeShape(const nnvm::NodeAttrs& attrs,
                          std::vector<TShape> *in_attrs,
                          std::vector<TShape> *out_attrs) {
  const NormalizeParam &param = nnvm::get<NormalizeParam>(attrs.parsed);
  const auto& dshape = (*in_attrs)[0];
  if (!dshape.ndim()) return false;
  CHECK_EQ(dshape.ndim(), 3)
      << "Input must have 3 dimensions";

  auto nchannels = dshape[0];
  CHECK(param.mean.ndim() == 1 || param.mean.ndim() == nchannels)
      << "mean must have either 1 or " << nchannels << " elements";
  CHECK(param.std.ndim() == 1 || param.std.ndim() == nchannels)
      << "std must have either 1 or " << nchannels << " elements";

  SHAPE_ASSIGN_CHECK(*out_attrs, 0, dshape);
}


static void Normalize(const nnvm::NodeAttrs &attrs,
                      const OpContext &ctx,
                      const std::vector<TBlob> &inputs,
                      const std::vector<OpReqType> &req,
                      const std::vector<TBlob> &outputs) {
  const NormalizeParam &param = nnvm::get<NormalizeParam>(attrs.parsed);

  int nchannels = inputs[0].shape_[0];
  int length = inputs[0].shape_[1] * inputs[0].shape_[2];

  MSHADOW_TYPE_SWITCH(outputs[0].type_flag_, DType, {
    DType* input = inputs[0].dptr<DType>();
    DType* output = outputs[0].dptr<DType>();

    for (int i = 0; i < nchannels; ++i) {
      DType mean = param.mean[param.mean.ndim() > 1 ? i : 0];
      DType std = param.std[param.std.ndim() > 1 ? i : 0];
      for (int j = 0; j < length; ++j) {
        output[i*length + j] = (input[i*length + j] - mean) / std;
      }
    }
  });
}

struct flip {
  MSHADOW_XINLINE static int FlipIndex(int idx, const int stride, const int trailing) {
    const int low = idx % trailing;
    int high = idx / trailing;
    const int x = high % stride;
    high /= stride;

    return (high * stride + stride - 1 - x) * trailing + low;
  }

  template<typename DType>
  MSHADOW_XINLINE static void Map(int idx, DType *src, DType *dst,
                                  const int stride, const int trailing) {
    int new_idx = FlipIndex(idx, stride, trailing);
    if (src == dst) {
      // inplace operation
      if (idx < new_idx) {
        std::swap(dst[new_idx], src[idx]);
      }
    } else {
      dst[new_idx] = src[idx];
    }
  }
};

template<typename xpu>
static void FlipUpDown(const nnvm::NodeAttrs &attrs,
                        const OpContext &ctx,
                        const std::vector<TBlob> &inputs,
                        const std::vector<OpReqType> &req,
                        const std::vector<TBlob> &outputs) {
  CheckIsImage(inputs[0]);
  const TShape& ishape = inputs[0].shape_;
  mshadow::Stream<xpu> *s = ctx.get_stream<xpu>();
  MSHADOW_TYPE_SWITCH(outputs[0].type_flag_, DType, {
    mxnet_op::Kernel<flip, xpu>::Launch(s, inputs[0].Size(),
                                        inputs[0].dptr<DType>(), outputs[0].dptr<DType>(),
                                        ishape[0], ishape[1] * ishape[2]);
  });
}

template<typename xpu>
static void FlipLeftRight(const nnvm::NodeAttrs &attrs,
                          const OpContext &ctx,
                          const std::vector<TBlob> &inputs,
                          const std::vector<OpReqType> &req,
                          const std::vector<TBlob> &outputs) {
  CheckIsImage(inputs[0]);
  const TShape& ishape = inputs[0].shape_;
  mshadow::Stream<xpu> *s = ctx.get_stream<xpu>();
  MSHADOW_TYPE_SWITCH(outputs[0].type_flag_, DType, {
    mxnet_op::Kernel<flip, xpu>::Launch(s, inputs[0].Size(),
                                        inputs[0].dptr<DType>(), outputs[0].dptr<DType>(),
                                        ishape[1], ishape[2]);
  });
}


struct RandomBrightnessParam : public dmlc::Parameter<RandomBrightnessParam> {
  float max_brightness;
  DMLC_DECLARE_PARAMETER(RandomBrightnessParam) {
    DMLC_DECLARE_FIELD(max_brightness)
    .set_lower_bound(0.0)
    .describe("Max Brightness.");
  }
};

static void RandomBrightness(const nnvm::NodeAttrs &attrs,
                             const OpContext &ctx,
                             const std::vector<TBlob> &inputs,
                             const std::vector<OpReqType> &req,
                             const std::vector<TBlob> &outputs) {
  using namespace mshadow;
  const RandomBrightnessParam &param = nnvm::get<RandomBrightnessParam>(attrs.parsed);

  int length = inputs[0].Size();

  uint8_t* output = outputs[0].dptr<uint8_t>();
  uint8_t* input = inputs[0].dptr<uint8_t>();

  Stream<cpu> *s = ctx.get_stream<cpu>();
  Random<cpu> *prnd = ctx.requested[0].get_random<cpu, float>(s);
  float alpha_b = 1.0 + std::uniform_real_distribution<float>(
      -param.max_brightness, param.max_brightness)(prnd->GetRndEngine());

  for (int l = 0; l < length; ++l) {
    float val = static_cast<float>(input[l]) * alpha_b;
    val = std::min(std::max(val, 0.f), 255.f);
    output[l] = static_cast<uint8_t>(val);
  }
}


struct RandomContrastParam : public dmlc::Parameter<RandomContrastParam> {
  float max_contrast;
  DMLC_DECLARE_PARAMETER(RandomContrastParam) {
    DMLC_DECLARE_FIELD(max_contrast)
    .set_lower_bound(0.0)
    .describe("Max Contrast.");
  }
};


static void RandomContrast(const nnvm::NodeAttrs &attrs,
                           const OpContext &ctx,
                           const std::vector<TBlob> &inputs,
                           const std::vector<OpReqType> &req,
                           const std::vector<TBlob> &outputs) {
  using namespace mshadow;
  static const float coef[] = { 0.299f, 0.587f, 0.114f };
  const RandomContrastParam &param = nnvm::get<RandomContrastParam>(attrs.parsed);

  int length = inputs[0].shape_[0] * inputs[0].shape_[1];
  int nchannels = inputs[0].shape_[2];

  uint8_t* output = outputs[0].dptr<uint8_t>();
  uint8_t* input = inputs[0].dptr<uint8_t>();

  Stream<cpu> *s = ctx.get_stream<cpu>();
  Random<cpu> *prnd = ctx.requested[0].get_random<cpu, real_t>(s);
  float alpha_c = 1.0 + std::uniform_real_distribution<float>(
    -param.max_contrast, param.max_contrast)(prnd->GetRndEngine());

  float sum = 0.f;
  if (nchannels > 1) {
    for (int l = 0; l < length; ++l) {
      for (int c = 0; c < nchannels; ++c) sum += input[l*nchannels + c] * coef[c];
    }
  } else {
    for (int l = 0; l < length; ++l) sum += input[l];
  }
  float gray_mean = sum / static_cast<float>(length);
  float beta = (1 - alpha_c) * gray_mean;

  for (int l = 0; l < length * nchannels; ++l) {
    float val = input[l] * alpha_c + beta;
    val = std::min(std::max(val, 0.f), 255.f);
    output[l] = static_cast<uint8_t>(val);
  }
}

struct RandomSaturationParam : public dmlc::Parameter<RandomSaturationParam> {
  float max_saturation;
  DMLC_DECLARE_PARAMETER(RandomSaturationParam) {
    DMLC_DECLARE_FIELD(max_saturation)
    .set_default(0.0)
    .describe("Max Saturation.");
  }
};

static void RandomSaturation(const nnvm::NodeAttrs &attrs,
                             const OpContext &ctx,
                             const std::vector<TBlob> &inputs,
                             const std::vector<OpReqType> &req,
                             const std::vector<TBlob> &outputs) {
  using namespace mshadow;
  const RandomSaturationParam &param = nnvm::get<RandomSaturationParam>(attrs.parsed);
  static const float coef[] = { 0.299f, 0.587f, 0.114f };

  int length = inputs[0].shape_[0] * inputs[0].shape_[1];
  int nchannels = inputs[0].shape_[2];

  uint8_t* output = outputs[0].dptr<uint8_t>();
  uint8_t* input = inputs[0].dptr<uint8_t>();

  Stream<cpu> *s = ctx.get_stream<cpu>();
  Random<cpu> *prnd = ctx.requested[0].get_random<cpu, real_t>(s);
  float alpha_s = 1.f + std::uniform_real_distribution<float>(
    -param.max_saturation, param.max_saturation)(prnd->GetRndEngine());
  float alpha_o = 1.f - alpha_s;

  if (nchannels == 1) {
    for (int l = 0; l < length * nchannels; ++l) output[l] = input[l];
    return;
  }

  for (int l = 0; l < length; ++l) {
    float gray = 0.f;
    for (int c = 0; c < nchannels; ++c) {
      gray = input[l*nchannels + c] * coef[c];
    }
    gray *= alpha_o;
    for (int c = 0; c < nchannels; ++c) {
      float val = gray + input[l*nchannels + c] * alpha_s;
      val = std::min(std::max(val, 0.f), 255.f);
      output[l*nchannels + c] = static_cast<uint8_t>(val);
    }
  }
}

static void RandomHue(const nnvm::NodeAttrs &attrs,
                      const OpContext &ctx,
                      const std::vector<TBlob> &inputs,
                      const std::vector<OpReqType> &req,
                      const std::vector<TBlob> &outputs) {
}

static void RandomColorJitter(const nnvm::NodeAttrs &attrs,
                              const OpContext &ctx,
                              const std::vector<TBlob> &inputs,
                              const std::vector<OpReqType> &req,
                              const std::vector<TBlob> &outputs) {
}

static void RandomLighting(const nnvm::NodeAttrs &attrs,
                           const OpContext &ctx,
                           const std::vector<TBlob> &inputs,
                           const std::vector<OpReqType> &req,
                           const std::vector<TBlob> &outputs) {
}




}  // namespace op
}  // namespace mxnet

#endif  // MXNET_OPERATOR_IMAGE_IMAGE_RANDOM_INL_H_<|MERGE_RESOLUTION|>--- conflicted
+++ resolved
@@ -29,22 +29,17 @@
 #include <vector>
 #include <utility>
 #include "../mxnet_op.h"
-<<<<<<< HEAD
-#include "../../operator/operator_common.h"
-#include "image_common.h"
-=======
 #include "../operator_common.h"
->>>>>>> 47651398
 
 namespace mxnet {
 namespace op {
 
-<<<<<<< HEAD
-enum ImageRandomResource { kRandom };
-
-template<typename xpu>
-=======
->>>>>>> 47651398
+inline bool CheckIsImage(const TBlob &image) {
+  CHECK_EQ(image.type_flag_, mshadow::kUint8) << "input type is not an image.";
+  CHECK_EQ(image.ndim(), 3) << "input dimension is not 3.";
+  CHECK(image.shape_[2] == 1 || image.shape_[2] == 3) << "image channel should be 1 or 3.";
+}
+
 static void RandomFlip(const nnvm::NodeAttrs &attrs,
                        const OpContext &ctx,
                        const std::vector<TBlob> &inputs,
@@ -83,34 +78,9 @@
                      const std::vector<TBlob> &inputs,
                      const std::vector<OpReqType> &req,
                      const std::vector<TBlob> &outputs) {
-<<<<<<< HEAD
-  auto input = inputs[0];
-  CheckIsImage(input);
-  auto output = outputs[0];
-
-  int height = input.shape_[0];
-  int weight = input.shape_[1];
-  int channel = input.shape_[2];
-
-  typedef float   DstDType;
-  typedef uint8_t SrcDType;
-
   CHECK_EQ(req[0], kWriteTo)
     << "`to_tensor` does not support inplace";
-
-  mshadow::Stream<xpu> *s = ctx.get_stream<xpu>();
-  MXNET_ASSIGN_REQ_SWITCH(req[0], Req, {
-    auto input_3d =  input.get<xpu, 3, SrcDType>(s);
-    auto output_3d = output.get<xpu, 3, DstDType>(s);
-    for (index_t h = 0; h < height; ++h) {
-      for (index_t w = 0; w < weight; ++w) {
-        for (index_t c = 0; c < channel; ++c) {
-          Assign(output_3d[c][h][w], Req, DstDType(input_3d[h][w][c] / 255.0));
-        }
-      }
-=======
-  CHECK_EQ(req[0], kWriteTo)
-    << "`to_tensor` does not support inplace";
+  CheckIsImage(inputs[0]);
 
   int length = inputs[0].shape_[0] * inputs[0].shape_[1];
   int channel = inputs[0].shape_[2];
@@ -121,7 +91,6 @@
   for (int l = 0; l < length; ++l) {
     for (int c = 0; c < channel; ++c) {
       output[c*length + l] = static_cast<float>(input[l*channel + c]) / 255.0f;
->>>>>>> 47651398
     }
   }
 }
@@ -206,7 +175,31 @@
   }
 };
 
-template<typename xpu>
+inline static int FlipIndex(int idx, const int stride, const int trailing) {
+  const int low = idx % trailing;
+  int high = idx / trailing;
+  const int x = high % stride;
+  high /= stride;
+
+  return (high * stride + stride - 1 - x) * trailing + low;
+}
+
+template<typename DType>
+static void Flip(const int size, DType *src, DType *dst,
+                 const int stride, const int trailing) {
+  for (int idx = 0; idx < size; ++idx) {
+    int new_idx = FlipIndex(idx, stride, trailing);
+    if (src == dst) {
+      // inplace operation
+      if (idx < new_idx) {
+        std::swap(dst[new_idx], src[idx]);
+      }
+    } else {
+      dst[new_idx] = src[idx];
+    }
+  }
+}
+
 static void FlipUpDown(const nnvm::NodeAttrs &attrs,
                         const OpContext &ctx,
                         const std::vector<TBlob> &inputs,
@@ -214,15 +207,12 @@
                         const std::vector<TBlob> &outputs) {
   CheckIsImage(inputs[0]);
   const TShape& ishape = inputs[0].shape_;
-  mshadow::Stream<xpu> *s = ctx.get_stream<xpu>();
   MSHADOW_TYPE_SWITCH(outputs[0].type_flag_, DType, {
-    mxnet_op::Kernel<flip, xpu>::Launch(s, inputs[0].Size(),
-                                        inputs[0].dptr<DType>(), outputs[0].dptr<DType>(),
-                                        ishape[0], ishape[1] * ishape[2]);
+    Flip(inputs[0].Size(), inputs[0].dptr<DType>(), outputs[0].dptr<DType>(),
+         ishape[0], ishape[1] * ishape[2]);
   });
 }
 
-template<typename xpu>
 static void FlipLeftRight(const nnvm::NodeAttrs &attrs,
                           const OpContext &ctx,
                           const std::vector<TBlob> &inputs,
@@ -230,14 +220,11 @@
                           const std::vector<TBlob> &outputs) {
   CheckIsImage(inputs[0]);
   const TShape& ishape = inputs[0].shape_;
-  mshadow::Stream<xpu> *s = ctx.get_stream<xpu>();
   MSHADOW_TYPE_SWITCH(outputs[0].type_flag_, DType, {
-    mxnet_op::Kernel<flip, xpu>::Launch(s, inputs[0].Size(),
-                                        inputs[0].dptr<DType>(), outputs[0].dptr<DType>(),
-                                        ishape[1], ishape[2]);
+    Flip(inputs[0].Size(), inputs[0].dptr<DType>(),
+         outputs[0].dptr<DType>(), ishape[1], ishape[2]);
   });
 }
-
 
 struct RandomBrightnessParam : public dmlc::Parameter<RandomBrightnessParam> {
   float max_brightness;
