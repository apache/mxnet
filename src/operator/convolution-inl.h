/*!
 * Copyright (c) 2015 by Contributors
 * \file convolution-inl.h
 * \brief
 * \author Bing Xu
*/
#ifndef MXNET_OPERATOR_CONVOLUTION_INL_H_
#define MXNET_OPERATOR_CONVOLUTION_INL_H_

#include <mxnet/io.h>
#include <mxnet/base.h>
#include <mxnet/ndarray.h>
#include <mxnet/operator.h>
#include <dmlc/logging.h>
#include <dmlc/optional.h>
#include <algorithm>
#include <map>
#include <vector>
#include <string>
#include <utility>
#include "./operator_common.h"


namespace mxnet {
namespace op {

namespace conv {
enum ConvolutionOpInputs {kData, kWeight, kBias};
enum ConvolutionOpOutputs {kOut};
enum ConvolutionOpResource {kTempSpace};
enum ConvolutionOpCudnnTune {kOff, kLimited, kFastest};
}

struct ConvolutionParam : public dmlc::Parameter<ConvolutionParam> {
  TShape kernel;
  TShape stride;
  TShape dilate;
  TShape pad;
  uint32_t num_filter;
  uint32_t num_group;
  uint64_t workspace;
  bool no_bias;
  dmlc::optional<int> cudnn_tune;
  bool cudnn_off;
  dmlc::optional<int> layout;
  DMLC_DECLARE_PARAMETER(ConvolutionParam) {
    DMLC_DECLARE_FIELD(kernel).describe("convolution kernel size: (h, w) or (d, h, w)");
    DMLC_DECLARE_FIELD(stride).set_default(TShape())
    .describe("convolution stride: (h, w) or (d, h, w)");
    DMLC_DECLARE_FIELD(dilate).set_default(TShape())
    .describe("convolution dilate: (h, w) or (d, h, w)");
    DMLC_DECLARE_FIELD(pad).set_default(TShape())
    .describe("pad for convolution: (h, w) or (d, h, w)");
    DMLC_DECLARE_FIELD(num_filter).set_range(1, 100000)
    .describe("convolution filter(channel) number");
    DMLC_DECLARE_FIELD(num_group).set_default(1)
    .describe("Number of group partitions.");
    DMLC_DECLARE_FIELD(workspace).set_default(1024).set_range(0, 8192)
    .describe("Maximum temperal workspace allowed for convolution (MB).");
    DMLC_DECLARE_FIELD(no_bias).set_default(false)
    .describe("Whether to disable bias parameter.");
    DMLC_DECLARE_FIELD(cudnn_tune)
    .add_enum("off", conv::kOff)
    .add_enum("limited_workspace", conv::kLimited)
    .add_enum("fastest", conv::kFastest)
    .set_default(dmlc::optional<int>())
        .describe("Whether to pick convolution algo by running performance test.");
    DMLC_DECLARE_FIELD(cudnn_off).set_default(false)
    .describe("Turn off cudnn for this layer.");
    DMLC_DECLARE_FIELD(layout)
    .add_enum("NCHW", mshadow::kNCHW)
    .add_enum("NHWC", mshadow::kNHWC)
    .add_enum("NCDHW", mshadow::kNCDHW)
    .add_enum("NDHWC", mshadow::kNDHWC)
    .set_default(dmlc::optional<int>())
    .describe("Set layout for input, output and weight. Empty for\n    "
              "default layout: NCHW for 2d and NCDHW for 3d.");
  }
};

template<typename xpu, typename DType>
class ConvolutionOp : public Operator {
 public:
  explicit ConvolutionOp(ConvolutionParam p) {
    this->param_ = p;
    // convert MBytes first to Bytes and then to elements.
    param_.workspace = (param_.workspace << 20) / sizeof(DType);
    CHECK(param_.layout.value() == mshadow::kNCHW ||
          param_.layout.value() == mshadow::kNCDHW)
      << "Only support NCHW and NCDHW layout";
  }

  virtual void Forward(const OpContext &ctx,
                       const std::vector<TBlob> &in_data,
                       const std::vector<OpReqType> &req,
                       const std::vector<TBlob> &out_data,
                       const std::vector<TBlob> &aux_args) {
    using namespace mshadow;
    using namespace mshadow::expr;
    CHECK_EQ(req[conv::kOut], kWriteTo);
    size_t expected = param_.no_bias ? 2 : 3;
    CHECK_EQ(in_data.size(), expected);
    CHECK_EQ(out_data.size(), 1U);
    Stream<xpu> *s = ctx.get_stream<xpu>();
    if (param_.kernel.ndim() > 2) {
      LOG(FATAL) << "Volume convolution is not implmented in mshadow";
    }
    Tensor<xpu, 4, DType> data = in_data[conv::kData].get<xpu, 4, DType>(s);
    Shape<3> wmat_shape =
        Shape3(param_.num_group,
               param_.num_filter / param_.num_group,
               data.shape_[1] / param_.num_group * param_.kernel[0] * param_.kernel[1]);
    Tensor<xpu, 3, DType> wmat =
        in_data[conv::kWeight].get_with_shape<xpu, 3, DType>(wmat_shape, s);
    Tensor<xpu, 4, DType> out = out_data[conv::kOut].get<xpu, 4, DType>(s);
#if defined(__CUDACC__)
    CHECK_EQ(s->blas_handle_ownership_, Stream<xpu>::OwnHandle)
        << "Must init CuBLAS handle in stream";
#endif
    const index_t nbatch = data.size(0);
    Tensor<xpu, 1, DType> workspace =
        ctx.requested[conv::kTempSpace].get_space_typed<xpu, 1, DType>(
            Shape1(this->InitTemp(data.shape_, out.shape_)), s);
    for (index_t i = 0; i < nbatch; i += nstep_) {
      const index_t step = std::min(nstep_, nbatch - i);
      Tensor<xpu, 2, DType> temp_col = Tensor<xpu, 2, DType>(workspace.dptr_,
                                               Shape2(shape_colunit_[0],
                                                      shape_colunit_[1] * step), s);
      Tensor<xpu, 3, DType> temp_dst = Tensor<xpu, 3, DType>(
                                               workspace.dptr_ + temp_col.shape_.Size(),
                                               Shape3(shape_dstunit_[0],
                                                      shape_dstunit_[1],
                                                      shape_dstunit_[2] * step), s);
      if (param_.pad[0] == 0 && param_.pad[1] == 0) {
        temp_col = unpack_patch2col(data.Slice(i, i + step),
                                    param_.kernel[0],
                                    param_.kernel[1],
                                    param_.stride[0],
                                    param_.stride[1],
                                    param_.dilate[0],
                                    param_.dilate[1]);
      } else {
        temp_col = unpack_patch2col(pad(data.Slice(i, i + step),
                                    param_.pad[0], param_.pad[1]),
                                    param_.kernel[0],
                                    param_.kernel[1],
                                    param_.stride[0],
                                    param_.stride[1],
                                    param_.dilate[0],
                                    param_.dilate[1]);
      }

      const index_t gstride = temp_col.size(0) / param_.num_group;
      for (uint32_t gid = 0; gid < param_.num_group; ++gid) {
        mshadow::Tensor<xpu, 2, DType> tmpc = temp_col.Slice(gstride * gid,
                                       gstride * (gid + 1));
        temp_dst[gid] = dot(wmat[gid], tmpc);
      }
      out.Slice(i, i + step) = swapaxis<1, 0>(reshape(temp_dst,
                                              mshadow::Shape4(param_.num_filter,
                                                  step,
                                                  out.size(2),
                                                  out.size(3))));
    }
    if (!param_.no_bias) {
      // add bias, broadcast bias to dim 1: channel
      Tensor<xpu, 1, DType> bias = in_data[conv::kBias].get<xpu, 1, DType>(s);
      out += broadcast<1>(bias, out.shape_);
    }
  }

  virtual void Backward(const OpContext &ctx,
                        const std::vector<TBlob> &out_grad,
                        const std::vector<TBlob> &in_data,
                        const std::vector<TBlob> &out_data,
                        const std::vector<OpReqType> &req,
                        const std::vector<TBlob> &in_grad,
                        const std::vector<TBlob> &aux_args) {
    using namespace mshadow;
    using namespace mshadow::expr;
    // TODO(bing): check the BLAS Handle, be careful
    if (param_.kernel.ndim() > 2) {
      LOG(FATAL) << "Volume convolution is not implmented in mshadow";
    }
    CHECK_EQ(out_grad.size(), 1U);
    size_t expected = param_.no_bias == 0 ? 3 : 2;
    CHECK(in_data.size() == expected && in_grad.size() == expected);
    CHECK_EQ(req.size(), expected);
    CHECK_EQ(in_data[conv::kWeight].CheckContiguous(), true);
    // get data
    Stream<xpu> *s = ctx.get_stream<xpu>();
    Tensor<xpu, 4, DType> data = in_data[conv::kData].get<xpu, 4, DType>(s);
    Shape<3> wmat_shape =
        Shape3(param_.num_group,
               param_.num_filter / param_.num_group,
               data.shape_[1] / param_.num_group * param_.kernel[0] * param_.kernel[1]);
    Tensor<xpu, 3, DType> wmat =
        in_data[conv::kWeight].get_with_shape<xpu, 3, DType>(wmat_shape, s);
    Tensor<xpu, 4, DType> grad = out_grad[conv::kOut].get<xpu, 4, DType>(s);
    Tensor<xpu, 4, DType> gdata = in_grad[conv::kData].get<xpu, 4, DType>(s);
    Tensor<xpu, 3, DType> gwmat =
        in_grad[conv::kWeight].get_with_shape<xpu, 3, DType>(wmat_shape, s);
#if defined(__CUDACC__)
    CHECK_EQ(s->blas_handle_ownership_, Stream<xpu>::OwnHandle)
        << "Must init CuBLAS handle in stream";
#endif
    const index_t nbatch = data.size(0);
    Tensor<xpu, 1, DType> workspace =
        ctx.requested[conv::kTempSpace].get_space_typed<xpu, 1, DType>(
            Shape1(this->InitTemp(data.shape_, grad.shape_)), s);
    for (index_t i = 0; i < nbatch; i += nstep_) {
      const index_t step = std::min(nstep_, nbatch - i);
      Tensor<xpu, 2, DType> temp_col = Tensor<xpu, 2, DType>(workspace.dptr_,
                                               Shape2(shape_colunit_[0],
                                                      shape_colunit_[1] * step), s);
      Tensor<xpu, 3, DType> temp_dst = Tensor<xpu, 3, DType>(
                                               workspace.dptr_ + temp_col.shape_.Size(),
                                               Shape3(shape_dstunit_[0],
                                                      shape_dstunit_[1],
                                                      shape_dstunit_[2] * step), s);
      temp_dst = reshape(swapaxis<1, 0>(grad.Slice(i, i + step)), temp_dst.shape_);
      if (param_.pad[0] == 0 && param_.pad[1] == 0) {
        temp_col = unpack_patch2col(data.Slice(i, i + step),
                                     param_.kernel[0],
                                     param_.kernel[1],
                                     param_.stride[0],
                                     param_.stride[1],
                                     param_.dilate[0],
                                     param_.dilate[1]);
      } else {
        temp_col = unpack_patch2col(pad(data.Slice(i, i + step), param_.pad[0], param_.pad[1]),
                                     param_.kernel[0],
                                     param_.kernel[1],
                                     param_.stride[0],
                                     param_.stride[1],
                                     param_.dilate[0],
                                     param_.dilate[1]);
      }
      const index_t gstride = temp_col.size(0) / param_.num_group;
      for (uint32_t gid = 0; gid < param_.num_group; ++gid) {
        Tensor<xpu, 2, DType> tmpc = temp_col.Slice(gstride * gid, gstride * (gid + 1));
        if (i == 0) {
          Tensor<xpu, 2, DType> tmp_gwmat = gwmat[gid];
          Assign(tmp_gwmat, req[conv::kWeight], dot(temp_dst[gid], tmpc.T()));
        } else {
          gwmat[gid] += dot(temp_dst[gid], tmpc.T());
        }
      }

      for (uint32_t gid = 0; gid < param_.num_group; ++gid) {
        Tensor<xpu, 2, DType> tmpc = temp_col.Slice(gstride * gid, gstride * (gid + 1));
        tmpc = dot(wmat[gid].T(), temp_dst[gid]);
      }
      if (param_.pad[0] == 0 && param_.pad[1] == 0) {
        Assign(gdata.Slice(i, i + step), req[conv::kData],
               pack_col2patch(temp_col,
                              data.Slice(i, i + step).shape_,
                              param_.kernel[0],
                              param_.kernel[1],
                              param_.stride[0],
                              param_.stride[1],
                              param_.dilate[0],
                              param_.dilate[1]));
      } else {
        Shape<4> pshape = data.Slice(i, i + step).shape_;
        pshape[2] += 2 * param_.pad[0];
        pshape[3] += 2 * param_.pad[1];
        Assign(gdata.Slice(i, i + step), req[conv::kData],
               crop(pack_col2patch(temp_col,
                                   pshape,
                                   param_.kernel[0],
                                   param_.kernel[1],
                                   param_.stride[0],
                                   param_.stride[1],
                                   param_.dilate[0],
                                   param_.dilate[1]),
                    gdata[i][0].shape_));
      }
    }
    if (!param_.no_bias) {
      Tensor<xpu, 1, DType> gbias = in_grad[conv::kBias].get<xpu, 1, DType>(s);
      Assign(gbias, req[conv::kBias], sumall_except_dim<1>(grad));
    }
  }

 private:
  inline index_t InitTemp(const mshadow::Shape<4> &ishape,
                          const mshadow::Shape<4> &oshape) {
    const int ksize_y = param_.kernel[0];
    const int ksize_x = param_.kernel[1];
    shape_colunit_ = mshadow::Shape2(ishape[1] * ksize_y * ksize_x,
                                     oshape[2] * oshape[3]);
    shape_dstunit_ = mshadow::Shape3(param_.num_group,
                                     param_.num_filter / param_.num_group,
                                     oshape[2] * oshape[3]);
    // param_.workspace is in elements of sizeof(DType)
    // if param_.workspace is set to zero the nstep_ equals ishape[0] (batch)
    nstep_ = std::max(
        std::min(
            static_cast<index_t>(
                param_.workspace / (shape_colunit_.Size() + shape_dstunit_.Size())),
            ishape[0]),
        1U);

    mshadow::Shape<2> scol = mshadow::Shape2(shape_colunit_[0],
                                             shape_colunit_[1] * nstep_);
    mshadow::Shape<3> sdst = mshadow::Shape3(shape_dstunit_[0],
                                             shape_dstunit_[1],
                                             shape_dstunit_[2] * nstep_);
    index_t required_size = scol.Size() + sdst.Size();
    CHECK_GE(param_.workspace, required_size)
      << "\nMinimum workspace size: " << required_size * sizeof(DType) << " Bytes\n"
      << "Given: " << param_.workspace * sizeof(DType) << " Bytes";
    return required_size;
  }

  ConvolutionParam param_;
  mshadow::Shape<2> shape_colunit_;
  mshadow::Shape<3> shape_dstunit_;
  index_t nstep_;
};  // class ConvolutionOp

template<typename xpu>
Operator* CreateOp(ConvolutionParam param, int dtype,
                   std::vector<TShape> *in_shape,
                   std::vector<TShape> *out_shape,
                   Context ctx);

#if DMLC_USE_CXX11
class ConvolutionProp : public OperatorProperty {
 public:
  std::vector<std::string> ListArguments() const override {
    if (!param_.no_bias) {
      return {"data", "weight", "bias"};
    } else {
      return {"data", "weight"};
    }
  }

  void Init(const std::vector<std::pair<std::string, std::string> >& kwargs) override {
    using namespace mshadow;
    param_.Init(kwargs);
    if (param_.kernel.ndim() == 2) {
      param_.layout = param_.layout ? param_.layout.value() : mshadow::kNCHW;
      if (param_.stride.ndim() == 0) param_.stride = Shape2(1, 1);
      if (param_.dilate.ndim() == 0) param_.dilate = Shape2(1, 1);
      if (param_.pad.ndim() == 0) param_.pad = Shape2(0, 0);
    } else {
      CHECK_EQ(param_.kernel.ndim(), 3U) << param_.kernel.ndim() << "D convolution not supported";
      param_.layout = param_.layout ? param_.layout.value(): mshadow::kNCDHW;
      if (param_.stride.ndim() == 0) param_.stride = Shape3(1, 1, 1);
      if (param_.dilate.ndim() == 0) param_.dilate = Shape3(1, 1, 1);
      if (param_.pad.ndim() == 0) param_.pad = Shape3(0, 0, 0);
    }
  }

  std::map<std::string, std::string> GetParams() const override {
    return param_.__DICT__();
  }

  bool InferShape(std::vector<TShape> *in_shape,
                  std::vector<TShape> *out_shape,
                  std::vector<TShape> *aux_shape) const override {
    using namespace mshadow;
    if (!param_.no_bias) {
      CHECK_EQ(in_shape->size(), 3U) << "Input:[data, weight, bias]";
    } else {
      CHECK_EQ(in_shape->size(), 2U) << "Input:[data, weight]";
    }
    // CHECK_EQ(out_shape->size(), 1) << "Output: [output]";
    out_shape->resize(1, TShape());
    const TShape &dshp = (*in_shape)[conv::kData];
    if (dshp.ndim() ==  0) return false;
    if (param_.kernel.ndim() == 2) {
      // 2d conv
      CHECK_EQ(dshp.ndim(), 4U) \
          << "Input data should be 4D in batch-num_filter-y-x";
      Shape<4> dshape = ConvertLayout(dshp.get<4>(), param_.layout.value(), kNCHW);
      Shape<4> wshape = Shape4(param_.num_filter / param_.num_group, dshape[1] / param_.num_group,
                               param_.kernel[0], param_.kernel[1]);
      wshape = ConvertLayout(wshape, kNCHW, param_.layout.value());
      wshape[0] *= param_.num_group;
      SHAPE_ASSIGN_CHECK(*in_shape, conv::kWeight, wshape);
      if (!param_.no_bias) {
        SHAPE_ASSIGN_CHECK(*in_shape, conv::kBias, Shape1(param_.num_filter));
      }

      const index_t ksize_y = static_cast<index_t>(param_.kernel[0]);
      const index_t ksize_x = static_cast<index_t>(param_.kernel[1]);
      CHECK_EQ(dshape[1] % param_.num_group, 0U) \
          << "input num_filter must divide group size";
      CHECK_EQ(param_.num_filter % param_.num_group, 0U) \
          << "output num_filter must divide group size";
      CHECK_GT(param_.kernel.Size(), 0U) \
          << "incorrect kernel size: " << param_.kernel;
      CHECK_GT(param_.stride.Size(), 0U) \
          << "incorrect stride size: " << param_.stride;
      CHECK_GT(param_.dilate.Size(), 0U) \
          << "incorrect dilate size: " << param_.dilate;
      Shape<4> oshape;
      oshape[0] = dshape[0];
      oshape[1] = param_.num_filter;
      oshape[2] = (dshape[2] + 2 * param_.pad[0] -
          (param_.dilate[0] * (ksize_y - 1) + 1)) / param_.stride[0] + 1;
      oshape[3] = (dshape[3] + 2 * param_.pad[1] -
          (param_.dilate[1] * (ksize_x - 1) + 1)) / param_.stride[1] + 1;
      SHAPE_ASSIGN_CHECK(*out_shape, 0, ConvertLayout(oshape, kNCHW, param_.layout.value()));
      // Perform incomplete shape inference. Fill in the missing values in data shape.
      // 1) We can always fill in the batch_size.
      // 2) We can back-calculate the input height/width if the corresponding stride is 1.
      oshape = ConvertLayout((*out_shape)[0].get<4>(), param_.layout.value(), kNCHW);
      dshape[0] = oshape[0];
      if (param_.stride[0] == 1) {
        dshape[2] = oshape[2] + param_.dilate[0] * (ksize_y - 1) - 2 * param_.pad[0];
      }
      if (param_.stride[1] == 1) {
        dshape[3] = oshape[3] + param_.dilate[1] * (ksize_x - 1) - 2 * param_.pad[1];
      }
      SHAPE_ASSIGN_CHECK(*in_shape, conv::kData,
                          ConvertLayout(dshape, kNCHW, param_.layout.value()));
      // Check whether the kernel sizes are valid
      if (dshape[2] != 0) {
        CHECK_LE(ksize_y, dshape[2] + 2 * param_.pad[0]) << "kernel size exceed input";
      }
      if (dshape[3] != 0) {
        CHECK_LE(ksize_x, dshape[3] + 2 * param_.pad[1]) << "kernel size exceed input";
      }
      return true;
    } else if (param_.kernel.ndim() == 3) {
      // 3d conv
      CHECK_EQ(dshp.ndim(), 5U) \
        << "Input data should be 5D in batch-num_filter-depth-y-x";
      Shape<5> dshape = ConvertLayout(dshp.get<5>(), param_.layout.value(), kNCDHW);
      Shape<5> wshape = Shape5(param_.num_filter / param_.num_group, dshape[1] / param_.num_group,
                               param_.kernel[0], param_.kernel[1], param_.kernel[2]);
      wshape = ConvertLayout(wshape, kNCDHW, param_.layout.value());
      wshape[0] *= param_.num_group;
      SHAPE_ASSIGN_CHECK(*in_shape, conv::kWeight, wshape);
      if (!param_.no_bias) {
        SHAPE_ASSIGN_CHECK(*in_shape, conv::kBias, Shape1(param_.num_filter));
      }

      const index_t ksize_d = static_cast<index_t>(param_.kernel[0]);
      const index_t ksize_y = static_cast<index_t>(param_.kernel[1]);
      const index_t ksize_x = static_cast<index_t>(param_.kernel[2]);
      CHECK_EQ(dshape[1] % param_.num_group, 0U)
        << "input num_filter must divide group size";
      CHECK_EQ(param_.num_filter % param_.num_group, 0U)
        << "output num_filter must divide group size";
      CHECK_GT(param_.kernel.Size(), 0U) \
        << "incorrect kernel size: " << param_.kernel;
      CHECK_GT(param_.stride.Size(), 0U) \
        << "incorrect stride size: " << param_.stride;
      CHECK_GT(param_.dilate.Size(), 0U) \
        << "incorrect dilate size: " << param_.dilate;
<<<<<<< HEAD
      CHECK(ksize_d < dshape[2] + 2 * param_.pad[0]
            && ksize_y <= dshape[3] + 2 * param_.pad[1]
            && ksize_x <= dshape[4] + 2 * param_.pad[2])
        << "kernel size exceed input";
      CHECK_EQ(param_.dilate.Size(), 1U)
=======
      CHECK_EQ(param_.dilate.Size(), 1)
>>>>>>> 8d0a3d1c
        << "Dilate is not supported in 3d convolution";
      Shape<5> oshape;
      oshape[0] = dshape[0];
      oshape[1] = param_.num_filter;
      oshape[2] = (dshape[2] + 2 * param_.pad[0] -
          (1 * (ksize_d - 1) + 1)) / param_.stride[0] + 1;
      oshape[3] = (dshape[3] + 2 * param_.pad[1] -
          (1 * (ksize_y - 1) + 1)) / param_.stride[1] + 1;
      oshape[4] = (dshape[4] + 2 * param_.pad[2] -
          (1 * (ksize_x - 1) + 1)) / param_.stride[2] + 1;
      SHAPE_ASSIGN_CHECK(*out_shape, 0, ConvertLayout(oshape, kNCDHW, param_.layout.value()));
      // Perform incomplete shape inference. Fill in the missing values in data shape.
      // 1) We can always fill in the batch_size.
      // 2) We can back-calculate the input depth/height/width if the corresponding stride is 1.
      oshape = ConvertLayout((*out_shape)[0].get<5>(), param_.layout.value(), kNCDHW);
      dshape[0] = oshape[0];
      if (param_.stride[0] == 1) {
        dshape[2] = oshape[2] + 1 * (ksize_d - 1) - 2 * param_.pad[0];
      }
      if (param_.stride[1] == 1) {
        dshape[3] = oshape[3] + 1 * (ksize_y - 1) - 2 * param_.pad[1];
      }
      if (param_.stride[2] == 1) {
        dshape[4] = oshape[4] + 1 * (ksize_x - 1) - 2 * param_.pad[2];
      }
      SHAPE_ASSIGN_CHECK(*in_shape, conv::kData,
                          ConvertLayout(dshape, kNCDHW, param_.layout.value()));
      // Check whether the kernel sizes are valid
      if (dshape[2] != 0) {
        CHECK_LE(ksize_d, dshape[2] + 2 * param_.pad[0]) << "kernel size exceed input";
      }
      if (dshape[3] != 0) {
        CHECK_LE(ksize_y, dshape[3] + 2 * param_.pad[1]) << "kernel size exceed input";
      }
      if (dshape[4] != 0) {
        CHECK_LE(ksize_x, dshape[4] + 2 * param_.pad[2]) << "kernel size exceed input";
      }
      return true;
    } else {
      LOG(FATAL) << "Unknown convolution type";
      return false;
    }
  }

  bool InferType(std::vector<int> *in_type,
                 std::vector<int> *out_type,
                 std::vector<int> *aux_type) const override {
    CHECK_GE(in_type->size(), 1U);
    int dtype = (*in_type)[0];
    CHECK_NE(dtype, -1) << "First input must have specified type";
    for (index_t i = 0; i < in_type->size(); ++i) {
      if ((*in_type)[i] == -1) {
        (*in_type)[i] = dtype;
      } else {
        CHECK_EQ((*in_type)[i], dtype) << "This layer requires uniform type. "
                                       << "Expected " << dtype << " v.s. given "
                                       << (*in_type)[i] << " at " << ListArguments()[i];
      }
    }
    out_type->clear();
    out_type->push_back(dtype);
    return true;
  }

  OperatorProperty* Copy() const override {
    auto ptr = new ConvolutionProp();
    ptr->param_ = param_;
    return ptr;
  }

  std::string TypeString() const override {
    return "Convolution";
  }

  std::vector<int> DeclareBackwardDependency(
    const std::vector<int> &out_grad,
    const std::vector<int> &in_data,
    const std::vector<int> &out_data) const override {
    return {out_grad[conv::kOut], in_data[conv::kData], in_data[conv::kWeight]};
  }

  std::vector<ResourceRequest> ForwardResource(
      const std::vector<TShape> &in_shape) const override {
    return {ResourceRequest::kTempSpace};
  }

  std::vector<ResourceRequest> BackwardResource(
      const std::vector<TShape> &in_shape) const override {
    return {ResourceRequest::kTempSpace};
  }

  Operator* CreateOperator(Context ctx) const override {
    LOG(FATAL) << "Not Implemented.";
    return NULL;
  }

  Operator* CreateOperatorEx(Context ctx, std::vector<TShape> *in_shape,
                             std::vector<int> *in_type) const override;

 private:
  ConvolutionParam param_;
};  // class ConvolutionProp
#endif  // DMLC_USE_CXX11
}  // namespace op
}  // namespace mxnet
#endif  // MXNET_OPERATOR_CONVOLUTION_INL_H_<|MERGE_RESOLUTION|>--- conflicted
+++ resolved
@@ -453,15 +453,7 @@
         << "incorrect stride size: " << param_.stride;
       CHECK_GT(param_.dilate.Size(), 0U) \
         << "incorrect dilate size: " << param_.dilate;
-<<<<<<< HEAD
-      CHECK(ksize_d < dshape[2] + 2 * param_.pad[0]
-            && ksize_y <= dshape[3] + 2 * param_.pad[1]
-            && ksize_x <= dshape[4] + 2 * param_.pad[2])
-        << "kernel size exceed input";
       CHECK_EQ(param_.dilate.Size(), 1U)
-=======
-      CHECK_EQ(param_.dilate.Size(), 1)
->>>>>>> 8d0a3d1c
         << "Dilate is not supported in 3d convolution";
       Shape<5> oshape;
       oshape[0] = dshape[0];
