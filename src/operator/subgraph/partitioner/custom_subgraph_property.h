--- conflicted
+++ resolved
@@ -213,8 +213,8 @@
       }
 
       std::string subgraph_json = nnvm::pass::SaveJSON(g);
-<<<<<<< HEAD
-      CHECK(call_accept_subgraph_(accept_subgraph_, subgraph_json.c_str(),
+
+      CHECK(call_review_subgraph_(review_subgraph_, subgraph_json.c_str(),
                                   subgraph_id, &accept, opt_keys_.data(),
                                   opt_vals_.data(), opt_keys_.size(),
                                   &attr_keys, &attr_vals, &num_attr,
@@ -223,15 +223,9 @@
                                   arg_dims.data(), arg_types.data(),
                                   arg_verIDs.data(), arg_dev_type.data(),
                                   arg_dev_id.data()))
-        << "Error calling accept_subgraph for '" << subgraph_prop << "'";
-=======
-      CHECK(call_review_subgraph_(review_subgraph_, subgraph_json.c_str(),
-                                subgraph_id, &accept, opt_keys_.data(),
-                                opt_vals_.data(), opt_keys_.size(),
-                                &attr_keys, &attr_vals, &num_attr))
         << "Error calling review_subgraph for '" << subgraph_prop << "'";
->>>>>>> ab48a43e
-    }
+    }
+
     if (accept) {
       nnvm::ObjectPtr n = nnvm::Node::Create();
       n->attrs.op = Op::Get(subgraph_op_name);
