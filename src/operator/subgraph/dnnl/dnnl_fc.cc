--- conflicted
+++ resolved
@@ -112,21 +112,12 @@
                          const std::vector<NDArray>& in_data,
                          const std::vector<OpReqType>& req,
                          const std::vector<NDArray>& out_data) {
-<<<<<<< HEAD
-  auto& dnnl_param         = full_param_.dnnl_param;
-  auto& default_param      = full_param_.default_param;
-  const bool has_bias      = !default_param.no_bias;
-  const bool quantized     = dnnl_param.quantized;
-  const bool out_quantized = dnnl_param.quantized && !dnnl_param.enabled_float_output.has_value();
-  const bool channel_wise  = quantized && dnnl_param.channel_wise_quantize.has_value() &&
-=======
   const auto& default_param = full_param_.default_param;
   const auto& dnnl_param    = full_param_.dnnl_param;
   const bool has_bias       = !default_param.no_bias;
   const bool quantized      = dnnl_param.quantized;
-  const bool out_quantized  = dnnl_param.quantized && !dnnl_param.enable_float_output;
+  const bool out_quantized  = dnnl_param.quantized && !dnnl_param.enabled_float_output.has_value();
   const bool channel_wise   = quantized && dnnl_param.channel_wise_quantize.has_value() &&
->>>>>>> 84b1626b
                             dnnl_param.channel_wise_quantize.value();
 
   const FCInputIndex idx(full_param_);
@@ -211,157 +202,10 @@
     cached_out_mem_           = std::make_shared<dnnl::memory>(out_md, engine);
 
     bool support_channelwise_scale = false;
-<<<<<<< HEAD
-    if (dnnl_param.quantized) {
-      CHECK(data.dtype() == mshadow::kInt8 || data.dtype() == mshadow::kUint8);
-      data_scale_ = GetQuantizeScale(data.dtype(), cached_data_min_, cached_data_max_);
-
-      bool fuse_requantize = false;
-      // Channelwise scaling is only supported when fusion is enabled (requantize or dequantize).
-      if (dnnl_param.min_calib_range.has_value() && dnnl_param.max_calib_range.has_value()) {
-        cached_output_min_        = dnnl_param.min_calib_range.value();
-        cached_output_max_        = dnnl_param.max_calib_range.value();
-        support_channelwise_scale = true;
-        fuse_requantize           = true;
-      }
-      if (dnnl_param.enabled_float_output.has_value()) {
-        support_channelwise_scale = true;
-      }
-      // channel_wise  support_channelwise_scale  result
-      // True          True                       True
-      // True          False                      Error
-      // False         True/False                 False
-      if (channel_wise && !support_channelwise_scale) {
-        LOG(FATAL)
-            << "Currently, channel-wise quantization requires fuse requantize or dequantize."
-            << " Please make sure the `min_calib_range` and `max_calib_range` are set when only"
-            << " fuse requantize (outputs of FullyConnected are collected during calibration "
-               "phase),"
-            << " or the env var of `MXNET_DISABLE_ONEDNN_QFC_FLOAT_OUTPUT` and "
-            << " `MXNET_DISABLE_ONEDNN_QFC_FUSE_ALL` are not set to true (default is false)";
-      }
-      support_channelwise_scale = support_channelwise_scale && channel_wise;
-
-      if (support_channelwise_scale) {
-        MSHADOW_REAL_TYPE_SWITCH(cached_weight_.dtype(), DType, {
-          weight_scales_ = GetWeightScales<DType>(cached_weight_,
-                                                  has_bias ? &cached_bias_ : nullptr,
-                                                  data_scale_,
-                                                  support_channelwise_scale);
-        });
-      } else {
-        weight_scales_.resize(1);
-        weight_scales_[0] =
-            GetQuantizeScale(cached_weight_.dtype(), cached_weight_min_, cached_weight_max_);
-        if (has_bias) {
-          if (cached_bias_.dtype() == mshadow::kInt8) {
-            float bias_scale = GetQuantizeScale(mshadow::kInt8, cached_bias_min_, cached_bias_max_);
-
-            float bias_int32_rescale = data_scale_ * weight_scales_[0] / bias_scale;
-            // TODO(zhennan): dnnl has bug to handle INT_MAX in bias, so set
-            // the maximum value of bias to INT_MAX / 2.
-            float bias_max_rescale =
-                MaxValue<int32_t>() / 2 / MaxAbs(cached_bias_min_, cached_bias_max_) / bias_scale;
-            if (bias_int32_rescale > bias_max_rescale) {
-              // avoid overflow on bias
-              bias_int32_rescale = bias_max_rescale;
-              float weight_rescale =
-                  bias_int32_rescale * bias_scale / data_scale_ / weight_scales_[0];
-              int8_t* weight_ptr = weight.data().dptr<int8_t>();
-              size_t weight_size = weight.shape().Size();
-#pragma omp parallel for num_threads(nthreads)
-              for (index_t i = 0; i < static_cast<index_t>(weight_size); ++i) {
-                weight_ptr[i] = std::round(weight_ptr[i] * weight_rescale);
-              }
-              weight_scales_[0] *= weight_rescale;
-            }
-            NDArray bias = in_data[fullc::kBias];
-            cached_bias_ =
-                NDArray(bias.storage_type(), bias.shape(), bias.ctx(), true, mshadow::kInt32);
-            int8_t* bias_ptr            = bias.data().dptr<int8_t>();
-            int32_t* quantized_bias_ptr = cached_bias_.data().dptr<int32_t>();
-            size_t bias_size            = bias.shape().Size();
-
-#pragma omp parallel for num_threads(nthreads)
-            for (index_t i = 0; i < static_cast<index_t>(bias_size); ++i) {
-              quantized_bias_ptr[i] = std::round(bias_ptr[i] * bias_int32_rescale);
-            }
-          }
-        }
-      }
-
-      size_t num_channel = cached_weight_.shape()[0];
-      float out_scale    = 1.0f;
-      if (fuse_requantize || dnnl_param.enabled_float_output.has_value()) {
-        float tmp_scale_ = 1.0f;
-        if (fuse_requantize) {
-          if (dnnl_param.with_eltwise) {
-            tmp_scale_ = 1.0 / data_scale_;
-            full_param_.eltwise_param.scale =
-                GetQuantizeScale(output.dtype(), cached_output_min_, cached_output_max_);
-          } else {
-            out_scale  = GetQuantizeScale(output.dtype(), cached_output_min_, cached_output_max_);
-            tmp_scale_ = out_scale / data_scale_;
-          }
-        } else {
-          tmp_scale_ = 1.0 / data_scale_;
-        }
-
-        if (support_channelwise_scale) {
-          full_param_.output_scales.resize(num_channel);
-#pragma omp parallel for num_threads(nthreads)
-          for (index_t i = 0; i < static_cast<index_t>(num_channel); ++i) {
-            full_param_.output_scales[i] = tmp_scale_ / weight_scales_[i];
-          }
-        } else {
-          full_param_.output_scales.resize(1);
-          full_param_.output_scales[0] = tmp_scale_ / weight_scales_[0];
-        }
-      } else {
-        Stream<cpu>* s = ctx.get_stream<cpu>();
-        if (data.dtype() == mshadow::kInt8) {
-          mxnet_op::Kernel<QuantizationRangeForS8S8MultiplicationStruct, cpu>::Launch(
-              s,
-              1,
-              &cached_output_min_,
-              &cached_output_max_,
-              &data_min,
-              &data_max,
-              &weight_min,
-              &weight_max);
-        } else {
-          mxnet_op::Kernel<QuantizationRangeForS8U8MultiplicationStruct, cpu>::Launch(
-              s,
-              1,
-              &cached_output_min_,
-              &cached_output_max_,
-              &data_min,
-              &data_max,
-              &weight_min,
-              &weight_max);
-        }
-        full_param_.output_scales.resize(0);
-        out_scale = data_scale_ * weight_scales_[0];
-      }
-
-      if (dnnl_param.with_sum && !dnnl_param.enabled_float_output.has_value()) {
-        float sum_in_scale =
-            GetQuantizeScale(in_data[idx.sum].dtype(), cached_sum_min_, cached_sum_max_);
-        full_param_.sum_scale = out_scale / sum_in_scale;
-        if (in_data[idx.sum].dtype() == mshadow::kUint8 &&
-            out_data[out_index].dtype() == mshadow::kInt8) {
-          // In this case, reorder with scale 0.5 is used on in_data[idx.sum] to
-          // scale it to s8 range, so sum_scale has to be rescaled as well
-          full_param_.sum_scale *= 2.0;
-        }
-      }
-    }  // if (dnnl_param.quantized)
-=======
 
     if (dnnl_param.quantized) {
       support_channelwise_scale = PrepareQuantization(ctx, in_data, output, min_max_vec);
     }
->>>>>>> 84b1626b
 
     fwd_.reset(new DNNLFullyConnectedForward(full_param_,
                                              ctx.is_train,
@@ -551,7 +395,7 @@
     support_channelwise_scale = true;
     fuse_requantize           = true;
   }
-  if (dnnl_param.enable_float_output) {
+  if (dnnl_param.enabled_float_output.has_value()) {
     support_channelwise_scale = true;
   }
   // channel_wise  support_channelwise_scale  result
@@ -617,7 +461,7 @@
 
   size_t num_channel = cached_weight_.shape()[0];
   float out_scale    = 1.0f;
-  if (fuse_requantize || dnnl_param.enable_float_output) {
+  if (fuse_requantize || dnnl_param.enabled_float_output.has_value()) {
     float tmp_scale_ = 1.0f;
     if (fuse_requantize) {
       if (dnnl_param.with_eltwise) {
@@ -669,7 +513,7 @@
     out_scale = data_scale_ * weight_scales_[0];
   }
 
-  if (dnnl_param.with_sum && !dnnl_param.enable_float_output) {
+  if (dnnl_param.with_sum && !dnnl_param.enabled_float_output.has_value()) {
     float sum_in_scale =
         GetQuantizeScale(in_data[idx.sum].dtype(), cached_sum_min_, cached_sum_max_);
     full_param_.sum_scale = out_scale / sum_in_scale;
