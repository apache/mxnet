--- conflicted
+++ resolved
@@ -144,66 +144,7 @@
   NDArray output;
 
   if (dnnl_param.with_sum) {
-<<<<<<< HEAD
     output = PrepareOutputWithSum(in_data[idx.sum], out_data[out_index]);
-=======
-    if (!initialized_) {
-      // TODO(zhennan): Currently, dnnl fallback mechanism will break inplace option,
-      // which make check (req[out_index] == kWriteInplace) useless.
-      auto in_dnnl_mem  = static_cast<const dnnl::memory*>(in_data[idx.sum].GetDNNLData());
-      auto out_dnnl_mem = static_cast<const dnnl::memory*>(out_data[out_index].GetDNNLData());
-      if (in_dnnl_mem->get_data_handle() == out_dnnl_mem->get_data_handle() &&
-          in_data[idx.sum].dtype() == out_data[out_index].dtype()) {
-        inplace_ = true;
-      }
-    }
-    if (inplace_) {
-      output = in_data[idx.sum];
-    } else {
-      // Not in place: copy in_data[idx.sum] into outputs[out_index].
-      auto in_dnnl_mem  = static_cast<const dnnl::memory*>(in_data[idx.sum].GetDNNLData());
-      auto out_dnnl_mem = static_cast<const dnnl::memory*>(out_data[out_index].GetDNNLData());
-      if (out_data[out_index].dtype() == mshadow::kInt32) {
-        auto mem_desc           = in_dnnl_mem->get_desc();
-        auto this_dtype         = get_dnnl_type(mshadow::kInt32);
-        mem_desc.data.data_type = static_cast<dnnl_data_type_t>(this_dtype);
-        dnnl_mem_ptr tmp_mem(new dnnl::memory(
-            mem_desc, CpuEngine::Get()->get_engine(), out_dnnl_mem->get_data_handle()));
-        DNNLStream::Get()->RegisterMem(tmp_mem);
-        DNNLStream::Get()->RegisterPrimArgs(
-            dnnl::reorder(*in_dnnl_mem, *tmp_mem),
-            {{DNNL_ARG_FROM, *in_dnnl_mem}, {DNNL_ARG_TO, *tmp_mem}});
-        output = NDArray(tmp_mem);
-      } else if (in_data[idx.sum].dtype() == mshadow::kUint8 &&
-                 out_data[out_index].dtype() == mshadow::kInt8) {
-        auto sum_mem_desc           = in_dnnl_mem->get_desc();
-        auto out_dtype              = get_dnnl_type(mshadow::kInt8);
-        sum_mem_desc.data.data_type = static_cast<dnnl_data_type_t>(out_dtype);
-        dnnl_mem_ptr tmp_mem(new dnnl::memory(
-            sum_mem_desc, CpuEngine::Get()->get_engine(), out_dnnl_mem->get_data_handle()));
-        DNNLStream::Get()->RegisterMem(tmp_mem);
-        const float u8_reorder_scale     = 0.5;
-        std::vector<float> reorder_scale = {u8_reorder_scale};
-        dnnl::primitive_attr reorder_attr;
-        reorder_attr.set_output_scales(0, reorder_scale);
-        const auto reorder_pd = dnnl::reorder::primitive_desc(CpuEngine::Get()->get_engine(),
-                                                              in_dnnl_mem->get_desc(),
-                                                              CpuEngine::Get()->get_engine(),
-                                                              sum_mem_desc,
-                                                              reorder_attr);
-        DNNLStream::Get()->RegisterPrimArgs(
-            dnnl::reorder(reorder_pd), {{DNNL_ARG_FROM, *in_dnnl_mem}, {DNNL_ARG_TO, *tmp_mem}});
-        output = NDArray(tmp_mem);
-      } else {
-        dnnl_mem_ptr tmp_mem(new dnnl::memory(in_dnnl_mem->get_desc(),
-                                              CpuEngine::Get()->get_engine(),
-                                              out_dnnl_mem->get_data_handle()));
-        DNNLStream::Get()->RegisterMem(tmp_mem);
-        DNNLMemoryCopy(*in_dnnl_mem, tmp_mem.get());
-        output = NDArray(tmp_mem);
-      }
-    }
->>>>>>> c486a0e3
   } else {
     output = out_data[out_index];
   }
@@ -262,24 +203,9 @@
 
     bool support_channelwise_scale = false;
 
-<<<<<<< HEAD
     if (dnnl_param.quantized) {
       support_channelwise_scale = PrepareQuantization(ctx, in_data, output, minmaxvec);
     }
-=======
-      if (dnnl_param.with_sum && !dnnl_param.enable_float_output) {
-        float sum_in_scale =
-            GetQuantizeScale(in_data[idx.sum].dtype(), cached_sum_min_, cached_sum_max_);
-        full_param_.sum_scale = out_scale / sum_in_scale;
-        if (in_data[idx.sum].dtype() == mshadow::kUint8 &&
-            out_data[out_index].dtype() == mshadow::kInt8) {
-          // In this case, reorder with scale 0.5 is used on in_data[idx.sum] to
-          // scale it to s8 range, so sum_scale has to be rescaled as well
-          full_param_.sum_scale *= 2.0;
-        }
-      }
-    }  // if (dnnl_param.quantized)
->>>>>>> c486a0e3
 
     fwd_.reset(new DNNLFullyConnectedForward(full_param_,
                                              ctx.is_train,
@@ -342,7 +268,8 @@
     // which make check (req[out_index] == kWriteInplace) useless.
     auto in_dnnl_mem  = static_cast<const dnnl::memory*>(sum_input.GetDNNLData());
     auto out_dnnl_mem = static_cast<const dnnl::memory*>(output.GetDNNLData());
-    if (in_dnnl_mem->get_data_handle() == out_dnnl_mem->get_data_handle()) {
+    if (in_dnnl_mem->get_data_handle() == out_dnnl_mem->get_data_handle() &&
+        sum_input.dtype() == output.dtype()) {
       inplace_ = true;
     }
   }
@@ -360,6 +287,25 @@
           mem_desc, CpuEngine::Get()->get_engine(), out_dnnl_mem->get_data_handle()));
       DNNLStream::Get()->RegisterMem(tmp_mem);
       DNNLStream::Get()->RegisterPrimArgs(dnnl::reorder(*in_dnnl_mem, *tmp_mem),
+                                          {{DNNL_ARG_FROM, *in_dnnl_mem}, {DNNL_ARG_TO, *tmp_mem}});
+      return NDArray(tmp_mem);
+    } else if (sum_input.dtype() == mshadow::kUint8 && output.dtype() == mshadow::kInt8) {
+      auto sum_mem_desc           = in_dnnl_mem->get_desc();
+      auto out_dtype              = get_dnnl_type(mshadow::kInt8);
+      sum_mem_desc.data.data_type = static_cast<dnnl_data_type_t>(out_dtype);
+      dnnl_mem_ptr tmp_mem(new dnnl::memory(
+          sum_mem_desc, CpuEngine::Get()->get_engine(), out_dnnl_mem->get_data_handle()));
+      DNNLStream::Get()->RegisterMem(tmp_mem);
+      const float u8_reorder_scale     = 0.5;
+      std::vector<float> reorder_scale = {u8_reorder_scale};
+      dnnl::primitive_attr reorder_attr;
+      reorder_attr.set_output_scales(0, reorder_scale);
+      const auto reorder_pd = dnnl::reorder::primitive_desc(CpuEngine::Get()->get_engine(),
+                                                            in_dnnl_mem->get_desc(),
+                                                            CpuEngine::Get()->get_engine(),
+                                                            sum_mem_desc,
+                                                            reorder_attr);
+      DNNLStream::Get()->RegisterPrimArgs(dnnl::reorder(reorder_pd),
                                           {{DNNL_ARG_FROM, *in_dnnl_mem}, {DNNL_ARG_TO, *tmp_mem}});
       return NDArray(tmp_mem);
     } else {
@@ -571,6 +517,11 @@
     float sum_in_scale =
         GetQuantizeScale(in_data[idx.sum].dtype(), cached_sum_min_, cached_sum_max_);
     full_param_.sum_scale = out_scale / sum_in_scale;
+    if (in_data[idx.sum].dtype() == mshadow::kUint8 && output.dtype() == mshadow::kInt8) {
+      // In this case, reorder with scale 0.5 is used on in_data[idx.sum] to
+      // scale it to s8 range, so sum_scale has to be rescaled as well
+      full_param_.sum_scale *= 2.0;
+    }
   }
   return support_channelwise_scale;
 }
