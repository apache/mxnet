--- conflicted
+++ resolved
@@ -589,19 +589,12 @@
 
 struct SGDMomKernel {
   template<typename DType>
-<<<<<<< HEAD
-  MSHADOW_XINLINE static void Map(int i, DType* out_data, DType* mom_data, const DType* weight_data,
-    const DType* grad_data, const DType param_clip_gradient, const DType param_momentum,
-    const DType param_lr, const DType param_wd, const DType param_rescale_grad,
-    const OpReqType req) {
-    DType rescale_grad = param_rescale_grad * grad_data[i];
-=======
   MSHADOW_XINLINE static void Map(index_t i, DType* out_data, DType* mom_data,
                                   const DType* weight_data, const DType* grad_data,
                                   const DType param_clip_gradient, const DType param_momentum,
                                   const DType param_lr, const DType param_wd,
                                   const DType param_rescale_grad, const OpReqType req) {
->>>>>>> b436ca98
+    DType rescale_grad = param_rescale_grad * grad_data[i];
     if (param_clip_gradient >= 0.0f) {
       rescale_grad = mshadow_op::clip::Map(rescale_grad, param_clip_gradient);
     }
@@ -2367,20 +2360,13 @@
 
 struct SignumKernel {
   template<typename DType>
-<<<<<<< HEAD
-  MSHADOW_XINLINE static void Map(int i, DType* out_data, DType* mom_data, const DType* weight_data,
-    const DType* grad_data, const DType param_clip_gradient, const DType param_momentum,
-    const DType param_lr, const DType param_wd, const DType param_rescale_grad,
-    const DType param_wd_lh, const OpReqType req) {
-    DType rescale_grad = param_rescale_grad * grad_data[i];
-=======
   MSHADOW_XINLINE static void Map(index_t i, DType* out_data, DType* mom_data,
                                   const DType* weight_data, const DType* grad_data,
                                   const DType param_clip_gradient, const DType param_momentum,
                                   const DType param_lr, const DType param_wd,
                                   const DType param_rescale_grad, const DType param_wd_lh,
                                   const OpReqType req) {
->>>>>>> b436ca98
+    DType rescale_grad = param_rescale_grad * grad_data[i];
     if (param_clip_gradient >= 0.0f) {
       rescale_grad = mshadow_op::clip::Map(rescale_grad, param_clip_gradient);
     }
