/*
 * Licensed to the Apache Software Foundation (ASF) under one
 * or more contributor license agreements.  See the NOTICE file
 * distributed with this work for additional information
 * regarding copyright ownership.  The ASF licenses this file
 * to you under the Apache License, Version 2.0 (the
 * "License"); you may not use this file except in compliance
 * with the License.  You may obtain a copy of the License at
 *
 *   http://www.apache.org/licenses/LICENSE-2.0
 *
 * Unless required by applicable law or agreed to in writing,
 * software distributed under the License is distributed on an
 * "AS IS" BASIS, WITHOUT WARRANTIES OR CONDITIONS OF ANY
 * KIND, either express or implied.  See the License for the
 * specific language governing permissions and limitations
 * under the License.
 */

/*!
 * \file mkldnn_pooling.cc
 * \brief
 * \author Tao Lv
*/

#if MXNET_USE_MKLDNN == 1

#include "./mkldnn_pooling-inl.h"

namespace mxnet {
namespace op {

void MKLDNNPoolingFwd::Init(const mxnet::NDArray &input, const mxnet::NDArray &output,
                            const int kernel_h,  const int kernel_w,
                            const int stride_h,  const int stride_w,
                            const int padding_t, const int padding_b,
                            const int padding_l, const int padding_r) {
  // mkldnn::memory::desc
  auto src_md = input.GetMKLDNNData()->get_primitive_desc().desc();
  mkldnn::memory::dims dims = {src_md.data.dims[0],
                               src_md.data.dims[1],
                               static_cast<int>(output.shape()[2]),
                               static_cast<int>(output.shape()[3])};
  auto dst_md = mkldnn::memory::desc({dims},
                                     static_cast<mkldnn::memory::data_type>(src_md.data.data_type),
                                     static_cast<mkldnn::memory::format>(src_md.data.format));
  const mkldnn::engine engine = CpuEngine::Get()->get_engine();
  const mkldnn::algorithm alg_kind = this->alg_kind_;
  if (alg_kind != mkldnn::algorithm::pooling_max &&
      alg_kind != mkldnn::algorithm::pooling_avg &&
      alg_kind != mkldnn::algorithm::pooling_avg_include_padding &&
      alg_kind != mkldnn::algorithm::pooling_avg_exclude_padding) {
    LOG(FATAL) << "MKLDNN Pooling: algorithm is not supported";
  }

  mkldnn::prop_kind prop = mkldnn::prop_kind::forward_scoring;
  if (this->is_train_ && alg_kind != mkldnn::algorithm::pooling_avg) {
    prop = mkldnn::prop_kind::forward_training;
  }
  if (this->is_train_ && prop == mkldnn::prop_kind::forward_scoring) {
    LOG(INFO) << "MKLDNN Pooling: training with prop_kind is forward_scoring";
  }

  const mkldnn::memory::dims strides = {stride_h,  stride_w  };
  const mkldnn::memory::dims pad_l   = {padding_t, padding_l };
  const mkldnn::memory::dims pad_r   = {padding_b, padding_r };
  const mkldnn::memory::dims kernel  = {kernel_h,  kernel_w  };
  // mkldnn::pooling_forward::desc
  const auto fwd_desc = mkldnn::pooling_forward::desc(prop, alg_kind, src_md, dst_md,
                                                      strides, kernel, pad_l, pad_r,
                                                      mkldnn::padding_kind::zero);
  this->fwd_pd_.reset(new mkldnn::pooling_forward::primitive_desc(fwd_desc, engine));
  this->data_.reset(new mkldnn::memory(input.GetMKLDNNData()->get_primitive_desc()));
  this->out_.reset(new mkldnn::memory(this->fwd_pd_->dst_primitive_desc()));
  if (this->with_workspace_) {
    this->workspace_.reset(new mkldnn::memory(this->fwd_pd_->workspace_primitive_desc()));
    this->fwd_.reset(new mkldnn::pooling_forward(*(this->fwd_pd_),
                                                 mkldnn::primitive::at(*(this->data_)),
                                                 *(this->out_),
                                                 *(this->workspace_)));
  } else {
    this->fwd_.reset(new mkldnn::pooling_forward(*(this->fwd_pd_),
                                                 mkldnn::primitive::at(*(this->data_)),
                                                 *(this->out_)));
  }
  return;
}

void MKLDNNPoolingFwd::SetNewMem(const NDArray& in_data,
                                 const NDArray& out_data,
                                 const OpReqType& req,
                                 const mxnet::NDArray *workspace) {
  auto input_mem = in_data.GetMKLDNNData();
  output_mem_t_ = CreateMKLDNNMem(out_data, fwd_pd_->dst_primitive_desc(), req);
  // mkldnn::memory
  this->data_->set_data_handle(input_mem->get_data_handle());
  this->out_->set_data_handle(output_mem_t_.second->get_data_handle());
  if (this->with_workspace_ && workspace == nullptr) {
    LOG(FATAL) << "MKLDNN Pooling: incorrect workspace input";
  }

  if (this->with_workspace_) {
    // mkldnn::memory
    auto ws_mem = workspace->GetMKLDNNData();
    this->workspace_->set_data_handle(ws_mem->get_data_handle());
  }
}

void MKLDNNPoolingFwd::Execute(const NDArray& out_data) {
  if (this->fwd_) {
    MKLDNNStream::Get()->RegisterPrim(*(this->fwd_));
    CommitOutput(out_data, this->output_mem_t_);
    MKLDNNStream::Get()->Submit();
  } else {
    LOG(FATAL) << "MKLDNN Pooling: forward primitive is nullptr";
  }
}

mkldnn::algorithm GetMKLDNNPoolAlgo(const PoolingParam &param) {
  switch (param.pool_type) {
    case pool_enum::kMaxPooling:
      return mkldnn::algorithm::pooling_max;
      break;
    case pool_enum::kAvgPooling:
      if (param.count_include_pad.has_value() && !param.count_include_pad.value()) {
        return mkldnn::algorithm::pooling_avg_exclude_padding;
      } else {
        return mkldnn::algorithm::pooling_avg_include_padding;
      }
      break;
    default:
      LOG(FATAL) << "MKLDNN Pooling: Unknown pooling method.";
      return mkldnn::algorithm::pooling_max;
  }
}

mkldnn::pooling_forward::primitive_desc GetPoolingFwdPdesc(
    const PoolingParam &param, const bool is_train, const memory::desc &data_md,
    const memory::desc &out_md) {
  CHECK_EQ(param.kernel.ndim(), 2) << "Not Implemented";
  int kernel_h_, kernel_w_;
  if (param.global_pool) {
    kernel_h_ = data_md.data.dims[2];
    kernel_w_ = data_md.data.dims[3];
  } else {
    kernel_h_ = param.kernel[0];
    kernel_w_ = param.kernel[1];
  }

  CHECK_GT(kernel_h_, 0) << "Filter dimensions cannot be zero.";
  CHECK_GT(kernel_w_, 0) << "Filter dimensions cannot be zero.";

  int pad_t_ = param.pad[0], pad_b_ = param.pad[0];
  int pad_l_ = param.pad[1], pad_r_ = param.pad[1];
  int stride_h_ = param.stride[0], stride_w_ = param.stride[1];

  const mkldnn::engine engine = CpuEngine::Get()->get_engine();
  if (param.global_pool) {
    pad_t_ = pad_b_ = pad_l_ = pad_r_ = 0;
    stride_h_ = stride_w_ = 1;
  }
  if (pad_t_ != 0 || pad_l_ != 0) {
    CHECK(param.pool_type == pool_enum::kAvgPooling ||
          param.pool_type == pool_enum::kMaxPooling)
        << "Padding implemented only for average and max pooling.";
    CHECK_LT(pad_l_, kernel_w_);
    CHECK_LT(pad_t_, kernel_h_);
  }


  const mkldnn::algorithm alg = GetMKLDNNPoolAlgo(param);
  mkldnn::prop_kind kind = mkldnn::prop_kind::forward_scoring;
  if (is_train && alg != algorithm::pooling_avg) {
    kind = mkldnn::prop_kind::forward_training;
  }

  const pooling_forward::desc poolingFwd_desc(kind, alg, data_md, out_md,
                                              {static_cast<int>(stride_h_),
                                               static_cast<int>(stride_w_)},
                                              {kernel_h_, kernel_w_},
                                              {static_cast<int>(pad_t_),
                                               static_cast<int>(pad_l_)},
                                              {static_cast<int>(pad_b_),
                                               static_cast<int>(pad_r_)},
                                              padding_kind::zero);
  return mkldnn::pooling_forward::primitive_desc(poolingFwd_desc, engine);
}

MKLDNNPoolingFwd &GetPoolingFwd(const PoolingParam &param,
                                const bool is_train,
                                const NDArray &data,
                                const NDArray &output) {
#if DMLC_CXX11_THREAD_LOCAL
  static thread_local std::unordered_map<MKLDNNPoolingSignature,
                                         MKLDNNPoolingFwd,
                                         OpHash> pooling_fwds;
#else
  static MX_THREAD_LOCAL std::unordered_map<MKLDNNPoolingSignature,
                                            MKLDNNPoolingFwd,
                                            OpHash> pooling_fwds;
#endif

  bool with_workspace = is_train && MKLDNNRequireWorkspace(param);
  MKLDNNPoolingSignature key(param);
  key.AddSign(is_train);
  key.AddSign(with_workspace);
  key.AddSign(data);
  key.AddSign(output);

  auto it = pooling_fwds.find(key);
  if (it == pooling_fwds.end()) {
    CHECK_EQ(param.kernel.ndim(), 2) << "Not Implemented";
    auto data_md = data.GetMKLDNNData()->get_primitive_desc().desc();
    int kernel_h_, kernel_w_;
    if (param.global_pool) {
      kernel_h_ = data_md.data.dims[2];
      kernel_w_ = data_md.data.dims[3];
    } else {
      kernel_h_ = param.kernel[0];
      kernel_w_ = param.kernel[1];
    }

    CHECK_GT(kernel_h_, 0) << "Filter dimensions cannot be zero.";
    CHECK_GT(kernel_w_, 0) << "Filter dimensions cannot be zero.";

    int pad_t_ = param.pad[0], pad_b_ = param.pad[0];
    int pad_l_ = param.pad[1], pad_r_ = param.pad[1];
    int stride_h_ = param.stride[0], stride_w_ = param.stride[1];

    if (param.global_pool) {
        pad_t_ = pad_b_ = pad_l_ = pad_r_ = 0;
        stride_h_ = stride_w_ = 1;
    }

    if (pad_t_ != 0 || pad_l_ != 0) {
        CHECK(param.pool_type == pool_enum::kAvgPooling ||
              param.pool_type == pool_enum::kMaxPooling)
              << "Padding implemented only for average and max pooling.";
        CHECK_LT(pad_l_, kernel_w_);
        CHECK_LT(pad_t_, kernel_h_);
    }

    const mkldnn::algorithm alg = GetMKLDNNPoolAlgo(param);
    MKLDNNPoolingFwd fwd(data, output, kernel_h_, kernel_w_, stride_h_, stride_w_,
                         pad_t_, pad_b_, pad_l_, pad_r_, alg, with_workspace, is_train);
    auto ins_ret = pooling_fwds.insert(
        std::pair<MKLDNNPoolingSignature, MKLDNNPoolingFwd>(key, fwd));
    CHECK(ins_ret.second);
    it = ins_ret.first;
  }
  return it->second;
}

void MKLDNNPoolingCompute(const OpContext &ctx, const PoolingParam &param,
                          const NDArray &in_data, const OpReqType req,
                          const NDArray &out_data, const NDArray *workspace) {
<<<<<<< HEAD
  auto &fwd = GetPoolingFwd(param, ctx.is_train, in_data, out_data);
  fwd.SetDataHandle(in_data, out_data, workspace);
  fwd.Execute();
=======
  auto fwd = GetPoolingFwd(param, ctx.is_train, in_data, out_data);
  fwd.SetNewMem(in_data, out_data, req, workspace);
  fwd.Execute(out_data);
>>>>>>> 8a21a069
}

MKLDNNPoolingBwd::MKLDNNPoolingBwd(
    const pooling_backward::primitive_desc &pdesc, bool with_ws)
    : with_workspace(with_ws), pd(pdesc) {}

void MKLDNNPoolingBwd::SetDataHandle(const mxnet::NDArray *workspace,
                                     const mxnet::NDArray &out_grad,
                                     const mkldnn::memory *diff_src_mem) {
  if (bwd == nullptr) {
    diff_dst.reset(
        new mkldnn::memory(out_grad.GetMKLDNNData()->get_primitive_desc(),
                           out_grad.GetMKLDNNData()->get_data_handle()));
    diff_src.reset(new mkldnn::memory(pd.diff_src_primitive_desc(),
                                      diff_src_mem->get_data_handle()));
    if (with_workspace) {
      CHECK(workspace != nullptr);
      ws.reset(
          new mkldnn::memory(workspace->GetMKLDNNData()->get_primitive_desc(),
                             workspace->GetMKLDNNData()->get_data_handle()));
      bwd.reset(
          new pooling_backward(pd, *diff_dst, primitive::at(*ws), *diff_src));
    } else {
      bwd.reset(new pooling_backward(pd, *diff_dst, *diff_src));
    }
  } else {
    diff_dst->set_data_handle(out_grad.GetMKLDNNData()->get_data_handle());
    diff_src->set_data_handle(diff_src_mem->get_data_handle());
    if (with_workspace) {
      CHECK(workspace != nullptr);
      ws->set_data_handle(workspace->GetMKLDNNData()->get_data_handle());
    }
  }
}

const mkldnn::pooling_backward &MKLDNNPoolingBwd::GetBwd() {
  return *this->bwd;
}

MKLDNNPoolingBwd &GetPoolingBwd(const PoolingParam &param,
                                const NDArray &in_data,
                                const NDArray &in_grad,
                                const NDArray &out_grad) {
#if DMLC_CXX11_THREAD_LOCAL
  static thread_local
      std::unordered_map<MKLDNNPoolingSignature,
                         MKLDNNPoolingBwd, OpHash> pooling_bwds;
#else
  static MX_THREAD_LOCAL
      std::unordered_map<MKLDNNPoolingSignature,
                         MKLDNNPoolingBwd, OpHash> pooling_bwds;
#endif

  bool with_workspace = MKLDNNRequireWorkspace(param);
  MKLDNNPoolingSignature key(param);
  key.AddSign(in_data);
  key.AddSign(in_grad);
  key.AddSign(out_grad);

  auto it = pooling_bwds.find(key);
  if (it == pooling_bwds.end()) {
    auto diff_dst_mem = out_grad.GetMKLDNNData();
    auto input_mem = in_data.GetMKLDNNData();
    mkldnn::memory::primitive_desc data_mpd = input_mem->get_primitive_desc();
    const mkldnn::memory::desc data_md = data_mpd.desc();
    const memory::dims dims = {data_md.data.dims[0], data_md.data.dims[1],
                               static_cast<int>(out_grad.shape()[2]),
                               static_cast<int>(out_grad.shape()[3])};
    const memory::desc out_md(
        {dims}, static_cast<memory::data_type>(data_md.data.data_type),
        static_cast<memory::format>(data_md.data.format));
    auto fwd_pd = GetPoolingFwdPdesc(param, true, data_md, out_md);

    const mkldnn::memory::desc diff_md =
        diff_dst_mem->get_primitive_desc().desc();
    const memory::dims dims1 = {diff_md.data.dims[0], diff_md.data.dims[1],
                                static_cast<int>(in_grad.shape()[2]),
                                static_cast<int>(in_grad.shape()[3])};
    const memory::desc diff_in_md(
        {dims1}, static_cast<memory::data_type>(diff_md.data.data_type),
        static_cast<memory::format>(diff_md.data.format));
    const mkldnn::engine cpu_engine = data_mpd.get_engine();
    const mkldnn::algorithm alg = GetMKLDNNPoolAlgo(param);

    int kernel_h_, kernel_w_;
    if (param.global_pool) {
      kernel_h_ = data_md.data.dims[2];
      kernel_w_ = data_md.data.dims[3];
    } else {
      kernel_h_ = param.kernel[0];
      kernel_w_ = param.kernel[1];
    }

    int pad_t_ = param.pad[0], pad_b_ = param.pad[0];
    int pad_l_ = param.pad[1], pad_r_ = param.pad[1];
    int stride_h_ = param.stride[0], stride_w_ = param.stride[1];
    if (param.global_pool) {
      pad_t_ = pad_b_ = pad_l_ = pad_r_ = 0;
      stride_h_ = stride_w_ = 1;
    }

    const pooling_backward::desc desc(
        alg, diff_in_md, diff_md, {stride_h_, stride_w_},
        {kernel_h_, kernel_w_}, {pad_t_, pad_l_}, {pad_b_, pad_r_},
        mkldnn::padding_kind::zero);
    const auto pdesc = pooling_backward::primitive_desc(desc, cpu_engine, fwd_pd);
    MKLDNNPoolingBwd bwd(pdesc, with_workspace);
    auto ins_ret = pooling_bwds.insert(
        std::pair<MKLDNNPoolingSignature, MKLDNNPoolingBwd>(key, bwd));
    CHECK(ins_ret.second);
    it = ins_ret.first;
  }
  return it->second;
}

void MKLDNNPoolingGradCompute(const OpContext &ctx, const PoolingParam &param,
                              const NDArray &out_grad, const NDArray &in_data,
                              const NDArray *workspace, const OpReqType req,
                              const NDArray &in_grad) {
  if (req == kNullOp) {
    return;
  }
  TmpMemMgr::Get()->Init(ctx.requested[0]);

  auto &bwd = GetPoolingBwd(param, in_data, in_grad, out_grad);
  auto diff_src_mem =
      CreateMKLDNNMem(in_grad, bwd.pd.diff_src_primitive_desc(), req);

  bwd.SetDataHandle(workspace, out_grad, diff_src_mem.second);
  MKLDNNStream::Get()->RegisterPrim(bwd.GetBwd());
  CommitOutput(in_grad, diff_src_mem);
  MKLDNNStream::Get()->Submit();
}

}  // namespace op
}  // namespace mxnet
#endif  // MXNET_USE_MKLDNN == 1<|MERGE_RESOLUTION|>--- conflicted
+++ resolved
@@ -254,24 +254,18 @@
 void MKLDNNPoolingCompute(const OpContext &ctx, const PoolingParam &param,
                           const NDArray &in_data, const OpReqType req,
                           const NDArray &out_data, const NDArray *workspace) {
-<<<<<<< HEAD
   auto &fwd = GetPoolingFwd(param, ctx.is_train, in_data, out_data);
-  fwd.SetDataHandle(in_data, out_data, workspace);
-  fwd.Execute();
-=======
-  auto fwd = GetPoolingFwd(param, ctx.is_train, in_data, out_data);
   fwd.SetNewMem(in_data, out_data, req, workspace);
   fwd.Execute(out_data);
->>>>>>> 8a21a069
 }
 
 MKLDNNPoolingBwd::MKLDNNPoolingBwd(
     const pooling_backward::primitive_desc &pdesc, bool with_ws)
     : with_workspace(with_ws), pd(pdesc) {}
 
-void MKLDNNPoolingBwd::SetDataHandle(const mxnet::NDArray *workspace,
-                                     const mxnet::NDArray &out_grad,
-                                     const mkldnn::memory *diff_src_mem) {
+void MKLDNNPoolingBwd::SetNewMem(const mxnet::NDArray *workspace,
+                                 const mxnet::NDArray &out_grad,
+                                 const mkldnn::memory *diff_src_mem) {
   if (bwd == nullptr) {
     diff_dst.reset(
         new mkldnn::memory(out_grad.GetMKLDNNData()->get_primitive_desc(),
@@ -391,7 +385,7 @@
   auto diff_src_mem =
       CreateMKLDNNMem(in_grad, bwd.pd.diff_src_primitive_desc(), req);
 
-  bwd.SetDataHandle(workspace, out_grad, diff_src_mem.second);
+  bwd.SetNewMem(workspace, out_grad, diff_src_mem.second);
   MKLDNNStream::Get()->RegisterPrim(bwd.GetBwd());
   CommitOutput(in_grad, diff_src_mem);
   MKLDNNStream::Get()->Submit();
