--- conflicted
+++ resolved
@@ -199,52 +199,10 @@
                                           mkldnn::primitive::at(*this->weight),
                                           mkldnn::primitive::at(*this->bias),
                                           *this->out));
-<<<<<<< HEAD
   } else if (this->fwd == nullptr) {
     this->fwd = std::shared_ptr<mkldnn::convolution_forward>(
         new mkldnn::convolution_forward(fwd_pd, mkldnn::primitive::at(*this->data),
                                     mkldnn::primitive::at(*this->weight),
-                                    *this->out));
-=======
-    }
-  }
-
-  const mkldnn::convolution_forward &GetFwd() const {
-    return *fwd;
-  }
-};
-
-typedef ParamOpSign<ConvolutionParam> MKLDNNConvSignature;
-
-static inline MKLDNNConvForward &GetConvFwd(
-    const nnvm::NodeAttrs& attrs, bool is_train,
-    const NDArray &data, const NDArray &weights,
-    const NDArray *bias, const NDArray &output) {
-#if DMLC_CXX11_THREAD_LOCAL
-  static thread_local std::unordered_map<MKLDNNConvSignature, MKLDNNConvForward, OpHash> fwds;
-#else
-  static MX_THREAD_LOCAL std::unordered_map<MKLDNNConvSignature, MKLDNNConvForward, OpHash> fwds;
-#endif
-  const ConvolutionParam& param = nnvm::get<ConvolutionParam>(attrs.parsed);
-  MKLDNNConvSignature key(param);
-  key.AddSign(is_train);
-  // Here we can sign the conv op with NDArray because conv primitive will
-  // decide the right layout for the, so we only need to get the shape and the
-  // data type of the arrays.
-  key.AddSign(data);
-  key.AddSign(weights);
-  key.AddSign(output);
-  if (bias)
-    key.AddSign(*bias);
-
-  auto it = fwds.find(key);
-  if (it == fwds.end()) {
-    MKLDNNConvForward fwd(param, is_train, data, weights, bias, output);
-    auto ins_ret = fwds.insert(
-        std::pair<MKLDNNConvSignature, MKLDNNConvForward>(key, fwd));
-    CHECK(ins_ret.second);
-    it = ins_ret.first;
->>>>>>> b2ccd34a
   }
 }
 
