/*
 * Licensed to the Apache Software Foundation (ASF) under one
 * or more contributor license agreements.  See the NOTICE file
 * distributed with this work for additional information
 * regarding copyright ownership.  The ASF licenses this file
 * to you under the Apache License, Version 2.0 (the
 * "License"); you may not use this file except in compliance
 * with the License.  You may obtain a copy of the License at
 *
 *   http://www.apache.org/licenses/LICENSE-2.0
 *
 * Unless required by applicable law or agreed to in writing,
 * software distributed under the License is distributed on an
 * "AS IS" BASIS, WITHOUT WARRANTIES OR CONDITIONS OF ANY
 * KIND, either express or implied.  See the License for the
 * specific language governing permissions and limitations
 * under the License.
 */

/*!
 * Copyright (c) 2019 by Contributors
 * \file mkldnn_fully_connected-inl.h
 * \brief Common functions used by MKLDNN (Quantized) FullyConnected operator
 * \author Ciyong Chen
 */

#ifndef MXNET_OPERATOR_NN_MKLDNN_MKLDNN_FULLY_CONNECTED_INL_H_
#define MXNET_OPERATOR_NN_MKLDNN_MKLDNN_FULLY_CONNECTED_INL_H_

#if MXNET_USE_MKLDNN == 1

<<<<<<< HEAD
#include <memory>
#include <unordered_map>
#include <vector>
#include <string>
=======
>>>>>>> a4c4fa01
#include <memory>
#include <string>
#include <vector>

#include "../fully_connected-inl.h"
#include "./mkldnn_base-inl.h"

namespace mxnet {
namespace op {

struct MKLDNNFCParam : public dmlc::Parameter<MKLDNNFCParam> {
  bool quantized;
  bool enable_float_output;
  bool with_eltwise;
  bool with_sum;
  float sum_scale = 1.0f;
  dmlc::optional<float> min_calib_range;  // min float value calculated from calibration dataset
  dmlc::optional<float> max_calib_range;  // max float value calculated from calibration dataset
  dmlc::optional<bool> shifted_output;
  dmlc::optional<bool> channel_wise_quantize;

  DMLC_DECLARE_PARAMETER(MKLDNNFCParam) {
    DMLC_DECLARE_FIELD(quantized).set_default(false).describe(
        "Whether it's a quantized FullyConnected operator");
    DMLC_DECLARE_FIELD(enable_float_output)
        .set_default(false)
        .describe("Whether to enable float32 output");
    DMLC_DECLARE_FIELD(with_eltwise)
        .set_default(false)
        .describe(
            "Whether there's a post with_eltwise after FullyConnected "
            "operator");
    DMLC_DECLARE_FIELD(with_sum).set_default(false).describe("Add post sum");
    DMLC_DECLARE_FIELD(min_calib_range)
        .set_default(dmlc::optional<float>())
        .describe(
            "The minimum scalar value in the form of float32 obtained "
            "through calibration. If present, it will be used to by "
            "quantized fullyconnected op to calculate primitive scale");
    DMLC_DECLARE_FIELD(max_calib_range)
<<<<<<< HEAD
    .set_default(dmlc::optional<float>())
    .describe("The maximum scalar value in the form of float32 obtained "
              "through calibration. If present, it will be used to by "
              "quantized fullyconnected op to calculate primitive scale");
    DMLC_DECLARE_FIELD(shifted_output)
    .set_default(dmlc::optional<bool>())
    .describe("Whether quantized output should be shifted to u8.");
=======
        .set_default(dmlc::optional<float>())
        .describe(
            "The maximum scalar value in the form of float32 obtained "
            "through calibration. If present, it will be used to by "
            "quantized fullyconnected op to calculate primitive scale");
>>>>>>> a4c4fa01
    DMLC_DECLARE_FIELD(channel_wise_quantize)
        .set_default(dmlc::optional<bool>())
        .describe("Whether support channel-wise-quantize for weight.");
  }
};

struct MKLDNNFCFullParam {
  FullyConnectedParam default_param;
  MKLDNNFCParam mkldnn_param;
  MKLDNNPostEltwiseParam eltwise_param;
  std::vector<float> output_scales = {0.0f};
};

<<<<<<< HEAD
#if MXNET_USE_MKLDNN == 1
class FCInputIndex {
 public:
  explicit FCInputIndex(const MKLDNNFCFullParam& full_param) {
    auto& mkldnn_param = full_param.mkldnn_param;
    const bool has_bias = !full_param.default_param.no_bias;
    const bool quantized = mkldnn_param.quantized;
    const bool sum_input_quantized = quantized && mkldnn_param.with_sum &&
                                     !mkldnn_param.enable_float_output;
    const bool channel_wise = quantized && mkldnn_param.channel_wise_quantize.has_value() &&
                              mkldnn_param.channel_wise_quantize.value();

    // Calculate position of particular input in the input vector:
    int index     = 0;
    data          = index++;
    weight        = index++;
    bias          = has_bias ? index++ : 0;
    num_quantized = index + (sum_input_quantized ? 1 : 0);
    sum           = mkldnn_param.with_sum ? index++: 0;
    num_base      = index;

    data_min      = quantized ? index++ : 0;
    data_max      = quantized ? index++ : 0;
    weight_min    = (quantized && !channel_wise) ? index++ : 0;
    weight_max    = (quantized && !channel_wise) ? index++ : 0;
    bias_min      = (quantized && !channel_wise && has_bias) ? index++ : 0;
    bias_max      = (quantized && !channel_wise && has_bias) ? index++ : 0;
    sum_min       = sum_input_quantized ? index++ : 0;
    sum_max       = sum_input_quantized ? index++ : 0;
    num_total     = index;
  }

  // true if sum input is used and it is float number
  bool IsSumInputFloat() const { return (sum && !sum_min); }
  int GetTotal() const { return num_total; }
  int GetBase() const { return num_base; }

  // return number of standard inputs which are quantized (represented as integer)
  int GetQuantized() const { return num_quantized;}

  // Represent index of particular input in the input vector:
  int data;
  int weight;
  int bias;
  int sum;
  int data_min;
  int data_max;
  int weight_min;
  int weight_max;
  int bias_min;
  int bias_max;
  int sum_min;
  int sum_max;

 private:
  int num_base;       // Number of standard inputs
  int num_total;      // Number of total inputs: standard + additional needed for quantization
  int num_quantized;  // Number of standard inputs which are quantized
};
#endif

mkldnn::inner_product_forward::primitive_desc GetFCFwdImpl(
    const MKLDNNFCFullParam &full_param, const bool is_train,
    const NDArray &data, const NDArray &weight, const NDArray *bias,
    const mkldnn::memory::desc &out_md);
=======
mkldnn::inner_product_forward::primitive_desc GetFCFwdImpl(const MKLDNNFCFullParam& full_param,
                                                           const bool is_train,
                                                           const NDArray& data,
                                                           const NDArray& weight,
                                                           const NDArray* bias,
                                                           const mkldnn::memory::desc& out_md);
>>>>>>> a4c4fa01

class MKLDNNFullyConnectedForward {
 public:
  mkldnn::inner_product_forward::primitive_desc fwd_pd;

  MKLDNNFullyConnectedForward(const MKLDNNFCFullParam& full_param,
                              const bool is_train,
                              const NDArray& data,
                              const NDArray& weight,
                              const NDArray* bias,
                              const mkldnn::memory::desc& out_md)
      : fwd_pd(GetFCFwdImpl(full_param, is_train, data, weight, bias, out_md)) {
    fwd_ = std::make_shared<mkldnn::inner_product_forward>(fwd_pd);
  }

  const mkldnn::inner_product_forward& GetFwd() const {
    return *fwd_;
  }

 private:
  std::shared_ptr<mkldnn::inner_product_forward> fwd_;
};

typedef ParamOpSign<FullyConnectedParam> MKLDNNFullyconSignature;

MKLDNNFullyConnectedForward& GetFCFwd(const FullyConnectedParam& param,
                                      const bool is_train,
                                      const NDArray& data,
                                      const NDArray& weight,
                                      const NDArray* bias,
                                      const mkldnn::memory::desc& out_md);

void MKLDNNFCFlattenData(const FullyConnectedParam& param,
                         const NDArray& out_data,
                         NDArray* in_data,
                         mkldnn::memory::desc* out_md);

void MKLDNNFCForward(const nnvm::NodeAttrs& attrs,
                     const OpContext& ctx,
                     const std::vector<NDArray>& in_data,
                     const std::vector<OpReqType>& req,
                     const std::vector<NDArray>& out_data);

void MKLDNNFCForwardFullFeature(const MKLDNNFCFullParam& param,
                                const OpContext& ctx,
                                MKLDNNFullyConnectedForward* fwd,
                                const std::vector<NDArray>& in_data,
                                const std::vector<OpReqType>& req,
                                const std::vector<NDArray>& out_data);

}  // namespace op
}  // namespace mxnet

#endif  // MXNET_USE_MKLDNN == 1
#endif  // MXNET_OPERATOR_NN_MKLDNN_MKLDNN_FULLY_CONNECTED_INL_H_<|MERGE_RESOLUTION|>--- conflicted
+++ resolved
@@ -29,14 +29,8 @@
 
 #if MXNET_USE_MKLDNN == 1
 
-<<<<<<< HEAD
 #include <memory>
 #include <unordered_map>
-#include <vector>
-#include <string>
-=======
->>>>>>> a4c4fa01
-#include <memory>
 #include <string>
 #include <vector>
 
@@ -76,21 +70,11 @@
             "through calibration. If present, it will be used to by "
             "quantized fullyconnected op to calculate primitive scale");
     DMLC_DECLARE_FIELD(max_calib_range)
-<<<<<<< HEAD
-    .set_default(dmlc::optional<float>())
-    .describe("The maximum scalar value in the form of float32 obtained "
-              "through calibration. If present, it will be used to by "
-              "quantized fullyconnected op to calculate primitive scale");
-    DMLC_DECLARE_FIELD(shifted_output)
-    .set_default(dmlc::optional<bool>())
-    .describe("Whether quantized output should be shifted to u8.");
-=======
         .set_default(dmlc::optional<float>())
         .describe(
             "The maximum scalar value in the form of float32 obtained "
             "through calibration. If present, it will be used to by "
             "quantized fullyconnected op to calculate primitive scale");
->>>>>>> a4c4fa01
     DMLC_DECLARE_FIELD(channel_wise_quantize)
         .set_default(dmlc::optional<bool>())
         .describe("Whether support channel-wise-quantize for weight.");
@@ -104,16 +88,20 @@
   std::vector<float> output_scales = {0.0f};
 };
 
-<<<<<<< HEAD
 #if MXNET_USE_MKLDNN == 1
+static inline size_t GetInSumIndex(const MKLDNNFCFullParam& param) {
+  assert(param.mkldnn_param.with_sum);
+  return fullc::kWeight + 1 + (param.default_param.no_bias ? 0 : 1);
+}
+
 class FCInputIndex {
  public:
-  explicit FCInputIndex(const MKLDNNFCFullParam& full_param) {
-    auto& mkldnn_param = full_param.mkldnn_param;
-    const bool has_bias = !full_param.default_param.no_bias;
+  explicit FCInputIndex(const MKLDNNFCFullParam full_param) {
+    auto& mkldnn_param   = full_param.mkldnn_param;
+    const bool has_bias  = !full_param.default_param.no_bias;
     const bool quantized = mkldnn_param.quantized;
-    const bool sum_input_quantized = quantized && mkldnn_param.with_sum &&
-                                     !mkldnn_param.enable_float_output;
+    const bool sum_input_quantized =
+        quantized && mkldnn_param.with_sum && !mkldnn_param.enable_float_output;
     const bool channel_wise = quantized && mkldnn_param.channel_wise_quantize.has_value() &&
                               mkldnn_param.channel_wise_quantize.value();
 
@@ -123,27 +111,36 @@
     weight        = index++;
     bias          = has_bias ? index++ : 0;
     num_quantized = index + (sum_input_quantized ? 1 : 0);
-    sum           = mkldnn_param.with_sum ? index++: 0;
+    sum           = mkldnn_param.with_sum ? index++ : 0;
     num_base      = index;
 
-    data_min      = quantized ? index++ : 0;
-    data_max      = quantized ? index++ : 0;
-    weight_min    = (quantized && !channel_wise) ? index++ : 0;
-    weight_max    = (quantized && !channel_wise) ? index++ : 0;
-    bias_min      = (quantized && !channel_wise && has_bias) ? index++ : 0;
-    bias_max      = (quantized && !channel_wise && has_bias) ? index++ : 0;
-    sum_min       = sum_input_quantized ? index++ : 0;
-    sum_max       = sum_input_quantized ? index++ : 0;
-    num_total     = index;
+    data_min   = quantized ? index++ : 0;
+    data_max   = quantized ? index++ : 0;
+    weight_min = (quantized && !channel_wise) ? index++ : 0;
+    weight_max = (quantized && !channel_wise) ? index++ : 0;
+    bias_min   = (quantized && !channel_wise && has_bias) ? index++ : 0;
+    bias_max   = (quantized && !channel_wise && has_bias) ? index++ : 0;
+    sum_min    = sum_input_quantized ? index++ : 0;
+    sum_max    = sum_input_quantized ? index++ : 0;
+    num_total  = index;
   }
 
   // true if sum input is used and it is float number
-  bool IsSumInputFloat() const { return (sum && !sum_min); }
-  int GetTotal() const { return num_total; }
-  int GetBase() const { return num_base; }
-
-  // return number of standard inputs which are quantized (represented as integer)
-  int GetQuantized() const { return num_quantized;}
+  bool IsSumInputFloat() const {
+    return (sum && !sum_min);
+  }
+  int GetTotal() const {
+    return num_total;
+  }
+  int GetBase() const {
+    return num_base;
+  }
+
+  // return number of standard inputs which are quantized (represented as
+  // integer)
+  int GetQuantized() const {
+    return num_quantized;
+  }
 
   // Represent index of particular input in the input vector:
   int data;
@@ -161,23 +158,18 @@
 
  private:
   int num_base;       // Number of standard inputs
-  int num_total;      // Number of total inputs: standard + additional needed for quantization
+  int num_total;      // Number of total inputs: standard + additional needed for
+                      // quantization
   int num_quantized;  // Number of standard inputs which are quantized
 };
 #endif
 
-mkldnn::inner_product_forward::primitive_desc GetFCFwdImpl(
-    const MKLDNNFCFullParam &full_param, const bool is_train,
-    const NDArray &data, const NDArray &weight, const NDArray *bias,
-    const mkldnn::memory::desc &out_md);
-=======
 mkldnn::inner_product_forward::primitive_desc GetFCFwdImpl(const MKLDNNFCFullParam& full_param,
                                                            const bool is_train,
                                                            const NDArray& data,
                                                            const NDArray& weight,
                                                            const NDArray* bias,
                                                            const mkldnn::memory::desc& out_md);
->>>>>>> a4c4fa01
 
 class MKLDNNFullyConnectedForward {
  public:
