/*
 * Licensed to the Apache Software Foundation (ASF) under one
 * or more contributor license agreements.  See the NOTICE file
 * distributed with this work for additional information
 * regarding copyright ownership.  The ASF licenses this file
 * to you under the Apache License, Version 2.0 (the
 * "License"); you may not use this file except in compliance
 * with the License.  You may obtain a copy of the License at
 *
 *   http://www.apache.org/licenses/LICENSE-2.0
 *
 * Unless required by applicable law or agreed to in writing,
 * software distributed under the License is distributed on an
 * "AS IS" BASIS, WITHOUT WARRANTIES OR CONDITIONS OF ANY
 * KIND, either express or implied.  See the License for the
 * specific language governing permissions and limitations
 * under the License.
 */

/*!
 * Copyright (c) 2015 by Contributors
 * \file fully_connected.cc
 * \brief fully connect operator
*/
#include "./fully_connected-inl.h"
#include "./mkldnn/mkldnn_ops-inl.h"
#include "./mkldnn/mkldnn_base-inl.h"
#if MXNET_USE_NNPACK == 1
#include "../nnpack/nnpack_fully_connected-inl.h"
#endif  // MXNET_USE_NNPACK

namespace mxnet {
namespace op {

static bool FullyConnectedShape(const nnvm::NodeAttrs& attrs,
                                std::vector<TShape> *in_shape,
                                std::vector<TShape> *out_shape) {
  const FullyConnectedParam& param = nnvm::get<FullyConnectedParam>(attrs.parsed);
  using namespace mshadow;
  if (!param.no_bias) {
    CHECK_EQ(in_shape->size(), 3U) << "Input:[data, weight, bias]";
  } else {
    CHECK_EQ(in_shape->size(), 2U) << "Input:[data, weight]";
  }
  CHECK_EQ(out_shape->size(), 1U);
  TShape dshape = (*in_shape)[fullc::kData];
  TShape oshape = (*out_shape)[0];
  // require data to be known
  if (dshape.ndim() ==  0) return false;

  index_t num_input;
  if (!param.flatten) {
    num_input = dshape[dshape.ndim()-1];
  } else {
    num_input = dshape.ProdShape(1, dshape.ndim());
  }
  SHAPE_ASSIGN_CHECK(*in_shape, fullc::kWeight, Shape2(param.num_hidden, num_input));
  if (!param.no_bias) {
    if (!shape_assign(&(*in_shape)[fullc::kBias], Shape1(param.num_hidden)) &&
        !shape_assign(&(*in_shape)[fullc::kBias], Shape2(param.num_hidden, 1))) {
      LOG(FATAL) << "Unexpected shape for bias " << (*in_shape)[fullc::kBias];
    }
  }

  if (!param.flatten) {
    TShape result_shape(dshape);
    result_shape[dshape.ndim()-1] = param.num_hidden;
    SHAPE_ASSIGN_CHECK(*out_shape, 0, result_shape);
  } else {
    SHAPE_ASSIGN_CHECK(*out_shape, 0, Shape2(dshape[0], param.num_hidden));
  }
  if (oshape.ndim() != 0) {
    dshape[0] = oshape[0];
    SHAPE_ASSIGN_CHECK(*in_shape, fullc::kData, dshape);
  }
  return true;
}

void FullyConnectedComputeExCPU(const nnvm::NodeAttrs& attrs,
                                const OpContext &ctx,
                                const std::vector<NDArray> &inputs,
                                const std::vector<OpReqType> &req,
                                const std::vector<NDArray> &outputs) {
  const FullyConnectedParam& param = nnvm::get<FullyConnectedParam>(attrs.parsed);
  const bool valid_data = inputs[0].storage_type() == kDefaultStorage;
  const bool valid_weight = inputs[1].storage_type() == kDefaultStorage ||
                            inputs[1].storage_type() == kRowSparseStorage;
  const bool valid_out = outputs[0].storage_type() == kDefaultStorage;
  bool valid_bias = true;
  if (!param.no_bias) {
    valid_bias = inputs[2].storage_type() == kDefaultStorage ||
                 inputs[2].storage_type() == kRowSparseStorage;
  }
#if MXNET_USE_MKLDNN == 1
  if (common::ContainsOnlyStorage(inputs, kDefaultStorage) &&
      common::ContainsOnlyStorage(outputs, kDefaultStorage)) {
    if (SupportMKLDNN(inputs[0])) {
      MKLDNN_OPCHECK_INIT(false, outputs.size(), inputs, outputs);
      MKLDNNFCForward(attrs, ctx, inputs, req, outputs);
      MKLDNN_OPCHECK_RUN(FullyConnectedCompute<cpu>, attrs, ctx, inputs, req,
                         outputs);
    } else {
      FallBackCompute(FullyConnectedCompute<cpu>, attrs, ctx, inputs, req, outputs);
    }
    return;
  } else if (valid_data && valid_weight && valid_bias && valid_out) {
    // inputs
    std::vector<NDArray> temp_ndarrays;
    std::vector<TBlob> in_blobs;
    for (const NDArray& in : inputs) {
      // if ndarray is in default storage and MKLDNN is available,
      // need to make sure cpu layout data is used, instead of MKL layout
      if (in.storage_type() == kDefaultStorage) {
        temp_ndarrays.push_back(in.Reorder2Default());
        in_blobs.emplace_back(temp_ndarrays.back().data());
      } else {
        in_blobs.emplace_back(in.data());
      }
    }
    // output
    FullyConnectedCompute<cpu>(attrs, ctx, in_blobs, req, {outputs[0].data()});
  } else {
    LogUnimplementedOp(attrs, ctx, inputs, req, outputs);
  }
#else
  if (valid_data && valid_weight && valid_bias && valid_out) {
    std::vector<TBlob> in_blobs(inputs.size());
    for (size_t i = 0; i < in_blobs.size(); i++) in_blobs[i] = inputs[i].data();
    std::vector<TBlob> out_blobs(outputs.size());
    for (size_t i = 0; i < out_blobs.size(); i++) out_blobs[i] = outputs[i].data();
    FullyConnectedCompute<cpu>(attrs, ctx, in_blobs, req, out_blobs);
  } else {
    LogUnimplementedOp(attrs, ctx, inputs, req, outputs);
  }
#endif
}

#if MXNET_USE_MKLDNN == 1
void FullyConnectedGradComputeExCPU(const nnvm::NodeAttrs& attrs,
                                    const OpContext &ctx,
                                    const std::vector<NDArray> &inputs,
                                    const std::vector<OpReqType> &req,
                                    const std::vector<NDArray> &outputs) {
  if (SupportMKLDNN(inputs[0])) {
    MKLDNN_OPCHECK_INIT(true, outputs.size(), inputs, outputs);
    MKLDNNFCBackward(attrs, ctx, inputs, req, outputs);
    MKLDNN_OPCHECK_RUN(FullyConnectedGradCompute<cpu>, attrs, ctx, inputs, req,
                       outputs);
    return;
  }
  FallBackCompute(FullyConnectedGradCompute<cpu>, attrs, ctx, inputs, req, outputs);
}
#endif

static bool FullyConnectedType(const nnvm::NodeAttrs& attrs,
                               std::vector<int> *in_type, std::vector<int> *out_type) {
  CHECK_GE(in_type->size(), 1U);
  return ElemwiseAttr<int, type_is_none, type_assign, true, type_string>(
      attrs, in_type, out_type, -1);
}

struct FullyConnectedGrad {
  const char *op_name;
  std::vector<nnvm::NodeEntry> operator()(const nnvm::NodePtr& n,
                                          const std::vector<nnvm::NodeEntry>& ograds) const {
    std::vector<nnvm::NodeEntry> heads(ograds.begin(), ograds.end());
    heads.push_back(n->inputs[fullc::kData]);
    heads.push_back(n->inputs[fullc::kWeight]);
    return MakeGradNode(op_name, n, heads, n->attrs.dict);
  }
};

inline static bool FCStorageType(const nnvm::NodeAttrs& attrs,
                                 const int dev_mask,
                                 DispatchMode* dispatch_mode,
                                 std::vector<int> *in_attrs,
                                 std::vector<int> *out_attrs) {
  const FullyConnectedParam& param = nnvm::get<FullyConnectedParam>(attrs.parsed);
  const bool valid_data = in_attrs->at(0) == kDefaultStorage;
  const bool valid_weight = in_attrs->at(1) == kDefaultStorage ||
                            in_attrs->at(1) == kRowSparseStorage;
  bool valid_bias = true;
  uint32_t in_expected = 2;
  if (!param.no_bias) {
    in_expected = 3;
    valid_bias = in_attrs->at(2) == kDefaultStorage || in_attrs->at(2) == kRowSparseStorage;
  }
  CHECK_EQ(in_attrs->size(), in_expected);
  CHECK_EQ(out_attrs->size(), 1);
  // dispatch to kFComputeEx is fine even if all inputs are dense and no MKL is present
  bool dispatched = false;
  if (!dispatched && valid_data && valid_weight && valid_bias) {
    dispatched = storage_type_assign(out_attrs, mxnet::kDefaultStorage,
                                     dispatch_mode, DispatchMode::kFComputeEx);
  }
  if (!dispatched) {
    dispatched = dispatch_fallback(out_attrs, dispatch_mode);
  }
  return dispatched;
}

inline static bool BackwardFCStorageType(const nnvm::NodeAttrs& attrs,
                                         const int dev_mask,
                                         DispatchMode* dispatch_mode,
                                         std::vector<int> *in_attrs,
                                         std::vector<int> *out_attrs) {
  const FullyConnectedParam& param = nnvm::get<FullyConnectedParam>(attrs.parsed);
  uint32_t out_expected = param.no_bias ? 2 : 3;
  CHECK_EQ(in_attrs->size(), 3U);
  CHECK_EQ(out_attrs->size(), out_expected);

<<<<<<< HEAD
  DispatchMode wanted_mode;
#if 1
  if (dev_mask == mshadow::cpu::kDevMask)
    wanted_mode = DispatchMode::kFComputeEx;
  else
#endif
    wanted_mode = DispatchMode::kFCompute;
  return storage_type_assign(out_attrs, mxnet::kDefaultStorage,
                             dispatch_mode, wanted_mode);
=======
  bool dispatched = false;
  // TODO(zhengda) let's disable MKLDNN for FullyConnected for now.
  // It seems there is a bug.
  if (!dispatched && common::ContainsOnlyStorage(*in_attrs, mxnet::kDefaultStorage)) {
    storage_type_assign(out_attrs, mxnet::kDefaultStorage,
                        dispatch_mode, DispatchMode::kFCompute);
  }
  if (!dispatched && common::ContainsStorageType(*in_attrs, mxnet::kRowSparseStorage)) {
    dispatched = dispatch_fallback(out_attrs, dispatch_mode);
  }
  if (!dispatched) {
    dispatched = storage_type_assign(out_attrs, mxnet::kDefaultStorage,
                                     dispatch_mode, DispatchMode::kFCompute);
  }
  return dispatched;
>>>>>>> 7dbbe590
}

DMLC_REGISTER_PARAMETER(FullyConnectedParam);

NNVM_REGISTER_OP(FullyConnected)
MXNET_ADD_SPARSE_OP_ALIAS(FullyConnected)
.describe(R"code(Applies a linear transformation: :math:`Y = XW^T + b`.

If ``flatten`` is set to be true, then the shapes are:

- **data**: `(batch_size, x1, x2, ..., xn)`
- **weight**: `(num_hidden, x1 * x2 * ... * xn)`
- **bias**: `(num_hidden,)`
- **out**: `(batch_size, num_hidden)`

If ``flatten`` is set to be false, then the shapes are:

- **data**: `(x1, x2, ..., xn, input_dim)`
- **weight**: `(num_hidden, input_dim)`
- **bias**: `(num_hidden,)`
- **out**: `(x1, x2, ..., xn, num_hidden)`

The learnable parameters include both ``weight`` and ``bias``.

If ``no_bias`` is set to be true, then the ``bias`` term is ignored.

Note that the operator also supports forward computation with `row_sparse` weight and bias,
where the length of `weight.indices` and `bias.indices` must be equal to `num_hidden`.
This could be used for model inference with `row_sparse` weights trained with `SparseEmbedding`.

)code" ADD_FILELINE)
.set_num_inputs([](const NodeAttrs& attrs) {
  const FullyConnectedParam& params = nnvm::get<FullyConnectedParam>(attrs.parsed);
  return params.no_bias ? 2 : 3;
})
.set_num_outputs(1)
.set_attr_parser(ParamParser<FullyConnectedParam>)
.set_attr<FInferStorageType>("FInferStorageType", FCStorageType)
.set_attr<nnvm::FListInputNames>("FListInputNames", [](const NodeAttrs& attrs) {
  const FullyConnectedParam& params = nnvm::get<FullyConnectedParam>(attrs.parsed);
  if (!params.no_bias) {
    return std::vector<std::string>{"data", "weight", "bias"};
  } else {
    return std::vector<std::string>{"data", "weight"};
  }
})
.set_attr<nnvm::FListOutputNames>("FListOutputNames",
    [](const NodeAttrs& attrs) {
    return std::vector<std::string>{"output"};
})
#if MXNET_USE_MKLDNN == 1
.set_attr<FResourceRequest>("FResourceRequest", [](const NodeAttrs& n) {
  return std::vector<ResourceRequest>{ResourceRequest::kTempSpace};
})
#endif
.set_attr<nnvm::FInferShape>("FInferShape", FullyConnectedShape)
.set_attr<nnvm::FInferType>("FInferType", FullyConnectedType)
.set_attr<FCompute>("FCompute<cpu>", FullyConnectedCompute<cpu>)
.set_attr<FComputeEx>("FComputeEx<cpu>", FullyConnectedComputeExCPU)
.set_attr<nnvm::FGradient>("FGradient", FullyConnectedGrad{"_backward_FullyConnected"})
.add_argument("data", "NDArray-or-Symbol", "Input data.")
.add_argument("weight", "NDArray-or-Symbol", "Weight matrix.")
.add_argument("bias", "NDArray-or-Symbol", "Bias parameter.")
.add_arguments(FullyConnectedParam::__FIELDS__());

NNVM_REGISTER_OP(_backward_FullyConnected)
.set_num_inputs(3)
.set_num_outputs([](const NodeAttrs& attrs) {
  const FullyConnectedParam& params = nnvm::get<FullyConnectedParam>(attrs.parsed);
  return params.no_bias ? 2 : 3;
})
#if MXNET_USE_MKLDNN == 1
.set_attr<FResourceRequest>("FResourceRequest", [](const NodeAttrs& n) {
  return std::vector<ResourceRequest>{ResourceRequest::kTempSpace};
})
#endif
.set_attr<nnvm::TIsBackward>("TIsBackward", true)
.set_attr<nnvm::FInplaceOption>("FInplaceOption", [](const NodeAttrs& attrs){
  return std::vector<std::pair<int, int> >{{1, 0}};
})
.set_attr<FInferStorageType>("FInferStorageType", BackwardFCStorageType)
.set_attr_parser(ParamParser<FullyConnectedParam>)
#if MXNET_USE_MKLDNN == 1
.set_attr<FComputeEx>("FComputeEx<cpu>", FullyConnectedGradComputeExCPU)
#endif
.set_attr<FCompute>("FCompute<cpu>", FullyConnectedGradCompute<cpu>);

}  // namespace op
}  // namespace mxnet<|MERGE_RESOLUTION|>--- conflicted
+++ resolved
@@ -209,23 +209,10 @@
   CHECK_EQ(in_attrs->size(), 3U);
   CHECK_EQ(out_attrs->size(), out_expected);
 
-<<<<<<< HEAD
-  DispatchMode wanted_mode;
-#if 1
-  if (dev_mask == mshadow::cpu::kDevMask)
-    wanted_mode = DispatchMode::kFComputeEx;
-  else
-#endif
-    wanted_mode = DispatchMode::kFCompute;
-  return storage_type_assign(out_attrs, mxnet::kDefaultStorage,
-                             dispatch_mode, wanted_mode);
-=======
   bool dispatched = false;
-  // TODO(zhengda) let's disable MKLDNN for FullyConnected for now.
-  // It seems there is a bug.
-  if (!dispatched && common::ContainsOnlyStorage(*in_attrs, mxnet::kDefaultStorage)) {
-    storage_type_assign(out_attrs, mxnet::kDefaultStorage,
-                        dispatch_mode, DispatchMode::kFCompute);
+  if (common::ContainsOnlyStorage(*in_attrs, mxnet::kDefaultStorage)) {
+    dispatched = storage_type_assign(out_attrs, mxnet::kDefaultStorage,
+                                     dispatch_mode, DispatchMode::kFComputeEx);
   }
   if (!dispatched && common::ContainsStorageType(*in_attrs, mxnet::kRowSparseStorage)) {
     dispatched = dispatch_fallback(out_attrs, dispatch_mode);
@@ -235,7 +222,6 @@
                                      dispatch_mode, DispatchMode::kFCompute);
   }
   return dispatched;
->>>>>>> 7dbbe590
 }
 
 DMLC_REGISTER_PARAMETER(FullyConnectedParam);
