--- conflicted
+++ resolved
@@ -209,19 +209,9 @@
   CHECK_EQ(in_attrs->size(), 3U);
   CHECK_EQ(out_attrs->size(), out_expected);
 
-  DispatchMode wanted_mode;
-#if 0
   // TODO(zhengda) let's disable MKLDNN for FullyConnected for now.
   // It seems there is a bug.
-<<<<<<< HEAD
-  if (dev_mask == mshadow::cpu::kDevMask)
-    *dispatch_mode = DispatchMode::kFComputeEx;
-  else
-#endif
-    wanted_mode = DispatchMode::kFCompute;
-  return storage_type_assign(out_attrs, mxnet::kDefaultStorage,
-                             dispatch_mode, wanted_mode);
-=======
+  bool dispatched = false;
   if (!dispatched && common::ContainsOnlyStorage(*in_attrs, mxnet::kDefaultStorage)) {
     dispatched = storage_type_assign(out_attrs, mxnet::kDefaultStorage,
                                      dispatch_mode, DispatchMode::kFCompute);
@@ -234,7 +224,6 @@
                                      dispatch_mode, DispatchMode::kFCompute);
   }
   return dispatched;
->>>>>>> 3ea67a7a
 }
 
 DMLC_REGISTER_PARAMETER(FullyConnectedParam);
