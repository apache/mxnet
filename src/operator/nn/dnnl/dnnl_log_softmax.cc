--- conflicted
+++ resolved
@@ -58,19 +58,8 @@
   // DNNL does not support temperature argument in their log_softmax function
   // now. Need update this once they start to support it.
   // Currently, DNNL shows bad performance when log_softmax is not performed on the last dimension
-<<<<<<< HEAD
-  if (data.shape().Size() == 0 || data.shape().ndim() == 0 || param.temperature.has_value() ||
-      (in_dtype != mshadow::kFloat32 && in_dtype != mshadow::kBfloat16) || in_dtype != out_dtype ||
-      axis != (ndim - 1)) {
-    return false;
-  }
-
-  // only supports ndim = 1, 2, 3, 4 for now
-  return (ndim >= 1 && ndim <= 4);
-=======
   return !param.temperature.has_value() && CheckAxis(param.axis, ndim) == (ndim - 1) &&
          SupportDNNL<1, 4, DNNLTypeMode::FloatTypes>(data) && out_dtype == data.dtype();
->>>>>>> c486a0e3
 }
 
 class DNNLLogSoftmaxFwd {
