--- conflicted
+++ resolved
@@ -242,7 +242,7 @@
   CHECK((param.kernel.ndim() >= 1 && param.kernel.ndim() <= 3) || use_adaptive_pooling)
       << "Not Implemented";  // to be changed
 
-  const int kernel_ndims = use_adaptive_pooling ? param.kernel.ndim() : mxnet::TShape(data_md.dims()).ndim();
+  const int kernel_ndims = use_adaptive_pooling ? mxnet::TShape(data_md.dims()).ndim() : param.kernel.ndim();
   dnnl::memory::dims kernel(kernel_ndims);
   dnnl::memory::dims strides(kernel_ndims);
   dnnl::memory::dims pad_l(kernel_ndims);
@@ -253,12 +253,11 @@
 
   std::cout << "input shape = " << input_shape << '\n';
   std::cout << "output shape = " << output_shape << '\n';
-<<<<<<< HEAD
 
   std::cout << "Getting PoolingAlg\n";
   std::cout << "use_adaptive=" << use_adaptive_pooling << '\n';
   if (use_adaptive_pooling) {
-    UseAdaptivePaddingKernel(&kernel, &strides, &pad_l, &pad_r, input_shape, output_shape);
+    UseAdaptivePaddingKernel(&kernel, &strides, &pad_l, &pad_r, input_shape, output_shape); // ten stride jest cos nie tak
     dnnl::memory::validate_dims(kernel);
     dnnl::memory::validate_dims(strides);
     dnnl::memory::validate_dims(pad_l);
@@ -268,22 +267,6 @@
   }
 
 
-=======
-
-  std::cout << "Getting PoolingAlg\n";
-  std::cout << "use_adaptive=" << use_adaptive_pooling << '\n';
-  if (use_adaptive_pooling) {
-    UseAdaptivePaddingKernel(&kernel, &strides, &pad_l, &pad_r, input_shape, output_shape);
-    dnnl::memory::validate_dims(kernel);
-    dnnl::memory::validate_dims(strides);
-    dnnl::memory::validate_dims(pad_l);
-    dnnl::memory::validate_dims(pad_r);
-  } else {
-    InitPoolingPrimitiveParams(param, data_md, kernel, strides, pad_l, pad_r);
-  }
-
-
->>>>>>> daaa9d34
   const dnnl::algorithm alg = GetDNNLPoolingAlgorithm(param);
   dnnl::prop_kind kind      = dnnl::prop_kind::forward_scoring;
   if (is_train && alg != dnnl::algorithm::pooling_avg) {
@@ -349,20 +332,6 @@
   return it->second;
 }
 
-<<<<<<< HEAD
-=======
-void DNNLPoolingCompute(const OpContext& ctx,
-                        const PoolingParam& param,
-                        const NDArray& in_data,
-                        const OpReqType req,
-                        const NDArray& out_data,
-                        const NDArray* workspace,
-                        const bool use_adaptive_pooling) {
-  auto& fwd = GetPoolingFwd(param, ctx.is_train, in_data, out_data, use_adaptive_pooling);
-  fwd.Execute(in_data, req, out_data, workspace);
-}
-
->>>>>>> daaa9d34
 DNNLPoolingBwd::DNNLPoolingBwd(const dnnl::pooling_backward::primitive_desc& pdesc, bool with_ws)
     : with_workspace(with_ws), pd(pdesc) {
   bwd = std::make_shared<dnnl::pooling_backward>(pd);
@@ -388,11 +357,10 @@
   DNNLPoolingSignature key(param);
   if (&in_data != nullptr) {
     std::cout << "in_data is not null\n";
-    // std::cout << in_data.shape() << '\n'; // na odczytywaniu in_data tez leci segmentation fault
     key.AddSign(in_data);
   }
   std::cout << "After in_data\n";
-  // key.AddSign(in_data); // Tutaj leci pierwszy segmentation fault
+  key.AddSign(in_data);
   key.AddSign(in_grad);
   key.AddSign(out_grad);
   if (use_adaptive_pooling) {
@@ -428,7 +396,7 @@
 
     if (use_adaptive_pooling) {
       UseAdaptivePaddingKernel(
-          &kernel, &strides, &pad_l, &pad_r, in_data.shape(), out_grad.shape());
+          &kernel, &strides, &pad_l, &pad_r, in_grad.shape(), out_grad.shape()); 
       dnnl::memory::validate_dims(kernel);
       dnnl::memory::validate_dims(strides);
       dnnl::memory::validate_dims(pad_l);
@@ -448,7 +416,6 @@
   return it->second;
 }
 
-<<<<<<< HEAD
 // void DNNLPoolingGradCompute(const nnvm::NodeAttrs& attrs,
 //                             const OpContext& ctx,
 //                             const std::vector<NDArray>& inputs,
@@ -494,38 +461,6 @@
 //   CommitOutput(in_grad, diff_src_mem);
 //   DNNLStream::Get()->Submit();
 // }
-=======
-void DNNLPoolingGradCompute(const OpContext& ctx,
-                            const PoolingParam& param,
-                            const NDArray& out_grad,
-                            const NDArray& in_data,
-                            const NDArray* workspace,
-                            const OpReqType req,
-                            const NDArray& in_grad,
-                            const bool use_adaptive_pooling) {
-  if (req == kNullOp) {
-    return;
-  }
-
-  std::cout << "Inside DNNLPoolingGradCompute\n";
-  TmpMemMgr::Get()->Init(ctx.requested[0]);
-
-  auto& bwd            = GetPoolingBwd(param, in_data, in_grad, out_grad, use_adaptive_pooling);
-  auto diff_dst_mem    = out_grad.GetDNNLDataReorder(bwd.pd.diff_dst_desc());
-  auto diff_src_mem    = CreateDNNLMem(in_grad, bwd.pd.diff_src_desc(), req);
-  dnnl_args_map_t args = {
-      {DNNL_ARG_DIFF_DST, *diff_dst_mem},
-      {DNNL_ARG_DIFF_SRC, *diff_src_mem.second},
-  };
-  if (DNNLRequireWorkspace(param) && workspace != nullptr) {
-    args[DNNL_ARG_WORKSPACE] = *(workspace->GetDNNLData());
-  }
-
-  DNNLStream::Get()->RegisterPrimArgs(bwd.GetBwd(), args);
-  CommitOutput(in_grad, diff_src_mem);
-  DNNLStream::Get()->Submit();
-}
->>>>>>> daaa9d34
 
 }  // namespace op
 }  // namespace mxnet
