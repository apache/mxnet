--- conflicted
+++ resolved
@@ -125,19 +125,11 @@
            conv_pd->weights_desc().get_size() != GetArraySize(weights)) ||
           // With the upgrade of oneDNN to version 2.4+
           // tests/python/dnnl/subgraphs/test_conv_subgraph.py::test_pos_conv_add[True-data_shape1]
-<<<<<<< HEAD
-          // started failing. Switching away from primitive with weight dnnl::format_tag
-          // ABcd4b16a4b in order to temporarily fix the issue until full fix arrives.
-          // Tracking issue: https://github.com/apache/incubator-mxnet/issues/20826.
-          (param.dnnl_param.quantized && conv_pd->weights_desc().dims()[1] < 4 &&
-           conv_pd->weights_desc().data.padded_dims[1] == 16)) {
-=======
           // started failing. Switching away from blocking weights in order to temporarily fix
           // the issue until full fix arrives. Tracking issue:
           // https://github.com/apache/incubator-mxnet/issues/20826.
           (param.dnnl_param.quantized && conv_pd->weights_desc().dims()[1] < 4 &&
            conv_pd->weights_desc().data.padded_dims[1] != conv_pd->weights_desc().dims()[1])) {
->>>>>>> 4672ca18
         // next_impl() will visit desc and engine, please make sure they are still alive here.
         CHECK(conv_pd->next_impl()) << "No convolution implementation for this request.";
       }
