--- conflicted
+++ resolved
@@ -32,11 +32,8 @@
 #include <vector>
 #include <string>
 #include <utility>
-<<<<<<< HEAD
 #include <limits>
-=======
 #include <algorithm>
->>>>>>> ab2214be
 #include "../operator_common.h"
 #include "../elemwise_op_common.h"
 #include "../linalg.h"
@@ -85,7 +82,6 @@
   }
 };
 
-<<<<<<< HEAD
 /**
  * Flatten additional dimensions after the first
  * @tparam xpu
@@ -118,7 +114,6 @@
       Shape2(shape.ProdShape(0, shape.ndim()-1), shape[shape.ndim()-1]), stream);
 }
 
-=======
 template<typename DType>
 void AddBias(Tensor<cpu, 1, DType> bias, Tensor<cpu, 2, DType> data,
              Tensor<cpu, 2, DType> out, Stream<cpu>*) {
@@ -179,7 +174,6 @@
 
 #endif  // __CUDACC__
 
->>>>>>> ab2214be
 template<typename xpu, typename DType>
 void FCForward(const OpContext &ctx, const FullyConnectedParam &param,
                const std::vector<TBlob> &in_data, const std::vector<OpReqType> &req,
@@ -402,7 +396,6 @@
   linalg_gemm(y_grad, x, w_grad, true, false, stream, req[fullc::kWeight]);
   // gradient of bias
   if (!param.no_bias) {
-<<<<<<< HEAD
     Tensor<xpu, 1, DType> gbias = in_grad[fullc::kBias].get<xpu, 1, DType>(stream);
     TBlob grad_blob = TBlob(y_grad);
     TBlob gbias_blob = TBlob(gbias);
@@ -417,9 +410,7 @@
     ReduceAxesComputeImpl<xpu, mshadow::red::sum, false, false,
         mshadow_op::identity>(ctx, {grad_blob}, {req[fullc::kBias]},
             {in_grad[fullc::kBias]}, small);
-=======
       AddBiasGrad(in_grad[fullc::kBias], grad, req[fullc::kBias], param.num_hidden, ctx);
->>>>>>> ab2214be
   }
   // gradient of data
   // Legacy approach shown here for comparison:
