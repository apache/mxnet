/*
 * Licensed to the Apache Software Foundation (ASF) under one
 * or more contributor license agreements.  See the NOTICE file
 * distributed with this work for additional information
 * regarding copyright ownership.  The ASF licenses this file
 * to you under the Apache License, Version 2.0 (the
 * "License"); you may not use this file except in compliance
 * with the License.  You may obtain a copy of the License at
 *
 *   http://www.apache.org/licenses/LICENSE-2.0
 *
 * Unless required by applicable law or agreed to in writing,
 * software distributed under the License is distributed on an
 * "AS IS" BASIS, WITHOUT WARRANTIES OR CONDITIONS OF ANY
 * KIND, either express or implied.  See the License for the
 * specific language governing permissions and limitations
 * under the License.
 */

#include <mxnet/io.h>
#include <mxnet/base.h>
#include <mxnet/ndarray.h>
#include <mxnet/operator.h>
#include <mxnet/operator_util.h>
#include <dmlc/logging.h>
#include <dmlc/optional.h>
#include "./operator_common.h"
#include "./elemwise_op_common.h"
#include "../imperative/imperative_utils.h"
#include "./subgraph_op_common.h"

namespace mxnet {
namespace op {

struct ForeachParam : public dmlc::Parameter<ForeachParam> {
  int num_args;
  int num_outputs;
  int num_out_data;
  // The location of states in the subgraph inputs.
  mxnet::Tuple<dim_t> in_state_locs;
  // The location of data arrays in the subgraph inputs.
  mxnet::Tuple<dim_t> in_data_locs;
  // The location of remaining arrays in the subgraph inputs.
  mxnet::Tuple<dim_t> remain_locs;
  DMLC_DECLARE_PARAMETER(ForeachParam) {
    DMLC_DECLARE_FIELD(num_args).set_lower_bound(1)
    .describe("Number of inputs.");
    DMLC_DECLARE_FIELD(num_outputs)
    .describe("The number of outputs of the subgraph.");
    DMLC_DECLARE_FIELD(num_out_data)
    .describe("The number of output data of the subgraph.");
    DMLC_DECLARE_FIELD(in_state_locs)
    .describe("The locations of loop states among the inputs.");
    DMLC_DECLARE_FIELD(in_data_locs)
    .describe("The locations of input data among the inputs.");
    DMLC_DECLARE_FIELD(remain_locs)
    .describe("The locations of remaining data among the inputs.");
  }
};  // struct ForeachParam

DMLC_REGISTER_PARAMETER(ForeachParam);

class ForeachState: public LoopState {
 public:
  ForeachParam params;
  int num_iterations;

  ForeachState(const Symbol &g, const ForeachParam &params) : LoopState(g) {
    this->params = params;
  }
};

static void ForeachComputeExCPU(const OpStatePtr& state_ptr,
                                const OpContext& ctx,
                                const std::vector<NDArray>& inputs,
                                const std::vector<OpReqType>& req,
                                const std::vector<NDArray>& outputs) {
  ForeachState &state = state_ptr.get_state<ForeachState>();
  const ForeachParam& params = state.params;
  const size_t iter_dim = 0;
  CHECK_EQ(outputs.size(), (size_t) params.num_outputs);
  CHECK_GT(params.in_data_locs.ndim(), 0);
  size_t len = inputs[0].shape()[iter_dim];
  state.num_iterations = len;
  for (int i = 1; i < params.in_data_locs.ndim(); i++)
    CHECK_EQ(inputs[i].shape()[iter_dim], len);
  for (size_t i = 0; i < (size_t) params.num_out_data; i++)
    CHECK_EQ(len, outputs[i].shape()[iter_dim]);
  for (const auto &arr : outputs)
    CHECK_EQ(arr.storage_type(), kDefaultStorage)
        << "The for operator doesn't support the sparse format";

  // Initialize the outputs of the subgraph is a little trickier.
  // The states from the previous iteration are used as the inputs of the next
  // iteration, so I have to maintain two arrays, so the inputs and outputs
  // of the subgraph share the same memory.
  std::vector<NDArray> subg_outputs1(outputs.size());
  std::vector<NDArray> subg_outputs2(outputs.size());
  std::vector<NDArray> *subg_outputs[2]{&subg_outputs1, &subg_outputs2};
  // If the length is an odd number, the last iteration will use the first set
  // of outputs. In this way, we don't need to copy the results from the
  // subgraph to the final outputs of the loop.
  if (len % 2 == 1) {
    for (size_t i = params.num_out_data; i < subg_outputs1.size(); i++) {
      subg_outputs1[i] = outputs[i];
      subg_outputs2[i] = NDArray(outputs[i].shape(), outputs[i].ctx(), true,
                                 outputs[i].dtype());
    }
  } else {
    // Otherwise, we'll use the second set of outputs.
    for (size_t i = params.num_out_data; i < subg_outputs1.size(); i++) {
      subg_outputs1[i] = NDArray(outputs[i].shape(), outputs[i].ctx(), true,
                                 outputs[i].dtype());
      subg_outputs2[i] = outputs[i];
    }
  }

  // Initialize the inputs for the subgraph.
  // In each iteration, we need to update the subgraph inputs for input data
  // and the loop states.
  std::vector<NDArray> subg_inputs(inputs.size());
  // The remaining arrays (other than input data and states) only need to be set once.
  for (int j = 0; j < params.remain_locs.ndim(); j++) {
    CHECK_LT(params.remain_locs[j], subg_inputs.size());
    subg_inputs[params.remain_locs[j]] = inputs[j + params.in_data_locs.ndim()
        + params.in_state_locs.ndim()];
  }

  // Here we iterate over the first dimension of the first input array.
  for (size_t i = 0; i < len; i++) {
    // Initialize outputs for the subgraph.
    std::vector<NDArray> *subg_out_curr = subg_outputs[i % 2];
    std::vector<NDArray> *subg_out_prev = subg_outputs[(i + 1) % 2];
    for (int j = 0; j < params.num_out_data; j++)
      (*subg_out_curr)[j] = outputs[j].At(i);
    // When recording for backward computation, we should make sure
    // that output arrays are actually different in each iteration.
    if (ctx.need_grad && i < len - 1) {
      for (size_t j = params.num_out_data; j < subg_out_curr->size(); j++)
        (*subg_out_curr)[j] = NDArray(outputs[j].shape(), outputs[j].ctx(),
                                      true, outputs[j].dtype());
    } else if (ctx.need_grad && i == len - 1) {
      // For the last iteration, we need to write data to the output array
      // directly.
      for (size_t j = params.num_out_data; j < subg_out_curr->size(); j++)
        (*subg_out_curr)[j] = outputs[j];
    }

    // Initialize inputs for the subgraph.
    // Get a slice from the input data arrays.
    for (int j = 0; j < params.in_data_locs.ndim(); j++) {
      size_t loc = params.in_data_locs[j];
      subg_inputs[loc] = inputs[j].At(i);
    }
    // For the rest of the iterations, the states are the outputs
    // from the previous iteration.
    if (i > 0) {
      for (size_t j = params.num_out_data; j < subg_out_prev->size(); j++) {
        size_t idx = j - params.num_out_data;
        CHECK_LT(params.in_state_locs[idx], subg_inputs.size());
        subg_inputs[params.in_state_locs[idx]] = (*subg_out_prev)[j];
      }
    } else {
      for (int j = 0; j < params.in_state_locs.ndim(); j++) {
        CHECK_LT(params.in_state_locs[j], subg_inputs.size());
        subg_inputs[params.in_state_locs[j]] = inputs[j + params.in_data_locs.ndim()];
      }
    }

    state.Forward(i, subg_inputs, req, *subg_out_curr, ctx.need_grad);
  }
}

static void ForeachGradComputeExCPU(const OpStatePtr& state_ptr,
                                    const OpContext& ctx,
                                    const std::vector<NDArray>& inputs,
                                    const std::vector<OpReqType>& req,
                                    const std::vector<NDArray>& outputs) {
  ForeachState &state = state_ptr.get_state<ForeachState>();
  const ForeachParam& params = state.params;
  CHECK_EQ(outputs.size(), (size_t) params.num_args - 1);
  CHECK_GT(params.in_data_locs.ndim(), 0);
  for (const auto &arr : outputs)
    CHECK_EQ(arr.storage_type(), kDefaultStorage)
        << "The for operator doesn't support the sparse format";
  int len = state.num_iterations;
  size_t num_output_data = params.num_out_data;

  // In backward computation, we need to run iterations from backwards.
  std::vector<NDArray> subg_ograds(params.num_outputs);
  std::vector<NDArray> subg_igrads(outputs.size());
  for (size_t i = num_output_data; i < subg_ograds.size(); i++)
    subg_ograds[i] = inputs[i];
  std::vector<OpReqType> subg_req(req.size());
  for (auto r : req)
    CHECK_NE(r, kWriteInplace);

  // There are three types of arrays in igrads.
  // * data gradients.
  // * loop variable gradients.
  // * remaining variable gradients.
  // They are in the following order:
  // [data vars], [loop vars], [remaining vars]

  // [remaining vars]
  for (int i = 0; i < params.remain_locs.ndim(); i++) {
    size_t loc = params.remain_locs[i];
    size_t orig_loc = i + params.in_data_locs.ndim() + params.in_state_locs.ndim();
    subg_igrads[loc] = outputs[orig_loc];
    subg_req[loc] = req[orig_loc];
  }

  for (int iter_num = len - 1; iter_num >= 0; iter_num--) {
    for (int i = 0; i < params.num_out_data; i++)
      subg_ograds[i] = inputs[i].At(iter_num);
    if (iter_num < len - 1) {
      // For the rest of the iterations, we should add graidents to the
      // remaining vars.
      for (int i = 0; i < params.remain_locs.ndim(); i++) {
        size_t loc = params.remain_locs[i];
        subg_req[loc] = kAddTo;
      }
    }

    // [data vars]
    for (int i = 0; i < params.in_data_locs.ndim(); i++) {
      size_t loc = params.in_data_locs[i];
      subg_igrads[loc] = outputs[i].At(iter_num);
      subg_req[loc] = req[i];
    }
    // [loop vars]
    for (int i = 0; i < params.in_state_locs.ndim(); i++) {
      size_t loc = params.in_state_locs[i];
      const NDArray &output = outputs[i + params.in_data_locs.ndim()];
      if (iter_num != 0) {
        // For state gradients, we need to allocate new NDArrays
        // because intermediate state gradients won't be returned to the users.
        subg_igrads[loc] = NDArray(output.shape(), output.ctx(), true, output.dtype());
      } else {
        subg_igrads[loc] = output;
      }
      // For the first iteration, we need to use the request provided by
      // the user to write state gradients to the outputs.
      subg_req[loc] = iter_num != 0 ? kWriteTo : req[i + params.in_data_locs.ndim()];
    }

    state.Backward(iter_num, subg_ograds, subg_req, subg_igrads);

    size_t num_states = subg_ograds.size() - num_output_data;
    for (size_t i = 0; i < num_states; i++) {
      size_t loc = params.in_state_locs[i];
      CHECK_LT(loc, subg_igrads.size());
      subg_ograds[i + num_output_data] = subg_igrads[loc];
    }
  }
  state.Cleanup();
}

template<typename T>
static void remap(const std::vector<T> &op_in, size_t start,
                  const mxnet::Tuple<dim_t> &locs, std::vector<T> *subg_in) {
  auto op_in_it = op_in.begin() + start;
  for (int i = 0; i < locs.ndim(); i++) {
    dim_t loc = locs[i];
    subg_in->at(loc) = *(op_in_it + i);
  }
}

static inline mxnet::TShape SliceFirstDim(const mxnet::TShape &s) {
  if (s.ndim() > 1) {
    return mxnet::TShape(s.begin() + 1, s.end());
  } else {
    return mxnet::TShape(mshadow::Shape1(1));
  }
}

static bool ForeachShape(const nnvm::NodeAttrs& attrs,
                         mxnet::ShapeVector *in_shape,
                         mxnet::ShapeVector *out_shape) {
  const ForeachParam& params = nnvm::get<ForeachParam>(attrs.parsed);
  CHECK_EQ(out_shape->size(), (size_t) params.num_outputs);
  CHECK_EQ(attrs.subgraphs.size(), 1U);

  mxnet::ShapeVector subg_in_shape(in_shape->size());
  // data shape
  std::vector<bool> data_1d(params.in_data_locs.ndim(), false);
  for (int i = 0; i < params.in_data_locs.ndim(); i++) {
    size_t loc = params.in_data_locs[i];
    if (in_shape->at(i).ndim() == 1)
      data_1d[i] = true;
    subg_in_shape[loc] = SliceFirstDim(in_shape->at(i));
  }
  // state shape
  remap(*in_shape, params.in_data_locs.ndim(), params.in_state_locs,
        &subg_in_shape);
  // remaining shape
  remap(*in_shape, params.in_data_locs.ndim() + params.in_state_locs.ndim(),
        params.remain_locs, &subg_in_shape);

  mxnet::ShapeVector subg_out_shape = *out_shape;
  for (int i = 0; i < params.num_out_data; i++) {
    mxnet::TShape shape = subg_out_shape[i];
    // If we don't have shape info, we don't need to do anything.
    if (!mxnet::ndim_is_known(shape))
      continue;
    subg_out_shape[i] = SliceFirstDim(shape);
  }

  bool infer_success = InferSubgraphShape(*attrs.subgraphs[0],
                                          &subg_in_shape, &subg_out_shape);

  // After inference, we need to move inferred information back to in_shape and
  // out_shape.

  // For the shape of output data.
  size_t len = in_shape->at(0)[0];
  for (int i = 0; i < params.num_out_data; i++) {
    // If the output shape isn't inferred, we don't need to propogate the info.
    const auto& g_out_shape = subg_out_shape[i];
    if (!mxnet::ndim_is_known(g_out_shape))
      continue;

    auto out = mxnet::TShape(g_out_shape.ndim() + 1, -1);
    out[0] = len;
    for (int i = 1; i < out.ndim(); i++)
      out[i] = g_out_shape[i - 1];
    SHAPE_ASSIGN_CHECK(*out_shape, i, out);
  }
  // For the shape of output states.
  for (size_t i = params.num_out_data; i < subg_out_shape.size(); i++)
    SHAPE_ASSIGN_CHECK(*out_shape, i, subg_out_shape[i]);

  // For the shape of input data.
  for (int i = 0; i < params.in_data_locs.ndim(); i++) {
    size_t loc = params.in_data_locs[i];
    const auto &shape = subg_in_shape[loc];
    // If the input data shape isn't inferred, we don't need to propogate the
    // info.
    if (!mxnet::ndim_is_known(shape))
      continue;

    if (data_1d[i]) {
      mxnet::TShape s(1, -1);
      s[0] = len;
      SHAPE_ASSIGN_CHECK(*in_shape, i, s);
    } else {
      auto in = mxnet::TShape(shape.ndim() + 1, -1);
      in[0] = len;
      for (int i = 1; i < in.ndim(); i++)
        in[i] = shape[i - 1];
      SHAPE_ASSIGN_CHECK(*in_shape, i, in);
    }
  }
  // For the shape of state.
  for (int i = 0; i < params.in_state_locs.ndim(); i++) {
    size_t loc = params.in_state_locs[i];
    SHAPE_ASSIGN_CHECK(*in_shape, i + params.in_data_locs.ndim(),
                       subg_in_shape[loc]);
  }
  // For the shape of remaining data.
  for (int i = 0; i < params.remain_locs.ndim(); i++) {
    size_t loc = params.remain_locs[i];
    SHAPE_ASSIGN_CHECK(*in_shape,
                       i + params.in_data_locs.ndim() + params.in_state_locs.ndim(),
                       subg_in_shape[loc]);
  }

  if (infer_success) {
    size_t num_states = out_shape->size() - params.num_out_data;
    for (size_t i = 0; i < num_states; i++) {
      CHECK_EQ((*out_shape)[i + params.num_out_data],
               (*in_shape)[i + params.in_data_locs.ndim()]);
    }
  }
  // Check if we have inferred the shapes correctly.
  return infer_success;
}

static bool ForeachType(const nnvm::NodeAttrs& attrs,
                        std::vector<int> *in_type, std::vector<int> *out_type) {
  const ForeachParam& params = nnvm::get<ForeachParam>(attrs.parsed);
  CHECK_EQ(out_type->size(), (size_t) params.num_outputs);
  CHECK_EQ(attrs.subgraphs.size(), 1U);
  std::vector<int> subg_in_type(in_type->size(), 0);
  remap(*in_type, 0, params.in_data_locs, &subg_in_type);
  remap(*in_type, params.in_data_locs.ndim(), params.in_state_locs, &subg_in_type);
  remap(*in_type, params.in_data_locs.ndim() + params.in_state_locs.ndim(),
        params.remain_locs, &subg_in_type);
  bool success = InferSubgraphDataType(*attrs.subgraphs[0], &subg_in_type, out_type);
  for (int i = 0; i < params.in_data_locs.ndim(); i++) {
    size_t loc = params.in_data_locs[i];
    TYPE_ASSIGN_CHECK(*in_type, i, subg_in_type[loc]);
  }
  for (int i = 0; i < params.in_state_locs.ndim(); i++) {
    size_t loc = params.in_state_locs[i];
    TYPE_ASSIGN_CHECK(*in_type, i + params.in_data_locs.ndim(), subg_in_type[loc]);
  }
  for (int i = 0; i < params.remain_locs.ndim(); i++) {
    size_t loc = params.remain_locs[i];
    TYPE_ASSIGN_CHECK(*in_type, i + params.in_data_locs.ndim() + params.in_state_locs.ndim(),
                      subg_in_type[loc]);
  }
  return success;
}

static bool ForeachStorageType(const nnvm::NodeAttrs& attrs,
                               const int dev_mask,
                               DispatchMode* dispatch_mode,
                               std::vector<int> *in_attrs,
                               std::vector<int> *out_attrs) {
  const ForeachParam& params = nnvm::get<ForeachParam>(attrs.parsed);
  CHECK_EQ(out_attrs->size(), (size_t) params.num_outputs);
  CHECK_EQ(attrs.subgraphs.size(), 1U);
  std::vector<int> subg_in_attrs(in_attrs->size(), kUndefinedStorage);
  remap(*in_attrs, 0, params.in_data_locs, &subg_in_attrs);
  remap(*in_attrs, params.in_data_locs.ndim(), params.in_state_locs, &subg_in_attrs);
  remap(*in_attrs, params.in_data_locs.ndim() + params.in_state_locs.ndim(),
        params.remain_locs, &subg_in_attrs);
  bool success = InferSubgraphStorage(*attrs.subgraphs[0], dev_mask,
                                      dispatch_mode, &subg_in_attrs, out_attrs);
  for (int i = 0; i < params.in_data_locs.ndim(); i++) {
    size_t loc = params.in_data_locs[i];
    STORAGE_TYPE_ASSIGN_CHECK(*in_attrs, i, subg_in_attrs[loc]);
  }
  for (int i = 0; i < params.in_state_locs.ndim(); i++) {
    size_t loc = params.in_state_locs[i];
    STORAGE_TYPE_ASSIGN_CHECK(*in_attrs, i + params.in_data_locs.ndim(),
                              subg_in_attrs[loc]);
  }
  for (int i = 0; i < params.remain_locs.ndim(); i++) {
    size_t loc = params.remain_locs[i];
    STORAGE_TYPE_ASSIGN_CHECK(*in_attrs,
                              i + params.in_data_locs.ndim() + params.in_state_locs.ndim(),
                              subg_in_attrs[loc]);
  }
  return success;
}

static bool BackwardForeachStorageType(const nnvm::NodeAttrs& attrs,
                                       const int dev_mask,
                                       DispatchMode* dispatch_mode,
                                       std::vector<int> *in_attrs,
                                       std::vector<int> *out_attrs) {
  const ForeachParam& params = nnvm::get<ForeachParam>(attrs.parsed);
  CHECK_EQ(out_attrs->size(), (size_t) params.num_args - 1);
  CHECK_EQ(in_attrs->size(), (size_t) params.num_args - 1 + params.num_outputs * 2);
  CHECK_EQ(attrs.subgraphs.size(), 1U);
  CachedOp op(*attrs.subgraphs[0],
              std::vector<std::pair<std::string, std::string> >());
  // map the operator inputs to the subgraph inputs.
  std::vector<int> subg_forward_ins(params.num_args - 1, kUndefinedStorage);
  remap(*in_attrs, params.num_outputs, params.in_data_locs, &subg_forward_ins);
  remap(*in_attrs, params.num_outputs + params.in_data_locs.ndim(),
        params.in_state_locs, &subg_forward_ins);
  remap(*in_attrs, params.num_outputs + params.in_data_locs.ndim() + params.in_state_locs.ndim(),
        params.remain_locs, &subg_forward_ins);

  // Copy backward input storage to backward subgraph input storage.
  std::vector<int> subg_in_attrs = *in_attrs;
  for (size_t i = 0; i < subg_forward_ins.size(); i++)
    subg_in_attrs[i + params.num_outputs] = subg_forward_ins[i];
  return op.BackwardStorageType(attrs, dev_mask, dispatch_mode,
                                &subg_in_attrs, out_attrs);
}

static OpStatePtr CreateForeachState(const NodeAttrs& attrs,
                                     Context ctx,
                                     const mxnet::ShapeVector& ishape,
                                     const std::vector<int>& itype) {
  const ForeachParam& params = nnvm::get<ForeachParam>(attrs.parsed);
  return OpStatePtr::Create<ForeachState>(*attrs.subgraphs[0], params);
}

static std::vector<nnvm::NodeEntry>
ForeachGradient(const nnvm::NodePtr& n, const std::vector<nnvm::NodeEntry>& ograds) {
  ElemwiseGradUseInOut fgrad{"_backward_foreach"};
  std::vector<nnvm::NodeEntry> entries = fgrad(n, ograds);
  entries[0].node->attrs.subgraphs = n->attrs.subgraphs;
  return entries;
}

struct WhileLoopParam : public dmlc::Parameter<WhileLoopParam> {
  int num_args;
  int num_outputs;
  int num_out_data;
  int max_iterations;
  // `cond' and `func' each takes a subset of while_loop's inputs as that to their subgraphs
  // `cond_input_locs' contains indices of inputs fed to `cond', and
  // `func_input_locs' contains indices of inputs fed to `func'.
  // `func_var_locs' are indices in which input "variables" are stored in func's inputs.
  mxnet::Tuple<dim_t> cond_input_locs;
  mxnet::Tuple<dim_t> func_input_locs;
  mxnet::Tuple<dim_t> func_var_locs;
  DMLC_DECLARE_PARAMETER(WhileLoopParam) {
    DMLC_DECLARE_FIELD(num_args).set_lower_bound(2)
    .describe("Number of input arguments, including cond and func as two symbol inputs.");
    DMLC_DECLARE_FIELD(num_outputs).set_lower_bound(1)
    .describe("The number of outputs of the subgraph.");
    DMLC_DECLARE_FIELD(num_out_data).set_lower_bound(0)
    .describe("The number of outputs from the function body.");
    DMLC_DECLARE_FIELD(max_iterations).set_lower_bound(1)
    .describe("Maximum number of iterations.");
    DMLC_DECLARE_FIELD(cond_input_locs)
    .describe("The locations of cond's inputs in the given inputs.");
    DMLC_DECLARE_FIELD(func_input_locs)
    .describe("The locations of func's inputs in the given inputs.");
    DMLC_DECLARE_FIELD(func_var_locs)
    .describe("The locations of loop_vars among func's inputs.");
  }
  template <typename T>
  bool sync_in_out(std::vector<T> *in,
                   std::vector<T> *out,
                   std::function<bool(const T &)> is_empty) const {
    for (int i = this->num_out_data; i < this->num_outputs; ++i) {
      // each out->at(i) is a params, loop_var
      T &x = in->at(this->func_input_locs[this->func_var_locs[i - this->num_out_data]]);
      T &y = out->at(i);
      fill_value(&x, &y, is_empty(x), is_empty(y));
    }
    return true;
  }
};  // struct WhileLoopParam

DMLC_REGISTER_PARAMETER(WhileLoopParam);

class WhileLoopState: public LoopState {
 public:
  WhileLoopParam params;
  size_t n_iterations;  // the actual number of steps taken in this while loop, <= max_iterations
  CachedOpPtr cond_op;
  // abbrev for output_input_mapping
  // indicates to which index the output of `func' will be copied to the input of `cond'
  std::vector<int> oi_map;

  WhileLoopState(const WhileLoopParam &params, const Symbol &cond, const Symbol &func) :
                 LoopState(func),
                 params(params),
                 n_iterations(0U),
                 cond_op(LoopState::MakeSharedOp(cond)),
                 oi_map(params.func_var_locs.ndim(), -1) {
    const mxnet::Tuple<dim_t> &func_input_locs = params.func_input_locs;
    const mxnet::Tuple<dim_t> &func_var_locs = params.func_var_locs;
    const mxnet::Tuple<dim_t> &cond_input_locs = params.cond_input_locs;
<<<<<<< HEAD
    for (size_t i = 0; i < func_var_locs.ndim(); ++i) {
=======
    for (int i = 0; i < func_var_locs.ndim(); ++i) {
>>>>>>> 3f3ba92a
      dim_t pos_i = func_input_locs[func_var_locs[i]];
      for (int j = 0; j < cond_input_locs.ndim(); ++j) {
        dim_t pos_j = cond_input_locs[j];
        if (pos_i == pos_j) {
          this->oi_map[i] = j;
        }
      }
    }
  }
};

static void WhileLoopComputeExCPU(const OpStatePtr& state_ptr,
                                  const OpContext& ctx,
                                  const std::vector<NDArray>& inputs,
                                  const std::vector<OpReqType>& req,
                                  const std::vector<NDArray>& outputs) {
  // The argument `inputs' are loop_vars and other inputs
  // loop_vars are stored in stored in `loop_vars_locs'
  // The argument `outputs' are output and new_loop_vars
  // [0: num_out_data) are outputs at each step.
  // [num_out_data: ) are new_loop_vars
  // TODO(Junru): avoid dynamic NDArray allocation
  WhileLoopState &state = state_ptr.get_state<WhileLoopState>();
  const WhileLoopParam& params = state.params;
  // a helper function, converting std::vector<NDArray> to std::vector<NDArray*>
  const auto to_ptr_vec = [](std::vector<NDArray> &in, std::vector<NDArray*> *out) {
    out->clear();
    out->reserve(in.size());
    std::transform(std::begin(in),
                   std::end(in),
                   std::back_inserter(*out),
                   [](NDArray &a) {return &a;});
  };
  // sanity checks
  CHECK_EQ(inputs.size() + 2U, (size_t) params.num_args);
  CHECK_EQ(outputs.size(), (size_t) params.num_outputs);
  CHECK_EQ(outputs.size(), req.size());
  for (size_t i = 0; i < (size_t) params.num_out_data; i++)
    CHECK_EQ(params.max_iterations, outputs[i].shape()[0]);
  // construct inputs and outputs for cond
  std::vector<NDArray> cond_inputs, cond_outputs = {NDArray()};
  extract_by_loc(inputs, params.cond_input_locs, &cond_inputs);
  std::vector<NDArray*> cond_input_ptr, cond_output_ptr;
  to_ptr_vec(cond_inputs, &cond_input_ptr);
  to_ptr_vec(cond_outputs, &cond_output_ptr);
  // construct inputs and outputs for func
  std::vector<NDArray> func_inputs, func_outputs(outputs.size());
  extract_by_loc(inputs, params.func_input_locs, &func_inputs);
  for (size_t &step = state.n_iterations = 0; step < (size_t) params.max_iterations; ++step) {
    state.cond_op->Forward(nullptr, cond_input_ptr, cond_output_ptr);
    if (!as_bool_scalar(*cond_output_ptr[0])) {
      break;
    }
    // we create func_outputs for the current step:
    // func_outputs[0: num_out_data] is a slice of outputs[][step]
    for (size_t i = 0; i < (size_t) params.num_out_data; ++i) {
      func_outputs[i] = outputs[i].At(step);
    }
    // func_outputs[num_out_data: ] are new_loop_vars, need to allocate new memory
    for (size_t i = params.num_out_data; i < outputs.size(); ++i) {
      func_outputs[i] = NDArray(outputs[i].shape(), outputs[i].ctx(), true, outputs[i].dtype());
    }
    state.Forward(step, func_inputs, req, func_outputs, ctx.need_grad);
    // func_inputs on the next step:
    // the output (new_loop_vars) will become the new inputs (loop_vars)
    for (size_t i = params.num_out_data; i < outputs.size(); ++i) {
      size_t j = params.func_var_locs[i - params.num_out_data];
      CHECK_EQ(func_inputs[j].shape(), func_outputs[i].shape());
      func_inputs[j] = func_outputs[i];
      int k = state.oi_map[i - params.num_out_data];
      if (k != -1) {
        // I actually don't need to update cond_inputs
        cond_inputs[k] = func_outputs[i];
        cond_input_ptr[k] = &func_outputs[i];
      }
    }
  }
  // copy output data to `outputs'
  // case 1: at least one step is executed,
  // the final_loop_vars must be stored in func_inputs
  // case 2: no step is executed
  // the final_loop_vars is the same as loop_vars, which are also stored in func_inputs
  // therefore, we copy func_inputs[:] to outputs[num_out_data: ]
  for (size_t i = params.num_out_data; i < outputs.size(); ++i) {
    size_t j = params.func_var_locs[i - params.num_out_data];
    mxnet::CopyFromTo(func_inputs[j], &outputs[i]);
  }
}

static void WhileLoopGradComputeExCPU(const OpStatePtr& state_ptr,
                                      const OpContext& ctx,
                                      const std::vector<NDArray>& inputs,
                                      const std::vector<OpReqType>& _req,
                                      const std::vector<NDArray>& _outputs) {
  // inputs are dl / df(x)
  // outputs are dl / dx
  // where f is the current function,
  // x is the input to the current function,
  // TODO(Junru): avoid dynamic NDArray allocation
  WhileLoopState &state = state_ptr.get_state<WhileLoopState>();
  const WhileLoopParam& params = state.params;
  // sanity checks
  CHECK_EQ(_outputs.size() + 2U, (size_t) params.num_args);
  CHECK_EQ(_outputs.size(), _req.size());
  for (auto x : _req) {
    CHECK_NE(x, kWriteInplace);
  }
  std::vector<NDArray> outputs;
  std::vector<OpReqType> req;
  extract_by_loc(_outputs, params.func_input_locs, &outputs);
  extract_by_loc(_req, params.func_input_locs, &req);
  if (state.n_iterations == 0) {
    for (int i = params.num_out_data; i < params.num_outputs; ++i) {
      int j = params.func_var_locs[i - params.num_out_data];
      mxnet::CopyFromTo(inputs[i], &outputs[j]);
    }
    state.Cleanup();
    return;
  }
  // collect var_locs and out_locs, positions other than var_locs are out_locs, i.e.
  // [0, var_locs[0])
  // (var_locs[1], var_locs[2]),
  // (var_locs[2], var_locs[3]),
  // ...
  // (var_locs[-2], var_locs[-1] = params.num_args - 2)
  std::vector<dim_t> var_locs(params.func_var_locs.begin(), params.func_var_locs.end());
  var_locs.push_back((dim_t) params.num_args - 2U);
  sort(var_locs.begin(), var_locs.end());
  // vectors for the backward loop
  std::vector<NDArray> ograds(params.num_outputs);
  std::vector<NDArray> igrads(outputs.size());
  std::vector<OpReqType> iter_req(req.size());
  for (int i = params.num_out_data; i < params.num_outputs; ++i)
    ograds[i] = inputs[i];
  const int n_iter = state.n_iterations;
  for (int step = n_iter - 1; step >= 0; --step) {
    // ograds[ : num_out_data] = inputs[ : num_out_data][step]
    // ograds[num_out_data: ] is maintained in the end of each loop
    std::transform(std::begin(inputs),
                   std::begin(inputs) + params.num_out_data,
                   std::begin(ograds),
                   [step] (const NDArray &a) { return a.At(step); } );
    // igrads[i] =
    //    outputs[i]            (step == 0)
    //    outputs[i]            (step != 0 && i not in loop_var_locs)
    //    ArrayLike(outputs[i]) (step != 0 && i in loop_var_locs)
    // iter_req =
    //    kWriteTo              (step != 0           && i in loop_var_locs)
    //    req[i]                (step == 0           && i in loop_var_locs)
    //    kAddTo                (step != n_iters - 1 && i not in loop_var_locs)
    //    req[i]                (step == n_iters - 1 && i not in loop_var_locs)
    {
      size_t i = 0;
      for (size_t loc : var_locs) {
        for ( ; i < loc; ++i) {
          // locs other that var_locs
          igrads[i] = outputs[i];
          iter_req[i] = (step + 1 == n_iter || req[i] == kNullOp)
                      ? req[i]
                      : kAddTo;
        }
        if (i < (size_t) params.num_args - 2U) {
          // a var
          igrads[i] = (step == 0)
                    ? outputs[i]
                    : NDArray(outputs[i].shape(), outputs[i].ctx(), true, outputs[i].dtype());
          iter_req[i] = (step == 0 || req[i] == kNullOp)
                      ? req[i]
                      : kWriteTo;
          ++i;
        } else {
          break;
        }
      }
    }
    state.Backward(step, ograds, iter_req, igrads);
    for (int i = params.num_out_data; i < params.num_outputs; ++i) {
      size_t j = params.func_var_locs[i - params.num_out_data];
      ograds[i] = igrads[j];
    }
  }
  state.Cleanup();
}

static bool WhileLoopShape(const nnvm::NodeAttrs& attrs,
                           mxnet::ShapeVector *in_shape,
                           mxnet::ShapeVector *out_shape) {
  using mxnet::ShapeVector;
  const WhileLoopParam& params = nnvm::get<WhileLoopParam>(attrs.parsed);
  static const std::function<bool(const mxnet::TShape &)> is_udf = is_shape_udf;
  // sanity checks
  CHECK_EQ(in_shape->size() + 2U, (size_t) params.num_args);
  CHECK_EQ(out_shape->size(), (size_t) params.num_outputs);
  CHECK_EQ(attrs.subgraphs.size(), 2U);
  CHECK_EQ(attrs.subgraphs[0]->outputs.size(), 1U);
  // infer shape for cond and func
  auto infer_subg = [&params, in_shape, out_shape](std::shared_ptr<Symbol> subg,
                                                   ShapeVector *_subg_out,
                                                   const mxnet::Tuple<dim_t> &input_locs,
                                                   int num_out_data,
                                                   bool fill_out_shape) {
    // create subg_in
    ShapeVector subg_in;
    ShapeVector &subg_out = *_subg_out;
    extract_by_loc(*in_shape, input_locs, &subg_in);
    // create an indexed graph
    nnvm::Graph g;
    g.outputs = subg->outputs;
    const auto& idx = g.indexed_graph();
    // get input nodes
    const auto &input_nids = idx.input_nodes();
    // sanity checks
    CHECK_EQ(input_nids.size(), subg_in.size());
    CHECK_EQ(g.outputs.size(), subg_out.size());
    CHECK_EQ(idx.input_nodes().size(), subg_in.size());
    CHECK_EQ(idx.outputs().size(), subg_out.size());
    // create empty shapes for inference
    ShapeVector shapes(idx.num_node_entries());
    // copy subg_in into shapes
    for (size_t i = 0; i < subg_in.size(); ++i) {
      auto eid = idx.entry_id(input_nids[i], 0);
      shapes[eid] = subg_in[i];
    }
    // copy subg_out into shapes
    // note that ndim of out_data is not increased
    // because subg is only one step
    for (size_t i = 0; i < subg_out.size(); ++i) {
      auto eid = idx.entry_id(g.outputs[i]);
      shapes[eid] = subg_out[i];
    }
    // copy done, call InferShape
    g.attrs["shape"] = std::make_shared<dmlc::any>(std::move(shapes));
    g = exec::InferShape(std::move(g));
    // now `shapes' won't be used anymore, use new_shapes instead
    const auto& new_shapes = g.GetAttr<mxnet::ShapeVector>("shape");
    // copy subg_in back to in_shape
    for (size_t i = 0; i < subg_in.size(); ++i) {
      auto eid = idx.entry_id(input_nids[i], 0);
      auto g_out_shape = new_shapes[eid];
      if (!shape_is_known(g_out_shape)) {
        // when the shape is not fully inferred
        continue;
      }
      SHAPE_ASSIGN_CHECK(*in_shape, input_locs[i], g_out_shape);
    }
    if (!fill_out_shape) {
      return true;
    }
    // copy subg_out back to out_shape
    // for results in [0, num_out_data), ndim should increase by 1
    for (int i = 0; i < num_out_data; ++i) {
      auto eid = idx.entry_id(g.outputs[i]);
      auto g_out_shape = new_shapes[eid];
      if (!shape_is_known(g_out_shape)) {
        // when the shape is not fully inferred
        continue;
      }
      auto out = mxnet::TShape(g_out_shape.ndim() + 1, -1);
      out[0] = params.max_iterations;
      for (int i = 1; i < out.ndim(); i++)
        out[i] = g_out_shape[i - 1];
      SHAPE_ASSIGN_CHECK(*out_shape, i, out);
    }
    // for results in [num_out_data, ...), ndim does not change
    for (size_t i = num_out_data; i < g.outputs.size(); ++i) {
      auto eid = idx.entry_id(g.outputs[i]);
      auto g_out_shape = new_shapes[eid];
      if (!shape_is_known(g_out_shape)) {
        // when the shape is not fully inferred
        continue;
      }
      SHAPE_ASSIGN_CHECK(*out_shape, i, g_out_shape);
    }
    return g.GetAttr<size_t>("shape_num_unknown_nodes") == 0;
  };
  mxnet::ShapeVector cond_out_shape{mxnet::TShape(1, 1)};  // this means: [(1, )]
  mxnet::ShapeVector func_out_shape(params.num_outputs);
  CHECK(params.sync_in_out(in_shape, out_shape, is_udf));
  bool succ_0 = infer_subg(attrs.subgraphs[0], &cond_out_shape, params.cond_input_locs, 0, false);
  CHECK(params.sync_in_out(in_shape, out_shape, is_udf));
  bool succ_1 = infer_subg(attrs.subgraphs[1], &func_out_shape, \
                           params.func_input_locs, params.num_out_data, true);
  CHECK(params.sync_in_out(in_shape, out_shape, is_udf));
  return succ_0 && succ_1;
}

static bool WhileLoopType(const nnvm::NodeAttrs& attrs,
                          std::vector<int> *in_type, std::vector<int> *out_type) {
  const WhileLoopParam& params = nnvm::get<WhileLoopParam>(attrs.parsed);
  static const std::function<bool(const int &)> is_udf = is_type_udf;
  CHECK_EQ(in_type->size() + 2U, (size_t) params.num_args);
  CHECK_EQ(out_type->size(), (size_t) params.num_outputs);
  CHECK_EQ(attrs.subgraphs.size(), 2U);
  CHECK_EQ(attrs.subgraphs[0]->outputs.size(), 1U);
  std::vector<int> cond_in_type;
  std::vector<int> func_in_type;
  extract_by_loc(*in_type, params.cond_input_locs, &cond_in_type);
  extract_by_loc(*in_type, params.func_input_locs, &func_in_type);
  std::vector<int> cond_out_type = {0};
  CHECK(params.sync_in_out(in_type, out_type, is_udf));
  bool succ_0 = InferSubgraphDataType(*attrs.subgraphs[0], &cond_in_type, &cond_out_type);
  CHECK(params.sync_in_out(in_type, out_type, is_udf));
  CHECK(sync_in_in(params.cond_input_locs, in_type, &cond_in_type, is_udf));
  bool succ_1 = InferSubgraphDataType(*attrs.subgraphs[1], &func_in_type, out_type);
  CHECK(params.sync_in_out(in_type, out_type, is_udf));
  CHECK(sync_in_in(params.func_input_locs, in_type, &func_in_type, is_udf));
  return succ_0 && succ_1;
}

static bool WhileLoopStorageType(const nnvm::NodeAttrs& attrs,
                                 const int dev_mask,
                                 DispatchMode* dispatch_mode,
                                 std::vector<int> *in_attrs,
                                 std::vector<int> *out_attrs) {
  const WhileLoopParam& params = nnvm::get<WhileLoopParam>(attrs.parsed);
  static const std::function<bool(const int &)> is_udf = is_stype_udf;
  CHECK_EQ(in_attrs->size() + 2U, (size_t) params.num_args);
  CHECK_EQ(out_attrs->size(), (size_t) params.num_outputs);
  CHECK_EQ(attrs.subgraphs.size(), 2U);
  CHECK_EQ(attrs.subgraphs[0]->outputs.size(), 1U);
  std::vector<int> cond_in_attrs;
  std::vector<int> func_in_attrs;
  extract_by_loc(*in_attrs, params.cond_input_locs, &cond_in_attrs);
  extract_by_loc(*in_attrs, params.func_input_locs, &func_in_attrs);
  std::vector<int> cond_out_attrs = {kDefaultStorage};
  DispatchMode cond_mode = DispatchMode::kUndefined;
  DispatchMode func_mode = DispatchMode::kUndefined;
  *dispatch_mode = DispatchMode::kFComputeEx;
  CHECK(params.sync_in_out(in_attrs, out_attrs, is_udf));
  bool succ_0 = InferSubgraphStorage(*attrs.subgraphs[0], dev_mask, \
                                     &cond_mode, &cond_in_attrs, &cond_out_attrs);
  CHECK(params.sync_in_out(in_attrs, out_attrs, is_udf));
  CHECK(sync_in_in(params.cond_input_locs, in_attrs, &cond_in_attrs, is_udf));
  bool succ_1 = InferSubgraphStorage(*attrs.subgraphs[1], dev_mask, \
                                     &func_mode, &func_in_attrs, out_attrs);
  CHECK(params.sync_in_out(in_attrs, out_attrs, is_udf));
  CHECK(sync_in_in(params.func_input_locs, in_attrs, &func_in_attrs, is_udf));
  return succ_0 && succ_1;
}

static bool BackwardWhileLoopStorageType(const nnvm::NodeAttrs& attrs,
                                         const int dev_mask,
                                         DispatchMode* dispatch_mode,
                                         std::vector<int> *in_attrs,
                                         std::vector<int> *out_attrs) {
  // `cond' is not backwarded, don't check
  const WhileLoopParam& params = nnvm::get<WhileLoopParam>(attrs.parsed);
  CHECK_EQ(out_attrs->size() + 2U, (size_t) params.num_args);
  CHECK_EQ(attrs.subgraphs.size(), 2U);
  CachedOp op(*attrs.subgraphs[1], {});
  return op.BackwardStorageType(attrs, dev_mask, dispatch_mode,
                                in_attrs, out_attrs);
}

static OpStatePtr CreateWhileLoopState(const NodeAttrs& attrs,
                                       Context ctx,
                                       const mxnet::ShapeVector& ishape,
                                       const std::vector<int>& itype) {
  const WhileLoopParam& params = nnvm::get<WhileLoopParam>(attrs.parsed);
  return OpStatePtr::Create<WhileLoopState>(params, *attrs.subgraphs[0], *attrs.subgraphs[1]);
}

static std::vector<nnvm::NodeEntry>
WhileLoopGradient(const nnvm::NodePtr& n, const std::vector<nnvm::NodeEntry>& ograds) {
  ElemwiseGradUseInOut fgrad{"_backward_while_loop"};
  std::vector<nnvm::NodeEntry> entries = fgrad(n, ograds);
  entries[0].node->attrs.subgraphs = n->attrs.subgraphs;
  return entries;
}

struct CondParam : public dmlc::Parameter<CondParam> {
  int num_args;
  int num_outputs;
  mxnet::Tuple<dim_t> cond_input_locs;
  mxnet::Tuple<dim_t> then_input_locs;
  mxnet::Tuple<dim_t> else_input_locs;
  DMLC_DECLARE_PARAMETER(CondParam) {
    DMLC_DECLARE_FIELD(num_args).set_lower_bound(3)
    .describe("Number of input arguments, including cond, then and else as three symbol inputs.");
    DMLC_DECLARE_FIELD(num_outputs).set_lower_bound(1)
    .describe("The number of outputs of the subgraph.");
    DMLC_DECLARE_FIELD(cond_input_locs)
    .describe("The locations of cond's inputs in the given inputs.");
    DMLC_DECLARE_FIELD(then_input_locs)
    .describe("The locations of then's inputs in the given inputs.");
    DMLC_DECLARE_FIELD(else_input_locs)
    .describe("The locations of else's inputs in the given inputs.");
  }
};  // struct CondParam

DMLC_REGISTER_PARAMETER(CondParam);

class CondState {
 public:
  CondParam params;
  CachedOpPtr cond_op;
  LoopState then_branch;
  LoopState else_branch;
  int branch_selection;  // 1 if then branch; 0 if else branch; -1 if undefined

  CondState(const CondParam &params,
            const Symbol &cond,
            const Symbol &then_sym,
            const Symbol &else_sym):
            params(params),
            cond_op(LoopState::MakeSharedOp(cond)),
            then_branch(then_sym),
            else_branch(else_sym),
            branch_selection(-1) {
  }
};

static void CondComputeExCPU(const OpStatePtr& state_ptr,
                             const OpContext& ctx,
                             const std::vector<NDArray>& inputs,
                             const std::vector<OpReqType>& req,
                             const std::vector<NDArray>& outputs) {
  // The argument `inputs' are loop_vars and other inputs
  // loop_vars are stored in stored in `loop_vars_locs'
  // The argument `outputs' are output and new_loop_vars
  // [0: num_out_data) are outputs at each step.
  // [num_out_data: ) are new_loop_vars
  CondState &state = state_ptr.get_state<CondState>();
  const CondParam& params = state.params;
  // a helper function, converting std::vector<NDArray> to std::vector<NDArray*>
  const auto to_ptr_vec = [](std::vector<NDArray> &in, std::vector<NDArray*> *out) {
    out->clear();
    out->reserve(in.size());
    std::transform(std::begin(in),
                   std::end(in),
                   std::back_inserter(*out),
                   [](NDArray &a) {return &a;});
  };
  // sanity checks
  CHECK_EQ(inputs.size() + 3U, (size_t) params.num_args);
  CHECK_EQ(outputs.size(), (size_t) params.num_outputs);
  CHECK_EQ(outputs.size(), req.size());
  // construct inputs and outputs for cond
  std::vector<NDArray> cond_inputs;
  std::vector<NDArray> cond_outputs = {NDArray()};
  std::vector<NDArray*> cond_input_ptr;
  std::vector<NDArray*> cond_output_ptr;
  extract_by_loc(inputs, params.cond_input_locs, &cond_inputs);
  to_ptr_vec(cond_inputs, &cond_input_ptr);
  to_ptr_vec(cond_outputs, &cond_output_ptr);
  int &branch_selection = state.branch_selection;
  // run cond
  state.cond_op->Forward(nullptr, cond_input_ptr, cond_output_ptr);
  branch_selection = as_bool_scalar(*cond_output_ptr[0]);
  // select the right branch
  const mxnet::Tuple<dim_t> &func_input_locs = branch_selection
                                            ? params.then_input_locs
                                            : params.else_input_locs;
  LoopState &loop_state = branch_selection
                        ? state.then_branch
                        : state.else_branch;
  // extract inputs for the branch
  std::vector<NDArray> func_inputs;
  extract_by_loc(inputs, func_input_locs, &func_inputs);
  loop_state.Forward(0, func_inputs, req, outputs, ctx.need_grad);
}

static void CondGradComputeExCPU(const OpStatePtr& state_ptr,
                                 const OpContext& ctx,
                                 const std::vector<NDArray>& inputs,
                                 const std::vector<OpReqType>& _req,
                                 const std::vector<NDArray>& outputs) {
  CondState &state = state_ptr.get_state<CondState>();
  const CondParam& params = state.params;
  // sanity checks
  CHECK_EQ(outputs.size() + 3U, (size_t) params.num_args);
  CHECK_EQ(outputs.size(), _req.size());
  // select the right branch
  int branch_selection = state.branch_selection;
  CHECK_NE(branch_selection, -1);
  const mxnet::Tuple<dim_t> &func_input_locs = branch_selection
                                            ? params.then_input_locs
                                            : params.else_input_locs;
  LoopState &loop_state = branch_selection
                        ? state.then_branch
                        : state.else_branch;
  // construct parameters
  std::vector<NDArray> ograds(inputs.begin(), inputs.begin() + params.num_outputs);
  std::vector<OpReqType> req;
  extract_by_loc(_req, func_input_locs, &req);
  std::vector<NDArray> igrads;
  extract_by_loc(outputs, func_input_locs, &igrads);
  loop_state.Backward(0, ograds, req, igrads);
  loop_state.Cleanup();
}

static bool CondShape(const nnvm::NodeAttrs& attrs,
                      mxnet::ShapeVector *in_shape,
                      mxnet::ShapeVector *out_shape) {
  using mxnet::ShapeVector;
  const CondParam& params = nnvm::get<CondParam>(attrs.parsed);
  static const std::function<bool(const mxnet::TShape &)> is_udf = is_shape_udf;
  // sanity checks
  CHECK_EQ(in_shape->size() + 3U, (size_t) params.num_args);
  CHECK_EQ(out_shape->size(), (size_t) params.num_outputs);
  CHECK_EQ(attrs.subgraphs.size(), 3U);
  CHECK_EQ(attrs.subgraphs[0]->outputs.size(), 1U);
  CHECK_EQ(attrs.subgraphs[1]->outputs.size(), attrs.subgraphs[2]->outputs.size());
  // infer shape for cond, then and else
  auto infer_subg = [&params, in_shape, out_shape](std::shared_ptr<Symbol> subg,
                                                   ShapeVector *_subg_out,
                                                   const mxnet::Tuple<dim_t> &input_locs,
                                                   bool fill_out_shape) {
    // create subg_in
    mxnet::ShapeVector subg_in;
    mxnet::ShapeVector &subg_out = *_subg_out;
    extract_by_loc(*in_shape, input_locs, &subg_in);
    // create an indexed graph
    nnvm::Graph g;
    g.outputs = subg->outputs;
    const auto& idx = g.indexed_graph();
    // get input nodes
    const auto &input_nids = idx.input_nodes();
    // sanity checks
    CHECK_EQ(input_nids.size(), subg_in.size());
    CHECK_EQ(g.outputs.size(), subg_out.size());
    CHECK_EQ(idx.input_nodes().size(), subg_in.size());
    CHECK_EQ(idx.outputs().size(), subg_out.size());
    // create empty shapes for inference
    mxnet::ShapeVector shapes(idx.num_node_entries());
    // copy subg_in into shapes
    for (size_t i = 0; i < subg_in.size(); ++i) {
      auto eid = idx.entry_id(input_nids[i], 0);
      shapes[eid] = subg_in[i];
    }
    // copy subg_out into shapes
    for (size_t i = 0; i < subg_out.size(); ++i) {
      auto eid = idx.entry_id(g.outputs[i]);
      shapes[eid] = subg_out[i];
    }
    // copy done, call InferShape
    g.attrs["shape"] = std::make_shared<dmlc::any>(std::move(shapes));
    g = exec::InferShape(std::move(g));
    // now `shapes' won't be used anymore, use new_shapes instead
    const auto& new_shapes = g.GetAttr<mxnet::ShapeVector>("shape");
    // copy subg_in back to in_shape
    for (size_t i = 0; i < subg_in.size(); ++i) {
      auto eid = idx.entry_id(input_nids[i], 0);
      auto g_out_shape = new_shapes[eid];
      if (!shape_is_known(g_out_shape)) {
        // when the shape is not fully inferred
        continue;
      }
      SHAPE_ASSIGN_CHECK(*in_shape, input_locs[i], g_out_shape);
    }
    if (!fill_out_shape) {
      return true;
    }
    // copy subg_out back to out_shape
    for (size_t i = 0; i < g.outputs.size(); ++i) {
      auto eid = idx.entry_id(g.outputs[i]);
      auto g_out_shape = new_shapes[eid];
      if (!shape_is_known(g_out_shape)) {
        // when the shape is not fully inferred
        continue;
      }
      SHAPE_ASSIGN_CHECK(*out_shape, i, g_out_shape);
    }
    return g.GetAttr<size_t>("shape_num_unknown_nodes") == 0;
  };
  ShapeVector cond_out_shape{mxnet::TShape(1, 1)};  // this means: [(1, )]
  ShapeVector then_out_shape(params.num_outputs);
  ShapeVector else_out_shape(params.num_outputs);
  bool succ_0 = infer_subg(attrs.subgraphs[0], &cond_out_shape, \
                           params.cond_input_locs, false);
  bool succ_1 = infer_subg(attrs.subgraphs[1], &then_out_shape, \
                           params.then_input_locs, true);
  bool succ_2 = infer_subg(attrs.subgraphs[2], &else_out_shape, \
                           params.else_input_locs, true);
  sync_out_out(&then_out_shape, &else_out_shape, is_udf);
  return succ_0 && succ_1 && succ_2;
}

static bool CondType(const nnvm::NodeAttrs& attrs,
                     std::vector<int> *in_type,
                     std::vector<int> *out_type) {
  const CondParam& params = nnvm::get<CondParam>(attrs.parsed);
  static const std::function<bool(const int &)> is_udf = is_type_udf;
  CHECK_EQ(in_type->size() + 3U, (size_t) params.num_args);
  CHECK_EQ(out_type->size(), (size_t) params.num_outputs);
  CHECK_EQ(attrs.subgraphs.size(), 3U);
  CHECK_EQ(attrs.subgraphs[0]->outputs.size(), 1U);
  CHECK_EQ(attrs.subgraphs[1]->outputs.size(), attrs.subgraphs[2]->outputs.size());
  std::vector<int> cond_in_type;
  std::vector<int> then_in_type;
  std::vector<int> else_in_type;
  extract_by_loc(*in_type, params.cond_input_locs, &cond_in_type);
  extract_by_loc(*in_type, params.then_input_locs, &then_in_type);
  extract_by_loc(*in_type, params.else_input_locs, &else_in_type);
  std::vector<int> cond_out_type = {0};
  bool succ_0 = InferSubgraphDataType(*attrs.subgraphs[0], &cond_in_type, &cond_out_type);
  CHECK(sync_in_in(params.cond_input_locs, in_type, &cond_in_type, is_udf));
  bool succ_1 = InferSubgraphDataType(*attrs.subgraphs[1], &then_in_type, out_type);
  CHECK(sync_in_in(params.then_input_locs, in_type, &then_in_type, is_udf));
  bool succ_2 = InferSubgraphDataType(*attrs.subgraphs[2], &else_in_type, out_type);
  CHECK(sync_in_in(params.else_input_locs, in_type, &else_in_type, is_udf));
  return succ_0 && succ_1 && succ_2;
}

static bool CondStorageType(const nnvm::NodeAttrs& attrs,
                            const int dev_mask,
                            DispatchMode* dispatch_mode,
                            std::vector<int> *in_attrs,
                            std::vector<int> *out_attrs) {
  const CondParam& params = nnvm::get<CondParam>(attrs.parsed);
  static const std::function<bool(const int &)> is_udf = is_stype_udf;
  CHECK_EQ(in_attrs->size() + 3U, (size_t) params.num_args);
  CHECK_EQ(out_attrs->size(), (size_t) params.num_outputs);
  CHECK_EQ(attrs.subgraphs.size(), 3U);
  CHECK_EQ(attrs.subgraphs[0]->outputs.size(), 1U);
  CHECK_EQ(attrs.subgraphs[1]->outputs.size(), attrs.subgraphs[2]->outputs.size());
  std::vector<int> cond_in_attrs;
  std::vector<int> then_in_attrs;
  std::vector<int> else_in_attrs;
  extract_by_loc(*in_attrs, params.cond_input_locs, &cond_in_attrs);
  extract_by_loc(*in_attrs, params.then_input_locs, &then_in_attrs);
  extract_by_loc(*in_attrs, params.else_input_locs, &else_in_attrs);
  std::vector<int> cond_out_attrs = {kDefaultStorage};
  DispatchMode cond_mode = DispatchMode::kUndefined;
  DispatchMode then_mode = DispatchMode::kUndefined;
  DispatchMode else_mode = DispatchMode::kUndefined;
  *dispatch_mode = DispatchMode::kFComputeEx;
  bool succ_0 = InferSubgraphStorage(*attrs.subgraphs[0], dev_mask, \
                                     &cond_mode, &cond_in_attrs, &cond_out_attrs);
  CHECK(sync_in_in(params.cond_input_locs, in_attrs, &cond_in_attrs, is_udf));
  bool succ_1 = InferSubgraphStorage(*attrs.subgraphs[1], dev_mask, \
                                     &then_mode, &then_in_attrs, out_attrs);
  CHECK(sync_in_in(params.then_input_locs, in_attrs, &then_in_attrs, is_udf));
  bool succ_2 = InferSubgraphStorage(*attrs.subgraphs[2], dev_mask, \
                                     &else_mode, &else_in_attrs, out_attrs);
  CHECK(sync_in_in(params.else_input_locs, in_attrs, &else_in_attrs, is_udf));
  return succ_0 && succ_1 && succ_2;
}

static bool BackwardCondStorageType(const nnvm::NodeAttrs& attrs,
                                    const int dev_mask,
                                    DispatchMode* dispatch_mode,
                                    std::vector<int> *in_attrs,
                                    std::vector<int> *out_attrs) {
  const CondParam& params = nnvm::get<CondParam>(attrs.parsed);
  CHECK_EQ(out_attrs->size() + 3U, (size_t) params.num_args);
  CHECK_EQ(attrs.subgraphs.size(), 3U);
  static const std::function<bool(const int &)> is_udf = is_stype_udf;
  auto sub_pass = [&](const std::shared_ptr<Symbol> &subg, const mxnet::Tuple<dim_t> &input_locs) {
    // A. first construct subg_in_attrs
    // need subg_in_attrs as subg_bwd_out (copy), subg_fwd_in (extract), subg_fwd_out (copy)
    std::vector<int> subg_in_attrs;
    size_t num_elts = params.num_outputs * 2 + input_locs.ndim();
    subg_in_attrs.reserve(num_elts);
    // part 1. subg_bwd_out (copy)
    subg_in_attrs.insert(subg_in_attrs.end(),
                         in_attrs->begin(),
                         in_attrs->begin() + params.num_outputs);
    // part 2. subg_fwd_in (extract)
    std::vector<int> fwd_in(in_attrs->begin() + params.num_outputs,
                            in_attrs->begin() + params.num_outputs + params.num_args - 3);
    std::vector<int> subg_fwd_in;
    extract_by_loc(fwd_in, input_locs, &subg_fwd_in);
    subg_in_attrs.insert(subg_in_attrs.end(),
                         subg_fwd_in.begin(),
                         subg_fwd_in.end());
    // part 3. subg_fwd_out (copy)
    subg_in_attrs.insert(subg_in_attrs.end(),
                         in_attrs->begin() + params.num_outputs + params.num_args - 3,
                         in_attrs->end());
    // check correctness of the number of elements
    CHECK_EQ(subg_in_attrs.size(), num_elts);
    // B. then we construct subg_out_attrs by extracting from out_attrs
    std::vector<int> subg_out_attrs;
    extract_by_loc(*out_attrs, input_locs, &subg_out_attrs);
    // then we construct the subgraph and do inference
    CachedOp op(*subg, {});
    bool ret = op.BackwardStorageType(attrs, dev_mask, dispatch_mode, \
                                      &subg_in_attrs, &subg_out_attrs);
    CHECK(sync_in_in(input_locs, out_attrs, &subg_out_attrs, is_udf));
    return ret;
  };
  for (const dim_t &cond_in : params.cond_input_locs) {
    (*out_attrs)[cond_in] = kDefaultStorage;
  }
  bool succ_0 = sub_pass(attrs.subgraphs[1], params.then_input_locs);
  bool succ_1 = sub_pass(attrs.subgraphs[2], params.else_input_locs);
  return succ_0 && succ_1;
}

static OpStatePtr CreateCondState(const NodeAttrs& attrs,
                                  Context ctx,
                                  const mxnet::ShapeVector& ishape,
                                  const std::vector<int>& itype) {
  const CondParam& params = nnvm::get<CondParam>(attrs.parsed);
  return OpStatePtr::Create<CondState>(
    params,
    *attrs.subgraphs[0],
    *attrs.subgraphs[1],
    *attrs.subgraphs[2]);
}

static std::vector<nnvm::NodeEntry>
CondGradient(const nnvm::NodePtr& n, const std::vector<nnvm::NodeEntry>& ograds) {
  ElemwiseGradUseInOut fgrad{"_backward_cond"};
  std::vector<nnvm::NodeEntry> entries = fgrad(n, ograds);
  entries[0].node->attrs.subgraphs = n->attrs.subgraphs;
  return entries;
}

NNVM_REGISTER_OP(_foreach)
.MXNET_DESCRIBE("Run a for loop over an NDArray with user-defined computation")
.set_attr_parser(ParamParser<ForeachParam>)
.set_attr<FInferStorageType>("FInferStorageType", ForeachStorageType)
.set_num_inputs([](const NodeAttrs& attrs) {
  const ForeachParam& params = nnvm::get<ForeachParam>(attrs.parsed);
  return params.num_args;
})
.set_num_outputs([](const NodeAttrs& attrs) {
  const ForeachParam& params = nnvm::get<ForeachParam>(attrs.parsed);
  return params.num_outputs;
})
.set_attr<nnvm::FListInputNames>("FListInputNames",
    [](const NodeAttrs& attrs) {
  const ForeachParam& params = nnvm::get<ForeachParam>(attrs.parsed);
  std::vector<std::string> names;
  names.emplace_back("fn");
  for (int i = 0; i < params.num_args - 1; i++)
    names.push_back("data" + std::to_string(i));
  return names;
})
.set_attr<nnvm::FInputGraph>("FInputGraph",
    [](const NodeAttrs& attrs) {
  return std::vector<uint32_t>{0};
})
.set_attr<nnvm::FGradient>("FGradient", ForeachGradient)
.set_attr<FCreateOpState>("FCreateOpState", CreateForeachState)
.set_attr<mxnet::FInferShape>("FInferShape", ForeachShape)
.set_attr<nnvm::FInferType>("FInferType", ForeachType)
.set_attr<FStatefulComputeEx>("FStatefulComputeEx<cpu>", ForeachComputeExCPU)
// Foreach operator works like an executor. Its code will always run on CPU.
// So the same code can be registered for both CPU and GPU.
.set_attr<FStatefulComputeEx>("FStatefulComputeEx<gpu>", ForeachComputeExCPU)
.set_attr<FExecType>("FExecType", [](const NodeAttrs& attrs) {
  return ExecType::kSubgraphExec;
})
.set_attr<std::string>("key_var_num_args", "num_args")
.add_argument("fn", "Symbol", "Input graph.")
.add_argument("data", "NDArray-or-Symbol[]",
              "The input arrays that include data arrays and states.")
.add_arguments(ForeachParam::__FIELDS__());

NNVM_REGISTER_OP(_backward_foreach)
.set_num_inputs([](const NodeAttrs& attrs){
  const ForeachParam& params = nnvm::get<ForeachParam>(attrs.parsed);
  return params.num_outputs * 2 + params.num_args - 1;
})
.set_num_outputs([](const NodeAttrs& attrs){
  const ForeachParam& params = nnvm::get<ForeachParam>(attrs.parsed);
  return params.num_args - 1;
})
.set_attr<FExecType>("FExecType", [](const NodeAttrs& attrs) {
  return ExecType::kSubgraphExec;
})
.set_attr<FInferStorageType>("FInferStorageType", BackwardForeachStorageType)
.set_attr_parser(ParamParser<ForeachParam>)
.set_attr<bool>("TIsLayerOpBackward", true)
.set_attr<nnvm::TIsBackward>("TIsBackward", true)
.set_attr<FStatefulComputeEx>("FStatefulComputeEx<cpu>", ForeachGradComputeExCPU)
.set_attr<FStatefulComputeEx>("FStatefulComputeEx<gpu>", ForeachGradComputeExCPU);

NNVM_REGISTER_OP(_while_loop)
.MXNET_DESCRIBE("Run a while loop over with user-defined condition and computation")
.set_attr_parser(ParamParser<WhileLoopParam>)
.set_attr<FInferStorageType>("FInferStorageType", WhileLoopStorageType)
.set_num_inputs([](const NodeAttrs& attrs) {
  const WhileLoopParam& params = nnvm::get<WhileLoopParam>(attrs.parsed);
  return params.num_args;
})
.set_num_outputs([](const NodeAttrs& attrs) {
  const WhileLoopParam& params = nnvm::get<WhileLoopParam>(attrs.parsed);
  return params.num_outputs;
})
.set_attr<nnvm::FListInputNames>("FListInputNames",
    [](const NodeAttrs& attrs) {
  const WhileLoopParam& params = nnvm::get<WhileLoopParam>(attrs.parsed);
  std::vector<std::string> names;
  names.reserve(params.num_args);
  names.emplace_back("cond");
  names.emplace_back("func");
  for (int i = 2; i < params.num_args; i++)
    names.push_back("data" + std::to_string(i - 2));
  return names;
})
.set_attr<nnvm::FInputGraph>("FInputGraph",
    [](const NodeAttrs& attrs) {
  return std::vector<uint32_t>{0, 1};
})
.set_attr<nnvm::FGradient>("FGradient", WhileLoopGradient)
.set_attr<FCreateOpState>("FCreateOpState", CreateWhileLoopState)
.set_attr<mxnet::FInferShape>("FInferShape", WhileLoopShape)
.set_attr<nnvm::FInferType>("FInferType", WhileLoopType)
.set_attr<FStatefulComputeEx>("FStatefulComputeEx<cpu>", WhileLoopComputeExCPU)
.set_attr<FExecType>("FExecType", [](const NodeAttrs& attrs) {
  return ExecType::kSubgraphExec;
})
.set_attr<FStatefulComputeEx>("FStatefulComputeEx<gpu>", WhileLoopComputeExCPU)
.set_attr<std::string>("key_var_num_args", "num_args")
.add_argument("cond", "Symbol", "Input graph for the loop condition.")
.add_argument("func", "Symbol", "Input graph for the loop body.")
.add_argument("data", "NDArray-or-Symbol[]",
              "The input arrays that include data arrays and states.")
.add_arguments(WhileLoopParam::__FIELDS__());

NNVM_REGISTER_OP(_backward_while_loop)
.set_num_inputs([](const NodeAttrs& attrs){
  const WhileLoopParam& params = nnvm::get<WhileLoopParam>(attrs.parsed);
  return params.num_outputs * 2 + params.num_args - 2;
})
.set_num_outputs([](const NodeAttrs& attrs){
  const WhileLoopParam& params = nnvm::get<WhileLoopParam>(attrs.parsed);
  return params.num_args - 2;
})
.set_attr<FExecType>("FExecType", [](const NodeAttrs& attrs) {
  return ExecType::kSubgraphExec;
})
.set_attr<FInferStorageType>("FInferStorageType", BackwardWhileLoopStorageType)
.set_attr_parser(ParamParser<WhileLoopParam>)
.set_attr<bool>("TIsLayerOpBackward", true)
.set_attr<nnvm::TIsBackward>("TIsBackward", true)
.set_attr<FStatefulComputeEx>("FStatefulComputeEx<cpu>", WhileLoopGradComputeExCPU)
.set_attr<FStatefulComputeEx>("FStatefulComputeEx<gpu>", WhileLoopGradComputeExCPU);

NNVM_REGISTER_OP(_cond)
.MXNET_DESCRIBE("Run a if-then-else using user-defined condition and computation")
.set_attr_parser(ParamParser<CondParam>)
.set_attr<FInferStorageType>("FInferStorageType", CondStorageType)
.set_num_inputs([](const NodeAttrs& attrs) {
  const CondParam& params = nnvm::get<CondParam>(attrs.parsed);
  return params.num_args;
})
.set_num_outputs([](const NodeAttrs& attrs) {
  const CondParam& params = nnvm::get<CondParam>(attrs.parsed);
  return params.num_outputs;
})
.set_attr<nnvm::FListInputNames>("FListInputNames",
    [](const NodeAttrs& attrs) {
  const CondParam& params = nnvm::get<CondParam>(attrs.parsed);
  std::vector<std::string> names;
  names.reserve(params.num_args);
  names.emplace_back("cond");
  names.emplace_back("then_branch");
  names.emplace_back("else_branch");
  for (int i = 3; i < params.num_args; ++i)
    names.push_back("data" + std::to_string(i - 3));
  return names;
})
.set_attr<nnvm::FInputGraph>("FInputGraph",
    [](const NodeAttrs& attrs) {
  return std::vector<uint32_t>{0, 1, 2};
})
.set_attr<nnvm::FGradient>("FGradient", CondGradient)
.set_attr<FCreateOpState>("FCreateOpState", CreateCondState)
.set_attr<mxnet::FInferShape>("FInferShape", CondShape)
.set_attr<nnvm::FInferType>("FInferType", CondType)
.set_attr<FStatefulComputeEx>("FStatefulComputeEx<cpu>", CondComputeExCPU)
.set_attr<FExecType>("FExecType", [](const NodeAttrs& attrs) {
  return ExecType::kSubgraphExec;
})
.set_attr<FStatefulComputeEx>("FStatefulComputeEx<gpu>", CondComputeExCPU)
.set_attr<std::string>("key_var_num_args", "num_args")
.add_argument("cond", "Symbol", "Input graph for the condition.")
.add_argument("then_branch", "Symbol", "Input graph for the then branch.")
.add_argument("else_branch", "Symbol", "Input graph for the else branch.")
.add_argument("data", "NDArray-or-Symbol[]",
              "The input arrays that include data arrays and states.")
.add_arguments(CondParam::__FIELDS__());

NNVM_REGISTER_OP(_backward_cond)
.set_num_inputs([](const NodeAttrs& attrs){
  const CondParam& params = nnvm::get<CondParam>(attrs.parsed);
  return params.num_outputs * 2 + params.num_args - 3;
})
.set_num_outputs([](const NodeAttrs& attrs){
  const CondParam& params = nnvm::get<CondParam>(attrs.parsed);
  return params.num_args - 3;
})
.set_attr<FExecType>("FExecType", [](const NodeAttrs& attrs) {
  return ExecType::kSubgraphExec;
})
.set_attr<FInferStorageType>("FInferStorageType", BackwardCondStorageType)
.set_attr_parser(ParamParser<CondParam>)
.set_attr<bool>("TIsLayerOpBackward", true)
.set_attr<nnvm::TIsBackward>("TIsBackward", true)
.set_attr<FStatefulComputeEx>("FStatefulComputeEx<cpu>", CondGradComputeExCPU)
.set_attr<FStatefulComputeEx>("FStatefulComputeEx<gpu>", CondGradComputeExCPU);
}  // namespace op
}  // namespace mxnet<|MERGE_RESOLUTION|>--- conflicted
+++ resolved
@@ -541,11 +541,7 @@
     const mxnet::Tuple<dim_t> &func_input_locs = params.func_input_locs;
     const mxnet::Tuple<dim_t> &func_var_locs = params.func_var_locs;
     const mxnet::Tuple<dim_t> &cond_input_locs = params.cond_input_locs;
-<<<<<<< HEAD
-    for (size_t i = 0; i < func_var_locs.ndim(); ++i) {
-=======
     for (int i = 0; i < func_var_locs.ndim(); ++i) {
->>>>>>> 3f3ba92a
       dim_t pos_i = func_input_locs[func_var_locs[i]];
       for (int j = 0; j < cond_input_locs.ndim(); ++j) {
         dim_t pos_j = cond_input_locs[j];
