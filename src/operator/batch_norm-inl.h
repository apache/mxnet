--- conflicted
+++ resolved
@@ -37,11 +37,7 @@
     DMLC_DECLARE_FIELD(momentum).set_default(0.9f)
     .describe("Momentum for moving average");
     DMLC_DECLARE_FIELD(fix_gamma).set_default(true)
-<<<<<<< HEAD
-    .describe("Use fixed gamma");
-=======
     .describe("Fix gamma while training");
->>>>>>> 71a71280
   }
 };
 
@@ -181,10 +177,7 @@
     if (!param_.fix_gamma) {
       Assign(gslope, req[batchnorm::kGamma], sumall_except_dim<1>(grad * out_no_affine));
     }
-<<<<<<< HEAD
     // maybe better to reset gslope to 0 in else
-=======
->>>>>>> 71a71280
     Assign(gbias, req[batchnorm::kBeta], sumall_except_dim<1>(grad));
     Assign(grad_in, req[batchnorm::kData], (grad * broadcast<1>(slope, data.shape_)) *
            broadcast<1>(1.0f / F<mshadow_op::square_root>(var + param_.eps), data.shape_) +
