--- conflicted
+++ resolved
@@ -348,8 +348,6 @@
 #endif
 }
 
-<<<<<<< HEAD
-=======
 #define SIGNAL_HANDLER(SIGNAL, HANDLER_NAME, IS_FATAL)               \
 std::shared_ptr<void(int)> HANDLER_NAME(                             \
   signal(SIGNAL, [](int signum) {                                    \
@@ -389,7 +387,6 @@
   }
 }
 
->>>>>>> bbc39fa6
 /**
  * Perform static initialization
  */
