/*
 * Licensed to the Apache Software Foundation (ASF) under one
 * or more contributor license agreements.  See the NOTICE file
 * distributed with this work for additional information
 * regarding copyright ownership.  The ASF licenses this file
 * to you under the Apache License, Version 2.0 (the
 * "License"); you may not use this file except in compliance
 * with the License.  You may obtain a copy of the License at
 *
 *   http://www.apache.org/licenses/LICENSE-2.0
 *
 * Unless required by applicable law or agreed to in writing,
 * software distributed under the License is distributed on an
 * "AS IS" BASIS, WITHOUT WARRANTIES OR CONDITIONS OF ANY
 * KIND, either express or implied.  See the License for the
 * specific language governing permissions and limitations
 * under the License.
 */

/*!
 * Copyright (c) 2015 by Contributors
 * \file profiler.h
 * \brief implements profiler
 */
#ifndef MXNET_PROFILER_PROFILER_H_
#define MXNET_PROFILER_PROFILER_H_

#include <dmlc/concurrentqueue.h>
#include <dmlc/thread_group.h>
#include <vector>
#include <string>
#include <cstdint>
#include <mutex>
#include <memory>
#include <array>
#include "./vtune.h"
#include "./aggregate_stats.h"

#if defined(_WIN32) || defined(_WIN64) || defined(__WINDOWS__)
#include <windows.h>
#else
#include <unistd.h>
#include <cstdint>
#endif

namespace mxnet {
namespace profiler {

#if defined(_WIN32) || defined(_WIN64) || defined(__WINDOWS__)
inline size_t current_process_id() { return ::GetCurrentProcessId(); }
#else
inline size_t current_process_id() { return getpid(); }
#endif

/*!
 * \brief Constant-sized character array class with simple string API to avoid allocations
 * \tparam string_size Maximum size of the string (including zero-terminator)
 */
template<size_t string_size>
struct static_string {
  inline static_string() { string_[0] = '\0'; }
  inline explicit static_string(const char *s) { set(s); }
  inline const char *c_str() const { return &string_[0]; }
  inline void set(const char *s) {
    strncpy(&string_[0], s, string_size - 1);
    string_[string_size - 1] = '\0';
  }
  inline void append(const char *s) {
    const size_t l = strlen(&string_[0]);
    if (l < string_size - 1) {
      strncpy(&string_[0] + l, s, string_size - l - 1);
      string_[string_size - 1] = '\0';
    }
  }
 private:
  /*! \brief The actual character array */
  std::array<char, string_size> string_;
};

using profile_stat_string = static_string<128>;

/*!
 * \brief Base profile statistic structure
 */
struct ProfileStat {
  /*!
   * \brief Event type as used for chrome://tracing support
   * \note Tracing formats: https://docs.google.com/document/d/1CvAClvFfyA5R-PhYUmn5OOQtYMH4h6I0nSsKchNAySU/preview NOLINT(*)
   */
  enum EventType {
    kDurationBegin = 'B',
    kDurationEnd = 'E',
    kComplete = 'X',
    kInstant = 'i',
    kCounter = 'C',
    kAsyncNestableStart = 'b',
    kAsyncNestableInstant = 'n',
    kAsyncNestableEnd = 'e',
    kFlowStart = 's',
    kFlowStep = 't',
    kFlowEnd = 'f',
    kSample = 'P',
    kObjectCreated = 'N',
    kObjectSnapshot = 'O',
    kObjectDestroyed = 'D',
    kMetadata = 'M',
    kMemoryDumpGlobal = 'V',
    kMemoryDumpProcess = 'v',
    kMark = 'R',
    kClockSync = 'c',
    kContextEnter = '(',
    kContextLeave = ')'
  };

  struct SubEvent {
    /*! \brief whether this sub-event object is enabled */
    bool enabled_ = false;
    /*! \brief Type of the sub-event */
    EventType event_type_;
    /*! \brief Timestamp of sub-event */
    uint64_t timestamp_;
  };

  /*! \brief operation name */
  profile_stat_string name_;

  /*! \brief operation categories (comma-delimited) */
  profile_stat_string categories_;

  /* !\brief Process id */
  size_t process_id_ = current_process_id();

<<<<<<< HEAD
  /*! \brief id of thread which operation run on.
   * It is converted from hex to an int type by hashing.
   * Not yet seen a case where this isn't valid
   * */
  size_t thread_id_ = std::hash<std::thread::id>{}(std::this_thread::get_id());


=======
  /*! \brief id of thread which operation run on */
  size_t thread_id_ = std::hash<std::thread::id>{}(std::this_thread::get_id());
  // thread getid returns a hex, hashing it to get a size_t
  // Not yet seen a case where this isn't valid
>>>>>>> e02c37fe

  /*! \brief Sub-events (ie begin, end, etc.) */
  SubEvent items_[3];  // Don't use vector in order to avoid memory allocation

  /*!
   * \brief Get current tick count in microseconds
   * \return Current arbitrary tick count in microseconds
   */
  static inline uint64_t NowInMicrosec() {
#if defined(_MSC_VER) && _MSC_VER <= 1800
    LARGE_INTEGER frequency, counter;
    QueryPerformanceFrequency(&frequency);
    QueryPerformanceCounter(&counter);
    return counter.QuadPart * 1000000 / frequency.QuadPart;
#else
    return std::chrono::duration_cast<std::chrono::microseconds>(
      std::chrono::high_resolution_clock::now().time_since_epoch()).count();
#endif
  }

  /*!
   * \brief Print event statistics in json format to the supplied output stream
   * \param os Output stream to write the data
   * \note Emits all sub-even statistics
   */
  void EmitEvents(std::ostream *os) {
    size_t count = 0;
    for (size_t i = 0; i < sizeof(items_) / sizeof(items_[0]); ++i) {
      if (items_[i].enabled_) {
        if (count) {
          *os << ",\n";
        }
        EmitSubEvent(os, i);
        ++count;
      }
    }
  }

  /*!
   * \brief Virtual destructor
   */
  virtual ~ProfileStat() {}

  /*!
   * \brief Save aggregate data for this stat
   * \param data Stat data
   */
  virtual void SaveAggregate(AggregateStats::StatData *data) const {
    if (data) {
      data->type_ = AggregateStats::StatData::kOther;
    }
  }

 protected:
  /*!
   * \brief Override to emit extra items within the json event data block. Append with a comma ",".
   * \param os Output stream to write data to
   * \param idx Sub-even index (index into items_) to write
   */
  virtual void EmitExtra(std::ostream *os, size_t idx) {}

  /*!
   * \brief Emit sub-event statistics
   * \param os Output stream
   * \param idx Sub-even index (index into items_) to write
   */
  void EmitSubEvent(std::ostream *os, size_t idx) {
    const SubEvent &ev = items_[idx];
    if (ev.enabled_) {
      *os << "    {\n"
          << "        \"name\": \"" << name_.c_str() << "\",\n"
          << "        \"cat\": " << "\"" << categories_.c_str() << "\",\n"
          << "        \"ph\": \"" << static_cast<char>(ev.event_type_) << "\",\n"
          << "        \"ts\": " << ev.timestamp_ << ",\n";
      EmitExtra(os, idx);
      *os << "        \"pid\": " << process_id_ << ",\n"
          << "        \"tid\": " << thread_id_ << "\n"
          << "    }\n";
    }
  }
};

/*!
 * \brief Device statistics
 */
struct DeviceStats {
  using TQueue = dmlc::moodycamel::ConcurrentQueue<ProfileStat *>;
  /*!
   * \brief Destructor, clean up allocated objects
   */
  ~DeviceStats() {
    std::shared_ptr<TQueue> es = opr_exec_stats_;
    if (es) {
      ProfileStat *stat = nullptr;
      while (es->try_dequeue(stat)) {
        delete stat;
      }
    }
  }

  /*! \brief device name */
  std::string dev_name_;
  /*! \brief operation execution statistics on this device */
  std::shared_ptr<TQueue> opr_exec_stats_ = std::make_shared<TQueue>();
};

/*!
 *  _____              __  _  _
 * |  __ \            / _|(_)| |
 * | |__) |_ __  ___ | |_  _ | | ___  _ __
 * |  ___/| '__|/ _ \|  _|| || |/ _ \| '__|
 * | |    | |  | (_) | |  | || |  __/| |
 * |_|    |_|   \___/|_|  |_||_|\___||_|
 *
 * \brief profiler that records the operation execution information
 *        and saves the profile statistics.
 * \note Profiler class doesn't know anything about VTune
 */
class Profiler {
 public:
  enum ProfilerMode {
      kSymbolic = 1,
      kImperative = 2,
      kAPI = 4,
      kMemory = 8
  };
  enum ProfilerState {
      kNotRunning = 0,
      kRunning = 1
  };

  /*! \brief set state of profiler */
  void SetState(ProfilerState state);
  /*! \return state of profiler */
  inline ProfilerState GetState() const {
    return this->state_;
  }
  /*!
   * \brief set profiler configuration
   * \param mode flags, one or more of 'ProfilerMode'
   * \param output_filename profile output file name
   * \param continuous_dump true if profile information should be periodically dumped
   * \param dump_period Period (in seconds) of profile info dumping
   */
  void SetConfig(int mode, std::string output_filename,
                 bool continuous_dump,
                 float dump_period,
                 bool aggregate_stats);

  /*! \return mode of profiler */
  inline int GetMode() const {
    return this->mode_;
  }

  inline bool IsProfiling(const ProfilerMode pm) const {
    return GetState() == kRunning && (GetMode() & pm) == pm;
  }

  /*! \return whether the profiler is enabled to output */
  inline bool IsEnableOutput() const {
    return this->enable_output_;
  }
  /*!
   * \brief dump the profile file
   * \param peform_cleanup Close off the json trace structures (ie last pass)
   */
  void DumpProfile(bool peform_cleanup = true);

  /*! \return the profiler init time, time unit is microsecond (10^-6) s */
  uint64_t MSHADOW_CINLINE GetInitTime() const {
    return init_time_;
  }
  /*!
   * \brief add one operation execution record in corresponding device statistics
   * \tparam SetExtraInfoFunction
   * \param dev_type
   * \param dev_id
   * \param set_extra_info_function
   * \note Because when this function exits, the object is written to the profile queue,
   *       and at that point, could be consumed and/or destroyed at any moment,
   *       any preprocessing on the object is to be done in the set_extra_info_function
   *       callback.  Another option is to use the CreateProfileStat()/AddProfileStat() pair,
   *       adding it only after
   */
  template<typename StatType, typename SetExtraInfoFunction, typename ...Args>
  void AddNewProfileStat(SetExtraInfoFunction set_extra_info_function, Args... args) {
    if (!paused_) {
      std::unique_ptr<StatType> stat = CreateProfileStat<StatType>(args...);
      set_extra_info_function(stat.get());
      AddProfileStat(&stat);
    }
  }

  /*!
   * \brief Return aggregate statistic accumulator
   * \return shared pointer to the 'ProfileStats' aggregate statistic accumulator
   */
  std::shared_ptr<AggregateStats> GetAggregateStats() const {
    return aggregate_stats_;
  }

  /*!
   * \brief Get a pointer to the Profiler singleton
   * \return Profiler singleton
   * \param sp Profiler shared pointer, only use for singleton ownership
   */
  static Profiler* Get(std::shared_ptr<Profiler> *sp = nullptr);

  /*!
   * \brief Set whether statistic collection is to be paused
   * \param paused true if statistic collection is to be paused, otherwise
   * resume statistic collection
   * \note Pause/Resume is not recursive
   */
  void set_paused(bool paused) { paused_ = paused; }

  /*!
   * \brief Get the calculated device count (numb er of devices to track in profile data).
   * \return Device count
   * \note Number of CPU's + Number of GPU's + One for CPU-Pinned
   */
  size_t DeviceCount() const { return cpu_num_ + gpu_num_ + 2; }

  /*!
   * \brief Compute device index given device type and id
   * \param dev_type Device type
   * \param dev_id Device ID
   * \return Device index for indexing into device-specific data
   */
  size_t DeviceIndex(mxnet::Context::DeviceType dev_type, int32_t dev_id);

  /*!
   * \brief Device name
   * \param dev_type Device type
   * \param dev_id Device ID
   * \return Character pointer to device name
   */
  const char *DeviceName(mxnet::Context::DeviceType dev_type, int32_t dev_id);


  /*!
   * \brief Device name
   * \param dev_type Device type
   * \param dev_id Device ID
   * \return Character pointer to device name
   */
  const char *DeviceName(const size_t index);

  /*!
   * \brief Whether aggregate stats are being collected
   * \return true if aggregate stats are being collected
   */
  inline bool AggregateEnabled() const {
    return aggregate_stats_.get() != nullptr;
  }

 public:
  /*!
   * \brief Constructor
   */
  Profiler();

  /*!
   * \brief Destructor
   */
  virtual ~Profiler();

 private:
  /*!
   * \brief Create a new profile statistic object
   * \tparam StatType The type of the profile statistic object
   * \tparam Args Argument types to pass to the new object's constructor
   * \param args Arguments to pass to the new object's constructor
   * \return A unique_ptr to the new statistic object
   */
  template<typename StatType, typename ...Args>
  static std::unique_ptr<typename std::enable_if<std::is_base_of<ProfileStat, StatType>::value,
    StatType>::type> CreateProfileStat(Args... args) {
    return std::unique_ptr<StatType>(new StatType(args...));
  }

  /*!
   * \brief Add a general profile statistic object
   * \tparam StatType Type of the statistic object
   * \param stat The statistic object
   */
  template<typename StatType>
  inline void AddProfileStat(std::unique_ptr<StatType> *stat) {
    general_stats_.opr_exec_stats_->enqueue(stat->release());
  }

  /*! \brief generate device information following chrome profile file format */
  void EmitPid(std::ostream *os, const std::string& name, size_t pid);

  /*!
   * \brief Set continuous asynchronous profile dump
   * \param continuous_dump Whether to continuously dump profile information
   * \param delay_in_seconds Delay between asynchronous dumps
   */
  void SetContinuousProfileDump(bool continuous_dump, float delay_in_seconds);

  /*! \brief internal mutex of the profiler */
  std::recursive_mutex m_;
  /*! \brief indicate whether the profiler is running */
  ProfilerState state_;
  /*! \brief once running, enable profiler to output */
  volatile bool enable_output_;
  /*! \brief indicate what operator the profiler will record */
  int mode_ = kSymbolic | kAPI | kMemory;
  /*! \brief filename to output profile file */
  std::string filename_ = "profile.json";
  /*! \brief profile statistics consist of multiple device statistics */
  DeviceStats* profile_stat;
  /*! \brief Stats not associated directly with a device */
  DeviceStats  general_stats_;
  /*! \brief Map category -> pid */
  std::unordered_map<std::string, size_t> category_to_pid_;
  /*! \brief cpu number on the machine */
  unsigned int cpu_num_;
  /*! \brief gpu number on the machine */
  unsigned int gpu_num_;
  /*! \brief the profiler init time */
  uint64_t init_time_;
  /*! \brief Continuously dump profile info */
  volatile bool continuous_dump_ = false;
  /*! \brief Number of non-meta profiling record emitted */
  volatile uint64_t num_records_emitted_ = 0;
  /*! \brief Number of times profile was dumped */
  volatile uint64_t profile_dump_count_;
  /*! \brief Whether profiling is paused */
  volatile bool paused_ = false;
  /*! \brief Maintain in-memory aggregate stats for print output.
   *  \warning This has a negative performance impact */
  std::shared_ptr<AggregateStats> aggregate_stats_ = nullptr;
  /*! \brief Asynchronous operation thread lifecycly control object */
  std::shared_ptr<dmlc::ThreadGroup> thread_group_ = std::make_shared<dmlc::ThreadGroup>();
  /* !\brief pids */
  std::unordered_set<uint32_t> process_ids_;
};

#ifdef MXNET_USE_VTUNE
#define VTUNE_ONLY_CODE(...) __VA_ARGS__  /* This is undefined at the bottom of this file */
#else
#define VTUNE_ONLY_CODE(...) /* */        /* This is undefined at the bottom of this file */
#endif

/**
 *  _____              __  _  _  _                ____  _     _            _
 * |  __ \            / _|(_)| |(_)              / __ \| |   (_)          | |
 * | |__) |_ __  ___ | |_  _ | | _ _ __   __ _  | |  | | |__  _  ___   ___| |_  ___
 * |  ___/| '__|/ _ \|  _|| || || | '_ \ / _` | | |  | | '_ \| |/ _ \ / __| __|/ __|
 * | |    | |  | (_) | |  | || || | | | | (_| | | |__| | |_) | |  __/| (__| |_ \__ \
 * |_|    |_|   \___/|_|  |_||_||_|_| |_|\__, |  \____/|_.__/| |\___| \___|\__||___/
 *                                        __/ |             _/ |
 *                                       |___/             |__/
 */

enum ProfileObjectType {
  kDomain,
  kCounter,
  kTask,
  kEvent,
  kFrame
};

class ProfileObject {
 public:
  /*!
   * \brief Virtual destructor for child classes
   */
  virtual ~ProfileObject() {}
  /*!
   * \brief Return profiling object object type (i.e. kTask, kEvent, ...)
   * \return Profiling object type
   */
  virtual ProfileObjectType type() const = 0;
};

/*!
 * \brief Tuning domain. Used in VTune to separate similar tasks/counters/etc. (for example).
 *        For chrome tracing, generally maps to category.
 */
struct ProfileDomain : public ProfileObject {
  /*!:(
   * \brief Constructor
   * \param name Name of the domain
   */
  explicit ProfileDomain(const char *name) noexcept
    : name_(name) {
    CHECK_NOTNULL(name);
    CHECK_NE(name[0], '\0');
    VTUNE_ONLY_CODE(vtune_domain_.reset(new vtune::VTuneDomain(name)));
  }
  /*!
   * \brief Get domain name
   * \return Domain name
   */
  const char *name() const { return name_.c_str(); }
  ProfileObjectType type() const override { return kDomain; }
  VTUNE_ONLY_CODE(inline vtune::VTuneDomain *dom() { return vtune_domain_.get(); });
 private:
  /*! \brief Name of the domain */
  profile_stat_string name_;
  /*! \brief VTune domain object */
  VTUNE_ONLY_CODE(std::unique_ptr<vtune::VTuneDomain> vtune_domain_);
};

/*!
 * \brief Counter object and statistic item
 */
struct ProfileCounter : public ProfileObject {
  /*!
   * \brief Co9nstructor
   * \param name Counter name
   * \param domain Counter domain
   */
  ProfileCounter(const char *name, ProfileDomain *domain) noexcept
    : name_(name)
      , domain_(domain)
      , value_(0) {
    CHECK_NOTNULL(domain);
    VTUNE_ONLY_CODE(vtune_.reset(new vtune::VTuneCounter(name, domain->dom())));
  }
  ~ProfileCounter() {}
  /*! \brief operator: ++object */
  inline uint64_t operator ++() {
    return IncrementValue(1);
  }
  /*! \brief operator: object++ */
  inline uint64_t operator ++(int) {
    const uint64_t old = value_;
    IncrementValue(1);
    return old;
  }
  /*! \brief operator: --object */
  inline uint64_t operator --() {
    CHECK_GT(value_, 0);
    return DecrementValue(1);
  }
  /*! \brief operator: object-- */
  inline uint64_t operator --(int) {
    CHECK_GT(value_, 0);
    const uint64_t old = value_;
    DecrementValue(1);
    return old;
  }
  /*! \brief operator: object += v */
  inline uint64_t operator +=(int64_t v) {
    if (v >= 0) {
      return IncrementValue(static_cast<uint64_t>(v));
    } else {
      v = -v;
      return DecrementValue(static_cast<uint64_t>(v));
    }
  }
  /*! \brief operator: object -= v */
  inline uint64_t operator -=(int64_t v) {
    CHECK_GE(value_, v);
    if (v >= 0) {
      return DecrementValue(static_cast<uint64_t>(v));
    } else {
      v = -v;
      return IncrementValue(static_cast<uint64_t>(v));
    }
  }
  /*! \brief operator: object = v */
  inline ProfileCounter& operator = (uint64_t v) {
    SetValue(v);
    return *this;
  }

  ProfileObjectType type() const override { return kCounter; }

 protected:
  /*!
   * \brief Count statistic object
   */
  struct ProfileCounterStat : public ProfileStat {
    uint64_t value_;
    explicit ProfileCounterStat(const char *name, uint64_t value) : value_(value) {
      items_[0].enabled_ = true;
      items_[0].event_type_ = kCounter;
      items_->timestamp_ = NowInMicrosec();
      name_.set(name);
    }

    /*!
     * \brief Emit counter value as extra data for this statistic type
     * \param os Output stream to write data to
     * \param idx Sub-even index (index into items_) to write
     */
    void EmitExtra(std::ostream *os, size_t idx) override {
      ProfileStat::EmitExtra(os, idx);
      *os << "        \"args\": { \"" << name_.c_str() << "\": " << value_ << " },\n";
    }

    /*!
     * \brief Save aggregate data for this stat
     * \param data Stat data
     */
    void SaveAggregate(AggregateStats::StatData *data) const override {
      if (data) {
        data->type_ = AggregateStats::StatData::kCounter;
        ++data->total_count_;
        data->total_aggregate_ = value_;
        if (value_ > data->max_aggregate_) {
          data->max_aggregate_ = value_;
        }
        if (value_ < data->min_aggregate_) {
          data->min_aggregate_ = value_;
        }
      }
    }
  };

 private:
  /*!
   * \brief Send this object's statistical datapoint to the profiler
   */
  inline void SendStat(uint64_t value) {
    Profiler::Get()->AddNewProfileStat<ProfileCounterStat>([this](ProfileCounterStat *stat) {
                                                             stat->categories_.set(domain_->name());
                                                           },
                                                           name_.c_str(),
                                                           value);
  }

  /*!
   * \brief Set counter value
   * \param val Value to set the counter
   */
  inline void SetValue(uint64_t val) {
    VTUNE_ONLY_CODE(*vtune_ = val);
    value_ = val;
    SendStat(val);
  }

  /*!
   * \brief Adjust counter value by amount given
   * \param value_change Value to change the counter by
   */
  inline uint64_t IncrementValue(uint64_t value_change) {
    VTUNE_ONLY_CODE(*vtune_ += value_change);
    const uint64_t v = (value_ += value_change);
    SendStat(v);
    return v;
  }

  inline uint64_t DecrementValue(uint64_t value_change) {
    VTUNE_ONLY_CODE(*vtune_ -= value_change);
    const uint64_t v = (value_ -= value_change);
    SendStat(v);
    return v;
  }

  /*! \brief Name of the counter */
  profile_stat_string name_;
  /*! \brief Domain of the counter */
  ProfileDomain *domain_;
  /*! \brief Value of the counter */
  std::atomic<uint64_t>  value_;
  /*! \brief VTune counter object */
  VTUNE_ONLY_CODE(std::unique_ptr<vtune::VTuneCounter> vtune_);
};

class ProfileDuration : public ProfileObject {
 public:
  virtual void start() = 0;
  virtual void stop() = 0;

 protected:
  /*!
   * \brief Basic duration statistic (start time, stop time)
   */
  struct DurationStat : public ProfileStat {
    enum DurationStatIndex {
      kStart, kStop
    };
    /*!
     * \brief Constructor
     * \param begin_event Event type for start point (default is kDurationBegin)
     * \param end_event Event type for stop point (default is kDurationEnd)
     */
    DurationStat(ProfileStat::EventType begin_event = ProfileStat::kDurationBegin,
                 ProfileStat::EventType end_event = ProfileStat::kDurationEnd) {
      items_[kStart].enabled_ = items_[kStop].enabled_ = true;
      items_[kStart].event_type_ = begin_event;
      items_[kStop].event_type_ = end_event;
    }

    /*!
     * \brief Save aggregate data for this stat
     * \param data Stat data
     */
    void SaveAggregate(AggregateStats::StatData *data) const override {
      if (data) {
        data->type_ = AggregateStats::StatData::kDuration;
        ++data->total_count_;
        CHECK_GE(items_[kStop].timestamp_, items_[kStart].timestamp_);
        const uint64_t duration = items_[kStop].timestamp_ - items_[kStart].timestamp_;
        data->total_aggregate_ += duration;
        if (duration > data->max_aggregate_) {
          data->max_aggregate_ = duration;
        }
        if (duration < data->min_aggregate_) {
          data->min_aggregate_ = duration;
        }
      }
    }
  };
};

/*!
 * \brief Task - Thread-granular nestable time block
 */
struct ProfileTask : public ProfileDuration {
  /*!
   * \brief Constructor
   * \param name Name of the task
   * \param domain Domain of the task
   */
  ProfileTask(const char *name, ProfileDomain *domain)
    : name_(name)
      , domain_(domain) {
    CHECK_NOTNULL(domain);
    categories_.set(domain_->name());
    categories_.append(",task");
    VTUNE_ONLY_CODE(vtune_task_.reset(new vtune::VTuneTask(name, domain->dom())));
  }

  /*!
   * \brief Start the profiling scope
   */
  void start() override {
    start_time_ = ProfileStat::NowInMicrosec();
    VTUNE_ONLY_CODE(vtune_task_->start());
  }

  /*!
   * \brief Stop the profiling scope
   */
  void stop() override {
    VTUNE_ONLY_CODE(vtune_task_->stop());
    SendStat();
  }

  ProfileObjectType type() const override { return kTask; }

 protected:
  /*!
   * \brief Task statistic object
   */
  struct ProfileTaskStat : public DurationStat {
    explicit ProfileTaskStat(const char *name, uint64_t start_time, uint64_t stop_time)
      : DurationStat(ProfileStat::kAsyncNestableStart, ProfileStat::kAsyncNestableEnd) {
      name_.set(name);
      items_[0].timestamp_ = start_time;
      items_[1].timestamp_ = stop_time;
    }
    void EmitExtra(std::ostream *os, size_t idx) override {
      DurationStat::EmitExtra(os, idx);
      *os << "        \"id\": " << thread_id_ << ",\n";
    }
  };

 private:
  /*!
   * \brief Send this object's statistical datapoint to the profiler
   */
  inline void SendStat() {
    Profiler::Get()->AddNewProfileStat<ProfileTaskStat>([this](ProfileTaskStat *stat) {
      stat->categories_.set(domain_->name());
    }, name_.c_str(), start_time_, ProfileStat::NowInMicrosec());
  }
  /*! \brief Task name */
  const profile_stat_string  name_;
  /*! \brief Task categories */
  profile_stat_string categories_;
  /*! \brief domain */
  ProfileDomain *domain_;
  /*! \brief VTune task object */
  VTUNE_ONLY_CODE(std::unique_ptr<vtune::VTuneTask> vtune_task_);

 protected:
  /*! \brief Task's start tick */
  uint64_t start_time_;
};

/*!
 * \brief Event - Thread-granular time block
 */
struct ProfileEvent  : public ProfileDuration {
  /*!
   * \brief Constructor
   * \param name Name of the event
   */
  explicit inline ProfileEvent(const char *name)
    : name_(name)
      , categories_("event") {
    VTUNE_ONLY_CODE(vtune_event_ = vtune::VTuneEvent::registry_.get(name));
  }

  /*!
   * \brief Start the profiling scope
   */
  void start() override {
    start_time_ = ProfileStat::NowInMicrosec();
    VTUNE_ONLY_CODE(vtune_event_->start());
  }

  /*!
   * \brief Stop the profiling scope
   */
  void stop() override {
    VTUNE_ONLY_CODE(vtune_event_->stop());
    SendStat();
  }

  /*!
   * \brief Set catagories (used for chrome tracing)
   * \param categories Comma-delimited categories
   */
  void SetCategories(const char *categories) {
    categories_.set(categories);
  }

  ProfileObjectType type() const override { return kEvent; }

 protected:
  /*!
   * \brief Event statistic object
   */
  struct ProfileEventStat : public DurationStat {
    explicit ProfileEventStat(const char *name, uint64_t start_time, uint64_t stop_time)
      : DurationStat(ProfileStat::kDurationBegin, ProfileStat::kDurationEnd) {
      name_.set(name);
      items_[0].timestamp_ = start_time;
      items_[1].timestamp_ = stop_time;
    }
  };

 private:
  /*!
   * \brief Send this object's statistical datapoint to the profiler
   */
  virtual void SendStat() {
    Profiler::Get()->AddNewProfileStat<ProfileEventStat>([this](ProfileEventStat *stat) {
      stat->categories_.set(categories_.c_str());
    }, name_.c_str(), start_time_, ProfileStat::NowInMicrosec());
  }
  /*! \brief Event name */
  const profile_stat_string  name_;
  /*! \brief Event categories (comma-delimited) */
  profile_stat_string categories_;
  /*! \brief VTune event object */
  VTUNE_ONLY_CODE(vtune::VTuneEvent *vtune_event_);

 protected:
  /*! \brief Start time of the event */
  uint64_t start_time_;
};

/*!
 * \brief Frame - Process-granular time block
 */
struct ProfileFrame : public ProfileDuration {
  /*!
   * \brief Constructor
   * \param name Name of the frame
   * \param domain Domain of the frame
   */
  ProfileFrame(const char *name, ProfileDomain *domain)
    : name_(name)
      , domain_(domain) {
    CHECK_NOTNULL(domain);
    categories_.set(domain_->name());
    categories_.append(",frame");
    VTUNE_ONLY_CODE(vtune_frame_.reset(new vtune::VTuneFrame(domain->dom())));
  }

  /*!
   * \brief Start the profiling scope
   */
  void start() override {
    start_time_ = ProfileStat::NowInMicrosec();
    VTUNE_ONLY_CODE(vtune_frame_->start());
  }

  /*!
   * \brief Stop the profiling scope
   */
  void stop() override {
    VTUNE_ONLY_CODE(vtune_frame_->stop());
    SendStat();
  }

  ProfileObjectType type() const override { return kFrame; }

 protected:
  /*!
   * \brief Frame statistic object
   */
  struct ProfileFrameStat : public DurationStat {
    explicit ProfileFrameStat(const char *name, uint64_t start_time, uint64_t stop_time)
      : DurationStat(ProfileStat::kContextEnter, ProfileStat::kContextLeave) {
      name_.set(name);
      items_[0].timestamp_ = start_time;
      items_[1].timestamp_ = stop_time;
    }
  };

 private:
  /*!
   * \brief Send this object's statistical datapoint to the profiler
   */
  inline void SendStat() {
    Profiler::Get()->AddNewProfileStat<ProfileFrameStat>([this](ProfileFrameStat *stat) {
      stat->categories_.set(categories_.c_str());
    }, name_.c_str(), start_time_, ProfileStat::NowInMicrosec());
  }
  /*! \brief Frame name */
  const profile_stat_string  name_;
  /*! \brief Frame categories (comma-delimited) */
  profile_stat_string categories_;
  /*! \brief Pointer to the domain */
  ProfileDomain *domain_;
  /*! \brief VTune Frame object */
  VTUNE_ONLY_CODE(std::unique_ptr<vtune::VTuneFrame> vtune_frame_);

 protected:
  /*! \brief Frame start time */
  uint64_t start_time_;
};

/*!
 * \brief Marker - Mark an instance in time
 */
struct ProfileMarker {
  enum MarkerScope {  // Should equal VTune values
    kUnknown, kGlobal, kProcess, kThread, kTask, kMarker
  };

  /*!
   * \brief Constructor
   * \param name Name of the instant marker
   * \param domain Domain of the instant marker
   * \param scope Scope of the instant marker
   * \param nestable true if the instant marker is nestable
   */
  ProfileMarker(const char *name,
                       ProfileDomain *domain,
                       const MarkerScope scope,
                       bool nestable = true)
    : name_(name)
      , domain_(domain)
      , scope_(scope)
      , nestable_(nestable) {
    categories_.set(domain_->name());
    categories_.append(",instant_marker");
    VTUNE_ONLY_CODE(vtune_instant_marker_.reset(
      new vtune::VTuneInstantMarker(name, domain->dom(), static_cast<__itt_scope>(scope))));
  }

  /*!
   * \brief Signal a marker at this instant
   */
  void mark() {
    VTUNE_ONLY_CODE(vtune_instant_marker_->signal());
    SendStat();
  }

 protected:
  /*!
   * \brief Instant-marker statistic object
   */
  struct ProfileMarkerStat : public ProfileStat {
    explicit ProfileMarkerStat(const char *name, const char scope_char, bool nestable)
    : scope_char_(scope_char) {
      items_[0].enabled_ = true;
      items_[0].event_type_ = nestable ? kAsyncNestableInstant : kInstant;
      items_->timestamp_ = NowInMicrosec();
      name_.set(name);
    }
    virtual void EmitExtra(std::ostream *os, size_t idx) {
      ProfileStat::EmitExtra(os, idx);
      *os << "        \"s\": \"" << scope_char_ << "\",\n";
    }
    const char scope_char_;
  };

 private:
  /*!
   * \brief Send this object's statistical datapoint to the profiler
   */
  virtual void SendStat() {
    Profiler::Get()->AddNewProfileStat<ProfileMarkerStat>([this](ProfileMarkerStat *stat) {
      stat->categories_.set(categories_.c_str());
    }, name_.c_str(), vtune_scope_to_chrome_scope(scope_), nestable_);
  }

  static char vtune_scope_to_chrome_scope(const MarkerScope scope) {
    switch (scope) {
      case kThread:
        return 't';
      case kGlobal:
        return 'g';
      case kProcess:
      case kUnknown:
      case kTask:
      case kMarker:
      default:
        return 'p';
    }
  }

  /*! \brief Name of the instant marker */
  const profile_stat_string name_;
  /*! \brief Categories of the instant marker (comma-delimited) */
  profile_stat_string categories_;
  /*! \brief Pointer to the domain of this instant marker */
  ProfileDomain *domain_;
  /*! \brief VTune scope */
  const MarkerScope scope_;
  /*! \brief Whether this marker is nestabe */
  const bool nestable_;
  /*! \brief VTune instant marker object */
  VTUNE_ONLY_CODE(std::unique_ptr<vtune::VTuneInstantMarker> vtune_instant_marker_);
};

/*!
 * \brief Operator profiler object. Logs as both an independent event and a task in
 * the operator domain
 */
struct ProfileOperator : public ProfileEvent {
  /*!
   * \brief Operator attributes
   */
  struct Attributes {
    std::vector<nnvm::TShape> inputs_;
    std::vector<nnvm::TShape> outputs_;
    std::unordered_map<std::string, std::string> attr_;
    std::string to_string() const {
      std::stringstream ss;
      if (!inputs_.empty()) {
        ss << "in: [";
        for (size_t i = 0, n = inputs_.size(); i < n; ++i) {
          if (i) {
            ss << ",";
          }
          ss << inputs_[i];
        }
        ss << "]";
      }
      if (!outputs_.empty()) {
        ss << "out: [";
        for (size_t i = 0, n = outputs_.size(); i < n; ++i) {
          if (i) {
            ss << ",";
          }
          ss << outputs_[i];
        }
        ss << "]";
      }
      if (!attr_.empty()) {
        for (const auto &tt : attr_) {
          ss << " (" << tt.first << "=" << tt.second << ")";
        }
      }
      return ss.str();
    }
  };

  /*!
   * \brief Constructor
   * \param name Name of the operator
   */
  explicit inline ProfileOperator(const char *name, Attributes *attributes)
    : ProfileEvent(name)
      , as_task_(name, &domain_)
      , name_(name)
      , attributes_(attributes) {
    SetCategories(domain_.name());
  }
  /*!
   * \brief Start the profiling scope
   * \param dev_type Device type that the profiling will occur on
   * \param dev_id Device id associated with this opr
   */
  void start(mxnet::Context::DeviceType dev_type, uint32_t dev_id) {
    dev_type_ = dev_type;
    dev_id_ = dev_id;
    ProfileEvent::start();
    as_task_.start();
  }
  /*!
   * \brief Stop the profiling scope
   */
  void stop() override {
    as_task_.stop();
    ProfileEvent::stop();
  }

  /*!
   * \brief Operation execution statistics
   */
  struct OprExecStat : public DurationStat {
    /*!
     * \brief Constructor
     * \param name Name of the operator
     * \param dev_type Device type (i.e. CPU: 1, GPU: 2, CPUPinned: 3)
     * \param dev_id Device ID (ie GPU number)
     * \param start_time Time when operator starts
     * \param stop_time Time when operator completes
     */
    inline OprExecStat(const char *name, mxnet::Context::DeviceType dev_type, uint32_t dev_id,
                       uint64_t start_time, uint64_t stop_time,
                       const Attributes *attributes)
      : DurationStat(ProfileStat::kDurationBegin, ProfileStat::kDurationEnd)
        , dev_type_(dev_type)
        , dev_id_(dev_id) {
      name_.set(name);
      if (attributes) {
        name_.append(attributes->to_string().c_str());
      }
      categories_.set("operator");
      items_[kStart].timestamp_ = start_time;
      items_[kStop].timestamp_ = stop_time;
    }
    /*! \brief device type: CPU: 1, GPU: 2, CPUPinned: 3 */
    mxnet::Context::DeviceType dev_type_;
    /*! \brief device id */
    uint32_t dev_id_;
  };

 private:
  /*!
   * \brief Send this object's statistical datapoint to the profiler
   */
  void SendStat() override {
    Profiler::Get()->AddNewProfileStat<OprExecStat>(
      [this](OprExecStat *stat) {}, name_.c_str(), dev_type_, dev_id_,
      start_time_, ProfileStat::NowInMicrosec(),
      attributes_.get());
  }
  /*! \brief Also log the operator as a task in the operator domain */
  ProfileTask as_task_;
  /* !\brief Operator name */
  profile_stat_string name_;
  /*! \brief device type: CPU: 1, GPU: 2, CPUPinned: 3 */
  Context::DeviceType dev_type_;
  /*! \brief device id */
  uint32_t dev_id_;
  /*! \brief Operator domain */
  static ProfileDomain domain_;
  /*! \brief Optional operator attributes */
  std::unique_ptr<Attributes> attributes_;
};

/*
 * Profiler inline functions
 */
inline const char *Profiler::DeviceName(mxnet::Context::DeviceType dev_type, int32_t dev_id) {
  return profile_stat[DeviceIndex(dev_type, dev_id)].dev_name_.c_str();
}

inline const char *Profiler::DeviceName(const size_t index) {
  return profile_stat[index].dev_name_.c_str();
}

inline size_t Profiler::DeviceIndex(mxnet::Context::DeviceType dev_type, int32_t dev_id) {
  switch (dev_type) {
    case Context::kCPU:
      return dev_id;
    case Context::kGPU:
      return cpu_num_ + dev_id;
    case Context::kCPUPinned:
      return cpu_num_ + gpu_num_;
    case Context::kCPUShared:
      return cpu_num_ + gpu_num_ + 1;
    default:
      LOG(FATAL) << "Unknown dev_type: " << dev_type;
      return 0;
  }
}

/*!
 * \brief Explicit 'Profiler::AddProfileStat' override for 'OprExecStat'
 * \param opr_stat Unique pointert to the operator statistic
 */
template<>
inline void Profiler::AddProfileStat<ProfileOperator::OprExecStat>(
  std::unique_ptr<ProfileOperator::OprExecStat> *opr_stat) {
  const size_t idx = DeviceIndex((*opr_stat)->dev_type_, (*opr_stat)->dev_id_);
  CHECK_LT(idx, DeviceCount());
  DeviceStats& dev_stat = profile_stat[idx];
  dev_stat.opr_exec_stats_->enqueue((*opr_stat).release());
}

#undef VTUNE_ONLY_CODE  // This macro not meant to be used outside of this file

}  // namespace profiler
}  // namespace mxnet
#endif  // MXNET_PROFILER_PROFILER_H_<|MERGE_RESOLUTION|>--- conflicted
+++ resolved
@@ -130,20 +130,11 @@
   /* !\brief Process id */
   size_t process_id_ = current_process_id();
 
-<<<<<<< HEAD
   /*! \brief id of thread which operation run on.
    * It is converted from hex to an int type by hashing.
    * Not yet seen a case where this isn't valid
    * */
   size_t thread_id_ = std::hash<std::thread::id>{}(std::this_thread::get_id());
-
-
-=======
-  /*! \brief id of thread which operation run on */
-  size_t thread_id_ = std::hash<std::thread::id>{}(std::this_thread::get_id());
-  // thread getid returns a hex, hashing it to get a size_t
-  // Not yet seen a case where this isn't valid
->>>>>>> e02c37fe
 
   /*! \brief Sub-events (ie begin, end, etc.) */
   SubEvent items_[3];  // Don't use vector in order to avoid memory allocation
