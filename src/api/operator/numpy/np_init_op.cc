--- conflicted
+++ resolved
@@ -120,8 +120,6 @@
   *ret = ndoutputs[0];
 });
 
-<<<<<<< HEAD
-=======
 MXNET_REGISTER_API("_npi.atleast_1d")
 .set_body([](runtime::MXNetArgs args, runtime::MXNetRetValue* ret) {
   using namespace runtime;
@@ -203,5 +201,4 @@
   *ret = ADT(0, ndarray_handles.begin(), ndarray_handles.end());
 });
 
->>>>>>> 664889a2
 }  // namespace mxnet