--- conflicted
+++ resolved
@@ -261,65 +261,32 @@
 });
 
 MXNET_REGISTER_API("_npi.linspace")
-<<<<<<< HEAD
-.set_body([](runtime::MXNetArgs args, runtime::MXNetRetValue* ret) {
-  using namespace runtime;
-  const nnvm::Op* op = Op::Get("_npi_linspace");
-  nnvm::NodeAttrs attrs;
-  op::NumpyLinspaceParam param;
-  if (args[0].type_code() == kDLFloat || args[1].type_code() == kDLFloat) {
-    param.start_double = args[0].operator double();
-    param.stop_double = args[1].operator double();
-    param.value_type = 2;
-  } else if (args[0].type_code() == kDLUInt || args[1].type_code() == kDLUInt) {
-    if (args[0].type_code() == kDLUInt) {
-      param.start_uint = args[0].operator uint64_t();
-    } else {
-      param.start_uint = args[0].operator int64_t();
-    }
-    if (args[1].type_code() == kDLUInt) {
-      param.stop_uint = args[1].operator uint64_t();
-    } else {
-      param.stop_uint = args[1].operator int64_t();
-    }
-    param.value_type = 1;
-  } else {
-    param.start_int = args[0].operator int64_t();
-    param.stop_int = args[1].operator int64_t();
-    param.value_type = 0;
-  }
-  if (features::is_enabled(features::INT64_TENSOR_SIZE))
-    param.num = args[2].operator int64_t();
-  else
-    param.num = args[2].operator int();
-  if (args[3].type_code() == kNull) {
-    param.endpoint = true;
-  } else {
-    param.endpoint = args[3].operator bool();
-  }
-  if (args[5].type_code() == kNull) {
-    param.dtype = mxnet::common::GetDefaultDtype();
-  } else {
-    param.dtype = String2MXNetTypeWithBool(args[5].operator std::string());
-  }
-  attrs.parsed = param;
-  attrs.op = op;
-  SetAttrDict<op::NumpyLinspaceParam>(&attrs);
-  if (args[4].type_code() != kNull) {
-    attrs.dict["ctx"] = args[4].operator std::string();
-  }
-  int num_outputs = 0;
-  auto ndoutputs = Invoke(op, &attrs, 0, nullptr, &num_outputs, nullptr);
-  *ret = ndoutputs[0];
-});
-=======
     .set_body([](runtime::MXNetArgs args, runtime::MXNetRetValue* ret) {
       using namespace runtime;
       const nnvm::Op* op = Op::Get("_npi_linspace");
       nnvm::NodeAttrs attrs;
-      op::LinspaceParam param;
-      param.start = args[0].operator double();
-      param.stop  = args[1].operator double();
+      op::NumpyLinspaceParam param;
+      if (args[0].type_code() == kDLFloat || args[1].type_code() == kDLFloat) {
+        param.start_double = args[0].operator double();
+        param.stop_double  = args[1].operator double();
+        param.value_type   = 2;
+      } else if (args[0].type_code() == kDLUInt || args[1].type_code() == kDLUInt) {
+        if (args[0].type_code() == kDLUInt) {
+          param.start_uint = args[0].operator uint64_t();
+        } else {
+          param.start_uint = args[0].operator int64_t();
+        }
+        if (args[1].type_code() == kDLUInt) {
+          param.stop_uint = args[1].operator uint64_t();
+        } else {
+          param.stop_uint = args[1].operator int64_t();
+        }
+        param.value_type = 1;
+      } else {
+        param.start_int  = args[0].operator int64_t();
+        param.stop_int   = args[1].operator int64_t();
+        param.value_type = 0;
+      }
       if (features::is_enabled(features::INT64_TENSOR_SIZE))
         param.num = args[2].operator int64_t();
       else
@@ -336,7 +303,7 @@
       }
       attrs.parsed = param;
       attrs.op     = op;
-      SetAttrDict<op::LinspaceParam>(&attrs);
+      SetAttrDict<op::NumpyLinspaceParam>(&attrs);
       if (args[4].type_code() != kNull) {
         attrs.dict["ctx"] = args[4].operator std::string();
       }
@@ -344,7 +311,6 @@
       auto ndoutputs  = Invoke(op, &attrs, 0, nullptr, &num_outputs, nullptr);
       *ret            = ndoutputs[0];
     });
->>>>>>> e359bcd6
 
 MXNET_REGISTER_API("_npi.logspace")
     .set_body([](runtime::MXNetArgs args, runtime::MXNetRetValue* ret) {
@@ -425,32 +391,23 @@
   } else {
     param.dtype = String2MXNetTypeWithBool(args[1].operator std::string());
   }
-<<<<<<< HEAD
   if (args[2].type_code() == kDLInt) {
     param.value_type = 0;
-    param.int_value = args[2].operator int64_t();
+    param.int_value  = args[2].operator int64_t();
   } else if (args[2].type_code() == kDLUInt) {
     param.value_type = 1;
     param.uint_value = args[2].operator uint64_t();
   } else {
-    param.value_type = 2;
+    param.value_type   = 2;
     param.double_value = args[2].operator double();
   }
-=======
-  param.value  = args[2].operator double();
->>>>>>> e359bcd6
   attrs.parsed = param;
   attrs.op     = op;
   if (args[3].type_code() != kNull) {
     attrs.dict["ctx"] = args[3].operator std::string();
   }
-<<<<<<< HEAD
   SetAttrDict<op::NumpyInitOpWithScalarParam>(&attrs);
-  NDArray* out = args[4].operator mxnet::NDArray*();
-=======
-  SetAttrDict<op::InitOpWithScalarParam>(&attrs);
   NDArray* out      = args[4].operator mxnet::NDArray*();
->>>>>>> e359bcd6
   NDArray** outputs = out == nullptr ? nullptr : &out;
   int num_outputs   = out != nullptr;
   auto ndoutputs    = Invoke(op, &attrs, 0, nullptr, &num_outputs, outputs);
