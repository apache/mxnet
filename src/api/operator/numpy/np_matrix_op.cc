--- conflicted
+++ resolved
@@ -142,7 +142,6 @@
   *ret = ndoutputs[0];
 });
 
-<<<<<<< HEAD
 MXNET_REGISTER_API("_npi.array_split")
 .set_body([](runtime::MXNetArgs args, runtime::MXNetRetValue* ret) {
   using namespace runtime;
@@ -167,7 +166,136 @@
   attrs.parsed = std::move(param);
   attrs.op = op;
   SetAttrDict<op::SplitParam>(&attrs);
-=======
+  NDArray* inputs[] = {args[0].operator mxnet::NDArray*()};
+  int num_inputs = 1;
+  int num_outputs = 0;
+  auto ndoutputs = Invoke(op, &attrs, num_inputs, inputs, &num_outputs, nullptr);
+  std::vector<NDArrayHandle> ndarray_handles;
+  ndarray_handles.reserve(num_outputs);
+  for (int i = 0; i < num_outputs; ++i) {
+    ndarray_handles.emplace_back(ndoutputs[i]);
+  }
+  *ret = ADT(0, ndarray_handles.begin(), ndarray_handles.end());
+});
+
+MXNET_REGISTER_API("_npi.dsplit")
+.set_body([](runtime::MXNetArgs args, runtime::MXNetRetValue* ret) {
+  using namespace runtime;
+  static const nnvm::Op* op = Op::Get("_npi_split");
+  int num_inputs = 1;
+  NDArray* inputs[] = {args[0].operator mxnet::NDArray*()};
+  CHECK_GE(inputs[0]->shape().ndim(), 3)
+      << "ValueError: dsplit only works on arrays of 3 or more dimensions";
+  nnvm::NodeAttrs attrs;
+  op::SplitParam param;
+  param.axis = 2;
+  param.squeeze_axis = false;
+  if (args[1].type_code() == kDLInt) {
+    param.indices = TShape(0, 0);
+    param.sections = args[1].operator int();
+    CHECK_EQ(inputs[0]->shape()[2] % param.sections, 0)
+      << "ValueError: array split does not result in an equal division";
+    CHECK_GT(param.sections, 0)
+      << "ValueError: number sections must be larger than 0";
+  } else {
+    TShape t = TShape(args[1].operator ObjectRef());
+    param.indices = TShape(t.ndim() + 1, 0);
+    for (int i = 0; i < t.ndim(); ++i) {
+      param.indices[i + 1] = t[i];
+    }
+    param.sections = 0;
+  }
+  attrs.parsed = std::move(param);
+  attrs.op = op;
+  SetAttrDict<op::SplitParam>(&attrs);
+  int num_outputs = 0;
+  auto ndoutputs = Invoke(op, &attrs, num_inputs, inputs, &num_outputs, nullptr);
+  std::vector<NDArrayHandle> ndarray_handles;
+  ndarray_handles.reserve(num_outputs);
+  for (int i = 0; i < num_outputs; ++i) {
+    ndarray_handles.emplace_back(ndoutputs[i]);
+  }
+  *ret = ADT(0, ndarray_handles.begin(), ndarray_handles.end());
+});
+
+MXNET_REGISTER_API("_npi.hsplit")
+.set_body([](runtime::MXNetArgs args, runtime::MXNetRetValue* ret) {
+  using namespace runtime;
+  static const nnvm::Op* op = Op::Get("_npi_hsplit");
+  int num_inputs = 1;
+  NDArray* inputs[] = {args[0].operator mxnet::NDArray*()};
+  CHECK_GE(inputs[0]->shape().ndim(), 1)
+    << "ValueError: hsplit only works on arrays of 1 or more dimensions";
+  nnvm::NodeAttrs attrs;
+  op::SplitParam param;
+  param.axis = 0;
+  param.squeeze_axis = false;
+  if (args[1].type_code() == kDLInt) {
+    param.indices = TShape(0, 0);
+    param.sections = args[1].operator int();
+    CHECK_GT(param.sections, 0)
+      << "ValueError: number sections must be larger than 0";
+  } else {
+    TShape t = TShape(args[1].operator ObjectRef());
+    param.indices = TShape(t.ndim() + 1, 0);
+    for (int i = 0; i < t.ndim(); ++i) {
+      param.indices[i + 1] = t[i];
+    }
+    param.sections = 0;
+  }
+  attrs.parsed = std::move(param);
+  attrs.op = op;
+  SetAttrDict<op::SplitParam>(&attrs);
+  int num_outputs = 0;
+  auto ndoutputs = Invoke(op, &attrs, num_inputs, inputs, &num_outputs, nullptr);
+  std::vector<NDArrayHandle> ndarray_handles;
+  ndarray_handles.reserve(num_outputs);
+  for (int i = 0; i < num_outputs; ++i) {
+    ndarray_handles.emplace_back(ndoutputs[i]);
+  }
+  *ret = ADT(0, ndarray_handles.begin(), ndarray_handles.end());
+});
+
+MXNET_REGISTER_API("_npi.vsplit")
+.set_body([](runtime::MXNetArgs args, runtime::MXNetRetValue* ret) {
+  using namespace runtime;
+  static const nnvm::Op* op = Op::Get("_npi_split");
+  int num_inputs = 1;
+  NDArray* inputs[] = {args[0].operator mxnet::NDArray*()};
+  CHECK_GE(inputs[0]->shape().ndim(), 2)
+      << "ValueError: vsplit only works on arrays of 2 or more dimensions";
+  nnvm::NodeAttrs attrs;
+  op::SplitParam param;
+  param.axis = 0;
+  param.squeeze_axis = false;
+  if (args[1].type_code() == kDLInt) {
+    param.indices = TShape(0, 0);
+    param.sections = args[1].operator int();
+    CHECK_EQ(inputs[0]->shape()[0] % param.sections, 0)
+      << "ValueError: array split does not result in an equal division";
+    CHECK_GT(param.sections, 0)
+      << "ValueError: number sections must be larger than 0";
+  } else {
+    TShape t = TShape(args[1].operator ObjectRef());
+    param.indices = TShape(t.ndim() + 1, 0);
+    for (int i = 0; i < t.ndim(); ++i) {
+      param.indices[i + 1] = t[i];
+    }
+    param.sections = 0;
+  }
+  attrs.parsed = std::move(param);
+  attrs.op = op;
+  SetAttrDict<op::SplitParam>(&attrs);
+  int num_outputs = 0;
+  auto ndoutputs = Invoke(op, &attrs, num_inputs, inputs, &num_outputs, nullptr);
+  std::vector<NDArrayHandle> ndarray_handles;
+  ndarray_handles.reserve(num_outputs);
+  for (int i = 0; i < num_outputs; ++i) {
+    ndarray_handles.emplace_back(ndoutputs[i]);
+  }
+  *ret = ADT(0, ndarray_handles.begin(), ndarray_handles.end());
+});
+
 MXNET_REGISTER_API("_npi.diag")
 .set_body([](runtime::MXNetArgs args, runtime::MXNetRetValue* ret) {
   using namespace runtime;
@@ -178,137 +306,10 @@
   attrs.parsed = param;
   attrs.op = op;
   SetAttrDict<op::NumpyDiagParam>(&attrs);
->>>>>>> d4052fde
-  NDArray* inputs[] = {args[0].operator mxnet::NDArray*()};
-  int num_inputs = 1;
-  int num_outputs = 0;
-  auto ndoutputs = Invoke(op, &attrs, num_inputs, inputs, &num_outputs, nullptr);
-<<<<<<< HEAD
-  std::vector<NDArrayHandle> ndarray_handles;
-  ndarray_handles.reserve(num_outputs);
-  for (int i = 0; i < num_outputs; ++i) {
-    ndarray_handles.emplace_back(ndoutputs[i]);
-  }
-  *ret = ADT(0, ndarray_handles.begin(), ndarray_handles.end());
-});
-
-MXNET_REGISTER_API("_npi.dsplit")
-.set_body([](runtime::MXNetArgs args, runtime::MXNetRetValue* ret) {
-  using namespace runtime;
-  static const nnvm::Op* op = Op::Get("_npi_split");
-  int num_inputs = 1;
-  NDArray* inputs[] = {args[0].operator mxnet::NDArray*()};
-  CHECK_GE(inputs[0]->shape().ndim(), 3)
-      << "ValueError: dsplit only works on arrays of 3 or more dimensions";
-  nnvm::NodeAttrs attrs;
-  op::SplitParam param;
-  param.axis = 2;
-  param.squeeze_axis = false;
-  if (args[1].type_code() == kDLInt) {
-    param.indices = TShape(0, 0);
-    param.sections = args[1].operator int();
-    CHECK_EQ(inputs[0]->shape()[2] % param.sections, 0)
-      << "ValueError: array split does not result in an equal division";
-    CHECK_GT(param.sections, 0)
-      << "ValueError: number sections must be larger than 0";
-  } else {
-    TShape t = TShape(args[1].operator ObjectRef());
-    param.indices = TShape(t.ndim() + 1, 0);
-    for (int i = 0; i < t.ndim(); ++i) {
-      param.indices[i + 1] = t[i];
-    }
-    param.sections = 0;
-  }
-  attrs.parsed = std::move(param);
-  attrs.op = op;
-  SetAttrDict<op::SplitParam>(&attrs);
-  int num_outputs = 0;
-  auto ndoutputs = Invoke(op, &attrs, num_inputs, inputs, &num_outputs, nullptr);
-  std::vector<NDArrayHandle> ndarray_handles;
-  ndarray_handles.reserve(num_outputs);
-  for (int i = 0; i < num_outputs; ++i) {
-    ndarray_handles.emplace_back(ndoutputs[i]);
-  }
-  *ret = ADT(0, ndarray_handles.begin(), ndarray_handles.end());
-});
-
-MXNET_REGISTER_API("_npi.hsplit")
-.set_body([](runtime::MXNetArgs args, runtime::MXNetRetValue* ret) {
-  using namespace runtime;
-  static const nnvm::Op* op = Op::Get("_npi_hsplit");
-  int num_inputs = 1;
-  NDArray* inputs[] = {args[0].operator mxnet::NDArray*()};
-  CHECK_GE(inputs[0]->shape().ndim(), 1)
-    << "ValueError: hsplit only works on arrays of 1 or more dimensions";
-  nnvm::NodeAttrs attrs;
-  op::SplitParam param;
-  param.axis = 0;
-  param.squeeze_axis = false;
-  if (args[1].type_code() == kDLInt) {
-    param.indices = TShape(0, 0);
-    param.sections = args[1].operator int();
-    CHECK_GT(param.sections, 0)
-      << "ValueError: number sections must be larger than 0";
-  } else {
-    TShape t = TShape(args[1].operator ObjectRef());
-    param.indices = TShape(t.ndim() + 1, 0);
-    for (int i = 0; i < t.ndim(); ++i) {
-      param.indices[i + 1] = t[i];
-    }
-    param.sections = 0;
-  }
-  attrs.parsed = std::move(param);
-  attrs.op = op;
-  SetAttrDict<op::SplitParam>(&attrs);
-  int num_outputs = 0;
-  auto ndoutputs = Invoke(op, &attrs, num_inputs, inputs, &num_outputs, nullptr);
-  std::vector<NDArrayHandle> ndarray_handles;
-  ndarray_handles.reserve(num_outputs);
-  for (int i = 0; i < num_outputs; ++i) {
-    ndarray_handles.emplace_back(ndoutputs[i]);
-  }
-  *ret = ADT(0, ndarray_handles.begin(), ndarray_handles.end());
-});
-
-MXNET_REGISTER_API("_npi.vsplit")
-.set_body([](runtime::MXNetArgs args, runtime::MXNetRetValue* ret) {
-  using namespace runtime;
-  static const nnvm::Op* op = Op::Get("_npi_split");
-  int num_inputs = 1;
-  NDArray* inputs[] = {args[0].operator mxnet::NDArray*()};
-  CHECK_GE(inputs[0]->shape().ndim(), 2)
-      << "ValueError: vsplit only works on arrays of 2 or more dimensions";
-  nnvm::NodeAttrs attrs;
-  op::SplitParam param;
-  param.axis = 0;
-  param.squeeze_axis = false;
-  if (args[1].type_code() == kDLInt) {
-    param.indices = TShape(0, 0);
-    param.sections = args[1].operator int();
-    CHECK_EQ(inputs[0]->shape()[0] % param.sections, 0)
-      << "ValueError: array split does not result in an equal division";
-    CHECK_GT(param.sections, 0)
-      << "ValueError: number sections must be larger than 0";
-  } else {
-    TShape t = TShape(args[1].operator ObjectRef());
-    param.indices = TShape(t.ndim() + 1, 0);
-    for (int i = 0; i < t.ndim(); ++i) {
-      param.indices[i + 1] = t[i];
-    }
-    param.sections = 0;
-  }
-  attrs.parsed = std::move(param);
-  attrs.op = op;
-  SetAttrDict<op::SplitParam>(&attrs);
-  int num_outputs = 0;
-  auto ndoutputs = Invoke(op, &attrs, num_inputs, inputs, &num_outputs, nullptr);
-  std::vector<NDArrayHandle> ndarray_handles;
-  ndarray_handles.reserve(num_outputs);
-  for (int i = 0; i < num_outputs; ++i) {
-    ndarray_handles.emplace_back(ndoutputs[i]);
-  }
-  *ret = ADT(0, ndarray_handles.begin(), ndarray_handles.end());
-=======
+  NDArray* inputs[] = {args[0].operator mxnet::NDArray*()};
+  int num_inputs = 1;
+  int num_outputs = 0;
+  auto ndoutputs = Invoke(op, &attrs, num_inputs, inputs, &num_outputs, nullptr);
   *ret = ndoutputs[0];
 });
 
@@ -342,7 +343,6 @@
   int num_outputs = 0;
   auto ndoutputs = Invoke(op, &attrs, num_inputs, inputs, &num_outputs, nullptr);
   *ret = ndoutputs[0];
->>>>>>> d4052fde
 });
 
 }  // namespace mxnet