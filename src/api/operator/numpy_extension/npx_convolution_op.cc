/*
 * Licensed to the Apache Software Foundation (ASF) under one
 * or more contributor license agreements.  See the NOTICE file
 * distributed with this work for additional information
 * regarding copyright ownership.  The ASF licenses this file
 * to you under the Apache License, Version 2.0 (the
 * "License"); you may not use this file except in compliance
 * with the License.  You may obtain a copy of the License at
 *
 *   http://www.apache.org/licenses/LICENSE-2.0
 *
 * Unless required by applicable law or agreed to in writing,
 * software distributed under the License is distributed on an
 * "AS IS" BASIS, WITHOUT WARRANTIES OR CONDITIONS OF ANY
 * KIND, either express or implied.  See the License for the
 * specific language governing permissions and limitations
 * under the License.
 */

/*!
 * \file npx_convolution_op.cc
 * \brief Implementation of the API of functions in
 * src/operator/numpy_extension/npx_convolution_op.cc
 */
#include <mxnet/api_registry.h>
#include <mxnet/runtime/packed_func.h>
#include "../utils.h"
#include "../../../operator/nn/convolution-inl.h"

namespace mxnet {

inline int String2Layout(const std::string& s) {
  using namespace op;
  if (s == "NCW") {
    return mshadow::kNCW;
  } else if (s == "NCHW") {
    return mshadow::kNCHW;
  } else if (s == "NCDHW") {
    return mshadow::kNCDHW;
  } else if (s == "NHWC") {
    return mshadow::kNHWC;
  } else if (s == "NDHWC") {
    return mshadow::kNDHWC;
  } else {
    LOG(FATAL) << "unknown layout type " << s;
  }
  LOG(FATAL) << "should not reach here ";
  return 0;
}

inline int String2CudnnTune(const std::string& s) {
  using namespace op;
  if (s == "off") {
    return conv::kOff;
  } else if (s == "limited_workspace") {
    return conv::kLimited;
  } else if (s == "fastest") {
    return conv::kFastest;
  } else {
    LOG(FATAL) << "unknown cudnn tune type " << s;
  }
  LOG(FATAL) << "should not reach here ";
  return 0;
}

MXNET_REGISTER_API("_npx.convolution")
<<<<<<< HEAD
.set_body([](runtime::MXNetArgs args, runtime::MXNetRetValue* ret) {
  using namespace runtime;
  nnvm::NodeAttrs attrs;
  const nnvm::Op* op = Op::Get("_npx_convolution");
  op::ConvolutionParam param;
  int args_size = args.size();
  // no_bias
  if (args[args_size - 4].type_code() == kNull) {
    param.no_bias = false;
  } else {
    param.no_bias = args[args_size - 4].operator bool();
  }
  // inputs
  int num_inputs = param.no_bias ? 2 : 3;
  std::vector<NDArray*> inputs;
  inputs.reserve(num_inputs);
  for (int i = 0; i < num_inputs; ++i) {
    inputs.push_back(args[i].operator mxnet::NDArray*());
  }
  // kernel
  if (args[num_inputs].type_code() == kDLInt) {
    param.kernel = TShape(1, args[num_inputs].operator int64_t());
  } else {
    param.kernel = TShape(args[num_inputs].operator ObjectRef());
  }
  // layout
  if (args[num_inputs + 10].type_code() == kNull) {
    param.layout = dmlc::nullopt;
  } else {
    param.layout = String2Layout(args[num_inputs + 10]);
  }
  // Check
  if (param.kernel.ndim() == 1) {
    param.layout = param.layout? param.layout.value() : mshadow::kNCW;
  } else if (param.kernel.ndim() == 2) {
    param.layout = param.layout ? param.layout.value() : mshadow::kNCHW;
  } else {
    CHECK_EQ(param.kernel.ndim(), 3U) << param.kernel.ndim() << "D convolution not supported";
    param.layout = param.layout ? param.layout.value(): mshadow::kNCDHW;
  }
  // stride
  if (args[num_inputs + 1].type_code() == kNull) {
    if (param.kernel.ndim() == 1) {
      param.stride = Shape1(1);
    } else if (param.kernel.ndim() == 2) {
      param.stride = Shape2(1, 1);
    } else {
      param.stride = Shape3(1, 1, 1);
    }
  } else if (args[num_inputs + 1].type_code() == kDLInt) {
    param.stride = TShape(1, args[num_inputs + 1].operator int64_t());
  } else {
    param.stride = TShape(args[num_inputs + 1].operator ObjectRef());
  }
  // dilate
  if (args[num_inputs + 2].type_code() == kNull) {
    if (param.kernel.ndim() == 1) {
      param.dilate = Shape1(1);
    } else if (param.kernel.ndim() == 2) {
      param.dilate = Shape2(1, 1);
    } else {
      param.dilate = Shape3(1, 1, 1);
    }
  } else if (args[num_inputs + 2].type_code() == kDLInt) {
    param.dilate = TShape(1, args[num_inputs + 2].operator int64_t());
  } else {
    param.dilate = TShape(args[num_inputs + 2].operator ObjectRef());
  }
  // pad
  if (args[num_inputs + 3].type_code() == kNull) {
    if (param.kernel.ndim() == 1) {
      param.pad = Shape1(0);
    } else if (param.kernel.ndim() == 2) {
      param.pad = Shape2(0, 0);
    } else {
      param.pad = Shape3(0, 0, 0);
    }
  } else if (args[num_inputs + 3].type_code() == kDLInt) {
    param.pad = TShape(1, args[num_inputs + 3].operator int64_t());
  } else {
    param.pad = TShape(args[num_inputs + 3].operator ObjectRef());
  }
  // num_filter
  param.num_filter = (uint32_t) (args[num_inputs + 4].operator int());
  // num_group
  param.num_group = (uint32_t) (args[num_inputs + 5].operator int());
  // workspace
  param.workspace = args[num_inputs + 6].operator int64_t();
  // cudnn_tune
  if (args[num_inputs + 8].type_code() == kNull) {
    param.cudnn_tune = dmlc::nullopt;
  } else {
    param.cudnn_tune = String2CudnnTune(args[num_inputs + 8]);
  }
  // cudnn_off
  if (args[num_inputs + 9].type_code() == kNull) {
    param.cudnn_off = false;
  } else {
    param.cudnn_off = args[num_inputs + 9].operator bool();
  }
=======
    .set_body([](runtime::MXNetArgs args, runtime::MXNetRetValue* ret) {
      using namespace runtime;
      nnvm::NodeAttrs attrs;
      const nnvm::Op* op = Op::Get("_npx_convolution");
      op::ConvolutionParam param;
      int args_size = args.size();
      // no_bias
      if (args[args_size - 4].type_code() == kNull) {
        param.no_bias = false;
      } else {
        param.no_bias = args[args_size - 4].operator bool();
      }
      // inputs
      int num_inputs = param.no_bias ? 2 : 3;
      std::vector<NDArray*> inputs;
      inputs.reserve(num_inputs);
      for (int i = 0; i < num_inputs; ++i) {
        inputs.push_back(args[i].operator mxnet::NDArray*());
      }
      // kernel
      if (args[num_inputs].type_code() == kDLInt) {
        param.kernel = TShape(1, args[num_inputs].operator int64_t());
      } else {
        param.kernel = TShape(args[num_inputs].operator ObjectRef());
      }
      // layout
      if (args[num_inputs + 10].type_code() == kNull) {
        param.layout = dmlc::nullopt;
      } else {
        param.layout = String2Layout(args[num_inputs + 10]);
      }
      // Check
      if (param.kernel.ndim() == 1) {
        param.layout = param.layout ? param.layout.value() : mshadow::kNCW;
      } else if (param.kernel.ndim() == 2) {
        param.layout = param.layout ? param.layout.value() : mshadow::kNCHW;
      } else {
        CHECK_EQ(param.kernel.ndim(), 3U) << param.kernel.ndim() << "D convolution not supported";
        param.layout = param.layout ? param.layout.value() : mshadow::kNCDHW;
      }
      // stride
      if (args[num_inputs + 1].type_code() == kNull) {
        if (param.kernel.ndim() == 1) {
          param.stride = Shape1(1);
        } else if (param.kernel.ndim() == 2) {
          param.stride = Shape2(1, 1);
        } else {
          param.stride = Shape3(1, 1, 1);
        }
      } else if (args[num_inputs + 1].type_code() == kDLInt) {
        param.stride = TShape(1, args[num_inputs + 1].operator int64_t());
      } else {
        param.stride = TShape(args[num_inputs + 1].operator ObjectRef());
      }
      // dilate
      if (args[num_inputs + 2].type_code() == kNull) {
        if (param.kernel.ndim() == 1) {
          param.dilate = Shape1(1);
        } else if (param.kernel.ndim() == 2) {
          param.dilate = Shape2(1, 1);
        } else {
          param.dilate = Shape3(1, 1, 1);
        }
      } else if (args[num_inputs + 2].type_code() == kDLInt) {
        param.dilate = TShape(1, args[num_inputs + 2].operator int64_t());
      } else {
        param.dilate = TShape(args[num_inputs + 2].operator ObjectRef());
      }
      // pad
      if (args[num_inputs + 3].type_code() == kNull) {
        if (param.kernel.ndim() == 1) {
          param.pad = Shape1(0);
        } else if (param.kernel.ndim() == 2) {
          param.pad = Shape2(0, 0);
        } else {
          param.pad = Shape3(0, 0, 0);
        }
      } else if (args[num_inputs + 3].type_code() == kDLInt) {
        param.pad = TShape(1, args[num_inputs + 3].operator int64_t());
      } else {
        param.pad = TShape(args[num_inputs + 3].operator ObjectRef());
      }
      // num_filter
      param.num_filter = (uint32_t)(args[num_inputs + 4].operator int());
      // num_group
      param.num_group = (uint32_t)(args[num_inputs + 5].operator int());
      // workspace
      param.workspace = args[num_inputs + 6].operator uint64_t();
      // cudnn_tune
      if (args[num_inputs + 8].type_code() == kNull) {
        param.cudnn_tune = dmlc::nullopt;
      } else {
        param.cudnn_tune = String2CudnnTune(args[num_inputs + 8]);
      }
      // cudnn_off
      if (args[num_inputs + 9].type_code() == kNull) {
        param.cudnn_off = false;
      } else {
        param.cudnn_off = args[num_inputs + 9].operator bool();
      }
>>>>>>> e359bcd6

      CHECK_EQ(param.kernel.ndim(), param.stride.ndim())
          << "Stride must have the same number of dimensions with kernel_size,"
          << "but kernel_size is set to " << param.kernel << " while stride is " << param.stride;
      CHECK_EQ(param.kernel.ndim(), param.dilate.ndim())
          << "Dilate must have the same number of dimensions with kernel_size,"
          << "but kernel_size is set to " << param.kernel << " while dilate is " << param.dilate;
      CHECK_EQ(param.kernel.ndim(), param.pad.ndim())
          << "Padding must have the same number of dimensions with kernel_size,"
          << "but kernel_size is set to " << param.kernel << " while padding is " << param.pad;

      attrs.parsed = param;
      attrs.op     = op;
      SetAttrDict<op::ConvolutionParam>(&attrs);
      int num_outputs = 0;
      auto ndoutputs  = Invoke(op, &attrs, num_inputs, inputs.data(), &num_outputs, nullptr);
      *ret            = ndoutputs[0];
    });

}  // namespace mxnet<|MERGE_RESOLUTION|>--- conflicted
+++ resolved
@@ -64,108 +64,6 @@
 }
 
 MXNET_REGISTER_API("_npx.convolution")
-<<<<<<< HEAD
-.set_body([](runtime::MXNetArgs args, runtime::MXNetRetValue* ret) {
-  using namespace runtime;
-  nnvm::NodeAttrs attrs;
-  const nnvm::Op* op = Op::Get("_npx_convolution");
-  op::ConvolutionParam param;
-  int args_size = args.size();
-  // no_bias
-  if (args[args_size - 4].type_code() == kNull) {
-    param.no_bias = false;
-  } else {
-    param.no_bias = args[args_size - 4].operator bool();
-  }
-  // inputs
-  int num_inputs = param.no_bias ? 2 : 3;
-  std::vector<NDArray*> inputs;
-  inputs.reserve(num_inputs);
-  for (int i = 0; i < num_inputs; ++i) {
-    inputs.push_back(args[i].operator mxnet::NDArray*());
-  }
-  // kernel
-  if (args[num_inputs].type_code() == kDLInt) {
-    param.kernel = TShape(1, args[num_inputs].operator int64_t());
-  } else {
-    param.kernel = TShape(args[num_inputs].operator ObjectRef());
-  }
-  // layout
-  if (args[num_inputs + 10].type_code() == kNull) {
-    param.layout = dmlc::nullopt;
-  } else {
-    param.layout = String2Layout(args[num_inputs + 10]);
-  }
-  // Check
-  if (param.kernel.ndim() == 1) {
-    param.layout = param.layout? param.layout.value() : mshadow::kNCW;
-  } else if (param.kernel.ndim() == 2) {
-    param.layout = param.layout ? param.layout.value() : mshadow::kNCHW;
-  } else {
-    CHECK_EQ(param.kernel.ndim(), 3U) << param.kernel.ndim() << "D convolution not supported";
-    param.layout = param.layout ? param.layout.value(): mshadow::kNCDHW;
-  }
-  // stride
-  if (args[num_inputs + 1].type_code() == kNull) {
-    if (param.kernel.ndim() == 1) {
-      param.stride = Shape1(1);
-    } else if (param.kernel.ndim() == 2) {
-      param.stride = Shape2(1, 1);
-    } else {
-      param.stride = Shape3(1, 1, 1);
-    }
-  } else if (args[num_inputs + 1].type_code() == kDLInt) {
-    param.stride = TShape(1, args[num_inputs + 1].operator int64_t());
-  } else {
-    param.stride = TShape(args[num_inputs + 1].operator ObjectRef());
-  }
-  // dilate
-  if (args[num_inputs + 2].type_code() == kNull) {
-    if (param.kernel.ndim() == 1) {
-      param.dilate = Shape1(1);
-    } else if (param.kernel.ndim() == 2) {
-      param.dilate = Shape2(1, 1);
-    } else {
-      param.dilate = Shape3(1, 1, 1);
-    }
-  } else if (args[num_inputs + 2].type_code() == kDLInt) {
-    param.dilate = TShape(1, args[num_inputs + 2].operator int64_t());
-  } else {
-    param.dilate = TShape(args[num_inputs + 2].operator ObjectRef());
-  }
-  // pad
-  if (args[num_inputs + 3].type_code() == kNull) {
-    if (param.kernel.ndim() == 1) {
-      param.pad = Shape1(0);
-    } else if (param.kernel.ndim() == 2) {
-      param.pad = Shape2(0, 0);
-    } else {
-      param.pad = Shape3(0, 0, 0);
-    }
-  } else if (args[num_inputs + 3].type_code() == kDLInt) {
-    param.pad = TShape(1, args[num_inputs + 3].operator int64_t());
-  } else {
-    param.pad = TShape(args[num_inputs + 3].operator ObjectRef());
-  }
-  // num_filter
-  param.num_filter = (uint32_t) (args[num_inputs + 4].operator int());
-  // num_group
-  param.num_group = (uint32_t) (args[num_inputs + 5].operator int());
-  // workspace
-  param.workspace = args[num_inputs + 6].operator int64_t();
-  // cudnn_tune
-  if (args[num_inputs + 8].type_code() == kNull) {
-    param.cudnn_tune = dmlc::nullopt;
-  } else {
-    param.cudnn_tune = String2CudnnTune(args[num_inputs + 8]);
-  }
-  // cudnn_off
-  if (args[num_inputs + 9].type_code() == kNull) {
-    param.cudnn_off = false;
-  } else {
-    param.cudnn_off = args[num_inputs + 9].operator bool();
-  }
-=======
     .set_body([](runtime::MXNetArgs args, runtime::MXNetRetValue* ret) {
       using namespace runtime;
       nnvm::NodeAttrs attrs;
@@ -253,7 +151,7 @@
       // num_group
       param.num_group = (uint32_t)(args[num_inputs + 5].operator int());
       // workspace
-      param.workspace = args[num_inputs + 6].operator uint64_t();
+      param.workspace = args[num_inputs + 6].operator int64_t();
       // cudnn_tune
       if (args[num_inputs + 8].type_code() == kNull) {
         param.cudnn_tune = dmlc::nullopt;
@@ -266,7 +164,6 @@
       } else {
         param.cudnn_off = args[num_inputs + 9].operator bool();
       }
->>>>>>> e359bcd6
 
       CHECK_EQ(param.kernel.ndim(), param.stride.ndim())
           << "Stride must have the same number of dimensions with kernel_size,"
