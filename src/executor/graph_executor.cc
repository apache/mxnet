--- conflicted
+++ resolved
@@ -1442,21 +1442,14 @@
 
 // Given input attr arrays, partition the graph using the backend name equal to prop_name.
 // This is a common function for bind and simple_bind flows.
-<<<<<<< HEAD
 static nnvm::Symbol BuildSubgraph(const nnvm::Symbol& src,
-                                   const std::string& prop_name,
-                                   const nnvm::ShapeVector& arg_shapes,
-=======
-static nnvm::Symbol PartitionGraph(const nnvm::Symbol& src,
-                                   mxnet::op::SubgraphPropertyPtr subgraph_prop,
-                                   const mxnet::ShapeVector& arg_shapes,
->>>>>>> f8a0dbc1
-                                   const nnvm::DTypeVector& arg_dtypes,
-                                   const StorageTypeVector& arg_stypes,
-                                   const Context& default_ctx,
-                                   const std::map<std::string, Context>& ctx_map,
-                                   const std::vector<Context>& in_arg_ctxes,
-                                   const std::vector<Context>& aux_state_ctxes) {
+                                  mxnet::op::SubgraphPropertyPtr subgraph_prop,
+                                  const mxnet::ShapeVector& arg_shapes,
+                                  const nnvm::DTypeVector& arg_dtypes,
+                                  const StorageTypeVector& arg_stypes, const Context& default_ctx,
+                                  const std::map<std::string, Context>& ctx_map,
+                                  const std::vector<Context>& in_arg_ctxes,
+                                  const std::vector<Context>& aux_state_ctxes) {
   nnvm::Symbol ret = src.Copy();
   nnvm::Graph g;
   g.outputs = ret.outputs;
@@ -1553,7 +1546,7 @@
         arg_stypes[i] = it3->second;
       }
     }
-    ret = PartitionGraph(ret, subgraph_prop, arg_shapes, arg_dtypes, arg_stypes, default_ctx,
+    ret = BuildSubgraph(ret, subgraph_prop, arg_shapes, arg_dtypes, arg_stypes, default_ctx,
                          ctx_map, *in_arg_ctxes, *aux_state_ctxes);
     // Reorder in_arg_ctxes, arg_grad_ctxes, aux_state_ctxes and grad_req_types according to
     // partitioned symbol input sequence
@@ -1574,30 +1567,18 @@
       aux_state_ctxes->push_back(aux_state_ctx_map[arg_name]);
     }
   }
-<<<<<<< HEAD
-  return BuildSubgraph(src, prop_name, arg_shapes, arg_dtypes, arg_stypes,
-                        default_ctx, ctx_map, in_arg_ctxes, aux_state_ctxes);
-=======
   return ret;
->>>>>>> f8a0dbc1
 }
 
 // Given input ndarrays, partition the graph using the backend name equal to prop_name.
 // This is for bind flow.
-<<<<<<< HEAD
-static nnvm::Symbol BuildSubgraph(const nnvm::Symbol& src,
-                                   const std::string& prop_name,
-                                   std::vector<NDArray> *in_args,
-                                   const std::vector<NDArray> &aux_states,
-=======
-static nnvm::Symbol PartitionGraph(const nnvm::Symbol& src, const std::string& prop_name,
->>>>>>> f8a0dbc1
-                                   const Context& default_ctx,
-                                   const std::map<std::string, Context>& ctx_map,
-                                   std::vector<NDArray>* in_args,
-                                   std::vector<NDArray>* arg_grad_store,
-                                   std::vector<OpReqType>* grad_req_type,
-                                   std::vector<NDArray>* aux_states) {
+static nnvm::Symbol BuildSubgraph(const nnvm::Symbol& src, const std::string& prop_name,
+                                  const Context& default_ctx,
+                                  const std::map<std::string, Context>& ctx_map,
+                                  std::vector<NDArray>* in_args,
+                                  std::vector<NDArray>* arg_grad_store,
+                                  std::vector<OpReqType>* grad_req_type,
+                                  std::vector<NDArray>* aux_states) {
   // setup map for in_args, arg_grad_store, grad_req_type and aux_states
   std::unordered_map<std::string, NDArray> in_args_map;
   std::unordered_map<std::string, NDArray> arg_grad_store_map;
@@ -1682,28 +1663,14 @@
       }
     }
 
-<<<<<<< HEAD
-  // setup in_args_map
-  std::unordered_map<std::string, NDArray> in_args_map;
-  for (size_t i = 0; i < in_args->size(); ++i) {
-    in_args_map[arg_names[i]] = in_args->at(i);
-  }
-  auto result = BuildSubgraph(src, prop_name, arg_shapes, arg_dtypes, arg_stypes, default_ctx,
-                               ctx_map, in_arg_ctxes, aux_state_ctxes);
-  // Reorder in_args into new_in_args according to partitioned symbol input sequence
-  std::vector<NDArray> new_in_args(in_args->size());
-  // get new symbol in_arg names
-  std::vector<std::string> new_arg_names = result.ListInputNames(nnvm::Symbol::kReadOnlyArgs);
-=======
-    ret = PartitionGraph(ret, subgraph_prop, arg_shapes, arg_dtypes, arg_stypes, default_ctx,
-                         ctx_map, in_arg_ctxes, aux_state_ctxes);
+    ret = BuildSubgraph(ret, subgraph_prop, arg_shapes, arg_dtypes, arg_stypes, default_ctx,
+                        ctx_map, in_arg_ctxes, aux_state_ctxes);
   }
   // Reorder in_args, arg_grad_store, grad_req_type and aux_states according to partitioned symbol
   // input sequence
   const auto new_arg_names = ret.ListInputNames(nnvm::Symbol::kReadOnlyArgs);
   const auto new_aux_names = ret.ListInputNames(nnvm::Symbol::kAuxiliaryStates);
   CHECK_EQ(arg_names.size(), new_arg_names.size());
->>>>>>> f8a0dbc1
   CHECK_EQ(arg_names.size(), new_arg_names.size());
   in_args->clear();
   arg_grad_store->clear();
@@ -1745,26 +1712,13 @@
   std::vector<Context> tmp_aux_state_ctxes = aux_state_ctxes;
   std::vector<OpReqType> tmp_grad_req_types = grad_req_types;
   if (!exec->subgraph_property().empty()) {
-<<<<<<< HEAD
     symbol = exec::BuildSubgraph(symbol, exec->subgraph_property(), arg_shape_map, arg_dtype_map,
-                                  arg_stype_map, default_ctx, group2ctx, in_arg_ctxes,
-                                  aux_state_ctxes);
-  }
-  exec->Init(symbol, default_ctx, group2ctx,
-             in_arg_ctxes, arg_grad_ctxes, aux_state_ctxes,
-             arg_shape_map, arg_dtype_map, arg_stype_map,
-             grad_req_types, shared_arg_names,
-             in_args, arg_grads, aux_states,
-             shared_buffer, shared_exec);
-=======
-    symbol = exec::PartitionGraph(symbol, exec->subgraph_property(), arg_shape_map, arg_dtype_map,
-                                  arg_stype_map, default_ctx, group2ctx, &tmp_in_arg_ctxes,
-                                  &tmp_arg_grad_ctxes, &tmp_grad_req_types, &tmp_aux_state_ctxes);
+                                 arg_stype_map, default_ctx, group2ctx, &tmp_in_arg_ctxes,
+                                 &tmp_arg_grad_ctxes, &tmp_grad_req_types, &tmp_aux_state_ctxes);
   }
   exec->Init(symbol, default_ctx, group2ctx, tmp_in_arg_ctxes, tmp_arg_grad_ctxes,
              tmp_aux_state_ctxes, arg_shape_map, arg_dtype_map, arg_stype_map, tmp_grad_req_types,
              shared_arg_names, in_args, arg_grads, aux_states, shared_buffer, shared_exec);
->>>>>>> f8a0dbc1
   return exec;
 }
 
@@ -1783,14 +1737,9 @@
   std::vector<NDArray> tmp_aux_states = aux_states;
 
   if (!exec->subgraph_property().empty()) {
-<<<<<<< HEAD
-    symbol = exec::BuildSubgraph(symbol, exec->subgraph_property(), &tmp_in_args, aux_states,
-                                  default_ctx, group2ctx);
-=======
-    symbol = exec::PartitionGraph(symbol, exec->subgraph_property(), default_ctx, group2ctx,
-                                  &tmp_in_args, &tmp_arg_grad_store, &tmp_grad_req_type,
-                                  &tmp_aux_states);
->>>>>>> f8a0dbc1
+    symbol =
+        exec::BuildSubgraph(symbol, exec->subgraph_property(), default_ctx, group2ctx, &tmp_in_args,
+                            &tmp_arg_grad_store, &tmp_grad_req_type, &tmp_aux_states);
   }
   exec->Init(symbol, default_ctx, group2ctx, tmp_in_args, tmp_arg_grad_store, tmp_grad_req_type,
              tmp_aux_states, reinterpret_cast<Executor*>(shared_exec));
