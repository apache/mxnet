--- conflicted
+++ resolved
@@ -582,12 +582,8 @@
                          g.GetAttr<nnvm::DTypeVector>("dtype"));
   }
 
-<<<<<<< HEAD
   g.attrs["storage_type"] = std::make_shared<dmlc::any>(std::move(arg_stypes));
-  g = InferStorageType(std::move(g), StorageTypeVector(), "");
-=======
-  g = InferStorageType(std::move(g), std::move(arg_stypes), "__storage_type__");
->>>>>>> ae975e5f
+  g = InferStorageType(std::move(g), std::move(StorageTypeVector()), "");
   if (g.GetAttr<size_t>("storage_type_num_unknown_nodes") != 0U) {
     HandleInferStorageTypeError(num_forward_inputs_, g.indexed_graph(),
                                 g.GetAttr<StorageTypeVector>("storage_type"));
@@ -1202,7 +1198,6 @@
         LOG(INFO) << "node " << nid << " " << inode.source->attrs.op->name
                   << ": " << common::dispatch_mode_string(dispatch_modes[nid]);
         const auto& vstorage_type = graph_.GetAttr<StorageTypeVector>("storage_type");
-        auto exec = op_execs[nid];
         for (const auto& e : inode.inputs) {
           auto eid = idx.entry_id(e);
           LOG(INFO) << "\t\tinput " << eid << ": "
