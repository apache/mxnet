/*
 * Licensed to the Apache Software Foundation (ASF) under one
 * or more contributor license agreements.  See the NOTICE file
 * distributed with this work for additional information
 * regarding copyright ownership.  The ASF licenses this file
 * to you under the Apache License, Version 2.0 (the
 * "License"); you may not use this file except in compliance
 * with the License.  You may obtain a copy of the License at
 *
 *   http://www.apache.org/licenses/LICENSE-2.0
 *
 * Unless required by applicable law or agreed to in writing,
 * software distributed under the License is distributed on an
 * "AS IS" BASIS, WITHOUT WARRANTIES OR CONDITIONS OF ANY
 * KIND, either express or implied.  See the License for the
 * specific language governing permissions and limitations
 * under the License.
 */

/*!
 *  Copyright (c) 2015 by Contributors
 * \file graph_executor.cc
 * \brief graph executor
 */
#include <mxnet/base.h>
#include <nnvm/graph.h>
#include <nnvm/pass_functions.h>
#include <vector>
#include <set>
#include <algorithm>

#include "./exec_pass.h"
#include "./graph_executor.h"
#include "../profiler/profiler.h"
#include "../common/utils.h"
#include "../common/exec_utils.h"
#include "../operator/subgraph/subgraph_property.h"
#include "../operator/operator_common.h"

namespace mxnet {
namespace exec {

using namespace mxnet::common;

static const std::string GetDefaultSubgraphBackend() {
#if MXNET_USE_MKLDNN == 1
  return std::string("MKLDNN");
#else
  return std::string();
#endif
}

GraphExecutor::GraphExecutor() {
  log_verbose_ = dmlc::GetEnv("MXNET_EXEC_VERBOSE_LOGGING", false);
  need_grad_ = false;
  is_dynamic_ = false;
  subgraph_property_ = dmlc::GetEnv("MXNET_SUBGRAPH_BACKEND", GetDefaultSubgraphBackend());
  if (subgraph_property_ == "NONE") {
    subgraph_property_ = std::string();
    LOG(INFO) << "MXNET_SUBGRAPH_BACKEND=NONE is detected, subgraph backend is not in use";
  }
  engine_ref_ = Engine::_GetSharedRef();
}

GraphExecutor::~GraphExecutor() {
  for (auto& n : op_nodes_) {
    if (n.cached_opr != nullptr) {
      Engine::Get()->DeleteOperator(n.cached_opr);
    }
  }
  // clean up seg ops
  for (auto& seg : cached_seg_opr_) {
    if (seg.opr != nullptr) {
      Engine::Get()->DeleteOperator(seg.opr);
    }
  }
}

void GraphExecutor::Forward(bool is_train) {
  RunOps(is_train, 0, num_forward_nodes_);
}

void GraphExecutor::PartialForward(bool is_train, int step, int *step_left) {
  size_t sstep = static_cast<size_t>(step);
  if (sstep >= num_forward_nodes_) {
    *step_left = 0; return;
  }
  RunOps(is_train, sstep, sstep + 1);
  *step_left = static_cast<int>(num_forward_nodes_ - sstep - 1);
}

void GraphExecutor::Backward(const std::vector<NDArray>& head_grads, bool is_train) {
  {
    const auto& idx = graph_.indexed_graph();
    if (num_forward_inputs_ != idx.input_nodes().size()) {
      for (size_t i = 0; i < head_grad_array_.size(); ++i) {
        if (!head_grad_array_[i].is_none()) {
          CHECK(i < head_grads.size() && !head_grads[i].is_none())
              << "Because the last operator is not Loss function, "
              << "head_gradient is required when calling backward. "
              << "If you are attempting to minimize the output as "
              << "an objective, please modify your network and "
              << "pass it through the make_loss symbol.";
          const NDArray &from = head_grads[i];
          NDArray &to = head_grad_array_[i];
          if (this->is_dynamic_) {
            to.WaitToRead();
            if (!shape_is_known(to.shape())) {
              to.Init(from.shape());
            }
          }
          CopyFromTo(from, &to);
        }
      }
    }
  }
  if (this->is_dynamic_) {
    graph_ = InferShape(std::move(graph_), {}, "");
    mxnet::ShapeVector rshape = graph_.MoveCopyAttr<mxnet::ShapeVector>("shape");
    const auto& idx = graph_.indexed_graph();
    for (size_t nid = 0; nid < idx.num_nodes(); ++nid) {
      const auto& inode = idx[nid];
      if (inode.source->is_variable()) continue;
      OpNode& opnode = op_nodes_[nid];
      if (opnode.skip_exec_node) continue;
      for (NDArray &array : opnode.exec->in_array) {
        array.WaitToRead();
        if (!shape_is_known(array.shape())) {
          array.SetShapeFromChunk();
        }
      }
      int i = 0;
      for (NDArray &array : opnode.exec->in_array) {
        array.WaitToRead();
        if (!shape_is_known(array.shape())) {
          array.SetShapeFromChunk();
        }
        if (!shape_is_known(array.shape())) {
          mxnet::TShape shape = rshape[idx.entry_id(inode.inputs[i])];
          if (shape_is_known(shape)) {
            array.ReshapeAndAlloc(shape);
          }
        }
        ++i;
      }
      i = 0;
      for (NDArray &array : opnode.exec->out_array) {
        array.WaitToRead();
        if (!shape_is_known(array.shape())) {
          array.SetShapeFromChunk();
        }
        if (!shape_is_known(array.shape())) {
          mxnet::TShape shape = rshape[idx.entry_id(nid, i)];
          if (shape_is_known(shape)) {
            array.ReshapeAndAlloc(shape);
          }
        }
        ++i;
      }
    }
    graph_.attrs["shape"] = std::make_shared<dmlc::any>(rshape);
  }
  const auto& idx = graph_.indexed_graph();
  RunOps(is_train, num_forward_nodes_, idx.num_nodes());
}

void GraphExecutor::Print(std::ostream &os) const {  // NOLINT(*)
  nnvm::Symbol s; s.outputs = graph_.outputs;
  s.Print(os);
  // message to be backward compatible with the memonger
  size_t total_bytes = graph_.GetAttr<size_t>("storage_allocated_bytes");
  os << "Total " << (total_bytes >> 20UL) <<" MB allocated\n";
  os << "Total " << 11 << " TempSpace resource requested\n";
}

/*!
 * \brief Return the "optimized" symbol contained in the executor graph.
 */
nnvm::Symbol GraphExecutor::GetOptimizedSymbol() {
  Symbol ret;
  ret.outputs = std::vector<nnvm::NodeEntry>(graph_.outputs.begin(),
      graph_.outputs.begin() + num_forward_outputs_);
  return ret.Copy();
}

void GraphExecutor::SetMonitorCallback(const MonitorCallback& callback, bool monitor_all) {
  CHECK(callback) << "invalid callback";
  monitor_callback_ = callback;
  monitor_all_ = monitor_all;
}

const std::vector<NDArray>& GraphExecutor::outputs() const {
  if (this->is_dynamic_) {
    for (const NDArray &array : output_arrays_) {
      array.WaitToRead();
      if (!shape_is_known(array.shape())) {
        const_cast<NDArray &>(array).SetShapeFromChunk();
      }
    }
  }
  return output_arrays_;
}

const std::unordered_map<std::string, NDArray>& GraphExecutor::in_arg_map() const {
  return in_arg_map_;
}

const std::unordered_map<std::string, NDArray>& GraphExecutor::arg_grad_map() const {
  return arg_grad_map_;
}

const std::unordered_map<std::string, NDArray>& GraphExecutor::aux_state_map() const {
  return aux_state_map_;
}

static nnvm::NodeEntry AttrHint(nnvm::NodeEntry src, nnvm::NodeEntry like) {
  static const Op* id_like = Op::Get("_identity_with_attr_like_rhs");
  nnvm::NodePtr n = nnvm::Node::Create();
  n->attrs.op = id_like;
  n->attrs.name = src.node->attrs.name + "_id";
  n->inputs = {src, like};
  return nnvm::NodeEntry{n, 0, 0};
}

nnvm::NodeEntry AggregateGradient(std::vector<nnvm::NodeEntry>&& v) {
  using nnvm::Op;
  static size_t inplace_sum_cap = dmlc::GetEnv("MXNET_EXEC_INPLACE_GRAD_SUM_CAP", 8);
  static const Op* ewise_plus_op = Op::Get("_grad_add");
  static const Op* ewise_sum_op = Op::Get("ElementWiseSum");
  static const Op* identity_op = Op::Get("identity");
  static const Op* zeros_op = Op::Get("_zeros");
  static const Op* zeros_like_op = Op::Get("zeros_like");

  if (v.empty()) {
    nnvm::NodePtr ng = nnvm::Node::Create();
    ng->attrs.op = Op::Get("_zeros_without_dtype");
    ng->attrs.name = "zeros_without_dtype";
    ng->attrs.op->attr_parser(&(ng->attrs));
    return nnvm::NodeEntry(std::move(ng), 0, 0);
  }

  // remove zero in the sum. at least keep 1.
  auto begin = std::remove_if(v.begin(), v.end(), [](const nnvm::NodeEntry& nodeEntry) {
     CHECK(nodeEntry.node);
     return nodeEntry.node->op() == zeros_op || nodeEntry.node->op() == zeros_like_op;
  });
  if (begin == v.begin()) ++begin;
  v.erase(begin, v.end());
  CHECK(!v.empty());

  if (v.size() == 1) {
    return std::move(v[0]);
  } else {
    if (v.size() < inplace_sum_cap) {
      nnvm::NodePtr sum_node = nnvm::Node::Create();
      sum_node->attrs.op = ewise_sum_op;
      sum_node->attrs.name = "sum_grad";
      sum_node->attrs.dict["num_args"] = std::to_string(v.size());
      sum_node->attrs.op->attr_parser(&(sum_node->attrs));
      sum_node->inputs = std::move(v);
      return nnvm::NodeEntry(std::move(sum_node), 0, 0);
    } else {
      // use a stream line of plus instead
      nnvm::NodeEntry ret = v[0];
      for (size_t i = 1; i < v.size(); ++i) {
        // Add control flow dependency from to previous node
        // This enforces the gradient sum order will be in the inverse
        // order of forward traversal
        // NOTE: adding control dependency can be dangerous and cause cycle in the dep.
        // The curent usage is correct, because of the following invariant:
        // assert: v[i-1] do not depend on v[i]
        // To put in plain text: v is gradient vector that get pushed in the order
        // that can generate them, which means if v[i] is not yet pushed,
        // all previous gradient cannot depend on it.
        // Note: For a symbol like the following:
        // data = mx.sym.Variable('data')
        // sym = data + data + data + data + data + data + data
        // the node entries v passed in here are of the same node of
        // op _identity_with_attr_like_rhs. We should skip adding a node
        // to its own control_deps.
        if (v[i-1].node != v[i].node) {
          v[i].node->control_deps.push_back(ret.node);
        }

        std::ostringstream os;
        os << "sum_grad_" << i;
        nnvm::NodePtr x = nnvm::Node::Create();
        x->attrs.op = ewise_plus_op;
        x->attrs.name = os.str();
        x->inputs = {ret, v[i]};
        ret = nnvm::NodeEntry(std::move(x), 0, 0);
      }
      // identity node is used to avoid exposure of dummy plus node
      // when its output get assigned to another space.
      nnvm::NodePtr id_node = nnvm::Node::Create();
      id_node->attrs.op = identity_op;
      id_node->attrs.name = "sum_grad_final";
      id_node->inputs = {ret};
      return nnvm::NodeEntry{id_node, 0, 0};
    }
  }
}

template<typename ValueType>
inline ValueType get_node_attr(
    const nnvm::Node& node,
    const std::string& key, ValueType default_value) {
  auto it = node.attrs.dict.find(key);
  if (it == node.attrs.dict.end()) {
    return default_value;
  } else {
    ValueType ret;
    dmlc::parameter::FieldEntry<ValueType> e;
    e.Init(key, &ret, ret);
    e.Set(&ret, it->second);
    return ret;
  }
}

/*!
 * \brief Create the graph for backward pass.
 * This is triggered by both simple_bind and bind flows.
 */
nnvm::Graph GraphExecutor::InitFullGraph(nnvm::Symbol symbol,
                                         const std::vector<OpReqType>& grad_req_types) {
  using nnvm::NodePtr;
  using nnvm::NodeEntry;
  // initial information
  num_forward_outputs_ = symbol.outputs.size();
  num_forward_inputs_ = symbol.ListInputs(nnvm::Symbol::kAll).size();

  nnvm::Graph g;
  g.outputs = symbol.outputs;
  bool do_elim_common_expr = dmlc::GetEnv("MXNET_ELIMINATE_COMMON_EXPR", true);
  if (do_elim_common_expr)
    g = exec::EliminateCommonExpr(std::move(g));
  need_grad_ = false;
  for (OpReqType req : grad_req_types) {
    if (req != kNullOp) need_grad_ = true;
  }
  if (!need_grad_) return g;
  for (size_t i = 0; i < g.outputs.size(); ++i) {
    NodeEntry ngrad(nnvm::Node::Create(), 0, 0);
    ngrad.node->attrs.name = "_head_grad_" + std::to_string(i);
    head_grad_entry_.emplace_back(AttrHint(ngrad, g.outputs[i]));
    head_grad_map_[ngrad.node.get()] = i;
  }
  std::vector<NodePtr> args = symbol.ListInputs(nnvm::Symbol::kReadOnlyArgs);
  std::vector<NodeEntry> xs;
  for (size_t i = 0; i < grad_req_types.size(); ++i) {
    if (grad_req_types[i] != kNullOp) {
      xs.emplace_back(args[i]);
    }
  }

  int do_mirror = dmlc::GetEnv("MXNET_BACKWARD_DO_MIRROR", 0);
  auto need_mirror = [do_mirror](const nnvm::Node& node) -> int {
    if (node.is_variable()) return 0;
    const std::string& type = node.attrs.op->name;
    if (type == "Dropout") return false;
    if (get_node_attr(node, "__force_mirroring__", false)) return true;
    if (do_mirror == 0) return false;
    if (type == "Convolution") return false;
    if (type == "FullyConnected") return false;
    if (type == "Concat") return false;
    if (type == "SoftmaxOutput") return false;
    if (type == "BatchNorm") return false;
    if (type == "CuDNNBatchNorm") return false;
    return true;
  };

  std::vector<const nnvm::Op*> zero_ops;
  zero_ops.push_back(nnvm::Op::Get("zeros_like"));
  zero_ops.push_back(nnvm::Op::Get("_zeros"));

  // take gradient
  nnvm::Graph g_grad = nnvm::pass::MXGradient(
      g, symbol.outputs, xs, head_grad_entry_,
      AggregateGradient, need_mirror, nullptr,
      zero_ops, "_copy");
  CHECK_EQ(g_grad.outputs.size(), xs.size());
  for (const auto &e : g_grad.outputs) {
    g.outputs.push_back(e);
  }

  return g;
}

/*!
 * \brief GraphExecutor initializer for regular bind flow in which
 * input arguments and gradients are provided by users. This initializer
 * uses the user provided NDArrays to populate data entries of the graph.
 */
void GraphExecutor::Init(nnvm::Symbol symbol,
                         const Context& default_ctx,
                         const std::map<std::string, Context>& ctx_map,
                         const std::vector<NDArray>& in_args,
                         const std::vector<NDArray>& arg_grad_store,
                         const std::vector<OpReqType>& grad_req_types,
                         const std::vector<NDArray>& aux_states,
                         Executor* shared_exec,
                         const nnvm::NodeEntryMap<NDArray>& feed_dict) {
  // create in_arg_ctxes, arg_grad_ctxes, aux_state_ctxes
  auto get_ctx1 = [](const NDArray& nd) { return nd.ctx(); };
  auto get_ctx2 = [default_ctx](const NDArray& nd) -> Context {
    if (nd.is_none()) return default_ctx;
    return nd.ctx();
  };
  std::vector<Context> in_arg_ctxes(in_args.size());
  std::transform(in_args.begin(), in_args.end(), in_arg_ctxes.begin(), get_ctx1);
  std::vector<Context> arg_grad_ctxes(arg_grad_store.size());
  std::transform(arg_grad_store.begin(), arg_grad_store.end(), arg_grad_ctxes.begin(), get_ctx2);
  std::vector<Context> aux_state_ctxes(aux_states.size());
  std::transform(aux_states.begin(), aux_states.end(), aux_state_ctxes.begin(), get_ctx1);

  nnvm::Graph g = InitGraph(symbol, default_ctx, ctx_map, in_arg_ctxes,
                            arg_grad_ctxes, aux_state_ctxes, grad_req_types);

  // create arg_shapes and arg_dtypes for shape and type inferences
  const auto& idx = g.indexed_graph();
  const auto& mutable_nodes = idx.mutable_input_nodes();
  size_t arg_top = 0, aux_top = 0;
  data_entry_.resize(idx.num_node_entries());
  mxnet::ShapeVector arg_shapes;
  nnvm::DTypeVector arg_dtypes;
  StorageTypeVector arg_stypes(idx.num_node_entries(), -1);
  for (size_t i = 0; i < num_forward_inputs_; ++i) {
    const uint32_t nid = idx.input_nodes().at(i);
    const std::string& arg_name = idx[nid].source->attrs.name;
    size_t eid = idx.entry_id(nid, 0);
    if (mutable_nodes.count(nid)) {
      CHECK_LT(aux_top, aux_states.size());
      data_entry_[eid] = aux_states[aux_top];
      arg_shapes.push_back(aux_states[aux_top].shape());
      arg_dtypes.push_back(aux_states[aux_top].dtype());
      arg_stypes[eid] = aux_states[aux_top].storage_type();
      aux_state_map_.emplace(arg_name, aux_states[aux_top]);
      ++aux_top;
    } else {
      CHECK_LT(arg_top, in_args.size());
      data_entry_[eid] = in_args[arg_top];
      arg_shapes.push_back(in_args[arg_top].shape());
      arg_dtypes.push_back(in_args[arg_top].dtype());
      arg_stypes[eid] = in_args[arg_top].storage_type();
      in_arg_map_.emplace(arg_name, in_args[arg_top]);
      if (kNullOp != grad_req_types[arg_top]) {
        auto grad_oid = grad_store_.size() + num_forward_outputs_;
        auto grad_eid = idx.entry_id(idx.outputs()[grad_oid]);
        arg_stypes[grad_eid] = arg_grad_store[arg_top].storage_type();
        grad_store_.emplace_back(grad_req_types[arg_top], arg_grad_store[arg_top]);
        arg_grad_map_.emplace(arg_name, arg_grad_store[arg_top]);
        if (log_verbose_) {
          LOG(INFO) << "\tassign data entry\t" << grad_eid << " as "
                    << common::stype_string(arg_stypes[grad_eid]) << " (grad)";
        }
      }
      ++arg_top;
    }
    if (log_verbose_) {
      LOG(INFO) << "\tassign data entry\t" << eid << " as "
                << common::stype_string(data_entry_[eid].storage_type()) << " (input)";
    }
  }

  // expand arg_shapes and arg_dtypes to contain backward inputs
  arg_shapes.resize(idx.input_nodes().size(), mxnet::TShape());
  g = InferShape(std::move(g), std::move(arg_shapes), "__shape__");
  if (g.GetAttr<size_t>("shape_num_unknown_nodes") != 0U) {
    this->is_dynamic_ = true;
  }

  arg_dtypes.resize(idx.input_nodes().size(), -1);
  g = InferType(std::move(g), std::move(arg_dtypes), "__dtype__");
  if (g.GetAttr<size_t>("dtype_num_unknown_nodes") != 0U) {
    HandleInferTypeError(num_forward_inputs_, g.indexed_graph(),
                         g.GetAttr<nnvm::DTypeVector>("dtype"));
  }

  g.attrs["storage_type"] = std::make_shared<dmlc::any>(std::move(arg_stypes));
  g = InferStorageType(std::move(g), StorageTypeVector(), "");
  if (g.GetAttr<size_t>("storage_type_num_unknown_nodes") != 0U) {
    HandleInferStorageTypeError(num_forward_inputs_, g.indexed_graph(),
                                g.GetAttr<StorageTypeVector>("storage_type"));
  }

  // Initialize the rest attributes of the graph.
  // This function can be called by regular bind
  // operation flow as well.
  FinishInitGraph(symbol, g, shared_exec, feed_dict);
}

/*!
 * \brief Initialize in_args, arg_grads, and aux_states
 * and their data_entry_ of the executor. This function
 * is called for regular simple_bind flow, i.e. no
 * shared data arrays are provided.
 */
void GraphExecutor::InitArguments(const nnvm::IndexedGraph& idx,
                                  const mxnet::ShapeVector& inferred_shapes,
                                  const nnvm::DTypeVector& inferred_dtypes,
                                  const StorageTypeVector& inferred_stypes,
                                  const std::vector<Context>& in_arg_ctxes,
                                  const std::vector<Context>& arg_grad_ctxes,
                                  const std::vector<Context>& aux_state_ctxes,
                                  const std::vector<OpReqType>& grad_req_types,
                                  std::vector<NDArray>* in_arg_vec,
                                  std::vector<NDArray>* arg_grad_vec,
                                  std::vector<NDArray>* aux_state_vec) {
  // initialize in_args, arg_grads, and aux_states
  // populate grad_store_
  data_entry_.resize(idx.num_node_entries());
  size_t arg_top = 0, aux_top = 0;
  const auto& mutable_nodes = idx.mutable_input_nodes();
  for (size_t i = 0; i < num_forward_inputs_; ++i) {
    const uint32_t nid = idx.input_nodes().at(i);
    const uint32_t eid = idx.entry_id(nid, 0);
    const mxnet::TShape& inferred_shape = inferred_shapes[eid];
    const int inferred_dtype = inferred_dtypes[eid];
    const NDArrayStorageType inferred_stype = (NDArrayStorageType) inferred_stypes[eid];
    const std::string& arg_name = idx[nid].source->attrs.name;
    if (mutable_nodes.count(nid)) {  // aux_states
      EmplaceBackZeros(inferred_stype, inferred_shape, aux_state_ctxes[aux_top],
                       inferred_dtype, aux_state_vec);
      data_entry_[eid] = aux_state_vec->back();
      aux_state_map_.emplace(arg_name, aux_state_vec->back());
      ++aux_top;
      if (log_verbose_) {
        LOG(INFO) << "\tassign aux entry\t" << eid << "\t as "
                  << common::stype_string(inferred_stype);
      }
    } else {  // in_args
      EmplaceBackZeros(inferred_stype, inferred_shape, in_arg_ctxes[arg_top],
                       inferred_dtype, in_arg_vec);
      data_entry_[eid] = in_arg_vec->back();
      if (log_verbose_) {
        LOG(INFO) << "\tassign data entry\t" << eid << "\tas "
                  << common::stype_string(inferred_stype);
      }
      // Get the storage type for grad
      if (kNullOp == grad_req_types[arg_top]) {
        arg_grad_vec->emplace_back();
      } else {
        // Init based on storage type
        auto grad_oid = grad_store_.size() + num_forward_outputs_;
        auto grad_eid = idx.entry_id(idx.outputs()[grad_oid]);
        auto grad_stype = (NDArrayStorageType) inferred_stypes[grad_eid];
        EmplaceBackZeros(grad_stype, inferred_shape, arg_grad_ctxes[arg_top],
                         inferred_dtype, arg_grad_vec);
        if (log_verbose_) {
          LOG(INFO) << "\tassign grad entry\t" << grad_eid << "\tas "
                    << common::stype_string(grad_stype);
        }
        grad_store_.emplace_back(grad_req_types[arg_top], arg_grad_vec->back());
        arg_grad_map_.emplace(arg_name, arg_grad_vec->back());
      }
      in_arg_map_.emplace(arg_name, in_arg_vec->back());
      ++arg_top;
    }
  }
}

/*!
 * \brief Initialize in_args, arg_grads, and aux_states
 * and their data_entry_ of the executor using
 * shared_buffer from DataParallelExecutorGroup
 * and shared_exec if available.
 */
void GraphExecutor::InitArguments(const nnvm::IndexedGraph& idx,
                                  const mxnet::ShapeVector& inferred_shapes,
                                  const nnvm::DTypeVector& inferred_dtypes,
                                  const StorageTypeVector& inferred_stypes,
                                  const std::vector<Context>& in_arg_ctxes,
                                  const std::vector<Context>& arg_grad_ctxes,
                                  const std::vector<Context>& aux_state_ctxes,
                                  const std::vector<OpReqType>& grad_req_types,
                                  const std::unordered_set<std::string>& shared_arg_names,
                                  const Executor* shared_exec,
                                  std::unordered_map<std::string, NDArray>* shared_buffer,
                                  std::vector<NDArray>* in_arg_vec,
                                  std::vector<NDArray>* arg_grad_vec,
                                  std::vector<NDArray>* aux_state_vec) {
  // initialize in_args, arg_grads, and aux_states and populate grad_store_
  data_entry_.resize(idx.num_node_entries());
  size_t arg_top = 0, aux_top = 0;
  const auto& mutable_nodes = idx.mutable_input_nodes();
  for (size_t i = 0; i < num_forward_inputs_; ++i) {
    const uint32_t nid = idx.input_nodes().at(i);
    const uint32_t eid = idx.entry_id(nid, 0);
    const mxnet::TShape& inferred_shape = inferred_shapes[eid];
    const int inferred_dtype = inferred_dtypes[eid];
    const NDArrayStorageType inferred_stype = (NDArrayStorageType) inferred_stypes[eid];
    const std::string& arg_name = idx[nid].source->attrs.name;
    // aux_states
    if (mutable_nodes.count(nid)) {
      if (nullptr != shared_exec) {
        const NDArray& aux_nd = shared_exec->aux_state_map().at(arg_name);
        CHECK(inferred_stype == kDefaultStorage && aux_nd.storage_type() == kDefaultStorage)
          << "Non-default storage type detected when creating auxilliary NDArray. The allocated "
          << "memory of shared_exec.aux_array cannot be resued for argument: "
          << arg_name << " for the current executor";
        CHECK_EQ(inferred_shape, aux_nd.shape())
          << "Inferred shape does not match shared_exec.aux_array's shape."
             " Therefore, the allocated memory for shared_exec.aux_array cannot"
             " be resued for creating auxilliary NDArray of the argument: "
          << arg_name << " for the current executor";
        CHECK_EQ(inferred_dtype, aux_nd.dtype())
          << "Inferred dtype does not match shared_exec.aux_array's dtype."
             " Therefore, the allocated memory for shared_exec.aux_array cannot"
             " be resued for creating auxilliary NDArray of the argument: "
          << arg_name << " for the current executor";
        aux_state_vec->emplace_back(aux_nd);
      } else {
        EmplaceBackZeros(inferred_stype, inferred_shape, aux_state_ctxes[aux_top],
                         inferred_dtype, aux_state_vec);
      }  // if (has_shared_exec)
      data_entry_[eid] = aux_state_vec->back();
      aux_state_map_.emplace(arg_name, aux_state_vec->back());
      ++aux_top;
    } else {  // in_args and grad for in_args
      if (shared_arg_names.count(arg_name)) {  // model parameter
        // model parameter
        if (nullptr != shared_exec) {
          const NDArray& in_arg_nd = shared_exec->in_arg_map().at(arg_name);
          auto arg_nd_stype = in_arg_nd.storage_type();
          // for model parameter, both default storage and row_sparse storage can be shared
          bool shareable_arg_stype = inferred_stype == kDefaultStorage ||
                                     inferred_stype == kRowSparseStorage;
          // try to reuse memory from shared_exec
          CHECK(shareable_arg_stype) << "Inferred storage type "
            << common::stype_string(inferred_stype)
            << " does not support memory sharing with shared_exec.arg_array";
          CHECK_EQ(inferred_stype, arg_nd_stype)
            << "Inferred stype does not match shared_exec.arg_array's stype"
               " Therefore, the allocated memory for shared_exec.arg_array cannot"
               " be resued for creating NDArray of the argument "
            << arg_name << " for the current executor";
          CHECK_EQ(inferred_shape, in_arg_nd.shape())
            << "Inferred shape does not match shared_exec.arg_array's shape"
               " Therefore, the allocated memory for shared_exec.arg_array cannot"
               " be resued for creating NDArray of the argument "
            << arg_name << " for the current executor";
          CHECK_EQ(inferred_dtype, in_arg_nd.dtype())
            << "Inferred dtype does not match shared_exec.arg_array's dtype"
               " Therefore, the allocated memory for shared_exec.arg_array cannot"
               " be resued for creating NDArray of the argument "
            << arg_name << " for the current executor";
          in_arg_vec->emplace_back(in_arg_nd);
        } else {
          // doesn't have shared_exec, or non-default storage
          EmplaceBackZeros(inferred_stype, inferred_shape, in_arg_ctxes[arg_top],
                           inferred_dtype, in_arg_vec);
        }
        // gradient for model parameter
        if (kNullOp == grad_req_types[arg_top]) {
          arg_grad_vec->emplace_back();
        } else {
          auto grad_oid = grad_store_.size() + num_forward_outputs_;
          auto grad_eid = idx.entry_id(idx.outputs()[grad_oid]);
          auto grad_stype = (NDArrayStorageType) inferred_stypes[grad_eid];
          if (nullptr != shared_exec && grad_stype == kDefaultStorage &&
              shared_exec->arg_grad_map().at(arg_name).storage_type() == kDefaultStorage) {
            // try to reuse memory from shared_exec
            arg_grad_vec->emplace_back(shared_exec->arg_grad_map().at(arg_name));
          } else {
            // no need to reuse memory from shared_exec for gradient of non-default storage
            EmplaceBackZeros(grad_stype, inferred_shape, arg_grad_ctxes[arg_top],
                             inferred_dtype, arg_grad_vec);
          }
          grad_store_.emplace_back(grad_req_types[arg_top], arg_grad_vec->back());
        }
      } else {  // !shared_arg_names.count(arg_name)
        // model parameter, row_sparse ndarray sharing enabled
        bool enable_row_sparse_sharing = true;
        in_arg_vec->emplace_back(ReshapeOrCreate(arg_name, inferred_shape, inferred_dtype,
                                                 inferred_stype, in_arg_ctxes[arg_top],
                                                 shared_buffer, enable_row_sparse_sharing));
        // gradient for model parameter, row_sparse ndarray sharing disabled
        if (kNullOp == grad_req_types[arg_top]) {
          arg_grad_vec->emplace_back();
        } else {
          auto grad_oid = grad_store_.size() + num_forward_outputs_;
          auto grad_eid = idx.entry_id(idx.outputs()[grad_oid]);
          auto grad_stype = (NDArrayStorageType) inferred_stypes[grad_eid];
          bool enable_row_sparse_sharing = false;
          arg_grad_vec->emplace_back(ReshapeOrCreate("grad of " + arg_name, inferred_shape,
                                                     inferred_dtype, grad_stype,
                                                     arg_grad_ctxes[arg_top], shared_buffer,
                                                     enable_row_sparse_sharing));
          grad_store_.emplace_back(grad_req_types[arg_top], arg_grad_vec->back());
        }  // if (kNullOp == grad_req_types[arg_top])
      }  // if (shared_arg_names.count(arg_name))
      in_arg_map_.emplace(arg_name, in_arg_vec->back());
      if (!arg_grad_vec->back().is_none()) {
        arg_grad_map_.emplace(arg_name, arg_grad_vec->back());
      }
      data_entry_[eid] = in_arg_vec->back();
      ++arg_top;
    }
  }
}

/*!
 * \brief Finish graph initialization after shape and dtype inferences.
 * This function is used by both simple_bind and bind flows.
 */
void GraphExecutor::FinishInitGraph(nnvm::Symbol symbol,
                                    nnvm::Graph g,
                                    Executor* shared_exec,
                                    const nnvm::NodeEntryMap<NDArray>& feed_dict) {
  const auto& idx = g.indexed_graph();
  const auto& vstorage_type = g.GetAttr<StorageTypeVector>("storage_type");

  // data entries for output gradients
  for (size_t j = num_forward_outputs_; j < idx.outputs().size(); ++j) {
    data_entry_[idx.entry_id(idx.outputs()[j])] = grad_store_[j - num_forward_outputs_].second;
  }

  {
    // memory allocator
    nnvm::StorageVector arg_storage_id(idx.num_node_entries(), kBadStorageID);
    for (size_t j = num_forward_outputs_; j < idx.outputs().size(); ++j) {
      arg_storage_id[idx.entry_id(idx.outputs()[j])] = kExternalStorageID;
    }
    for (const auto& kv : feed_dict) {
      uint32_t eid = idx.entry_id(kv.first);
      data_entry_[eid] = kv.second;
      arg_storage_id[eid] = kExternalStorageID;
    }
    for (size_t i = 0; i < idx.num_node_entries(); i++) {
      if (vstorage_type[i] != kDefaultStorage) arg_storage_id[i] = kDynamicStorageID;
    }
    g.attrs["storage"] = std::make_shared<dmlc::any>(std::move(arg_storage_id));
    g = nnvm::ApplyPass(g, "MXPlanMemory");
  }
  g = DetectInplaceAddTo(g);

  // log the static memory plan of the graph
  static bool mem_log_verbose = dmlc::GetEnv("MXNET_MEM_PLAN_VERBOSE_LOGGING", false);
  if (mem_log_verbose) {
    common::LogMemoryPlan(g);
  }

  g = AttachOpExecs(g);
  AttachOpResources(g);
  graph_ = std::move(g);

  if (shared_exec != nullptr) {
    this->InitDataEntryMemory(&(dynamic_cast<GraphExecutor*>(shared_exec)->data_pool_));
  } else {
    this->InitDataEntryMemory(nullptr);
  }

  {
    // initialize output arrays
    auto& idx = graph_.indexed_graph();
    for (size_t i = 0; i < num_forward_outputs_; ++i) {
      auto& e = idx.outputs()[i];
      output_arrays_.push_back(data_entry_[idx.entry_id(e)]);
    }
    // initialize head gradient array
    head_grad_array_.resize(symbol.outputs.size());
    for (size_t i = num_forward_inputs_; i < idx.input_nodes().size(); ++i) {
      uint32_t nid = idx.input_nodes().at(i);
      uint32_t oid = head_grad_map_.at(idx[nid].source);
      head_grad_array_[oid] = data_entry_[idx.entry_id(nid, 0)];
    }
  }
  this->InitCachedOps();
  this->InitOpSegs();
}

/*!
 * \brief GraphExecutor initializer for simple bind flow in
 * which only certain input shapes and dtypes are provided by users.
 * The initializer uses these shapes and dtypes to perform
 * shape and dtype inferences, and then create NDArrays
 * to populate data entries of the graph. The created NDArrays
 * for in_args, arg_grads and aux_states are passed to the
 * front end to attach the created executor.
 * In front end, if the simple_bind flow is trigger by
 * _bind_ith_exec, the shared data arrays of DataParallelExecutorGroup
 * and shared executor will be taken into account in creating
 * NDArrays for in_args, arg_grads, and aux_states for resuing
 * already allocated memory.
 */
void GraphExecutor::Init(nnvm::Symbol symbol,
                         const Context& default_ctx,
                         const std::map<std::string, Context>& ctx_map,
                         const std::vector<Context>& in_arg_ctxes,
                         const std::vector<Context>& arg_grad_ctxes,
                         const std::vector<Context>& aux_state_ctxes,
                         const std::unordered_map<std::string, mxnet::TShape>& arg_shape_map,
                         const std::unordered_map<std::string, int>& arg_dtype_map,
                         const std::unordered_map<std::string, int>& arg_stype_map,
                         const std::vector<OpReqType>& grad_req_types,
                         const std::unordered_set<std::string>& shared_arg_names,
                         std::vector<NDArray>* in_arg_vec,
                         std::vector<NDArray>* arg_grad_vec,
                         std::vector<NDArray>* aux_state_vec,
                         std::unordered_map<std::string, NDArray>* shared_buffer,
                         Executor* shared_exec,
                         const nnvm::NodeEntryMap<NDArray>& feed_dict) {
  nnvm::Graph g = InitGraph(symbol, default_ctx, ctx_map, in_arg_ctxes, arg_grad_ctxes,
                            aux_state_ctxes, grad_req_types);

  // The following code of shape and dtype inferences and argument
  // initialization is for simple_bind only. Regular bind operation
  // should do this differently.

  // Initialize arg_shapes and arg_dtypes for shape and type inferences.
  // It contains all in_args and aux_states' shapes and types in a certain order.
  const nnvm::IndexedGraph& idx = g.indexed_graph();
  mxnet::ShapeVector arg_shapes(idx.input_nodes().size(), mxnet::TShape());
  nnvm::DTypeVector arg_dtypes(idx.input_nodes().size(), -1);
  StorageTypeVector arg_stypes(idx.input_nodes().size(), kUndefinedStorage);
  for (size_t i = 0; i < num_forward_inputs_; ++i) {
    const uint32_t nid = idx.input_nodes().at(i);
    const std::string& name = idx[nid].source->attrs.name;
    auto it1 = arg_shape_map.find(name);
    if (arg_shape_map.end() != it1) {
      arg_shapes[i] = it1->second;
    }
    auto it2 = arg_dtype_map.find(name);
    if (arg_dtype_map.end() != it2) {
      arg_dtypes[i] = it2->second;
    }
    auto it3 = arg_stype_map.find(name);
    if (arg_stype_map.end() != it3) {
      arg_stypes[i] = it3->second;
    }
  }
  g = InferShape(std::move(g), std::move(arg_shapes), "__shape__");
  if (g.GetAttr<size_t>("shape_num_unknown_nodes") != 0U) {
    HandleInferShapeError(num_forward_inputs_, g.indexed_graph(),
                          g.GetAttr<mxnet::ShapeVector>("shape"));
  }

  g = InferType(std::move(g), std::move(arg_dtypes), "__dtype__");
  if (g.GetAttr<size_t>("dtype_num_unknown_nodes") != 0U) {
    HandleInferTypeError(num_forward_inputs_, g.indexed_graph(),
                         g.GetAttr<nnvm::DTypeVector>("dtype"));
  }

  g = InferStorageType(std::move(g), std::move(arg_stypes), "__storage_type__");
  if (g.GetAttr<size_t>("storage_type_num_unknown_nodes") != 0U) {
    HandleInferStorageTypeError(num_forward_inputs_, g.indexed_graph(),
                                g.GetAttr<StorageTypeVector>("storage_type"));
  }

  // Create in_args, arg_grads, and aux_states using
  // the inferred shapes and dtypes.
  if (nullptr == shared_buffer) {  // regular simple bind
    InitArguments(idx, g.GetAttr<mxnet::ShapeVector>("shape"),
                  g.GetAttr<nnvm::DTypeVector>("dtype"),
                  g.GetAttr<StorageTypeVector>("storage_type"),
                  in_arg_ctxes, arg_grad_ctxes, aux_state_ctxes,
                  grad_req_types, in_arg_vec, arg_grad_vec, aux_state_vec);
  } else {  // simple bind using shared data arrays and shared_exec
    InitArguments(idx, g.GetAttr<mxnet::ShapeVector>("shape"),
                  g.GetAttr<nnvm::DTypeVector>("dtype"),
                  g.GetAttr<StorageTypeVector>("storage_type"),
                  in_arg_ctxes, arg_grad_ctxes, aux_state_ctxes,
                  grad_req_types, shared_arg_names, shared_exec,
                  shared_buffer, in_arg_vec, arg_grad_vec, aux_state_vec);
  }
  // The above code of shape and dtype inferences and argument
  // initialization is for simple_bind only. Regular bind operation
  // should do this differently.

  // Initialize the rest attributes of the graph.
  // This function can be called by regular bind
  // operation flow as well.
  FinishInitGraph(symbol, g, shared_exec, feed_dict);
}

/*!
 * \brief Return a new executor with the same symbol and shared memory,
 * but different input/output shapes.
 * For runtime reshaping, variable length sequences, etc.
 * The returned executor shares state with the current one,
 * and cannot be used in parallel with it.
 */
Executor* GraphExecutor::Reshape(const bool partial_shaping,
                                 const bool allow_up_sizing,
                                 const Context& default_ctx,
                                 const std::map<std::string, Context>& ctx_map,
                                 const std::unordered_map<std::string, mxnet::TShape>&
                                   provided_arg_shapes,
                                 std::vector<NDArray>* in_args,
                                 std::vector<NDArray>* arg_grads,
                                 std::vector<NDArray>* aux_states) {
  nnvm::Graph g;
  g.outputs = std::vector<nnvm::NodeEntry>(graph_.outputs.begin(),
    graph_.outputs.begin() + num_forward_outputs_);
  nnvm::Symbol symbol;
  symbol.outputs = g.outputs;
  const nnvm::IndexedGraph& idx = g.indexed_graph();
  mxnet::ShapeVector arg_shapes(idx.input_nodes().size(), mxnet::TShape());
  for (size_t i = 0; i < num_forward_inputs_; ++i) {
    const uint32_t nid = idx.input_nodes().at(i);
    const std::string& name = idx[nid].source->attrs.name;
    auto it = provided_arg_shapes.find(name);
    if (provided_arg_shapes.end() != it) {
      arg_shapes[i] = it->second;
    }
  }
  g = InferShape(std::move(g), std::move(arg_shapes), "__shape__");
  if (g.GetAttr<size_t>("shape_num_unknown_nodes") != 0U) {
    this->is_dynamic_ = true;
  }
  const mxnet::ShapeVector& shape_vec = g.GetAttr<mxnet::ShapeVector>("shape");
  std::vector<OpReqType> grad_req_types;
  size_t grad_top = 0;
  const size_t num_args = in_arg_map_.size();
  const size_t num_aux = aux_state_map_.size();
  in_args->reserve(num_args);
  grad_req_types.reserve(num_args);
  arg_grads->reserve(num_args);
  aux_states->reserve(num_aux);
  for (uint32_t nid : idx.input_nodes()) {
    std::string name = idx[nid].source->attrs.name;
    const mxnet::TShape& new_shape = shape_vec[idx.entry_id(nid, 0)];
    if (idx.mutable_input_nodes().count(nid) == 0) {
      NDArray& arr = in_arg_map_.at(name);
      auto it = arg_grad_map_.find(name);
      if (partial_shaping || provided_arg_shapes.count(name) || new_shape == arr.shape()) {
        if (new_shape.Size() > arr.shape().Size()) {
          CHECK(allow_up_sizing) << "New shape of arg: " << name << " is larger than original."
            << "First making a big executor and then down sizing it "
            << "is more efficient than the reverse."
            << "If you really want to up size, set allow_up_sizing=True "
            << "to enable allocation of new arrays.";
          in_args->emplace_back(new_shape, arr.ctx(), false, arr.dtype());
          if (it != arg_grad_map_.end()) {
            NDArray& darr = it->second;
            arg_grads->emplace_back(new_shape, darr.ctx(), false, darr.dtype());
            grad_req_types.push_back(grad_store_.at(grad_top++).first);
          } else {
            arg_grads->emplace_back();
            grad_req_types.push_back(kNullOp);
          }
        } else {
          in_args->push_back(arr.Reshape(new_shape));
          if (it != arg_grad_map_.end()) {
            NDArray& darr = it->second;
            arg_grads->push_back(darr.Reshape(new_shape));
            grad_req_types.push_back(grad_store_.at(grad_top++).first);
          } else {
            arg_grads->emplace_back();
            grad_req_types.push_back(kNullOp);
          }
        }
      } else {
        LOG(FATAL) << "Shape of unspecifie arg: " << name << " changed. "
          << "This can cause the new executor to not share parameters "
          << "with the old one. Please check for error in network."
          << "If this is intended, set partial_shaping=True to suppress this warning.";
      }
    } else {
      NDArray& arr = aux_state_map_.at(name);
      if (partial_shaping || new_shape == arr.shape()) {
        if (new_shape.Size() > arr.shape().Size()) {
          CHECK(allow_up_sizing) << "New shape of arg: " << name << " is larger than original."
            << "First making a big executor and then down sizing it "
            << "is more efficient than the reverse."
            << "If you really want to up size, set allow_up_sizing=True "
            << "to enable allocation of new arrays.";
          aux_states->emplace_back(new_shape, arr.ctx(), false, arr.dtype());
        } else {
          aux_states->push_back(arr.Reshape(new_shape));
        }
      } else {
        LOG(FATAL) << "Shape of unspecifie arg: " << name << " changed. "
          << "This can cause the new executor to not share parameters "
          << "with the old one. Please check for error in network."
          << "If this is intended, set partial_shaping=True to suppress this warning.";
      }
    }
  }
  auto exec = new GraphExecutor();
  exec->Init(symbol, default_ctx, ctx_map,
             *in_args, *arg_grads, grad_req_types, *aux_states,
             this);
  return exec;
}

/*!
 * \brief This function is triggered by both simple_bind
 * and bind flows.
 * Setup backward graph, create device and context
 * attributes in the graph, and calculate the number
 * of forward nodes.
 */
Graph GraphExecutor::InitGraph(nnvm::Symbol symbol,
                               const Context& default_ctx,
                               const std::map<std::string, Context>& ctx_map,
                               const std::vector<Context>& in_arg_ctxes,
                               const std::vector<Context>& arg_grad_ctxes,
                               const std::vector<Context>& aux_state_ctxes,
                               const std::vector<OpReqType>& grad_req_types) {
  // setup gradient
  nnvm::Graph g = InitFullGraph(symbol, grad_req_types);

#if MXNET_USE_CUDA && !defined(_WIN32)
  if (default_ctx.dev_mask() == Context::kGPU && dmlc::GetEnv("MXNET_USE_FUSION", true)) {
    nnvm::Graph unoptimized_graph;
    common::CopyGraph(&unoptimized_graph, g, false);

    if (common::CheckForInputNameDuplicates(unoptimized_graph.indexed_graph())) {
      g.attrs["num_forward_outputs"] = std::make_shared<nnvm::any>(num_forward_outputs_);
      g = FusePointwiseForward(std::move(g));
      g.attrs["num_forward_outputs"] = std::make_shared<nnvm::any>(num_forward_outputs_);
      g = FusePointwiseBackward(std::move(g));
      // Check the topological order of inputs
      const auto &original_inputs = unoptimized_graph.indexed_graph().input_nodes();
      const auto &new_inputs = g.indexed_graph().input_nodes();
      if (original_inputs.size() != new_inputs.size()) {
        LOG(WARNING)
          << "Number of inputs after fusion does not match original number of inputs. "
          << "This is most probably a bug. Disabling fusion for this run.";
        g = unoptimized_graph;
      } else {
        for (size_t i = 0; i < new_inputs.size(); ++i) {
          if (unoptimized_graph.indexed_graph()[original_inputs[i]].source->attrs.name !=
              g.indexed_graph()[new_inputs[i]].source->attrs.name) {
            LOG(WARNING) << "Disabling fusion due to altered topological order of inputs.";
            g = unoptimized_graph;
            break;
          }
        }
      }
    } else {
      LOG(WARNING)
        << "Graph contains duplicate names for some of its inputs - fusion is NOT enabled!";
     }
  }
#endif  // MXNET_USE_CUDA

  // create "device" and "context" attrs for the graph
  g = AssignContext(g, default_ctx, ctx_map,
                    in_arg_ctxes,
                    arg_grad_ctxes,
                    aux_state_ctxes,
                    grad_req_types,
                    num_forward_inputs_,
                    num_forward_outputs_);

  const auto& idx = g.indexed_graph();
  // get number of nodes used in forward pass
  num_forward_nodes_ = 0;
  for (size_t i = 0; i < num_forward_outputs_; ++i) {
    num_forward_nodes_ = std::max(
        num_forward_nodes_, static_cast<size_t>(idx.outputs()[i].node_id + 1));
  }
  return g;
}

// initialize the memory of each entries
void GraphExecutor::InitDataEntryMemory(std::vector<NDArray>* shared_pool) {
  using nnvm::DTypeVector;
  using mxnet::ShapeVector;
  using nnvm::StorageVector;
  // get the graph
  const auto& idx = graph_.indexed_graph();
  // get the storage
  const auto& vdtype = graph_.GetAttr<DTypeVector>("dtype");
  const auto& vshape = graph_.GetAttr<mxnet::ShapeVector>("shape");
  const auto& vstorage = graph_.GetAttr<StorageVector>("storage_id");
  const auto& vstorage_type = graph_.GetAttr<StorageTypeVector>("storage_type");
  const auto& vctx = graph_.GetAttr<ContextVector>("context");
  CHECK_EQ(idx.num_node_entries(), vshape.size());
  CHECK_EQ(idx.num_node_entries(), vdtype.size());
  CHECK_EQ(idx.num_node_entries(), vstorage.size());
  CHECK_EQ(data_entry_.size(), vshape.size());
  std::vector<Context> data_context(idx.num_node_entries());
  std::vector<NDArrayStorageType> data_storage_type(idx.num_node_entries(), kUndefinedStorage);
  for (uint32_t nid = 0; nid < idx.num_nodes(); ++nid) {
    for (uint32_t i = 0; i < idx[nid].source->num_outputs(); ++i) {
      auto eid = idx.entry_id(nid, i);
      data_context[eid] = vctx[nid];
      CHECK_NE(vstorage_type[eid], kUndefinedStorage);
      data_storage_type[eid] = (NDArrayStorageType) vstorage_type[eid];
    }
  }

  // information about the pool
  struct PoolEntry {
    Context ctx;
    size_t bytes;
    NDArrayStorageType stype;
  };
  std::vector<PoolEntry> pool_info;

  // assign array to head gradient
  for (size_t i = num_forward_inputs_; i < idx.input_nodes().size(); ++i) {
    uint32_t nid = idx.input_nodes().at(i);
    uint32_t oid = head_grad_map_.at(idx[nid].source);
    uint32_t eid = idx.entry_id(idx.outputs()[oid]);
    NDArrayStorageType stype = (NDArrayStorageType) vstorage_type[eid];
    bool unknown_shape = !shape_is_known(vshape[eid]);
    CHECK_NE(vdtype[eid], -1);
    auto data_eid = idx.entry_id(nid, 0);
    // initialize based on storage_type
    if (stype != kDefaultStorage) {
      data_entry_[data_eid] = NDArray(stype, vshape[eid], data_context[eid], true, vdtype[eid]);
    } else if (!unknown_shape) {
      data_entry_[data_eid] = NDArray(vshape[eid], data_context[eid], false, vdtype[eid]);
    } else {
      data_entry_[data_eid] = NDArray(data_context[eid], vdtype[eid]);
    }
    if (log_verbose_) {
      LOG(INFO) << "\tinit head_grad entry\t" << data_eid << "\tas "
                << common::stype_string(stype);
    }
  }
  // get maximum bytes in each pool
  for (size_t i = 0; i < vshape.size(); ++i) {
    if (!data_entry_[i].is_none()) continue;
    size_t shape_size = 0;
    if (shape_is_known(vshape[i])) {
      shape_size = vshape[i].Size();
    }
    size_t bytes = shape_size * mshadow::mshadow_sizeof(vdtype[i]);
    int storage_id = vstorage[i];
    // skip pool allocation for kBadStorageID, kExternalStorageID and kDynamicStorageID
    if (storage_id < 0) continue;
    size_t sid = static_cast<size_t>(storage_id);
    if (sid >= pool_info.size()) {
      pool_info.resize(sid + 1, PoolEntry{Context::CPU(), size_t(0), kUndefinedStorage});
    }
    PoolEntry& info = pool_info[sid];
    if (info.bytes == 0) {
      info = PoolEntry{data_context[i], bytes, data_storage_type[i]};
    } else {
      info.bytes = std::max(info.bytes, bytes);
    }
  }
  // construct the re-use pool, if needed
  std::multimap<size_t, NDArray> free_pool;
  if (shared_pool != nullptr) {
    for (const NDArray& nd : *shared_pool) {
      size_t bytes = 0;
      if (shape_is_known(nd.shape())) {
        bytes = nd.shape().Size() * mshadow::mshadow_sizeof(nd.dtype());
      }
      free_pool.insert(std::make_pair(bytes, nd));
    }
  }
  // remake the data pool
  data_pool_.clear();
  data_pool_.resize(pool_info.size());

  // sort the pool info the descending order before allocating memory
  std::vector<size_t> sorted_pool_index;
  for (size_t i = 0; i < pool_info.size(); i++) {
    sorted_pool_index.push_back(i);
  }
  auto pool_comparator = [&pool_info](size_t lhs, size_t rhs){
    return pool_info[lhs].bytes > pool_info[rhs].bytes;
  };
  std::sort(sorted_pool_index.begin(), sorted_pool_index.end(), pool_comparator);

  for (size_t i : sorted_pool_index) {
    const Context& ctx = pool_info[i].ctx;
    size_t bytes = pool_info[i].bytes;
    bool allocated = false;
    for (auto it = free_pool.lower_bound(bytes); it != free_pool.end(); ++it) {
      if (it->second.ctx() == ctx && it->first >= bytes) {
        data_pool_[i] = it->second;
        free_pool.erase(it);
        allocated = true;
        break;
      }
    }
    if (!allocated) {
      size_t nword = (bytes + 3) / 4;
      CHECK_LE(nword, std::numeric_limits<nnvm::dim_t>::max());
      // allocate float arrays
      mxnet::TShape shape{static_cast<nnvm::dim_t>(nword)};
      // TODO(junwu): adding delay_alloc=true to create nd
      // is a temporary solution.
      NDArray nd(shape, ctx, true);
      data_pool_[i] = nd;
      // put the new allocated arrays to shared pool
      if (shared_pool != nullptr)  {
        shared_pool->push_back(nd);
      }
    }
  }
  CHECK_EQ(data_pool_.size(), pool_info.size());
  // assign the data entries
  for (size_t i = 0; i < data_entry_.size(); ++i) {
    // avoid pre-allocated arrays
    if (!data_entry_[i].is_none()) continue;
    // assign allocated array by storage id
    int storage_id = vstorage[i];
    auto storage_type = (NDArrayStorageType) vstorage_type[i];
    if (storage_type == kDefaultStorage) {
      if (!shape_is_known(vshape[i])) {
        data_entry_[i] = NDArray(data_context[i], vdtype[i]);
      } else {
        CHECK_GE(storage_id, 0) << "Do not support runtime shape op yet";
        const NDArray& src = data_pool_.at(storage_id);
        data_entry_[i] = src.AsArray(vshape[i], vdtype[i]);
      }
    } else {
      data_entry_[i] = NDArray(storage_type, vshape[i], data_context[i],
                               true, vdtype[i]);
    }
    if (log_verbose_) {
      LOG(INFO) << "\tinit data entry\t" << i << "\tas " << common::stype_string(storage_type);
    }
  }
}


void GraphExecutor::InitCachedOps() {
  // get the graph
  const auto& idx = graph_.indexed_graph();
  const auto& vstorage_inplace =
      graph_.GetAttr<std::vector<int> >("storage_inplace_index");
  const auto& op_execs =
      graph_.GetAttr<OpExecVector>("op_execs");
  const auto& vctx = graph_.GetAttr<ContextVector>("context");
  const auto& addto_entry = graph_.GetAttr<std::vector<int> >("addto_entry");
  const auto& skip_plus_node = graph_.GetAttr<std::vector<int> >("skip_plus_node");

  op_nodes_.resize(idx.num_nodes());
  // setup the array and requirements.
  for (uint32_t nid = 0; nid < idx.num_nodes(); ++nid) {
    const auto& inode = idx[nid];
    if (inode.source->is_variable()) continue;
    op_nodes_[nid].opr_name = inode.source->op()->name.c_str();
    if (skip_plus_node.at(nid)) {
      op_nodes_[nid].skip_exec_node = true; continue;
    }

    op_nodes_[nid].exec = op_execs[nid];
    op_nodes_[nid].ctx = vctx[nid];
    auto& exec = op_nodes_[nid].exec;
    CHECK_EQ(exec->in_array.size(), 0U);
    CHECK_EQ(exec->out_array.size(), 0U);
    for (const auto& e : inode.inputs) {
      exec->in_array.push_back(data_entry_[idx.entry_id(e)]);
    }
    // detect inplace requirement
    for (uint32_t index = 0; index < inode.source->num_outputs(); ++index) {
      uint32_t eid = idx.entry_id(nid, index);
      exec->out_array.push_back(data_entry_[eid]);
      if (addto_entry.at(eid) != 0) {
        exec->req.push_back(kAddTo);
      } else if (vstorage_inplace[eid] >= 0) {
        exec->req.push_back(kWriteInplace);
      } else if (vstorage_inplace[eid] == -2) {
        // -2 indicate that the entry is never referenced.
        exec->req.push_back(kNullOp);
      } else {
        exec->req.push_back(kWriteTo);
      }
    }
  }
  // Note that this modifies the requirement of kWriteInplace
  for (size_t j = num_forward_outputs_; j < idx.outputs().size(); ++j) {
    auto& e = idx.outputs()[j];
    op_nodes_[e.node_id].exec->req[e.index] =
        grad_store_[j - num_forward_outputs_].first;
  }
  for (uint32_t nid = 0; nid < idx.num_nodes(); ++nid) {
    const auto& inode = idx[nid];
    if (inode.source->is_variable()) continue;
    if (op_nodes_[nid].skip_exec_node) continue;
    auto& exec = op_nodes_[nid].exec;
    bool is_async = op_nodes_[nid].exec->exec_type() == ExecType::kAsync;
    bool is_gpu = op_nodes_[nid].ctx.dev_mask() == gpu::kDevMask;

    // the variables
    std::vector<Engine::VarHandle> use_vars, mutate_vars;
    for (const auto& nd : exec->in_array) {
      use_vars.push_back(nd.var());
    }
    for (const auto& r : exec->op_ctx.requested) {
      mutate_vars.push_back(r.var);
    }
    for (const auto& nd : exec->out_array) {
      mutate_vars.push_back(nd.var());
    }
    if (exec->var() != nullptr) {
      mutate_vars.push_back(exec->var());
    }
    // dedup vars
    Engine::Get()->DeduplicateVarHandle(&use_vars, &mutate_vars);
    // all vars include both mutate vars and use vars
    std::vector<Engine::VarHandle> all_vars(use_vars);
    std::copy(mutate_vars.begin(), mutate_vars.end(),
              std::inserter(all_vars, all_vars.end()));
    // setup exec vars
    Engine::Get()->PushAsync(
      [exec](RunContext rctx, Engine::CallbackOnComplete on_complete) {
        exec->Setup();
        on_complete();
      }, Context::CPU(), {}, all_vars, FnProperty::kNormal, 0,
      "SetupExec");
    auto exec_fun = [exec, is_async, is_gpu] (
        RunContext ctx, Engine::CallbackOnComplete on_complete) {
      if (is_async) {
        exec->op_ctx.async_on_complete = on_complete;
      }
      exec->Run(ctx, is_gpu);
      // call on complete only if it is async op
      if (!is_async) {
        if (is_gpu) {
        #if MXNET_USE_CUDA
          // Wait GPU kernel to finish.
          ctx.get_stream<gpu>()->Wait();
        #else
          LOG(FATAL) << MXNET_GPU_NOT_ENABLED_ERROR;
        #endif
        }
        on_complete();
      }
    };
    // setup the vars
    op_nodes_[nid].cached_opr = Engine::Get()->NewOperator(
        exec_fun, use_vars, mutate_vars, FnProperty::kNormal,
        op_nodes_[nid].opr_name);
    op_nodes_[nid].mutate_vars = mutate_vars;
    op_nodes_[nid].use_vars = use_vars;
  }
}

void GraphExecutor::InitOpSegs() {
  size_t total_num_nodes = graph_.indexed_graph().num_nodes();
  cached_seg_opr_.clear();
  CachedSegOpr p;
  cached_seg_opr_.resize(total_num_nodes, p);
  if (monitor_callback_) return;

  // Symbolic bulking is set by the same environment variables as Imperative bulking.
  // Generate segments based on the graph structure
  bool prefer_bulk_exec_inference = Imperative::PreferBulkExecInference();
  // Whether to perform bulk exec for training
  const profiler::Profiler *prof = profiler::Profiler::Get();
  bool prefer_bulk_exec_train = Imperative::PreferBulkExecTrain()
                                && (!prof || !prof->AggregateEnabled());
  if (this->is_dynamic_) {
    prefer_bulk_exec_inference = false;
    prefer_bulk_exec_train = false;
  }
  bool is_training = num_forward_nodes_ != total_num_nodes;

  if (prefer_bulk_exec_train && is_training) {
    // Bulk the forward portion of the graph per the bulk segment max size for forward training
    this->BulkOpSegs(0, num_forward_nodes_, Imperative::BulkExecMaxNodeTrainFwd());
    // Bulk the backward portion of the graph per the bulk segment max size for backward training
    this->BulkOpSegs(num_forward_nodes_, total_num_nodes, Imperative::BulkExecMaxNodeTrainBwd());
  }

  if (prefer_bulk_exec_inference && !is_training) {
    // Bulk the entire graph as one bulk segment if possible
    this->BulkOpSegs(0, total_num_nodes, total_num_nodes);
  }
}


void GraphExecutor::BulkOpSegs(size_t from_node, size_t up_to_node, size_t segment_num_nodes_max) {
  size_t topo_start = from_node;
  size_t segment_node_count = 0;
  for (size_t nid = from_node; nid < up_to_node; nid++) {
    auto &node = graph_.indexed_graph()[nid].source;
    auto &op_node = op_nodes_[nid];
    // Variables, such as learned weights, are ignored in the segment_node_count
    bool ignore_node = node->is_variable() || op_node.skip_exec_node || op_node.exec == nullptr;
    if (!ignore_node)
      segment_node_count++;
    bool can_bulk = ignore_node || op_node.exec->exec_type() == ExecType::kSync;
    // check if we need to create the segment based on properties of this node
    if (!can_bulk || nid == up_to_node - 1 || segment_node_count >= segment_num_nodes_max) {
      // Create a new segment for the previous nodes- include also this node if it's bulkable
      cached_seg_opr_[topo_start] = this->CreateCachedSegOpr(topo_start, can_bulk ? nid + 1 : nid);
      topo_start = nid + 1;
      segment_node_count = 0;
    }
  }
}

void GraphExecutor::ExecuteMonInputCallback(size_t nid) {
  static const auto& flist_inputs =
      nnvm::Op::GetAttr<nnvm::FListInputNames>("FListInputNames");
  const auto& idx = graph_.indexed_graph();
  std::vector<std::string> input_names;
  OpNode& opnode = op_nodes_[nid];
  const auto& inode = idx[nid];
  const auto& node = idx[nid].source;
  if (flist_inputs.count(node->op())) {
    input_names = flist_inputs[node->op()](node->attrs);
  } else {
    for (size_t i = 0; i < node->num_inputs(); ++i) {
      input_names.emplace_back("input" + std::to_string(i));
    }
  }
  CHECK_EQ(opnode.exec->in_array.size(), input_names.size());
  for (size_t i = 0; i < opnode.exec->in_array.size(); ++i) {
    if (node->inputs[i].node->is_variable()) {
    // Monitor variable
    NDArray *cpy = new NDArray(opnode.exec->in_array[i]);
    std::string name = node->inputs[i].node->attrs.name;
    this->monitor_callback_(name.c_str(), reinterpret_cast<void*>(cpy));
    }
    NDArray *cpy = new NDArray(opnode.exec->in_array[i]);
    std::string name = inode.source->attrs.name + "_" + input_names[i];
    this->monitor_callback_(name.c_str(), reinterpret_cast<void*>(cpy));
  }
}

void GraphExecutor::ExecuteMonOutputCallback(size_t nid) {
  const auto& idx = graph_.indexed_graph();
  OpNode& opnode = op_nodes_[nid];
  const auto& node = idx[nid].source;
  for (size_t i = 0; i < opnode.exec->out_array.size(); ++i) {
    NDArray *cpy = new NDArray(opnode.exec->out_array[i]);
    nnvm::NodePtr node_ptr = std::make_shared<nnvm::Node>(*node);
    std::string name = GetOutputName({node_ptr, static_cast<uint32_t >(i), 0});
    this->monitor_callback_(name.c_str(), reinterpret_cast<void*>(cpy));
  }
}

void GraphExecutor::RunOps(bool is_train, size_t topo_start, size_t topo_end) {
  static auto& finfer_shape = nnvm::Op::GetAttr<mxnet::FInferShape>("FInferShape");
  static auto& is_backward = Op::GetAttr<nnvm::TIsBackward>("TIsBackward");
  // Update context
  const auto& idx = graph_.indexed_graph();
  for (size_t nid = topo_start; nid < topo_end; ++nid) {
    OpNode& opnode = op_nodes_[nid];
    if (opnode.skip_exec_node) continue;
    const auto& inode = idx[nid];
    if (inode.source->is_variable()) continue;
    opnode.exec->op_ctx.is_train = is_train;
    opnode.exec->op_ctx.need_grad = need_grad_;
  }

  mxnet::ShapeVector rshape = graph_.MoveCopyAttr<mxnet::ShapeVector>("shape");
  // Push Ops
  for (size_t nid = topo_start; nid < topo_end; ++nid) {
    auto seg_op = cached_seg_opr_[nid];
    // Check segments first
    if (monitor_callback_ == nullptr && seg_op.opr != nullptr && seg_op.topo_end <= topo_end) {
      bool profiling = profiler::Profiler::Get()->GetState() == profiler::Profiler::kRunning;
      Engine::Get()->Push(seg_op.opr, seg_op.ctx, 0, profiling);
      nid = seg_op.topo_end - 1;
      continue;
    }
    // Normal mode
    const auto& inode = idx[nid];
    const uint32_t num_inputs = inode.inputs.size();
    const uint32_t num_outputs = inode.source->num_outputs();
    if (inode.source->is_variable()) continue;
    OpNode& opnode = op_nodes_[nid];
    if (op_nodes_[nid].skip_exec_node) continue;
    // Monitor callbacks
    if (monitor_callback_ && monitor_all_) {
      ExecuteMonInputCallback(nid);
    }
    if (this->is_dynamic_) {
      const auto &op = inode.source->op();
      {
        for (NDArray &array : opnode.exec->in_array) {
          array.WaitToRead();
          if (!shape_is_known(array.shape())) {
            array.SetShapeFromChunk();
          }
        }
        int i = 0;
        for (NDArray &array : opnode.exec->out_array) {
          array.WaitToRead();
          if (!shape_is_known(array.shape())) {
            array.SetShapeFromChunk();
          }
          if (!shape_is_known(array.shape())) {
            mxnet::TShape shape = rshape[idx.entry_id(nid, i)];
            if (shape_is_known(shape)) {
              array.ReshapeAndAlloc(shape);
            }
          }
          ++i;
        }
      }
      if (finfer_shape.count(op)) {
        mxnet::ShapeVector in_shapes;
        mxnet::ShapeVector out_shapes;
        for (NDArray &array : opnode.exec->in_array) {
          in_shapes.push_back(array.shape());
        }
        for (NDArray &array : opnode.exec->out_array) {
          out_shapes.push_back(array.shape());
        }
        auto finfer = finfer_shape[op];
        try {
          bool success = finfer(inode.source->attrs, &in_shapes, &out_shapes);
          CHECK(success) << "InferShape failed in operator " << inode.source->attrs.name;
        } catch (const std::exception& e) {
          throw dmlc::Error("Error in operator " + inode.source->attrs.name + ": " + e.what());
        }
        int n_out = out_shapes.size();
        for (int i = 0; i < n_out; ++i) {
          NDArray &array = opnode.exec->out_array[i];
          if (!shape_is_known(array.shape())) {
            array.Init(out_shapes[i]);
          }
        }
      } else if (is_backward.get(inode.source->op(), false) && inode.control_deps.size()) {
        CHECK_GE(inode.control_deps.size(), 1U) <<
          "BackwardOp need to have control_deps to its forward op";
        uint32_t fid = inode.control_deps[0];
        const OpNode& fopnode = op_nodes_[fid];
        CHECK_EQ(fopnode.exec->in_array.size(), opnode.exec->out_array.size());
        int nelem = fopnode.exec->in_array.size();
        std::vector<NDArray> &from = fopnode.exec->in_array;
        std::vector<NDArray> &to = opnode.exec->out_array;
        for (int i = 0; i < nelem; ++i) {
          if (!shape_is_known(to[i].shape())) {
            to[i].Init(from[i].shape());
          }
        }
      }
    }
    opnode.exec->op_ctx.is_train = is_train;
    opnode.exec->op_ctx.need_grad = need_grad_;
    if (opnode.exec->exec_type() == ExecType::kCrossDeviceCopy) {
      CHECK_EQ(inode.inputs.size(), 1U);
      CHECK_EQ(opnode.exec->in_array.size(), 1U);
      CHECK_EQ(opnode.exec->out_array.size(), 1U);
      CopyFromTo(opnode.exec->in_array[0], &(opnode.exec->out_array[0]));
    } else if (opnode.exec->exec_type() == ExecType::kSubgraphExec) {
      // If the node contains a subgraph, we can't execute it in the engine.
      opnode.exec->Run(opnode.exec->op_ctx.run_ctx, false);
    } else if (opnode.cached_opr != nullptr) {
      bool profiling = profiler::Profiler::Get()->GetState() == profiler::Profiler::kRunning;
      Engine::Get()->Push(opnode.cached_opr, opnode.ctx, 0, profiling);
      if (this->is_dynamic_) {
        for (NDArray &array : opnode.exec->out_array) {
          array.WaitToRead();
          if (!shape_is_known(array.shape())) {
            array.SetShapeFromChunk();
          }
        }
      }
    } else {
      LOG(FATAL) << "Not accessed";
    }
    for (uint32_t i = 0; i < num_inputs; ++i) {
      int eid = idx.entry_id(inode.inputs[i]);
      if (!shape_is_known(rshape[eid])) {
        rshape[eid] = opnode.exec->in_array[i].shape();
      }
    }
    for (uint32_t i = 0; i < num_outputs; ++i) {
      int eid = idx.entry_id(nid, i);
      if (!shape_is_known(rshape[eid])) {
        rshape[eid] = opnode.exec->out_array[i].shape();
      }
    }
    // Monitor callbacks
    if (monitor_callback_) {
      ExecuteMonOutputCallback(nid);
    }
  }
  graph_.attrs["shape"] = std::make_shared<dmlc::any>(rshape);
}

GraphExecutor::CachedSegOpr GraphExecutor::CreateCachedSegOpr(size_t topo_start, size_t topo_end) {
  std::vector<Engine::VarHandle> use_vars;
  std::vector<Engine::VarHandle> mutate_vars;
  Context *pctx = nullptr;
  GraphExecutor::CachedSegOpr ret;
  ret.topo_start = topo_start;
  ret.topo_end = topo_end;
  auto& exec_list = ret.exec_list;
  // invalid segment
  if (topo_end <= topo_start) {
    return ret;
  }
  std::string opr_names = "[";

  const auto& idx = graph_.indexed_graph();
  for (size_t nid = topo_start; nid < topo_end; ++nid) {
    std::vector<Engine::VarHandle> all_vars;
    const auto& inode = idx[nid];
    OpNode& op_node = op_nodes_[nid];
    if (op_node.skip_exec_node) continue;
    if (inode.source->is_variable()) continue;
    if (op_node.exec->exec_type() != ExecType::kSync) {
      return ret;
    }
    if (pctx == nullptr) pctx = &(op_node.ctx);
    if (*pctx != op_node.ctx) {
      return ret;
    }
    auto& exec = op_nodes_[nid].exec;
    std::copy(op_node.mutate_vars.begin(), op_node.mutate_vars.end(),
              std::inserter(mutate_vars, mutate_vars.end()));
    std::copy(op_node.use_vars.begin(), op_node.use_vars.end(),
              std::inserter(use_vars, use_vars.end()));
    ret.exec_list.push_back(exec);
    opr_names += inode.source->op()->name + ",";
  }

  if (pctx == nullptr) return ret;
  ret.ctx = *pctx;
  Engine::Get()->DeduplicateVarHandle(&use_vars, &mutate_vars);

  bool is_gpu = pctx->dev_mask() == gpu::kDevMask;
  auto exec_fun = [exec_list, is_gpu] (
      RunContext ctx, Engine::CallbackOnComplete on_complete) {
    // Run all opr in the sub-graph
    for (auto &exec : exec_list) {
      exec->Run(ctx, is_gpu);
    }
    if (is_gpu) {
#if MXNET_USE_CUDA
      // Wait GPU kernel to finish.
      ctx.get_stream<gpu>()->Wait();
#else
      LOG(FATAL) << MXNET_GPU_NOT_ENABLED_ERROR;
#endif
    }
    on_complete();
  };
  opr_names.pop_back();
  opr_names += "]";
  auto iter = cached_seg_opr_names_.insert(opr_names).first;
  ret.opr = Engine::Get()->NewOperator(
    exec_fun, use_vars, mutate_vars, FnProperty::kNormal,
    iter->c_str());
  return ret;
}

// Infer shapes, dtypes, stypes, contexts for the forward graph
static nnvm::Graph InferForwardAttrs(nnvm::Graph g,
                                     mxnet::ShapeVector arg_shapes,
                                     nnvm::DTypeVector arg_dtypes,
                                     StorageTypeVector arg_stypes,
                                     const Context& default_ctx,
                                     const std::map<std::string, Context>& ctx_map,
                                     const std::vector<Context>& in_arg_ctxes,
                                     const std::vector<Context>& aux_state_ctxes,
                                     bool partial_shape = false) {
  const auto& indexed_graph = g.indexed_graph();
  const auto num_forward_inputs = indexed_graph.input_nodes().size();
  g = AssignContext(g, default_ctx, ctx_map, in_arg_ctxes, {},
                   aux_state_ctxes, {}, num_forward_inputs, g.outputs.size());
  g = InferShape(std::move(g), std::move(arg_shapes), "__shape__");
  if (g.GetAttr<size_t>("shape_num_unknown_nodes") != 0U) {
    if (!partial_shape) {
      HandleInferShapeError(num_forward_inputs, indexed_graph,
                            g.GetAttr<mxnet::ShapeVector>("shape"));
    }
  }
  g = InferType(std::move(g), std::move(arg_dtypes), "__dtype__");
  if (g.GetAttr<size_t>("dtype_num_unknown_nodes") != 0U) {
    HandleInferTypeError(num_forward_inputs, indexed_graph,
                         g.GetAttr<nnvm::DTypeVector>("dtype"));
  }
  g = InferStorageType(std::move(g), std::move(arg_stypes), "__storage_type__");
  if (g.GetAttr<size_t>("storage_type_num_unknown_nodes") != 0U) {
    HandleInferStorageTypeError(num_forward_inputs, indexed_graph,
                                g.GetAttr<StorageTypeVector>("storage_type"));
  }
  return g;
}

static bool SubgraphBackendCheck(const op::SubgraphBackendPtr& backend,
                                 const Context& default_ctx,
                                 int verbose = 1) {
  if (backend->HasAttr("enable") && (backend->GetAttr<bool>("enable") != true)) {
    if (verbose > 1) {
      LOG(INFO) << "Subgraph backend " << backend->GetName()
                << " isn't activated.";
    }
    return false;
  }
  if (backend->HasAttr("context") && backend->GetAttr<Context>("context") != default_ctx) {
    if (verbose > 1) {
      LOG(INFO) << "Subgraph backend " << backend->GetName()
                << " isn't activated as context mismatch.";
    }
    return false;
  }
  return true;
}

static bool SubgraphPropertyCheck(const std::string& backend_name,
                                  const op::SubgraphPropertyPtr& prop, bool need_grad,
                                  int verbose = 1) {
  auto full_name =
      prop->HasAttr("property_name") ? prop->GetAttr<std::string>("property_name") : std::string();
  if (prop->HasAttr("disable") && prop->GetAttr<bool>("disable") == true) {
    LOG(INFO) << "subgraph property " << full_name << " from backend " << backend_name
              << " is disabled.";
    return false;
  }
  if (prop->HasAttr("inference_only") && prop->GetAttr<bool>("inference_only") == true) {
    if (need_grad) {
      if (verbose > 1) {
        LOG(INFO) << "skip partitioning graph with subgraph property " << full_name
                  << " from backend " << backend_name << " as it requires `grad_req=null`.";
      }
      return false;
    }
  }
  return true;
}

// Given input attr arrays, partition the graph using the backend name equal to prop_name.
// This is a common function for bind and simple_bind flows.
static nnvm::Symbol BuildSubgraph(const nnvm::Symbol& src, op::SubgraphPropertyPtr subgraph_prop,
                                  const mxnet::ShapeVector& arg_shapes,
                                  const nnvm::DTypeVector& arg_dtypes,
                                  const StorageTypeVector& arg_stypes, const Context& default_ctx,
                                  const std::map<std::string, Context>& ctx_map,
                                  const std::vector<Context>& in_arg_ctxes,
                                  const std::vector<Context>& aux_state_ctxes) {
  nnvm::Symbol ret = src.Copy();
  nnvm::Graph g;
  g.outputs = ret.outputs;
  g = InferForwardAttrs(g, arg_shapes, arg_dtypes, arg_stypes, default_ctx, ctx_map, in_arg_ctxes,
                        aux_state_ctxes, true);
  subgraph_prop->SetAttr("graph", g);
  g.attrs["subgraph_property"] = std::make_shared<nnvm::any>(subgraph_prop);
  g = ApplyPass(std::move(g), "BuildSubgraph");
  subgraph_prop->RemoveAttr("graph");
  g.attrs.erase("subgraph_property");
  ret.outputs = g.outputs;
  return ret;
}

// Given input attr dicts, partition the graph using the backend.
// This is for simple_bind flow.
static nnvm::Symbol BuildSubgraph(
    const nnvm::Symbol& src, const op::SubgraphBackendPtr backend,
    const std::unordered_map<std::string, mxnet::TShape>& arg_shape_map,
    const std::unordered_map<std::string, int>& arg_dtype_map,
    const std::unordered_map<std::string, int>& arg_stype_map, const Context& default_ctx,
    const std::map<std::string, Context>& ctx_map, std::vector<Context>* in_arg_ctxes,
    std::vector<Context>* arg_grad_ctxes, std::vector<OpReqType>* grad_req_types,
    std::vector<Context>* aux_state_ctxes, int verbose = 1) {
  // setup map for in_arg_ctxes, arg_grad_ctxes, aux_state_ctxes and grad_req_types
  std::unordered_map<std::string, Context> in_arg_ctx_map;
  std::unordered_map<std::string, Context> arg_grad_ctx_map;
  std::unordered_map<std::string, Context> aux_state_ctx_map;
  std::unordered_map<std::string, OpReqType> grad_req_type_map;

  auto arg_names = src.ListInputNames(nnvm::Symbol::kReadOnlyArgs);
  auto aux_names = src.ListInputNames(nnvm::Symbol::kAuxiliaryStates);
  for (size_t i = 0; i < arg_names.size(); ++i) {
    const auto& name = arg_names[i];
    in_arg_ctx_map[name] = in_arg_ctxes->at(i);
    arg_grad_ctx_map[name] = arg_grad_ctxes->at(i);
    grad_req_type_map[name] = grad_req_types->at(i);
  }

  for (size_t i = 0; i < aux_names.size(); ++i) {
    aux_state_ctx_map[aux_names[i]] = aux_state_ctxes->at(i);
  }

  bool need_grad = false;
  for (OpReqType req : *grad_req_types) {
    if (req != kNullOp) {
      need_grad = true;
      break;
    }
  }
  nnvm::Symbol ret = src.Copy();
  std::unordered_set<std::string> op_names_set;
  const auto& backend_name = backend->GetName();
  const auto it = op::SubgraphPropertyOpNameSet::Get()->find(backend_name);
  // assign a op name set to the subgraph property if it has been provided by users
  if (it != op::SubgraphPropertyOpNameSet::Get()->end()) {
    LOG(INFO) << "SubgraphPropertyOpNameSet for subgraph property " << backend_name
              << " has been assigned a value. Please make sure it is initialized"
                 " only for the testing purpose.";
    op_names_set = it->second;
  }

  const auto& subgraph_prop_list = backend->GetSubgraphProperties();
  for (auto& subgraph_prop : subgraph_prop_list) {
    if (SubgraphPropertyCheck(backend_name, subgraph_prop, need_grad, verbose)) {
      subgraph_prop->SetAttr("op_names", op_names_set);
      const std::vector<std::string> input_names = ret.ListInputNames(Symbol::kAll);
      mxnet::ShapeVector arg_shapes(input_names.size(), mxnet::TShape());
      nnvm::DTypeVector arg_dtypes(input_names.size(), -1);
      StorageTypeVector arg_stypes(input_names.size(), kUndefinedStorage);
      for (size_t i = 0; i < input_names.size(); ++i) {
        const auto& input_name = input_names[i];
        const auto it1 = arg_shape_map.find(input_name);
        if (arg_shape_map.end() != it1) {
          arg_shapes[i] = it1->second;
        }
        const auto it2 = arg_dtype_map.find(input_name);
        if (arg_dtype_map.end() != it2) {
          arg_dtypes[i] = it2->second;
        }
        const auto it3 = arg_stype_map.find(input_name);
        if (arg_stype_map.end() != it3) {
          arg_stypes[i] = it3->second;
        }
      }
      ret = BuildSubgraph(ret, subgraph_prop, arg_shapes, arg_dtypes, arg_stypes, default_ctx,
                          ctx_map, *in_arg_ctxes, *aux_state_ctxes);
      // Reorder in_arg_ctxes, arg_grad_ctxes, aux_state_ctxes and grad_req_types according to
      // partitioned symbol input sequence
      in_arg_ctxes->clear();
      arg_grad_ctxes->clear();
      aux_state_ctxes->clear();
      grad_req_types->clear();
      auto new_arg_names = ret.ListInputNames(nnvm::Symbol::kReadOnlyArgs);
      auto new_aux_names = ret.ListInputNames(nnvm::Symbol::kAuxiliaryStates);
      for (const auto& arg_name : new_arg_names) {
        CHECK(in_arg_ctx_map.count(arg_name));
        in_arg_ctxes->push_back(in_arg_ctx_map[arg_name]);
        arg_grad_ctxes->push_back(arg_grad_ctx_map[arg_name]);
        grad_req_types->push_back(grad_req_type_map[arg_name]);
      }
      for (const auto& arg_name : new_aux_names) {
        CHECK(aux_state_ctx_map.count(arg_name));
        aux_state_ctxes->push_back(aux_state_ctx_map[arg_name]);
      }
    }
  }
  return ret;
}

// Given input ndarrays, partition the graph using backend.
// This is for bind flow.
static nnvm::Symbol BuildSubgraph(const nnvm::Symbol& src, const op::SubgraphBackendPtr backend,
                                  const Context& default_ctx,
                                  const std::map<std::string, Context>& ctx_map,
                                  std::vector<NDArray>* in_args,
                                  std::vector<NDArray>* arg_grad_store,
                                  std::vector<OpReqType>* grad_req_type,
                                  std::vector<NDArray>* aux_states, int verbose = 1) {
  // setup map for in_args, arg_grad_store, grad_req_type and aux_states
  std::unordered_map<std::string, NDArray> in_args_map;
  std::unordered_map<std::string, NDArray> arg_grad_store_map;
  std::unordered_map<std::string, OpReqType> grad_req_type_map;
  std::unordered_map<std::string, NDArray> aux_states_map;
  const std::vector<std::string> arg_names = src.ListInputNames(nnvm::Symbol::kReadOnlyArgs);
  const std::vector<std::string> aux_names = src.ListInputNames(nnvm::Symbol::kAuxiliaryStates);
  for (size_t i = 0; i < arg_names.size(); ++i) {
    in_args_map[arg_names[i]] = in_args->at(i);
  }

  for (size_t i = 0; i < aux_names.size(); ++i) {
    aux_states_map[aux_names[i]] = aux_states->at(i);
  }

  if (arg_grad_store->size()) {
    for (size_t i = 0; i < arg_names.size(); ++i) {
      const auto& name = arg_names[i];
      arg_grad_store_map[name] = arg_grad_store->at(i);
      grad_req_type_map[name] = grad_req_type->at(i);
    }
  }

  bool need_grad = false;
  for (OpReqType req : *grad_req_type) {
    if (req != kNullOp) {
      need_grad = true;
      break;
    }
  }
  nnvm::Symbol ret = src.Copy();
  std::unordered_set<std::string> op_names_set;
  const auto& backend_name = backend->GetName();
  auto it = op::SubgraphPropertyOpNameSet::Get()->find(backend_name);
  // assign a op name set to the subgraph property if it has been provided by users
  if (it != op::SubgraphPropertyOpNameSet::Get()->end()) {
    LOG(INFO) << "SubgraphPropertyOpNameSet for subgraph property " << backend_name
              << " has been assigned a value. Please make sure it is initialized"
                 " only for the testing purpose.";
    op_names_set = it->second;
  }
  const auto& subgraph_prop_list = backend->GetSubgraphProperties();

  for (auto subgraph_prop : subgraph_prop_list) {
    if (SubgraphPropertyCheck(backend_name, subgraph_prop, need_grad, verbose)) {
      subgraph_prop->SetAttr("op_names", op_names_set);
      const std::vector<std::string> input_names = ret.ListInputNames(Symbol::kAll);
      const std::vector<std::string> arg_names = ret.ListInputNames(nnvm::Symbol::kReadOnlyArgs);
      const std::vector<std::string> aux_names = ret.ListInputNames(nnvm::Symbol::kAuxiliaryStates);
      CHECK_EQ(arg_names.size(), in_args_map.size());
      CHECK_EQ(aux_names.size(), aux_states_map.size());
      mxnet::ShapeVector arg_shapes;  // all input shapes
      arg_shapes.reserve(input_names.size());
      nnvm::DTypeVector arg_dtypes;  // all input dtypes
      arg_dtypes.reserve(input_names.size());
      StorageTypeVector arg_stypes;  // all input stypes
      arg_stypes.reserve(input_names.size());
      std::vector<Context> in_arg_ctxes(in_args_map.size());
      std::vector<Context> aux_state_ctxes(aux_states_map.size());

      size_t i1 = 0, i2 = 0;
      for (const auto& input_name : input_names) {
        if (i2 < aux_names.size() && aux_names[i2] == input_name) {
          const auto &aux_st = aux_states_map[input_name];
          arg_shapes.push_back(aux_st.shape());
          arg_dtypes.push_back(aux_st.dtype());
          arg_stypes.push_back(aux_st.storage_type());
          aux_state_ctxes[i2] = aux_st.ctx();
          ++i2;
        } else {
          CHECK(i1 < arg_names.size());
          CHECK_EQ(arg_names[i1], input_name);
          const auto &in_arg = in_args_map[input_name];
          arg_shapes.push_back(in_arg.shape());
          arg_dtypes.push_back(in_arg.dtype());
          arg_stypes.push_back(in_arg.storage_type());
          in_arg_ctxes[i1] = in_arg.ctx();
          ++i1;
        }
      }

      ret = BuildSubgraph(ret, subgraph_prop, arg_shapes, arg_dtypes, arg_stypes, default_ctx,
                          ctx_map, in_arg_ctxes, aux_state_ctxes);
    }
  }
  // Reorder in_args, arg_grad_store, grad_req_type and aux_states according to partitioned symbol
  // input sequence
  const auto new_arg_names = ret.ListInputNames(nnvm::Symbol::kReadOnlyArgs);
  const auto new_aux_names = ret.ListInputNames(nnvm::Symbol::kAuxiliaryStates);
  CHECK_EQ(arg_names.size(), new_arg_names.size());
  CHECK_EQ(arg_names.size(), new_arg_names.size());
  in_args->clear();
  aux_states->clear();
  for (const auto& arg_name : new_arg_names) {
    CHECK(in_args_map.count(arg_name));
    in_args->push_back(in_args_map[arg_name]);
  }

  for (const auto& arg_name : new_aux_names) {
    CHECK(aux_states_map.count(arg_name));
    aux_states->push_back(aux_states_map[arg_name]);
  }

  if (arg_grad_store->size()) {
    arg_grad_store->clear();
    grad_req_type->clear();
    for (const auto& arg_name : new_arg_names) {
      arg_grad_store->push_back(arg_grad_store_map[arg_name]);
      grad_req_type->push_back(grad_req_type_map[arg_name]);
    }
  }
  return ret;
}
}  // namespace exec

Executor *Executor::SimpleBind(nnvm::Symbol symbol,
                               const Context& default_ctx,
                               const std::map<std::string, Context>& group2ctx,
                               const std::vector<Context>& in_arg_ctxes,
                               const std::vector<Context>& arg_grad_ctxes,
                               const std::vector<Context>& aux_state_ctxes,
                               const std::unordered_map<std::string, mxnet::TShape>& arg_shape_map,
                               const std::unordered_map<std::string, int>& arg_dtype_map,
                               const std::unordered_map<std::string, int>& arg_stype_map,
                               const std::vector<OpReqType>& grad_req_types,
                               const std::unordered_set<std::string>& shared_arg_names,
                               std::vector<NDArray>* in_args,
                               std::vector<NDArray>* arg_grads,
                               std::vector<NDArray>* aux_states,
                               std::unordered_map<std::string, NDArray>* shared_buffer,
                               Executor* shared_exec) {
  auto exec = new exec::GraphExecutor();
  bool init = false;
  if (!exec->subgraph_property().empty()) {
    static int verbose = dmlc::GetEnv("MXNET_SUBGRAPH_VERBOSE", 1);
    const auto& backend_name = exec->subgraph_property();
    const auto& backend = op::SubgraphBackendRegistry::Get()->GetSubgraphBackend(backend_name);
    if (exec::SubgraphBackendCheck(backend, default_ctx, verbose)) {
      if (verbose) LOG(INFO) << "Subgraph backend " << backend_name << " is activated.";
      std::vector<Context> tmp_in_arg_ctxes = in_arg_ctxes;
      std::vector<Context> tmp_arg_grad_ctxes = arg_grad_ctxes;
      std::vector<Context> tmp_aux_state_ctxes = aux_state_ctxes;
      std::vector<OpReqType> tmp_grad_req_types = grad_req_types;
      std::vector<NDArray> tmp_in_args;
      std::vector<NDArray> tmp_arg_grads;
      std::vector<NDArray> tmp_aux_states;
      const auto arg_names = symbol.ListInputNames(nnvm::Symbol::kReadOnlyArgs);
      const auto aux_names = symbol.ListInputNames(nnvm::Symbol::kAuxiliaryStates);
      symbol = exec::BuildSubgraph(symbol, backend, arg_shape_map, arg_dtype_map, arg_stype_map,
                                   default_ctx, group2ctx, &tmp_in_arg_ctxes, &tmp_arg_grad_ctxes,
                                   &tmp_grad_req_types, &tmp_aux_state_ctxes, verbose);
      exec->Init(symbol.Copy(), default_ctx, group2ctx, tmp_in_arg_ctxes, tmp_arg_grad_ctxes,
                 tmp_aux_state_ctxes, arg_shape_map, arg_dtype_map, arg_stype_map,
                 tmp_grad_req_types, shared_arg_names, &tmp_in_args, &tmp_arg_grads,
                 &tmp_aux_states, shared_buffer, shared_exec);
      init = true;
      const auto new_arg_names = symbol.ListInputNames(nnvm::Symbol::kReadOnlyArgs);
      const auto new_aux_names = symbol.ListInputNames(nnvm::Symbol::kAuxiliaryStates);
      std::unordered_map<std::string, size_t> new_arg_names_idx_map;
      std::unordered_map<std::string, size_t> new_aux_names_idx_map;
      for (size_t i = 0; i != new_arg_names.size(); ++i) {
        new_arg_names_idx_map[new_arg_names[i]] = i;
      }
      for (size_t i = 0; i != new_aux_names.size(); ++i) {
        new_aux_names_idx_map[new_aux_names[i]] = i;
      }

      in_args->reserve(arg_names.size());
      arg_grads->reserve(arg_names.size());
      for (size_t i = 0; i != arg_names.size(); ++i) {
        const auto& arg_name = arg_names[i];
        const auto& it = new_arg_names_idx_map.find(arg_name);
        CHECK(it != new_arg_names_idx_map.end())
            << "Subgraph doesn't support remove any input node for now.";
        in_args->emplace_back(std::move(tmp_in_args[it->second]));
        arg_grads->emplace_back(std::move(tmp_arg_grads[it->second]));
      }

      aux_states->reserve(aux_names.size());
      for (size_t i = 0; i != aux_names.size(); ++i) {
        const auto& aux_name = aux_names[i];
        const auto& it = new_aux_names_idx_map.find(aux_name);
        CHECK(it != new_aux_names_idx_map.end())
            << "Subgraph doesn't support remove any input node for now.";
        aux_states->emplace_back(std::move(tmp_aux_states[it->second]));
      }
    }
  }
  if (!init) {
    // init without subgraph
<<<<<<< HEAD
    exec->Init(symbol.Copy(), default_ctx, group2ctx, in_arg_ctxes, arg_grad_ctxes,
               aux_state_ctxes, arg_shape_map, arg_dtype_map, arg_stype_map,
               grad_req_types, shared_arg_names, in_args, arg_grads, aux_states,
               shared_buffer, shared_exec);
=======
    exec->Init(symbol.Copy(), default_ctx, group2ctx, in_arg_ctxes, arg_grad_ctxes, aux_state_ctxes,
               arg_shape_map, arg_dtype_map, arg_stype_map, grad_req_types, shared_arg_names,
               in_args, arg_grads, aux_states, shared_buffer, shared_exec);
>>>>>>> 4149f8b8
  }
  return exec;
}

Executor *Executor::Bind(nnvm::Symbol symbol,
                         const Context& default_ctx,
                         const std::map<std::string, Context>& group2ctx,
                         const std::vector<NDArray> &in_args,
                         const std::vector<NDArray> &arg_grad_store,
                         const std::vector<OpReqType> &grad_req_type,
                         const std::vector<NDArray> &aux_states,
                         Executor* shared_exec) {
  auto exec = new exec::GraphExecutor();
  static int verbose = dmlc::GetEnv("MXNET_SUBGRAPH_VERBOSE", 1);
  std::vector<NDArray> tmp_in_args = in_args;
  std::vector<NDArray> tmp_arg_grad_store = arg_grad_store;
  std::vector<OpReqType> tmp_grad_req_type = grad_req_type;
  std::vector<NDArray> tmp_aux_states = aux_states;

  if (!exec->subgraph_property().empty()) {
    const auto& backend_name = exec->subgraph_property();
    const auto& backend = op::SubgraphBackendRegistry::Get()->GetSubgraphBackend(backend_name);
    if (exec::SubgraphBackendCheck(backend, default_ctx, verbose)) {
      if (verbose) LOG(INFO) << "Subgraph backend " << backend_name << " is activated.";
      symbol = exec::BuildSubgraph(symbol, backend, default_ctx, group2ctx, &tmp_in_args,
                                   &tmp_arg_grad_store, &tmp_grad_req_type, &tmp_aux_states,
                                   verbose);
    }
  }
  exec->Init(symbol.Copy(), default_ctx, group2ctx, tmp_in_args, tmp_arg_grad_store,
             tmp_grad_req_type, tmp_aux_states, reinterpret_cast<Executor*>(shared_exec));
  return exec;
}
}  // namespace mxnet<|MERGE_RESOLUTION|>--- conflicted
+++ resolved
@@ -2028,16 +2028,9 @@
   }
   if (!init) {
     // init without subgraph
-<<<<<<< HEAD
-    exec->Init(symbol.Copy(), default_ctx, group2ctx, in_arg_ctxes, arg_grad_ctxes,
-               aux_state_ctxes, arg_shape_map, arg_dtype_map, arg_stype_map,
-               grad_req_types, shared_arg_names, in_args, arg_grads, aux_states,
-               shared_buffer, shared_exec);
-=======
     exec->Init(symbol.Copy(), default_ctx, group2ctx, in_arg_ctxes, arg_grad_ctxes, aux_state_ctxes,
                arg_shape_map, arg_dtype_map, arg_stype_map, grad_req_types, shared_arg_names,
                in_args, arg_grads, aux_states, shared_buffer, shared_exec);
->>>>>>> 4149f8b8
   }
   return exec;
 }
