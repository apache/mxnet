--- conflicted
+++ resolved
@@ -30,18 +30,6 @@
 
 template<>
 void UniqueImpl<cpu>(const Resource& rsc, mshadow::Stream<cpu> *s,
-<<<<<<< HEAD
-                     const NDArray& sized_array) {
-  const size_t num_elements = sized_array.shape().Size() - 1;
-  MSHADOW_IDX_TYPE_SWITCH(sized_array.data().type_flag_, IType, {
-    // the first number is size, followed by elements to sort
-    IType *size_ptr = sized_array.data().dptr<IType>();
-    IType *data_ptr = size_ptr + 1;
-    common::ParallelSort(data_ptr, data_ptr + num_elements,
-                         engine::OpenMP::Get()->GetRecommendedOMPThreadCount());
-    const IType num_unique_idx = std::unique(data_ptr, data_ptr + num_elements) - data_ptr;
-    *size_ptr = num_unique_idx;
-=======
                       const NDArray& out) {
   const size_t num_elements = out.shape().Size();
   CHECK_EQ(out.storage_type(), kRowSparseStorage) << "row_sparse NDArray is expected";
@@ -52,7 +40,6 @@
     const size_t num_selected_out = std::unique(dptr, dptr + num_elements) - dptr;
     // set the shape of data/aux_data according to the number of unique values
     out.set_aux_shape(rowsparse::kIdx, mshadow::Shape1(num_selected_out));
->>>>>>> 2d42f761
   });
 }
 
