/*
 * Licensed to the Apache Software Foundation (ASF) under one
 * or more contributor license agreements.  See the NOTICE file
 * distributed with this work for additional information
 * regarding copyright ownership.  The ASF licenses this file
 * to you under the Apache License, Version 2.0 (the
 * "License"); you may not use this file except in compliance
 * with the License.  You may obtain a copy of the License at
 *
 *   http://www.apache.org/licenses/LICENSE-2.0
 *
 * Unless required by applicable law or agreed to in writing,
 * software distributed under the License is distributed on an
 * "AS IS" BASIS, WITHOUT WARRANTIES OR CONDITIONS OF ANY
 * KIND, either express or implied.  See the License for the
 * specific language governing permissions and limitations
 * under the License.
 */

/**
 */
#ifndef MXNET_KVSTORE_COMM_H_
#define MXNET_KVSTORE_COMM_H_
#include <dmlc/omp.h>
#include <string>
#include <algorithm>
#include <utility>
#include <limits>
#include <vector>
#include <tuple>
#include <thread>
#include "mxnet/ndarray.h"
#include "../ndarray/ndarray_function.h"
#include "../operator/tensor/sparse_retain-inl.h"
namespace mxnet {
namespace kvstore {
/**
 * \brief multiple device commmunication
 */
class Comm {
 public:
  Comm() {
    pinned_ctx_ = Context::CPUPinned(0);
  }
  virtual ~Comm() { }
  /**
   * \brief init key with the data shape and storage shape
   */
<<<<<<< HEAD
  virtual void Init(int key, const TShape& shape,
                    int dtype = mshadow::kFloat32) = 0;
=======
  virtual void Init(int key, const NDArrayStorageType stype,
                    const TShape& shape, int dtype = mshadow::kFloat32) = 0;
>>>>>>> 0c66eff0
  /**
   * \brief returns src[0] + .. + src[src.size()-1]
   */
  virtual const NDArray& Reduce(
      int key, const std::vector<NDArray>& src, int priority) = 0;
  /**
   * \brief copy from src to dst[i] for every i
   */
  virtual void Broadcast(
      int key, const NDArray& src,
      const std::vector<NDArray*> dst, int priority) = 0;

  /**
   * \brief broadcast src to dst[i] with target row_ids for every i
   * \param dst a list of destination row_sparse NDArray and its target row_ids to broadcast,
            where the row_ids are expected to be unique and sorted
   * \param use_copy if set to true, directly copy src to dst[i] without looking up the
            provided row_ids
   */
  virtual void BroadcastRowSparse(int key, const NDArray& src,
                                  const std::vector<std::pair<NDArray*, NDArray>>& dst,
                                  const bool use_copy,
                                  const int priority) = 0;

  /**
   * \brief return a pinned contex
   */
  Context pinned_ctx() const {
    return pinned_ctx_;
  }

  /**
   * \brief set to use low-bit compression
   */
  void SetCompress(const std::string& compress,
                   float const pos_threshold,
                   float const neg_threshold) {
    compress_ = compress;
    pos_threshold_ = pos_threshold;
    neg_threshold_ = neg_threshold;
  }

 protected:
  Context pinned_ctx_;
  std::string compress_;
  float pos_threshold_;
  float neg_threshold_;
};

/**
 * \brief an implemention of Comm that first copy data to CPU memeory, and then
 * reduce there
 */
class CommCPU : public Comm {
 public:
  CommCPU() {
    nthread_reduction_ = dmlc::GetEnv("MXNET_KVSTORE_REDUCTION_NTHREADS", 4);
    bigarray_bound_ = dmlc::GetEnv("MXNET_KVSTORE_BIGARRAY_BOUND", 1000 * 1000);
    // TODO(junwu) delete the following data member, now for benchmark only
    is_serial_push_ = dmlc::GetEnv("MXNET_KVSTORE_SERIAL_PUSH", 0);
  }
  virtual ~CommCPU() { }

<<<<<<< HEAD
  void Init(int key, const TShape& shape,
            int type = mshadow::kFloat32) override {
    merge_buf_[key].merged = NDArray(shape, pinned_ctx_, false, type);
=======
  void Init(int key, const NDArrayStorageType stype, const TShape& shape,
            int type = mshadow::kFloat32) override {
    if (stype == kDefaultStorage) {
      merge_buf_[key].merged = NDArray(shape, pinned_ctx_, false, type);
    } else {
      merge_buf_[key].merged = NDArray(stype, shape, pinned_ctx_, true, type);
    }
>>>>>>> 0c66eff0
  }

  const NDArray& Reduce(int key, const std::vector<NDArray>& src,
                        int priority) override {
    auto& buf = merge_buf_[key];
    // avoid extra copy for single device, but it may bring problems for
    // abnormal usage of kvstore
    if (src.size() == 1) {
      if (src[0].storage_type() == kDefaultStorage) {
        return src[0];
      } else {  // if sparse and only one GPU, always update weight on CPU
        CopyFromTo(src[0], &buf.merged, priority);
        return buf.merged;
      }
    }

    if (buf.merged.storage_type() == kDefaultStorage) {
      std::vector<Engine::VarHandle> const_vars(src.size() - 1);
      std::vector<NDArray> reduce(src.size());
      CopyFromTo(src[0], &buf.merged, priority);
      reduce[0] = buf.merged;

      if (buf.copy_buf.empty()) {
        buf.copy_buf.resize(src.size()-1);
        for (size_t j = 0; j < src.size() - 1; ++j) {
          // allocate NDArray basd on storage type
          buf.copy_buf[j] = NDArray(
            src[0].shape(), pinned_ctx_, false, src[0].dtype());
        }
      }
      for (size_t i = 1; i < src.size(); ++i) {
        CopyFromTo(src[i], &(buf.copy_buf[i-1]), priority);
        reduce[i] = buf.copy_buf[i-1];
        const_vars[i-1] = reduce[i].var();
      }

      Engine::Get()->PushSync([reduce, this](RunContext rctx) {
          ReduceSumCPU(reduce);
        }, Context::CPU(), const_vars, {reduce[0].var()},
        FnProperty::kCPUPrioritized, priority, PROFILER_MESSAGE("KVStoreReduce"));

    } else {
      // buf.merged is a sparse ndarray.
      std::vector<Engine::VarHandle> const_vars(src.size());
      std::vector<NDArray> reduce(src.size());

      if (buf.copy_buf.empty()) {
        buf.copy_buf.resize(src.size());
        for (size_t j = 0; j < src.size(); ++j) {
          buf.copy_buf[j] = NDArray(
            src[0].storage_type(), src[0].shape(), pinned_ctx_, true, src[0].dtype());
        }
      }
      for (size_t i = 0; i < src.size(); ++i) {
        CopyFromTo(src[i], &(buf.copy_buf[i]), priority);
        reduce[i] = buf.copy_buf[i];
        const_vars[i] = reduce[i].var();
      }
      auto result = buf.merged;
      Engine::Get()->PushSync([reduce, result, this](RunContext rctx) {
          NDArray out = result;
          is_serial_push_?
            ReduceSumCPUExSerial(reduce, &out)
            : mxnet::ndarray::ElementwiseSum(rctx.get_stream<cpu>(), reduce, &out);
        }, Context::CPU(), const_vars, {result.var()},
        FnProperty::kCPUPrioritized, priority, PROFILER_MESSAGE("KVStoreReduce"));
    }

    return buf.merged;
  }

  void Broadcast(int key, const NDArray& src,
                 const std::vector<NDArray*> dst, int priority) override {
    int mask = src.ctx().dev_mask();
    if (mask == Context::kCPU) {
      for (auto d : dst) CopyFromTo(src, d, priority);
    } else {
      // first copy data to cpu, then broadcast
      auto& buf = merge_buf_[key];
      CopyFromTo(src, &buf.merged, priority);
      for (auto d : dst) CopyFromTo(buf.merged, d, priority);
    }
  }

  void BroadcastRowSparse(int key, const NDArray& src,
                          const std::vector<std::pair<NDArray*, NDArray>>& dst,
                          const bool use_copy,
                          const int priority) override {
    using namespace mshadow;
    CHECK_EQ(src.storage_type(), kRowSparseStorage)
      << "BroadcastRowSparse expects row-sparse src NDArray";
    CHECK_EQ(src.ctx().dev_mask(), Context::kCPU)
      << "BroadcastRowSparse with src on gpu context not supported";
    for (size_t i = 0; i < dst.size(); ++i) {
      NDArray* out = dst[i].first;
      NDArray row_id = dst[i].second;
      if (use_copy) {
        CopyFromTo(src, out, priority);
      } else {
        CHECK_EQ(out->storage_type(), kRowSparseStorage)
                 << "BroadcastRowSparse expects row_sparse dst NDArray";
        CHECK_EQ(row_id.ctx().dev_mask(), Context::kCPU)
                 << "BroadcastRowSparse with row_indices on gpu context not supported";
        // retain according to unique indices
        const bool use_sparse_retain = (src.shape()[0] != src.storage_shape()[0])
          || (row_id.dtype() != out->aux_type(rowsparse::kIdx))
          || (out->ctx().dev_mask() != Context::kGPU);
        if (use_sparse_retain) {  // use sparse_retain op
          const bool is_to_gpu = out->ctx().dev_mask() == Context::kGPU;
          NDArray out_cpu = is_to_gpu? NDArray(kRowSparseStorage, src.shape(),
              src.ctx(), true, src.dtype(), src.aux_types()) : *out;
          Engine::Get()->PushSync([=](RunContext rctx) {
              const TBlob& indices = row_id.data();
              NDArray temp = out_cpu;  // get rid of const qualifier
              op::SparseRetainOpForwardRspImpl<cpu>(rctx.get_stream<cpu>(),
                                                    src, indices, kWriteTo,
                                                    &temp);
            }, Context::CPU(), {src.var(), row_id.var()}, {out_cpu.var()},
            FnProperty::kNormal, priority, PROFILER_MESSAGE("KVStoreSparseRetain"));
          if (is_to_gpu) {
            CopyFromTo(out_cpu, out, priority);
          }
        } else {  // direct copy rows
          Engine::Get()->PushSync([=](RunContext rctx) {
              CopyRetainedRowsToGPU(rctx.get_stream<cpu>(), rctx.get_stream<gpu>(),
                                    src, row_id, out);
            }, out->ctx(), {src.var(), row_id.var()}, {out->var()},
            FnProperty::kCopyToGPU, priority, PROFILER_MESSAGE("KVStoreCopyRetainedRowsToGPU"));
        }
      }
    }
  }

 private:
  /*!
   * \brief When src is a rsp with full rows,
   * simply copy retained rows directly from cpu to gpu
   * without invoking sparse_retain op.
   */
  void CopyRetainedRowsToGPU(mshadow::Stream<cpu>* cpu_stream,
                             mshadow::Stream<gpu>* gpu_stream,
                             const NDArray& src,
                             const NDArray& indices,
                             NDArray* dst) {
#if MXNET_USE_CUDA == 1
    CHECK_EQ(src.storage_type(), kRowSparseStorage)
      << "CopyRetainedRowsToGPU expects row-sparse src NDArray";
    CHECK_EQ(src.ctx().dev_mask(), Context::kCPU)
      << "CopyRetainedRowsToGPU with src on gpu context not supported";
    CHECK_EQ(src.storage_shape()[0], src.shape()[0])
      << "CopyRetainedRowsToGPU only supports src rsp with full rows";
    CHECK_EQ(indices.storage_type(), kDefaultStorage);
    CHECK_EQ(indices.ctx().dev_mask(), Context::kCPU);
    CHECK_EQ(dst->storage_type(), kRowSparseStorage);
    CHECK_EQ(dst->ctx().dev_mask(), Context::kGPU);
    CHECK_EQ(indices.dtype(), dst->aux_type(rowsparse::kIdx))
      << "CopyRetainedRowsToGPU only supports same data type for idx array and dst aux_data(0)";
    if (!src.storage_initialized() || indices.data().Size() == 0U) {
      op::FillZerosRspImpl(gpu_stream, dst);
      return;
    }
    using namespace mshadow;

    const TBlob& src_data = src.data();
    const TBlob& idx_data = indices.data();
    const size_t row_length = src.shape().ProdShape(1, src.shape().ndim());
    const size_t num_rows_retained = idx_data.Size();
    dst->CheckAndAlloc({Shape1(num_rows_retained)});
    TBlob dst_data = dst->data();
    TBlob dst_idx_data = dst->aux_data(rowsparse::kIdx);
    MSHADOW_TYPE_SWITCH(src.dtype(), DType, {
      MSHADOW_IDX_TYPE_SWITCH(indices.dtype(), IType, {
        // copy idx array
        Tensor<gpu, 1, IType> dst_idx_tensor = dst_idx_data.FlatTo1D<gpu, IType>(gpu_stream);
        const Tensor<cpu, 1, IType> idx_tensor = idx_data.FlatTo1D<cpu, IType>(cpu_stream);
        Copy(dst_idx_tensor, idx_tensor, gpu_stream);
        // copy src data
        const Tensor<cpu, 2, DType> src_data_tensor = src_data.get_with_shape<cpu, 2, DType>(
            Shape2(src_data.shape_[0], row_length), cpu_stream);
        Tensor<gpu, 2, DType> dst_data_tensor = dst_data.get_with_shape<gpu, 2, DType>(
            Shape2(dst_data.shape_[0], row_length), gpu_stream);
        for (size_t i = 0; i < num_rows_retained; ++i) {
          Copy(dst_data_tensor[i], src_data_tensor[idx_tensor[i]], gpu_stream);
        }
      })
    })
#else
    LOG(FATAL) << "GPU not enabled";
#endif
  }

  // reduce sum into val[0]
  inline void ReduceSumCPU(const std::vector<NDArray> &in_data) {
    MSHADOW_TYPE_SWITCH(in_data[0].dtype(), DType, {
      std::vector<DType*> dptr(in_data.size());
      for (size_t i = 0; i < in_data.size(); ++i) {
        TBlob data = in_data[i].data();
        CHECK(data.CheckContiguous());
        dptr[i] = data.FlatTo2D<cpu, DType>().dptr_;
      }
      size_t total = in_data[0].shape().Size();
      ReduceSumCPUImpl(dptr, total);
    });
  }

  // serial implementation of reduce sum for row sparse NDArray.
  inline void ReduceSumCPUExSerial(const std::vector<NDArray> &in, NDArray *out) {
    using namespace rowsparse;
    using namespace mshadow;
    auto stype = out->storage_type();
    CHECK_EQ(stype, kRowSparseStorage) << "Unexpected storage type " << stype;
    size_t total_num_rows = 0;
    size_t num_in = in.size();
    // skip the ones with empty indices and values
    std::vector<bool> skip(num_in, false);
    // the values tensor of the inputs
    MSHADOW_TYPE_SWITCH(out->dtype(), DType, {
      MSHADOW_IDX_TYPE_SWITCH(out->aux_type(kIdx), IType, {
        std::vector<Tensor<cpu, 2, DType>> in_vals(num_in);
        std::vector<Tensor<cpu, 1, IType>> in_indices(num_in);
        // offset to the values tensor of all inputs
        std::vector<size_t> offsets(num_in, 0);
        std::vector<size_t> num_rows(num_in, 0);
        for (size_t i = 0; i < num_in; i++) {
          if (!in[i].storage_initialized()) {
            skip[i] = true;
            continue;
          }
          auto size = in[i].aux_shape(kIdx).Size();
          num_rows[i] = size;
          total_num_rows += size;
          in_vals[i] = in[i].data().FlatTo2D<cpu, DType>();
          in_indices[i] = in[i].aux_data(kIdx).FlatTo1D<cpu, IType>();
        }
        std::vector<IType> indices;
        indices.reserve(total_num_rows);
        // gather indices from all inputs
        for (size_t i = 0; i < num_in; i++) {
          for (size_t j = 0; j < num_rows[i]; j++) {
            indices.emplace_back(in_indices[i][j]);
          }
        }
        CHECK_EQ(indices.size(), total_num_rows);
        // dedup indices
        std::sort(indices.begin(), indices.end());
        indices.resize(std::unique(indices.begin(), indices.end()) - indices.begin());
        // the one left are unique non-zero rows
        size_t nnr = indices.size();
        // allocate memory for output
        out->CheckAndAlloc({Shape1(nnr)});
        auto idx_data = out->aux_data(kIdx).FlatTo1D<cpu, IType>();
        auto val_data = out->data().FlatTo2D<cpu, DType>();

        for (size_t i = 0; i < nnr; i++) {
          // copy indices back
          idx_data[i] = indices[i];
          bool zeros = true;
          for (size_t j = 0; j < num_in; j++) {
            if (skip[j]) continue;
            size_t offset = offsets[j];
            if (offset < num_rows[j]) {
              if (indices[i] == in_indices[j][offset]) {
                if (zeros) {
                  Copy(val_data[i], in_vals[j][offset], nullptr);
                  zeros = false;
                } else {
                  val_data[i] += in_vals[j][offset];
                }
                offsets[j] += 1;
              }
            }
          }
        }
      });
    });
  }

  template<typename DType>
  inline static void ReduceSumCPU(
      const std::vector<DType*> &dptr, size_t offset, index_t size) {
    using namespace mshadow;  // NOLINT(*)
    Tensor<cpu, 1, DType> in_0(dptr[0] + offset, Shape1(size));
    for (size_t i = 1; i < dptr.size(); i+=4) {
      switch (dptr.size() - i) {
        case 1: {
          Tensor<cpu, 1, DType> in_1(dptr[i] + offset, Shape1(size));
          in_0 += in_1;
          break;
        }
        case 2: {
          Tensor<cpu, 1, DType> in_1(dptr[i] + offset, Shape1(size));
          Tensor<cpu, 1, DType> in_2(dptr[i+1] + offset, Shape1(size));
          in_0 += in_1 + in_2;
          break;
        }
        case 3: {
          Tensor<cpu, 1, DType> in_1(dptr[i] + offset, Shape1(size));
          Tensor<cpu, 1, DType> in_2(dptr[i+1] + offset, Shape1(size));
          Tensor<cpu, 1, DType> in_3(dptr[i+2] + offset, Shape1(size));
          in_0 += in_1 + in_2 + in_3;
          break;
        }
        default: {
          Tensor<cpu, 1, DType> in_1(dptr[i] + offset, Shape1(size));
          Tensor<cpu, 1, DType> in_2(dptr[i+1] + offset, Shape1(size));
          Tensor<cpu, 1, DType> in_3(dptr[i+2] + offset, Shape1(size));
          Tensor<cpu, 1, DType> in_4(dptr[i+3] + offset, Shape1(size));
          in_0 += in_1 + in_2 + in_3 + in_4;
          break;
        }
      }
    }
  }

  template<typename DType>
  inline void ReduceSumCPUImpl(std::vector<DType*> dptr, size_t total) {
    const size_t step = std::min(bigarray_bound_, static_cast<size_t>(4 << 10));
    long ntask = (total + step - 1) / step; // NOLINT(*)
    if (total < bigarray_bound_ || nthread_reduction_ <= 1) {
      ReduceSumCPU(dptr, 0, total);
    } else {
      #pragma omp parallel for schedule(static) num_threads(nthread_reduction_)
      for (long j = 0; j < ntask; ++j) { // NOLINT(*)
        size_t k = static_cast<size_t>(j);
        size_t begin = std::min(k * step, total);
        size_t end = std::min((k + 1) * step, total);
        if (j == ntask - 1) CHECK_EQ(end, total);
        ReduceSumCPU(dptr, begin, static_cast<index_t>(end - begin));
      }
    }
  }

  /// \brief temporal space for pushing and pulling
  struct BufferEntry {
    /// \brief the merged value
    NDArray merged;
    /// \brief the cpu buffer for gpu data
    std::vector<NDArray> copy_buf;
  };
  std::unordered_map<int, BufferEntry> merge_buf_;
  size_t bigarray_bound_;
  int nthread_reduction_;
  bool is_serial_push_;
};

/**
 * \brief an implementation of Comm that performs reduction on device
 * directly.
 *
 * It is faster if the total device-to-device bandwidths is larger than
 * device-to-cpu, which is often true for 4 or 8 GPUs. But it uses more device
 * memory.
 */
class CommDevice : public Comm {
 public:
  CommDevice() {
    inited_ = false;
  }

  virtual ~CommDevice() { }

<<<<<<< HEAD
  void Init(int key, const TShape& shape,
            int dtype = mshadow::kFloat32) override {
    sorted_key_attrs_.push_back(std::make_tuple(key, shape, dtype));
=======
  void Init(int key, const NDArrayStorageType stype, const TShape& shape,
            int dtype = mshadow::kFloat32) override {
    if (stype == kDefaultStorage) {
      sorted_key_attrs_.push_back(std::make_tuple(key, shape, dtype));
    } else {
      LOG(FATAL) << "storage type " << stype << " not implemented for device yet";
    }
>>>>>>> 0c66eff0
  }

  const NDArray& Reduce(int key, const std::vector<NDArray>& src,
                        int priority) override {
    // avoid extra copy for single device, but it may bring problems for
    // abnormal usage of kvstore
    if (src.size() == 1) {
      return src[0];
    }

    if (!inited_) {
      std::vector<Context> devs;
      for (const auto& a : src) {
        devs.push_back(a.ctx());
      }
      InitMergeBuffer(devs);
      if (dmlc::GetEnv("MXNET_ENABLE_GPU_P2P", 1)) {
        EnableP2P(devs);
      }
    }

    auto& buf = merge_buf_[key];
    std::vector<NDArray> reduce(src.size());

    if (buf.copy_buf.empty()) {
      // TODO(mli) this results in large device memory usage for huge ndarray,
      // such as the largest fullc in VGG. consider to do segment reduce with
      // NDArray.Slice or gpu direct memory access. for the latter, we need to
      // remove some ctx check, and also it reduces 20% perf
      buf.copy_buf.resize(src.size());
      buf.small_recv_buf.resize(src.size());
      buf.small_send_buf.resize(src.size());
      buf.residual.resize(src.size());
      pos_thre.resize(src.size());
      neg_thre.resize(src.size());

      for (size_t i = 0; i < src.size(); ++i) {
        buf.copy_buf[i] = NDArray(
          buf.merged.shape(), buf.merged.ctx(), false, buf.merged.dtype());
        // allocation small buffer for compressed data
        if (compress_.compare("none") != 0) {
          // Residual
          buf.residual[i] = NDArray(
            buf.merged.shape(), src[i].ctx(), false, buf.merged.dtype());
          buf.residual[i] = 0;
          // recv buffer and send buffer
          int bits = compress_ == "2bit" ? 16 : 32;
          long int small_size = buf.merged.shape().Size() % bits == 0 ?
                                 buf.merged.shape().Size() / bits + 2 :
                                 buf.merged.shape().Size() / bits + 3;
          buf.small_recv_buf[i] = NDArray(
            TShape{small_size}, buf.merged.ctx(), false, buf.merged.dtype());
          buf.small_send_buf[i] = NDArray(
            TShape{small_size}, src[i].ctx(), false, buf.merged.dtype());
          // The positive and negative threshold
          if (compress_.compare("2bit") == 0) {
            pos_thre[i] = NDArray(
              TShape{1}, src[i].ctx(), false, buf.merged.dtype());
            pos_thre[i] = pos_threshold_;
            neg_thre[i] = NDArray(
              TShape{1}, src[i].ctx(), false, buf.merged.dtype());
            neg_thre[i] = neg_threshold_;
          }
        }
      }
    }

    for (size_t i = 0; i < src.size(); ++i) {
      // compress before copy
      if (compress_.compare("2bit") == 0) {
        // TODO: New code: wrapper for NDArray quantize_2bit op
        /*
        Compress2Bit(src[i], buf.residual[i],
                     pos_thre[i], neg_thre[i],
                     &(buf.small_send_buf[i]), priority);
        CopyFromTo(buf.small_send_buf[i],
                   &(buf.small_recv_buf[i]),
                   priority);
        DeCompress2Bit(buf.small_recv_buf[i],
                       &(buf.copy_buf[i]),
                       priority);
        */
      } else if (compress_.compare("1bit") == 0) {
        // TODO: New code: wrapper for NDArray quantize_1bit op
        /*
        Compress1Bit(src[i], buf.residual[i],
                     &(buf.small_send_buf[i]),
                     priority);
        CopyFromTo(buf.small_send_buf[i],
                   &(buf.small_recv_buf[i]),
                   priority);
        DeCompress1Bit(buf.small_recv_buf[i],
                       &(buf.copy_buf[i]),
                       priority);
        */
      } else {  // Do not compress
        CopyFromTo(src[i], &(buf.copy_buf[i]), priority);
      }
      reduce[i] = buf.copy_buf[i];
    }

    ElementwiseSum(reduce, &buf.merged);

    return buf.merged;
  }

  void Broadcast(int key, const NDArray& src,
                 const std::vector<NDArray*> dst, int priority) override {
    if (!inited_) {
      // copy to a random device first
      int dev_id = key % dst.size();
      CopyFromTo(src, dst[dev_id], priority);
      for (size_t i = 0; i < dst.size(); ++i) {
        if (i != static_cast<size_t>(dev_id)) {
          CopyFromTo(*dst[dev_id], dst[i], priority);
        }
      }
    } else {
      auto& buf = merge_buf_[key];
      CopyFromTo(src, &buf.merged, priority);
      for (auto d : dst) {
        CopyFromTo(buf.merged, d, priority);
      }
    }
  }

  void BroadcastRowSparse(int key, const NDArray& src,
                          const std::vector<std::pair<NDArray*, NDArray>>& dst,
                          const bool use_copy,
                          const int priority) override {
    LOG(FATAL) << "Not implemented yet";
  }

 private:
  void EnableP2P(const std::vector<Context>& devs) {
#if MXNET_USE_CUDA
    std::vector<int> gpus;
    for (const auto& d : devs) {
      if (d.dev_mask() == gpu::kDevMask) {
        gpus.push_back(d.dev_id);
      }
    }
    int n = static_cast<int>(gpus.size());
    int enabled = 0;
    std::vector<int> p2p(n*n);
    for (int i = 0; i < n; ++i) {
      cudaSetDevice(gpus[i]);
      for (int j = 0; j < n; j++) {
        int access;
        cudaDeviceCanAccessPeer(&access, gpus[i], gpus[j]);
        if (access) {
          cudaError_t e = cudaDeviceEnablePeerAccess(gpus[j], 0);
          if (e == cudaSuccess || e == cudaErrorPeerAccessAlreadyEnabled) {
            ++enabled;
            p2p[i*n+j] = 1;
          }
        }
      }
    }
    if (enabled != n*(n-1)) {
      // print warning info if not fully enabled
      LOG(WARNING) << "only " << enabled <<  " out of "
                   << n*(n-1) << " GPU pairs are enabled direct access. "
                   << "It may affect the performance. "
                   << "You can set MXNET_ENABLE_GPU_P2P=0 to turn it off";
      std::string access(n, '.');
      for (int i = 0; i < n; ++i) {
        for (int j = 0; j < n; ++j) {
          access[j] = p2p[i*n+j] ? 'v' : '.';
        }
        LOG(WARNING) << access;
      }
    }
#endif
  }

  using KeyAttrs = std::tuple<int, TShape, int>;
  // try to allocate buff on device evenly
  void InitMergeBuffer(const std::vector<Context>& devs) {
    std::sort(sorted_key_attrs_.begin(), sorted_key_attrs_.end(), [](
              const KeyAttrs& a, const KeyAttrs& b) {
      return std::get<1>(a).Size() > std::get<1>(b).Size();
    });

    std::unordered_map<int, std::pair<Context, size_t>> ctx_info;
    for (auto d : devs) {
      ctx_info[d.dev_id] = std::make_pair(d, 0);
    }
    for (size_t i = 0; i < sorted_key_attrs_.size(); ++i) {
      int key  = std::get<0>(sorted_key_attrs_[i]);
      TShape s = std::get<1>(sorted_key_attrs_[i]);
      int type = std::get<2>(sorted_key_attrs_[i]);
      auto& buf = merge_buf_[key];
      Context ctx;
      size_t min_size = std::numeric_limits<size_t>::max();
      for (auto it = ctx_info.begin(); it != ctx_info.end(); ++it) {
        size_t size = it->second.second;
        if (size <= min_size) {
          ctx = it->second.first;
          min_size = size;
        }
      }
      buf.merged = NDArray(s, ctx, false, type);
      ctx_info[ctx.dev_id].second += s.Size();
    }
    inited_ = true;
  }

  std::vector<KeyAttrs> sorted_key_attrs_;
  /// \brief temporal space for pushing and pulling
  struct BufferEntry {
    /// \brief the merged value
    NDArray merged;
    /// \brief the gpu buffer
    std::vector<NDArray> copy_buf;
    /// \brief the residual buffer
    std::vector<NDArray> residual;
    /// \brief the small buffer for compressed data in sender
    std::vector<NDArray> small_send_buf;
    /// \brief the small buffer for compressed data in receiver
    std::vector<NDArray> small_recv_buf;
  };
  std::unordered_map<int, BufferEntry> merge_buf_;

  // \brief the positive and negative threshold
  std::vector<NDArray> pos_thre;
  std::vector<NDArray> neg_thre;
  bool inited_;
};

}  // namespace kvstore
}  // namespace mxnet
#endif  // MXNET_KVSTORE_COMM_H_<|MERGE_RESOLUTION|>--- conflicted
+++ resolved
@@ -46,13 +46,9 @@
   /**
    * \brief init key with the data shape and storage shape
    */
-<<<<<<< HEAD
-  virtual void Init(int key, const TShape& shape,
-                    int dtype = mshadow::kFloat32) = 0;
-=======
   virtual void Init(int key, const NDArrayStorageType stype,
                     const TShape& shape, int dtype = mshadow::kFloat32) = 0;
->>>>>>> 0c66eff0
+
   /**
    * \brief returns src[0] + .. + src[src.size()-1]
    */
@@ -116,11 +112,6 @@
   }
   virtual ~CommCPU() { }
 
-<<<<<<< HEAD
-  void Init(int key, const TShape& shape,
-            int type = mshadow::kFloat32) override {
-    merge_buf_[key].merged = NDArray(shape, pinned_ctx_, false, type);
-=======
   void Init(int key, const NDArrayStorageType stype, const TShape& shape,
             int type = mshadow::kFloat32) override {
     if (stype == kDefaultStorage) {
@@ -128,7 +119,6 @@
     } else {
       merge_buf_[key].merged = NDArray(stype, shape, pinned_ctx_, true, type);
     }
->>>>>>> 0c66eff0
   }
 
   const NDArray& Reduce(int key, const std::vector<NDArray>& src,
@@ -490,11 +480,6 @@
 
   virtual ~CommDevice() { }
 
-<<<<<<< HEAD
-  void Init(int key, const TShape& shape,
-            int dtype = mshadow::kFloat32) override {
-    sorted_key_attrs_.push_back(std::make_tuple(key, shape, dtype));
-=======
   void Init(int key, const NDArrayStorageType stype, const TShape& shape,
             int dtype = mshadow::kFloat32) override {
     if (stype == kDefaultStorage) {
@@ -502,7 +487,6 @@
     } else {
       LOG(FATAL) << "storage type " << stype << " not implemented for device yet";
     }
->>>>>>> 0c66eff0
   }
 
   const NDArray& Reduce(int key, const std::vector<NDArray>& src,
