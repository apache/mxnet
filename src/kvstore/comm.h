/*
 * Licensed to the Apache Software Foundation (ASF) under one
 * or more contributor license agreements.  See the NOTICE file
 * distributed with this work for additional information
 * regarding copyright ownership.  The ASF licenses this file
 * to you under the Apache License, Version 2.0 (the
 * "License"); you may not use this file except in compliance
 * with the License.  You may obtain a copy of the License at
 *
 *   http://www.apache.org/licenses/LICENSE-2.0
 *
 * Unless required by applicable law or agreed to in writing,
 * software distributed under the License is distributed on an
 * "AS IS" BASIS, WITHOUT WARRANTIES OR CONDITIONS OF ANY
 * KIND, either express or implied.  See the License for the
 * specific language governing permissions and limitations
 * under the License.
 */

/**
 * Copyright (c) 2015 by Contributors
 */
#ifndef MXNET_KVSTORE_COMM_H_
#define MXNET_KVSTORE_COMM_H_
#include <dmlc/omp.h>
#include <string>
#include <algorithm>
#include <utility>
#include <limits>
#include <vector>
#include <tuple>
#include <thread>
#include "mxnet/ndarray.h"
#include "gradient_compression.h"
#include "../ndarray/ndarray_function.h"
#include "../operator/tensor/sparse_retain-inl.h"
namespace mxnet {
namespace kvstore {
/**
 * \brief multiple device commmunication
 */
class Comm {
 public:
  Comm() {
    pinned_ctx_ = Context::CPUPinned(0);
  }
  virtual ~Comm() { }
  /**
   * \brief init key with the data shape and storage shape
   */
  virtual void Init(int key, const NDArrayStorageType stype,
                    const TShape& shape, int dtype = mshadow::kFloat32) = 0;
  /**
   * \brief returns src[0] + .. + src[src.size()-1]
   */
  virtual const NDArray& Reduce(
      int key, const std::vector<NDArray>& src, int priority) = 0;
  /**
   * \brief copy from src to dst[i] for every i
   */
  virtual void Broadcast(
      int key, const NDArray& src,
      const std::vector<NDArray*> dst, int priority) = 0;

  /**
   * \brief broadcast src to dst[i] with target row_ids for every i
   * \param dst a list of destination row_sparse NDArray and its target row_ids to broadcast,
            where the row_ids are expected to be unique and sorted
   * \param use_copy if set to true, directly copy src to dst[i] without looking up the
            provided row_ids
   */
  virtual void BroadcastRowSparse(int key, const NDArray& src,
                                  const std::vector<std::pair<NDArray*, NDArray>>& dst,
                                  const bool use_copy,
                                  const int priority) = 0;

  /**
   * \brief return a pinned contex
   */
  Context pinned_ctx() const {
    return pinned_ctx_;
  }

  /**
   * \brief Sets gradient compression parameters to be able to
   * perform reduce with compressed gradients
   */
  void SetGradientCompression(std::shared_ptr<GradientCompression> gc) {
    gc_ = gc;
  }

 protected:
  Context pinned_ctx_;

  std::shared_ptr<GradientCompression> gc_;
};

/**
 * \brief an implemention of Comm that first copy data to CPU memeory, and then
 * reduce there
 */
class CommCPU : public Comm {
 public:
  CommCPU() {
    nthread_reduction_ = dmlc::GetEnv("MXNET_KVSTORE_REDUCTION_NTHREADS", 4);
    bigarray_bound_ = dmlc::GetEnv("MXNET_KVSTORE_BIGARRAY_BOUND", 1000 * 1000);
    // TODO(junwu) delete the following data member, now for benchmark only
    is_serial_push_ = dmlc::GetEnv("MXNET_KVSTORE_SERIAL_PUSH", 0);
  }
  virtual ~CommCPU() { }

  void Init(int key, const NDArrayStorageType stype, const TShape& shape,
            int type = mshadow::kFloat32) override {
    if (stype == kDefaultStorage) {
      merge_buf_[key].merged = NDArray(shape, pinned_ctx_, false, type);
    } else {
      merge_buf_[key].merged = NDArray(stype, shape, pinned_ctx_, true, type);
    }
  }

  const NDArray& Reduce(int key, const std::vector<NDArray>& src,
                        int priority) override {
    auto& buf = merge_buf_[key];
    // avoid extra copy for single device, but it may bring problems for
    // abnormal usage of kvstore
    if (src.size() == 1) {
      if (src[0].storage_type() == kDefaultStorage) {
        return src[0];
      } else {  // if sparse and only one GPU, always update weight on CPU
        CopyFromTo(src[0], &buf.merged, priority);
        return buf.merged;
      }
    }

    if (buf.merged.storage_type() == kDefaultStorage) {
      std::vector<Engine::VarHandle> const_vars(src.size() - 1);
      std::vector<NDArray> reduce(src.size());
      CopyFromTo(src[0], &buf.merged, priority);
      reduce[0] = buf.merged;

      if (buf.copy_buf.empty()) {
        buf.copy_buf.resize(src.size()-1);
        for (size_t j = 0; j < src.size() - 1; ++j) {
          // allocate NDArray based on storage type
          buf.copy_buf[j] = NDArray(
            src[0].shape(), pinned_ctx_, false, src[0].dtype());
        }
      }
      for (size_t i = 1; i < src.size(); ++i) {
        CopyFromTo(src[i], &(buf.copy_buf[i-1]), priority);
        reduce[i] = buf.copy_buf[i-1];
        const_vars[i-1] = reduce[i].var();
      }

      Engine::Get()->PushAsync(
        [reduce, this](RunContext rctx, Engine::CallbackOnComplete on_complete) {
          ReduceSumCPU(reduce);
          on_complete();
        }, Context::CPU(), const_vars, {reduce[0].var()},
        FnProperty::kCPUPrioritized, priority, PROFILER_MESSAGE("KVStoreReduce"));

    } else {
      // buf.merged is a sparse ndarray.
      std::vector<Engine::VarHandle> const_vars(src.size());
      std::vector<NDArray> reduce(src.size());

      if (buf.copy_buf.empty()) {
        buf.copy_buf.resize(src.size());
        for (size_t j = 0; j < src.size(); ++j) {
          buf.copy_buf[j] = NDArray(
            src[0].storage_type(), src[0].shape(), pinned_ctx_, true, src[0].dtype());
        }
      }
      for (size_t i = 0; i < src.size(); ++i) {
        CopyFromTo(src[i], &(buf.copy_buf[i]), priority);
        reduce[i] = buf.copy_buf[i];
        const_vars[i] = reduce[i].var();
      }
      auto result = buf.merged;
      Engine::Get()->PushAsync(
        [reduce, result, this](RunContext rctx, Engine::CallbackOnComplete on_complete) {
          NDArray out = result;
          Resource rsc = ResourceManager::Get()->Request(rctx.ctx,
              ResourceRequest(ResourceRequest::kTempSpace));
          is_serial_push_?
            ReduceSumCPUExSerial(reduce, &out)
            : mxnet::ndarray::ElementwiseSum(rctx.get_stream<cpu>(), rsc, reduce, &out);
          on_complete();
        }, Context::CPU(), const_vars, {result.var()},
        FnProperty::kCPUPrioritized, priority, PROFILER_MESSAGE("KVStoreReduce"));
    }

    return buf.merged;
  }

  void Broadcast(int key, const NDArray& src,
                 const std::vector<NDArray*> dst, int priority) override {
    int mask = src.ctx().dev_mask();
    if (mask == Context::kCPU) {
      for (auto d : dst) CopyFromTo(src, d, priority);
    } else {
      // first copy data to cpu, then broadcast
      auto& buf = merge_buf_[key];
      CopyFromTo(src, &buf.merged, priority);
      for (auto d : dst) CopyFromTo(buf.merged, d, priority);
    }
  }

  void BroadcastRowSparse(int key, const NDArray& src,
                          const std::vector<std::pair<NDArray*, NDArray>>& dst,
                          const bool use_copy,
                          const int priority) override {
    using namespace mshadow;
    CHECK_EQ(src.storage_type(), kRowSparseStorage)
      << "BroadcastRowSparse expects row-sparse src NDArray";
    CHECK_EQ(src.ctx().dev_mask(), Context::kCPU)
      << "BroadcastRowSparse with src on gpu context not supported";
    for (size_t i = 0; i < dst.size(); ++i) {
      NDArray* out = dst[i].first;
      NDArray row_id = dst[i].second;
      if (use_copy) {
        CopyFromTo(src, out, priority);
      } else {
        CHECK_EQ(out->storage_type(), kRowSparseStorage)
                 << "BroadcastRowSparse expects row_sparse dst NDArray";
        CHECK_EQ(row_id.ctx().dev_mask(), Context::kCPU)
                 << "BroadcastRowSparse with row_indices on gpu context not supported";
        // retain according to unique indices
        const bool use_sparse_retain = (src.shape()[0] != src.storage_shape()[0])
          || (row_id.dtype() != out->aux_type(rowsparse::kIdx))
          || (out->ctx().dev_mask() != Context::kGPU);
        if (use_sparse_retain) {  // use sparse_retain op
          const bool is_to_gpu = out->ctx().dev_mask() == Context::kGPU;
          NDArray out_cpu = is_to_gpu? NDArray(kRowSparseStorage, src.shape(),
              src.ctx(), true, src.dtype(), src.aux_types()) : *out;
          Engine::Get()->PushAsync(
            [=](RunContext rctx, Engine::CallbackOnComplete on_complete) {
              const TBlob& indices = row_id.data();
              NDArray temp = out_cpu;  // get rid of const qualifier
              op::SparseRetainOpForwardRspImpl<cpu>(rctx.get_stream<cpu>(),
                                                    src, indices, kWriteTo,
                                                    &temp);
              on_complete();
            }, Context::CPU(), {src.var(), row_id.var()}, {out_cpu.var()},
            FnProperty::kNormal, priority, PROFILER_MESSAGE("KVStoreSparseRetain"));
          if (is_to_gpu) {
            CopyFromTo(out_cpu, out, priority);
          }
        } else {  // direct copy rows
          Engine::Get()->PushAsync(
            [=](RunContext rctx, Engine::CallbackOnComplete on_complete) {
              CopyRetainedRowsToGPU(rctx.get_stream<cpu>(), rctx.get_stream<gpu>(),
                                    src, row_id, out);
              on_complete();
            }, out->ctx(), {src.var(), row_id.var()}, {out->var()},
            FnProperty::kCopyToGPU, priority, PROFILER_MESSAGE("KVStoreCopyRetainedRowsToGPU"));
        }
      }
    }
  }

 private:
  /*!
   * \brief When src is a rsp with full rows,
   * simply copy retained rows directly from cpu to gpu
   * without invoking sparse_retain op.
   */
  void CopyRetainedRowsToGPU(mshadow::Stream<cpu>* cpu_stream,
                             mshadow::Stream<gpu>* gpu_stream,
                             const NDArray& src,
                             const NDArray& indices,
                             NDArray* dst) {
#if MXNET_USE_CUDA == 1
    CHECK_EQ(src.storage_type(), kRowSparseStorage)
      << "CopyRetainedRowsToGPU expects row-sparse src NDArray";
    CHECK_EQ(src.ctx().dev_mask(), Context::kCPU)
      << "CopyRetainedRowsToGPU with src on gpu context not supported";
    CHECK_EQ(src.storage_shape()[0], src.shape()[0])
      << "CopyRetainedRowsToGPU only supports src rsp with full rows";
    CHECK_EQ(indices.storage_type(), kDefaultStorage);
    CHECK_EQ(indices.ctx().dev_mask(), Context::kCPU);
    CHECK_EQ(dst->storage_type(), kRowSparseStorage);
    CHECK_EQ(dst->ctx().dev_mask(), Context::kGPU);
    CHECK_EQ(indices.dtype(), dst->aux_type(rowsparse::kIdx))
      << "CopyRetainedRowsToGPU only supports same data type for idx array and dst aux_data(0)";
    if (!src.storage_initialized() || indices.data().Size() == 0U) {
      op::FillZerosRspImpl(gpu_stream, *dst);
      return;
    }
    using namespace mshadow;

    const TBlob& src_data = src.data();
    const TBlob& idx_data = indices.data();
    const size_t row_length = src.shape().ProdShape(1, src.shape().ndim());
    const size_t num_rows_retained = idx_data.Size();
    dst->CheckAndAlloc({Shape1(num_rows_retained)});
    TBlob dst_data = dst->data();
    TBlob dst_idx_data = dst->aux_data(rowsparse::kIdx);
    MSHADOW_TYPE_SWITCH(src.dtype(), DType, {
      MSHADOW_IDX_TYPE_SWITCH(indices.dtype(), IType, {
        // copy idx array
        Tensor<gpu, 1, IType> dst_idx_tensor = dst_idx_data.FlatTo1D<gpu, IType>(gpu_stream);
        const Tensor<cpu, 1, IType> idx_tensor = idx_data.FlatTo1D<cpu, IType>(cpu_stream);
        Copy(dst_idx_tensor, idx_tensor, gpu_stream);
        // copy src data
        const Tensor<cpu, 2, DType> src_data_tensor = src_data.get_with_shape<cpu, 2, DType>(
            Shape2(src_data.shape_[0], row_length), cpu_stream);
        Tensor<gpu, 2, DType> dst_data_tensor = dst_data.get_with_shape<gpu, 2, DType>(
            Shape2(dst_data.shape_[0], row_length), gpu_stream);
        for (size_t i = 0; i < num_rows_retained; ++i) {
          Copy(dst_data_tensor[i], src_data_tensor[idx_tensor[i]], gpu_stream);
        }
      })
    })
#else
    LOG(FATAL) << "GPU not enabled";
#endif
  }

  // reduce sum into val[0]
  inline void ReduceSumCPU(const std::vector<NDArray> &in_data) {
    MSHADOW_TYPE_SWITCH(in_data[0].dtype(), DType, {
      std::vector<DType*> dptr(in_data.size());
      for (size_t i = 0; i < in_data.size(); ++i) {
        TBlob data = in_data[i].data();
        CHECK(data.CheckContiguous());
        dptr[i] = data.FlatTo2D<cpu, DType>().dptr_;
      }
      size_t total = in_data[0].shape().Size();
      ReduceSumCPUImpl(dptr, total);
    });
  }

  // serial implementation of reduce sum for row sparse NDArray.
  inline void ReduceSumCPUExSerial(const std::vector<NDArray> &in, NDArray *out) {
    using namespace rowsparse;
    using namespace mshadow;
    auto stype = out->storage_type();
    CHECK_EQ(stype, kRowSparseStorage) << "Unexpected storage type " << stype;
    size_t total_num_rows = 0;
    size_t num_in = in.size();
    // skip the ones with empty indices and values
    std::vector<bool> skip(num_in, false);
    // the values tensor of the inputs
    MSHADOW_TYPE_SWITCH(out->dtype(), DType, {
      MSHADOW_IDX_TYPE_SWITCH(out->aux_type(kIdx), IType, {
        std::vector<Tensor<cpu, 2, DType>> in_vals(num_in);
        std::vector<Tensor<cpu, 1, IType>> in_indices(num_in);
        // offset to the values tensor of all inputs
        std::vector<size_t> offsets(num_in, 0);
        std::vector<size_t> num_rows(num_in, 0);
        for (size_t i = 0; i < num_in; i++) {
          if (!in[i].storage_initialized()) {
            skip[i] = true;
            continue;
          }
          auto size = in[i].aux_shape(kIdx).Size();
          num_rows[i] = size;
          total_num_rows += size;
          in_vals[i] = in[i].data().FlatTo2D<cpu, DType>();
          in_indices[i] = in[i].aux_data(kIdx).FlatTo1D<cpu, IType>();
        }
        std::vector<IType> indices;
        indices.reserve(total_num_rows);
        // gather indices from all inputs
        for (size_t i = 0; i < num_in; i++) {
          for (size_t j = 0; j < num_rows[i]; j++) {
            indices.emplace_back(in_indices[i][j]);
          }
        }
        CHECK_EQ(indices.size(), total_num_rows);
        // dedup indices
        std::sort(indices.begin(), indices.end());
        indices.resize(std::unique(indices.begin(), indices.end()) - indices.begin());
        // the one left are unique non-zero rows
        size_t nnr = indices.size();
        // allocate memory for output
        out->CheckAndAlloc({Shape1(nnr)});
        auto idx_data = out->aux_data(kIdx).FlatTo1D<cpu, IType>();
        auto val_data = out->data().FlatTo2D<cpu, DType>();

        for (size_t i = 0; i < nnr; i++) {
          // copy indices back
          idx_data[i] = indices[i];
          bool zeros = true;
          for (size_t j = 0; j < num_in; j++) {
            if (skip[j]) continue;
            size_t offset = offsets[j];
            if (offset < num_rows[j]) {
              if (indices[i] == in_indices[j][offset]) {
                if (zeros) {
                  Copy(val_data[i], in_vals[j][offset], nullptr);
                  zeros = false;
                } else {
                  val_data[i] += in_vals[j][offset];
                }
                offsets[j] += 1;
              }
            }
          }
        }
      });
    });
  }

  template<typename DType>
  inline static void ReduceSumCPU(
      const std::vector<DType*> &dptr, size_t offset, index_t size) {
    using namespace mshadow;  // NOLINT(*)
    Tensor<cpu, 1, DType> in_0(dptr[0] + offset, Shape1(size));
    for (size_t i = 1; i < dptr.size(); i+=4) {
      switch (dptr.size() - i) {
        case 1: {
          Tensor<cpu, 1, DType> in_1(dptr[i] + offset, Shape1(size));
          in_0 += in_1;
          break;
        }
        case 2: {
          Tensor<cpu, 1, DType> in_1(dptr[i] + offset, Shape1(size));
          Tensor<cpu, 1, DType> in_2(dptr[i+1] + offset, Shape1(size));
          in_0 += in_1 + in_2;
          break;
        }
        case 3: {
          Tensor<cpu, 1, DType> in_1(dptr[i] + offset, Shape1(size));
          Tensor<cpu, 1, DType> in_2(dptr[i+1] + offset, Shape1(size));
          Tensor<cpu, 1, DType> in_3(dptr[i+2] + offset, Shape1(size));
          in_0 += in_1 + in_2 + in_3;
          break;
        }
        default: {
          Tensor<cpu, 1, DType> in_1(dptr[i] + offset, Shape1(size));
          Tensor<cpu, 1, DType> in_2(dptr[i+1] + offset, Shape1(size));
          Tensor<cpu, 1, DType> in_3(dptr[i+2] + offset, Shape1(size));
          Tensor<cpu, 1, DType> in_4(dptr[i+3] + offset, Shape1(size));
          in_0 += in_1 + in_2 + in_3 + in_4;
          break;
        }
      }
    }
  }

  template<typename DType>
  inline void ReduceSumCPUImpl(std::vector<DType*> dptr, size_t total) {
    const size_t step = std::min(bigarray_bound_, static_cast<size_t>(4 << 10));
    long ntask = (total + step - 1) / step; // NOLINT(*)
    if (total < bigarray_bound_ || nthread_reduction_ <= 1) {
      ReduceSumCPU(dptr, 0, total);
    } else {
      #pragma omp parallel for schedule(static) num_threads(nthread_reduction_)
      for (long j = 0; j < ntask; ++j) { // NOLINT(*)
        size_t k = static_cast<size_t>(j);
        size_t begin = std::min(k * step, total);
        size_t end = std::min((k + 1) * step, total);
        if (j == ntask - 1) CHECK_EQ(end, total);
        ReduceSumCPU(dptr, begin, static_cast<index_t>(end - begin));
      }
    }
  }

  /// \brief temporal space for pushing and pulling
  struct BufferEntry {
    /// \brief the merged value
    NDArray merged;
    /// \brief the cpu buffer for gpu data
    std::vector<NDArray> copy_buf;
  };
  std::unordered_map<int, BufferEntry> merge_buf_;
  size_t bigarray_bound_;
  int nthread_reduction_;
  bool is_serial_push_;
};

/**
 * \brief an implementation of Comm that performs reduction on device
 * directly.
 *
 * It is faster if the total device-to-device bandwidths is larger than
 * device-to-cpu, which is often true for 4 or 8 GPUs. But it uses more device
 * memory.
 */
class CommDevice : public Comm {
 public:
  CommDevice() {
    inited_ = false;
  }

  virtual ~CommDevice() { }

  void Init(int key, const NDArrayStorageType stype, const TShape& shape,
            int dtype = mshadow::kFloat32) override {
    sorted_key_attrs_.push_back(std::make_tuple(key, shape, dtype, stype));
  }

  void InitBuffersAndComm(const std::vector<NDArray>& src) {
    if (!inited_) {
      std::vector<Context> devs;
      for (const auto& a : src) {
        devs.push_back(a.ctx());
      }
      InitMergeBuffer(devs);
      if (dmlc::GetEnv("MXNET_ENABLE_GPU_P2P", 1)) {
        EnableP2P(devs);
      }
    }
  }

  const NDArray& Reduce(int key, const std::vector<NDArray>& src,
                        int priority) override {
    // when this reduce is called from kvstore_dist, gc is not set
    // we don't do compression twice in dist_sync_device
    if ((gc_ != nullptr) && (gc_->get_type() != CompressionType::kNone)) {
      return ReduceCompressed(key, src, priority);
    }

    // avoid extra copy for single device, but it may bring problems for
    // abnormal usage of kvstore
    if (src.size() == 1) {
      return src[0];
    }

    InitBuffersAndComm(src);
    auto& buf = merge_buf_[key];
    std::vector<NDArray> reduce(src.size());

    if (buf.merged.storage_type() == kDefaultStorage) {
      CopyFromTo(src[0], &(buf.merged), priority);
      reduce[0] = buf.merged;

      if (buf.copy_buf.empty()) {
        // TODO(mli) this results in large device memory usage for huge ndarray,
        // such as the largest fullc in VGG. consider to do segment reduce with
        // NDArray.Slice or gpu direct memory access. for the latter, we need to
        // remove some ctx check, and also it reduces 20% perf
        buf.copy_buf.resize(src.size()-1);
        for (size_t i = 0; i < src.size()-1; ++i) {
          buf.copy_buf[i] = NDArray(
            buf.merged.shape(), buf.merged.ctx(), false, buf.merged.dtype());
        }
      }
      for (size_t i = 0; i < src.size()-1; ++i) {
        CopyFromTo(src[i+1], &(buf.copy_buf[i]), priority);
        reduce[i+1] = buf.copy_buf[i];
      }

<<<<<<< HEAD
      ElementwiseSum(reduce, &buf.merged);
    } else {
      std::vector<Engine::VarHandle> const_vars(src.size());
      if (buf.copy_buf.empty()) {
        buf.copy_buf.resize(src.size());
        for (size_t j = 0; j < src.size(); ++j) {
          buf.copy_buf[j] = NDArray(
            buf.merged.storage_type(), buf.merged.shape(), buf.merged.ctx(),
            true, buf.merged.dtype());
        }
      }
      for (size_t i = 0; i < src.size(); ++i) {
        CopyFromTo(src[i], &(buf.copy_buf[i]), priority);
        reduce[i] = buf.copy_buf[i];
        const_vars[i] = reduce[i].var();
      }
      auto result = buf.merged;
      Engine::Get()->PushAsync(
        [reduce, result, this](RunContext rctx, Engine::CallbackOnComplete on_complete) {
          NDArray out = result;
          Resource rsc = ResourceManager::Get()->Request(rctx.ctx,
            ResourceRequest(ResourceRequest::kTempSpace));
          switch (result.ctx().dev_mask()) {
            case cpu::kDevMask: {
              mxnet::ndarray::ElementwiseSum(rctx.get_stream<cpu>(), rsc, reduce, &out);
              break;
            }
#if MXNET_USE_CUDA
            case gpu::kDevMask: {
              mxnet::ndarray::ElementwiseSum(rctx.get_stream<gpu>(), rsc, reduce, &out);
              break;
            }
#endif
            default: LOG(FATAL) << MXNET_GPU_NOT_ENABLED_ERROR;
          }
          on_complete();
        }, result.ctx(), const_vars, {result.var()},
      FnProperty::kNormal, priority, PROFILER_MESSAGE("KVStoreReduce"));
    }
=======
    ElementwiseSum(reduce, &buf.merged);
    return buf.merged;
  }

  const NDArray& ReduceCompressed(int key, const std::vector<NDArray>& src,
                                  int priority) {
    InitBuffersAndComm(src);
    auto& buf = merge_buf_[key];
    std::vector<NDArray> reduce(src.size());
    if (buf.copy_buf.empty()) {
      // one buf for each context
      buf.copy_buf.resize(src.size());
      buf.compressed_recv_buf.resize(src.size());
      buf.compressed_send_buf.resize(src.size());
      buf.residual.resize(src.size());
>>>>>>> c462d343

      for (size_t i = 0; i < src.size(); ++i) {
        buf.copy_buf[i] = NDArray(buf.merged.shape(), buf.merged.ctx(),
                                  false, buf.merged.dtype());
        buf.residual[i] = NDArray(buf.merged.shape(), src[i].ctx(),
                                  false, buf.merged.dtype());
        buf.residual[i] = 0;
        int64_t small_size = gc_->GetCompressedSize(buf.merged.shape().Size());
        buf.compressed_recv_buf[i] = NDArray(TShape{small_size}, buf.merged.ctx(),
                                        false, buf.merged.dtype());
        buf.compressed_send_buf[i] = NDArray(TShape{small_size}, src[i].ctx(),
                                        false, buf.merged.dtype());
      }
    }

    for (size_t i = 0; i < src.size(); ++i) {
      // compress before copy
      // this is done even if the data is on same context as copy_buf because
      // we don't want the training to be biased towards data on this GPU
      gc_->Quantize(src[i], &(buf.compressed_send_buf[i]), &(buf.residual[i]), priority);

      if (buf.compressed_send_buf[i].ctx() != buf.compressed_recv_buf[i].ctx()) {
        CopyFromTo(buf.compressed_send_buf[i], &(buf.compressed_recv_buf[i]), priority);
      } else {
        // avoid memory copy when they are on same context
        buf.compressed_recv_buf[i] = buf.compressed_send_buf[i];
      }

      gc_->Dequantize(buf.compressed_recv_buf[i], &(buf.copy_buf[i]), priority);
      reduce[i] = buf.copy_buf[i];
    }
    ElementwiseSum(reduce, &buf.merged);
    return buf.merged;
  }

  void Broadcast(int key, const NDArray& src,
                 const std::vector<NDArray*> dst, int priority) override {
    if (!inited_) {
      // copy to a random device first
      int dev_id = key % dst.size();
      CopyFromTo(src, dst[dev_id], priority);
      for (size_t i = 0; i < dst.size(); ++i) {
        if (i != static_cast<size_t>(dev_id)) {
          CopyFromTo(*dst[dev_id], dst[i], priority);
        }
      }
    } else {
      auto& buf = merge_buf_[key];
      CopyFromTo(src, &buf.merged, priority);
      for (auto d : dst) {
        CopyFromTo(buf.merged, d, priority);
      }
    }
  }

  void BroadcastRowSparse(int key, const NDArray& src,
                          const std::vector<std::pair<NDArray*, NDArray>>& dst,
                          const bool use_copy,
                          const int priority) override {
    using namespace mshadow;
    CHECK_EQ(src.storage_type(), kRowSparseStorage)
      << "BroadcastRowSparse expects row-sparse src NDArray";
    for (size_t i = 0; i < dst.size(); ++i) {
      NDArray* out = dst[i].first;
      NDArray row_id = dst[i].second;
      if (use_copy) {
        CopyFromTo(src, out, priority);
      } else {
        CHECK_EQ(out->storage_type(), kRowSparseStorage)
                 << "BroadcastRowSparse expects row_sparse dst NDArray";
        const bool is_diff_ctx = out->ctx() != src.ctx();
        NDArray src_gpu = is_diff_ctx? NDArray(kRowSparseStorage, src.shape(),
            out->ctx(), true, src.dtype(), src.aux_types()) : src;
        if (is_diff_ctx) {
          CopyFromTo(src, &src_gpu, priority);
        }
        NDArray row_id_gpu = NDArray(row_id.shape(), out->ctx(), false, kInt64);
        const TBlob& indices = row_id_gpu.data();
        CopyFromTo(row_id, &row_id_gpu, priority);

        Engine::Get()->PushAsync([=](RunContext rctx, Engine::CallbackOnComplete on_complete) {
            NDArray temp = *out;
            switch (temp.ctx().dev_mask()) {
              case cpu::kDevMask: {
                mxnet::common::SparseRetainOpForwardRspWrapper<cpu>(rctx.get_stream<cpu>(),
                  src_gpu, indices, kWriteTo, &temp);
                break;
              }
#if MXNET_USE_CUDA
              case gpu::kDevMask: {
                mxnet::common::SparseRetainOpForwardRspWrapper<gpu>(rctx.get_stream<gpu>(),
                  src_gpu, indices, kWriteTo, &temp);
                break;
              }
#endif
              default: LOG(FATAL) << MXNET_GPU_NOT_ENABLED_ERROR;
            }
            on_complete();
          }, out->ctx(), {src_gpu.var(), row_id_gpu.var()}, {out->var()},
        FnProperty::kNormal, priority, PROFILER_MESSAGE("KVStoreSparseRetain"));
      }
    }
  }

 private:
  void EnableP2P(const std::vector<Context>& devs) {
#if MXNET_USE_CUDA
    std::vector<int> gpus;
    for (const auto& d : devs) {
      if (d.dev_mask() == gpu::kDevMask) {
        gpus.push_back(d.dev_id);
      }
    }
    int n = static_cast<int>(gpus.size());
    int enabled = 0;
    std::vector<int> p2p(n*n);
    for (int i = 0; i < n; ++i) {
      cudaSetDevice(gpus[i]);
      for (int j = 0; j < n; j++) {
        int access;
        cudaDeviceCanAccessPeer(&access, gpus[i], gpus[j]);
        if (access) {
          cudaError_t e = cudaDeviceEnablePeerAccess(gpus[j], 0);
          if (e == cudaSuccess || e == cudaErrorPeerAccessAlreadyEnabled) {
            ++enabled;
            p2p[i*n+j] = 1;
          }
        }
      }
    }
    if (enabled != n*(n-1)) {
      // print warning info if not fully enabled
      LOG(WARNING) << "only " << enabled <<  " out of "
                   << n*(n-1) << " GPU pairs are enabled direct access. "
                   << "It may affect the performance. "
                   << "You can set MXNET_ENABLE_GPU_P2P=0 to turn it off";
      std::string access(n, '.');
      for (int i = 0; i < n; ++i) {
        for (int j = 0; j < n; ++j) {
          access[j] = p2p[i*n+j] ? 'v' : '.';
        }
        LOG(WARNING) << access;
      }
    }
#endif
  }

  using KeyAttrs = std::tuple<int, TShape, int, NDArrayStorageType>;
  // try to allocate buff on device evenly
  void InitMergeBuffer(const std::vector<Context>& devs) {
    std::sort(sorted_key_attrs_.begin(), sorted_key_attrs_.end(), [](
              const KeyAttrs& a, const KeyAttrs& b) {
      return std::get<1>(a).Size() > std::get<1>(b).Size();
    });

    std::unordered_map<int, std::pair<Context, size_t>> ctx_info;
    for (auto d : devs) {
      ctx_info[d.dev_id] = std::make_pair(d, 0);
    }
    for (size_t i = 0; i < sorted_key_attrs_.size(); ++i) {
      int key  = std::get<0>(sorted_key_attrs_[i]);
      TShape shape = std::get<1>(sorted_key_attrs_[i]);
      int type = std::get<2>(sorted_key_attrs_[i]);
      NDArrayStorageType stype = std::get<3>(sorted_key_attrs_[i]);
      auto& buf = merge_buf_[key];
      Context ctx;
      size_t min_size = std::numeric_limits<size_t>::max();
      for (auto it = ctx_info.begin(); it != ctx_info.end(); ++it) {
        size_t size = it->second.second;
        if (size <= min_size) {
          ctx = it->second.first;
          min_size = size;
        }
      }
      if (stype == kDefaultStorage) {
        buf.merged = NDArray(shape, ctx, false, type);
      } else {
        buf.merged = NDArray(stype, shape, ctx, true, type);
      }
      ctx_info[ctx.dev_id].second += shape.Size();
    }
    inited_ = true;
  }

  std::vector<KeyAttrs> sorted_key_attrs_;
  /// \brief temporal space for pushing and pulling
  struct BufferEntry {
    /// \brief the merged value
    NDArray merged;
    /// \brief the gpu buffer
    std::vector<NDArray> copy_buf;
    /// \brief the residual buffer for gradient compression
    std::vector<NDArray> residual;
    /// \brief the small buffer for compressed data in sender
    std::vector<NDArray> compressed_send_buf;
    /// \brief the small buffer for compressed data in receiver
    std::vector<NDArray> compressed_recv_buf;
  };
  std::unordered_map<int, BufferEntry> merge_buf_;
  bool inited_;
};

}  // namespace kvstore
}  // namespace mxnet
#endif  // MXNET_KVSTORE_COMM_H_<|MERGE_RESOLUTION|>--- conflicted
+++ resolved
@@ -543,7 +543,6 @@
         reduce[i+1] = buf.copy_buf[i];
       }
 
-<<<<<<< HEAD
       ElementwiseSum(reduce, &buf.merged);
     } else {
       std::vector<Engine::VarHandle> const_vars(src.size());
@@ -583,8 +582,6 @@
         }, result.ctx(), const_vars, {result.var()},
       FnProperty::kNormal, priority, PROFILER_MESSAGE("KVStoreReduce"));
     }
-=======
-    ElementwiseSum(reduce, &buf.merged);
     return buf.merged;
   }
 
@@ -599,7 +596,6 @@
       buf.compressed_recv_buf.resize(src.size());
       buf.compressed_send_buf.resize(src.size());
       buf.residual.resize(src.size());
->>>>>>> c462d343
 
       for (size_t i = 0; i < src.size(); ++i) {
         buf.copy_buf[i] = NDArray(buf.merged.shape(), buf.merged.ctx(),
