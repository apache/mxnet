--- conflicted
+++ resolved
@@ -181,10 +181,7 @@
       // wait until the push is finished
       for (const int key : keys) {
         comm_buf_[key].WaitToWrite();
-<<<<<<< HEAD
         compr_buf_[key].WaitToWrite();
-=======
->>>>>>> 2e5160d2
       }
     } else {
       // do nothing
@@ -322,15 +319,11 @@
 //      }
       auto &comm_buf = comm_buf_[key];
       if (merged.ctx().dev_mask() == cpu::kDevMask) {
-<<<<<<< HEAD
         comm_buf= merged;  // avoid memory copy
-=======
         // Start of a push doesn't guarantee that the previous pushes are completed.
         // This shouldn't affect training of networks though because training involves
         // a sequence of push, pull, then push. This imposes ordering that the
         // second push happens after the first pull, and the pull happens after first push.
-        send_buf = merged;  // avoid memory copy
->>>>>>> 2e5160d2
       } else {
         if (comm_buf.is_none()) {
           if (storage_type == kDefaultStorage) {
@@ -341,12 +334,6 @@
         }
         CopyFromTo(merged, &comm_buf);
       }
-//      if (compress_!="none") {
-//        comm_buf.WaitToRead();
-//        for (int i = 0; i < comm_buf.shape().Size(); i++) {
-//          CHECK_EQ(*((float *) comm_buf.data().dptr_ + i), 0);
-//        }
-//      }
 
       if (compress_ != "none") {
         auto &small_buf = compr_buf_[key];
