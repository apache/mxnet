--- conflicted
+++ resolved
@@ -41,13 +41,8 @@
 namespace kvstore {
 
 template<typename IType>
-<<<<<<< HEAD
-void UniqueImplGPU(const Resource& rsc, mshadow::Stream<gpu> *s,
-                   IType *dptr, const size_t size, IType *num_results) {
-=======
 size_t UniqueImplGPU(const Resource& rsc, mshadow::Stream<gpu> *s,
                    IType *dptr, const size_t size) {
->>>>>>> 2d42f761
 #ifndef SORT_WITH_THRUST
   size_t sort_temp_bytes = 0;
   cub::DeviceRadixSort::SortKeys(NULL, sort_temp_bytes,
@@ -62,19 +57,6 @@
   thrust::sort(thrust::cuda::par.on(mshadow::Stream<gpu>::GetStream(s)),
     dptr, dptr + size, thrust::greater<IType>());
 #endif
-<<<<<<< HEAD
-  // estimate unique temp space
-  size_t unique_temp_bytes = 0;
-  size_t *null_ptr = nullptr;
-  cub::DeviceSelect::Unique(NULL, unique_temp_bytes, dptr, dptr,
-    null_ptr, size, mshadow::Stream<gpu>::GetStream(s));
-  // execute unique kernel
-  mshadow::Tensor<gpu, 1, char> unique_space = rsc
-    .get_space_typed<gpu, 1, char>(mshadow::Shape1(unique_temp_bytes), s);
-  void *unique_temp_storage = static_cast<void*>(unique_space.dptr_);
-  cub::DeviceSelect::Unique(unique_temp_storage, unique_temp_bytes, dptr, dptr,
-    num_results, size, mshadow::Stream<gpu>::GetStream(s));
-=======
   // estimate unique temp space. The first byte is reserved to store the number of
   // unique values selected
   size_t unique_temp_bytes = 0;
@@ -96,19 +78,10 @@
   CUDA_CALL(cudaMemcpy(&num_selected_out, num_selected_ptr, num_selected_bytes,
      cudaMemcpyDeviceToHost));
   return num_selected_out;
->>>>>>> 2d42f761
 }
 
 template<>
 void UniqueImpl<gpu>(const Resource& rsc, mshadow::Stream<gpu> *s,
-<<<<<<< HEAD
-                     const NDArray& sized_array) {
-  const size_t num_elements = sized_array.shape().Size() - 1;
-  MSHADOW_IDX_TYPE_SWITCH(sized_array.data().type_flag_, IType, {
-    IType *size_ptr = sized_array.data().dptr<IType>();
-    IType *data_ptr = size_ptr + 1;
-    UniqueImplGPU(rsc, s, data_ptr, num_elements, size_ptr);
-=======
                      const NDArray &out) {
   const size_t num_elements = out.shape().Size();
   CHECK_EQ(out.storage_type(), kRowSparseStorage) << "row_sparse NDArray is expected";
@@ -117,7 +90,6 @@
     size_t num_selected_out = UniqueImplGPU(rsc, s, dptr, num_elements);
     // set the shape of data/aux_data according to the number of unique values
     out.set_aux_shape(rowsparse::kIdx, mshadow::Shape1(num_selected_out));
->>>>>>> 2d42f761
   });
 }
 
