/*
 * Licensed to the Apache Software Foundation (ASF) under one
 * or more contributor license agreements.  See the NOTICE file
 * distributed with this work for additional information
 * regarding copyright ownership.  The ASF licenses this file
 * to you under the Apache License, Version 2.0 (the
 * "License"); you may not use this file except in compliance
 * with the License.  You may obtain a copy of the License at
 *
 *   http://www.apache.org/licenses/LICENSE-2.0
 *
 * Unless required by applicable law or agreed to in writing,
 * software distributed under the License is distributed on an
 * "AS IS" BASIS, WITHOUT WARRANTIES OR CONDITIONS OF ANY
 * KIND, either express or implied.  See the License for the
 * specific language governing permissions and limitations
 * under the License.
 */

/*!
 * Copyright (c) 2015 by Contributors
 * \file mxnet_node.h
 * \brief implement mxnet nodes
 */
#ifndef MXNET_KVSTORE_KVSTORE_DIST_SERVER_H_
#define MXNET_KVSTORE_KVSTORE_DIST_SERVER_H_
#include <queue>
#include <string>
#include <mutex>
#include <condition_variable>
#include <memory>
#include <functional>
#include <future>
#include <vector>
#include "ps/ps.h"
#include "mxnet/kvstore.h"
#include "../operator/tensor/elemwise_binary_op-inl.h"
#include "../operator/tensor/init_op.h"

namespace mxnet {
namespace kvstore {

enum class CommandType {
  kController, kStopServer, kSyncMode, kSetGradientCompression
};

enum class RequestType {
  kDefaultPushPull, kRowSparsePushPull, kCompressedPushPull
};

struct DataHandleType {
  RequestType requestType;
  int dtype;
};

/*!
 * Uses Cantor pairing function to generate a unique number given two numbers.
 * This number can also be inverted to find the unique pair whose Cantor value is this number.
 * Ref: https://en.wikipedia.org/wiki/Pairing_function#Cantor_pairing_function
 * \param requestType RequestType
 * \param dtype integer
 * \return Cantor value of arguments
 */
static int GetCommandType(RequestType requestType, int d) {
  int m = static_cast<int>(requestType);
  return (((m + d) * (m + d + 1)) / 2) + d;
}

/*!
 * Unpairs Cantor value and finds the two integers used to pair.
 * Then returns DataHandleType object with those numbers.
 * \param cmd DataHandleCommand generated by GetCommandType function
 * \return DataHandleType
 */
static DataHandleType DepairDataHandleType(int cmd) {
  int w = std::floor((std::sqrt(8 * cmd + 1) - 1)/2);
  int t = ((w * w) + w) / 2;
  int y = cmd - t;
  int x = w - y;
  CHECK_GE(x, 0);
  CHECK_GE(y, 0);
  DataHandleType type;
  type.requestType = static_cast<RequestType>(x);
  type.dtype = y;
  return type;
}

/**
 * \brief executor runs a function using the thread called \ref Start
 */
class Executor {
 public:
  /**
   * \brief start the executor
   */
  void Start() {
    std::unique_lock<std::mutex> lk(mu_);
    while (true) {
      cond_.wait(lk, [this]{return !queue_.empty();});
      Block blk = std::move(queue_.front());
      queue_.pop();
      lk.unlock();

      if (blk.f) {
        blk.f(); blk.p->set_value();
      } else {
        blk.p->set_value(); break;
      }
      lk.lock();
    }
  }

  /**
   * \brief function
   */
  typedef std::function<void()> Func;

  /**
   * \brief let the thread called \ref Start to exec a function. threadsafe
   */
  void Exec(const Func& func) {
    Block blk(func);
    auto fut = blk.p->get_future();
    {
      std::lock_guard<std::mutex> lk(mu_);
      queue_.push(std::move(blk));
      cond_.notify_one();
    }
    fut.wait();
  }

  /**
   * \brief stop the thread, threadsafe
   */
  void Stop() {
    Exec(Func());
  }

 private:
  struct Block {
  explicit Block(const Func& func) : f(func), p(std::make_shared<std::promise<void>>()) { }
    Func f;
    std::shared_ptr<std::promise<void>> p;
  };
  std::queue<Block> queue_;
  std::mutex mu_;
  std::condition_variable cond_;
};

class KVStoreDistServer {
 public:
  KVStoreDistServer() {
    using namespace std::placeholders;
    ps_server_ = new ps::KVServer<char>(0);
    static_cast<ps::SimpleApp*>(ps_server_)->set_request_handle(
        std::bind(&KVStoreDistServer::CommandHandle, this, _1, _2));
    ps_server_->set_request_handle(
        std::bind(&KVStoreDistServer::DataHandleEx, this, _1, _2, _3));
    sync_mode_ = false;
    gradient_compression_ = std::make_shared<GradientCompression>();
    log_verbose_ = dmlc::GetEnv("MXNET_KVSTORE_DIST_ROW_SPARSE_VERBOSE", false);
  }

  ~KVStoreDistServer() {
    delete ps_server_;
  }

  void set_controller(const KVStore::Controller& controller) {
    CHECK(controller);
    controller_ = controller;
  }

  void set_updater(const KVStore::Updater& updater)  {
    CHECK(updater);
    updater_ = updater;
  }

  /**
   * \brief blocked until received the command \a kSyncMode
   */
  void Run() {
    exec_.Start();
  }

 private:
  struct MergeBuf {
    std::vector<ps::KVMeta> request;
    NDArray array;
    // temp_array is used to cast received values as float32 for computation if required
    NDArray temp_array;
  };

  void CommandHandle(const ps::SimpleData& recved, ps::SimpleApp* app) {
    CommandType recved_type = static_cast<CommandType>(recved.head);
    if (recved_type == CommandType::kStopServer) {
      exec_.Stop();
    } else if (recved_type == CommandType::kSyncMode) {
      sync_mode_ = true;
    } else if (recved_type == CommandType::kSetGradientCompression) {
      gradient_compression_->DecodeParams(recved.body);
    } else {
      // this uses value 0 for message id from frontend
      // let the main thread to execute ctrl, which is necessary for python
      exec_.Exec([this, recved]() {
          CHECK(controller_);
          controller_(recved.head, recved.body);
        });
    }
    app->Response(recved);
  }

  void DataHandleEx(const ps::KVMeta& req_meta,
                    const ps::KVPairs<char>& req_data,
                    ps::KVServer<char>* server) {
    DataHandleType type = DepairDataHandleType(req_meta.cmd);
    switch (type.requestType) {
      case RequestType::kRowSparsePushPull:
        DataHandleRowSparse(type, req_meta, req_data, server);
        break;
      case RequestType::kCompressedPushPull:
        DataHandleCompressed(type, req_meta, req_data, server);
        break;
      case RequestType::kDefaultPushPull:
        DataHandleDefault(type, req_meta, req_data, server);
        break;
    }
  }

  inline void ApplyUpdates(const int key, const int dtype, MergeBuf *merged, NDArray *stored,
                           ps::KVServer<char>* server) {
    if (merged->request.size() == (size_t) ps::NumWorkers()) {
      // let the main thread to execute updater_, which is necessary for python
      if (updater_) {
        exec_.Exec([this, key, merged, stored](){
          CHECK(updater_);
          updater_(key, merged->array, stored);
        });
      } else {
        // if no updater, just copy
        CopyFromTo(merged->array, stored);
      }
      if (log_verbose_)  {
        LOG(INFO) << "sync response to " << merged->request.size() << " workers";
      }
      for (const auto& req : merged->request) {
        server->Response(req);
      }
      merged->request.clear();
      stored->WaitToRead();
    } else {
      merged->array.WaitToRead();
    }
  }

  void DecodeRowIds(const ps::SArray<ps::Key> &keys, int64_t *indices,
                    const int64_t master_key, const int64_t num_rows) {
    indices[0] = 0;
    for (int64_t i = 1; i <= num_rows; i++) {
      int key = DecodeKey(keys[i]);
      auto row_id = key - master_key;
      indices[i - 1] = row_id;
    }
  }

  void AccumulateRowSparseGrads(const int dtype, const NDArray& recved, MergeBuf* merged) {
    NDArray out(kRowSparseStorage, merged->array.shape(), Context(), true, dtype);
    std::vector<Engine::VarHandle> const_vars;
    const_vars.push_back(recved.var());
    const_vars.push_back(merged->array.var());
    // accumulate row_sparse gradients
    // TODO(haibin) override + operator for row_sparse NDArray
    // instead of calling BinaryComputeRspRsp directly
    using namespace mshadow;
    Engine::Get()->PushAsync(
    [recved, merged, out](RunContext ctx, Engine::CallbackOnComplete on_complete) {
      op::ElemwiseBinaryOp::ComputeEx<cpu, op::mshadow_op::plus>(
      {}, {}, {recved, merged->array}, {kWriteTo}, {out});
      on_complete();
    }, recved.ctx(), const_vars, {out.var()},
    FnProperty::kNormal, 0, PROFILER_MESSAGE_FUNCNAME);
    CopyFromTo(out, &(merged->array), 0);
  }

  void RowSparsePullResponse(const int master_key,
                             const int dtype,
                             const size_t num_rows,
                             const ps::KVMeta& req_meta,
                             const ps::KVPairs<char>& req_data,
                             ps::KVServer<char>* server) {
    if (log_verbose_) LOG(INFO) << "pull: " << master_key;
    ps::KVPairs<char> response;
    if (num_rows == 0) {
      std::vector<int> lens(req_data.keys.size(), 0);
      response.keys = req_data.keys;
      response.lens.CopyFrom(lens.begin(), lens.end());
      server->Response(req_meta, response);
      return;
    }
    const NDArray& stored = store_[master_key];
    CHECK(!stored.is_none()) << "init " << master_key << " first";
    auto shape = stored.shape();
    auto unit_len = shape.ProdShape(1, shape.ndim());
    const int elem_size = mshadow::mshadow_sizeof(dtype);
    const int unit_size = unit_len * elem_size;
    const char* data = static_cast<char *> (stored.data().dptr_);
    auto len = unit_len * num_rows * elem_size;
    // concat values
    response.vals.resize(len);
    #pragma omp parallel for
    for (size_t i = 1; i <= num_rows; i++) {
      int key = DecodeKey(req_data.keys[i]);
      int64_t row_id = key - master_key;
      const auto src = data + row_id * unit_size;
      auto begin = (i - 1) * unit_size;
      auto end = i * unit_size;
      response.vals.segment(begin, end).CopyFrom(src, unit_size);
    }
    // setup response
    response.keys = req_data.keys;
    std::vector<int> lens(req_data.keys.size(), unit_len);
    lens[0] = 0;
    response.lens.CopyFrom(lens.begin(), lens.end());
    server->Response(req_meta, response);
  }

  void InitRowSparseStored(const int dtype,
                           const int master_key,
                           const size_t num_rows,
                           const ps::KVMeta& req_meta,
                           const ps::KVPairs<char>& req_data,
                           ps::KVServer<char>* server) {
    auto& stored = store_[master_key];
    int elem_size = mshadow::mshadow_sizeof(dtype);
    auto unit_len = req_data.lens[1] / elem_size;
    CHECK_GT(unit_len, 0);
    size_t ds[] = {num_rows, (size_t) unit_len};
    TShape dshape(ds, ds + 2);
    CHECK_EQ(req_data.vals.size(), num_rows * unit_len * elem_size);

    TBlob recv_blob;
    MSHADOW_REAL_TYPE_SWITCH(dtype, DType, {
      recv_blob = TBlob(reinterpret_cast<DType*>(req_data.vals.data()), dshape, cpu::kDevMask);
    })
    NDArray recved = NDArray(recv_blob, 0);
    stored = NDArray(kRowSparseStorage, dshape, Context(), true, dtype);
    Engine::Get()->PushAsync(
    [recved, stored, dtype](RunContext ctx, Engine::CallbackOnComplete on_complete) {
      NDArray rsp = stored;
      stored.CheckAndAlloc({mshadow::Shape1(recved.shape()[0])});
      mshadow::Stream<cpu> *s = ctx.get_stream<cpu>();
      using namespace mxnet::op;
      nnvm::dim_t nnr = rsp.shape()[0];
      MSHADOW_IDX_TYPE_SWITCH(rsp.aux_type(rowsparse::kIdx), IType, {
        IType* idx = rsp.aux_data(rowsparse::kIdx).dptr<IType>();
        mxnet_op::Kernel<PopulateFullIdxRspKernel, cpu>::Launch(s, nnr, idx);
      });
      MSHADOW_REAL_TYPE_SWITCH(dtype, DType, {
        mshadow::Copy(rsp.data().FlatTo1D<cpu, DType>(),
                      recved.data().FlatTo1D<cpu, DType>(), s);
      })
      on_complete();
    }, recved.ctx(), {recved.var()}, {stored.var()},
    FnProperty::kNormal, 0, PROFILER_MESSAGE_FUNCNAME);
    stored.WaitToRead();
    server->Response(req_meta);
  }

  void DataHandleRowSparse(const DataHandleType type, const ps::KVMeta& req_meta,
                           const ps::KVPairs<char>& req_data,
                           ps::KVServer<char>* server) {
    int master_key = DecodeKey(req_data.keys[0]);
    auto num_rows = req_data.keys.size() - 1;
    auto& stored = store_[master_key];
    if (req_meta.push) {
      CHECK_GT(req_data.lens.size(), 0) << "req_data.lens cannot be empty";
      CHECK_EQ(req_data.lens[0], 0);
      if (stored.is_none()) {
        if (log_verbose_) LOG(INFO) << "initial push: " << master_key;
        // initialization
        CHECK_GT(num_rows, 0) << "init with empty data is not supported";
        InitRowSparseStored(type.dtype, master_key, num_rows, req_meta, req_data, server);
        return;
      }
      // synced push
      if (sync_mode_) {
        if (log_verbose_) LOG(INFO) << "sync push: " << master_key << " " << req_data.keys;
        auto& merged = merge_buf_[master_key];
        if (merged.array.is_none()) {
          merged.array = NDArray(kRowSparseStorage, stored.shape(), Context(), true, type.dtype);
        }
        if (num_rows == 0) {
          // reset to zeros
          if (merged.request.empty()) {
            merged.array = NDArray(kRowSparseStorage, stored.shape(), Context(), true, type.dtype);
          } else {
            // nothing to aggregate
          }
          merged.request.push_back(req_meta);
          ApplyUpdates(master_key, type.dtype, &merged,  &stored, server);
          return;
        } else {
<<<<<<< HEAD
          auto unit_len = req_data.lens[1] / mshadow::mshadow_sizeof(type.dtype);
          CHECK_GT(unit_len, 0);
          // indices
          std::vector<int64_t> indices(num_rows);
          DecodeRowIds(req_data.keys, indices.data(), master_key, num_rows);

          // data
          TBlob idx_blob(indices.data(), mshadow::Shape1(num_rows), cpu::kDevMask);
          size_t ds[] = {(size_t) num_rows, (size_t) unit_len};
          TShape dshape(ds, ds + 2);
          TBlob recv_blob;
          MSHADOW_REAL_TYPE_SWITCH(type.dtype, DType, {
            recv_blob = TBlob(reinterpret_cast<DType*>(req_data.vals.data()),
                              dshape, cpu::kDevMask);
          })

          // row_sparse NDArray
          NDArray recved(kRowSparseStorage, stored.shape(), recv_blob, {idx_blob}, 0);

          if (merged.request.empty()) {
            CopyFromTo(recved, &merged.array, 0);
            merged.array.WaitToRead();
          } else {
            AccumulateRowSparseGrads(type.dtype, recved, &merged);
          }
          merged.request.push_back(req_meta);
          ApplyUpdates(master_key, type.dtype, &merged,  &stored, server);
=======
          NDArray out(kRowSparseStorage, stored.shape(), Context());
          // accumulate row_sparse gradients
          // TODO(haibin) override + operator for row_sparse NDArray
          // instead of calling BinaryComputeRspRsp directly
          using namespace mshadow;
          Engine::Get()->PushAsync(
            [recved, merged, out](RunContext ctx, Engine::CallbackOnComplete on_complete) {
              op::ElemwiseBinaryOp::ComputeEx<cpu, op::mshadow_op::plus>(
                {}, {}, {recved, merged.array}, {kWriteTo}, {out});
              on_complete();
            }, recved.ctx(), {recved.var(), merged.array.var()}, {out.var()},
            FnProperty::kNormal, 0, PROFILER_MESSAGE_FUNCNAME);
          CopyFromTo(out, &merged.array, 0);
>>>>>>> bd9b9c8b
        }
      } else {
        // async push
        if (log_verbose_) LOG(INFO) << "async push: " << master_key;
        if (num_rows == 0) {
          server->Response(req_meta);
          return;
        }
        auto unit_len = req_data.lens[1] / mshadow::mshadow_sizeof(type.dtype);
        CHECK_GT(unit_len, 0);
        // indices
        std::vector<int64_t> indices(num_rows);
        DecodeRowIds(req_data.keys, indices.data(), master_key, num_rows);
        TBlob idx_blob(indices.data(), mshadow::Shape1(num_rows), cpu::kDevMask);
        size_t ds[] = {(size_t) num_rows, (size_t) unit_len};
        TShape dshape(ds, ds + 2);
        TBlob recv_blob;
        MSHADOW_REAL_TYPE_SWITCH(type.dtype, DType, {
          recv_blob = TBlob(reinterpret_cast<DType*>(req_data.vals.data()), dshape, cpu::kDevMask);
        })
        NDArray recved(kRowSparseStorage, stored.shape(), recv_blob, {idx_blob}, 0);
        exec_.Exec([this, master_key, &recved, &stored](){
            CHECK(updater_);
            updater_(master_key, recved, &stored);
          });
        server->Response(req_meta);
        stored.WaitToRead();
      }
    } else {
      RowSparsePullResponse(master_key, type.dtype, num_rows, req_meta, req_data, server);
    }
  }

  void DefaultStorageResponse(const int key,
                              const ps::KVMeta& req_meta,
                              const ps::KVPairs<char> &req_data,
                              ps::KVServer<char>* server) {
    ps::KVPairs<char> response;
    const NDArray& stored = store_[key];
    CHECK(!stored.is_none()) << "init " << key << " first";
    auto len = stored.shape().Size() * mshadow::mshadow_sizeof(stored.dtype());
    response.keys = req_data.keys;
    response.lens = {len};
    // TODO(mli) try to remove this CopyFrom
    response.vals.CopyFrom(static_cast<const char*>(stored.data().dptr_), len);
    server->Response(req_meta, response);
  }

  void DataHandleCompressed(const DataHandleType type,
                            const ps::KVMeta& req_meta,
                            const ps::KVPairs<char> &req_data,
                            ps::KVServer<char>* server) {
    CHECK_EQ(type.dtype, mshadow::kFloat32)
      << "Gradient compression is currently supported for fp32 only";
    if (req_meta.push) {
      // there used several WaitToRead, this is because \a recved's memory
      // could be deallocated when this function returns. so we need to make sure
      // the operators with \a NDArray are actually finished

      // first for dummy key which represents original size of array, whose len is 0
      CHECK_EQ(req_data.keys.size(), (size_t)2);
      CHECK_EQ(req_data.lens.size(), (size_t)2);
      CHECK_EQ(req_data.vals.size(), (size_t)req_data.lens[1]);

      int original_size = DecodeKey(req_data.keys[0]);
      int key = DecodeKey(req_data.keys[1]);
      auto& stored = store_[key];

      size_t ds[] = {(size_t)req_data.lens[1] / mshadow::mshadow_sizeof(type.dtype)};
      TShape dshape(ds, ds + 1);
      TBlob recv_blob(reinterpret_cast<real_t*>(req_data.vals.data()), dshape, cpu::kDevMask);
      NDArray recved = NDArray(recv_blob, 0);

      NDArray decomp_buf = decomp_buf_[key];
      dshape = TShape{(int64_t) original_size};

      if (decomp_buf.is_none()) {
        decomp_buf = NDArray(dshape, Context());
      }

      if (stored.is_none()) {
        stored = NDArray(dshape, Context());
        gradient_compression_->Dequantize(recved, &stored, 0);
        server->Response(req_meta);
        stored.WaitToRead();
      } else if (sync_mode_) {
        // synced push
        auto& merged = merge_buf_[key];
        if (merged.array.is_none()) {
          merged.array = NDArray(dshape, Context());
        }
        if (merged.request.size() == 0) {
          gradient_compression_->Dequantize(recved, &merged.array, 0);
        } else {
          gradient_compression_->Dequantize(recved, &decomp_buf, 0);
          merged.array += decomp_buf;
        }
        merged.request.push_back(req_meta);
        ApplyUpdates(key, type.dtype, &merged, &stored, server);
      } else {
        // async push
        gradient_compression_->Dequantize(recved, &decomp_buf, 0);
        exec_.Exec([this, key, &decomp_buf, &stored]() {
          CHECK(updater_);
          updater_(key, decomp_buf, &stored);
        });
        server->Response(req_meta);
        stored.WaitToRead();
      }
    } else {       // pull
      CHECK_EQ(req_data.keys.size(), (size_t)1);
      CHECK_EQ(req_data.lens.size(), (size_t)0);
      int key = DecodeKey(req_data.keys[0]);
      DefaultStorageResponse(key, req_meta, req_data, server);
    }
  }

  void DataHandleDefault(DataHandleType type, const ps::KVMeta& req_meta,
                         const ps::KVPairs<char> &req_data,
                         ps::KVServer<char>* server) {
    // do some check
    CHECK_EQ(req_data.keys.size(), (size_t)1);
    if (req_meta.push) {
      CHECK_EQ(req_data.lens.size(), (size_t)1);
      CHECK_EQ(req_data.vals.size(), (size_t)req_data.lens[0]);
    }
    int key = DecodeKey(req_data.keys[0]);
    auto& stored = store_[key];
    // there used several WaitToRead, this is because \a recved's memory
    // could be deallocated when this function returns. so we need to make sure
    // the operators with \a NDArray are actually finished
    if (req_meta.push) {
      size_t ds[] = {(size_t) req_data.lens[0] / mshadow::mshadow_sizeof(type.dtype)};
      TShape dshape(ds, ds + 1);
      TBlob recv_blob;
      MSHADOW_REAL_TYPE_SWITCH(type.dtype, DType, {
        recv_blob = TBlob(reinterpret_cast<DType*>(req_data.vals.data()), dshape, cpu::kDevMask);
      })
      NDArray recved = NDArray(recv_blob, 0);
      if (stored.is_none()) {
        // initialization
        // stored is real_t
        stored = NDArray(dshape, Context(), false, type.dtype);
        CopyFromTo(recved, &stored, 0);
        server->Response(req_meta);
        stored.WaitToRead();
      } else if (sync_mode_) {
        // synced push
        auto& merged = merge_buf_[key];
        if (merged.array.is_none()) {
          merged.array = NDArray(dshape, Context(), false, type.dtype);
        }
        if (merged.request.empty()) {
          CopyFromTo(recved, merged.array);
        } else {
          merged.array += recved;
        }
        merged.request.push_back(req_meta);
        ApplyUpdates(key, type.dtype, &merged, &stored, server);
      } else {
        // async push
        exec_.Exec([this, key, &recved, &stored](){
            CHECK(updater_);
            updater_(key, recved, &stored);
          });
        server->Response(req_meta);
        stored.WaitToRead();
      }
    } else {
      DefaultStorageResponse(key, req_meta, req_data, server);
    }
  }

  int DecodeKey(ps::Key key) {
    auto kr = ps::Postoffice::Get()->GetServerKeyRanges()[ps::MyRank()];
    return key - kr.begin();
  }


  /**
   * \brief user defined mode for push
   */
  bool sync_mode_;
  KVStore::Controller controller_;
  KVStore::Updater updater_;

  /**
   * \brief store_ contains the value at kvstore for each key
   */
  std::unordered_map<int, NDArray> store_;

  /**
   * \brief merge_buf_ is a buffer used if sync_mode is true. It represents
   * values from different workers being merged. The store will be updated
   * to this value when values from all workers are pushed into this buffer.
   */
  std::unordered_map<int, MergeBuf> merge_buf_;

  /**
   * \brief decomp_buf_ is a buffer into which compressed values are
   * decompressed before merging to the store. used when compress_!='none'
   */
  std::unordered_map<int, NDArray> decomp_buf_;

  Executor exec_;
  ps::KVServer<char>* ps_server_;

  // whether to LOG verbose information
  bool log_verbose_;

  /**
   * \brief gradient compression object.
   * starts with none, used after SetGradientCompression sets the type
   * currently there is no support for unsetting gradient compression
   */
  std::shared_ptr<kvstore::GradientCompression> gradient_compression_;
};

}  // namespace kvstore
}  // namespace mxnet

#endif  // MXNET_KVSTORE_KVSTORE_DIST_SERVER_H_<|MERGE_RESOLUTION|>--- conflicted
+++ resolved
@@ -264,9 +264,6 @@
 
   void AccumulateRowSparseGrads(const int dtype, const NDArray& recved, MergeBuf* merged) {
     NDArray out(kRowSparseStorage, merged->array.shape(), Context(), true, dtype);
-    std::vector<Engine::VarHandle> const_vars;
-    const_vars.push_back(recved.var());
-    const_vars.push_back(merged->array.var());
     // accumulate row_sparse gradients
     // TODO(haibin) override + operator for row_sparse NDArray
     // instead of calling BinaryComputeRspRsp directly
@@ -276,7 +273,7 @@
       op::ElemwiseBinaryOp::ComputeEx<cpu, op::mshadow_op::plus>(
       {}, {}, {recved, merged->array}, {kWriteTo}, {out});
       on_complete();
-    }, recved.ctx(), const_vars, {out.var()},
+    }, recved.ctx(), {recved.var(), merged->array.var()}, {out.var()},
     FnProperty::kNormal, 0, PROFILER_MESSAGE_FUNCNAME);
     CopyFromTo(out, &(merged->array), 0);
   }
@@ -399,7 +396,6 @@
           ApplyUpdates(master_key, type.dtype, &merged,  &stored, server);
           return;
         } else {
-<<<<<<< HEAD
           auto unit_len = req_data.lens[1] / mshadow::mshadow_sizeof(type.dtype);
           CHECK_GT(unit_len, 0);
           // indices
@@ -421,27 +417,11 @@
 
           if (merged.request.empty()) {
             CopyFromTo(recved, &merged.array, 0);
-            merged.array.WaitToRead();
           } else {
             AccumulateRowSparseGrads(type.dtype, recved, &merged);
           }
           merged.request.push_back(req_meta);
           ApplyUpdates(master_key, type.dtype, &merged,  &stored, server);
-=======
-          NDArray out(kRowSparseStorage, stored.shape(), Context());
-          // accumulate row_sparse gradients
-          // TODO(haibin) override + operator for row_sparse NDArray
-          // instead of calling BinaryComputeRspRsp directly
-          using namespace mshadow;
-          Engine::Get()->PushAsync(
-            [recved, merged, out](RunContext ctx, Engine::CallbackOnComplete on_complete) {
-              op::ElemwiseBinaryOp::ComputeEx<cpu, op::mshadow_op::plus>(
-                {}, {}, {recved, merged.array}, {kWriteTo}, {out});
-              on_complete();
-            }, recved.ctx(), {recved.var(), merged.array.var()}, {out.var()},
-            FnProperty::kNormal, 0, PROFILER_MESSAGE_FUNCNAME);
-          CopyFromTo(out, &merged.array, 0);
->>>>>>> bd9b9c8b
         }
       } else {
         // async push
