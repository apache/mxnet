/*
 * Licensed to the Apache Software Foundation (ASF) under one
 * or more contributor license agreements.  See the NOTICE file
 * distributed with this work for additional information
 * regarding copyright ownership.  The ASF licenses this file
 * to you under the Apache License, Version 2.0 (the
 * "License"); you may not use this file except in compliance
 * with the License.  You may obtain a copy of the License at
 *
 *   http://www.apache.org/licenses/LICENSE-2.0
 *
 * Unless required by applicable law or agreed to in writing,
 * software distributed under the License is distributed on an
 * "AS IS" BASIS, WITHOUT WARRANTIES OR CONDITIONS OF ANY
 * KIND, either express or implied.  See the License for the
 * specific language governing permissions and limitations
 * under the License.
 */

#ifndef MXNET_IMPERATIVE_CACHED_OP_H_
#define MXNET_IMPERATIVE_CACHED_OP_H_

#include <mxnet/imperative.h>
#include <vector>
#include <atomic>
#include <utility>
#include <string>
#include <unordered_map>
#include <map>
#include "../operator/operator_common.h"
#include "../operator/subgraph/common.h"
#include "./imperative_utils.h"

namespace mxnet {
namespace {

  static const char FULL[] = "full";
  static const char FORWARD[] = "forward";
  static const char BACKWARD[] = "backward";
  static const char REF_COUNT[] = "ref_count";
  static const char MEM_PLAN[] = "mem_plan";
  static const char STORAGE_PLAN[] = "storage_plan";

std::string AddPrefix(const std::string& prefix,
                      const std::string& s) {
  return prefix + "_" + s;
}

/* \brief collect pointers to input and output ndarrays
 * into a single data structure, this data structure can
 * be used for Memory allocation pass*/

void CollectInputOutputNDRefs(const nnvm::Graph& g,
                              const std::vector<NDArray*>& inputs,
                              const std::vector<NDArray*>& outputs,
                              std::vector<NDArray*>* arrays) DMLC_ATTRIBUTE_UNUSED;
void CollectInputOutputNDRefs(const nnvm::Graph& g,
                              const std::vector<NDArray*>& inputs,
                              const std::vector<NDArray*>& outputs,
                              std::vector<NDArray*>* arrays) {
  const auto& idx = g.indexed_graph();
  size_t num_inputs = idx.input_nodes().size();
  for (size_t i = 0; i < num_inputs; ++i) {
    (*arrays)[idx.entry_id(idx.input_nodes()[i], 0)] = inputs[i];
  }
  for (size_t i = 0; i < idx.outputs().size(); ++i) {
    auto eid = idx.entry_id(idx.outputs()[i]);
    if (!(*arrays)[eid]->is_none())
      *outputs[i] = (*arrays)[eid]->Detach();
    (*arrays)[eid] = outputs[i];
  }
}

/* \brief create ndarrays for the intermediate outputs and final outputs
 * from the allocated storage (happens in MXPlanMemory NNVM pass)*/
void CreateGraphNDs(const nnvm::Graph& g,
                    const mxnet::Context& default_ctx,
                    const mxnet::imperative::MemoryPlanVector& mem_plan,
                    std::vector<OpReqType>* array_reqs,
                    std::vector<NDArray*>* arrays) DMLC_ATTRIBUTE_UNUSED;
void CreateGraphNDs(const nnvm::Graph& g,
                    const mxnet::Context& default_ctx,
                    const mxnet::imperative::MemoryPlanVector& mem_plan,
                    std::vector<OpReqType>* array_reqs,
                    std::vector<NDArray*>* arrays) {
  const auto& idx = g.indexed_graph();
  mxnet::imperative::AllocateMemory(g, idx, default_ctx, 0,
                                    idx.num_node_entries(), mem_plan, *arrays,
                                    array_reqs);
  const auto &dtypes = g.GetAttr<nnvm::DTypeVector>("dtype");
  const auto &shapes = g.GetAttr<mxnet::ShapeVector>("shape");
  const auto &stypes = g.GetAttr<mxnet::StorageTypeVector>("storage_type");
  for (size_t i = 0; i < idx.outputs().size(); ++i) {
    auto eid = idx.entry_id(idx.outputs()[i]);
    if (!(*arrays)[eid]->is_none())
      continue;
    *((*arrays)[eid]) = NDArray(static_cast<NDArrayStorageType>(stypes[eid]),
                                shapes[eid], default_ctx, true, dtypes[eid]);
  }
}

/* \brief create a forward graph from they Symbol */
void CreateForwardGraph(const nnvm::Symbol &sym, nnvm::Graph *fwd_graph) {
  using namespace nnvm;
  static const auto _copy_op = Op::Get("_copy");
  NodeEntryMap<size_t> dedup_out;
  // Iterate through all node entries, emplace node entry outputs of symbol
  // to graph outputs. Since node entry stores information about the node
  // as well as the input node of the graph, a graph can be recreated from a
  // symbol by just copying the outputs
  for (const NodeEntry &nodeEntry : sym.outputs) {
    if (dedup_out.find(nodeEntry) != dedup_out.end()) {
      NodePtr copy_node = Node::Create();
      copy_node->attrs.op = _copy_op;
      copy_node->attrs.name = nodeEntry.node->attrs.name + "_copy" +
                              std::to_string(dedup_out[nodeEntry]++);
      copy_node->inputs.emplace_back(nodeEntry);
      if (_copy_op->attr_parser != nullptr) {
        _copy_op->attr_parser(&(copy_node->attrs));
      }
      fwd_graph->outputs.emplace_back(std::move(copy_node));
    } else {
      dedup_out.emplace(nodeEntry, 0);
      fwd_graph->outputs.push_back(nodeEntry);
    }
  }
}

/* \brief construct grad_graph from fwd_graph and ograd_entries*/
void CreateBackwardGraph(nnvm::Graph* fwd_graph,
                         nnvm::Graph* grad_graph,
                         std::vector<nnvm::NodeEntry>* ograd_entries,
                         std::unordered_map<uint32_t, uint32_t>* fwd_input_to_grad_output) {
  using namespace nnvm;
  static const std::vector<const Op*> zero_ops{Op::Get("zeros_like"), Op::Get("_zeros")};
  ograd_entries->reserve(fwd_graph->outputs.size());
  for (size_t i = 0; i < fwd_graph->outputs.size(); ++i) {
    nnvm::NodePtr np = Node::Create();
    np->attrs.name = "_head_grad_" + std::to_string(i);
    ograd_entries->emplace_back(np);
  }

  std::vector<NodeEntry> xs;
  const IndexedGraph &indexed_graph = fwd_graph->indexed_graph();
  // Create vector of inputs to be passed to the gradient pass
  for (size_t i = 0; i < indexed_graph.input_nodes().size(); ++i) {
    const uint32_t node_id = indexed_graph.input_nodes()[i];
    // skip the mutable nodes, which store the auxiliary states,
    // since we don't need to compute gradient w.r.t auxiliary states
    if (indexed_graph.mutable_input_nodes().count(node_id))
      continue;
    // Hold a mapping of the node id to its igrad position
    // Need this mapping in StaticBackward, to obtain the igrad node,
    // corresponding to a fwd_graph node.
    (*fwd_input_to_grad_output)[i] = xs.size();
    xs.emplace_back(indexed_graph[node_id].weak_ref.lock());
  }

  CHECK(!xs.empty())
    << "There are no inputs in computation graph that require gradients.";

  *grad_graph = pass::MXGradient(
    *fwd_graph, fwd_graph->outputs, xs, *ograd_entries,
    exec::AggregateGradient, nullptr, nullptr,
    zero_ops, "_copy");
}

/* \brief construct  fwd_graph, grad_graph and full_graph from symbol */
void CreateFullGraph(const nnvm::Symbol& sym,
                     nnvm::Graph* fwd_graph,
                     nnvm::Graph* grad_graph,
                     nnvm::Graph* full_graph,
                     std::vector<nnvm::NodeEntry>* ograd_entries,
                     std::unordered_map<uint32_t, uint32_t>* fwd_input_to_grad_output) {
  using namespace nnvm;
  CreateForwardGraph(sym, fwd_graph);

  bool do_elim_common_expr = dmlc::GetEnv("MXNET_ELIMINATE_COMMON_EXPR", true);
  if (do_elim_common_expr)
    *fwd_graph = exec::EliminateCommonExpr(std::move(*fwd_graph));

  // construct backward graph
  CreateBackwardGraph(fwd_graph, grad_graph, ograd_entries,
                      fwd_input_to_grad_output);

  // Add backward graph outputs to full graph
  full_graph->outputs = fwd_graph->outputs;
  for (const auto &i : grad_graph->outputs) full_graph->outputs.emplace_back(i);
}

/* \brief Set Ref counts for node entries for forward graph */
void SetForwardRefCounts(nnvm::Graph *fwd_graph) {
  const auto& idx = fwd_graph->indexed_graph();
  CHECK_GE(idx.input_nodes().size(), 1) << "CachedOp requires at least 1 input";

  std::vector<uint32_t> ref_count(idx.num_node_entries(), 0);
  for (const auto& i : idx.input_nodes()) ++ref_count[idx.entry_id(i, 0)];
  for (const auto& i : idx.outputs()) ++ref_count[idx.entry_id(i)];
  for (size_t i = 0; i < idx.num_nodes(); ++i) {
    for (const auto& j : idx[i].inputs) ++ref_count[idx.entry_id(j)];
  }

  fwd_graph->attrs[AddPrefix(FORWARD, REF_COUNT)] =
      std::make_shared<dmlc::any>(std::move(ref_count));
}

/* \brief Set Ref counts for node entries for forward graph and full graph */
void SetRefCounts(nnvm::Graph* fwd_graph, const nnvm::Graph& full_graph) {
  const auto& idx = fwd_graph->indexed_graph();
  SetForwardRefCounts(fwd_graph);

  size_t num_forward_nodes = idx.num_nodes();
  size_t num_forward_entries = idx.num_node_entries();

  const auto& full_idx = full_graph.indexed_graph();

  std::vector<uint32_t> temp_ref_count(full_idx.num_node_entries(), 0);
  for (size_t i = num_forward_nodes; i < full_idx.num_nodes(); ++i) {
    for (const auto& j : full_idx[i].inputs) {
       ++temp_ref_count[full_idx.entry_id(j)];
    }
  }

  auto full_ref_count = fwd_graph->GetAttr<std::vector<uint32_t> >(AddPrefix(FORWARD,
                                                                             REF_COUNT));
  for (size_t i = 0; i < num_forward_entries; ++i) full_ref_count.at(i) += temp_ref_count[i];
  fwd_graph->attrs[AddPrefix(FULL, REF_COUNT)] =
      std::make_shared<dmlc::any>(std::move(full_ref_count));
}

void OptimizeGraph(nnvm::Graph * full_graph, nnvm::Graph * fwd_graph, nnvm::Graph * grad_graph,
                   const Context& context, size_t num_forward_outputs, const bool inlining) {
#if MXNET_USE_CUDA && !defined(_WIN32)
  if (context.dev_mask() == kGPU &&
      !inlining &&
      dmlc::GetEnv("MXNET_USE_FUSION", true)) {
    nnvm::Graph unoptimized_graph;
    common::CopyGraph(&unoptimized_graph, *full_graph, false);

    if (common::CheckForInputNameDuplicates(unoptimized_graph.indexed_graph())) {
      full_graph->attrs["num_forward_outputs"] = std::make_shared<nnvm::any>(num_forward_outputs);
      *full_graph = exec::FusePointwiseForward(std::move(*full_graph));
      full_graph->attrs["num_forward_outputs"] = std::make_shared<nnvm::any>(num_forward_outputs);
      *full_graph = exec::FusePointwiseBackward(std::move(*full_graph));
      // Check the topological order of inputs
      const auto &original_inputs = unoptimized_graph.indexed_graph().input_nodes();
      const auto &new_inputs = full_graph->indexed_graph().input_nodes();
      if (original_inputs.size() != new_inputs.size()) {
        LOG(WARNING)
          << "Number of inputs after fusion does not match original number of inputs. "
          << "This is most probably a bug. Disabling fusion for this run.";
        *full_graph = unoptimized_graph;
      } else {
        for (size_t i = 0; i < new_inputs.size(); ++i) {
          if (unoptimized_graph.indexed_graph()[original_inputs[i]].source->attrs.name !=
              full_graph->indexed_graph()[new_inputs[i]].source->attrs.name) {
            LOG(WARNING) << "Disabling fusion due to altered topological order of inputs.";
            *full_graph = unoptimized_graph;
            break;
          }
        }
      }
    } else {
      LOG(WARNING)
        << "Graph contains duplicate names for some of its inputs - fusion is NOT enabled!";
     }
  }
#endif  // MXNET_USE_CUDA

  *fwd_graph = nnvm::Graph();
  fwd_graph->outputs = std::vector<nnvm::NodeEntry>(full_graph->outputs.begin(),
                                                    full_graph->outputs.begin() +
                                                    num_forward_outputs);
  *grad_graph = nnvm::Graph();
  grad_graph->outputs = std::vector<nnvm::NodeEntry>(full_graph->outputs.begin() +
                                                     num_forward_outputs,
                                                     full_graph->outputs.end());
  SetRefCounts(fwd_graph, *full_graph);
}

/* \brief Check if param indices and data indices are set, if not then set data indices */
void SetInputIndices(const nnvm::Graph& fwd_graph,
                     const mxnet::Tuple<uint32_t>& param_indices,
                     mxnet::Tuple<uint32_t>* data_indices) DMLC_ATTRIBUTE_UNUSED;
void SetInputIndices(const nnvm::Graph& fwd_graph,
                     const mxnet::Tuple<uint32_t>& param_indices,
                     mxnet::Tuple<uint32_t>* data_indices) {
  const auto& indexed_graph = fwd_graph.indexed_graph();
  if (data_indices->ndim() || param_indices.ndim()) {
    CHECK_EQ(data_indices->ndim() + param_indices.ndim(),
             indexed_graph.input_nodes().size());
  } else {
    std::vector<uint32_t> tmp;
    tmp.reserve(indexed_graph.input_nodes().size());
    for (size_t i = 0; i < indexed_graph.input_nodes().size(); ++i) {
      tmp.emplace_back(i);
    }
    data_indices->assign(tmp.begin(), tmp.end());
  }
}

}  // namespace

/*! \brief CachedOp Parameters */
struct CachedOpConfig : public dmlc::Parameter<CachedOpConfig> {
  uint32_t inline_limit;
  uint32_t forward_bulk_size;
  uint32_t backward_bulk_size;
  bool static_alloc;
  bool static_shape;
  bool is_dynamic;
  mxnet::Tuple<uint32_t> data_indices;
  mxnet::Tuple<uint32_t> param_indices;
  std::string subgraph;
  DMLC_DECLARE_PARAMETER(CachedOpConfig) {
    DMLC_DECLARE_FIELD(static_alloc)
    .set_default(false)
    .describe("Statically allocate memory to improve speed. "
              "Memory usage may increase.");
    DMLC_DECLARE_FIELD(static_shape)
    .set_default(false)
    .describe("Optimize for invariant input shapes between iterations. "
              "Must also set static_alloc to True. "
              "Change of input shapes is still allowed but slower.");
    DMLC_DECLARE_FIELD(inline_limit)
    .set_default(2)
    .describe("Maximum number of operators that can be inlined.");
    DMLC_DECLARE_FIELD(forward_bulk_size)
    .set_default(Imperative::BulkExecMaxNodeTrainFwd())
    .describe("Segment size of bulk execution during forward pass.");
    DMLC_DECLARE_FIELD(backward_bulk_size)
    .set_default(Imperative::BulkExecMaxNodeTrainBwd())
    .describe("Segment size of bulk execution during backward pass.");
    DMLC_DECLARE_FIELD(data_indices)
    .set_default(mxnet::Tuple<uint32_t>())
    .describe("Position of argument variables.");
    DMLC_DECLARE_FIELD(param_indices)
    .set_default(mxnet::Tuple<uint32_t>())
    .describe("Position of parameters.");
    DMLC_DECLARE_FIELD(subgraph)
    .set_default(std::string(""))
    .describe("JSON string of a subgraph.");
    DMLC_DECLARE_FIELD(is_dynamic)
    .set_default(false)
    .describe("Whether the graph contains dynamic shape operators.");
  }
};

class CachedOp {
  using CachedOpMonCallback =
      std::function<void(const char *, const char *, void *)>;

 public:
  CachedOp(
      const nnvm::Symbol& sym,
      const std::vector<std::pair<std::string, std::string> >& flags);
  ~CachedOp();
  uint32_t num_inputs() const {
    return fwd_graph_.indexed_graph().input_nodes().size();
  }
  uint32_t num_outputs() const {
    return fwd_graph_.outputs.size();
  }
  uint32_t num_backward_inputs() const {
    return bwd_ograd_dep_.size() + bwd_in_dep_.size() + bwd_out_dep_.size();
  }
  uint32_t num_backward_outputs() const {
    auto &idx = fwd_graph_.indexed_graph();
    return idx.input_nodes().size() - idx.mutable_input_nodes().size();
  }
  std::vector<bool>& save_inputs() {
    return save_inputs_;
  }
  std::vector<bool>& save_outputs() {
    return save_outputs_;
  }
  const std::unordered_set<uint32_t>& mutable_input_nodes() const {
    return fwd_graph_.indexed_graph().mutable_input_nodes();
  }
<<<<<<< HEAD
  std::vector<nnvm::NodeEntry> Gradient(
      const nnvm::ObjectPtr& node,
=======
  virtual std::vector<nnvm::NodeEntry> Gradient(
      const nnvm::NodePtr& node,
>>>>>>> 88cc54d6
      const std::vector<nnvm::NodeEntry>& ograds) const;
  virtual OpStatePtr Forward(
      const std::shared_ptr<CachedOp>& op_ptr,
      const std::vector<NDArray*>& inputs,
      const std::vector<NDArray*>& outputs);
  virtual void Backward(
      const bool retain_graph,
      const OpStatePtr& state,
      const std::vector<NDArray*>& inputs,
      const std::vector<OpReqType>& reqs,
      const std::vector<NDArray*>& outputs);
  // backward storage type inference
  virtual bool BackwardStorageType(
      const nnvm::NodeAttrs& attrs,
      const int dev_mask,
      DispatchMode* dispatch_mode,
      std::vector<int> *in_attrs,
      std::vector<int> *out_attrs);
  std::vector<std::string> ListForwardInputNames() const {
    nnvm::Symbol sym = GetForwardSym();
    return sym.ListInputNames(nnvm::Symbol::kAll);
  }
  std::vector<std::string> ListForwardOutputNames() const {
    nnvm::Symbol sym = GetForwardSym();
    return sym.ListOutputNames();
  }
  nnvm::Symbol GetForwardSym() const {
    nnvm::Symbol sym;
    sym.outputs = fwd_graph_.outputs;
    return sym;
  }
  void RegisterOpHook(const CachedOp::CachedOpMonCallback& callback,
                      bool monitor_all = false);

 protected:
  struct GraphInfo {
    nnvm::Graph fwd_graph;
    nnvm::Graph grad_graph;
    nnvm::Graph full_graph;
    std::vector<nnvm::NodeEntry> ograd_entries;
    std::unordered_map<uint32_t, uint32_t> fwd_input_to_grad_output;
    std::vector<OpReqType> bwd_output_reqs;
    std::vector<uint32_t> bwd_input_eid;
  };

  struct CachedOpState {
    CachedOpState(const Context &context_, const nnvm::Graph &fwd_graph_,
                  const nnvm::Graph &full_graph_, const bool inlining_) {
      context = context_;
      nnvm::Symbol sym;
      sym.outputs = fwd_graph_.outputs;
      CreateFullGraph(sym.Copy(), &info.fwd_graph, &info.grad_graph,
                      &info.full_graph, &info.ograd_entries,
                      &info.fwd_input_to_grad_output);

      OptimizeGraph(&info.full_graph, &info.fwd_graph, &info.grad_graph,
                    context_, fwd_graph_.outputs.size(), inlining_);

      size_t max_nodes = info.full_graph.indexed_graph().num_nodes();
      size_t max_entries = info.full_graph.indexed_graph().num_node_entries();
      info.fwd_graph.attrs["context"] =
          std::make_shared<dmlc::any>(std::vector<Context>(
              info.fwd_graph.indexed_graph().num_nodes(), context));
      info.full_graph.attrs["context"] =
          std::make_shared<dmlc::any>(std::vector<Context>(max_nodes, context));

      buff.resize(max_entries);
      arrays.resize(max_entries);
      array_reqs.resize(max_entries);
      dynamic_entries.resize(max_entries, false);
      op_states.resize(max_nodes);
      execs.resize(max_nodes);
      opr_segs.resize(max_nodes);
    }

    std::mutex mutex;
    Context context;
    GraphInfo info;

    bool recording = false;
    bool fwd_alloc = false;
    bool bwd_alloc = false;
    bool fwd_exec_init = false;
    bool bwd_exec_init = false;

    std::vector<NDArray> buff;
    std::vector<NDArray *> arrays;
    std::vector<NDArray *> arrays_with_in_out;
    std::vector<OpReqType> array_reqs;

    std::vector<OpStatePtr> op_states;
    std::vector<std::shared_ptr<exec::OpExecutor>> execs;
    std::vector<imperative::EngineOprSeg> opr_segs;

    std::vector<bool> dynamic_entries;
    std::multimap<size_t, NDArray> fwd_reuse_pool;
    std::multimap<size_t, NDArray> bwd_reuse_pool;
  };

  OpStatePtr GetCachedOpState(const Context& ctx);
  bool SetForwardGraph(
      GraphInfo* info,
      const bool recording,
      const std::vector<NDArray*>& inputs);
  bool SetBackwardGraph(
      GraphInfo* info,
      const std::vector<OpReqType>& reqs,
      const std::vector<NDArray*>& inputs,
      bool detect_inplace_addto = false);
  bool CheckDynamicShapeExists(
      const Context& default_ctx,
      const std::vector<NDArray*>& inputs,
      bool erase_result);
  void StaticAllocMemory(
      const OpStatePtr& state_ptr,
      bool recording,
      bool keep_fwd);
  void StaticInitExec(
      const OpStatePtr& state_ptr,
      bool recording,
      bool keep_fwd);
  void StaticRunOps(
      const Context& default_ctx,
      const nnvm::Graph& g,
      const OpStatePtr& state_ptr,
      const std::vector<NDArray *> &state_arrays,
      size_t start_nid,
      size_t end_nid);
  OpStatePtr StaticForward(
      const Context& default_ctx,
      const std::vector<NDArray*>& inputs,
      const std::vector<NDArray*>& outputs);


 private:
  struct DynamicRuntime;

  OpStatePtr DynamicForward(
      const Context& default_ctx,
      const std::vector<NDArray*>& inputs,
      const std::vector<NDArray*>& outputs,
      bool use_naive_run = false);
  void DynamicBackward(
      const bool retain_graph,
      const OpStatePtr& op_state,
      const std::vector<NDArray*>& inputs,
      const std::vector<OpReqType>& reqs,
      const std::vector<NDArray*>& outputs);
  void StaticBackward(
      const bool retain_graph,
      const OpStatePtr& state_ptr,
      const std::vector<NDArray*>& inputs,
      const std::vector<OpReqType>& reqs,
      const std::vector<NDArray*>& outputs);

  CachedOpConfig config_;
  nnvm::Graph fwd_graph_;
  nnvm::Graph full_graph_;
  bool inlining_;
  bool dynamic_shape_checked_;
  std::vector<nnvm::NodeEntry> ograd_entries_;
  std::vector<uint32_t> bwd_in_dep_, bwd_out_dep_, bwd_ograd_dep_;
  std::vector<bool> save_inputs_, save_outputs_;
  std::vector<OpReqType> bwd_output_reqs_;

  std::function<void(const char*, const char*, NDArrayHandle)> monitor_callback_{nullptr};
  bool monitor_all_{false};

  std::mutex mutex_;
  std::unordered_map<Context, std::vector<OpStatePtr> > cached_op_states_;
};

using CachedOpPtr = std::shared_ptr<CachedOp>;

}  // namespace mxnet
#endif  // MXNET_IMPERATIVE_CACHED_OP_H_<|MERGE_RESOLUTION|>--- conflicted
+++ resolved
@@ -377,13 +377,8 @@
   const std::unordered_set<uint32_t>& mutable_input_nodes() const {
     return fwd_graph_.indexed_graph().mutable_input_nodes();
   }
-<<<<<<< HEAD
-  std::vector<nnvm::NodeEntry> Gradient(
+  virtual std::vector<nnvm::NodeEntry> Gradient(
       const nnvm::ObjectPtr& node,
-=======
-  virtual std::vector<nnvm::NodeEntry> Gradient(
-      const nnvm::NodePtr& node,
->>>>>>> 88cc54d6
       const std::vector<nnvm::NodeEntry>& ograds) const;
   virtual OpStatePtr Forward(
       const std::shared_ptr<CachedOp>& op_ptr,
