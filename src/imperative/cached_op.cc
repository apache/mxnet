/*
 * Licensed to the Apache Software Foundation (ASF) under one
 * or more contributor license agreements.  See the NOTICE file
 * distributed with this work for additional information
 * regarding copyright ownership.  The ASF licenses this file
 * to you under the Apache License, Version 2.0 (the
 * "License"); you may not use this file except in compliance
 * with the License.  You may obtain a copy of the License at
 *
 *   http://www.apache.org/licenses/LICENSE-2.0
 *
 * Unless required by applicable law or agreed to in writing,
 * software distributed under the License is distributed on an
 * "AS IS" BASIS, WITHOUT WARRANTIES OR CONDITIONS OF ANY
 * KIND, either express or implied.  See the License for the
 * specific language governing permissions and limitations
 * under the License.
 */
#include <memory>
#include <unordered_set>
#include <iostream>
#include "./imperative_utils.h"
#include "./cached_op.h"
#include "./exec_pass.h"
#include "../profiler/profiler.h"
#include "../operator/operator_common.h"
#include "../operator/subgraph/common.h"

namespace mxnet {

DMLC_REGISTER_PARAMETER(CachedOpConfig);

constexpr uint32_t kEidNotExist = std::numeric_limits<uint32_t>::max();

nnvm::Symbol CachedOp::GetOptimizedSymbol() const {
  nnvm::Symbol ret;
  ret.outputs = std::vector<nnvm::NodeEntry>(full_graph_.outputs.begin(),
                                             full_graph_.outputs.begin() + num_outputs());
  return ret.Copy();
}

CachedOp::CachedOp(const nnvm::Symbol& sym,
                   const std::vector<std::pair<std::string, std::string> >& flags)
    : sym_(sym), flags_(flags) {
  config_.Init(flags);
  this->dynamic_shape_checked_ = false;

  if (config_.static_shape) {
    CHECK(config_.static_alloc) << "static_alloc must be True when static_shape is True";
  }

  auto grad_graph = nnvm::Graph();
  std::unordered_map<uint32_t, uint32_t> fwd_input_to_grad_output;
  CreateFullGraph(sym.Copy(),
                  &fwd_graph_,
                  &grad_graph,
                  &full_graph_,
                  &ograd_entries_,
                  &fwd_input_to_grad_output);

  {
    const auto& idx  = fwd_graph_.indexed_graph();
    bwd_output_reqs_ = std::vector<OpReqType>(grad_graph.outputs.size(), kWriteTo);
    inlining_        = !config_.static_alloc &&
                (idx.num_nodes() - idx.input_nodes().size()) <= config_.inline_limit;
  }

  SetInputIndices(fwd_graph_, config_.param_indices, &config_.data_indices);

  // Set the backward dependency vectors
  {
    const auto& idx            = full_graph_.indexed_graph();
    size_t num_forward_inputs  = num_inputs();
    size_t num_forward_outputs = num_outputs();
    for (uint32_t i = 0; i < ograd_entries_.size(); ++i) {
      if (!idx.exist(ograd_entries_[i].node.get()))
        continue;
      bwd_ograd_dep_.push_back(i);
    }
    save_inputs_.resize(num_forward_inputs, false);
    for (uint32_t i = 0; i < num_forward_inputs; ++i) {
      save_inputs_[i] = true;
      bwd_in_dep_.push_back(i);
    }
    save_outputs_.resize(idx.outputs().size(), false);
    for (uint32_t i = 0; i < num_forward_outputs; ++i) {
      save_outputs_[i] = true;
      bwd_out_dep_.push_back(i);
    }
  }

  SetRefCounts(&fwd_graph_, full_graph_);
}

CachedOp::~CachedOp() = default;

std::vector<nnvm::NodeEntry> CachedOp::Gradient(const nnvm::ObjectPtr& node,
                                                const std::vector<nnvm::NodeEntry>& ograds) const {
  using namespace nnvm;
  static const auto _backward_CachedOp = Op::Get("_backward_CachedOp");
  static const auto _NoGrad            = Op::Get("_NoGradient");

  auto p          = Node::Create();
  p->attrs.op     = _backward_CachedOp;
  p->attrs.name   = node->attrs.name + "_backward";
  p->attrs.parsed = node->attrs.parsed;
  p->control_deps.push_back(node);
  p->inputs.reserve(bwd_ograd_dep_.size() + bwd_in_dep_.size() + bwd_out_dep_.size());
  for (auto i : bwd_ograd_dep_)
    p->inputs.push_back(ograds[i]);
  for (auto i : bwd_in_dep_)
    p->inputs.push_back(node->inputs[i]);
  for (auto i : bwd_out_dep_)
    p->inputs.emplace_back(node, i, 0);
  std::vector<NodeEntry> ret;
  ret.reserve(num_inputs());
  const auto& auxs = mutable_input_nodes();
  if (auxs.size()) {
    auto nop        = Node::Create();
    nop->attrs.op   = _NoGrad;
    nop->attrs.name = "NoGradient";
    uint32_t k      = 0;
    for (const auto& i : fwd_graph_.indexed_graph().input_nodes()) {
      if (auxs.count(i)) {
        ret.emplace_back(nop);
      } else {
        ret.emplace_back(p, k++, 0);
      }
    }
  } else {
    for (uint32_t i = 0; i < num_inputs(); ++i)
      ret.emplace_back(p, i, 0);
  }
  return ret;
}

bool CachedOp::CheckDynamicShapeExists(const Context& default_ctx,
                                       const std::vector<NDArray*>& inputs,
                                       bool erase_result) {
  using namespace nnvm;
  using namespace imperative;
  if (this->dynamic_shape_checked_) {
    return config_.is_dynamic;
  } else {
    this->dynamic_shape_checked_ = true;
  }
  CHECK_EQ(inputs.size(), num_inputs());

  auto state_ptr = GetCachedOpState(default_ctx);
  auto& state    = state_ptr.get_state<CachedOpState>();

  nnvm::Graph& g = state.info.fwd_graph;
  ShapeVector shape_inputs(inputs.size());
  for (size_t i = 0; i < inputs.size(); ++i) {
    shape_inputs[i] = inputs[state.info.input_map[i]]->shape();
  }
  // We leverage the shape inference pass to detect whether dynamic shape exists.
  // If so, the pass will fail with `contain_dynamic_shape = true`,
  // This method is only called once, so the overhead is negligible.
  bool contain_dynamic_shape = false;
  CheckAndInferShape(&g, std::move(shape_inputs), true, {0, 0}, {0, 0}, &contain_dynamic_shape);
  if (!config_.static_shape && erase_result) {
    g.attrs.erase("shape");
    g.attrs.erase("shape_inputs");
  }
  return contain_dynamic_shape;
}

bool CachedOp::SetForwardGraph(const Context& default_ctx,
                               GraphInfo* info,
                               const bool recording,
                               const std::vector<NDArray*>& inputs) {
  using namespace nnvm;
  using namespace imperative;
  CHECK_EQ(inputs.size(), num_inputs());
  nnvm::Graph& g = info->fwd_graph;

  ShapeVector shape_inputs(inputs.size());
  DTypeVector dtype_inputs(inputs.size());
  StorageTypeVector storage_type_inputs(inputs.size());
  for (size_t i = 0; i < inputs.size(); ++i) {
    shape_inputs[i]        = inputs[info->input_map[i]]->shape();
    dtype_inputs[i]        = inputs[info->input_map[i]]->dtype();
    storage_type_inputs[i] = inputs[info->input_map[i]]->storage_type();
  }

  bool match                 = true;
  bool contain_dynamic_shape = false;
  match &=
      CheckAndInferShape(&g, std::move(shape_inputs), true, {0, 0}, {0, 0}, &contain_dynamic_shape);
  match &= CheckAndInferType(&g, std::move(dtype_inputs), true);
  exec::DevMaskVector dev_mask(g.indexed_graph().num_nodes(), default_ctx.dev_mask());
  match &= CheckAndInferStorageType(&g, std::move(dev_mask), std::move(storage_type_inputs), true);

  // When dynmaic shape exists, it is not feasible to plan memory ahead of time
  if (contain_dynamic_shape) {
    g.attrs.erase(AddPrefix(FORWARD, MEM_PLAN));
    g.attrs.erase(AddPrefix(FULL, MEM_PLAN));
    return false;
  }
  const std::string& prefix = recording ? FULL : FORWARD;
  if (!match) {
    g.attrs.erase(AddPrefix(FORWARD, MEM_PLAN));
    g.attrs.erase(AddPrefix(FULL, MEM_PLAN));
  } else if (g.attrs.count(AddPrefix(prefix, MEM_PLAN))) {
    return true;
  }

  const auto& idx = g.indexed_graph();

  StorageVector storage(idx.num_node_entries(), exec::kBadStorageID);
  const auto& stypes = g.GetAttr<StorageTypeVector>("storage_type");
  CHECK_EQ(stypes.size(), storage.size());
  for (size_t i = 0; i < stypes.size(); i++) {
    if (stypes[i] != kDefaultStorage)
      storage[i] = exec::kDynamicStorageID;
  }
  for (const auto i : idx.input_nodes()) {
    storage[idx.entry_id(i, 0)] = exec::kExternalStorageID;
  }
  for (size_t i = 0; i < idx.outputs().size(); ++i) {
    storage[idx.entry_id(idx.outputs()[i])] = exec::kExternalStorageID;
  }

  auto mem_plan                        = MXPlanMemory(&g,
                               std::move(storage),
                               g.GetAttr<std::vector<uint32_t> >(AddPrefix(prefix, REF_COUNT)),
                               AddPrefix(prefix, STORAGE_PLAN));
  g.attrs[AddPrefix(prefix, MEM_PLAN)] = std::make_shared<dmlc::any>(std::move(mem_plan));

  return false;
}

// Utility function to set backward input eids
void SetBackwardInputEid(const std::vector<uint32_t>& bwd_in_dep,
                         const std::vector<uint32_t>& bwd_out_dep,
                         const std::vector<uint32_t>& bwd_ograd_dep,
                         const std::vector<nnvm::NodeEntry>& ograd_entries,
                         const nnvm::IndexedGraph& idx,
                         std::vector<uint32_t>* bwd_input_eid) {
  for (const auto& i : bwd_ograd_dep) {
    auto ograd = ograd_entries[i];
    if (idx.exist(ograd.node.get())) {
      bwd_input_eid->push_back(idx.entry_id(ograd));
    } else {
      bwd_input_eid->push_back(kEidNotExist);
    }
  }
  for (const auto& i : bwd_in_dep) {
    auto eid = idx.entry_id(idx.input_nodes()[i], 0);
    bwd_input_eid->push_back(eid);
  }
  for (const auto& i : bwd_out_dep) {
    auto eid = idx.entry_id(idx.outputs()[i]);
    bwd_input_eid->push_back(eid);
  }
}

bool CachedOp::SetBackwardGraph(GraphInfo* info,
                                const std::vector<OpReqType>& reqs,
                                const std::vector<NDArray*>& inputs,
                                bool detect_inplace_addto) {
  using namespace nnvm;
  using namespace imperative;
  std::lock_guard<std::mutex> lock(mutex_);
  Context default_ctx = inputs[0]->ctx();
  nnvm::Graph& g      = info->full_graph;

  if (info->bwd_output_reqs != reqs) {
    info->bwd_output_reqs = reqs;
    info->bwd_input_eid.clear();
    g         = nnvm::Graph();
    g.outputs = info->fwd_graph.outputs;
    for (size_t i = 0; i < info->grad_graph.outputs.size(); ++i) {
      if (info->bwd_output_reqs[i] == kNullOp)
        continue;
      g.outputs.emplace_back(info->grad_graph.outputs[i]);
    }
    g.attrs["context"] = std::make_shared<dmlc::any>(
        std::vector<Context>(g.indexed_graph().num_nodes(), default_ctx));
  }

  const auto& idx = g.indexed_graph();

  if (info->bwd_input_eid.size() != inputs.size()) {
    info->bwd_input_eid.clear();
    SetBackwardInputEid(
        bwd_in_dep_, bwd_out_dep_, bwd_ograd_dep_, info->ograd_entries, idx, &info->bwd_input_eid);
    CHECK_EQ(inputs.size(), info->bwd_input_eid.size());
  }

  size_t num_forward_nodes   = info->fwd_graph.indexed_graph().num_nodes();
  size_t num_forward_entries = info->fwd_graph.indexed_graph().num_node_entries();

  if (!g.attrs.count(AddPrefix(BACKWARD, REF_COUNT))) {
    std::vector<uint32_t> ref_count(idx.num_node_entries(), 0);
    for (size_t i = num_forward_nodes; i < idx.num_nodes(); ++i) {
      for (const auto& j : idx[i].inputs)
        ++ref_count[idx.entry_id(j)];
    }
    for (size_t i = 0; i < inputs.size(); ++i) {
      if (info->bwd_input_eid[i] != kEidNotExist) {
        ++ref_count[info->bwd_input_eid[i]];
      }
    }
    for (const auto& i : idx.outputs())
      ++ref_count[idx.entry_id(i)];
    g.attrs[AddPrefix(BACKWARD, REF_COUNT)] = std::make_shared<dmlc::any>(std::move(ref_count));
  }

  // Set AddTo Entry based on the req that users provide
  if (detect_inplace_addto) {
    std::vector<int> addto_entry(idx.num_node_entries(), 0);
    for (size_t i = 0; i < info->grad_graph.outputs.size(); ++i) {
      if (reqs[i] == kAddTo) {
        auto entry = info->grad_graph.outputs[i];
        if (!idx.exist(entry.node.get())) continue;
        auto eid = idx.entry_id(entry);
        addto_entry[eid] = 1;
      }
    }
    g.attrs["addto_entry"] = std::make_shared<nnvm::any>(std::move(addto_entry));
  }

  auto shapes = info->fwd_graph.GetAttr<mxnet::ShapeVector>("shape");
  shapes.resize(idx.num_node_entries(), mxnet::TShape());
  auto dtypes = info->fwd_graph.GetAttr<DTypeVector>("dtype");
  dtypes.resize(idx.num_node_entries(), -1);
  auto stypes = info->fwd_graph.GetAttr<StorageTypeVector>("storage_type");
  stypes.resize(idx.num_node_entries(), -1);

  for (size_t i = 0; i < inputs.size(); ++i) {
    if (info->bwd_input_eid[i] == kEidNotExist) {
      continue;
    }
    size_t oi                      = BwdOriginalInput(info->input_map, i);
    shapes[info->bwd_input_eid[i]] = inputs[oi]->shape();
    dtypes[info->bwd_input_eid[i]] = inputs[oi]->dtype();
    stypes[info->bwd_input_eid[i]] = inputs[oi]->storage_type();
  }

  std::pair<uint32_t, uint32_t> node_range, entry_range;
  node_range  = {num_forward_nodes, idx.num_nodes()};
  entry_range = {num_forward_entries, idx.num_node_entries()};

  bool match = true;
  match &= CheckAndInferShape(&g, std::move(shapes), false, node_range, entry_range);
  match &= CheckAndInferType(&g, std::move(dtypes), false, node_range, entry_range);
  exec::DevMaskVector dev_mask(idx.num_nodes(), default_ctx.dev_mask());
  match &= CheckAndInferStorageType(
      &g, std::move(dev_mask), std::move(stypes), false, node_range, entry_range);

  if (!match) {
    g.attrs.erase(AddPrefix(BACKWARD, MEM_PLAN));
  } else if (g.attrs.count(AddPrefix(BACKWARD, MEM_PLAN))) {
    return true;
  }

  StorageVector storage(idx.num_node_entries(), exec::kBadStorageID);
  const auto& bwd_stypes = g.GetAttr<StorageTypeVector>("storage_type");
  for (size_t i = 0; i < bwd_stypes.size(); i++) {
    if (bwd_stypes[i] != kDefaultStorage)
      storage[i] = exec::kDynamicStorageID;
  }
  for (size_t i = 0; i < num_forward_entries; ++i)
    storage[i] = exec::kExternalStorageID;
  for (const auto i : idx.input_nodes())
    storage[idx.entry_id(i, 0)] = exec::kExternalStorageID;
  for (const auto i : idx.outputs())
    storage[idx.entry_id(i)] = exec::kExternalStorageID;

  auto mem_plan                          = MXPlanMemory(&g,
                               std::move(storage),
                               g.GetAttr<std::vector<uint32_t> >(AddPrefix(BACKWARD, REF_COUNT)),
                               AddPrefix(BACKWARD, STORAGE_PLAN),
                               {num_forward_nodes, idx.num_nodes()},
                               {num_forward_entries, idx.num_node_entries()},
                               detect_inplace_addto);
  g.attrs[AddPrefix(BACKWARD, MEM_PLAN)] = std::make_shared<dmlc::any>(std::move(mem_plan));

  return false;
}

OpStatePtr CachedOp::GetCachedOpState(const Context& ctx) {
  std::lock_guard<std::mutex> lock(mutex_);
  for (const auto& i : cached_op_states_[ctx]) {
    // only create one state per device when not using static memory
    if (!config_.static_alloc || i.unique()) {
      return i;
    }
  }
  auto state_ptr = OpStatePtr::Create<CachedOpState>(ctx, fwd_graph_, full_graph_, inlining_);

  cached_op_states_[ctx].push_back(state_ptr);
  return state_ptr;
}

void CachedOp::StaticAllocMemory(const OpStatePtr& state_ptr, bool recording, bool keep_fwd) {
  using namespace nnvm;
  using namespace imperative;

  auto& state                   = state_ptr.get_state<CachedOpState>();
  const auto& default_ctx       = state.context;
  nnvm::Graph& g                = keep_fwd ? state.info.full_graph : state.info.fwd_graph;
  const auto& idx               = g.indexed_graph();
  const std::string& graph_type = keep_fwd ? BACKWARD : (recording ? FULL : FORWARD);
  const auto& storage_plan_attr = AddPrefix(graph_type, STORAGE_PLAN);
  const auto& storage_plan      = g.GetAttr<std::vector<int> >(storage_plan_attr);
  const auto& mem_plan          = g.GetAttr<MemoryPlanVector>(AddPrefix(graph_type, MEM_PLAN));
  std::vector<int> addto_entry;
  if (g.attrs.count("addto_entry")) {
    addto_entry = g.GetAttr<std::vector<int> >("addto_entry");
  }
  size_t start_eid = keep_fwd ? state.info.fwd_graph.indexed_graph().num_node_entries() : 0;
  size_t end_eid   = idx.num_node_entries();

  if (!keep_fwd)
    state.fwd_alloc = false;
  state.bwd_alloc = false;
  for (size_t i = start_eid; i < state.buff.size(); ++i) {
    state.buff[i]            = NDArray();
    state.arrays[i]          = &state.buff[i];
    state.array_reqs[i]      = kNullOp;
    state.dynamic_entries[i] = false;
  }

  for (auto i : idx.input_nodes()) {
    auto eid = idx.entry_id(i, 0);
    if (eid >= start_eid)
      state.dynamic_entries[eid] = true;
  }
  for (auto i : idx.outputs()) {
    auto eid = idx.entry_id(i);
    if (eid >= start_eid)
      state.dynamic_entries[eid] = true;
  }

  for (size_t i = start_eid; i < end_eid; ++i) {
    if (addto_entry.size() && addto_entry[i]) {
      state.array_reqs[i] = kAddTo;
    } else if (storage_plan[i] >= 0) {
      state.array_reqs[i] = kWriteInplace;
    } else if (storage_plan[i] == -2) {
      // -2 indicate that the entry is never referenced.
      state.array_reqs[i] = kNullOp;
    } else {
      state.array_reqs[i] = kWriteTo;
    }
  }

  auto& reuse_pool = keep_fwd ? state.bwd_reuse_pool : state.fwd_reuse_pool;
  reuse_pool       = imperative::AllocateMemory(g,
                                          idx,
                                          default_ctx,
                                          start_eid,
                                          end_eid,
                                          mem_plan,
                                          state.arrays,
                                          &state.array_reqs,
                                          std::move(reuse_pool));

  state.recording = recording;
  if (keep_fwd) {
    state.bwd_alloc = true;
  } else {
    state.fwd_alloc = true;
  }
}

void CachedOp::StaticInitExec(const OpStatePtr& state_ptr, bool recording, bool keep_fwd) {
  using namespace nnvm;
  using namespace imperative;

  auto& state             = state_ptr.get_state<CachedOpState>();
  const auto& default_ctx = state.context;
  nnvm::Graph& g          = keep_fwd ? state.info.full_graph : state.info.fwd_graph;
  const auto& idx         = g.indexed_graph();
  std::vector<int> skip_plus_node;
  if (g.attrs.count("skip_plus_node")) {
    skip_plus_node = g.GetAttr<std::vector<int> >("skip_plus_node");
  }
  size_t start_nid = keep_fwd ? state.info.fwd_graph.indexed_graph().num_nodes() : 0;
  size_t end_nid   = idx.num_nodes();

  if (!keep_fwd)
    state.fwd_exec_init = false;
  state.bwd_exec_init = false;

  for (size_t i = start_nid; i < state.execs.size(); ++i) {
    state.execs[i].reset();
    state.opr_segs[i] = EngineOprSeg();
  }

  if (!config_.static_shape) {
    for (size_t i = start_nid; i < end_nid; ++i) {
      state.opr_segs[i].next_nid = i + 1;
      state.opr_segs[i].skip     = skip_plus_node.size() && skip_plus_node[i];
    }
  } else {
    for (size_t i = start_nid; i < end_nid; ++i) {
      exec::CreateOpExecs(g, &state.execs, &state.op_states, i);
    }
    exec::AttachOpResources(g, state.execs, start_nid, end_nid);

    for (size_t i = start_nid; i < end_nid; ++i) {
      bool skip = idx[i].source->is_variable();
      for (size_t j = 0; !skip && j < idx[i].inputs.size(); ++j) {
        skip = state.dynamic_entries[idx.entry_id(idx[i].inputs[j])];
      }
      for (size_t j = 0; !skip && j < idx[i].source->num_outputs(); ++j) {
        skip = state.dynamic_entries[idx.entry_id(i, j)];
      }
      if (skip)
        continue;
      SetupOpExec(g, i, state.execs[i], state.arrays, state.array_reqs);
    }

    // Init bulk_size for Inference mode with bulking enabled (= entire forward graph).
    size_t bulk_size = idx.num_nodes();
    if (recording || keep_fwd) {
      // Training mode
      if (!Imperative::PreferBulkExecTrain())
        bulk_size = 0;
      else
        bulk_size = keep_fwd ? config_.backward_bulk_size : config_.forward_bulk_size;
    } else {
      // Inference mode
      if (!Imperative::PreferBulkExecInference())
        bulk_size = 0;
    }

    CreateEngineOpSeg(idx,
                      default_ctx,
                      start_nid,
                      end_nid,
                      bulk_size,
                      state.execs,
                      skip_plus_node,
                      &state.opr_segs);
  }

  if (keep_fwd) {
    state.bwd_exec_init = true;
  } else {
    state.fwd_exec_init = true;
  }
}

void CachedOp::StaticRunOps(const Context& default_ctx,
                            const nnvm::Graph& g,
                            const OpStatePtr& state_ptr,
                            const std::vector<NDArray*>& state_arrays,
                            size_t start_nid,
                            size_t end_nid) {
  static auto& createop          = nnvm::Op::GetAttr<FCreateOpState>("FCreateOpState");
  static auto& is_layer_backward = Op::GetAttr<bool>("TIsLayerOpBackward");

  bool profiling   = profiler::Profiler::Get()->GetState() == profiler::Profiler::kRunning;
  bool is_training = Imperative::Get()->is_training();
  auto& state      = state_ptr.get_state<CachedOpState>();
  const auto& idx  = g.indexed_graph();
  const auto& dispatch_modes = g.GetAttr<DispatchModeVector>("dispatch_mode");
  const auto& op_execs       = state.execs;

  std::vector<NDArray*> ndinputs, ndoutputs;
  mxnet::ShapeVector arg_shapes;
  nnvm::DTypeVector arg_dtypes;
  std::vector<OpReqType> req;

  for (size_t i = start_nid; config_.static_shape && i < end_nid; ++i) {
    if (op_execs[i])
      op_execs[i]->op_ctx.is_train = is_training;
  }

  for (size_t i = start_nid; i < end_nid; i = state.opr_segs[i].next_nid) {
    const auto& opr_seg = state.opr_segs[i];
    if (opr_seg.skip)
      continue;
    if (opr_seg.opr != nullptr) {
      Engine::Get()->Push(opr_seg.opr.get(), default_ctx, 0, profiling);
    } else {
      const nnvm::IndexedGraph::Node& node = idx[i];
      if (node.source->is_variable())
        continue;
      auto num_outputs = node.source->num_outputs();
      ndinputs.clear();
      ndinputs.reserve(node.inputs.size());
      for (const auto& j : node.inputs) {
        ndinputs.emplace_back(state_arrays[idx.entry_id(j)]);
        CHECK(!ndinputs.back()->is_none());
      }
      if (monitor_callback_ && monitor_all_) {
        mxnet::common::ExecuteMonInputCallback(idx, state_arrays, i, monitor_callback_);
      }
      ndoutputs.clear();
      ndoutputs.reserve(num_outputs);
      req.clear();
      req.reserve(num_outputs);
      for (size_t j = 0; j < num_outputs; ++j) {
        size_t eid = idx.entry_id(i, j);
        ndoutputs.emplace_back(state_arrays[eid]);
        req.push_back(state.array_reqs[eid]);
        CHECK(req.back() == kNullOp || !ndoutputs.back()->is_none());
      }
      const DispatchMode dispatch_mode = dispatch_modes[i];

      if (createop.count(node.source->op())) {
        arg_shapes.clear();
        arg_dtypes.clear();
        arg_shapes.reserve(ndinputs.size());
        arg_dtypes.reserve(ndinputs.size());
        for (auto& ndinput : ndinputs) {
          arg_shapes.emplace_back(ndinput->shape());
          arg_dtypes.emplace_back(ndinput->dtype());
        }
        if (!config_.static_shape) {
          state.op_states[i] =
              createop[node.source->op()](node.source->attrs, default_ctx, arg_shapes, arg_dtypes);
        }
        Imperative::Get()->InvokeOp(default_ctx,
                                    node.source->attrs,
                                    ndinputs,
                                    ndoutputs,
                                    req,
                                    dispatch_mode,
                                    state.op_states[i]);
      } else if (is_layer_backward.get(node.source->op(), false)) {
        nnvm::Node* fwd_node = node.source->control_deps[0].get();
        auto fwd_node_id     = idx.node_id(fwd_node);
        Imperative::Get()->InvokeOp(default_ctx,
                                    node.source->attrs,
                                    ndinputs,
                                    ndoutputs,
                                    req,
                                    dispatch_mode,
                                    state.op_states[fwd_node_id]);
      } else {
        Imperative::Get()->InvokeOp(
            default_ctx, node.source->attrs, ndinputs, ndoutputs, req, dispatch_mode);
      }
      if (monitor_callback_) {
        mxnet::common::ExecuteMonOutputCallback(idx, state_arrays, i, monitor_callback_);
      }
    }
  }
}

#define INIT_DETACHED(x, y) \
  if (!y->is_none())        \
  x->InitDetached(y)

static void PrepareOutputs(const nnvm::Graph& g,
                           const Context& default_ctx,
                           const std::vector<NDArray*>& outputs,
                           std::vector<NDArray*>* pArrays,
                           bool detach) {
  using namespace nnvm;
  const auto& dtypes = g.GetAttr<DTypeVector>("dtype");
  const auto& shapes = g.GetAttr<mxnet::ShapeVector>("shape");
  const auto& stypes = g.GetAttr<StorageTypeVector>("storage_type");

  const auto& idx = g.indexed_graph();
  auto& arrays    = *pArrays;
  for (size_t i = 0; i < outputs.size(); ++i) {
    const auto eid = idx.entry_id(idx.outputs()[i]);
    // An input and an output may share the same array.
    if (detach)
      INIT_DETACHED(outputs[i], arrays[eid]);

    arrays[eid] = outputs[i];
    if (arrays[eid]->is_none())
      arrays[eid]->ReInit(
          static_cast<NDArrayStorageType>(stypes[eid]), shapes[eid], default_ctx, dtypes[eid]);
    const nnvm::NodeAttrs& attrs = idx[idx.outputs()[i].node_id].source->attrs;
    outputs[i]->AssignStorageInfo(common::NodeAttrsGetProfilerScope(attrs), attrs.name);
  }
}

OpStatePtr CachedOp::StaticForward(const Context& default_ctx,
                                   const std::vector<NDArray*>& inputs,
                                   const std::vector<NDArray*>& outputs) {
  using namespace nnvm;
  using namespace imperative;

  bool recording = Imperative::Get()->is_recording();
  auto state_ptr = GetCachedOpState(default_ctx);
  auto& state    = state_ptr.get_state<CachedOpState>();

  // Need to lock the mutex on the state, this allows
  // for multi context push of ops to dependency engine.
  // Required to lock for the whole function since static
  // alloc allocates memory, and executors once and reuses the alloced memory
  // and executors for multiple forward invokes of the same op.
  std::lock_guard<std::mutex> lock(state.mutex);

  bool match = SetForwardGraph(default_ctx, &state.info, recording, inputs);
  match      = match && state.recording == recording;

  nnvm::Graph& g  = state.info.fwd_graph;
  const auto& idx = g.indexed_graph();
  if (!state.fwd_alloc || !match) {
    StaticAllocMemory(state_ptr, recording, false);
  }

  // We are going to add input and output arrays to the array list.
  // The input and output arrays should only be valid for this run,
  // so we shouldn't modify the state's array list.
  state.arrays_with_in_out = state.arrays;
  auto& arrays             = state.arrays_with_in_out;
  if (config_.static_shape) {
    for (auto i : config_.param_indices) {
      auto nid = idx.input_nodes()[i];
      if (!arrays[idx.entry_id(nid, 0)]->IsSame(*inputs[state.info.input_map[i]])) {
        match    = false;
        auto ptr = &state.buff[idx.entry_id(nid, 0)];
        CHECK_EQ(arrays[idx.entry_id(nid, 0)], ptr);
        *arrays[idx.entry_id(nid, 0)]               = *inputs[state.info.input_map[i]];
        state.dynamic_entries[idx.entry_id(nid, 0)] = false;
      }
    }
    for (auto i : config_.data_indices) {
      auto eid    = idx.entry_id(idx.input_nodes()[i], 0);
      arrays[eid] = inputs[state.info.input_map[i]];
    }
  } else {
    for (size_t i = 0; i < num_inputs(); ++i) {
      auto nid                     = idx.input_nodes()[i];
      arrays[idx.entry_id(nid, 0)] = inputs[state.info.input_map[i]];
    }
  }

  if (!state.fwd_exec_init || !match) {
    StaticInitExec(state_ptr, recording, false);
  }

  PrepareOutputs(g, default_ctx, outputs, &arrays, true);
  StaticRunOps(default_ctx, g, state_ptr, arrays, 0, idx.num_nodes());

  return recording ? state_ptr : OpStatePtr();
}

OpStatePtr CachedOp::DynamicForward(const Context& default_ctx,
                                    const std::vector<NDArray*>& inputs,
                                    const std::vector<NDArray*>& outputs,
                                    bool use_naive_run) {
  using namespace nnvm;
  using namespace imperative;

  // Initialize
  bool recording = Imperative::Get()->is_recording();
  auto op_state  = OpStatePtr::Create<DynamicRuntime>();
  auto& runtime  = op_state.get_state<DynamicRuntime>();
  {
    auto state_ptr = GetCachedOpState(default_ctx);
    auto& state    = state_ptr.get_state<CachedOpState>();
    std::lock_guard<std::mutex> lock(state.mutex);
    SetForwardGraph(default_ctx, &state.info, recording, inputs);
    runtime.info.fwd_graph = state.info.fwd_graph;
    runtime.info.input_map = state.info.input_map;
  }
  nnvm::Graph& g  = runtime.info.fwd_graph;
  const auto& idx = g.indexed_graph();
  auto& buff      = runtime.buff;
  auto& states    = runtime.op_states;

  // Allocate entries
  buff.resize(idx.num_node_entries());
  states.resize(idx.num_nodes());
  std::vector<NDArray*> arrays;
  arrays.reserve(buff.size());
  for (auto& buffered_array : buff) {
    arrays.push_back(&buffered_array);
  }
  std::vector<OpReqType> array_reqs(arrays.size(), kWriteTo);
  const auto& dispatch_modes    = g.GetAttr<DispatchModeVector>("dispatch_mode");
  const std::string& graph_type = recording ? FULL : FORWARD;
  std::vector<uint32_t> ref_count =
      g.GetAttr<std::vector<uint32_t> >(AddPrefix(graph_type, REF_COUNT));
  for (size_t i = 0; i < idx.num_node_entries(); ++i) {
    if (ref_count[i] == 0)
      array_reqs[i] = kNullOp;
  }
  CollectInputOutputNDRefs(g, inputs, runtime.info.input_map, outputs, &arrays);

  if (!use_naive_run) {
    const auto& mem_plan = g.GetAttr<MemoryPlanVector>(AddPrefix(graph_type, MEM_PLAN));
    CreateGraphNDs(g, default_ctx, mem_plan, &array_reqs, &arrays);
    // If CachedOp is running in the inline mode, it uses RunGraph to record
    // computation; otherwise, CachedOp records computation itself.
    // So if it's not the inline mode, we disable recording.
    RunGraph(false,
             idx,
             arrays,
             0,
             idx.num_nodes(),
             std::move(array_reqs),
             std::move(ref_count),
             &states,
             dispatch_modes,
             recording && inlining_,
             nullptr,
             monitor_callback_,
             monitor_all_);
  } else {
    mxnet::ShapeVector shapes = g.GetAttr<mxnet::ShapeVector>("shape");
    NaiveRunGraph(false,
                  default_ctx,
                  idx,
                  arrays,
                  0,
                  idx.num_nodes(),
                  std::move(array_reqs),
                  std::move(ref_count),
                  &states,
                  dispatch_modes,
                  recording && inlining_,
                  &shapes,
                  monitor_callback_,
                  monitor_all_);
    {
      auto state_ptr    = GetCachedOpState(default_ctx);
      auto& state       = state_ptr.get_state<CachedOpState>();
      auto copied_shape = shapes;
      std::lock_guard<std::mutex> lock(state.mutex);
      state.info.fwd_graph.attrs["shape"] = std::make_shared<dmlc::any>(std::move(copied_shape));
    }
    g.attrs["shape"] = std::make_shared<dmlc::any>(std::move(shapes));
  }
  return op_state;
}

OpStatePtr CachedOp::Forward(const std::shared_ptr<CachedOp>& op_ptr,
                             const std::vector<NDArray*>& inputs,
                             const std::vector<NDArray*>& outputs,
                             const Context& default_ctx) {
  static const auto cached_op = nnvm::Op::Get("_CachedOp");

  CHECK_EQ(inputs.size(), num_inputs());
  // Assign the storage information for the input arguments. Similar to the
  // implementation in `graph_executor.cc`, we use `mutable_input_nodes()` to
  // distinguish between weight parameters and auxiliary states.
  const auto& fwd_idx             = fwd_graph_.indexed_graph();
  const auto& mutable_input_nodes = fwd_idx.mutable_input_nodes();
  for (size_t i = 0; i < fwd_idx.input_nodes().size(); ++i) {
    const uint32_t nid               = fwd_idx.input_nodes().at(i);
    const nnvm::NodeAttrs& attrs     = fwd_idx[nid].source->attrs;
    const std::string& arg_name      = attrs.name;
    const std::string profiler_scope = common::NodeAttrsGetProfilerScope(attrs);
    if (mutable_input_nodes.count(nid)) {
      inputs[i]->AssignStorageInfo(profiler_scope + "aux_state:", arg_name);
    } else {
      inputs[i]->AssignStorageInfo(profiler_scope + "in_arg:", arg_name);
    }
  }

  {
    auto state_ptr = GetCachedOpState(default_ctx);
    auto& state    = state_ptr.get_state<CachedOpState>();

    const auto& idx = state.info.fwd_graph.indexed_graph();
    for (size_t i = 0; i < inputs.size(); ++i) {
      CHECK_EQ(inputs[i]->ctx(), default_ctx)
          << "CachedOp requires all inputs to live on the same context. But "
          << idx[idx.input_nodes()[0]].source->attrs.name << " is on " << default_ctx << " while "
          << idx[idx.input_nodes()[i]].source->attrs.name << " is on " << inputs[i]->ctx();
    }
  }

  int prev_bulk_size = Engine::Get()->set_bulk_size(config_.forward_bulk_size);

  OpStatePtr op_state;
  try {
    if (config_.is_dynamic || CheckDynamicShapeExists(default_ctx, inputs, true)) {
      config_.is_dynamic   = true;
      config_.static_alloc = false;
      op_state             = DynamicForward(default_ctx, inputs, outputs, true);
    } else if (config_.static_alloc) {
      op_state = StaticForward(default_ctx, inputs, outputs);
    } else {
      op_state = DynamicForward(default_ctx, inputs, outputs, false);
    }
  } catch (const dmlc::Error& e) {
    Engine::Get()->set_bulk_size(prev_bulk_size);
    throw e;
  }

  Engine::Get()->set_bulk_size(prev_bulk_size);

  if (Imperative::Get()->is_recording() && !inlining_) {
    nnvm::NodeAttrs attrs;
    attrs.op     = cached_op;
    attrs.name   = "_cachedop";
    attrs.parsed = op_ptr;
    Imperative::Get()->RecordOp(
        std::move(attrs), inputs, outputs, op_state, &save_inputs(), &save_outputs());
  }
  return op_state;
}

void CachedOp::DynamicBackward(const bool retain_graph,
                               const OpStatePtr& op_state,
                               const std::vector<NDArray*>& inputs,
                               const std::vector<OpReqType>& reqs,
                               const std::vector<NDArray*>& outputs) {
  using namespace nnvm;
  using namespace imperative;

  // Initialize
  Context default_ctx = outputs[0]->ctx();
  auto& runtime       = op_state.get_state<DynamicRuntime>();
  {
    auto state_ptr = GetCachedOpState(default_ctx);
    auto& state    = state_ptr.get_state<CachedOpState>();
    std::lock_guard<std::mutex> lock(state.mutex);
    state.info.fwd_graph = runtime.info.fwd_graph;
    state.info.input_map = runtime.info.input_map;
    SetBackwardGraph(&state.info, reqs, inputs);
    runtime.info.full_graph    = state.info.full_graph;
    runtime.info.bwd_input_eid = state.info.bwd_input_eid;
  }
  nnvm::Graph& g  = runtime.info.full_graph;
  const auto& idx = g.indexed_graph();
  auto& buff      = runtime.buff;
  auto& states    = runtime.op_states;

  size_t num_forward_outputs = runtime.info.fwd_graph.outputs.size();
  size_t num_forward_nodes   = runtime.info.fwd_graph.indexed_graph().num_nodes();
  size_t num_forward_entries = runtime.info.fwd_graph.indexed_graph().num_node_entries();
  buff.resize(idx.num_node_entries());
  std::vector<NDArray*> arrays;
  arrays.reserve(buff.size());
  for (auto& buffered_array : buff) {
    arrays.push_back(&buffered_array);
  }
  for (size_t i = 0; i < inputs.size(); ++i) {
    if (runtime.info.bwd_input_eid[i] == kEidNotExist) {
      continue;
    }
    arrays[runtime.info.bwd_input_eid[i]] = inputs[BwdOriginalInput(runtime.info.input_map, i)];
  }
  for (size_t i = 0, j = num_forward_outputs; i < reqs.size(); ++i) {
    if (reqs[i] == kNullOp)
      continue;
    const auto eid = idx.entry_id(idx.outputs()[j++]);
    // An input and an output may share the same array.
    INIT_DETACHED(outputs[i], arrays[eid]);
    arrays[eid] = outputs[i];
  }

  // Allocate NDArrays
  auto ref_count = g.GetAttr<std::vector<uint32_t> >(AddPrefix(BACKWARD, REF_COUNT));
  if (retain_graph) {
    for (size_t i = 0; i < num_forward_entries; ++i)
      ++ref_count[i];
  }

  std::vector<OpReqType> array_reqs(arrays.size(), kWriteTo);
  // set output reqs
  for (size_t i = 0, j = num_forward_outputs; i < reqs.size(); ++i) {
    if (reqs[i] == kNullOp)
      continue;
    array_reqs[idx.entry_id(idx.outputs()[j++])] = reqs[i];
  }
  // set null reqs based on ref counts
  for (size_t i = num_forward_entries; i < idx.num_node_entries(); ++i) {
    if (ref_count[i] == 0)
      array_reqs[i] = kNullOp;
  }

  const auto& mem_plan = g.GetAttr<MemoryPlanVector>(AddPrefix(BACKWARD, MEM_PLAN));
  AllocateMemory(g,
                 idx,
                 default_ctx,
                 num_forward_entries,
                 idx.num_node_entries(),
                 mem_plan,
                 arrays,
                 &array_reqs);

  const auto& dispatch_modes = g.GetAttr<DispatchModeVector>("dispatch_mode");

  RunGraph(retain_graph,
           idx,
           arrays,
           num_forward_nodes,
           idx.num_nodes(),
           std::move(array_reqs),
           std::move(ref_count),
           &states,
           dispatch_modes,
           Imperative::Get()->is_recording(),
           nullptr,
           monitor_callback_);

  if (retain_graph) {
    buff.resize(num_forward_entries);
  } else {
    buff.clear();
    states.clear();
  }
}

void CachedOp::StaticBackward(const bool retain_graph,
                              const OpStatePtr& state_ptr,
                              const std::vector<NDArray*>& inputs,
                              const std::vector<OpReqType>& reqs,
                              const std::vector<NDArray*>& outputs) {
  using namespace nnvm;
  using namespace imperative;

  Context default_ctx = outputs[0]->ctx();

  auto& state = state_ptr.get_state<CachedOpState>();
  std::lock_guard<std::mutex> lock(state.mutex);

  bool match = SetBackwardGraph(&state.info, reqs, inputs, true);

  nnvm::Graph& g         = state.info.full_graph;
  const auto& idx        = g.indexed_graph();
  auto num_forward_nodes = state.info.fwd_graph.indexed_graph().num_nodes();

  if (!state.bwd_alloc || !match) {
    StaticAllocMemory(state_ptr, true, true);
  }

  // We are going to add input and output arrays to the array list.
  // The input and output arrays should only be valid for this run,
  // so we shouldn't modify the state's array list.
  state.arrays_with_in_out = state.arrays;
  auto& arrays             = state.arrays_with_in_out;
  for (size_t i = 0; i < state.info.bwd_input_eid.size(); ++i) {
    auto eid = state.info.bwd_input_eid[i];
    if (eid == kEidNotExist || !state.dynamic_entries[eid])
      continue;
    arrays[eid] = inputs[BwdOriginalInput(state.info.input_map, i)];
  }

  if (config_.static_shape) {
    for (auto i : config_.param_indices) {
      const auto iter = state.info.fwd_input_to_grad_output.find(i);
      if (iter == state.info.fwd_input_to_grad_output.end())
        continue;
      auto entry = state.info.grad_graph.outputs[iter->second];
      if (!idx.exist(entry.node.get()))
        continue;
      auto eid = idx.entry_id(entry);
      if ((!arrays[eid]->IsSame(*outputs[iter->second]) && state.array_reqs[eid] != kNullOp) ||
          !(state.array_reqs[eid] == reqs[iter->second])) {
        match                 = false;
        state.array_reqs[eid] = reqs[iter->second];
        // An input and an output may share the same array.
        INIT_DETACHED(outputs[iter->second], arrays[eid]);
        *arrays[eid]               = *outputs[iter->second];
        state.dynamic_entries[eid] = false;
      }
    }
    for (auto i : config_.data_indices) {
      const auto iter = state.info.fwd_input_to_grad_output.find(i);
      if (iter == state.info.fwd_input_to_grad_output.end())
        continue;
      auto entry = state.info.grad_graph.outputs[iter->second];
<<<<<<< HEAD
      if (!idx.exist(entry.node.get())) continue;
      auto eid = idx.entry_id(entry);
=======
      if (!idx.exist(entry.node.get()))
        continue;
      auto eid              = idx.entry_id(entry);
      state.array_reqs[eid] = reqs[iter->second];
>>>>>>> caa2308d
      // An input and an output may share the same array.
      INIT_DETACHED(outputs[iter->second], arrays[eid]);
      arrays[eid] = outputs[iter->second];
    }
  } else {
    for (size_t i = 0; i < state.info.grad_graph.outputs.size(); ++i) {
      auto entry = state.info.grad_graph.outputs[i];
<<<<<<< HEAD
      if (!idx.exist(entry.node.get())) continue;
      auto eid = idx.entry_id(entry);
=======
      if (!idx.exist(entry.node.get()))
        continue;
      auto eid              = idx.entry_id(entry);
      state.array_reqs[eid] = reqs[i];
>>>>>>> caa2308d
      // An input and an output may share the same array.
      INIT_DETACHED(outputs[i], arrays[eid]);
      arrays[eid] = outputs[i];
    }
  }

  if (!state.bwd_exec_init || !match) {
    StaticInitExec(state_ptr, true, true);
  }

  StaticRunOps(default_ctx, g, state_ptr, arrays, num_forward_nodes, idx.num_nodes());
}

void CachedOp::Backward(const bool retain_graph,
                        const OpStatePtr& state,
                        const std::vector<NDArray*>& inputs,
                        const std::vector<OpReqType>& reqs,
                        const std::vector<NDArray*>& outputs) {
  const auto& fwd_idx             = fwd_graph_.indexed_graph();
  const auto& full_idx            = full_graph_.indexed_graph();
  const auto& mutable_input_nodes = fwd_idx.mutable_input_nodes();
  for (size_t i = 0, j = 0; i < fwd_idx.input_nodes().size(); ++i) {
    const uint32_t nid          = fwd_idx.input_nodes().at(i);
    const std::string& arg_name = fwd_idx[nid].source->attrs.name;
    const std::string profiler_scope =
        common::NodeAttrsGetProfilerScope(fwd_idx[nid].source->attrs);
    if (mutable_input_nodes.count(nid)) {
      continue;
    }
    outputs[j++]->AssignStorageInfo(profiler_scope + "arg_grad:", arg_name);
  }
  for (size_t i = fwd_idx.input_nodes().size(), j = 0; i < full_idx.input_nodes().size(); ++i) {
    const nnvm::NodeAttrs& attrs     = full_idx[full_idx.input_nodes().at(i)].source->attrs;
    const std::string& entry_name    = attrs.name;
    const std::string profiler_scope = common::NodeAttrsGetProfilerScope(attrs);
    inputs[j++]->AssignStorageInfo(profiler_scope, entry_name);
  }

  using namespace imperative;
  CHECK(!Imperative::Get()->is_recording())
      << "CachedOp does not support higher order gradients. "
      << "If you want to do backward with create_graph=True please "
      << "do not use hybridize.";

  int prev_bulk_size = Engine::Get()->set_bulk_size(config_.backward_bulk_size);

  try {
    if (config_.static_alloc) {
      StaticBackward(retain_graph, state, inputs, reqs, outputs);
    } else {
      DynamicBackward(retain_graph, state, inputs, reqs, outputs);
    }
  } catch (const dmlc::Error& e) {
    Engine::Get()->set_bulk_size(prev_bulk_size);
    throw e;
  }

  Engine::Get()->set_bulk_size(prev_bulk_size);
}

/*
 * This is the operator state of CachedOp when CachedOp is used in the symbol
 * executor. This is different from the OpState returned by CachedOp::Forward.
 * The main reason why we need this OpState is that CachedOp and the symbol executor
 * maintain OpState differently. The symbol executor generates OpState in advance
 * while CachedOp generates OpState after Forward is called. We need this data
 * structure to keep the OpState generated by CachedOp::Forward and pass it to
 * Backward.
 */
struct CachedOpActualState {
  std::shared_ptr<CachedOp> op;
  OpStatePtr forward_state;

  explicit CachedOpActualState(std::shared_ptr<CachedOp> op) {
    this->op = op;
  }
};

/*
 * This is the forward computation when CachedOp is used as an operator in
 * a symbol executor.
 */
void CachedOpForward(const OpStatePtr& state_ptr,
                     const OpContext& ctx,
                     const std::vector<NDArray>& inputs,
                     const std::vector<OpReqType>& req,
                     const std::vector<NDArray>& outputs) {
  CachedOpActualState& s        = state_ptr.get_state<CachedOpActualState>();
  std::vector<NDArray> in_bufs  = inputs;
  std::vector<NDArray> out_bufs = outputs;
  std::vector<NDArray*> in_ptrs(in_bufs.size());
  std::vector<NDArray*> out_ptrs(out_bufs.size());
  for (size_t i = 0; i < in_ptrs.size(); i++)
    in_ptrs[i] = &in_bufs[i];
  for (size_t i = 0; i < out_ptrs.size(); i++)
    out_ptrs[i] = &out_bufs[i];

  // Set is_recording correct for the imperative executor.
  bool orig_is_record;
  if (ctx.need_grad)
    orig_is_record = Imperative::Get()->set_is_recording(true);
  else
    orig_is_record = Imperative::Get()->is_recording();
  // Set is_training correct for the imperative executor.
  bool orig_is_train;
  if (ctx.is_train)
    orig_is_train = Imperative::Get()->set_is_training(true);
  else
    orig_is_train = Imperative::Get()->is_training();
  CHECK(inputs.size() > 0) << "cached op forward requires at least 1 input";
  Context default_ctx = inputs[0].ctx();
  s.forward_state     = s.op->Forward(nullptr, in_ptrs, out_ptrs, default_ctx);
  Imperative::Get()->set_is_training(orig_is_train);
  Imperative::Get()->set_is_recording(orig_is_record);
  // The arrays in out_ptrs may be changed by CachedOp.
  // If it is, we need to copy data back.
  for (size_t i = 0; i < out_bufs.size(); i++)
    if (!out_bufs[i].IsSame(outputs[i]))
      CopyFromTo(out_bufs[i], outputs[i]);
}

/*
 * This is the backward computation when CachedOp is used as an operator in
 * a symbol executor.
 */
void CachedOpBackward(const OpStatePtr& state_ptr,
                      const OpContext& ctx,
                      const std::vector<NDArray>& inputs,
                      const std::vector<OpReqType>& req,
                      const std::vector<NDArray>& outputs) {
  using namespace nnvm;
  using namespace imperative;
  CachedOpActualState& s        = state_ptr.get_state<CachedOpActualState>();
  std::vector<NDArray> in_bufs  = inputs;
  std::vector<NDArray> out_bufs = outputs;
  std::vector<NDArray*> in_ptrs;
  std::vector<NDArray*> out_ptrs;
  CHECK_EQ(s.op->num_backward_inputs(), inputs.size());
  in_ptrs.reserve(s.op->num_backward_inputs());
  out_ptrs.reserve(s.op->num_inputs());

  const std::vector<bool>& save_inputs  = s.op->save_inputs();
  const std::vector<bool>& save_outputs = s.op->save_outputs();
  size_t bwd_in_dep                     = s.op->num_inputs();
  size_t bwd_out_dep                    = s.op->num_outputs();
  CHECK(s.op->num_backward_inputs() > bwd_in_dep + bwd_out_dep);
  size_t bwd_ograd_dep = s.op->num_backward_inputs() - bwd_in_dep - bwd_out_dep;

  // Find inputs, outputs and ograds
  auto ograds_begin = in_bufs.begin();
  auto ograds_end   = in_bufs.begin() + bwd_ograd_dep;
  auto in_begin     = ograds_end;
  auto in_end       = in_begin + bwd_in_dep;
  auto out_begin    = in_end;
  auto out_end      = in_bufs.end();

  for (auto it = ograds_begin; it != ograds_end; it++)
    in_ptrs.push_back(&(*it));

  CHECK_EQ(save_inputs.size(), in_end - in_begin);
  CHECK_EQ(s.op->num_outputs(), out_end - out_begin);
  for (auto it = in_begin; it != in_end; it++) {
    auto i = it - in_begin;
    if (save_inputs[i])
      in_ptrs.push_back(&(*it));
  }
  for (auto it = out_begin; it != out_end; it++) {
    auto i = it - out_begin;
    if (save_outputs[i])
      in_ptrs.push_back(&(*it));
  }
  CHECK_EQ(in_ptrs.size(), s.op->num_backward_inputs());
  for (auto& out_buf : out_bufs) {
    out_ptrs.push_back(&out_buf);
  }
  CHECK_EQ(out_ptrs.size(), s.op->num_backward_outputs());
  // Set is_training correct for the imperative executor.
  bool orig_is_train;
  if (ctx.is_train)
    orig_is_train = Imperative::Get()->set_is_training(true);
  else
    orig_is_train = Imperative::Get()->is_training();
  // TODO(zhengda) CachedOp supports recording computation when running
  // the backward path. This is necessary if we want to support the second-order
  // differentiation. However, MXNet operator doesn't have an interface to
  // pass a flag to determine whether to record computation inside an operator.
  // Let's use false here for now and design a solution when the second-order
  // differentiation is supported.
  s.op->Backward(false, s.forward_state, in_ptrs, req, out_ptrs);
  Imperative::Get()->set_is_training(orig_is_train);

  // Clean up what we recorded.
  s.forward_state.reset();

  // The arrays in out_ptrs may be changed by CachedOp.
  // If it is, we need to copy data back.
  // For example, when the inputs and outputs share the same NDArrays,
  // the outputs will be replaced by inputs.
  // https://github.com/apache/incubator-mxnet/blob/v1.2.0/src/imperative/cached_op.cc#L385
  for (size_t i = 0; i < out_bufs.size(); i++)
    if (!out_bufs[i].IsSame(outputs[i]))
      CopyFromTo(out_bufs[i], outputs[i]);
}

/*
 * Register the callback to be called when the operator is executed
 */
void CachedOp::RegisterOpHook(const CachedOp::CachedOpMonCallback& callback, bool monitor_all) {
  CHECK(callback) << "invalid callback";
  monitor_callback_ = callback;
  monitor_all_      = monitor_all;
}

OpStatePtr CreateCachedOpState(const NodeAttrs& attrs,
                               Context ctx,
                               const mxnet::ShapeVector& in_shapes,
                               const std::vector<int>& in_types) {
  const CachedOpPtr& op = nnvm::get<CachedOpPtr>(attrs.parsed);
  return OpStatePtr::Create<CachedOpActualState>(op);
}

bool CachedOp::BackwardStorageType(const nnvm::NodeAttrs& attrs,
                                   const int dev_mask,
                                   DispatchMode* dispatch_mode,
                                   std::vector<int>* in_attrs,
                                   std::vector<int>* out_attrs) {
  using namespace imperative;
  nnvm::Graph g(full_graph_);
  const auto& idx                  = g.indexed_graph();
  const auto& outputs              = idx.outputs();
  const size_t num_forward_outputs = fwd_graph_.outputs.size();
  CHECK_EQ(outputs.size(), num_forward_outputs + out_attrs->size());

  // Construct bwd_input_eid
  std::vector<uint32_t> bwd_input_eid;
  SetBackwardInputEid(
      bwd_in_dep_, bwd_out_dep_, bwd_ograd_dep_, ograd_entries_, idx, &bwd_input_eid);
  CHECK_EQ(in_attrs->size(), bwd_input_eid.size());

  // Prepare stypes and contexts based on inputs
  StorageTypeVector stypes(idx.num_node_entries(), -1);
  for (size_t i = 0; i < in_attrs->size(); ++i) {
    stypes[bwd_input_eid[i]] = in_attrs->at(i);
  }
  // Some out_attr is known ahead of time (e.g. the grad stype is given by users).
  // Prepare these to before invoking infer storage on the subgraph
  for (size_t i = 0; i < out_attrs->size(); i++) {
    const auto eid = idx.entry_id(outputs[i + num_forward_outputs]);
    if (bwd_input_eid[i] == kEidNotExist) {
      continue;
    }
    stypes[eid] = out_attrs->at(i);
  }
  exec::DevMaskVector dev_masks(idx.num_nodes(), dev_mask);

  // Full graph storage type inference
  CheckAndInferStorageType(&g, std::move(dev_masks), std::move(stypes), false);
  // Retrieve result and set outputs
  const auto& inferred_stypes = g.GetAttr<StorageTypeVector>("storage_type");
  for (size_t i = 0; i < out_attrs->size(); i++) {
    const auto eid = idx.entry_id(outputs[i + num_forward_outputs]);
    STORAGE_TYPE_ASSIGN_CHECK(*out_attrs, i, inferred_stypes[eid]);
  }
  DISPATCH_MODE_ASSIGN_CHECK(dispatch_mode, 0, DispatchMode::kFComputeEx);
  return true;
}

void CachedOpParamParser(nnvm::NodeAttrs* attrs) {
  CachedOpConfig param;
  try {
    param.Init(attrs->dict);
  } catch (const dmlc::ParamError& e) {
    std::ostringstream os;
    os << e.what();
    os << ", in operator " << attrs->op->name << "("
       << "name=\"" << attrs->name << "\"";
    for (const auto& k : attrs->dict) {
      os << ", " << k.first << "=\"" << k.second << "\"";
    }
    os << ")";
    throw dmlc::ParamError(os.str());
  }
  if (!param.subgraph.empty()) {
    nnvm::Graph g = nnvm::pass::LoadJSON(param.subgraph);
    CHECK(!g.outputs.empty());
    nnvm::Symbol sym;
    sym.outputs = g.outputs;
    std::vector<std::pair<std::string, std::string> > flags;
    for (const auto& attr : attrs->dict)
      flags.emplace_back(attr.first, attr.second);
    attrs->parsed = std::make_shared<CachedOp>(sym, flags);
  }
}

size_t CachedOp::BwdOriginalInput(const std::vector<size_t>& input_map, size_t new_i) {
  CHECK_GE(input_map.size(), bwd_in_dep_.size());
  if (new_i >= bwd_ograd_dep_.size() && new_i < bwd_ograd_dep_.size() + bwd_in_dep_.size())
    return bwd_ograd_dep_.size() + input_map[new_i - bwd_ograd_dep_.size()];
  return new_i;
}

NNVM_REGISTER_OP(_CachedOp)
    .set_num_inputs([](const NodeAttrs& attrs) {
      const CachedOpPtr& op = nnvm::get<CachedOpPtr>(attrs.parsed);
      return op->num_inputs();
    })
    .set_num_outputs([](const NodeAttrs& attrs) {
      const CachedOpPtr& op = nnvm::get<CachedOpPtr>(attrs.parsed);
      return op->num_outputs();
    })
    .set_attr_parser(CachedOpParamParser)
    .set_attr<nnvm::FGradient>("FGradient",
                               [](const nnvm::ObjectPtr& n,
                                  const std::vector<nnvm::NodeEntry>& ograds) {
                                 const CachedOpPtr& op = nnvm::get<CachedOpPtr>(n->attrs.parsed);
                                 return op->Gradient(n, ograds);
                               })
    .set_attr<nnvm::FListInputNames>("FListInputNames",
                                     [](const nnvm::NodeAttrs& attrs) {
                                       const CachedOpPtr& op = nnvm::get<CachedOpPtr>(attrs.parsed);
                                       return op->ListForwardInputNames();
                                     })
    .set_attr<nnvm::FListOutputNames>("FListOutputNames",
                                      [](const nnvm::NodeAttrs& attrs) {
                                        const CachedOpPtr& op =
                                            nnvm::get<CachedOpPtr>(attrs.parsed);
                                        return op->ListForwardOutputNames();
                                      })
    .set_attr<FCreateOpState>("FCreateOpState", CreateCachedOpState)
    .set_attr<mxnet::FInferShape>("FInferShape",
                                  [](const nnvm::NodeAttrs& attrs,
                                     mxnet::ShapeVector* in_shapes,
                                     mxnet::ShapeVector* out_shapes) {
                                    const CachedOpPtr& op = nnvm::get<CachedOpPtr>(attrs.parsed);
                                    return op::DefaultSubgraphOpShapeHelper(
                                        op->GetForwardSym(), in_shapes, out_shapes);
                                  })
    .set_attr<nnvm::FInferType>(
        "FInferType",
        [](const nnvm::NodeAttrs& attrs, std::vector<int>* in_types, std::vector<int>* out_types) {
          const CachedOpPtr& op = nnvm::get<CachedOpPtr>(attrs.parsed);
          return op::DefaultSubgraphOpTypeHelper(op->GetForwardSym(), in_types, out_types);
        })
    .set_attr<FInferStorageType>(
        "FInferStorageType",
        [](const nnvm::NodeAttrs& attrs,
           const int dev_mask,
           DispatchMode* dispatch_mode,
           std::vector<int>* in_stypes,
           std::vector<int>* out_stypes) {
          const CachedOpPtr& op = nnvm::get<CachedOpPtr>(attrs.parsed);
          return op::DefaultSubgraphOpStorageTypeHelper(
              op->GetForwardSym(), dev_mask, dispatch_mode, in_stypes, out_stypes);
        })
    .set_attr<FStatefulComputeEx>("FStatefulComputeEx<cpu>", CachedOpForward)
    .set_attr<FStatefulComputeEx>("FStatefulComputeEx<gpu>", CachedOpForward)
    .set_attr<nnvm::FMutateInputs>("FMutateInputs",
                                   [](const nnvm::NodeAttrs& attrs) {
                                     const CachedOpPtr& op = nnvm::get<CachedOpPtr>(attrs.parsed);
                                     return op::DefaultSubgraphOpMutableInputsHelper(
                                         op->GetForwardSym());
                                   })
    .set_attr<FResourceRequest>("FResourceRequest",
                                [](const nnvm::NodeAttrs& attrs) {
                                  const CachedOpPtr& op = nnvm::get<CachedOpPtr>(attrs.parsed);
                                  return op::DefaultSubgraphOpResourceRequestHelper(
                                      op->GetForwardSym());
                                })
    .set_attr<FExecType>("FExecType", op::DefaultSubgraphOpExecType)
    .add_argument("data", "NDArray-or-Symbol[]", "input data list");

NNVM_REGISTER_OP(_backward_CachedOp)
    .set_num_inputs([](const NodeAttrs& attrs) {
      const CachedOpPtr& op = nnvm::get<CachedOpPtr>(attrs.parsed);
      return op->num_backward_inputs();
    })
    .set_num_outputs([](const NodeAttrs& attrs) {
      const CachedOpPtr& op = nnvm::get<CachedOpPtr>(attrs.parsed);
      return op->num_inputs() - op->mutable_input_nodes().size();
    })
    .set_attr<FInferStorageType>("FInferStorageType",
                                 [](const nnvm::NodeAttrs& attrs,
                                    const int dev_mask,
                                    DispatchMode* dispatch_mode,
                                    std::vector<int>* in_attrs,
                                    std::vector<int>* out_attrs) {
                                   const CachedOpPtr& op = nnvm::get<CachedOpPtr>(attrs.parsed);
                                   return op->BackwardStorageType(
                                       attrs, dev_mask, dispatch_mode, in_attrs, out_attrs);
                                 })
    .set_attr<FStatefulComputeEx>("FStatefulComputeEx<cpu>", CachedOpBackward)
    .set_attr<FStatefulComputeEx>("FStatefulComputeEx<gpu>", CachedOpBackward)
    .set_attr<FExecType>("FExecType", op::DefaultSubgraphOpExecType)
    .set_attr<bool>("TIsLayerOpBackward", true)
    .set_attr<bool>("TIsBackward", true);

}  // namespace mxnet<|MERGE_RESOLUTION|>--- conflicted
+++ resolved
@@ -1059,15 +1059,9 @@
       if (iter == state.info.fwd_input_to_grad_output.end())
         continue;
       auto entry = state.info.grad_graph.outputs[iter->second];
-<<<<<<< HEAD
-      if (!idx.exist(entry.node.get())) continue;
-      auto eid = idx.entry_id(entry);
-=======
       if (!idx.exist(entry.node.get()))
         continue;
-      auto eid              = idx.entry_id(entry);
-      state.array_reqs[eid] = reqs[iter->second];
->>>>>>> caa2308d
+      auto eid = idx.entry_id(entry);
       // An input and an output may share the same array.
       INIT_DETACHED(outputs[iter->second], arrays[eid]);
       arrays[eid] = outputs[iter->second];
@@ -1075,15 +1069,9 @@
   } else {
     for (size_t i = 0; i < state.info.grad_graph.outputs.size(); ++i) {
       auto entry = state.info.grad_graph.outputs[i];
-<<<<<<< HEAD
-      if (!idx.exist(entry.node.get())) continue;
-      auto eid = idx.entry_id(entry);
-=======
       if (!idx.exist(entry.node.get()))
         continue;
-      auto eid              = idx.entry_id(entry);
-      state.array_reqs[eid] = reqs[i];
->>>>>>> caa2308d
+      auto eid = idx.entry_id(entry);
       // An input and an output may share the same array.
       INIT_DETACHED(outputs[i], arrays[eid]);
       arrays[eid] = outputs[i];
