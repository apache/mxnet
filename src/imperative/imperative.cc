/*
 * Licensed to the Apache Software Foundation (ASF) under one
 * or more contributor license agreements.  See the NOTICE file
 * distributed with this work for additional information
 * regarding copyright ownership.  The ASF licenses this file
 * to you under the Apache License, Version 2.0 (the
 * "License"); you may not use this file except in compliance
 * with the License.  You may obtain a copy of the License at
 *
 *   http://www.apache.org/licenses/LICENSE-2.0
 *
 * Unless required by applicable law or agreed to in writing,
 * software distributed under the License is distributed on an
 * "AS IS" BASIS, WITHOUT WARRANTIES OR CONDITIONS OF ANY
 * KIND, either express or implied.  See the License for the
 * specific language governing permissions and limitations
 * under the License.
 */
#include <unordered_set>
#include <iostream>
#include "./imperative_utils.h"
#include "./cached_op.h"

namespace mxnet {
#if DMLC_CXX11_THREAD_LOCAL
thread_local bool Imperative::is_train_ = false;
thread_local bool Imperative::is_recording_ = false;
thread_local bool Imperative::is_np_comp_ = false;
#else
MX_THREAD_LOCAL bool Imperative::is_train_ = false;
MX_THREAD_LOCAL bool Imperative::is_recording_ = false;
MX_THREAD_LOCAL bool Imperative::is_np_comp_ = false;
#endif

Imperative* Imperative::Get() {
  static Imperative inst;
  return &inst;
}

OpStatePtr Imperative::InvokeOp(
    const Context& ctx,
    const nnvm::NodeAttrs& attrs,
    const std::vector<NDArray*>& inputs,
    const std::vector<NDArray*>& outputs,
    const std::vector<OpReqType>& req,
    const DispatchMode dispatch_mode,
    OpStatePtr state) {
  using namespace imperative;
  static auto& createop = nnvm::Op::GetAttr<FCreateOpState>("FCreateOpState");
  static auto& is_layer_backward = Op::GetAttr<bool>("TIsLayerOpBackward");
  MXAPIThreadLocalEntry *ret = MXAPIThreadLocalStore::Get();

  const nnvm::Op *op = attrs.op;

  std::vector<engine::VarHandle> read_vars, write_vars;
  std::vector<Resource> requested;
  std::vector<uint32_t> mutate_idx;
  SetDependency(attrs, ctx, inputs, outputs,
      &read_vars, &write_vars, &requested, &mutate_idx, dispatch_mode);

  FCompute fn = common::GetFCompute<FCompute>(op, "FCompute", ctx);
  FComputeEx fn_ex = common::GetFCompute<FComputeEx>(op, "FComputeEx", ctx);

  // FComputeEx is dispatched only when dispatch_mode is DispatchMode::kFComputeEx
  CHECK(dispatch_mode != DispatchMode::kUndefined);
  bool dispatch_fcompex = dispatch_mode == DispatchMode::kFComputeEx;
  if (fn_ex && dispatch_fcompex) {
    PushFComputeEx(fn_ex, op, attrs, ctx, read_vars, write_vars,
        requested, inputs, outputs, req);
  } else if (fn) {
    PushFCompute(fn, op, attrs, ctx, read_vars, write_vars,
        requested, inputs, outputs, mutate_idx, req);
  } else if (createop.count(op) || is_layer_backward.get(op, false)) {
    if (!state) {
      state = createop[op](attrs, ctx, ret->arg_shapes, ret->arg_types);
    }
    write_vars.push_back(state.get_var());
    PushOperator(state, op, attrs, ctx, read_vars, write_vars,
        requested, inputs, outputs, mutate_idx, req, dispatch_mode);
  } else {
    LOG(FATAL)
      << "Operator " << op->name << " is not implemented for "
      << (ctx.dev_mask() == gpu::kDevMask ? "GPU." : "CPU.");
  }

  return state;
}

OpStatePtr Imperative::Invoke(
    const Context& default_ctx,
    const nnvm::NodeAttrs& attrs,
    const std::vector<NDArray*>& inputs,
    const std::vector<NDArray*>& outputs) {
  using namespace imperative;
  static auto& ndfunc = nnvm::Op::GetAttr<FNDArrayFunction>("FNDArrayFunction");

  if (ndfunc.count(attrs.op)) {
    std::vector<NDArray> p_inputs, p_outputs;
    DerefInputOutput(inputs, outputs, &p_inputs, &p_outputs);
    ndfunc[attrs.op](attrs, p_inputs, &p_outputs);
    for (size_t i = 0; i < outputs.size(); ++i) *outputs[i] = std::move(p_outputs[i]);
    return OpStatePtr();
  }

  // TODO(piiswrong): infer ctx
  DispatchMode dispatch_mode = DispatchMode::kUndefined;
  Context ctx = GetContext(attrs, inputs, outputs, default_ctx);
  SetShapeType(ctx, attrs, inputs, outputs, &dispatch_mode);
  std::vector<OpReqType> req;
  SetWriteInplaceReq(inputs, outputs, &req);
  OpStatePtr ret = InvokeOp(ctx, attrs, inputs, outputs, req, dispatch_mode);
  // the followinng loop is used for finding out the correct shape when some shapes are dynamic
  for (size_t i = 0; i < outputs.size(); i++) {
    if (!shape_is_known(outputs[i]->shape())) {
      // the WaitToRead overhead here does not seem to be avoidable
      outputs[i]->WaitToRead();
      outputs[i]->SetShapeFromChunk();
    }
  }
  return ret;
}

void Imperative::MarkVariables(
    const std::vector<NDArray*>& variables,
    const std::vector<mx_uint>& grad_reqs,
    const std::vector<NDArray*>& gradients) {
  for (size_t i = 0; i < variables.size(); ++i) {
    std::string str_c(std::to_string(variable_count_++));
    {
      variables[i]->entry_ = nnvm::NodeEntry{
          nnvm::Symbol::CreateVariable("var" + str_c).outputs[0].node, 0, 0};
      AGInfo &info = AGInfo::Create(variables[i]->entry_.node);
      info.outputs.emplace_back(variables[i]->Detach());
      info.out_grads.emplace_back(gradients[i]->Detach());
      info.grad_req = static_cast<OpReqType>(grad_reqs[i]);
      info.ctx = variables[i]->ctx();
    }
    {
      gradients[i]->entry_ = nnvm::NodeEntry{
          nnvm::Symbol::CreateVariable("grad" + str_c).outputs[0].node, 0, 0};
      AGInfo &grad_info = AGInfo::Create(gradients[i]->entry_.node);
      grad_info.outputs.emplace_back(gradients[i]->Detach());
      grad_info.ctx = gradients[i]->ctx();
    }
  }
}





void Imperative::GetBackwardDependency(
    const nnvm::NodePtr& node,
    size_t num_inputs, size_t num_outputs,
    std::vector<bool> *p_save_inputs,
    std::vector<bool> *p_save_outputs) {
  static auto& fgradient = nnvm::Op::GetAttr<nnvm::FGradient>("FGradient");
  std::vector<bool>& save_inputs = *p_save_inputs;
  std::vector<bool>& save_outputs = *p_save_outputs;
  save_inputs.resize(num_inputs);
  save_outputs.resize(num_outputs);
  std::fill(save_inputs.begin(), save_inputs.end(), false);
  std::fill(save_outputs.begin(), save_outputs.end(), false);

  node->inputs.clear();
  node->inputs.reserve(num_inputs);
  for (size_t i = 0; i < num_inputs; ++i) {
    node->inputs.emplace_back(nullptr, i, 0);
  }

  if (fgradient.count(node->op())) {
    std::vector<nnvm::NodeEntry> ograd_entries;
    ograd_entries.reserve(num_outputs);
    for (size_t i = 0; i < num_outputs; ++i) {
      ograd_entries.emplace_back(nullptr, i, 1);
    }
    auto igrad_entries = fgradient[node->op()](node, ograd_entries);
    for (const auto& i : igrad_entries) {
      if (i.node == nullptr && i.version == 0) {
        save_inputs[i.index] = true;
      } else if (i.node == node) {
        save_outputs[i.index] = true;
      }
    }
    DFSVisit(igrad_entries, [&](const nnvm::NodePtr& gnode) {
        if (!gnode || gnode == node) return;
        for (const auto& i : gnode->inputs) {
          if (i.node == nullptr && i.version == 0) {
            save_inputs[i.index] = true;
          } else if (i.node == node) {
            save_outputs[i.index] = true;
          }
        }
      });
  }
}

void Imperative::RecordOp(
    nnvm::NodeAttrs&& attrs,
    const std::vector<NDArray*>& inputs,
    const std::vector<NDArray*>& outputs,
    const OpStatePtr& state,
    std::vector<bool>* p_save_inputs,
    std::vector<bool>* p_save_outputs) {
  MXAPIThreadLocalEntry *local_buff = MXAPIThreadLocalStore::Get();

  for (auto output : outputs) {
    CHECK(AGInfo::IsNone(*output))
      << "Assigning to NDArrays that are already in a computational graph "
      << "will cause undefined behavior when evaluating gradients. "
      << "Please call backward first to clear the graph or do this out side of "
      << "a record section. Also note that you cannot use inplace operations "
      << "like +=, *=, relu(x, out=x), y[idx]=x, etc inside a record section.";
  }

  bool need_grad = false;
  for (const auto& i : inputs) {
    if (AGInfo::IsNone(*i)) continue;
    need_grad = true;
    break;
  }
  if (!need_grad) return;

  nnvm::NodePtr node = nnvm::Node::Create();
  node->attrs = std::move(attrs);
  node->attrs.name = "node_" + std::to_string(node_count_++) + "_" + node->attrs.op->name;
  AGInfo& info = AGInfo::Create(node);
  info.state = state;
  info.ctx = outputs[0]->ctx();

  if (p_save_inputs == nullptr) {
    p_save_inputs = &(local_buff->save_inputs);
    p_save_outputs = &(local_buff->save_outputs);
    GetBackwardDependency(
        node, inputs.size(), outputs.size(), p_save_inputs, p_save_outputs);
  } else {
    node->inputs.resize(inputs.size());
  }

  std::vector<bool>& save_inputs = *p_save_inputs;
  std::vector<bool>& save_outputs = *p_save_outputs;

  for (size_t i = 0; i < inputs.size(); ++i) {
    if (AGInfo::IsNone(*(inputs[i]))) {
      nnvm::NodeEntry entry{nnvm::Symbol::CreateVariable(
          "null" + std::to_string(variable_count_++)).outputs[0].node, 0, 0};
      AGInfo& input_info = AGInfo::Create(entry.node);
      input_info.ctx = inputs[i]->ctx();
      if (save_inputs[i]) {
        input_info.outputs.emplace_back(*inputs[i]);
      } else {
        // Put a dummy array here since it will not be used.
        input_info.outputs.emplace_back();
        input_info.outputs.back().shape_ = inputs[i]->shape();
        input_info.outputs.back().dtype_ = inputs[i]->dtype();
        input_info.outputs.back().storage_type_ = inputs[i]->storage_type();
      }
      inputs[i]->entry_ = std::move(entry);  // assign last to prevent cyclic reference
    } else if (save_inputs[i]) {
      AGInfo::Get(inputs[i]->entry_.node).outputs[inputs[i]->entry_.index] = inputs[i]->Detach();
    }
    node->inputs[i] = inputs[i]->entry_;
  }

  for (auto output : outputs) {
    CHECK(AGInfo::IsNone(*output))
      << "Inplace operations (+=, -=, x[:]=, etc) are not supported when "
      << "recording with autograd.";
  }

  for (size_t i = 0; i < outputs.size(); ++i) {
    if (save_outputs[i]) {
      info.outputs.emplace_back(outputs[i]->Detach());
    } else {
      // Put a dummy array here since it will not be used.
      info.outputs.emplace_back();
      info.outputs.back().shape_ = outputs[i]->shape();
      info.outputs.back().dtype_ = outputs[i]->dtype();
      info.outputs.back().storage_type_ = outputs[i]->storage_type();
    }
    outputs[i]->entry_ = nnvm::NodeEntry{node, i, 0};
  }
}

std::vector<nnvm::NodeEntry> Imperative::CreateForwardGraph(const std::vector<NDArray*>& outputs) {
  std::vector<nnvm::NodeEntry> output_nodes;
  output_nodes.reserve(outputs.size());
  for (const auto &i : outputs) {
    CHECK(!AGInfo::IsNone(*i))
      << "Cannot differentiate node because it is not in a computational graph. "
      << "You need to set is_recording to true or use autograd.record() to save "
      << "computational graphs for backward. If you want to differentiate the same "
      << "graph twice, you need to pass retain_graph=True to backward.";
    output_nodes.emplace_back(i->entry_);
  }
  return output_nodes;
}

std::vector<nnvm::NodeEntry> Imperative::CreateHeadGradientNodes(
    const std::vector<NDArray *> &outputs,
    const std::vector<NDArray *> &ograds) {
  using nnvm::NodeEntry;
  using nnvm::Node;
  std::vector<NodeEntry> ograd_entries;
  ograd_entries.reserve(ograds.size());
  for (size_t i = 0; i < outputs.size(); ++i) {
    ograd_entries.emplace_back(Node::Create());
    AGInfo &info = AGInfo::Create(ograd_entries.back().node);
    info.ctx = outputs[i]->ctx();
    if (ograds[i] != nullptr) {
      info.outputs.emplace_back(*ograds[i]);
    } else {
      info.outputs.emplace_back(outputs[i]->shape(), outputs[i]->ctx(),
                                true, outputs[i]->dtype());
      info.outputs.back() = static_cast<real_t>(1.0);
    }
  }
  return ograd_entries;
}

struct Imperative::GradientVariableNodes {
  std::vector<nnvm::NodeEntry> variable_nodes;
  std::vector<NDArray*> gradients;
  std::vector<OpReqType> op_req_types;
};

Imperative::GradientVariableNodes Imperative::CreateGradientVariableNodes(
    const std::vector<NDArray *> &variables,
    const std::vector<nnvm::NodeEntry> &outputs) {
  GradientVariableNodes var_nodes;
  if (!variables.empty()) {
    var_nodes.variable_nodes.reserve(variables.size());
    var_nodes.gradients.reserve(variables.size());
    var_nodes.op_req_types.reserve(variables.size());
    for (size_t i = 0; i < variables.size(); ++i) {
      CHECK(!AGInfo::IsNone(*variables[i]) &&
            AGInfo::IsVariable(variables[i]->entry_.node))
          << "Cannot differentiate with respect to the " << i+1 << "-th variable"
          << " because it does not require gradient.";
      var_nodes.variable_nodes.emplace_back(variables[i]->entry_);
      var_nodes.gradients.push_back(new NDArray());
      var_nodes.op_req_types.push_back(kWriteTo);
    }
  } else {
    std::vector<nnvm::NodePtr> input_ro_nodes = nnvm::Symbol::ListInputs(
        Symbol::kReadOnlyArgs,
        outputs);
    var_nodes.variable_nodes.reserve(input_ro_nodes.size());
    var_nodes.gradients.reserve(input_ro_nodes.size());
    var_nodes.op_req_types.reserve(input_ro_nodes.size());
    for (const auto& node : input_ro_nodes) {
      AGInfo& info = AGInfo::Get(node);
      if (info.grad_req != kNullOp) {
        var_nodes.variable_nodes.emplace_back(node);
        var_nodes.gradients.push_back(&info.out_grads[0]);
        var_nodes.op_req_types.push_back(info.grad_req);
        info.fresh_out_grad = true;
      }
    }
    CHECK_GT(var_nodes.variable_nodes.size(), 0)
        << "There are no inputs in computation graph that require gradients.";
  }
  return var_nodes;
}



std::vector<NDArray*> Imperative::Backward(
    const std::vector<NDArray*>& outputs,
    const std::vector<NDArray*>& ograds,
    const std::vector<NDArray*>& variables,
    bool is_train, bool retain_graph,
    bool create_graph) {
  using namespace nnvm;
  using namespace imperative;
  static const std::vector<const Op*> zero_ops{Op::Get("zeros_like"), Op::Get("_zeros")};
  static const Op* copy_op = Op::Get("_copy");

  Graph graph;
  graph.outputs = CreateForwardGraph(outputs);


  // Prepare head gradient nodes
  std::vector<NodeEntry> ograd_entries = CreateHeadGradientNodes(outputs, ograds);

  // Get variable nodes
  GradientVariableNodes gvars = CreateGradientVariableNodes(variables, graph.outputs);

  // Run backward on the graph
  Graph gradient_graph = pass::MXGradient(
      graph, graph.outputs, gvars.variable_nodes, ograd_entries,
      exec::AggregateGradient, nullptr, nullptr,
      zero_ops, "_copy");

  CHECK_EQ(gradient_graph.outputs.size(), gvars.variable_nodes.size());
  std::vector<nnvm::NodeEntry> forward_outputs = graph.outputs;
  const size_t num_forward_outputs = graph.outputs.size();

  // TODO(larroy): move inside pass::MXGradient
  for (const auto& backward_node : gradient_graph.outputs) {
    if (backward_node.node->is_variable()) {
      auto node = Node::Create();
      node->attrs.op = copy_op;
<<<<<<< HEAD
      node->inputs.push_back(backward_node);
      graph.outputs.emplace_back(std::move(node));
      // AGInfo& info = AGInfo::Create(node);
      // info.ctx = outputs[0]->ctx();
=======
      node->inputs.push_back(e);
      graph.outputs.emplace_back(std::move(node));
>>>>>>> 59102dea
    } else {
      graph.outputs.push_back(backward_node);
    }
  }

  const auto& indexed_graph = graph.indexed_graph();
  // get number of nodes used in forward pass
  size_t num_forward_nodes = 0;
  size_t num_forward_entries = 0;
  for (size_t i = 0; i < num_forward_outputs; ++i) {
    num_forward_nodes = std::max(
        num_forward_nodes, static_cast<size_t>(indexed_graph.outputs()[i].node_id + 1));
    num_forward_entries = std::max(
        num_forward_entries, static_cast<size_t>(indexed_graph.entry_id(
            indexed_graph.outputs()[i])) + 1);
  }

  // Allocate buffer
  std::vector<NDArray> buff(indexed_graph.num_node_entries());
  std::vector<uint32_t> ref_count(buff.size(), 0);
  std::vector<OpStatePtr> states;
  std::vector<NDArray*> arrays;
  arrays.reserve(buff.size());
  for (auto& buffered_array : buff)
    arrays.push_back(&buffered_array);

  if (create_graph) {
    states.resize(num_forward_nodes);
    nnvm::DFSVisit(forward_outputs, [&](const nnvm::NodePtr& n) {
      AGInfo& info = AGInfo::Get(n);
      states.at(indexed_graph.node_id(n.get())) = info.state;
      for (uint32_t i = 0; i < info.outputs.size(); ++i) {
        CHECK(indexed_graph.exist(n.get()));
        size_t nid = indexed_graph.node_id(n.get());
        size_t eid = indexed_graph.entry_id(nid, i);
        buff[eid] = info.outputs[i];
        buff[eid].entry_ = NodeEntry{n, i, 0};
        ref_count[eid] = 1;
      }
    });
    for (auto& ograd_entry : ograd_entries) {
      AGInfo& info = AGInfo::Get(ograd_entry.node);
      if (!indexed_graph.exist(ograd_entry.node.get())) continue;
      size_t eid = indexed_graph.entry_id(ograd_entry);
      buff[eid] = info.outputs[0];
      buff[eid].entry_ = ograd_entry;
    }
  } else {
    states.reserve(num_forward_nodes);
    for (size_t i = 0; i < num_forward_nodes; ++i) {
      const AGInfo& info = dmlc::get<AGInfo>(indexed_graph[i].source->info);
      states.emplace_back(info.state);
      for (size_t j = 0; j < info.outputs.size(); ++j) {
        size_t eid = indexed_graph.entry_id(i, j);
        arrays[eid] = const_cast<NDArray*>(&(info.outputs[j]));

        if (retain_graph || info.grad_req != kNullOp) ref_count[eid] = 1;
      }
    }
    for (auto& ograd_entry : ograd_entries) {
      if (!indexed_graph.exist(ograd_entry.node.get())) continue;
      AGInfo& info = AGInfo::Get(ograd_entry.node);
      arrays[indexed_graph.entry_id(ograd_entry)] = &info.outputs[0];
    }
  }
  for (size_t i = num_forward_outputs; i < graph.outputs.size(); ++i) {
    size_t eid = indexed_graph.entry_id(graph.outputs[i]);
    arrays[eid] = gvars.gradients[i - num_forward_outputs];
    ref_count[eid] = 1;
  }

  // Assign context
  auto vctx = PlaceDevice(indexed_graph);

  // Infer shape type
  {
    std::pair<uint32_t, uint32_t> node_range, entry_range;
    node_range = {num_forward_nodes, indexed_graph.num_nodes()};
    entry_range = {num_forward_entries, indexed_graph.num_node_entries()};

    ShapeVector shapes;
    shapes.reserve(indexed_graph.num_node_entries());
    bool contain_unknown = false;
    for (const auto& i : arrays) shapes.emplace_back(i->shape());
    CheckAndInferShape(&graph, std::move(shapes), false,
                       node_range, entry_range, &contain_unknown);

    DTypeVector dtypes;
    dtypes.reserve(indexed_graph.num_node_entries());
    for (const auto& i : arrays) dtypes.emplace_back(i->dtype());
    CheckAndInferType(&graph, std::move(dtypes), false,
                      node_range, entry_range);

    StorageTypeVector stypes;
    stypes.reserve(indexed_graph.num_node_entries());
    for (const auto& i : arrays) stypes.emplace_back(i->storage_type());
    exec::DevMaskVector dev_mask;
    dev_mask.reserve(indexed_graph.num_nodes());
    for (const auto& i : vctx) dev_mask.emplace_back(i.dev_mask());
    CheckAndInferStorageType(&graph, std::move(dev_mask), std::move(stypes), false,
                             node_range, entry_range);
  }

  // Calculate ref count
  for (size_t i = num_forward_nodes; i < indexed_graph.num_nodes(); ++i) {
    for (const auto& j : indexed_graph[i].inputs) {
       ++ref_count[indexed_graph.entry_id(j)];
    }
  }

  // Assign reqs
  std::vector<OpReqType> array_reqs(arrays.size(), kWriteTo);
  for (size_t i = num_forward_entries; i < indexed_graph.num_node_entries(); ++i) {
    if (ref_count[i] == 0) array_reqs[i] = kNullOp;
  }
  for (size_t i = num_forward_outputs; i < indexed_graph.outputs().size(); ++i) {
    size_t eid = indexed_graph.entry_id(indexed_graph.outputs()[i]);
    array_reqs[eid] = gvars.op_req_types[i - num_forward_outputs];
  }

  const auto& shapes = graph.GetAttr<mxnet::ShapeVector>("shape");
  const auto& dtypes = graph.GetAttr<DTypeVector>("dtype");
  const auto& stypes = graph.GetAttr<StorageTypeVector>("storage_type");
  const auto& dispatch_modes = graph.GetAttr<DispatchModeVector>("dispatch_mode");

  for (size_t i = num_forward_nodes; i < indexed_graph.num_nodes(); ++i) {
    auto num_outputs = indexed_graph[i].source->num_outputs();
    for (size_t j = 0; j < num_outputs; ++j) {
      auto eid = indexed_graph.entry_id(i, j);
      if (!arrays[eid]->is_none()) continue;
      if (stypes[eid] == kDefaultStorage) {
        *arrays[eid] = NDArray(shapes[eid], vctx[i], true, dtypes[eid]);
      } else {
        *arrays[eid] = NDArray(static_cast<NDArrayStorageType>(stypes[eid]),
                               shapes[eid], vctx[i], true, dtypes[eid]);
      }
    }
  }

  // Execution

  bool prev_recording = set_is_recording(create_graph);
  bool prev_training = set_is_training(is_train);
  int prev_bulk_size = Engine::Get()->set_bulk_size(backward_bulk_size_);

  try {
    RunGraph(retain_graph, indexed_graph, arrays, num_forward_nodes, indexed_graph.num_nodes(),
            std::move(array_reqs), std::move(ref_count), &states, dispatch_modes,
            is_recording());
  } catch (const dmlc::Error& e) {
    Engine::Get()->set_bulk_size(prev_bulk_size);
    set_is_recording(prev_recording);
    set_is_training(prev_training);
    throw e;
  }

  Engine::Get()->set_bulk_size(prev_bulk_size);
  set_is_recording(prev_recording);
  set_is_training(prev_training);

  // Clear history
  if (!retain_graph) {
    nnvm::DFSVisit(forward_outputs, [&](const nnvm::NodePtr& n) {
      AGInfo::Clear(n);
      n->inputs.clear();
    });
  }

  if (variables.size()) {
    return gvars.gradients;
  }
  return {};
}

}  // namespace mxnet<|MERGE_RESOLUTION|>--- conflicted
+++ resolved
@@ -401,15 +401,8 @@
     if (backward_node.node->is_variable()) {
       auto node = Node::Create();
       node->attrs.op = copy_op;
-<<<<<<< HEAD
       node->inputs.push_back(backward_node);
       graph.outputs.emplace_back(std::move(node));
-      // AGInfo& info = AGInfo::Create(node);
-      // info.ctx = outputs[0]->ctx();
-=======
-      node->inputs.push_back(e);
-      graph.outputs.emplace_back(std::move(node));
->>>>>>> 59102dea
     } else {
       graph.outputs.push_back(backward_node);
     }
