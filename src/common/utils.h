/*
 * Licensed to the Apache Software Foundation (ASF) under one
 * or more contributor license agreements.  See the NOTICE file
 * distributed with this work for additional information
 * regarding copyright ownership.  The ASF licenses this file
 * to you under the Apache License, Version 2.0 (the
 * "License"); you may not use this file except in compliance
 * with the License.  You may obtain a copy of the License at
 *
 *   http://www.apache.org/licenses/LICENSE-2.0
 *
 * Unless required by applicable law or agreed to in writing,
 * software distributed under the License is distributed on an
 * "AS IS" BASIS, WITHOUT WARRANTIES OR CONDITIONS OF ANY
 * KIND, either express or implied.  See the License for the
 * specific language governing permissions and limitations
 * under the License.
 */

/*!
 * \file utils.h
 * \brief Basic utilility functions.
 */
#ifndef MXNET_COMMON_UTILS_H_
#define MXNET_COMMON_UTILS_H_

#include <dmlc/logging.h>
#include <dmlc/omp.h>
#include <mxnet/engine.h>
#include <mxnet/ndarray.h>
#include <mxnet/op_attr_types.h>
#include <mxnet/graph_attr_types.h>
#include <nnvm/graph_attr_types.h>

#include <memory>
#include <vector>
#include <type_traits>
#include <utility>
#include <random>
#include <string>
#include <thread>
#include <algorithm>
#include <functional>

namespace mxnet {
namespace common {

template<typename xpu>
void CastStorageDispatch(const OpContext& ctx, const NDArray& input, const NDArray& output);

/*! \brief returns true if all storage types in `vstorage` are the same as target `stype`.
 *         false is returned for empty inputs.
 */
<<<<<<< HEAD
inline bool SetupDefaultBlobs(const std::vector<NDArray>& src,
                              std::vector<TBlob> *blobs,
                              std::vector<NDArray> *temp_src,
                              std::vector<NDArray> *temp_dst,
                              std::unordered_map<uint32_t, uint32_t> *idx_map = nullptr) {
  bool require_cast = false;
  for (size_t i = 0; i < src.size(); i++) {
    auto& nd = src[i];
    if (nd.storage_type() != kDefaultStorage) {
      if (idx_map != nullptr) {
        (*idx_map)[i] = temp_dst->size();
      }
      NDArray temp(nd.shape(), nd.ctx(), false, nd.dtype());
      temp_src->emplace_back(nd);
      temp_dst->emplace_back(temp);
      blobs->emplace_back(temp.data());
      require_cast = true;
    } else {
      blobs->push_back(nd.data());
    }
  }
  return require_cast;
}

/*
 * \brief cast the NDArrays in `src` and store the result in NDArrays in `dst`.
 *        This is only used for storage fallback in executor.
 *        When storage_fallback is false, and `MXNET_EXEC_STORAGE_FALLBACK` == 0,
 *        storage fallback is disallowed.
 * \param src list of source NDArray to cast
 * \param dst list of destionation NDArray which hold the result of cast_storage operation
 * \param ctx operator context for cast_storage operation
 * \param storage_fallback whether storage_fallback is allowed. When set to false,
 *        its value depends on `MXNET_EXEC_STORAGE_FALLBACK`.
 */
template <typename xpu>
inline void CastNonDefaultStorage(const std::vector<NDArray>& src,
                                  const std::vector<NDArray>& dst,
                                  const OpContext& ctx,
                                  bool storage_fallback = false) {
  if (!src.empty()) {
    if (!storage_fallback) {
      storage_fallback = dmlc::GetEnv("MXNET_EXEC_STORAGE_FALLBACK", true);
    }
    if (!storage_fallback) {
      LOG(FATAL) << "Storage type conversion detected during execution. "
                 << "You are probably executing an operator which "
                 << "doesn't support NDArray inputs with non-default storage.";
    }
    CHECK_GE(dst.size(), src.size());
    for (size_t i = 0; i < src.size(); i++) {
      CastStorageDispatch<xpu>(ctx, src[i], dst[i]);
    }
  }
}

// Check if any storage type is not default storage
inline bool ContainsNonDefaultStorage(const StorageTypeVector& vstorage) {
  for (const auto& i : vstorage) {
    if (i != kUndefinedStorage && i != kDefaultStorage) return true;
  }
  return false;
}

// Check if any NDArray in the list has non default storage
inline bool ContainsNonDefaultStorage(const std::vector<NDArray*>& ndarrays) {
  for (const auto &nd : ndarrays) {
    if (nd->storage_type() != kDefaultStorage) {
      return true;
    }
  }
  return false;
}

// Check if any NDArray in the list has default storage
inline bool ContainsDefaultStorage(const std::vector<NDArray>& ndarrays) {
  for (const auto &nd : ndarrays) {
    if (nd.storage_type() == kDefaultStorage) {
      return true;
    }
  }
  return false;
}

inline bool ContainsNonDefaultStorage(const std::vector<NDArray>& ndarrays) {
  for (const auto &nd : ndarrays) {
    if (nd.storage_type() != kUndefinedStorage && nd.storage_type() != kDefaultStorage) {
      return true;
    }
  }
  return false;
}

inline bool ContainsStorage(const std::vector<NDArray>& ndarrays, const NDArrayStorageType stype) {
  for (const auto &nd : ndarrays) {
    if (nd.storage_type() == stype) {
      return true;
=======
inline bool ContainsOnlyStorage(const StorageTypeVector& vstorage,
                                const NDArrayStorageType stype) {
  if (!vstorage.empty()) {
    for (const auto& i : vstorage) {
      if (i != stype) return false;
>>>>>>> 0013ca14
    }
    return true;
  }
  return false;
}

/*! \brief returns true if the storage types of arrays in `ndarrays`
 *         are the same as target `stype`. false is returned for empty inputs.
 */
inline bool ContainsOnlyStorage(const std::vector<NDArray>& ndarrays,
                                const NDArrayStorageType stype) {
  if (!ndarrays.empty()) {
    for (const auto& nd : ndarrays) {
      if (nd.storage_type() != stype) {
        return false;
      }
    }
    return true;
  }
  return false;
}


/*! \brief get string representation of dispatch_mode */
inline std::string dispatch_mode_string(const DispatchMode x) {
  switch (x) {
    case DispatchMode::kFCompute:
      return "fcompute";
    case DispatchMode::kFComputeEx:
      return "fcompute_ex";
    case DispatchMode::kFComputeFallback:
      return "fcompute_fallback";
    case DispatchMode::kVariable:
      return "variable";
    case DispatchMode::kUndefined:
      return "undefined";
  }
  return "unknown";
}


/*! \brief get string representation of storage_type */
inline std::string stype_string(const int x) {
  switch (x) {
    case kDefaultStorage:
      return "default";
    case kCSRStorage:
      return "csr";
    case kRowSparseStorage:
      return "row_sparse";
  }
  return "unknown";
}

// heuristic to dermine number of threads per GPU
inline int GetNumThreadPerGPU() {
  // This is resource efficient option.
  return dmlc::GetEnv("MXNET_GPU_WORKER_NTHREADS", 2);
}

// heuristic to get number of matching colors.
// this decides how much parallelism we can get in each GPU.
inline int GetExecNumMatchColor() {
  // This is resource efficient option.
  int num_match_color = dmlc::GetEnv("MXNET_EXEC_NUM_TEMP", 1);
  return std::min(num_match_color, GetNumThreadPerGPU());
}

template<typename T, typename V>
V ParallelAccumulate(const T* a, const int n, V start) {
  V sum = start;
#pragma omp parallel for reduction(+:sum)
  for (int i = 0; i < n; ++i) {
    sum += a[i];
  }
  return sum;
}

/*!
 * \brief
 * Helper function for ParallelSort.
 * DO NOT call this function directly.
 * Use the interface ParallelSort instead.
 * Ref: https://github.com/dmlc/difacto/blob/master/src/common/parallel_sort.h
 */
template<typename RandomIt, typename Compare>
void ParallelSortHelper(RandomIt first, size_t len,
                        size_t grainsize, const Compare& comp) {
  if (len < grainsize) {
    std::sort(first, first+len, comp);
  } else {
    std::thread thr(ParallelSortHelper<RandomIt, Compare>, first, len/2, grainsize, comp);
    ParallelSortHelper(first+len/2, len - len/2, grainsize, comp);
    thr.join();
    std::inplace_merge(first, first+len/2, first+len, comp);
  }
}

/*!
 * \brief
 * Sort the elements in the range [first, last) into the ascending order defined by
 * the comparator comp.
 * If the length of the range [first, last) is greater than a certain threshold,
 * the range will be recursively divided into two and assign two threads
 * to sort each half range.
 * Ref: https://github.com/dmlc/difacto/blob/master/src/common/parallel_sort.h
 */
template<typename RandomIt, typename Compare>
void ParallelSort(RandomIt first, RandomIt last, size_t num_threads, Compare comp) {
  const auto num = std::distance(first, last);
  size_t grainsize = std::max(num / num_threads + 5, static_cast<size_t>(1024*16));
  ParallelSortHelper(first, num, grainsize, comp);
}

/*!
 * \brief
 * Sort the elements in the range [first, last) into ascending order.
 * The elements are compared using the default < operator.
 * If the length of the range [first, last) is greater than a certain threshold,
 * the range will be recursively divided into two and assign two threads
 * to sort each half range.
 * Ref: https://github.com/dmlc/difacto/blob/master/src/common/parallel_sort.h
 */
template<typename RandomIt>
void ParallelSort(RandomIt first, RandomIt last, size_t num_threads) {
  ParallelSort(first, last, num_threads,
               std::less<typename std::iterator_traits<RandomIt>::value_type>());
}

/*!
 * \brief Random Engine
 */
typedef std::mt19937 RANDOM_ENGINE;

/*!
 * \brief Helper functions.
 */
namespace helper {

/*!
 * \brief Helper for non-array type `T`.
 */
template <class T>
struct UniqueIf {
  /*!
   * \brief Type of `T`.
   */
  using SingleObject = std::unique_ptr<T>;
};

/*!
 * \brief Helper for an array of unknown bound `T`.
 */
template <class T>
struct UniqueIf<T[]> {
  /*!
   * \brief Type of `T`.
   */
  using UnknownBound = std::unique_ptr<T[]>;
};

/*!
 * \brief Helper for an array of known bound `T`.
 */
template <class T, size_t kSize>
struct UniqueIf<T[kSize]> {
  /*!
   * \brief Type of `T`.
   */
  using KnownBound = void;
};

}  // namespace helper

/*!
 * \brief Constructs an object of type `T` and wraps it in a
 *        `std``::``unique_ptr`.
 * \param args List of arguments with which an instance of `T` will be
 *             constructed.
 * \return `std``::``unique_ptr` of an instance of type `T`.
 *
 * Constructs a non-array type `T`. The arguments `args` are passed to the
 * constructor of `T`. The function does not participate in the overload
 * resolution if `T` is an array type.
 */
template <class T, class... Args>
typename helper::UniqueIf<T>::SingleObject MakeUnique(Args&&... args) {
  return std::unique_ptr<T>(new T(std::forward<Args>(args)...));
}

/*!
 * \brief Constructs an object of type `T` and wraps it in a
 *        `std``::``unique_ptr`.
 * \param n The size of the array to construct.
 * \return `std``::``unique_ptr` of an instance of type `T`.
 *
 * Constructs an array of unknown bound `T`. The function does not participate
 * in the overload resolution unless `T` is an array of unknown bound.
 */
template <class T>
typename helper::UniqueIf<T>::UnknownBound MakeUnique(size_t n) {
  using U = typename std::remove_extent<T>::type;
  return std::unique_ptr<T>(new U[n]{});
}

/*!
 * \brief Constructs an object of type `T` and wraps it in a
 *        `std``::``unique_ptr`.
 * \param args List of arguments with which an instance of `T` will be
 *             constructed.
 *
 * Constructs an arrays of known bound is disallowed.
 */
template <class T, class... Args>
typename helper::UniqueIf<T>::KnownBound MakeUnique(Args&&... args) = delete;

template<typename FCompType>
FCompType GetFCompute(const nnvm::Op* op, const std::string& name,
                      const Context& ctx) {
  static auto& fcompute_cpu = nnvm::Op::GetAttr<FCompType>(name + "<cpu>");
  static auto& fcompute_gpu = nnvm::Op::GetAttr<FCompType>(name + "<gpu>");

  if (ctx.dev_mask() == cpu::kDevMask) {
    return fcompute_cpu.get(op, nullptr);
  } else if (ctx.dev_mask() == gpu::kDevMask) {
    return fcompute_gpu.get(op, nullptr);
  } else {
    LOG(FATAL) << "Unknown device mask";
    return nullptr;
  }
}

}  // namespace common
}  // namespace mxnet
#endif  // MXNET_COMMON_UTILS_H_<|MERGE_RESOLUTION|>--- conflicted
+++ resolved
@@ -51,111 +51,11 @@
 /*! \brief returns true if all storage types in `vstorage` are the same as target `stype`.
  *         false is returned for empty inputs.
  */
-<<<<<<< HEAD
-inline bool SetupDefaultBlobs(const std::vector<NDArray>& src,
-                              std::vector<TBlob> *blobs,
-                              std::vector<NDArray> *temp_src,
-                              std::vector<NDArray> *temp_dst,
-                              std::unordered_map<uint32_t, uint32_t> *idx_map = nullptr) {
-  bool require_cast = false;
-  for (size_t i = 0; i < src.size(); i++) {
-    auto& nd = src[i];
-    if (nd.storage_type() != kDefaultStorage) {
-      if (idx_map != nullptr) {
-        (*idx_map)[i] = temp_dst->size();
-      }
-      NDArray temp(nd.shape(), nd.ctx(), false, nd.dtype());
-      temp_src->emplace_back(nd);
-      temp_dst->emplace_back(temp);
-      blobs->emplace_back(temp.data());
-      require_cast = true;
-    } else {
-      blobs->push_back(nd.data());
-    }
-  }
-  return require_cast;
-}
-
-/*
- * \brief cast the NDArrays in `src` and store the result in NDArrays in `dst`.
- *        This is only used for storage fallback in executor.
- *        When storage_fallback is false, and `MXNET_EXEC_STORAGE_FALLBACK` == 0,
- *        storage fallback is disallowed.
- * \param src list of source NDArray to cast
- * \param dst list of destionation NDArray which hold the result of cast_storage operation
- * \param ctx operator context for cast_storage operation
- * \param storage_fallback whether storage_fallback is allowed. When set to false,
- *        its value depends on `MXNET_EXEC_STORAGE_FALLBACK`.
- */
-template <typename xpu>
-inline void CastNonDefaultStorage(const std::vector<NDArray>& src,
-                                  const std::vector<NDArray>& dst,
-                                  const OpContext& ctx,
-                                  bool storage_fallback = false) {
-  if (!src.empty()) {
-    if (!storage_fallback) {
-      storage_fallback = dmlc::GetEnv("MXNET_EXEC_STORAGE_FALLBACK", true);
-    }
-    if (!storage_fallback) {
-      LOG(FATAL) << "Storage type conversion detected during execution. "
-                 << "You are probably executing an operator which "
-                 << "doesn't support NDArray inputs with non-default storage.";
-    }
-    CHECK_GE(dst.size(), src.size());
-    for (size_t i = 0; i < src.size(); i++) {
-      CastStorageDispatch<xpu>(ctx, src[i], dst[i]);
-    }
-  }
-}
-
-// Check if any storage type is not default storage
-inline bool ContainsNonDefaultStorage(const StorageTypeVector& vstorage) {
-  for (const auto& i : vstorage) {
-    if (i != kUndefinedStorage && i != kDefaultStorage) return true;
-  }
-  return false;
-}
-
-// Check if any NDArray in the list has non default storage
-inline bool ContainsNonDefaultStorage(const std::vector<NDArray*>& ndarrays) {
-  for (const auto &nd : ndarrays) {
-    if (nd->storage_type() != kDefaultStorage) {
-      return true;
-    }
-  }
-  return false;
-}
-
-// Check if any NDArray in the list has default storage
-inline bool ContainsDefaultStorage(const std::vector<NDArray>& ndarrays) {
-  for (const auto &nd : ndarrays) {
-    if (nd.storage_type() == kDefaultStorage) {
-      return true;
-    }
-  }
-  return false;
-}
-
-inline bool ContainsNonDefaultStorage(const std::vector<NDArray>& ndarrays) {
-  for (const auto &nd : ndarrays) {
-    if (nd.storage_type() != kUndefinedStorage && nd.storage_type() != kDefaultStorage) {
-      return true;
-    }
-  }
-  return false;
-}
-
-inline bool ContainsStorage(const std::vector<NDArray>& ndarrays, const NDArrayStorageType stype) {
-  for (const auto &nd : ndarrays) {
-    if (nd.storage_type() == stype) {
-      return true;
-=======
 inline bool ContainsOnlyStorage(const StorageTypeVector& vstorage,
                                 const NDArrayStorageType stype) {
   if (!vstorage.empty()) {
     for (const auto& i : vstorage) {
       if (i != stype) return false;
->>>>>>> 0013ca14
     }
     return true;
   }
