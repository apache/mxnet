/*
 * Licensed to the Apache Software Foundation (ASF) under one
 * or more contributor license agreements.  See the NOTICE file
 * distributed with this work for additional information
 * regarding copyright ownership.  The ASF licenses this file
 * to you under the Apache License, Version 2.0 (the
 * "License"); you may not use this file except in compliance
 * with the License.  You may obtain a copy of the License at
 *
 *   http://www.apache.org/licenses/LICENSE-2.0
 *
 * Unless required by applicable law or agreed to in writing,
 * software distributed under the License is distributed on an
 * "AS IS" BASIS, WITHOUT WARRANTIES OR CONDITIONS OF ANY
 * KIND, either express or implied.  See the License for the
 * specific language governing permissions and limitations
 * under the License.
 */

/*!
 * Copyright (c) 2015 by Contributors
 * \file utils.h
 * \brief Basic utilility functions.
 */
#ifndef MXNET_COMMON_UTILS_H_
#define MXNET_COMMON_UTILS_H_

#include <dmlc/logging.h>
#include <dmlc/omp.h>
#include <nnvm/graph.h>
#include <nnvm/node.h>
#include <mxnet/imperative.h>
#include <mxnet/engine.h>
#include <mxnet/ndarray.h>
#include <mxnet/storage.h>
#include <mxnet/op_attr_types.h>
#include <mxnet/graph_attr_types.h>
#include <nnvm/graph_attr_types.h>

#include <memory>
#include <vector>
#include <type_traits>
#include <utility>
#include <random>
#include <string>
#include <thread>
#include <algorithm>
#include <functional>
#include <limits>

#include "../operator/mxnet_op.h"
#if MXNET_USE_MKLDNN == 1
#include "../operator/nn/mkldnn/mkldnn_base-inl.h"
#endif

#if defined(_WIN32) || defined(_WIN64) || defined(__WINDOWS__)
#include <windows.h>
#else
#include <unistd.h>
#endif


namespace mxnet {
namespace common {

#if defined(_WIN32) || defined(_WIN64) || defined(__WINDOWS__)
inline size_t current_process_id() { return ::GetCurrentProcessId(); }
#else
inline size_t current_process_id() { return getpid(); }
#endif
/*!
 * \brief IndPtr should be non-negative, in non-decreasing order, start with 0
 *           and end with value equal with size of indices.
 */
struct csr_indptr_check {
  template<typename DType, typename IType>
  MSHADOW_XINLINE static void Map(int i, DType* out, const IType* indptr,
                                  const nnvm::dim_t end, const nnvm::dim_t idx_size) {
    if (indptr[i+1] < 0 || indptr[i+1] < indptr[i] ||
        (i == 0 && indptr[i] != 0) ||
        (i == end - 1 && indptr[end] != idx_size))
      *out = kCSRIndPtrErr;
  }
};

/*!
 *  \brief Indices should be non-negative, less than the number of columns
 *           and in ascending order per row.
 */
struct csr_idx_check {
  template<typename DType, typename IType, typename RType>
  MSHADOW_XINLINE static void Map(int i, DType* out, const IType* idx,
                                  const RType* indptr, const nnvm::dim_t ncols) {
    for (RType j = indptr[i]; j < indptr[i+1]; j++) {
      if (idx[j] >= ncols || idx[j] < 0 ||
          (j < indptr[i+1] - 1 && idx[j] >= idx[j+1])) {
        *out = kCSRIdxErr;
        break;
      }
    }
  }
};

/*!
 *  \brief Indices of RSPNDArray should be non-negative,
 *           less than the size of first dimension and in ascending order
 */
struct rsp_idx_check {
  template<typename DType, typename IType>
  MSHADOW_XINLINE static void Map(int i, DType* out, const IType* idx,
                                  const nnvm::dim_t end, const nnvm::dim_t nrows) {
    if ((i < end && idx[i+1] <= idx[i])
        || idx[i] < 0 || idx[i] >= nrows)
      *out = kRSPIdxErr;
  }
};

template<typename xpu>
void CheckFormatWrapper(const RunContext &rctx, const NDArray &input,
                        const TBlob &err_cpu, const bool full_check);

/*!
 * \brief Check the validity of CSRNDArray.
 * \param rctx Execution context.
 * \param input Input NDArray of CSRStorage.
 * \param err_cpu Error number on cpu.
 * \param full_check If true, rigorous check, O(N) operations,
 *          otherwise basic check, O(1) operations.
 */
template<typename xpu>
void CheckFormatCSRImpl(const RunContext &rctx, const NDArray &input,
                        const TBlob &err_cpu, const bool full_check) {
  using namespace op::mxnet_op;
  CHECK_EQ(input.storage_type(), kCSRStorage)
          << "CheckFormatCSRImpl is for CSRNDArray";
  const mxnet::TShape shape = input.shape();
  const mxnet::TShape idx_shape = input.aux_shape(csr::kIdx);
  const mxnet::TShape indptr_shape = input.aux_shape(csr::kIndPtr);
  const mxnet::TShape storage_shape = input.storage_shape();
  if ((shape.ndim() != 2) ||
      (idx_shape.ndim() != 1 || indptr_shape.ndim() != 1 || storage_shape.ndim() != 1) ||
      (indptr_shape[0] != shape[0] + 1) ||
      (idx_shape[0] != storage_shape[0])) {
     MSHADOW_TYPE_SWITCH(err_cpu.type_flag_, DType, {
       DType* err = err_cpu.dptr<DType>();
       *err = kCSRShapeErr;
     });
     return;
  }
  if (full_check) {
    MSHADOW_TYPE_SWITCH(err_cpu.type_flag_, DType, {
      MSHADOW_IDX_TYPE_SWITCH(input.aux_type(csr::kIndPtr), RType, {
        MSHADOW_IDX_TYPE_SWITCH(input.aux_type(csr::kIdx), IType, {
          mshadow::Stream<xpu> *s = rctx.get_stream<xpu>();
          NDArray ret_xpu = NDArray(mshadow::Shape1(1),
                                    rctx.get_ctx(), false, err_cpu.type_flag_);
          TBlob val_xpu = ret_xpu.data();
          Kernel<set_to_int<kNormalErr>, xpu>::Launch(s, val_xpu.Size(), val_xpu.dptr<DType>());
          Kernel<csr_indptr_check, xpu>::Launch(s, indptr_shape[0] - 1, val_xpu.dptr<DType>(),
            input.aux_data(csr::kIndPtr).dptr<RType>(),
            indptr_shape[0] - 1, idx_shape[0]);
          // no need to check indices if indices are empty
          if (idx_shape[0] != 0) {
            Kernel<csr_idx_check, xpu>::Launch(s, indptr_shape[0] - 1, val_xpu.dptr<DType>(),
              input.aux_data(csr::kIdx).dptr<IType>(),
              input.aux_data(csr::kIndPtr).dptr<RType>(), shape[1]);
          }
          mshadow::Copy(err_cpu.get<cpu, 1, DType>(),
                        val_xpu.get<xpu, 1, DType>(s), s);
        });
      });
    });
  }
}

/*!
 * \brief Check the validity of RowSparseNDArray.
 * \param rctx Execution context.
 * \param input Input NDArray of RowSparseStorage.
 * \param err_cpu Error number on cpu.
 * \param full_check If true, rigorous check, O(N) operations,
 *          otherwise basic check, O(1) operations.
 */
template<typename xpu>
void CheckFormatRSPImpl(const RunContext &rctx, const NDArray &input,
                        const TBlob &err_cpu, const bool full_check) {
  using namespace op::mxnet_op;
  CHECK_EQ(input.storage_type(), kRowSparseStorage)
          << "CheckFormatRSPImpl is for RSPNDArray";
  const mxnet::TShape idx_shape = input.aux_shape(rowsparse::kIdx);
  if (idx_shape[0] != input.storage_shape()[0]) {
    MSHADOW_TYPE_SWITCH(err_cpu.type_flag_, DType, {
      DType* err = err_cpu.dptr<DType>();
      *err = kRSPShapeErr;
    });
    return;
  }
  if (idx_shape[0] == 0) {
    return;
  }
  if (full_check) {
    MSHADOW_TYPE_SWITCH(err_cpu.type_flag_, DType, {
      MSHADOW_IDX_TYPE_SWITCH(input.aux_type(rowsparse::kIdx), IType, {
        mshadow::Stream<xpu> *s = rctx.get_stream<xpu>();
        NDArray ret_xpu = NDArray(mshadow::Shape1(1),
                                  rctx.get_ctx(), false, err_cpu.type_flag_);
        TBlob val_xpu = ret_xpu.data();
        Kernel<set_to_int<kNormalErr>, xpu>::Launch(s, val_xpu.Size(), val_xpu.dptr<DType>());

        Kernel<rsp_idx_check, xpu>::Launch(s, idx_shape[0],
          val_xpu.dptr<DType>(), input.aux_data(rowsparse::kIdx).dptr<IType>(),
          idx_shape[0] - 1, input.shape()[0]);
        mshadow::Copy(err_cpu.get<cpu, 1, DType>(),
                      val_xpu.get<xpu, 1, DType>(s), s);
      });
    });
  }
}

template<typename xpu>
void CheckFormatImpl(const RunContext &rctx, const NDArray &input,
                     const TBlob &err_cpu, const bool full_check) {
  int stype = input.storage_type();
  if (stype == kCSRStorage) {
    CheckFormatCSRImpl<xpu>(rctx, input, err_cpu, full_check);
  } else if (stype == kRowSparseStorage) {
    CheckFormatRSPImpl<xpu>(rctx, input, err_cpu, full_check);
  } else if (stype == kDefaultStorage) {
    // no-op for default storage
  } else {
    LOG(FATAL) << "Unknown storage type " << stype;
  }
}

/*! \brief Pick rows specified by user input index array from a row sparse ndarray
 *         and save them in the output sparse ndarray.
 */
template<typename xpu>
void SparseRetainOpForwardRspWrapper(mshadow::Stream<xpu> *s,
                                     const NDArray& input_nd,
                                     const TBlob& idx_data,
                                     const OpReqType req,
                                     NDArray* output_nd);

/* \brief Casts tensor storage type to the new type.
 */
template<typename xpu>
void CastStorageDispatch(const OpContext& ctx, const NDArray& input, const NDArray& output);

/*! \brief returns true if all storage types in `vstorage` are the same as target `stype`.
 *         false is returned for empty inputs.
 */
inline bool ContainsOnlyStorage(const StorageTypeVector& vstorage,
                                const NDArrayStorageType stype) {
  if (!vstorage.empty()) {
    for (const auto& i : vstorage) {
      if (i != stype) return false;
    }
    return true;
  }
  return false;
}

/*! \brief returns true if all storage types in `vstorage` are the same as target `stype1`
 *         or `stype2'. Sets boolean if both found.
 *         false is returned for empty inputs.
 */
inline bool ContainsOnlyStorage(const StorageTypeVector& vstorage,
                                const NDArrayStorageType stype1,
                                const NDArrayStorageType stype2,
                                bool *has_both) {
  if (has_both) {
    *has_both = false;
  }
  if (!vstorage.empty()) {
    uint8_t has = 0;
    for (const auto i : vstorage) {
      if (i == stype1) {
        has |= 1;
      } else if (i == stype2) {
        has |= 2;
      } else {
        return false;
      }
    }
    if (has_both) {
      *has_both = has == 3;
    }
    return true;
  }
  return false;
}

/*! \brief returns true if the storage types of arrays in `ndarrays`
 *         are the same as target `stype`. false is returned for empty inputs.
 */
inline bool ContainsOnlyStorage(const std::vector<NDArray>& ndarrays,
                                const NDArrayStorageType stype) {
  if (!ndarrays.empty()) {
    for (const auto& nd : ndarrays) {
      if (nd.storage_type() != stype) {
        return false;
      }
    }
    return true;
  }
  return false;
}

/*! \brief returns true if the storage types of arrays in `ndarrays`
 *         are the same as targets `stype1` or `stype2`. false is returned for empty inputs.
 */
inline bool ContainsOnlyStorage(const std::vector<NDArray>& ndarrays,
                                const NDArrayStorageType stype1,
                                const NDArrayStorageType stype2,
                                bool *has_both) {
  if (has_both) {
    *has_both = false;
  }
  if (!ndarrays.empty()) {
    uint8_t has = 0;
    for (const auto& nd : ndarrays) {
      const NDArrayStorageType stype = nd.storage_type();
      if (stype == stype1) {
        has |= 1;
      } else if (stype == stype2) {
        has |= 2;
      } else {
        return false;
      }
    }
    if (has_both) {
      *has_both = has == 3;
    }
    return true;
  }
  return false;
}

/*! \brief returns true if storage type of any array in `ndarrays`
 *         is the same as the target `stype`. false is returned for empty inputs.
 */
inline bool ContainsStorageType(const std::vector<NDArray>& ndarrays,
                                const NDArrayStorageType stype) {
  if (!ndarrays.empty()) {
    for (const auto& nd : ndarrays) {
      if (nd.storage_type() == stype) {
        return true;
      }
    }
  }
  return false;
}

/*! \brief returns true if any storage type `ndstype` in `ndstypes`
 *         is the same as the target `stype`. false is returned for empty inputs.
 */
inline bool ContainsStorageType(const std::vector<int>& ndstypes,
                                const NDArrayStorageType stype) {
  if (!ndstypes.empty()) {
    for (const auto& ndstype : ndstypes) {
      if (ndstype == stype) {
        return true;
      }
    }
  }
  return false;
}

/*! \brief get string representation of dispatch_mode */
inline std::string dispatch_mode_string(const DispatchMode x) {
  switch (x) {
    case DispatchMode::kFCompute:
      return "fcompute";
    case DispatchMode::kFComputeEx:
      return "fcompute_ex";
    case DispatchMode::kFComputeFallback:
      return "fcompute_fallback";
    case DispatchMode::kVariable:
      return "variable";
    case DispatchMode::kUndefined:
      return "undefined";
  }
  return "unknown";
}


/*! \brief get string representation of storage_type */
inline std::string stype_string(const int x) {
  switch (x) {
    case kDefaultStorage:
      return "default";
    case kCSRStorage:
      return "csr";
    case kRowSparseStorage:
      return "row_sparse";
  }
  return "unknown";
}

/*! \brief get string representation of device type */
inline std::string dev_type_string(const int dev_type) {
  switch (dev_type) {
    case Context::kCPU:
      return "cpu";
    case Context::kGPU:
      return "gpu";
    case Context::kCPUPinned:
      return "cpu_pinned";
    case Context::kCPUShared:
      return "cpu_shared";
  }
  return "unknown";
}

inline std::string attr_value_string(const nnvm::NodeAttrs& attrs,
                                     const std::string& attr_name,
                                     std::string default_val = "") {
  if (attrs.dict.find(attr_name) == attrs.dict.end()) {
    return default_val;
  }
  return attrs.dict.at(attr_name);
}

/*! \brief get string representation of the operator stypes */
inline std::string operator_stype_string(const nnvm::NodeAttrs& attrs,
                                         const int dev_mask,
                                         const std::vector<int>& in_attrs,
                                         const std::vector<int>& out_attrs) {
  std::ostringstream os;
  os << "operator = " << attrs.op->name
     << "\ninput storage types = [";
  for (const int attr : in_attrs) {
    os << stype_string(attr) << ", ";
  }
  os << "]\n"
     << "output storage types = [";
  for (const int attr : out_attrs) {
    os << stype_string(attr) << ", ";
  }
  os << "]\n"
     << "params = {";
  for (auto kv : attrs.dict) {
    os << "\"" << kv.first << "\" : " << kv.second << ", ";
  }
  os << "}\n"
     << "context.dev_mask = " << dev_type_string(dev_mask);
  return os.str();
}

/*! \brief get string representation of the operator */
inline std::string operator_string(const nnvm::NodeAttrs& attrs,
                                   const OpContext& ctx,
                                   const std::vector<NDArray>& inputs,
                                   const std::vector<OpReqType>& req,
                                   const std::vector<NDArray>& outputs) {
  std::string result = "";
  std::vector<int> in_stypes;
  std::vector<int> out_stypes;
  in_stypes.reserve(inputs.size());
  out_stypes.reserve(outputs.size());
  auto xform = [](const NDArray arr) -> int { return arr.storage_type(); };
  std::transform(inputs.begin(), inputs.end(), std::back_inserter(in_stypes), xform);
  std::transform(outputs.begin(), outputs.end(), std::back_inserter(out_stypes), xform);
  result += operator_stype_string(attrs, ctx.run_ctx.ctx.dev_mask(), in_stypes, out_stypes);
  return result;
}

/*! \brief log message once. Intended for storage fallback warning messages. */
inline void LogOnce(const std::string& message) {
  typedef dmlc::ThreadLocalStore<std::unordered_set<std::string>> LogStore;
  auto log_store = LogStore::Get();
  if (log_store->find(message) == log_store->end()) {
    LOG(INFO) << message;
    log_store->insert(message);
  }
}

/*! \brief log storage fallback event
 */
inline void LogStorageFallback(const nnvm::NodeAttrs& attrs,
                               const int dev_mask,
                               const std::vector<int>* in_attrs,
                               const std::vector<int>* out_attrs) {
  static bool log = dmlc::GetEnv("MXNET_STORAGE_FALLBACK_LOG_VERBOSE", true);
  if (!log) return;
  const std::string op_str = operator_stype_string(attrs, dev_mask, *in_attrs, *out_attrs);
  std::ostringstream os;
  const char* warning = "\nThe operator with default storage type will be dispatched "
    "for execution. You're seeing this warning message because the operator above is unable "
    "to process the given ndarrays with specified storage types, context and parameter. "
    "Temporary dense ndarrays are generated in order to execute the operator. "
    "This does not affect the correctness of the programme. "
    "You can set environment variable MXNET_STORAGE_FALLBACK_LOG_VERBOSE to "
    "0 to suppress this warning.";
  os << "\nStorage type fallback detected:\n" << op_str << warning;
  LogOnce(os.str());
#if MXNET_USE_MKLDNN == 1
  if (!MKLDNNEnvSet()) common::LogOnce("MXNET_MKLDNN_ENABLED flag is off. "
                                       "You can re-enable by setting MXNET_MKLDNN_ENABLED=1");
  if (GetMKLDNNCacheSize() != -1) common::LogOnce("MXNET_MKLDNN_CACHE_NUM is set."
                                       "Should only be set if "
                                       "your model has variable input shapes, "
                                       "as cache size may grow unbounded");
#endif
}

// heuristic to dermine number of threads per GPU
inline int GetNumThreadsPerGPU() {
  // This is resource efficient option.
  return dmlc::GetEnv("MXNET_GPU_WORKER_NTHREADS", 2);
}

// heuristic to get number of matching colors.
// this decides how much parallelism we can get in each GPU.
inline int GetExecNumMatchColor() {
  // This is resource efficient option.
  int num_match_color = dmlc::GetEnv("MXNET_EXEC_NUM_TEMP", 1);
  return std::min(num_match_color, GetNumThreadsPerGPU());
}

template<typename T, typename V>
V ParallelAccumulate(const T* a, const int n, V start) {
  V sum = start;
#pragma omp parallel for reduction(+:sum)
  for (int i = 0; i < n; ++i) {
    sum += a[i];
  }
  return sum;
}

/*!
 * \brief
 * Helper function for ParallelSort.
 * DO NOT call this function directly.
 * Use the interface ParallelSort instead.
 * Ref: https://github.com/dmlc/difacto/blob/master/src/common/parallel_sort.h
 */
template<typename RandomIt, typename Compare>
void ParallelSortHelper(RandomIt first, size_t len,
                        size_t grainsize, const Compare& comp) {
  if (len < grainsize) {
    std::sort(first, first+len, comp);
  } else {
    std::thread thr(ParallelSortHelper<RandomIt, Compare>, first, len/2, grainsize, comp);
    ParallelSortHelper(first+len/2, len - len/2, grainsize, comp);
    thr.join();
    std::inplace_merge(first, first+len/2, first+len, comp);
  }
}

/*!
 * \brief
 * Sort the elements in the range [first, last) into the ascending order defined by
 * the comparator comp.
 * If the length of the range [first, last) is greater than a certain threshold,
 * the range will be recursively divided into two and assign two threads
 * to sort each half range.
 * Ref: https://github.com/dmlc/difacto/blob/master/src/common/parallel_sort.h
 */
template<typename RandomIt, typename Compare>
void ParallelSort(RandomIt first, RandomIt last, size_t num_threads, Compare comp) {
  const auto num = std::distance(first, last);
  size_t grainsize = std::max(num / num_threads + 5, static_cast<size_t>(1024*16));
  ParallelSortHelper(first, num, grainsize, comp);
}

/*!
 * \brief
 * Sort the elements in the range [first, last) into ascending order.
 * The elements are compared using the default < operator.
 * If the length of the range [first, last) is greater than a certain threshold,
 * the range will be recursively divided into two and assign two threads
 * to sort each half range.
 * Ref: https://github.com/dmlc/difacto/blob/master/src/common/parallel_sort.h
 */
template<typename RandomIt>
void ParallelSort(RandomIt first, RandomIt last, size_t num_threads) {
  ParallelSort(first, last, num_threads,
               std::less<typename std::iterator_traits<RandomIt>::value_type>());
}

/*!
 * \brief Random Engine
 */
typedef std::mt19937 RANDOM_ENGINE;

/*!
 * \brief Helper functions.
 */
namespace helper {

/*!
 * \brief Helper for non-array type `T`.
 */
template <class T>
struct UniqueIf {
  /*!
   * \brief Type of `T`.
   */
  using SingleObject = std::unique_ptr<T>;
};

/*!
 * \brief Helper for an array of unknown bound `T`.
 */
template <class T>
struct UniqueIf<T[]> {
  /*!
   * \brief Type of `T`.
   */
  using UnknownBound = std::unique_ptr<T[]>;
};

/*!
 * \brief Helper for an array of known bound `T`.
 */
template <class T, size_t kSize>
struct UniqueIf<T[kSize]> {
  /*!
   * \brief Type of `T`.
   */
  using KnownBound = void;
};

}  // namespace helper

/*!
 * \brief Constructs an object of type `T` and wraps it in a
 *        `std``::``unique_ptr`.
 * \param args List of arguments with which an instance of `T` will be
 *             constructed.
 * \return `std``::``unique_ptr` of an instance of type `T`.
 *
 * Constructs a non-array type `T`. The arguments `args` are passed to the
 * constructor of `T`. The function does not participate in the overload
 * resolution if `T` is an array type.
 */
template <class T, class... Args>
typename helper::UniqueIf<T>::SingleObject MakeUnique(Args&&... args) {
  return std::unique_ptr<T>(new T(std::forward<Args>(args)...));
}

/*!
 * \brief Constructs an object of type `T` and wraps it in a
 *        `std``::``unique_ptr`.
 * \param n The size of the array to construct.
 * \return `std``::``unique_ptr` of an instance of type `T`.
 *
 * Constructs an array of unknown bound `T`. The function does not participate
 * in the overload resolution unless `T` is an array of unknown bound.
 */
template <class T>
typename helper::UniqueIf<T>::UnknownBound MakeUnique(size_t n) {
  using U = typename std::remove_extent<T>::type;
  return std::unique_ptr<T>(new U[n]{});
}

/*!
 * \brief Constructs an object of type `T` and wraps it in a
 *        `std``::``unique_ptr`.
 * \param args List of arguments with which an instance of `T` will be
 *             constructed.
 *
 * Constructs an arrays of known bound is disallowed.
 */
template <class T, class... Args>
typename helper::UniqueIf<T>::KnownBound MakeUnique(Args&&... args) = delete;

template<typename FCompType>
FCompType GetFCompute(const nnvm::Op* op, const std::string& name,
                      const Context& ctx) {
  static auto& fcompute_cpu = nnvm::Op::GetAttr<FCompType>(name + "<cpu>");
  static auto& fcompute_gpu = nnvm::Op::GetAttr<FCompType>(name + "<gpu>");

  if (ctx.dev_mask() == cpu::kDevMask) {
    return fcompute_cpu.get(op, nullptr);
  } else if (ctx.dev_mask() == gpu::kDevMask) {
    return fcompute_gpu.get(op, nullptr);
  } else {
    LOG(FATAL) << "Unknown device mask " << ctx.dev_mask();
    return nullptr;
  }
}

/*!
 * \brief Return the max integer value representable in the type `T` without loss of precision.
 */
template <typename T>
constexpr size_t MaxIntegerValue() {
  return std::is_integral<T>::value ?
    std::numeric_limits<T>::max():
    size_t(2) << (std::numeric_limits<T>::digits - 1);
}

template <>
constexpr size_t MaxIntegerValue<mshadow::half::half_t>() {
  return size_t(2) << 10;
}

template <>
constexpr size_t MaxIntegerValue<mshadow::bfloat::bf16_t>() {
  return size_t(2) << 14;
}

MSHADOW_XINLINE int ilog2ul(size_t a) {
  int k = 1;
  while (a >>= 1) ++k;
  return k;
}

MSHADOW_XINLINE int ilog2ui(unsigned int a) {
  int k = 1;
  while (a >>= 1) ++k;
  return k;
}

/*!
 * \brief Return an NDArray of all zeros.
 */
inline NDArray InitZeros(const NDArrayStorageType stype, const mxnet::TShape &shape,
                         const Context &ctx, const int dtype) {
  // NDArray with default storage
  if (stype == kDefaultStorage) {
    NDArray ret(shape, ctx, false, dtype);
    ret = 0;
    return ret;
  }
  // NDArray with non-default storage. Storage allocation is always delayed.
  return NDArray(stype, shape, ctx, true, dtype);
}

/*!
 * \brief Helper to add a NDArray of zeros to a std::vector.
 */
inline void EmplaceBackZeros(const NDArrayStorageType stype,
                             const mxnet::TShape &shape,
                             const Context &ctx,
                             const int dtype,
                             std::vector<NDArray> *vec) {
  // NDArray with default storage
  if (stype == kDefaultStorage) {
    vec->emplace_back(shape, ctx, false, dtype);
    vec->back() = 0;
  } else {
    // NDArray with non-default storage. Storage allocation is always delayed.
    vec->emplace_back(stype, shape, ctx, true, dtype);
  }
}


/*!
 * \brief parallelize copy by OpenMP.
 */
template<typename DType>
inline void ParallelCopy(DType* dst, const DType* src, index_t size) {
  static index_t copy_block_size = dmlc::GetEnv("MXNET_CPU_PARALLEL_SIZE", 200000);
  if (size >= copy_block_size) {
    #pragma omp parallel for num_threads(engine::OpenMP::Get()->GetRecommendedOMPThreadCount())
    for (index_t i = 0; i < size; ++i) {
      dst[i] = src[i];
    }
  } else {
#pragma GCC diagnostic push
#if __GNUC__ >= 8
#pragma GCC diagnostic ignored "-Wclass-memaccess"
#endif
    std::memcpy(dst, src, sizeof(DType) * size);
#pragma GCC diagnostic pop
  }
}

/*!
 * \breif parallelize add by OpenMP
 */
template<typename DType>
inline void ParallelAdd(DType* dst, const DType* src, index_t size) {
  static index_t add_block_size = dmlc::GetEnv("MXNET_CPU_PARALLEL_SIZE", 200000);
  if (size >= add_block_size) {
    #pragma omp parallel for num_threads(engine::OpenMP::Get()->GetRecommendedOMPThreadCount())
    for (index_t i = 0; i < size; ++i) {
      dst[i] += src[i];
    }
  } else {
    for (index_t i = 0; i < size; ++i) {
      dst[i] += src[i];
    }
  }
}

/*!
 * \brief If numpy compatibility is turned off (default), the shapes passed in
 * by users follow the legacy shape definition:
 * 1. 0 ndim means the shape is completely unknown.
 * 2. 0 dim size means the dim size is unknown.
 * We need to convert those shapes to use the numpy shape definition:
 * 1. 0 ndim means it's a scalar tensor.
 * 2. -1 ndim means the shape is unknown.
 * 3. 0 dim size means no elements in that dimension.
 * 4. -1 dim size means the dimension's size is unknown.
 * so that operator's infer shape function can work in backend.
 * \param shape to be converted.
 * Note: It is possible that the shape to be converted is already
 * numpy compatible. For example, when a subgraph operator's infer
 * shape function is called from the infer shape pass of the whole
 * graph, its input/output shapes have been converted to numpy
 * compatible shapes.
 */
inline void ConvertToNumpyShape(mxnet::TShape* shape) {
  if (shape->ndim() == 0) {  // legacy shape ndim = 0 means unknown
    *shape = mxnet::TShape();  // unknown shape ndim = -1
  } else {
    for (int j = 0; j < shape->ndim(); ++j) {
      if ((*shape)[j] == 0) {  // legacy shape dim_size = 0 means unknown
        (*shape)[j] = -1;  // unknown dim size = -1
      }
    }
  }
}

inline void ConvertToNumpyShape(mxnet::ShapeVector* shapes) {
  for (size_t i = 0; i < shapes->size(); ++i) {
    ConvertToNumpyShape(&(shapes->at(i)));
  }
}

/*!
 * \brief This is function is used to convert shapes returned by
 * the infer shape functions/pass to the legacy shape definition.
 */
inline void ConvertToLegacyShape(mxnet::TShape* shape) {
  if (!mxnet::ndim_is_known(*shape)) {
    *shape = mxnet::TShape(0, -1);
  } else {
    for (int j = 0; j < shape->ndim(); ++j) {
      if (!mxnet::dim_size_is_known(*shape, j)) {
        (*shape)[j] = 0;
      }
    }
  }
}

inline void ConvertToLegacyShape(mxnet::ShapeVector* shapes) {
  for (size_t i = 0; i < shapes->size(); ++i) {
    ConvertToLegacyShape(&(shapes->at(i)));
  }
}
void ExecuteMonInputCallback(
    const nnvm::IndexedGraph &idx, const std::vector<NDArray *> &state_arrays,
    size_t nid, const std::function<void(const char *, const char *, void *)>
                    &monitor_callback);

void ExecuteMonOutputCallback(
    const nnvm::IndexedGraph &idx, const std::vector<NDArray *> &state_arrays,
    size_t nid, const std::function<void(const char *, const char *, void *)>
                    &monitor_callback);

/*!
 * \brief This is function can return the output names of a NodeEntry.
 */
static inline std::string GetOutputName(const nnvm::NodeEntry& e) {
  nnvm::Symbol sym;
  sym.outputs.push_back(e);
  return sym.ListOutputNames()[0];
}

inline mxnet::TShape CanonicalizeAxes(const mxnet::TShape& src) {
  // convert negative axes to positive values
  const int ndim = src.ndim();
  mxnet::TShape axes = src;
  for (int i = 0; i < ndim; ++i) {
    if (axes[i] < 0) {
      axes[i] += ndim;
    }
    CHECK(axes[i] >= 0 && axes[i] < ndim) << "axes[" << i << "]="
                                          << axes[i] << " exceeds the range ["
                                          << 0 << ", " << ndim << ")";
  }
  return axes;
}

inline bool is_float(const int dtype) {
  return dtype == mshadow::kFloat32 || dtype == mshadow::kFloat64 || dtype == mshadow::kFloat16;
}

inline bool is_int(const int dtype) {
  return dtype == mshadow::kUint8 || dtype == mshadow::kInt8 ||
         dtype == mshadow::kInt32 || dtype == mshadow::kInt64;
}

inline int get_more_precise_type(const int type1, const int type2) {
  if (type1 == type2) return type1;
  if (is_float(type1) && is_float(type2)) {
    if (type1 == mshadow::kFloat64 || type2 == mshadow::kFloat64) {
      return mshadow::kFloat64;
    }
    if (type1 == mshadow::kFloat32 || type2 == mshadow::kFloat32) {
      return mshadow::kFloat32;
    }
    return mshadow::kFloat16;
  } else if (is_float(type1) || is_float(type2)) {
    return is_float(type1) ? type1 : type2;
  }
  if (type1 == mshadow::kInt64 || type2 == mshadow::kInt64) {
    return mshadow::kInt64;
  }
  if (type1 == mshadow::kInt32 || type2 == mshadow::kInt32) {
    return mshadow::kInt32;
  }
  CHECK(!((type1 == mshadow::kUint8 && type2 == mshadow::kInt8) ||
          (type1 == mshadow::kInt8 && type2 == mshadow::kUint8)))
    << "1 is UInt8 and 1 is Int8 should not get here";
  if (type1 == mshadow::kUint8 || type2 == mshadow::kUint8) {
    return mshadow::kUint8;
  }
  return mshadow::kInt8;
}

inline int np_binary_out_infer_type(const int type1, const int type2) {
  if ((type1 == mshadow::kUint8 && type2 == mshadow::kInt8) ||
      (type1 == mshadow::kInt8 && type2 == mshadow::kUint8)) {
    return mshadow::kInt32;
  }
  return get_more_precise_type(type1, type2);
}

inline const std::string
NodeAttrsGetProfilerScope(const nnvm::NodeAttrs& attrs) {
  // obtain the profiler scope name, if assigned previously
  std::string profiler_scope = MXNET_STORAGE_DEFAULT_PROFILER_SCOPE_CSTR;
  const std::unordered_map<std::string, std::string>& node_attrs_dict = attrs.dict;
  const std::unordered_map<std::string, std::string>::const_iterator
      profiler_scope_iter  = node_attrs_dict.find("__profiler_scope__");
  if (profiler_scope_iter != node_attrs_dict.end()) {
    profiler_scope = profiler_scope_iter->second;
  }
  return profiler_scope;
}

inline int GetDefaultDtype() {
  return Imperative::Get()->is_np_default_dtype() ?
         mshadow::kFloat64 :
         mshadow::kFloat32;
}

inline int GetDefaultDtype(int dtype) {
  if (dtype != -1) return dtype;
  return Imperative::Get()->is_np_default_dtype() ?
         mshadow::kFloat64 :
         mshadow::kFloat32;
}

<<<<<<< HEAD
struct MShadowTypeInfo {
  std::string name;
  int size;
  int acc_size;

  MShadowTypeInfo(const std::string name, const int size, const int acc_size) :
    name(std::move(name)), size(size), acc_size(acc_size) {}

  MShadowTypeInfo(const std::string name, const int size) :
    MShadowTypeInfo(name, size, size) {}
};

MShadowTypeInfo mshadow_type_info(const int type_flag);
=======
inline bool AlignedMemAlloc(void** ptr, size_t size, size_t alignment) {
#if _MSC_VER
  *ptr = _aligned_malloc(size, alignment);
  if (*ptr == nullptr)
    return false;
#else
  int res = posix_memalign(ptr, alignment, size);
  if (res != 0)
    return false;
#endif
  return true;
}

inline void AlignedMemFree(void* ptr) {
#if _MSC_VER
  _aligned_free(ptr);
#else
  free(ptr);
#endif
}

>>>>>>> 86e96dc7

}  // namespace common
}  // namespace mxnet
#endif  // MXNET_COMMON_UTILS_H_<|MERGE_RESOLUTION|>--- conflicted
+++ resolved
@@ -950,7 +950,6 @@
          mshadow::kFloat32;
 }
 
-<<<<<<< HEAD
 struct MShadowTypeInfo {
   std::string name;
   int size;
@@ -964,7 +963,7 @@
 };
 
 MShadowTypeInfo mshadow_type_info(const int type_flag);
-=======
+
 inline bool AlignedMemAlloc(void** ptr, size_t size, size_t alignment) {
 #if _MSC_VER
   *ptr = _aligned_malloc(size, alignment);
@@ -986,7 +985,6 @@
 #endif
 }
 
->>>>>>> 86e96dc7
 
 }  // namespace common
 }  // namespace mxnet
