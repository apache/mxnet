# Tutorials

MXNet tutorials can be found in this section. A variety of language bindings are available for MXNet (including Python, Scala, C++ and R) and we have a different tutorial section for each language.

Are you new to MXNet, and don't have a preference on language? We currently recommend starting with Python, and specifically the Gluon APIs (versus Module APIs) as they're more flexible and easier to debug.

Another great resource for learning MXNet is our [examples section](https://github.com/apache/incubator-mxnet/tree/master/example) which includes a wide variety of models (from basic to state-of-the-art) for a wide variety of tasks including: object detection, style transfer, reinforcement learning, and many others.

<hr>

## Python Tutorials

We have two types of API available for Python: Gluon APIs and Module APIs. [See here](/api/python/gluon/gluon.html) for a comparison.

A comprehensive introduction to Gluon can be found at [The Straight Dope](http://gluon.mxnet.io/). Structured like a book, it build up from first principles of deep learning and take a theoretical walkthrough of progressively more complex models using the Gluon API. Also check out the [60-Minute Gluon Crash Course](http://gluon-crash-course.mxnet.io/) if you're short on time or have used other deep learning frameworks before.

Use the tutorial selector below to filter to the relevant tutorials. You might see a download link in the top right corner of some tutorials. Use this to download a Jupyter Notebook version of the tutorial, and re-run and adjust the code as you wish.

<script type="text/javascript" src='../_static/js/options.js'></script>

<!-- Gluon vs Module -->
Select API:&nbsp;
<div class="btn-group opt-group" role="group">
  <button type="button" class="btn btn-default opt active" style="font-size:22px">Gluon</button>
  <button type="button" class="btn btn-default opt"   style="font-size:22px">Module</button>
</div>
<!-- END - Main Menu -->
<br>
<div class="gluon">

* Getting Started
    * [60-Minute Gluon Crash Course](http://gluon-crash-course.mxnet.io/) <img src="https://upload.wikimedia.org/wikipedia/commons/6/6a/External_link_font_awesome.svg" alt="External link" height="15px" style="margin: 0px 0px 3px 3px;"/>
    * [MNIST Handwritten Digit Classification](/tutorials/gluon/mnist.html)
* Models
    * [Model Zoo: using pre-trained models](/tutorials/gluon/pretrained_models.html)
    * [Linear Regression](http://gluon.mxnet.io/chapter02_supervised-learning/linear-regression-gluon.html) <img src="https://upload.wikimedia.org/wikipedia/commons/6/6a/External_link_font_awesome.svg" alt="External link" height="15px" style="margin: 0px 0px 3px 3px;"/>
    * [Word-level text generation with RNN, LSTM and GRU](http://gluon.mxnet.io/chapter05_recurrent-neural-networks/rnns-gluon.html) <img src="https://upload.wikimedia.org/wikipedia/commons/6/6a/External_link_font_awesome.svg" alt="External link" height="15px" style="margin: 0px 0px 3px 3px;"/>
    * [Visual Question Answering](http://gluon.mxnet.io/chapter08_computer-vision/visual-question-answer.html) <img src="https://upload.wikimedia.org/wikipedia/commons/6/6a/External_link_font_awesome.svg" alt="External link" height="15px" style="margin: 0px 0px 3px 3px;"/>
* Practitioner Guides
    * [Multi-GPU training](http://gluon.mxnet.io/chapter07_distributed-learning/multiple-gpus-gluon.html) <img src="https://upload.wikimedia.org/wikipedia/commons/6/6a/External_link_font_awesome.svg" alt="External link" height="15px" style="margin: 0px 0px 3px 3px;"/>
    * [Checkpointing and Model Serialization (a.k.a. saving and loading)](/tutorials/gluon/save_load_params.html) <img src="https://upload.wikimedia.org/wikipedia/commons/6/6a/External_link_font_awesome.svg" alt="External link" height="15px" style="margin: 0px 0px 3px 3px;"/> ([Alternative](http://gluon.mxnet.io/chapter03_deep-neural-networks/serialization.html))
    * [Inference using an ONNX model](/tutorials/onnx/inference_on_onnx_model.html)
    * [Fine-tuning an ONNX model on Gluon](/tutorials/onnx/fine_tuning_gluon.html)
    * [Visualizing Decisions of Convolutional Neural Networks](/tutorials/vision/cnn_visualization.html)
<<<<<<< HEAD
    * [Learning Rate Finder](/tutorials/gluon/learning_rate_finder.html)
=======
    * [Learning Rate Schedules](/tutorials/gluon/learning_rate_schedules.html)
    * [Advanced Learning Rate Schedules](/tutorials/gluon/learning_rate_schedules_advanced.html)
>>>>>>> e494cee9
    * [Profiling MXNet Models](/tutorials/python/profiler.html)
* API Guides
    * Core APIs
        * NDArray
            * [NDArray API](/tutorials/gluon/ndarray.html) ([Alternative](http://gluon.mxnet.io/chapter01_crashcourse/ndarray.html) <img src="https://upload.wikimedia.org/wikipedia/commons/6/6a/External_link_font_awesome.svg" alt="External link" height="15px" style="margin: 0px 0px 3px 3px;"/>)
            * [Advanced NDArray API](/tutorials/basic/ndarray.html)
            * [NDArray Indexing](https://mxnet.incubator.apache.org/tutorials/basic/ndarray_indexing.html)
            * Sparse NDArray
                * [Sparse Gradient Updates (RowSparseNDArray)](/tutorials/sparse/row_sparse.html)
                * [Compressed Sparse Row Storage Format (CSRNDArray)](/tutorials/sparse/csr.html)
                * [Linear Regression with Sparse Symbols](/tutorials/sparse/train.html)
        * Symbol
            * [Symbol API](/tutorials/basic/symbol.html) (Caution: written before Gluon existed)
        * KVStore
            * [Key-Value Store API](/tutorials/python/kvstore.html)
    * Gluon APIs
        * Blocks and Operators
            * [Blocks](/tutorials/gluon/gluon.html) ([Alternative](http://gluon.mxnet.io/chapter03_deep-neural-networks/plumbing.html) <img src="https://upload.wikimedia.org/wikipedia/commons/6/6a/External_link_font_awesome.svg" alt="External link" height="15px" style="margin: 0px 0px 3px 3px;"/>)
            * [Custom Blocks](/tutorials/gluon/custom_layer.html) ([Alternative](http://gluon.mxnet.io/chapter03_deep-neural-networks/custom-layer.html) <img src="https://upload.wikimedia.org/wikipedia/commons/6/6a/External_link_font_awesome.svg" alt="External link" height="15px" style="margin: 0px 0px 3px 3px;"/>)
            * [HybridBlocks](/tutorials/gluon/hybrid.html) ([Alternative](http://gluon.mxnet.io/chapter07_distributed-learning/hybridize.html) <img src="https://upload.wikimedia.org/wikipedia/commons/6/6a/External_link_font_awesome.svg" alt="External link" height="15px" style="margin: 0px 0px 3px 3px;"/>)
            * [Block Naming](/tutorials/gluon/naming.html)
            * [Custom Operators](/tutorials/gluon/customop.html)
        * Autograd
            * [AutoGrad API](/tutorials/gluon/autograd.html)
            * [AutoGrad API with chain rule](http://gluon.mxnet.io/chapter01_crashcourse/autograd.html) <img src="https://upload.wikimedia.org/wikipedia/commons/6/6a/External_link_font_awesome.svg" alt="External link" height="15px" style="margin: 0px 0px 3px 3px;"/>
            * [AutoGrad API with Python control flow](http://gluon-crash-course.mxnet.io/autograd.html) <img src="https://upload.wikimedia.org/wikipedia/commons/6/6a/External_link_font_awesome.svg" alt="External link" height="15px" style="margin: 0px 0px 3px 3px;"/>
        * Data
            * [Datasets and DataLoaders](/tutorials/gluon/datasets.html)
            * [Applying Data Augmentation](/tutorials/gluon/data_augmentation.html)
            * [Data Augmentation with Masks (for Object Segmentation)](https://mxnet.incubator.apache.org/tutorials/python/data_augmentation_with_masks.html)
</div> <!--end of gluon-->

<div class="module">

* Getting Started
    * [Module API](/tutorials/basic/module.html)
    * [MNIST Handwritten Digit Classification](/tutorials/python/mnist.html)
* Models
    * [Linear Regression](/tutorials/python/linear-regression.html)
    * [Linear Regression with Sparse Symbols](/tutorials/sparse/train.html)
    * [MNIST Handwritten Digit Classification](/tutorials/python/mnist.html)
    * [Movie Review Classification using Convolutional Networks](/tutorials/nlp/cnn.html)
    * [Generative Adversarial Networks (GANs)](/tutorials/unsupervised_learning/gan.html)
    * [Recommender Systems using Matrix Factorization](/tutorials/python/matrix_factorization.html)
    * [Speech Recognition with Connectionist Temporal Classification Loss](/tutorials/speech_recognition/ctc.html)
* Practitioner Guides
    * [Predicting on new images using a pre-trained ImageNet model](/tutorials/python/predict_image.html)
    * [Fine-Tuning a pre-trained ImageNet model with a new dataset](/faq/finetune.html)
    * [Large-Scale Multi-Host Multi-GPU Image Classification](/tutorials/vision/large_scale_classification.html)
    * [Importing an ONNX model into MXNet](/tutorials/onnx/super_resolution.html)
* API Guides
    * Core APIs
        * NDArray
            * [NDArray API](/tutorials/gluon/ndarray.html)
            * [Advanced NDArray API](/tutorials/basic/ndarray.html)
            * [NDArray Indexing](/tutorials/basic/ndarray_indexing.html)
            * Sparse NDArray
                * [Sparse Gradient Updates (RowSparseNDArray)](/tutorials/sparse/row_sparse.html)
                * [Compressed Sparse Row Storage Format (CSRNDArray)](/tutorials/sparse/csr.html)
                * [Linear Regression with Sparse Symbols](/tutorials/sparse/train.html)
        * Symbol
            * [Symbol API](/tutorials/basic/symbol.html)
        * KVStore
            * [Key-Value Store API](/tutorials/python/kvstore.html)
    * Module APIs
        * [Module API](/tutorials/basic/module.html)
        * Data
            * [Data Iterators](/tutorials/basic/data.html)
            * [Applying Data Augmentation](/tutorials/python/data_augmentation.html)
            * [Types of Data Augmentation](/tutorials/python/types_of_data_augmentation.html)
</div> <!--end of module-->

<hr>

## Scala Tutorials

* Getting Started
    * [MXNet and JetBrain's IntelliJ](/tutorials/scala/mxnet_scala_on_intellij.html)
* Models
    * [MNIST Handwritten Digit Recognition with Fully Connected Network](/tutorials/scala/mnist.html)
    * [Barack Obama speech generation with Character-level LSTM](/tutorials/scala/char_lstm.html)

<hr>

## C++ Tutorials

* Models
    * [MNIST Handwritten Digit Recognition with Fully Connected Network](/tutorials/c%2B%2B/basics.html)

<hr>

## R Tutorials

* Getting Started
    * [Basic Classification & Regression](/tutorials/r/fiveMinutesNeuralNetwork.html)
    * [Using a pre-trained model for Image Classification](/tutorials/r/classifyRealImageWithPretrainedModel.html)
* Models
    * [MNIST Handwritten Digit Classification with Convolutional Network](/tutorials/r/mnistCompetition.html)
    * [Shakespeare generation with Character-level RNN](/tutorials/r/charRnnModel.html)
* API Guides
    * [NDArray API](/tutorials/r/ndarray.html)
    * [Symbol API](/tutorials/r/symbol.html)
    * [Callbacks](/tutorials/r/CallbackFunction.html)
    * [Custom Data Iterators](/tutorials/r/CustomIterator.html)
    * [Custom Loss Functions](/tutorials/r/CustomLossFunction.html)
 
<hr>
 
## Contributing Tutorials

We really appreciate contributions, and tutorials are a great way to share your knowledge and help the community. After you have followed [these steps](https://github.com/apache/incubator-mxnet/tree/master/example#contributing), please submit a pull request on Github.

And if you have any feedback on this section please raise an issue on Github.<|MERGE_RESOLUTION|>--- conflicted
+++ resolved
@@ -42,12 +42,9 @@
     * [Inference using an ONNX model](/tutorials/onnx/inference_on_onnx_model.html)
     * [Fine-tuning an ONNX model on Gluon](/tutorials/onnx/fine_tuning_gluon.html)
     * [Visualizing Decisions of Convolutional Neural Networks](/tutorials/vision/cnn_visualization.html)
-<<<<<<< HEAD
     * [Learning Rate Finder](/tutorials/gluon/learning_rate_finder.html)
-=======
     * [Learning Rate Schedules](/tutorials/gluon/learning_rate_schedules.html)
     * [Advanced Learning Rate Schedules](/tutorials/gluon/learning_rate_schedules_advanced.html)
->>>>>>> e494cee9
     * [Profiling MXNet Models](/tutorials/python/profiler.html)
 * API Guides
     * Core APIs
