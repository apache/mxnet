--- conflicted
+++ resolved
@@ -1,6 +1,3 @@
-<<<<<<< HEAD
-\n\nThis page is converted from [symbol.ipynb](https://github.com/dmlc/mxnet-notebooks/python/basic/symbol.ipynb).
-=======
 # Symbolic and Automatic Differentiation
 
 NDArray is the basic computation unit in MXNet. MXNet also provides a
@@ -156,5 +153,4 @@
 greater flexibility.
 
 ## Next Steps
-* [KVStore](kvstore.md)
->>>>>>> 428da08f
+* [KVStore](kvstore.md)