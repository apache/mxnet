<!--- Licensed to the Apache Software Foundation (ASF) under one -->
<!--- or more contributor license agreements.  See the NOTICE file -->
<!--- distributed with this work for additional information -->
<!--- regarding copyright ownership.  The ASF licenses this file -->
<!--- to you under the Apache License, Version 2.0 (the -->
<!--- "License"); you may not use this file except in compliance -->
<!--- with the License.  You may obtain a copy of the License at -->

<!---   http://www.apache.org/licenses/LICENSE-2.0 -->

<!--- Unless required by applicable law or agreed to in writing, -->
<!--- software distributed under the License is distributed on an -->
<!--- "AS IS" BASIS, WITHOUT WARRANTIES OR CONDITIONS OF ANY -->
<!--- KIND, either express or implied.  See the License for the -->
<!--- specific language governing permissions and limitations -->
<!--- under the License. -->

# Profiling MXNet Models

It is often helpful to check the execution time of each operation in a neural network. You can then determine where to focus your effort to speed up model training or inference. In this tutorial, we will learn how to profile MXNet models to measure their running time and memory consumption using the MXNet profiler.

## The incorrect way to profile

If you have just started to use MXNet, you might be tempted to measure the execution time of your model using Python's `time` module like shown below:

```python
from time import time
from mxnet import autograd, nd
import mxnet as mx

start = time()
x = nd.random_uniform(shape=(2000,2000))
y = nd.dot(x, x)
print('Time for matrix multiplication: %f sec\n' % (time() - start))

start = time()                                
y_np = y.asnumpy()                             
print('Time for converting to numpy: %f sec' % (time() - start))
```

**Time for matrix multiplication: 0.005051 sec**<!--notebook-skip-line-->

**Time for converting to numpy: 0.167693 sec**<!--notebook-skip-line-->

From the timings above, it seems as if converting to numpy takes lot more time than multiplying two large matrices. That doesn't seem right.

This is because, in MXNet, all operations are executed asynchronously. So, when `nd.dot(x, x)` returns, the matrix multiplication is not complete, it has only been queued for execution. However, [`asnumpy`](http://mxnet.incubator.apache.org/api/python/ndarray/ndarray.html?highlight=asnumpy#mxnet.ndarray.NDArray.asnumpy) has to wait for the result to be calculated in order to convert it to numpy array on CPU, hence taking a longer time. Other examples of 'blocking' operations include [`asscalar`](http://mxnet.incubator.apache.org/api/python/ndarray/ndarray.html?highlight=asscalar#mxnet.ndarray.NDArray.asscalar) and [`wait_to_read`](http://mxnet.incubator.apache.org/api/python/ndarray/ndarray.html?highlight=wait_to_read#mxnet.ndarray.NDArray.wait_to_read).

While it is possible to use [`NDArray.waitall()`](http://mxnet.incubator.apache.org/api/python/ndarray/ndarray.html?highlight=waitall#mxnet.ndarray.waitall) before and after operations to get running time of operations, it is not a scalable method to measure running time of multiple sets of operations, especially in a [`Sequential`](http://mxnet.incubator.apache.org/api/python/gluon/gluon.html?highlight=sequential#mxnet.gluon.nn.Sequential) or hybridized network.

## The correct way to profile

The correct way to measure running time of MXNet models is to use MXNet profiler. In the rest of this tutorial, we will learn how to use the MXNet profiler to measure the running time and memory consumption of MXNet models. You can import the profiler and configure it from Python code.

```python
from mxnet import profiler

profiler.set_config(profile_all=True,
                    aggregate_stats=True,
                    filename='profile_output.json')
```

`profile_all` enables all types of profiling. You can also individually enable the following types of profiling:

- `profile_symbolic` (boolean): whether to profile symbolic operators
- `profile_imperative` (boolean): whether to profile imperative operators
- `profile_memory` (boolean): whether to profile memory usage
- `profile_api` (boolean): whether to profile the C API

`aggregate_stats` aggregates statistics in memory which can then be printed to console by calling `profiler.dumps()`.

### Setup: Build a model

Let's build a small convolutional neural network that we can use to demonstrate profiling.

```python
from mxnet import gluon

net = gluon.nn.HybridSequential()
with net.name_scope():
    net.add(gluon.nn.Conv2D(channels=20, kernel_size=5, activation='relu'))
    net.add(gluon.nn.MaxPool2D(pool_size=2, strides=2))
    net.add(gluon.nn.Conv2D(channels=50, kernel_size=5, activation='relu'))
    net.add(gluon.nn.MaxPool2D(pool_size=2, strides=2))
    net.add(gluon.nn.Flatten())
    net.add(gluon.nn.Dense(512, activation="relu"))
    net.add(gluon.nn.Dense(10))
```

We need data that we can run through the network for profiling. We'll use the MNIST dataset.

```python
from mxnet.gluon.data.vision import transforms

dataset = gluon.data.vision.MNIST(train=True)
dataset = dataset.transform_first(transforms.ToTensor())
dataloader = gluon.data.DataLoader(dataset, batch_size=64, shuffle=True)
```

Let's define a function that will run a single training iteration given `data` and `label`.

```python
# Use GPU if available
<<<<<<< HEAD
if len(mx.test_utils.list_gpus())!=0:
=======
if mx.context.num_gpus():
>>>>>>> 75a9e187
    ctx=mx.gpu()
else:
    ctx=mx.cpu()

# Initialize the parameters with random weights
net.collect_params().initialize(mx.init.Xavier(), ctx=ctx)

# Use SGD optimizer
trainer = gluon.Trainer(net.collect_params(), 'sgd', {'learning_rate': 0.1})

# Softmax Cross Entropy is a frequently used loss function for multi-class classification
softmax_cross_entropy = gluon.loss.SoftmaxCrossEntropyLoss()

# A helper function to run one training iteration
def run_training_iteration(data, label):
    # Load data and label is the right context
    data = data.as_in_context(ctx)
    label = label.as_in_context(ctx)
    # Run the forward pass
    with autograd.record():
        output = net(data)
        loss = softmax_cross_entropy(output, label)
    # Run the backward pass
    loss.backward()
    # Apply changes to parameters
    trainer.step(data.shape[0])
```

### Starting and stopping the profiler from Python

When the first forward pass is run on a network, MXNet does a number of housekeeping tasks including inferring the shapes of various parameters, allocating memory for intermediate and final outputs, etc. For these reasons, profiling the first iteration doesn't provide representative results for the rest of training. We will, therefore, skip the first iteration.

```python
# Run the first iteration without profiling
itr = iter(dataloader)
run_training_iteration(*next(itr))
```

We'll run the next iteration with the profiler turned on.

```python
data, label = next(itr)

# Ask the profiler to start recording
profiler.set_state('run')

run_training_iteration(*next(itr))

# Make sure all operations have completed
mx.nd.waitall()
# Ask the profiler to stop recording
profiler.set_state('stop')
```

Between running and stopping the profiler, you can also pause and resume the profiler using `profiler.pause()` and `profiler.resume()` respectively to profile only parts of the code you want to profile.

### Starting the profiler automatically using an environment variable

The method described above requires code changes to start and stop the profiler. You can also start the profiler automatically and profile the entire code without any code changes using the `MXNET_PROFILER_AUTOSTART` environment variable.

`$ MXNET_PROFILER_AUTOSTART=1 python my_script.py`

MXNet will start the profiler automatically if you run your code with the environment variable `MXNET_PROFILER_AUTOSTART` set to `1`. The profiler output is stored in `profile.json` inside the current directory.

Note that the profiler output could be large depending on your code. It might be helpful to profile only sections of your code using the `set_state` API described in the previous section.

### Increasing granularity of the profiler output

MXNet executes computation graphs in 'bulk mode' which reduces kernel launch gaps in between symbolic operators for faster execution. This could reduce the granularity of the profiler output. If you need profiling result of every operator, please set the environment variables `MXNET_EXEC_BULK_EXEC_INFERENCE` and `MXNET_EXEC_BULK_EXEC_TRAIN` to `0` to disable the bulk execution mode.

When working with networks created using the Gluon API, you will get a more granular profiling outputs if you profile networks that haven't been hybridized. Operations can appear fused together in the profiling outputs after hybridization, which can make debugging tricky.

### Viewing profiler output

There are a few ways to view the information collected by the profiler. You can view it in the console, you can view a more graphical version in a browser, or you can use a vendor tool such as Intel VTune or Nvidia NVProf to view output. For most scenarios the information you need can be obtained with MXNet's built in profiler support, but if you want to investigate the performance of operators alongside extra context about your hardware (e.g. cache hit rates, or CUDA kernel timings) then profiling jointly with vendor tools is recommended.

#### 1. View in console

You can use the `profiler.dumps()` method to view the information collected by the profiler in the console. The collected information contains time taken by each operator, time taken by each C API and memory consumed in both CPU and GPU.

```python
print(profiler.dumps())
```

![Profile Statistics](https://raw.githubusercontent.com/dmlc/web-data/master/mxnet/tutorials/python/profiler/profile_stats.png)<!--notebook-skip-line-->

#### 2. View in browser

You can also dump the information collected by the profiler into a `json` file using the `profiler.dump()` function and view it in a browser.

```python
profiler.dump()
```

`dump()` creates a `json` file which can be viewed using a trace consumer like `chrome://tracing` in the Chrome browser. Here is a snapshot that shows the output of the profiling we did above.

![Tracing Screenshot](https://raw.githubusercontent.com/dmlc/web-data/master/mxnet/tutorials/python/profiler/profiler_output_chrome.png)

Let's zoom in to check the time taken by operators

![Operator profiling](https://raw.githubusercontent.com/dmlc/web-data/master/mxnet/tutorials/python/profiler/profile_operators.png)

The above picture visualizes the sequence in which the operators were executed and the time taken by each operator.

## Advanced: Using NVIDIA Profiling Tools

MXNet's Profiler is the recommended starting point for profiling MXNet code, but NVIDIA also provides a couple of tools for low-level profiling of CUDA code: [NVProf](https://devblogs.nvidia.com/cuda-pro-tip-nvprof-your-handy-universal-gpu-profiler/), [Visual Profiler](https://developer.nvidia.com/nvidia-visual-profiler) and [Nsight Compute](https://developer.nvidia.com/nsight-compute). You can use these tools to profile all kinds of executables, so they can be used for profiling Python scripts running MXNet. And you can use these in conjunction with the MXNet Profiler to see high-level information from MXNet alongside the low-level CUDA kernel information.

#### NVProf and Visual Profiler

NVProf and Visual Profiler are available in CUDA 9 and CUDA 10 toolkits. You can get a timeline view of CUDA kernel executions, and also analyse the profiling results to get automated recommendations. It is useful for profiling end-to-end training but the interface can sometimes become slow and unresponsive.

You can initiate the profiling directly from inside Visual Profiler or from the command line with `nvprof` which wraps the execution of your Python script. If it's not on your path already, you can find `nvprof` inside your CUDA directory. See [this discussion post](https://discuss.mxnet.io/t/using-nvidia-profiling-tools-visual-profiler-and-nsight-compute/) for more details on setup.

`$ nvprof -o my_profile.nvvp python my_profiler_script.py`

`==11588== NVPROF is profiling process 11588, command: python my_profiler_script.py`

`==11588== Generated result file: /home/user/Development/incubator-mxnet/ci/my_profile.nvvp`

We specified an output file called `my_profile.nvvp` and this will be annotated with NVTX ranges (for MXNet operations) that will be displayed alongside the standard NVProf timeline. This can be very useful when you're trying to find patterns between operators run by MXNet, and their associated CUDA kernel calls.

You can open this file in Visual Profiler to visualize the results.

![Operator profiling](https://raw.githubusercontent.com/dmlc/web-data/master/mxnet/tutorials/python/profiler/profiler_nvprof.png)

At the top of the plot we have CPU tasks such as driver operations, memory copy calls, MXNet engine operator invocations, and imperative MXNet API calls.  Below we see the kernels active on the GPU during the same time period.

![Operator profiling](https://raw.githubusercontent.com/dmlc/web-data/master/mxnet/tutorials/python/profiler/profiler_nvprof_zoomed.png)

Zooming in on a backwards convolution operator we can see that it is in fact made up of a number of different GPU kernel calls, including a cuDNN winograd convolution call, and a fast-fourier transform call.

![Operator profiling](https://raw.githubusercontent.com/dmlc/web-data/master/mxnet/tutorials/python/profiler/profiler_winograd.png)

Selecting any of these kernel calls (the winograd convolution call shown here) will get you some interesting GPU performance information such as occupancy rates (vs theoretical), shared memory usage and execution duration.

#### Nsight Compute

Nsight Compute is available in CUDA 10 toolkit, but can be used to profile code running CUDA 9. You don't get a timeline view, but you get many low level statistics about each individual kernel executed and can compare multiple runs (i.e. create a baseline).

![Nsight Compute](https://raw.githubusercontent.com/dmlc/web-data/master/mxnet/tutorials/python/profiler/profile_nsight_compute.png)

### Further reading

- [Examples using MXNet profiler.](https://github.com/apache/incubator-mxnet/tree/master/example/profiler)
- [Some tips for improving MXNet performance.](https://mxnet.incubator.apache.org/faq/perf.html)

<!-- INSERT SOURCE DOWNLOAD BUTTONS -->
<|MERGE_RESOLUTION|>--- conflicted
+++ resolved
@@ -101,11 +101,7 @@
 
 ```python
 # Use GPU if available
-<<<<<<< HEAD
-if len(mx.test_utils.list_gpus())!=0:
-=======
 if mx.context.num_gpus():
->>>>>>> 75a9e187
     ctx=mx.gpu()
 else:
     ctx=mx.cpu()
