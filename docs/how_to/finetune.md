--- conflicted
+++ resolved
@@ -14,15 +14,9 @@
 commonly called "fine-tuning".  There are anumber of variations of fine-tuning.
 Sometimes, the initial neural network is used only as a _feature extractor_.
 That means that we freeze every layer prior to the output layer and simply learn
-<<<<<<< HEAD
-a new output layer.  In [another document](./predict.ipynb), we explained how to
-do this kind of feature extraction.  Another approach is to update all of
-networks weights for the new task, and that's the appraoch we demonstrate in
-=======
 a new output layer. In [another document](https://github.com/dmlc/mxnet-notebooks/blob/master/python/how_to/predict.ipynb), we explained how to
 do this kind of feature extraction. Another approach is to update all of
 the network's weights for the new task, and that's the approach we demonstrate in
->>>>>>> bd7a05e2
 this document.
 
 To fine-tune a network, we must first replace the last fully-connected layer
