# MXNet - Python API

MXNet provides a comprehensive and flexible Python API to serve a broad community of developers with different levels of experience and wide ranging requirements. In this section, we provide an in-depth discussion of the functionality provided by various MXNet Python packages.

MXNet's Python API has two primary high-level packages*: the Gluon API and Module API. We recommend that new users start with the Gluon API as it's more flexible and easier to debug. Underlying these high-level packages are the core packages of NDArray and Symbol.

NDArray works with arrays in an imperative fashion, i.e. you define how arrays will be transformed to get to an end result. Symbol works with arrays in a declarative fashion, i.e. you define the end result that is required (via a symbolic graph) and the MXNet engine will use various optimizations to determine the steps required to obtain this. With NDArray you have a great deal of flexibility when composing operations (as you can use Python control flow), and you can easily step through your code and inspect the values of arrays, which helps with debugging. Unfortunately, this comes at a performance cost when compared to Symbol, which can perform optimizations on the symbolic graph.

Module API is backed by Symbol, so, although it's very performant, it's also a little more restrictive. With the Gluon API, you can get the best of both worlds. You can develop and test your model imperatively using NDArray, a then switch to Symbol for faster model training and inference (if Symbol equivalents exist for your operations).

Code examples are placed throughout the API documentation and these can be run after importing MXNet as follows:

```python
>>> import mxnet as mx
```

```eval_rst

.. note:: A convenient way to execute code examples is using the ``%doctest_mode`` mode of
   Jupyter notebook, which allows for pasting multi-line examples containing
   ``>>>`` while preserving indentation. Run ``%doctest_mode?`` in Jupyter notebook
   for more details.

```

\* Some old references to Model API may exist, but this API has been deprecated.

## Autograd API

```eval_rst
.. toctree::
   :maxdepth: 1

   autograd/autograd.md
```

## Callback API

```eval_rst
.. toctree::
   :maxdepth: 1

   callback/callback.md
```

## Contrib Package

```eval_rst
.. toctree::
   :maxdepth: 1

   contrib/contrib.md
   contrib/text.md
   contrib/onnx.md
```

## Gluon API

```eval_rst
.. toctree::
   :maxdepth: 1

   gluon/gluon.md
   gluon/nn.md
   gluon/rnn.md
   gluon/loss.md
   gluon/data.md
   gluon/model_zoo.md
   gluon/contrib.md
```

## Image API

```eval_rst
.. toctree::
   :maxdepth: 1

   image/image.md
```

## IO API

```eval_rst
.. toctree::
   :maxdepth: 1

   io/io.md
```

## KV Store API

```eval_rst
.. toctree::
   :maxdepth: 1

   kvstore/kvstore.md
```

## Metric API

```eval_rst
.. toctree::
   :maxdepth: 1

   metric/metric.md
```

## Module API

```eval_rst
.. toctree::
   :maxdepth: 1

   module/module.md
   executor/executor.md
```

## NDArray API

```eval_rst
.. toctree::
   :maxdepth: 1

   ndarray/ndarray.md
   ndarray/random.md
   ndarray/linalg.md
   ndarray/sparse.md
   ndarray/contrib.md
```

## Optimization API

```eval_rst
.. toctree::
   :maxdepth: 1

   optimization/optimization.md
```

## Profiler API

```eval_rst
.. toctree::
   :maxdepth: 1

   profiler/profiler.md
```

## Run-Time Compilation API

```eval_rst
.. toctree::
   :maxdepth: 1

   rtc/rtc.md
```

<<<<<<< HEAD

## Symbol API
=======
## Tools

```eval_rst
.. toctree::
    :maxdepth: 1

    tools/test_utils.md
    tools/viz.md
```

## Contrib Package
>>>>>>> 0e3cdda1

```eval_rst
.. toctree::
   :maxdepth: 1

   symbol/symbol.md
   symbol/random.md
   symbol/linalg.md
   symbol/sparse.md
   symbol/contrib.md
   symbol/rnn.md
```

## Symbol in Pictures API

```eval_rst
.. toctree::
   :maxdepth: 1

   symbol_in_pictures/symbol_in_pictures.md
```

## Tools

```eval_rst
.. toctree::
:maxdepth: 1

tools/test_utils.md
tools/viz.md
```<|MERGE_RESOLUTION|>--- conflicted
+++ resolved
@@ -155,22 +155,7 @@
    rtc/rtc.md
 ```
 
-<<<<<<< HEAD
-
 ## Symbol API
-=======
-## Tools
-
-```eval_rst
-.. toctree::
-    :maxdepth: 1
-
-    tools/test_utils.md
-    tools/viz.md
-```
-
-## Contrib Package
->>>>>>> 0e3cdda1
 
 ```eval_rst
 .. toctree::
@@ -197,8 +182,8 @@
 
 ```eval_rst
 .. toctree::
-:maxdepth: 1
+    :maxdepth: 1
 
-tools/test_utils.md
-tools/viz.md
+    tools/test_utils.md
+    tools/viz.md
 ```