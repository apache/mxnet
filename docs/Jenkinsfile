// -*- mode: groovy -*-

// Licensed to the Apache Software Foundation (ASF) under one
// or more contributor license agreements.  See the NOTICE file
// distributed with this work for additional information
// regarding copyright ownership.  The ASF licenses this file
// to you under the Apache License, Version 2.0 (the
// "License"); you may not use this file except in compliance
// with the License.  You may obtain a copy of the License at
//
//   http://www.apache.org/licenses/LICENSE-2.0
//
// Unless required by applicable law or agreed to in writing,
// software distributed under the License is distributed on an
// "AS IS" BASIS, WITHOUT WARRANTIES OR CONDITIONS OF ANY
// KIND, either express or implied.  See the License for the
// specific language governing permissions and limitations
// under the License.

// Jenkins pipeline
// See documents at https://jenkins.io/doc/book/pipeline/jenkinsfile/

// timeout in minutes
max_time = 60

node('restricted-mxnetlinux-cpu') {
  // Loading the utilities requires a node context unfortunately
  checkout scm
  utils = load('ci/Jenkinsfile_utils.groovy')
}
utils.assign_node_labels(linux_cpu: 'restricted-mxnetlinux-cpu', linux_gpu: 'restricted-mxnetlinux-gpu', linux_gpu_p3: 'restricted-mxnetlinux-gpu-p3', windows_cpu: 'restricted-mxnetwindows-cpu', windows_gpu: 'restricted-mxnetwindows-gpu')

utils.main_wrapper(
core_logic: {
  stage('Build Docs') {
<<<<<<< HEAD
    node('mxnetlinux-cpu') {
=======
    node(NODE_LINUX_CPU) {
>>>>>>> 39a4ea45
      ws('workspace/docs') {
        utils.init_git()
        timeout(time: max_time, unit: 'MINUTES') {
            sh "ci/build.py -p ubuntu_cpu --docker-registry ${env.DOCKER_CACHE_REGISTRY} --docker-build-retries 3 /work/runtime_functions.sh build_docs ${params.tags_to_build} ${params.tag_list} ${params.fork} ${params.tag_default} ${params.domain}"
            archiveArtifacts 'docs/build_version_doc/artifacts.tgz'
            build 'test-website-publish'
        }
      }
    }
  }
<<<<<<< HEAD

  // set build status to success at the end
  currentBuild.result = "SUCCESS"
} catch (caughtError) {
  node("mxnetlinux-cpu") {
    sh "echo caught ${caughtError}"
    err = caughtError
    currentBuild.result = "FAILURE"
  }
} finally {
  node("mxnetlinux-cpu") {
    // Only send email if master failed
    if (currentBuild.result == "FAILURE") {
      emailext body: 'Generating the website has failed. Please view the build at ${BUILD_URL}', replyTo: '${EMAIL}', subject: '[WEBSITE FAILED] Build ${BUILD_NUMBER}', to: '${EMAIL}'
    }
    // Remember to rethrow so the build is marked as failing
    if (err) {
      throw err
    }
=======
}
,
failure_handler: {
  if (currentBuild.result == "FAILURE") {
    emailext body: 'Generating the website has failed. Please view the build at ${BUILD_URL}', replyTo: '${EMAIL}', subject: '[WEBSITE FAILED] Build ${BUILD_NUMBER}', to: '${EMAIL}'
>>>>>>> 39a4ea45
  }
}
)<|MERGE_RESOLUTION|>--- conflicted
+++ resolved
@@ -33,11 +33,8 @@
 utils.main_wrapper(
 core_logic: {
   stage('Build Docs') {
-<<<<<<< HEAD
-    node('mxnetlinux-cpu') {
-=======
+
     node(NODE_LINUX_CPU) {
->>>>>>> 39a4ea45
       ws('workspace/docs') {
         utils.init_git()
         timeout(time: max_time, unit: 'MINUTES') {
@@ -48,33 +45,11 @@
       }
     }
   }
-<<<<<<< HEAD
-
-  // set build status to success at the end
-  currentBuild.result = "SUCCESS"
-} catch (caughtError) {
-  node("mxnetlinux-cpu") {
-    sh "echo caught ${caughtError}"
-    err = caughtError
-    currentBuild.result = "FAILURE"
-  }
-} finally {
-  node("mxnetlinux-cpu") {
-    // Only send email if master failed
-    if (currentBuild.result == "FAILURE") {
-      emailext body: 'Generating the website has failed. Please view the build at ${BUILD_URL}', replyTo: '${EMAIL}', subject: '[WEBSITE FAILED] Build ${BUILD_NUMBER}', to: '${EMAIL}'
-    }
-    // Remember to rethrow so the build is marked as failing
-    if (err) {
-      throw err
-    }
-=======
 }
 ,
 failure_handler: {
   if (currentBuild.result == "FAILURE") {
     emailext body: 'Generating the website has failed. Please view the build at ${BUILD_URL}', replyTo: '${EMAIL}', subject: '[WEBSITE FAILED] Build ${BUILD_NUMBER}', to: '${EMAIL}'
->>>>>>> 39a4ea45
   }
 }
 )