--- conflicted
+++ resolved
@@ -158,13 +158,9 @@
     cp ../../Doxyfile $tag/docs/
 
     echo "Building $tag..."
-<<<<<<< HEAD
-    # make clean
+
     cd $tag/docs
-    # make clean
-=======
-    cd $tag/docs
->>>>>>> 1d31776f
+
     make html USE_OPENMP=1 BUILD_VER=$tag || exit 1
     # Navigate back to build_version_doc folder
     cd ../../../
