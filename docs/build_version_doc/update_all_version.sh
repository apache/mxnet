--- conflicted
+++ resolved
@@ -98,18 +98,11 @@
 
     python AddVersion.py --root_url "$root_url" --file_path "$built/versions/$tag" --current_version "$tag" || exit 1
 
-<<<<<<< HEAD
-    if [ $tag != 'master' ]
-    then
-        python AddPackageLink.py --file_path "$built/versions/master/install/index.html" \
-                                                   --current_version "$tag" || exit 1
-=======
     # Patch any fixes to all versions except 0.11.0.
     # Version 0.11.0 has old theme and does not make use of the current mxnet.css
     if [ $tag != '0.11.0' ] 
     then
        update_mxnet_css $tag
->>>>>>> 5f94c9aa
     fi
     
     # Update all the files that are required to go into the root folder or live version
