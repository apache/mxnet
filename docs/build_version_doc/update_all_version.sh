--- conflicted
+++ resolved
@@ -34,10 +34,6 @@
 # Example Usage:
 # ./update_all_version.sh "1.2.1;1.1.0;1.0.0;master" master  \
 #   http://mxnet.incubator.apache.org/
-<<<<<<< HEAD
-
-=======
->>>>>>> 1d31776f
 
 set -e
 set -x
