---
layout: page_category
title:  MXNet on the Cloud
category: faq
faq_c: Deployment Environments
question: How to run MXNet on AWS?
permalink: /api/faq/cloud
---
<!--- Licensed to the Apache Software Foundation (ASF) under one -->
<!--- or more contributor license agreements.  See the NOTICE file -->
<!--- distributed with this work for additional information -->
<!--- regarding copyright ownership.  The ASF licenses this file -->
<!--- to you under the Apache License, Version 2.0 (the -->
<!--- "License"); you may not use this file except in compliance -->
<!--- with the License.  You may obtain a copy of the License at -->

<!---   http://www.apache.org/licenses/LICENSE-2.0 -->

<!--- Unless required by applicable law or agreed to in writing, -->
<!--- software distributed under the License is distributed on an -->
<!--- "AS IS" BASIS, WITHOUT WARRANTIES OR CONDITIONS OF ANY -->
<!--- KIND, either express or implied.  See the License for the -->
<!--- specific language governing permissions and limitations -->
<!--- under the License. -->

# MXNet on the Cloud

Deep learning can require extremely powerful hardware, often for unpredictable durations of time.
Moreover, _MXNet_ can benefit from both multiple GPUs and multiple machines.
Accordingly, cloud computing, as offered by AWS and others,
is especially well suited to training deep learning models.
Using AWS, we can rapidly fire up multiple machines with multiple GPUs each at will
and maintain the resources for precisely the amount of time needed.

## Set Up an AWS GPU Cluster from Scratch

In this document, we provide a step-by-step guide that will teach you
how to set up an AWS cluster with _MXNet_. We show how to:

- [Use Amazon S3 to host data](#use-amazon-s3-to-host-data)
- [Set up an EC2 GPU instance with all dependencies installed](#set-up-an-ec2-gpu-instance)
- [Build and run MXNet on a single computer](#build-and-run-mxnet-on-a-gpu-instance)
- [Set up an EC2 GPU cluster for distributed training](#set-up-an-ec2-gpu-cluster-for-distributed-training)

### Use Amazon S3 to Host Data

Amazon S3 provides distributed data storage which proves especially convenient for hosting large datasets.
To use S3, you need [AWS credentials](https://docs.aws.amazon.com/AWSSimpleQueueService/latest/SQSGettingStartedGuide/AWSCredentials.html),
including an `ACCESS_KEY_ID` and a `SECRET_ACCESS_KEY`.

To use _MXNet_ with S3, set the environment variables `AWS_ACCESS_KEY_ID` and
`AWS_SECRET_ACCESS_KEY` by adding the following two lines in
`~/.bashrc` (replacing the strings with the correct ones):

```bash
export AWS_ACCESS_KEY_ID=AKIAIOSFODNN7EXAMPLE
export AWS_SECRET_ACCESS_KEY=wJalrXUtnFEMI/K7MDENG/bPxRfiCYEXAMPLEKEY
```

There are several ways to upload data to S3. One simple way is to use
[s3cmd](https://s3tools.org/s3cmd). For example:

```bash
wget http://data.mxnet.io/mxnet/data/mnist.zip
unzip mnist.zip && s3cmd put t*-ubyte s3://dmlc/mnist/
```

### Use Pre-installed EC2 GPU Instance
The [Deep Learning AMI](https://aws.amazon.com/marketplace/pp/B01M0AXXQB?qid=1475211685369&sr=0-1&ref_=srh_res_product_title) is an Amazon Linux image
supported and maintained by Amazon Web Services for use on Amazon Elastic Compute Cloud (Amazon EC2).
<<<<<<< HEAD
It contains [MXNet-v0.9.3 tag](https://github.com/apache/incubator-mxnet) and the necessary components to get going with deep learning,
including Nvidia drivers, CUDA, cuDNN, Anaconda, Python2 and Python3.   
=======
It contains [MXNet-v0.9.3 tag](https://github.com/dmlc/mxnet) and the necessary components to get going with deep learning,
including Nvidia drivers, CUDA, cuDNN, Anaconda, Python2 and Python3.
>>>>>>> 2329472d
The AMI IDs are the following:

* us-east-1: ami-e7c96af1
* us-west-2: ami-dfb13ebf
* eu-west-1: ami-6e5d6808

<<<<<<< HEAD
Now you can launch _MXNet_ directly on an EC2 GPU instance.  
You can also use [Jupyter](https://jupyter.org) notebook on EC2 machine.
=======
Now you can launch _MXNet_ directly on an EC2 GPU instance.
You can also use [Jupyter](http://jupyter.org) notebook on EC2 machine.
>>>>>>> 2329472d
Here is a [good tutorial](https://github.com/dmlc/mxnet-notebooks)
on how to connect to a Jupyter notebook running on an EC2 instance.

### Set Up an EC2 GPU Instance from Scratch

_MXNet_ requires the following libraries:

- C++ compiler with C++11 support, such as `gcc >= 4.8`
- `CUDA` (`CUDNN` in optional) for GPU linear algebra
- `BLAS` (cblas, open-blas, atblas, mkl, or others) for CPU linear algebra
- `opencv` for image augmentations
- `curl` and `openssl` for the ability to read/write to Amazon S3

Installing `CUDA` on EC2 instances requires some effort. Caffe has a good
[tutorial](https://github.com/BVLC/caffe/wiki/Install-Caffe-on-EC2-from-scratch-(Ubuntu,-CUDA-7,-cuDNN-3))
on how to install CUDA 7.0 on Ubuntu 14.04.

***Note:*** We tried CUDA 7.5 on Nov 7, 2015, but found it problematic.

You can install the rest using the package manager. For example, on Ubuntu:

```
sudo apt-get update
sudo apt-get install -y build-essential git libcurl4-openssl-dev libatlas-base-dev libopencv-dev python-numpy
```

The Amazon Machine Image (AMI) [ami-12fd8178](https://console.aws.amazon.com/ec2/v2/home?region=us-east-1#LaunchInstanceWizard:ami=ami-12fd8178) has the  packages listed above installed.


### Build and Run MXNet on a GPU Instance

The following commands build _MXNet_ with CUDA/CUDNN, Amazon S3, and distributed
training.

```bash
git clone --recursive https://github.com/dmlc/mxnet
cd mxnet; cp make/config.mk .
echo "USE_CUDA=1" >>config.mk
echo "USE_CUDA_PATH=/usr/local/cuda" >>config.mk
echo "USE_CUDNN=1" >>config.mk
echo "USE_BLAS=atlas" >> config.mk
echo "USE_DIST_KVSTORE = 1" >>config.mk
echo "USE_S3=1" >>config.mk
make -j$(nproc)
```

To test whether everything is installed properly, we can try training a convolutional neural network (CNN) on the MNIST dataset using a GPU:

```bash
python example/image-classification/train_mnist.py
```

If you've placed the MNIST data on `s3://dmlc/mnist`, you can read the data stored on Amazon S3 directly with the following command:

```bash
sed -i.bak "s!data_dir = 'data'!data_dir = 's3://dmlc/mnist'!" example/image-classification/train_mnist.py
```

***Note:*** You can use `sudo ln /dev/null /dev/raw1394` to fix the opencv error `libdc1394 error: Failed to initialize libdc1394`.

### Set Up an EC2 GPU Cluster for Distributed Training

A cluster consists of multiple computers.
You can use one computer with _MXNet_ installed as the root computer for submitting jobs,and then launch several
slave computers to run the jobs. For example, launch multiple instances using an
AMI, e.g.,
[ami-12fd8178](https://console.aws.amazon.com/ec2/v2/home?region=us-east-1#LaunchInstanceWizard:ami=ami-12fd8178),
with dependencies installed. There are two options:

- Make all slaves' ports accessible (same for the root) by setting type: All TCP,
   Source: Anywhere in Configure Security Group.

- Use the same `pem` as the root computer to access all slave computers, and
   then copy the `pem` file into the root computer's `~/.ssh/id_rsa`. If you do this, all slave computers can be accessed with SSH from the root.

Now, run the CNN on multiple computers. Assume that we are on a working
directory of the root computer, such as `~/train`, and MXNet is built as `~/mxnet`.

1. Pack the _MXNet_ Python library into this working directory for easy
  synchronization:

  ```bash
  cp -r ~/mxnet/python/mxnet .
  cp ~/mxnet/lib/libmxnet.so mxnet/
  ```

  And then copy the training program:

  ```bash
  cp ~/mxnet/example/image-classification/*.py .
  cp -r ~/mxnet/example/image-classification/common .
  ```

2. Prepare a host file with all slaves private IPs. For example, `cat hosts`:

  ```bash
  172.30.0.172
  172.30.0.171
  ```

3. Assuming that there are two computers, train the CNN using two workers:

  ```bash
  ../../tools/launch.py -n 2 -H hosts --sync-dir /tmp/mxnet python train_mnist.py --kv-store dist_sync
  ```

***Note:*** Sometimes the jobs linger at the slave computers even though you've pressed `Ctrl-c`
at the root node. To terminate them, use the following command:

```bash
cat hosts | xargs -I{} ssh -o StrictHostKeyChecking=no {} 'uname -a; pgrep python | xargs kill -9'
```

***Note:*** The preceding example is very simple to train and therefore isn't a good
benchmark for distributed training. Consider using other [examples](https://github.com/dmlc/mxnet/tree/master/example/image-classification).

### More Options
#### Use Multiple Data Shards
It is common to pack a dataset into multiple files, especially when working in a distributed environment.
_MXNet_ supports direct loading from multiple data shards.
Put all of the record files into a folder, and point the data path to the folder.

#### Use YARN and SGE
Although using SSH can be simple when you don't have a cluster scheduling framework,
_MXNet_ is designed to be portable to various platforms.
We provide scripts available in [tracker](https://github.com/dmlc/dmlc-core/tree/master/tracker)
to allow running on other cluster frameworks, including Hadoop (YARN) and SGE.
We welcome contributions from the community of examples of running _MXNet_ on your favorite distributed platform.
<|MERGE_RESOLUTION|>--- conflicted
+++ resolved
@@ -1,218 +1,208 @@
----
-layout: page_category
-title:  MXNet on the Cloud
-category: faq
-faq_c: Deployment Environments
-question: How to run MXNet on AWS?
-permalink: /api/faq/cloud
----
-<!--- Licensed to the Apache Software Foundation (ASF) under one -->
-<!--- or more contributor license agreements.  See the NOTICE file -->
-<!--- distributed with this work for additional information -->
-<!--- regarding copyright ownership.  The ASF licenses this file -->
-<!--- to you under the Apache License, Version 2.0 (the -->
-<!--- "License"); you may not use this file except in compliance -->
-<!--- with the License.  You may obtain a copy of the License at -->
-
-<!---   http://www.apache.org/licenses/LICENSE-2.0 -->
-
-<!--- Unless required by applicable law or agreed to in writing, -->
-<!--- software distributed under the License is distributed on an -->
-<!--- "AS IS" BASIS, WITHOUT WARRANTIES OR CONDITIONS OF ANY -->
-<!--- KIND, either express or implied.  See the License for the -->
-<!--- specific language governing permissions and limitations -->
-<!--- under the License. -->
-
-# MXNet on the Cloud
-
-Deep learning can require extremely powerful hardware, often for unpredictable durations of time.
-Moreover, _MXNet_ can benefit from both multiple GPUs and multiple machines.
-Accordingly, cloud computing, as offered by AWS and others,
-is especially well suited to training deep learning models.
-Using AWS, we can rapidly fire up multiple machines with multiple GPUs each at will
-and maintain the resources for precisely the amount of time needed.
-
-## Set Up an AWS GPU Cluster from Scratch
-
-In this document, we provide a step-by-step guide that will teach you
-how to set up an AWS cluster with _MXNet_. We show how to:
-
-- [Use Amazon S3 to host data](#use-amazon-s3-to-host-data)
-- [Set up an EC2 GPU instance with all dependencies installed](#set-up-an-ec2-gpu-instance)
-- [Build and run MXNet on a single computer](#build-and-run-mxnet-on-a-gpu-instance)
-- [Set up an EC2 GPU cluster for distributed training](#set-up-an-ec2-gpu-cluster-for-distributed-training)
-
-### Use Amazon S3 to Host Data
-
-Amazon S3 provides distributed data storage which proves especially convenient for hosting large datasets.
-To use S3, you need [AWS credentials](https://docs.aws.amazon.com/AWSSimpleQueueService/latest/SQSGettingStartedGuide/AWSCredentials.html),
-including an `ACCESS_KEY_ID` and a `SECRET_ACCESS_KEY`.
-
-To use _MXNet_ with S3, set the environment variables `AWS_ACCESS_KEY_ID` and
-`AWS_SECRET_ACCESS_KEY` by adding the following two lines in
-`~/.bashrc` (replacing the strings with the correct ones):
-
-```bash
-export AWS_ACCESS_KEY_ID=AKIAIOSFODNN7EXAMPLE
-export AWS_SECRET_ACCESS_KEY=wJalrXUtnFEMI/K7MDENG/bPxRfiCYEXAMPLEKEY
-```
-
-There are several ways to upload data to S3. One simple way is to use
-[s3cmd](https://s3tools.org/s3cmd). For example:
-
-```bash
-wget http://data.mxnet.io/mxnet/data/mnist.zip
-unzip mnist.zip && s3cmd put t*-ubyte s3://dmlc/mnist/
-```
-
-### Use Pre-installed EC2 GPU Instance
-The [Deep Learning AMI](https://aws.amazon.com/marketplace/pp/B01M0AXXQB?qid=1475211685369&sr=0-1&ref_=srh_res_product_title) is an Amazon Linux image
-supported and maintained by Amazon Web Services for use on Amazon Elastic Compute Cloud (Amazon EC2).
-<<<<<<< HEAD
-It contains [MXNet-v0.9.3 tag](https://github.com/apache/incubator-mxnet) and the necessary components to get going with deep learning,
-including Nvidia drivers, CUDA, cuDNN, Anaconda, Python2 and Python3.   
-=======
-It contains [MXNet-v0.9.3 tag](https://github.com/dmlc/mxnet) and the necessary components to get going with deep learning,
-including Nvidia drivers, CUDA, cuDNN, Anaconda, Python2 and Python3.
->>>>>>> 2329472d
-The AMI IDs are the following:
-
-* us-east-1: ami-e7c96af1
-* us-west-2: ami-dfb13ebf
-* eu-west-1: ami-6e5d6808
-
-<<<<<<< HEAD
-Now you can launch _MXNet_ directly on an EC2 GPU instance.  
-You can also use [Jupyter](https://jupyter.org) notebook on EC2 machine.
-=======
-Now you can launch _MXNet_ directly on an EC2 GPU instance.
-You can also use [Jupyter](http://jupyter.org) notebook on EC2 machine.
->>>>>>> 2329472d
-Here is a [good tutorial](https://github.com/dmlc/mxnet-notebooks)
-on how to connect to a Jupyter notebook running on an EC2 instance.
-
-### Set Up an EC2 GPU Instance from Scratch
-
-_MXNet_ requires the following libraries:
-
-- C++ compiler with C++11 support, such as `gcc >= 4.8`
-- `CUDA` (`CUDNN` in optional) for GPU linear algebra
-- `BLAS` (cblas, open-blas, atblas, mkl, or others) for CPU linear algebra
-- `opencv` for image augmentations
-- `curl` and `openssl` for the ability to read/write to Amazon S3
-
-Installing `CUDA` on EC2 instances requires some effort. Caffe has a good
-[tutorial](https://github.com/BVLC/caffe/wiki/Install-Caffe-on-EC2-from-scratch-(Ubuntu,-CUDA-7,-cuDNN-3))
-on how to install CUDA 7.0 on Ubuntu 14.04.
-
-***Note:*** We tried CUDA 7.5 on Nov 7, 2015, but found it problematic.
-
-You can install the rest using the package manager. For example, on Ubuntu:
-
-```
-sudo apt-get update
-sudo apt-get install -y build-essential git libcurl4-openssl-dev libatlas-base-dev libopencv-dev python-numpy
-```
-
-The Amazon Machine Image (AMI) [ami-12fd8178](https://console.aws.amazon.com/ec2/v2/home?region=us-east-1#LaunchInstanceWizard:ami=ami-12fd8178) has the  packages listed above installed.
-
-
-### Build and Run MXNet on a GPU Instance
-
-The following commands build _MXNet_ with CUDA/CUDNN, Amazon S3, and distributed
-training.
-
-```bash
-git clone --recursive https://github.com/dmlc/mxnet
-cd mxnet; cp make/config.mk .
-echo "USE_CUDA=1" >>config.mk
-echo "USE_CUDA_PATH=/usr/local/cuda" >>config.mk
-echo "USE_CUDNN=1" >>config.mk
-echo "USE_BLAS=atlas" >> config.mk
-echo "USE_DIST_KVSTORE = 1" >>config.mk
-echo "USE_S3=1" >>config.mk
-make -j$(nproc)
-```
-
-To test whether everything is installed properly, we can try training a convolutional neural network (CNN) on the MNIST dataset using a GPU:
-
-```bash
-python example/image-classification/train_mnist.py
-```
-
-If you've placed the MNIST data on `s3://dmlc/mnist`, you can read the data stored on Amazon S3 directly with the following command:
-
-```bash
-sed -i.bak "s!data_dir = 'data'!data_dir = 's3://dmlc/mnist'!" example/image-classification/train_mnist.py
-```
-
-***Note:*** You can use `sudo ln /dev/null /dev/raw1394` to fix the opencv error `libdc1394 error: Failed to initialize libdc1394`.
-
-### Set Up an EC2 GPU Cluster for Distributed Training
-
-A cluster consists of multiple computers.
-You can use one computer with _MXNet_ installed as the root computer for submitting jobs,and then launch several
-slave computers to run the jobs. For example, launch multiple instances using an
-AMI, e.g.,
-[ami-12fd8178](https://console.aws.amazon.com/ec2/v2/home?region=us-east-1#LaunchInstanceWizard:ami=ami-12fd8178),
-with dependencies installed. There are two options:
-
-- Make all slaves' ports accessible (same for the root) by setting type: All TCP,
-   Source: Anywhere in Configure Security Group.
-
-- Use the same `pem` as the root computer to access all slave computers, and
-   then copy the `pem` file into the root computer's `~/.ssh/id_rsa`. If you do this, all slave computers can be accessed with SSH from the root.
-
-Now, run the CNN on multiple computers. Assume that we are on a working
-directory of the root computer, such as `~/train`, and MXNet is built as `~/mxnet`.
-
-1. Pack the _MXNet_ Python library into this working directory for easy
-  synchronization:
-
-  ```bash
-  cp -r ~/mxnet/python/mxnet .
-  cp ~/mxnet/lib/libmxnet.so mxnet/
-  ```
-
-  And then copy the training program:
-
-  ```bash
-  cp ~/mxnet/example/image-classification/*.py .
-  cp -r ~/mxnet/example/image-classification/common .
-  ```
-
-2. Prepare a host file with all slaves private IPs. For example, `cat hosts`:
-
-  ```bash
-  172.30.0.172
-  172.30.0.171
-  ```
-
-3. Assuming that there are two computers, train the CNN using two workers:
-
-  ```bash
-  ../../tools/launch.py -n 2 -H hosts --sync-dir /tmp/mxnet python train_mnist.py --kv-store dist_sync
-  ```
-
-***Note:*** Sometimes the jobs linger at the slave computers even though you've pressed `Ctrl-c`
-at the root node. To terminate them, use the following command:
-
-```bash
-cat hosts | xargs -I{} ssh -o StrictHostKeyChecking=no {} 'uname -a; pgrep python | xargs kill -9'
-```
-
-***Note:*** The preceding example is very simple to train and therefore isn't a good
-benchmark for distributed training. Consider using other [examples](https://github.com/dmlc/mxnet/tree/master/example/image-classification).
-
-### More Options
-#### Use Multiple Data Shards
-It is common to pack a dataset into multiple files, especially when working in a distributed environment.
-_MXNet_ supports direct loading from multiple data shards.
-Put all of the record files into a folder, and point the data path to the folder.
-
-#### Use YARN and SGE
-Although using SSH can be simple when you don't have a cluster scheduling framework,
-_MXNet_ is designed to be portable to various platforms.
-We provide scripts available in [tracker](https://github.com/dmlc/dmlc-core/tree/master/tracker)
-to allow running on other cluster frameworks, including Hadoop (YARN) and SGE.
-We welcome contributions from the community of examples of running _MXNet_ on your favorite distributed platform.
+---
+layout: page_category
+title:  MXNet on the Cloud
+category: faq
+faq_c: Deployment Environments
+question: How to run MXNet on AWS?
+permalink: /api/faq/cloud
+---
+<!--- Licensed to the Apache Software Foundation (ASF) under one -->
+<!--- or more contributor license agreements.  See the NOTICE file -->
+<!--- distributed with this work for additional information -->
+<!--- regarding copyright ownership.  The ASF licenses this file -->
+<!--- to you under the Apache License, Version 2.0 (the -->
+<!--- "License"); you may not use this file except in compliance -->
+<!--- with the License.  You may obtain a copy of the License at -->
+
+<!---   http://www.apache.org/licenses/LICENSE-2.0 -->
+
+<!--- Unless required by applicable law or agreed to in writing, -->
+<!--- software distributed under the License is distributed on an -->
+<!--- "AS IS" BASIS, WITHOUT WARRANTIES OR CONDITIONS OF ANY -->
+<!--- KIND, either express or implied.  See the License for the -->
+<!--- specific language governing permissions and limitations -->
+<!--- under the License. -->
+
+# MXNet on the Cloud
+
+Deep learning can require extremely powerful hardware, often for unpredictable durations of time.
+Moreover, _MXNet_ can benefit from both multiple GPUs and multiple machines.
+Accordingly, cloud computing, as offered by AWS and others,
+is especially well suited to training deep learning models.
+Using AWS, we can rapidly fire up multiple machines with multiple GPUs each at will
+and maintain the resources for precisely the amount of time needed.
+
+## Set Up an AWS GPU Cluster from Scratch
+
+In this document, we provide a step-by-step guide that will teach you
+how to set up an AWS cluster with _MXNet_. We show how to:
+
+- [Use Amazon S3 to host data](#use-amazon-s3-to-host-data)
+- [Set up an EC2 GPU instance with all dependencies installed](#set-up-an-ec2-gpu-instance)
+- [Build and run MXNet on a single computer](#build-and-run-mxnet-on-a-gpu-instance)
+- [Set up an EC2 GPU cluster for distributed training](#set-up-an-ec2-gpu-cluster-for-distributed-training)
+
+### Use Amazon S3 to Host Data
+
+Amazon S3 provides distributed data storage which proves especially convenient for hosting large datasets.
+To use S3, you need [AWS credentials](https://docs.aws.amazon.com/AWSSimpleQueueService/latest/SQSGettingStartedGuide/AWSCredentials.html),
+including an `ACCESS_KEY_ID` and a `SECRET_ACCESS_KEY`.
+
+To use _MXNet_ with S3, set the environment variables `AWS_ACCESS_KEY_ID` and
+`AWS_SECRET_ACCESS_KEY` by adding the following two lines in
+`~/.bashrc` (replacing the strings with the correct ones):
+
+```bash
+export AWS_ACCESS_KEY_ID=AKIAIOSFODNN7EXAMPLE
+export AWS_SECRET_ACCESS_KEY=wJalrXUtnFEMI/K7MDENG/bPxRfiCYEXAMPLEKEY
+```
+
+There are several ways to upload data to S3. One simple way is to use
+[s3cmd](https://s3tools.org/s3cmd). For example:
+
+```bash
+wget http://data.mxnet.io/mxnet/data/mnist.zip
+unzip mnist.zip && s3cmd put t*-ubyte s3://dmlc/mnist/
+```
+
+### Use Pre-installed EC2 GPU Instance
+The [Deep Learning AMI](https://aws.amazon.com/marketplace/pp/B01M0AXXQB?qid=1475211685369&sr=0-1&ref_=srh_res_product_title) is an Amazon Linux image
+supported and maintained by Amazon Web Services for use on Amazon Elastic Compute Cloud (Amazon EC2).
+It contains [MXNet-v0.9.3 tag](https://github.com/apache/incubator-mxnet) and the necessary components to get going with deep learning,
+including Nvidia drivers, CUDA, cuDNN, Anaconda, Python2 and Python3.   
+The AMI IDs are the following:
+
+* us-east-1: ami-e7c96af1
+* us-west-2: ami-dfb13ebf
+* eu-west-1: ami-6e5d6808
+
+Now you can launch _MXNet_ directly on an EC2 GPU instance.  
+You can also use [Jupyter](https://jupyter.org) notebook on EC2 machine.
+Here is a [good tutorial](https://github.com/dmlc/mxnet-notebooks)
+on how to connect to a Jupyter notebook running on an EC2 instance.
+
+### Set Up an EC2 GPU Instance from Scratch
+
+_MXNet_ requires the following libraries:
+
+- C++ compiler with C++11 support, such as `gcc >= 4.8`
+- `CUDA` (`CUDNN` in optional) for GPU linear algebra
+- `BLAS` (cblas, open-blas, atblas, mkl, or others) for CPU linear algebra
+- `opencv` for image augmentations
+- `curl` and `openssl` for the ability to read/write to Amazon S3
+
+Installing `CUDA` on EC2 instances requires some effort. Caffe has a good
+[tutorial](https://github.com/BVLC/caffe/wiki/Install-Caffe-on-EC2-from-scratch-(Ubuntu,-CUDA-7,-cuDNN-3))
+on how to install CUDA 7.0 on Ubuntu 14.04.
+
+***Note:*** We tried CUDA 7.5 on Nov 7, 2015, but found it problematic.
+
+You can install the rest using the package manager. For example, on Ubuntu:
+
+```
+sudo apt-get update
+sudo apt-get install -y build-essential git libcurl4-openssl-dev libatlas-base-dev libopencv-dev python-numpy
+```
+
+The Amazon Machine Image (AMI) [ami-12fd8178](https://console.aws.amazon.com/ec2/v2/home?region=us-east-1#LaunchInstanceWizard:ami=ami-12fd8178) has the  packages listed above installed.
+
+
+### Build and Run MXNet on a GPU Instance
+
+The following commands build _MXNet_ with CUDA/CUDNN, Amazon S3, and distributed
+training.
+
+```bash
+git clone --recursive https://github.com/dmlc/mxnet
+cd mxnet; cp make/config.mk .
+echo "USE_CUDA=1" >>config.mk
+echo "USE_CUDA_PATH=/usr/local/cuda" >>config.mk
+echo "USE_CUDNN=1" >>config.mk
+echo "USE_BLAS=atlas" >> config.mk
+echo "USE_DIST_KVSTORE = 1" >>config.mk
+echo "USE_S3=1" >>config.mk
+make -j$(nproc)
+```
+
+To test whether everything is installed properly, we can try training a convolutional neural network (CNN) on the MNIST dataset using a GPU:
+
+```bash
+python example/image-classification/train_mnist.py
+```
+
+If you've placed the MNIST data on `s3://dmlc/mnist`, you can read the data stored on Amazon S3 directly with the following command:
+
+```bash
+sed -i.bak "s!data_dir = 'data'!data_dir = 's3://dmlc/mnist'!" example/image-classification/train_mnist.py
+```
+
+***Note:*** You can use `sudo ln /dev/null /dev/raw1394` to fix the opencv error `libdc1394 error: Failed to initialize libdc1394`.
+
+### Set Up an EC2 GPU Cluster for Distributed Training
+
+A cluster consists of multiple computers.
+You can use one computer with _MXNet_ installed as the root computer for submitting jobs,and then launch several
+slave computers to run the jobs. For example, launch multiple instances using an
+AMI, e.g.,
+[ami-12fd8178](https://console.aws.amazon.com/ec2/v2/home?region=us-east-1#LaunchInstanceWizard:ami=ami-12fd8178),
+with dependencies installed. There are two options:
+
+- Make all slaves' ports accessible (same for the root) by setting type: All TCP,
+   Source: Anywhere in Configure Security Group.
+
+- Use the same `pem` as the root computer to access all slave computers, and
+   then copy the `pem` file into the root computer's `~/.ssh/id_rsa`. If you do this, all slave computers can be accessed with SSH from the root.
+
+Now, run the CNN on multiple computers. Assume that we are on a working
+directory of the root computer, such as `~/train`, and MXNet is built as `~/mxnet`.
+
+1. Pack the _MXNet_ Python library into this working directory for easy
+  synchronization:
+
+  ```bash
+  cp -r ~/mxnet/python/mxnet .
+  cp ~/mxnet/lib/libmxnet.so mxnet/
+  ```
+
+  And then copy the training program:
+
+  ```bash
+  cp ~/mxnet/example/image-classification/*.py .
+  cp -r ~/mxnet/example/image-classification/common .
+  ```
+
+2. Prepare a host file with all slaves private IPs. For example, `cat hosts`:
+
+  ```bash
+  172.30.0.172
+  172.30.0.171
+  ```
+
+3. Assuming that there are two computers, train the CNN using two workers:
+
+  ```bash
+  ../../tools/launch.py -n 2 -H hosts --sync-dir /tmp/mxnet python train_mnist.py --kv-store dist_sync
+  ```
+
+***Note:*** Sometimes the jobs linger at the slave computers even though you've pressed `Ctrl-c`
+at the root node. To terminate them, use the following command:
+
+```bash
+cat hosts | xargs -I{} ssh -o StrictHostKeyChecking=no {} 'uname -a; pgrep python | xargs kill -9'
+```
+
+***Note:*** The preceding example is very simple to train and therefore isn't a good
+benchmark for distributed training. Consider using other [examples](https://github.com/dmlc/mxnet/tree/master/example/image-classification).
+
+### More Options
+#### Use Multiple Data Shards
+It is common to pack a dataset into multiple files, especially when working in a distributed environment.
+_MXNet_ supports direct loading from multiple data shards.
+Put all of the record files into a folder, and point the data path to the folder.
+
+#### Use YARN and SGE
+Although using SSH can be simple when you don't have a cluster scheduling framework,
+_MXNet_ is designed to be portable to various platforms.  
+We provide scripts available in [tracker](https://github.com/dmlc/dmlc-core/tree/master/tracker)
+to allow running on other cluster frameworks, including Hadoop (YARN) and SGE.
+We welcome contributions from the community of examples of running _MXNet_ on your favorite distributed platform.