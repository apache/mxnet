---
layout: page_category
title:  Float16
category: faq
faq_c: Speed
<<<<<<< HEAD
question: How do I use mixed precision (float16) with MXNet or Gluon? 
permalink: /api/faq/float16
=======
question: How do I use mixed precision (float16) with MXNet or Gluon?
permalink: /api/faq/floa16
>>>>>>> 2329472d
---
<!--- Licensed to the Apache Software Foundation (ASF) under one -->
<!--- or more contributor license agreements.  See the NOTICE file -->
<!--- distributed with this work for additional information -->
<!--- regarding copyright ownership.  The ASF licenses this file -->
<!--- to you under the Apache License, Version 2.0 (the -->
<!--- "License"); you may not use this file except in compliance -->
<!--- with the License.  You may obtain a copy of the License at -->

<!---   http://www.apache.org/licenses/LICENSE-2.0 -->

<!--- Unless required by applicable law or agreed to in writing, -->
<!--- software distributed under the License is distributed on an -->
<!--- "AS IS" BASIS, WITHOUT WARRANTIES OR CONDITIONS OF ANY -->
<!--- KIND, either express or implied.  See the License for the -->
<!--- specific language governing permissions and limitations -->
<!--- under the License. -->

# Mixed precision training using float16

In this tutorial we will walk through how one can train deep learning neural networks with mixed precision on supported hardware. We will first see how to use float16 (both with Gluon and Symbolic APIs) and then some techniques on achieving good performance and accuracy.

## Background

The computational resources required for training deep neural networks have been lately increasing because of growing complexity and model size. Mixed precision training allows us to reduce the utilization of the resources by using lower precision arithmetic which is computationally less expensive and less costly in terms of space utilization. In this approach you can train using 16 bit floating point (half precision) while using 32 bit floating point (single precision) for output buffers of float16 computation. This allows one to achieve the same accuracy as training with single precision, while decreasing the required memory and training or inference time.

The float16 data type is a 16 bit floating point representation according to the [IEEE 754 standard](https://ieeexplore.ieee.org/document/4610935). It has a dynamic range where the precision can go from 0.0000000596046 (highest, for values closest to 0) to 32 (lowest, for values in the range 32768-65536). Despite the inherent reduced precision when compared to single precision float (float32), using float16 has many advantages. The most obvious advantages are that you can reduce the size of the model by half allowing the training of larger models and using larger batch sizes. The reduced memory footprint also helps in reducing the pressure on memory bandwidth and lowering communication costs. On hardware with specialized support for float16 computation you can also greatly improve the speed of training and inference. The Volta range of Graphics Processing Units (GPUs) from Nvidia have [Tensor Cores](https://www.nvidia.com/en-us/data-center/tensorcore/) which perform efficient float16 computation. A tensor core allows accumulation of half precision products into single or half precision outputs. For the rest of this tutorial we assume that we are working with Nvidia's Tensor Cores on a Volta GPU.

## Prerequisites

- [Volta](https://www.nvidia.com/en-us/data-center/volta-gpu-architecture/) range of Nvidia GPUs (e.g. AWS P3 instance)
- CUDA 9 or higher
- cuDNN v7 or higher

This tutorial also assumes understanding of how to train a network with float32 (the default). Please refer to [logistic regression tutorial](https://mxnet.incubator.apache.org/versions/master/tutorials/gluon/logistic_regression_explained.html) to get started with Apache MXNet and Gluon API. This tutorial focuses on the changes needed to switch from float32 to mixed precision and tips on achieving the best performance with mixed precision.

## Using the Gluon API

### Training or Inference

With Gluon API, you need to take care of three things to convert a model to support computation with float16.

1. Cast Gluon `Block`'s parameters and expected input type to float16 by calling the [cast]({{'/api/python/docs/api/gluon/mxnet.gluon.nn.Block.html#mxnet.gluon.nn.Block.cast'|relative_url}}) method of the `Block` representing the network.

```python
net.cast('float16')
```

2. Ensure the data input to the network is of float16 type. If your `DataLoader` or `Iterator` produces output in another datatype, then you would have to cast your data. There are different ways you can do this. The easiest would be to use the [astype]({{'/api/python/docs/api/ndarray/_autogen/mxnet.ndarray.NDArray.astype.html#mxnet.ndarray.NDArray.astype'|relative_url}}) method of NDArrays.

```python
data = data.astype('float16', copy=False)
```

If you are using images and DataLoader, you can also use a [Cast transform]({{'/api/python/docs/api/gluon/_autogen/mxnet.gluon.data.vision.transforms.Cast.html#mxnet.gluon.data.vision.transforms.Cast'|relative_url}}).

3. It is preferable to use **multi_precision mode of optimizer** when training in float16. This mode of optimizer maintains a master copy of the weights in float32 even when the training (i.e. forward and backward pass) is in float16. This helps increase precision of the weight updates and can lead to faster convergence in some scenarios.

```python
optimizer = mx.optimizer.create('sgd', multi_precision=True, lr=0.01)
```

You can play around with mixed precision using the image classification [example](https://github.com/apache/incubator-mxnet/blob/master/example/gluon/image_classification.py). We suggest using the Caltech101 dataset option in that example and using a ResNet50V1 network so you can quickly see the performance improvement and how the accuracy is unaffected. Here's the starter command to run this example.

```bash
python image_classification.py --model resnet50_v1 --dataset caltech101 --gpus 0 --num-worker 30 --dtype float16
```

### Fine-tuning

You can also fine-tune a model, which was originally trained in float32, to use float16. Below is an example of how to fine-tune a pretrained model from the Model Zoo. You would first need to fetch the pretrained network and then cast that network to float16.

```python
import numpy as np
import mxnet as mx
from mxnet.gluon.model_zoo.vision import get_model


pretrained_net = get_model(name='resnet50_v2', ctx=mx.cpu(),
                           pretrained=True, classes=1000)
pretrained_net.cast('float16')
```

Then, if you have another Resnet50V2 model you want to fine-tune, you can just assign the features to that network and then cast it.

```python
net = get_model(name='resnet50_v2', ctx=mx.cpu(),
                pretrained=False, classes=101)
net.collect_params().initialize(mx.init.Xavier(magnitude=2.24), ctx=mx.cpu())
net.features = pretrained_net.features
net.cast('float16')
```

You can check the parameters of the model by calling [summary]({{'/api/python/docs/api/gluon/mxnet.gluon.nn.Block.html#mxnet.gluon.nn.Block.summary'|relative_url}}) with some fake data. Notice the provided `dtype=np.float16` in the line below. As it was mentioned earlier, we have to provide data as float16 as well.

```python
net.summary(mx.nd.uniform(shape=(1, 3, 224, 224), dtype=np.float16))
```

## Using the Symbolic API

Training a network in float16 with the Symbolic API involves the following steps.

1. Add a layer at the beginning of the network, to cast the data to float16. This will ensure that all the following layers compute in float16.
2. It is advisable to cast the output of the layers before softmax to float32, so that the softmax computation is done in float32. This is because softmax involves large reductions and it helps to keep that in float32 for more precise answer.
3. It is advisable to use the multi-precision mode of the optimizer for more precise weight updates. Here's how you would enable this mode when creating an optimizer.

```python
optimizer = mx.optimizer.create('sgd', multi_precision=True, lr=0.01)
```

For a full example, please refer to [resnet.py](https://github.com/apache/incubator-mxnet/blob/master/example/image-classification/symbols/resnet.py) file on GitHub. A small, relevant excerpt from that file is presented below.

```python
data = mx.sym.Variable(name="data")

if dtype == 'float16':
    data = mx.sym.Cast(data=data, dtype=np.float16)

# ... the rest of the network
net_out = net(data)

if dtype == 'float16':
    net_out = mx.sym.Cast(data=net_out, dtype=np.float32)

output = mx.sym.SoftmaxOutput(data=net_out, name='softmax')
```

If you would like to train ResNet50 model on ImageNet using float16 precision, you can find the full script [here](https://github.com/apache/incubator-mxnet/tree/master/example/image-classificatiIfon/train_imagenet.py)

If you don't have ImageNet dataset at your disposal, you can still run the script above using synthetic float16 data by providing the following command:

```bash
python train_imagenet.py --network resnet-v1 --num-layers 50 --benchmark 1 --gpus 0 --batch-size 256 --dtype float16
```

There's a similar example for float16 fine tuning [here](https://github.com/apache/incubator-mxnet/tree/master/example/image-classification/fine-tune.py) of selected models: Inception v3, Inception v4, ResNetV1, ResNet50, ResNext or VGG. The command below shows how to use that script to fine-tune a Resnet50 model trained on Imagenet for the Caltech 256 dataset using float16.

```bash
python fine-tune.py --network resnet --num-layers 50 --pretrained-model imagenet1k-resnet-50 --data-train ~/.mxnet/dataset/caltech-256/caltech256-train.rec --data-val ~/data/caltech-256/caltech256-val.rec --num-examples 15420 --num-classes 256 --gpus 0 --batch-size 64 --dtype float16
```

If you don't have the `Caltech256` dataset, you can download it using the script below, and convert it into .rec file format using [im2rec utility file](https://github.com/apache/incubator-mxnet/blob/master/tools/im2rec.py)

```python
import os
from os.path import expanduser
import tarfile
import mxnet as mx


data_folder = expanduser("~/.mxnet/datasets/")
dataset_name = "256_ObjectCategories"
archive_file = "{}.tar".format(dataset_name)
archive_path = os.path.join(data_folder, archive_file)
data_url = "http://www.vision.caltech.edu/Image_Datasets/Caltech256/"

if not os.path.isfile(archive_path):
    mx.test_utils.download("{}{}".format(data_url, archive_file),
                           dirname=data_folder)
    print('Extracting {} in {}...'.format(archive_file, data_folder))
    tar = tarfile.open(archive_path)
    tar.extractall(data_folder)
    tar.close()
    print('Data extracted.')
```

## Example training results

Let us consider training a Resnet50V1 model on the ImageNet 2012 dataset. For this model, the GPU memory usage is close to the capacity of V100 GPU with a batch size of 128 when using float32. Using float16 allows the use of 256 batch size. Shared below are results using 8 V100 GPUs on a an [AWS p3.16xlarge](https://aws.amazon.com/ec2/instance-types/p3/#Amazon_EC2_P3_Instance_Product_Details) instance.

Let us compare the three scenarios that arise here: float32 with 1024 batch size, float16 with 1024 batch size and float16 with 2048 batch size. These jobs trained for 90 epochs using a learning rate of 0.4 for 1024 batch size and 0.8 for 2048 batch size. This learning rate was decayed by a factor of 0.1 at the 30th, 60th and 80th epochs. The only changes made for the float16 jobs when compared to the float32 job were that the network and data were cast to float16, and the multi-precision mode was used for optimizer. The final accuracy at 90th epoch and the time to train are tabulated below for these three scenarios. The top-1 validation errors at the end of each epoch are also plotted below.

Batch size | Data type | Top 1 Validation accuracy | Time to train | Speedup |
--- | --- | --- | --- | --- |
1024 | float32 | 76.18% | 11.8 hrs | 1 |
1024 | float16 | 76.34% | 7.3 hrs | 1.62x |
2048 | float16 | 76.29% | 6.5 hrs | 1.82x |

![Training curves of Resnet50V1 on Imagenet 2012](https://raw.githubusercontent.com/dmlc/web-data/master/mxnet/tutorials/mixed-precision/resnet50v1b_imagenet_fp16_fp32_training.png)

The difference in accuracies above are within normal random variation, and there is no reason to expect float16 to have better accuracy than float32 in general. As the plot indicates, training behaves similarly for these cases, even though we didn't have to change any other hyperparameters. We can also see from the table that using float16 helps train faster through faster computation with float16 as well as allowing the use of larger batch sizes.

## Things to keep in mind

### For performance

Typical performance gains seen for float16 typically range 1.6x-2x for convolutional networks like Resnet and even about 3x for networks with LSTMs. The performance gain you see can depend on certain things which this section will introduce.

1. Nvidia Tensor Cores essentially perform the computation `D = A * B + C`, where A and B are half precision matrices, while C and D could be either half precision or full precision. The tensor cores are most efficient when dimensions of these matrices are multiples of 8. This means that Tensor Cores can not be used in all cases for fast float16 computation. When training models like Resnet50 on the Cifar10 dataset, the tensors involved are sometimes smaller, and Tensor Cores can not always be used. The computation in that case falls back to slower algorithms and using float16 turns out to be slower than float32 on a single GPU. Note that when using multiple GPUs, using float16 can still be faster than float32 because of reduction in communication costs.

2. When you scale up the batch size ensure that IO and data pre-processing is not your bottleneck. If you see a slowdown this would be the first thing to check.

3. It is advisable to use batch sizes that are multiples of 8 because of the above reason when training with float16. As always, batch sizes which are powers of 2 would be best when compared to those around it.

4. You can check whether your program is using Tensor cores for fast float16 computation by profiling with `nvprof`. The operations with `s884cudnn` in their names represent the use of Tensor cores.

5. When not limited by GPU memory, it can help to set the environment variable `MXNET_CUDNN_AUTOTUNE_DEFAULT` to `2`. This configures MXNet to run tuning tests and choose the fastest convolution algorithm whose memory requirements may exceed the default memory of CUDA workspace.

6. Please note that float16 on CPU might not be supported for all operators, as in most cases float16 on CPU is much slower than float32.

### For accuracy

#### Multi precision mode

When training in float16, it is advisable to still store the master copy of the weights in float32 for better accuracy. The higher precision of float32 helps overcome cases where gradient update can become 0 if represented in float16. This mode can be activated by setting the parameter `multi_precision` of optimizer params to `True` as in the above example. It has been found that this is not required for all networks to achieve the same accuracy as with float32, but nevertheless recommended. Note that for distributed training, this is currently slightly slower than without `multi_precision`, but still much faster than using float32 for training.

#### Large reductions

Since float16 has low precision for large numbers, it is best to leave layers which perform large reductions in float32. This includes BatchNorm and Softmax. Ensuring that Batchnorm performs reduction in float32 is handled by default in both Gluon and Module APIs. While Softmax is set to use float32 even during float16 training in Gluon, in the Module API it needs to be a cast to float32 before softmax as the above symbolic example code shows.

#### Loss scaling

For some networks just switching the training to float16 mode was not found to be enough to reach the same accuracy as when training with float32. This is because the activation gradients computed are too small and could not be represented in float16 representable range. Such networks can be made to achieve the accuracy reached by float32 with a couple of changes.

Most of the float16 representable range is not used by activation gradients generally. So you can shift the gradients into float16 range by scaling up the loss by a factor `S`. By the chain rule, this scales up the loss before backward pass, and then you can scale back the gradients before updating the weights. This ensures that training in float16 can use the same hyperparameters as used during float32 training.

Here's how you can configure the loss to be scaled up by 128 and rescale the gradient down before updating the weights.

*Gluon API*

```python
loss = gluon.loss.SoftmaxCrossEntropyLoss(weight=128)
optimizer = mx.optimizer.create('sgd',
                                multi_precision=True,
                                rescale_grad=1.0/128)
```

*Module API*

```python
mxnet.sym.SoftmaxOutput(other_args, grad_scale=128.0)
optimizer = mx.optimizer.create('sgd',
                                multi_precision=True,
                                rescale_grad=1.0/128)
```

Networks like Multibox SSD, R-CNN, bigLSTM and Seq2seq were found to exhibit such behavior.
You can choose a constant scaling factor while ensuring that the absolute value of gradient when multiplied by this factor remains in the range of float16. Generally powers of 2 like 64, 128, 256, 512 are chosen. Refer to the linked articles below for more details on this.

## References

1. [Training with Mixed Precision User Guide](http://docs.nvidia.com/deeplearning/sdk/mixed-precision-training/index.html)
2. [Mixed Precision Training at ICLR 2018](https://arxiv.org/pdf/1710.03740.pdf)
3. [Mixed-Precision Training of Deep Neural Networks](https://devblogs.nvidia.com/mixed-precision-training-deep-neural-networks/)

## Recommended Next Steps

* Check out our video tutorial on [Using Mixed Precision with MXNet](https://www.youtube.com/watch?v=pR4KMh1lGC0)<|MERGE_RESOLUTION|>--- conflicted
+++ resolved
@@ -3,13 +3,8 @@
 title:  Float16
 category: faq
 faq_c: Speed
-<<<<<<< HEAD
 question: How do I use mixed precision (float16) with MXNet or Gluon? 
 permalink: /api/faq/float16
-=======
-question: How do I use mixed precision (float16) with MXNet or Gluon?
-permalink: /api/faq/floa16
->>>>>>> 2329472d
 ---
 <!--- Licensed to the Apache Software Foundation (ASF) under one -->
 <!--- or more contributor license agreements.  See the NOTICE file -->
