--- conflicted
+++ resolved
@@ -1,10 +1,6 @@
 Run the following command:
 
-<<<<<<< HEAD
 <div class="v1-6-0">
-=======
-<div class="v1-5-1">
->>>>>>> 10a12d59
 {% highlight bash %}
 $ pip install mxnet
 {% endhighlight %}
@@ -17,10 +13,9 @@
 $ pip install mxnet-mkl
 {% endhighlight %}
 
-<<<<<<< HEAD
 </div> <!-- End of v1-6-0 -->
 
-<div class="v1-5-0">
+<div class="v1-5-1">
 {% highlight bash %}
 $ pip install mxnet==1.5.1
 {% endhighlight %}
@@ -33,10 +28,7 @@
 $ pip install mxnet-mkl==1.5.1
 {% endhighlight %}
 
-</div> <!-- End of v1-5-0 -->
-=======
 </div> <!-- End of v1-5-1 -->
->>>>>>> 10a12d59
 
 <div class="v1-4-1">
 
