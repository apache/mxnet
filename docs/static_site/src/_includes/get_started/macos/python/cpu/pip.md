Run the following command:

<<<<<<< HEAD
<div class="v1-6-0">
=======
<div class="v1-5-1">
>>>>>>> 10a12d59

{% highlight bash %}
$ pip install mxnet
{% endhighlight %}
<<<<<<< HEAD
</div> <!-- End of v1-5-0 -->
<div class="v1-5-0">

{% highlight bash %}
$ pip install mxnet==1.5.1
{% endhighlight %}
</div> <!-- End of v1-5-0 -->
=======
</div> <!-- End of v1-5-1 -->
>>>>>>> 10a12d59
<div class="v1-4-1">

{% highlight bash %}
$ pip install mxnet==1.4.1
{% endhighlight %}
</div> <!-- End of v1-4-1 -->
<div class="v1-3-1">

{% highlight bash %}
$ pip install mxnet==1.3.1
{% endhighlight %}

</div> <!-- End of v1-3-1 -->
<div class="v1-2-1">

{% highlight bash %}
$ pip install mxnet==1.2.1
{% endhighlight %}

</div> <!-- End of v1-2-1 -->


<div class="v1-1-0">

{% highlight bash %}
$ pip install mxnet==1.1.0
{% endhighlight %}

</div> <!-- End of v1-1-0-->


<div class="v1-0-0">

{% highlight bash %}
$ pip install mxnet==1.0.0
{% endhighlight %}

</div> <!-- End of v1-0-0-->

<div class="v0-12-1">

{% highlight bash %}
$ pip install mxnet=0.12.1
{% endhighlight %}

</div> <!-- End of v0-12-1-->


<div class="v0-11-0">

{% highlight bash %}
$ pip install mxnet==0.11.0
{% endhighlight %}

</div> <!-- End of v0-11-0-->

<div class="master">

{% highlight bash %}
$ pip install --pre mxnet -f https://dist.mxnet.io/python/all
{% endhighlight %}

</div> <!-- End of master-->

{% include /get_started/pip_snippet.md %}<|MERGE_RESOLUTION|>--- conflicted
+++ resolved
@@ -1,25 +1,17 @@
 Run the following command:
 
-<<<<<<< HEAD
 <div class="v1-6-0">
-=======
-<div class="v1-5-1">
->>>>>>> 10a12d59
 
 {% highlight bash %}
 $ pip install mxnet
 {% endhighlight %}
-<<<<<<< HEAD
-</div> <!-- End of v1-5-0 -->
-<div class="v1-5-0">
+</div> <!-- End of v1-6-0 -->
+<div class="v1-5-1">
 
 {% highlight bash %}
 $ pip install mxnet==1.5.1
 {% endhighlight %}
-</div> <!-- End of v1-5-0 -->
-=======
 </div> <!-- End of v1-5-1 -->
->>>>>>> 10a12d59
 <div class="v1-4-1">
 
 {% highlight bash %}
