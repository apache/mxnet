--- conflicted
+++ resolved
@@ -889,7 +889,6 @@
 
 <div class="gpu">
 
-<<<<<<< HEAD
 The GPU version of MXNet R package can be installed in R like other packages
 
 
@@ -899,9 +898,8 @@
 options(repos = cran)
 install.packages("mxnet")
 ```
-=======
-You can also follow the installation instructions [in this guide](./windows_setup.md) to build MXNet from source.
->>>>>>> 49018a2b
+
+Alternatively, You can also follow the installation instructions [in this guide](./windows_setup.md) to build MXNet from source.
 
 </div>
 </div>
