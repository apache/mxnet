# Build MXNet from Source

**NOTE:** For MXNet with Python installation, please refer to the [new install guide](http://mxnet.io/get_started/install.html).

This document explains how to build MXNet from sources. Building MXNet from sources is a 2 step process.

1. Build the MXNet shared library, `libmxnet.so`, from [C++ source files](#build-the-shared-library)
<<<<<<< HEAD
2. Install the language binding for MXNet. MXNet supports - [Python](#build-the-python-package),
   [C++](#build-the-c-package),
=======
2. Install the language binding for MXNet. MXNet supports -
   [C++](#build-the-cpp-package),
>>>>>>> 3d545d77
   [Scala](#build-the-scala-package), [R](#build-the-r-package), and
   [Julia](#build-the-julia-package).

## Build the shared library

### Prerequisites

You need C++ build tools and BLAS library to build MXNet shared library. If you want to run MXNet on GPUs, you need to install CUDA and CuDNN.

#### C++ build tools

1. A C++ compiler that supports C++ 11.
[G++ (4.8 or later)](https://gcc.gnu.org/gcc-4.8/) or
[Clang](http://clang.llvm.org/) is required.

2. [Git](https://git-scm.com/downloads) for downloading the sources from Github repository.

3. [GNU Make](https://www.gnu.org/software/make/) ([cmake](https://cmake.org/)
   for Windows) to build the library.


Select your preferences and follow the instructions to install MXNet from sources.
<div class="btn-group opt-group" role="group">
<button type="button" class="btn btn-default opt active">Linux</button>
<button type="button" class="btn btn-default opt">macOS</button>
<button type="button" class="btn btn-default opt">Windows</button>
</div>
<script type="text/javascript" src='../../_static/js/options.js'></script>

<div class="linux">

Then select the Linux distribution:
<div class="btn-group opt-group" role="group">
<button type="button" class="btn btn-default opt active">Ubuntu</button>
<button type="button" class="btn btn-default opt">CentOS</button>
<button type="button" class="btn btn-default opt">Others</button>
</div>

- **Ubuntu** for systems supporting the `apt-get`
  package management program
- **CentOS** for systems supporting the `yum` package
  management program
- **Others** for general Linux-like systems building dependencies from scratch.

<div class="ubuntu">

Install build tools and git on `Ubuntu >= 13.10` and `Debian >= 8`.

```bash
sudo apt-get update && sudo apt-get install build-essential git
```

</div>

<div class="centos">

Install build tools and git on `CentOS >= 7` and `Fedora >= 19`.

```bash
sudo yum groupinstall -y "Development Tools" && sudo yum install -y git
```

</div>

<div class="others">

Installing both `git` and `make` by following instructions on the websites is
straightforward. Here we provide the instructions to build `gcc-4.8` from source codes.

1. Install the 32-bit `libc` with one of the following system-specific commands:

   ```bash
   sudo apt-get install libc6-dev-i386 # In Ubuntu
   sudo yum install glibc-devel.i686   # In RHEL (Red Hat Linux)
   sudo yum install glibc-devel.i386   # In CentOS 5.8
   sudo yum install glibc-devel.i686   # In CentOS 6/7
   ```

2. Download and extract the `gcc` source code with the prerequisites:

   ```bash
   wget http://mirrors.concertpass.com/gcc/releases/gcc-4.8.5/gcc-4.8.5.tar.gz
   tar -zxf gcc-4.8.5.tar.gz
   cd gcc-4.8.5
   ./contrib/download_prerequisites
   ```

3. Build `gcc` by using 10 threads and then install to `/usr/local`

   ```bash
   mkdir release && cd release
   ../configure --prefix=/usr/local --enable-languages=c,c++
   make -j10
   sudo make install
   ```

4. Add the lib path to your configure file such as `~/.bashrc`:

   ```bash
   export LD_LIBRARY_PATH=${LD_LIBRARY_PATH}:/usr/local/lib64
   ```

</div>
</div> <!-- linux -->

<div class="windows">

1. If [Microsoft Visual Studio 2015](https://www.visualstudio.com/downloads/) is not already installed, download and install it. You can download and install the free community edition.
2. Download and Install [CMake](https://cmake.org/) if it is not already installed.

</div>

<div class="macos">

Install [Xcode](https://developer.apple.com/xcode/).

</div>

#### BLAS library

MXNet relies on the
[BLAS](https://en.wikipedia.org/wiki/Basic_Linear_Algebra_Subprograms) (Basic
Linear Algebra Subprograms) library for numerical computations. You can install
any one among [ATLAS](http://math-atlas.sourceforge.net/),
[OpenBLAS](http://www.openblas.net/) and
[MKL](https://software.intel.com/en-us/intel-mkl).

<div class="linux">
<div class="ubuntu">

```bash
sudo apt-get install libatlas-base-dev
```

</div>

<div class="centos">

```bash
sudo yum install atlas-devel
```

</div>

<div class="linux">

You can follow this link to build
[OpenBlas from source](https://github.com/xianyi/OpenBLAS#installation-from-source).

</div>
</div>

<div class="macos">

macOS users can skip this step as `xcode` ships with a BLAS library.

</div>

<div class="windows">

1. Download pre-built binaries for [OpenBLAS](https://sourceforge.net/projects/openblas/files/)
2. Set the environment variable `OpenBLAS_HOME` to point to the OpenBLAS
   directory that contains the `include/` and `lib/` directories. Typically, you
   can find the directory in `C:\Program files (x86)\OpenBLAS\`.

</div>

#### Optional: [OpenCV](http://opencv.org/) for Image Loading and Augmentation

<div class="linux">
<div class="ubuntu">

```bash
sudo apt-get install libopencv-dev
```

</div>

<div class="centos">

```bash
sudo apt-get install opencv-devel
```

</div>

<div class="others">

To build OpenCV from source code, you need the [cmake](https://cmake.org) library.

1. If you don't have cmake or if your version of cmake is earlier than 3.6.1, run the following commands to install a newer version of cmake:

   ```bash
   wget https://cmake.org/files/v3.6/cmake-3.6.1-Linux-x86_64.tar.gz
   tar -zxvf cmake-3.6.1-Linux-x86_64.tar.gz
   alias cmake="cmake-3.6.1-Linux-x86_64/bin/cmake"
   ```

2. To download and extract the OpenCV source code, run the following commands:

   ```bash
   wget https://codeload.github.com/opencv/opencv/zip/2.4.13
   unzip 2.4.13
   cd opencv-2.4.13
   mkdir release
   cd release/
   ```

3. Build OpenCV. The following commands build OpenCV with 10 threads. We
   disabled GPU support, which might significantly slow down an MXNet program
   running on a GPU processor. It also disables 1394 which might generate a
   warning. Then install it on `/usr/local`.

   ```bash
   cmake -D BUILD_opencv_gpu=OFF -D WITH_CUDA=OFF -D WITH_1394=OFF -D CMAKE_BUILD_TYPE=RELEASE -D CMAKE_INSTALL_PREFIX=/usr/local ..
   make -j10
   sudo make install
   ```

4. Add the lib path to your configuration such as `~/.bashrc`.

   ```bash
   export PKG_CONFIG_PATH=$PKG_CONFIG_PATH:/usr/local/lib/pkgconfig/
   ```

</div>
</div>

<div class="windows">

First download and install [OpenCV](http://opencv.org/releases.html), then set
the environment variable `OpenCV_DIR` to point to the OpenCV build directory.

</div>

#### Optional: [CUDA](https://developer.nvidia.com/cuda-downloads)/[cuDNN](https://developer.nvidia.com/cudnn) for Nvidia GPUs

MXNet is compatible with both CUDA 7.5 and 8.0. It is recommended to use cuDNN 5.

<div class="linux">
<div class="ubuntu">

Install CUDA 7.5 and cuDNN 5 on Ubuntu 14.04

```bash
wget http://developer.download.nvidia.com/compute/cuda/repos/ubuntu1404/x86_64/cuda-repo-ubuntu1404_7.5-18_amd64.deb
sudo dpkg -i cuda-repo-ubuntu1404_7.5-18_amd64.deb
echo "deb http://developer.download.nvidia.com/compute/machine-learning/repos/ubuntu1404/x86_64 /" | sudo tee /etc/apt/sources.list.d/nvidia-ml.list
sudo apt-get update
sudo apt-get install -y linux-image-extra-`uname -r` linux-headers-`uname -r` linux-image-`uname -r`
sudo apt-get install -y cuda libcudnn5-dev=5.0.5-1+cuda7.5
```

</div>
</div>

### Build

<div class="linux macos">

First clone the recent codes

```bash
git clone --recursive https://github.com/dmlc/mxnet
cd mxnet
```

File
[`make/config.mk`](https://github.com/dmlc/mxnet/blob/master/make/config.mk)
contains all the compilation options. You can edit it and then `make`. There are
some example build options

If you want to build MXNet with C++ language binding, please make sure you read [Build the C++ package](#build-the-c-package) first.

</div>

<div class="linux">

- Build without using OpenCV. `-j` runs multiple jobs against multi-core CPUs.

  ```bash
  make -j USE_OPENCV=0
  ```

- Build with both GPU and OpenCV support

  ```bash
  make -j USE_BLAS=openblas USE_CUDA=1 USE_CUDA_PATH=/usr/local/cuda USE_CUDNN=1
  ```

</div>

<div class="macos">

- Build with the default BLAS library and clang installed with `xcode` (OPENMP
  is disabled because it is not supported in default by clang).

  ```bash
  make -j USE_BLAS=apple USE_OPENCV=0 USE_OPENMP=0
  ```

</div>

<div class="windows">

Use [CMake](https://cmake.org/) to create a Visual Studio solution in ```./build```.

In Visual Studio, open the solution file,```.sln```, and compile it.
These commands produce a library called ```mxnet.dll``` in the ```./build/Release/``` or ```./build/Debug``` folder.

</div>

## Build the C++ package
The C++ package has the same prerequisites as the MXNet library, you should also have `python` installed. (Both `python` 2 and 3 are supported)

To enable C++ package, just add `USE_CPP_PACKAGE=1` in the build options when building the MXNet shared library.

## Build the R package

The R package requires `R` to be installed.

<div class="ubuntu">

Follow the below instructions to install the latest R on Ubuntu 14.04 (trusty) and also the libraries used
to build other R package dependencies.

```bash
echo "deb http://cran.rstudio.com/bin/linux/ubuntu trusty/" >> /etc/apt/sources.list
gpg --keyserver keyserver.ubuntu.com --recv-key E084DAB9
gpg -a --export E084DAB9 | apt-key add -

apt-get update
apt-get install -y r-base r-base-dev libxml2-dev libxt-dev libssl-dev
```

</div>

Install the required R package dependencies:

```bash
cd R-package
Rscript -e "install.packages('devtools', repo = 'https://cran.rstudio.com')"
Rscript -e "library(devtools); library(methods); options(repos=c(CRAN='https://cran.rstudio.com')); install_deps(dependencies = TRUE)"
```

Next, build and install the MXNet R package:

```bash
cd ..
make rpkg
R CMD INSTALL mxnet_current_r.tar.gz
```

## Build the Scala package

Both JDK and Maven are required to build the Scala package.

<div class="ubuntu">

```bash
sudo apt-get install -y maven default-jdk
```

</div>

The following command builds the `.jar` package:

```bash
make scalapkg
```

which can be found by `ls scala-package/assembly/*/target/*SNAPSHOT.jar`.

Optionally, we can install Scala for the interactive interface.

<div class="ubuntu">

```bash
wget http://downloads.lightbend.com/scala/2.11.8/scala-2.11.8.deb
dpkg -i scala-2.11.8.deb
rm scala-2.11.8.deb
```

</div>

Then we can start `scala` with `mxnet` imported by

```bash
scala -cp scala-package/assembly/*/target/*SNAPSHOT.jar
```

## Build the Julia package

We need to first install Julia.

<div class="ubuntu centos linux">

The following commands install Julia 0.5.1

```bash
wget -q https://julialang.s3.amazonaws.com/bin/linux/x64/0.5/julia-0.5.1-linux-x86_64.tar.gz
tar -zxf julia-0.5.1-linux-x86_64.tar.gz
rm julia-0.5.1-linux-x86_64.tar.gz
ln -s $(pwd)/julia-6445c82d00/bin/julia /usr/bin/julia
```

</div>

Next set the environment variable `MXNET_HOME=/path/to/mxnet` so that Julia
can find the pre-built library.

Install the Julia package for MXNet with:

```bash
julia -e 'Pkg.add("MXNet")'
```

### Build the Perl package

Run the following command from the MXNet source root directory to build the MXNet Perl package:

```bash
    sudo apt-get install libmouse-perl pdl cpanminus swig libgraphviz-perl
    cpanm -q -L "${HOME}/perl5" Function::Parameters

    MXNET_HOME=${PWD}
    export LD_LIBRARY_PATH=${MXNET_HOME}/lib
    export PERL5LIB=${HOME}/perl5/lib/perl5

    cd ${MXNET_HOME}/perl-package/AI-MXNetCAPI/
    perl Makefile.PL INSTALL_BASE=${HOME}/perl5
    make install

    cd ${MXNET_HOME}/perl-package/AI-NNVMCAPI/
    perl Makefile.PL INSTALL_BASE=${HOME}/perl5
    make install

    cd ${MXNET_HOME}/perl-package/AI-MXNet/
    perl Makefile.PL INSTALL_BASE=${HOME}/perl5
    make install
```<|MERGE_RESOLUTION|>--- conflicted
+++ resolved
@@ -5,13 +5,8 @@
 This document explains how to build MXNet from sources. Building MXNet from sources is a 2 step process.
 
 1. Build the MXNet shared library, `libmxnet.so`, from [C++ source files](#build-the-shared-library)
-<<<<<<< HEAD
-2. Install the language binding for MXNet. MXNet supports - [Python](#build-the-python-package),
+2. Install the language binding for MXNet. MXNet supports -
    [C++](#build-the-c-package),
-=======
-2. Install the language binding for MXNet. MXNet supports -
-   [C++](#build-the-cpp-package),
->>>>>>> 3d545d77
    [Scala](#build-the-scala-package), [R](#build-the-r-package), and
    [Julia](#build-the-julia-package).
 
