--- conflicted
+++ resolved
@@ -1450,91 +1450,7 @@
 
 # NVIDIA Jetson Devices
 
-<<<<<<< HEAD
 To install MXNet on a Jetson TX or Nano, please refer to the [Jetson installation guide](install-jetson.html).
-=======
-MXNet supports the Ubuntu Arch64 based operating system so you can run MXNet on NVIDIA Jetson Devices.
-
-These instructions will walk through how to build MXNet for the Pascal based [NVIDIA Jetson TX2](http://www.nvidia.com/object/embedded-systems-dev-kits-modules.html) and install the corresponding python language bindings.
-
-For the purposes of this install guide we will assume that CUDA is already installed on your Jetson device.
-
-**Install MXNet**
-
-Installing MXNet is a two-step process:
-
-1. Build the shared library from the MXNet C++ source code.
-2. Install the supported language-specific packages for MXNet.
-
-**Step 1** Build the Shared Library
-
-You need the following additional dependencies:
-
-- Git (to pull code from GitHub)
-
-- libatlas (for linear algebraic operations)
-
-- libopencv (for computer vision operations)
-
-- python pip (to load relevant python packages for our language bindings)
-
-Install these dependencies using the following commands in any directory:
-
-```
-    sudo apt-get update
-    sudo apt-get -y install git build-essential libatlas-base-dev libopencv-dev graphviz python-pip
-    sudo pip install pip --upgrade
-    sudo pip install setuptools numpy --upgrade
-    sudo pip install graphviz==0.8.4 \
-                     jupyter
-```
-
-Clone the MXNet source code repository using the following `git` command in your home directory:
-```
-    git clone https://github.com/apache/incubator-mxnet.git --recursive
-    cd incubator-mxnet
-```
-
-Edit the Makefile to install the MXNet with CUDA bindings to leverage the GPU on the Jetson:
-```
-    cp make/crosscompile.jetson.mk config.mk
-```
-
-Edit the Mshadow Makefile to ensure MXNet builds with Pascal's hardware level low precision acceleration by editing 3rdparty/mshadow/make/mshadow.mk and adding the following after line 122:
-```
-MSHADOW_CFLAGS += -DMSHADOW_USE_PASCAL=1
-```
-
-Now you can build the complete MXNet library with the following command:
-```
-    make -j $(nproc)
-```
-
-Executing this command creates a file called `libmxnet.so` in the mxnet/lib directory.
-
-**Step 2** Install MXNet Python Bindings
-
-To install Python bindings run the following commands in the MXNet directory:
-
-```
-    cd python
-    pip install --upgrade pip
-    pip install -e .
-```
-
-Note that the `-e` flag is optional. It is equivalent to `--editable` and means that if you edit the source files, these changes will be reflected in the package installed.
-
-Add the mxnet folder to the path:
-
-```
-    cd ..
-    export MXNET_HOME=$(pwd)
-    echo "export PYTHONPATH=$MXNET_HOME/python:$PYTHONPATH" >> ~/.rc
-    source ~/.rc
-```
-
-You are now ready to run MXNet on your NVIDIA Jetson TX2 device.
->>>>>>> 3c82ce24
 
 </div> <!-- End of jetson -->
 </div> <!-- End of devices -->
