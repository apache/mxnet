# Installing MXNet

Indicate your preferred configuration. Then, follow the customized commands to install *MXNet*.

  <div class="dropdown">
    <button class="btn current-version btn-primary dropdown-toggle" type="button" data-toggle="dropdown">v1.2.0
    <span class="caret"></span></button>
    <ul class="dropdown-menu opt-group">
      <li class="opt active versions"><a href="#">v1.2.0</a></li>
      <li class="opt versions"><a href="#">v1.1.0</a></li>
      <li class="opt versions"><a href="#">v1.0.0</a></li>
      <li class="opt versions"><a href="#">v0.12.1</a></li>
      <li class="opt versions"><a href="#">v0.11.0</a></li>
      <li class="opt versions"><a href="#">master</a></li>
    </ul>
  </div>

<script type="text/javascript" src='../_static/js/options.js'></script>

<!-- START - OS Menu -->

<div class="btn-group opt-group" role="group">
  <button type="button" class="btn btn-default opt active platforms">Linux</button>
  <button type="button" class="btn btn-default opt platforms">MacOS</button>
  <button type="button" class="btn btn-default opt platforms">Windows</button>
  <button type="button" class="btn btn-default opt platforms">Cloud</button>
  <button type="button" class="btn btn-default opt platforms">Devices</button>
</div>

<!-- START - Language Menu -->

<div class="linux macos windows">
<div class="btn-group opt-group" role="group">
  <button type="button" class="btn btn-default opt active languages">Python</button>
  <button type="button" class="btn btn-default opt languages">Scala</button>
  <button type="button" class="btn btn-default opt languages">R</button>
  <button type="button" class="btn btn-default opt languages">Julia</button>
  <button type="button" class="btn btn-default opt languages">Perl</button>
  <button type="button" class="btn btn-default opt languages">Cpp</button>
</div>
</div>

<!-- No CPU GPU for other Devices -->
<div class="linux macos windows cloud">
<div class="btn-group opt-group" role="group">
  <button type="button" class="btn btn-default processors opt active">CPU</button>
  <button type="button" class="btn btn-default processors opt">GPU</button>
</div>
</div>

<!-- other devices -->
<div class="devices">
<div class="btn-group opt-group" role="group">
  <button type="button" class="btn btn-default iots opt active">Raspberry Pi</button>
  <button type="button" class="btn btn-default iots opt">NVIDIA Jetson TX2</button>
</div>
</div>

<!-- Linux Python GPU Options -->

<div class="linux macos windows">
<div class="python">
<div class="cpu gpu">
<div class="btn-group opt-group" role="group">
  <button type="button" class="btn btn-default environs opt active">Pip</button>
  <button type="button" class="btn btn-default environs opt">Virtualenv</button>
  <button type="button" class="btn btn-default environs opt">Docker</button>
  <button type="button" class="btn btn-default environs opt">Build from Source</button>
</div>
</div>
</div>
</div>

<!-- END - Main Menu -->

<!-- START - Linux Python CPU Installation Instructions -->

<div class="linux">
<div class="python">
<div class="cpu">

The following installation instructions have been tested on Ubuntu 14.04 and 16.04.


<div class="pip">
<br/>

**Step 1**  Install prerequisites - wget and latest pip.

Installing *MXNet* with pip requires a latest version of `pip`. Install the latest version of `pip` by issuing the following command in the terminal.

```bash
$ sudo apt-get update
$ sudo apt-get install -y wget python gcc
$ wget https://bootstrap.pypa.io/get-pip.py && sudo python get-pip.py
```

<div class="v1-2-0">

**Step 2** Install MXNet with OpenBLAS acceleration.

```bash
$ pip install mxnet
```

**Step 3**  Install [Graphviz](http://www.graphviz.org/). (Optional, needed for graph visualization using `mxnet.viz` package).
```bash
sudo apt-get install graphviz
pip install graphviz
```

**Step 4**  Validate the installation by running simple MXNet code described [here](#validate-mxnet-installation).

**Experimental Choice** If You would like to install mxnet with Intel MKL, try the experimental pip package with MKL:
```bash
$ pip install mxnet-mkl
```

</div> <!-- End of v1-2-0 -->

<div class="v1-1-0">

**Step 2** Install MXNet with OpenBLAS acceleration.

```bash
$ pip install mxnet==1.1.0
```

**Step 3**  Install [Graphviz](http://www.graphviz.org/). (Optional, needed for graph visualization using `mxnet.viz` package).
```bash
sudo apt-get install graphviz
pip install graphviz
```

**Step 4**  Validate the installation by running simple MXNet code described [here](#validate-mxnet-installation).

**Experimental Choice** If You would like to install mxnet with Intel MKL, try the experimental pip package with MKL:
```bash
$ pip install mxnet-mkl==1.1.0
```

</div> <!-- End of v1-1-0-->

<div class="v1-0-0">

**Step 2** Install MXNet with OpenBLAS acceleration.

```bash
$ pip install mxnet==1.0.0
```

**Step 3**  Install [Graphviz](http://www.graphviz.org/). (Optional, needed for graph visualization using `mxnet.viz` package).
```bash
sudo apt-get install graphviz
pip install graphviz
```

**Step 4**  Validate the installation by running simple MXNet code described [here](#validate-mxnet-installation).

**Experimental Choice** If You would like to install mxnet with Intel MKL, try the experimental pip package with MKL:
```bash
$ pip install mxnet-mkl==1.0.0
```

</div> <!-- End of v1-0-0-->


<div class="v0-12-1">


**Step 2** Install MXNet with OpenBLAS acceleration.

```bash
$ pip install mxnet==0.12.1
```

For MXNet 0.12.0 -

```bash
$ pip install mxnet==0.12.0
```

**Step 3**  Install [Graphviz](http://www.graphviz.org/). (Optional, needed for graph visualization using `mxnet.viz` package).
```bash
sudo apt-get install graphviz
pip install graphviz
```

**Step 4**  Validate the installation by running simple MXNet code described [here](#validate-mxnet-installation).

**Experimental Choice** If You would like to install mxnet with Intel MKL, try the experimental pip package with MKL:
```bash
$ pip install mxnet-mkl==0.12.1
```

For MXNet 0.12.0 -

```bash
$ pip install mxnet-mkl==0.12.0
```

</div> <!-- End of v0-12-1-->

<div class="v0-11-0">


**Step 2** Install MXNet with OpenBLAS acceleration.

```bash
$ pip install mxnet==0.11.0
```

**Step 3**  Install [Graphviz](http://www.graphviz.org/). (Optional, needed for graph visualization using `mxnet.viz` package).
```bash
sudo apt-get install graphviz
pip install graphviz
```

**Step 4**  Validate the installation by running simple MXNet code described [here](#validate-mxnet-installation).

**Experimental Choice** If You would like to install mxnet with Intel MKL, try the experimental pip package with MKL:
```bash
$ pip install mxnet-mkl==0.11.0
```

</div> <!-- End of v0-11-0-->

<div class="master">


**Step 2** Install MXNet with OpenBLAS acceleration.

```bash
$ pip install mxnet --pre
```

**Step 3**  Install [Graphviz](http://www.graphviz.org/). (Optional, needed for graph visualization using `mxnet.viz` package).
```bash
sudo apt-get install graphviz
pip install graphviz
```

**Step 4**  Validate the installation by running simple MXNet code described [here](#validate-mxnet-installation).

**Experimental Choice** If You would like to install mxnet with Intel MKL, try the experimental pip package with MKL:
```bash
$ pip install mxnet-mkl --pre
```

</div> <!-- End of master-->

</div> <!-- End of pip -->

<div class="virtualenv">
<br/>

**Step 1**  Install virtualenv for Ubuntu.

```bash
$ sudo apt-get update
$ sudo apt-get install -y python-dev python-virtualenv
```

**Step 2**  Create and activate virtualenv environment for MXNet.

Following command creates a virtualenv environment at `~/mxnet` directory. However, you can choose any directory by replacing `~/mxnet` with a directory of your choice.

```bash
$ virtualenv --system-site-packages ~/mxnet
```

Activate the virtualenv environment created for *MXNet*.

```bash
$ source ~/mxnet/bin/activate
```

After activating the environment, you should see the prompt as below.

```bash
(mxnet)$
```

**Step 3**  Install MXNet in the active virtualenv environment.

Installing *MXNet* with pip requires a latest version of `pip`. Install the latest version of `pip` by issuing the following command.

```bash
$ pip install --upgrade pip
```

<div class="v1-2-0">

Install *MXNet* with OpenBLAS acceleration.

```bash
$ pip install mxnet
```

</div> <!-- End of v1-2-0-->

<div class="v1-1-0">

Install *MXNet* with OpenBLAS acceleration.

```bash
$ pip install mxnet==1.1.0
```

</div> <!-- End of v1-1-0-->

<div class="v1-0-0">

Install *MXNet* with OpenBLAS acceleration.

```bash
$ pip install mxnet==1.0.0
```

</div> <!-- End of v1-0-0-->


<div class="v0-12-1">

Install *MXNet* with OpenBLAS acceleration.

```bash
$ pip install mxnet==0.12.1
```

For *MXNet* 0.12.0 -

```bash
$ pip install mxnet==0.12.0
```

</div> <!-- End of v0-12-1-->

<div class="v0-11-0">

Install *MXNet* with OpenBLAS acceleration.

```bash
$ pip install mxnet==0.11.0
```

</div> <!-- End of v0-11-0-->

<div class="master">

Install *MXNet* with OpenBLAS acceleration.

```bash
$ pip install mxnet --pre
```

</div> <!-- End of master-->


**Step 4**  Install [Graphviz](http://www.graphviz.org/). (Optional, needed for graph visualization using `mxnet.viz` package).
```bash
sudo apt-get install graphviz
pip install graphviz
```

**Step 5**  Validate the installation by running simple *MXNet* code described [here](#validate-mxnet-installation).

**Note**  You can read more about virtualenv [here](https://virtualenv.pypa.io/en/stable/userguide/).

</div> <!-- END of virtualenv -->


<div class="docker">
<br/>

Docker images with *MXNet* are available at [Docker Hub](https://hub.docker.com/r/mxnet/).

**Step 1**  Install Docker on your machine by following the [docker installation instructions](https://docs.docker.com/engine/installation/linux/ubuntu/#install-using-the-repository).

*Note* - You can install Community Edition (CE) to get started with *MXNet*.

**Step 2** [Optional] Post installation steps to manage Docker as a non-root user.

Follow the four steps in this [docker documentation](https://docs.docker.com/engine/installation/linux/linux-postinstall/#manage-docker-as-a-non-root-user) to allow managing docker containers without *sudo*.

If you skip this step, you need to use *sudo* each time you invoke Docker.

**Step 3** Pull the MXNet docker image.

```bash
$ docker pull mxnet/python # Use sudo if you skip Step 2
```

You can list docker images to see if mxnet/python docker image pull was successful.

```bash
$ docker images # Use sudo if you skip Step 2

REPOSITORY          TAG                 IMAGE ID            CREATED             SIZE
mxnet/python        latest              00d026968b3c        3 weeks ago         1.41 GB
```

**Step 4** Validate the installation by running simple MXNet code described [here](#validate-mxnet-installation).

</div> <!-- END of docker -->

<div class="build-from-source">
<br/>

Building *MXNet* from source is a 2 step process.
1. Build the *MXNet* core shared library, `libmxnet.so`, from the C++ sources.
2. Build the language specific bindings. Example - Python bindings, Scala bindings.

**Minimum Requirements**
1. [GCC 4.8](https://gcc.gnu.org/gcc-4.8/) or later to compile C++ 11.
2. [GNU Make](https://www.gnu.org/software/make/)

<br/>

**Build the MXNet core shared library**

**Step 1** Install build tools and git.
```bash
$ sudo apt-get update
$ sudo apt-get install -y build-essential git
```

**Step 2** Install OpenBLAS.

*MXNet* uses [BLAS](https://en.wikipedia.org/wiki/Basic_Linear_Algebra_Subprograms) and [LAPACK](https://en.wikipedia.org/wiki/LAPACK) libraries for accelerated numerical computations on CPU machine. There are several flavors of BLAS/LAPACK libraries - [OpenBLAS](http://www.openblas.net/), [ATLAS](http://math-atlas.sourceforge.net/) and [MKL](https://software.intel.com/en-us/intel-mkl). In this step we install OpenBLAS. You can choose to install ATLAS or MKL.
```bash
$ sudo apt-get install -y libopenblas-dev liblapack-dev
```

**Step 3** Install OpenCV.

*MXNet* uses [OpenCV](http://opencv.org/) for efficient image loading and augmentation operations.
```bash
$ sudo apt-get install -y libopencv-dev
```

**Step 4** Download MXNet sources and build MXNet core shared library. You can clone the repository as described in the following code block, or you may try the <a href="download.html">download links</a> for your desired MXNet version.

```bash
$ git clone --recursive https://github.com/apache/incubator-mxnet
$ cd incubator-mxnet
$ make -j $(nproc) USE_OPENCV=1 USE_BLAS=openblas
```

*Note* - USE_OPENCV and USE_BLAS are make file flags to set compilation options to use OpenCV and BLAS library. You can explore and use more compilation options in `make/config.mk`.

<br/>

**Build the MXNet Python binding**

**Step 1** Install prerequisites - python, setup-tools, python-pip and libfortran (required for Numpy).

```bash
$ sudo apt-get install -y python-dev python-setuptools python-pip libgfortran3
```

**Step 2** Install the MXNet Python binding.

```bash
$ cd python
$ pip install -e .
```

Note that the `-e` flag is optional. It is equivalent to `--editable` and means that if you edit the source files, these changes will be reflected in the package installed.

**Step 3**  Install [Graphviz](http://www.graphviz.org/). (Optional, needed for graph visualization using `mxnet.viz` package).
```bash
sudo apt-get install graphviz
pip install graphviz
```

**Step 4** Validate the installation by running simple MXNet code described [here](#validate-mxnet-installation).

</div><!-- END of build from source -->
</div><!-- END of CPU -->
<!-- END - Linux Python CPU Installation Instructions -->

<!-- START - Linux Python GPU Installation Instructions -->

<div class="gpu">

The following installation instructions have been tested on Ubuntu 14.04 and 16.04.


**Prerequisites**

Install the following NVIDIA libraries to setup *MXNet* with GPU support:

1. Install CUDA 9.0 following the NVIDIA's [installation guide](http://docs.nvidia.com/cuda/cuda-installation-guide-linux/).
2. Install cuDNN 7 for CUDA 9.0 following the NVIDIA's [installation guide](https://developer.nvidia.com/cudnn). You may need to register with NVIDIA for downloading the cuDNN library.

**Note:** Make sure to add CUDA install path to `LD_LIBRARY_PATH`.

Example - *export LD_LIBRARY_PATH=/usr/local/cuda/lib64/:$LD_LIBRARY_PATH*

<div class="pip">
<br/>

**Step 1**  Install prerequisites - wget and latest pip.

Installing *MXNet* with pip requires a latest version of `pip`. Install the latest version of `pip` by issuing the following command in the terminal.

```bash
$ sudo apt-get update
$ sudo apt-get install -y wget python
$ wget https://bootstrap.pypa.io/get-pip.py && sudo python get-pip.py
```

<div class="v1-2-0">

**Step 2**  Install *MXNet* with GPU support using CUDA 9.2

**Important**: Make sure your installed CUDA version matches the CUDA version in the pip package.
Check your CUDA version with the following command:

```bash
nvcc --version
```

You can either upgrade your CUDA install or install the MXNet package that supports your CUDA version.

```bash
$ pip install mxnet-cu92
```

Refer to [pypi for older packages](https://pypi.org/project/mxnet/).

**Step 3**  Install [Graphviz](http://www.graphviz.org/). (Optional, needed for graph visualization using `mxnet.viz` package).
```bash
sudo apt-get install graphviz
pip install graphviz
```

**Step 4**  Validate the installation by running simple MXNet code described [here](#validate-mxnet-installation).

**Experimental Choice** If You would like to install mxnet with Intel MKL, try the experimental pip package with MKL:
```bash
$ pip install mxnet-cu90mkl
```

</div> <!-- End of v1-2-0-->


<div class="v1-1-0">

**Step 2**  Install *MXNet* with GPU support using CUDA 9.1

**Important**: Make sure your installed CUDA version matches the CUDA version in the pip package.
Check your CUDA version with the following command:

```bash
nvcc --version
```

You can either upgrade your CUDA install or install the MXNet package that supports your CUDA version.

```bash
$ pip install mxnet-cu91==1.1.0
```

Refer to [pypi for older packages](https://pypi.org/project/mxnet/).

**Step 3**  Install [Graphviz](http://www.graphviz.org/). (Optional, needed for graph visualization using `mxnet.viz` package).
```bash
sudo apt-get install graphviz
pip install graphviz
```

**Step 4**  Validate the installation by running simple MXNet code described [here](#validate-mxnet-installation).

**Experimental Choice** If You would like to install MXNet with Intel MKL, try the experimental pip package with MKL:
```bash
$ pip install mxnet-cu91mkl==1.1.0
```

Refer to [pypi for older packages](https://pypi.org/project/mxnet/).

</div> <!-- End of v1-1-0-->


<div class="v1-0-0">

**Step 2**  Install *MXNet* with GPU support using CUDA 9.0

```bash
$ pip install mxnet-cu90==1.0.0
```

**Step 3**  Install [Graphviz](http://www.graphviz.org/). (Optional, needed for graph visualization using `mxnet.viz` package).
```bash
sudo apt-get install graphviz
pip install graphviz
```

**Step 4**  Validate the installation by running simple MXNet code described [here](#validate-mxnet-installation).

**Experimental Choice** If You would like to install mxnet with Intel MKL, try the experimental pip package with MKL:
```bash
$ pip install mxnet-cu90mkl==1.0.0
```

</div> <!-- End of v1-0-0-->


<div class="v0-12-1">

**Step 2**  Install *MXNet* with GPU support using CUDA 9.0

```bash
$ pip install mxnet-cu90==0.12.1
```

For *MXNet* 0.12.0 -

```bash
$ pip install mxnet-cu90==0.12.0
```

**Step 3**  Install [Graphviz](http://www.graphviz.org/). (Optional, needed for graph visualization using `mxnet.viz` package).
```bash
sudo apt-get install graphviz
pip install graphviz
```

**Step 4**  Validate the installation by running simple MXNet code described [here](#validate-mxnet-installation).

**Experimental Choice** If You would like to install mxnet with Intel MKL, try the experimental pip package with MKL:
```bash
$ pip install mxnet-cu90mkl==0.12.1
```

For *MXNet* 0.12.0 -

```bash
$ pip install mxnet-cu90mkl==0.12.0
```

</div> <!-- End of v0-12-1-->


<div class="v0-11-0">

**Step 2**  Install *MXNet* with GPU support using CUDA 8.0

```bash
$ pip install mxnet-cu80==0.11.0
```

**Step 3**  Install [Graphviz](http://www.graphviz.org/). (Optional, needed for graph visualization using `mxnet.viz` package).
```bash
sudo apt-get install graphviz
pip install graphviz
```

**Step 4**  Validate the installation by running simple MXNet code described [here](#validate-mxnet-installation).

**Experimental Choice** If You would like to install MXNet with Intel MKL, try the experimental pip package with MKL:
```bash
$ pip install mxnet-cu80mkl==0.11.0
```

</div> <!-- End of v0-11-0-->


</div> <!-- END of pip -->

<div class="virtualenv">

<br/>

**Step 1**  Install virtualenv for Ubuntu.

```bash
$ sudo apt-get update
$ sudo apt-get install -y python-dev python-virtualenv
```

**Step 2**  Create and activate virtualenv environment for MXNet.

Following command creates a virtualenv environment at `~/mxnet` directory. However, you can choose any directory by replacing `~/mxnet` with a directory of your choice.

```bash
$ virtualenv --system-site-packages ~/mxnet
```

Activate the virtualenv environment created for *MXNet*.

```bash
$ source ~/mxnet/bin/activate
```

After activating the environment, you should see the prompt as below.

```bash
(mxnet)$
```

**Step 3**  Install MXNet in the active virtualenv environment.

Installing *MXNet* with pip requires a latest version of `pip`. Install the latest version of `pip` by issuing the following command.

```bash
(mxnet)$ pip install --upgrade pip
```


<div class="v1-2-0">

**Important**: Make sure your installed CUDA version matches the CUDA version in the pip package.
Check your CUDA version with the following command:

```bash
nvcc --version
```

You can either upgrade your CUDA install or install the MXNet package that supports your CUDA version.

Install *MXNet* with GPU support using CUDA 9.2:

```bash
(mxnet)$ pip install mxnet-cu92
```

Refer to [pypi for older packages](https://pypi.org/project/mxnet/).

</div> <!-- End of v1-2-0-->


<div class="v1-1-0">

**Important**: Make sure your installed CUDA version matches the CUDA version in the pip package.
Check your CUDA version with the following command:

```bash
nvcc --version
```

You can either upgrade your CUDA install or install the MXNet package that supports your CUDA version.

Install *MXNet* with GPU support using CUDA 9.1:

```bash
(mxnet)$ pip install mxnet-cu91==1.1.0
```

Refer to [pypi for older packages](https://pypi.org/project/mxnet/).

</div> <!-- End of v1-1-0-->


<div class="v1-0-0">

Install *MXNet* with GPU support using CUDA 9.0.

```bash
(mxnet)$ pip install mxnet-cu90==1.0.0
```
Refer to [pypi for older packages](https://pypi.org/project/mxnet/).

</div> <!-- End of v1-0-0-->


<div class="v0-12-1">

Install *MXNet* with GPU support using CUDA 9.0.

```bash
(mxnet)$ pip install mxnet-cu90==0.12.1
```

Refer to [pypi for older packages](https://pypi.org/project/mxnet/).

</div> <!-- End of v0-12-1-->


<div class="v0-11-0">

Install *MXNet* with GPU support using CUDA 8.0.

```bash
(mxnet)$ pip install mxnet-cu80==0.11.0
```

</div> <!-- End of v0-11-0-->

<div class="master">

**Important**: Make sure your installed CUDA version matches the CUDA version in the pip package.
Check your CUDA version with the following command:

```bash
nvcc --version
```

You can either upgrade your CUDA install or install the MXNet package that supports your CUDA version.

Install *MXNet* with GPU support using CUDA 9.2.

```bash
(mxnet)$ pip install mxnet-cu92 --pre
```

Refer to [pypi for older packages](https://pypi.org/project/mxnet/).

</div> <!-- End of master-->

**Step 4**  Install [Graphviz](http://www.graphviz.org/). (Optional, needed for graph visualization using `mxnet.viz` package).
```bash
sudo apt-get install graphviz
pip install graphviz
```

**Step 5**  Validate the installation by running simple *MXNet* code described [here](#validate-mxnet-installation).

**Note**  You can read more about virtualenv [here](https://virtualenv.pypa.io/en/stable/userguide/).

</div> <!-- END of virtualenv -->

<div class="docker">

<br/>

Docker images with *MXNet* are available at [Docker Hub](https://hub.docker.com/r/mxnet/).

**Step 1**  Install Docker on your machine by following the [docker installation instructions](https://docs.docker.com/engine/installation/linux/ubuntu/#install-using-the-repository).

*Note* - You can install Community Edition (CE) to get started with *MXNet*.

**Step 2** [Optional] Post installation steps to manage Docker as a non-root user.

Follow the four steps in this [docker documentation](https://docs.docker.com/engine/installation/linux/linux-postinstall/#manage-docker-as-a-non-root-user) to allow managing docker containers without *sudo*.

If you skip this step, you need to use *sudo* each time you invoke Docker.

**Step 3** Install *nvidia-docker-plugin* following the [installation instructions](https://github.com/NVIDIA/nvidia-docker/wiki/Installation). *nvidia-docker-plugin* is required to enable the usage of GPUs from the docker containers.

**Step 4** Pull the MXNet docker image.

```bash
$ docker pull mxnet/python:gpu # Use sudo if you skip Step 2
```

You can list docker images to see if mxnet/python docker image pull was successful.

```bash
$ docker images # Use sudo if you skip Step 2

REPOSITORY          TAG                 IMAGE ID            CREATED             SIZE
mxnet/python        gpu                 493b2683c269        3 weeks ago         4.77 GB
```

**Step 5** Validate the installation by running simple MXNet code described [here](#validate-mxnet-installation).

</div> <!-- END of docker -->

<div class="build-from-source">

<br/>

Building *MXNet* from source is a 2 step process.
1. Build the *MXNet* core shared library, `libmxnet.so`, from the C++ sources.
2. Build the language specific bindings. Example - Python bindings, Scala bindings.

**Minimum Requirements**
1. [GCC 4.8](https://gcc.gnu.org/gcc-4.8/) or later to compile C++ 11.
2. [GNU Make](https://www.gnu.org/software/make/)

<br/>

**Build the MXNet core shared library**

**Step 1** Install build tools and git.
```bash
$ sudo apt-get update
$ sudo apt-get install -y build-essential git
```
**Step 2** Install OpenBLAS.

*MXNet* uses [BLAS](https://en.wikipedia.org/wiki/Basic_Linear_Algebra_Subprograms) and [LAPACK](https://en.wikipedia.org/wiki/LAPACK) libraries for accelerated numerical computations on CPU machine. There are several flavors of BLAS/LAPACK libraries - [OpenBLAS](http://www.openblas.net/), [ATLAS](http://math-atlas.sourceforge.net/) and [MKL](https://software.intel.com/en-us/intel-mkl). In this step we install OpenBLAS. You can choose to install ATLAS or MKL.
```bash
$ sudo apt-get install -y libopenblas-dev liblapack-dev
```

**Step 3** Install OpenCV.

*MXNet* uses [OpenCV](http://opencv.org/) for efficient image loading and augmentation operations.
```bash
$ sudo apt-get install -y libopencv-dev
```

**Step 4** Download MXNet sources and build MXNet core shared library. You can clone the repository as described in the following code block, or you may try the <a href="download.html">download links</a> for your desired MXNet version.

```bash
$ git clone --recursive https://github.com/apache/incubator-mxnet
$ cd incubator-mxnet
$ make -j $(nproc) USE_OPENCV=1 USE_BLAS=openblas USE_CUDA=1 USE_CUDA_PATH=/usr/local/cuda USE_CUDNN=1
```

*Note* - USE_OPENCV, USE_BLAS, USE_CUDA, USE_CUDA_PATH AND USE_CUDNN are make file flags to set compilation options to use OpenCV, OpenBLAS, CUDA and cuDNN libraries. You can explore and use more compilation options in `make/config.mk`. Make sure to set USE_CUDA_PATH to right CUDA installation path. In most cases it is - */usr/local/cuda*.

<br/>

**Install the MXNet Python binding**

**Step 1** Install prerequisites - python, setup-tools, python-pip and libfortran (required for Numpy)..

```bash
$ sudo apt-get install -y python-dev python-setuptools python-pip libgfortran3
```

**Step 2** Install the MXNet Python binding.

```bash
$ cd python
$ pip install -e .
```

Note that the `-e` flag is optional. It is equivalent to `--editable` and means that if you edit the source files, these changes will be reflected in the package installed.

**Step 3**  Install [Graphviz](http://www.graphviz.org/). (Optional, needed for graph visualization using `mxnet.viz` package).
```bash
sudo apt-get install graphviz
pip install graphviz
```

**Step 4** Validate the installation by running simple MXNet code described [here](#validate-mxnet-installation).

</div> <!-- END of build from source -->
</div> <!-- END of GPU -->
</div> <!-- END of Python -->
<!-- END - Linux Python GPU Installation Instructions -->


<div class="r">
<div class="cpu">

The default version of R that is installed with `apt-get` is insufficient. You will need to first [install R v3.4.4+ and build MXNet from source](ubuntu_setup.html#install-the-mxnet-package-for-r).

After you have setup R v3.4.4+ and MXNet, you can build and install the MXNet R bindings with the following, assuming that `incubator-mxnet` is the source directory you used to build MXNet:

```bash
$ cd incubator-mxnet/R-package
$ make rpkg
$ R CMD INSTALL mxnet_current_r.tar.gz
```

</div> <!-- END of CPU -->


<div class="gpu">

The default version of R that is installed with `apt-get` is insufficient. You will need to first [install R v3.4.4+ and build MXNet from source](ubuntu_setup.html#install-the-mxnet-package-for-r).

After you have setup R v3.4.4+ and MXNet, you can build and install the MXNet R bindings with the following, assuming that `incubator-mxnet` is the source directory you used to build MXNet:

```bash
$ cd incubator-mxnet/R-package
$ make rpkg
$ R CMD INSTALL mxnet_current_r.tar.gz
```

</div> <!-- END of GPU -->
</div> <!-- END of R -->


<div class="scala">
<div class="gpu">

```html
<dependency>
    <groupId>org.apache.mxnet</groupId>
    <artifactId>mxnet-full_2.11-linux-x86_64-gpu</artifactId>
</dependency>
```
<br>
</div> <!-- End of gpu -->

<div class="cpu">

```html
<dependency>
    <groupId>org.apache.mxnet</groupId>
    <artifactId>mxnet-full_2.11-linux-x86_64-cpu</artifactId>
</dependency>
```
<br>
</div> <!-- End of cpu -->
</div> <!-- End of scala -->


<<<<<<< HEAD
=======

<div class="scala">
<div class="gpu">

```html
<dependency>
    <groupId>org.apache.mxnet</groupId>
    <artifactId>mxnet-full_2.11-linux-x86_64-gpu</artifactId>
</dependency>
```
<br>
</div> <!-- End of gpu -->

<div class="cpu">

```html
<dependency>
    <groupId>org.apache.mxnet</groupId>
    <artifactId>mxnet-full_2.11-linux-x86_64-cpu</artifactId>
</dependency>
```
<br>
</div> <!-- End of cpu -->
</div> <!-- End of scala -->


>>>>>>> 0bec94ba
<div class="julia perl">
<div class="cpu gpu">

Follow the installation instructions [in this guide](./ubuntu_setup.md) to set up MXNet.

</div> <!-- End of cpu gpu -->
</div> <!-- End of julia perl -->


<div class="cpp">
<div class="cpu gpu">
<p> To build the C++ package, please refer to <a href="build_from_source.html#build-the-c-package">this guide</a>. </p>
<br/>
</div> <!-- End of cpu gpu -->
</div> <!-- END - C++-->
</div> <!-- END - Linux -->


<!-- START - MacOS Python CPU Installation Instructions -->

<div class="macos">
<div class="python">
<div class="cpu">

The following installation instructions have been tested on OSX Sierra and El Capitan.


<div class="pip">
<br/>

**Step 1**  Install prerequisites - Homebrew, python development tools.

```bash
# Install Homebrew
$ /usr/bin/ruby -e "$(curl -fsSL https://raw.githubusercontent.com/Homebrew/install/master/install)"
$ export PATH=/usr/local/bin:/usr/local/sbin:$PATH

# Install python development tools - python2.7, pip, python-setuptools
$ brew install python
```

**Step 2** Install MXNet with OpenBLAS acceleration.

Installing *MXNet* with pip requires a latest version of `pip`. Install the latest version of `pip` by issuing the following command.

```bash
$ pip install --upgrade pip
$ pip install --upgrade setuptools
```

<div class="v1-2-0">

Then use pip to install MXNet:

```bash
$ pip install mxnet
```
</div> <!-- End of v1-2-0 -->


<div class="v1-1-0">

Then use pip to install MXNet:

```bash
$ pip install mxnet==1.1.0
```

</div> <!-- End of v1-1-0-->


<div class="v1-0-0">

Then use pip to install MXNet:

```bash
$ pip install mxnet==1.0.0
```

</div> <!-- End of v1-0-0-->

<div class="v0-12-1">

Then use pip to install MXNet:

```bash
$ pip install mxnet=0.12.1
```

For MXNet 0.12.0 -

```bash
$ pip install mxnet=0.12.0
```


</div> <!-- End of v0-12-1-->


<div class="v0-11-0">

Then use pip to install MXNet:

```bash
$ pip install mxnet==0.11.0
```

</div> <!-- End of v0-11-0-->

<div class="master">

Then use pip to install MXNet:

```bash
$ pip install mxnet --pre
```

</div> <!-- End of master-->

**Step 3**  Install [Graphviz](http://www.graphviz.org/). (Optional, needed for graph visualization using `mxnet.viz` package).
```bash
$ brew install graphviz
$ pip install graphviz
```

**Step 4**  Validate the installation by running simple MXNet code described [here](#validate-mxnet-installation).

</div> <!-- END of pip -->


<div class="virtualenv">
<br/>

**Step 1**  Install prerequisites - Homebrew, python development tools.

```bash
# Install Homebrew
$ /usr/bin/ruby -e "$(curl -fsSL https://raw.githubusercontent.com/Homebrew/install/master/install)"
$ export PATH=/usr/local/bin:/usr/local/sbin:$PATH

# Install python development tools - python2.7, pip, python-setuptools
$ brew install python
```

**Step 2**  Install virtualenv for macOS.

```bash
$ pip install virtualenv
```

**Step 3**  Create and activate virtualenv environment for MXNet.

Following command creates a virtualenv environment at `~/mxnet` directory. However, you can choose any directory by replacing `~/mxnet` with a directory of your choice.

```bash
$ virtualenv --system-site-packages ~/mxnet
```

Activate the virtualenv environment created for *MXNet*.

```bash
$ source ~/mxnet/bin/activate
```

After activating the environment, you should see the prompt as below.

```bash
(mxnet)$
```

**Step 4**  Install MXNet in the active virtualenv environment.

Installing *MXNet* with pip requires a latest version of `pip`. Install the latest version of `pip` by issuing the following command.

```bash
(mxnet)$ pip install --upgrade pip
(mxnet)$ pip install --upgrade setuptools
```

<div class="v1-2-0">

Install *MXNet* with OpenBLAS acceleration.

```bash
(mxnet)$ pip install mxnet
```

</div> <!-- End of v1-2-0-->

<div class="v1-1-0">

Install *MXNet* with OpenBLAS acceleration.

```bash
(mxnet)$ pip install mxnet==1.1.0
```

</div> <!-- End of v1-1-0-->

<div class="v1-0-0">

Install *MXNet* with OpenBLAS acceleration.

```bash
(mxnet)$ pip install mxnet==1.0.0
```

</div> <!-- End of v1-0-0-->


<div class="v0-12-1">

Install *MXNet* with OpenBLAS acceleration.

```bash
(mxnet)$ pip install mxnet==0.12.1
```

For *MXNet* 0.12.0 -

```bash
(mxnet)$ pip install mxnet==0.12.0
```


</div> <!-- End of v0-12-1-->

<div class="v0-11-0">

Install *MXNet* with OpenBLAS acceleration.

```bash
(mxnet)$ pip install mxnet==0.11.0
```

</div> <!-- End of v0-11-0-->

<div class="master">

Install *MXNet* with OpenBLAS acceleration.

```bash
(mxnet)$ pip install mxnet --pre
```

</div> <!-- End of master-->


**Step 5**  Install [Graphviz](http://www.graphviz.org/). (Optional, needed for graph visualization using `mxnet.viz` package).
```bash
$ brew install graphviz
(mxnet)$ pip install graphviz
```

**Step 6**  Validate the installation by running simple *MXNet* code described [here](#validate-mxnet-installation).

**Note**  You can read more about virtualenv [here](https://virtualenv.pypa.io/en/stable/userguide/).

</div> <!-- End of virtualenv -->


<div class="docker">
<br/>

Docker images with *MXNet* are available at [Docker Hub](https://hub.docker.com/r/mxnet/).

**Step 1**  Install Docker on your machine by following the [docker installation instructions](https://docs.docker.com/docker-for-mac/install/#install-and-run-docker-for-mac).

*Note* - You can install Community Edition (CE) to get started with *MXNet*.

**Step 2** Pull the MXNet docker image.

```bash
$ docker pull mxnet/python
```

You can list docker images to see if mxnet/python docker image pull was successful.

```bash
$ docker images

REPOSITORY          TAG                 IMAGE ID            CREATED             SIZE
mxnet/python        latest              00d026968b3c        3 weeks ago         1.41 GB
```

**Step 4** Validate the installation by running simple MXNet code described [here](#validate-mxnet-installation).

</div> <!-- END of docker -->


<div class="build-from-source">
<br/>

**Prerequisites**

If not already installed, [download and install Xcode](https://developer.apple.com/xcode/) (or [insall it from the App Store](https://itunes.apple.com/us/app/xcode/id497799835)) for macOS. [Xcode](https://en.wikipedia.org/wiki/Xcode) is an integrated development environment for macOS containing a suite of software development tools like C/C++ compilers, BLAS library and more.

<br/>

Building *MXNet* from source is a 2 step process.
1. Build the *MXNet* core shared library, `libmxnet.so`, from the C++ sources.
2. Build the language specific bindings. Example - Python bindings, Scala bindings.

Make sure you have installed Xcode before proceeding further.

<br/>

All the instructions to build *MXNet* core shared library and *MXNet* Python bindings are compiled as one helper *bash* script. You can use [this bash script](https://raw.githubusercontent.com/dmlc/mxnet/master/setup-utils/install-mxnet-osx-python.sh) to build *MXNet* for Python, from source, on macOS.

**Step 1** Download the bash script for building MXNet from source.

```bash
$ curl -O https://raw.githubusercontent.com/dmlc/mxnet/master/setup-utils/install-mxnet-osx-python.sh
```

**Step 2** Run the script to get latest MXNet source and build.

```bash
# Make the script executable
$ chmod 744 install-mxnet-osx-python.sh

# Run the script. It takes around 5 mins.
$ bash install-mxnet-osx-python.sh
```

**Step 3** Validate the installation by running simple MXNet code described [here](#validate-mxnet-installation).

</div> <!-- END of build from source -->
</div> <!-- END of CPU -->


<!-- START - Mac OS Python GPU Installation Instructions -->
<div class="gpu">
<div class="pip virtualenv docker">
</br>

Try the **Build from Source** option for now.

</div>

<div class="build-from-source">

**Step 1**  Install prerequisites - Homebrew, python development tools.

```bash
# Install Homebrew
$ /usr/bin/ruby -e "$(curl -fsSL https://raw.githubusercontent.com/Homebrew/install/master/install)"
$ export PATH=/usr/local/bin:/usr/local/sbin:$PATH

# Install python development tools - python2.7, pip, python-setuptools
$ brew install python pkg-config graphviz
```

**Step 2**  Install optional components - OpenCV

If you want to use OpenCV you should install it first, then build MXNet with the `USE_OPENCV=1` option in the later steps.

```bash
brew tap homebrew/science
brew install opencv

```

**Step 3**  Install CUDA and cuDNN

The following instructions are for CUDA 9.1 and cuDNN 7 for macOS 10.12+ and a CUDA-capable GPU. They summarize confirmed successful builds in [#9217](https://github.com/apache/incubator-mxnet/issues/9217).
Alternatively, you may follow the [CUDA installation instructions for macOS](https://docs.nvidia.com/cuda/cuda-installation-guide-mac-os-x/index.html).

1. [Download Xcode 8.3.3 from Apple](https://developer.apple.com/download/more/). This is the version [NVIDIA specifies in its instructions for macOS](https://docs.nvidia.com/cuda/cuda-installation-guide-mac-os-x/index.html). Unzip and rename to `Xcode8.3.3.app`.

2. Run `sudo xcode-select -s /Applications/Xcode8.3.3.app` or to wherever you have placed Xcode.

3. Run `xcode-select --install` to install all command line tools, compilers, etc.

4. Run `sudo xcodebuild -license accept` to accept Xcode's licensing terms.

5. Install CUDA for macOS. Specific steps are provided in NVIDIA's [CUDA installation instructions](https://docs.nvidia.com/cuda/cuda-installation-guide-mac-os-x/index.html#installation).

6. [Download](http://docs.nvidia.com/deeplearning/sdk/cudnn-install/index.html#download-mac) and [install](http://docs.nvidia.com/deeplearning/sdk/cudnn-install/index.html#installmac) cuDNN for macOS. You will need to [create a free developer account](https://developer.nvidia.com/accelerated-computing-developer) with NVIDIA prior to getting the download link.

**Step 4**  Build MXNet

1. Run `git clone --recursive https://github.com/apache/incubator-mxnet.git mxnet` to get the latest version.

2. Run `cd mxnet`.

3. Edit the `make/osx.mk` file to set the following parameters:

    ```
    USE_CUDA = 1
    USE_CUDA_PATH = /usr/local/cuda
    USE_CUDNN = 1
    USE_OPENCV = 0   # set to 1 if you want to build with OpenCV
    ```

4. Copy the `make/osx.mk` to `config.mk`

5. Run `make`. If you previously attempted to compile you might want to do `make clean_all` first. You can also run `make -j` with the number of processors you have to compile with multithreading. There'll be plenty of warnings, but there should be no errors.

6. Once finished, you should have a file called `libmxnet.so` in `lib/`.

7. Do `cd python`.

8. Run `sudo pip install -e .` **Note**: the `.` is part of the command.

</div> <!-- END of build from source -->
</div> <!-- END of GPU -->
</div> <!-- END of Python -->


<!-- START - MacOS R CPU Installation Instructions -->

<div class="r">
<div class="cpu">

Install the latest version (3.5.1+) of R from [CRAN](https://cran.r-project.org/bin/macosx/).
You can [build MXNet-R from source](osx_setup.html#install-the-mxnet-package-for-r), or you can use a pre-built binary:

```r
cran <- getOption("repos")
cran["dmlc"] <- "https://apache-mxnet.s3-accelerate.dualstack.amazonaws.com/R/CRAN/"
options(repos = cran)
install.packages("mxnet")
```

</div> <!-- END of CPU -->


<div class="gpu">

Will be available soon.

</div> <!-- END of GPU -->
</div> <!-- END of R -->

<div class="scala">
<div class="cpu">
<<<<<<< HEAD

```html
<dependency>
    <groupId>org.apache.mxnet</groupId>
    <artifactId>mxnet-full_2.11-osx-x86_64-cpu</artifactId>
</dependency>
```
<br>
</div> <!-- End of cpu  -->
<div class="gpu">

Not available at this time. <br>

=======

```html
<dependency>
    <groupId>org.apache.mxnet</groupId>
    <artifactId>mxnet-full_2.11-osx-x86_64-cpu</artifactId>
</dependency>
```
<br>
</div> <!-- End of cpu  -->
<div class="gpu">

Not available at this time. <br>

>>>>>>> 0bec94ba
</div>
</div> <!-- End of scala -->


<div class="julia perl">
<div class="cpu gpu">

Follow the installation instructions [in this guide](./osx_setup.md) to set up MXNet.

</div> <!-- End of cpu gpu -->
</div> <!-- End of julia perl -->


<div class="cpp">
<p>To build the C++ package, please refer to <a href="build_from_source.html#build-the-c-package">this guide</a>.</p>
<br/>
</div>
</div> <!-- END - Mac OS -->









<div class="windows">
<div class="python">
<div class="cpu">
<div class="pip">

<br/>

**Step 1**  Install Python.

[Anaconda](https://www.anaconda.com/download/) is recommended.

<div class="v1-2-0">

**Step 2**  Install *MXNet*.

```bash
$ pip install mxnet
```

</div> <!-- End of v1-2-0-->

<div class="v1-1-0">

**Step 2**  Install *MXNet*.

```bash
$ pip install mxnet==1.1.0
```

</div> <!-- End of v1-1-0-->

<div class="v1-0-0">

**Step 2**  Install *MXNet*.

```bash
$ pip install mxnet==1.0.0
```

</div> <!-- End of v1-0-0-->


<div class="v0-12-1">

**Step 2**  Install *MXNet*.

```bash
$ pip install mxnet==0.12.1
```

For *MXNet* 0.12.0 -

```bash
$ pip install mxnet==0.12.0
```


</div> <!-- End of v0-12-1-->

<div class="v0-11-0">

**Step 2**  Install *MXNet*.

```bash
$ pip install mxnet==0.11.0
```


</div> <!-- End of v0-11-0-->

<div class="master">

**Step 2**  Install *MXNet*.

```bash
$ pip install mxnet --pre
```

</div> <!-- End of master-->


</div> <!-- End of pip -->


<div class="virtualenv docker build-from-source">

Follow the installation instructions [in this guide](./windows_setup.md) to set up MXNet.

</div> <!-- End of virtualenv docker build-from-source -->
</div> <!-- End of CPU -->


<div class="gpu">
<div class="pip">

<br/>

**Step 1**  Install Python.

[Anaconda](https://www.anaconda.com/download/) is recommended.


<div class="v1-2-0">

**Step 2**  Install *MXNet* with GPU support using CUDA 9.2.

**Important**: Make sure your installed CUDA version matches the CUDA version in the pip package.
Check your CUDA version with the following command:

```bash
nvcc --version
```

You can either upgrade your CUDA install or install the MXNet package that supports your CUDA version.

```bash
$ pip install mxnet-cu92
```

Refer to [pypi for older packages](https://pypi.org/project/mxnet/).

</div> <!-- End of v1-2-0-->

<div class="v1-1-0">

**Step 2**  Install *MXNet* with GPU support using CUDA 9.1.

**Important**: Make sure your installed CUDA version matches the CUDA version in the pip package.
Check your CUDA version with the following command:

```bash
nvcc --version
```

You can either upgrade your CUDA install or install the MXNet package that supports your CUDA version.

```bash
$ pip install mxnet-cu91==1.1.0
```

Refer to [pypi for older packages](https://pypi.org/project/mxnet/).

</div> <!-- End of v1-1-0-->

<div class="v1-0-0">

**Step 2**  Install *MXNet* with GPU support using CUDA 9.0.

```bash
$ pip install mxnet-cu90==1.0.0
```

</div> <!-- End of v1-0-0-->

<div class="v0-12-1">

**Step 2**  Install *MXNet* with GPU support using CUDA 9.0.

```bash
$ pip install mxnet-cu90==0.12.1
```

Install *MXNet* 0.12.0 with GPU support using CUDA 9.0.

```bash
$ pip install mxnet-cu90==0.12.0
```

</div> <!-- End of v0-12-1-->

<div class="v0-11-0">

**Step 2**  Install *MXNet* with GPU support using CUDA 8.0.

```bash
$ pip install mxnet-cu80==0.11.0
```

</div> <!-- End of v0-11-0-->

<div class="master">

**Step 2**  Install *MXNet* with GPU support using CUDA 9.2.

**Important**: Make sure your installed CUDA version matches the CUDA version in the pip package.
Check your CUDA version with the following command:

```bash
nvcc --version
```

You can either upgrade your CUDA install or install the MXNet package that supports your CUDA version.

```bash
$ pip install mxnet-cu92 --pre
```

Refer to [pypi for older packages](https://pypi.org/project/mxnet/).

</div> <!-- End of master-->

Refer to [#8671](https://github.com/apache/incubator-mxnet/issues/8671) for status on CUDA 9.1 support.

</div>
<div class="build-from-source">
<br/>

We provide both options to build and install MXNet yourself using [Microsoft Visual Studio 2017](https://www.visualstudio.com/downloads/), and [Microsoft Visual Studio 2015](https://www.visualstudio.com/vs/older-downloads/).

**Option 1**

To build and install MXNet yourself using [Microsoft Visual Studio 2017](https://www.visualstudio.com/downloads/), you need the following dependencies. Install the required dependencies:

1. If [Microsoft Visual Studio 2017](https://www.visualstudio.com/downloads/) is not already installed, download and install it. You can download and install the free community edition.
2. Download and install [CMake](https://cmake.org/files/v3.11/cmake-3.11.0-rc4-win64-x64.msi) if it is not already installed.
3. Download and install [OpenCV](https://sourceforge.net/projects/opencvlibrary/files/opencv-win/3.4.1/opencv-3.4.1-vc14_vc15.exe/download).
4. Unzip the OpenCV package.
5. Set the environment variable ```OpenCV_DIR``` to point to the ```OpenCV build directory``` (e.g., ```OpenCV_DIR = C:\utils\opencv\build```).
6. If you don’t have the Intel Math Kernel Library (MKL) installed, download and install [OpenBlas](https://sourceforge.net/projects/openblas/files/v0.2.20/OpenBLAS%200.2.20%20version.zip/download).
7. Set the environment variable ```OpenBLAS_HOME``` to point to the ```OpenBLAS``` directory that contains the ```include``` and ```lib``` directories (e.g., ```OpenBLAS_HOME = C:\utils\OpenBLAS```).
8. Download and install CUDA: Install [CUDA](https://developer.nvidia.com/cuda-downloads?target_os=Windows&target_arch=x86_64&target_version=10&target_type=exelocal), and Download the base installer (e.g., ```cuda_9.1.85_win10.exe```).
9. Download and install cuDNN. To get access to the download link, register as an NVIDIA community user. Then Follow the [link](http://docs.nvidia.com/deeplearning/sdk/cudnn-install/index.html#install-windows) to install the cuDNN.
10. Download and install [git](https://git-for-windows.github.io/).

After you have installed all of the required dependencies, build the MXNet source code:

1. Start ```cmd``` in windows.

2. Download the MXNet source code from GitHub by using following command:

```r
cd C:\
git clone https://github.com/apache/incubator-mxnet.git --recursive
```

3. Follow [this link](https://docs.microsoft.com/en-us/visualstudio/install/modify-visual-studio) to modify ```Individual components```, and check ```VC++ 2017 version 15.4 v14.11 toolset```, and click ```Modify```.

4. Change the version of the Visual studio 2017 to v14.11 using the following command (by default the VS2017 is installed in the following path):

```r
"C:\Program Files (x86)\Microsoft Visual Studio\2017\Community\VC\Auxiliary\Build\vcvars64.bat" -vcvars_ver=14.11
```

5. Create a build dir using the following command and go to the directory, for example:

```r
mkdir C:\build
cd C:\build
```

6. CMake the MXNet source code by using following command:

```r
cmake -G "Visual Studio 15 2017 Win64" -T cuda=9.1,host=x64 -DUSE_CUDA=1 -DUSE_CUDNN=1 -DUSE_NVRTC=1 -DUSE_OPENCV=1 -DUSE_OPENMP=1 -DUSE_BLAS=open -DUSE_LAPACK=1 -DUSE_DIST_KVSTORE=0 -DCUDA_ARCH_LIST=Common -DCUDA_TOOLSET=9.1 -DCUDNN_INCLUDE=C:\cuda\include -DCUDNN_LIBRARY=C:\cuda\lib\x64\cudnn.lib "C:\incubator-mxnet"
```

NOTE: make sure the DCUDNN_INCLUDE and DCUDNN_LIBRARY pointing to the “include” and “cudnn.lib” of your CUDA installed location, and the ```C:\incubator-mxnet``` is the location of the source code you just git in the previous step

7. After the CMake successfully completed, compile the the MXNet source code by using following command:

```r
msbuild mxnet.sln /p:Configuration=Release;Platform=x64 /maxcpucount
```

**Option 2**

To build and install MXNet yourself using [Microsoft Visual Studio 2015](https://www.visualstudio.com/vs/older-downloads/), you need the following dependencies. Install the required dependencies:

1. If [Microsoft Visual Studio 2015](https://www.visualstudio.com/vs/older-downloads/) is not already installed, download and install it. You can download and install the free community edition. At least Update 3 of Microsoft Visual Studio 2015 is required to build MXNet from source. Upgrade via it's ```Tools -> Extensions and Updates... | Product Updates``` menu.
2. Download and install [CMake](https://cmake.org/) if it is not already installed.
3. Download and install [OpenCV](http://sourceforge.net/projects/opencvlibrary/files/opencv-win/3.0.0/opencv-3.0.0.exe/download).
4. Unzip the OpenCV package.
5. Set the environment variable ```OpenCV_DIR``` to point to the ```OpenCV build directory``` (```C:\opencv\build\x64\vc14``` for example). Also, you need to add the OpenCV bin directory (```C:\opencv\build\x64\vc14\bin``` for example) to the ``PATH`` variable.
6. If you don't have the Intel Math Kernel Library (MKL) installed, download and install [OpenBlas](http://sourceforge.net/projects/openblas/files/v0.2.14/).
7. Set the environment variable ```OpenBLAS_HOME``` to point to the ```OpenBLAS``` directory that contains the ```include``` and ```lib``` directories. Typically, you can find the directory in ```C:\Program files (x86)\OpenBLAS\```.
8. Download and install [CUDA](https://developer.nvidia.com/cuda-downloads?target_os=Windows&target_arch=x86_64) and [cuDNN](https://developer.nvidia.com/cudnn). To get access to the download link, register as an NVIDIA community user.
9. Set the environment variable ```CUDACXX``` to point to the ```CUDA Compiler```(```C:\Program Files\NVIDIA GPU Computing Toolkit\CUDA\v9.1\bin\nvcc.exe``` for example).
10. Set the environment variable ```CUDNN_ROOT``` to point to the ```cuDNN``` directory that contains the ```include```,  ```lib``` and ```bin``` directories (```C:\Downloads\cudnn-9.1-windows7-x64-v7\cuda``` for example).

After you have installed all of the required dependencies, build the MXNet source code:

1. Download the MXNet source code from [GitHub](https://github.com/apache/incubator-mxnet) (make sure you also download third parties submodules e.g. ```git clone --recurse-submodules```).
2. Use [CMake](https://cmake.org/) to create a Visual Studio solution in ```./build```.
3. In Visual Studio, open the solution file,```.sln```, and compile it.
These commands produce a library called ```mxnet.dll``` in the ```./build/Release/``` or ```./build/Debug``` folder.

&nbsp;
Next, we install the ```graphviz``` library that we use for visualizing network graphs that you build on MXNet. We will also install [Jupyter Notebook](http://jupyter.readthedocs.io/) which is used for running MXNet tutorials and examples.
- Install the ```graphviz``` by downloading the installer from the [Graphviz Download Page](https://graphviz.gitlab.io/_pages/Download/Download_windows.html).
**Note** Make sure to add the `graphviz` executable path to the PATH environment variable. Refer [here for more details](http://stackoverflow.com/questions/35064304/runtimeerror-make-sure-the-graphviz-executables-are-on-your-systems-path-aft)


&nbsp;
</div> <!-- End of pip -->
</div> <!-- End of GPU -->
</div> <!-- End of Python -->


<!-- START - Windows R CPU Installation Instructions -->

<div class="r">
<div class="cpu">

Install the latest version (3.5.1+) of R from [CRAN](https://cran.r-project.org/bin/windows/).
You can [build MXNet-R from source](windows_setup.html#install-the-mxnet-package-for-r), or you can use a pre-built binary:

```r
cran <- getOption("repos")
cran["dmlc"] <- "https://apache-mxnet.s3-accelerate.dualstack.amazonaws.com/R/CRAN/"
options(repos = cran)
install.packages("mxnet")
```

</div> <!-- END - Windows R CPU -->

<div class="gpu">

You can [build MXNet-R from source](windows_setup.html#install-the-mxnet-package-for-r), or you can use a pre-built binary:

```r
cran <- getOption("repos")
cran["dmlc"] <- "https://apache-mxnet.s3-accelerate.dualstack.amazonaws.com/R/CRAN/GPU"
options(repos = cran)
install.packages("mxnet")
```

</div> <!-- END of GPU -->
</div> <!-- END - Windows R -->

<div class="scala">
<div class="cpu gpu">

MXNet-Scala for Windows is not yet available.
<br>
</div> <!-- End of cpu gpu -->
</div> <!-- End of scala -->

<div class="julia perl">
<div class="cpu gpu">

Follow the installation instructions [in this guide](./windows_setup.md) to set up MXNet.

</div> <!-- End of cpu gpu -->
</div> <!-- End of julia perl -->

<div class="cpp">
<div class="cpu gpu">
<p> To build the C++ package, please refer to <a href="build_from_source.html#build-the-c-package">this guide</a>. </p>
<br/>
</div> <!-- End of cpu gpu -->
</div> <!-- End of C++ -->
</div> <!-- End of Windows -->


<!-- START - Cloud Python Installation Instructions -->

<div class="cloud">

AWS Marketplace distributes Deep Learning AMIs (Amazon Machine Image) with MXNet pre-installed. You can launch one of these Deep Learning AMIs by following instructions in the [AWS Deep Learning AMI Developer Guide](http://docs.aws.amazon.com/dlami/latest/devguide/what-is-dlami.html).

You can also run distributed deep learning with *MXNet* on AWS using [Cloudformation Template](https://github.com/awslabs/deeplearning-cfn/blob/master/README.md).

</div> <!-- END - Cloud Python Installation Instructions -->


<div class="devices">
  <div class="raspberry-pi">

MXNet supports the Debian based Raspbian ARM based operating system so you can run MXNet on Raspberry Pi Devices.

These instructions will walk through how to build MXNet for the Raspberry Pi and install the Python bindings for the library.

The complete MXNet library and its requirements can take almost 200MB of RAM, and loading large models with the library can take over 1GB of RAM. Because of this, we recommend running MXNet on the Raspberry Pi 3 or an equivalent device that has more than 1 GB of RAM and a Secure Digital (SD) card that has at least 4 GB of free memory.

**Install MXNet**

Installing MXNet is a two-step process:

1. Build the shared library from the MXNet C++ source code.
2. Install the supported language-specific packages for MXNet.

**Step 1** Build the Shared Library

On Raspbian versions Wheezy and later, you need the following dependencies:

- Git (to pull code from GitHub)

- libblas (for linear algebraic operations)

- libopencv (for computer vision operations. This is optional if you want to save RAM and Disk Space)

- A C++ compiler that supports C++ 11. The C++ compiler compiles and builds MXNet source code. Supported compilers include the following:

- [G++ (4.8 or later)](https://gcc.gnu.org/gcc-4.8/)

Install these dependencies using the following commands in any directory:

```bash
    sudo apt-get update
    sudo apt-get -y install git cmake build-essential g++-4.8 c++-4.8 liblapack* libblas* libopencv*
```

Clone the MXNet source code repository using the following ```git``` command in your home directory:
```bash
    git clone https://github.com/apache/incubator-mxnet.git --recursive
    cd incubator-mxnet
```

If you aren't processing images with MXNet on the Raspberry Pi, you can minimize the size of the compiled library by building MXNet without the Open Source Computer Vision (OpenCV) library with the following commands:
```bash
    export USE_OPENCV = 0
    make
```

Otherwise, you can build the complete MXNet library with the following command:
```bash
    make
```

Executing either of these commands start the build process, which can take up to a couple hours, and creates a file called ```libmxnet.so``` in the mxnet/lib directory.

If you are getting build errors in which the compiler is being killed, it is likely that the compiler is running out of memory (especially if you are on Raspberry Pi 1, 2 or Zero, which have less than 1GB of RAM), this can often be rectified by increasing the swapfile size on the Pi by editing the file /etc/dphys-swapfile and changing the line CONF_SWAPSIZE=100 to CONF_SWAPSIZE=1024, then running:
```bash
  sudo /etc/init.d/dphys-swapfile stop
  sudo /etc/init.d/dphys-swapfile start
  free -m # to verify the swapfile size has been increased
```

**Step 2** Install MXNet Python Bindings

To install Python bindings run the following commands in the MXNet directory:

```bash
    cd python
    pip install --upgrade pip
    pip install -e .
```

Note that the `-e` flag is optional. It is equivalent to `--editable` and means that if you edit the source files, these changes will be reflected in the package installed.

You are now ready to run MXNet on your Raspberry Pi device. You can get started by following the tutorial on [Real-time Object Detection with MXNet On The Raspberry Pi](http://mxnet.io/tutorials/embedded/wine_detector.html).

*Note - Because the complete MXNet library takes up a significant amount of the Raspberry Pi's limited RAM, when loading training data or large models into memory, you might have to turn off the GUI and terminate running processes to free RAM.*

</div> <!-- End of raspberry pi -->


<div class="nvidia-jetson-tx2">

MXNet supports the Ubuntu Arch64 based operating system so you can run MXNet on NVIDIA Jetson Devices.

These instructions will walk through how to build MXNet for the Pascal based [NVIDIA Jetson TX2](http://www.nvidia.com/object/embedded-systems-dev-kits-modules.html) and install the corresponding python language bindings.

For the purposes of this install guide we will assume that CUDA is already installed on your Jetson device.

**Install MXNet**

Installing MXNet is a two-step process:

1. Build the shared library from the MXNet C++ source code.
2. Install the supported language-specific packages for MXNet.

**Step 1** Build the Shared Library

You need the following additional dependencies:

- Git (to pull code from GitHub)

- libatlas (for linear algebraic operations)

- libopencv (for computer vision operations)

- python pip (to load relevant python packages for our language bindings)

Install these dependencies using the following commands in any directory:

```bash
    sudo apt-get update
    sudo apt-get -y install git build-essential libatlas-base-dev libopencv-dev graphviz python-pip
    sudo pip install pip --upgrade
    sudo pip install setuptools numpy --upgrade
    sudo pip install graphviz jupyter
```

Clone the MXNet source code repository using the following ```git``` command in your home directory:
```bash
    git clone https://github.com/apache/incubator-mxnet.git --recursive
    cd incubator-mxnet
```

Edit the Makefile to install the MXNet with CUDA bindings to leverage the GPU on the Jetson:
```bash
    cp make/crosscompile.jetson.mk config.mk
```

Edit the Mshadow Makefile to ensure MXNet builds with Pascal's hardware level low precision acceleration by editing 3rdparty/mshadow/make/mshadow.mk and adding the following after line 122:
```bash
MSHADOW_CFLAGS += -DMSHADOW_USE_PASCAL=1
```

Now you can build the complete MXNet library with the following command:
```bash
    make -j $(nproc)
```

Executing this command creates a file called ```libmxnet.so``` in the mxnet/lib directory.

**Step 2** Install MXNet Python Bindings

To install Python bindings run the following commands in the MXNet directory:

```bash
    cd python
    pip install --upgrade pip
    pip install -e .
```

Note that the `-e` flag is optional. It is equivalent to `--editable` and means that if you edit the source files, these changes will be reflected in the package installed.

Add the mxnet folder to the path:

```bash
    cd ..
    export MXNET_HOME=$(pwd)
    echo "export PYTHONPATH=$MXNET_HOME/python:$PYTHONPATH" >> ~/.bashrc
    source ~/.bashrc
```

You are now ready to run MXNet on your NVIDIA Jetson TX2 device.

</div> <!-- End of jetson -->
</div> <!-- End of devices -->


<!-- This # tag restarts the page and allows reuse
 of the div classes for validation sections, etc -->


# Validate MXNet Installation

<div class="linux macos">
  <div class="python">
    <div class="cpu">

<div class="pip build-from-source">

Start the python terminal.

```bash
$ python
```
</div>

<div class="docker">

Launch a Docker container with `mxnet/python` image and run example *MXNet* python program on the terminal.

```bash
$ docker run -it mxnet/python bash # Use sudo if you skip Step 2 in the installation instruction

# Start a python terminal
root@4919c4f58cac:/# python
```
</div>

<div class="virtualenv">

Activate the virtualenv environment created for *MXNet*.

```bash
$ source ~/mxnet/bin/activate
```

After activating the environment, you should see the prompt as below.

```bash
(mxnet)$
```

Start the python terminal.

```bash
$ python
```

</div>

Run a short *MXNet* python program to create a 2X3 matrix of ones, multiply each element in the matrix by 2 followed by adding 1. We expect the output to be a 2X3 matrix with all elements being 3.

```python
>>> import mxnet as mx
>>> a = mx.nd.ones((2, 3))
>>> b = a * 2 + 1
>>> b.asnumpy()
array([[ 3.,  3.,  3.],
       [ 3.,  3.,  3.]], dtype=float32)
```
</div>
</div>
</div>

<!-- Validate Windows CPU pip install -->

<div class="windows">
  <div class="python">
    <div class="cpu">
      <div class="pip">

Run a short *MXNet* python program to create a 2X3 matrix of ones, multiply each element in the matrix by 2 followed by adding 1. We expect the output to be a 2X3 matrix with all elements being 3.

```python
>>> import mxnet as mx
>>> a = mx.nd.ones((2, 3))
>>> b = a * 2 + 1
>>> b.asnumpy()
array([[ 3.,  3.,  3.],
       [ 3.,  3.,  3.]], dtype=float32)
```

</div>
</div>
</div>
</div>

<!-- Mac OS GPU installation validation -->

<div class="macos">
  <div class="python">
    <div class="gpu">

<div class="pip virtualenv docker">
</br>

Will be available soon.

</div>

<div class="build-from-source">
</br>

From the MXNet root directory run: `python example/image-classification/train_mnist.py --network lenet --gpus 0` to test GPU training.

</div>
</div>
</div>
</div>

<!-- Windows GPU installation validation -->

<div class="windows">
  <div class="python">
    <div class="gpu">

<div class="virtualenv docker">
</br>

Will be available soon.

</div>

<div class="pip build-from-source">
</br>

From the MXNet root directory run: `python example/image-classification/train_mnist.py --network lenet --gpus 0` to test GPU training.

</div>
</div>
</div>
</div>

<!-- Validation for GPU machines -->

<div class="linux">
  <div class="python">
    <div class="gpu">

<div class="pip build-from-source">

Start the python terminal.

```bash
$ python
```
</div>

<div class="docker">

Launch a NVIDIA Docker container with `mxnet/python:gpu` image and run example *MXNet* python program on the terminal.

```bash
$ nvidia-docker run -it mxnet/python:gpu bash # Use sudo if you skip Step 2 in the installation instruction

# Start a python terminal
root@4919c4f58cac:/# python
```
</div>

<div class="virtualenv">

Activate the virtualenv environment created for *MXNet*.

```bash
$ source ~/mxnet/bin/activate
```

After activating the environment, you should see the prompt as below.

```bash
(mxnet)$
```

Start the python terminal.

```bash
$ python
```

</div>

Run a short *MXNet* python program to create a 2X3 matrix of ones *a* on a *GPU*, multiply each element in the matrix by 2 followed by adding 1. We expect the output to be a 2X3 matrix with all elements being 3. We use *mx.gpu()*, to set *MXNet* context to be GPUs.

```python
>>> import mxnet as mx
>>> a = mx.nd.ones((2, 3), mx.gpu())
>>> b = a * 2 + 1
>>> b.asnumpy()
array([[ 3.,  3.,  3.],
       [ 3.,  3.,  3.]], dtype=float32)
```
</div>
</div>
</div>






<!-- Linux Clean up -->
<div class="linux">
  <div class="python">
    <div class="cpu">

<div class="pip build-from-source">

Exit the Python terminal.

```python
>>> exit()
$
```
</div>

<div class="virtualenv">

Exit the Python terminal and Deactivate the virtualenv *MXNet* environment.
```python
>>> exit()
(mxnet)$ deactivate
$
```

</div>

<div class="docker">

Exit the Python terminal and mxnet/python docker container.
```python
>>> exit()
root@4919c4f58cac:/# exit
```

</div>

</div>
</div>
</div>

<!-- MacOS Clean up -->
<div class="macos">
  <div class="python">
    <div class="cpu">

<div class="pip build-from-source">

Exit the Python terminal.

```python
>>> exit()
$
```
</div>

<div class="virtualenv">

Exit the Python terminal and Deactivate the virtualenv *MXNet* environment.
```python
>>> exit()
(mxnet)$ deactivate
$
```

</div>

<div class="docker">

Exit the Python terminal and then the docker container.
```python
>>> exit()
root@4919c4f58cac:/# exit
```

</div>

</div>
</div>
</div>

<!-- Validation for cloud installation -->

<div class="cloud">

Login to the cloud instance you launched, with pre-installed *MXNet*, following the guide by corresponding cloud provider.


Start the python terminal.

```bash
$ python
```
<!-- Example Python code for CPU -->

<div class="cpu">

Run a short *MXNet* python program to create a 2X3 matrix of ones, multiply each element in the matrix by 2 followed by adding 1. We expect the output to be a 2X3 matrix with all elements being 3.

```python
>>> import mxnet as mx
>>> a = mx.nd.ones((2, 3))
>>> b = a * 2 + 1
>>> b.asnumpy()
array([[ 3.,  3.,  3.],
         [ 3.,  3.,  3.]], dtype=float32)
  ```

Exit the Python terminal.

```python
>>> exit()
$
```

</div>

<!-- Example Python code for CPU -->

<div class="gpu">

Run a short *MXNet* python program to create a 2X3 matrix of ones *a* on a *GPU*, multiply each element in the matrix by 2 followed by adding 1. We expect the output to be a 2X3 matrix with all elements being 3. We use *mx.gpu()*, to set *MXNet* context to be GPUs.

```python
>>> import mxnet as mx
>>> a = mx.nd.ones((2, 3), mx.gpu())
>>> b = a * 2 + 1
>>> b.asnumpy()
array([[ 3.,  3.,  3.],
       [ 3.,  3.,  3.]], dtype=float32)
```

</div>

</div>

<!-- Example R code for CPU -->

<div class="linux macos windows">
  <div class="r">
    <div class="cpu">

Run a short *MXNet* R program to create a 2X3 matrix of ones, multiply each element in the matrix by 2 followed by adding 1. We expect the output to be a 2X3 matrix with all elements being 3.

```r
library(mxnet)
a <- mx.nd.ones(c(2,3), ctx = mx.cpu())
b <- a * 2 + 1
b
```

You should see the following output:

```r
[,1] [,2] [,3]
[1,]    3    3    3
[2,]    3    3    3
```

</div>
</div>
</div>

<!-- Example R code for GPU -->

<div class="linux macos windows">
  <div class="r">
    <div class="gpu">

Run a short *MXNet* R program to create a 2X3 matrix of ones *a* on a *GPU*, multiply each element in the matrix by 2 followed by adding 1. We expect the output to be a 2X3 matrix with all elements being 3. We use *mx.gpu()*, to set *MXNet* context to be GPUs.

```r
library(mxnet)
a <- mx.nd.ones(c(2,3), ctx = mx.gpu())
b <- a * 2 + 1
b
```

You should see the following output:

```r
[,1] [,2] [,3]
[1,]    3    3    3
[2,]    3    3    3
```

</div>
</div>
</div>



<div class="linux">
  <div class="scala">
    <div class="cpu gpu">
      Refer to the <a href="scala_setup.html">MXNet-Scala setup guide</a>.
    </div>
  </div>

  <div class="julia perl cpp">
    <div class="cpu gpu">

Will be available soon.

</div>
</div>
</div>

<div class="macos">
  <div class="scala">
    <div class="cpu gpu">
      Refer to the <a href="scala_setup.html">MXNet-Scala setup guide</a>.
    </div>
  </div>
  <div class="julia perl cpp">
    <div class="cpu gpu">

Will be available soon.

</div>
</div>
</div>

<!-- Windows MXNet Installation validation -->
<div class="windows">
  <div class="python">
    <div class="cpu">

<div class="build-from-source virtualenv docker">
<br/>
Will be available soon.
</div>

</div>
</div>

<div class="scala julia perl cpp">
<div class="cpu gpu">

Will be available soon.

</div>
</div>
</div>
<!-- End Windows Installation validation -->

<div class="devices">
  <div class="raspberry-pi">

Will be available soon.

</div>
<div class="nvidia-jetson-tx2">

Will be available soon.

</div>
</div>

<br/>
<!-- Download -->

# Source Download

<a href="download.html">Download</a> your required version of MXNet.<|MERGE_RESOLUTION|>--- conflicted
+++ resolved
@@ -993,9 +993,6 @@
 </div> <!-- End of scala -->
 
 
-<<<<<<< HEAD
-=======
-
 <div class="scala">
 <div class="gpu">
 
@@ -1021,7 +1018,6 @@
 </div> <!-- End of scala -->
 
 
->>>>>>> 0bec94ba
 <div class="julia perl">
 <div class="cpu gpu">
 
@@ -1459,7 +1455,6 @@
 
 <div class="scala">
 <div class="cpu">
-<<<<<<< HEAD
 
 ```html
 <dependency>
@@ -1473,21 +1468,6 @@
 
 Not available at this time. <br>
 
-=======
-
-```html
-<dependency>
-    <groupId>org.apache.mxnet</groupId>
-    <artifactId>mxnet-full_2.11-osx-x86_64-cpu</artifactId>
-</dependency>
-```
-<br>
-</div> <!-- End of cpu  -->
-<div class="gpu">
-
-Not available at this time. <br>
-
->>>>>>> 0bec94ba
 </div>
 </div> <!-- End of scala -->
 
