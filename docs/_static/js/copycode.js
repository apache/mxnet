--- conflicted
+++ resolved
@@ -1,7 +1,4 @@
-<<<<<<< HEAD
 /*Copy code to clipboard*/
-LANG_GP = {'default':'>>> ', 'python':'>>> ' , 'scala':'scala>', 'julia':'julia> ', 'r':'> ', 'perl':'pdl>', 'bash':'$ ', 'cpp':''};
-=======
 /*!
  * Licensed to the Apache Software Foundation (ASF) under one
  * or more contributor license agreements.  See the NOTICE file
@@ -22,8 +19,7 @@
  */
 
 /* Copy code to clipboard */
-LANG_GP = {'default':'>>> ', 'python':'>>> ' , 'scala':'scala>', 'julia':'julia> ', 'r':'> ', 'perl':'pdl>' , 'cpp':'', 'bash':'$ '};
->>>>>>> 89c7d573
+LANG_GP = {'default':'>>> ', 'python':'>>> ' , 'scala':'scala>', 'julia':'julia> ', 'r':'> ', 'perl':'pdl>' ,'bash':'$ ',  'cpp':''};
 
 function addBtn() {
     copyBtn = '<button type="button" class="btn btn-primary copy-btn" data-toggle="tooltip"' +
