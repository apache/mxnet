--- conflicted
+++ resolved
@@ -97,15 +97,11 @@
         <img height="45px" src="https://raw.githubusercontent.com/dmlc/dmlc.github.io/master/img/logo/ms-logo.png">
       </div>
         
-<<<<<<< HEAD
       <div class="col-lg-4 col-sm-6 clear smallClear">
         <img height="55px" src="https://raw.githubusercontent.com/dmlc/dmlc.github.io/master/img/logo/hkust-logo.png">
       </div>
 
-      <div class="col-lg-4 col-sm-6">
-=======
       <div class="col-lg-4 col-sm-6 clear">
->>>>>>> e7852c9d
         <img height="45px" src="https://raw.githubusercontent.com/dmlc/dmlc.github.io/master/img/logo/tusimple-logo.png">
       </div>
 
