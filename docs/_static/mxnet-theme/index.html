--- conflicted
+++ resolved
@@ -21,13 +21,9 @@
   <div class="container">
     <div class="row">
       <div class="col-lg-4 col-sm-12">
-<<<<<<< HEAD
-        <h3>Apache MXNet 1.0.0 Released</h3>
-        <p>We're excited to announce the release of MXNet 1.0.0! Check out the release notes for latest updates.</p>
-=======
+
         <h3>Apache MXNet 1.0 Released</h3>
         <p>We're excited to announce the release of MXNet 1.0! Check out the release notes for latest updates.</p>
->>>>>>> 3e79aefb
         <a href="https://github.com/apache/incubator-mxnet/releases/tag/1.0.0">Learn More</a>
       </div>
       <div class="col-lg-4 col-sm-12">
