--- conflicted
+++ resolved
@@ -14,12 +14,7 @@
             </div>
           </div>
       </div>
-<<<<<<< HEAD
-      <div class="col-lg-5" style="padding-top: 60px;">
-        <a href="http://www.apachecon.com/acna18/" class="section-tout-promo"><img src="http://www.apachecon.com/acna18/banners/acna-sleek-highres.png" width="65%" alt="apachecon"/></a>
-=======
       <div class="col-lg-6" style="padding-top: 60px;"><!--reserved for future promos-->
->>>>>>> 3154ec3e
       </div>
     </div>
   </div>
