;;
;; Licensed to the Apache Software Foundation (ASF) under one or more
;; contributor license agreements.  See the NOTICE file distributed with
;; this work for additional information regarding copyright ownership.
;; The ASF licenses this file to You under the Apache License, Version 2.0
;; (the "License"); you may not use this file except in compliance with
;; the License.  You may obtain a copy of the License at
;;
;;    http://www.apache.org/licenses/LICENSE-2.0
;;
;; Unless required by applicable law or agreed to in writing, software
;; distributed under the License is distributed on an "AS IS" BASIS,
;; WITHOUT WARRANTIES OR CONDITIONS OF ANY KIND, either express or implied.
;; See the License for the specific language governing permissions and
;; limitations under the License.
;;

<<<<<<< HEAD
(defproject org.apache.mxnet.contrib.clojure/clojure-mxnet "1.4.1-SNAPSHOT"
=======
(defproject org.apache.mxnet.contrib.clojure/clojure-mxnet "1.5.0-SNAPSHOT"
>>>>>>> 75a9e187
  :description "Clojure package for MXNet"
  :url "https://github.com/apache/incubator-mxnet"
  :license {:name "Apache License"
            :url "http://www.apache.org/licenses/LICENSE-2.0"}
  :dependencies [[org.clojure/clojure "1.9.0"]
                 [t6/from-scala "0.3.0"]

                 ;; To use with nightly snapshot
                 ;[org.apache.mxnet/mxnet-full_2.11-osx-x86_64-cpu "<insert-snapshot-version>"]
                 ;[org.apache.mxnet/mxnet-full_2.11-linux-x86_64-cpu "<insert-snapshot-version>"]
                 ;[org.apache.mxnet/mxnet-full_2.11-linux-x86_64-gpu "<insert-snapshot-version"]

                 ;;; CI
<<<<<<< HEAD
                 [org.apache.mxnet/mxnet-full_2.11-linux-x86_64-cpu "1.4.1-SNAPSHOT"]
=======
                 [org.apache.mxnet/mxnet-full_2.11 "INTERNAL"]
>>>>>>> 75a9e187

                 [org.clojure/tools.logging "0.4.0"]
                 [org.apache.logging.log4j/log4j-core "2.8.1"]
                 [org.apache.logging.log4j/log4j-api "2.8.1"]
                 [org.slf4j/slf4j-log4j12 "1.7.25" :exclusions [org.slf4j/slf4j-api]]]
  :pedantic? :skip
  :plugins [[lein-codox "0.10.6" :exclusions [org.clojure/clojure]]
            [lein-cloverage "1.0.10" :exclusions [org.clojure/clojure]]
            [lein-cljfmt "0.5.7"]]
  :codox {:namespaces [#"^org\.apache\.clojure-mxnet\.(?!gen).*"]}
  :aot [dev.generator]
  :repositories [["staging" {:url "https://repository.apache.org/content/repositories/staging"                  :snapshots true
                             :update :always}]
                 ["snapshots" {:url "https://repository.apache.org/content/repositories/snapshots"               :snapshots true
                              :update :always}]])<|MERGE_RESOLUTION|>--- conflicted
+++ resolved
@@ -15,11 +15,7 @@
 ;; limitations under the License.
 ;;
 
-<<<<<<< HEAD
-(defproject org.apache.mxnet.contrib.clojure/clojure-mxnet "1.4.1-SNAPSHOT"
-=======
 (defproject org.apache.mxnet.contrib.clojure/clojure-mxnet "1.5.0-SNAPSHOT"
->>>>>>> 75a9e187
   :description "Clojure package for MXNet"
   :url "https://github.com/apache/incubator-mxnet"
   :license {:name "Apache License"
@@ -33,11 +29,7 @@
                  ;[org.apache.mxnet/mxnet-full_2.11-linux-x86_64-gpu "<insert-snapshot-version"]
 
                  ;;; CI
-<<<<<<< HEAD
-                 [org.apache.mxnet/mxnet-full_2.11-linux-x86_64-cpu "1.4.1-SNAPSHOT"]
-=======
                  [org.apache.mxnet/mxnet-full_2.11 "INTERNAL"]
->>>>>>> 75a9e187
 
                  [org.clojure/tools.logging "0.4.0"]
                  [org.apache.logging.log4j/log4j-core "2.8.1"]
