;;
;; Licensed to the Apache Software Foundation (ASF) under one or more
;; contributor license agreements.  See the NOTICE file distributed with
;; this work for additional information regarding copyright ownership.
;; The ASF licenses this file to You under the Apache License, Version 2.0
;; (the "License"); you may not use this file except in compliance with
;; the License.  You may obtain a copy of the License at
;;
;;    http://www.apache.org/licenses/LICENSE-2.0
;;
;; Unless required by applicable law or agreed to in writing, software
;; distributed under the License is distributed on an "AS IS" BASIS,
;; WITHOUT WARRANTIES OR CONDITIONS OF ANY KIND, either express or implied.
;; See the License for the specific language governing permissions and
;; limitations under the License.
;;

(defproject pre-trained-models "0.1.0-SNAPSHOT"
  :description "Example of using pre-trained models with MXNet"
  :plugins [[lein-cljfmt "0.5.7"]]
  :repositories [["vendredi" {:url "https://repository.hellonico.info/repository/hellonico/"}]]
  :aliases {"predict-image" ["run" "-m" "pre-trained-models.predict-image" ]}
  :dependencies [[org.clojure/clojure "1.9.0"]
<<<<<<< HEAD
                 [org.apache.mxnet.contrib.clojure/clojure-mxnet "1.4.1-SNAPSHOT"]
                 [net.mikera/imagez "0.12.0"]
                 [thinktopic/think.image "0.4.16"]]
=======
                 [org.apache.mxnet.contrib.clojure/clojure-mxnet "1.5.0-SNAPSHOT"]
                 [origami "4.0.0-3"]]
>>>>>>> 75a9e187
  :main pre-trained-models.fine-tune)<|MERGE_RESOLUTION|>--- conflicted
+++ resolved
@@ -21,12 +21,6 @@
   :repositories [["vendredi" {:url "https://repository.hellonico.info/repository/hellonico/"}]]
   :aliases {"predict-image" ["run" "-m" "pre-trained-models.predict-image" ]}
   :dependencies [[org.clojure/clojure "1.9.0"]
-<<<<<<< HEAD
-                 [org.apache.mxnet.contrib.clojure/clojure-mxnet "1.4.1-SNAPSHOT"]
-                 [net.mikera/imagez "0.12.0"]
-                 [thinktopic/think.image "0.4.16"]]
-=======
                  [org.apache.mxnet.contrib.clojure/clojure-mxnet "1.5.0-SNAPSHOT"]
                  [origami "4.0.0-3"]]
->>>>>>> 75a9e187
   :main pre-trained-models.fine-tune)