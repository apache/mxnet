<!--- Licensed to the Apache Software Foundation (ASF) under one -->
<!--- or more contributor license agreements.  See the NOTICE file -->
<!--- distributed with this work for additional information -->
<!--- regarding copyright ownership.  The ASF licenses this file -->
<!--- to you under the Apache License, Version 2.0 (the -->
<!--- "License"); you may not use this file except in compliance -->
<!--- with the License.  You may obtain a copy of the License at -->

<!---   http://www.apache.org/licenses/LICENSE-2.0 -->

<!--- Unless required by applicable law or agreed to in writing, -->
<!--- software distributed under the License is distributed on an -->
<!--- "AS IS" BASIS, WITHOUT WARRANTIES OR CONDITIONS OF ANY -->
<!--- KIND, either express or implied.  See the License for the -->
<!--- specific language governing permissions and limitations -->
<!--- under the License. -->

# Clojure MXNet

A Clojure Package Built on the MXNet Deep Learning Library

## Introduction

MXNet is a flexible and efficient deep learning library. While its core is built in C++ for maximum performance, support for multiple programming languages in intermediate and high-level APIs is a first-class feature. MXNet is currently an incubating Apache project.

The motivation for creating a Clojure package was to give Clojurians access to a world-class deep learning platform, thereby building bridges for future development and innovation in the community. The Clojure package provides all the essential tools, including low-level and high-level APIs, dynamic graphs, etc., and enables building advanced architectures like GANs or LSTM to tackle challenging applications such as image recognition or natural language processing.

To maximize leverage, the Clojure package has been built on the existing Scala package using [Java Interop](https://clojure.org/reference/java_interop). This approach has allowed rapid initial development and close parity with the Scala package functionality. It also leaves the door open to incrementally developing Clojure code that directly interfaces MXNet core using [JNI](https://en.wikipedia.org/wiki/Java_Native_Interface).

For a **video introduction**, see [Clojure MXNet with Carin Meier - Clojure Virtual Meetup](https://www.crowdcast.io/e/clojure-mxnet-with-carin) (setup instructions from 20:49).

## Current State and Plans

The Clojure MXNet package is currently treated as *user-contributed code* within MXNet, as can be seen from its placement under `contrib` in the source tree. This means that it should first undergo a stabilization period and receive feedback from users before it can graduate to a fully integrated and supported part of MXNet.

That said, because it closely tracks the Scala package, Clojure MXNet can be expected to have a similar level of maturity and stability regarding the low-level functionality. It is mostly in the hand-written Java interop part of the Clojure wrapper where bugs are more likely to be encountered. Such bugs tend to be fixed rather quickly once they are known and their origin is clear (see also [Getting Involved](#getting-involved)).

For an overview of the development status and open problems, please refer to [Clojure Package Contribution Needs](https://cwiki.apache.org/confluence/display/MXNET/Clojure+Package+Contribution+Needs).

## Getting Involved

By far the best way to get involved with this project is to install the Clojure MXNet package, run the examples, play around, build new things with it, and get back to the development team with feedback! Your input can not only help to identify current issues, but also guide the future development of the Clojure package by pointing out must-have features that are currently missing, or by identifying usability or performace problems of high impact.

There are two main ways of reaching out to other users and the package maintainers:

- If you have a question or general feedback, or you encountered a problem but are not sure if it's a bug or a misunderstanding, then the *Apache Slack* (channels `#mxnet` and `#mxnet-scala`) is the best place to turn check out. To join, [ask for an invitation](https://mxnet.apache.org/community/contribute.html#slack) at `dev@mxnet.apache.org`.
- If you found a bug, miss an important feature or want to give feedback directly relevant for development, please head over to the MXNet [GitHub issue page](https://github.com/apache/incubator-mxnet/issues) and create a new issue. If the issue is specific to the Clojure package, consider using a title starting with `[Clojure]` to make it easily discoverable among the many other, mostly generic issues.

Of course, contributions to code or documentation are also more than welcome! Please check out the [Clojure Package Contribution Needs](https://cwiki.apache.org/confluence/display/MXNET/Clojure+Package+Contribution+Needs) to get an idea about where and how to contribute code.

For a more comprehensive overview of different ways to contribute, see [Contributing to MXNet](https://mxnet.apache.org/community/contribute.html).

## Getting Started

The Clojure MXNet framework consists of a core C library, a Scala API that talks to the core through [JNI (Java Native Interface)](https://en.wikipedia.org/wiki/Java_Native_Interface) bindings, and finally a Clojure wrapper around the Scala API.

Since the core contains native (compiled) code and is bundled with the language bindings, your hardware and OS matter to the choices to be made during installation. The following combinations of operating system and compute device are supported:

- Linux CPU
- Linux GPU
- OSX CPU

There are three ways of getting started:

1. [Install prebuilt Clojure jars](#option-1-clojure-package-from-prebuilt-jar) with the native dependencies baked in. This the quickest way to get going.
2. [Install the Clojure package from source, but use prebuilt jars for the native dependencies](#option-2-clojure-package-from-source-scala-package-from-jar). Choose this option if you want pre-release features of the Clojure package but don't want to build (compile) native dependencies yourself.
3. [Build everything from source](#option-3-everything-from-source). This option is for developers or advanced users who want cutting-edge features in all parts of the dependency chain.

**Note:** This guide assumes that you are familiar with the basics of creating Clojure projects and managing dependencies. See [here](https://github.com/technomancy/leiningen/blob/stable/doc/TUTORIAL.md) for the official Leiningen tutorial.

### Option 1: Clojure Package from Prebuilt Jar

If you are new to MXNet and just want to try things out, this option is the best way to get started. You will install release versions of MXNet core, MXNet Scala and MXNet Clojure.

For reference, the Clojure MXNet jars can be found on [maven.org](https://search.maven.org/search?q=clojure%20mxnet).

#### Installing additional dependencies

Depending on your operating system, you will need a couple of packages that are not distributed through Maven:

- [OpenCV](https://opencv.org/) version 3.4
- [OpenBLAS](https://www.openblas.net/)
- [ATLAS](http://math-atlas.sourceforge.net/)
- [cURL](https://curl.haxx.se/) library version 3

##### Linux (Ubuntu)

As of writing this, OpenCV 3.4 is not available in the default repositories. Therefore, a third-party repository is needed.

```bash
sudo add-apt-repository ppa:timsc/opencv
sudo apt-get update
sudo apt install libopencv-imgcodecs3.4 libopenblas-base libatlas3-base libcurl3
```

Note: `libcurl3` may conflict with other packages on your system. [Here](https://github.com/apache/incubator-mxnet/issues/12822) is a possible workaround.

##### Linux (Arch)

```bash
yaourt -S openblas-lapack
yaourt -S libcurl-compat
export LD_PRELOAD=libcurl.so.3
```

To enable GPU support, you will additionally need the CUDA toolkit:

```bash
wget https://archive.archlinux.org/packages/c/cuda/cuda-9.0.176-4-x86_64.pkg.tar.xz
sudo pacman -U cuda-9.0.176-4-x86_64.pkg.tar.xz
```

##### OSX

```bash
brew install wget
brew install opencv
```

#### Installing the Clojure package

- Create a new project with `lein new my-mxnet`
- Edit your `project.clj` and add one of the following entries to `:dependencies`, based on your system and the compute device you want to use:

<<<<<<< HEAD
  - `[org.apache.mxnet.contrib.clojure/clojure-mxnet-linux-cpu "1.4.1"]`
  - `[org.apache.mxnet.contrib.clojure/clojure-mxnet-linux-gpu "1.4.1"]`
  - `[org.apache.mxnet.contrib.clojure/clojure-mxnet-osx-cpu "1.4.1"]`
=======

  - `[org.apache.mxnet.contrib.clojure/clojure-mxnet-linux-cpu <latest-version>]`
  - `[org.apache.mxnet.contrib.clojure/clojure-mxnet-linux-gpu <latest-version>]`
  - `[org.apache.mxnet.contrib.clojure/clojure-mxnet-osx-cpu <latest-version>]`

You can find the latest version out on [maven central- clojure-mxnet latest](https://search.maven.org/search?q=clojure-mxnet)
>>>>>>> 75a9e187

After making this change and running `lein deps`, you should be able to run example code like this [NDArray Tutorial](https://github.com/apache/incubator-mxnet/blob/master/contrib/clojure-package/examples/tutorial/src/tutorial/ndarray.clj).

### Option 2: Clojure package from Source, Scala Package from Jar

With this option, you will install a Git revision of the Clojure package source and a [Scala package jar from Maven](https://search.maven.org/search?q=g:org.apache.mxnet) with native dependencies baked in.

- Install additional dependencies as described in [the corresponding section for Option 1](#installing-additional-dependencies),
<<<<<<< HEAD
- Recursively clone the MXNet repository and checkout the desired revision. Here we assume the `1.4.1` tag and a clone into the `~/mxnet` directory:
=======

- Recursively clone the MXNet repository and checkout the desired version, (example 1.3.1). You should use the latest [version](https://search.maven.org/search?q=clojure-mxnet)), and a clone into the `~/mxnet` directory:
>>>>>>> 75a9e187

  ```bash
  git clone --recursive https://github.com/apache/incubator-mxnet.git ~/mxnet
  cd ~/mxnet
  git tag --list  # Find the tag that matches the Scala package version
<<<<<<< HEAD
  git checkout tags/1.4.1 -b my_mxnet
=======

  git checkout tags/<version> -b my_mxnet
>>>>>>> 75a9e187
  git submodule update --init --recursive
  cd contrib/clojure
  ```

- Edit `project.clj` to include the desired Scala jar from Maven:

<<<<<<< HEAD
      [org.apache.mxnet/mxnet-full_2.11-linux-x86_64-cpu "1.4.1”]
=======

      [org.apache.mxnet/mxnet-full_2.11-linux-x86_64-cpu <latest-version>]
>>>>>>> 75a9e187

- Run `lein test`. All the tests should run without error.
- At this point you can run `lein install` to build and install the Clojure jar locally.

To run examples, you can now use `lein run` in any of the example directories, e.g., `examples/imclassification`. You can also specify the compute device, e.g., `lein run :cpu 2` (for 2 CPUs) or `lein run :gpu` (for 1 GPU).

#### Using Scala Nightly Snapshot Jars
**Note:** Instead of a release tag, you can also use a development version of the Clojure package, e.g., Git `master`, together with the prebuilt Scala jar. There is a repo of nightly built snapshots of Scala jars. You can use them in your `project.clj` by adding them as a dependency:


Then you should be able to run with your dependency:

    [org.apache.mxnet/mxnet-full_2.11-osx-x86_64-cpu "<insert-version-SNAPSHOT>"]


In that case, however, breakage can happen at any point, for instance when the Scala development version adds, changes or removes an interface and the Clojure development version moves along. If you really need the most recent version, you should consider [installation option 3](#option-3-everything-from-source).

### Option 3: Everything from Source

With this option, you will compile the core MXNet C++ package and jars for both Scala and Clojure language bindings from source. If you intend to make changes to the code in any of the parts, or if you simply want the latest and greatest features, this choice is for you.

The first step is to recursively clone the MXNet repository and checkout the desired version, (example 1.3.1). You should use the latest [version](https://search.maven.org/search?q=clojure-mxnet)), and clone into the `~/mxnet` directory:

  ```bash
  git clone --recursive https://github.com/apache/incubator-mxnet.git ~/mxnet
  cd ~/mxnet
<<<<<<< HEAD
  git checkout tags/1.4.1 -b my_mxnet  # this is optional
=======
  git checkout tags/version -b my_mxnet  # this is optional
>>>>>>> 75a9e187
  git submodule update --init --recursive
  ```

If you have previous builds and other unwanted files lying around in the working directory and would like to clean up, [here](https://gist.github.com/nicktoumpelis/11214362) is a useful script for that task. However, be aware that this recipe will remove any untracked files and reset uncommitted changes in the working directory.

#### Building the core library

Detailed instructions for building MXNet core from source can be found [in the MXNet installation documentation](https://mxnet.incubator.apache.org/install/index.html). The relevant sections are:

- For Ubuntu Linux: [CUDA Dependencies](https://mxnet.incubator.apache.org/install/ubuntu_setup.html#cuda-dependencies) and [Building MXNet from Source](https://mxnet.incubator.apache.org/install/ubuntu_setup.html#build-mxnet-from-source)
- For Mac OSX: [Build the Shared Library](https://mxnet.incubator.apache.org/install/osx_setup.html#build-the-shared-library)

In particular, ignore all of the language-interface-specific sections.

The outcome of this step will be a shared library `lib/libmxnet.so` that is used in the next step.

#### Building the Scala jar

- Ensure you have JDK 8 on your system. Later versions may produce cryptic build errors mentioning `scala.reflect.internal.MissingRequirementError`. 
- Build and install the Scala package in your local Maven directory using the following commands:

  ```bash
  cd scala-package
  mvn install
  ```

#### Building the Clojure jar
 
<<<<<<< HEAD
- Enter the `contrib/clojure` directory and edit the `project.clj` file. Add the Scala jar that was just created and installed, e.g., `[org.apache.mxnet/mxnet-full_2.11-osx-x86_64-cpu "1.4.1-SNAPSHOT"]`, to the `:dependencies`.
=======
- Enter the `contrib/clojure` directory and edit the `project.clj` file. Add the Scala jar that was just created and installed, e.g., `[org.apache.mxnet/mxnet-full_2.11-osx-x86_64-cpu "latest-version-SNAPSHOT"]`, to the `:dependencies`.
>>>>>>> 75a9e187
- Run `lein test`. All the tests should run without an error.
- Run `lein install` to build and install the Clojure jar locally.

To run examples, you can now use `lein run` in any of the example directories, e.g., `examples/imclassification`. You can also specify the compute device, e.g., `lein run :cpu 2` (for 2 CPUs) or `lein run :gpu` (for 1 GPU).

## Docker Files

There are Dockerfiles available as well.

- [Community Provided by Magnet](https://hub.docker.com/u/magnetcoop/)
- [MXNet CI](https://github.com/apache/incubator-mxnet/blob/master/ci/docker/Dockerfile.build.ubuntu_cpu) and the install scripts
  - [Ubuntu core](https://github.com/apache/incubator-mxnet/blob/master/ci/docker/install/ubuntu_core.sh)
  - [Ubuntu Scala](https://github.com/apache/incubator-mxnet/blob/master/ci/docker/install/ubuntu_scala.sh)
  - [Ubuntu Clojure](https://github.com/apache/incubator-mxnet/blob/master/ci/docker/install/ubuntu_clojure.sh)

## Need Help?

If you are having trouble getting started or have a question, feel free to reach out at:

- Clojurian Slack #mxnet channel. To join, go to [http://clojurians.net/](http://clojurians.net/).
- Apache Slack #mxnet and #mxnet-scala channel. To join this slack send an email to dev@mxnet.apache.org.
- Create an Issue on [https://github.com/apache/incubator-mxnet/issues](https://github.com/apache/incubator-mxnet/issues).


## Examples
There are quite a few examples in the examples directory. To use.

`lein install` in the main project
`cd` in the the example project of interest

There are README is every directory outlining instructions.

A good place to get started is the module example.
Do `lein run` for the CPU version or `lein run :gpu` for GPU.

## Generating documentation

To generate API docs, run `lein codox`. The html docs will be generated in the target/docs directory.

## Code Coverage

To run the Code Coverage tool. Run `lein cloverage`.

## Tools to keep style consistent

To keep the style consistent for the project we include the script that make it easier.
There are two script in the base of the project and in each examples.

To run it just see the following file. `lein-cljfmt-check` and `lein-cljfmt-fix`.
The first command will run and check and confirm if the code needed to be updated to reflect the community style guide.
The second command will apply the change and fix any inconsistent indentation in place. This is recommendd to be done
before the submit a new pull request so we can keep the style consistent throughout the project.

## FAQ

**Why build on the Scala package?**

The motivation section addresses this, but the main reason is high leverage is using the great work that the Scala package has already done.

**How can I tell if the GPU is being used?**

CUDA is finding a best algorithm... As long as a Context.gpu() passed in the code as a context, GPU should be used.

This command can be very handy too

`nvidia-smi --query-gpu=timestamp,name,utilization.gpu,utilization.memory,memory.total,memory.free,memory.used --format=csv -l 5
timestamp, name, utilization.gpu [%], utilization.memory [%], memory.total [MiB], memory.free [MiB], memory.used [MiB]`

**Supported APIs**
There are 3 high level APIs supported in MXNet: (Model/FeedForward), Module, and Gluon. The Module API is supported in the Clojure package because of the existing support for it in the Scala package. The Module API is very similar to the Gluon API and examples of the usage can be found in the examples directory. The Model/FeedForward API is deprected.

Gluon support will come later and may or may not be built on the Scala gluon API (when it lands there)

## Architecture & Design

See the Confluence page: https://cwiki.apache.org/confluence/display/MXNET/MXNet+Clojure

## Building and Deploying Jars

The release process for deploying the Clojure jars is on the [Apache MXNet developer wiki](https://cwiki.apache.org/confluence/display/MXNET/Clojure+Release+Process).


## Special Thanks
Special thanks to people that provided testing and feedback to make this possible

- Chris Hodapp
- Iñaki Arenaza & Magnet Coop
- r0man
- Ben Kamphaus
- Sivaram Konanki
- Rustam Gilaztdinov
- Kamil Hryniewicz
- Christian Weilbach
- Burin Choomnuan
- Avram Aelony
- Jim Dunn
- Kovas Boguta<|MERGE_RESOLUTION|>--- conflicted
+++ resolved
@@ -122,18 +122,12 @@
 - Create a new project with `lein new my-mxnet`
 - Edit your `project.clj` and add one of the following entries to `:dependencies`, based on your system and the compute device you want to use:
 
-<<<<<<< HEAD
-  - `[org.apache.mxnet.contrib.clojure/clojure-mxnet-linux-cpu "1.4.1"]`
-  - `[org.apache.mxnet.contrib.clojure/clojure-mxnet-linux-gpu "1.4.1"]`
-  - `[org.apache.mxnet.contrib.clojure/clojure-mxnet-osx-cpu "1.4.1"]`
-=======
 
   - `[org.apache.mxnet.contrib.clojure/clojure-mxnet-linux-cpu <latest-version>]`
   - `[org.apache.mxnet.contrib.clojure/clojure-mxnet-linux-gpu <latest-version>]`
   - `[org.apache.mxnet.contrib.clojure/clojure-mxnet-osx-cpu <latest-version>]`
 
 You can find the latest version out on [maven central- clojure-mxnet latest](https://search.maven.org/search?q=clojure-mxnet)
->>>>>>> 75a9e187
 
 After making this change and running `lein deps`, you should be able to run example code like this [NDArray Tutorial](https://github.com/apache/incubator-mxnet/blob/master/contrib/clojure-package/examples/tutorial/src/tutorial/ndarray.clj).
 
@@ -142,35 +136,23 @@
 With this option, you will install a Git revision of the Clojure package source and a [Scala package jar from Maven](https://search.maven.org/search?q=g:org.apache.mxnet) with native dependencies baked in.
 
 - Install additional dependencies as described in [the corresponding section for Option 1](#installing-additional-dependencies),
-<<<<<<< HEAD
-- Recursively clone the MXNet repository and checkout the desired revision. Here we assume the `1.4.1` tag and a clone into the `~/mxnet` directory:
-=======
 
 - Recursively clone the MXNet repository and checkout the desired version, (example 1.3.1). You should use the latest [version](https://search.maven.org/search?q=clojure-mxnet)), and a clone into the `~/mxnet` directory:
->>>>>>> 75a9e187
 
   ```bash
   git clone --recursive https://github.com/apache/incubator-mxnet.git ~/mxnet
   cd ~/mxnet
   git tag --list  # Find the tag that matches the Scala package version
-<<<<<<< HEAD
-  git checkout tags/1.4.1 -b my_mxnet
-=======
 
   git checkout tags/<version> -b my_mxnet
->>>>>>> 75a9e187
   git submodule update --init --recursive
   cd contrib/clojure
   ```
 
 - Edit `project.clj` to include the desired Scala jar from Maven:
 
-<<<<<<< HEAD
-      [org.apache.mxnet/mxnet-full_2.11-linux-x86_64-cpu "1.4.1”]
-=======
 
       [org.apache.mxnet/mxnet-full_2.11-linux-x86_64-cpu <latest-version>]
->>>>>>> 75a9e187
 
 - Run `lein test`. All the tests should run without error.
 - At this point you can run `lein install` to build and install the Clojure jar locally.
@@ -197,11 +179,7 @@
   ```bash
   git clone --recursive https://github.com/apache/incubator-mxnet.git ~/mxnet
   cd ~/mxnet
-<<<<<<< HEAD
-  git checkout tags/1.4.1 -b my_mxnet  # this is optional
-=======
   git checkout tags/version -b my_mxnet  # this is optional
->>>>>>> 75a9e187
   git submodule update --init --recursive
   ```
 
@@ -230,11 +208,7 @@
 
 #### Building the Clojure jar
  
-<<<<<<< HEAD
-- Enter the `contrib/clojure` directory and edit the `project.clj` file. Add the Scala jar that was just created and installed, e.g., `[org.apache.mxnet/mxnet-full_2.11-osx-x86_64-cpu "1.4.1-SNAPSHOT"]`, to the `:dependencies`.
-=======
 - Enter the `contrib/clojure` directory and edit the `project.clj` file. Add the Scala jar that was just created and installed, e.g., `[org.apache.mxnet/mxnet-full_2.11-osx-x86_64-cpu "latest-version-SNAPSHOT"]`, to the `:dependencies`.
->>>>>>> 75a9e187
 - Run `lein test`. All the tests should run without an error.
 - Run `lein install` to build and install the Clojure jar locally.
 
