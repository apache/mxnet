--- conflicted
+++ resolved
@@ -178,7 +178,7 @@
         dtype = 'float32'
     if ctx is None:
         ctx = current_context()
-<<<<<<< HEAD
+    out = kwargs.pop('out', None)
     if out is not None:
         size = out.shape
     if size == ():
@@ -195,14 +195,6 @@
     else:
         return _npi.normal(loc=loc, scale=scale, size=size,
                            ctx=ctx, dtype=dtype, out=out)
-=======
-    out = kwargs.pop('out', None)
-    if size is None and out is None:
-        size = ()
-    if (not isinstance(loc, numeric_types)) or (not isinstance(scale, numeric_types)):
-        raise NotImplementedError('np.random.normal only supports loc and scale of '
-                                  'numeric types for now')
-    return _npi.random_normal(loc, scale, shape=size, dtype=dtype, ctx=ctx, out=out, **kwargs)
 
 
 def choice(a, size=None, replace=True, p=None, **kwargs):
@@ -279,5 +271,4 @@
         if p is None:
             return _npi.choice(a=a, size=size, replace=replace, ctx=ctx, weighted=False, out=out)
         else:
-            return _npi.choice(p, a=a, size=size, replace=replace, ctx=ctx, weighted=True, out=out)
->>>>>>> 9675a2d5
+            return _npi.choice(p, a=a, size=size, replace=replace, ctx=ctx, weighted=True, out=out)