--- conflicted
+++ resolved
@@ -23,12 +23,8 @@
 
 
 __all__ = ['randint', 'uniform', 'normal', 'multivariate_normal',
-<<<<<<< HEAD
-           'rand', 'shuffle', 'gamma', 'beta', 'exponential', 'lognormal', 'weibull', 'pareto', 'power', 'laplace']
-=======
            'rand', 'shuffle', 'gamma', 'beta', 'chisquare', 'exponential', 'lognormal',
-           'weibull', 'pareto', 'power']
->>>>>>> eecf2ed0
+           'weibull', 'pareto', 'power', 'laplace']
 
 
 def randint(low, high=None, size=None, dtype=None, ctx=None, out=None):
