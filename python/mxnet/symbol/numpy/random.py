--- conflicted
+++ resolved
@@ -21,8 +21,8 @@
 from ...context import current_context
 from . import _internal as _npi
 
-<<<<<<< HEAD
-__all__ = ['randint']
+
+__all__ = ['randint', 'uniform']
 
 
 def randint(low, high=None, size=None, dtype=None, **kwargs):
@@ -82,8 +82,6 @@
         high = low
         low = 0
     return _npi.random_randint(low, high, shape=size, dtype=dtype, ctx=ctx, out=out)
-=======
-__all__ = ['uniform']
 
 
 def uniform(low=0.0, high=1.0, size=None, dtype=None, ctx=None, out=None):
@@ -141,5 +139,4 @@
                             ctx=ctx, dtype=dtype, out=out)
 
     raise ValueError(
-        "Distribution parameters must be either mxnet.numpy.ndarray or numbers")
->>>>>>> 434f185d
+        "Distribution parameters must be either mxnet.numpy.ndarray or numbers")