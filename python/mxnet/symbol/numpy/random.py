--- conflicted
+++ resolved
@@ -21,13 +21,9 @@
 from ...context import current_context
 from . import _internal as _npi
 
-<<<<<<< HEAD
-__all__ = ['randint', 'uniform', 'normal', 'rand', 'shuffle', 'gamma', 'laplace']
-=======
 
 __all__ = ['randint', 'uniform', 'normal', 'multivariate_normal',
-           'rand', 'shuffle', 'gamma', 'beta', 'exponential', 'lognormal', 'weibull', 'pareto', 'power']
->>>>>>> bdd34e97
+           'rand', 'shuffle', 'gamma', 'beta', 'exponential', 'lognormal', 'weibull', 'pareto', 'power', 'laplace']
 
 
 def randint(low, high=None, size=None, dtype=None, ctx=None, out=None):
