# Licensed to the Apache Software Foundation (ASF) under one
# or more contributor license agreements.  See the NOTICE file
# distributed with this work for additional information
# regarding copyright ownership.  The ASF licenses this file
# to you under the Apache License, Version 2.0 (the
# "License"); you may not use this file except in compliance
# with the License.  You may obtain a copy of the License at
#
#   http://www.apache.org/licenses/LICENSE-2.0
#
# Unless required by applicable law or agreed to in writing,
# software distributed under the License is distributed on an
# "AS IS" BASIS, WITHOUT WARRANTIES OR CONDITIONS OF ANY
# KIND, either express or implied.  See the License for the
# specific language governing permissions and limitations
# under the License.

# pylint: disable=too-many-lines, unused-argument
"""numpy namespace for operators used in Gluon APIs dispatched by F=symbol module."""

from __future__ import absolute_import
import ctypes
import json
import numpy as _np
from . import _op as _mx_np_op
from ...base import _LIB, SymbolHandle, numeric_types, mx_uint, integer_types, string_types
from ...base import c_str, c_handle_array
from ...base import py_str
from ...util import check_call, set_module, _sanity_check_params
from ...util import wrap_np_unary_func, wrap_np_binary_func
from ...context import current_context
from ..symbol import Symbol, Group
from .._internal import _set_np_symbol_class
from . import _internal as _npi
try:
    from __builtin__ import slice as py_slice
except ImportError:
    from builtins import slice as py_slice

__all__ = ['zeros', 'ones', 'add', 'subtract', 'multiply', 'divide', 'mod', 'remainder', 'power', 'arctan2',
           'sin', 'cos', 'tan', 'sinh', 'cosh', 'tanh', 'log10', 'sqrt', 'cbrt', 'abs', 'absolute', 'exp',
           'expm1', 'arcsin', 'arccos', 'arctan', 'sign', 'log', 'degrees', 'log2', 'log1p',
           'rint', 'radians', 'reciprocal', 'square', 'negative', 'fix', 'ceil', 'floor',
           'trunc', 'logical_not', 'arcsinh', 'arccosh', 'arctanh', 'tensordot', 'histogram', 'eye',
           'linspace', 'logspace', 'expand_dims', 'tile', 'arange', 'split', 'vsplit', 'concatenate', 'append',
           'stack', 'vstack', 'column_stack', 'dstack', 'mean', 'maximum', 'minimum', 'swapaxes', 'clip', 'argmax',
           'argmin', 'std', 'var', 'indices', 'copysign', 'ravel', 'hanning', 'hamming', 'blackman', 'flip',
           'around', 'hypot', 'bitwise_xor', 'bitwise_or', 'rad2deg', 'deg2rad', 'unique', 'lcm', 'tril', 'identity',
           'take', 'ldexp', 'vdot', 'inner', 'outer', 'equal', 'not_equal', 'greater', 'less', 'greater_equal',
           'less_equal', 'hsplit', 'rot90', 'einsum', 'true_divide', 'shares_memory', 'may_share_memory', 'diff',
           'resize', 'nan_to_num', 'where']

<<<<<<< HEAD
=======
def _num_outputs(sym):
    return len(sym.as_nd_ndarray())

>>>>>>> 85d3ef3a

@set_module('mxnet.symbol.numpy')
class _Symbol(Symbol):
    def __init__(self, handle):
        super(_Symbol, self).__init__(handle)

    def __getitem__(self, key): # pylint: disable = too-many-return-statements, inconsistent-return-statements
        """Return self[key].

        If the symbol is a symbol list, it returns the i-th symbol or a list of symbols
        selected by key.

        Otherwise, it outputs a symbol that slice the input by the given key. Currently, this
        function supports the following types of key:

        - integer types, e.g., int, long, np.int32, np.int64
        - slice containing integer constants, e.g., slice(0, None, None)
        - tuple contaning the above elements, which is used for multidimensional indexing

        Parameters
        ----------
        key : int, slice, or tuple of all previous types
            Indexing key.

        """
        num_outputs = self.num_outputs
        if num_outputs > 1:
            num_outputs = self.num_outputs
            if isinstance(key, integer_types):
                key = int(key)
                if key < -num_outputs or key >= num_outputs:
                    raise IndexError('list index out of range')
                if key < 0:
                    key += num_outputs
                ret_handle = SymbolHandle()
                check_call(_LIB.MXSymbolGetOutput(self.handle, mx_uint(key),
                                                  ctypes.byref(ret_handle)))
                return _Symbol(handle=ret_handle)
            elif isinstance(key, py_slice):
                start, stop, step = key.indices(num_outputs)
                return Group([self[i] for i in range(start, stop, step)], _Symbol)
            else:
                raise TypeError('indices of symbol group must be integers or slices, not {}'
                                .format(type(key)))
        else:
            if isinstance(key, integer_types):
                sliced = _npi.slice(self, [key], [key+1])
                return _npi.reshape(sliced, (-3, -4))
            elif isinstance(key, py_slice):
                if key.step is None or key.step != 0:
                    start = [None] if key.start is None else key.start
                    stop = [None] if key.stop is None else key.stop
                    return _npi.slice(self, start, stop, key.step)
                else:
                    raise ValueError("slice step cannot be zero")
            elif isinstance(key, tuple):
                begin = []
                end = []
                step = []
                new_shape = ()
                if len(key) == 0:
                    return self
                for index in key:
                    if isinstance(index, py_slice):
                        if index.step is not None and index.step == 0:
                            raise ValueError("slice step cannot be zero")
                        begin.append(index.start)
                        end.append(index.stop)
                        step.append(index.step)
                        new_shape += (-2,)
                    elif isinstance(index, integer_types):
                        if index >= 0:
                            begin.append(index)
                            end.append(index+1)
                            step.append(1)
                        else:
                            begin.append(index)
                            end.append(index - 1)
                            step.append(-1)
                        new_shape += (-3,)
                    else:
                        raise IndexError('Only integer, slice, or tuple of these types'
                                         ' are supported! Received key={}'.format(key))
                new_shape += (-4,)
                sliced = _npi.slice(self, begin, end, step)
                return _npi.reshape(sliced, new_shape)
            else:
                raise IndexError('Only integer, slice, or tuple of these types are supported! '
                                 'Received key={}'.format(key))

    def __setitem__(self, key, value):
        raise NotImplementedError

    def __repr__(self):
        """Gets a string representation of the symbol."""
        if self.num_outputs > 1:
            name = ', '.join([str(ele_sym) for ele_sym in self])
            return '<%s group [%s]>' % (self.__class__.__name__, name)
        else:
            return '<%s %s>' % (self.__class__.__name__, self.name)

    @property
    def name(self):
        """Gets name string from the symbol, this function only works for symbols
         that are not a list (grouped symbols).

        Returns
        -------
        value : str
            The name of this symbol, returns ``None`` for list symbol.
        """
        if self.num_outputs > 1:
            return None
        ret = ctypes.c_char_p()
        success = ctypes.c_int()
        check_call(_LIB.MXSymbolGetName(
            self.handle, ctypes.byref(ret), ctypes.byref(success)))
        assert success.value != 0,\
            'Fail to infer the name of a symbol that is not a list!'
        return py_str(ret.value)

    def __iter__(self):
        if self.num_outputs == 1:
            raise TypeError("'{}' is not iterable.".format(self))
        return iter((self[i] for i in range(self.num_outputs)))

    def __add__(self, other):
        """x.__add__(y) <=> x + y"""
        return add(self, other)

    def __sub__(self, other):
        """x.__sub__(y) <=> x - y"""
        return subtract(self, other)

    def __rsub__(self, other):
        """x.__rsub__(y) <=> y - x"""
        return subtract(other, self)

    def __mul__(self, other):
        """x.__mul__(y) <=> x * y"""
        return multiply(self, other)

    def __rmul__(self, other):
        """x.__rmul__(y) <=> y * x"""
        return multiply(other, self)

    def __div__(self, other):
        """x.__truediv__(y) <=> x / y"""
        return divide(self, other)

    def __rdiv__(self, other):
        """x.__rdiv__(y) <=> y / x"""
        return divide(other, self)

    def __mod__(self, other):
        """x.__mod__(y) <=> x % y"""
        return mod(self, other)

    def __rmod__(self, other):
        """x.__rmod__(y) <=> y % x"""
        return mod(other, self)

    def __idiv__(self, other):
        raise NotImplementedError

    def __truediv__(self, other):
        """x.__truediv__(y) <=> x / y"""
        return divide(self, other)

    def __rtruediv__(self, other):
        """x.__rtruediv__(y) <=> y / x"""
        return divide(other, self)

    def __itruediv__(self, other):
        raise NotImplementedError

    def __pow__(self, other):
        """x.__pow__(y) <=> x ** y"""
        return power(self, other)

    def __rpow__(self, other):
        return power(other, self)

    def __neg__(self):
        """x.__neg__() <=> - x"""
        return self.__mul__(-1.0)

    def __deepcopy__(self, _):
        return super(_Symbol, self).as_np_ndarray()

    def __eq__(self, other):
        """x.__eq__(y) <=> x == y"""
        return equal(self, other)

    def __ne__(self, other):
        """x.__ne__(y) <=> x != y"""
        return not_equal(self, other)

    def __gt__(self, other):
        """x.__gt__(y) <=> x > y"""
        return greater(self, other)

    def __ge__(self, other):
        """x.__ge__(y) <=> x >= y"""
        return greater_equal(self, other)

    def __lt__(self, other):
        """x.__lt__(y) <=> x < y"""
        return less(self, other)

    def __le__(self, other):
        """x.__le__(y) <=> x <= y"""
        return less_equal(self, other)

    def __len__(self):
        if self.num_outputs == 1:
            raise TypeError('{} is not a list and does not support len().'.format(self))
        return self.num_outputs

    @property
    def num_outputs(self):
        """The number of outputs of a symbol. If the symbol is not a symbollist, it returns 1.
        Otherwise, it returns the number of elements of the list."""
        output_count = mx_uint()
        check_call(_LIB.MXSymbolGetNumOutputs(self.handle, ctypes.byref(output_count)))
        return output_count.value

    def as_nd_ndarray(self):
        """Convert _Symbol to mxnet.symbol.Symbol to use its convenience fluent methods."""
        hdl = SymbolHandle()
        check_call(_LIB.MXShallowCopySymbol(self.handle, ctypes.byref(hdl)))
        return Symbol(handle=hdl)

    def as_np_ndarray(self):
        """For the convenience of conversion between legacy and np symbols."""
        return self

    @property
    # pylint: disable= invalid-name, undefined-variable
    def T(self):
        """Same as self.transpose()."""
        return self.transpose()
    # pylint: enable= invalid-name, undefined-variable

    def astype(self, dtype, **kwargs):  # pylint: disable=arguments-differ,unused-argument
        """
        Copy of the array, cast to a specified type.

        Parameters
        ----------
        dtype : str or dtype
            Typecode or data-type to which the array is cast.
        copy : bool, optional
            Default `True`. By default, astype always returns a newly
            allocated ndarray on the same context. If this is set to
            `False`, and the dtype requested is the same as the ndarray's
            dtype, the ndarray is returned instead of a copy.

        Returns
        -------
        arr_t : ndarray
            Unless `copy` is False and the other conditions for returning the input
            array are satisfied (see description for `copy` input parameter), `arr_t`
            is a new array of the same shape as the input array with `dtype`.
        """
        _sanity_check_params('astype', ['order', 'casting', 'subok'], kwargs)
        return _npi.cast(self, dtype=dtype)

    def dot(self, b, out=None):
        """Dot product of two arrays.
        Refer to ``numpy.dot`` for full documentation."""
        return _mx_np_op.dot(self, b, out=out)

    def reshape(self, *args, **kwargs):  # pylint: disable=arguments-differ
        """Returns a copy of the array with a new shape.

        Notes
        -----
        Unlike the free function `mxnet.numpy.reshape`, this method on `ndarray` allows
        the elements of the shape parameter to be passed in as separate arguments.
        For example, ``a.reshape(10, 11)`` is equivalent to
        ``a.reshape((10, 11))``.
        """
        order = 'C'
        if len(kwargs) > 1:
            raise TypeError('function takes at most 1 keyword argument')
        if len(kwargs) == 1:
            if 'order' not in kwargs:
                raise TypeError('{} is an invalid keyword argument for this function'
                                .format(kwargs.keys()[0]))
            order = kwargs.pop('order', 'C')
            if order != 'C':
                raise NotImplementedError('only supports C-order,'
                                          ' while received {}'.format(order))
        if len(args) == 0:
            raise TypeError('reshape() takes exactly 1 argument (0 given)')
        if len(args) == 1 and isinstance(args[0], tuple):
            return _mx_np_op.reshape(self, newshape=args[0], order=order)
        else:
            return _mx_np_op.reshape(self, newshape=args, order=order)

    def argmax(self, axis=None, out=None):  # pylint: disable=arguments-differ
        """Return indices of the maximum values along the given axis.
        Refer to `mxnet.numpy.argmax` for full documentation."""
        return argmax(self, axis, out)

    def reshape_like(self, *args, **kwargs):
        """Convenience fluent method for :py:func:`reshape_like`.

        The arguments are the same as for :py:func:`reshape_like`, with
        this array as data.
        """
        raise AttributeError('_Symbol object has no attribute reshape_like')

    def zeros_like(self, *args, **kwargs):
        """Convenience fluent method for :py:func:`zeros_like`.

        The arguments are the same as for :py:func:`zeros_like`, with
        this array as data.
        """
        raise AttributeError('_Symbol object has no attribute zeros_like')

    def ones_like(self, *args, **kwargs):
        """Convenience fluent method for :py:func:`ones_like`.

        The arguments are the same as for :py:func:`ones_like`, with
        this array as data.
        """
        raise AttributeError('_Symbol object has no attribute ones_like')

    def broadcast_axes(self, *args, **kwargs):
        """Convenience fluent method for :py:func:`broadcast_axes`.

        The arguments are the same as for :py:func:`broadcast_axes`, with
        this array as data.
        """
        raise AttributeError('_Symbol object has no attribute broadcast_like')

    def repeat(self, repeats, axis=None):  # pylint: disable=arguments-differ
        """Repeat elements of an array."""
        return _mx_np_op.repeat(self, repeats=repeats, axis=axis)

    def pad(self, *args, **kwargs):
        """Convenience fluent method for :py:func:`pad`.

        The arguments are the same as for :py:func:`pad`, with
        this array as data.
        """
        raise AttributeError('_Symbol object has no attribute pad')

    def swapaxes(self, axis1, axis2):  # pylint: disable=arguments-differ
        """Return a copy of the array with axis1 and axis2 interchanged.
        Refer to `mxnet.numpy.swapaxes` for full documentation.
        """
        return swapaxes(self, axis1, axis2)

    def split(self, *args, **kwargs):
        """Convenience fluent method for :py:func:`split`.

        The arguments are the same as for :py:func:`split`, with
        this array as data.
        """
        raise AttributeError('_Symbol object has no attribute split')

    def split_v2(self, *args, **kwargs):
        """Convenience fluent method for :py:func:`split_v2`.

        The arguments are the same as for :py:func:`split_v2`, with
        this array as data.
        """
        raise AttributeError('_Symbol object has no attribute split_v2')

    def slice(self, *args, **kwargs):
        """Convenience fluent method for :py:func:`slice`.

        The arguments are the same as for :py:func:`slice`, with
        this array as data.
        """
        raise AttributeError('_Symbol object has no attribute slice')

    def slice_axis(self, *args, **kwargs):
        """Convenience fluent method for :py:func:`slice_axis`.

        The arguments are the same as for :py:func:`slice_axis`, with
        this array as data.
        """
        raise AttributeError('_Symbol object has no attribute slice_axis')

    def slice_like(self, *args, **kwargs):
        """Convenience fluent method for :py:func:`slice_like`.

        The arguments are the same as for :py:func:`slice_like`, with
        this array as data.
        """
        raise AttributeError('_Symbol object has no attribute slice_like')

    def take(self, indices, axis=None, mode='raise'):  # pylint: disable=arguments-differ, redefined-outer-name
        """Convenience fluent method for :py:func:`take`.

        The arguments are the same as for :py:func:`take`, with
        this array as data.
        """
        return take(self, indices, axis, mode=mode)

    def one_hot(self, *args, **kwargs):
        """Convenience fluent method for :py:func:`one_hot`.

        The arguments are the same as for :py:func:`one_hot`, with
        this array as data.
        """
        raise AttributeError('_Symbol object has no attribute one_hot')

    def pick(self, *args, **kwargs):
        """Convenience fluent method for :py:func:`pick`.

        The arguments are the same as for :py:func:`pick`, with
        this array as data.
        """
        raise AttributeError('_Symbol object has no attribute pick')

    def sort(self, *args, **kwargs):
        """Convenience fluent method for :py:func:`sort`.

        The arguments are the same as for :py:func:`sort`, with
        this array as data.
        """
        raise NotImplementedError

    def topk(self, *args, **kwargs):
        """Convenience fluent method for :py:func:`topk`.

        The arguments are the same as for :py:func:`topk`, with
        this array as data.
        """
        raise AttributeError('_Symbol object has no attribute topk')

    def argsort(self, *args, **kwargs):
        """Convenience fluent method for :py:func:`argsort`.

        The arguments are the same as for :py:func:`argsort`, with
        this array as data.
        """
        raise NotImplementedError

    def argmax_channel(self, *args, **kwargs):
        """Convenience fluent method for :py:func:`argmax_channel`.

        The arguments are the same as for :py:func:`argmax_channel`, with
        this array as data.
        """
        raise AttributeError('_Symbol object has no attribute argmax_channel')

    def argmin(self, axis=None, out=None):  # pylint: disable=arguments-differ
        """Return indices of the minimum values along the given axis.
        Refer to `mxnet.numpy.argmax` for full documentation."""
        return argmin(self, axis, out)

    def clip(self, min=None, max=None, out=None):  # pylint: disable=arguments-differ
        """Return an array whose values are limited to [min, max].
        One of max or min must be given.
        """
        return clip(self, min, max, out=out)

    def abs(self, *args, **kwargs):
        """Convenience fluent method for :py:func:`abs`.

        The arguments are the same as for :py:func:`abs`, with
        this array as data.
        """
        raise AttributeError('_Symbol object has no attribute abs')

    def sign(self, *args, **kwargs):
        """Convenience fluent method for :py:func:`sign`.

        The arguments are the same as for :py:func:`sign`, with
        this array as data.
        """
        raise AttributeError('_Symbol object has no attribute abs')

    def flatten(self, order='C'):  # pylint: disable=arguments-differ
        """Return a copy of the array collapsed into one dimension."""
        return self.reshape(-1, order=order)

    def shape_array(self, *args, **kwargs):
        """Convenience fluent method for :py:func:`shape_array`.

        The arguments are the same as for :py:func:`shape_array`, with
        this array as data.
        """
        raise AttributeError('_Symbol object has no attribute shape_array')

    def size_array(self, *args, **kwargs):
        """Convenience fluent method for :py:func:`size_array`.

        The arguments are the same as for :py:func:`size_array`, with
        this array as data.
        """
        raise AttributeError('_Symbol object has no attribute size_array')

    def expand_dims(self, *args, **kwargs):  # pylint: disable=arguments-differ,unused-argument
        """Convenience fluent method for :py:func:`expand_dims`.

        The arguments are the same as for :py:func:`expand_dims`, with
        this array as data.
        """
        raise AttributeError('_Symbol object has no attribute expand_dims')

    def tile(self, *args, **kwargs):
        """Convenience fluent method for :py:func:`tile`.

        The arguments are the same as for :py:func:`tile`, with
        this array as data.
        """
        raise AttributeError('_Symbol object has no attribute tile')

    def transpose(self, *axes):  # pylint: disable=arguments-differ
        """The arguments are the same as for :py:func:`transpose`, with
        this array as data.
        """
        if len(axes) == 0:
            axes = None
        elif len(axes) == 1:
            if isinstance(axes[0], (tuple, list)):
                axes = axes[0]
            elif axes[0] is None:
                axes = None
        return _mx_np_op.transpose(self, axes=axes)

    def flip(self, *args, **kwargs):
        """Convenience fluent method for :py:func:`flip`.

        The arguments are the same as for :py:func:`flip`, with
        this array as data.
        """
        raise AttributeError('_Symbol object has no attribute flip')

    def depth_to_space(self, *args, **kwargs):
        """Convenience fluent method for :py:func:`depth_to_space`.

        The arguments are the same as for :py:func:`depth_to_space`, with
        this array as data.
        """
        raise AttributeError('_Symbol object has no attribute depth_to_space')

    def space_to_depth(self, *args, **kwargs):
        """Convenience fluent method for :py:func:`space_to_depth`.

        The arguments are the same as for :py:func:`space_to_depth`, with
        this array as data.
        """
        raise AttributeError('_Symbol object has no attribute space_to_depth')

    def diag(self, k=0, **kwargs):
        """Convenience fluent method for :py:func:`diag`.

        The arguments are the same as for :py:func:`diag`, with
        this array as data.
        """
        raise AttributeError('_Symbol object has no attribute diag')

    def sum(self, axis=None, dtype=None, out=None, keepdims=False):  # pylint: disable=arguments-differ
        """Return the sum of the array elements over the given axis."""
        return _mx_np_op.sum(self, axis=axis, dtype=dtype, out=out, keepdims=keepdims)

    def nansum(self, *args, **kwargs):
        """Convenience fluent method for :py:func:`nansum`.

        The arguments are the same as for :py:func:`nansum`, with
        this array as data.
        """
        raise AttributeError('_Symbol object has no attribute nansum')

    def prod(self, axis=None, dtype=None, out=None, keepdims=False):  # pylint: disable=arguments-differ
        """Return the product of the array elements over the given axis."""
        return _mx_np_op.prod(self, axis=axis, dtype=dtype, keepdims=keepdims, out=out)

    def nanprod(self, *args, **kwargs):
        """Convenience fluent method for :py:func:`nanprod`.

        The arguments are the same as for :py:func:`nanprod`, with
        this array as data.
        """
        raise AttributeError('_Symbol object has no attribute nanprod')

    def mean(self, axis=None, dtype=None, out=None, keepdims=False):  # pylint: disable=arguments-differ
        """Returns the average of the array elements along given axis."""
        return mean(self, axis=axis, dtype=dtype, out=out, keepdims=keepdims)

    def std(self, axis=None, dtype=None, out=None, ddof=0, keepdims=False):  # pylint: disable=arguments-differ,too-many-arguments
        """Returns the standard deviation of the array elements along given axis."""
        return std(self, axis=axis, dtype=dtype, ddof=ddof, keepdims=keepdims, out=out)

    def var(self, axis=None, dtype=None, out=None, ddof=0, keepdims=False):  # pylint: disable=arguments-differ,too-many-arguments
        """Returns the variance of the array elements, along given axis."""
        return var(self, axis=axis, dtype=dtype, out=out, ddof=ddof, keepdims=keepdims)

    def cumsum(self, axis=None, dtype=None, out=None):
        """Return the cumulative sum of the elements along the given axis."""
        return _mx_np_op.cumsum(self, axis=axis, dtype=dtype, out=out)

    def max(self, axis=None, out=None, keepdims=False):  # pylint: disable=arguments-differ
        """Return the maximum along a given axis."""
        return _mx_np_op.max(self, axis=axis, keepdims=keepdims, out=out)

    def min(self, axis=None, out=None, keepdims=False):  # pylint: disable=arguments-differ
        """Return the minimum along a given axis."""
        return _mx_np_op.min(self, axis=axis, keepdims=keepdims, out=out)

    def norm(self, *args, **kwargs):
        """Convenience fluent method for :py:func:`norm`.

        The arguments are the same as for :py:func:`norm`, with
        this array as data.
        """
        raise AttributeError('_Symbol object has no attribute norm')

    def round(self, *args, **kwargs):
        """Convenience fluent method for :py:func:`round`.

        The arguments are the same as for :py:func:`round`, with
        this array as data.
        """
        raise NotImplementedError

    def rint(self, *args, **kwargs):
        """Convenience fluent method for :py:func:`rint`.

        The arguments are the same as for :py:func:`rint`, with
        this array as data.
        """
        raise AttributeError('_Symbol object has no attribute rint')

    def fix(self, *args, **kwargs):
        """Convenience fluent method for :py:func:`fix`.

        The arguments are the same as for :py:func:`fix`, with
        this array as data.
        """
        raise AttributeError('_Symbol object has no attribute fix')

    def floor(self, *args, **kwargs):
        """Convenience fluent method for :py:func:`floor`.

        The arguments are the same as for :py:func:`floor`, with
        this array as data.
        """
        raise AttributeError('_Symbol object has no attribute floor')

    def ceil(self, *args, **kwargs):
        """Convenience fluent method for :py:func:`ceil`.

        The arguments are the same as for :py:func:`ceil`, with
        this array as data.
        """
        raise AttributeError('_Symbol object has no attribute ceil')

    def trunc(self, *args, **kwargs):
        """Convenience fluent method for :py:func:`trunc`.

        The arguments are the same as for :py:func:`trunc`, with
        this array as data.
        """
        raise AttributeError('_Symbol object has no attribute trunc')

    def sin(self, *args, **kwargs):
        """Convenience fluent method for :py:func:`sin`.

        The arguments are the same as for :py:func:`sin`, with
        this array as data.
        """
        raise AttributeError('_Symbol object has no attribute sin')

    def cos(self, *args, **kwargs):
        """Convenience fluent method for :py:func:`cos`.

        The arguments are the same as for :py:func:`cos`, with
        this array as data.
        """
        raise AttributeError('_Symbol object has no attribute cos')

    def tan(self, *args, **kwargs):
        """Convenience fluent method for :py:func:`tan`.

        The arguments are the same as for :py:func:`tan`, with
        this array as data.
        """
        raise AttributeError('_Symbol object has no attribute tan')

    def arcsin(self, *args, **kwargs):
        """Convenience fluent method for :py:func:`arcsin`.

        The arguments are the same as for :py:func:`arcsin`, with
        this array as data.
        """
        raise AttributeError('_Symbol object has no attribute arcsin')

    def arccos(self, *args, **kwargs):
        """Convenience fluent method for :py:func:`arccos`.

        The arguments are the same as for :py:func:`arccos`, with
        this array as data.
        """
        raise AttributeError('_Symbol object has no attribute arccos')

    def arctan(self, *args, **kwargs):
        """Convenience fluent method for :py:func:`arctan`.

        The arguments are the same as for :py:func:`arctan`, with
        this array as data.
        """
        raise AttributeError('_Symbol object has no attribute arctan')

    def degrees(self, *args, **kwargs):
        """Convenience fluent method for :py:func:`degrees`.

        The arguments are the same as for :py:func:`degrees`, with
        this array as data.
        """
        raise AttributeError('_Symbol object has no attribute degrees')

    def radians(self, *args, **kwargs):
        """Convenience fluent method for :py:func:`radians`.

        The arguments are the same as for :py:func:`radians`, with
        this array as data.
        """
        raise AttributeError('_Symbol object has no attribute radians')

    def sinh(self, *args, **kwargs):
        """Convenience fluent method for :py:func:`sinh`.

        The arguments are the same as for :py:func:`sinh`, with
        this array as data.
        """
        raise AttributeError('_Symbol object has no attribute sinh')

    def cosh(self, *args, **kwargs):
        """Convenience fluent method for :py:func:`cosh`.

        The arguments are the same as for :py:func:`cosh`, with
        this array as data.
        """
        raise AttributeError('_Symbol object has no attribute cosh')

    def tanh(self, *args, **kwargs):
        """Convenience fluent method for :py:func:`tanh`.

        The arguments are the same as for :py:func:`tanh`, with
        this array as data.
        """
        raise AttributeError('_Symbol object has no attribute tanh')

    def arcsinh(self, *args, **kwargs):
        """Convenience fluent method for :py:func:`arcsinh`.

        The arguments are the same as for :py:func:`arcsinh`, with
        this array as data.
        """
        raise AttributeError('_Symbol object has no attribute arcsinh')

    def arccosh(self, *args, **kwargs):
        """Convenience fluent method for :py:func:`arccosh`.

        The arguments are the same as for :py:func:`arccosh`, with
        this array as data.
        """
        raise AttributeError('_Symbol object has no attribute arccosh')

    def arctanh(self, *args, **kwargs):
        """Convenience fluent method for :py:func:`arctanh`.

        The arguments are the same as for :py:func:`arctanh`, with
        this array as data.
        """
        raise AttributeError('_Symbol object has no attribute arctanh')

    def exp(self, *args, **kwargs):
        """Convenience fluent method for :py:func:`exp`.

        The arguments are the same as for :py:func:`exp`, with
        this array as data.
        """
        raise AttributeError('_Symbol object has no attribute exp')

    def expm1(self, *args, **kwargs):
        """Convenience fluent method for :py:func:`expm1`.

        The arguments are the same as for :py:func:`expm1`, with
        this array as data.
        """
        raise AttributeError('_Symbol object has no attribute expm1')

    def log(self, *args, **kwargs):
        """Convenience fluent method for :py:func:`log`.

        The arguments are the same as for :py:func:`log`, with
        this array as data.
        """
        raise AttributeError('_Symbol object has no attribute log')

    def log10(self, *args, **kwargs):
        """Convenience fluent method for :py:func:`log10`.

        The arguments are the same as for :py:func:`log10`, with
        this array as data.
        """
        raise AttributeError('_Symbol object has no attribute log10')

    def log2(self, *args, **kwargs):
        """Convenience fluent method for :py:func:`log2`.

        The arguments are the same as for :py:func:`log2`, with
        this array as data.
        """
        raise AttributeError('_Symbol object has no attribute log2')

    def log1p(self, *args, **kwargs):
        """Convenience fluent method for :py:func:`log1p`.

        The arguments are the same as for :py:func:`log1p`, with
        this array as data.
        """
        raise AttributeError('_Symbol object has no attribute log1p')

    def sqrt(self, *args, **kwargs):
        """Convenience fluent method for :py:func:`sqrt`.

        The arguments are the same as for :py:func:`sqrt`, with
        this array as data.
        """
        raise AttributeError('_Symbol object has no attribute sqrt')

    def rsqrt(self, *args, **kwargs):
        """Convenience fluent method for :py:func:`rsqrt`.

        The arguments are the same as for :py:func:`rsqrt`, with
        this array as data.
        """
        raise AttributeError('_Symbol object has no attribute rsqrt')

    def cbrt(self, *args, **kwargs):
        """Convenience fluent method for :py:func:`cbrt`.

        The arguments are the same as for :py:func:`cbrt`, with
        this array as data.
        """
        raise AttributeError('_Symbol object has no attribute cqrt')

    def rcbrt(self, *args, **kwargs):
        """Convenience fluent method for :py:func:`rcbrt`.

        The arguments are the same as for :py:func:`rcbrt`, with
        this array as data.
        """
        raise AttributeError('_Symbol object has no attribute rcqrt')

    def square(self, *args, **kwargs):
        """Convenience fluent method for :py:func:`square`.

        The arguments are the same as for :py:func:`square`, with
        this array as data.
        """
        raise AttributeError('_Symbol object has no attribute square')

    def reciprocal(self, *args, **kwargs):
        """Convenience fluent method for :py:func:`reciprocal`.

        The arguments are the same as for :py:func:`reciprocal`, with
        this array as data.
        """
        raise AttributeError('_Symbol object has no attribute reciprocal')

    def relu(self, *args, **kwargs):
        """Convenience fluent method for :py:func:`relu`.

        The arguments are the same as for :py:func:`relu`, with
        this array as data.
        """
        raise AttributeError('_Symbol object has no attribute relu')

    def sigmoid(self, *args, **kwargs):
        """Convenience fluent method for :py:func:`sigmoid`.

        The arguments are the same as for :py:func:`sigmoid`, with
        this array as data.
        """
        raise AttributeError('_Symbol object has no attribute sigmoid')

    def softmax(self, *args, **kwargs):
        """Convenience fluent method for :py:func:`softmax`.

        The arguments are the same as for :py:func:`softmax`, with
        this array as data.
        """
        raise AttributeError('_Symbol object has no attribute softmax')

    def log_softmax(self, *args, **kwargs):
        """Convenience fluent method for :py:func:`log_softmax`.

        The arguments are the same as for :py:func:`log_softmax`, with
        this array as data.
        """
        raise AttributeError('_Symbol object has no attribute log_softmax')

    def softmin(self, *args, **kwargs):
        """Convenience fluent method for :py:func:`softmin`.

        The arguments are the same as for :py:func:`softmin`, with
        this array as data.
        """
        raise AttributeError('_Symbol object has no attribute softmin')

    def squeeze(self, axis=None):  # pylint: disable=arguments-differ
        """Remove single-dimensional entries from the shape of a."""
        return _mx_np_op.squeeze(self, axis=axis)

    def broadcast_to(self, *args, **kwargs):
        raise AttributeError('_Symbol object has no attribute broadcast_to')

    def broadcast_like(self, *args, **kwargs):
        raise AttributeError('_Symbol object has no attribute broadcast_like')

    def save(self, fname, remove_amp_cast=True):
        """Saves symbol to a file.
        You can also use pickle to do the job if you only work on python.
        The advantage of `load`/`save` functions is that the file contents are language agnostic.
        This means the model saved by one language binding can be loaded by a different
        language binding of `MXNet`.
        You also get the benefit of being able to directly load/save from cloud storage(S3, HDFS).
        Parameters
        ----------
        fname : str
            The name of the file.
            - "s3://my-bucket/path/my-s3-symbol"
            - "hdfs://my-bucket/path/my-hdfs-symbol"
            - "/path-to/my-local-symbol"
        remove_amp_cast : bool, optional
            Whether to remove the amp_cast and amp_multicast operators, before saving the model.
        See Also
        --------
        symbol.load : Used to load symbol from file.
        """
        if not isinstance(fname, string_types):
            raise TypeError('fname need to be string')

        handle = self.handle
        if remove_amp_cast:
            handle = SymbolHandle()
            check_call(_LIB.MXSymbolRemoveAmpCast(self.handle, ctypes.byref(handle)))

        processed_symbol = _Symbol(handle)
        json_str = processed_symbol.save_json_string()
        json_data = json.loads(json_str)
        with open(fname, 'w') as file_out:
            json.dump(json_data, file_out, indent=2, sort_keys=True)

    def save_json_string(self):
        """Saves symbol to a JSON string.
        See Also
        --------
        symbol.load_json : Used to load symbol from JSON string.
        """
        json_str = ctypes.c_char_p()
        check_call(_LIB.MXSymbolSaveToJSON(self.handle, ctypes.byref(json_str)))
        json_data = json.loads(py_str(json_str.value))
        return json.dumps(json_data)


@set_module('mxnet.symbol.numpy')
def zeros(shape, dtype=_np.float32, order='C', ctx=None):
    """Return a new array of given shape and type, filled with zeros.
    This function currently only supports storing multi-dimensional data
    in row-major (C-style).

    Parameters
    ----------
    shape : int or tuple of int
        The shape of the empty array.
    dtype : str or numpy.dtype, optional
        An optional value type. Default is `numpy.float32`. Note that this
        behavior is different from NumPy's `zeros` function  where `float64`
        is the default value, because `float32` is considered as the default
        data type in deep learning.
    order : {'C'}, optional, default: 'C'
        How to store multi-dimensional data in memory, currently only row-major
        (C-style) is supported.
    ctx : Context, optional
        An optional device context (default is the current default context).

    Returns
    -------
    out : Symbol
        Array of zeros with the given shape, dtype, and ctx.
    """
    if order != 'C':
        raise NotImplementedError
    if ctx is None:
        ctx = current_context()
    dtype = _np.float32 if dtype is None else dtype
    return _npi.zeros(shape=shape, ctx=ctx, dtype=dtype)


@set_module('mxnet.symbol.numpy')
def ones(shape, dtype=_np.float32, order='C', ctx=None):
    """Return a new array of given shape and type, filled with ones.
    This function currently only supports storing multi-dimensional data
    in row-major (C-style).

    Parameters
    ----------
    shape : int or tuple of int
        The shape of the empty array.
    dtype : str or numpy.dtype, optional
        An optional value type. Default is `numpy.float32`. Note that this
        behavior is different from NumPy's `ones` function where `float64`
        is the default value, because `float32` is considered as the default
        data type in deep learning.
    order : {'C'}, optional, default: 'C'
        How to store multi-dimensional data in memory, currently only row-major
        (C-style) is supported.
    ctx : Context, optional
        An optional device context (default is the current default context).

    Returns
    -------
    out : ndarray
        Array of ones with the given shape, dtype, and ctx.
    """
    if order != 'C':
        raise NotImplementedError
    if ctx is None:
        ctx = current_context()
    dtype = _np.float32 if dtype is None else dtype
    return _npi.ones(shape=shape, ctx=ctx, dtype=dtype)


@set_module('mxnet.symbol.numpy')
def full(shape, fill_value, dtype=None, order='C', ctx=None, out=None):  # pylint: disable=too-many-arguments
    """
    Return a new array of given shape and type, filled with `fill_value`.
    Parameters
    ----------
    shape : int or sequence of ints
        Shape of the new array, e.g., ``(2, 3)`` or ``2``.
    fill_value : scalar
        Fill value.
    dtype : data-type, optional
        The desired data-type for the array. The default, `None`, means
        `np.array(fill_value).dtype`.
    order : {'C'}, optional
        Whether to store multidimensional data in C- or Fortran-contiguous
        (row- or column-wise) order in memory. Currently only supports C order.
    ctx: to specify the device, e.g. the i-th GPU.
    out : ndarray or None, optional
        A location into which the result is stored.
        If provided, it must have the same shape and dtype as input ndarray.
        If not provided or `None`, a freshly-allocated array is returned.
    Returns
    -------
    out : ndarray
        Array of `fill_value` with the given shape, dtype, and order.
    Notes
    -----
    This function differs from the original `numpy.full
    https://docs.scipy.org/doc/numpy/reference/generated/numpy.full.html`_ in
    the following way(s):
    - Have an additional `ctx` argument to specify the device
    - Have an additional `out` argument
    - Currently does not support `order` selection
    See Also
    --------
    empty : Return a new uninitialized array.
    ones : Return a new array setting values to one.
    zeros : Return a new array setting values to zero.
    Examples
    --------
    >>> np.full((2, 2), 10)
    array([[10., 10.],
           [10., 10.]])
    >>> np.full((2, 2), 2, dtype=np.int32, ctx=mx.cpu(0))
    array([[2, 2],
           [2, 2]], dtype=int32)
    """
    if order != 'C':
        raise NotImplementedError
    if ctx is None:
        ctx = current_context()
    dtype = _np.float32 if dtype is None else dtype
    return _npi.full(shape=shape, value=fill_value, ctx=ctx, dtype=dtype, out=out)


@set_module('mxnet.symbol.numpy')
def identity(n, dtype=None, ctx=None):
    """
    Return the identity array.

    The identity array is a square array with ones on
    the main diagonal.

    Parameters
    ----------
    n : int
        Number of rows (and columns) in `n` x `n` output.
    dtype : data-type, optional
        Data-type of the output.  Defaults to ``numpy.float32``.
    ctx : Context, optional
        An optional device context (default is the current default context).

    Returns
    -------
    out : _Symbol
        `n` x `n` array with its main diagonal set to one,
        and all other elements 0.
    """
    if not isinstance(n, int):
        raise TypeError("Input 'n' should be an integer")
    if n < 0:
        raise ValueError("Input 'n' cannot be negative")
    if ctx is None:
        ctx = current_context()
    dtype = _np.float32 if dtype is None else dtype
    return _npi.identity(shape=(n, n), ctx=ctx, dtype=dtype)


# pylint: disable=redefined-outer-name
@set_module('mxnet.symbol.numpy')
def take(a, indices, axis=None, mode='raise', out=None):
    r"""
    Take elements from an array along an axis.

    When axis is not None, this function does the same thing as "fancy"
    indexing (indexing arrays using arrays); however, it can be easier to use
    if you need elements along a given axis. A call such as
    ``np.take(arr, indices, axis=3)`` is equivalent to
    ``arr[:,:,:,indices,...]``.

    Explained without fancy indexing, this is equivalent to the following use
    of `ndindex`, which sets each of ``ii``, ``jj``, and ``kk`` to a tuple of
    indices::

        Ni, Nk = a.shape[:axis], a.shape[axis+1:]
        Nj = indices.shape
        for ii in ndindex(Ni):
            for jj in ndindex(Nj):
                for kk in ndindex(Nk):
                    out[ii + jj + kk] = a[ii + (indices[jj],) + kk]

    Parameters
    ----------
    a : _Symbol
        The source array.
    indices : _Symbol
        The indices of the values to extract. Also allow scalars for indices.
    axis : int, optional
        The axis over which to select values. By default, the flattened
        input array is used.
    out : _Symbol or None, optional
        Dummy parameter to keep the consistency with the ndarray counterpart.
    mode : {'clip', 'wrap'}, optional
        Specifies how out-of-bounds indices will behave.

        * 'clip' -- clip to the range (default)
        * 'wrap' -- wrap around

        'clip' mode means that all indices that are too large are replaced
        by the index that addresses the last element along that axis. Note
        that this disables indexing with negative numbers.

    Returns
    -------
    out : _Symbol
        The returned array has the same type as `a`.

    Notes
    -----

    This function differs from the original `numpy.take
    <https://docs.scipy.org/doc/numpy/reference/generated/numpy.take.html>`_ in
    the following way(s):

    - Only ndarray or scalar ndarray is accepted as valid input.
    """
    if mode not in ('wrap', 'clip', 'raise'):
        raise NotImplementedError(
            "function take does not support mode '{}'".format(mode))
    if axis is None:
        return _npi.take(_npi.reshape(a, -1), indices, 0, mode, out)
    else:
        return _npi.take(a, indices, axis, mode, out)
# pylint: enable=redefined-outer-name


#pylint: disable= too-many-arguments, no-member, protected-access
def _ufunc_helper(lhs, rhs, fn_array, fn_scalar, lfn_scalar, rfn_scalar=None, out=None):
    """ Helper function for element-wise operation.
    The function will perform numpy-like broadcasting if needed and call different functions.

    Parameters
    --------
    lhs : Symbol or numeric value
        Left-hand side operand.

    rhs : Symbol or numeric value
        Right-hand operand,

    fn_array : function
        Function to be called if both lhs and rhs are of ``Symbol`` type.

    fn_scalar : function
        Function to be called if both lhs and rhs are numeric values.

    lfn_scalar : function
        Function to be called if lhs is ``Symbol`` while rhs is numeric value

    rfn_scalar : function
        Function to be called if lhs is numeric value while rhs is ``Symbol``;
        if none is provided, then the function is commutative, so rfn_scalar is equal to lfn_scalar

    Returns
    --------
    mxnet.numpy.ndarray
        result array
    """
    if isinstance(lhs, numeric_types):
        if isinstance(rhs, numeric_types):
            return fn_scalar(lhs, rhs, out=out)
        else:
            if rfn_scalar is None:
                # commutative function
                return lfn_scalar(rhs, float(lhs), out=out)
            else:
                return rfn_scalar(rhs, float(lhs), out=out)
    elif isinstance(rhs, numeric_types):
        return lfn_scalar(lhs, float(rhs), out=out)
    elif isinstance(rhs, Symbol):
        return fn_array(lhs, rhs, out=out)
    else:
        raise TypeError('type %s not supported' % str(type(rhs)))
#pylint: enable= too-many-arguments, no-member, protected-access


@set_module('mxnet.symbol.numpy')
@wrap_np_binary_func
def add(x1, x2, out=None, **kwargs):
    return _ufunc_helper(x1, x2, _npi.add, _np.add, _npi.add_scalar, None, out)


@set_module('mxnet.symbol.numpy')
@wrap_np_binary_func
def subtract(x1, x2, out=None, **kwargs):
    return _ufunc_helper(x1, x2, _npi.subtract, _np.subtract, _npi.subtract_scalar,
                         _npi.rsubtract_scalar, out)


@set_module('mxnet.symbol.numpy')
@wrap_np_binary_func
def multiply(x1, x2, out=None, **kwargs):
    return _ufunc_helper(x1, x2, _npi.multiply, _np.multiply, _npi.multiply_scalar, None, out)


@set_module('mxnet.symbol.numpy')
@wrap_np_binary_func
def divide(x1, x2, out=None, **kwargs):
    return _ufunc_helper(x1, x2, _npi.true_divide, _np.divide, _npi.true_divide_scalar,
                         _npi.rtrue_divide_scalar, out)


@set_module('mxnet.ndarray.numpy')
def true_divide(x1, x2, out=None):
    return _ufunc_helper(x1, x2, _npi.true_divide, _np.divide, _npi.true_divide_scalar,
                         _npi.rtrue_divide_scalar, out)


@set_module('mxnet.symbol.numpy')
@wrap_np_binary_func
def mod(x1, x2, out=None, **kwargs):
    return _ufunc_helper(x1, x2, _npi.mod, _np.mod, _npi.mod_scalar, _npi.rmod_scalar, out)


@set_module('mxnet.symbol.numpy')
@wrap_np_binary_func
def remainder(x1, x2, out=None, **kwargs):
    return _ufunc_helper(x1, x2, _npi.mod, _np.mod, _npi.mod_scalar, _npi.rmod_scalar, out)


@set_module('mxnet.symbol.numpy')
@wrap_np_binary_func
def power(x1, x2, out=None, **kwargs):
    return _ufunc_helper(x1, x2, _npi.power, _np.power, _npi.power_scalar, _npi.rpower_scalar, out)


@set_module('mxnet.symbol.numpy')
@wrap_np_binary_func
def lcm(x1, x2, out=None, **kwargs):
    """
    Returns the lowest common multiple of ``|x1|`` and ``|x2|``

    Parameters
    ----------
    x1, x2 : ndarrays or scalar values
        The arrays for computing lowest common multiple. If x1.shape != x2.shape,
        they must be broadcastable to a common shape (which may be the shape of
        one or the other).

    out : ndarray or None, optional
        A location into which the result is stored. If provided, it must have a shape
        that the inputs broadcast to. If not provided or None, a freshly-allocated array
        is returned.

    Returns
    -------
    y : ndarray or scalar
        The lowest common multiple of the absolute value of the inputs
        This is a scalar if both `x1` and `x2` are scalars.

    See Also
    --------
    gcd : The greatest common divisor
    """
    return _ufunc_helper(x1, x2, _npi.lcm, _np.lcm, _npi.lcm_scalar, None, out)


@set_module('mxnet.symbol.numpy')
def tensordot(a, b, axes=2):
    r"""
    tensordot(a, b, axes=2)
    Compute tensor dot product along specified axes for arrays >= 1-D.
    Given two tensors (arrays of dimension greater than or equal to one),
    `a` and `b`, and an ndarray object containing two ndarray
    objects, ``(a_axes, b_axes)``, sum the products of `a`'s and `b`'s
    elements (components) over the axes specified by ``a_axes`` and
    ``b_axes``. The third argument can be a single non-negative
    integer_like scalar, ``N``; if it is such, then the last ``N``
    dimensions of `a` and the first ``N`` dimensions of `b` are summed
    over.
    Parameters
    ----------
    a, b : _Symbol
        Tensors to "dot".
    axes : int or (2,) ndarray
        * integer_like
        If an int N, sum over the last N axes of `a` and the first N axes
        of `b` in order. The sizes of the corresponding axes must match.
        * (2,) array_like
        Or, a list of axes to be summed over, first sequence applying to `a`,
        second to `b`. Both elements array_like must be of the same length.
    Notes
    -----
    Three common use cases are:
        * ``axes = 0`` : tensor product :math:`a\otimes b`
        * ``axes = 1`` : tensor dot product :math:`a\cdot b`
        * ``axes = 2`` : (default) tensor double contraction :math:`a:b`
    When `axes` is integer_like, the sequence for evaluation will be: first
    the -Nth axis in `a` and 0th axis in `b`, and the -1th axis in `a` and
    Nth axis in `b` last.
    When there is more than one axis to sum over - and they are not the last
    (first) axes of `a` (`b`) - the argument `axes` should consist of
    two sequences of the same length, with the first axis to sum over given
    first in both sequences, the second axis second, and so forth.
    """
    if _np.isscalar(axes):
        return _npi.tensordot_int_axes(a, b, axes)

    if len(axes) != 2:
        raise ValueError('Axes must consist of two arrays.')
    a_axes_summed, b_axes_summed = axes
    if _np.isscalar(a_axes_summed):
        a_axes_summed = (a_axes_summed,)
    if _np.isscalar(b_axes_summed):
        b_axes_summed = (b_axes_summed,)

    if len(a_axes_summed) != len(b_axes_summed):
        raise ValueError('Axes length mismatch')

    return _npi.tensordot(a, b, a_axes_summed, b_axes_summed)


@set_module('mxnet.symbol.numpy')
def histogram(a, bins=10, range=None, normed=None, weights=None, density=None):  # pylint: disable= too-many-arguments
    """
    Compute the histogram of a set of data.

    Parameters
    ----------
    a : Symbol
        Input data. The histogram is computed over the flattened array.
    bins : int or Symbol
        If `bins` is an int, it defines the number of equal-width
        bins in the given range (10, by default). If `bins` is a
        sequence, it defines a monotonically increasing array of bin edges,
        including the rightmost edge, allowing for non-uniform bin widths.
        .. versionadded:: 1.11.0
        If `bins` is a string, it defines the method used to calculate the
        optimal bin width, as defined by `histogram_bin_edges`.
    range : (float, float)
        The lower and upper range of the bins. Required when `bins` is an integer.
        Values outside the range are ignored. The first element of the range must
        be less than or equal to the second.
    normed : bool, optional
        Not supported yet, coming soon.
    weights : array_like, optional
        Not supported yet, coming soon.
    density : bool, optional
        Not supported yet, coming soon.
    """
    if normed is True:
        raise NotImplementedError("normed is not supported yet...")
    if weights is not None:
        raise NotImplementedError("weights is not supported yet...")
    if density is True:
        raise NotImplementedError("density is not supported yet...")
    if isinstance(bins, numeric_types):
        if range is None:
            raise NotImplementedError("automatic range is not avaialble yet...")
        return _npi.histogram(a, bin_cnt=bins, range=range)
    if isinstance(bins, (list, tuple)):
        raise NotImplementedError("array_like bins is not supported yet...")
    if isinstance(bins, str):
        raise NotImplementedError("string bins is not supported yet...")
    if isinstance(bins, Symbol):
        return _npi.histogram(a, bins)
    raise ValueError("histogram fails with", locals())


@set_module('mxnet.symbol.numpy')
def eye(N, M=None, k=0, dtype=_np.float32, **kwargs):
    """
    Return a 2-D array with ones on the diagonal and zeros elsewhere.

    Parameters
    ----------
    N : int
        Number of rows in the output.
    M : int, optional
        Number of columns in the output. If None, defaults to N.
    k : int, optional
        Index of the diagonal: 0 (the default) refers to the main diagonal,
        a positive value refers to an upper diagonal,
        and a negative value to a lower diagonal.
    dtype : data-type, optional
        Data-type of the returned array.

    Returns
    -------
    I : ndarray of shape (N,M)
        An array where all elements are equal to zero,
        except for the k-th diagonal, whose values are equal to one.
    """
    _sanity_check_params('eye', ['order'], kwargs)
    ctx = kwargs.pop('ctx', current_context())
    if ctx is None:
        ctx = current_context()
    return _npi.eye(N, M, k, ctx, dtype)


@set_module('mxnet.symbol.numpy')
def linspace(start, stop, num=50, endpoint=True, retstep=False, dtype=None, axis=0, ctx=None): # pylint: disable=too-many-arguments
    r"""
    Return evenly spaced numbers over a specified interval.

    Returns num evenly spaced samples, calculated over the interval [start, stop].
    The endpoint of the interval can optionally be excluded.

    Parameters
    ----------
    start : real number
        The starting value of the sequence.
    stop : real number
        The end value of the sequence, unless endpoint is set to False. In
        that case, the sequence consists of all but the last of num + 1
        evenly spaced samples, so that stop is excluded. Note that the step
        size changes when endpoint is False.
    num : int, optional
        Number of samples to generate. Default is 50. Must be non-negative.
    endpoint : bool, optional
        If True, stop is the last sample. Otherwise, it is not included.
        Default is True.
    retstep : bool, optional
        If True, return (samples, step), where step is the spacing between samples.
    dtype : dtype, optional
        The type of the output array. If dtype is not given, infer the data
        type from the other input arguments.
    axis : int, optional
        The axis in the result to store the samples. Relevant only if start or
        stop are array-like. By default (0), the samples will be along a new
        axis inserted at the beginning. Use -1 to get an axis at the end.

    Returns
    -------
    samples : _Symbol
        There are num equally spaced samples in the closed interval
        `[start, stop]` or the half-open interval `[start, stop)`
        (depending on whether endpoint is True or False).
    step : float, optional
        Only returned if retstep is True
        Size of spacing between samples.


    See Also
    --------
    arange : Similar to `linspace`, but uses a step size (instead of the
             number of samples).

    Notes
    -----

    This function differs from the original `numpy.linspace
    <https://docs.scipy.org/doc/numpy/reference/generated/numpy.linspace.html>`_ in
    the following aspects:

    - `start` and `stop` do not support list, numpy ndarray and mxnet ndarray
    - axis could only be 0
    - There could be an additional `ctx` argument to specify the device, e.g. the i-th
      GPU.
    """
    if isinstance(start, (list, _np.ndarray)) or isinstance(stop, (list, _np.ndarray)):
        raise NotImplementedError('start and stop only support int')
    if axis != 0:
        raise NotImplementedError("the function only support axis 0")
    if ctx is None:
        ctx = current_context()
    if retstep:
        step = (stop - start) / (num - 1)
        return _npi.linspace(start=start, stop=stop, num=num, endpoint=endpoint, ctx=ctx, dtype=dtype), step
    else:
        return _npi.linspace(start=start, stop=stop, num=num, endpoint=endpoint, ctx=ctx, dtype=dtype)


@set_module('mxnet.symbol.numpy')
def logspace(start, stop, num=50, endpoint=True, base=10.0, dtype=None, axis=0, ctx=None): # pylint: disable=too-many-arguments
    r"""Return numbers spaced evenly on a log scale.

    In linear space, the sequence starts at ``base ** start``
    (`base` to the power of `start`) and ends with ``base ** stop``
    (see `endpoint` below).

        Non-scalar `start` and `stop` are now supported.

    Parameters
    ----------
    start : scalar
        ``base ** start`` is the starting value of the sequence.
    stop : scalar
        ``base ** stop`` is the final value of the sequence, unless `endpoint`
        is False.  In that case, ``num + 1`` values are spaced over the
        interval in log-space, of which all but the last (a sequence of
        length `num`) are returned.
    num : scalar, optional
        Number of samples to generate.  Default is 50.
    endpoint : boolean, optional
        If true, `stop` is the last sample. Otherwise, it is not included.
        Default is True.
    base : scalar, optional
        The base of the log space. The step size between the elements in
        ``ln(samples) / ln(base)`` (or ``log_base(samples)``) is uniform.
        Default is 10.0.
    dtype : dtype
        The type of the output array.  If `dtype` is not given, infer the data
        type from the other input arguments.
    axis : scalar, optional
        The axis in the result to store the samples.  Relevant only if start
        or stop are array-like.  By default (0), the samples will be along a
        new axis inserted at the beginning. Now, axis only support axis = 0.
    ctx : Context, optional
        An optional device context (default is the current default context).

    Returns
    -------
    samples : _Symbol
        `num` samples, equally spaced on a log scale.

    See Also
    --------
    arange : Similar to linspace, with the step size specified instead of the
             number of samples. Note that, when used with a float endpoint, the
             endpoint may or may not be included.
    linspace : Similar to logspace, but with the samples uniformly distributed
               in linear space, instead of log space.

    Notes
    -----
    Logspace is equivalent to the code

    >>> y = np.linspace(start, stop, num=num, endpoint=endpoint)
    ...
    >>> power(base, y).astype(dtype)
    ...

    Examples
    --------
    >>> np.logspace(2.0, 3.0, num=4)
    array([ 100.     ,  215.44347,  464.15887, 1000.     ])
    >>> np.logspace(2.0, 3.0, num=4, endpoint=False)
    array([100.     , 177.82794, 316.22775, 562.3413 ])
    >>> np.logspace(2.0, 3.0, num=4, base=2.0)
    array([4.       , 5.0396843, 6.349604 , 8.       ])
    >>> np.logspace(2.0, 3.0, num=4, base=2.0, dtype=np.int32)
    array([4, 5, 6, 8], dtype=int32)
    >>> np.logspace(2.0, 3.0, num=4, ctx=npx.gpu(0))
    array([ 100.     ,  215.44347,  464.15887, 1000.     ], ctx=gpu(0))
    """
    if isinstance(start, (list, _np.ndarray)) or \
       isinstance(stop, (list, _np.ndarray)):
        raise NotImplementedError('start and stop only support int')
    if axis != 0:
        raise NotImplementedError("the function only support axis 0")
    if ctx is None:
        ctx = current_context()
    return _npi.logspace(start=start, stop=stop, num=num, endpoint=endpoint, base=base, ctx=ctx, dtype=dtype)


@set_module('mxnet.symbol.numpy')
def expand_dims(a, axis):
    """Expand the shape of an array.

    Insert a new axis that will appear at the `axis` position in the expanded

    Parameters
    ----------
    a : _Symbol
        Input array.
    axis : int
        Position in the expanded axes where the new axis is placed.

    Returns
    -------
    res : _Symbol
        Output array. The number of dimensions is one greater than that of
        the input array.
    """
    return _npi.expand_dims(a, axis)


@set_module('mxnet.symbol.numpy')
def tril(m, k=0):
    r"""
    Lower triangle of an array.

    Return a copy of an array with elements above the `k`-th diagonal zeroed.

    Parameters
    ----------
    m : _Symbol, shape (M, N)
        Input array.
    k : int, optional
        Diagonal above which to zero elements.  `k = 0` (the default) is the
        main diagonal, `k < 0` is below it and `k > 0` is above.

    Returns
    -------
    tril : _Symbol, shape (M, N)
        Lower triangle of `m`, of same shape and data-type as `m`.

    See Also
    --------
    triu : same thing, only for the upper triangle
    """
    return _npi.tril(m, k)


def _unary_func_helper(x, fn_array, fn_scalar, out=None, **kwargs):
    """Helper function for unary operators.

    Parameters
    ----------
    x : _Symbol or scalar
        Input of the unary operator.
    fn_array : function
        Function to be called if x is of ``_Symbol`` type.
    fn_scalar : function
        Function to be called if x is a Python scalar.
    out : _Symbol
        Dummy parameter to keep the consistency with the ndarray counterpart.

    Returns
    -------
    out : _Symbol or scalar
        Result _Symbol or scalar.
    """
    if isinstance(x, numeric_types):
        return fn_scalar(x, **kwargs)
    elif isinstance(x, _Symbol):
        return fn_array(x, out=out, **kwargs)
    else:
        raise TypeError('type {} not supported'.format(str(type(x))))


@set_module('mxnet.symbol.numpy')
@wrap_np_unary_func
def sin(x, out=None, **kwargs):
    r"""
    Trigonometric sine, element-wise.

    Parameters
    ----------
    x : _Symbol or scalar
        Angle, in radians (:math:`2 \pi` rad equals 360 degrees).
    out : _Symbol or None
        Dummy parameter to keep the consistency with the ndarray counterpart.

    Returns
    -------
    y : _Symbol
        The sine of each element of x.
        This is a scalar if `x` is a scalar.

    Notes
    ----
    This function only supports input type of float.
    """
    return _unary_func_helper(x, _npi.sin, _np.sin, out=out, **kwargs)


@set_module('mxnet.symbol.numpy')
@wrap_np_unary_func
def cos(x, out=None, **kwargs):
    r"""
    Cosine, element-wise.

    Parameters
    ----------
    x : _Symbol or scalar
        Angle, in radians (:math:`2 \pi` rad equals 360 degrees).
    out : _Symbol or None
        Dummy parameter to keep the consistency with the ndarray counterpart.

    Returns
    -------
    y : _Symbol
        The corresponding cosine values. This is a scalar if x is a scalar.

    Notes
    ----
    This function only supports input type of float.
    """
    return _unary_func_helper(x, _npi.cos, _np.cos, out=out, **kwargs)


@set_module('mxnet.symbol.numpy')
@wrap_np_unary_func
def sinh(x, out=None, **kwargs):
    """
    Hyperbolic sine, element-wise.
    Equivalent to ``1/2 * (np.exp(x) - np.exp(-x))`` or ``-1j * np.sin(1j*x)``.

    Parameters
    ----------
    x : _Symbol or scalar
        Input array or scalar.
    out : _Symbol or None
        Dummy parameter to keep the consistency with the ndarray counterpart.

    Returns
    -------
    y : _Symbol or scalar
        The corresponding hyperbolic sine values. This is a scalar if `x` is a scalar.

    Notes
    ----
    This function only supports input type of float.
    """
    return _unary_func_helper(x, _npi.sinh, _np.sinh, out=out, **kwargs)


@set_module('mxnet.symbol.numpy')
@wrap_np_unary_func
def cosh(x, out=None, **kwargs):
    """
    Hyperbolic cosine, element-wise.
    Equivalent to ``1/2 * (np.exp(x) + np.exp(-x))`` and ``np.cos(1j*x)``.

    Parameters
    ----------
    x : _Symbol or scalar
        Input array or scalar.
    out : ndarray or None
        Dummy parameter to keep the consistency with the ndarray counterpart.

    Returns
    -------
    y : _Symbol or scalar
        The corresponding hyperbolic cosine values. This is a scalar if `x` is a scalar.

    Notes
    ----
    This function only supports input type of float.
    """
    return _unary_func_helper(x, _npi.cosh, _np.cosh, out=out, **kwargs)


@set_module('mxnet.symbol.numpy')
@wrap_np_unary_func
def tanh(x, out=None, **kwargs):
    """
    Compute hyperbolic tangent element-wise.
    Equivalent to ``np.sinh(x)/np.cosh(x)``.

    Parameters
    ----------
    x : _Symbol
        Input array.
    out : _Symbol or None
          Dummy parameter to keep the consistency with the ndarray counterpart.

    Returns
    -------
    y : _Symbol
        The corresponding hyperbolic tangent values.

    Notes
    -----
    If `out` is provided, the function writes the result into it,
    and returns a reference to `out`.  (See Examples)
    - input x does not support complex computation (like imaginary number)
    >>> np.tanh(np.pi*1j)
    TypeError: type <type 'complex'> not supported

    Examples
    --------
    >>> np.tanh(np.array[0, np.pi]))
    array([0.       , 0.9962721])
    >>> np.tanh(np.pi)
    0.99627207622075
    >>> # Example of providing the optional output parameter illustrating
    >>> # that what is returned is a reference to said parameter
    >>> out1 = np.array(1)
    >>> out2 = np.tanh(np.array(0.1), out1)
    >>> out2 is out1
    True
    >>> # Example of ValueError due to provision of shape mis-matched `out`
    >>> np.tanh(np.zeros((3,3)),np.zeros((2,2)))
    mxnet.base.MXNetError:
    [07:17:36] ../src/ndarray/./../operator/tensor/../elemwise_op_common.h:135:
    Check failed: assign(&dattr, vec.at(i)): Incompatible attr in node
    at 0-th output: expected [3,3], got [2,2]
    """
    return _unary_func_helper(x, _npi.tanh, _np.tanh, out=out, **kwargs)


@set_module('mxnet.symbol.numpy')
@wrap_np_unary_func
def log10(x, out=None, **kwargs):
    """
    Return the base 10 logarithm of the input array, element-wise.

    Parameters
    ----------
    x : _Symbol or scalar
        Input array or scalar.
    out : _Symbol or None
        Dummy parameter to keep the consistency with the ndarray counterpart.

    Returns
    -------
    y : _Symbol or scalar
        The logarithm to the base 10 of `x`, element-wise. NaNs are
        returned where x is negative. This is a scalar if `x` is a scalar.

    Notes
    ----
    This function only supports input type of float.
    """
    return _unary_func_helper(x, _npi.log10, _np.log10, out=out, **kwargs)


@set_module('mxnet.symbol.numpy')
@wrap_np_unary_func
def sqrt(x, out=None, **kwargs):
    """
    Return the non-negative square-root of an array, element-wise.

    Parameters
    ----------
    x : _Symbol or scalar
        The values whose square-roots are required.
    out : _Symbol, or None, optional
        Dummy parameter to keep the consistency with the ndarray counterpart.

    Returns
    -------
    y : _Symbol or scalar
        An array of the same shape as `x`, containing the positive
        square-root of each element in `x`. This is a scalar if `x` is a scalar.

    Notes
    ----
    This function only supports input type of float.
    """
    return _unary_func_helper(x, _npi.sqrt, _np.sqrt, out=out, **kwargs)


@set_module('mxnet.symbol.numpy')
@wrap_np_unary_func
def cbrt(x, out=None, **kwargs):
    r"""
    Return the cube-root of an array, element-wise.

    Parameters
    ----------
    x : _Symbol
        The values whose cube-roots are required.
    out : _Symbol or None
        Dummy parameter to keep the consistency with the ndarray counterpart.

    Returns
    ----------
    y : _Symbol
        An array of the same shape as x, containing the cube cube-root of each element in x.
        If out was provided, y is a reference to it. This is a scalar if x is a scalar.
    """
    return _unary_func_helper(x, _npi.cbrt, _np.cbrt, out=out, **kwargs)


@set_module('mxnet.symbol.numpy')
@wrap_np_unary_func
def abs(x, out=None, **kwargs):
    r"""
    Calculate the absolute value element-wise.

    Parameters
    ----------
    x : _Symbol or scalar
        Input array.
    out : _Symbol or None
        Dummy parameter to keep the consistency with the ndarray counterpart.

    Returns
    -------
    absolute : _Symbol
        An ndarray containing the absolute value of
        each element in `x`. This is a scalar if `x` is a scalar.
    """
    return _unary_func_helper(x, _npi.abs, _np.abs, out=out, **kwargs)


@set_module('mxnet.symbol.numpy')
@wrap_np_unary_func
def absolute(x, out=None, **kwargs):
    r"""
    Calculate the absolute value element-wise.
    np.abs is a shorthand for this function.

    Parameters
    ----------
    x : _Symbol
        Input array.
    out : _Symbol or None
        Dummy parameter to keep the consistency with the ndarray counterpart.

    Returns
    ----------
    absolute : _Symbol
        An ndarray containing the absolute value of each element in x.
    """
    return _unary_func_helper(x, _npi.absolute, _np.absolute, out=out, **kwargs)


@set_module('mxnet.symbol.numpy')
@wrap_np_unary_func
def sign(x, out=None, **kwargs):
    r"""
    Returns an element-wise indication of the sign of a number.
    The `sign` function returns ``-1 if x < 0, 0 if x==0, 1 if x > 0``. Only supports real number.

    Parameters
    ----------
    x : _Symbol or a scalar
        Input values.
    out : _Symbol or None, optional
        Dummy parameter to keep the consistency with the ndarray counterpart.

    Returns
    -------
    y : _Symbol
        The sign of `x`.
        This is a scalar if `x` is a scalar.

    Note
    -------
    - Only supports real number as input elements.
    - Input type does not support Python native iterables(list, tuple, ...)
    - ``out`` param: cannot perform auto broadcasting. ``out`` symbol's shape must be the same as the expected output.
    - ``out`` param: cannot perform auto type cast. ``out`` symbol's dtype must be the same as the expected output.
    - ``out`` param does not support scalar input case.
    """
    return _unary_func_helper(x, _npi.sign, _np.sign, out=out, **kwargs)


@set_module('mxnet.symbol.numpy')
@wrap_np_unary_func
def exp(x, out=None, **kwargs):
    r"""
    Calculate the exponential of all elements in the input array.

    Parameters
    ----------
    x : _Symbol or scalar
        Input values.
    out : _Symbol or None
        Dummy parameter to keep the consistency with the ndarray counterpart.

    Returns
    -------
    out : _Symbol
        Output array, element-wise exponential of `x`.
        This is a scalar if `x` is a scalar.
    """
    return _unary_func_helper(x, _npi.exp, _np.exp, out=out, **kwargs)


@set_module('mxnet.symbol.numpy')
@wrap_np_unary_func
def expm1(x, out=None, **kwargs):
    r"""
    Calculate `exp(x) - 1` for all elements in the array.

    Parameters
    ----------
    x : _Symbol or scalar
        Input values.
    out : _Symbol or None
        Dummy parameter to keep the consistency with the ndarray counterpart.

    Returns
    -------
    out : _Symbol
        Output array, .
        This is a scalar if `x` is a scalar.
    """
    return _unary_func_helper(x, _npi.expm1, _np.expm1, out=out, **kwargs)


@set_module('mxnet.symbol.numpy')
@wrap_np_unary_func
def arcsin(x, out=None, **kwargs):
    r"""
    Inverse sine, element-wise.

    Parameters
    ----------
    x : _Symbol or scalar
        The values whose reciprocals are required.
    out : _Symbol, or None, optional
        Dummy parameter to keep the consistency with the ndarray counterpart.

    Returns
    -------
    angle : _Symbol or scalar
        Output array is same shape and type as x. This is a scalar if x is a scalar.

    Notes
    -----
    `arcsin` is a multivalued function: for each `x` there are infinitely
    many numbers `z` such that :math:`sin(z) = x`.  The convention is to
    return the angle `z` whose real part lies in [-pi/2, pi/2].
    For real-valued input data types, *arcsin* always returns real output.
    For each value that cannot be expressed as a real number or infinity,
    it yields ``nan`` and sets the `invalid` floating point error flag.
    The inverse sine is also known as `asin` or sin^{-1}.
    The output `symbol` has the same `ctx` as the input `symbol`.
    This function differs from the original `numpy.arcsin
    <https://docs.scipy.org/doc/numpy/reference/generated/numpy.arcsin.html>`_ in
    the following aspects:
    - Only support _Symbol or scalar now.
    - `where` argument is not supported.
    - Complex input is not supported.

    References
    ----------
    Abramowitz, M. and Stegun, I. A., *Handbook of Mathematical Functions*,
    10th printing, New York: Dover, 1964, pp. 79ff.
    http://www.math.sfu.ca/~cbm/aands/
    """
    return _unary_func_helper(x, _npi.arcsin, _np.arcsin, out=out, **kwargs)


@set_module('mxnet.symbol.numpy')
@wrap_np_unary_func
def arccos(x, out=None, **kwargs):
    r"""
    Trigonometric inverse cosine, element-wise.
    The inverse of cos so that, if y = cos(x), then x = arccos(y).

    Parameters
    ----------
    x : _Symbol
        x-coordinate on the unit circle. For real arguments, the domain is [-1, 1].
    out : _Symbol or None
        Dummy parameter to keep the consistency with the ndarray counterpart.

    Returns
    ----------
    angle : _Symbol
        The angle of the ray intersecting the unit circle at the given x-coordinate in radians [0, pi].
        This is a scalar if x is a scalar.

    See also
    ----------
    cos, arctan, arcsin

    Notes
    ----------
    arccos is a multivalued function: for each x there are infinitely many numbers z such that
    cos(z) = x. The convention is to return the angle z whose real part lies in [0, pi].
    For real-valued input data types, arccos always returns real output.
    For each value that cannot be expressed as a real number or infinity, it yields nan and sets
    the invalid floating point error flag.
    The inverse cos is also known as acos or cos^-1.
    """
    return _unary_func_helper(x, _npi.arccos, _np.arccos, out=out, **kwargs)


@set_module('mxnet.symbol.numpy')
@wrap_np_unary_func
def arctan(x, out=None, **kwargs):
    r"""
    Trigonometric inverse tangent, element-wise.
    The inverse of tan, so that if ``y = tan(x)`` then ``x = arctan(y)``.

    Parameters
    ----------
    x : _Symbol or scalar
        Input values.
    out : _Symbol or None
        Dummy parameter to keep the consistency with the ndarray counterpart.

    Returns
    -------
    out : _Symbol
        Out has the same shape as `x`. It lies is in
        ``[-pi/2, pi/2]`` (``arctan(+/-inf)`` returns ``+/-pi/2``).
        This is a scalar if `x` is a scalar.

    Notes
    -----
    `arctan` is a multi-valued function: for each `x` there are infinitely
    many numbers `z` such that tan(`z`) = `x`.  The convention is to return
    the angle `z` whose real part lies in [-pi/2, pi/2].
    For real-valued input data types, `arctan` always returns real output.
    For each value that cannot be expressed as a real number or infinity,
    it yields ``nan`` and sets the `invalid` floating point error flag.
    For complex-valued input, we do not have support for them yet.
    The inverse tangent is also known as `atan` or tan^{-1}.
    """
    return _unary_func_helper(x, _npi.arctan, _np.arctan, out=out, **kwargs)


@set_module('mxnet.symbol.numpy')
@wrap_np_unary_func
def log(x, out=None, **kwargs):
    """
    Natural logarithm, element-wise.
    The natural logarithm `log` is the inverse of the exponential function,
    so that `log(exp(x)) = x`. The natural logarithm is logarithm in base
    `e`.

    Parameters
    ----------
    x : _Symbol
        Input value. Elements must be of real value.
    out : _Symbol or None, optional
        Dummy parameter to keep the consistency with the ndarray counterpart.

    Returns
    -------
    y : _Symbol
        The natural logarithm of `x`, element-wise.
        This is a scalar if `x` is a scalar.

    Notes
    -----
     Currently only supports data of real values and ``inf`` as input. Returns data of real value, ``inf``, ``-inf`` and
    ``nan`` according to the input.
    This function differs from the original `numpy.log
    <https://docs.scipy.org/doc/numpy/reference/generated/numpy.log.html>`_ in
    the following aspects:
    - Does not support complex number for now
    - Input type does not support Python native iterables(list, tuple, ...). Only ndarray is supported.
    - ``out`` param: cannot perform auto braodcasting. ``out`` symbol's shape must be the same as the expected output.
    - ``out`` param: cannot perform auto type cast. ``out`` symbol's dtype must be the same as the expected output.
    - ``out`` param does not support scalar input case.
    """
    return _unary_func_helper(x, _npi.log, _np.log, out=out, **kwargs)


@set_module('mxnet.symbol.numpy')
@wrap_np_unary_func
def degrees(x, out=None, **kwargs):
    """
    Convert angles from radians to degrees.

    Parameters
    ----------
    x : _Symbol
        Input value. Elements must be of real value.
    out : _Symbol or None, optional
        Dummy parameter to keep the consistency with the ndarray counterpart.

    Returns
    -------
    y : _Symbol of floats
        The corresponding degree values; if `out` was supplied this is a
        reference to it.
        This is a scalar if `x` is a scalar.

    Notes
    -------
    This function differs from the original `numpy.degrees
    <https://docs.scipy.org/doc/numpy/reference/generated/numpy.degrees.html>`_ in
    the following aspects:
    - Input type does not support Python native iterables(list, tuple, ...). Only ndarray is supported.
    - ``out`` param: cannot perform auto broadcasting. ``out`` symbol's shape must be the same as the expected output.
    - ``out`` param: cannot perform auto type cast. ``out`` symbol's dtype must be the same as the expected output.
    - ``out`` param does not support scalar input case.
    """
    return _unary_func_helper(x, _npi.degrees, _np.degrees, out=out, **kwargs)


@set_module('mxnet.symbol.numpy')
@wrap_np_unary_func
def rad2deg(x, out=None, **kwargs):
    r"""
    Convert angles from radians to degrees.

    Parameters
    ----------
    x : _Symbol or scalar
        Angles in degrees.
    out : _Symbol or None, optional
        A location into which the result is stored.

    Returns
    -------
    y : _Symbol or scalar
        The corresponding angle in radians.
        This is a scalar if `x` is a scalar.

    Notes
    -----
    "rad2deg(x)" is "x * 180 / pi".

    This function differs from the original numpy.arange in the following aspects:
        - Only support float32 and float64.
        - `out` must be in the same size of input.
    """
    return _unary_func_helper(x, _npi.rad2deg, _np.rad2deg, out=out)


@set_module('mxnet.symbol.numpy')
@wrap_np_unary_func
def rint(x, out=None, **kwargs):
    """
    Round elements of the array to the nearest integer.

    Parameters
    ----------
    x : _Symbol or scalar
        Input array.
    out : _Symbol or None
        Dummy parameter to keep the consistency with the ndarray counterpart.

    Returns
    -------
    out : _Symbol or scalar
        Output array is same shape and type as x. This is a scalar if x is a scalar.

    Notes
    -----
    This function differs from the original `numpy.rint
    <https://docs.scipy.org/doc/numpy/reference/generated/numpy.rint.html>`_ in
    the following way(s):
    - only _Symbol or scalar is accpted as valid input, tuple of _Symbol is not supported
     - broadcasting to `out` of different shape is currently not supported
    - when input is plain python numerics, the result will not be stored in the `out` param
    """
    return _unary_func_helper(x, _npi.rint, _np.rint, out=out, **kwargs)


@set_module('mxnet.symbol.numpy')
@wrap_np_unary_func
def log2(x, out=None, **kwargs):
    """
    Base-2 logarithm of x.
    Parameters
    ----------
    x : _Symbol
        Input values.
    out : ndarray or None
        A location into which the result is stored.
        If provided, it must have the same shape and type as the input.
        If not provided or None, a freshly-allocated array is returned.
    Returns
    -------
    y : _Symbol
        The logarithm base two of `x`, element-wise.
        This is a scalar if `x` is a scalar.
    Notes
    -----
    This function differs from the original `numpy.log2
    <https://www.google.com/search?q=numpy+log2>`_ in
    the following way(s):
    - only ndarray or scalar is accpted as valid input, tuple of ndarray is not supported
    - broadcasting to `out` of different shape is currently not supported
    - when input is plain python numerics, the result will not be stored in the `out` param
    """
    return _unary_func_helper(x, _npi.log2, _np.log2, out=out, **kwargs)


@set_module('mxnet.symbol.numpy')
@wrap_np_unary_func
def log1p(x, out=None, **kwargs):
    """
    Return the natural logarithm of one plus the input array, element-wise.
    Calculates ``log(1 + x)``.
    Parameters
    ----------
    x : _Symbol or scalar
        Input array.
    out : _Symbol or None
          Dummy parameter to keep the consistency with the ndarray counterpart.
    Returns
    -------
    y : _Symbol or scalar
        Natural logarithm of 1 + x, element-wise. This is a scalar
        if x is a scalar.
    Notes
    -----
    For real-valued input, `log1p` is accurate also for `x` so small
    that `1 + x == 1` in floating-point accuracy.
    Logarithm is a multivalued function: for each `x` there is an infinite
    number of `z` such that `exp(z) = 1 + x`. The convention is to return
    the `z` whose imaginary part lies in `[-pi, pi]`.
    For real-valued input data types, `log1p` always returns real output.
    For each value that cannot be expressed as a real number or infinity,
    it yields ``nan`` and sets the `invalid` floating point error flag.
    cannot support complex-valued input.
    Examples
    --------
    >>> np.log1p(1e-99)
    1e-99
    >>> a = np.array([3, 4, 5])
    >>> np.log1p(a)
    array([1.3862944, 1.609438 , 1.7917595])
    """
    return _unary_func_helper(x, _npi.log1p, _np.log1p, out=out, **kwargs)


@set_module('mxnet.symbol.numpy')
@wrap_np_unary_func
def radians(x, out=None, **kwargs):
    """
    Convert angles from degrees to radians.
    Parameters
    ----------
    x : _Symbol or scalar
        Input array in degrees.
    out : _Symbol or None
       Dummy parameter to keep the consistency with the ndarray counterpart.
    Returns
    -------
    y : _Symbol
        The corresponding radian values. This is a scalar if x is a scalar.
    Notes
    -----
    This function differs from the original `numpy.radians
    <https://docs.scipy.org/doc/numpy/reference/generated/numpy.radians.html>`_ in
    the following way(s):
    - only _Symbol or scalar is accpted as valid input, tuple of _Symbol is not supported
    - broadcasting to `out` of different shape is currently not supported
    - when input is plain python numerics, the result will not be stored in the `out` param
    Examples
    --------
    >>> deg = np.arange(12.) * 30.
    >>> np.radians(deg)
    array([0.       , 0.5235988, 1.0471976, 1.5707964, 2.0943952, 2.6179938,
           3.1415927, 3.6651914, 4.1887903, 4.712389 , 5.2359877, 5.7595863],
           dtype=float32)
    """
    return _unary_func_helper(x, _npi.radians, _np.radians, out=out, **kwargs)


@set_module('mxnet.symbol.numpy')
@wrap_np_unary_func
def deg2rad(x, out=None, **kwargs):
    r"""
    deg2rad(x, out=None)

    Convert angles from degrees to radians.

    Parameters
    ----------
    x : _Symbol or scalar
        Angles in degrees.
    out : _Symbol or None, optional
        A location into which the result is stored.

    Returns
    -------
    y : _Symbol or scalar
        The corresponding angle in radians.
        This is a scalar if `x` is a scalar.

    Notes
    -----
    "deg2rad(x)" is "x * pi / 180".

    This function differs from the original numpy.arange in the following aspects:
        - Only support float32 and float64.
        - `out` must be in the same size of input.
    """
    return _unary_func_helper(x, _npi.deg2rad, _np.deg2rad, out=out)


@set_module('mxnet.symbol.numpy')
@wrap_np_unary_func
def reciprocal(x, out=None, **kwargs):
    r"""
    Return the reciprocal of the argument, element-wise.
    Calculates ``1/x``.

    Parameters
    ----------
    x : _Symbol or scalar
        The values whose reciprocals are required.
    out : _Symbol, or None, optional
        Dummy parameter to keep the consistency with the ndarray counterpart.

    Returns
    -------
    y : _Symbol or scalar
        Output array is same shape and type as x. This is a scalar if x is a scalar.

    Notes
    -----
    .. note::
        This function is not designed to work with integers.
    For integer arguments with absolute value larger than 1 the result is
    always zero because of the way Python handles integer division.  For
    integer zero the result is an overflow.
    The output `symbol` has the same `ctx` as the input `symbol`.
    This function differs from the original `numpy.reciprocal
    <https://docs.scipy.org/doc/numpy/reference/generated/numpy.reciprocal.html>`_ in
    the following aspects:
    - Only support _Symbol and scalar now.
    - `where` argument is not supported.
    """
    return _unary_func_helper(x, _npi.reciprocal, _np.reciprocal, out=out, **kwargs)


@set_module('mxnet.symbol.numpy')
@wrap_np_unary_func
def square(x, out=None, **kwargs):
    r"""
    Return the element-wise square of the input.

    Parameters
    ----------
    x : _Symbol or scalar
        The values whose reciprocals are required.
    out : _Symbol, or None, optional
        Dummy parameter to keep the consistency with the ndarray counterpart.

    Returns
    -------
    y : _Symbol or scalar
        Output array is same shape and type as x. This is a scalar if x is a scalar.

    Notes
    -----
    The output `symbol` has the same `ctx` as the input `symbol`.
    This function differs from the original `numpy.square
    <https://docs.scipy.org/doc/numpy/reference/generated/numpy.square.html>`_ in
    the following aspects:
    - Only support _Symbol and scalar now.
    - `where` argument is not supported.
    """
    return _unary_func_helper(x, _npi.square, _np.square, out=out, **kwargs)


@set_module('mxnet.symbol.numpy')
@wrap_np_unary_func
def negative(x, out=None, **kwargs):
    r"""
    Numerical negative, element-wise.

    Parameters:
    ------------
    x : _Symbol or scalar
        Input array.
    out : _Symbol or None, optional
          A location into which the result is stored.
          If provided, it must have a shape that the inputs broadcast to.
          If not provided or None, a freshly-allocated array is returned.
          A tuple (possible only as a keyword argument) must have length
          equal to the number of outputs.

    Returns:
    -------
    y : _Symbol or scalar
        Returned array or scalar: y = -x. This is a scalar if x is a scalar.

    Examples:
    ---------
    >>> np.negative(1)
    -1
    """
    return _unary_func_helper(x, _npi.negative, _np.negative, out=out)


@set_module('mxnet.symbol.numpy')
@wrap_np_unary_func
def fix(x, out=None, **kwargs):
    """
    Round to nearest integer towards zero.

    Round an array of floats element-wise to nearest integer towards zero. The rounded values are returned as floats.

    Parameters:
    ----------
    x : _Symbol or scalar
        An array of floats to be rounded
    out : _Symbol or scalar, optional
          Output array

    Returns:
    ---------
    y : _Symbol or scalar

    Examples:
    ----------
    >>> np.fix(3.14)
    3
    """
    return _unary_func_helper(x, _npi.fix, _np.fix, out=out)


@set_module('mxnet.symbol.numpy')
@wrap_np_unary_func
def tan(x, out=None, **kwargs):
    r"""
    Compute tangent element-wise.
    Equivalent to np.sin(x)/np.cos(x) element-wise.

    Parameters:
    ----------
    x : _Symbol or scalar
        Input array.
    out : _Symbol or scalar or None.
        A location into which the result is stored. If provided,
        it must have a shape that the inputs broadcast to. If not provided or None,
        a freshly-allocated array is returned. A tuple (possible only as a keyword argument)
        must have length equal to the number of outputs.

    Returns:
    -------
    y : _Symbol or scalar
        The corresponding tangent values. This is a scalar if x is a scalar.
    """

    return _unary_func_helper(x, _npi.tan, _np.tan, out=out, **kwargs)


@set_module('mxnet.symbol.numpy')
@wrap_np_unary_func
def ceil(x, out=None, **kwargs):
    r"""
    Return the ceiling of the input, element-wise.
    The ceil of the ndarray `x` is the smallest integer `i`, such that
    `i >= x`.  It is often denoted as :math:`\lceil x \rceil`.

    Parameters
    ----------
    x : _Symbol or scalar
        Input array.
    out : _Symbol or None
          Dummy parameter to keep the consistency with the ndarray counterpart.

    Returns
    -------
    y : _Symbol or scalar
        The ceiling of each element in `x`, with `float` dtype.
        This is a scalar if `x` is a scalar.

    Examples
    --------
    >>> a = np.array([-1.7, -1.5, -0.2, 0.2, 1.5, 1.7, 2.0])
    >>> np.ceil(a)
    array([-1., -1., -0.,  1.,  2.,  2.,  2.])
    >>> #if you use parameter out, x and out must be ndarray. if not, you will get an error!
    >>> a = np.array(1)
    >>> np.ceil(np.array(3.5), a)
    array(4.)
    >>> a
    array(4.)
    """
    return _unary_func_helper(x, _npi.ceil, _np.ceil, out=out, **kwargs)


@set_module('mxnet.symbol.numpy')
@wrap_np_unary_func
def floor(x, out=None, **kwargs):
    r"""
    Return the floor of the input, element-wise.
    The floor of the ndarray `x` is the largest integer `i`, such that
    `i <= x`.  It is often denoted as :math:`\lfloor x \rfloor`.

    Parameters
    ----------
    x : _Symbol or scalar
        Input array.
    out : _Symbol or None
          Dummy parameter to keep the consistency with the ndarray counterpart.

    Returns
    -------
    y : _Symbol or scalar
        The floor of each element in `x`, with `float` dtype.
        This is a scalar if `x` is a scalar.

    Examples
    --------
    >>> a = np.array([-1.7, -1.5, -0.2, 0.2, 1.5, 1.7, 2.0])
    >>> np.floor(a)
    array([-2., -2., -1.,  0.,  1.,  1.,  2.])
    >>> # if you use parameter out, x and out must be ndarray. if not, you will get an error!
    >>> a = np.array(1)
    >>> np.floor(np.array(3.5), a)
    array(3.)
    >>> a
    array(3.)
    """
    return _unary_func_helper(x, _npi.floor, _np.floor, out=out, **kwargs)


@set_module('mxnet.symbol.numpy')
@wrap_np_unary_func
def trunc(x, out=None, **kwargs):
    r"""
    Return the truncated value of the input, element-wise.
    The truncated value of the scalar `x` is the nearest integer `i` which
    is closer to zero than `x` is. In short, the fractional part of the
    signed number `x` is discarded.

    Parameters
    ----------
    x : _Symbol or scalar
        Input data.
    out : _Symbol or None, optional
        Dummy parameter to keep the consistency with the ndarray counterpart.

    Returns
    -------
    y : _Symbol or scalar
        The truncated value of each element in `x`.
        This is a scalar if `x` is a scalar.

    Notes
    -----
    This function differs from the original numpy.trunc in the following aspects:
        - Do not support `where`, a parameter in numpy which indicates where to calculate.
        - Cannot cast type automatically. Dtype of `out` must be same as the expected one.
        - Cannot broadcast automatically. Shape of `out` must be same as the expected one.
        - If `x` is plain python numeric, the result won't be stored in out.
    """
    return _unary_func_helper(x, _npi.trunc, _np.trunc, out=out, **kwargs)


@set_module('mxnet.symbol.numpy')
@wrap_np_unary_func
def logical_not(x, out=None, **kwargs):
    r"""
    Compute the truth value of NOT x element-wise.

    Parameters
    ----------
    x : _Symbol or scalar
        Logical NOT is applied to the elements of `x`.
    out : _Symbol or None, optional
        Dummy parameter to keep the consistency with the ndarray counterpart.

    Returns
    -------
    y : bool or _Symbol
        Boolean result with the same shape as `x` of the NOT operation
        on elements of `x`.
        This is a scalar if `x` is a scalar.

    Notes
    -----
    This function differs from the original numpy.logical_not in the following aspects:
        - Do not support `where`, a parameter in numpy which indicates where to calculate.
        - Cannot cast type automatically. Dtype of `out` must be same as the expected one.
        - Cannot broadcast automatically. Shape of `out` must be same as the expected one.
        - If `x` is plain python numeric, the result won't be stored in out.
    """
    return _unary_func_helper(x, _npi.logical_not, _np.logical_not, out=out, **kwargs)


@set_module('mxnet.symbol.numpy')
@wrap_np_unary_func
def arcsinh(x, out=None, **kwargs):
    r"""
    Inverse hyperbolic sine, element-wise.

    Parameters
    ----------
    x : _Symbol or scalar
        Input array.
    out : _Symbol or None, optional
        Dummy parameter to keep the consistency with the ndarray counterpart.

    Returns
    -------
    arcsinh : _Symbol
        Array of the same shape as `x`.
        This is a scalar if `x` is a scalar.

    Notes
    -----
    `arcsinh` is a multivalued function: for each `x` there are infinitely
    many numbers `z` such that `sinh(z) = x`.

    For real-valued input data types, `arcsinh` always returns real output.
    For each value that cannot be expressed as a real number or infinity, it
    yields ``nan`` and sets the `invalid` floating point error flag.

    This function differs from the original numpy.arcsinh in the following aspects:
        - Do not support `where`, a parameter in numpy which indicates where to calculate.
        - Do not support complex-valued input.
        - Cannot cast type automatically. DType of `out` must be same as the expected one.
        - Cannot broadcast automatically. Shape of `out` must be same as the expected one.
        - If `x` is plain python numeric, the result won't be stored in out.
    """
    return _unary_func_helper(x, _npi.arcsinh, _np.arcsinh, out=out, **kwargs)


@set_module('mxnet.symbol.numpy')
@wrap_np_unary_func
def arccosh(x, out=None, **kwargs):
    r"""
    Inverse hyperbolic cosine, element-wise.

    Parameters
    ----------
    x : _Symbol or scalar
        Input array.
    out : _Symbol or None, optional
        Dummy parameter to keep the consistency with the ndarray counterpart.

    Returns
    -------
    arccosh : _Symbol
        Array of the same shape as `x`.
        This is a scalar if `x` is a scalar.

    Notes
    -----
    `arccosh` is a multivalued function: for each `x` there are infinitely
    many numbers `z` such that `cosh(z) = x`.

    For real-valued input data types, `arccosh` always returns real output.
    For each value that cannot be expressed as a real number or infinity, it
    yields ``nan`` and sets the `invalid` floating point error flag.

    This function differs from the original numpy.arccosh in the following aspects:
        - Do not support `where`, a parameter in numpy which indicates where to calculate.
        - Do not support complex-valued input.
        - Cannot cast type automatically. Dtype of `out` must be same as the expected one.
        - Cannot broadcast automatically. Shape of `out` must be same as the expected one.
        - If `x` is plain python numeric, the result won't be stored in out.
    """
    return _unary_func_helper(x, _npi.arccosh, _np.arccosh, out=out, **kwargs)


@set_module('mxnet.symbol.numpy')
@wrap_np_unary_func
def arctanh(x, out=None, **kwargs):
    r"""
    Inverse hyperbolic tangent, element-wise.

    Parameters
    ----------
    x : _Symbol or scalar
        Input array.
    out : _Symbol or None, optional
        Dummy parameter to keep the consistency with the ndarray counterpart.

    Returns
    -------
    arctanh : _Symbol
        Array of the same shape as `x`.
        This is a scalar if `x` is a scalar.

    Notes
    -----
    `arctanh` is a multivalued function: for each `x` there are infinitely
    many numbers `z` such that `tanh(z) = x`.

    For real-valued input data types, `arctanh` always returns real output.
    For each value that cannot be expressed as a real number or infinity, it
    yields ``nan`` and sets the `invalid` floating point error flag.

    This function differs from the original numpy.arctanh in the following aspects:
        - Do not support `where`, a parameter in numpy which indicates where to calculate.
        - Do not support complex-valued input.
        - Cannot cast type automatically. Dtype of `out` must be same as the expected one.
        - Cannot broadcast automatically. Shape of `out` must be same as the expected one.
        - If `x` is plain python numeric, the result won't be stored in out.
    """
    return _unary_func_helper(x, _npi.arctanh, _np.arctanh, out=out, **kwargs)


@set_module('mxnet.symbol.numpy')
def tile(A, reps):
    r"""
    Construct an array by repeating A the number of times given by reps.

    If `reps` has length ``d``, the result will have dimension of
    ``max(d, A.ndim)``.

    If ``A.ndim < d``, `A` is promoted to be d-dimensional by prepending new
    axes. So a shape (3,) array is promoted to (1, 3) for 2-D replication,
    or shape (1, 1, 3) for 3-D replication. If this is not the desired
    behavior, promote `A` to d-dimensions manually before calling this
    function.

    If ``A.ndim > d``, `reps` is promoted to `A`.ndim by pre-pending 1's to it.
    Thus for an `A` of shape (2, 3, 4, 5), a `reps` of (2, 2) is treated as
    (1, 1, 2, 2).

    Parameters
    ----------
    A : _Symbol or scalar
        An input array or a scalar to repeat.
    reps : a single integer or tuple of integers
        The number of repetitions of `x` along each axis.

    Returns
    -------
    c : _Symbol
        The tiled output array.
    """
    return _unary_func_helper(A, _npi.tile, _np.tile, reps=reps)


@set_module('mxnet.symbol.numpy')
def arange(start, stop=None, step=1, dtype=None, ctx=None):
    """Return evenly spaced values within a given interval.

    Values are generated within the half-open interval ``[start, stop)``
    (in other words, the interval including `start` but excluding `stop`).
    For integer arguments the function is equivalent to the Python built-in
    `range` function, but returns an ndarray rather than a list.

    Parameters
    ----------
    start : number, optional
        Start of interval. The interval includes this value.  The default
        start value is 0.
    stop : number
        End of interval. The interval does not include this value, except
        in some cases where `step` is not an integer and floating point
        round-off affects the length of `out`.
    step : number, optional
        Spacing between values. For any output `out`, this is the distance
        between two adjacent values, ``out[i+1] - out[i]``.  The default
        step size is 1.  If `step` is specified as a position argument,
        `start` must also be given.
    dtype : dtype
        The type of the output array. The default is `float32`.

    Returns
    -------
    arange : ndarray
        Array of evenly spaced values.

        For floating point arguments, the length of the result is
        ``ceil((stop - start)/step)``.  Because of floating point overflow,
        this rule may result in the last element of `out` being greater
        than `stop`.
    """
    if dtype is None:
        dtype = 'float32'
    if ctx is None:
        ctx = current_context()
    if stop is None:
        stop = start
        start = 0
    if step is None:
        step = 1
    if start is None and stop is None:
        raise ValueError('start and stop cannot be both None')
    if step == 0:
        raise ZeroDivisionError('step cannot be 0')
    return _npi.arange(start=start, stop=stop, step=step, dtype=dtype, ctx=ctx)


# pylint: disable=redefined-outer-name
@set_module('mxnet.symbol.numpy')
def split(ary, indices_or_sections, axis=0):
    """Split an array into multiple sub-arrays.

    Parameters
    ----------
    ary : ndarray
        Array to be divided into sub-arrays.
    indices_or_sections : int or 1-D python tuple, list or set.
        If `indices_or_sections` is an integer, N, the array will be divided
        into N equal arrays along `axis`.  If such a split is not possible,
        an error is raised.
        If `indices_or_sections` is a 1-D array of sorted integers, the entries
        indicate where along `axis` the array is split.  For example,
        ``[2, 3]`` would, for ``axis=0``, result in
          - ary[:2]
          - ary[2:3]
          - ary[3:]
        If an index exceeds the dimension of the array along `axis`,
        an empty sub-array is returned correspondingly.
    axis : int, optional
        The axis along which to split, default is 0.

    Returns
    -------
    sub-arrays : list of ndarrays
        A list of sub-arrays.

    Raises
    ------
    ValueError
        If `indices_or_sections` is given as an integer, but
        a split does not result in equal division."""
    indices = []
    sections = 0
    if isinstance(indices_or_sections, int):
        sections = indices_or_sections
    elif isinstance(indices_or_sections, (list, set, tuple)):
        indices = [0] + list(indices_or_sections)
    else:
        raise ValueError('indices_or_sections must either int or tuple / list / set of ints')
    ret = _npi.split(ary, indices, axis, False, sections)
    return ret
# pylint: enable=redefined-outer-name


# pylint: disable=redefined-outer-name
@set_module('mxnet.ndarray.numpy')
def hsplit(ary, indices_or_sections):
    """Split an array into multiple sub-arrays horizontally (column-wise).

    This is equivalent to ``split`` with ``axis=0`` if ``ary`` has one
    dimension, and otherwise that with ``axis=1``.

    Parameters
    ----------
    ary : _Symbol
        Array to be divided into sub-arrays.
    indices_or_sections : int, list of ints or tuple of ints.
        If `indices_or_sections` is an integer, N, the array will be divided
        into N equal arrays along `axis`.  If such a split is not possible,
        an error is raised.

        If `indices_or_sections` is a list of sorted integers, the entries
        indicate where along `axis` the array is split.

        If an index exceeds the dimension of the array along `axis`,
        it will raises errors. so index must less than or euqal to
        the dimension of the array along axis.

    Returns
    -------
    sub-arrays : _Symbol
        A list of sub-arrays.

    Notes
    ------
    - If `indices_or_sections` is given as an integer, but a split
      does not result in equal division.It will raises ValueErrors.

    - If indices_or_sections is an integer, and the number is 1, it will
      raises an error. Because single output from split is not supported yet...

    See Also
    --------
    split : Split an array into multiple sub-arrays of equal size.

    Examples
    --------
    >>> x = np.arange(16.0).reshape(4, 4)
    >>> x
    array([[ 0.,  1.,  2.,  3.],
           [ 4.,  5.,  6.,  7.],
           [ 8.,  9., 10., 11.],
           [12., 13., 14., 15.]])
    >>> np.hsplit(x, 2)
    [array([[ 0.,  1.],
           [ 4.,  5.],
           [ 8.,  9.],
           [12., 13.]]),
    array([[ 2.,  3.],
           [ 6.,  7.],
           [10., 11.],
           [14., 15.]])]
    >>> np.hsplit(x, [3, 6])
    [array([[ 0.,  1.,  2.],
           [ 4.,  5.,  6.],
           [ 8.,  9., 10.],
           [12., 13., 14.]]),
    array([[ 3.],
           [ 7.],
           [11.],
           [15.]]),
    array([], shape=(4, 0), dtype=float32)]

    With a higher dimensional array the split is still along the second axis.

    >>> x = np.arange(8.0).reshape(2, 2, 2)
    >>> x
    array([[[ 0.,  1.],
            [ 2.,  3.]],
           [[ 4.,  5.],
            [ 6.,  7.]]])
    >>> np.hsplit(x, 2)
    [array([[[ 0.,  1.]],
            [[ 4.,  5.]]]),
     array([[[ 2.,  3.]],
            [[ 6.,  7.]]])]

    If ``ary`` has one dimension, 'axis' = 0.
    >>> x = np.arange(4)
    array([0., 1., 2., 3.])
    >>> np.hsplit(x, 2)
    [array([0., 1.]), array([2., 3.])]

    If you want to produce an empty sub-array, you can see an example.
    >>> np.hsplit(x, [2, 2])
    [array([0., 1.]), array([], dtype=float32), array([2., 3.])]
    """
    indices = []
    sections = 0
    if isinstance(indices_or_sections, int):
        sections = indices_or_sections
    elif isinstance(indices_or_sections, (list, set, tuple)):
        indices = [0] + list(indices_or_sections)
    else:
        raise ValueError('indices_or_sections must either int or tuple of ints')
    ret = _npi.hsplit(ary, indices, 1, False, sections)
    return ret
# pylint: enable=redefined-outer-name


@set_module('mxnet.symbol.numpy')
def vsplit(ary, indices_or_sections):
    r"""
    vsplit(ary, indices_or_sections)

    Split an array into multiple sub-arrays vertically (row-wise).

    ``vsplit`` is equivalent to ``split`` with `axis=0` (default): the array is always split
    along the first axis regardless of the array dimension.

    Parameters
    ----------
    ary : _Symbol
        Array to be divided into sub-arrays.
    indices_or_sections : int or 1 - D Python tuple, list or set.
        If `indices_or_sections` is an integer, N, the array will be divided into N equal arrays
        along axis 0.  If such a split is not possible, an error is raised.

        If `indices_or_sections` is a 1-D array of sorted integers, the entries indicate where
        along axis 0 the array is split.  For example, ``[2, 3]`` would result in

          - ary[:2]
          - ary[2:3]
          - ary[3:]

        If an index exceeds the dimension of the array along axis 0, an error will be thrown.

    Returns
    -------
    sub-arrays : list of _Symbols
        A list of sub-arrays.

    See Also
    --------
    split : Split an array into multiple sub-arrays of equal size.

    Notes
    -------
    This function differs from the original `numpy.degrees
    <https://docs.scipy.org/doc/numpy/reference/generated/numpy.degrees.html>`_ in
    the following aspects:

    - Currently parameter ``indices_or_sections`` does not support ndarray, but supports scalar,
    tuple and list
    - In ``indices_or_sections``, if an index exceeds the dimension of the array along axis 0,
    an error will be thrown.

    """
    return split(ary, indices_or_sections, 0)


@set_module('mxnet.symbol.numpy')
def concatenate(seq, axis=0, out=None):
    """Join a sequence of arrays along an existing axis.

    Parameters
    ----------
    a1, a2, ... : sequence of array_like
        The arrays must have the same shape, except in the dimension
        corresponding to `axis` (the first, by default).
    axis : int, optional
        The axis along which the arrays will be joined.  If axis is None,
        arrays are flattened before use.  Default is 0.
    out : ndarray, optional
        If provided, the destination to place the result. The shape must be
        correct, matching that of what concatenate would have returned if no
        out argument were specified.

    Returns
    -------
    res : ndarray
        The concatenated array.

    Examples
    --------
    >>> a = np.array([[1, 2], [3, 4]])
    >>> b = np.array([[5, 6]])
    >>> np.concatenate((a, b), axis=0)
    array([[1., 2.],
           [3., 4.],
           [5., 6.]])

    >>> np.concatenate((a, b), axis=None)
    array([1., 2., 3., 4., 5., 6.])

    >>> np.concatenate((a, b.T), axis=1)
    array([[1., 2., 5.],
           [3., 4., 6.]])
    """
    return _npi.concatenate(*seq, axis=axis, out=out)


@set_module('mxnet.symbol.numpy')
def append(arr, values, axis=None):  # pylint: disable=redefined-outer-name
    """
    Append values to the end of an array.

    Parameters
    ----------
    arr : ndarray
        Values are appended to a copy of this array.
    values : ndarray
        These values are appended to a copy of `arr`.  It must be of the
        correct shape (the same shape as `arr`, excluding `axis`).  If
        `axis` is not specified, `values` can be any shape and will be
        flattened before use.
    axis : int, optional
        The axis along which `values` are appended.  If `axis` is not
        given, both `arr` and `values` are flattened before use.

    Returns
    -------
    append : ndarray
        A copy of `arr` with `values` appended to `axis`.  Note that
        `append` does not occur in-place: a new array is allocated and
        filled.  If `axis` is None, `out` is a flattened array.

    Examples
    --------
    >>> np.append(np.array([1, 2, 3]), np.array([[4, 5, 6],[7, 8, 9]]))
    array([1., 2., 3., 4., 5., 6., 7., 8., 9.])

    When `axis` is specified, `values` must have the correct shape.

    >>> np.append(np.array([[1, 2, 3], [4, 5, 6]]), np.array([[7, 8, 9]]), axis=0)
    array([[1., 2., 3.],
           [4., 5., 6.],
           [7., 8., 9.]])
    """
    return _npi.concatenate(arr, values, axis=axis, out=None)


@set_module('mxnet.symbol.numpy')
def stack(arrays, axis=0, out=None):
    """Join a sequence of arrays along a new axis.
        The axis parameter specifies the index of the new axis in the dimensions of the result.
        For example, if `axis=0` it will be the first dimension and if `axis=-1` it will be the last dimension.
    Parameters
    ----------
    arrays : sequence of array_like
        Each array must have the same shape.
    axis : int, optional
        The axis in the result array along which the input arrays are stacked.
    out : ndarray, optional
        If provided, the destination to place the result. The shape must be correct,
        matching that of what stack would have returned if no out argument were specified.
    Returns
    -------
    stacked : ndarray
        The stacked array has one more dimension than the input arrays."""
    def get_list(arrays):
        if not hasattr(arrays, '__getitem__') and hasattr(arrays, '__iter__'):
            raise ValueError("expected iterable for arrays but got {}".format(type(arrays)))
        return [arr for arr in arrays]

    arrays = get_list(arrays)
    return _npi.stack(*arrays, axis=axis, out=out)


@set_module('mxnet.symbol.numpy')
def vstack(arrays, out=None):
    r"""Stack arrays in sequence vertically (row wise).

    This is equivalent to concatenation along the first axis after 1-D arrays
    of shape `(N,)` have been reshaped to `(1,N)`. Rebuilds arrays divided by
    `vsplit`.

    This function makes most sense for arrays with up to 3 dimensions. For
    instance, for pixel-data with a height (first axis), width (second axis),
    and r/g/b channels (third axis). The functions `concatenate` and `stack`
    provide more general stacking and concatenation operations.

    Parameters
    ----------
    tup : sequence of _Symbol
        The arrays must have the same shape along all but the first axis.
        1-D arrays must have the same length.

    Returns
    -------
    stacked : _Symbol
        The array formed by stacking the given arrays, will be at least 2-D.
    """
    def get_list(arrays):
        if not hasattr(arrays, '__getitem__') and hasattr(arrays, '__iter__'):
            raise ValueError("expected iterable for arrays but got {}".format(type(arrays)))
        return [arr for arr in arrays]

    arrays = get_list(arrays)
    return _npi.vstack(*arrays)


@set_module('mxnet.symbol.numpy')
def column_stack(tup):
    """
    Stack 1-D arrays as columns into a 2-D array.

    Take a sequence of 1-D arrays and stack them as columns
    to make a single 2-D array. 2-D arrays are stacked as-is,
    just like with `hstack`.  1-D arrays are turned into 2-D columns
    first.

    Parameters
    ----------
    tup : sequence of 1-D or 2-D arrays.
        Arrays to stack. All of them must have the same first dimension.

    Returns
    -------
    stacked : 2-D array
        The array formed by stacking the given arrays.

    See Also
    --------
    stack, hstack, vstack, concatenate

    Examples
    --------
    >>> a = np.array((1,2,3))
    >>> b = np.array((2,3,4))
    >>> np.column_stack((a,b))
    array([[1., 2.],
           [2., 3.],
           [3., 4.]])
    """
    return _npi.column_stack(*tup)


@set_module('mxnet.symbol.numpy')
def dstack(arrays):
    """
    Stack arrays in sequence depth wise (along third axis).

    This is equivalent to concatenation along the third axis after 2-D arrays
    of shape `(M,N)` have been reshaped to `(M,N,1)` and 1-D arrays of shape
    `(N,)` have been reshaped to `(1,N,1)`. Rebuilds arrays divided by
    `dsplit`.

    This function makes most sense for arrays with up to 3 dimensions. For
    instance, for pixel-data with a height (first axis), width (second axis),
    and r/g/b channels (third axis). The functions `concatenate`, `stack` and
    `block` provide more general stacking and concatenation operations.

    Parameters
    ----------
    tup : sequence of _Symbol
        The arrays must have the same shape along all but the first axis.
        1-D arrays must have the same length.

    Returns
    -------
    stacked : _Symbol
        The array formed by stacking the given arrays, will be at least 2-D.
    """
    return _npi.dstack(*arrays)


@set_module('mxnet.symbol.numpy')
@wrap_np_binary_func
def maximum(x1, x2, out=None, **kwargs):
    return _ufunc_helper(x1, x2, _npi.maximum, _np.maximum, _npi.maximum_scalar, None, out)


@set_module('mxnet.symbol.numpy')
@wrap_np_binary_func
def minimum(x1, x2, out=None, **kwargs):
    return _ufunc_helper(x1, x2, _npi.minimum, _np.minimum, _npi.minimum_scalar, None, out)


@set_module('mxnet.symbol.numpy')
def clip(a, a_min, a_max, out=None):
    """clip(a, a_min, a_max, out=None)

    Clip (limit) the values in an array.
    Given an interval, values outside the interval are clipped to
    the interval edges.  For example, if an interval of ``[0, 1]``
    is specified, values smaller than 0 become 0, and values larger
    than 1 become 1.

    Parameters
    ----------
    a : _Symbol
        Array containing elements to clip.
    a_min : scalar or `None`
        Minimum value. If `None`, clipping is not performed on lower
        interval edge. Not more than one of `a_min` and `a_max` may be
        `None`.
    a_max : scalar or `None`
        Maximum value. If `None`, clipping is not performed on upper
        interval edge. Not more than one of `a_min` and `a_max` may be
        `None`.
    out : _Symbol or `None`
        The results will be placed in this array. It may be the input
        array for in-place clipping.  `out` must be of the right shape
        to hold the output.  Its type is preserved.

    Returns
    -------
    clipped_array : _Symbol
        An array with the elements of `a`, but where values
        < `a_min` are replaced with `a_min`, and those > `a_max`
        with `a_max`.

    Notes
    -----
    array_like `a_min` and `a_max` are not supported.
    """
    if a_min is None and a_max is None:
        raise ValueError('array_clip: must set either max or min')
    if a_min is None:
        a_min = float('-inf')
    if a_max is None:
        a_max = float('inf')
    return _npi.clip(a, a_min, a_max, out=out)


@set_module('mxnet.symbol.numpy')
def swapaxes(a, axis1, axis2):
    """Interchange two axes of an array.

    Parameters
    ----------
    a : _Symbol
        Input array.
    axis1 : int
        First axis.
    axis2 : int
        Second axis.

    Returns
    -------
    a_swapped : _Symbol
        Swapped array symbol.
    """
    return _npi.swapaxes(a, dim1=axis1, dim2=axis2)


@set_module('mxnet.symbol.numpy')
def argmax(a, axis=None, out=None):
    r"""
    Returns the indices of the maximum values along an axis.

    Parameters
    ----------
    a : _Symbol
        Input array. Only support dtype `float16`, `float32`, and `float64`.
    axis : int, optional
        By default, the index is into the flattened array, otherwise
        along the specified axis.
    out : _Symbol or None, optional
        Dummy parameter to keep the consistency with the ndarray counterpart.

    Returns
    -------
    index_array : _Symbol of indices whose dtype is same as the input ndarray.
        Array of indices into the array. It has the same shape as `a.shape`
        with the dimension along `axis` removed.

    Notes
    -----
    In case of multiple occurrences of the maximum values, the indices
    corresponding to the first occurrence are returned.

    This function differs from the original `numpy.argmax
    <https://docs.scipy.org/doc/numpy/reference/generated/numpy.argmax.html>`_ in
    the following aspects:

    - Input type does not support Python native iterables(list, tuple, ...).
    - Output has dtype that is same as the input ndarray.
    - ``out`` param: cannot perform auto broadcasting. ``out`` symbol's shape must be the same as the expected output.
    - ``out`` param: cannot perform auto type cast. ``out`` symnbol's dtype must be the same as the expected output.
    - ``out`` param does not support scalar input case.

    """
    return _npi.argmax(a, axis=axis, keepdims=False, out=out)


@set_module('mxnet.symbol.numpy')
def argmin(a, axis=None, out=None):
    r"""
    Returns the indices of the minimum values along an axis.

    Parameters
    ----------
    a : _Symbol
        Input array. Only support dtype `float16`, `float32`, and `float64`.
    axis : int, optional
        By default, the index is into the flattened array, otherwise
        along the specified axis.
    out : _Symbol or None, optional
        Dummy parameter to keep the consistency with the ndarray counterpart.

    Returns
    -------
    index_array : _Symbol of indices whose dtype is same as the input ndarray.
        Array of indices into the array. It has the same shape as `a.shape`
        with the dimension along `axis` removed.

    Notes
    -----
    In case of multiple occurrences of the minimum values, the indices
    corresponding to the first occurrence are returned.

    This function differs from the original `numpy.argmin
    <https://docs.scipy.org/doc/numpy/reference/generated/numpy.argmin.html>`_ in
    the following aspects:

    - Input type does not support Python native iterables(list, tuple, ...).
    - Output has dtype that is same as the input ndarray.
    - ``out`` param: cannot perform auto broadcasting. ``out`` symbol's shape must be the same as the expected output.
    - ``out`` param: cannot perform auto type cast. ``out`` symnbol's dtype must be the same as the expected output.
    - ``out`` param does not support scalar input case.

    """
    return _npi.argmin(a, axis=axis, keepdims=False, out=out)


@set_module('mxnet.symbol.numpy')
def mean(a, axis=None, dtype=None, out=None, keepdims=False):  # pylint: disable=arguments-differ
    """
    mean(a, axis=None, dtype=None, out=None, keepdims=None)

    Compute the arithmetic mean along the specified axis.
    Returns the average of the array elements.
    The average is taken over the flattened array by default, otherwise over the specified axis.

    Parameters
    ----------
    a : `_Symbol`
        _Symbol containing numbers whose mean is desired.
    axis : None or int or tuple of ints, optional
        Axis or axes along which the means are computed. The default is to compute the mean of the flattened array.
        If this is a tuple of ints, a mean is performed over multiple axes,
        instead of a single axis or all the axes as before.
    dtype : data-type, optional
        Type to use in computing the mean. For integer inputs, the default is float32;
        for floating point inputs, it is the same as the input dtype.
    out : _Symbol, optional
        Dummy parameter to keep the consistency with the ndarray counterpart.
    keepdims : bool, optional
        If this is set to True, the axes which are reduced are left in the result
        as dimensions with size one. With this option, the result will broadcast correctly
        against the input array.
        If the default value is passed, then keepdims will not be passed through to the mean
        method of sub-classes of _Symbol, however any non-default value will be. If the sub-class
        method does not implement keepdims any exceptions will be raised.

    Returns
    -------
    m : _Symbol, see dtype parameter above
        If out=None, returns a new array containing the mean values,
        otherwise a reference to the output array is returned.

    Notes
    -----
    This function differs from the original `numpy.mean
    <https://docs.scipy.org/doc/numpy/reference/generated/numpy.mean.html>`_ in
    the following way(s):

    - only _Symbol is accepted as valid input, python iterables or scalar is not supported
    - default data type for integer input is float32

    Examples
    --------
    >>> a = np.array([[1, 2], [3, 4]])
    >>> np.mean(a)
    array(2.5)
    >>> a = np.zeros((2, 512*512), dtype=np.float32)
    >>> a[0,:] = 1.0
    >>> a[1,:] = 0.1
    >>> np.mean(a)
    array(0.55)
    >>> np.mean(a, dtype=np.float64)
    array(0.55)
    """
    return _npi.mean(a, axis=axis, dtype=dtype, keepdims=keepdims, out=out)


@set_module('mxnet.symbol.numpy')
def std(a, axis=None, dtype=None, out=None, ddof=0, keepdims=False):  # pylint: disable=too-many-arguments
    """
    Compute the standard deviation along the specified axis.

    Returns the standard deviation, a measure of the spread of a distribution,
    of the array elements. The standard deviation is computed for the
    flattened array by default, otherwise over the specified axis.

    Parameters
    ----------
    a : `_Symbol`
        _Symbol containing numbers whose standard deviation is desired.
    axis : None or int or tuple of ints, optional
        Axis or axes along which the standard deviations are computed.
        The default is to compute the standard deviation of the flattened array.
        If this is a tuple of ints, computation is performed over multiple axes,
        instead of a single axis or all the axes as before.
    dtype : data-type, optional
        Type to use in computing the standard deviation. For integer inputs, the default is float32;
        for floating point inputs, it is the same as the input dtype.
    out : _Symbol, optional
        Dummy parameter to keep the consistency with the ndarray counterpart.
    keepdims : bool, optional
        If this is set to True, the axes which are reduced are left in the result
        as dimensions with size one. With this option, the result will broadcast correctly
        against the input array.
        If the default value is passed, then keepdims will not be passed through to the mean
        method of sub-classes of _Symbol, however any non-default value will be. If the sub-class
        method does not implement keepdims any exceptions will be raised.

    Returns
    -------
    m : _Symbol, see dtype parameter above
        If out=None, returns a new array containing the standard deviation values,
        otherwise a reference to the output array is returned.

    Notes
    -----
    This function differs from the original `numpy.std
    <https://docs.scipy.org/doc/numpy/reference/generated/numpy.mean.html>`_ in
    the following way(s):

    - only _Symbol is accepted as valid input, python iterables or scalar is not supported
    - default output data type for integer input is float32

    """
    return _npi.std(a, axis=axis, dtype=dtype, ddof=ddof, keepdims=keepdims, out=out)


@set_module('mxnet.symbol.numpy')
def var(a, axis=None, dtype=None, out=None, ddof=0, keepdims=False):  # pylint: disable=too-many-arguments
    """
    Compute the variance along the specified axis.

    Returns the variance of the array elements, a measure of the spread of a
    distribution.  The variance is computed for the flattened array by
    default, otherwise over the specified axis.

    Parameters
    ----------
    a : `_Symbol`
        _Symbol containing numbers whose variance is desired.
    axis : None or int or tuple of ints, optional
        Axis or axes along which the variance is computed.
        The default is to compute the variance of the flattened array.
        If this is a tuple of ints, computation is performed over multiple axes,
        instead of a single axis or all the axes as before.
    dtype : data-type, optional
        Type to use in computing the variance. For integer inputs, the default is float32;
        for floating point inputs, it is the same as the input dtype.
    out : _Symbol, optional
        Dummy parameter to keep the consistency with the ndarray counterpart.
    keepdims : bool, optional
        If this is set to True, the axes which are reduced are left in the result
        as dimensions with size one. With this option, the result will broadcast correctly
        against the input array.
        If the default value is passed, then keepdims will not be passed through to the mean
        method of sub-classes of _Symbol, however any non-default value will be. If the sub-class
        method does not implement keepdims any exceptions will be raised.

    Returns
    -------
    m : _Symbol, see dtype parameter above
        If out=None, returns a new array containing the variance values,
        otherwise a reference to the output array is returned.

    Notes
    -----
    This function differs from the original `numpy.var
    <https://docs.scipy.org/doc/numpy/reference/generated/numpy.mean.html>`_ in
    the following way(s):

    - only _Symbol is accepted as valid input, python iterables or scalar is not supported
    - default output data type for integer input is float32

    """
    return _npi.var(a, axis=axis, dtype=dtype, ddof=ddof, keepdims=keepdims, out=out)


# pylint: disable=redefined-outer-name
@set_module('mxnet.symbol.numpy')
def indices(dimensions, dtype=_np.int32, ctx=None):
    """Return an array representing the indices of a grid.

    Compute an array where the subarrays contain index values 0,1,...
    varying only along the corresponding axis.

    Parameters
    ----------
    dimensions : sequence of ints
        The shape of the grid.
    dtype : data-type, optional
        The desired data-type for the array. Default is `float32`.
    ctx : device context, optional
        Device context on which the memory is allocated. Default is
        `mxnet.context.current_context()`.

    Returns
    -------
    grid : _Symbol
        The array of grid indices,
        ``grid.shape = (len(dimensions),) + tuple(dimensions)``.

    Notes
    -----
    The output shape is obtained by prepending the number of dimensions
    in front of the tuple of dimensions, i.e. if `dimensions` is a tuple
    ``(r0, ..., rN-1)`` of length ``N``, the output shape is
    ``(N,r0,...,rN-1)``.

    The subarrays ``grid[k]`` contains the N-D array of indices along the
    ``k-th`` axis. Explicitly::

        grid[k,i0,i1,...,iN-1] = ik

    Examples
    --------
    >>> grid = np.indices((2, 3))
    >>> grid.shape
    (2, 2, 3)
    >>> grid[0]        # row indices
    array([[0, 0, 0],
           [1, 1, 1]])
    >>> grid[1]        # column indices
    array([[0, 0, 0],
           [1, 1, 1]], dtype=int32)

    The indices can be used as an index into an array.

    >>> x = np.arange(20).reshape(5, 4)
    >>> row, col = np.indices((2, 3))
    >>> x[row, col]
    array([[0., 1., 2.],
           [4., 5., 6.]])

    Note that it would be more straightforward in the above example to
    extract the required elements directly with ``x[:2, :3]``.
    """
    if isinstance(dimensions, (tuple, list)):
        if ctx is None:
            ctx = current_context()
        return _npi.indices(dimensions=dimensions, dtype=dtype, ctx=ctx)
    else:
        raise ValueError("The dimensions must be sequence of ints")
# pylint: enable=redefined-outer-name


@set_module('mxnet.symbol.numpy')
@wrap_np_binary_func
def copysign(x1, x2, out=None, **kwargs):
    r"""
    Change the sign of x1 to that of x2, element-wise.

    If `x2` is a scalar, its sign will be copied to all elements of `x1`.

    Parameters
    ----------
    x1 : _Symbol or scalar
        Values to change the sign of.
    x2 : _Symbol or scalar
        The sign of `x2` is copied to `x1`.
    out : _Symbol or None
        Dummy parameter to keep the consistency with the ndarray counterpart.

    Returns
    -------
    out : _Symbol
        The values of `x1` with the sign of `x2`.
        This is a scalar if both `x1` and `x2` are scalars.

    Notes
    -------
    This function differs from the original `numpy.copysign
    <https://docs.scipy.org/doc/numpy/reference/generated/numpy.copysign.html>`_ in
    the following aspects:

    - ``where`` param is not supported.
    """
    return _ufunc_helper(x1, x2, _npi.copysign, _np.copysign, _npi.copysign_scalar, _npi.rcopysign_scalar, out)


@set_module('mxnet.symbol.numpy')
def ravel(x, order='C'):
    r"""
    ravel(x)

    Return a contiguous flattened array.
    A 1-D array, containing the elements of the input, is returned.  A copy is
    made only if needed.

    Parameters
    ----------
    x : ndarray
        Input array.  The elements in `x` are read in row-major, C-style order and
        packed as a 1-D array.
    order : `C`, optional
        Only support row-major, C-style order.

    Returns
    -------
    y : ndarray
        y is an array of the same subtype as `x`, with shape ``(x.size,)``.
        Note that matrices are special cased for backward compatibility, if `x`
        is a matrix, then y is a 1-D ndarray.

    Notes
    -----
    This function differs from the original numpy.arange in the following aspects:
        - Only support row-major, C-style order.
    """
    if order != 'C':
        raise NotImplementedError('order {} is not supported'.format(order))
    if isinstance(x, numeric_types):
        return _np.reshape(x, -1)
    elif isinstance(x, _Symbol):
        return _npi.reshape(x, -1)
    else:
        raise TypeError('type {} not supported'.format(str(type(x))))


@set_module('mxnet.symbol.numpy')
def hanning(M, dtype=_np.float32, ctx=None):
    r"""Return the Hanning window.

    The Hanning window is a taper formed by using a weighted cosine.

    Parameters
    ----------
    M : int
        Number of points in the output window. If zero or less, an
        empty array is returned.
    dtype : str or numpy.dtype, optional
        An optional value type. Default is `float32`. Note that you need
        select numpy.float32 or float64 in this operator.
    ctx : Context, optional
        An optional device context (default is the current default context).

    Returns
    -------
    out : _Symbol, shape(M,)
        The window, with the maximum value normalized to one (the value
        one appears only if `M` is odd).

    See Also
    --------
    blackman, hamming

    Notes
    -----
    The Hanning window is defined as

    .. math::  w(n) = 0.5 - 0.5cos\left(\frac{2\pi{n}}{M-1}\right)
               \qquad 0 \leq n \leq M-1

    The Hanning was named for Julius von Hann, an Austrian meteorologist.
    It is also known as the Cosine Bell. Some authors prefer that it be
    called a Hann window, to help avoid confusion with the very similar
    Hamming window.

    Most references to the Hanning window come from the signal processing
    literature, where it is used as one of many windowing functions for
    smoothing values.  It is also known as an apodization (which means
    "removing the foot", i.e. smoothing discontinuities at the beginning
    and end of the sampled signal) or tapering function.

    References
    ----------
    .. [1] Blackman, R.B. and Tukey, J.W., (1958) The measurement of power
           spectra, Dover Publications, New York.
    .. [2] E.R. Kanasewich, "Time Sequence Analysis in Geophysics",
           The University of Alberta Press, 1975, pp. 106-108.
    .. [3] Wikipedia, "Window function",
           http://en.wikipedia.org/wiki/Window_function
    .. [4] W.H. Press,  B.P. Flannery, S.A. Teukolsky, and W.T. Vetterling,
           "Numerical Recipes", Cambridge University Press, 1986, page 425.

    Examples
    --------
    >>> np.hanning(12)
    array([0.        , 0.07937324, 0.29229254, 0.5711574 , 0.8274304 ,
           0.9797465 , 0.97974646, 0.82743025, 0.5711573 , 0.29229245,
           0.07937312, 0.        ])

    Plot the window and its frequency response:

    >>> import matplotlib.pyplot as plt
    >>> window = np.hanning(51)
    >>> plt.plot(window.asnumpy())
    [<matplotlib.lines.Line2D object at 0x...>]
    >>> plt.title("Hann window")
    Text(0.5, 1.0, 'Hann window')
    >>> plt.ylabel("Amplitude")
    Text(0, 0.5, 'Amplitude')
    >>> plt.xlabel("Sample")
    Text(0.5, 0, 'Sample')
    >>> plt.show()
    """
    if ctx is None:
        ctx = current_context()
    return _npi.hanning(M, dtype=dtype, ctx=ctx)


@set_module('mxnet.symbol.numpy')
def hamming(M, dtype=_np.float32, ctx=None):
    r"""Return the hamming window.

    The hamming window is a taper formed by using a weighted cosine.

    Parameters
    ----------
    M : int
        Number of points in the output window. If zero or less, an
        empty array is returned.
    dtype : str or numpy.dtype, optional
        An optional value type. Default is `float32`. Note that you need
        select numpy.float32 or float64 in this operator.
    ctx : Context, optional
        An optional device context (default is the current default context).

    Returns
    -------
    out : _Symbol, shape(M,)
        The window, with the maximum value normalized to one (the value
        one appears only if `M` is odd).

    See Also
    --------
    blackman, hanning

    Notes
    -----
    The Hamming window is defined as

    .. math::  w(n) = 0.54 - 0.46cos\left(\frac{2\pi{n}}{M-1}\right)
               \qquad 0 \leq n \leq M-1

    The Hamming was named for R. W. Hamming, an associate of J. W. Tukey
    and is described in Blackman and Tukey. It was recommended for
    smoothing the truncated autocovariance function in the time domain.
    Most references to the Hamming window come from the signal processing
    literature, where it is used as one of many windowing functions for
    smoothing values.  It is also known as an apodization (which means
    "removing the foot", i.e. smoothing discontinuities at the beginning
    and end of the sampled signal) or tapering function.

    References
    ----------
    .. [1] Blackman, R.B. and Tukey, J.W., (1958) The measurement of power
           spectra, Dover Publications, New York.
    .. [2] E.R. Kanasewich, "Time Sequence Analysis in Geophysics", The
           University of Alberta Press, 1975, pp. 109-110.
    .. [3] Wikipedia, "Window function",
           https://en.wikipedia.org/wiki/Window_function
    .. [4] W.H. Press,  B.P. Flannery, S.A. Teukolsky, and W.T. Vetterling,
           "Numerical Recipes", Cambridge University Press, 1986, page 425.

    Examples
    --------
    >>> np.hamming(12)
    array([0.08000001, 0.15302339, 0.34890914, 0.6054648 , 0.841236  ,
           0.9813669 , 0.9813668 , 0.8412359 , 0.6054647 , 0.34890908,
           0.15302327, 0.08000001])

    Plot the window and its frequency response:

    >>> import matplotlib.pyplot as plt
    >>> window = np.hamming(51)
    >>> plt.plot(window.asnumpy())
    [<matplotlib.lines.Line2D object at 0x...>]
    >>> plt.title("hamming window")
    Text(0.5, 1.0, 'hamming window')
    >>> plt.ylabel("Amplitude")
    Text(0, 0.5, 'Amplitude')
    >>> plt.xlabel("Sample")
    Text(0.5, 0, 'Sample')
    >>> plt.show()
    """
    if ctx is None:
        ctx = current_context()
    return _npi.hamming(M, dtype=dtype, ctx=ctx)


@set_module('mxnet.symbol.numpy')
def blackman(M, dtype=_np.float32, ctx=None):
    r"""Return the Blackman window.

    The Blackman window is a taper formed by using the first three
    terms of a summation of cosines. It was designed to have close to the
    minimal leakage possible.  It is close to optimal, only slightly worse
    than a Kaiser window.

    Parameters
    ----------
    M : int
        Number of points in the output window. If zero or less, an
        empty array is returned.
    dtype : str or numpy.dtype, optional
        An optional value type. Default is `float32`. Note that you need
        select numpy.float32 or float64 in this operator.
    ctx : Context, optional
        An optional device context (default is the current default context).

    Returns
    -------
    out : _Symbol
        The window, with the maximum value normalized to one (the value one
        appears only if the number of samples is odd).

    See Also
    --------
    hamming, hanning

    Notes
    -----
    The Blackman window is defined as

    .. math::  w(n) = 0.42 - 0.5 \cos(2\pi n/{M-1}) + 0.08 \cos(4\pi n/{M-1})

    Most references to the Blackman window come from the signal processing
    literature, where it is used as one of many windowing functions for
    smoothing values.  It is also known as an apodization (which means
    "removing the foot", i.e. smoothing discontinuities at the beginning
    and end of the sampled signal) or tapering function. It is known as a
    "near optimal" tapering function, almost as good (by some measures)
    as the kaiser window.

    References
    ----------
    Blackman, R.B. and Tukey, J.W., (1958) The measurement of power spectra,
    Dover Publications, New York.

    Oppenheim, A.V., and R.W. Schafer. Discrete-Time Signal Processing.
    Upper Saddle River, NJ: Prentice-Hall, 1999, pp. 468-471.

    Examples
    --------
    >>> np.blackman(12)
    array([-1.4901161e-08,  3.2606423e-02,  1.5990365e-01,  4.1439798e-01,
            7.3604530e-01,  9.6704686e-01,  9.6704674e-01,  7.3604506e-01,
            4.1439781e-01,  1.5990359e-01,  3.2606363e-02, -1.4901161e-08])

    Plot the window and its frequency response:

    >>> import matplotlib.pyplot as plt
    >>> window = np.blackman(51)
    >>> plt.plot(window.asnumpy())
    [<matplotlib.lines.Line2D object at 0x...>]
    >>> plt.title("blackman window")
    Text(0.5, 1.0, 'blackman window')
    >>> plt.ylabel("Amplitude")
    Text(0, 0.5, 'Amplitude')
    >>> plt.xlabel("Sample")
    Text(0.5, 0, 'Sample')
    >>> plt.show()
    """
    if ctx is None:
        ctx = current_context()
    return _npi.blackman(M, dtype=dtype, ctx=ctx)


@set_module('mxnet.symbol.numpy')
def flip(m, axis=None, out=None):
    r"""
    flip(m, axis=None, out=None)

    Reverse the order of elements in an array along the given axis.

    The shape of the array is preserved, but the elements are reordered.

    Parameters
    ----------
    m : _Symbol or scalar
        Input array.
    axis : None or int or tuple of ints, optional
        Axis or axes along which to flip over. The default,
        axis=None, will flip over all of the axes of the input array.
        If axis is negative it counts from the last to the first axis.

        If axis is a tuple of ints, flipping is performed on all of the axes
        specified in the tuple.
    out : _Symbol or scalar, optional
        Alternative output array in which to place the result. It must have
        the same shape and type as the expected output.

    Returns
    -------
    out : _Symbol or scalar
        A view of `m` with the entries of axis reversed.  Since a view is
        returned, this operation is done in constant time.
    """
    if isinstance(m, numeric_types):
        return _np.flip(m, axis)
    elif isinstance(m, _Symbol):
        return _npi.flip(m, axis, out=out)
    else:
        raise TypeError('type {} not supported'.format(str(type(m))))


@set_module('mxnet.symbol.numpy')
def around(x, decimals=0, out=None, **kwargs):
    r"""
    around(x, decimals=0, out=None)

    Evenly round to the given number of decimals.
    Parameters
    ----------
    x : _Symbol or scalar
        Input data.
    decimals : int, optional
        Number of decimal places to round to (default: 0).  If
        decimals is negative, it specifies the number of positions to
        the left of the decimal point.
    out : _Symbol, optional
        Alternative output array in which to place the result. It must have
        the same shape and type as the expected output.

    Returns
    -------
    rounded_array : _Symbol or scalar
        An array of the same type as `x`, containing the rounded values.
        A reference to the result is returned.

    Notes
    -----
    For values exactly halfway between rounded decimal values, NumPy
    rounds to the nearest even value. Thus 1.5 and 2.5 round to 2.0,
    -0.5 and 0.5 round to 0.0, etc.

    This function differs from the original numpy.prod in the following aspects:

        - Cannot cast type automatically. Dtype of `out` must be same as the expected one.
        - Cannot support complex-valued number.
    """
    if isinstance(x, numeric_types):
        return _np.around(x, decimals, **kwargs)
    elif isinstance(x, _Symbol):
        return _npi.around(x, decimals, out=out, **kwargs)
    else:
        raise TypeError('type {} not supported'.format(str(type(x))))


@set_module('mxnet.symbol.numpy')
@wrap_np_binary_func
def arctan2(x1, x2, out=None, **kwargs):
    r"""
    Element-wise arc tangent of ``x1/x2`` choosing the quadrant correctly.

    The quadrant (i.e., branch) is chosen so that ``arctan2(x1, x2)`` is
    the signed angle in radians between the ray ending at the origin and
    passing through the point (1,0), and the ray ending at the origin and
    passing through the point (`x2`, `x1`).  (Note the role reversal: the
    "`y`-coordinate" is the first function parameter, the "`x`-coordinate"
    is the second.)  By IEEE convention, this function is defined for
    `x2` = +/-0 and for either or both of `x1` and `x2` = +/-inf (see
    Notes for specific values).

    This function is not defined for complex-valued arguments; for the
    so-called argument of complex values, use `angle`.

    Parameters
    ----------
    x1 : _Symbol or scalar
        `y`-coordinates.
    x2 : _Symbol or scalar
        `x`-coordinates. `x2` must be broadcastable to match the shape of
        `x1` or vice versa.
    out : _Symbol or None, optional
        A location into which the result is stored. If provided, it must have
        a shape that the inputs broadcast to. If not provided or `None`,
        a freshly-allocated array is returned.

    Returns
    -------
    out : _Symbol or scalar
        Array of angles in radians, in the range ``[-pi, pi]``. This is a scalar if
        `x1` and `x2` are scalars.

    Notes
    -----
    *arctan2* is identical to the `atan2` function of the underlying
    C library.  The following special values are defined in the C
    standard: [1]_

    ====== ====== ================
    `x1`   `x2`   `arctan2(x1,x2)`
    ====== ====== ================
    +/- 0  +0     +/- 0
    +/- 0  -0     +/- pi
        > 0   +/-inf +0 / +pi
        < 0   +/-inf -0 / -pi
    +/-inf +inf   +/- (pi/4)
    +/-inf -inf   +/- (3*pi/4)
    ====== ====== ================

    Note that +0 and -0 are distinct floating point numbers, as are +inf
    and -inf.

    This function differs from the original numpy.arange in the following aspects:
        - Only support float16, float32 and float64.

    References
    ----------
    .. [1] ISO/IEC standard 9899:1999, "Programming language C."
    """
    return _ufunc_helper(x1, x2, _npi.arctan2, _np.arctan2,
                         _npi.arctan2_scalar, _npi.rarctan2_scalar, out=out)


@set_module('mxnet.symbol.numpy')
@wrap_np_binary_func
def hypot(x1, x2, out=None, **kwargs):
    r"""
    Given the "legs" of a right triangle, return its hypotenuse.

    Equivalent to ``sqrt(x1**2 + x2**2)``, element-wise.  If `x1` or
    `x2` is scalar_like (i.e., unambiguously cast-able to a scalar type),
    it is broadcast for use with each element of the other argument.

    Parameters
    ----------
    x1, x2 : _Symbol or scalar
        Leg of the triangle(s).
    out : _Symbol or None, optional
        A location into which the result is stored. If provided, it must have
        a shape that the inputs broadcast to. If not provided or `None`,
        a freshly-allocated array is returned.

    Returns
    -------
    z : _Symbol or scalar
        The hypotenuse of the triangle(s).
        This is a scalar if both `x1` and `x2` are scalars.

    Notes
    -----
    This function differs from the original numpy.arange in the following aspects:
        - Only support float16, float32 and float64.
    """
    return _ufunc_helper(x1, x2, _npi.hypot, _np.hypot, _npi.hypot_scalar, None, out)


@set_module('mxnet.symbol.numpy')
@wrap_np_binary_func
def bitwise_xor(x1, x2, out=None, **kwargs):
    r"""
    Compute the bit-wise XOR of two arrays element-wise.

    Parameters
    ----------
    x1, x2 : _Symbol or scalar
        Only integer and boolean types are handled. If x1.shape != x2.shape,
        they must be broadcastable to a common shape (which becomes the shape of the output).
    out : _Symbol or None, optional
        A location into which the result is stored. If provided, it must have
        a shape that the inputs broadcast to. If not provided or `None`,
        a freshly-allocated array is returned.

    Returns
    -------
    out : _Symbol or scalar
        Result.
    """
    return _ufunc_helper(x1, x2, _npi.bitwise_xor, _np.bitwise_xor, _npi.bitwise_xor_scalar, None, out)


@set_module('mxnet.symbol.numpy')
@wrap_np_binary_func
def bitwise_or(x1, x2, out=None, **kwargs):
    r"""
    Compute the bit-wise OR of two arrays element-wise.

    Parameters
    ----------
    x1, x2 : _Symbol or scalar
        Only integer and boolean types are handled. If x1.shape != x2.shape,
        they must be broadcastable to a common shape (which becomes the shape of the output).
    out : _Symbol or None, optional
        A location into which the result is stored. If provided, it must have
        a shape that the inputs broadcast to. If not provided or `None`,
        a freshly-allocated array is returned.

    Returns
    -------
    out : _Symbol or scalar
        Result.
    """
    return _ufunc_helper(x1, x2, _npi.bitwise_or, _np.bitwise_or, _npi.bitwise_or_scalar, None, out)


@set_module('mxnet.symbol.numpy')
def unique(ar, return_index=False, return_inverse=False, return_counts=False, axis=None):
    """
    Find the unique elements of an array.

    Returns the sorted unique elements of an array. There are three optional
    outputs in addition to the unique elements:

    * the indices of the input array that give the unique values
    * the indices of the unique array that reconstruct the input array
    * the number of times each unique value comes up in the input array

    Parameters
    ----------
    ar : _Symbol
        Input array. Unless `axis` is specified, this will be flattened if it
        is not already 1-D.
    return_index : bool, optional
        If True, also return the indices of `ar` (along the specified axis,
        if provided, or in the flattened array) that result in the unique array.
    return_inverse : bool, optional
        If True, also return the indices of the unique array (for the specified
        axis, if provided) that can be used to reconstruct `ar`.
    return_counts : bool, optional
        If True, also return the number of times each unique item appears
        in `ar`.
    axis : int or None, optional
        The axis to operate on. If None, `ar` will be flattened. If an integer,
        the subarrays indexed by the given axis will be flattened and treated
        as the elements of a 1-D array with the dimension of the given axis,
        see the notes for more details. The default is None.

    Returns
    -------
    unique : _Symbol
        The sorted unique values.
    unique_indices : _Symbol, optional
        The indices of the first occurrences of the unique values in the
        original array. Only provided if `return_index` is True.
    unique_inverse : _Symbol, optional
        The indices to reconstruct the original array from the
        unique array. Only provided if `return_inverse` is True.
    unique_counts : _Symbol, optional
        The number of times each of the unique values comes up in the
        original array. Only provided if `return_counts` is True.

    Notes
    -----
    When an axis is specified the subarrays indexed by the axis are sorted.
    This is done by making the specified axis the first dimension of the array
    and then flattening the subarrays in C order. The flattened subarrays are
    then viewed as a structured type with each element given a label, with the
    effect that we end up with a 1-D array of structured types that can be
    treated in the same way as any other 1-D array. The result is that the
    flattened subarrays are sorted in lexicographic order starting with the
    first element.
    """
    return _npi.unique(ar, return_index, return_inverse, return_counts, axis)


@set_module('mxnet.symbol.numpy')
@wrap_np_binary_func
def ldexp(x1, x2, out=None, **kwargs):
    """
    Returns x1 * 2**x2, element-wise.
    The mantissas `x1` and twos exponents `x2` are used to construct
    floating point numbers ``x1 * 2**x2``.

    Parameters
    ----------
    x1 : _Symbol
        Array of multipliers.
    x2 : _Symbol
        Array of twos exponents.
    out : _Symbol or None
        Dummy parameter to keep the consistency with the ndarray counterpart.

    Returns
    -------
    y : _Symbol
        The result of ``x1 * 2**x2``.

    Notes
    -----
    Complex dtypes are not supported, they will raise a TypeError.
    Different from numpy, we allow x2 to be float besides int.
    `ldexp` is useful as the inverse of `frexp`, if used by itself it is
    more clear to simply use the expression ``x1 * 2**x2``.
    """
    return _ufunc_helper(x1, x2, _npi.ldexp, _np.ldexp, _npi.ldexp_scalar, _npi.rldexp_scalar, out)


@set_module('mxnet.symbol.numpy')
def inner(a, b):
    r"""Inner product of two arrays.
    Ordinary inner product of vectors for 1-D arrays (without complex
    conjugation), in higher dimensions a sum product over the last axes.

    Parameters
    ----------
    a, b : _Symbol
        If `a` and `b` are nonscalar, their last dimensions must match.

    Returns
    -------
    out : _Symbol
        `out.shape = a.shape[:-1] + b.shape[:-1]`

    Raises
    ------
    ValueError
        If the last dimension of `a` and `b` has different size.

    See Also
    --------
    tensordot : Sum products over arbitrary axes.
    dot : Generalised matrix product, using second last dimension of `b`.
    einsum : Einstein summation convention.

    Notes
    -----
    For vectors (1-D arrays) it computes the ordinary inner-product::
        np.inner(a, b) = sum(a[:]*b[:])
    More generally, if `ndim(a) = r > 0` and `ndim(b) = s > 0`::
        np.inner(a, b) = np.tensordot(a, b, axes=(-1,-1))
    or explicitly::
        np.inner(a, b)[i0,...,ir-1,j0,...,js-1]
            = sum(a[i0,...,ir-1,:]*b[j0,...,js-1,:])
    In addition `a` or `b` may be scalars, in which case::
    np.inner(a,b) = a*b

    Examples
    --------
    Ordinary inner product for vectors:
    >>> a = np.array([1,2,3])
    >>> b = np.array([0,1,0])
    >>> np.inner(a, b)
    2
    A multidimensional example:
    >>> a = np.arange(24).reshape((2,3,4))
    >>> b = np.arange(4)
    >>> np.inner(a, b)
    array([[ 14,  38,  62],
           [ 86, 110, 134]])
    """
    return tensordot(a, b, [-1, -1])


@set_module('mxnet.symbol.numpy')
def outer(a, b):
    r"""Compute the outer product of two vectors.
    Given two vectors, ``a = [a0, a1, ..., aM]`` and
    ``b = [b0, b1, ..., bN]``,
    the outer product [1]_ is::
    [[a0*b0  a0*b1 ... a0*bN ]
    [a1*b0    .
    [ ...          .
    [aM*b0            aM*bN ]]

    Parameters
    ----------
    a : (M,) ndarray
        First input vector.  Input is flattened if
        not already 1-dimensional.
    b : (N,) ndarray
        Second input vector.  Input is flattened if
        not already 1-dimensional.

    Returns
    -------
    out : (M, N) ndarray
        ``out[i, j] = a[i] * b[j]``

    See also
    --------
    inner
    einsum : ``einsum('i,j->ij', a.ravel(), b.ravel())`` is the equivalent.
    ufunc.outer : A generalization to N dimensions and other operations.
                ``np.multiply.outer(a.ravel(), b.ravel())`` is the equivalent.

    References
    ----------
    .. [1] : G. H. Golub and C. F. Van Loan, *Matrix Computations*, 3rd
            ed., Baltimore, MD, Johns Hopkins University Press, 1996,
            pg. 8.

    Examples
    --------
    Make a (*very* coarse) grid for computing a Mandelbrot set:
    >>> rl = np.outer(np.ones((5,)), np.linspace(-2, 2, 5))
    >>> rl
    array([[-2., -1.,  0.,  1.,  2.],
        [-2., -1.,  0.,  1.,  2.],
        [-2., -1.,  0.,  1.,  2.],
        [-2., -1.,  0.,  1.,  2.],
        [-2., -1.,  0.,  1.,  2.]])
    """
    return tensordot(a.flatten(), b.flatten(), 0)


@set_module('mxnet.symbol.numpy')
def vdot(a, b):
    r"""
    Return the dot product of two vectors.
    Note that `vdot` handles multidimensional arrays differently than `dot`:
    it does *not* perform a matrix product, but flattens input arguments
    to 1-D vectors first. Consequently, it should only be used for vectors.

    Parameters
    ----------
    a : _Symbol
        First argument to the dot product.
    b : _Symbol
        Second argument to the dot product.

    Returns
    -------
    output : _Symbol
        Dot product of `a` and `b`.

    See Also
    --------
    dot : Return the dot product without using the complex conjugate of the
        first argument.

    Examples
    --------
    Note that higher-dimensional arrays are flattened!
    >>> a = np.array([[1, 4], [5, 6]])
    >>> b = np.array([[4, 1], [2, 2]])
    >>> np.vdot(a, b)
    30
    >>> np.vdot(b, a)
    30
    >>> 1*4 + 4*1 + 5*2 + 6*2
    30
    """
    return tensordot(a.flatten(), b.flatten(), 1)


@set_module('mxnet.symbol.numpy')
def equal(x1, x2, out=None):
    """
    Return (x1 == x2) element-wise.
    Parameters
    ----------
    x1, x2 : _Symbol or scalars
        Input arrays. If ``x1.shape != x2.shape``, they must be broadcastable to
        a common shape (which becomes the shape of the output).
    out : Dummy parameter, optional
        A location into which the result is stored. If provided, it must have
        a shape that the inputs broadcast to. If not provided or `None`,
        a freshly-allocated array is returned.
    Returns
    -------
    out : _Symbol or scalar
        Output array of type bool, element-wise comparison of `x1` and `x2`.
        This is a scalar if both `x1` and `x2` are scalars.
    See Also
    --------
    not_equal, greater_equal, less_equal, greater, less
    Examples
    --------
    >>> np.equal(np.ones(2, 1)), np.zeros(1, 3))
    array([[False, False, False],
           [False, False, False]])
    >>> np.equal(1, np.ones(1))
    array([ True])
    """
    return _ufunc_helper(x1, x2, _npi.equal, _np.equal, _npi.equal_scalar, None, out)


@set_module('mxnet.symbol.numpy')
def not_equal(x1, x2, out=None):
    """
    Return (x1 != x2) element-wise.
    Parameters
    ----------
    x1, x2 : _Symbol or scalars
        Input arrays. If ``x1.shape != x2.shape``, they must be broadcastable to
        a common shape (which becomes the shape of the output).
    out : Dummy parameter, optional
        A location into which the result is stored. If provided, it must have
        a shape that the inputs broadcast to. If not provided or `None`,
        a freshly-allocated array is returned.
    Returns
    -------
    out : _Symbol or scalar
        Output array of type bool, element-wise comparison of `x1` and `x2`.
        This is a scalar if both `x1` and `x2` are scalars.
    See Also
    --------
    equal, greater, greater_equal, less, less_equal
    Examples
    --------
    >>> np.not_equal(np.ones(2, 1)), np.zeros(1, 3))
    array([[ True,  True,  True],
           [ True,  True,  True]])
    >>> np.not_equal(1, np.ones(1))
    array([False])
    """
    return _ufunc_helper(x1, x2, _npi.not_equal, _np.not_equal, _npi.not_equal_scalar, None, out)


@set_module('mxnet.symbol.numpy')
def greater(x1, x2, out=None):
    """
    Return the truth value of (x1 > x2) element-wise.
    Parameters
    ----------
    x1, x2 : _Symbol or scalars
        Input arrays. If ``x1.shape != x2.shape``, they must be broadcastable to
        a common shape (which becomes the shape of the output).
    out : Dummy parameter, optional
        A location into which the result is stored. If provided, it must have
        a shape that the inputs broadcast to. If not provided or `None`,
        a freshly-allocated array is returned.
    Returns
    -------
    out : _Symbol or scalar
        Output array of type bool, element-wise comparison of `x1` and `x2`.
        This is a scalar if both `x1` and `x2` are scalars.
    See Also
    --------
    equal, greater, greater_equal, less, less_equal
    Examples
    --------
    >>> np.greater(np.ones(2, 1)), np.zeros(1, 3))
    array([[ True,  True,  True],
           [ True,  True,  True]])
    >>> np.greater(1, np.ones(1))
    array([False])
    """
    return _ufunc_helper(x1, x2, _npi.greater, _np.greater, _npi.greater_scalar,
                         _npi.less_scalar, out)


@set_module('mxnet.symbol.numpy')
def less(x1, x2, out=None):
    """
    Return the truth value of (x1 < x2) element-wise.
    Parameters
    ----------
    x1, x2 : _Symbol or scalars
        Input arrays. If ``x1.shape != x2.shape``, they must be broadcastable to
        a common shape (which becomes the shape of the output).
    out : Dummy parameter, optional
        A location into which the result is stored. If provided, it must have
        a shape that the inputs broadcast to. If not provided or `None`,
        a freshly-allocated array is returned.
    Returns
    -------
    out : _Symbol or scalar
        Output array of type bool, element-wise comparison of `x1` and `x2`.
        This is a scalar if both `x1` and `x2` are scalars.
    See Also
    --------
    equal, greater, greater_equal, less, less_equal
    Examples
    --------
    >>> np.less(np.ones(2, 1)), np.zeros(1, 3))
    array([[ True,  True,  True],
           [ True,  True,  True]])
    >>> np.less(1, np.ones(1))
    array([False])
    """
    return _ufunc_helper(x1, x2, _npi.less, _np.less, _npi.less_scalar, _npi.greater_scalar, out)


@set_module('mxnet.symbol.numpy')
def greater_equal(x1, x2, out=None):
    """
    Return the truth value of (x1 >= x2) element-wise.
    Parameters
    ----------
    x1, x2 : _Symbol or scalars
        Input arrays. If ``x1.shape != x2.shape``, they must be broadcastable to
        a common shape (which becomes the shape of the output).
    out : Dummy parameter, optional
        A location into which the result is stored. If provided, it must have
        a shape that the inputs broadcast to. If not provided or `None`,
        a freshly-allocated array is returned.
    Returns
    -------
    out : _Symbol or scalar
        Output array of type bool, element-wise comparison of `x1` and `x2`.
        This is a scalar if both `x1` and `x2` are scalars.
    See Also
    --------
    equal, greater, greater_equal, less, less_equal
    Examples
    --------
    >>> np.greater_equal(np.ones(2, 1)), np.zeros(1, 3))
    array([[ True,  True,  True],
           [ True,  True,  True]])
    >>> np.greater_equal(1, np.ones(1))
    array([True])
    """
    return _ufunc_helper(x1, x2, _npi.greater_equal, _np.greater_equal, _npi.greater_equal_scalar,
                         _npi.less_equal_scalar, out)


@set_module('mxnet.symbol.numpy')
def less_equal(x1, x2, out=None):
    """
    Return the truth value of (x1 <= x2) element-wise.
    Parameters
    ----------
    x1, x2 : _Symbol or scalars
        Input arrays. If ``x1.shape != x2.shape``, they must be broadcastable to
        a common shape (which becomes the shape of the output).
    out : Dummy parameter, optional
        A location into which the result is stored. If provided, it must have
        a shape that the inputs broadcast to. If not provided or `None`,
        a freshly-allocated array is returned.
    Returns
    -------
    out : _Symbol or scalar
        Output array of type bool, element-wise comparison of `x1` and `x2`.
        This is a scalar if both `x1` and `x2` are scalars.
    See Also
    --------
    equal, greater, greater_equal, less, less_equal
    Examples
    --------
    >>> np.less_equal(np.ones(2, 1)), np.zeros(1, 3))
    array([[False, False, False],
           [False, False, False]])
    >>> np.less_equal(1, np.ones(1))
    array([True])
    """
    return _ufunc_helper(x1, x2, _npi.less_equal, _np.less_equal, _npi.less_equal_scalar,
                         _npi.greater_equal_scalar, out)


@set_module('mxnet.symbol.numpy')
def rot90(m, k=1, axes=(0, 1)):
    """
    Rotate an array by 90 degrees in the plane specified by axes.
    Rotation direction is from the first towards the second axis.
    Parameters
    ----------
    m : _Symbol
        Array of two or more dimensions.
    k : integer
        Number of times the array is rotated by 90 degrees.
    axes: (2,) array_like
        The array is rotated in the plane defined by the axes.
        Axes must be different.
    Returns
    -------
    y : _Symbol
        A rotated view of `m`.
    -----
    rot90(m, k=1, axes=(1,0)) is the reverse of rot90(m, k=1, axes=(0,1))
    rot90(m, k=1, axes=(1,0)) is equivalent to rot90(m, k=-1, axes=(0,1))
    Examples
    --------
    >>> m = np.array([[1,2],[3,4]], 'int')
    >>> m
    array([[1, 2],
           [3, 4]], dtype=int64)
    >>> np.rot90(m)
    array([[2, 4],
           [1, 3]], dtype=int64)
    >>> np.rot90(m, 2)
    array([[4, 3],
           [2, 1]], dtype=int64)
    >>> m = np.arange(8).reshape((2,2,2))
    >>> np.rot90(m, 1, (1,2))
    array([[[1., 3.],
            [0., 2.]],
           [[5., 7.],
            [4., 6.]]])
    """
    return _npi.rot90(m, k=k, axes=axes)


@set_module('mxnet.symbol.numpy')
def einsum(*operands, **kwargs):
    r"""
    einsum(subscripts, *operands, out=None, optimize=False)

    Evaluates the Einstein summation convention on the operands.

    Using the Einstein summation convention, many common multi-dimensional,
    linear algebraic array operations can be represented in a simple fashion.
    In *implicit* mode `einsum` computes these values.

    In *explicit* mode, `einsum` provides further flexibility to compute
    other array operations that might not be considered classical Einstein
    summation operations, by disabling, or forcing summation over specified
    subscript labels.

    See the notes and examples for clarification.

    Parameters
    ----------
    subscripts : str
        Specifies the subscripts for summation as comma separated list of
        subscript labels. An implicit (classical Einstein summation)
        calculation is performed unless the explicit indicator '->' is
        included as well as subscript labels of the precise output form.
    operands : list of _Symbol
        These are the arrays for the operation.
    out : _Symbol, optional
        If provided, the calculation is done into this array.
    optimize : {False, True}, optional
        Controls if intermediate optimization should occur. No optimization
        will occur if False. Defaults to False.

    Returns
    -------
    output : _Symbol
        The calculation based on the Einstein summation convention.

    Notes
    -----
    The Einstein summation convention can be used to compute
    many multi-dimensional, linear algebraic array operations. `einsum`
    provides a succinct way of representing these.

    A non-exhaustive list of these operations,
    which can be computed by `einsum`, is shown below along with examples:

    * Trace of an array, :py:func:`np.trace`.
    * Return a diagonal, :py:func:`np.diag`.
    * Array axis summations, :py:func:`np.sum`.
    * Transpositions and permutations, :py:func:`np.transpose`.
    * Matrix multiplication and dot product, :py:func:`np.matmul` :py:func:`np.dot`.
    * Vector inner and outer products, :py:func:`np.inner` :py:func:`np.outer`.
    * Broadcasting, element-wise and scalar multiplication, :py:func:`np.multiply`.
    * Tensor contractions, :py:func:`np.tensordot`.

    The subscripts string is a comma-separated list of subscript labels,
    where each label refers to a dimension of the corresponding operand.
    Whenever a label is repeated it is summed, so ``np.einsum('i,i', a, b)``
    is equivalent to :py:func:`np.inner(a,b) <np.inner>`. If a label
    appears only once, it is not summed, so ``np.einsum('i', a)`` produces a
    view of ``a`` with no changes. A further example ``np.einsum('ij,jk', a, b)``
    describes traditional matrix multiplication and is equivalent to
    :py:func:`np.matmul(a,b) <np.matmul>`. Repeated subscript labels in one
    operand take the diagonal. For example, ``np.einsum('ii', a)`` is equivalent
    to :py:func:`np.trace(a) <np.trace>`.

    In *implicit mode*, the chosen subscripts are important
    since the axes of the output are reordered alphabetically.  This
    means that ``np.einsum('ij', a)`` doesn't affect a 2D array, while
    ``np.einsum('ji', a)`` takes its transpose. Additionally,
    ``np.einsum('ij,jk', a, b)`` returns a matrix multiplication, while,
    ``np.einsum('ij,jh', a, b)`` returns the transpose of the
    multiplication since subscript 'h' precedes subscript 'i'.

    In *explicit mode* the output can be directly controlled by
    specifying output subscript labels.  This requires the
    identifier '->' as well as the list of output subscript labels.
    This feature increases the flexibility of the function since
    summing can be disabled or forced when required. The call
    ``np.einsum('i->', a)`` is like :py:func:`np.sum(a, axis=-1) <np.sum>`,
    and ``np.einsum('ii->i', a)`` is like :py:func:`np.diag(a) <np.diag>`.
    The difference is that `einsum` does not allow broadcasting by default.
    Additionally ``np.einsum('ij,jh->ih', a, b)`` directly specifies the
    order of the output subscript labels and therefore returns matrix
    multiplication, unlike the example above in implicit mode.

    To enable and control broadcasting, use an ellipsis.  Default
    NumPy-style broadcasting is done by adding an ellipsis
    to the left of each term, like ``np.einsum('...ii->...i', a)``.
    To take the trace along the first and last axes,
    you can do ``np.einsum('i...i', a)``, or to do a matrix-matrix
    product with the left-most indices instead of rightmost, one can do
    ``np.einsum('ij...,jk...->ik...', a, b)``.

    When there is only one operand, no axes are summed, and no output
    parameter is provided, a view into the operand is returned instead
    of a new array.  Thus, taking the diagonal as ``np.einsum('ii->i', a)``
    produces a view.

    The ``optimize`` argument which will optimize the contraction order
    of an einsum expression. For a contraction with three or more operands this
    can greatly increase the computational efficiency at the cost of a larger
    memory footprint during computation.

    Typically a 'greedy' algorithm is applied which empirical tests have shown
    returns the optimal path in the majority of cases. 'optimal' is not supported
    for now.

    This function differs from the original `numpy.einsum
    <https://docs.scipy.org/doc/numpy/reference/generated/numpy.einsum.html>`_ in
    the following way(s):

    - Does not support 'optimal' strategy
    - Does not support the alternative subscript like
        `einsum(op0, sublist0, op1, sublist1, ..., [sublistout])`
    - Does not produce view in any cases
    """
    # Grab non-einsum kwargs; do not optimize by default.
    optimize_arg = kwargs.pop('optimize', False)
    out = kwargs.pop('out', None)

    subscripts = operands[0]
    operands = operands[1:]
    return _npi.einsum(*operands, subscripts=subscripts, out=out, optimize=int(optimize_arg))


@set_module('mxnet.symbol.numpy')
def shares_memory(a, b, max_work=None):
    """
    Determine if two arrays share memory

    Parameters
    ----------
    a, b : _Symbol
        Input arrays

    Returns
    -------
    out : _Symbol
    """
    return _npi.share_memory(a, b)


@set_module('mxnet.symbol.numpy')
def may_share_memory(a, b, max_work=None):
    """
    Determine if two arrays might share memory

    A return of True does not necessarily mean that the two arrays
    share any element.  It just means that they *might*.

    Only the memory bounds of a and b are checked by default.

    Parameters
    ----------
    a, b : _Symbol
        Input arrays

    Returns
    -------
    out : _Symbol
    """
    return _npi.share_memory(a, b)


@set_module('mxnet.symbol.numpy')
def diff(a, n=1, axis=-1, prepend=None, append=None):  # pylint: disable=redefined-outer-name
    r"""
    Calculate the n-th discrete difference along the given axis.

    Parameters
    ----------
    a : ndarray
        Input array
    n : int, optional
        The number of times values are differenced. If zero, the input is returned as-is.
    axis : int, optional
        The axis along which the difference is taken, default is the last axis.
    prepend, append : ndarray, optional
        Not supported yet

    Returns
    -------
    diff : ndarray
        The n-th differences.
        The shape of the output is the same as a except along axis where the dimension is smaller by n.
        The type of the output is the same as the type of the difference between any two elements of a.
        This is the same as the type of a in most cases.

    Examples
    --------
    >>> x = np.array([1, 2, 4, 7, 0])
    >>> np.diff(x)
    array([ 1,  2,  3, -7])
    >>> np.diff(x, n=2)
    array([  1,   1, -10])

    >>> x = np.array([[1, 3, 6, 10], [0, 5, 6, 8]])
    >>> np.diff(x)
    array([[2, 3, 4],
        [5, 1, 2]])
    >>> np.diff(x, axis=0)
    array([[-1,  2,  0, -2]])

    Notes
    -----
    Optional inputs `prepend` and `append` are not supported yet
    """
    if (prepend or append):
        raise NotImplementedError('prepend and append options are not supported yet')
    return _npi.diff(a, n=n, axis=axis)


@set_module('mxnet.symbol.numpy')
def resize(a, new_shape):
    """
    Return a new array with the specified shape.
    If the new array is larger than the original array, then the new
    array is filled with repeated copies of `a`.  Note that this behavior
    is different from a.resize(new_shape) which fills with zeros instead
    of repeated copies of `a`.

    Parameters
    ----------
    a : _Symbol
        Array to be resized.
    new_shape : int or tuple of int
        Shape of resized array.

    Returns
    -------
    reshaped_array : _Symbol
        The new array is formed from the data in the old array, repeated
        if necessary to fill out the required number of elements.  The
        data are repeated in the order that they are stored in memory.

    See Also
    --------
    ndarray.resize : resize an array in-place.

    Notes
    -----
    Warning: This functionality does **not** consider axes separately,
    i.e. it does not apply interpolation/extrapolation.
    It fills the return array with the required number of elements, taken
    from `a` as they are laid out in memory, disregarding strides and axes.
    (This is in case the new shape is smaller. For larger, see above.)
    This functionality is therefore not suitable to resize images,
    or data where each axis represents a separate and distinct entity.

    Examples
    --------
    >>> a = np.array([[0, 1], [2, 3]])
    >>> np.resize(a, (2, 3))
    array([[0., 1., 2.],
           [3., 0., 1.]])
    >>> np.resize(a, (1, 4))
    array([[0., 1., 2., 3.]])
    >>> np.resize(a,(2, 4))
    array([[0., 1., 2., 3.],
           [0., 1., 2., 3.]])
    """
    return _npi.resize_fallback(a, new_shape=new_shape)


@set_module('mxnet.symbol.numpy')
def nan_to_num(x, copy=True, nan=0.0, posinf=None, neginf=None, **kwargs):
    """
    Replace NaN with zero and infinity with large finite numbers (default
    behaviour) or with the numbers defined by the user using the `nan`,
    `posinf` and/or `neginf` keywords.

    If `x` is inexact, NaN is replaced by zero or by the user defined value in
    `nan` keyword, infinity is replaced by the largest finite floating point
    values representable by ``x.dtype`` or by the user defined value in
    `posinf` keyword and -infinity is replaced by the most negative finite
    floating point values representable by ``x.dtype`` or by the user defined
    value in `neginf` keyword.

    For complex dtypes, the above is applied to each of the real and
    imaginary components of `x` separately.

    If `x` is not inexact, then no replacements are made.

    Parameters
    ----------
    x : _Symbol
        Input data.
    copy : bool, optional
        Whether to create a copy of `x` (True) or to replace values
        in-place (False). The in-place operation only occurs if
        casting to an array does not require a copy.
        Default is True.
    nan : int, float, optional
        Value to be used to fill NaN values. If no value is passed
        then NaN values will be replaced with 0.0.
    posinf : int, float, optional
        Value to be used to fill positive infinity values. If no value is
        passed then positive infinity values will be replaced with a very
        large number.
    neginf : int, float, optional
        Value to be used to fill negative infinity values. If no value is
        passed then negative infinity values will be replaced with a very
        small (or negative) number.

        .. versionadded:: 1.13

    Returns
    -------
    out : _Symbol
        `x`, with the non-finite values replaced. If `copy` is False, this may
        be `x` itself.

    Notes
    -----
    NumPy uses the IEEE Standard for Binary Floating-Point for Arithmetic
    (IEEE 754). This means that Not a Number is not equivalent to infinity.

    """
    if isinstance(x, numeric_types):
        return _np.nan_to_num(x, copy, nan, posinf, neginf)
    elif isinstance(x, _Symbol):
        if not copy:
            return _npi.nan_to_num(x, copy=copy, nan=nan, posinf=posinf, neginf=neginf, out=x)
        return _npi.nan_to_num(x, copy=copy, nan=nan, posinf=posinf, neginf=neginf, out=None)
    else:
        raise TypeError('type {} not supported'.format(str(type(x))))


@set_module('mxnet.symbol.numpy')
def where(condition, x, y):
    """
    Return elements chosen from `x` or `y` depending on `condition`.

    Parameters
    ----------
    condition : _Symbol
        Where True, yield `x`, otherwise yield `y`.
    x, y : _Symbol
        Values from which to choose. `x`, `y` and `condition` need to be
        broadcastable to some shape. `x` and `y` must have the same dtype.

    Returns
    -------
    out : _Symbol
        An array with elements from `x` where `condition` is True, and elements
        from `y` elsewhere.

    """
    return _npi.where(condition, x, y, out=None)


@set_module('mxnet.symbol.numpy')
def load_json_string(json_str):
    """
    Loads symbol from json string.

    Parameters
    ----------
    json_str : str
        A JSON string.

    Returns
    -------
    sym : Symbol
        The loaded symbol.

    See Also
    --------
    _Symbol.tojson : Used to save symbol into json string.
    """
    if not isinstance(json_str, string_types):
        raise TypeError('fname required to be string')
    handle = SymbolHandle()
    json_data = json.loads(json_str)
    check_call(_LIB.MXSymbolCreateFromJSON(c_str(json.dumps(json_data)), ctypes.byref(handle)))
    s = _Symbol(handle)
    return s


@set_module('mxnet.symbol.numpy')
def load(fname):
    """Loads symbol from a JSON file.
    You can also use pickle to do the job if you only work on python.
    The advantage of load/save is the file is language agnostic.
    This means the file saved using save can be loaded by other language binding of mxnet.
    You also get the benefit being able to directly load/save from cloud storage(S3, HDFS).
    Parameters
    ----------
    fname : str
        The name of the file, examples:
        - `s3://my-bucket/path/my-s3-symbol`
        - `hdfs://my-bucket/path/my-hdfs-symbol`
        - `/path-to/my-local-symbol`
    Returns
    -------
    sym : Symbol
        The loaded symbol.
    See Also
    --------
    Symbol.save : Used to save symbol into file.
    """
    if not isinstance(fname, string_types):
        raise TypeError('fname need to be string')
    with open(fname, 'r') as file_input:
        json_data = json.load(file_input)

    return load_json_string(json.dumps(json_data))


_set_np_symbol_class(_Symbol)<|MERGE_RESOLUTION|>--- conflicted
+++ resolved
@@ -50,12 +50,6 @@
            'less_equal', 'hsplit', 'rot90', 'einsum', 'true_divide', 'shares_memory', 'may_share_memory', 'diff',
            'resize', 'nan_to_num', 'where']
 
-<<<<<<< HEAD
-=======
-def _num_outputs(sym):
-    return len(sym.as_nd_ndarray())
-
->>>>>>> 85d3ef3a
 
 @set_module('mxnet.symbol.numpy')
 class _Symbol(Symbol):
