--- conflicted
+++ resolved
@@ -169,17 +169,11 @@
     initializer tensor node with constant value."""
     from onnx.helper import make_tensor
     initializer = kwargs["initializer"]
-<<<<<<< HEAD
-    input_type = onnx.mapping.NP_TYPE_TO_TENSOR_TYPE[value.dtype]
-    if value.dtype == np.float16:
-        value = value.view(dtype=np.uint16)
-=======
     dtype = value.dtype
     if dtype == 'float16':
         # when using float16, we must convert it to np.uint16 view first
         value = np.float16(value).view(np.uint16)
     input_type = onnx.mapping.NP_TYPE_TO_TENSOR_TYPE[dtype]
->>>>>>> 4bd7ad5c
     tensor_node = make_tensor(input_name, input_type, (), ([value]))
     initializer.append(tensor_node)
 
