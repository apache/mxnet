# Licensed to the Apache Software Foundation (ASF) under one
# or more contributor license agreements.  See the NOTICE file
# distributed with this work for additional information
# regarding copyright ownership.  The ASF licenses this file
# to you under the Apache License, Version 2.0 (the
# "License"); you may not use this file except in compliance
# with the License.  You may obtain a copy of the License at
#
#   http://www.apache.org/licenses/LICENSE-2.0
#
# Unless required by applicable law or agreed to in writing,
# software distributed under the License is distributed on an
# "AS IS" BASIS, WITHOUT WARRANTIES OR CONDITIONS OF ANY
# KIND, either express or implied.  See the License for the
# specific language governing permissions and limitations
# under the License.

# coding: utf-8
# pylint: disable=wildcard-import, unused-wildcard-import,redefined-outer-name
"""Contrib NDArray API of MXNet."""
import math
import numpy as np
from ..context import current_context
from ..random import uniform
from ..base import _as_list
from . import ndarray
try:
    from .gen_contrib import *
except ImportError:
    pass

__all__ = ["rand_zipfian", "foreach", "while_loop", "cond", "isinf", "isfinite", "isnan", "hardmax"]

# pylint: disable=line-too-long
def rand_zipfian(true_classes, num_sampled, range_max, ctx=None):
    """Draw random samples from an approximately log-uniform or Zipfian distribution.

    This operation randomly samples *num_sampled* candidates the range of integers [0, range_max).
    The elements of sampled_candidates are drawn with replacement from the base distribution.

    The base distribution for this operator is an approximately log-uniform or Zipfian distribution:

    P(class) = (log(class + 2) - log(class + 1)) / log(range_max + 1)

    This sampler is useful when the true classes approximately follow such a distribution.
    For example, if the classes represent words in a lexicon sorted in decreasing order of \
    frequency. If your classes are not ordered by decreasing frequency, do not use this op.

    Additionaly, it also returns the number of times each of the \
    true classes and the sampled classes is expected to occur.

    Parameters
    ----------
    true_classes : NDArray
        A 1-D NDArray of the target classes.
    num_sampled: int
        The number of classes to randomly sample.
    range_max: int
        The number of possible classes.
    ctx : Context
        Device context of output. Default is current context.

    Returns
    -------
    samples: NDArray
        The sampled candidate classes in 1-D `int64` dtype.
    expected_count_true: NDArray
        The expected count for true classes in 1-D `float64` dtype.
    expected_count_sample: NDArray
        The expected count for sampled candidates in 1-D `float64` dtype.

    Examples
    --------
    >>> true_cls = mx.nd.array([3])
    >>> samples, exp_count_true, exp_count_sample = mx.nd.contrib.rand_zipfian(true_cls, 4, 5)
    >>> samples
    [1 3 3 3]
    <NDArray 4 @cpu(0)>
    >>> exp_count_true
    [ 0.12453879]
    <NDArray 1 @cpu(0)>
    >>> exp_count_sample
    [ 0.22629439  0.12453879  0.12453879  0.12453879]
    <NDArray 4 @cpu(0)>
    """
    if ctx is None:
        ctx = current_context()
    log_range = math.log(range_max + 1)
    rand = uniform(0, log_range, shape=(num_sampled,), dtype='float64', ctx=ctx)
    # make sure sampled_classes are in the range of [0, range_max)
    sampled_classes = (rand.exp() - 1).astype('int64') % range_max

    true_cls = true_classes.as_in_context(ctx).astype('float64')
    expected_count_true = ((true_cls + 2.0) / (true_cls + 1.0)).log() / log_range * num_sampled
    # cast sampled classes to fp64 to avoid interget division
    sampled_cls_fp64 = sampled_classes.astype('float64')
    expected_prob_sampled = ((sampled_cls_fp64 + 2.0) / (sampled_cls_fp64 + 1.0)).log() / log_range
    expected_count_sampled = expected_prob_sampled * num_sampled
    return sampled_classes, expected_count_true, expected_count_sampled
# pylint: enable=line-too-long


def _flatten(args, inout_str):
    if isinstance(args, ndarray.NDArray):
        return [args], int(0)

    assert isinstance(args, (list, tuple)), \
        "%s must be (nested) list of NDArray, " \
        "but got %s of type %s"%(inout_str, str(args), str(type(args)))
    flat = []
    fmts = []
    for i in args:
        arg, fmt = _flatten(i, inout_str)
        flat.extend(arg)
        fmts.append(fmt)
    return flat, fmts


def _regroup(args, fmt):
    if isinstance(fmt, int):
        if fmt == 0:
            return args[0], args[1:]
        return args[:fmt], args[fmt:]

    assert isinstance(args, (list, tuple)), \
        "output must be (nested) list of NDArray, " \
        "but got %s of type %s"%(str(args), str(type(args)))
    ret = []
    for i in fmt:
        res, args = _regroup(args, i)
        ret.append(res)
    return ret, args


def foreach(body, data, init_states):
    """Run a for loop with user-defined computation over NDArrays on dimension 0.

    This operator simulates a for loop and body has the computation for an iteration
    of the for loop. It runs the computation in body on each slice from the input
    NDArrays.

    body takes two arguments as input and outputs a tuple of two elements,
    as illustrated below::

        out, states = body(data1, states)

    data1 can be either an NDArray or a list of NDArrays. If data is an NDArray,
    data1 is an NDArray. Otherwise, data1 is a list of NDArrays and has the same
    size as data. states is a list of NDArrays and have the same size as init_states.
    Similarly, out can be either an NDArray or a list of NDArrays, which are concatenated
    as the first output of foreach; states from the last execution of body
    are the second output of foreach.

    The computation done by this operator is equivalent to the pseudo code below
    when the input data is NDArray::

        states = init_states
        outs = []
        for i in data.shape[0]:
            s = data[i]
            out, states = body(s, states)
            outs.append(out)
        outs = stack(*outs)


    Parameters
    ----------
    body : a Python function.
        Define computation in an iteration.
    data: an NDArray or a list of NDArrays.
        The input data.
    init_states: an NDArray or nested lists of NDArrays.
        The initial values of the loop states.
    name: string.
        The name of the operator.

    Returns
    -------
    outputs: an NDArray or nested lists of NDArrays.
        The output data concatenated from the output of all iterations.
    states: an NDArray or nested lists of NDArrays.
        The loop states in the last iteration.

    Examples
    --------
    >>> step = lambda data, states: (data + states[0], [states[0] * 2])
    >>> data = mx.nd.random.uniform(shape=(2, 10))
    >>> states = [mx.nd.random.uniform(shape=(10))]
    >>> outs, states = mx.nd.contrib.foreach(step, data, states)
    """

    def check_input(inputs, in_type, msg):
        is_NDArray_or_list = True
        if isinstance(inputs, list):
            for i in inputs:
                if not isinstance(i, in_type):
                    is_NDArray_or_list = False
                    break
        else:
            is_NDArray_or_list = isinstance(inputs, in_type)
        assert is_NDArray_or_list, msg

    flatten, _ = _flatten(data, "foreach input")
    check_input(flatten, ndarray.NDArray,
                "data should be an NDArray or a nested list of NDArrays")
    flatten, _ = _flatten(init_states, "foreach states")
    check_input(flatten, ndarray.NDArray,
                "init_states should be an NDArray or a nested list of NDArrays")

    not_data_list = isinstance(data, ndarray.NDArray)
    num_iters = data.shape[0] if not_data_list else data[0].shape[0]
    states = init_states
    outputs = []
    for i in range(num_iters):
        if not_data_list:
            eles = data[i]
        else:
            eles = [d[i] for d in data]
        outs, states = body(eles, states)
        outs, out_fmt = _flatten(outs, "foreach output")
        outputs.append(outs)
    outputs = zip(*outputs)
    tmp_outputs = []
    for out in outputs:
        tmp_outputs.append(ndarray.op.stack(*out))
    outputs = tmp_outputs
    outputs, _ = _regroup(outputs, out_fmt)

    return (outputs, states)

def while_loop(cond, func, loop_vars, max_iterations=None):
    """Run a while loop with user-defined computation and loop condition.

    This operator simulates a while loop which iterately does customized computation
    as long as the condition is satisfied.

    `loop_vars` is a list of NDArrays on which the computation uses.

    `cond` is a user-defined function, used as the loop condition.
    It consumes `loop_vars`, and produces a scalar MXNet NDArray,
    indicating the termination of the loop.
    The loop ends when `cond` returns false (zero).
    The `cond` is variadic, and its signature should be
    `cond(*loop_vars) => NDArray`.

    `func` is a user-defined function, used as the loop body.
    It also consumes `loop_vars`, and produces `step_output` and `new_loop_vars` at each step.
    In each step, `step_output` should contain the same number elements.
    Through all steps, the i-th element of `step_output` should have the same shape and dtype.
    Also, `new_loop_vars` should contain the same number of elements as `loop_vars`,
    and the corresponding element should have the same shape and dtype.
    The `func` is variadic, and its signature should be
    `func(*loop_vars) =>
    (NDArray or nested List[NDArray] step_output, NDArray or nested List[NDArray] new_loop_vars)`.

    `max_iterations` is a scalar that defines the maximum number of iterations allowed.

    This function returns two lists.
    The first list has the length of `|step_output|`,
    in which the i-th element are all i-th elements of
    `step_output` from all steps, stacked along axis 0.
    The second list has the length of `|loop_vars|`,
    which represents final states of loop variables.

    .. warning::

       For now, the axis 0 of all NDArrays in the first list are `max_iterations`,
       due to lack of dynamic shape inference.

    .. warning::

       When `cond` is never satisfied, we assume `step_output` is empty,
       because it cannot be inferred. This is different from the symbolic version.

    Parameters
    ----------
    cond: a Python function.
        The loop condition.
    func: a Python function.
        The loop body.
    loop_vars: an NDArray or nested lists of NDArrays.
        The initial values of the loop variables.
    max_iterations: a python int.
        Maximum number of iterations.

    Returns
    ------
    outputs: an NDArray or nested lists of NDArrays
        stacked output from each step
    states: an NDArray or nested lists of NDArrays
        final state

    Examples
    --------
    >>> cond = lambda i, s: i <= 5
    >>> func = lambda i, s: ([i + s], [i + 1, s + i])
    >>> loop_vars = (mx.nd.array([0], dtype="int64"), mx.nd.array([1], dtype="int64"))
    >>> outputs, states = mx.nd.contrib.while_loop(cond, func, loop_vars, max_iterations=10)
    >>> outputs
    [
    [[ 1]
    [ 2]
    [ 4]
    [ 7]
    [11]
    [16]
    [...]  # undefined value
    [...]
    [...]
    [...]]
    <NDArray 6x1 @cpu(0)>]
    >>> states
    [
    [6]
    <NDArray 1 @cpu(0)>,
    [16]
    <NDArray 1 @cpu(0)>]
    """
    def _to_python_scalar(inputs, type_, name):
        """Converts "inputs", possibly typed mxnet NDArray, a numpy ndarray, other python types,
        to the given type
        """
        if isinstance(inputs, ndarray.NDArray):
            inputs = inputs.asscalar()
        try:
            inputs = type_(inputs)
        except:
            raise ValueError("Cannot convert %s to python %s" % (name, type_.__name__))
        return inputs

    def _func_wrapper(loop_vars):
        """This wrapper unifies
             "func: loop_vars -> new_loop_vars"
         and "func: loop_vars -> (step_output, new_loop_vars)"
        into "func: loop_vars -> (None or tuple of step_outputs, tuple of new_loop_vars)
        """
        step_output, new_loop_vars = func(*loop_vars)
        if step_output is None:
            step_output = []
        if new_loop_vars is None:
            new_loop_vars = []
        if isinstance(step_output, tuple):
            step_output = list(step_output)
        if isinstance(new_loop_vars, tuple):
            new_loop_vars = list(new_loop_vars)
        new_loop_vars = _as_list(new_loop_vars)
        if len(loop_vars) != len(new_loop_vars):
            raise ValueError("The length of loop_vars should be consistent during the loop")
        return step_output, new_loop_vars

    if max_iterations is None:
        raise ValueError("max_iterations should be specified")
    max_iterations = _to_python_scalar(max_iterations, int, "max_iteration")
    # It should be work as fine if loop_vars are empty I guess,
    # but it is semantically unnecessary to include this case.
    if len(loop_vars) == 0:
        raise ValueError("loop_vars should contain at least one element")

    steps = 0
    outputs = []
    # there might not be an iteration.
    out_fmt = None
    not_loop_var_list = isinstance(loop_vars, ndarray.NDArray)
    loop_vars = _as_list(loop_vars)
    while steps < max_iterations and \
            _to_python_scalar(cond(*loop_vars), bool, "Return value of cond"): # loop condition
        step_output, loop_vars = _func_wrapper(loop_vars)
        step_output, out_fmt = _flatten(step_output, "while output")
        outputs.append(step_output)
        steps += 1
        if len(outputs) != steps or len(step_output) != len(outputs[0]):
            raise ValueError("Number of elements in step_output should be the same in each step")
    stacked_outputs = []
    for i_th, items in enumerate(zip(*outputs), 1):
        # `mx.ndarray.pad` only support 4-D or 5-D inputs for now
        # so we could not use it.
        items = [x.expand_dims(0) for x in items]
        if steps != max_iterations and items:
            pad_shape = [max_iterations - steps] + list(items[0].shape[1: ])
            pad = ndarray.empty(
                shape=pad_shape,
                ctx=items[0].context,
                dtype=items[0].dtype,
            )
            items = list(items) + [pad]
        try:
            stacked_outputs.append(ndarray.op.concat(*items, dim=0))
        except ValueError:
            raise ValueError("\n".join(
                ["Shapes of %d-th elements in step_outputs are inconsistent, which are:" % i_th] +
                ["  Step %d, shape is %s" % (i, str(x.shape)) for i, x in enumerate(items)]
            ))
    if out_fmt is not None:
        stacked_outputs, _ = _regroup(stacked_outputs, out_fmt)
    if not_loop_var_list:
        loop_vars = loop_vars[0]
    return stacked_outputs, loop_vars

def cond(pred, then_func, else_func):
    """Run an if-then-else using user-defined condition and computation

    This operator simulates a if-like branch which chooses to do one of
    the two customized computations according to the specified condition.

    `pred` is a scalar MXNet NDArray,
    indicating which branch of computation should be used.

    `then_func` is a user-defined function, used as computation of the then branch.
    It produces `outputs`, which is a list of NDArrays.
    The signature of `then_func` should be
    `then_func() => NDArray or nested List[NDArray]`.

    `else_func` is a user-defined function, used as computation of the else branch.
    It produces `outputs`, which is a list of NDArrays.
    The signature of `else_func` should be
    `else_func() => NDArray or nested List[NDArray]`.

    The `outputs` produces by `then_func` and `else_func` should have the same number
    of elements, all of which should be in the same shape, of the same dtype and stype.

    This function returns a list of symbols, representing the computation result.

    Parameters
    ----------
    pred: a MXNet NDArray representing a scalar.
        The branch condition.
    then_func: a Python function.
        The computation to be executed if `pred` is true.
    else_func: a Python function.
        The computation to be executed if `pred` is false.

    Returns
    -------
    outputs: an NDArray or nested lists of NDArrays, representing the result of computation.

    Examples
    --------
    >>> a, b = mx.nd.array([1]), mx.nd.array([2])
    >>> pred = a * b < 5
    >>> then_func = lambda: (a + 5) * (b + 5)
    >>> else_func = lambda: (a - 5) * (b - 5)
    >>> outputs = mx.nd.contrib.cond(pred, then_func, else_func)
    >>> outputs[0]
    [42.]
    <NDArray 1 @cpu(0)>
    """
    def _to_python_scalar(inputs, type_, name):
        """Converts "inputs", possibly typed mxnet NDArray, a numpy ndarray, other python types,
        to the given type
        """
        if hasattr(inputs, "asscalar"):
            inputs = inputs.asscalar()
        try:
            inputs = type_(inputs)
        except:
            raise ValueError("Cannot convert %s to python %s" % (name, type_.__name__))
        return inputs

    branch = _to_python_scalar(pred, bool, "pred")
    if branch:
        return then_func()
    else:
        return else_func()

def isinf(data):
    """Performs an element-wise check to determine if the NDArray contains an infinite element
    or not.


    Parameters
    ----------
    input : NDArray
        An N-D NDArray.

    Returns
    -------
    output: NDArray
        The output NDarray, with same shape as input, where 1 indicates the array element is
        equal to positive or negative infinity and 0 otherwise.

    Examples
    --------
    >>> data = mx.nd.array([np.inf, -np.inf, np.NINF, -1])
    >>> output = mx.nd.contrib.isinf(data)
    >>> output
    [1. 1. 1. 0.]
    <NDArray 4 @cpu(0)>
    """
    return data.abs() == np.inf

def isfinite(data):
    """Performs an element-wise check to determine if the NDArray contains an infinite element
    or not.


    Parameters
    ----------
    input : NDArray
        An N-D NDArray.

    Returns
    -------
    output: NDArray
        The output NDarray, with same shape as input, where 1 indicates the array element is
        finite i.e. not equal to positive or negative infinity and 0 in places where it is
        positive or negative infinity.

    Examples
    --------
    >>> data = mx.nd.array([np.inf, -np.inf, np.NINF, -1])
    >>> output = mx.nd.contrib.isfinite(data)
    >>> output
    [0. 0. 0. 1.]
    <NDArray 4 @cpu(0)>
    """
    is_data_not_nan = data == data
    is_data_not_infinite = data.abs() != np.inf
    return ndarray.logical_and(is_data_not_infinite, is_data_not_nan)

def isnan(data):
    """Performs an element-wise check to determine if the NDArray contains a NaN element
    or not.


    Parameters
    ----------
    input : NDArray
        An N-D NDArray.

    Returns
    -------
    output: NDArray
        The output NDarray, with same shape as input, where 1 indicates the array element is
        NaN i.e. Not a Number and 0 otherwise.

    Examples
    --------
    >>> data = mx.nd.array([np.nan, -1])
    >>> output = mx.nd.contrib.isnan(data)
    >>> output
    [1. 0.]
    <NDArray 2 @cpu(0)>
    """
    return data != data

<<<<<<< HEAD
def hardmax(data):
    """Returns batched one-hot vectors.

    The depth index containing the `1` is that of the maximum logit value.


    Parameters
    ----------
    input : NDArray
        An N-D NDArray.

    Returns
    -------
    output: NDArray
        The output NDarray, is a batched one-hot tensor.


    Examples
    --------
    >>> data = mx.nd.array([[1, 2, 3],[4, 5, 0]])
    >>> output = mx.nd.contrib.hardmax(data)
    >>> output
    [[0. 0. 1.]
    [0. 1. 0.]]
    <NDArray 2x3 @cpu(0)>
    """
    return data.argmax(-1).one_hot(data.shape[-1])
=======
def adamw_update(weight, grad, mean, var, rescale_grad, lr, eta, beta1=0.9, beta2=0.999,
                 epsilon=1e-8, wd=0, clip_gradient=-1, out=None, name=None, **kwargs):
    if not isinstance(rescale_grad, ndarray.NDArray):
        rescale_grad = ndarray.full(shape=(1,), val=rescale_grad, ctx=weight.context)
    else:
        rescale_grad = rescale_grad.as_in_context(weight.context)
    return ndarray._internal._adamw_update(weight=weight, grad=grad, mean=mean, var=var,
                                           rescale_grad=rescale_grad, lr=lr, eta=eta,
                                           beta1=beta1, beta2=beta2, epsilon=epsilon,
                                           wd=wd, clip_gradient=clip_gradient, out=out,
                                           name=name, **kwargs)

def mp_adamw_update(weight, grad, mean, var, weight32, rescale_grad, lr, eta, beta1=0.9,
                    beta2=0.999, epsilon=1e-8, wd=0, clip_gradient=-1, out=None,
                    name=None, **kwargs):
    if not isinstance(rescale_grad, ndarray.NDArray):
        rescale_grad = ndarray.full(shape=(1,), val=rescale_grad, ctx=weight.context)
    else:
        rescale_grad = rescale_grad.as_in_context(weight.context)
    return ndarray._internal._mp_adamw_update(weight=weight, grad=grad, mean=mean, var=var,
                                              weight32=weight32,
                                              rescale_grad=rescale_grad, lr=lr, eta=eta,
                                              beta1=beta1, beta2=beta2, epsilon=epsilon,
                                              wd=wd, clip_gradient=clip_gradient, out=out,
                                              name=name, **kwargs)
>>>>>>> ce9e3cf1
<|MERGE_RESOLUTION|>--- conflicted
+++ resolved
@@ -543,7 +543,6 @@
     """
     return data != data
 
-<<<<<<< HEAD
 def hardmax(data):
     """Returns batched one-hot vectors.
 
@@ -571,7 +570,7 @@
     <NDArray 2x3 @cpu(0)>
     """
     return data.argmax(-1).one_hot(data.shape[-1])
-=======
+
 def adamw_update(weight, grad, mean, var, rescale_grad, lr, eta, beta1=0.9, beta2=0.999,
                  epsilon=1e-8, wd=0, clip_gradient=-1, out=None, name=None, **kwargs):
     if not isinstance(rescale_grad, ndarray.NDArray):
@@ -597,4 +596,3 @@
                                               beta1=beta1, beta2=beta2, epsilon=epsilon,
                                               wd=wd, clip_gradient=clip_gradient, out=out,
                                               name=name, **kwargs)
->>>>>>> ce9e3cf1
