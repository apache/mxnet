--- conflicted
+++ resolved
@@ -1155,8 +1155,6 @@
             source_array.ctypes.data_as(ctypes.c_void_p),
             ctypes.c_size_t(source_array.size)))
 
-<<<<<<< HEAD
-=======
     def _slice(self, start, stop):
         """Returns a sliced NDArray that shares memory with the current one.
         This is called through ``x[start:stop]``.
@@ -1221,7 +1219,6 @@
             self.handle, mx_uint(idx), ctypes.byref(handle)))
         return self.__class__(handle=handle, writable=self.writable)
 
->>>>>>> 79d8d865
     def reshape(self, *shape, **kwargs):
         """Returns a **view** of this array with a new shape without altering any data.
 
