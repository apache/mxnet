# pylint: disable=C0302
# Licensed to the Apache Software Foundation (ASF) under one
# or more contributor license agreements.  See the NOTICE file
# distributed with this work for additional information
# regarding copyright ownership.  The ASF licenses this file
# to you under the Apache License, Version 2.0 (the
# "License"); you may not use this file except in compliance
# with the License.  You may obtain a copy of the License at
#
#   http://www.apache.org/licenses/LICENSE-2.0
#
# Unless required by applicable law or agreed to in writing,
# software distributed under the License is distributed on an
# "AS IS" BASIS, WITHOUT WARRANTIES OR CONDITIONS OF ANY
# KIND, either express or implied.  See the License for the
# specific language governing permissions and limitations
# under the License.

# pylint: disable=unused-argument
"""Namespace for numpy operators used in Gluon dispatched by F=ndarray."""

import numpy as _np
from ...base import numeric_types, integer_types
from ...util import _sanity_check_params, set_module
from ...util import wrap_np_unary_func, wrap_np_binary_func
from ...context import current_context
from . import _internal as _npi
from . import _api_internal
from ..ndarray import NDArray


__all__ = ['shape', 'zeros', 'zeros_like', 'ones', 'ones_like', 'full', 'full_like', 'empty_like', 'invert', 'delete',
           'add', 'broadcast_to', 'subtract', 'multiply', 'divide', 'mod', 'remainder', 'fmod',
           'power', 'bitwise_not',
           'arctan2', 'sin', 'cos', 'tan', 'sinh', 'cosh', 'tanh', 'log10', 'sqrt', 'cbrt', 'abs', 'insert', 'fabs',
           'absolute', 'exp', 'expm1', 'arcsin', 'arccos', 'arctan', 'sign', 'log', 'degrees', 'log2', 'matmul',
           'log1p', 'rint', 'radians', 'reciprocal', 'square', 'negative', 'fix', 'ceil', 'floor', 'histogram',
           'trunc', 'logical_not', 'arcsinh', 'arccosh', 'arctanh', 'argsort', 'all', 'any', 'sort',
           'tensordot', 'eye', 'linspace', 'median',
           'logspace', 'expand_dims', 'tile', 'arange', 'array_split', 'split', 'hsplit', 'vsplit', 'dsplit',
           'concatenate', 'append', 'stack', 'vstack', 'row_stack', 'column_stack', 'hstack', 'dstack',
           'average', 'mean', 'maximum', 'fmax', 'minimum', 'fmin', 'around', 'round', 'round_', 'flatnonzero',
           'swapaxes', 'clip', 'argmax', 'argmin', 'std', 'var', 'indices', 'copysign', 'ravel', 'unravel_index',
           'diag_indices_from', 'hanning', 'hamming', 'blackman', 'flip', 'flipud', 'fliplr',
           'hypot', 'bitwise_and', 'bitwise_xor', 'bitwise_or', 'rad2deg', 'deg2rad', 'unique', 'lcm',
           'tril', 'identity', 'take', 'ldexp', 'vdot', 'inner', 'outer', 'kron',
           'equal', 'not_equal', 'greater', 'less', 'greater_equal', 'less_equal', 'roll', 'rot90', 'einsum',
<<<<<<< HEAD
           'true_divide', 'nonzero', 'quantile', 'percentile', 'shares_memory', 'may_share_memory',
           'diff', 'ediff1d', 'resize', 'polyval', 'nan_to_num', 'isnan', 'isinf', 'isposinf', 'isneginf', 'isfinite',
=======
           'true_divide', 'nonzero', 'quantile', 'percentile', 'shares_memory', 'may_share_memory', 'interp',
           'diff', 'ediff1d', 'resize', 'polyval', 'nan_to_num', 'isnan', 'isinf', 'isposinf', 'isneginf', 'isfinite',
           'atleast_1d', 'atleast_2d', 'atleast_3d',
>>>>>>> 664889a2
           'where', 'bincount', 'pad', 'cumsum', 'diag', 'diagonal']


@set_module('mxnet.ndarray.numpy')
def shape(a):
    """
    Return the shape of an array.

    Parameters
    ----------
    a : array_like
        Input array.

    Returns
    -------
    shape : tuple of ints
        The elements of the shape tuple give the lengths of the
        corresponding array dimensions.

    See Also
    --------
    ndarray.shape : Equivalent array method.

    Examples
    --------
    >>> np.shape(np.eye(3))
    (3, 3)
    >>> np.shape([[1, 2]])
    (1, 2)
    >>> np.shape([0])
    (1,)
    >>> np.shape(0)
    ()
    """
    return a.shape


@set_module('mxnet.ndarray.numpy')
def zeros(shape, dtype=None, order='C', ctx=None):  # pylint: disable=redefined-outer-name
    """Return a new array of given shape and type, filled with zeros.
    This function currently only supports storing multi-dimensional data
    in row-major (C-style).

    Parameters
    ----------
    shape : int or tuple of int
        The shape of the empty array.
    dtype : str or numpy.dtype, optional
        An optional value type. Default is `numpy.float32`. Note that this
        behavior is different from NumPy's `zeros` function where `float64`
        is the default value, because `float32` is considered as the default
        data type in deep learning.
    order : {'C'}, optional, default: 'C'
        How to store multi-dimensional data in memory, currently only row-major
        (C-style) is supported.
    ctx : Context, optional
        An optional device context (default is the current default context).

    Returns
    -------
    out : ndarray
        Array of zeros with the given shape, dtype, and ctx.
    """
    if order != 'C':
        raise NotImplementedError
    # If the following code (4 lines) regarding ctx is removed
    # np.zeros((3, 4)) can be as fast as 4.96 us
    if ctx is None:
        ctx = str(current_context())
    else:
        ctx = str(ctx)
    if dtype is not None and not isinstance(dtype, str):
        dtype = _np.dtype(dtype).name
    return _api_internal.zeros(shape, dtype, ctx)


@set_module('mxnet.ndarray.numpy')
def ones(shape, dtype=_np.float32, order='C', ctx=None):  # pylint: disable=redefined-outer-name
    """Return a new array of given shape and type, filled with ones.
    This function currently only supports storing multi-dimensional data
    in row-major (C-style).

    Parameters
    ----------
    shape : int or tuple of int
        The shape of the empty array.
    dtype : str or numpy.dtype, optional
        An optional value type. Default is `numpy.float32`. Note that this
        behavior is different from NumPy's `ones` function where `float64`
        is the default value, because `float32` is considered as the default
        data type in deep learning.
    order : {'C'}, optional, default: 'C'
        How to store multi-dimensional data in memory, currently only row-major
        (C-style) is supported.
    ctx : Context, optional
        An optional device context (default is the current default context).

    Returns
    -------
    out : ndarray
        Array of ones with the given shape, dtype, and ctx.
    """
    if order != 'C':
        raise NotImplementedError
    if ctx is None:
        ctx = current_context()
    dtype = _np.float32 if dtype is None else dtype
    return _npi.ones(shape=shape, ctx=ctx, dtype=dtype)


# pylint: disable=too-many-arguments, redefined-outer-name
@set_module('mxnet.ndarray.numpy')
def zeros_like(a, dtype=None, order='C', ctx=None, out=None):
    """
    Return an array of zeros with the same shape and type as a given array.

    Parameters
    ----------
    a : ndarray
        The shape and data-type of `a` define these same attributes of
        the returned array.
    dtype : data-type, optional
        Overrides the data type of the result.
        Temporarily do not support boolean type.
    order : {'C'}, optional
        Whether to store multidimensional data in C- or Fortran-contiguous
        (row- or column-wise) order in memory. Currently only supports C order.
    ctx: to specify the device, e.g. the i-th GPU.
    out : ndarray or None, optional
        A location into which the result is stored.
        If provided, it must have the same shape and dtype as input ndarray.
        If not provided or `None`, a freshly-allocated array is returned.

    Returns
    -------
    out : ndarray
          Array of zeros with the same shape and type as a.

    See Also
    --------
    empty_like : Return an empty array with shape and type of input.
    ones_like : Return an array of ones with shape and type of input.
    zeros_like : Return an array of zeros with shape and type of input.
    full : Return a new array of given shape filled with value.

    Examples
    --------
    >>> x = np.arange(6)
    >>> x = x.reshape((2, 3))
    >>> x
    array([[0., 1., 2.],
           [3., 4., 5.]])
    >>> np.zeros_like(x)
    array([[0., 0., 0.],
           [0., 0., 0.]])
    >>> np.zeros_like(x, int)
    array([[0, 0, 0],
           [0, 0, 0]], dtype=int64)
    >>> y = np.arange(3, dtype=float)
    >>> y
    array([0., 1., 2.], dtype=float64)
    >>> np.zeros_like(y)
    array([0., 0., 0.], dtype=float64)
    """
    if order != 'C':
        raise NotImplementedError
    return full_like(a, 0, dtype=dtype, order=order, ctx=ctx, out=out)


@set_module('mxnet.ndarray.numpy')
def ones_like(a, dtype=None, order='C', ctx=None, out=None):
    """
    Return an array of ones with the same shape and type as a given array.

    Parameters
    ----------
    a : ndarray
        The shape and data-type of `a` define these same attributes of
        the returned array.
    dtype : data-type, optional
        Overrides the data type of the result.
        Temporarily do not support boolean type.
    order : {'C'}, optional
        Whether to store multidimensional data in C- or Fortran-contiguous
        (row- or column-wise) order in memory. Currently only supports C order.
    ctx: to specify the device, e.g. the i-th GPU.
    out : ndarray or None, optional
        A location into which the result is stored.
        If provided, it must have the same shape and dtype as input ndarray.
        If not provided or `None`, a freshly-allocated array is returned.

    Returns
    -------
    out : ndarray
        Array of ones with the same shape and type as a.

    See Also
    --------
    empty_like : Return an empty array with shape and type of input.
    zeros_like : Return an array of zeros with shape and type of input.
    full_like : Return a new array with shape of input filled with value.
    ones : Return a new array setting values to one.

    Examples
    --------
    >>> x = np.arange(6)
    >>> x = x.reshape((2, 3))
    >>> x
    array([[0., 1., 2.],
           [3., 4., 5.]])
    >>> np.ones_like(x)
    array([[1., 1., 1.],
           [1., 1., 1.]])
    >>> np.ones_like(x, int)
    array([[1, 1, 1],
           [1, 1, 1]], dtype=int64)
    >>> y = np.arange(3, dtype=float)
    >>> y
    array([0., 1., 2.], dtype=float64)
    >>> np.ones_like(y)
    array([1., 1., 1.], dtype=float64)
    """
    return full_like(a, 1, dtype=dtype, order=order, ctx=ctx, out=out)


@set_module('mxnet.ndarray.numpy')
def broadcast_to(array, shape):
    """
    Broadcast an array to a new shape.

    Parameters
    ----------
    array : ndarray or scalar
        The array to broadcast.
    shape : tuple
        The shape of the desired array.

    Returns
    -------
    broadcast : array
        A readonly view on the original array with the given shape. It is
        typically not contiguous. Furthermore, more than one element of a
        broadcasted array may refer to a single memory location.

    Raises
    ------
    MXNetError
        If the array is not compatible with the new shape according to NumPy's
        broadcasting rules.
    """
    if _np.isscalar(array):
        return full(shape, array)
    return _api_internal.broadcast_to(array, shape)


@set_module('mxnet.ndarray.numpy')
def full(shape, fill_value, dtype=None, order='C', ctx=None, out=None):  # pylint: disable=too-many-arguments
    """
    Return a new array of given shape and type, filled with `fill_value`.

    Parameters
    ----------
    shape : int or sequence of ints
        Shape of the new array, e.g., ``(2, 3)`` or ``2``.
    fill_value : scalar or ndarray
        Fill value.
    dtype : data-type, optional
        The desired data-type for the array. The default, `None`, means
        `np.array(fill_value).dtype`.
    order : {'C'}, optional
        Whether to store multidimensional data in C- or Fortran-contiguous
        (row- or column-wise) order in memory. Currently only supports C order.
    ctx: to specify the device, e.g. the i-th GPU.
    out : ndarray or None, optional
        A location into which the result is stored.
        If provided, it must have the same shape and dtype as input ndarray.
        If not provided or `None`, a freshly-allocated array is returned.

    Returns
    -------
    out : ndarray
        Array of `fill_value` with the given shape, dtype, and order.
        If `fill_value` is an ndarray, out will have the same context as `fill_value`
        regardless of the provided `ctx`.

    Notes
    -----
    This function differs from the original `numpy.full
    https://docs.scipy.org/doc/numpy/reference/generated/numpy.full.html`_ in
    the following way(s):
    - Have an additional `ctx` argument to specify the device
    - Have an additional `out` argument
    - Currently does not support `order` selection

    See Also
    --------
    empty : Return a new uninitialized array.
    ones : Return a new array setting values to one.
    zeros : Return a new array setting values to zero.

    Examples
    --------
    >>> np.full((2, 2), 10)
    array([[10., 10.],
           [10., 10.]])
    >>> np.full((2, 2), 2, dtype=np.int32, ctx=mx.cpu(0))
    array([[2, 2],
           [2, 2]], dtype=int32)

    """
    if order != 'C':
        raise NotImplementedError
    if ctx is None:
        ctx = current_context()
    if isinstance(fill_value, NDArray):
        if dtype is None:
            ret = broadcast_to(fill_value, shape)
        else:
            ret = broadcast_to(fill_value, shape).astype(dtype)
        return ret
    if isinstance(fill_value, bool):
        fill_value = int(fill_value)
        dtype = _np.bool if dtype is None else dtype
    dtype = _np.float32 if dtype is None else dtype
    return _npi.full(shape=shape, value=fill_value, ctx=ctx, dtype=dtype, out=out)
# pylint: enable=too-many-arguments, redefined-outer-name


@set_module('mxnet.ndarray.numpy')
def full_like(a, fill_value, dtype=None, order='C', ctx=None, out=None): # pylint: disable=too-many-arguments
    """
    Return a full array with the same shape and type as a given array.

    Parameters
    ----------
    a : ndarray
        The shape and data-type of `a` define these same attributes of
        the returned array.
    fill_value : scalar
        Fill value.
    dtype : data-type, optional
        Overrides the data type of the result.
        Temporarily do not support boolean type.
    order : {'C'}, optional
        Whether to store multidimensional data in C- or Fortran-contiguous
        (row- or column-wise) order in memory. Currently only supports C order.
    ctx: to specify the device, e.g. the i-th GPU.
    out : ndarray or None, optional
        A location into which the result is stored.
        If provided, it must have the same shape and dtype as input ndarray.
        If not provided or `None`, a freshly-allocated array is returned.

    Returns
    -------
    out : ndarray
        Array of `fill_value` with the same shape and type as `a`.

    See Also
    --------
    empty_like : Return an empty array with shape and type of input.
    ones_like : Return an array of ones with shape and type of input.
    zeros_like : Return an array of zeros with shape and type of input.
    full : Return a new array of given shape filled with value.

    Examples
    --------
    >>> x = np.arange(6, dtype=int)
    >>> np.full_like(x, 1)
    array([1, 1, 1, 1, 1, 1], dtype=int64)
    >>> np.full_like(x, 0.1)
    array([0, 0, 0, 0, 0, 0], dtype=int64)
    >>> np.full_like(x, 0.1, dtype=np.float64)
    array([0.1, 0.1, 0.1, 0.1, 0.1, 0.1], dtype=float64)
    >>> np.full_like(x, np.nan, dtype=np.double)
    array([nan, nan, nan, nan, nan, nan], dtype=float64)
    >>> y = np.arange(6, dtype=np.float32)
    >>> np.full_like(y, 0.1)
    array([0.1, 0.1, 0.1, 0.1, 0.1, 0.1])
    """
    if order != 'C':
        raise NotImplementedError
    if isinstance(fill_value, bool):
        fill_value = int(fill_value)
    if ctx is None:
        ctx = str(current_context())
    else:
        ctx = str(ctx)
    if dtype is not None and not isinstance(dtype, str):
        dtype = _np.dtype(dtype).name
    return _api_internal.full_like(a, fill_value, dtype, ctx, out)


@set_module('mxnet.ndarray.numpy')
def empty_like(prototype, dtype=None, order='C', subok=False, shape=None): # pylint: disable=W0621
    """
    Return a new array with the same shape and type as a given array.

    Parameters
    ----------
    prototype : ndarray
        The shape and data-type of `prototype` define these same attributes
        of the returned array.
    dtype : data-type, optional
        Overrides the data type of the result.
    order : {'C'}, optional
        Whether to store multidimensional data in C- or Fortran-contiguous
        (row- or column-wise) order in memory. Currently only supports C order.
    subok : {False}, optional
        If True, then the newly created array will use the sub-class
        type of 'a', otherwise it will be a base-class array. Defaults
        to False.
        (Only support False at this moment)
    shape : int or sequence of ints, optional.
        Overrides the shape of the result. If order='K' and the number of
        dimensions is unchanged, will try to keep order, otherwise,
        order='C' is implied.
        (Not supported at this moment)

    Returns
    -------
    out : ndarray
        Array of uninitialized (arbitrary) data with the same
        shape and type as `prototype`.

    See Also
    --------
    ones_like : Return an array of ones with shape and type of input.
    zeros_like : Return an array of zeros with shape and type of input.
    full_like : Return a new array with shape of input filled with value.
    empty : Return a new uninitialized array.

    Notes
    -----
    This function does *not* initialize the returned array; to do that use
    `zeros_like` or `ones_like` instead.  It may be marginally faster than
    the functions that do set the array values.

    Examples
    --------
    >>> a = np.array([[1,2,3], [4,5,6]])
    >>> np.empty_like(a)
    array([[-5764607523034234880, -2305834244544065442,           4563075075], # uninitialized
           [          4567052944, -5764607523034234880,      844424930131968]])
    >>> a = np.array([[1., 2., 3.],[4.,5.,6.]])
    >>> np.empty_like(a)
    array([[4.9e-324, 9.9e-324, 1.5e-323], # uninitialized
           [2.0e-323, 2.5e-323, 3.0e-323]])
    """
    dtype_list = {None:'None', _np.int8:'int8', _np.uint8:'uint8', _np.int32:'int32',
                  _np.int64:'int64', _np.float16:'float16', _np.float32:'float32',
                  _np.float64:'float64', _np.bool_:'bool_', bool:'bool', int:'int64', float:'float64'}
    if order != 'C':
        raise NotImplementedError("Only support C-order at this moment")
    if subok:
        raise NotImplementedError("Creating array by using sub-class is not supported at this moment")
    if shape is not None:
        raise NotImplementedError("Assigning new shape is not supported at this moment")
    try:
        dtype = dtype if isinstance(dtype, str) else dtype_list[dtype]
    except:
        raise NotImplementedError("Do not support this dtype at this moment")
    return _npi.empty_like_fallback(prototype, dtype=dtype, order=order, subok=subok, shape=shape)


@set_module('mxnet.ndarray.numpy')
def arange(start, stop=None, step=1, dtype=None, ctx=None):
    """Return evenly spaced values within a given interval.

    Values are generated within the half-open interval ``[start, stop)``
    (in other words, the interval including `start` but excluding `stop`).
    For integer arguments the function is equivalent to the Python built-in
    `range` function, but returns an ndarray rather than a list.

    Parameters
    ----------
    start : number, optional
        Start of interval. The interval includes this value.  The default
        start value is 0.
    stop : number
        End of interval. The interval does not include this value, except
        in some cases where `step` is not an integer and floating point
        round-off affects the length of `out`.
    step : number, optional
        Spacing between values. For any output `out`, this is the distance
        between two adjacent values, ``out[i+1] - out[i]``.  The default
        step size is 1.  If `step` is specified as a position argument,
        `start` must also be given.
    dtype : dtype
        The type of the output array. The default is `float32`.

    Returns
    -------
    arange : ndarray
        Array of evenly spaced values.

        For floating point arguments, the length of the result is
        ``ceil((stop - start)/step)``.  Because of floating point overflow,
        this rule may result in the last element of `out` being greater
        than `stop`.
    """
    if dtype is None:
        dtype = 'float32'
    if ctx is None:
        ctx = current_context()
    if stop is None:
        stop = start
        start = 0
    if step is None:
        step = 1
    if start is None and stop is None:
        raise ValueError('start and stop cannot be both None')
    if step == 0:
        raise ZeroDivisionError('step cannot be 0')
    return _npi.arange(start=start, stop=stop, step=step, dtype=dtype, ctx=ctx)


@set_module('mxnet.ndarray.numpy')
def identity(n, dtype=None, ctx=None):
    """
    Return the identity array.

    The identity array is a square array with ones on
    the main diagonal.

    Parameters
    ----------
    n : int
        Number of rows (and columns) in `n` x `n` output.
    dtype : data-type, optional
        Data-type of the output.  Defaults to ``numpy.float32``.
    ctx : Context, optional
        An optional device context (default is the current default context).

    Returns
    -------
    out : ndarray
        `n` x `n` array with its main diagonal set to one,
        and all other elements 0.

    Examples
    --------
    >>> np.identity(3)
    >>> np.identity(3)
    array([[1., 0., 0.],
           [0., 1., 0.],
           [0., 0., 1.]])
    """
    if not isinstance(n, int):
        raise TypeError("Input 'n' should be an integer")
    if n < 0:
        raise ValueError("Input 'n' cannot be negative")
    if ctx is None:
        ctx = current_context()
    dtype = _np.float32 if dtype is None else dtype
    return _npi.identity(shape=(n, n), ctx=ctx, dtype=dtype)


# pylint: disable=redefined-outer-name
@set_module('mxnet.ndarray.numpy')
def take(a, indices, axis=None, mode='raise', out=None):
    r"""
    Take elements from an array along an axis.

    When axis is not None, this function does the same thing as "fancy"
    indexing (indexing arrays using arrays); however, it can be easier to use
    if you need elements along a given axis. A call such as
    ``np.take(arr, indices, axis=3)`` is equivalent to
    ``arr[:,:,:,indices,...]``.

    Explained without fancy indexing, this is equivalent to the following use
    of `ndindex`, which sets each of ``ii``, ``jj``, and ``kk`` to a tuple of
    indices::

        Ni, Nk = a.shape[:axis], a.shape[axis+1:]
        Nj = indices.shape
        for ii in ndindex(Ni):
            for jj in ndindex(Nj):
                for kk in ndindex(Nk):
                    out[ii + jj + kk] = a[ii + (indices[jj],) + kk]

    Parameters
    ----------
    a : ndarray
        The source array.
    indices : ndarray
        The indices of the values to extract. Also allow scalars for indices.
    axis : int, optional
        The axis over which to select values. By default, the flattened
        input array is used.
    out : ndarray, optional
        If provided, the result will be placed in this array. It should
        be of the appropriate shape and dtype.
    mode : {'clip', 'wrap'}, optional
        Specifies how out-of-bounds indices will behave.

        * 'clip' -- clip to the range (default)
        * 'wrap' -- wrap around

        'clip' mode means that all indices that are too large are replaced
        by the index that addresses the last element along that axis. Note
        that this disables indexing with negative numbers.

    Returns
    -------
    out : ndarray
        The returned array has the same type as `a`.

    Notes
    -----

    This function differs from the original `numpy.take
    <https://docs.scipy.org/doc/numpy/reference/generated/numpy.take.html>`_ in
    the following way(s):

    - Only ndarray or scalar ndarray is accepted as valid input.

    Examples
    --------
    >>> a = np.array([4, 3, 5, 7, 6, 8])
    >>> indices = np.array([0, 1, 4])
    >>> np.take(a, indices)
    array([4., 3., 6.])

    In this example for `a` is an ndarray, "fancy" indexing can be used.

    >>> a[indices]
    array([4., 3., 6.])

    If `indices` is not one dimensional, the output also has these dimensions.

    >>> np.take(a, np.array([[0, 1], [2, 3]]))
    array([[4., 3.],
           [5., 7.]])
    """
    if mode not in ('wrap', 'clip', 'raise'):
        raise NotImplementedError(
            "function take does not support mode '{}'".format(mode))
    if axis is None:
        return _npi.take(_npi.reshape(a, -1), indices, 0, mode, out)
    else:
        return _npi.take(a, indices, axis, mode, out)
# pylint: enable=redefined-outer-name


@set_module('mxnet.ndarray.numpy')
def insert(arr, obj, values, axis=None):
    """
    Insert values along the given axis before the given indices.

    Parameters
    ----------
    arr : ndarray
        Input array.
    obj : int, slice or ndarray of int64
        Object that defines the index or indices before which `values` is
        inserted.
        Support for multiple insertions when `obj` is a single scalar or a
        sequence with one element (only support int32 and int64 element).
    values : ndarray
        Values to insert into `arr`.
        If the type of values is different from that of arr, values is converted
        to the type of arr.
    axis : int, optional
        Axis along which to insert `values`.  If `axis` is None then `arr`
        is flattened first.

    Returns
    -------
    out : ndarray
        A copy of `arr` with `values` inserted.  Note that `insert`
        does not occur in-place: a new array is returned. If
        `axis` is None, `out` is a flattened array.

    Notes
    -----
    - Note that for higher dimensional inserts `obj=0` behaves very different
    from `obj=[0]` just like `arr[:,0,:] = values` is different from
    `arr[:,[0],:] = values`.
    - If obj is a ndarray, it's dtype only supports int64

    Examples
    --------
    >>> a = np.array([[1, 1], [2, 2], [3, 3]])
    >>> a
    array([[1., 1.],
           [2., 2.],
           [3., 3.]])
    >>> np.insert(a, 1, np.array(5))
    array([1., 5., 1., 2., 2., 3., 3.])
    >>> np.insert(a, 1, np.array(5), axis=1)
    array([[1., 5., 1.],
           [2., 5., 2.],
           [3., 5., 3.]])

    Difference between sequence and scalars:

    >>> np.insert(a, np.array([1], dtype=np.int64), np.array([[1],[2],[3]]), axis=1)
    array([[1., 1., 1.],
           [2., 2., 2.],
           [3., 3., 3.]])
    >>> np.insert(a, 1, np.array([1, 2, 3]), axis=1)
    array([[1., 1., 1.],
           [2., 2., 2.],
           [3., 3., 3.]])

    >>> b = a.flatten()
    >>> b
    array([1., 1., 2., 2., 3., 3.])
    >>> np.insert(b, np.array([2, 2], dtype=np.int64), np.array([5, 6]))
    array([1., 1., 5., 6., 2., 2., 3., 3.])

    >>> np.insert(b, slice(2, 4), np.array([5, 6]))
    array([1., 1., 5., 2., 6., 2., 3., 3.])

    # type casting
    >>> np.insert(b.astype(np.int32), np.array([2, 2],dtype='int64'), np.array([7.13, False]))
    array([1, 1, 7, 0, 2, 2, 3, 3], dtype=int32)

    >>> x = np.arange(8).reshape(2, 4)
    >>> idx = np.array([1, 3], dtype=np.int64)
    >>> np.insert(x, idx, np.array([999]), axis=1)
    array([[  0., 999.,   1.,   2., 999.,   3.],
           [  4., 999.,   5.,   6., 999.,   7.]])
    """
    if isinstance(values, numeric_types):
        if isinstance(obj, slice):
            start = obj.start
            stop = obj.stop
            step = 1 if obj.step is None else obj.step
            return _npi.insert_slice(arr, val=values, start=start, stop=stop, step=step, axis=axis)
        elif isinstance(obj, integer_types):
            return _npi.insert_scalar(arr, val=values, int_ind=obj, axis=axis)
        elif isinstance(obj, NDArray):
            return _npi.insert_tensor(arr, obj, val=values, axis=axis)

    if not isinstance(arr, NDArray):
        raise TypeError("'arr' can not support type {}".format(str(type(arr))))
    if not isinstance(values, NDArray):
        raise TypeError("'values' can not support type {}".format(str(type(values))))
    if isinstance(obj, slice):
        start = obj.start
        stop = obj.stop
        step = 1 if obj.step is None else obj.step
        return _npi.insert_slice(arr, values, start=start, stop=stop, step=step, axis=axis)
    elif isinstance(obj, integer_types):
        return _npi.insert_scalar(arr, values, int_ind=obj, axis=axis)
    elif isinstance(obj, NDArray):
        return _npi.insert_tensor(arr, values, obj, axis=axis)
    else:
        raise TypeError("'obj' can not support type {}".format(str(type(obj))))


#pylint: disable= too-many-arguments, no-member, protected-access
def _ufunc_helper(lhs, rhs, fn_array, fn_scalar, lfn_scalar, rfn_scalar=None, out=None):
    """ Helper function for element-wise operation.
    The function will perform numpy-like broadcasting if needed and call different functions.

    Parameters
    --------
    lhs : ndarray or numeric value
        Left-hand side operand.

    rhs : ndarray or numeric value
        Right-hand operand,

    fn_array : function
        Function to be called if both lhs and rhs are of ``ndarray`` type.

    fn_scalar : function
        Function to be called if both lhs and rhs are numeric values.

    lfn_scalar : function
        Function to be called if lhs is ``ndarray`` while rhs is numeric value

    rfn_scalar : function
        Function to be called if lhs is numeric value while rhs is ``ndarray``;
        if none is provided, then the function is commutative, so rfn_scalar is equal to lfn_scalar

    Returns
    --------
    mxnet.numpy.ndarray or scalar
        result array or scalar
    """
    from ...numpy import ndarray
    from ..ndarray import from_numpy  # pylint: disable=unused-import
    if isinstance(lhs, numeric_types):
        if isinstance(rhs, numeric_types):
            return fn_scalar(lhs, rhs, out=out)
        else:
            if rfn_scalar is None:
                # commutative function
                return lfn_scalar(rhs, float(lhs), out=out)
            else:
                return rfn_scalar(rhs, float(lhs), out=out)
    elif isinstance(rhs, numeric_types):
        return lfn_scalar(lhs, float(rhs), out=out)
    elif isinstance(lhs, ndarray) and isinstance(rhs, ndarray):
        return fn_array(lhs, rhs, out=out)
    else:
        raise TypeError('type {} not supported'.format(str(type(rhs))))
#pylint: enable= too-many-arguments, no-member, protected-access


@set_module('mxnet.ndarray.numpy')
def unique(ar, return_index=False, return_inverse=False, return_counts=False, axis=None):
    """
    Find the unique elements of an array.

    Returns the sorted unique elements of an array. There are three optional
    outputs in addition to the unique elements:

    * the indices of the input array that give the unique values
    * the indices of the unique array that reconstruct the input array
    * the number of times each unique value comes up in the input array

    Parameters
    ----------
    ar : ndarray
        Input array. Unless `axis` is specified, this will be flattened if it
        is not already 1-D.
    return_index : bool, optional
        If True, also return the indices of `ar` (along the specified axis,
        if provided, or in the flattened array) that result in the unique array.
    return_inverse : bool, optional
        If True, also return the indices of the unique array (for the specified
        axis, if provided) that can be used to reconstruct `ar`.
    return_counts : bool, optional
        If True, also return the number of times each unique item appears
        in `ar`.
    axis : int or None, optional
        The axis to operate on. If None, `ar` will be flattened. If an integer,
        the subarrays indexed by the given axis will be flattened and treated
        as the elements of a 1-D array with the dimension of the given axis,
        see the notes for more details. The default is None.

    Returns
    -------
    unique : ndarray
        The sorted unique values.
    unique_indices : ndarray, optional
        The indices of the first occurrences of the unique values in the
        original array. Only provided if `return_index` is True.
    unique_inverse : ndarray, optional
        The indices to reconstruct the original array from the
        unique array. Only provided if `return_inverse` is True.
    unique_counts : ndarray, optional
        The number of times each of the unique values comes up in the
        original array. Only provided if `return_counts` is True.

    Notes
    -----
    When an axis is specified the subarrays indexed by the axis are sorted.
    This is done by making the specified axis the first dimension of the array
    and then flattening the subarrays in C order. The flattened subarrays are
    then viewed as a structured type with each element given a label, with the
    effect that we end up with a 1-D array of structured types that can be
    treated in the same way as any other 1-D array. The result is that the
    flattened subarrays are sorted in lexicographic order starting with the
    first element.

    This function differs from the original `numpy.unique
    <https://docs.scipy.org/doc/numpy/reference/generated/numpy.unique.html>`_ in
    the following aspects:

    - Only support ndarray as input.
    - Object arrays or structured arrays are not supported.

    Examples
    --------
    >>> np.unique(np.array([1, 1, 2, 2, 3, 3]))
    array([1., 2., 3.])
    >>> a = np.array([[1, 1], [2, 3]])
    >>> np.unique(a)
    array([1., 2., 3.])

    Return the unique rows of a 2D array

    >>> a = np.array([[1, 0, 0], [1, 0, 0], [2, 3, 4]])
    >>> np.unique(a, axis=0)
    array([[1., 0., 0.],
           [2., 3., 4.]])

    Return the indices of the original array that give the unique values:

    >>> a = np.array([1, 2, 6, 4, 2, 3, 2])
    >>> u, indices = np.unique(a, return_index=True)
    >>> u
    array([1., 2., 3., 4., 6.])
    >>> indices
    array([0, 1, 5, 3, 2], dtype=int64)
    >>> a[indices]
    array([1., 2., 3., 4., 6.])

    Reconstruct the input array from the unique values:

    >>> a = np.array([1, 2, 6, 4, 2, 3, 2])
    >>> u, indices = np.unique(a, return_inverse=True)
    >>> u
    array([1., 2., 3., 4., 6.])
    >>> indices
    array([0, 1, 4, 3, 1, 2, 1], dtype=int64)
    >>> u[indices]
    array([1., 2., 6., 4., 2., 3., 2.])
    """
    ret = list(_api_internal.unique(ar, return_index, return_inverse, return_counts, axis))
    return ret[0] if len(ret) == 1 else tuple(ret)


@set_module('mxnet.ndarray.numpy')
@wrap_np_binary_func
def add(x1, x2, out=None, **kwargs):
    """
    Add arguments element-wise.

    Parameters
    ----------
    x1, x2 : ndarrays or scalar values
        The arrays to be added. If x1.shape != x2.shape, they must be broadcastable to
        a common shape (which may be the shape of one or the other).

    out : ndarray
        A location into which the result is stored. If provided, it must have a shape
        that the inputs broadcast to. If not provided or None, a freshly-allocated array
        is returned.

    Returns
    -------
    add : ndarray or scalar
        The sum of x1 and x2, element-wise. This is a scalar if both x1 and x2 are scalars.

    Notes
    -----
    This operator now supports automatic type promotion. The resulting type will be determined
    according to the following rules:
        * If both inputs are of floating number types, the output is the more precise type.
        * If only one of the inputs is floating number type, the result is that type.
        * If both inputs are of integer types (including boolean), not supported yet.
    """
    if isinstance(x1, numeric_types) and isinstance(x2, numeric_types):
        return _np.add(x1, x2, out=out)
    return _api_internal.add(x1, x2, out)


@set_module('mxnet.ndarray.numpy')
@wrap_np_binary_func
def subtract(x1, x2, out=None, **kwargs):
    """
    Subtract arguments element-wise.

    Parameters
    ----------
    x1, x2 : ndarrays or scalar values
        The arrays to be subtracted from each other. If x1.shape != x2.shape,
        they must be broadcastable to a common shape (which may be the shape
        of one or the other).

    out : ndarray
        A location into which the result is stored. If provided, it must have a shape
        that the inputs broadcast to. If not provided or None, a freshly-allocated array
        is returned.

    Returns
    -------
    subtract : ndarray or scalar
        The difference of x1 and x2, element-wise. This is a scalar if both x1 and x2 are scalars.

    Notes
    -----
    This operator now supports automatic type promotion. The resulting type will be determined
    according to the following rules:
        * If both inputs are of floating number types, the output is the more precise type.
        * If only one of the inputs is floating number type, the result is that type.
        * If both inputs are of integer types (including boolean), not supported yet.
    """
    if isinstance(x1, numeric_types) and isinstance(x2, numeric_types):
        return _np.subtract(x1, x2, out=out)
    return _api_internal.subtract(x1, x2, out)


@set_module('mxnet.ndarray.numpy')
@wrap_np_binary_func
def multiply(x1, x2, out=None, **kwargs):
    """
    Multiply arguments element-wise.

    Parameters
    ----------
    x1, x2 : ndarrays or scalar values
        The arrays to be multiplied. If x1.shape != x2.shape, they must be broadcastable to
        a common shape (which may be the shape of one or the other).

    out : ndarray
        A location into which the result is stored. If provided, it must have a shape
        that the inputs broadcast to. If not provided or None, a freshly-allocated array
        is returned.

    Returns
    -------
    out : ndarray or scalar
        The multiplication of x1 and x2, element-wise. This is a scalar if both x1 and x2
        are scalars.

    Notes
    -----
    This operator now supports automatic type promotion. The resulting type will be determined
    according to the following rules:
        * If both inputs are of floating number types, the output is the more precise type.
        * If only one of the inputs is floating number type, the result is that type.
        * If both inputs are of integer types (including boolean), not supported yet.
    """
    if isinstance(x1, numeric_types) and isinstance(x2, numeric_types):
        return _np.multiply(x1, x2, out=out)
    return _api_internal.multiply(x1, x2, out)


@set_module('mxnet.ndarray.numpy')
@wrap_np_binary_func
def divide(x1, x2, out=None, **kwargs):
    """
    Returns a true division of the inputs, element-wise.

    Parameters
    ----------
    x1 : ndarray or scalar
        Dividend array.

    x2 : ndarray or scalar
        Divisor array.

    out : ndarray
        A location into which the result is stored. If provided, it must have a shape
        that the inputs broadcast to. If not provided or None, a freshly-allocated array
        is returned.

    Returns
    -------
    out : ndarray or scalar
        This is a scalar if both x1 and x2 are scalars.

    Notes
    -----
    This operator now supports automatic type promotion. The resulting type will be determined
    according to the following rules:
        * If both inputs are of floating number types, the output is the more precise type.
        * If only one of the inputs is floating number type, the result is that type.
        * If both inputs are of integer types (including boolean), the output is of float32 type.
    """
    if isinstance(x1, numeric_types) and isinstance(x2, numeric_types):
        return _np.divide(x1, x2, out=out)
    return _api_internal.true_divide(x1, x2, out)


@set_module('mxnet.ndarray.numpy')
def true_divide(x1, x2, out=None):
    """Returns a true division of the inputs, element-wise.

    Instead of the Python traditional 'floor division', this returns a true
    division.  True division adjusts the output type to present the best
    answer, regardless of input types.

    Parameters
    ----------
    x1 : ndarray or scalar
        Dividend array.

    x2 : ndarray or scalar
        Divisor array.

    out : ndarray
        A location into which the result is stored. If provided, it must have a shape
        that the inputs broadcast to. If not provided or None, a freshly-allocated array
        is returned.

    Returns
    -------
    out : ndarray or scalar
        This is a scalar if both x1 and x2 are scalars.

    Notes
    -----
    This operator now supports automatic type promotion. The resulting type will be determined
    according to the following rules:
        * If both inputs are of floating number types, the output is the more precise type.
        * If only one of the inputs is floating number type, the result is that type.
        * If both inputs are of integer types (including boolean), the output is of float32 type.
    """
    if isinstance(x1, numeric_types) and isinstance(x2, numeric_types):
        return _np.true_divide(x1, x2, out=out)
    return _api_internal.true_divide(x1, x2, out)


@set_module('mxnet.ndarray.numpy')
@wrap_np_binary_func
def mod(x1, x2, out=None, **kwargs):
    """
    Return element-wise remainder of division.

    Parameters
    ----------
    x1 : ndarray or scalar
        Dividend array.

    x2 : ndarray or scalar
        Divisor array.

    out : ndarray
        A location into which the result is stored. If provided, it must have a shape
        that the inputs broadcast to. If not provided or None, a freshly-allocated array
        is returned.

    Returns
    -------
    out : ndarray or scalar
        This is a scalar if both x1 and x2 are scalars.
    """
    if isinstance(x1, numeric_types) and isinstance(x2, numeric_types):
        return _np.mod(x1, x2, out=out)
    return _api_internal.mod(x1, x2, out)


@set_module('mxnet.ndarray.numpy')
@wrap_np_binary_func
def fmod(x1, x2, out=None, **kwargs):
    """
    Return element-wise remainder of division.

    Parameters
    ----------
    x1 : ndarray or scalar
        Dividend array.

    x2 : ndarray or scalar
        Divisor array.

    out : ndarray
        A location into which the result is stored. If provided, it must have a shape
        that the inputs broadcast to. If not provided or None, a freshly-allocated array
        is returned.

    Returns
    -------
    out : ndarray or scalar
        This is a scalar if both x1 and x2 are scalars.
    """
    if isinstance(x1, numeric_types) and isinstance(x2, numeric_types):
        _np.fmod(x1, x2, out=out)
    return _api_internal.fmod(x1, x2, out)


@set_module('mxnet.ndarray.numpy')
def delete(arr, obj, axis=None):
    """
    Return a new array with sub-arrays along an axis deleted. For a one
    dimensional array, this returns those entries not returned by
    `arr[obj]`.

    Parameters
    ----------
    arr : ndarray
      Input array.
    obj : slice, int or ndarray of ints
      Indicate indices of sub-arrays to remove along the specified axis.
    axis : int, optional
      The axis along which to delete the subarray defined by `obj`.
      If `axis` is None, `obj` is applied to the flattened array.

    Returns
    -------
    out : ndarray
        A copy of `arr` with the elements specified by `obj` removed. Note
        that `delete` does not occur in-place. If `axis` is None, `out` is
        a flattened array.

    Examples
    --------
    >>> arr = np.array([[1,2,3,4], [5,6,7,8], [9,10,11,12]])
    >>> arr
    array([[ 1.,  2.,  3.,  4.],
           [ 5.,  6.,  7.,  8.],
           [ 9., 10., 11., 12.]])

    >>> np.delete(arr, 1, 0)
    array([[ 1.,  2.,  3.,  4.],
           [ 9., 10., 11., 12.]])

    >>> np.delete(arr, slice(None, None, 2), 1)
    array([[ 2.,  4.],
           [ 6.,  8.],
           [10., 12.]])

    >>> np.delete(arr, np.array([1,3,5]), None)
    array([ 1.,  3.,  5.,  7.,  8.,  9., 10., 11., 12.])
    >>> np.delete(arr, np.array([1,1,5]), None)
    array([ 1.,  3.,  4.,  5.,  7.,  8.,  9., 10., 11., 12.])
    """
    if not isinstance(arr, NDArray):
        raise TypeError("'arr' can not support type {}".format(str(type(arr))))
    if isinstance(obj, slice):
        start = obj.start
        stop = obj.stop
        step = 1 if obj.step is None else obj.step
        return _npi.delete(arr, start=start, stop=stop, step=step, axis=axis)
    elif isinstance(obj, integer_types):
        return _npi.delete(arr, int_ind=obj, axis=axis)
    elif isinstance(obj, NDArray):
        return _npi.delete(arr, obj, axis=axis)
    else:
        raise TypeError("'obj' can not support type {}".format(str(type(obj))))


@set_module('mxnet.ndarray.numpy')
@wrap_np_binary_func
def matmul(a, b, out=None):
    """
    Matrix product of two arrays.

    Parameters
    ----------
    a, b : ndarray
        Input arrays, scalars not allowed.
    out : ndarray, optional
        A location into which the result is stored.
        If provided, it must have a shape that matches the signature (n,k),(k,m)->(n,m).
        If not provided or None, a freshly-allocated array is returned.

    Returns
    -------
    y : ndarray
        The matrix product of the inputs.
        This is a scalar only when both x1, x2 are 1-d vectors.

    Raises
    ------
    MXNetError
        If the last dimension of a is not the same size as the second-to-last dimension of b.
        If a scalar value is passed in.

    See Also
    --------
    tensordot :
        Sum products over arbitrary axes.
    dot :
        alternative matrix product with different broadcasting rules.
    einsum :
        Einstein summation convention.

    Notes
    -----
    The behavior depends on the arguments in the following way.

    - If both arguments are 2-D they are multiplied like conventional matrices.
    - If either argument is N-D, N > 2, it is treated as a stack of matrices
      residing in the last two indexes and broadcast accordingly.
    - If the first argument is 1-D, it is promoted to a matrix by prepending
      a 1 to its dimensions. After matrix multiplication the prepended 1 is removed.
    - If the second argument is 1-D, it is promoted to a matrix by appending a 1
      to its dimensions. After matrix multiplication the appended 1 is removed.

    matmul differs from dot in two important ways:

    - Multiplication by scalars is not allowed, use multiply instead.
    - Stacks of matrices are broadcast together as if the matrices were elements,
    respecting the signature (n,k),(k,m)->(n,m):
    >>> a = np.ones([9, 5, 7, 4])
    >>> c = np.ones([9, 5, 4, 3])
    >>> np.dot(a, c).shape
    (9, 5, 7, 9, 5, 3)
    >>> np.matmul(a, c).shape
    (9, 5, 7, 3)
    >>> # n is 7, k is 4, m is 3

    Examples
    --------
    For 2-D arrays it is the matrix product:
    >>> a = np.array([[1, 0],
    ...               [0, 1]])
    >>> b = np.array([[4, 1],
    ...               [2, 2]])
    >>> np.matmul(a, b)
    array([[4., 1.],
           [2., 2.]])

    For 2-D mixed with 1-D, the result is the usual.
    >>> a = np.array([[1, 0],
    ...               [0, 1]])
    >>> b = np.array([1, 2])
    >>> np.matmul(a, b)
    array([1., 2.])
    >>> np.matmul(b, a)
    array([1., 2.])

    Broadcasting is conventional for stacks of arrays
    >>> a = np.arange(2 * 2 * 4).reshape((2, 2, 4))
    >>> b = np.arange(2 * 2 * 4).reshape((2, 4, 2))
    >>> np.matmul(a, b).shape
    (2, 2, 2)
    >>> np.matmul(a, b)[0, 1, 1]
    array(98.)
    >>> sum(a[0, 1, :] * b[0, :, 1])
    array(98.)

    Scalar multiplication raises an error.
    >>> np.matmul([1, 2], 3)
    Traceback (most recent call last):
    ...
    mxnet.base.MXNetError: ... : Multiplication by scalars is not allowed.
    """
    return _npi.matmul(a, b, out=out)


@set_module('mxnet.ndarray.numpy')
@wrap_np_binary_func
def remainder(x1, x2, out=None):
    """
    Return element-wise remainder of division.

    Parameters
    ----------
    x1 : ndarray or scalar
        Dividend array.

    x2 : ndarray or scalar
        Divisor array.

    out : ndarray
        A location into which the result is stored. If provided, it must have a shape
        that the inputs broadcast to. If not provided or None, a freshly-allocated array
        is returned.

    Returns
    -------
    out : ndarray or scalar
        This is a scalar if both x1 and x2 are scalars.
    """
    if isinstance(x1, numeric_types) and isinstance(x2, numeric_types):
        _np.mod(x1, x2, out=out)
    return _api_internal.mod(x1, x2, out)


@set_module('mxnet.ndarray.numpy')
@wrap_np_binary_func
def power(x1, x2, out=None, **kwargs):
    """
    First array elements raised to powers from second array, element-wise.

    Parameters
    ----------
    x1 : ndarray or scalar
        The bases.

    x2 : ndarray or scalar
        The exponent.

    out : ndarray
        A location into which the result is stored. If provided, it must have a shape
        that the inputs broadcast to. If not provided or None, a freshly-allocated array
        is returned.

    Returns
    -------
    out : ndarray or scalar
        The bases in x1 raised to the exponents in x2.
        This is a scalar if both x1 and x2 are scalars.
    """
    if isinstance(x1, numeric_types) and isinstance(x2, numeric_types):
        return _np.power(x1, x2, out=out)
    return _api_internal.power(x1, x2, out)


@set_module('mxnet.ndarray.numpy')
def all(a, axis=None, out=None, keepdims=False):
    """
    Test whether all array elements along a given axis evaluate to True.

    Parameters
    ----------
    a : ndarray
        Input array or object that can be converted to an array.
    axis : None or int or tuple of ints, optional
        Axis or axes along which a logical AND reduction is performed.
        The default (axis = None) is to perform a logical AND over
        all the dimensions of the input array.
    keepdims : bool, optional
        If this is set to True, the axes which are reduced are left in
        the result as dimensions with size one. With this option,
        the result will broadcast correctly against the input array.
    out : ndarray, optional
        Alternate output array in which to place the result. It must have
        the same shape as the expected output and its type is preserved

    Returns
    --------
    all : ndarray, bool
        A new boolean or array is returned unless out is specified,
        in which case a reference to out is returned.

    Examples:
    ---------
    >>> np.all([[True,False],[True,True]])
    False

    >>> np.all([[True,False],[True,True]], axis=0)
    array([ True, False])

    >>> np.all([-1, 4, 5])
    True

    >>> np.all([1.0, np.nan])
    True

    >>> o=np.array(False)
    >>> z=np.all([-1, 4, 5], out=o)
    >>> id(z), id(o), z
    (28293632, 28293632, array(True)) # may vary
    """
    return _api_internal.all(a, axis, keepdims, out)


@set_module('mxnet.ndarray.numpy')
def any(a, axis=None, out=None, keepdims=False):
    """
    Test whether any array element along a given axis evaluates to True.
    Returns single boolean unless axis is not None

    Parameters
    ----------
    a : ndarray
        Input array or object that can be converted to an array.
    axis : None or int or tuple of ints, optional
        Axis or axes along which a logical AND reduction is performed.
        The default (axis = None) is to perform a logical AND over
        all the dimensions of the input array.
    keepdims : bool, optional
        If this is set to True, the axes which are reduced are left in
        the result as dimensions with size one. With this option,
        the result will broadcast correctly against the input array.
    out : ndarray, optional
        Alternate output array in which to place the result. It must have
        the same shape as the expected output and its type is preserved

    Returns
    --------
    any : bool or ndarray
        A new boolean or ndarray is returned unless out is specified,
        in which case a reference to out is returned.

    Examples:
    ---------
    >>> np.any([[True, False], [True, True]])
    True

    >>> np.any([[True, False], [False, False]], axis=0)
    array([ True, False])

    >>> np.any([-1, 0, 5])
    True

    >>> np.any(np.nan)
    True

    >>> o=np.array(False)
    >>> z=np.any([-1, 4, 5], out=o)
    >>> z, o
    (array(True), array(True))
    >>> # Check now that z is a reference to o
    >>> z is o
    True
    >>> id(z), id(o) # identity of z and o              # doctest: +SKIP
    (191614240, 191614240)
    """
    return _api_internal.any(a, axis, keepdims, out)


@set_module('mxnet.ndarray.numpy')
def argsort(a, axis=-1, kind=None, order=None):
    """
    Returns the indices that would sort an array.
    Perform an indirect sort along the given axis using the algorithm specified
    by the `kind` keyword. It returns an array of indices of the same shape as
    `a` that index data along the given axis in sorted order.

    Parameters
    ----------
    a : ndarray
        Array to sort.
    axis : int or None, optional
        Axis along which to sort.  The default is -1 (the last axis). If None,
        the flattened array is used.
    kind : string, optional
        This argument can take any string, but it does not have any effect on the
        final result.
    order : str or list of str, optional
        Not supported yet, will raise NotImplementedError if not None.

    Returns
    -------
    index_array : ndarray, int
        Array of indices that sort `a` along the specified `axis`.
        If `a` is one-dimensional, ``a[index_array]`` yields a sorted `a`.
        More generally, ``np.take_along_axis(a, index_array, axis=axis)``
        always yields the sorted `a`, irrespective of dimensionality.

    Notes
    -----
    This operator does not support different sorting algorithms.

    Examples
    --------
    One dimensional array:

    >>> x = np.array([3, 1, 2])
    >>> np.argsort(x)
    array([1, 2, 0])

    Two-dimensional array:

    >>> x = np.array([[0, 3], [2, 2]])
    >>> x
    array([[0, 3],
           [2, 2]])
    >>> ind = np.argsort(x, axis=0)  # sorts along first axis (down)
    >>> ind
    array([[0, 1],
           [1, 0]])
    >>> np.take_along_axis(x, ind, axis=0)  # same as np.sort(x, axis=0)
    array([[0, 2],
           [2, 3]])
    >>> ind = np.argsort(x, axis=1)  # sorts along last axis (across)
    >>> ind
    array([[0, 1],
           [0, 1]])
    >>> np.take_along_axis(x, ind, axis=1)  # same as np.sort(x, axis=1)
    array([[0, 3],
           [2, 2]])

    Indices of the sorted elements of a N-dimensional array:

    >>> ind = np.unravel_index(np.argsort(x, axis=None), x.shape)
    >>> ind
    (array([0, 1, 1, 0]), array([0, 0, 1, 1]))
    >>> x[ind]  # same as np.sort(x, axis=None)
    array([0, 2, 2, 3])
    """
    if order is not None:
        raise NotImplementedError("order not supported here")

    return _npi.argsort(data=a, axis=axis, is_ascend=True, dtype='int64')


@set_module('mxnet.ndarray.numpy')
def sort(a, axis=-1, kind=None, order=None):
    """
    Return a sorted copy of an array.

    Parameters
    ----------
    a : ndarray
        Array to be sorted.
    axis : int or None, optional
        Axis along which to sort.  The default is -1 (the last axis). If None,
        the flattened array is used.
    kind : string, optional
        This argument can take any string, but it does not have any effect on the
        final result.
    order : str or list of str, optional
        Not supported yet, will raise NotImplementedError if not None.

    Returns
    -------
    sorted_array : ndarray
        Array of the same type and shape as `a`.

    Notes
    -----
    This operator does not support different sorting algorithms.

    Examples
    --------
    >>> a = np.array([[1,4],[3,1]])
    >>> np.sort(a)                # sort along the last axis
    array([[1, 4],
           [1, 3]])
    >>> np.sort(a, axis=None)     # sort the flattened array
    array([1, 1, 3, 4])
    >>> np.sort(a, axis=0)        # sort along the first axis
    array([[1, 1],
           [3, 4]])
    """
    if order is not None:
        raise NotImplementedError("order not supported here")
    return _npi.sort(data=a, axis=axis, is_ascend=True)


@set_module('mxnet.ndarray.numpy')
def tensordot(a, b, axes=2):
    r"""
    tensordot(a, b, axes=2)
    Compute tensor dot product along specified axes for arrays >= 1-D.
    Given two tensors (arrays of dimension greater than or equal to one),
    `a` and `b`, and an ndarray object containing two ndarray
    objects, ``(a_axes, b_axes)``, sum the products of `a`'s and `b`'s
    elements (components) over the axes specified by ``a_axes`` and
    ``b_axes``. The third argument can be a single non-negative
    integer_like scalar, ``N``; if it is such, then the last ``N``
    dimensions of `a` and the first ``N`` dimensions of `b` are summed
    over.
    Parameters
    ----------
    a, b : ndarray, len(shape) >= 1
        Tensors to "dot".
    axes : int or (2,) ndarray
        * integer_like
        If an int N, sum over the last N axes of `a` and the first N axes
        of `b` in order. The sizes of the corresponding axes must match.
        * (2,) ndarray
        Or, a list of axes to be summed over, first sequence applying to `a`,
        second to `b`. Both elements ndarray must be of the same length.
    See Also
    --------
    dot, einsum
    Notes
    -----
    Three common use cases are:
        * ``axes = 0`` : tensor product :math:`a\otimes b`
        * ``axes = 1`` : tensor dot product :math:`a\cdot b`
        * ``axes = 2`` : (default) tensor double contraction :math:`a:b`
    When `axes` is integer_like, the sequence for evaluation will be: first
    the -Nth axis in `a` and 0th axis in `b`, and the -1th axis in `a` and
    Nth axis in `b` last.
    When there is more than one axis to sum over - and they are not the last
    (first) axes of `a` (`b`) - the argument `axes` should consist of
    two sequences of the same length, with the first axis to sum over given
    first in both sequences, the second axis second, and so forth.
    Examples
    --------
    >>> a = np.arange(60.).reshape(3,4,5)
    >>> b = np.arange(24.).reshape(4,3,2)
    >>> c = np.tensordot(a,b, axes=([1,0],[0,1]))
    >>> c.shape
    (5, 2)
    >>> c
    array([[ 4400.,  4730.],
           [ 4532.,  4874.],
           [ 4664.,  5018.],
           [ 4796.,  5162.],
           [ 4928.,  5306.]])
    """
    return _api_internal.tensordot(a, b, axes)


@set_module('mxnet.ndarray.numpy')
def histogram(a, bins=10, range=None, normed=None, weights=None, density=None):  # pylint: disable=too-many-arguments
    """
    Compute the histogram of a set of data.

    Parameters
    ----------
    a : ndarray
        Input data. The histogram is computed over the flattened array.
    bins : int or NDArray
        If `bins` is an int, it defines the number of equal-width
        bins in the given range (10, by default). If `bins` is a
        sequence, it defines a monotonically increasing array of bin edges,
        including the rightmost edge, allowing for non-uniform bin widths.
        .. versionadded:: 1.11.0
        If `bins` is a string, it defines the method used to calculate the
        optimal bin width, as defined by `histogram_bin_edges`.
    range : (float, float)
        The lower and upper range of the bins. Required when `bins` is an integer.
        Values outside the range are ignored. The first element of the range must
        be less than or equal to the second.
    normed : bool, optional
        Not supported yet, coming soon.
    weights : array_like, optional
        Not supported yet, coming soon.
    density : bool, optional
        Not supported yet, coming soon.
    """
    if normed is True:
        raise NotImplementedError("normed is not supported yet...")
    if weights is not None:
        raise NotImplementedError("weights is not supported yet...")
    if density is True:
        raise NotImplementedError("density is not supported yet...")
    if isinstance(bins, numeric_types):
        if range is None:
            raise NotImplementedError("automatic range is not supported yet...")
        return _npi.histogram(a, bin_cnt=bins, range=range)
    if isinstance(bins, (list, tuple)):
        raise NotImplementedError("array_like bins is not supported yet...")
    if isinstance(bins, str):
        raise NotImplementedError("string bins is not supported yet...")
    if isinstance(bins, NDArray):
        return _npi.histogram(a, bins=bins)
    raise ValueError("np.histogram fails with", locals())


@set_module('mxnet.ndarray.numpy')
def eye(N, M=None, k=0, dtype=_np.float32, **kwargs):
    """
    Return a 2-D array with ones on the diagonal and zeros elsewhere.

    Parameters
    ----------
    N : int
        Number of rows in the output.
    M : int, optional
        Number of columns in the output. If None, defaults to N.
    k : int, optional
        Index of the diagonal: 0 (the default) refers to the main diagonal,
        a positive value refers to an upper diagonal,
        and a negative value to a lower diagonal.
    dtype : data-type, optional
        Data-type of the returned array.

    Returns
    -------
    I : ndarray of shape (N,M)
        An array where all elements are equal to zero,
        except for the k-th diagonal, whose values are equal to one.
    """
    _sanity_check_params('eye', ['order'], kwargs)
    ctx = kwargs.pop('ctx', current_context())
    if ctx is None:
        ctx = current_context()
    return _npi.eye(N, M, k, ctx, dtype)


@set_module('mxnet.ndarray.numpy')
def linspace(start, stop, num=50, endpoint=True, retstep=False, dtype=None, axis=0, ctx=None):  # pylint: disable=too-many-arguments
    r"""
    Return evenly spaced numbers over a specified interval.
    Returns num evenly spaced samples, calculated over the interval [start, stop].
    The endpoint of the interval can optionally be excluded.

    Parameters
    ----------
    start : real number
        The starting value of the sequence.
    stop : real number
        The end value of the sequence, unless endpoint is set to False. In
        that case, the sequence consists of all but the last of num + 1
        evenly spaced samples, so that stop is excluded. Note that the step
        size changes when endpoint is False.
    num : int, optional
        Number of samples to generate. Default is 50. Must be non-negative.
    endpoint : bool, optional
        If True, stop is the last sample. Otherwise, it is not included.
        Default is True.
    retstep : bool, optional
        If True, return (samples, step), where step is the spacing between samples.
    dtype : dtype, optional
        The type of the output array. If dtype is not given, infer the data
        type from the other input arguments.
    axis : int, optional
        The axis in the result to store the samples. Relevant only if start or
        stop are array-like. By default (0), the samples will be along a new
        axis inserted at the beginning. Use -1 to get an axis at the end.

    Returns
    -------
    samples : ndarray
        There are num equally spaced samples in the closed interval
        `[start, stop]` or the half-open interval `[start, stop)`
        (depending on whether endpoint is True or False).
    step : float, optional
        Only returned if retstep is True
        Size of spacing between samples.


    See Also
    --------
    arange : Similar to `linspace`, but uses a step size (instead of the
             number of samples).

    Examples
    --------
    >>> np.linspace(2.0, 3.0, num=5)
    array([2.  , 2.25, 2.5 , 2.75, 3.  ])
    >>> np.linspace(2.0, 3.0, num=5, endpoint=False)
    array([2. , 2.2, 2.4, 2.6, 2.8])
    >>> np.linspace(2.0, 3.0, num=5, retstep=True)
    (array([2.  , 2.25, 2.5 , 2.75, 3.  ]), 0.25)

    Graphical illustration:

    >>> import matplotlib.pyplot as plt
    >>> N = 8
    >>> y = np.zeros(N)
    >>> x1 = np.linspace(0, 10, N, endpoint=True)
    >>> x2 = np.linspace(0, 10, N, endpoint=False)
    >>> plt.plot(x1.asnumpy(), y.asnumpy(), 'o')
    [<matplotlib.lines.Line2D object at 0x...>]
    >>> plt.plot(x2.asnumpy(), (y + 0.5).asnumpy(), 'o')
    [<matplotlib.lines.Line2D object at 0x...>]
    >>> plt.ylim([-0.5, 1])
    (-0.5, 1)
    >>> plt.show()

    Notes
    -----

    This function differs from the original `numpy.linspace
    <https://docs.scipy.org/doc/numpy/reference/generated/numpy.linspace.html>`_ in
    the following aspects:

    - `start` and `stop` do not support list, numpy ndarray and mxnet ndarray
    - axis could only be 0
    - There could be an additional `ctx` argument to specify the device, e.g. the i-th
      GPU.
    """
    if isinstance(start, (list, _np.ndarray, NDArray)) or \
       isinstance(stop, (list, _np.ndarray, NDArray)):
        raise NotImplementedError('start and stop only support int')
    if axis != 0:
        raise NotImplementedError("the function only support axis 0")
    if ctx is None:
        ctx = current_context()
    if retstep:
        step = (stop - start) / (num - 1)
        return _npi.linspace(start=start, stop=stop, num=num, endpoint=endpoint, ctx=ctx, dtype=dtype), step
    else:
        return _npi.linspace(start=start, stop=stop, num=num, endpoint=endpoint, ctx=ctx, dtype=dtype)


@set_module('mxnet.ndarray.numpy')
def logspace(start, stop, num=50, endpoint=True, base=10.0, dtype=None, axis=0, ctx=None):  # pylint: disable=too-many-arguments
    r"""Return numbers spaced evenly on a log scale.

    In linear space, the sequence starts at ``base ** start``
    (`base` to the power of `start`) and ends with ``base ** stop``
    (see `endpoint` below).

        Non-scalar `start` and `stop` are now supported.

    Parameters
    ----------
    start : int or float
        ``base ** start`` is the starting value of the sequence.
    stop : int or float
        ``base ** stop`` is the final value of the sequence, unless `endpoint`
        is False.  In that case, ``num + 1`` values are spaced over the
        interval in log-space, of which all but the last (a sequence of
        length `num`) are returned.
    num : integer, optional
        Number of samples to generate.  Default is 50.
    endpoint : boolean, optional
        If true, `stop` is the last sample. Otherwise, it is not included.
        Default is True.
    base : float, optional
        The base of the log space. The step size between the elements in
        ``ln(samples) / ln(base)`` (or ``log_base(samples)``) is uniform.
        Default is 10.0.
    dtype : dtype
        The type of the output array.  If `dtype` is not given, infer the data
        type from the other input arguments.
    axis : int, optional
        The axis in the result to store the samples.  Relevant only if start
        or stop are array-like.  By default (0), the samples will be along a
        new axis inserted at the beginning. Now, axis only support axis = 0.
    ctx : Context, optional
        An optional device context (default is the current default context).

    Returns
    -------
    samples : ndarray
        `num` samples, equally spaced on a log scale.

    See Also
    --------
    arange : Similar to linspace, with the step size specified instead of the
             number of samples. Note that, when used with a float endpoint, the
             endpoint may or may not be included.
    linspace : Similar to logspace, but with the samples uniformly distributed
               in linear space, instead of log space.

    Notes
    -----
    Logspace is equivalent to the code. Now wo only support axis = 0.

    >>> y = np.linspace(start, stop, num=num, endpoint=endpoint)
    ...
    >>> power(base, y).astype(dtype)
    ...

    Examples
    --------
    >>> np.logspace(2.0, 3.0, num=4)
    array([ 100.     ,  215.44347,  464.15887, 1000.     ])
    >>> np.logspace(2.0, 3.0, num=4, endpoint=False)
    array([100.     , 177.82794, 316.22775, 562.3413 ])
    >>> np.logspace(2.0, 3.0, num=4, base=2.0)
    array([4.       , 5.0396843, 6.349604 , 8.       ])
    >>> np.logspace(2.0, 3.0, num=4, base=2.0, dtype=np.int32)
    array([4, 5, 6, 8], dtype=int32)
    >>> np.logspace(2.0, 3.0, num=4, ctx=npx.gpu(0))
    array([ 100.     ,  215.44347,  464.15887, 1000.     ], ctx=gpu(0))
    """
    if isinstance(start, (list, tuple, _np.ndarray, NDArray)) or \
       isinstance(stop, (list, tuple, _np.ndarray, NDArray)):
        raise NotImplementedError('start and stop only support int and float')
    if axis != 0:
        raise NotImplementedError("the function only support axis 0")
    if ctx is None:
        ctx = current_context()
    return _npi.logspace(start=start, stop=stop, num=num, endpoint=endpoint, base=base, ctx=ctx, dtype=dtype)


@set_module('mxnet.ndarray.numpy')
def expand_dims(a, axis):
    """Expand the shape of an array.

    Insert a new axis that will appear at the `axis` position in the expanded

    Parameters
    ----------
    a : ndarray
        Input array.
    axis : int
        Position in the expanded axes where the new axis is placed.

    Returns
    -------
    res : ndarray
        Output array. The number of dimensions is one greater than that of
        the input array.
    """
    return _api_internal.expand_dims(a, axis)


@set_module('mxnet.ndarray.numpy')
@wrap_np_binary_func
def lcm(x1, x2, out=None, **kwargs):
    """
    Returns the lowest common multiple of ``|x1|`` and ``|x2|``

    Parameters
    ----------
    x1, x2 : ndarrays or scalar values
        The arrays for computing lowest common multiple. If x1.shape != x2.shape,
        they must be broadcastable to a common shape (which may be the shape of
        one or the other).

    out : ndarray or None, optional
        A location into which the result is stored. If provided, it must have a shape
        that the inputs broadcast to. If not provided or None, a freshly-allocated array
        is returned.

    Returns
    -------
    y : ndarray or scalar
        The lowest common multiple of the absolute value of the inputs
        This is a scalar if both `x1` and `x2` are scalars.

    See Also
    --------
    gcd : The greatest common divisor

    Examples
    --------
    >>> np.lcm(12, 20)
    60
    >>> np.lcm(np.arange(6, dtype=int), 20)
    array([ 0, 20, 20, 60, 20, 20], dtype=int64)
    """
    if isinstance(x1, numeric_types) and isinstance(x2, numeric_types):
        return _np.lcm(x1, x2, out=out)
    return _api_internal.lcm(x1, x2, out)


@set_module('mxnet.ndarray.numpy')
def tril(m, k=0):
    r"""
    Lower triangle of an array.

    Return a copy of an array with elements above the `k`-th diagonal zeroed.

    Parameters
    ----------
    m : ndarray, shape (M, N)
        Input array.
    k : int, optional
        Diagonal above which to zero elements.  `k = 0` (the default) is the
        main diagonal, `k < 0` is below it and `k > 0` is above.

    Returns
    -------
    tril : ndarray, shape (M, N)
        Lower triangle of `m`, of same shape and data-type as `m`.

    See Also
    --------
    triu : same thing, only for the upper triangle

    Examples
    --------
    >>> a = np.array([[1,2,3],[4,5,6],[7,8,9],[10,11,12]])
    >>> np.tril(a, -1)
    array([[ 0.,  0.,  0.],
           [ 4.,  0.,  0.],
           [ 7.,  8.,  0.],
           [10., 11., 12.]])
    """
    return _api_internal.tril(m, k)


def _unary_func_helper(x, fn_array, fn_scalar, out=None, **kwargs):
    """Helper function for unary operators.

    Parameters
    ----------
    x : ndarray or scalar
        Input of the unary operator.
    fn_array : function
        Function to be called if x is of ``ndarray`` type.
    fn_scalar : function
        Function to be called if x is a Python scalar.
    out : ndarray
        The buffer ndarray for storing the result of the unary function.

    Returns
    -------
    out : mxnet.numpy.ndarray or scalar
        Result array or scalar.
    """
    if isinstance(x, numeric_types):
        return fn_scalar(x, **kwargs)
    elif isinstance(x, NDArray):
        return fn_array(x, out=out, **kwargs)
    else:
        raise TypeError('type {} not supported'.format(str(type(x))))


@set_module('mxnet.ndarray.numpy')
@wrap_np_unary_func
def sin(x, out=None, **kwargs):
    r"""
    Trigonometric sine, element-wise.

    Parameters
    ----------
    x : ndarray or scalar
        Angle, in radians (:math:`2 \pi` rad equals 360 degrees).
    out : ndarray or None
        A location into which the result is stored. If provided, it
        must have a shape that the inputs broadcast to. If not provided
        or None, a freshly-allocated array is returned. The dtype of the
        output is the same as that of the input if the input is an ndarray.

    Returns
    -------
    y : ndarray or scalar
        The sine of each element of x. This is a scalar if `x` is a scalar.

    Notes
    ----
    This function only supports input type of float.

    Examples
    --------
    >>> np.sin(np.pi/2.)
    1.0
    >>> np.sin(np.array((0., 30., 45., 60., 90.)) * np.pi / 180.)
    array([0.        , 0.5       , 0.70710677, 0.86602545, 1.        ])
    """
    return _unary_func_helper(x, _npi.sin, _np.sin, out=out, **kwargs)


@set_module('mxnet.ndarray.numpy')
@wrap_np_unary_func
def cos(x, out=None, **kwargs):
    r"""
    Cosine, element-wise.

    Parameters
    ----------
    x : ndarray or scalar
        Angle, in radians (:math:`2 \pi` rad equals 360 degrees).
    out : ndarray or None
        A location into which the result is stored. If provided, it
        must have a shape that the inputs broadcast to. If not provided
        or None, a freshly-allocated array is returned. The dtype of the
        output is the same as that of the input if the input is an ndarray.

    Returns
    -------
    y : ndarray or scalar
        The corresponding cosine values. This is a scalar if x is a scalar.

    Notes
    ----
    This function only supports input type of float.

    Examples
    --------
    >>> np.cos(np.array([0, np.pi/2, np.pi]))
    array([ 1.000000e+00, -4.371139e-08, -1.000000e+00])
    >>> # Example of providing the optional output parameter
    >>> out1 = np.array([0], dtype='f')
    >>> out2 = np.cos(np.array([0.1]), out1)
    >>> out2 is out1
    True
    """
    return _unary_func_helper(x, _npi.cos, _np.cos, out=out, **kwargs)


@set_module('mxnet.ndarray.numpy')
@wrap_np_unary_func
def sinh(x, out=None, **kwargs):
    """
    Hyperbolic sine, element-wise.
    Equivalent to ``1/2 * (np.exp(x) - np.exp(-x))`` or ``-1j * np.sin(1j*x)``.

    Parameters
    ----------
    x : ndarray or scalar
        Input array or scalar.
    out : ndarray or None
        A location into which the result is stored. If provided, it
        must have a shape that the inputs broadcast to. If not provided
        or None, a freshly-allocated array is returned. The dtype of the
        output is the same as that of the input if the input is an ndarray.

    Returns
    -------
    y : ndarray or scalar
        The corresponding hyperbolic sine values. This is a scalar if `x` is a scalar.

    Notes
    ----
    This function only supports input type of float.

    Examples
    --------
    >>> np.sinh(0)
    0.0
    >>> # Example of providing the optional output parameter
    >>> out1 = np.array([0], dtype='f')
    >>> out2 = np.sinh(np.array([0.1]), out1)
    >>> out2 is out1
    True
    """
    return _unary_func_helper(x, _npi.sinh, _np.sinh, out=out, **kwargs)


@set_module('mxnet.ndarray.numpy')
@wrap_np_unary_func
def cosh(x, out=None, **kwargs):
    """
    Hyperbolic cosine, element-wise.
    Equivalent to ``1/2 * (np.exp(x) + np.exp(-x))`` and ``np.cos(1j*x)``.

    Parameters
    ----------
    x : ndarray or scalar
        Input array or scalar.
    out : ndarray or None
        A location into which the result is stored. If provided, it
        must have a shape that the inputs broadcast to. If not provided
        or None, a freshly-allocated array is returned. The dtype of the
        output is the same as that of the input if the input is an ndarray.

    Returns
    -------
    y : ndarray or scalar
        The corresponding hyperbolic cosine values. This is a scalar if `x` is a scalar.

    Notes
    ----
    This function only supports input type of float.

    Examples
    --------
    >>> np.cosh(0)
    1.0
    """
    return _unary_func_helper(x, _npi.cosh, _np.cosh, out=out, **kwargs)


@set_module('mxnet.ndarray.numpy')
@wrap_np_unary_func
def tanh(x, out=None, **kwargs):
    """
    Compute hyperbolic tangent element-wise.
    Equivalent to ``np.sinh(x)/np.cosh(x)``.

    Parameters
    ----------
    x : ndarray or scalar.
        Input array.
    out : ndarray or None
        A location into which the result is stored. If provided, it
        must have a shape that the inputs fill into. If not provided
        or None, a freshly-allocated array is returned. The dtype of the
        output and input must be the same.

    Returns
    -------
    y : ndarray or scalar
       The corresponding hyperbolic tangent values.

    Notes
    -----
    If `out` is provided, the function writes the result into it,
    and returns a reference to `out`.  (See Examples)
    - input x does not support complex computation (like imaginary number)
    >>> np.tanh(np.pi*1j)
    TypeError: type <type 'complex'> not supported

    Examples
    --------
    >>> np.tanh(np.array[0, np.pi]))
    array([0.       , 0.9962721])
    >>> np.tanh(np.pi)
    0.99627207622075
    >>> # Example of providing the optional output parameter illustrating
    >>> # that what is returned is a reference to said parameter
    >>> out1 = np.array(1)
    >>> out2 = np.tanh(np.array(0.1), out1)
    >>> out2 is out1
    True
    """
    return _unary_func_helper(x, _npi.tanh, _np.tanh, out=out, **kwargs)


@set_module('mxnet.ndarray.numpy')
@wrap_np_unary_func
def log10(x, out=None, **kwargs):
    """
    Return the base 10 logarithm of the input array, element-wise.

    Parameters
    ----------
    x : ndarray or scalar
        Input array or scalar.
    out : ndarray or None
        A location into which t'absolute', he result is stored. If provided, it
        must have a shape that the inputs broadcast to. If not provided
        or None, a freshly-allocated array is returned. The dtype of the
        output is the same as that of the input if the input is an ndarray.

    Returns
    -------
    y : ndarray or scalar
        The logarithm to the base 10 of `x`, element-wise. NaNs are
        returned where x is negative. This is a scalar if `x` is a scalar.

    Notes
    ----
    This function only supports input type of float.

    Examples
    --------
    >>> np.log10(np.array([1e-15, -3.]))
    array([-15.,  nan])
    """
    return _unary_func_helper(x, _npi.log10, _np.log10, out=out, **kwargs)


@set_module('mxnet.ndarray.numpy')
@wrap_np_unary_func
def sqrt(x, out=None, **kwargs):
    """
    Return the non-negative square-root of an array, element-wise.

    Parameters
    ----------
    x : ndarray or scalar
        The values whose square-roots are required.
    out : ndarray, or None, optional
        A location into which the result is stored. If provided, it must have
        a shape that the inputs broadcast to. If not provided or `None`,
        a freshly-allocated array is returned.

    Returns
    -------
    y : ndarray or scalar
        An array of the same shape as `x`, containing the positive
        square-root of each element in `x`. This is a scalar if `x` is a scalar.

    Notes
    ----
    This function only supports input type of float.

    Examples
    --------
    >>> np.sqrt(np.array([1,4,9]))
    array([1., 2., 3.])
    >>> np.sqrt(np.array([4, -1, _np.inf]))
    array([ 2., nan, inf])
    """
    return _unary_func_helper(x, _npi.sqrt, _np.sqrt, out=out, **kwargs)


@set_module('mxnet.ndarray.numpy')
@wrap_np_unary_func
def cbrt(x, out=None, **kwargs):
    r"""
    Return the cube-root of an array, element-wise.

    Parameters
    ----------
    x : ndarray
        The values whose cube-roots are required.
    out : ndarray, optional
        A location into which the result is stored. If provided, it must have a shape that the
        inputs broadcast to. If not provided or None, a freshly-allocated array is returned.
        A tuple (possible only as a keyword argument) must have length equal to the number of outputs.

    Returns
    ----------
    y : ndarray
        An array of the same shape as x, containing the cube cube-root of each element in x.
        If out was provided, y is a reference to it. This is a scalar if x is a scalar.

    Examples
    ----------
    >>> np.cbrt([1,8,27])
    array([ 1.,  2.,  3.])
    """
    return _unary_func_helper(x, _npi.cbrt, _np.cbrt, out=out, **kwargs)


@set_module('mxnet.ndarray.numpy')
@wrap_np_unary_func
def abs(x, out=None, **kwargs):
    r"""
    Calculate the absolute value element-wise.

    Parameters
    ----------
    x : ndarray or scalar
        Input array.
    out : ndarray or None, optional
        A location into which the result is stored. If provided, it must have
        a shape that the inputs broadcast to. If not provided or `None`,
        a freshly-allocated array is returned.

    Returns
    -------
    absolute : ndarray
        An ndarray containing the absolute value of
        each element in `x`. This is a scalar if `x` is a scalar.

    Examples
    --------
    >>> x = np.array([-1.2, 1.2])
    >>> np.abs(x)
    array([1.2, 1.2])
    """
    return _unary_func_helper(x, _npi.abs, _np.abs, out=out, **kwargs)


@set_module('mxnet.ndarray.numpy')
@wrap_np_unary_func
def fabs(x, out=None, **kwargs):
    r"""
    Calculate the absolute value element-wise.

    This function returns the absolute values (positive magnitude) of the
    data in `x`. Complex values are not handled, use `absolute` to find the
    absolute values of complex data.

    Parameters
    ----------
    x : ndarray or scalar
        Input array.
    out : ndarray or None, optional
        A location into which the result is stored. If provided, it must have
        a shape that the inputs broadcast to. If not provided or `None`,
        a freshly-allocated array is returned.

    Returns
    -------
    absolute : ndarray
        An ndarray containing the absolute value of
        each element in `x`. This is a scalar if `x` is a scalar.

    Examples
    --------
    >>> np.fabs(-1)
    1.0
    >>> np.fabs(np.array([-1.2, 1.2]))s
    array([ 1.2,  1.2])
    """
    return _unary_func_helper(x, _npi.abs, _np.abs, out=out, **kwargs)


@set_module('mxnet.ndarray.numpy')
@wrap_np_unary_func
def absolute(x, out=None, **kwargs):
    r"""
    Calculate the absolute value element-wise.
    np.abs is a shorthand for this function.

    Parameters
    ----------
    x : ndarray
        Input array.
    out : ndarray, optional
        A location into which the result is stored. If provided, it must have a shape
        that the inputs broadcast to. If not provided or None, a freshly-allocated array is returned.
        A tuple (possible only as a keyword argument) must have length equal to the number of outputs.

    Returns
    ----------
    absolute : ndarray
        An ndarray containing the absolute value of each element in x.

    Examples
    ----------
    >>> x = np.array([-1.2, 1.2])
    >>> np.absolute(x)
    array([ 1.2,  1.2])
    """
    return _unary_func_helper(x, _npi.absolute, _np.absolute, out=out, **kwargs)


@set_module('mxnet.ndarray.numpy')
@wrap_np_unary_func
def sign(x, out=None, **kwargs):
    r"""
    Returns an element-wise indication of the sign of a number.
    The `sign` function returns ``-1 if x < 0, 0 if x==0, 1 if x > 0``. Only supports real number.

    Parameters
    ----------
    x : ndarray or a scalar
        Input values.
    out : ndarray or None, optional
        A location into which the result is stored.
        If provided, it must have the same shape and dtype as input ndarray.
        If not provided or `None`, a freshly-allocated array is returned.

    Returns
    -------
    y : ndarray
        The sign of `x`.
        This is a scalar if `x` is a scalar.

    Note
    -------
    - Only supports real number as input elements.
    - Input type does not support Python native iterables(list, tuple, ...).
    - ``out`` param: cannot perform auto broadcasting. ``out`` ndarray's shape must be the same as the expected output.
    - ``out`` param: cannot perform auto type cast. ``out`` ndarray's dtype must be the same as the expected output.
    - ``out`` param does not support scalar input case.

    Examples
    --------
    >>> a = np.array([-5., 4.5])
    >>> np.sign(a)
    array([-1.,  1.])
    >>> # Use scalars as inputs:
    >>> np.sign(4.0)
    1.0
    >>> np.sign(0)
    0
    >>> # Use ``out`` parameter:
    >>> b = np.zeros((2, ))
    >>> np.sign(a, out=b)
    array([-1.,  1.])
    >>> b
    array([-1.,  1.])
    """
    return _unary_func_helper(x, _npi.sign, _np.sign, out=out, **kwargs)


@set_module('mxnet.ndarray.numpy')
@wrap_np_unary_func
def exp(x, out=None, **kwargs):
    r"""
    Calculate the exponential of all elements in the input array.

    Parameters
    ----------
    x : ndarray or scalar
        Input values.
    out : ndarray or None, optional
        A location into which the result is stored. If provided, it must have
        a shape that the inputs broadcast to. If not provided or `None`,
        a freshly-allocated array is returned.

    Returns
    -------
    out : ndarray or scalar
        Output array, element-wise exponential of `x`.
        This is a scalar if `x` is a scalar.

    Examples
    --------
    >>> np.exp(1)
    2.718281828459045
    >>> x = np.array([-1, 1, -2, 2])
    >>> np.exp(x)
    array([0.36787945, 2.7182817 , 0.13533528, 7.389056  ])
    """
    return _unary_func_helper(x, _npi.exp, _np.exp, out=out, **kwargs)


@set_module('mxnet.ndarray.numpy')
@wrap_np_unary_func
def expm1(x, out=None, **kwargs):
    r"""
    Calculate `exp(x) - 1` of all elements in the input array.

    Parameters
    ----------
    x : ndarray or scalar
        Input values.
    out : ndarray or None, optional
        A location into which the result is stored. If provided, it must have
        a shape that the inputs broadcast to. If not provided or `None`,
        a freshly-allocated array is returned.

    Returns
    -------
    out : ndarray or scalar
        Output array, element-wise exponential minus one: `out = exp(x) - 1`.
        This is a scalar if `x` is a scalar.

    Examples
    --------
    >>> np.expm1(1)
    1.718281828459045
    >>> x = np.array([-1, 1, -2, 2])
    >>> np.expm1(x)
    array([-0.63212056,  1.71828183, -0.86466472,  6.3890561])
    """
    return _unary_func_helper(x, _npi.expm1, _np.expm1, out=out, **kwargs)


@set_module('mxnet.ndarray.numpy')
@wrap_np_unary_func
def arcsin(x, out=None, **kwargs):
    r"""
    Inverse sine, element-wise.

    Parameters
    ----------
    x : ndarray or scalar
        `y`-coordinate on the unit circle.
    out : ndarray or None, optional
        A location into which the result is stored.
        If provided, it must have the same shape as the input.
        If not provided or None, a freshly-allocated array is returned.

    Returns
    -------
    angle : ndarray or scalar
        Output array is same shape and type as x. This is a scalar if x is a scalar.
        The inverse sine of each element in `x`, in radians and in the
        closed interval ``[-pi/2, pi/2]``.

    Examples
    --------
    >>> np.arcsin(1)     # pi/2
    1.5707963267948966
    >>> np.arcsin(-1)    # -pi/2
    -1.5707963267948966
    >>> np.arcsin(0)
    0.0

    Notes
    -----
    `arcsin` is a multivalued function: for each `x` there are infinitely
    many numbers `z` such that :math:`sin(z) = x`.  The convention is to
    return the angle `z` whose real part lies in [-pi/2, pi/2].
    For real-valued input data types, *arcsin* always returns real output.
    For each value that cannot be expressed as a real number or infinity,
    it yields ``nan`` and sets the `invalid` floating point error flag.
    The inverse sine is also known as `asin` or sin^{-1}.
    The output `ndarray` has the same `ctx` as the input `ndarray`.
    This function differs from the original `numpy.arcsin
    <https://docs.scipy.org/doc/numpy/reference/generated/numpy.arcsin.html>`_ in
    the following aspects:
    - Only support ndarray or scalar now.
    - `where` argument is not supported.
    - Complex input is not supported.

    References
    ----------
    Abramowitz, M. and Stegun, I. A., *Handbook of Mathematical Functions*,
    10th printing, New York: Dover, 1964, pp. 79ff.
    http://www.math.sfu.ca/~cbm/aands/
    """
    return _unary_func_helper(x, _npi.arcsin, _np.arcsin, out=out, **kwargs)


@set_module('mxnet.ndarray.numpy')
@wrap_np_unary_func
def arccos(x, out=None, **kwargs):
    r"""
    Trigonometric inverse cosine, element-wise.
    The inverse of cos so that, if y = cos(x), then x = arccos(y).

    Parameters
    ----------
    x : ndarray
        x-coordinate on the unit circle. For real arguments, the domain is [-1, 1].
    out : ndarray, optional
        A location into which the result is stored. If provided, it must have a shape that
        the inputs broadcast to. If not provided or None, a freshly-allocated array is returned.
        A tuple (possible only as a keyword argument) must have length equal to the number of outputs.

    Returns
    ----------
    angle : ndarray
        The angle of the ray intersecting the unit circle at the given x-coordinate in radians [0, pi].
        This is a scalar if x is a scalar.

    See also
    ----------
    cos, arctan, arcsin

    Notes
    ----------
    arccos is a multivalued function: for each x there are infinitely many numbers z such that
    cos(z) = x. The convention is to return the angle z whose real part lies in [0, pi].
    For real-valued input data types, arccos always returns real output.
    For each value that cannot be expressed as a real number or infinity, it yields nan and sets
    the invalid floating point error flag.
    The inverse cos is also known as acos or cos^-1.

    Examples
    ----------
    >>> np.arccos([1, -1])
    array([ 0.        ,  3.14159265])
    """
    return _unary_func_helper(x, _npi.arccos, _np.arccos, out=out, **kwargs)


@set_module('mxnet.ndarray.numpy')
@wrap_np_unary_func
def arctan(x, out=None, **kwargs):
    r"""
    Trigonometric inverse tangent, element-wise.
    The inverse of tan, so that if ``y = tan(x)`` then ``x = arctan(y)``.

    Parameters
    ----------
    x : ndarray or scalar
        Input values.
    out : ndarray or None, optional
        A location into which the result is stored. If provided, it must have
        a shape that the inputs broadcast to. If not provided or `None`,
        a freshly-allocated array is returned.

    Returns
    -------
    out : ndarray or scalar
        Out has the same shape as `x`. It lies is in
        ``[-pi/2, pi/2]`` (``arctan(+/-inf)`` returns ``+/-pi/2``).
        This is a scalar if `x` is a scalar.

    Notes
    -----
    `arctan` is a multi-valued function: for each `x` there are infinitely
    many numbers `z` such that tan(`z`) = `x`.  The convention is to return
    the angle `z` whose real part lies in [-pi/2, pi/2].
    For real-valued input data types, `arctan` always returns real output.
    For each value that cannot be expressed as a real number or infinity,
    it yields ``nan`` and sets the `invalid` floating point error flag.
    For complex-valued input, we do not have support for them yet.
    The inverse tangent is also known as `atan` or tan^{-1}.

    Examples
    --------
    >>> x = np.array([0, 1])
    >>> np.arctan(x)
    array([0.       , 0.7853982])
    >>> np.pi/4
    0.7853981633974483
    """
    return _unary_func_helper(x, _npi.arctan, _np.arctan, out=out, **kwargs)


@set_module('mxnet.ndarray.numpy')
@wrap_np_unary_func
def log(x, out=None, **kwargs):
    """
    Natural logarithm, element-wise.
    The natural logarithm `log` is the inverse of the exponential function,
    so that `log(exp(x)) = x`. The natural logarithm is logarithm in base
    `e`.

    Parameters
    ----------
    x : ndarray
        Input value. Elements must be of real value.
    out : ndarray or None, optional
        A location into which the result is stored.
        If provided, it must have the same shape and dtype as input ndarray.
        If not provided or `None`, a freshly-allocated array is returned.

    Returns
    -------
    y : ndarray
        The natural logarithm of `x`, element-wise.
        This is a scalar if `x` is a scalar.

    Notes
    -----
     Currently only supports data of real values and ``inf`` as input. Returns data of real value, ``inf``, ``-inf`` and
    ``nan`` according to the input.
    This function differs from the original `numpy.log
    <https://docs.scipy.org/doc/numpy/reference/generated/numpy.log.html>`_ in
    the following aspects:
    - Does not support complex number for now
    - Input type does not support Python native iterables(list, tuple, ...).
    - ``out`` param: cannot perform auto broadcasting. ``out`` ndarray's shape must be the same as the expected output.
    - ``out`` param: cannot perform auto type cast. ``out`` ndarray's dtype must be the same as the expected output.
    - ``out`` param does not support scalar input case.

    Examples
    --------
    >>> a = np.array([1, np.exp(1), np.exp(2), 0], dtype=np.float64)
    >>> np.log(a)
    array([  0.,   1.,   2., -inf], dtype=float64)
    >>> # Using default float32 dtype may lead to slightly different behavior:
    >>> a = np.array([1, np.exp(1), np.exp(2), 0], dtype=np.float32)
    >>> np.log(a)
    array([  0.,  0.99999994,   2., -inf])
    >>> np.log(1)
    0.0
    """
    return _unary_func_helper(x, _npi.log, _np.log, out=out, **kwargs)


@set_module('mxnet.ndarray.numpy')
@wrap_np_unary_func
def degrees(x, out=None, **kwargs):
    """
    Convert angles from radians to degrees.

    Parameters
    ----------
    x : ndarray
        Input value. Elements must be of real value.
    out : ndarray or None, optional
        A location into which the result is stored.
        If provided, it must have the same shape and dtype as input ndarray.
        If not provided or `None`, a freshly-allocated array is returned.

    Returns
    -------
    y : ndarray
        The corresponding degree values; if `out` was supplied this is a
        reference to it.
        This is a scalar if `x` is a scalar.

    Notes
    -------
    This function differs from the original `numpy.degrees
    <https://docs.scipy.org/doc/numpy/reference/generated/numpy.degrees.html>`_ in
    the following aspects:
    - Input type does not support Python native iterables(list, tuple, ...). Only ndarray is supported.
    - ``out`` param: cannot perform auto broadcasting. ``out`` ndarray's shape must be the same as the expected output.
    - ``out`` param: cannot perform auto type cast. ``out`` ndarray's dtype must be the same as the expected output.
    - ``out`` param does not support scalar input case.

    Examples
    --------
    >>> rad = np.arange(12.) * np.pi / 6
    >>> np.degrees(rad)
    array([  0.,  30.,  60.,  90., 120., 150., 180., 210., 240., 270., 300., 330.])
    >>> # Use specified ``out`` ndarray:
    >>> out = np.zeros((rad.shape))
    >>> np.degrees(rad, out)
    array([  0.,  30.,  60.,  90., 120., 150., 180., 210., 240., 270., 300., 330.])
    >>> out
    array([  0.,  30.,  60.,  90., 120., 150., 180., 210., 240., 270., 300., 330.])
    """
    return _unary_func_helper(x, _npi.degrees, _np.degrees, out=out, **kwargs)


@set_module('mxnet.ndarray.numpy')
@wrap_np_unary_func
def rad2deg(x, out=None, **kwargs):
    r"""
    Convert angles from radians to degrees.

    Parameters
    ----------
    x : ndarray or scalar
        Angles in degrees.
    out : ndarray or None, optional
        A location into which the result is stored. If not provided or `None`,
        a freshly-allocated array is returned.

    Returns
    -------
    y : ndarray or scalar
        The corresponding angle in radians.
        This is a scalar if `x` is a scalar.

    Notes
    -----
    "rad2deg(x)" is "x *180 / pi".

    This function differs from the original numpy.arange in the following aspects:
        - Only support float32 and float64.
        - `out` must be in the same size of input.

    Examples
    --------
    >>> np.rad2deg(np.pi/2)
    90.0
    """
    return _unary_func_helper(x, _npi.rad2deg, _np.rad2deg, out=out)


@set_module('mxnet.ndarray.numpy')
@wrap_np_unary_func
def rint(x, out=None, **kwargs):
    """
    Round elements of the array to the nearest integer.

    Parameters
    ----------
    x : ndarray or scalar
        Input array.
    out : ndarray or None
        A location into which the result is stored.
        If provided, it must have the same shape and type as the input.
        If not provided or None, a freshly-allocated array is returned.

    Returns
    -------
    out : ndarray or scalar
        Output array is same shape and type as x. This is a scalar if x is a scalar.

    Notes
    -----
    This function differs from the original `numpy.rint
    <https://docs.scipy.org/doc/numpy/reference/generated/numpy.rint.html>`_ in
    the following way(s):
    - only ndarray or scalar is accpted as valid input, tuple of ndarray is not supported
    - broadcasting to `out` of different shape is currently not supported
    - when input is plain python numerics, the result will not be stored in the `out` param

    Examples
    --------
    >>> a = np.array([-1.7, -1.5, -0.2, 0.2, 1.5, 1.7, 2.0])
    >>> np.rint(a)
    array([-2., -2., -0.,  0.,  1.,  2.,  2.])
    """
    return _unary_func_helper(x, _npi.rint, _np.rint, out=out, **kwargs)


@set_module('mxnet.ndarray.numpy')
@wrap_np_unary_func
def log2(x, out=None, **kwargs):
    """
    Base-2 logarithm of x.

    Parameters
    ----------
    x : ndarray or scalar
        Input values.
    out : ndarray or None
        A location into which the result is stored.
        If provided, it must have the same shape and type as the input.
        If not provided or None, a freshly-allocated array is returned.

    Returns
    -------
    y : ndarray
        The logarithm base two of `x`, element-wise.
        This is a scalar if `x` is a scalar.

    Notes
    -----
    This function differs from the original `numpy.log2
    <https://www.google.com/search?q=numpy+log2>`_ in
    the following way(s):
    - only ndarray or scalar is accpted as valid input, tuple of ndarray is not supported
    - broadcasting to `out` of different shape is currently not supported
    - when input is plain python numerics, the result will not be stored in the `out` param

    Examples
    --------
    >>> x = np.array([0, 1, 2, 2**4])
    >>> np.log2(x)
    array([-inf,   0.,   1.,   4.])
    """
    return _unary_func_helper(x, _npi.log2, _np.log2, out=out, **kwargs)


@set_module('mxnet.ndarray.numpy')
@wrap_np_unary_func
def log1p(x, out=None, **kwargs):
    """
    Return the natural logarithm of one plus the input array, element-wise.
    Calculates ``log(1 + x)``.

    Parameters
    ----------
    x : ndarray or scalar
        Input array.
    out : ndarray or None
        A location into which the result is stored. If provided, it
        must have a shape that the inputs fill into. If not provided
        or None, a freshly-allocated array is returned. The dtype of the
        output and input must be the same.

    Returns
    -------
    y : ndarray or scalar
        Natural logarithm of 1 + x, element-wise. This is a scalar
        if x is a scalar.

    Notes
    -----
    For real-valued input, `log1p` is accurate also for `x` so small
    that `1 + x == 1` in floating-point accuracy.
    Logarithm is a multivalued function: for each `x` there is an infinite
    number of `z` such that `exp(z) = 1 + x`. The convention is to return
    the `z` whose imaginary part lies in `[-pi, pi]`.
    For real-valued input data types, `log1p` always returns real output.
    For each value that cannot be expressed as a real number or infinity,
    it yields ``nan`` and sets the `invalid` floating point error flag.
    cannot support complex-valued input.

    Examples
    --------
    >>> np.log1p(1e-99)
    1e-99
    >>> a = np.array([3, 4, 5])
    >>> np.log1p(a)
    array([1.3862944, 1.609438 , 1.7917595])
    """
    return _unary_func_helper(x, _npi.log1p, _np.log1p, out=out, **kwargs)


@set_module('mxnet.ndarray.numpy')
@wrap_np_unary_func
def radians(x, out=None, **kwargs):
    """
    Convert angles from degrees to radians.

    Parameters
    ----------
    x : ndarray or scalar
        Input array in degrees.
    out : ndarray or None
        A location into which the result is stored.
        If provided, it must have the same shape and type as the input.
        If not provided or None, a freshly-allocated array is returned.

    Returns
    -------
    y : ndarray
        The corresponding radian values. This is a scalar if x is a scalar.

    Notes
    -----
    This function differs from the original `numpy.radians
    <https://docs.scipy.org/doc/numpy/reference/generated/numpy.radians.html>`_ in
    the following way(s):
    - only ndarray or scalar is accpted as valid input, tuple of ndarray is not supported
    - broadcasting to `out` of different shape is currently not supported
    - when input is plain python numerics, the result will not be stored in the `out` param

    Examples
    --------
    >>> deg = np.arange(12.) * 30.
    >>> np.radians(deg)
    array([0.       , 0.5235988, 1.0471976, 1.5707964, 2.0943952, 2.6179938,
           3.1415927, 3.6651914, 4.1887903, 4.712389 , 5.2359877, 5.7595863],
           dtype=float32)
    """
    return _unary_func_helper(x, _npi.radians, _np.radians, out=out, **kwargs)


@set_module('mxnet.ndarray.numpy')
@wrap_np_unary_func
def deg2rad(x, out=None, **kwargs):
    r"""
    Convert angles from degrees to radians.

    Parameters
    ----------
    x : ndarray or scalar
        Angles in degrees.
    out : ndarray or None, optional
        A location into which the result is stored. If not provided or `None`,
        a freshly-allocated array is returned.

    Returns
    -------
    y : ndarray or scalar
        The corresponding angle in radians.
        This is a scalar if `x` is a scalar.

    Notes
    -----
    "deg2rad(x)" is "x * pi / 180".

    This function differs from the original numpy.arange in the following aspects:
        - Only support float32 and float64.
        - `out` must be in the same size of input.

    Examples
    --------
    >>> np.deg2rad(180)
    3.1415927
    """
    return _unary_func_helper(x, _npi.deg2rad, _np.deg2rad, out=out)


@set_module('mxnet.ndarray.numpy')
@wrap_np_unary_func
def reciprocal(x, out=None, **kwargs):
    r"""
    Return the reciprocal of the argument, element-wise.
    Calculates ``1/x``.

    Parameters
    ----------
    x : ndarray or scalar
        The values whose reciprocals are required.
    out : ndarray or None, optional
        A location into which the result is stored.
        If provided, it must have the same shape as the input.
        If not provided or None, a freshly-allocated array is returned.

    Returns
    -------
    y : ndarray or scalar
        Output array is same shape and type as x. This is a scalar if x is a scalar.

    Examples
    --------
    >>> np.reciprocal(2.)
    0.5
    >>> x = np.array([1, 2., 3.33])
    >>> np.reciprocal(x)
    array([1.       , 0.5      , 0.3003003])

    Notes
    -----
    .. note::
        This function is not designed to work with integers.
    For integer arguments with absolute value larger than 1 the result is
    always zero because of the way Python handles integer division.  For
    integer zero the result is an overflow.
    The output `ndarray` has the same `ctx` as the input `ndarray`.
    This function differs from the original `numpy.reciprocal
    <https://docs.scipy.org/doc/numpy/reference/generated/numpy.reciprocal.html>`_ in
    the following aspects:
    - Only support ndarray and scalar now.
    - `where` argument is not supported.
    """
    return _unary_func_helper(x, _npi.reciprocal, _np.reciprocal, out=out, **kwargs)


@set_module('mxnet.ndarray.numpy')
@wrap_np_unary_func
def square(x, out=None, **kwargs):
    r"""
    Return the element-wise square of the input.

    Parameters
    ----------
    x : ndarray or scalar
        The values whose squares are required.
    out : ndarray or None, optional
        A location into which the result is stored.
        If provided, it must have the same shape as the input.
        If not provided or None, a freshly-allocated array is returned.

    Returns
    -------
    y : ndarray or scalar
        Output array is same shape and type as x. This is a scalar if x is a scalar.

    Examples
    --------
    >>> np.square(2.)
    4.0
    >>> x = np.array([1, 2., -1])
    >>> np.square(x)
    array([1., 4., 1.])

    Notes
    -----
    The output `ndarray` has the same `ctx` as the input `ndarray`.
    This function differs from the original `numpy.square
    <https://docs.scipy.org/doc/numpy/reference/generated/numpy.square.html>`_ in
    the following aspects:
    - Only support ndarray and scalar now.
    - `where` argument is not supported.
    - Complex input is not supported.
    """
    return _unary_func_helper(x, _npi.square, _np.square, out=out, **kwargs)


@set_module('mxnet.ndarray.numpy')
@wrap_np_unary_func
def negative(x, out=None, **kwargs):
    r"""
    Numerical negative, element-wise.

    Parameters:
    ------------
    x : ndarray or scalar
        Input array.
    out : ndarray, None, or tuple of ndarray and None, optional
          A location into which the result is stored.

    Returns:
    ---------
    y : ndarray or scalar
        Returned array or scalar: y = -x. This is a scalar if x is a scalar.

    Examples:
    ---------
    >>> np.negative(1)
    -1
    """
    return _unary_func_helper(x, _npi.negative, _np.negative, out=out)


@set_module('mxnet.ndarray.numpy')
@wrap_np_unary_func
def fix(x, out=None, **kwargs):
    r"""
    Round an array of floats element-wise to nearest integer towards zero.
    The rounded values are returned as floats.

    Parameters:
    ----------
    x : ndarray
        An array of floats to be rounded
    out : ndarray, optional
        Output array

    Returns:
    -------
    y : ndarray of floats

    Examples
    ---------
    >>> np.fix(3.14)
    3
    """
    return _unary_func_helper(x, _npi.fix, _np.fix, out=out)


@set_module('mxnet.ndarray.numpy')
@wrap_np_unary_func
def tan(x, out=None, **kwargs):
    r"""
    Compute tangent element-wise.
    Equivalent to np.sin(x)/np.cos(x) element-wise.

    Parameters:
    ----------
    x : ndarray
        Input array.
    out : ndarray, None, or tuple of ndarray and None, optional
          A location into which the result is stored. If provided,
          it must have a shape that the inputs broadcast to. If not provided or None,
          a freshly-allocated array is returned. A tuple (possible only as a keyword argument)
          must have length equal to the number of outputs.
    where : ndarray, optional
            Values of True indicate to calculate the ufunc at that position,
            values of False indicate to leave the value in the output alone.

    Returns:
    -------
    y : ndarray
    The corresponding tangent values. This is a scalar if x is a scalar.

    Examples:
    ---------
    >>> np.tan(0.5)
    0.5463024898437905
    """

    return _unary_func_helper(x, _npi.tan, _np.tan, out=out, **kwargs)


@set_module('mxnet.ndarray.numpy')
@wrap_np_unary_func
def ceil(x, out=None, **kwargs):
    r"""
    Return the ceiling of the input, element-wise.
    The ceil of the ndarray `x` is the smallest integer `i`, such that
    `i >= x`.  It is often denoted as :math:`\lceil x \rceil`.

    Parameters
    ----------
    x : ndarray or scalar
        Input array.
    out : ndarray or None
        A location into which the result is stored. If provided, it
        must have a same shape that the inputs fill into. If not provided
        or None, a freshly-allocated array is returned. The dtype of the
        output and input must be the same.

    Returns
    -------
    y : ndarray or scalar
        The ceiling of each element in `x`, with `float` dtype.
        This is a scalar if `x` is a scalar.

    Examples
    --------
    >>> a = np.array([-1.7, -1.5, -0.2, 0.2, 1.5, 1.7, 2.0])
    >>> np.ceil(a)
    array([-1., -1., -0.,  1.,  2.,  2.,  2.])
    >>> #if you use parameter out, x and out must be ndarray.
    >>> a = np.array(1)
    >>> np.ceil(np.array(3.5), a)
    array(4.)
    >>> a
    array(4.)
    """
    return _unary_func_helper(x, _npi.ceil, _np.ceil, out=out, **kwargs)


@set_module('mxnet.ndarray.numpy')
@wrap_np_unary_func
def floor(x, out=None, **kwargs):
    r"""
    Return the floor of the input, element-wise.
    The floor of the ndarray `x` is the largest integer `i`, such that
    `i <= x`.  It is often denoted as :math:`\lfloor x \rfloor`.

    Parameters
    ----------
    x : ndarray or scalar
        Input array.
    out : ndarray or None
        A location into which the result is stored. If provided, it
        must have a same shape that the inputs fill into. If not provided
        or None, a freshly-allocated array is returned. The dtype of the
        output and input must be the same.

    Returns
    -------
    y : ndarray or scalar
        The floor of each element in `x`, with `float` dtype.
        This is a scalar if `x` is a scalar.

    Examples
    --------
    >>> a = np.array([-1.7, -1.5, -0.2, 0.2, 1.5, 1.7, 2.0])
    >>> np.floor(a)
    array([-2., -2., -1.,  0.,  1.,  1.,  2.])
    >>> #if you use parameter out, x and out must be ndarray.
    >>> a = np.array(1)
    >>> np.floor(np.array(3.5), a)
    array(3.)
    >>> a
    array(3.)
    """
    return _unary_func_helper(x, _npi.floor, _np.floor, out=out, **kwargs)


@set_module('mxnet.ndarray.numpy')
@wrap_np_unary_func
def bitwise_not(x, out=None, **kwargs):
    r"""
    Compute bit-wise inversion, or bit-wise NOT, element-wise.
    Computes the bit-wise NOT of the underlying binary representation of
    the integers in the input arrays. This ufunc implements the C/Python
    operator ``~``.

    Parameters
    ----------
    x : array_like
        Only integer and boolean types are handled.
    out : ndarray, None, or tuple of ndarray and None, optional
        A location into which the result is stored. If provided, it must have
        a shape that the inputs broadcast to. If not provided or `None`,
        a freshly-allocated array is returned. A tuple (possible only as a
        keyword argument) must have length equal to the number of outputs.

    Returns
    -------
    out : ndarray or scalar
        Result.
        This is a scalar if `x` is a scalar.

    See Also
    --------
    bitwise_and, bitwise_or, bitwise_xor
    logical_not
    binary_repr :
        Return the binary representation of the input number as a string.

    Examples
    --------
    We've seen that 13 is represented by ``00001101``.
    The invert or bit-wise NOT of 13 is then:

    >>> x = np.invert(np.array(13, dtype=np.uint8))
    >>> x
    242
    >>> np.binary_repr(x, width=8)
    '11110010'

    Notes
    -----
    `bitwise_not` is an alias for `invert`:

    >>> np.bitwise_not is np.invert
    True
    """
    return _unary_func_helper(x, _npi.bitwise_not, _np.bitwise_not, out=out, **kwargs)


@set_module('mxnet.ndarray.numpy')
@wrap_np_unary_func
def invert(x, out=None, **kwargs):
    r"""
    Compute bit-wise inversion, or bit-wise NOT, element-wise.
    Computes the bit-wise NOT of the underlying binary representation of
    the integers in the input arrays. This ufunc implements the C/Python
    operator ``~``.

    Parameters
    ----------
    x : array_like
        Only integer and boolean types are handled.
    out : ndarray, None, or tuple of ndarray and None, optional
        A location into which the result is stored. If provided, it must have
        a shape that the inputs broadcast to. If not provided or `None`,
        a freshly-allocated array is returned. A tuple (possible only as a
        keyword argument) must have length equal to the number of outputs.

    Returns
    -------
    out : ndarray or scalar
        Result.
        This is a scalar if `x` is a scalar.

    See Also
    --------
    bitwise_and, bitwise_or, bitwise_xor
    logical_not
    binary_repr :
        Return the binary representation of the input number as a string.

    Examples
    --------
    We've seen that 13 is represented by ``00001101``.
    The invert or bit-wise NOT of 13 is then:

    >>> x = np.invert(np.array(13, dtype=np.uint8))
    >>> x
    242
    >>> np.binary_repr(x, width=8)
    '11110010'

    Notes
    -----
    `bitwise_not` is an alias for `invert`:

    >>> np.bitwise_not is np.invert
    True
    """
    return _unary_func_helper(x, _npi.bitwise_not, _np.bitwise_not, out=out, **kwargs)


@set_module('mxnet.ndarray.numpy')
@wrap_np_unary_func
def trunc(x, out=None, **kwargs):
    r"""
    Return the truncated value of the input, element-wise.
    The truncated value of the scalar `x` is the nearest integer `i` which
    is closer to zero than `x` is. In short, the fractional part of the
    signed number `x` is discarded.

    Parameters
    ----------
    x : ndarray or scalar
        Input data.
    out : ndarray or None, optional
        A location into which the result is stored.

    Returns
    -------
    y : ndarray or scalar
        The truncated value of each element in `x`.
        This is a scalar if `x` is a scalar.

    Notes
    -----
    This function differs from the original numpy.trunc in the following aspects:
        - Do not support `where`, a parameter in numpy which indicates where to calculate.
        - Cannot cast type automatically. Dtype of `out` must be same as the expected one.
        - Cannot broadcast automatically. Shape of `out` must be same as the expected one.
        - If `x` is plain python numeric, the result won't be stored in out.

    Examples
    --------
    >>> a = np.array([-1.7, -1.5, -0.2, 0.2, 1.5, 1.7, 2.0])
    >>> np.trunc(a)
    array([-1., -1., -0.,  0.,  1.,  1.,  2.])
    """
    return _unary_func_helper(x, _npi.trunc, _np.trunc, out=out, **kwargs)


@set_module('mxnet.ndarray.numpy')
@wrap_np_unary_func
def logical_not(x, out=None, **kwargs):
    r"""
    Compute the truth value of NOT x element-wise.

    Parameters
    ----------
    x : ndarray or scalar
        Logical NOT is applied to the elements of `x`.
    out : ndarray or None, optional
        A location into which the result is stored.

    Returns
    -------
    y : bool or ndarray of bool
        Boolean result with the same shape as `x` of the NOT operation
        on elements of `x`.
        This is a scalar if `x` is a scalar.

    Notes
    -----
    This function differs from the original numpy.logical_not in the following aspects:
        - Do not support `where`, a parameter in numpy which indicates where to calculate.
        - Cannot cast type automatically. Dtype of `out` must be same as the expected one.
        - Cannot broadcast automatically. Shape of `out` must be same as the expected one.
        - If `x` is plain python numeric, the result won't be stored in out.

    Examples
    --------
    >>> x= np.array([True, False, 0, 1])
    >>> np.logical_not(x)
    array([False,  True,  True, False])

    >>> x = np.arange(5)
    >>> np.logical_not(x<3)
    array([False, False, False,  True,  True])
    """
    return _unary_func_helper(x, _npi.logical_not, _np.logical_not, out=out, **kwargs)


@set_module('mxnet.ndarray.numpy')
@wrap_np_unary_func
def arcsinh(x, out=None, **kwargs):
    r"""
    Inverse hyperbolic sine, element-wise.

    Parameters
    ----------
    x : ndarray or scalar
        Input array.
    out : ndarray or None, optional
        A location into which the result is stored.

    Returns
    -------
    arcsinh : ndarray
        Array of the same shape as `x`.
        This is a scalar if `x` is a scalar.

    Notes
    -----
    `arcsinh` is a multivalued function: for each `x` there are infinitely
    many numbers `z` such that `sinh(z) = x`.

    For real-valued input data types, `arcsinh` always returns real output.
    For each value that cannot be expressed as a real number or infinity, it
    yields ``nan`` and sets the `invalid` floating point error flag.

    This function differs from the original numpy.arcsinh in the following aspects:
        - Do not support `where`, a parameter in numpy which indicates where to calculate.
        - Do not support complex-valued input.
        - Cannot cast type automatically. DType of `out` must be same as the expected one.
        - Cannot broadcast automatically. Shape of `out` must be same as the expected one.
        - If `x` is plain python numeric, the result won't be stored in out.

    Examples
    --------
    >>> a = np.array([3.2, 5.0])
    >>> np.arcsinh(a)
    array([1.8309381, 2.2924316])
    >>> np.arcsinh(1)
    0.0
    """
    return _unary_func_helper(x, _npi.arcsinh, _np.arcsinh, out=out, **kwargs)


@set_module('mxnet.ndarray.numpy')
@wrap_np_unary_func
def arccosh(x, out=None, **kwargs):
    r"""
    Inverse hyperbolic cosine, element-wise.

    Parameters
    ----------
    x : ndarray or scalar
        Input array.
    out : ndarray or None, optional
        A location into which the result is stored.

    Returns
    -------
    arccosh : ndarray
        Array of the same shape as `x`.
        This is a scalar if `x` is a scalar.

    Notes
    -----
    `arccosh` is a multivalued function: for each `x` there are infinitely
    many numbers `z` such that `cosh(z) = x`.

    For real-valued input data types, `arccosh` always returns real output.
    For each value that cannot be expressed as a real number or infinity, it
    yields ``nan`` and sets the `invalid` floating point error flag.

    This function differs from the original numpy.arccosh in the following aspects:
        - Do not support `where`, a parameter in numpy which indicates where to calculate.
        - Do not support complex-valued input.
        - Cannot cast type automatically. Dtype of `out` must be same as the expected one.
        - Cannot broadcast automatically. Shape of `out` must be same as the expected one.
        - If `x` is plain python numeric, the result won't be stored in out.

    Examples
    --------
    >>> a = np.array([3.2, 5.0])
    >>> np.arccosh(a)
    array([1.8309381, 2.2924316])
    >>> np.arccosh(1)
    0.0
    """
    return _unary_func_helper(x, _npi.arccosh, _np.arccosh, out=out, **kwargs)


@set_module('mxnet.ndarray.numpy')
@wrap_np_unary_func
def arctanh(x, out=None, **kwargs):
    r"""
    Inverse hyperbolic tangent, element-wise.

    Parameters
    ----------
    x : ndarray or scalar
        Input array.
    out : ndarray or None, optional
        A location into which the result is stored.

    Returns
    -------
    arctanh : ndarray
        Array of the same shape as `x`.
        This is a scalar if `x` is a scalar.

    Notes
    -----
    `arctanh` is a multivalued function: for each `x` there are infinitely
    many numbers `z` such that `tanh(z) = x`.

    For real-valued input data types, `arctanh` always returns real output.
    For each value that cannot be expressed as a real number or infinity, it
    yields ``nan`` and sets the `invalid` floating point error flag.

    This function differs from the original numpy.arctanh in the following aspects:
        - Do not support `where`, a parameter in numpy which indicates where to calculate.
        - Do not support complex-valued input.
        - Cannot cast type automatically. Dtype of `out` must be same as the expected one.
        - Cannot broadcast automatically. Shape of `out` must be same as the expected one.
        - If `x` is plain python numeric, the result won't be stored in out.

    Examples
    --------
    >>> a = np.array([0.0, -0.5])
    >>> np.arctanh(a)
    array([0., -0.54930615])
    >>> np.arctanh(0.0)
    0.0
    """
    return _unary_func_helper(x, _npi.arctanh, _np.arctanh, out=out, **kwargs)


@set_module('mxnet.ndarray.numpy')
def tile(A, reps):
    r"""
    Construct an array by repeating A the number of times given by reps.

    If `reps` has length ``d``, the result will have dimension of
    ``max(d, A.ndim)``.

    If ``A.ndim < d``, `A` is promoted to be d-dimensional by prepending new
    axes. So a shape (3,) array is promoted to (1, 3) for 2-D replication,
    or shape (1, 1, 3) for 3-D replication. If this is not the desired
    behavior, promote `A` to d-dimensions manually before calling this
    function.

    If ``A.ndim > d``, `reps` is promoted to `A`.ndim by pre-pending 1's to it.
    Thus for an `A` of shape (2, 3, 4, 5), a `reps` of (2, 2) is treated as
    (1, 1, 2, 2).

    Parameters
    ----------
    A : ndarray or scalar
        An input array or a scalar to repeat.
    reps : a single integer or tuple of integers
        The number of repetitions of `A` along each axis.

    Returns
    -------
    c : ndarray
        The tiled output array.

    Examples
    --------
    >>> a = np.array([0, 1, 2])
    >>> np.tile(a, 2)
    array([0., 1., 2., 0., 1., 2.])
    >>> np.tile(a, (2, 2))
    array([[0., 1., 2., 0., 1., 2.],
           [0., 1., 2., 0., 1., 2.]])
    >>> np.tile(a, (2, 1, 2))
    array([[[0., 1., 2., 0., 1., 2.]],
           [[0., 1., 2., 0., 1., 2.]]])

    >>> b = np.array([[1, 2], [3, 4]])
    >>> np.tile(b, 2)
    array([[1., 2., 1., 2.],
           [3., 4., 3., 4.]])
    >>> np.(b, (2, 1))
    array([[1., 2.],
           [3., 4.],
           [1., 2.],
           [3., 4.]])

    >>> c = np.array([1,2,3,4])
    >>> np.tile(c,(4,1))
    array([[1., 2., 3., 4.],
           [1., 2., 3., 4.],
           [1., 2., 3., 4.],
           [1., 2., 3., 4.]])

    Scalar as input:

    >>> np.tile(2, 3)
    array([2, 2, 2]) # repeating integer `2`

    """
    return _unary_func_helper(A, _npi.tile, _np.tile, reps=reps)

# pylint: disable=redefined-outer-name
@set_module('mxnet.ndarray.numpy')
def split(ary, indices_or_sections, axis=0):
    """
    Split an array into multiple sub-arrays.

    Parameters
    ----------
    ary : ndarray
        Array to be divided into sub-arrays.
    indices_or_sections : int or 1-D python tuple, list or set.
        If `indices_or_sections` is an integer, N, the array will be divided
        into N equal arrays along `axis`.  If such a split is not possible,
        an error is raised.
        If `indices_or_sections` is a 1-D array of sorted integers, the entries
        indicate where along `axis` the array is split.  For example,
        ``[2, 3]`` would, for ``axis=0``, result in
          - ary[:2]
          - ary[2:3]
          - ary[3:]
        If an index exceeds the dimension of the array along `axis`,
        an empty sub-array is returned correspondingly.
    axis : int, optional
        The axis along which to split, default is 0.

    Returns
    -------
    sub-arrays : list of ndarrays
        A list of sub-arrays.

    Raises
    ------
    ValueError
        If `indices_or_sections` is given as an integer, but
        a split does not result in equal division.
    """
    if isinstance(indices_or_sections, set):
        indices_or_sections = list(indices_or_sections)
    return list(_api_internal.split(ary, indices_or_sections, axis))
# pylint: enable=redefined-outer-name


# pylint: disable=redefined-outer-name
@set_module('mxnet.ndarray.numpy')
def array_split(ary, indices_or_sections, axis=0):
    """Split an array into multiple sub-arrays.

    If `indices_or_sections` is an integer, N, the array will be divided
    into N equal arrays along `axis`.  If such a split is not possible,
    an array of length l that should be split into n sections, it returns
    l % n sub-arrays of size l//n + 1 and the rest of size l//n.

    If `indices_or_sections` is a 1-D array of sorted integers, the entries
        indicate where along `axis` the array is split.  For example,
        ``[2, 3]`` would, for ``axis=0``, result in
          - ary[:2]
          - ary[2:3]
          - ary[3:]
    If an index exceeds the dimension of the array along `axis`,
    an empty sub-array is returned correspondingly.

    Parameters
    ----------
    ary : ndarray
        Array to be divided into sub-arrays.
    indices_or_sections : int or 1-D Python tuple, list or set.
        Param used to determine the number and size of the subarray.
    axis : int, optional
        The axis along which to split, default is 0.

    Returns
    -------
    sub-arrays : list of ndarrays
        A list of sub-arrays.

    Examples
    --------
    >>> x = np.arange(9.0)
    >>> np.array_split(x, 3)
    [array([0., 1., 2.]), array([3., 4., 5.]), array([6., 7., 8.])]

    >>> np.array_split(x, [3, 5, 6, 8])
    [array([0., 1., 2.]), array([3., 4.]), array([5.]), array([6., 7.]), array([])]

    >>> x = np.arange(8.0)
    >>> np.array_split(x, 3)
    [array([0.,  1.,  2.]), array([3.,  4.,  5.]), array([6.,  7.])]

    >>> x = np.arange(7.0)
    >>> np.array_split(x, 3)
    [array([0.,  1.,  2.]), array([3.,  4.]), array([5.,  6.])]
    """
    if isinstance(indices_or_sections, set):
        indices_or_sections = list(indices_or_sections)
    return list(_api_internal.array_split(ary, indices_or_sections, axis))
# pylint: enable=redefined-outer-name


# pylint: disable=redefined-outer-name
@set_module('mxnet.ndarray.numpy')
def hsplit(ary, indices_or_sections):
    """Split an array into multiple sub-arrays horizontally (column-wise).

    This is equivalent to ``split`` with ``axis=0`` if ``ary`` has one
    dimension, and otherwise that with ``axis=1``.

    Parameters
    ----------
    ary : ndarray
        Array to be divided into sub-arrays.
    indices_or_sections : int, list of ints or tuple of ints.
        If `indices_or_sections` is an integer, N, the array will be divided
        into N equal arrays along `axis`.  If such a split is not possible,
        an error is raised.

        If `indices_or_sections` is a list of sorted integers, the entries
        indicate where along `axis` the array is split.

        If an index exceeds the dimension of the array along `axis`,
        it will raises errors. so index must less than or euqal to
        the dimension of the array along axis.

    Returns
    -------
    sub-arrays : list of ndarrays
        A list of sub-arrays.

    Notes
    ------
    - If `indices_or_sections` is given as an integer, but a split
      does not result in equal division.It will raises ValueErrors.

    - If indices_or_sections is an integer, and the number is 1, it will
      raises an error. Because single output from split is not supported yet...

    See Also
    --------
    split : Split an array into multiple sub-arrays of equal size.

    Examples
    --------
    >>> x = np.arange(16.0).reshape(4, 4)
    >>> x
    array([[ 0.,  1.,  2.,  3.],
           [ 4.,  5.,  6.,  7.],
           [ 8.,  9., 10., 11.],
           [12., 13., 14., 15.]])
    >>> np.hsplit(x, 2)
    [array([[ 0.,  1.],
           [ 4.,  5.],
           [ 8.,  9.],
           [12., 13.]]),
    array([[ 2.,  3.],
           [ 6.,  7.],
           [10., 11.],
           [14., 15.]])]
    >>> np.hsplit(x, [3, 6])
    [array([[ 0.,  1.,  2.],
           [ 4.,  5.,  6.],
           [ 8.,  9., 10.],
           [12., 13., 14.]]),
    array([[ 3.],
           [ 7.],
           [11.],
           [15.]]),
    array([], shape=(4, 0), dtype=float32)]

    With a higher dimensional array the split is still along the second axis.

    >>> x = np.arange(8.0).reshape(2, 2, 2)
    >>> x
    array([[[ 0.,  1.],
            [ 2.,  3.]],
           [[ 4.,  5.],
            [ 6.,  7.]]])
    >>> np.hsplit(x, 2)
    [array([[[ 0.,  1.]],
            [[ 4.,  5.]]]),
     array([[[ 2.,  3.]],
            [[ 6.,  7.]]])]

    If ``ary`` has one dimension, 'axis' = 0.
    >>> x = np.arange(4)
    array([0., 1., 2., 3.])
    >>> np.hsplit(x, 2)
    [array([0., 1.]), array([2., 3.])]

    If you want to produce an empty sub-array, you can see an example.
    >>> np.hsplit(x, [2, 2])
    [array([0., 1.]), array([], dtype=float32), array([2., 3.])]
    """
    if isinstance(indices_or_sections, set):
        indices_or_sections = list(indices_or_sections)
    return list(_api_internal.hsplit(ary, indices_or_sections))
# pylint: enable=redefined-outer-name


@set_module('mxnet.ndarray.numpy')
def vsplit(ary, indices_or_sections):
    r"""
    vsplit(ary, indices_or_sections)

    Split an array into multiple sub-arrays vertically (row-wise).

    ``vsplit`` is equivalent to ``split`` with `axis=0` (default): the array is always split
    along the first axis regardless of the array dimension.

    Parameters
    ----------
    ary : ndarray
        Array to be divided into sub-arrays.
    indices_or_sections : int or 1 - D Python tuple, list or set.
        If `indices_or_sections` is an integer, N, the array will be divided into N equal arrays
        along axis 0.  If such a split is not possible, an error is raised.

        If `indices_or_sections` is a 1-D array of sorted integers, the entries indicate where
        along axis 0 the array is split.  For example, ``[2, 3]`` would result in

          - ary[:2]
          - ary[2:3]
          - ary[3:]

        If an index exceeds the dimension of the array along axis 0, an error will be thrown.

    Returns
    -------
    sub-arrays : list of ndarrays
        A list of sub-arrays.

    See Also
    --------
    split : Split an array into multiple sub-arrays of equal size.

    Notes
    -------
    This function differs from the original `numpy.degrees
    <https://docs.scipy.org/doc/numpy/reference/generated/numpy.degrees.html>`_ in
    the following aspects:

    - Currently parameter ``indices_or_sections`` does not support ndarray, but supports scalar,
    tuple and list.
    - In ``indices_or_sections``, if an index exceeds the dimension of the array along axis 0,
    an error will be thrown.

    Examples
    --------
    >>> x = np.arange(16.0).reshape(4, 4)
    >>> x
    array([[  0.,   1.,   2.,   3.],
           [  4.,   5.,   6.,   7.],
           [  8.,   9.,  10.,  11.],
           [ 12.,  13.,  14.,  15.]])
    >>> np.vsplit(x, 2)
    [array([[0., 1., 2., 3.],
            [4., 5., 6., 7.]]), array([[ 8.,  9., 10., 11.],
            [12., 13., 14., 15.]])]

    With a higher dimensional array the split is still along the first axis.

    >>> x = np.arange(8.0).reshape(2, 2, 2)
    >>> x
    array([[[ 0.,  1.],
            [ 2.,  3.]],
           [[ 4.,  5.],
            [ 6.,  7.]]])
    >>> np.vsplit(x, 2)
    [array([[[0., 1.],
            [2., 3.]]]), array([[[4., 5.],
            [6., 7.]]])]

    """
    if isinstance(indices_or_sections, set):
        indices_or_sections = list(indices_or_sections)
    return list(_api_internal.vsplit(ary, indices_or_sections))


# pylint: disable=redefined-outer-name
@set_module('mxnet.ndarray.numpy')
def dsplit(ary, indices_or_sections):
    """
    Split array into multiple sub-arrays along the 3rd axis (depth).

    Please refer to the `split` documentation.  `dsplit` is equivalent
    to `split` with ``axis=2``, the array is always split along the third
    axis provided the array dimension is greater than or equal to 3.

    Parameters
    ----------
    ary : ndarray
        Array to be divided into sub-arrays.
    indices_or_sections : int or 1 - D Python tuple, list or set.
        If `indices_or_sections` is an integer, N, the array will be divided into N equal arrays
        along axis 2.  If such a split is not possible, an error is raised.

        If `indices_or_sections` is a 1-D array of sorted integers, the entries indicate where
        along axis 2 the array is split.  For example, ``[2, 3]`` would result in

          - ary[:, :, :2]
          - ary[:, :, 2:3]
          - ary[:, :, 3:]

        If an index exceeds the dimension of the array along axis 2, an error will be thrown.

    Examples
    --------
    >>> x = np.arange(16.0).reshape(2, 2, 4)
    >>> x
    array([[[ 0.,   1.,   2.,   3.],
            [ 4.,   5.,   6.,   7.]],
           [[ 8.,   9.,  10.,  11.],
            [12.,  13.,  14.,  15.]]])
    >>> np.dsplit(x, 2)
    [array([[[ 0.,  1.],
            [ 4.,  5.]],
           [[ 8.,  9.],
            [12., 13.]]]), array([[[ 2.,  3.],
            [ 6.,  7.]],
           [[10., 11.],
            [14., 15.]]])]
    >>> np.dsplit(x, np.array([3, 6]))
    [array([[[ 0.,   1.,   2.],
            [ 4.,   5.,   6.]],
           [[ 8.,   9.,  10.],
            [12.,  13.,  14.]]]),
     array([[[ 3.],
            [ 7.]],
           [[11.],
            [15.]]]),
    array([], shape=(2, 2, 0), dtype=float64)]
    """
    if isinstance(indices_or_sections, set):
        indices_or_sections = list(indices_or_sections)
    return list(_api_internal.dsplit(ary, indices_or_sections))
# pylint: enable=redefined-outer-name


@set_module('mxnet.ndarray.numpy')
def concatenate(seq, axis=0, out=None):
    """
    Join a sequence of arrays along an existing axis.

    Parameters
    ----------
    a1, a2, ... : sequence of ndarray
        The arrays must have the same shape, except in the dimension
        corresponding to `axis` (the first, by default).
    axis : int, optional
        The axis along which the arrays will be joined.  If axis is None,
        arrays are flattened before use.  Default is 0.
    out : ndarray, optional
        If provided, the destination to place the result. The shape must be
        correct, matching that of what concatenate would have returned if no
        out argument were specified.

    Returns
    -------
    res : ndarray
        The concatenated array.

    Examples
    --------
    >>> a = np.array([[1, 2], [3, 4]])
    >>> b = np.array([[5, 6]])
    >>> np.concatenate((a, b), axis=0)
    array([[1., 2.],
           [3., 4.],
           [5., 6.]])

    >>> np.concatenate((a, b), axis=None)
    array([1., 2., 3., 4., 5., 6.])

    >>> np.concatenate((a, b.T), axis=1)
    array([[1., 2., 5.],
           [3., 4., 6.]])
    """
    return _npi.concatenate(*seq, axis=axis, out=out)


@set_module('mxnet.ndarray.numpy')
def append(arr, values, axis=None):  # pylint: disable=redefined-outer-name
    """
    Append values to the end of an array.

    Parameters
    ----------
    arr : ndarray
        Values are appended to a copy of this array.
    values : ndarray
        These values are appended to a copy of `arr`.  It must be of the
        correct shape (the same shape as `arr`, excluding `axis`).  If
        `axis` is not specified, `values` can be any shape and will be
        flattened before use.
    axis : int, optional
        The axis along which `values` are appended.  If `axis` is not
        given, both `arr` and `values` are flattened before use.

    Returns
    -------
    append : ndarray
        A copy of `arr` with `values` appended to `axis`.  Note that
        `append` does not occur in-place: a new array is allocated and
        filled.  If `axis` is None, `out` is a flattened array.

    Examples
    --------
    >>> np.append(np.array([1, 2, 3]), np.array([[4, 5, 6],[7, 8, 9]]))
    array([1., 2., 3., 4., 5., 6., 7., 8., 9.])

    When `axis` is specified, `values` must have the correct shape.

    >>> np.append(np.array([[1, 2, 3], [4, 5, 6]]), np.array([[7, 8, 9]]), axis=0)
    array([[1., 2., 3.],
           [4., 5., 6.],
           [7., 8., 9.]])
    """
    return _npi.concatenate(arr, values, axis=axis, out=None)


@set_module('mxnet.ndarray.numpy')
def stack(arrays, axis=0, out=None):
    """Join a sequence of arrays along a new axis.
        The axis parameter specifies the index of the new axis in the dimensions of the result.
        For example, if `axis=0` it will be the first dimension and if `axis=-1` it will be the last dimension.

    Parameters
    ----------
    arrays : sequence of ndarray
        Each array must have the same shape.
    axis : int, optional
        The axis in the result array along which the input arrays are stacked.
    out : ndarray, optional
        If provided, the destination to place the result. The shape must be correct,
        matching that of what stack would have returned if no out argument were specified.

    Returns
    -------
    stacked : ndarray
        The stacked array has one more dimension than the input arrays."""
    def get_list(arrays):
        if not hasattr(arrays, '__getitem__') and hasattr(arrays, '__iter__'):
            raise ValueError("expected iterable for arrays but got {}".format(type(arrays)))
        return [arr for arr in arrays]

    arrays = get_list(arrays)
    return _npi.stack(*arrays, axis=axis, out=out)


@set_module('mxnet.ndarray.numpy')
def vstack(arrays, out=None):
    r"""Stack arrays in sequence vertically (row wise).

    This is equivalent to concatenation along the first axis after 1-D arrays
    of shape `(N,)` have been reshaped to `(1,N)`. Rebuilds arrays divided by
    `vsplit`.

    This function makes most sense for arrays with up to 3 dimensions. For
    instance, for pixel-data with a height (first axis), width (second axis),
    and r/g/b channels (third axis). The functions `concatenate` and `stack`
    provide more general stacking and concatenation operations.

    Parameters
    ----------
    tup : sequence of ndarrays
        The arrays must have the same shape along all but the first axis.
        1-D arrays must have the same length.

    Returns
    -------
    stacked : ndarray
        The array formed by stacking the given arrays, will be at least 2-D.

    Examples
    --------
    >>> a = np.array([1, 2, 3])
    >>> b = np.array([2, 3, 4])
    >>> np.vstack((a, b))
    array([[1., 2., 3.],
            [2., 3., 4.]])

    >>> a = np.array([[1], [2], [3]])
    >>> b = np.array([[2], [3], [4]])
    >>> np.vstack((a, b))
    array([[1.],
            [2.],
            [3.],
            [2.],
            [3.],
            [4.]])
    """
    def get_list(arrays):
        if not hasattr(arrays, '__getitem__') and hasattr(arrays, '__iter__'):
            raise ValueError("expected iterable for arrays but got {}".format(type(arrays)))
        return [arr for arr in arrays]

    arrays = get_list(arrays)
    return _npi.vstack(*arrays)


@set_module('mxnet.ndarray.numpy')
def row_stack(arrays):
    r"""Stack arrays in sequence vertically (row wise).
    This is equivalent to concatenation along the first axis after 1-D arrays
    of shape `(N,)` have been reshaped to `(1,N)`. Rebuilds arrays divided by
    `vsplit`.
    This function makes most sense for arrays with up to 3 dimensions. For
    instance, for pixel-data with a height (first axis), width (second axis),
    and r/g/b channels (third axis). The functions `concatenate` and `stack`
    provide more general stacking and concatenation operations.
    Parameters
    ----------
    tup : sequence of ndarrays
        The arrays must have the same shape along all but the first axis.
        1-D arrays must have the same length.
    Returns
    -------
    stacked : ndarray
        The array formed by stacking the given arrays, will be at least 2-D.
    Examples
    --------
    >>> a = np.array([1, 2, 3])
    >>> b = np.array([2, 3, 4])
    >>> np.vstack((a, b))
    array([[1., 2., 3.],
            [2., 3., 4.]])
    >>> a = np.array([[1], [2], [3]])
    >>> b = np.array([[2], [3], [4]])
    >>> np.vstack((a, b))
    array([[1.],
            [2.],
            [3.],
            [2.],
            [3.],
            [4.]])
    """
    def get_list(arrays):
        if not hasattr(arrays, '__getitem__') and hasattr(arrays, '__iter__'):
            raise ValueError("expected iterable for arrays but got {}".format(type(arrays)))
        return [arr for arr in arrays]

    arrays = get_list(arrays)
    return _npi.vstack(*arrays)


@set_module('mxnet.ndarray.numpy')
def column_stack(tup):
    """
    Stack 1-D arrays as columns into a 2-D array.
    Take a sequence of 1-D arrays and stack them as columns
    to make a single 2-D array. 2-D arrays are stacked as-is,
    just like with `hstack`.  1-D arrays are turned into 2-D columns
    first.

    Returns
    --------
    stacked : 2-D array
        The array formed by stacking the given arrays.

    See Also
    --------
    stack, hstack, vstack, concatenate

    Examples
    --------
    >>> a = np.array((1,2,3))
    >>> b = np.array((2,3,4))
    >>> np.column_stack((a,b))
    array([[1., 2.],
           [2., 3.],
           [3., 4.]])
    """
    return _npi.column_stack(*tup)


@set_module('mxnet.ndarray.numpy')
def hstack(arrays):
    """
    Stack arrays in sequence horizontally (column wise).
    This is equivalent to concatenation along the second axis,
    except for 1-D arrays where it concatenates along the first axis.
    Rebuilds arrays divided by hsplit.
    This function makes most sense for arrays with up to 3 dimensions.
    For instance, for pixel-data with a height (first axis), width (second axis),
    and r/g/b channels (third axis). The functions concatenate,
    stack and block provide more general stacking and concatenation operations.

    Parameters
    ----------
    tup : sequence of ndarrays
        The arrays must have the same shape along all but the second axis, except 1-D arrays which can be any length.

    Returns
    -------
    stacked : ndarray
        The array formed by stacking the given arrays.

    Examples
    --------
    >>> from mxnet import np,npx
    >>> a = np.array((1,2,3))
    >>> b = np.array((2,3,4))
    >>> np.hstack((a,b))
    array([1., 2., 3., 2., 3., 4.])
    >>> a = np.array([[1],[2],[3]])
    >>> b = np.array([[2],[3],[4]])
    >>> np.hstack((a,b))
    array([[1., 2.],
           [2., 3.],
           [3., 4.]])
    """
    return _npi.hstack(*arrays)


@set_module('mxnet.ndarray.numpy')
def dstack(arrays):
    """
    Stack arrays in sequence depth wise (along third axis).
    This is equivalent to concatenation along the third axis after 2-D arrays
    of shape `(M,N)` have been reshaped to `(M,N,1)` and 1-D arrays of shape
    `(N,)` have been reshaped to `(1,N,1)`. Rebuilds arrays divided by
    `dsplit`.
    This function makes most sense for arrays with up to 3 dimensions. For
    instance, for pixel-data with a height (first axis), width (second axis),
    and r/g/b channels (third axis). The functions `concatenate`, `stack` and
    `block` provide more general stacking and concatenation operations.

    Parameters
    ----------
    tup : sequence of arrays
        The arrays must have the same shape along all but the third axis.
        1-D or 2-D arrays must have the same shape.

    Returns
    -------
    stacked : ndarray
        The array formed by stacking the given arrays, will be at least 3-D.

    Examples
    --------
    >>> a = np.array((1,2,3))
    >>> b = np.array((2,3,4))
    >>> np.dstack((a,b))
    array([[[1, 2],
            [2, 3],
            [3, 4]]])
    >>> a = np.array([[1],[2],[3]])
    >>> b = np.array([[2],[3],[4]])
    >>> np.dstack((a,b))
    array([[[1, 2]],
           [[2, 3]],
           [[3, 4]]])
    """
    return _api_internal.dstack(*arrays)


@set_module('mxnet.ndarray.numpy')
@wrap_np_binary_func
def maximum(x1, x2, out=None, **kwargs):
    """
    Returns element-wise maximum of the input arrays with broadcasting.

    Parameters
    ----------
    x1, x2 : scalar or mxnet.numpy.ndarray
        The arrays holding the elements to be compared. They must have the same shape,
        or shapes that can be broadcast to a single shape.

    Returns
    -------
    out : mxnet.numpy.ndarray or scalar
        The maximum of x1 and x2, element-wise. This is a scalar if both x1 and x2 are scalars."""
    return _ufunc_helper(x1, x2, _npi.maximum, _np.maximum, _npi.maximum_scalar, None, out)


@set_module('mxnet.ndarray.numpy')
@wrap_np_binary_func
def fmax(x1, x2, out=None, **kwargs):
    """
    Returns element-wise maximum of the input arrays with broadcasting. (Ignores NaNs)

    Parameters
    ----------
    x1, x2 : scalar or mxnet.numpy.ndarray
        The arrays holding the elements to be compared. They must have the same shape,
        or shapes that can be broadcast to a single shape.

    Returns
    -------
    out : mxnet.numpy.ndarray or scalar
        The maximum of x1 and x2, element-wise. This is a scalar if both x1 and x2 are scalars."""
    if isinstance(x1, numeric_types) and isinstance(x2, numeric_types):
        _np.fmax(x1, x2, out=out)
    return _api_internal.fmax(x1, x2, out)


@set_module('mxnet.ndarray.numpy')
@wrap_np_binary_func
def minimum(x1, x2, out=None, **kwargs):
    """
    Returns element-wise minimum of the input arrays with broadcasting.

    Parameters
    ----------
    x1, x2 : scalar or mxnet.numpy.ndarray
        The arrays holding the elements to be compared. They must have the same shape,
        or shapes that can be broadcast to a single shape.

    Returns
    -------
    out : mxnet.numpy.ndarray or scalar
        The minimum of x1 and x2, element-wise. This is a scalar if both x1 and x2 are scalars."""
    return _ufunc_helper(x1, x2, _npi.minimum, _np.minimum, _npi.minimum_scalar, None, out)


@set_module('mxnet.ndarray.numpy')
@wrap_np_binary_func
def fmin(x1, x2, out=None, **kwargs):
    """
    Returns element-wise minimum of the input arrays with broadcasting. (Ignores NaNs)

    Parameters
    ----------
    x1, x2 : scalar or mxnet.numpy.ndarray
        The arrays holding the elements to be compared. They must have the same shape,
        or shapes that can be broadcast to a single shape.

    Returns
    -------
    out : mxnet.numpy.ndarray or scalar
        The minimum of x1 and x2, element-wise. This is a scalar if both x1 and x2 are scalars."""
    if isinstance(x1, numeric_types) and isinstance(x2, numeric_types):
        _np.fmin(x1, x2, out=out)
    return _api_internal.fmin(x1, x2, out)


@set_module('mxnet.ndarray.numpy')
def swapaxes(a, axis1, axis2):
    """Interchange two axes of an array.

    Parameters
    ----------
    a : ndarray
        Input array.
    axis1 : int
        First axis.
    axis2 : int
        Second axis.

    Returns
    -------
    a_swapped : ndarray
        Swapped array. This is always a copy of the input array.
    """
    return _npi.swapaxes(a, dim1=axis1, dim2=axis2)


@set_module('mxnet.ndarray.numpy')
def clip(a, a_min, a_max, out=None):
    """clip(a, a_min, a_max, out=None)

    Clip (limit) the values in an array.
    Given an interval, values outside the interval are clipped to
    the interval edges.  For example, if an interval of ``[0, 1]``
    is specified, values smaller than 0 become 0, and values larger
    than 1 become 1.

    Parameters
    ----------
    a : ndarray
        Array containing elements to clip.
    a_min : scalar or `None`
        Minimum value. If `None`, clipping is not performed on lower
        interval edge. Not more than one of `a_min` and `a_max` may be
        `None`.
    a_max : scalar or `None`
        Maximum value. If `None`, clipping is not performed on upper
        interval edge. Not more than one of `a_min` and `a_max` may be
        `None`.
    out : ndarray, optional
        The results will be placed in this array. It may be the input
        array for in-place clipping.  `out` must be of the right shape
        to hold the output.  Its type is preserved.

    Returns
    -------
    clipped_array : ndarray
        An array with the elements of `a`, but where values
        < `a_min` are replaced with `a_min`, and those > `a_max`
        with `a_max`.

    Notes
    -----
    ndarray `a_min` and `a_max` are not supported.

    Examples
    --------
    >>> a = np.arange(10)
    >>> np.clip(a, 1, 8)
    array([1., 1., 2., 3., 4., 5., 6., 7., 8., 8.], dtype=float32)
    >>> a
    array([0., 1., 2., 3., 4., 5., 6., 7., 8., 9.], dtype=float32)
    >>> np.clip(a, 3, 6, out=a)
    array([3., 3., 3., 3., 4., 5., 6., 6., 6., 6.], dtype=float32)
    """
    if a_min is None and a_max is None:
        raise ValueError('array_clip: must set either max or min')
    if a_min is None:
        a_min = float('-inf')
    if a_max is None:
        a_max = float('inf')
    return _npi.clip(a, a_min, a_max, out=out)


@set_module('mxnet.ndarray.numpy')
def argmax(a, axis=None, out=None):
    r"""
    Returns the indices of the maximum values along an axis.

    Parameters
    ----------
    a : ndarray
        Input array. Only support ndarrays of dtype `float16`, `float32`, and `float64`.
    axis : int, optional
        By default, the index is into the flattened array, otherwise
        along the specified axis.
    out : ndarray or None, optional
        A location into which the result is stored.
        If provided, it must have the same shape and dtype as input ndarray.
        If not provided or `None`, a freshly-allocated array is returned.

    Returns
    -------
    index_array : ndarray of indices whose dtype is same as the input ndarray.
        Array of indices into the array. It has the same shape as `a.shape`
        with the dimension along `axis` removed.

    Notes
    -----
    In case of multiple occurrences of the maximum values, the indices
    corresponding to the first occurrence are returned.

    This function differs from the original `numpy.argmax
    <https://docs.scipy.org/doc/numpy/reference/generated/numpy.argmax.html>`_ in
    the following aspects:

    - Input type does not support Python native iterables(list, tuple, ...).
    - ``out`` param: cannot perform auto broadcasting. ``out`` ndarray's shape must be the same as the expected output.
    - ``out`` param: cannot perform auto type cast. ``out`` ndarray's dtype must be the same as the expected output.
    - ``out`` param does not support scalar input case.

    Examples
    --------
    >>> a = np.arange(6).reshape(2,3) + 10
    >>> a
    array([[10., 11., 12.],
           [13., 14., 15.]])
    >>> np.argmax(a)
    array(5.)
    >>> np.argmax(a, axis=0)
    array([1., 1., 1.])
    >>> np.argmax(a, axis=1)
    array([2., 2.])

    >>> b = np.arange(6)
    >>> b[1] = 5
    >>> b
    array([0., 5., 2., 3., 4., 5.])
    >>> np.argmax(b)  # Only the first occurrence is returned.
    array(1.)

    Specify ``out`` ndarray:

    >>> a = np.arange(6).reshape(2,3) + 10
    >>> b = np.zeros((2,))
    >>> np.argmax(a, axis=1, out=b)
    array([2., 2.])
    >>> b
    array([2., 2.])
    """
    return _api_internal.argmax(a, axis, False, out)


@set_module('mxnet.ndarray.numpy')
def argmin(a, axis=None, out=None):
    r"""
    Returns the indices of the maximum values along an axis.

    Parameters
    ----------
    a : ndarray
        Input array. Only support ndarrays of dtype `float16`, `float32`, and `float64`.
    axis : int, optional
        By default, the index is into the flattened array, otherwise
        along the specified axis.
    out : ndarray or None, optional
        If provided, the result will be inserted into this array. It should
        be of the appropriate shape and dtype.

    Returns
    -------
    index_array : ndarray of indices whose dtype is same as the input ndarray.
        Array of indices into the array. It has the same shape as `a.shape`
        with the dimension along `axis` removed.

    Notes
    -----
    In case of multiple occurrences of the maximum values, the indices
    corresponding to the first occurrence are returned.

    This function differs from the original `numpy.argmax
    <https://docs.scipy.org/doc/numpy/reference/generated/numpy.argmax.html>`_ in
    the following aspects:

    - Input type does not support Python native iterables(list, tuple, ...).
    - ``out`` param: cannot perform auto broadcasting. ``out`` ndarray's shape must be the same as the expected output.
    - ``out`` param: cannot perform auto type cast. ``out`` ndarray's dtype must be the same as the expected output.
    - ``out`` param does not support scalar input case.

    Examples
    --------
    >>> a = np.arange(6).reshape(2,3) + 10
    >>> a
    array([[10., 11., 12.],
           [13., 14., 15.]])
    >>> np.argmin(a)
    array(0.)
    >>> np.argmin(a, axis=0)
    array([0., 0., 0.])
    >>> np.argmin(a, axis=1)
    array([0., 0.])

    >>> b = np.arange(6)
    >>> b[2] = 0
    >>> b
    array([0., 1., 0., 3., 4., 5.])
    >>> np.argmax(b)  # Only the first occurrence is returned.
    array(0.)

    Specify ``out`` ndarray:

    >>> a = np.arange(6).reshape(2,3) + 10
    >>> b = np.zeros((2,))
    >>> np.argmin(a, axis=1, out=b)
    array([0., 0.])
    >>> b
    array([0., 0.])
    """
    return _api_internal.argmin(a, axis, False, out)


@set_module('mxnet.ndarray.numpy')
def average(a, axis=None, weights=None, returned=False, out=None):
    """
    Compute the weighted average along the specified axis.

    Parameters
    --------
    a : ndarray
        Array containing data to be averaged.
    axis : None or int or tuple of ints, optional
        Axis or axes along which to average a.
        The default, axis=None, will average over
        all of the elements of the input array.
        If axis is negative it counts from the last to the first axis.
        New in version 1.7.0.
        If axis is a tuple of ints, averaging is
        performed on all of the axes specified in the tuple
        instead of a single axis or all the axes as before.
    weights : ndarray, optional
        An array of weights associated with the values in a, must be the same dtype with a.
        Each value in a contributes to the average according to its associated weight.
        The weights array can either be 1-D (in which case its length must be
        the size of a along the given axis) or of the same shape as a.
        If weights=None, then all data in a are assumed to have a weight equal to one.
        The 1-D calculation is: avg = sum(a * weights) / sum(weights)
        The only constraint on weights is that sum(weights) must not be 0.
    returned : bool, optional
        Default is False.
        If True, the tuple (average, sum_of_weights) is returned,
        otherwise only the average is returned.
        If weights=None, sum_of_weights is equivalent to
        the number of elements over which the average is taken.
    out : ndarray, optional
        If provided, the calculation is done into this array.

    Returns
    --------
    retval, [sum_of_weights] : ndarray
        Return the average along the specified axis.
        When returned is True, return a tuple with the average as the first element
        and the sum of the weights as the second element. sum_of_weights is of the same type as retval.
        If a is integral, the result dtype will be float32, otherwise it will be the same as dtype of a.

    Raises
    --------
        MXNetError
        - When all weights along axis sum to zero.
        - When the length of 1D weights is not the same as the shape of a along axis.
        - When given 1D weights, the axis is not specified or is not int.
        - When the shape of weights and a differ, but weights are not 1D.

    See also
    --------
        mean

    Notes
    --------
    This function differs from the original `numpy.average`
    <https://numpy.org/devdocs/reference/generated/numpy.average.html>`_ in
    the following way(s):

    - Does not guarantee the same behavior with numpy when given float16 dtype and overflow happens
    - Does not support complex dtype
    - The dtypes of a and weights must be the same
    - Integral a results in float32 returned dtype, not float64

    Examples
    --------
    >>> data = np.arange(1, 5)
    >>> data
    array([1., 2., 3., 4.])
    >>> np.average(data)
    array(2.5)
    >>> np.average(np.arange(1, 11), weights=np.arange(10, 0, -1))
    array(4.)
    >>> data = np.arange(6).reshape((3,2))
    >>> data
    array([[0., 1.],
           [2., 3.],
           [4., 5.]])
    >>> weights = np.array([0.25, 0.75])
    array([0.25, 0.75])
    >>> np.average(data, axis=1, weights=weights)
    array([0.75, 2.75, 4.75])
    """
    if weights is None:
        return _npi.average(a, axis=axis, weights=None, returned=returned, weighted=False, out=out)
    else:
        return _npi.average(a, axis=axis, weights=weights, returned=returned, out=out)


@set_module('mxnet.ndarray.numpy')
def mean(a, axis=None, dtype=None, out=None, keepdims=False):  # pylint: disable=arguments-differ
    """
    mean(a, axis=None, dtype=None, out=None, keepdims=None)
    Compute the arithmetic mean along the specified axis.
    Returns the average of the array elements.
    The average is taken over the flattened array by default, otherwise over the specified axis.
    Parameters
    ----------
    a : ndarray
        ndarray containing numbers whose mean is desired.
    axis : None or int or tuple of ints, optional
        Axis or axes along which the means are computed. The default is to compute the mean of the flattened array.
        If this is a tuple of ints, a mean is performed over multiple axes,
        instead of a single axis or all the axes as before.
    dtype : data-type, optional
        Type to use in computing the mean. For integer inputs, the default is float32;
        for floating point inputs, it is the same as the input dtype.
    out : ndarray, optional
        Alternate output array in which to place the result. The default is None; if provided,
        it must have the same shape and type as the expected output
    keepdims : bool, optional
        If this is set to True, the axes which are reduced are left in the result
        as dimensions with size one. With this option, the result will broadcast correctly
        against the input array.
        If the default value is passed, then keepdims will not be passed through to the mean
        method of sub-classes of ndarray, however any non-default value will be. If the sub-class
        method does not implement keepdims any exceptions will be raised.
    Returns
    -------
    m : ndarray, see dtype parameter above
        If out=None, returns a new array containing the mean values,
        otherwise a reference to the output array is returned.
    Notes
    -----
    This function differs from the original `numpy.mean
    <https://docs.scipy.org/doc/numpy/reference/generated/numpy.mean.html>`_ in
    the following way(s):
    - only ndarray is accepted as valid input, python iterables or scalar is not supported
    - default data type for integer input is float32
    Examples
    --------
    >>> a = np.array([[1, 2], [3, 4]])
    >>> np.mean(a)
    array(2.5)
    >>> a = np.zeros((2, 512*512), dtype=np.float32)
    >>> a[0,:] = 1.0
    >>> a[1,:] = 0.1
    >>> np.mean(a)
    array(0.55)
    >>> np.mean(a, dtype=np.float64)
    array(0.55)
    """
    return _npi.mean(a, axis=axis, dtype=dtype, keepdims=keepdims, out=out)


@set_module('mxnet.ndarray.numpy')
def std(a, axis=None, dtype=None, out=None, ddof=0, keepdims=False):  # pylint: disable=too-many-arguments
    """
    Compute the standard deviation along the specified axis.
    Returns the standard deviation, a measure of the spread of a distribution,
    of the array elements. The standard deviation is computed for the
    flattened array by default, otherwise over the specified axis.

    Parameters
    ----------
    a : ndarray
        Calculate the standard deviation of these values.
    axis : None or int or tuple of ints, optional
        Axis or axes along which the standard deviation is computed. The
        default is to compute the standard deviation of the flattened array.
        .. versionadded:: 1.7.0
        If this is a tuple of ints, a standard deviation is performed over
        multiple axes, instead of a single axis or all the axes as before.
    dtype : dtype, optional
        Type to use in computing the standard deviation. For arrays of
        integer type the default is float64, for arrays of float types it is
        the same as the array type.
    out : ndarray, optional
        Alternative output array in which to place the result. It must have
        the same shape as the expected output but the type (of the calculated
        values) will be cast if necessary.
    ddof : int, optional
        Means Delta Degrees of Freedom.  The divisor used in calculations
        is ``N - ddof``, where ``N`` represents the number of elements.
        By default `ddof` is zero.
    keepdims : bool, optional
        If this is set to True, the axes which are reduced are left
        in the result as dimensions with size one. With this option,
        the result will broadcast correctly against the input array.
        If the default value is passed, then `keepdims` will not be
        passed through to the `std` method of sub-classes of
        `ndarray`, however any non-default value will be.  If the
        sub-class' method does not implement `keepdims` any
        exceptions will be raised.

    Returns
    -------
    standard_deviation : ndarray, see dtype parameter above.
        If `out` is None, return a new array containing the standard deviation,
        otherwise return a reference to the output array.

    Examples
    --------
    >>> a = np.array([[1, 2], [3, 4]])
    >>> np.std(a)
    1.1180339887498949 # may vary
    >>> np.std(a, axis=0)
    array([1.,  1.])
    >>> np.std(a, axis=1)
    array([0.5,  0.5])
    In single precision, std() can be inaccurate:
    >>> a = np.zeros((2, 512*512), dtype=np.float32)
    >>> a[0, :] = 1.0
    >>> a[1, :] = 0.1
    >>> np.std(a)
    array(0.45)
    >>> np.std(a, dtype=np.float64)
    array(0.45, dtype=float64)
    """
    return _npi.std(a, axis=axis, dtype=dtype, ddof=ddof, keepdims=keepdims, out=out)


@set_module('mxnet.ndarray.numpy')
def var(a, axis=None, dtype=None, out=None, ddof=0, keepdims=False):  # pylint: disable=too-many-arguments
    """
    Compute the variance along the specified axis.
    Returns the variance of the array elements, a measure of the spread of a
    distribution.  The variance is computed for the flattened array by
    default, otherwise over the specified axis.

    Parameters
    ----------
    a : ndarray
        Array containing numbers whose variance is desired.  If `a` is not an
        array, a conversion is attempted.
    axis : None or int or tuple of ints, optional
        Axis or axes along which the variance is computed.  The default is to
        compute the variance of the flattened array.
        .. versionadded:: 1.7.0
        If this is a tuple of ints, a variance is performed over multiple axes,
        instead of a single axis or all the axes as before.
    dtype : data-type, optional
        Type to use in computing the variance.  For arrays of integer type
        the default is `float32`; for arrays of float types it is the same as
        the array type.
    out : ndarray, optional
        Alternate output array in which to place the result.  It must have
        the same shape as the expected output, but the type is cast if
        necessary.
    ddof : int, optional
        "Delta Degrees of Freedom": the divisor used in the calculation is
        ``N - ddof``, where ``N`` represents the number of elements. By
        default `ddof` is zero.
    keepdims : bool, optional
        If this is set to True, the axes which are reduced are left
        in the result as dimensions with size one. With this option,
        the result will broadcast correctly against the input array.
        If the default value is passed, then `keepdims` will not be
        passed through to the `var` method of sub-classes of
        `ndarray`, however any non-default value will be.  If the
        sub-class' method does not implement `keepdims` any
        exceptions will be raised.

    Returns
    -------
    variance : ndarray, see dtype parameter above
        If ``out=None``, returns a new array containing the variance;
        otherwise, a reference to the output array is returned.

    Examples
    --------
    >>> a = np.array([[1, 2], [3, 4]])
    >>> np.var(a)
    array(1.25)
    >>> np.var(a, axis=0)
    array([1.,  1.])
    >>> np.var(a, axis=1)
    array([0.25,  0.25])

    >>> a = np.zeros((2, 512*512), dtype=np.float32)
    >>> a[0, :] = 1.0
    >>> a[1, :] = 0.1
    >>> np.var(a)
    array(0.2025)
    >>> np.var(a, dtype=np.float64)
    array(0.2025, dtype=float64)
    >>> ((1-0.55)**2 + (0.1-0.55)**2)/2
    0.2025
    """
    return _npi.var(a, axis=axis, dtype=dtype, ddof=ddof, keepdims=keepdims, out=out)


# pylint: disable=redefined-outer-name
@set_module('mxnet.ndarray.numpy')
def indices(dimensions, dtype=_np.int32, ctx=None):
    """Return an array representing the indices of a grid.

    Compute an array where the subarrays contain index values 0,1,...
    varying only along the corresponding axis.

    Parameters
    ----------
    dimensions : sequence of ints
        The shape of the grid.
    dtype : data-type, optional
        The desired data-type for the array. Default is `float32`.
    ctx : device context, optional
        Device context on which the memory is allocated. Default is
        `mxnet.context.current_context()`.

    Returns
    -------
    grid : ndarray
        The array of grid indices,
        ``grid.shape = (len(dimensions),) + tuple(dimensions)``.

    Notes
    -----
    The output shape is obtained by prepending the number of dimensions
    in front of the tuple of dimensions, i.e. if `dimensions` is a tuple
    ``(r0, ..., rN-1)`` of length ``N``, the output shape is
    ``(N,r0,...,rN-1)``.

    The subarrays ``grid[k]`` contains the N-D array of indices along the
    ``k-th`` axis. Explicitly::

        grid[k,i0,i1,...,iN-1] = ik

    Examples
    --------
    >>> grid = np.indices((2, 3))
    >>> grid.shape
    (2, 2, 3)
    >>> grid[0]        # row indices
    array([[0, 0, 0],
           [1, 1, 1]])
    >>> grid[1]        # column indices
    array([[0, 0, 0],
           [1, 1, 1]], dtype=int32)

    The indices can be used as an index into an array.

    >>> x = np.arange(20).reshape(5, 4)
    >>> row, col = np.indices((2, 3))
    >>> x[row, col]
    array([[0., 1., 2.],
           [4., 5., 6.]])

    Note that it would be more straightforward in the above example to
    extract the required elements directly with ``x[:2, :3]``.
    """
    if isinstance(dimensions, (tuple, list)):
        if ctx is None:
            ctx = str(current_context())
        else:
            ctx = str(ctx)
        return _api_internal.indices(dimensions, dtype, ctx)
    else:
        raise ValueError("The dimensions must be sequence of ints")
# pylint: enable=redefined-outer-name


@set_module('mxnet.ndarray.numpy')
@wrap_np_binary_func
def copysign(x1, x2, out=None, **kwargs):
    r"""
    Change the sign of x1 to that of x2, element-wise.

    If `x2` is a scalar, its sign will be copied to all elements of `x1`.

    Parameters
    ----------
    x1 : ndarray or scalar
        Values to change the sign of.
    x2 : ndarray or scalar
        The sign of `x2` is copied to `x1`.
    out : ndarray or None, optional
        A location into which the result is stored. It must be of the
        right shape and right type to hold the output. If not provided
        or `None`,a freshly-allocated array is returned.

    Returns
    -------
    out : ndarray or scalar
        The values of `x1` with the sign of `x2`.
        This is a scalar if both `x1` and `x2` are scalars.

    Notes
    -------
    This function differs from the original `numpy.copysign
    <https://docs.scipy.org/doc/numpy/reference/generated/numpy.copysign.html>`_ in
    the following aspects:

    - ``where`` param is not supported.

    Examples
    --------
    >>> np.copysign(1.3, -1)
    -1.3
    >>> 1/np.copysign(0, 1)
    inf
    >>> 1/np.copysign(0, -1)
    -inf

    >>> a = np.array([-1, 0, 1])
    >>> np.copysign(a, -1.1)
    array([-1., -0., -1.])
    >>> np.copysign(a, np.arange(3)-1)
    array([-1.,  0.,  1.])
    """
    if isinstance(x1, numeric_types) and isinstance(x2, numeric_types):
        return _np.copysign(x1, x2, out=out)
    return _api_internal.copysign(x1, x2, out)


@set_module('mxnet.ndarray.numpy')
def ravel(x, order='C'):
    r"""
    ravel(x)

    Return a contiguous flattened array.
    A 1-D array, containing the elements of the input, is returned.  A copy is
    made only if needed.

    Parameters
    ----------
    x : ndarray
        Input array.  The elements in `x` are read in row-major, C-style order and
        packed as a 1-D array.
    order : `C`, optional
        Only support row-major, C-style order.

    Returns
    -------
    y : ndarray
        y is an array of the same subtype as `x`, with shape ``(x.size,)``.
        Note that matrices are special cased for backward compatibility, if `x`
        is a matrix, then y is a 1-D ndarray.

    Notes
    -----
    This function differs from the original numpy.arange in the following aspects:
        - Only support row-major, C-style order.

    Examples
    --------
    It is equivalent to ``reshape(x, -1)``.

    >>> x = np.array([[1, 2, 3], [4, 5, 6]])
    >>> print(np.ravel(x))
    [1. 2. 3. 4. 5. 6.]

    >>> print(x.reshape(-1))
    [1. 2. 3. 4. 5. 6.]

    >>> print(np.ravel(x.T))
    [1. 4. 2. 5. 3. 6.]
    """
    if order == 'F':
        raise NotImplementedError('order {} is not supported'.format(order))
    if isinstance(x, numeric_types):
        return _np.reshape(x, -1)
    elif isinstance(x, NDArray):
        return _npi.reshape(x, -1)
    else:
        raise TypeError('type {} not supported'.format(str(type(x))))


@set_module('mxnet.ndarray.numpy')
def unravel_index(indices, shape, order='C'): # pylint: disable=redefined-outer-name
    """
    Converts a flat index or array of flat indices into a tuple of coordinate arrays.

    Parameters:
    -------------
    indices : array_like
            An integer array whose elements are indices into the flattened version of an array of dimensions shape.
            Before version 1.6.0, this function accepted just one index value.
    shape : tuple of ints
            The shape of the array to use for unraveling indices.

    Returns:
    -------------
    unraveled_coords : ndarray
            Each row in the ndarray has the same shape as the indices array.
            Each column in the ndarray represents the unravelled index

    Examples:
    -------------
    >>> np.unravel_index([22, 41, 37], (7,6))
    ([3. 6. 6.]
      [4. 5. 1.])
    >>> np.unravel_index(1621, (6,7,8,9))
    (3, 1, 4, 1)
    """
    if order == 'C':
        if isinstance(indices, numeric_types):
            return _np.unravel_index(indices, shape)
        return tuple(_npi.unravel_index_fallback(indices, shape=shape))
    else:
        raise NotImplementedError('Do not support column-major (Fortran-style) order at this moment')


def flatnonzero(a):
    r"""
    Return indices that are non-zero in the flattened version of a.

    This is equivalent to np.nonzero(np.ravel(a))[0].

    Parameters
    ----------
    a : array_like
        Input data.

    Returns
    -------
    res : ndarray
        Output array, containing the indices of the elements of `a.ravel()`
        that are non-zero.

    See Also
    --------
    nonzero : Return the indices of the non-zero elements of the input array.
    ravel : Return a 1-D array containing the elements of the input array.

    Examples
    --------
    >>> x = np.arange(-2, 3)
    >>> x
    array([-2, -1,  0,  1,  2])
    >>> np.flatnonzero(x)
    array([0, 1, 3, 4])

    Use the indices of the non-zero elements as an index array to extract
    these elements:

    >>> x.ravel()[np.flatnonzero(x)]
    array([-2, -1,  1,  2])
    """
    return nonzero(ravel(a))[0]


@set_module('mxnet.ndarray.numpy')
def diag_indices_from(arr):
    """
    This returns a tuple of indices that can be used to access the main diagonal of an array
    a with a.ndim >= 2 dimensions and shape (n, n, ..., n). For a.ndim = 2 this is
    the usual diagonal, for a.ndim > 2 this is the set of indices to access
    a[i, i, ..., i] for i = [0..n-1].

    Parameters:
    -------------
    arr : ndarray
        Input array for acessing the main diagonal. All dimensions
        should have equal length.

    Return:
    -------------
    diag: tuple of ndarray
        indices of the main diagonal.

    Examples:
    -------------
    >>> a = np.arange(16).reshape(4, 4)
    >>> a
    array([[ 0,  1,  2,  3],
        [ 4,  5,  6,  7],
        [ 8,  9, 10, 11],
        [12, 13, 14, 15]])
    >>> idx = np.diag_indices_from(a)
    >>> idx
    (array([0, 1, 2, 3]), array([0, 1, 2, 3]))
    >>> a[idx] = 100
    >>> a
    array([[100,   1,   2,   3],
        [  4, 100,   6,   7],
        [  8,   9, 100,  11],
        [ 12,  13,  14, 100]])
    """
    return tuple(_api_internal.diag_indices_from(arr))


@set_module('mxnet.ndarray.numpy')
def hanning(M, dtype=_np.float32, ctx=None):
    r"""Return the Hanning window.

    The Hanning window is a taper formed by using a weighted cosine.

    Parameters
    ----------
    M : int
        Number of points in the output window. If zero or less, an
        empty array is returned.
    dtype : str or numpy.dtype, optional
        An optional value type. Default is `float32`. Note that you need
        select numpy.float32 or float64 in this operator.
    ctx : Context, optional
        An optional device context (default is the current default context).

    Returns
    -------
    out : ndarray, shape(M,)
        The window, with the maximum value normalized to one (the value
        one appears only if `M` is odd).

    See Also
    --------
    blackman, hamming

    Notes
    -----
    The Hanning window is defined as

    .. math::  w(n) = 0.5 - 0.5cos\left(\frac{2\pi{n}}{M-1}\right)
               \qquad 0 \leq n \leq M-1

    The Hanning was named for Julius von Hann, an Austrian meteorologist.
    It is also known as the Cosine Bell. Some authors prefer that it be
    called a Hann window, to help avoid confusion with the very similar
    Hamming window.

    Most references to the Hanning window come from the signal processing
    literature, where it is used as one of many windowing functions for
    smoothing values.  It is also known as an apodization (which means
    "removing the foot", i.e. smoothing discontinuities at the beginning
    and end of the sampled signal) or tapering function.

    References
    ----------
    .. [1] Blackman, R.B. and Tukey, J.W., (1958) The measurement of power
           spectra, Dover Publications, New York.
    .. [2] E.R. Kanasewich, "Time Sequence Analysis in Geophysics",
           The University of Alberta Press, 1975, pp. 106-108.
    .. [3] Wikipedia, "Window function",
           http://en.wikipedia.org/wiki/Window_function
    .. [4] W.H. Press,  B.P. Flannery, S.A. Teukolsky, and W.T. Vetterling,
           "Numerical Recipes", Cambridge University Press, 1986, page 425.

    Examples
    --------
    >>> np.hanning(12)
    array([0.        , 0.07937324, 0.29229254, 0.5711574 , 0.8274304 ,
           0.9797465 , 0.97974646, 0.82743025, 0.5711573 , 0.29229245,
           0.07937312, 0.        ])

    Plot the window and its frequency response:

    >>> import matplotlib.pyplot as plt
    >>> window = np.hanning(51)
    >>> plt.plot(window.asnumpy())
    [<matplotlib.lines.Line2D object at 0x...>]
    >>> plt.title("Hann window")
    Text(0.5, 1.0, 'Hann window')
    >>> plt.ylabel("Amplitude")
    Text(0, 0.5, 'Amplitude')
    >>> plt.xlabel("Sample")
    Text(0.5, 0, 'Sample')
    >>> plt.show()
    """
    if ctx is None:
        ctx = current_context()
    return _npi.hanning(M, dtype=dtype, ctx=ctx)


@set_module('mxnet.ndarray.numpy')
def hamming(M, dtype=_np.float32, ctx=None):
    r"""Return the hamming window.

    The hamming window is a taper formed by using a weighted cosine.

    Parameters
    ----------
    M : int
        Number of points in the output window. If zero or less, an
        empty array is returned.
    dtype : str or numpy.dtype, optional
        An optional value type. Default is `float32`. Note that you need
        select numpy.float32 or float64 in this operator.
    ctx : Context, optional
        An optional device context (default is the current default context).

    Returns
    -------
    out : ndarray, shape(M,)
        The window, with the maximum value normalized to one (the value
        one appears only if `M` is odd).

    See Also
    --------
    blackman, hanning

    Notes
    -----
    The Hamming window is defined as

    .. math::  w(n) = 0.54 - 0.46cos\left(\frac{2\pi{n}}{M-1}\right)
               \qquad 0 \leq n \leq M-1

    The Hamming was named for R. W. Hamming, an associate of J. W. Tukey
    and is described in Blackman and Tukey. It was recommended for
    smoothing the truncated autocovariance function in the time domain.
    Most references to the Hamming window come from the signal processing
    literature, where it is used as one of many windowing functions for
    smoothing values.  It is also known as an apodization (which means
    "removing the foot", i.e. smoothing discontinuities at the beginning
    and end of the sampled signal) or tapering function.

    References
    ----------
    .. [1] Blackman, R.B. and Tukey, J.W., (1958) The measurement of power
           spectra, Dover Publications, New York.
    .. [2] E.R. Kanasewich, "Time Sequence Analysis in Geophysics", The
           University of Alberta Press, 1975, pp. 109-110.
    .. [3] Wikipedia, "Window function",
           https://en.wikipedia.org/wiki/Window_function
    .. [4] W.H. Press,  B.P. Flannery, S.A. Teukolsky, and W.T. Vetterling,
           "Numerical Recipes", Cambridge University Press, 1986, page 425.

    Examples
    --------
    >>> np.hamming(12)
    array([0.08000001, 0.15302339, 0.34890914, 0.6054648 , 0.841236  ,
           0.9813669 , 0.9813668 , 0.8412359 , 0.6054647 , 0.34890908,
           0.15302327, 0.08000001])

    Plot the window and its frequency response:

    >>> import matplotlib.pyplot as plt
    >>> window = np.hamming(51)
    >>> plt.plot(window.asnumpy())
    [<matplotlib.lines.Line2D object at 0x...>]
    >>> plt.title("hamming window")
    Text(0.5, 1.0, 'hamming window')
    >>> plt.ylabel("Amplitude")
    Text(0, 0.5, 'Amplitude')
    >>> plt.xlabel("Sample")
    Text(0.5, 0, 'Sample')
    >>> plt.show()
    """
    if ctx is None:
        ctx = current_context()
    return _npi.hamming(M, dtype=dtype, ctx=ctx)


@set_module('mxnet.ndarray.numpy')
def blackman(M, dtype=_np.float32, ctx=None):
    r"""Return the Blackman window.

    The Blackman window is a taper formed by using the first three
    terms of a summation of cosines. It was designed to have close to the
    minimal leakage possible.  It is close to optimal, only slightly worse
    than a Kaiser window.

    Parameters
    ----------
    M : int
        Number of points in the output window. If zero or less, an
        empty array is returned.
    dtype : str or numpy.dtype, optional
        An optional value type. Default is `float32`. Note that you need
        select numpy.float32 or float64 in this operator.
    ctx : Context, optional
        An optional device context (default is the current default context).

    Returns
    -------
    out : ndarray
        The window, with the maximum value normalized to one (the value one
        appears only if the number of samples is odd).

    See Also
    --------
    hamming, hanning

    Notes
    -----
    The Blackman window is defined as

    .. math::  w(n) = 0.42 - 0.5 \cos(2\pi n/{M-1}) + 0.08 \cos(4\pi n/{M-1})

    Most references to the Blackman window come from the signal processing
    literature, where it is used as one of many windowing functions for
    smoothing values.  It is also known as an apodization (which means
    "removing the foot", i.e. smoothing discontinuities at the beginning
    and end of the sampled signal) or tapering function. It is known as a
    "near optimal" tapering function, almost as good (by some measures)
    as the kaiser window.

    References
    ----------
    Blackman, R.B. and Tukey, J.W., (1958) The measurement of power spectra,
    Dover Publications, New York.

    Oppenheim, A.V., and R.W. Schafer. Discrete-Time Signal Processing.
    Upper Saddle River, NJ: Prentice-Hall, 1999, pp. 468-471.

    Examples
    --------
    >>> np.blackman(12)
    array([-1.4901161e-08,  3.2606423e-02,  1.5990365e-01,  4.1439798e-01,
            7.3604530e-01,  9.6704686e-01,  9.6704674e-01,  7.3604506e-01,
            4.1439781e-01,  1.5990359e-01,  3.2606363e-02, -1.4901161e-08])

    Plot the window and its frequency response:

    >>> import matplotlib.pyplot as plt
    >>> window = np.blackman(51)
    >>> plt.plot(window.asnumpy())
    [<matplotlib.lines.Line2D object at 0x...>]
    >>> plt.title("blackman window")
    Text(0.5, 1.0, 'blackman window')
    >>> plt.ylabel("Amplitude")
    Text(0, 0.5, 'Amplitude')
    >>> plt.xlabel("Sample")
    Text(0.5, 0, 'Sample')
    >>> plt.show()
    """
    if ctx is None:
        ctx = current_context()
    return _npi.blackman(M, dtype=dtype, ctx=ctx)


@set_module('mxnet.ndarray.numpy')
def flip(m, axis=None, out=None):
    r"""
    flip(m, axis=None, out=None)

    Reverse the order of elements in an array along the given axis.

    The shape of the array is preserved, but the elements are reordered.

    Parameters
    ----------
    m : ndarray or scalar
        Input array.
    axis : None or int or tuple of ints, optional
        Axis or axes along which to flip over. The default,
        axis=None, will flip over all of the axes of the input array.
        If axis is negative it counts from the last to the first axis.

        If axis is a tuple of ints, flipping is performed on all of the axes
        specified in the tuple.
    out : ndarray or scalar, optional
        Alternative output array in which to place the result. It must have
        the same shape and type as the expected output.

    Returns
    -------
    out : ndarray or scalar
        A view of `m` with the entries of axis reversed.  Since a view is
        returned, this operation is done in constant time.

    Examples
    --------
    >>> A = np.arange(8).reshape((2,2,2))
    >>> A
    array([[[0, 1],
            [2, 3]],
           [[4, 5],
            [6, 7]]])
    >>> np.flip(A, 0)
    array([[[4, 5],
            [6, 7]],
           [[0, 1],
            [2, 3]]])
    >>> np.flip(A, 1)
    array([[[2, 3],
            [0, 1]],
           [[6, 7],
            [4, 5]]])
    >>> np.flip(A)
    array([[[7, 6],
            [5, 4]],
           [[3, 2],
            [1, 0]]])
    >>> np.flip(A, (0, 2))
    array([[[5, 4],
            [7, 6]],
           [[1, 0],
            [3, 2]]])
    """
    from ...numpy import ndarray
    if isinstance(m, numeric_types):
        return _np.flip(m, axis)
    elif isinstance(m, ndarray):
        return _npi.flip(m, axis, out=out)
    else:
        raise TypeError('type {} not supported'.format(str(type(m))))


@set_module('mxnet.ndarray.numpy')
def flipud(m):
    r"""
    flipud(*args, **kwargs)

    Flip array in the up/down direction.

    Flip the entries in each column in the up/down direction.
    Rows are preserved, but appear in a different order than before.

    Parameters
    ----------
    m : array_like
        Input array.

    Returns
    -------
    out : array_like
        A view of `m` with the rows reversed.  Since a view is
        returned, this operation is :math:`\mathcal O(1)`.

    See Also
    --------
    fliplr : Flip array in the left/right direction.
    rot90 : Rotate array counterclockwise.

    Notes
    -----
    Equivalent to ``m[::-1,...]``.
    Does not require the array to be two-dimensional.

    Examples
    --------
    >>> A = np.diag(np.array([1.0, 2, 3]))
    >>> A
    array([[1.,  0.,  0.],
           [0.,  2.,  0.],
           [0.,  0.,  3.]])
    >>> np.flipud(A)
    array([[0.,  0.,  3.],
           [0.,  2.,  0.],
           [1.,  0.,  0.]])

    >>> A = np.random.randn(2,3,5)
    >>> np.all(np.flipud(A) == A[::-1,...])
    array(True)

    >>> np.flipud(np.array([1,2]))
    array([2., 1.])
    """
    return flip(m, 0)


@set_module('mxnet.ndarray.numpy')
def fliplr(m):
    r"""
    fliplr(*args, **kwargs)

    Flip array in the left/right direction.

    Flip the entries in each row in the left/right direction.
    Columns are preserved, but appear in a different order than before.

    Parameters
    ----------
    m : array_like
        Input array, must be at least 2-D.

    Returns
    -------
    f : ndarray
        A view of `m` with the columns reversed.  Since a view
        is returned, this operation is :math:`\mathcal O(1)`.

    See Also
    --------
    flipud : Flip array in the up/down direction.
    rot90 : Rotate array counterclockwise.

    Notes
    -----
    Equivalent to m[:,::-1]. Requires the array to be at least 2-D.

    Examples
    --------
    >>> A = np.diag(np.array([1.,2.,3.]))
    >>> A
    array([[1.,  0.,  0.],
           [0.,  2.,  0.],
           [0.,  0.,  3.]])
    >>> np.fliplr(A)
    array([[0.,  0.,  1.],
           [0.,  2.,  0.],
           [3.,  0.,  0.]])

    >>> A = np.random.randn(2,3,5)
    >>> np.all(np.fliplr(A) == A[:,::-1,...])
    array(True)
    """
    return flip(m, 1)


@set_module('mxnet.ndarray.numpy')
def around(x, decimals=0, out=None, **kwargs):
    r"""
    around(x, decimals=0, out=None)

    Evenly round to the given number of decimals.
    Parameters
    ----------
    x : ndarray or scalar
        Input data.
    decimals : int, optional
        Number of decimal places to round to (default: 0).  If
        decimals is negative, it specifies the number of positions to
        the left of the decimal point.
    out : ndarray, optional
        Alternative output array in which to place the result. It must have
        the same shape and type as the expected output.

    Returns
    -------
    rounded_array : ndarray or scalar
        An array of the same type as `x`, containing the rounded values.
        A reference to the result is returned.

    Notes
    -----
    For values exactly halfway between rounded decimal values, NumPy
    rounds to the nearest even value. Thus 1.5 and 2.5 round to 2.0,
    -0.5 and 0.5 round to 0.0, etc.

    This function differs from the original numpy.prod in the following aspects:

        - Cannot cast type automatically. Dtype of `out` must be same as the expected one.
        - Cannot support complex-valued number.

    Examples
    --------
    >>> np.around([0.37, 1.64])
    array([ 0.,  2.])
    >>> np.around([0.37, 1.64], decimals=1)
    array([ 0.4,  1.6])
    >>> np.around([.5, 1.5, 2.5, 3.5, 4.5]) # rounds to nearest even value
    array([ 0.,  2.,  2.,  4.,  4.])
    >>> np.around([1, 2, 3, 11], decimals=1) # ndarray of ints is returned
    array([ 1,  2,  3, 11])
    >>> np.around([1, 2, 3, 11], decimals=-1)
    array([ 0,  0,  0, 10])
    """
    from ...numpy import ndarray
    if isinstance(x, numeric_types):
        return _np.around(x, decimals, **kwargs)
    elif isinstance(x, ndarray):
        return _npi.around(x, decimals, out=out, **kwargs)
    else:
        raise TypeError('type {} not supported'.format(str(type(x))))


@set_module('mxnet.ndarray.numpy')
def round(x, decimals=0, out=None, **kwargs):
    r"""
    round(a, decimals=0, out=None)
    Round an array to the given number of decimals.

    See Also
    --------
    around : equivalent function; see for details.
    """
    from ...numpy import ndarray
    if isinstance(x, numeric_types):
        return _np.around(x, decimals, **kwargs)
    elif isinstance(x, ndarray):
        return _npi.around(x, decimals, out=out, **kwargs)
    else:
        raise TypeError('type {} not supported'.format(str(type(x))))


@set_module('mxnet.ndarray.numpy')
def round_(x, decimals=0, out=None, **kwargs):
    r"""
    round_(a, decimals=0, out=None)
    Round an array to the given number of decimals.

    See Also
    --------
    around : equivalent function; see for details.
    """
    from ...numpy import ndarray
    if isinstance(x, numeric_types):
        return _np.around(x, decimals, **kwargs)
    elif isinstance(x, ndarray):
        return _npi.around(x, decimals, out=out, **kwargs)
    else:
        raise TypeError('type {} not supported'.format(str(type(x))))


@set_module('mxnet.ndarray.numpy')
@wrap_np_binary_func
def arctan2(x1, x2, out=None, **kwargs):
    r"""
    Element-wise arc tangent of ``x1/x2`` choosing the quadrant correctly.

    The quadrant (i.e., branch) is chosen so that ``arctan2(x1, x2)`` is
    the signed angle in radians between the ray ending at the origin and
    passing through the point (1,0), and the ray ending at the origin and
    passing through the point (`x2`, `x1`).  (Note the role reversal: the
    "`y`-coordinate" is the first function parameter, the "`x`-coordinate"
    is the second.)  By IEEE convention, this function is defined for
    `x2` = +/-0 and for either or both of `x1` and `x2` = +/-inf (see
    Notes for specific values).

    This function is not defined for complex-valued arguments; for the
    so-called argument of complex values, use `angle`.

    Parameters
    ----------
    x1 : ndarray or scalar
        `y`-coordinates.
    x2 : ndarray or scalar
        `x`-coordinates. `x2` must be broadcastable to match the shape of
        `x1` or vice versa.
    out : ndarray or None, optional
        A location into which the result is stored. If provided, it must have
        a shape that the inputs broadcast to. If not provided or `None`,
        a freshly-allocated array is returned.

    Returns
    -------
    out : ndarray or scalar
        Array of angles in radians, in the range ``[-pi, pi]``. This is a scalar if
        `x1` and `x2` are scalars.

    Notes
    -----
    *arctan2* is identical to the `atan2` function of the underlying
    C library.  The following special values are defined in the C
    standard: [1]_

    ====== ====== ================
    `x1`   `x2`   `arctan2(x1,x2)`
    ====== ====== ================
    +/- 0  +0     +/- 0
    +/- 0  -0     +/- pi
        > 0   +/-inf +0 / +pi
        < 0   +/-inf -0 / -pi
    +/-inf +inf   +/- (pi/4)
    +/-inf -inf   +/- (3*pi/4)
    ====== ====== ================

    Note that +0 and -0 are distinct floating point numbers, as are +inf
    and -inf.

    This function differs from the original numpy.arange in the following aspects:
        - Only support float16, float32 and float64.

    References
    ----------
    .. [1] ISO/IEC standard 9899:1999, "Programming language C."

    Examples
    --------
    Consider four points in different quadrants:

    >>> x = np.array([-1, +1, +1, -1])
    >>> y = np.array([-1, -1, +1, +1])
    >>> np.arctan2(y, x) * 180 / np.pi
    array([-135.,  -45.,   45.,  135.])

    Note the order of the parameters. `arctan2` is defined also when `x2` = 0
    and at several other special points, obtaining values in
    the range ``[-pi, pi]``:

    >>> x = np.array([1, -1])
    >>> y = np.array([0, 0])
    >>> np.arctan2(x, y)
    array([ 1.5707964, -1.5707964])
    """
    if isinstance(x1, numeric_types) and isinstance(x2, numeric_types):
        return _np.arctan2(x1, x2, out=out)
    return _api_internal.arctan2(x1, x2, out)


@set_module('mxnet.ndarray.numpy')
@wrap_np_binary_func
def hypot(x1, x2, out=None, **kwargs):
    r"""
    Given the "legs" of a right triangle, return its hypotenuse.

    Equivalent to ``sqrt(x1**2 + x2**2)``, element-wise.  If `x1` or
    `x2` is scalar_like (i.e., unambiguously cast-able to a scalar type),
    it is broadcast for use with each element of the other argument.

    Parameters
    ----------
    x1, x2 : ndarray
        Leg of the triangle(s).
    out : ndarray, None, or tuple of ndarray and None, optional
        A location into which the result is stored. If provided, it must have
        a shape that the inputs broadcast to. If not provided or `None`,
        a freshly-allocated array is returned. A tuple (possible only as a
        keyword argument) must have length equal to the number of outputs.

    Returns
    -------
    z : ndarray
        The hypotenuse of the triangle(s).
        This is a scalar if both `x1` and `x2` are scalars.

    Notes
    -----
    This function differs from the original numpy.arange in the following aspects:
        - Only support float16, float32 and float64.

    Examples
    --------
    >>> np.hypot(3*np.ones((3, 3)), 4*np.ones((3, 3)))
    array([[ 5.,  5.,  5.],
           [ 5.,  5.,  5.],
           [ 5.,  5.,  5.]])

    Example showing broadcast of scalar_like argument:

    >>> np.hypot(3*np.ones((3, 3)), [4])
    array([[ 5.,  5.,  5.],
           [ 5.,  5.,  5.],
           [ 5.,  5.,  5.]])
    """
    if isinstance(x1, numeric_types) and isinstance(x2, numeric_types):
        return _np.hypot(x1, x2, out=out)
    return _api_internal.hypot(x1, x2, out)


@set_module('mxnet.ndarray.numpy')
@wrap_np_binary_func
def bitwise_and(x1, x2, out=None, **kwargs):
    r"""
    Compute the bit-wise XOR of two arrays element-wise.

    Parameters
    ----------
    x1, x2 : ndarray or scalar
        Only integer and boolean types are handled. If x1.shape != x2.shape,
        they must be broadcastable to a common shape (which becomes the shape of the output).
    out : ndarray, optional
        A location into which the result is stored. If provided, it must have a shape that the
        inputs broadcast to. If not provided or None, a freshly-allocated array is returned.

    Returns
    -------
    out : ndarray
        Result.

    Examples
    --------
    >>> np.bitwise_and(13, 17)
    1

    >>> np.bitwise_and(14, 13)
    12
    >>> np.bitwise_and(np.array([14,3], dtype='int32'), 13)
    array([12,  1], dtype=int32)

    >>> np.bitwise_and(np.array([11,7], dtype='int32'), np.array([4,25], dtype='int32'))
    array([0, 1], dtype=int32)
    >>> np.bitwise_and(np.array([2,5,255], dtype='int32'), np.array([3,14,16], dtype='int32'))
    array([ 2,  4, 16], dtype=int32)
    >>> np.bitwise_and(np.array([True, True], dtype='bool'), np.array([False, True], dtype='bool'))
    array([False,  True])
    """
    if isinstance(x1, numeric_types) and isinstance(x2, numeric_types):
        return _np.bitwise_and(x1, x2, out=out)
    return _api_internal.bitwise_and(x1, x2, out)


@set_module('mxnet.ndarray.numpy')
@wrap_np_binary_func
def bitwise_xor(x1, x2, out=None, **kwargs):
    r"""
    Compute the bit-wise XOR of two arrays element-wise.

    Parameters
    ----------
    x1, x2 : ndarray or scalar
        Only integer and boolean types are handled. If x1.shape != x2.shape,
        they must be broadcastable to a common shape (which becomes the shape of the output).
    out : ndarray, optional
        A location into which the result is stored. If provided, it must have a shape that the
        inputs broadcast to. If not provided or None, a freshly-allocated array is returned.

    Returns
    -------
    out : ndarray
        Result.

    Examples
    --------
    >>> np.bitwise_xor(13, 17)
    28

    >>> np.bitwise_xor(31, 5)
    26
    >>> np.bitwise_xor(np.array([31,3], dtype='int32'), 5)
    array([26,  6])

    >>> np.bitwise_xor(np.array([31,3], dtype='int32'), np.array([5,6], dtype='int32'))
    array([26,  5])
    >>> np.bitwise_xor(np.array([True, True], dtype='bool'), np.array([False, True], dtype='bool'))
    array([ True, False])
    """
    if isinstance(x1, numeric_types) and isinstance(x2, numeric_types):
        return _np.bitwise_xor(x1, x2, out=out)
    return _api_internal.bitwise_xor(x1, x2, out)


@set_module('mxnet.ndarray.numpy')
@wrap_np_binary_func
def bitwise_or(x1, x2, out=None, **kwargs):
    r"""
    Compute the bit-wise OR of two arrays element-wise.

    Parameters
    ----------
    x1, x2 : ndarray or scalar
        Only integer and boolean types are handled. If x1.shape != x2.shape,
        they must be broadcastable to a common shape (which becomes the shape of the output).
    out : ndarray, optional
        A location into which the result is stored. If provided, it must have a shape that the
        inputs broadcast to. If not provided or None, a freshly-allocated array is returned.

    Returns
    -------
    out : ndarray
        Result.

    Examples
    --------
    >>> np.bitwise_or(13, 17)
    29

    >>> np.bitwise_or(31, 5)
    31
    >>> np.bitwise_or(np.array([31,3], dtype='int32'), 5)
    array([31,  7])

    >>> np.bitwise_or(np.array([31,3], dtype='int32'), np.array([5,6], dtype='int32'))
    array([31,  7])
    >>> np.bitwise_or(np.array([True, True], dtype='bool'), np.array([False, True], dtype='bool'))
    array([ True, True])
    """
    if isinstance(x1, numeric_types) and isinstance(x2, numeric_types):
        return _np.bitwise_or(x1, x2, out=out)
    return _api_internal.bitwise_or(x1, x2, out)


@set_module('mxnet.ndarray.numpy')
@wrap_np_binary_func
def ldexp(x1, x2, out=None, **kwargs):
    """
    Returns x1 * 2**x2, element-wise.
    The mantissas `x1` and twos exponents `x2` are used to construct
    floating point numbers ``x1 * 2**x2``.

    Parameters
    ----------
    x1 : ndarray or scalar
        Array of multipliers.
    x2 : ndarray or scalar, int
        Array of twos exponents.
    out : ndarray, optional
        A location into which the result is stored. If provided, it must have
        a shape that the inputs broadcast to. If not, a freshly-allocated array is returned.

    Returns
    -------
    y : ndarray or scalar
        The result of ``x1 * 2**x2``.
        This is a scalar if both `x1` and `x2` are scalars.

    Notes
    -----
    Complex dtypes are not supported, they will raise a TypeError.
    Different from numpy, we allow x2 to be float besides int.
    `ldexp` is useful as the inverse of `frexp`, if used by itself it is
    more clear to simply use the expression ``x1 * 2**x2``.

    Examples
    --------
    >>> np.ldexp(5, np.arange(4))
    array([  5.,  10.,  20.,  40.])
    """
    if isinstance(x1, numeric_types) and isinstance(x2, numeric_types):
        return _np.ldexp(x1, x2, out=out)
    return _api_internal.ldexp(x1, x2, out)


@set_module('mxnet.ndarray.numpy')
def inner(a, b):
    r"""
    Inner product of two arrays.
    Ordinary inner product of vectors for 1-D arrays (without complex
    conjugation), in higher dimensions a sum product over the last axes.

    Parameters
    ----------
    a, b : ndarray
        If `a` and `b` are nonscalar, their last dimensions must match.

    Returns
    -------
    out : ndarray
        `out.shape = a.shape[:-1] + b.shape[:-1]`

    Raises
    ------
    ValueError
        If the last dimension of `a` and `b` has different size.

    See Also
    --------
    tensordot : Sum products over arbitrary axes.
    dot : Generalised matrix product, using second last dimension of `b`.
    einsum : Einstein summation convention.

    Notes
    -----
    For vectors (1-D arrays) it computes the ordinary inner-product::
        np.inner(a, b) = sum(a[:]*b[:])
    More generally, if `ndim(a) = r > 0` and `ndim(b) = s > 0`::
        np.inner(a, b) = np.tensordot(a, b, axes=(-1,-1))
    or explicitly::
        np.inner(a, b)[i0,...,ir-1,j0,...,js-1]
            = sum(a[i0,...,ir-1,:]*b[j0,...,js-1,:])
    In addition `a` or `b` may be scalars, in which case::
    np.inner(a,b) = a*b

    Examples
    --------
    Ordinary inner product for vectors:
    >>> a = np.array([1,2,3])
    >>> b = np.array([0,1,0])
    >>> np.inner(a, b)
    2
    A multidimensional example:
    >>> a = np.arange(24).reshape((2,3,4))
    >>> b = np.arange(4)
    >>> np.inner(a, b)
    array([[ 14,  38,  62],
           [ 86, 110, 134]])
    """
    return tensordot(a, b, [-1, -1])


@set_module('mxnet.ndarray.numpy')
def outer(a, b):
    r"""
    Compute the outer product of two vectors.
    Given two vectors, ``a = [a0, a1, ..., aM]`` and
    ``b = [b0, b1, ..., bN]``,
    the outer product [1]_ is::
    [[a0*b0  a0*b1 ... a0*bN ]
    [a1*b0    .
    [ ...          .
    [aM*b0            aM*bN ]]

    Parameters
    ----------
    a : (M,) ndarray
        First input vector.  Input is flattened if
        not already 1-dimensional.
    b : (N,) ndarray
        Second input vector.  Input is flattened if
        not already 1-dimensional.

    Returns
    -------
    out : (M, N) ndarray
        ``out[i, j] = a[i] * b[j]``
    See also
    --------
    inner
    einsum : ``einsum('i,j->ij', a.ravel(), b.ravel())`` is the equivalent.
    ufunc.outer : A generalization to N dimensions and other operations.
                ``np.multiply.outer(a.ravel(), b.ravel())`` is the equivalent.
    References
    ----------
    .. [1] : G. H. Golub and C. F. Van Loan, *Matrix Computations*, 3rd
            ed., Baltimore, MD, Johns Hopkins University Press, 1996,
            pg. 8.
    Examples
    --------
    Make a (*very* coarse) grid for computing a Mandelbrot set:
    >>> rl = np.outer(np.ones((5,)), np.linspace(-2, 2, 5))
    >>> rl
    array([[-2., -1.,  0.,  1.,  2.],
        [-2., -1.,  0.,  1.,  2.],
        [-2., -1.,  0.,  1.,  2.],
        [-2., -1.,  0.,  1.,  2.],
        [-2., -1.,  0.,  1.,  2.]])
    """
    return tensordot(a.flatten(), b.flatten(), 0)


@set_module('mxnet.ndarray.numpy')
def kron(a, b):
    r"""
    Kronecker product of two arrays.
    Computes the Kronecker product, a composite array made of blocks of the
    second array scaled by the first.

    Parameters
    ----------
    a, b : ndarray

    Returns
    -------
    out : ndarray

    See Also
    --------
    outer : The outer product

    Notes
    -----
    The function assumes that the number of dimensions of `a` and `b`
    are the same, if necessary prepending the smallest with ones.
    If `a.shape = (r0,r1,..,rN)` and `b.shape = (s0,s1,...,sN)`,
    the Kronecker product has shape `(r0*s0, r1*s1, ..., rN*SN)`.
    The elements are products of elements from `a` and `b`, organized
    explicitly by::
        kron(a,b)[k0,k1,...,kN] = a[i0,i1,...,iN] * b[j0,j1,...,jN]
    where::
        kt = it * st + jt,  t = 0,...,N
    In the common 2-D case (N=1), the block structure can be visualized::
        [[ a[0,0]*b,   a[0,1]*b,  ... , a[0,-1]*b  ],
        [  ...                              ...   ],
        [ a[-1,0]*b,  a[-1,1]*b, ... , a[-1,-1]*b ]]

    Examples
    --------
    >>> np.kron([1,10,100], [5,6,7])
    array([  5,   6,   7,  50,  60,  70, 500, 600, 700])
    >>> np.kron([5,6,7], [1,10,100])
    array([  5,  50, 500,   6,  60, 600,   7,  70, 700])
    """
    return _api_internal.kron(a, b)


@set_module('mxnet.ndarray.numpy')
def vdot(a, b):
    r"""
    Return the dot product of two vectors.
    Note that `vdot` handles multidimensional arrays differently than `dot`:
    it does *not* perform a matrix product, but flattens input arguments
    to 1-D vectors first. Consequently, it should only be used for vectors.

    Parameters
    ----------
    a : ndarray
        First argument to the dot product.
    b : ndarray
        Second argument to the dot product.

    Returns
    -------
    output : ndarray
        Dot product of `a` and `b`.

    See Also
    --------
    dot : Return the dot product without using the complex conjugate of the
        first argument.

    Examples
    --------
    Note that higher-dimensional arrays are flattened!
    >>> a = np.array([[1, 4], [5, 6]])
    >>> b = np.array([[4, 1], [2, 2]])
    >>> np.vdot(a, b)
    30
    >>> np.vdot(b, a)
    30
    >>> 1*4 + 4*1 + 5*2 + 6*2
    30
    """
    return tensordot(a.flatten(), b.flatten(), 1)


@set_module('mxnet.ndarray.numpy')
def equal(x1, x2, out=None):
    """
    Return (x1 == x2) element-wise.
    Parameters
    ----------
    x1, x2 : ndarrays or scalars
        Input arrays. If ``x1.shape != x2.shape``, they must be broadcastable to
        a common shape (which becomes the shape of the output).
    out : ndarray, None, or tuple of ndarray and None, optional
        A location into which the result is stored. If provided, it must have
        a shape that the inputs broadcast to. If not provided or `None`,
        a freshly-allocated array is returned.
    Returns
    -------
    out : ndarray or scalar
        Output array of type bool, element-wise comparison of `x1` and `x2`.
        This is a scalar if both `x1` and `x2` are scalars.
    See Also
    --------
    not_equal, greater_equal, less_equal, greater, less
    Examples
    --------
    >>> np.equal(np.ones(2, 1)), np.zeros(1, 3))
    array([[False, False, False],
           [False, False, False]])
    >>> np.equal(1, np.ones(1))
    array([ True])
    """
    return _ufunc_helper(x1, x2, _npi.equal, _np.equal, _npi.equal_scalar, None, out)


@set_module('mxnet.ndarray.numpy')
def not_equal(x1, x2, out=None):
    """
    Return (x1 != x2) element-wise.
    Parameters
    ----------
    x1, x2 : ndarrays or scalars
        Input arrays. If ``x1.shape != x2.shape``, they must be broadcastable to
        a common shape (which becomes the shape of the output).
    out : ndarray, None, or tuple of ndarray and None, optional
        A location into which the result is stored. If provided, it must have
        a shape that the inputs broadcast to. If not provided or `None`,
        a freshly-allocated array is returned.
    Returns
    -------
    out : ndarray or scalar
        Output array of type bool, element-wise comparison of `x1` and `x2`.
        This is a scalar if both `x1` and `x2` are scalars.
    See Also
    --------
    equal, greater, greater_equal, less, less_equal
    Examples
    --------
    >>> np.not_equal(np.ones(2, 1)), np.zeros(1, 3))
    array([[ True,  True,  True],
           [ True,  True,  True]])
    >>> np.not_equal(1, np.ones(1))
    array([False])
    """
    return _ufunc_helper(x1, x2, _npi.not_equal, _np.not_equal, _npi.not_equal_scalar, None, out)


@set_module('mxnet.ndarray.numpy')
def greater(x1, x2, out=None):
    """
    Return the truth value of (x1 > x2) element-wise.
    Parameters
    ----------
    x1, x2 : ndarrays or scalars
        Input arrays. If ``x1.shape != x2.shape``, they must be broadcastable to
        a common shape (which becomes the shape of the output).
    out : ndarray, None, or tuple of ndarray and None, optional
        A location into which the result is stored. If provided, it must have
        a shape that the inputs broadcast to. If not provided or `None`,
        a freshly-allocated array is returned.
    Returns
    -------
    out : ndarray or scalar
        Output array of type bool, element-wise comparison of `x1` and `x2`.
        This is a scalar if both `x1` and `x2` are scalars.
    See Also
    --------
    equal, greater, greater_equal, less, less_equal
    Examples
    --------
    >>> np.greater(np.ones(2, 1)), np.zeros(1, 3))
    array([[ True,  True,  True],
           [ True,  True,  True]])
    >>> np.greater(1, np.ones(1))
    array([False])
    """
    return _ufunc_helper(x1, x2, _npi.greater, _np.greater, _npi.greater_scalar,
                         _npi.less_scalar, out)


@set_module('mxnet.ndarray.numpy')
def less(x1, x2, out=None):
    """
    Return the truth value of (x1 < x2) element-wise.
    Parameters
    ----------
    x1, x2 : ndarrays or scalars
        Input arrays. If ``x1.shape != x2.shape``, they must be broadcastable to
        a common shape (which becomes the shape of the output).
    out : ndarray, None, or tuple of ndarray and None, optional
        A location into which the result is stored. If provided, it must have
        a shape that the inputs broadcast to. If not provided or `None`,
        a freshly-allocated array is returned.
    Returns
    -------
    out : ndarray or scalar
        Output array of type bool, element-wise comparison of `x1` and `x2`.
        This is a scalar if both `x1` and `x2` are scalars.
    See Also
    --------
    equal, greater, greater_equal, less, less_equal
    Examples
    --------
    >>> np.less(np.ones(2, 1)), np.zeros(1, 3))
    array([[ True,  True,  True],
           [ True,  True,  True]])
    >>> np.less(1, np.ones(1))
    array([False])
    """
    return _ufunc_helper(x1, x2, _npi.less, _np.less, _npi.less_scalar, _npi.greater_scalar, out)


@set_module('mxnet.ndarray.numpy')
def greater_equal(x1, x2, out=None):
    """
    Return the truth value of (x1 >= x2) element-wise.
    Parameters
    ----------
    x1, x2 : ndarrays or scalars
        Input arrays. If ``x1.shape != x2.shape``, they must be broadcastable to
        a common shape (which becomes the shape of the output).
    out : ndarray, None, or tuple of ndarray and None, optional
        A location into which the result is stored. If provided, it must have
        a shape that the inputs broadcast to. If not provided or `None`,
        a freshly-allocated array is returned.
    Returns
    -------
    out : ndarray or scalar
        Output array of type bool, element-wise comparison of `x1` and `x2`.
        This is a scalar if both `x1` and `x2` are scalars.
    See Also
    --------
    equal, greater, greater_equal, less, less_equal
    Examples
    --------
    >>> np.greater_equal(np.ones(2, 1)), np.zeros(1, 3))
    array([[ True,  True,  True],
           [ True,  True,  True]])
    >>> np.greater_equal(1, np.ones(1))
    array([True])
    """
    return _ufunc_helper(x1, x2, _npi.greater_equal, _np.greater_equal, _npi.greater_equal_scalar,
                         _npi.less_equal_scalar, out)


@set_module('mxnet.ndarray.numpy')
def less_equal(x1, x2, out=None):
    """
    Return the truth value of (x1 <= x2) element-wise.
    Parameters
    ----------
    x1, x2 : ndarrays or scalars
        Input arrays. If ``x1.shape != x2.shape``, they must be broadcastable to
        a common shape (which becomes the shape of the output).
    out : ndarray, None, or tuple of ndarray and None, optional
        A location into which the result is stored. If provided, it must have
        a shape that the inputs broadcast to. If not provided or `None`,
        a freshly-allocated array is returned.
    Returns
    -------
    out : ndarray or scalar
        Output array of type bool, element-wise comparison of `x1` and `x2`.
        This is a scalar if both `x1` and `x2` are scalars.
    See Also
    --------
    equal, greater, greater_equal, less, less_equal
    Examples
    --------
    >>> np.less_equal(np.ones(2, 1)), np.zeros(1, 3))
    array([[False, False, False],
           [False, False, False]])
    >>> np.less_equal(1, np.ones(1))
    array([True])
    """
    return _ufunc_helper(x1, x2, _npi.less_equal, _np.less_equal, _npi.less_equal_scalar,
                         _npi.greater_equal_scalar, out)


@set_module('mxnet.ndarray.numpy')
def roll(a, shift, axis=None):
    """
    Roll array elements along a given axis.

    Elements that roll beyond the last position are re-introduced at
    the first.

    Parameters
    ----------
    a : ndarray
        Input array.
    shift : int or tuple of ints
        The number of places by which elements are shifted.  If a tuple,
        then `axis` must be a tuple of the same size, and each of the
        given axes is shifted by the corresponding number.  If an int
        while `axis` is a tuple of ints, then the same value is used for
        all given axes.
    axis : int or tuple of ints, optional
        Axis or axes along which elements are shifted.  By default, the
        array is flattened before shifting, after which the original
        shape is restored.

    Returns
    -------
    res : ndarray
        Output array, with the same shape as `a`.

    Notes
    -----
    Supports rolling over multiple dimensions simultaneously.

    Examples
    --------
    >>> x = np.arange(10)
    >>> np.roll(x, 2)
    array([8., 9., 0., 1., 2., 3., 4., 5., 6., 7.])
    >>> np.roll(x, -2)
    array([2., 3., 4., 5., 6., 7., 8., 9., 0., 1.])

    >>> x2 = np.reshape(x, (2,5))
    >>> x2
    array([[0., 1., 2., 3., 4.],
           [5., 6., 7., 8., 9.]])
    >>> np.roll(x2, 1)
    array([[9., 0., 1., 2., 3.],
           [4., 5., 6., 7., 8.]])
    >>> np.roll(x2, -1)
    array([[1., 2., 3., 4., 5.],
           [6., 7., 8., 9., 0.]])
    >>> np.roll(x2, 1, axis=0)
    array([[5., 6., 7., 8., 9.],
           [0., 1., 2., 3., 4.]])
    >>> np.roll(x2, -1, axis=0)
    array([[5., 6., 7., 8., 9.],
           [0., 1., 2., 3., 4.]])
    >>> np.roll(x2, 1, axis=1)
    array([[4., 0., 1., 2., 3.],
           [9., 5., 6., 7., 8.]])
    >>> np.roll(x2, -1, axis=1)
    array([[1., 2., 3., 4., 0.],
           [6., 7., 8., 9., 5.]])
   """
    return _api_internal.roll(a, shift, axis)


@set_module('mxnet.ndarray.numpy')
def rot90(m, k=1, axes=(0, 1)):
    """
    Rotate an array by 90 degrees in the plane specified by axes.
    Rotation direction is from the first towards the second axis.
    Parameters
    ----------
    m : ndarray
        Array of two or more dimensions.
    k : integer
        Number of times the array is rotated by 90 degrees.
    axes: (2,) array_like
        The array is rotated in the plane defined by the axes.
        Axes must be different.

    Returns
    -------
    y : ndarray
        A rotated view of `m`.

    -----
    rot90(m, k=1, axes=(1,0)) is the reverse of rot90(m, k=1, axes=(0,1))
    rot90(m, k=1, axes=(1,0)) is equivalent to rot90(m, k=-1, axes=(0,1))
    Examples
    --------
    >>> m = np.array([[1,2],[3,4]], 'int')
    >>> m
    array([[1, 2],
           [3, 4]], dtype=int64)
    >>> np.rot90(m)
    array([[2, 4],
           [1, 3]], dtype=int64)
    >>> np.rot90(m, 2)
    array([[4, 3],
           [2, 1]], dtype=int64)
    >>> m = np.arange(8).reshape((2,2,2))
    >>> np.rot90(m, 1, (1,2))
    array([[[1., 3.],
            [0., 2.]],

           [[5., 7.],
            [4., 6.]]])
    """
    return _api_internal.rot90(m, k, axes)


@set_module('mxnet.ndarray.numpy')
def einsum(*operands, **kwargs):
    r"""
    einsum(subscripts, *operands, out=None, optimize=False)

    Evaluates the Einstein summation convention on the operands.

    Using the Einstein summation convention, many common multi-dimensional,
    linear algebraic array operations can be represented in a simple fashion.
    In *implicit* mode `einsum` computes these values.

    In *explicit* mode, `einsum` provides further flexibility to compute
    other array operations that might not be considered classical Einstein
    summation operations, by disabling, or forcing summation over specified
    subscript labels.

    See the notes and examples for clarification.

    Parameters
    ----------
    subscripts : str
        Specifies the subscripts for summation as comma separated list of
        subscript labels. An implicit (classical Einstein summation)
        calculation is performed unless the explicit indicator '->' is
        included as well as subscript labels of the precise output form.
    operands : list of ndarray
        These are the arrays for the operation.
    out : ndarray, optional
        If provided, the calculation is done into this array.
    optimize : {False, True}, optional
        Controls if intermediate optimization should occur. No optimization
        will occur if False. Defaults to False.

    Returns
    -------
    output : ndarray
        The calculation based on the Einstein summation convention.

    Notes
    -----
    The Einstein summation convention can be used to compute
    many multi-dimensional, linear algebraic array operations. `einsum`
    provides a succinct way of representing these.

    A non-exhaustive list of these operations,
    which can be computed by `einsum`, is shown below along with examples:

    * Trace of an array, :py:func:`np.trace`.
    * Return a diagonal, :py:func:`np.diag`.
    * Array axis summations, :py:func:`np.sum`.
    * Transpositions and permutations, :py:func:`np.transpose`.
    * Matrix multiplication and dot product, :py:func:`np.matmul` :py:func:`np.dot`.
    * Vector inner and outer products, :py:func:`np.inner` :py:func:`np.outer`.
    * Broadcasting, element-wise and scalar multiplication, :py:func:`np.multiply`.
    * Tensor contractions, :py:func:`np.tensordot`.

    The subscripts string is a comma-separated list of subscript labels,
    where each label refers to a dimension of the corresponding operand.
    Whenever a label is repeated it is summed, so ``np.einsum('i,i', a, b)``
    is equivalent to :py:func:`np.inner(a,b) <np.inner>`. If a label
    appears only once, it is not summed, so ``np.einsum('i', a)`` produces a
    view of ``a`` with no changes. A further example ``np.einsum('ij,jk', a, b)``
    describes traditional matrix multiplication and is equivalent to
    :py:func:`np.matmul(a,b) <np.matmul>`. Repeated subscript labels in one
    operand take the diagonal. For example, ``np.einsum('ii', a)`` is equivalent
    to :py:func:`np.trace(a) <np.trace>`.

    In *implicit mode*, the chosen subscripts are important
    since the axes of the output are reordered alphabetically.  This
    means that ``np.einsum('ij', a)`` doesn't affect a 2D array, while
    ``np.einsum('ji', a)`` takes its transpose. Additionally,
    ``np.einsum('ij,jk', a, b)`` returns a matrix multiplication, while,
    ``np.einsum('ij,jh', a, b)`` returns the transpose of the
    multiplication since subscript 'h' precedes subscript 'i'.

    In *explicit mode* the output can be directly controlled by
    specifying output subscript labels.  This requires the
    identifier '->' as well as the list of output subscript labels.
    This feature increases the flexibility of the function since
    summing can be disabled or forced when required. The call
    ``np.einsum('i->', a)`` is like :py:func:`np.sum(a, axis=-1) <np.sum>`,
    and ``np.einsum('ii->i', a)`` is like :py:func:`np.diag(a) <np.diag>`.
    The difference is that `einsum` does not allow broadcasting by default.
    Additionally ``np.einsum('ij,jh->ih', a, b)`` directly specifies the
    order of the output subscript labels and therefore returns matrix
    multiplication, unlike the example above in implicit mode.

    To enable and control broadcasting, use an ellipsis.  Default
    NumPy-style broadcasting is done by adding an ellipsis
    to the left of each term, like ``np.einsum('...ii->...i', a)``.
    To take the trace along the first and last axes,
    you can do ``np.einsum('i...i', a)``, or to do a matrix-matrix
    product with the left-most indices instead of rightmost, one can do
    ``np.einsum('ij...,jk...->ik...', a, b)``.

    When there is only one operand, no axes are summed, and no output
    parameter is provided, a view into the operand is returned instead
    of a new array.  Thus, taking the diagonal as ``np.einsum('ii->i', a)``
    produces a view.

    The ``optimize`` argument which will optimize the contraction order
    of an einsum expression. For a contraction with three or more operands this
    can greatly increase the computational efficiency at the cost of a larger
    memory footprint during computation.

    Typically a 'greedy' algorithm is applied which empirical tests have shown
    returns the optimal path in the majority of cases. 'optimal' is not supported
    for now.

    This function differs from the original `numpy.einsum
    <https://docs.scipy.org/doc/numpy/reference/generated/numpy.einsum.html>`_ in
    the following way(s):

    - Does not support 'optimal' strategy
    - Does not support the alternative subscript like
        `einsum(op0, sublist0, op1, sublist1, ..., [sublistout])`
    - Does not produce view in any cases

    Examples
    --------
    >>> a = np.arange(25).reshape(5,5)
    >>> b = np.arange(5)
    >>> c = np.arange(6).reshape(2,3)

    Trace of a matrix:

    >>> np.einsum('ii', a)
    array(60.)

    Extract the diagonal (requires explicit form):

    >>> np.einsum('ii->i', a)
    array([ 0.,  6., 12., 18., 24.])

    Sum over an axis (requires explicit form):

    >>> np.einsum('ij->i', a)
    array([ 10.,  35.,  60.,  85., 110.])
    >>> np.sum(a, axis=1)
    array([ 10.,  35.,  60.,  85., 110.])

    For higher dimensional arrays summing a single axis can be done with ellipsis:

    >>> np.einsum('...j->...', a)
    array([ 10.,  35.,  60.,  85., 110.])

    Compute a matrix transpose, or reorder any number of axes:

    >>> np.einsum('ji', c)
    array([[0., 3.],
           [1., 4.],
           [2., 5.]])
    >>> np.einsum('ij->ji', c)
    array([[0., 3.],
           [1., 4.],
           [2., 5.]])
    >>> np.transpose(c)
    array([[0., 3.],
           [1., 4.],
           [2., 5.]])

    Vector inner products:

    >>> np.einsum('i,i', b, b)
    array(30.)

    Matrix vector multiplication:

    >>> np.einsum('ij,j', a, b)
    array([ 30.,  80., 130., 180., 230.])
    >>> np.dot(a, b)
    array([ 30.,  80., 130., 180., 230.])
    >>> np.einsum('...j,j', a, b)
    array([ 30.,  80., 130., 180., 230.])

    Broadcasting and scalar multiplication:

    >>> np.einsum('..., ...', np.array(3), c)
    array([[ 0.,  3.,  6.],
           [ 9., 12., 15.]])
    >>> np.einsum(',ij', np.array(3), c)
    array([[ 0.,  3.,  6.],
           [ 9., 12., 15.]])
    >>> np.multiply(3, c)
    array([[ 0.,  3.,  6.],
           [ 9., 12., 15.]])

    Vector outer product:

    >>> np.einsum('i,j', np.arange(2)+1, b)
    array([[0., 1., 2., 3., 4.],
           [0., 2., 4., 6., 8.]])

    Tensor contraction:

    >>> a = np.arange(60.).reshape(3,4,5)
    >>> b = np.arange(24.).reshape(4,3,2)
    >>> np.einsum('ijk,jil->kl', a, b)
    array([[4400., 4730.],
           [4532., 4874.],
           [4664., 5018.],
           [4796., 5162.],
           [4928., 5306.]])

    Example of ellipsis use:

    >>> a = np.arange(6).reshape((3,2))
    >>> b = np.arange(12).reshape((4,3))
    >>> np.einsum('ki,jk->ij', a, b)
    array([[10., 28., 46., 64.],
           [13., 40., 67., 94.]])
    >>> np.einsum('ki,...k->i...', a, b)
    array([[10., 28., 46., 64.],
           [13., 40., 67., 94.]])
    >>> np.einsum('k...,jk', a, b)
    array([[10., 28., 46., 64.],
           [13., 40., 67., 94.]])

    Chained array operations. For more complicated contractions, speed ups
    might be achieved by repeatedly computing a 'greedy' path. Performance
    improvements can be particularly significant with larger arrays:

    >>> a = np.ones(64).reshape(2,4,8)
    # Basic `einsum`: ~42.22ms  (benchmarked on 3.4GHz Intel Xeon.)
    >>> for iteration in range(500):
    ...     np.einsum('ijk,ilm,njm,nlk,abc->',a,a,a,a,a)
    # Greedy `einsum` (faster optimal path approximation): ~0.117ms
    >>> for iteration in range(500):
    ...     np.einsum('ijk,ilm,njm,nlk,abc->',a,a,a,a,a, optimize=True)
    """
    # Grab non-einsum kwargs; do not optimize by default.
    optimize_arg = kwargs.pop('optimize', False)
    out = kwargs.pop('out', None)

    subscripts = operands[0]
    operands = operands[1:]
    return _api_internal.einsum(*operands, subscripts, out, int(optimize_arg))


@set_module('mxnet.ndarray.numpy')
def nonzero(a):
    """
    Return the indices of the elements that are non-zero.

    Returns a tuple of arrays, one for each dimension of `a`,
    containing the indices of the non-zero elements in that
    dimension. The values in `a` are always returned in
    row-major, C-style order.

    To group the indices by element, rather than dimension, use `argwhere`,
    which returns a row for each non-zero element.

    Parameters
    ----------
    a : ndarray
        Input array.

    Returns
    -------
    tuple_of_arrays : tuple
        Indices of elements that are non-zero.

    See Also
    --------
    ndarray.nonzero :
        Equivalent ndarray method.

    Notes
    -----
    While the nonzero values can be obtained with ``a[nonzero(a)]``, it is
    recommended to use ``x[x.astype(bool)]`` or ``x[x != 0]`` instead, which
    will correctly handle 0-d arrays.

    Examples
    --------
    >>> x = np.array([[3, 0, 0], [0, 4, 0], [5, 6, 0]])
    >>> x
    array([[3, 0, 0],
           [0, 4, 0],
           [5, 6, 0]], dtype=int32)
    >>> np.nonzero(x)
    (array([0, 1, 2, 2], dtype=int64), array([0, 1, 0, 1], dtype=int64))

    >>> x[np.nonzero(x)]
    array([3, 4, 5, 6])
    >>> np.transpose(np.stack(np.nonzero(x)))
    array([[0, 0],
           [1, 1],
           [2, 0],
           [2, 1]], dtype=int64)

    A common use for ``nonzero`` is to find the indices of an array, where
    a condition is True.  Given an array `a`, the condition `a` > 3 is a
    boolean array and since False is interpreted as 0, np.nonzero(a > 3)
    yields the indices of the `a` where the condition is true.

    >>> a = np.array([[1, 2, 3], [4, 5, 6], [7, 8, 9]], dtype=np.int32)
    >>> a > 3
    array([[False, False, False],
           [ True,  True,  True],
           [ True,  True,  True]])
    >>> np.nonzero(a > 3)
    (array([1, 1, 1, 2, 2, 2], dtype=int64), array([0, 1, 2, 0, 1, 2], dtype=int64))

    Using this result to index `a` is equivalent to using the mask directly:

    >>> a[np.nonzero(a > 3)]
    array([4, 5, 6, 7, 8, 9], dtype=int32)
    >>> a[a > 3]
    array([4, 5, 6, 7, 8, 9], dtype=int32)

    ``nonzero`` can also be called as a method of the array.

    >>> (a > 3).nonzero()
    (array([1, 1, 1, 2, 2, 2], dtype=int64), array([0, 1, 2, 0, 1, 2], dtype=int64))
    """
    out = _api_internal.nonzero(a).transpose()
    return tuple([out[i] for i in range(len(out))])


@set_module('mxnet.ndarray.numpy')
def percentile(a, q, axis=None, out=None, overwrite_input=None, interpolation='linear', keepdims=False): # pylint: disable=too-many-arguments
    """
    Compute the q-th percentile of the data along the specified axis.
    Returns the q-th percentile(s) of the array elements.

    Parameters
    ----------
    a : ndarray
        Input array
    q : ndarray
        Percentile or sequence of percentiles to compute.
    axis : {int, tuple of int, None}, optional
        Axis or axes along which the percentiles are computed. The default is to
        compute the percentile(s) along a flattened version of the array.
    out : ndarray, optional
        Alternative output array in which to place the result. It must have the same
        shape and buffer length as the expected output, but the type (of the output)
        will be cast if necessary.
    overwrite_input : bool, optional (Not supported yet)
        If True, then allow the input array a to be modified by intermediate calculations,
        to save memory. In this case, the contents of the input a after this function
        completes is undefined.
    interpolation : {'linear', 'lower', 'higher', 'midpoint', 'nearest'}
        This optional parameter specifies the interpolation method to use when the
        desired percentile lies between two data points i < j:
        'linear': i + (j - i) * fraction, where fraction is the fractional part of the
        index surrounded by i and j.
        'lower': i.
        'higher': j.
        'nearest': i or j, whichever is nearest.
        'midpoint': (i + j) / 2.
    keepdims : bool, optional
        If this is set to True, the axes which are reduced are left in the result as
        dimensions with size one. With this option, the result will broadcast
        correctly against the original array a.

    Returns
    -------
    percentile : scalar or ndarray
        Output array.

    Examples
    --------
    >>> a = np.array([[10, 7, 4], [3, 2, 1]])
    >>> a
    array([[10,  7,  4],
        [ 3,  2,  1]])
    >>> np.percentile(a, np.array(50))
    array(3.5)
    >>> np.percentile(a, np.array(50), axis=0)
    array([6.5, 4.5, 2.5])
    >>> np.percentile(a, np.array(50), axis=1)
    array([7.,  2.])
    >>> np.percentile(a, np.array(50), axis=1, keepdims=True)
    array([[7.],
        [2.]])

    >>> m = np.percentile(a, np.array(50), axis=0)
    >>> out = np.zeros_like(m)
    >>> np.percentile(a, np.array(50), axis=0, out=out)
    array([6.5, 4.5, 2.5])
    >>> m
    array([6.5, 4.5, 2.5])
    """
    if overwrite_input is not None:
        raise NotImplementedError('overwrite_input is not supported yet')
    return _api_internal.percentile(a, q, axis, interpolation, keepdims, out)


@set_module('mxnet.ndarray.numpy')
def median(a, axis=None, out=None, overwrite_input=None, keepdims=False):
    r"""
    Compute the median along the specified axis.
    Returns the median of the array elements.
    Parameters
    ----------
    a : array_like
        Input array or object that can be converted to an array.
    axis : {int, sequence of int, None}, optional
        Axis or axes along which the medians are computed. The default
        is to compute the median along a flattened version of the array.
        A sequence of axes is supported since version 1.9.0.
    out : ndarray, optional
        Alternative output array in which to place the result. It must
        have the same shape and buffer length as the expected output,
        but the type (of the output) will be cast if necessary.
    keepdims : bool, optional
        If this is set to True, the axes which are reduced are left
        in the result as dimensions with size one. With this option,
        the result will broadcast correctly against the original `arr`.
    Returns
    -------
    median : ndarray
        A new array holding the result. If the input contains integers
        or floats smaller than ``float32``, then the output data-type is
        ``np.float32``.  Otherwise, the data-type of the output is the
        same as that of the input. If `out` is specified, that array is
        returned instead.
    See Also
    --------
    mean, percentile
    Examples
    --------
    >>> a = np.array([[10, 7, 4], [3, 2, 1]])
    >>> a
    array([[10,  7,  4],
        [ 3,  2,  1]])
    >>> np.median(a)
    3.5
    >>> np.median(a, axis=0)
    array([6.5, 4.5, 2.5])
    >>> np.median(a, axis=1)
    array([7.,  2.])
    """
    return quantile(a=a, q=0.5, axis=axis, out=out, overwrite_input=overwrite_input,
                    interpolation='midpoint', keepdims=keepdims)


@set_module('mxnet.ndarray.numpy')
def quantile(a, q, axis=None, out=None, overwrite_input=None, interpolation='linear', keepdims=False): # pylint: disable=too-many-arguments
    """
    Compute the q-th quantile of the data along the specified axis.
    New in version 1.15.0.
    Parameters
    ----------
    a : ndarray
        Input array or object that can be converted to an array.
    q : ndarray
        Quantile or sequence of quantiles to compute, which must be between 0 and 1 inclusive.
    axis : {int, tuple of int, None}, optional
        Axis or axes along which the quantiles are computed.
        The default is to compute the quantile(s) along a flattened version of the array.
    out : ndarray, optional
        Alternative output array in which to place the result.
        It must have the same shape and buffer length as the expected output,
        but the type (of the output) will be cast if necessary.
    interpolation : {'linear', 'lower', 'higher', 'midpoint', 'nearest'}
        This optional parameter specifies the interpolation method to use
        when the desired quantile lies between two data points i < j:
            linear: i + (j - i) * fraction, where fraction is the fractional part of the index surrounded by i and j.
            lower: i.
            higher: j.
            nearest: i or j, whichever is nearest.
            midpoint: (i + j) / 2.
    keepdims : bool, optional
        If this is set to True, the axes which are reduced are left in the result as dimensions with size one.
        With this option, the result will broadcast correctly against the original array a.
    Returns
    -------
    quantile : ndarray
        If q is a single quantile and axis=None, then the result is a scalar.
        If multiple quantiles are given, first axis of the result corresponds to the quantiles.
        The other axes are the axes that remain after the reduction of a.
        If out is specified, that array is returned instead.
    See also
    --------
    mean
    Notes
    -----
    Given a vector V of length N, the q-th quantile of V is the value q of the way from the minimum
    to the maximum in a sorted copy of V. The values and distances of the two nearest neighbors
    as well as the interpolation parameter will determine the quantile if the normalized ranking
    does not match the location of q exactly. This function is the same as the median if q=0.5,
    the same as the minimum if q=0.0 and the same as the maximum if q=1.0.
    This function differs from the original `numpy.quantile
    <https://numpy.org/devdocs/reference/generated/numpy.quantile.html>`_ in
    the following aspects:
    - q must be ndarray type even if it is a scalar
    - do not support overwrite_input
    Examples
    --------
    >>> a = np.array([[10, 7, 4], [3, 2, 1]])
    >>> a
    array([[10., 7., 4.],
           [3., 2., 1.]])
    >>> q = np.array(0.5)
    >>> q
    array(0.5)
    >>> np.quantile(a, q)
    array(3.5)
    >>> np.quantile(a, q, axis=0)
    array([6.5, 4.5, 2.5])
    >>> np.quantile(a, q, axis=1)
    array([7., 2.])
    >>> np.quantile(a, q, axis=1, keepdims=True)
    array([[7.],
           [2.]])
    >>> m = np.quantile(a, q, axis=0)
    >>> out = np.zeros_like(m)
    >>> np.quantile(a, q, axis=0, out=out)
    array([6.5, 4.5, 2.5])
    >>> out
    array([6.5, 4.5, 2.5])
    """
    if overwrite_input is not None:
        raise NotImplementedError('overwrite_input is not supported yet')
    return _api_internal.percentile(a, q * 100, axis, interpolation, keepdims, out)


@set_module('mxnet.ndarray.numpy')
def shares_memory(a, b, max_work=None):
    """
    Determine if two arrays share memory

    Parameters
    ----------
    a, b : ndarray
        Input arrays

    Returns
    -------
    out : bool

    See Also
    --------
    may_share_memory

    Examples
    --------
    >>> np.may_share_memory(np.array([1,2]), np.array([5,8,9]))
    False

    This function differs from the original `numpy.shares_memory
    <https://docs.scipy.org/doc/numpy/reference/generated/numpy.shares_memory.html>`_ in
    the following way(s):

    - Does not support `max_work`, it is a dummy argument
    - Actually it is same as `may_share_memory` in MXNet DeepNumPy
    """
    return _api_internal.share_memory(a, b).item()


@set_module('mxnet.ndarray.numpy')
def may_share_memory(a, b, max_work=None):
    """
    Determine if two arrays might share memory

    A return of True does not necessarily mean that the two arrays
    share any element.  It just means that they *might*.

    Only the memory bounds of a and b are checked by default.

    Parameters
    ----------
    a, b : ndarray
        Input arrays

    Returns
    -------
    out : bool

    See Also
    --------
    shares_memory

    Examples
    --------
    >>> np.may_share_memory(np.array([1,2]), np.array([5,8,9]))
    False
    >>> x = np.zeros([3, 4])
    >>> np.may_share_memory(x[:,0], x[:,1])
    True

    This function differs from the original `numpy.may_share_memory
    <https://docs.scipy.org/doc/numpy/reference/generated/numpy.may_share_memory.html>`_ in
    the following way(s):

    - Does not support `max_work`, it is a dummy argument
    - Actually it is same as `shares_memory` in MXNet DeepNumPy
    """
    return _api_internal.share_memory(a, b).item()
<<<<<<< HEAD
=======


@set_module('mxnet.ndarray.numpy')
def interp(x, xp, fp, left=None, right=None, period=None):  # pylint: disable=too-many-arguments
    """
    One-dimensional linear interpolation.
    Returns the one-dimensional piecewise linear interpolant to a function
    with given values at discrete data-points.

    Parameters
    ----------
    x : ndarray
        The x-coordinates of the interpolated values.
    xp : 1-D array of floats
        The x-coordinates of the data points, must be increasing if argument
        `period` is not specified. Otherwise, `xp` is internally sorted after
        normalizing the periodic boundaries with ``xp = xp % period``.
    fp : 1-D array of floats
        The y-coordinates of the data points, same length as `xp`.
    left : optional float corresponding to fp
        Value to return for `x < xp[0]`, default is `fp[0]`.
    right : optional float corresponding to fp
        Value to return for `x > xp[-1]`, default is `fp[-1]`.
    period : None or float, optional
        A period for the x-coordinates. This parameter allows the proper
        interpolation of angular x-coordinates. Parameters `left` and `right`
        are ignored if `period` is specified.
        .. versionadded:: 1.10.0

    Returns
    -------
    y : float (corresponding to fp) or ndarray
        The interpolated values, same shape as `x`.
    Raises
    ------
    ValueError
        If `xp` and `fp` have different length
        If `xp` or `fp` are not 1-D sequences
        If `period == 0`

    Notes
    -----
    Does not check that the x-coordinate sequence `xp` is increasing.
    If `xp` is not increasing, the results are nonsense.
    A simple check for increasing is::
        np.all(np.diff(xp) > 0)

    Examples
    --------
    >>> xp = [1, 2, 3]
    >>> fp = [3, 2, 0]
    >>> np.interp(2.5, xp, fp)
    1.0
    >>> np.interp([0, 1, 1.5, 2.72, 3.14], xp, fp)
    array([ 3. ,  3. ,  2.5 ,  0.56,  0. ])
    >>> UNDEF = -99.0
    >>> np.interp(3.14, xp, fp, right=UNDEF)
    -99.0
    Plot an interpolant to the sine function:
    >>> x = np.linspace(0, 2*np.pi, 10)
    >>> y = np.sin(x)
    >>> xvals = np.linspace(0, 2*np.pi, 50)
    >>> yinterp = np.interp(xvals, x, y)
    >>> import matplotlib.pyplot as plt
    >>> plt.plot(x, y, 'o')
    [<matplotlib.lines.Line2D object at 0x...>]
    >>> plt.plot(xvals, yinterp, '-x')
    [<matplotlib.lines.Line2D object at 0x...>]
    >>> plt.show()
    Interpolation with periodic x-coordinates:
    >>> x = [-180, -170, -185, 185, -10, -5, 0, 365]
    >>> xp = [190, -190, 350, -350]
    >>> fp = [5, 10, 3, 4]
    >>> np.interp(x, xp, fp, period=360)
    array([7.5, 5., 8.75, 6.25, 3., 3.25, 3.5, 3.75])
    """
    if not isinstance(x, numeric_types):
        x = x.astype(float)
    return _api_internal.interp(xp.astype(float), fp.astype(float), x, left,
                                right, period)
>>>>>>> 664889a2


@set_module('mxnet.ndarray.numpy')
def diff(a, n=1, axis=-1, prepend=None, append=None):  # pylint: disable=redefined-outer-name
    r"""
    Calculate the n-th discrete difference along the given axis.

    Parameters
    ----------
    a : ndarray
        Input array
    n : int, optional
        The number of times values are differenced. If zero, the input is returned as-is.
    axis : int, optional
        The axis along which the difference is taken, default is the last axis.
    prepend, append : ndarray, optional
        Not supported yet

    Returns
    -------
    diff : ndarray
        The n-th differences.
        The shape of the output is the same as a except along axis where the dimension is smaller by n.
        The type of the output is the same as the type of the difference between any two elements of a.

    Examples
    --------
    >>> x = np.array([1, 2, 4, 7, 0])
    >>> np.diff(x)
    array([ 1,  2,  3, -7])
    >>> np.diff(x, n=2)
    array([  1,   1, -10])

    >>> x = np.array([[1, 3, 6, 10], [0, 5, 6, 8]])
    >>> np.diff(x)
    array([[2, 3, 4],
           [5, 1, 2]])
    >>> np.diff(x, axis=0)
    array([[-1,  2,  0, -2]])

    Notes
    -----
    Optional inputs `prepend` and `append` are not supported yet
    """
    if (prepend or append):
        raise NotImplementedError('prepend and append options are not supported yet')
    return _api_internal.diff(a, n, axis)


@set_module('mxnet.ndarray.numpy')
def ediff1d(ary, to_end=None, to_begin=None):
    """
    The differences between consecutive elements of an array.

    Parameters
    ----------
    ary : ndarray
        If necessary, will be flattened before the differences are taken.
    to_end : ndarray or scalar, optional
        Number(s) to append at the end of the returned differences.
    to_begin : ndarray or scalar, optional
        Number(s) to prepend at the beginning of the returned differences.

    Returns
    -------
    ediff1d : ndarray
        The differences. Loosely, this is ``ary.flat[1:] - ary.flat[:-1]``.

    Examples
    --------
    >>> x = np.array([1, 2, 4, 7, 0])
    >>> np.ediff1d(x)
    array([ 1.,  2.,  3., -7.])

    >>> np.ediff1d(x, to_begin=-99, to_end=np.array([88, 99]))
    rray([-99.,   1.,   2.,   3.,  -7.,  88.,  99.])

    The returned array is always 1D.

    >>> y = np.array([[1, 2, 4], [1, 6, 24]])
    >>> np.ediff1d(y)
    array([ 1.,  2., -3.,  5., 18.])

    >>> np.ediff1d(x, to_begin=y)
    array([ 1.,  2.,  4.,  1.,  6., 24.,  1.,  2.,  3., -7.])
    """
    return _api_internal.ediff1d(ary, to_end, to_begin)


@set_module('mxnet.ndarray.numpy')
def resize(a, new_shape):
    """
    Return a new array with the specified shape.
    If the new array is larger than the original array, then the new
    array is filled with repeated copies of `a`.  Note that this behavior
    is different from a.resize(new_shape) which fills with zeros instead
    of repeated copies of `a`.

    Parameters
    ----------
    a : ndarray
        Array to be resized.
    new_shape : int or tuple of int
        Shape of resized array.

    Returns
    -------
    reshaped_array : ndarray
        The new array is formed from the data in the old array, repeated
        if necessary to fill out the required number of elements.  The
        data are repeated in the order that they are stored in memory.

    See Also
    --------
    ndarray.resize : resize an array in-place.

    Notes
    -----
    Warning: This functionality does **not** consider axes separately,
    i.e. it does not apply interpolation/extrapolation.
    It fills the return array with the required number of elements, taken
    from `a` as they are laid out in memory, disregarding strides and axes.
    (This is in case the new shape is smaller. For larger, see above.)
    This functionality is therefore not suitable to resize images,
    or data where each axis represents a separate and distinct entity.

    Examples
    --------
    >>> a = np.array([[0, 1], [2, 3]])
    >>> np.resize(a, (2, 3))
    array([[0., 1., 2.],
           [3., 0., 1.]])
    >>> np.resize(a, (1, 4))
    array([[0., 1., 2., 3.]])
    >>> np.resize(a,(2, 4))
    array([[0., 1., 2., 3.],
           [0., 1., 2., 3.]])
    """
    return _npi.resize_fallback(a, new_shape=new_shape)


@set_module('mxnet.ndarray.numpy')
def nan_to_num(x, copy=True, nan=0.0, posinf=None, neginf=None, **kwargs):
    """
    Replace NaN with zero and infinity with large finite numbers (default
    behaviour) or with the numbers defined by the user using the `nan`,
    `posinf` and/or `neginf` keywords.

    If `x` is inexact, NaN is replaced by zero or by the user defined value in
    `nan` keyword, infinity is replaced by the largest finite floating point
    values representable by ``x.dtype`` or by the user defined value in
    `posinf` keyword and -infinity is replaced by the most negative finite
    floating point values representable by ``x.dtype`` or by the user defined
    value in `neginf` keyword.

    For complex dtypes, the above is applied to each of the real and
    imaginary components of `x` separately.

    If `x` is not inexact, then no replacements are made.

    Parameters
    ----------
    x : ndarray
        Input data.
    copy : bool, optional
        Whether to create a copy of `x` (True) or to replace values
        in-place (False). The in-place operation only occurs if
        casting to an array does not require a copy.
        Default is True.
    nan : int, float, optional
        Value to be used to fill NaN values. If no value is passed
        then NaN values will be replaced with 0.0.
    posinf : int, float, optional
        Value to be used to fill positive infinity values. If no value is
        passed then positive infinity values will be replaced with a very
        large number.
    neginf : int, float, optional
        Value to be used to fill negative infinity values. If no value is
        passed then negative infinity values will be replaced with a very
        small (or negative) number.

        .. versionadded:: 1.13

    Returns
    -------
    out : ndarray
        `x`, with the non-finite values replaced. If `copy` is False, this may
        be `x` itself.

    Notes
    -----
    NumPy uses the IEEE Standard for Binary Floating-Point for Arithmetic
    (IEEE 754). This means that Not a Number is not equivalent to infinity.

    Examples
    --------
    >>> np.nan_to_num(np.inf)
    1.7976931348623157e+308
    >>> np.nan_to_num(-np.inf)
    -1.7976931348623157e+308
    >>> np.nan_to_num(np.nan)
    0.0
    >>> x = np.array([np.inf, -np.inf, np.nan, -128, 128])
    >>> np.nan_to_num(x)
    array([ 3.4028235e+38, -3.4028235e+38,  0.0000000e+00, -1.2800000e+02,
            1.2800000e+02])
    >>> np.nan_to_num(x, nan=-9999, posinf=33333333, neginf=33333333)
    array([ 3.3333332e+07,  3.3333332e+07, -9.9990000e+03, -1.2800000e+02,
            1.2800000e+02])
    >>> y = np.array([[-1, 0, 1],[9999,234,-14222]],dtype="float64")/0
    array([[-inf,  nan,  inf],
        [ inf,  inf, -inf]], dtype=float64)
    >>> np.nan_to_num(y)
    array([[-1.79769313e+308,  0.00000000e+000,  1.79769313e+308],
        [ 1.79769313e+308,  1.79769313e+308, -1.79769313e+308]], dtype=float64)
    >>> np.nan_to_num(y, nan=111111, posinf=222222)
    array([[-1.79769313e+308,  1.11111000e+005,  2.22222000e+005],
        [ 2.22222000e+005,  2.22222000e+005, -1.79769313e+308]], dtype=float64)
    >>> y
    array([[-inf,  nan,  inf],
       [ inf,  inf, -inf]], dtype=float64)
    >>> np.nan_to_num(y, copy=False, nan=111111, posinf=222222)
    array([[-1.79769313e+308,  1.11111000e+005,  2.22222000e+005],
       [ 2.22222000e+005,  2.22222000e+005, -1.79769313e+308]], dtype=float64)
    >>> y
    array([[-1.79769313e+308,  1.11111000e+005,  2.22222000e+005],
       [ 2.22222000e+005,  2.22222000e+005, -1.79769313e+308]], dtype=float64)
    """
    if isinstance(x, numeric_types):
        return _np.nan_to_num(x, copy, nan, posinf, neginf)
    elif isinstance(x, NDArray):
        if x.dtype in ['int8', 'uint8', 'int32', 'int64']:
            return x
        if not copy:
            return _api_internal.nan_to_num(x, copy, nan, posinf, neginf, x)
        return _api_internal.nan_to_num(x, copy, nan, posinf, neginf, None)
    else:
        raise TypeError('type {} not supported'.format(str(type(x))))


@set_module('mxnet.ndarray.numpy')
@wrap_np_unary_func
def isnan(x, out=None, **kwargs):
    """
    Test element-wise for NaN and return result as a boolean array.

    Parameters
    ----------
    x : ndarray
        Input array.
    out : ndarray or None, optional
        A location into which the result is stored.
        If provided, it must have the same shape and dtype as input ndarray.
        If not provided or `None`, a freshly-allocated array is returned.

    Returns
    -------
    y : ndarray or bool
        True where x is NaN, false otherwise.
        This is a scalar if x is a scalar.

    Notes
    -----
    NumPy uses the IEEE Standard for Binary Floating-Point for Arithmetic (IEEE 754).

    This function differs from the original `numpy.isinf
    <https://docs.scipy.org/doc/numpy/reference/generated/numpy.isnan.html>`_ in
    the following aspects:
    - Does not support complex number for now
    - Input type does not support Python native iterables(list, tuple, ...).
    - ``out`` param: cannot perform auto broadcasting. ``out`` ndarray's shape must be the same as the expected output.
    - ``out`` param: cannot perform auto type cast. ``out`` ndarray's dtype must be the same as the expected output.
    - ``out`` param does not support scalar input case.

    Examples
    --------
    >>> np.isnan(np.nan)
    True
    >>> np.isnan(np.inf)
    False
    >>> np.isnan(np.array([np.log(-1.),1.,np.log(0)]))
    array([ True, False, False])
    """
    return _unary_func_helper(x, _npi.isnan, _np.isnan, out=out, **kwargs)


@set_module('mxnet.ndarray.numpy')
@wrap_np_unary_func
def isinf(x, out=None, **kwargs):
    """
    Test element-wise for positive or negative infinity.

    Parameters
    ----------
    x : ndarray
        Input array.
    out : ndarray or None, optional
        A location into which the result is stored.
        If provided, it must have the same shape and dtype as input ndarray.
        If not provided or `None`, a freshly-allocated array is returned.

    Returns
    -------
    y : ndarray or bool
        True where x is positive or negative infinity, false otherwise.
        This is a scalar if x is a scalar.

    Notes
    -----
    NumPy uses the IEEE Standard for Binary Floating-Point for Arithmetic (IEEE 754).
    This means that Not a Number is not equivalent to infinity.

    This function differs from the original `numpy.isnan
    <https://docs.scipy.org/doc/numpy/reference/generated/numpy.isnan.html>`_ in
    the following aspects:
    - Does not support complex number for now
    - Input type does not support Python native iterables(list, tuple, ...).
    - ``out`` param: cannot perform auto broadcasting. ``out`` ndarray's shape must be the same as the expected output.
    - ``out`` param: cannot perform auto type cast. ``out`` ndarray's dtype must be the same as the expected output.
    - ``out`` param does not support scalar input case.

    Examples
    --------
    >>> np.isinf(np.inf)
    True
    >>> np.isinf(np.nan)
    False
    >>> np.isinf(np.array([np.inf, -np.inf, 1.0, np.nan]))
    array([ True,  True, False, False])
    >>> x = np.array([-np.inf, 0., np.inf])
    >>> y = np.array([True, True, True], dtype=np.bool_)
    >>> np.isinf(x, y)
    array([ True, False,  True])
    >>> y
    array([ True, False,  True])
    """
    return _unary_func_helper(x, _npi.isinf, _np.isinf, out=out, **kwargs)


@wrap_np_unary_func
def isposinf(x, out=None, **kwargs):
    """
    Test element-wise for positive infinity, return result as bool array.

    Parameters
    ----------
    x : ndarray
        Input array.
    out : ndarray or None, optional
        A location into which the result is stored.
        If provided, it must have the same shape and dtype as input ndarray.
        If not provided or `None`, a freshly-allocated array is returned.

    Returns
    -------
    y : ndarray or bool
        True where x is positive infinity, false otherwise.
        This is a scalar if x is a scalar.

    Notes
    -----
    NumPy uses the IEEE Standard for Binary Floating-Point for Arithmetic (IEEE 754).
    This means that Not a Number is not equivalent to infinity.

    Examples
    --------
    >>> np.isposinf(np.inf)
    True
    >>> np.isposinf(-np.inf)
    False
    >>> np.isposinf(np.nan)
    False
    >>> np.isposinf(np.array([-np.inf, 0., np.inf]))
    array([False, False,  True])
    >>> x = np.array([-np.inf, 0., np.inf])
    >>> y = np.array([True, True, True], dtype=np.bool)
    >>> np.isposinf(x, y)
    array([False, False,  True])
    >>> y
    array([False, False,  True])
    """
    return _unary_func_helper(x, _npi.isposinf, _np.isposinf, out=out, **kwargs)


@set_module('mxnet.ndarray.numpy')
@wrap_np_unary_func
def isneginf(x, out=None, **kwargs):
    """
    Test element-wise for negative infinity, return result as bool array.

    Parameters
    ----------
    x : ndarray
        Input array.
    out : ndarray or None, optional
        A location into which the result is stored.
        If provided, it must have the same shape and dtype as input ndarray.
        If not provided or `None`, a freshly-allocated array is returned.

    Returns
    -------
    y : ndarray or bool
        True where x is negative infinity, false otherwise.
        This is a scalar if x is a scalar.

    Notes
    -----
    NumPy uses the IEEE Standard for Binary Floating-Point for Arithmetic (IEEE 754).
    This means that Not a Number is not equivalent to infinity.

    Examples
    --------
    >>> np.isneginf(-np.inf)
    True
    >>> np.isneginf(np.inf)
    False
    >>> np.isneginf(float('-inf'))
    True
    >>> np.isneginf(np.array([-np.inf, 0., np.inf]))
    array([ True, False, False])
    >>> x = np.array([-np.inf, 0., np.inf])
    >>> y = np.array([True, True, True], dtype=np.bool)
    >>> np.isneginf(x, y)
    array([ True, False, False])
    >>> y
    array([ True, False, False])
    """
    return _unary_func_helper(x, _npi.isneginf, _np.isneginf, out=out, **kwargs)


@set_module('mxnet.ndarray.numpy')
@wrap_np_unary_func
def isfinite(x, out=None, **kwargs):
    """
    Test element-wise for finiteness (not infinity or not Not a Number).

    Parameters
    ----------
    x : ndarray
        Input array.
    out : ndarray or None, optional
        A location into which the result is stored.
        If provided, it must have the same shape and dtype as input ndarray.
        If not provided or `None`, a freshly-allocated array is returned.

    Returns
    -------
    y : ndarray or bool
        True where x is negative infinity, false otherwise.
        This is a scalar if x is a scalar.

    Notes
    -----
    Not a Number, positive infinity and negative infinity are considered to be non-finite.

    NumPy uses the IEEE Standard for Binary Floating-Point for Arithmetic (IEEE 754).
    This means that Not a Number is not equivalent to infinity.
    Also that positive infinity is not equivalent to negative infinity.
    But infinity is equivalent to positive infinity. Errors result if the second argument
    is also supplied when x is a scalar input, or if first and second arguments have different shapes.

    Examples
    --------
    >>> np.isfinite(1)
    True
    >>> np.isfinite(0)
    True
    >>> np.isfinite(np.nan)
    False
    >>> np.isfinite(np.inf)
    False
    >>> np.isfinite(-np.inf)
    False
    >>> np.isfinite(np.array([np.log(-1.),1.,np.log(0)]))
    array([False,  True, False])
    >>> x = np.array([-np.inf, 0., np.inf])
    >>> y = np.array([True, True, True], dtype=np.bool)
    >>> np.isfinite(x, y)
    array([False,  True, False])
    >>> y
    array([False,  True, False])
    """
    return _unary_func_helper(x, _npi.isfinite, _np.isfinite, out=out, **kwargs)


@set_module('mxnet.ndarray.numpy')
def atleast_1d(*arys):
    """
    Convert inputs to arrays with at least one dimension.

    Scalar inputs are converted to 1-dimensional arrays, whilst higher-dimensional inputs are preserved.

    Parameters
    ----------
    arys1, arys2, ... : ndarray
        One or more input arrays.

    Returns
    -------
    ret : ndarray
        An array, or list of arrays, each with a.ndim >= 1. Copies are made only if necessary.

    See also
    --------
    atleast_2d, atleast_3d

    Examples
    --------
    >>> np.atleast_1d(1.0)
    array([1.])
    >>> x = np.arange(9.0).reshape(3,3)
    >>> np.atleast_1d(x)
    array([[0., 1., 2.],
           [3., 4., 5.],
           [6., 7., 8.]])
    >>> np.atleast_1d(np.array(1), np.array([3, 4]))
    [array([1.]), array([3., 4.])]
    """
    if len(arys) == 1:
        return _api_internal.atleast_1d(*arys)[0]
    return list(_api_internal.atleast_1d(*arys))


@set_module('mxnet.ndarray.numpy')
def atleast_2d(*arys):
    """
    Convert inputs to arrays with at least two dimensions.

    Parameters
    ----------
    arys1, arys2, ... : ndarray
        One or more input arrays.

    Returns
    -------
    ret : ndarray
        An array, or list of arrays, each with a.ndim >= 2. Copies are made only if necessary.

    See also
    --------
    atleast_1d, atleast_3d

    Examples
    --------
    >>> np.atleast_2d(3.0)
    array([[3.]])
    >>> x = np.arange(3.0)
    >>> np.atleast_2d(x)
    array([[0., 1., 2.]])
    >>> np.atleast_2d(np.array(1), np.array([1, 2]), np.array([[1, 2]]))
    [array([[1.]]), array([[1., 2.]]), array([[1., 2.]])]
    """
    if len(arys) == 1:
        return _api_internal.atleast_2d(*arys)[0]
    return list(_api_internal.atleast_2d(*arys))


@set_module('mxnet.ndarray.numpy')
def atleast_3d(*arys):
    """
    Convert inputs to arrays with at least three dimension.

    Parameters
    ----------
    arys1, arys2, ... : ndarray
        One or more input arrays.

    Returns
    -------
    ret : ndarray
        An array, or list of arrays, each with a.ndim >= 3.
        For example, a 1-D array of shape (N,) becomes a view of shape (1, N, 1),
        and a 2-D array of shape (M, N) becomes a view of shape (M, N, 1).

    See also
    --------
    atleast_1d, atleast_2d

    Examples
    --------
    >>> np.atleast_3d(3.0)
    array([[[3.]]])
    >>> x = np.arange(3.0)
    >>> np.atleast_3d(x).shape
    (1, 3, 1)
    >>> x = np.arange(12.0).reshape(4,3)
    >>> np.atleast_3d(x).shape
    (4, 3, 1)
    >>> for arr in np.atleast_3d(np.array([1, 2]), np.array([[1, 2]]), np.array([[[1, 2]]])):
    ...     print(arr, arr.shape)
    ...
    [[[1.]
      [2.]]] (1, 2, 1)
    [[[1.]
      [2.]]] (1, 2, 1)
    [[[1. 2.]]] (1, 1, 2)
    """
    if len(arys) == 1:
        return _api_internal.atleast_3d(*arys)[0]
    return list(_api_internal.atleast_3d(*arys))


@set_module('mxnet.ndarray.numpy')
def where(condition, x=None, y=None):  # pylint: disable=too-many-return-statements
    """where(condition, [x, y])
    Return elements chosen from `x` or `y` depending on `condition`.

    .. note::
        When only `condition` is provided, this function is a shorthand for
        ``np.asarray(condition).nonzero()``. The rest of this documentation
        covers only the case where all three arguments are provided.

    Parameters
    ----------
    condition : ndarray
        Where True, yield `x`, otherwise yield `y`.
    x, y : ndarray
        Values from which to choose. `x`, `y` and `condition` need to be
        broadcastable to some shape. `x` and `y` must have the same dtype.

    Returns
    -------
    out : ndarray
        An array with elements from `x` where `condition` is True, and elements
        from `y` elsewhere.

    Notes
    -----
    If all the arrays are 1-D, `where` is equivalent to::

        [xv if c else yv
        for c, xv, yv in zip(condition, x, y)]

    This function differs from the original `numpy.where
    <https://docs.scipy.org/doc/numpy/reference/generated/numpy.where.html>`_ in
    the following way(s):

    - If `condition` is a scalar, this operator returns x or y directly without broadcasting.
    - If `condition` is ndarray, while both `x` and `y` are scalars,
        the output dtype will be `float32`.

    Examples
    --------
    >>> a = np.arange(10)
    >>> a
    array([0., 1., 2., 3., 4., 5., 6., 7., 8., 9.])
    >>> np.where(a < 5, a, 10*a)
    array([ 0.,  1.,  2.,  3.,  4., 50., 60., 70., 80., 90.])

    This can be used on multidimensional arrays too:

    >>> cond = np.array([[True, False], [True, True]])
    >>> x = np.array([[1, 2], [3, 4]])
    >>> y = np.array([[9, 8], [7, 6]])
    >>> np.where(cond, x, y)
    array([[1., 8.],
           [3., 4.]])

    The shapes of x, y, and the condition are broadcast together:

    >>> x, y = onp.ogrid[:3, :4]
    >>> x = np.array(x)
    >>> y = np.array(y)
    >>> np.where(x < y, x, 10 + y)  # both x and 10+y are broadcast
    array([[10,  0,  0,  0],
           [10, 11,  1,  1],
           [10, 11, 12,  2]], dtype=int64)

    >>> a = np.array([[0, 1, 2],
    ...               [0, 2, 4],
    ...               [0, 3, 6]])
    >>> np.where(a < 4, a, -1)  # -1 is broadcast
    array([[ 0.,  1.,  2.],
           [ 0.,  2., -1.],
           [ 0.,  3., -1.]])
    """
    if x is None and y is None:
        return nonzero(condition)
    else:
        if isinstance(condition, numeric_types):
            if condition != 0:
                return x
            else:
                return y
        else:
            return _api_internal.where(condition, x, y)


@set_module('mxnet.ndarray.numpy')
def polyval(p, x):
    """
    Evaluate a polynomial at specific values.
    If p is of length N, this function returns the value:
    p[0]*x**(N-1) + p[1]*x**(N-2) + ... + p[N-2]*x + p[N-1]
    If x is a sequence, then p(x) is returned for each element of x.
    If x is another polynomial then the composite polynomial p(x(t)) is returned.

    Parameters
    ----------
    p : ndarray
        1D array of polynomial coefficients (including coefficients equal to zero)
        from highest degree to the constant term.
    x : ndarray
        An array of numbers, at which to evaluate p.

    Returns
    -------
    values : ndarray
        Result array of polynomials

    Notes
    -----
    This function differs from the original `numpy.polyval
    <https://numpy.org/devdocs/reference/generated/numpy.polyval.html>`_ in
    the following way(s):
    - Does not support poly1d.
    - X should be ndarray type even if it contains only one element.

    Examples
    --------
    >>> p = np.array([3, 0, 1])
    array([3., 0., 1.])
    >>> x = np.array([5])
    array([5.])
    >>> np.polyval(p, x)  # 3 * 5**2 + 0 * 5**1 + 1
    array([76.])
    >>> x = np.array([5, 4])
    array([5., 4.])
    >>> np.polyval(p, x)
    array([76., 49.])
    """
    from ...numpy import ndarray
    if isinstance(p, numeric_types) and isinstance(x, numeric_types):
        return _np.polyval(p, x)
    elif isinstance(p, ndarray) and isinstance(x, ndarray):
        return _api_internal.polyval(p, x)
    else:
        raise TypeError('type not supported')


@set_module('mxnet.ndarray.numpy')
def bincount(x, weights=None, minlength=0):
    """
    Count number of occurrences of each value in array of non-negative ints.

    Parameters
    ----------
    x : ndarray
        input array, 1 dimension, nonnegative ints.
    weights: ndarray
        input weigths same shape as x. (Optional)
    minlength: int
        A minimum number of bins for the output. (Optional)

    Returns
    --------
    out : ndarray
        the result of binning the input array. The length of out is equal to amax(x)+1.

    Raises
    --------
    Value Error
        If the input is not 1-dimensional, or contains elements with negative values,
        or if minlength is negative
    TypeError
        If the type of the input is float or complex.

    Examples
    --------
    >>> np.bincount(np.arange(5))
    array([1, 1, 1, 1, 1])
    >>> np.bincount(np.array([0, 1, 1, 3, 2, 1, 7]))
    array([1, 3, 1, 1, 0, 0, 0, 1])

    >>> x = np.array([0, 1, 1, 3, 2, 1, 7, 23])
    >>> np.bincount(x).size == np.amax(x)+1
    True

    >>> np.bincount(np.arange(5, dtype=float))
    Traceback (most recent call last):
    File "<stdin>", line 1, in <module>
    TypeError: array cannot be safely cast to required type

    >>> w = np.array([0.3, 0.5, 0.2, 0.7, 1., -0.6]) # weights
    >>> x = np.array([0, 1, 1, 2, 2, 2])
    >>> np.bincount(x,  weights=w)
    array([ 0.3,  0.7,  1.1])
    """
    if minlength < 0:
        raise ValueError("Minlength value should greater than 0")
    return _api_internal.bincount(x, weights, minlength)


@set_module('mxnet.ndarray.numpy')
def pad(x, pad_width, mode='constant', **kwargs): # pylint: disable=too-many-arguments
    """
    Pad an array.

    Parameters
    ----------
    array : array_like of rank N
        The array to pad.
    pad_width : {sequence, array_like, int}
        Number of values padded to the edges of each axis.
        ((before_1, after_1), ... (before_N, after_N)) unique pad widths
        for each axis.
        ((before, after),) yields same before and after pad for each axis.
        (pad,) or int is a shortcut for before = after = pad width for all
        axes.
    mode : str or function, optional
        One of the following string values or a user supplied function.
        'constant' (default)
            Pads with a constant value.
        'edge'
            Pads with the edge values of array.
        'linear_ramp'
            not supported yet
        'maximum'
            Pads with the maximum value of all of the
            vector along each axis.
        'mean'
            not supported yet
        'median'
            not supported yet
        'minimum'
            Pads with the minimum value of all of the
            vector along each axis.
        'reflect'
            Pads with the reflection of the vector mirrored on
            the first and last values of the vector along each
            axis.
        'symmetric'
            Pads with the reflection of the vector mirrored
            along the edge of the array.
        'wrap'
            not supported yet.
        'empty'
            not supported yet.
        <function>
            not supported yet.
    stat_length : not supported yet
    constant_values : scalar, optional
        Used in 'constant'.  The values to set the padded values for each
        axis.
        Default is 0.

    end_values : not supported yet
    reflect_type : {'even', 'odd'}, optional
        only support even now

    Returns
    -------
    pad : ndarray
        Padded array of rank equal to `array` with shape increased
        according to `pad_width`.
    """
    # pylint: disable = too-many-return-statements, inconsistent-return-statements
    if not _np.asarray(pad_width).dtype.kind == 'i':
        raise TypeError('`pad_width` must be of integral type.')
    if not isinstance(pad_width, tuple):
        raise TypeError("`pad_width` must be tuple.")
    if mode == "linear_ramp":
        raise ValueError("mode {'linear_ramp'} is not supported.")
    if mode == "wrap":
        raise ValueError("mode {'wrap'} is not supported.")
    if mode == "median":
        raise ValueError("mode {'median'} is not supported.")
    if mode == "mean":
        raise ValueError("mode {'mean'} is not supported.")
    if mode == "empty":
        raise ValueError("mode {'empty'} is not supported.")
    if callable(mode):
        raise ValueError("mode {'<function>'} is not supported.")

    allowedkwargs = {
        'constant': ['constant_values'],
        'edge': [],
        'linear_ramp': ['end_values'],
        'maximum': ['stat_length'],
        'mean': ['stat_length'],
        'median': ['stat_length'],
        'minimum': ['stat_length'],
        'reflect': ['reflect_type'],
        'symmetric': ['reflect_type'],
        'wrap': [],
        }

    if isinstance(mode, _np.compat.basestring):
        # Make sure have allowed kwargs appropriate for mode
        for key in kwargs:
            if key not in allowedkwargs[mode]:
                raise ValueError('%s keyword not in allowed keywords %s' %(key, allowedkwargs[mode]))

    unsupported_kwargs = set(kwargs) - set(allowedkwargs[mode])
    if unsupported_kwargs:
        raise ValueError("unsupported keyword arguments for mode '{}': {}"
                         .format(mode, unsupported_kwargs))
    if mode == "constant":
        values = kwargs.get("constant_values", 0)
        if isinstance(values, tuple):
            raise TypeError("unsupported constant_values type: {'tuple'}.")
        _npi.pad(x, pad_width, mode='constant', constant_value=values)
    elif mode == "symmetric":
        values = kwargs.get("reflect_type", "even")
        if values != "even" and values is not None:
            raise ValueError("unsupported reflect_type '{}'".format(values))
        return _npi.pad(x, pad_width, mode='symmetric', reflect_type="even")
    elif mode == "edge":
        return _npi.pad(x, pad_width, mode='edge')
    elif mode == "reflect":
        values = kwargs.get("reflect_type", "even")
        if values != "even" and values is not None:
            raise ValueError("unsupported reflect_type '{}'".format(values))
        return _npi.pad(x, pad_width, mode='reflect', reflect_type="even")
    elif mode == "maximum":
        values = kwargs.get("stat_length", None)
        if values is not None:
            raise ValueError("unsupported stat_length '{}'".format(values))
        return _npi.pad(x, pad_width, mode='maximum')
    elif mode == "minimum":
        values = kwargs.get("stat_length", None)
        if values is not None:
            raise ValueError("unsupported stat_length '{}'".format(values))
        return _npi.pad(x, pad_width, mode='minimum')
    return _npi.pad(x, pad_width, mode='constant', constant_value=0)


@set_module('mxnet.ndarray.numpy')
def cumsum(a, axis=None, dtype=None, out=None):
    """
    Return the cumulative sum of the elements along a given axis.

    Parameters
    ----------
    a : array_like
        Input array.
    axis : int, optional
        Axis along which the cumulative sum is computed. The default
        (None) is to compute the cumsum over the flattened array.
    dtype : dtype, optional
        Type of the returned array and of the accumulator in which the
        elements are summed.  If `dtype` is not specified, it defaults
        to the dtype of `a`, unless `a` has an integer dtype with a
        precision less than that of the default platform integer.  In
        that case, the default platform integer is used.
    out : ndarray, optional
        Alternative output array in which to place the result. It must
        have the same shape and buffer length as the expected output
        but the type will be cast if necessary. See `doc.ufuncs`
        (Section "Output arguments") for more details.

    Returns
    -------
    cumsum_along_axis : ndarray.
        A new array holding the result is returned unless `out` is
        specified, in which case a reference to `out` is returned. The
        result has the same size as `a`, and the same shape as `a` if
        `axis` is not None or `a` is a 1-d array.

    Examples
    --------
    >>> a = np.array([[1,2,3], [4,5,6]])
    >>> a
    array([[1, 2, 3],
           [4, 5, 6]])
    >>> np.cumsum(a)
    array([ 1,  3,  6, 10, 15, 21])
    >>> np.cumsum(a, dtype=float)     # specifies type of output value(s)
    array([  1.,   3.,   6.,  10.,  15.,  21.])
    >>> np.cumsum(a,axis=0)      # sum over rows for each of the 3 columns
    array([[1, 2, 3],
           [5, 7, 9]])
    >>> np.cumsum(a,axis=1)      # sum over columns for each of the 2 rows
    array([[ 1,  3,  6],
           [ 4,  9, 15]])
    """
    return _api_internal.cumsum(a, axis, dtype, out)


@set_module('mxnet.ndarray.numpy')
def diag(v, k=0):
    """
    Extracts a diagonal or constructs a diagonal array.
    - 1-D arrays: constructs a 2-D array with the input as its diagonal, all other elements are zero.
    - 2-D arrays: extracts the k-th Diagonal

    Parameters
    ----------
    array : ndarray
        The array to apply diag method.
    k : offset
        extracts or constructs kth diagonal given input array

    Returns
    ----------
    out : ndarray
    The extracted diagonal or constructed diagonal array.

    Examples
    --------
    >>> x = np.arange(9).reshape((3,3))
    >>> x
    array([[0, 1, 2],
           [3, 4, 5],
           [6, 7, 8]])
    >>> np.diag(x)
    array([0, 4, 8])
    >>> np.diag(x, k=1)
    array([1, 5])
    >>> np.diag(x, k=-1)
    array([3, 7])

    >>> np.diag(np.diag(x))
    array([[0, 0, 0],
           [0, 4, 0],
           [0, 0, 8]])
    """
    return _api_internal.diag(v, k)


@set_module('mxnet.ndarray.numpy')
def diagonal(a, offset=0, axis1=0, axis2=1):
    """
    If a is 2-D, returns the diagonal of a with the given offset, i.e., the collection of elements of
    the form a[i, i+offset]. If a has more than two dimensions, then the axes specified by axis1 and
    axis2 are used to determine the 2-D sub-array whose diagonal is returned. The shape of the
    resulting array can be determined by removing axis1 and axis2 and appending an index to the
    right equal to the size of the resulting diagonals.

    Parameters
    ----------
    a : ndarray
        Input data from which diagonal are taken.
    offset: int, Optional
        Offset of the diagonal from the main diagonal
    axis1: int, Optional
        Axis to be used as the first axis of the 2-D sub-arrays
    axis2: int, Optional
        Axis to be used as the second axis of the 2-D sub-arrays

    Returns
    -------
    out : ndarray
        Output result

    Raises
    -------
    ValueError:  If the dimension of a is less than 2.

    Examples
    --------
    >>> a = np.arange(4).reshape(2,2)
    >>> a
    array([[0, 1],
        [2, 3]])
    >>> np.diagonal(a)
    array([0, 3])
    >>> np.diagonal(a, 1)
    array([1])

    >>> a = np.arange(8).reshape(2,2,2)
    >>>a
    array([[[0, 1],
            [2, 3]],
            [[4, 5],
            [6, 7]]])
    >>> np.diagonal(a, 0, 0, 1)
    array([[0, 6],
            [1, 7]])
    """
    return _api_internal.diagonal(a, offset, axis1, axis2)<|MERGE_RESOLUTION|>--- conflicted
+++ resolved
@@ -45,14 +45,9 @@
            'hypot', 'bitwise_and', 'bitwise_xor', 'bitwise_or', 'rad2deg', 'deg2rad', 'unique', 'lcm',
            'tril', 'identity', 'take', 'ldexp', 'vdot', 'inner', 'outer', 'kron',
            'equal', 'not_equal', 'greater', 'less', 'greater_equal', 'less_equal', 'roll', 'rot90', 'einsum',
-<<<<<<< HEAD
-           'true_divide', 'nonzero', 'quantile', 'percentile', 'shares_memory', 'may_share_memory',
-           'diff', 'ediff1d', 'resize', 'polyval', 'nan_to_num', 'isnan', 'isinf', 'isposinf', 'isneginf', 'isfinite',
-=======
            'true_divide', 'nonzero', 'quantile', 'percentile', 'shares_memory', 'may_share_memory', 'interp',
            'diff', 'ediff1d', 'resize', 'polyval', 'nan_to_num', 'isnan', 'isinf', 'isposinf', 'isneginf', 'isfinite',
            'atleast_1d', 'atleast_2d', 'atleast_3d',
->>>>>>> 664889a2
            'where', 'bincount', 'pad', 'cumsum', 'diag', 'diagonal']
 
 
@@ -7124,8 +7119,6 @@
     - Actually it is same as `shares_memory` in MXNet DeepNumPy
     """
     return _api_internal.share_memory(a, b).item()
-<<<<<<< HEAD
-=======
 
 
 @set_module('mxnet.ndarray.numpy')
@@ -7206,7 +7199,6 @@
         x = x.astype(float)
     return _api_internal.interp(xp.astype(float), fp.astype(float), x, left,
                                 right, period)
->>>>>>> 664889a2
 
 
 @set_module('mxnet.ndarray.numpy')
