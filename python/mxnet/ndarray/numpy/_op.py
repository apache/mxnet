# pylint: disable=C0302
# Licensed to the Apache Software Foundation (ASF) under one
# or more contributor license agreements.  See the NOTICE file
# distributed with this work for additional information
# regarding copyright ownership.  The ASF licenses this file
# to you under the Apache License, Version 2.0 (the
# "License"); you may not use this file except in compliance
# with the License.  You may obtain a copy of the License at
#
#   http://www.apache.org/licenses/LICENSE-2.0
#
# Unless required by applicable law or agreed to in writing,
# software distributed under the License is distributed on an
# "AS IS" BASIS, WITHOUT WARRANTIES OR CONDITIONS OF ANY
# KIND, either express or implied.  See the License for the
# specific language governing permissions and limitations
# under the License.

# pylint: disable=unused-argument
"""Namespace for numpy operators used in Gluon dispatched by F=ndarray."""

from __future__ import absolute_import
import numpy as _np
from ...base import numeric_types
from ...util import _sanity_check_params, set_module
from ...context import current_context
from . import _internal as _npi
from ..ndarray import NDArray

<<<<<<< HEAD

__all__ = ['zeros', 'ones', 'add', 'subtract', 'multiply', 'divide', 'mod', 'power', 'sin',
           'cos', 'tan', 'sinh', 'cosh', 'tanh', 'log10', 'sqrt', 'cbrt', 'abs', 'absolute',
           'exp', 'expm1', 'arcsin', 'arccos', 'arctan', 'sign', 'log', 'degrees', 'log2', 'log1p',
           'rint', 'radians', 'reciprocal', 'square', 'negative', 'fix', 'ceil', 'floor',
           'trunc', 'logical_not', 'arcsinh', 'arccosh', 'arctanh', 'tensordot',
           'linspace', 'expand_dims', 'tile', 'arange', 'split', 'concatenate', 'stack',
           'logaddexp2']
=======
__all__ = ['zeros', 'ones', 'full', 'add', 'subtract', 'multiply', 'divide', 'mod', 'remainder', 'power',
           'arctan2', 'sin', 'cos', 'tan', 'sinh', 'cosh', 'tanh', 'log10', 'sqrt', 'cbrt', 'abs',
           'absolute', 'exp', 'expm1', 'arcsin', 'arccos', 'arctan', 'sign', 'log', 'degrees', 'log2',
           'log1p', 'rint', 'radians', 'reciprocal', 'square', 'negative', 'fix', 'ceil', 'floor',
           'trunc', 'logical_not', 'arcsinh', 'arccosh', 'arctanh', 'tensordot', 'histogram', 'eye',
           'linspace', 'logspace', 'expand_dims', 'tile', 'arange', 'split', 'vsplit', 'concatenate',
           'stack', 'vstack', 'dstack', 'mean', 'maximum', 'minimum', 'swapaxes', 'clip', 'argmax',
           'std', 'var', 'indices', 'copysign', 'ravel', 'hanning', 'hamming', 'blackman', 'flip',
           'around', 'hypot', 'rad2deg', 'deg2rad', 'unique', 'lcm', 'tril', 'identity', 'take',
           'ldexp', 'vdot', 'inner', 'outer', 'equal', 'not_equal', 'greater', 'less', 'greater_equal', 'less_equal',
           'hsplit', 'rot90']
>>>>>>> b1932c02


@set_module('mxnet.ndarray.numpy')
def zeros(shape, dtype=_np.float32, order='C', ctx=None):
    """Return a new array of given shape and type, filled with zeros.
    This function currently only supports storing multi-dimensional data
    in row-major (C-style).

    Parameters
    ----------
    shape : int or tuple of int
        The shape of the empty array.
    dtype : str or numpy.dtype, optional
        An optional value type. Default is `numpy.float32`. Note that this
        behavior is different from NumPy's `zeros` function where `float64`
        is the default value, because `float32` is considered as the default
        data type in deep learning.
    order : {'C'}, optional, default: 'C'
        How to store multi-dimensional data in memory, currently only row-major
        (C-style) is supported.
    ctx : Context, optional
        An optional device context (default is the current default context).

    Returns
    -------
    out : ndarray
        Array of zeros with the given shape, dtype, and ctx.
    """
    if order != 'C':
        raise NotImplementedError
    if ctx is None:
        ctx = current_context()
    dtype = _np.float32 if dtype is None else dtype
    return _npi.zeros(shape=shape, ctx=ctx, dtype=dtype)


@set_module('mxnet.ndarray.numpy')
def ones(shape, dtype=_np.float32, order='C', ctx=None):
    """Return a new array of given shape and type, filled with ones.
    This function currently only supports storing multi-dimensional data
    in row-major (C-style).

    Parameters
    ----------
    shape : int or tuple of int
        The shape of the empty array.
    dtype : str or numpy.dtype, optional
        An optional value type. Default is `numpy.float32`. Note that this
        behavior is different from NumPy's `ones` function where `float64`
        is the default value, because `float32` is considered as the default
        data type in deep learning.
    order : {'C'}, optional, default: 'C'
        How to store multi-dimensional data in memory, currently only row-major
        (C-style) is supported.
    ctx : Context, optional
        An optional device context (default is the current default context).

    Returns
    -------
    out : ndarray
        Array of ones with the given shape, dtype, and ctx.
    """
    if order != 'C':
        raise NotImplementedError
    if ctx is None:
        ctx = current_context()
    dtype = _np.float32 if dtype is None else dtype
    return _npi.ones(shape=shape, ctx=ctx, dtype=dtype)


@set_module('mxnet.ndarray.numpy')
def full(shape, fill_value, dtype=None, order='C', ctx=None, out=None):  # pylint: disable=too-many-arguments
    """
    Return a new array of given shape and type, filled with `fill_value`.
    Parameters
    ----------
    shape : int or sequence of ints
        Shape of the new array, e.g., ``(2, 3)`` or ``2``.
    fill_value : scalar
        Fill value.
    dtype : data-type, optional
        The desired data-type for the array. The default, `None`, means
        `np.array(fill_value).dtype`.
    order : {'C'}, optional
        Whether to store multidimensional data in C- or Fortran-contiguous
        (row- or column-wise) order in memory. Currently only supports C order.
    ctx: to specify the device, e.g. the i-th GPU.
    out : ndarray or None, optional
        A location into which the result is stored.
        If provided, it must have the same shape and dtype as input ndarray.
        If not provided or `None`, a freshly-allocated array is returned.
    Returns
    -------
    out : ndarray
        Array of `fill_value` with the given shape, dtype, and order.
    Notes
    -----
    This function differs from the original `numpy.full
    https://docs.scipy.org/doc/numpy/reference/generated/numpy.full.html`_ in
    the following way(s):
    - Have an additional `ctx` argument to specify the device
    - Have an additional `out` argument
    - Currently does not support `order` selection
    See Also
    --------
    empty : Return a new uninitialized array.
    ones : Return a new array setting values to one.
    zeros : Return a new array setting values to zero.
    Examples
    --------
    >>> np.full((2, 2), 10)
    array([[10., 10.],
           [10., 10.]])
    >>> np.full((2, 2), 2, dtype=np.int32, ctx=mx.cpu(0))
    array([[2, 2],
           [2, 2]], dtype=int32)
    """
    if order != 'C':
        raise NotImplementedError
    if ctx is None:
        ctx = current_context()
    dtype = _np.float32 if dtype is None else dtype
    return _npi.full(shape=shape, value=fill_value, ctx=ctx, dtype=dtype, out=out)


@set_module('mxnet.ndarray.numpy')
def arange(start, stop=None, step=1, dtype=None, ctx=None):
    """Return evenly spaced values within a given interval.

    Values are generated within the half-open interval ``[start, stop)``
    (in other words, the interval including `start` but excluding `stop`).
    For integer arguments the function is equivalent to the Python built-in
    `range` function, but returns an ndarray rather than a list.

    Parameters
    ----------
    start : number, optional
        Start of interval. The interval includes this value.  The default
        start value is 0.
    stop : number
        End of interval. The interval does not include this value, except
        in some cases where `step` is not an integer and floating point
        round-off affects the length of `out`.
    step : number, optional
        Spacing between values. For any output `out`, this is the distance
        between two adjacent values, ``out[i+1] - out[i]``.  The default
        step size is 1.  If `step` is specified as a position argument,
        `start` must also be given.
    dtype : dtype
        The type of the output array. The default is `float32`.

    Returns
    -------
    arange : ndarray
        Array of evenly spaced values.

        For floating point arguments, the length of the result is
        ``ceil((stop - start)/step)``.  Because of floating point overflow,
        this rule may result in the last element of `out` being greater
        than `stop`.
    """
    if dtype is None:
        dtype = 'float32'
    if ctx is None:
        ctx = current_context()
    if stop is None:
        stop = start
        start = 0
    if step is None:
        step = 1
    if start is None and stop is None:
        raise ValueError('start and stop cannot be both None')
    if step == 0:
        raise ZeroDivisionError('step cannot be 0')
    return _npi.arange(start=start, stop=stop, step=step, dtype=dtype, ctx=ctx)


@set_module('mxnet.ndarray.numpy')
def identity(n, dtype=None, ctx=None):
    """
    Return the identity array.

    The identity array is a square array with ones on
    the main diagonal.

    Parameters
    ----------
    n : int
        Number of rows (and columns) in `n` x `n` output.
    dtype : data-type, optional
        Data-type of the output.  Defaults to ``numpy.float32``.
    ctx : Context, optional
        An optional device context (default is the current default context).

    Returns
    -------
    out : ndarray
        `n` x `n` array with its main diagonal set to one,
        and all other elements 0.

    Examples
    --------
    >>> np.identity(3)
    >>> np.identity(3)
    array([[1., 0., 0.],
           [0., 1., 0.],
           [0., 0., 1.]])
    """
    if not isinstance(n, int):
        raise TypeError("Input 'n' should be an integer")
    if n < 0:
        raise ValueError("Input 'n' cannot be negative")
    if ctx is None:
        ctx = current_context()
    dtype = _np.float32 if dtype is None else dtype
    return _npi.identity(shape=(n, n), ctx=ctx, dtype=dtype)


# pylint: disable=redefined-outer-name
@set_module('mxnet.ndarray.numpy')
def take(a, indices, axis=None, mode='raise', out=None):
    r"""
    Take elements from an array along an axis.

    When axis is not None, this function does the same thing as "fancy"
    indexing (indexing arrays using arrays); however, it can be easier to use
    if you need elements along a given axis. A call such as
    ``np.take(arr, indices, axis=3)`` is equivalent to
    ``arr[:,:,:,indices,...]``.

    Explained without fancy indexing, this is equivalent to the following use
    of `ndindex`, which sets each of ``ii``, ``jj``, and ``kk`` to a tuple of
    indices::

        Ni, Nk = a.shape[:axis], a.shape[axis+1:]
        Nj = indices.shape
        for ii in ndindex(Ni):
            for jj in ndindex(Nj):
                for kk in ndindex(Nk):
                    out[ii + jj + kk] = a[ii + (indices[jj],) + kk]

    Parameters
    ----------
    a : ndarray
        The source array.
    indices : ndarray
        The indices of the values to extract. Also allow scalars for indices.
    axis : int, optional
        The axis over which to select values. By default, the flattened
        input array is used.
    out : ndarray, optional
        If provided, the result will be placed in this array. It should
        be of the appropriate shape and dtype.
    mode : {'clip', 'wrap'}, optional
        Specifies how out-of-bounds indices will behave.

        * 'clip' -- clip to the range (default)
        * 'wrap' -- wrap around

        'clip' mode means that all indices that are too large are replaced
        by the index that addresses the last element along that axis. Note
        that this disables indexing with negative numbers.

    Returns
    -------
    out : ndarray
        The returned array has the same type as `a`.

    Notes
    -----

    This function differs from the original `numpy.take
    <https://docs.scipy.org/doc/numpy/reference/generated/numpy.take.html>`_ in
    the following way(s):

    - Only ndarray or scalar ndarray is accepted as valid input.

    Examples
    --------
    >>> a = np.array([4, 3, 5, 7, 6, 8])
    >>> indices = np.array([0, 1, 4])
    >>> np.take(a, indices)
    array([4., 3., 6.])

    In this example for `a` is an ndarray, "fancy" indexing can be used.

    >>> a[indices]
    array([4., 3., 6.])

    If `indices` is not one dimensional, the output also has these dimensions.

    >>> np.take(a, np.array([[0, 1], [2, 3]]))
    array([[4., 3.],
           [5., 7.]])
    """
    if mode not in ('wrap', 'clip', 'raise'):
        raise NotImplementedError(
            "function take does not support mode '{}'".format(mode))
    if axis:
        return _npi.take(a, indices, axis, mode, out)
    else:
        return _npi.take(_npi.reshape(a, -1), indices, 0, mode, out)
# pylint: enable=redefined-outer-name


#pylint: disable= too-many-arguments, no-member, protected-access
def _ufunc_helper(lhs, rhs, fn_array, fn_scalar, lfn_scalar, rfn_scalar=None, out=None):
    """ Helper function for element-wise operation.
    The function will perform numpy-like broadcasting if needed and call different functions.

    Parameters
    --------
    lhs : ndarray or numeric value
        Left-hand side operand.

    rhs : ndarray or numeric value
        Right-hand operand,

    fn_array : function
        Function to be called if both lhs and rhs are of ``ndarray`` type.

    fn_scalar : function
        Function to be called if both lhs and rhs are numeric values.

    lfn_scalar : function
        Function to be called if lhs is ``ndarray`` while rhs is numeric value

    rfn_scalar : function
        Function to be called if lhs is numeric value while rhs is ``ndarray``;
        if none is provided, then the function is commutative, so rfn_scalar is equal to lfn_scalar

    Returns
    --------
    mxnet.numpy.ndarray or scalar
        result array or scalar
    """
    from ...numpy import ndarray
    if isinstance(lhs, numeric_types):
        if isinstance(rhs, numeric_types):
            return fn_scalar(lhs, rhs, out=out)
        else:
            if rfn_scalar is None:
                # commutative function
                return lfn_scalar(rhs, float(lhs), out=out)
            else:
                return rfn_scalar(rhs, float(lhs), out=out)
    elif isinstance(rhs, numeric_types):
        return lfn_scalar(lhs, float(rhs), out=out)
    elif isinstance(rhs, ndarray):
        return fn_array(lhs, rhs, out=out)
    else:
        raise TypeError('type {} not supported'.format(str(type(rhs))))
#pylint: enable= too-many-arguments, no-member, protected-access


@set_module('mxnet.ndarray.numpy')
def unique(ar, return_index=False, return_inverse=False, return_counts=False, axis=None):
    """
    Find the unique elements of an array.

    Returns the sorted unique elements of an array. There are three optional
    outputs in addition to the unique elements:

    * the indices of the input array that give the unique values
    * the indices of the unique array that reconstruct the input array
    * the number of times each unique value comes up in the input array

    Parameters
    ----------
    ar : ndarray
        Input array. Unless `axis` is specified, this will be flattened if it
        is not already 1-D.
    return_index : bool, optional
        If True, also return the indices of `ar` (along the specified axis,
        if provided, or in the flattened array) that result in the unique array.
    return_inverse : bool, optional
        If True, also return the indices of the unique array (for the specified
        axis, if provided) that can be used to reconstruct `ar`.
    return_counts : bool, optional
        If True, also return the number of times each unique item appears
        in `ar`.
    axis : int or None, optional
        The axis to operate on. If None, `ar` will be flattened. If an integer,
        the subarrays indexed by the given axis will be flattened and treated
        as the elements of a 1-D array with the dimension of the given axis,
        see the notes for more details. The default is None.

    Returns
    -------
    unique : ndarray
        The sorted unique values.
    unique_indices : ndarray, optional
        The indices of the first occurrences of the unique values in the
        original array. Only provided if `return_index` is True.
    unique_inverse : ndarray, optional
        The indices to reconstruct the original array from the
        unique array. Only provided if `return_inverse` is True.
    unique_counts : ndarray, optional
        The number of times each of the unique values comes up in the
        original array. Only provided if `return_counts` is True.

    Notes
    -----
    When an axis is specified the subarrays indexed by the axis are sorted.
    This is done by making the specified axis the first dimension of the array
    and then flattening the subarrays in C order. The flattened subarrays are
    then viewed as a structured type with each element given a label, with the
    effect that we end up with a 1-D array of structured types that can be
    treated in the same way as any other 1-D array. The result is that the
    flattened subarrays are sorted in lexicographic order starting with the
    first element.

    This function differs from the original `numpy.unique
    <https://docs.scipy.org/doc/numpy/reference/generated/numpy.unique.html>`_ in
    the following aspects:

    - Only support ndarray as input.
    - Object arrays or structured arrays are not supported.

    Examples
    --------
    >>> np.unique(np.array([1, 1, 2, 2, 3, 3]))
    array([1., 2., 3.])
    >>> a = np.array([[1, 1], [2, 3]])
    >>> np.unique(a)
    array([1., 2., 3.])

    Return the unique rows of a 2D array

    >>> a = np.array([[1, 0, 0], [1, 0, 0], [2, 3, 4]])
    >>> np.unique(a, axis=0)
    array([[1., 0., 0.],
           [2., 3., 4.]])

    Return the indices of the original array that give the unique values:

    >>> a = np.array([1, 2, 6, 4, 2, 3, 2])
    >>> u, indices = np.unique(a, return_index=True)
    >>> u
    array([1., 2., 3., 4., 6.])
    >>> indices
    array([0, 1, 5, 3, 2], dtype=int64)
    >>> a[indices]
    array([1., 2., 3., 4., 6.])

    Reconstruct the input array from the unique values:

    >>> a = np.array([1, 2, 6, 4, 2, 3, 2])
    >>> u, indices = np.unique(a, return_inverse=True)
    >>> u
    array([1., 2., 3., 4., 6.])
    >>> indices
    array([0, 1, 4, 3, 1, 2, 1], dtype=int64)
    >>> u[indices]
    array([1., 2., 6., 4., 2., 3., 2.])
    """
    return _npi.unique(ar, return_index, return_inverse, return_counts, axis)


@set_module('mxnet.ndarray.numpy')
def add(x1, x2, out=None):
    """Add arguments element-wise.

    Parameters
    ----------
    x1, x2 : ndarrays or scalar values
        The arrays to be added. If x1.shape != x2.shape, they must be broadcastable to
        a common shape (which may be the shape of one or the other).

    out : ndarray
        A location into which the result is stored. If provided, it must have a shape
        that the inputs broadcast to. If not provided or None, a freshly-allocated array
        is returned.

    Returns
    -------
    add : ndarray or scalar
        The sum of x1 and x2, element-wise. This is a scalar if both x1 and x2 are scalars.
    """
    return _ufunc_helper(x1, x2, _npi.add, _np.add, _npi.add_scalar, None, out)


@set_module('mxnet.ndarray.numpy')
def subtract(x1, x2, out=None):
    """Subtract arguments element-wise.

    Parameters
    ----------
    x1, x2 : ndarrays or scalar values
        The arrays to be subtracted from each other. If x1.shape != x2.shape,
        they must be broadcastable to a common shape (which may be the shape
        of one or the other).

    out : ndarray
        A location into which the result is stored. If provided, it must have a shape
        that the inputs broadcast to. If not provided or None, a freshly-allocated array
        is returned.

    Returns
    -------
    subtract : ndarray or scalar
        The difference of x1 and x2, element-wise. This is a scalar if both x1 and x2 are scalars.
    """
    return _ufunc_helper(x1, x2, _npi.subtract, _np.subtract, _npi.subtract_scalar,
                         _npi.rsubtract_scalar, out)


@set_module('mxnet.ndarray.numpy')
def multiply(x1, x2, out=None):
    """Multiply arguments element-wise.

    Parameters
    ----------
    x1, x2 : ndarrays or scalar values
        The arrays to be multiplied. If x1.shape != x2.shape, they must be broadcastable to
        a common shape (which may be the shape of one or the other).

    out : ndarray
        A location into which the result is stored. If provided, it must have a shape
        that the inputs broadcast to. If not provided or None, a freshly-allocated array
        is returned.

    Returns
    -------
    out : ndarray or scalar
        The multiplication of x1 and x2, element-wise. This is a scalar if both x1 and x2
        are scalars.
    """
    return _ufunc_helper(x1, x2, _npi.multiply, _np.multiply, _npi.multiply_scalar, None, out)


@set_module('mxnet.ndarray.numpy')
def divide(x1, x2, out=None):
    """Returns a true division of the inputs, element-wise.

    Parameters
    ----------
    x1 : ndarray or scalar
        Dividend array.

    x2 : ndarray or scalar
        Divisor array.

    out : ndarray
        A location into which the result is stored. If provided, it must have a shape
        that the inputs broadcast to. If not provided or None, a freshly-allocated array
        is returned.

    Returns
    -------
    out : ndarray or scalar
        This is a scalar if both x1 and x2 are scalars.
    """
    return _ufunc_helper(x1, x2, _npi.true_divide, _np.divide, _npi.true_divide_scalar,
                         _npi.rtrue_divide_scalar, out)


@set_module('mxnet.ndarray.numpy')
def mod(x1, x2, out=None):
    """Return element-wise remainder of division.

    Parameters
    ----------
    x1 : ndarray or scalar
        Dividend array.

    x2 : ndarray or scalar
        Divisor array.

    out : ndarray
        A location into which the result is stored. If provided, it must have a shape
        that the inputs broadcast to. If not provided or None, a freshly-allocated array
        is returned.

    Returns
    -------
    out : ndarray or scalar
        This is a scalar if both x1 and x2 are scalars.
    """
    return _ufunc_helper(x1, x2, _npi.mod, _np.mod, _npi.mod_scalar, _npi.rmod_scalar, out)


@set_module('mxnet.ndarray.numpy')
def remainder(x1, x2, out=None):
    """Return element-wise remainder of division.

    Parameters
    ----------
    x1 : ndarray or scalar
        Dividend array.

    x2 : ndarray or scalar
        Divisor array.

    out : ndarray
        A location into which the result is stored. If provided, it must have a shape
        that the inputs broadcast to. If not provided or None, a freshly-allocated array
        is returned.

    Returns
    -------
    out : ndarray or scalar
        This is a scalar if both x1 and x2 are scalars.
    """
    return _ufunc_helper(x1, x2, _npi.mod, _np.mod, _npi.mod_scalar, _npi.rmod_scalar, out)


@set_module('mxnet.ndarray.numpy')
def power(x1, x2, out=None):
    """First array elements raised to powers from second array, element-wise.

    Parameters
    ----------
    x1 : ndarray or scalar
        The bases.

    x2 : ndarray or scalar
        The exponent.

    out : ndarray
        A location into which the result is stored. If provided, it must have a shape
        that the inputs broadcast to. If not provided or None, a freshly-allocated array
        is returned.

    Returns
    -------
    out : ndarray or scalar
        The bases in x1 raised to the exponents in x2.
        This is a scalar if both x1 and x2 are scalars.
    """
    return _ufunc_helper(x1, x2, _npi.power, _np.power, _npi.power_scalar, _npi.rpower_scalar, out)


@set_module('mxnet.ndarray.numpy')
def tensordot(a, b, axes=2):
    r"""
    tensordot(a, b, axes=2)
    Compute tensor dot product along specified axes for arrays >= 1-D.
    Given two tensors (arrays of dimension greater than or equal to one),
    `a` and `b`, and an ndarray object containing two ndarray
    objects, ``(a_axes, b_axes)``, sum the products of `a`'s and `b`'s
    elements (components) over the axes specified by ``a_axes`` and
    ``b_axes``. The third argument can be a single non-negative
    integer_like scalar, ``N``; if it is such, then the last ``N``
    dimensions of `a` and the first ``N`` dimensions of `b` are summed
    over.
    Parameters
    ----------
    a, b : ndarray, len(shape) >= 1
        Tensors to "dot".
    axes : int or (2,) ndarray
        * integer_like
        If an int N, sum over the last N axes of `a` and the first N axes
        of `b` in order. The sizes of the corresponding axes must match.
        * (2,) ndarray
        Or, a list of axes to be summed over, first sequence applying to `a`,
        second to `b`. Both elements ndarray must be of the same length.
    See Also
    --------
    dot, einsum
    Notes
    -----
    Three common use cases are:
        * ``axes = 0`` : tensor product :math:`a\otimes b`
        * ``axes = 1`` : tensor dot product :math:`a\cdot b`
        * ``axes = 2`` : (default) tensor double contraction :math:`a:b`
    When `axes` is integer_like, the sequence for evaluation will be: first
    the -Nth axis in `a` and 0th axis in `b`, and the -1th axis in `a` and
    Nth axis in `b` last.
    When there is more than one axis to sum over - and they are not the last
    (first) axes of `a` (`b`) - the argument `axes` should consist of
    two sequences of the same length, with the first axis to sum over given
    first in both sequences, the second axis second, and so forth.
    Examples
    --------
    >>> a = np.arange(60.).reshape(3,4,5)
    >>> b = np.arange(24.).reshape(4,3,2)
    >>> c = np.tensordot(a,b, axes=([1,0],[0,1]))
    >>> c.shape
    (5, 2)
    >>> c
    array([[ 4400.,  4730.],
           [ 4532.,  4874.],
           [ 4664.,  5018.],
           [ 4796.,  5162.],
           [ 4928.,  5306.]])
    """
    if _np.isscalar(axes):
        return _npi.tensordot_int_axes(a, b, axes)

    if len(axes) != 2:
        raise ValueError('Axes must consist of two arrays.')
    a_axes_summed, b_axes_summed = axes
    if _np.isscalar(a_axes_summed):
        a_axes_summed = (a_axes_summed,)
    if _np.isscalar(b_axes_summed):
        b_axes_summed = (b_axes_summed,)

    if len(a_axes_summed) != len(b_axes_summed):
        raise ValueError('Axes length mismatch')

    return _npi.tensordot(a, b, a_axes_summed, b_axes_summed)


@set_module('mxnet.ndarray.numpy')
def histogram(a, bins=10, range=None, normed=None, weights=None, density=None):  # pylint: disable=too-many-arguments
    """
    Compute the histogram of a set of data.

    Parameters
    ----------
    a : ndarray
        Input data. The histogram is computed over the flattened array.
    bins : int or NDArray
        If `bins` is an int, it defines the number of equal-width
        bins in the given range (10, by default). If `bins` is a
        sequence, it defines a monotonically increasing array of bin edges,
        including the rightmost edge, allowing for non-uniform bin widths.
        .. versionadded:: 1.11.0
        If `bins` is a string, it defines the method used to calculate the
        optimal bin width, as defined by `histogram_bin_edges`.
    range : (float, float)
        The lower and upper range of the bins. Required when `bins` is an integer.
        Values outside the range are ignored. The first element of the range must
        be less than or equal to the second.
    normed : bool, optional
        Not supported yet, coming soon.
    weights : array_like, optional
        Not supported yet, coming soon.
    density : bool, optional
        Not supported yet, coming soon.
    """
    if normed is True:
        raise NotImplementedError("normed is not supported yet...")
    if weights is not None:
        raise NotImplementedError("weights is not supported yet...")
    if density is True:
        raise NotImplementedError("density is not supported yet...")
    if isinstance(bins, numeric_types):
        if range is None:
            raise NotImplementedError("automatic range is not supported yet...")
        return _npi.histogram(a, bin_cnt=bins, range=range)
    if isinstance(bins, (list, tuple)):
        raise NotImplementedError("array_like bins is not supported yet...")
    if isinstance(bins, str):
        raise NotImplementedError("string bins is not supported yet...")
    if isinstance(bins, NDArray):
        return _npi.histogram(a, bins=bins)
    raise ValueError("np.histogram fails with", locals())


@set_module('mxnet.ndarray.numpy')
def eye(N, M=None, k=0, dtype=_np.float32, **kwargs):
    """
    Return a 2-D array with ones on the diagonal and zeros elsewhere.

    Parameters
    ----------
    N : int
        Number of rows in the output.
    M : int, optional
        Number of columns in the output. If None, defaults to N.
    k : int, optional
        Index of the diagonal: 0 (the default) refers to the main diagonal,
        a positive value refers to an upper diagonal,
        and a negative value to a lower diagonal.
    dtype : data-type, optional
        Data-type of the returned array.

    Returns
    -------
    I : ndarray of shape (N,M)
        An array where all elements are equal to zero,
        except for the k-th diagonal, whose values are equal to one.
    """
    _sanity_check_params('eye', ['order'], kwargs)
    ctx = kwargs.pop('ctx', current_context())
    if ctx is None:
        ctx = current_context()
    return _npi.eye(N, M, k, ctx, dtype)


@set_module('mxnet.ndarray.numpy')
def linspace(start, stop, num=50, endpoint=True, retstep=False, dtype=None, axis=0, ctx=None):  # pylint: disable=too-many-arguments
    r"""
    Return evenly spaced numbers over a specified interval.
    Returns num evenly spaced samples, calculated over the interval [start, stop].
    The endpoint of the interval can optionally be excluded.

    Parameters
    ----------
    start : real number
        The starting value of the sequence.
    stop : real number
        The end value of the sequence, unless endpoint is set to False. In
        that case, the sequence consists of all but the last of num + 1
        evenly spaced samples, so that stop is excluded. Note that the step
        size changes when endpoint is False.
    num : int, optional
        Number of samples to generate. Default is 50. Must be non-negative.
    endpoint : bool, optional
        If True, stop is the last sample. Otherwise, it is not included.
        Default is True.
    retstep : bool, optional
        If True, return (samples, step), where step is the spacing between samples.
    dtype : dtype, optional
        The type of the output array. If dtype is not given, infer the data
        type from the other input arguments.
    axis : int, optional
        The axis in the result to store the samples. Relevant only if start or
        stop are array-like. By default (0), the samples will be along a new
        axis inserted at the beginning. Use -1 to get an axis at the end.

    Returns
    -------
    samples : ndarray
        There are num equally spaced samples in the closed interval
        `[start, stop]` or the half-open interval `[start, stop)`
        (depending on whether endpoint is True or False).
    step : float, optional
        Only returned if retstep is True
        Size of spacing between samples.


    See Also
    --------
    arange : Similar to `linspace`, but uses a step size (instead of the
             number of samples).

    Examples
    --------
    >>> np.linspace(2.0, 3.0, num=5)
    array([2.  , 2.25, 2.5 , 2.75, 3.  ])
    >>> np.linspace(2.0, 3.0, num=5, endpoint=False)
    array([2. , 2.2, 2.4, 2.6, 2.8])
    >>> np.linspace(2.0, 3.0, num=5, retstep=True)
    (array([2.  , 2.25, 2.5 , 2.75, 3.  ]), 0.25)

    Graphical illustration:

    >>> import matplotlib.pyplot as plt
    >>> N = 8
    >>> y = np.zeros(N)
    >>> x1 = np.linspace(0, 10, N, endpoint=True)
    >>> x2 = np.linspace(0, 10, N, endpoint=False)
    >>> plt.plot(x1.asnumpy(), y.asnumpy(), 'o')
    [<matplotlib.lines.Line2D object at 0x...>]
    >>> plt.plot(x2.asnumpy(), (y + 0.5).asnumpy(), 'o')
    [<matplotlib.lines.Line2D object at 0x...>]
    >>> plt.ylim([-0.5, 1])
    (-0.5, 1)
    >>> plt.show()

    Notes
    -----

    This function differs from the original `numpy.linspace
    <https://docs.scipy.org/doc/numpy/reference/generated/numpy.linspace.html>`_ in
    the following aspects:

    - `start` and `stop` do not support list, numpy ndarray and mxnet ndarray
    - axis could only be 0
    - There could be an additional `ctx` argument to specify the device, e.g. the i-th
      GPU.
    """
    if isinstance(start, (list, _np.ndarray, NDArray)) or \
       isinstance(stop, (list, _np.ndarray, NDArray)):
        raise NotImplementedError('start and stop only support int')
    if axis != 0:
        raise NotImplementedError("the function only support axis 0")
    if ctx is None:
        ctx = current_context()
    if retstep:
        step = (stop - start) / (num - 1)
        return _npi.linspace(start=start, stop=stop, num=num, endpoint=endpoint, ctx=ctx, dtype=dtype), step
    else:
        return _npi.linspace(start=start, stop=stop, num=num, endpoint=endpoint, ctx=ctx, dtype=dtype)


@set_module('mxnet.ndarray.numpy')
def logspace(start, stop, num=50, endpoint=True, base=10.0, dtype=None, axis=0, ctx=None):  # pylint: disable=too-many-arguments
    r"""Return numbers spaced evenly on a log scale.

    In linear space, the sequence starts at ``base ** start``
    (`base` to the power of `start`) and ends with ``base ** stop``
    (see `endpoint` below).

        Non-scalar `start` and `stop` are now supported.

    Parameters
    ----------
    start : int or float
        ``base ** start`` is the starting value of the sequence.
    stop : int or float
        ``base ** stop`` is the final value of the sequence, unless `endpoint`
        is False.  In that case, ``num + 1`` values are spaced over the
        interval in log-space, of which all but the last (a sequence of
        length `num`) are returned.
    num : integer, optional
        Number of samples to generate.  Default is 50.
    endpoint : boolean, optional
        If true, `stop` is the last sample. Otherwise, it is not included.
        Default is True.
    base : float, optional
        The base of the log space. The step size between the elements in
        ``ln(samples) / ln(base)`` (or ``log_base(samples)``) is uniform.
        Default is 10.0.
    dtype : dtype
        The type of the output array.  If `dtype` is not given, infer the data
        type from the other input arguments.
    axis : int, optional
        The axis in the result to store the samples.  Relevant only if start
        or stop are array-like.  By default (0), the samples will be along a
        new axis inserted at the beginning. Now, axis only support axis = 0.
    ctx : Context, optional
        An optional device context (default is the current default context).

    Returns
    -------
    samples : ndarray
        `num` samples, equally spaced on a log scale.

    See Also
    --------
    arange : Similar to linspace, with the step size specified instead of the
             number of samples. Note that, when used with a float endpoint, the
             endpoint may or may not be included.
    linspace : Similar to logspace, but with the samples uniformly distributed
               in linear space, instead of log space.

    Notes
    -----
    Logspace is equivalent to the code. Now wo only support axis = 0.

    >>> y = np.linspace(start, stop, num=num, endpoint=endpoint)
    ...
    >>> power(base, y).astype(dtype)
    ...

    Examples
    --------
    >>> np.logspace(2.0, 3.0, num=4)
    array([ 100.     ,  215.44347,  464.15887, 1000.     ])
    >>> np.logspace(2.0, 3.0, num=4, endpoint=False)
    array([100.     , 177.82794, 316.22775, 562.3413 ])
    >>> np.logspace(2.0, 3.0, num=4, base=2.0)
    array([4.       , 5.0396843, 6.349604 , 8.       ])
    >>> np.logspace(2.0, 3.0, num=4, base=2.0, dtype=np.int32)
    array([4, 5, 6, 8], dtype=int32)
    >>> np.logspace(2.0, 3.0, num=4, ctx=npx.gpu(0))
    array([ 100.     ,  215.44347,  464.15887, 1000.     ], ctx=gpu(0))
    """
    if isinstance(start, (list, tuple, _np.ndarray, NDArray)) or \
       isinstance(stop, (list, tuple, _np.ndarray, NDArray)):
        raise NotImplementedError('start and stop only support int and float')
    if axis != 0:
        raise NotImplementedError("the function only support axis 0")
    if ctx is None:
        ctx = current_context()
    return _npi.logspace(start=start, stop=stop, num=num, endpoint=endpoint, base=base, ctx=ctx, dtype=dtype)


@set_module('mxnet.ndarray.numpy')
def expand_dims(a, axis):
    """Expand the shape of an array.

    Insert a new axis that will appear at the `axis` position in the expanded

    Parameters
    ----------
    a : ndarray
        Input array.
    axis : int
        Position in the expanded axes where the new axis is placed.

    Returns
    -------
    res : ndarray
        Output array. The number of dimensions is one greater than that of
        the input array.
    """
    return _npi.expand_dims(a, axis)


@set_module('mxnet.ndarray.numpy')
def lcm(x1, x2, out=None):
    """
    Returns the lowest common multiple of ``|x1|`` and ``|x2|``

    Parameters
    ----------
    x1, x2 : ndarrays or scalar values
        The arrays for computing lowest common multiple. If x1.shape != x2.shape,
        they must be broadcastable to a common shape (which may be the shape of
        one or the other).

    out : ndarray or None, optional
        A location into which the result is stored. If provided, it must have a shape
        that the inputs broadcast to. If not provided or None, a freshly-allocated array
        is returned.

    Returns
    -------
    y : ndarray or scalar
        The lowest common multiple of the absolute value of the inputs
        This is a scalar if both `x1` and `x2` are scalars.

    See Also
    --------
    gcd : The greatest common divisor

    Examples
    --------
    >>> np.lcm(12, 20)
    60
    >>> np.lcm(np.arange(6, dtype=int), 20)
    array([ 0, 20, 20, 60, 20, 20], dtype=int64)
    """
    return _ufunc_helper(x1, x2, _npi.lcm, _np.lcm, _npi.lcm_scalar, None, out)


@set_module('mxnet.ndarray.numpy')
def tril(m, k=0):
    r"""
    Lower triangle of an array.

    Return a copy of an array with elements above the `k`-th diagonal zeroed.

    Parameters
    ----------
    m : ndarray, shape (M, N)
        Input array.
    k : int, optional
        Diagonal above which to zero elements.  `k = 0` (the default) is the
        main diagonal, `k < 0` is below it and `k > 0` is above.

    Returns
    -------
    tril : ndarray, shape (M, N)
        Lower triangle of `m`, of same shape and data-type as `m`.

    See Also
    --------
    triu : same thing, only for the upper triangle

    Examples
    --------
    >>> a = np.array([[1,2,3],[4,5,6],[7,8,9],[10,11,12]])
    >>> np.tril(a, -1)
    array([[ 0.,  0.,  0.],
           [ 4.,  0.,  0.],
           [ 7.,  8.,  0.],
           [10., 11., 12.]])
    """
    return _npi.tril(m, k)


def _unary_func_helper(x, fn_array, fn_scalar, out=None, **kwargs):
    """Helper function for unary operators.

    Parameters
    ----------
    x : ndarray or scalar
        Input of the unary operator.
    fn_array : function
        Function to be called if x is of ``ndarray`` type.
    fn_scalar : function
        Function to be called if x is a Python scalar.
    out : ndarray
        The buffer ndarray for storing the result of the unary function.

    Returns
    -------
    out : mxnet.numpy.ndarray or scalar
        Result array or scalar.
    """
    if isinstance(x, numeric_types):
        return fn_scalar(x, **kwargs)
    elif isinstance(x, NDArray):
        return fn_array(x, out=out, **kwargs)
    else:
        raise TypeError('type {} not supported'.format(str(type(x))))


@set_module('mxnet.ndarray.numpy')
def sin(x, out=None, **kwargs):
    r"""Trigonometric sine, element-wise.
    Parameters
    ----------
    x : ndarray or scalar
        Angle, in radians (:math:`2 \pi` rad equals 360 degrees).
    out : ndarray or None
        A location into which the result is stored. If provided, it
        must have a shape that the inputs broadcast to. If not provided
        or None, a freshly-allocated array is returned. The dtype of the
        output is the same as that of the input if the input is an ndarray.
    Returns
    -------
    y : ndarray or scalar
        The sine of each element of x. This is a scalar if `x` is a scalar.
    Notes
    ----
    This function only supports input type of float.
    """
    return _unary_func_helper(x, _npi.sin, _np.sin, out=out, **kwargs)

@set_module('mxnet.ndarray.numpy')
def cos(x, out=None, **kwargs):
    r"""Cosine, element-wise.
    Parameters
    ----------
    x : ndarray or scalar
        Angle, in radians (:math:`2 \pi` rad equals 360 degrees).
    out : ndarray or None
        A location into which the result is stored. If provided, it
        must have a shape that the inputs broadcast to. If not provided
        or None, a freshly-allocated array is returned. The dtype of the
        output is the same as that of the input if the input is an ndarray.
    Returns
    -------
    y : ndarray or scalar
        The corresponding cosine values. This is a scalar if x is a scalar.
    Notes
    ----
    This function only supports input type of float.
    """
    return _unary_func_helper(x, _npi.cos, _np.cos, out=out, **kwargs)


@set_module('mxnet.ndarray.numpy')
def sinh(x, out=None, **kwargs):
    """Hyperbolic sine, element-wise.
    Equivalent to ``1/2 * (np.exp(x) - np.exp(-x))`` or ``-1j * np.sin(1j*x)``.
    Parameters
    ----------
    x : ndarray or scalar
        Input array or scalar.
    out : ndarray or None
        A location into which the result is stored. If provided, it
        must have a shape that the inputs broadcast to. If not provided
        or None, a freshly-allocated array is returned. The dtype of the
        output is the same as that of the input if the input is an ndarray.
    Returns
    -------
    y : ndarray or scalar
        The corresponding hyperbolic sine values. This is a scalar if `x` is a scalar.
    Notes
    ----
    This function only supports input type of float.
    """
    return _unary_func_helper(x, _npi.sinh, _np.sinh, out=out, **kwargs)


@set_module('mxnet.ndarray.numpy')
def cosh(x, out=None, **kwargs):
    """Hyperbolic cosine, element-wise.
    Equivalent to ``1/2 * (np.exp(x) + np.exp(-x))`` and ``np.cos(1j*x)``.
    Parameters
    ----------
    x : ndarray or scalar
        Input array or scalar.
    out : ndarray or None
        A location into which the result is stored. If provided, it
        must have a shape that the inputs broadcast to. If not provided
        or None, a freshly-allocated array is returned. The dtype of the
        output is the same as that of the input if the input is an ndarray.
    Returns
    -------
    y : ndarray or scalar
        The corresponding hyperbolic cosine values. This is a scalar if `x` is a scalar.
    Notes
    ----
    This function only supports input type of float.
    """
    return _unary_func_helper(x, _npi.cosh, _np.cosh, out=out, **kwargs)


@set_module('mxnet.ndarray.numpy')
def tanh(x, out=None, **kwargs):
    """
    Compute hyperbolic tangent element-wise.
    Equivalent to ``np.sinh(x)/np.cosh(x)``.
    Parameters
    ----------
    x : ndarray or scalar.
        Input array.
    out : ndarray or None
        A location into which the result is stored. If provided, it
        must have a shape that the inputs fill into. If not provided
        or None, a freshly-allocated array is returned. The dtype of the
        output and input must be the same.
    Returns
    -------
    y : ndarray or scalar
       The corresponding hyperbolic tangent values.
    Notes
    -----
    If `out` is provided, the function writes the result into it,
    and returns a reference to `out`.  (See Examples)
    - input x does not support complex computation (like imaginary number)
    >>> np.tanh(np.pi*1j)
    TypeError: type <type 'complex'> not supported
    Examples
    --------
    >>> np.tanh(np.array[0, np.pi]))
    array([0.       , 0.9962721])
    >>> np.tanh(np.pi)
    0.99627207622075
    >>> # Example of providing the optional output parameter illustrating
    >>> # that what is returned is a reference to said parameter
    >>> out1 = np.array(1)
    >>> out2 = np.tanh(np.array(0.1), out1)
    >>> out2 is out1
    True
    >>> # Example of ValueError due to provision of shape mis-matched `out`
    >>> np.tanh(np.zeros((3,3)),np.zeros((2,2)))
    mxnet.base.MXNetError:
    [07:17:36] ../src/ndarray/./../operator/tensor/../elemwise_op_common.h:135:
    Check failed: assign(&dattr, vec.at(i)): Incompatible attr in node
    at 0-th output: expected [3,3], got [2,2]
    """
    return _unary_func_helper(x, _npi.tanh, _np.tanh, out=out, **kwargs)


@set_module('mxnet.ndarray.numpy')
def log10(x, out=None, **kwargs):
    """Return the base 10 logarithm of the input array, element-wise.
    Parameters
    ----------
    x : ndarray or scalar
        Input array or scalar.
    out : ndarray or None
        A location into which t'absolute', he result is stored. If provided, it
        must have a shape that the inputs broadcast to. If not provided
        or None, a freshly-allocated array is returned. The dtype of the
        output is the same as that of the input if the input is an ndarray.
    Returns
    -------
    y : ndarray or scalar
        The logarithm to the base 10 of `x`, element-wise. NaNs are
        returned where x is negative. This is a scalar if `x` is a scalar.
    Notes
    ----
    This function only supports input type of float.
    """
    return _unary_func_helper(x, _npi.log10, _np.log10, out=out, **kwargs)


@set_module('mxnet.ndarray.numpy')
def sqrt(x, out=None, **kwargs):
    """
    Return the non-negative square-root of an array, element-wise.
    Parameters
    ----------
    x : ndarray or scalar
        The values whose square-roots are required.
    out : ndarray, or None, optional
        A location into which the result is stored. If provided, it must have
        a shape that the inputs broadcast to. If not provided or `None`,
        a freshly-allocated array is returned.
    Returns
    -------
    y : ndarray or scalar
        An array of the same shape as `x`, containing the positive
        square-root of each element in `x`. This is a scalar if `x` is a scalar.
    Notes
    ----
    This function only supports input type of float.
    """
    return _unary_func_helper(x, _npi.sqrt, _np.sqrt, out=out, **kwargs)


@set_module('mxnet.ndarray.numpy')
def cbrt(x, out=None, **kwargs):
    r"""
    Return the cube-root of an array, element-wise.
    Parameters
    ----------
    x : ndarray
        The values whose cube-roots are required.
    out : ndarray, optional
        A location into which the result is stored. If provided, it must have a shape that the
        inputs broadcast to. If not provided or None, a freshly-allocated array is returned.
        A tuple (possible only as a keyword argument) must have length equal to the number of outputs.
    Returns
    ----------
    y : ndarray
        An array of the same shape as x, containing the cube cube-root of each element in x.
        If out was provided, y is a reference to it. This is a scalar if x is a scalar.
    Examples
    ----------
    >>> np.cbrt([1,8,27])
    array([ 1.,  2.,  3.])
    """
    return _unary_func_helper(x, _npi.cbrt, _np.cbrt, out=out, **kwargs)


@set_module('mxnet.ndarray.numpy')
def abs(x, out=None, **kwargs):
    r"""abs(x, out=None, **kwargs)
    Calculate the absolute value element-wise.
    Parameters
    ----------
    x : ndarray or scalar
        Input array.
    out : ndarray or None, optional
        A location into which the result is stored. If provided, it must have
        a shape that the inputs broadcast to. If not provided or `None`,
        a freshly-allocated array is returned.
    Returns
    -------
    absolute : ndarray
        An ndarray containing the absolute value of
        each element in `x`. This is a scalar if `x` is a scalar.
    Examples
    --------
    >>> x = np.array([-1.2, 1.2])
    >>> np.abs(x)
    array([1.2, 1.2])
    """
    return _unary_func_helper(x, _npi.abs, _np.abs, out=out, **kwargs)


@set_module('mxnet.ndarray.numpy')
def absolute(x, out=None, **kwargs):
    r"""
    Calculate the absolute value element-wise.
    np.abs is a shorthand for this function.
    Parameters
    ----------
    x : ndarray
        Input array.
    out : ndarray, optional
        A location into which the result is stored. If provided, it must have a shape
        that the inputs broadcast to. If not provided or None, a freshly-allocated array is returned.
        A tuple (possible only as a keyword argument) must have length equal to the number of outputs.
    Returns
    ----------
    absolute : ndarray
        An ndarray containing the absolute value of each element in x.
    Examples
    ----------
    >>> x = np.array([-1.2, 1.2])
    >>> np.absolute(x)
    array([ 1.2,  1.2])
    """
    return _unary_func_helper(x, _npi.absolute, _np.absolute, out=out, **kwargs)


@set_module('mxnet.ndarray.numpy')
def sign(x, out=None, **kwargs):
    r"""
    sign(x, out=None)
    Returns an element-wise indication of the sign of a number.
    The `sign` function returns ``-1 if x < 0, 0 if x==0, 1 if x > 0``. Only supports real number.
    Parameters
    ----------
    x : ndarray or a scalar
        Input values.
    out : ndarray or None, optional
        A location into which the result is stored.
        If provided, it must have the same shape and dtype as input ndarray.
        If not provided or `None`, a freshly-allocated array is returned.
    Returns
    -------
    y : ndarray
        The sign of `x`.
        This is a scalar if `x` is a scalar.
    Note
    -------
    - Only supports real number as input elements.
    - Input type does not support Python native iterables(list, tuple, ...).
    - ``out`` param: cannot perform auto broadcasting. ``out`` ndarray's shape must be the same as the expected output.
    - ``out`` param: cannot perform auto type cast. ``out`` ndarray's dtype must be the same as the expected output.
    - ``out`` param does not support scalar input case.
    Examples
    --------
    >>> a = np.array([-5., 4.5])
    >>> np.sign(a)
    array([-1.,  1.])
    Scalars as input:
    >>> np.sign(4.0)
    1.0
    >>> np.sign(0)
    0
    Use ``out`` parameter:
    >>> b = np.zeros((2, ))
    >>> np.sign(a, out=b)
    array([-1.,  1.])
    >>> b
    array([-1.,  1.])
    """
    return _unary_func_helper(x, _npi.sign, _np.sign, out=out, **kwargs)


@set_module('mxnet.ndarray.numpy')
def exp(x, out=None, **kwargs):
    r"""exp(x, out=None, **kwargs)
    Calculate the exponential of all elements in the input array.
    Parameters
    ----------
    x : ndarray or scalar
        Input values.
    out : ndarray or None, optional
        A location into which the result is stored. If provided, it must have
        a shape that the inputs broadcast to. If not provided or `None`,
        a freshly-allocated array is returned.
    Returns
    -------
    out : ndarray or scalar
        Output array, element-wise exponential of `x`.
        This is a scalar if `x` is a scalar.
    Examples
    --------
    >>> np.exp(1)
    2.718281828459045
    >>> x = np.array([-1, 1, -2, 2])
    >>> np.exp(x)
    array([0.36787945, 2.7182817 , 0.13533528, 7.389056  ])
    """
    return _unary_func_helper(x, _npi.exp, _np.exp, out=out, **kwargs)


@set_module('mxnet.ndarray.numpy')
def expm1(x, out=None, **kwargs):
    r"""expm1(x, out=None, **kwargs)
    Calculate `exp(x) - 1` of all elements in the input array.
    Parameters
    ----------
    x : ndarray or scalar
        Input values.
    out : ndarray or None, optional
        A location into which the result is stored. If provided, it must have
        a shape that the inputs broadcast to. If not provided or `None`,
        a freshly-allocated array is returned.
    Returns
    -------
    out : ndarray or scalar
        Output array, element-wise exponential minus one: `out = exp(x) - 1`.
        This is a scalar if `x` is a scalar.
    Examples
    --------
    >>> np.expm1(1)
    1.718281828459045
    >>> x = np.array([-1, 1, -2, 2])
    >>> np.expm1(x)
    array([-0.63212056,  1.71828183, -0.86466472,  6.3890561])
    """
    return _unary_func_helper(x, _npi.expm1, _np.expm1, out=out, **kwargs)


@set_module('mxnet.ndarray.numpy')
def arcsin(x, out=None, **kwargs):
    r"""
    arcsin(x, out=None)
    Inverse sine, element-wise.
    Parameters
    ----------
    x : ndarray or scalar
        `y`-coordinate on the unit circle.
    out : ndarray or None, optional
        A location into which the result is stored.
        If provided, it must have the same shape as the input.
        If not provided or None, a freshly-allocated array is returned.
    Returns
    -------
    angle : ndarray or scalar
        Output array is same shape and type as x. This is a scalar if x is a scalar.
        The inverse sine of each element in `x`, in radians and in the
        closed interval ``[-pi/2, pi/2]``.
    Examples
    --------
    >>> np.arcsin(1)     # pi/2
    1.5707963267948966
    >>> np.arcsin(-1)    # -pi/2
    -1.5707963267948966
    >>> np.arcsin(0)
    0.0
    Notes
    -----
    `arcsin` is a multivalued function: for each `x` there are infinitely
    many numbers `z` such that :math:`sin(z) = x`.  The convention is to
    return the angle `z` whose real part lies in [-pi/2, pi/2].
    For real-valued input data types, *arcsin* always returns real output.
    For each value that cannot be expressed as a real number or infinity,
    it yields ``nan`` and sets the `invalid` floating point error flag.
    The inverse sine is also known as `asin` or sin^{-1}.
    The output `ndarray` has the same `ctx` as the input `ndarray`.
    This function differs from the original `numpy.arcsin
    <https://docs.scipy.org/doc/numpy/reference/generated/numpy.arcsin.html>`_ in
    the following aspects:
    - Only support ndarray or scalar now.
    - `where` argument is not supported.
    - Complex input is not supported.
    References
    ----------
    Abramowitz, M. and Stegun, I. A., *Handbook of Mathematical Functions*,
    10th printing, New York: Dover, 1964, pp. 79ff.
    http://www.math.sfu.ca/~cbm/aands/
    """
    return _unary_func_helper(x, _npi.arcsin, _np.arcsin, out=out, **kwargs)


@set_module('mxnet.ndarray.numpy')
def arccos(x, out=None, **kwargs):
    r"""
    Trigonometric inverse cosine, element-wise.
    The inverse of cos so that, if y = cos(x), then x = arccos(y).
    Parameters
    ----------
    x : ndarray
        x-coordinate on the unit circle. For real arguments, the domain is [-1, 1].
    out : ndarray, optional
        A location into which the result is stored. If provided, it must have a shape that
        the inputs broadcast to. If not provided or None, a freshly-allocated array is returned.
        A tuple (possible only as a keyword argument) must have length equal to the number of outputs.
    Returns
    ----------
    angle : ndarray
        The angle of the ray intersecting the unit circle at the given x-coordinate in radians [0, pi].
        This is a scalar if x is a scalar.
    See also
    ----------
    cos, arctan, arcsin
    Notes
    ----------
    arccos is a multivalued function: for each x there are infinitely many numbers z such that
    cos(z) = x. The convention is to return the angle z whose real part lies in [0, pi].
    For real-valued input data types, arccos always returns real output.
    For each value that cannot be expressed as a real number or infinity, it yields nan and sets
    the invalid floating point error flag.
    The inverse cos is also known as acos or cos^-1.
    Examples
    ----------
    We expect the arccos of 1 to be 0, and of -1 to be pi:
    >>> np.arccos([1, -1])
    array([ 0.        ,  3.14159265])
    """
    return _unary_func_helper(x, _npi.arccos, _np.arccos, out=out, **kwargs)


@set_module('mxnet.ndarray.numpy')
def arctan(x, out=None, **kwargs):
    r"""arctan(x, out=None, **kwargs)
    Trigonometric inverse tangent, element-wise.
    The inverse of tan, so that if ``y = tan(x)`` then ``x = arctan(y)``.
    Parameters
    ----------
    x : ndarray or scalar
        Input values.
    out : ndarray or None, optional
        A location into which the result is stored. If provided, it must have
        a shape that the inputs broadcast to. If not provided or `None`,
        a freshly-allocated array is returned.
    Returns
    -------
    out : ndarray or scalar
        Out has the same shape as `x`. It lies is in
        ``[-pi/2, pi/2]`` (``arctan(+/-inf)`` returns ``+/-pi/2``).
        This is a scalar if `x` is a scalar.
    Notes
    -----
    `arctan` is a multi-valued function: for each `x` there are infinitely
    many numbers `z` such that tan(`z`) = `x`.  The convention is to return
    the angle `z` whose real part lies in [-pi/2, pi/2].
    For real-valued input data types, `arctan` always returns real output.
    For each value that cannot be expressed as a real number or infinity,
    it yields ``nan`` and sets the `invalid` floating point error flag.
    For complex-valued input, we do not have support for them yet.
    The inverse tangent is also known as `atan` or tan^{-1}.
    Examples
    --------
    We expect the arctan of 0 to be 0, and of 1 to be pi/4:
    >>> x = np.array([0, 1])
    >>> np.arctan(x)
    array([0.       , 0.7853982])
    >>> np.pi/4
    0.7853981633974483
    """
    return _unary_func_helper(x, _npi.arctan, _np.arctan, out=out, **kwargs)


@set_module('mxnet.ndarray.numpy')
def log(x, out=None, **kwargs):
    """
    log(x, out=None)
    Natural logarithm, element-wise.
    The natural logarithm `log` is the inverse of the exponential function,
    so that `log(exp(x)) = x`. The natural logarithm is logarithm in base
    `e`.
    Parameters
    ----------
    x : ndarray
        Input value. Elements must be of real value.
    out : ndarray or None, optional
        A location into which the result is stored.
        If provided, it must have the same shape and dtype as input ndarray.
        If not provided or `None`, a freshly-allocated array is returned.
    Returns
    -------
    y : ndarray
        The natural logarithm of `x`, element-wise.
        This is a scalar if `x` is a scalar.
    Notes
    -----
     Currently only supports data of real values and ``inf`` as input. Returns data of real value, ``inf``, ``-inf`` and
    ``nan`` according to the input.
    This function differs from the original `numpy.log
    <https://docs.scipy.org/doc/numpy/reference/generated/numpy.log.html>`_ in
    the following aspects:
    - Does not support complex number for now
    - Input type does not support Python native iterables(list, tuple, ...).
    - ``out`` param: cannot perform auto broadcasting. ``out`` ndarray's shape must be the same as the expected output.
    - ``out`` param: cannot perform auto type cast. ``out`` ndarray's dtype must be the same as the expected output.
    - ``out`` param does not support scalar input case.
    Examples
    --------
    >>> a = np.array([1, np.exp(1), np.exp(2), 0], dtype=np.float64)
    >>> np.log(a)
    array([  0.,   1.,   2., -inf], dtype=float64)
    Due to internal calculation mechanism, using default float32 dtype may cause some special behavior:
    >>> a = np.array([1, np.exp(1), np.exp(2), 0], dtype=np.float32)
    >>> np.log(a)
    array([  0.,  0.99999994,   2., -inf])
    Scalar calculation:
    >>> np.log(1)
    0.0
    """
    return _unary_func_helper(x, _npi.log, _np.log, out=out, **kwargs)


@set_module('mxnet.ndarray.numpy')
def degrees(x, out=None, **kwargs):
    """
    degrees(x, out=None)
    Convert angles from radians to degrees.
    Parameters
    ----------
    x : ndarray
        Input value. Elements must be of real value.
    out : ndarray or None, optional
        A location into which the result is stored.
        If provided, it must have the same shape and dtype as input ndarray.
        If not provided or `None`, a freshly-allocated array is returned.
    Returns
    -------
    y : ndarray
        The corresponding degree values; if `out` was supplied this is a
        reference to it.
        This is a scalar if `x` is a scalar.
    Notes
    -------
    This function differs from the original `numpy.degrees
    <https://docs.scipy.org/doc/numpy/reference/generated/numpy.degrees.html>`_ in
    the following aspects:
    - Input type does not support Python native iterables(list, tuple, ...). Only ndarray is supported.
    - ``out`` param: cannot perform auto broadcasting. ``out`` ndarray's shape must be the same as the expected output.
    - ``out`` param: cannot perform auto type cast. ``out`` ndarray's dtype must be the same as the expected output.
    - ``out`` param does not support scalar input case.
    Examples
    --------
    Convert a radian array to degrees
    >>> rad = np.arange(12.) * np.pi / 6
    >>> np.degrees(rad)
    array([  0.,  30.,  60.,  90., 120., 150., 180., 210., 240., 270., 300., 330.])
    Use specified ``out`` ndarray:
    >>> out = np.zeros((rad.shape))
    >>> np.degrees(rad, out)
    array([  0.,  30.,  60.,  90., 120., 150., 180., 210., 240., 270., 300., 330.])
    >>> out
    array([  0.,  30.,  60.,  90., 120., 150., 180., 210., 240., 270., 300., 330.])
    """
    return _unary_func_helper(x, _npi.degrees, _np.degrees, out=out, **kwargs)


@set_module('mxnet.ndarray.numpy')
def rad2deg(x, out=None):
    r"""
    rad2deg(x, out=None)

    Convert angles from radians to degrees.
    Parameters
    ----------
    x : ndarray or scalar
        Angles in degrees.
    out : ndarray or None, optional
        A location into which the result is stored. If not provided or `None`,
        a freshly-allocated array is returned.

    Returns
    -------
    y : ndarray or scalar
        The corresponding angle in radians.
        This is a scalar if `x` is a scalar.

    Notes
    -----
    "rad2deg(x)" is "x *180 / pi".

    This function differs from the original numpy.arange in the following aspects:
        - Only support float32 and float64.
        - `out` must be in the same size of input.

    Examples
    --------
    >>> np.rad2deg(np.pi/2)
    90.0
    """
    return _unary_func_helper(x, _npi.rad2deg, _np.rad2deg, out=out)


@set_module('mxnet.ndarray.numpy')
def rint(x, out=None, **kwargs):
    """
    Round elements of the array to the nearest integer.
    Parameters
    ----------
    x : ndarray or scalar
        Input array.
    out : ndarray or None
        A location into which the result is stored.
        If provided, it must have the same shape and type as the input.
        If not provided or None, a freshly-allocated array is returned.
    Returns
    -------
    out : ndarray or scalar
        Output array is same shape and type as x. This is a scalar if x is a scalar.
    Notes
    -----
    This function differs from the original `numpy.rint
    <https://docs.scipy.org/doc/numpy/reference/generated/numpy.rint.html>`_ in
    the following way(s):
    - only ndarray or scalar is accpted as valid input, tuple of ndarray is not supported
    - broadcasting to `out` of different shape is currently not supported
    - when input is plain python numerics, the result will not be stored in the `out` param
    Examples
    --------
    >>> a = np.array([-1.7, -1.5, -0.2, 0.2, 1.5, 1.7, 2.0])
    >>> np.rint(a)
    array([-2., -2., -0.,  0.,  1.,  2.,  2.])
    """
    return _unary_func_helper(x, _npi.rint, _np.rint, out=out, **kwargs)


@set_module('mxnet.ndarray.numpy')
def log2(x, out=None, **kwargs):
    """
    Base-2 logarithm of x.
    Parameters
    ----------
    x : ndarray or scalar
        Input values.
    out : ndarray or None
        A location into which the result is stored.
        If provided, it must have the same shape and type as the input.
        If not provided or None, a freshly-allocated array is returned.
    Returns
    -------
    y : ndarray
        The logarithm base two of `x`, element-wise.
        This is a scalar if `x` is a scalar.
    Notes
    -----
    This function differs from the original `numpy.log2
    <https://www.google.com/search?q=numpy+log2>`_ in
    the following way(s):
    - only ndarray or scalar is accpted as valid input, tuple of ndarray is not supported
    - broadcasting to `out` of different shape is currently not supported
    - when input is plain python numerics, the result will not be stored in the `out` param
    Examples
    --------
    >>> x = np.array([0, 1, 2, 2**4])
    >>> np.log2(x)
    array([-inf,   0.,   1.,   4.])
    """
    return _unary_func_helper(x, _npi.log2, _np.log2, out=out, **kwargs)


@set_module('mxnet.ndarray.numpy')
def log1p(x, out=None, **kwargs):
    """
    Return the natural logarithm of one plus the input array, element-wise.
    Calculates ``log(1 + x)``.
    Parameters
    ----------
    x : ndarray or scalar
        Input array.
    out : ndarray or None
        A location into which the result is stored. If provided, it
        must have a shape that the inputs fill into. If not provided
        or None, a freshly-allocated array is returned. The dtype of the
        output and input must be the same.
    Returns
    -------
    y : ndarray or scalar
        Natural logarithm of 1 + x, element-wise. This is a scalar
        if x is a scalar.
    Notes
    -----
    For real-valued input, `log1p` is accurate also for `x` so small
    that `1 + x == 1` in floating-point accuracy.
    Logarithm is a multivalued function: for each `x` there is an infinite
    number of `z` such that `exp(z) = 1 + x`. The convention is to return
    the `z` whose imaginary part lies in `[-pi, pi]`.
    For real-valued input data types, `log1p` always returns real output.
    For each value that cannot be expressed as a real number or infinity,
    it yields ``nan`` and sets the `invalid` floating point error flag.
    cannot support complex-valued input.
    Examples
    --------
    >>> np.log1p(1e-99)
    1e-99
    >>> a = np.array([3, 4, 5])
    >>> np.log1p(a)
    array([1.3862944, 1.609438 , 1.7917595])
    """
    return _unary_func_helper(x, _npi.log1p, _np.log1p, out=out, **kwargs)


@set_module('mxnet.ndarray.numpy')
def radians(x, out=None, **kwargs):
    """
    Convert angles from degrees to radians.
    Parameters
    ----------
    x : ndarray or scalar
        Input array in degrees.
    out : ndarray or None
        A location into which the result is stored.
        If provided, it must have the same shape and type as the input.
        If not provided or None, a freshly-allocated array is returned.
    Returns
    -------
    y : ndarray
        The corresponding radian values. This is a scalar if x is a scalar.
    Notes
    -----
    This function differs from the original `numpy.radians
    <https://docs.scipy.org/doc/numpy/reference/generated/numpy.radians.html>`_ in
    the following way(s):
    - only ndarray or scalar is accpted as valid input, tuple of ndarray is not supported
    - broadcasting to `out` of different shape is currently not supported
    - when input is plain python numerics, the result will not be stored in the `out` param
    Examples
    --------
    >>> deg = np.arange(12.) * 30.
    >>> np.radians(deg)
    array([0.       , 0.5235988, 1.0471976, 1.5707964, 2.0943952, 2.6179938,
           3.1415927, 3.6651914, 4.1887903, 4.712389 , 5.2359877, 5.7595863],
           dtype=float32)
    """
    return _unary_func_helper(x, _npi.radians, _np.radians, out=out, **kwargs)


@set_module('mxnet.ndarray.numpy')
def deg2rad(x, out=None):
    r"""
    deg2rad(x, out=None)

    Convert angles from degrees to radians.
    Parameters
    ----------
    x : ndarray or scalar
        Angles in degrees.
    out : ndarray or None, optional
        A location into which the result is stored. If not provided or `None`,
        a freshly-allocated array is returned.

    Returns
    -------
    y : ndarray or scalar
        The corresponding angle in radians.
        This is a scalar if `x` is a scalar.

    Notes
    -----
    "deg2rad(x)" is "x * pi / 180".

    This function differs from the original numpy.arange in the following aspects:
        - Only support float32 and float64.
        - `out` must be in the same size of input.

    Examples
    --------
    >>> np.deg2rad(180)
    3.1415927
    """
    return _unary_func_helper(x, _npi.deg2rad, _np.deg2rad, out=out)


@set_module('mxnet.ndarray.numpy')
def reciprocal(x, out=None, **kwargs):
    r"""
    reciprocal(x, out=None)
    Return the reciprocal of the argument, element-wise.
    Calculates ``1/x``.
    Parameters
    ----------
    x : ndarray or scalar
        The values whose reciprocals are required.
    out : ndarray or None, optional
        A location into which the result is stored.
        If provided, it must have the same shape as the input.
        If not provided or None, a freshly-allocated array is returned.
    Returns
    -------
    y : ndarray or scalar
        Output array is same shape and type as x. This is a scalar if x is a scalar.
    Examples
    --------
    >>> np.reciprocal(2.)
    0.5
    >>> x = np.array([1, 2., 3.33])
    >>> np.reciprocal(x)
    array([1.       , 0.5      , 0.3003003])
    Notes
    -----
    .. note::
        This function is not designed to work with integers.
    For integer arguments with absolute value larger than 1 the result is
    always zero because of the way Python handles integer division.  For
    integer zero the result is an overflow.
    The output `ndarray` has the same `ctx` as the input `ndarray`.
    This function differs from the original `numpy.reciprocal
    <https://docs.scipy.org/doc/numpy/reference/generated/numpy.reciprocal.html>`_ in
    the following aspects:
    - Only support ndarray and scalar now.
    - `where` argument is not supported.
    """
    return _unary_func_helper(x, _npi.reciprocal, _np.reciprocal, out=out, **kwargs)


@set_module('mxnet.ndarray.numpy')
def square(x, out=None, **kwargs):
    r"""
    square(x, out=None)
    Return the element-wise square of the input.
    Parameters
    ----------
    x : ndarray or scalar
        The values whose squares are required.
    out : ndarray or None, optional
        A location into which the result is stored.
        If provided, it must have the same shape as the input.
        If not provided or None, a freshly-allocated array is returned.
    Returns
    -------
    y : ndarray or scalar
        Output array is same shape and type as x. This is a scalar if x is a scalar.
    Examples
    --------
    >>> np.square(2.)
    4.0
    >>> x = np.array([1, 2., -1])
    >>> np.square(x)
    array([1., 4., 1.])
    Notes
    -----
    The output `ndarray` has the same `ctx` as the input `ndarray`.
    This function differs from the original `numpy.square
    <https://docs.scipy.org/doc/numpy/reference/generated/numpy.square.html>`_ in
    the following aspects:
    - Only support ndarray and scalar now.
    - `where` argument is not supported.
    - Complex input is not supported.
    """
    return _unary_func_helper(x, _npi.square, _np.square, out=out, **kwargs)


@set_module('mxnet.ndarray.numpy')
def negative(x, out=None, where=True, **kwargs):
    r"""
    negative(x, out=None, where=True)
    Numerical negative, element-wise.
    Parameters:
    ------------
    x : ndarray or scalar
        Input array.
    out : ndarray, None, or tuple of ndarray and None, optional
          A location into which the result is stored.
    where : ndarray, optional
            Values of True indicate to calculate the ufunc at that position,
            values of False indicate to leave the value in the output alone.
    Returns:
    ---------
    y : ndarray or scalar
        Returned array or scalar: y = -x. This is a scalar if x is a scalar.
    Examples:
    ---------
    >>> np.negative(1)
    -1
    """
    return _unary_func_helper(x, _npi.negative, _np.negative, out=out)


@set_module('mxnet.ndarray.numpy')
def fix(x, out=None):
    r"""
    Round an array of floats element-wise to nearest integer towards zero.
    The rounded values are returned as floats.

    Parameters:
    ----------
    x : ndarray
        An array of floats to be rounded
    out : ndarray, optional
        Output array
    Returns:
    -------
    y : ndarray of floats
    Examples
    ---------
    >>> np.fix(3.14)
    3
    """
    return _unary_func_helper(x, _npi.fix, _np.fix, out=out)


@set_module('mxnet.ndarray.numpy')
def tan(x, out=None, where=True, **kwargs):
    r"""
    tan(x, out=None, where=True)
    Compute tangent element-wise.
    Equivalent to np.sin(x)/np.cos(x) element-wise.

    Parameters:
    ----------
    x : ndarray
        Input array.
    out : ndarray, None, or tuple of ndarray and None, optional
          A location into which the result is stored. If provided,
          it must have a shape that the inputs broadcast to. If not provided or None,
          a freshly-allocated array is returned. A tuple (possible only as a keyword argument)
          must have length equal to the number of outputs.
    where : ndarray, optional
            Values of True indicate to calculate the ufunc at that position,
            values of False indicate to leave the value in the output alone.
    Returns:
    -------
    y : ndarray
    The corresponding tangent values. This is a scalar if x is a scalar.
    Examples:
    >>> np.tan(0.5)
    0.5463024898437905
    """

    return _unary_func_helper(x, _npi.tan, _np.tan, out=out, **kwargs)


@set_module('mxnet.ndarray.numpy')
def ceil(x, out=None, **kwargs):
    r"""
    Return the ceiling of the input, element-wise.
    The ceil of the ndarray `x` is the smallest integer `i`, such that
    `i >= x`.  It is often denoted as :math:`\lceil x \rceil`.
    Parameters
    ----------
    x : ndarray or scalar
        Input array.
    out : ndarray or None
        A location into which the result is stored. If provided, it
        must have a same shape that the inputs fill into. If not provided
        or None, a freshly-allocated array is returned. The dtype of the
        output and input must be the same.
    Returns
    -------
    y : ndarray or scalar
        The ceiling of each element in `x`, with `float` dtype.
        This is a scalar if `x` is a scalar.
    Examples
    --------
    >>> a = np.array([-1.7, -1.5, -0.2, 0.2, 1.5, 1.7, 2.0])
    >>> np.ceil(a)
    array([-1., -1., -0.,  1.,  2.,  2.,  2.])
    >>> #if you use parameter out, x and out must be ndarray. if not, you will get an error!
    >>> a = np.array(1)
    >>> np.ceil(np.array(3.5), a)
    array(4.)
    >>> a
    array(4.)
    """
    return _unary_func_helper(x, _npi.ceil, _np.ceil, out=out, **kwargs)


@set_module('mxnet.ndarray.numpy')
def floor(x, out=None, **kwargs):
    r"""
    Return the floor of the input, element-wise.
    The floor of the ndarray `x` is the largest integer `i`, such that
    `i <= x`.  It is often denoted as :math:`\lfloor x \rfloor`.
    Parameters
    ----------
    x : ndarray or scalar
        Input array.
    out : ndarray or None
        A location into which the result is stored. If provided, it
        must have a same shape that the inputs fill into. If not provided
        or None, a freshly-allocated array is returned. The dtype of the
        output and input must be the same.
    Returns
    -------
    y : ndarray or scalar
        The floor of each element in `x`, with `float` dtype.
        This is a scalar if `x` is a scalar.
    Examples
    --------
    >>> a = np.array([-1.7, -1.5, -0.2, 0.2, 1.5, 1.7, 2.0])
    >>> np.floor(a)
    array([-2., -2., -1.,  0.,  1.,  1.,  2.])
    >>> #if you use parameter out, x and out must be ndarray. if not, you will get an error!
    >>> a = np.array(1)
    >>> np.floor(np.array(3.5), a)
    array(3.)
    >>> a
    array(3.)
    """
    return _unary_func_helper(x, _npi.floor, _np.floor, out=out, **kwargs)


@set_module('mxnet.ndarray.numpy')
def trunc(x, out=None, **kwargs):
    r"""
    trunc(x, out=None)
    Return the truncated value of the input, element-wise.
    The truncated value of the scalar `x` is the nearest integer `i` which
    is closer to zero than `x` is. In short, the fractional part of the
    signed number `x` is discarded.

    Parameters
    ----------
    x : ndarray or scalar
        Input data.
    out : ndarray or None, optional
        A location into which the result is stored.

    Returns
    -------
    y : ndarray or scalar
        The truncated value of each element in `x`.
        This is a scalar if `x` is a scalar.
    Notes
    -----
    This function differs from the original numpy.trunc in the following aspects:
        - Do not support `where`, a parameter in numpy which indicates where to calculate.
        - Cannot cast type automatically. Dtype of `out` must be same as the expected one.
        - Cannot broadcast automatically. Shape of `out` must be same as the expected one.
        - If `x` is plain python numeric, the result won't be stored in out.

    Examples
    --------
    >>> a = np.array([-1.7, -1.5, -0.2, 0.2, 1.5, 1.7, 2.0])
    >>> np.trunc(a)
    array([-1., -1., -0.,  0.,  1.,  1.,  2.])
    """
    return _unary_func_helper(x, _npi.trunc, _np.trunc, out=out, **kwargs)


@set_module('mxnet.ndarray.numpy')
def logical_not(x, out=None, **kwargs):
    r"""
    logical_not(x, out=None)
    Compute the truth value of NOT x element-wise.
    Parameters
    ----------
    x : ndarray or scalar
        Logical NOT is applied to the elements of `x`.
    out : ndarray or None, optional
        A location into which the result is stored.

    Returns
    -------
    y : bool or ndarray of bool
        Boolean result with the same shape as `x` of the NOT operation
        on elements of `x`.
        This is a scalar if `x` is a scalar.
    Notes
    -----
    This function differs from the original numpy.logical_not in the following aspects:
        - Do not support `where`, a parameter in numpy which indicates where to calculate.
        - Cannot cast type automatically. Dtype of `out` must be same as the expected one.
        - Cannot broadcast automatically. Shape of `out` must be same as the expected one.
        - If `x` is plain python numeric, the result won't be stored in out.
    Examples
    --------
    >>> x= np.array([True, False, 0, 1])
    >>> np.logical_not(x)
    array([False,  True,  True, False])

    >>> x = np.arange(5)
    >>> np.logical_not(x<3)
    array([False, False, False,  True,  True])
    """
    return _unary_func_helper(x, _npi.logical_not, _np.logical_not, out=out, **kwargs)


@set_module('mxnet.ndarray.numpy')
def arcsinh(x, out=None, **kwargs):
    r"""
    arcsinh(x, out=None)
    Inverse hyperbolic sine, element-wise.
    Parameters
    ----------
    x : ndarray or scalar
        Input array.
    out : ndarray or None, optional
        A location into which the result is stored.

    Returns
    -------
    arcsinh : ndarray
        Array of the same shape as `x`.
        This is a scalar if `x` is a scalar.
    Notes
    -----
    `arcsinh` is a multivalued function: for each `x` there are infinitely
    many numbers `z` such that `sinh(z) = x`.

    For real-valued input data types, `arcsinh` always returns real output.
    For each value that cannot be expressed as a real number or infinity, it
    yields ``nan`` and sets the `invalid` floating point error flag.

    This function differs from the original numpy.arcsinh in the following aspects:
        - Do not support `where`, a parameter in numpy which indicates where to calculate.
        - Do not support complex-valued input.
        - Cannot cast type automatically. DType of `out` must be same as the expected one.
        - Cannot broadcast automatically. Shape of `out` must be same as the expected one.
        - If `x` is plain python numeric, the result won't be stored in out.
    Examples
    --------
    >>> a = np.array([3.2, 5.0])
    >>> np.arcsinh(a)
    array([1.8309381, 2.2924316])
    >>> np.arcsinh(1)
    0.0
    """
    return _unary_func_helper(x, _npi.arcsinh, _np.arcsinh, out=out, **kwargs)


@set_module('mxnet.ndarray.numpy')
def arccosh(x, out=None, **kwargs):
    r"""
    arccosh(x, out=None)
    Inverse hyperbolic cosine, element-wise.
    Parameters
    ----------
    x : ndarray or scalar
        Input array.
    out : ndarray or None, optional
        A location into which the result is stored.

    Returns
    -------
    arccosh : ndarray
        Array of the same shape as `x`.
        This is a scalar if `x` is a scalar.
    Notes
    -----
    `arccosh` is a multivalued function: for each `x` there are infinitely
    many numbers `z` such that `cosh(z) = x`.

    For real-valued input data types, `arccosh` always returns real output.
    For each value that cannot be expressed as a real number or infinity, it
    yields ``nan`` and sets the `invalid` floating point error flag.

    This function differs from the original numpy.arccosh in the following aspects:
        - Do not support `where`, a parameter in numpy which indicates where to calculate.
        - Do not support complex-valued input.
        - Cannot cast type automatically. Dtype of `out` must be same as the expected one.
        - Cannot broadcast automatically. Shape of `out` must be same as the expected one.
        - If `x` is plain python numeric, the result won't be stored in out.
    Examples
    --------
    >>> a = np.array([3.2, 5.0])
    >>> np.arccosh(a)
    array([1.8309381, 2.2924316])
    >>> np.arccosh(1)
    0.0
    """
    return _unary_func_helper(x, _npi.arccosh, _np.arccosh, out=out, **kwargs)


@set_module('mxnet.ndarray.numpy')
def arctanh(x, out=None, **kwargs):
    r"""
    arctanh(x, out=None)
    Inverse hyperbolic tangent, element-wise.
    Parameters
    ----------
    x : ndarray or scalar
        Input array.
    out : ndarray or None, optional
        A location into which the result is stored.

    Returns
    -------
    arctanh : ndarray
        Array of the same shape as `x`.
        This is a scalar if `x` is a scalar.
    Notes
    -----
    `arctanh` is a multivalued function: for each `x` there are infinitely
    many numbers `z` such that `tanh(z) = x`.

    For real-valued input data types, `arctanh` always returns real output.
    For each value that cannot be expressed as a real number or infinity, it
    yields ``nan`` and sets the `invalid` floating point error flag.

    This function differs from the original numpy.arctanh in the following aspects:
        - Do not support `where`, a parameter in numpy which indicates where to calculate.
        - Do not support complex-valued input.
        - Cannot cast type automatically. Dtype of `out` must be same as the expected one.
        - Cannot broadcast automatically. Shape of `out` must be same as the expected one.
        - If `x` is plain python numeric, the result won't be stored in out.
    Examples
    --------
    >>> a = np.array([0.0, -0.5])
    >>> np.arctanh(a)
    array([0., -0.54930615])
    >>> np.arctanh(0.0)
    0.0
    """
    return _unary_func_helper(x, _npi.arctanh, _np.arctanh, out=out, **kwargs)


@set_module('mxnet.ndarray.numpy')
def tile(A, reps):
    r"""
    Construct an array by repeating A the number of times given by reps.

    If `reps` has length ``d``, the result will have dimension of
    ``max(d, A.ndim)``.

    If ``A.ndim < d``, `A` is promoted to be d-dimensional by prepending new
    axes. So a shape (3,) array is promoted to (1, 3) for 2-D replication,
    or shape (1, 1, 3) for 3-D replication. If this is not the desired
    behavior, promote `A` to d-dimensions manually before calling this
    function.

    If ``A.ndim > d``, `reps` is promoted to `A`.ndim by pre-pending 1's to it.
    Thus for an `A` of shape (2, 3, 4, 5), a `reps` of (2, 2) is treated as
    (1, 1, 2, 2).

    Parameters
    ----------
    A : ndarray or scalar
        An input array or a scalar to repeat.
    reps : a single integer or tuple of integers
        The number of repetitions of `A` along each axis.

    Returns
    -------
    c : ndarray
        The tiled output array.

    Examples
    --------
    >>> a = np.array([0, 1, 2])
    >>> np.tile(a, 2)
    array([0., 1., 2., 0., 1., 2.])
    >>> np.tile(a, (2, 2))
    array([[0., 1., 2., 0., 1., 2.],
           [0., 1., 2., 0., 1., 2.]])
    >>> np.tile(a, (2, 1, 2))
    array([[[0., 1., 2., 0., 1., 2.]],
           [[0., 1., 2., 0., 1., 2.]]])

    >>> b = np.array([[1, 2], [3, 4]])
    >>> np.tile(b, 2)
    array([[1., 2., 1., 2.],
           [3., 4., 3., 4.]])
    >>> np.(b, (2, 1))
    array([[1., 2.],
           [3., 4.],
           [1., 2.],
           [3., 4.]])

    >>> c = np.array([1,2,3,4])
    >>> np.tile(c,(4,1))
    array([[1., 2., 3., 4.],
           [1., 2., 3., 4.],
           [1., 2., 3., 4.],
           [1., 2., 3., 4.]])

    Scalar as input:

    >>> np.tile(2, 3)
    array([2, 2, 2]) # repeating integer `2`

    """
    return _unary_func_helper(A, _npi.tile, _np.tile, reps=reps)

# pylint: disable=redefined-outer-name
@set_module('mxnet.ndarray.numpy')
def split(ary, indices_or_sections, axis=0):
    """Split an array into multiple sub-arrays.
    Parameters
    ----------
    ary : ndarray
        Array to be divided into sub-arrays.
    indices_or_sections : int or 1-D python tuple, list or set.
        If `indices_or_sections` is an integer, N, the array will be divided
        into N equal arrays along `axis`.  If such a split is not possible,
        an error is raised.
        If `indices_or_sections` is a 1-D array of sorted integers, the entries
        indicate where along `axis` the array is split.  For example,
        ``[2, 3]`` would, for ``axis=0``, result in
          - ary[:2]
          - ary[2:3]
          - ary[3:]
        If an index exceeds the dimension of the array along `axis`,
        an empty sub-array is returned correspondingly.
    axis : int, optional
        The axis along which to split, default is 0.
    Returns
    -------
    sub-arrays : list of ndarrays
        A list of sub-arrays.
    Raises
    ------
    ValueError
        If `indices_or_sections` is given as an integer, but
        a split does not result in equal division.
    """
    indices = []
    axis_size = ary.shape[axis]
    if isinstance(indices_or_sections, int):
        sections = indices_or_sections
        if axis_size % sections:
            raise ValueError('array split does not result in an equal division')
        section_size = int(axis_size / sections)
        indices = [i * section_size for i in range(sections)]
    elif isinstance(indices_or_sections, (list, set, tuple)):
        indices = [0] + list(indices_or_sections)
    else:
        raise ValueError('indices_or_sections must either int, or tuple / list / set of ints')
    ret = _npi.split(ary, indices, axis, False)
    if not isinstance(ret, list):
        return [ret]
    return ret
# pylint: enable=redefined-outer-name


# pylint: disable=redefined-outer-name
@set_module('mxnet.ndarray.numpy')
def hsplit(ary, indices_or_sections):
    """Split an array into multiple sub-arrays horizontally (column-wise).

    This is equivalent to ``split`` with ``axis=0`` if ``ary`` has one
    dimension, and otherwise that with ``axis=1``.

    Parameters
    ----------
    ary : ndarray
        Array to be divided into sub-arrays.
    indices_or_sections : int, list of ints or tuple of ints.
        If `indices_or_sections` is an integer, N, the array will be divided
        into N equal arrays along `axis`.  If such a split is not possible,
        an error is raised.

        If `indices_or_sections` is a list of sorted integers, the entries
        indicate where along `axis` the array is split.

        If an index exceeds the dimension of the array along `axis`,
        it will raises errors. so index must less than or euqal to
        the dimension of the array along axis.

    Returns
    -------
    sub-arrays : list of ndarrays
        A list of sub-arrays.

    Notes
    ------
    - If `indices_or_sections` is given as an integer, but a split
      does not result in equal division.It will raises ValueErrors.

    - If indices_or_sections is an integer, and the number is 1, it will
      raises an error. Because single output from split is not supported yet...

    See Also
    --------
    split : Split an array into multiple sub-arrays of equal size.

    Examples
    --------
    >>> x = np.arange(16.0).reshape(4, 4)
    >>> x
    array([[ 0.,  1.,  2.,  3.],
           [ 4.,  5.,  6.,  7.],
           [ 8.,  9., 10., 11.],
           [12., 13., 14., 15.]])
    >>> np.hsplit(x, 2)
    [array([[ 0.,  1.],
           [ 4.,  5.],
           [ 8.,  9.],
           [12., 13.]]),
    array([[ 2.,  3.],
           [ 6.,  7.],
           [10., 11.],
           [14., 15.]])]
    >>> np.hsplit(x, [3, 6])
    [array([[ 0.,  1.,  2.],
           [ 4.,  5.,  6.],
           [ 8.,  9., 10.],
           [12., 13., 14.]]),
    array([[ 3.],
           [ 7.],
           [11.],
           [15.]]),
    array([], shape=(4, 0), dtype=float32)]

    With a higher dimensional array the split is still along the second axis.

    >>> x = np.arange(8.0).reshape(2, 2, 2)
    >>> x
    array([[[ 0.,  1.],
            [ 2.,  3.]],
           [[ 4.,  5.],
            [ 6.,  7.]]])
    >>> np.hsplit(x, 2)
    [array([[[ 0.,  1.]],
            [[ 4.,  5.]]]),
     array([[[ 2.,  3.]],
            [[ 6.,  7.]]])]

    If ``ary`` has one dimension, 'axis' = 0.
    >>> x = np.arange(4)
    array([0., 1., 2., 3.])
    >>> np.hsplit(x, 2)
    [array([0., 1.]), array([2., 3.])]

    If you want to produce an empty sub-array, you can see an example.
    >>> np.hsplit(x, [2, 2])
    [array([0., 1.]), array([], dtype=float32), array([2., 3.])]
    """
    indices = []
    axis = 1
    if (len(ary.shape) == 1):
        axis = 0
    axis_size = ary.shape[axis]
    if isinstance(indices_or_sections, int):
        sections = indices_or_sections
        if axis_size % sections:
            raise ValueError('array hsplit does not result in an equal division')
        section_size = int(axis_size / sections)
        indices = [i * section_size for i in range(sections)]
    elif isinstance(indices_or_sections, (list, set, tuple)):
        indices = [0] + list(indices_or_sections)
    else:
        raise ValueError('indices_or_sections must either int or tuple of ints')
    ret = _npi.hsplit(ary, indices, axis, False)
    if not isinstance(ret, list):
        raise NotImplementedError('single output from hsplit is not supported yet...')
    return ret
# pylint: enable=redefined-outer-name


@set_module('mxnet.ndarray.numpy')
def vsplit(ary, indices_or_sections):
    r"""
    vsplit(ary, indices_or_sections)

    Split an array into multiple sub-arrays vertically (row-wise).

    ``vsplit`` is equivalent to ``split`` with `axis=0` (default): the array is always split
    along the first axis regardless of the array dimension.

    Parameters
    ----------
    ary : ndarray
        Array to be divided into sub-arrays.
    indices_or_sections : int or 1 - D Python tuple, list or set.
        If `indices_or_sections` is an integer, N, the array will be divided into N equal arrays
        along axis 0.  If such a split is not possible, an error is raised.

        If `indices_or_sections` is a 1-D array of sorted integers, the entries indicate where
        along axis 0 the array is split.  For example, ``[2, 3]`` would result in

          - ary[:2]
          - ary[2:3]
          - ary[3:]

        If an index exceeds the dimension of the array along axis 0, an error will be thrown.

    Returns
    -------
    sub-arrays : list of ndarrays
        A list of sub-arrays.

    See Also
    --------
    split : Split an array into multiple sub-arrays of equal size.

    Notes
    -------
    This function differs from the original `numpy.degrees
    <https://docs.scipy.org/doc/numpy/reference/generated/numpy.degrees.html>`_ in
    the following aspects:

    - Currently parameter ``indices_or_sections`` does not support ndarray, but supports scalar,
    tuple and list.
    - In ``indices_or_sections``, if an index exceeds the dimension of the array along axis 0,
    an error will be thrown.

    Examples
    --------
    >>> x = np.arange(16.0).reshape(4, 4)
    >>> x
    array([[  0.,   1.,   2.,   3.],
           [  4.,   5.,   6.,   7.],
           [  8.,   9.,  10.,  11.],
           [ 12.,  13.,  14.,  15.]])
    >>> np.vsplit(x, 2)
    [array([[0., 1., 2., 3.],
            [4., 5., 6., 7.]]), array([[ 8.,  9., 10., 11.],
            [12., 13., 14., 15.]])]

    With a higher dimensional array the split is still along the first axis.

    >>> x = np.arange(8.0).reshape(2, 2, 2)
    >>> x
    array([[[ 0.,  1.],
            [ 2.,  3.]],
           [[ 4.,  5.],
            [ 6.,  7.]]])
    >>> np.vsplit(x, 2)
    [array([[[0., 1.],
            [2., 3.]]]), array([[[4., 5.],
            [6., 7.]]])]

    """
    return split(ary, indices_or_sections, 0)


@set_module('mxnet.ndarray.numpy')
def concatenate(seq, axis=0, out=None):
    """Join a sequence of arrays along an existing axis.
    Parameters
    ----------
    a1, a2, ... : sequence of ndarray
        The arrays must have the same shape, except in the dimension
        corresponding to `axis` (the first, by default).
    axis : int, optional
        The axis along which the arrays will be joined.  If axis is None,
        arrays are flattened before use.  Default is 0.
    out : ndarray, optional
        If provided, the destination to place the result. The shape must be
        correct, matching that of what concatenate would have returned if no
        out argument were specified.
    Returns
    -------
    res : ndarray
        The concatenated array.
    """
    return _npi.concatenate(*seq, dim=axis, out=out)


@set_module('mxnet.ndarray.numpy')
def stack(arrays, axis=0, out=None):
    """Join a sequence of arrays along a new axis.
        The axis parameter specifies the index of the new axis in the dimensions of the result.
        For example, if `axis=0` it will be the first dimension and if `axis=-1` it will be the last dimension.
    Parameters
    ----------
    arrays : sequence of ndarray
        Each array must have the same shape.
    axis : int, optional
        The axis in the result array along which the input arrays are stacked.
    out : ndarray, optional
        If provided, the destination to place the result. The shape must be correct,
        matching that of what stack would have returned if no out argument were specified.
    Returns
    -------
    stacked : ndarray
        The stacked array has one more dimension than the input arrays."""
    def get_list(arrays):
        if not hasattr(arrays, '__getitem__') and hasattr(arrays, '__iter__'):
            raise ValueError("expected iterable for arrays but got {}".format(type(arrays)))
        return [arr for arr in arrays]

    arrays = get_list(arrays)
    return _npi.stack(*arrays, axis=axis, out=out)


@set_module('mxnet.ndarray.numpy')
<<<<<<< HEAD
def logaddexp2(x1, x2, out=None):
    """
    logaddexp2(x1, x2, out=None)

    Logarithm of the sum of exponentiations of the inputs in base-2.

    Calculates ``log2(2**x1 + 2**x2)``. This function is useful in machine
    learning when the calculated probabilities of events may be so small as
    to exceed the range of normal floating point numbers.  In such cases
    the base-2 logarithm of the calculated probability can be used instead.
    This function allows adding probabilities stored in such a fashion.

    Parameters
    ----------
    x1, x2 : ndarray or scalar
        Input values.
    out : ndarray or None, optional
        A location into which the result is stored. If provided, it must have
        the same shape and dtype as the expected output. If not provided or `None`,
=======
def vstack(arrays, out=None):
    r"""Stack arrays in sequence vertically (row wise).

    This is equivalent to concatenation along the first axis after 1-D arrays
    of shape `(N,)` have been reshaped to `(1,N)`. Rebuilds arrays divided by
    `vsplit`.

    This function makes most sense for arrays with up to 3 dimensions. For
    instance, for pixel-data with a height (first axis), width (second axis),
    and r/g/b channels (third axis). The functions `concatenate` and `stack`
    provide more general stacking and concatenation operations.

    Parameters
    ----------
    tup : sequence of ndarrays
        The arrays must have the same shape along all but the first axis.
        1-D arrays must have the same length.

    Returns
    -------
    stacked : ndarray
        The array formed by stacking the given arrays, will be at least 2-D.

    Examples
    --------
    >>> a = np.array([1, 2, 3])
    >>> b = np.array([2, 3, 4])
    >>> np.vstack((a, b))
    array([[1., 2., 3.],
            [2., 3., 4.]])

    >>> a = np.array([[1], [2], [3]])
    >>> b = np.array([[2], [3], [4]])
    >>> np.vstack((a, b))
    array([[1.],
            [2.],
            [3.],
            [2.],
            [3.],
            [4.]])
    """
    def get_list(arrays):
        if not hasattr(arrays, '__getitem__') and hasattr(arrays, '__iter__'):
            raise ValueError("expected iterable for arrays but got {}".format(type(arrays)))
        return [arr for arr in arrays]

    arrays = get_list(arrays)
    return _npi.vstack(*arrays)


@set_module('mxnet.ndarray.numpy')
def dstack(arrays):
    """
    Stack arrays in sequence depth wise (along third axis).
    This is equivalent to concatenation along the third axis after 2-D arrays
    of shape `(M,N)` have been reshaped to `(M,N,1)` and 1-D arrays of shape
    `(N,)` have been reshaped to `(1,N,1)`. Rebuilds arrays divided by
    `dsplit`.
    This function makes most sense for arrays with up to 3 dimensions. For
    instance, for pixel-data with a height (first axis), width (second axis),
    and r/g/b channels (third axis). The functions `concatenate`, `stack` and
    `block` provide more general stacking and concatenation operations.

    Parameters
    ----------
    tup : sequence of arrays
        The arrays must have the same shape along all but the third axis.
        1-D or 2-D arrays must have the same shape.

    Returns
    -------
    stacked : ndarray
        The array formed by stacking the given arrays, will be at least 3-D.

    Examples
    --------
    >>> a = np.array((1,2,3))
    >>> b = np.array((2,3,4))
    >>> np.dstack((a,b))
    array([[[1, 2],
            [2, 3],
            [3, 4]]])
    >>> a = np.array([[1],[2],[3]])
    >>> b = np.array([[2],[3],[4]])
    >>> np.dstack((a,b))
    array([[[1, 2]],
           [[2, 3]],
           [[3, 4]]])
    """
    return _npi.dstack(*arrays)


@set_module('mxnet.ndarray.numpy')
def maximum(x1, x2, out=None):
    """Returns element-wise maximum of the input arrays with broadcasting.

    Parameters
    ----------
    x1, x2 : scalar or mxnet.numpy.ndarray
        The arrays holding the elements to be compared. They must have the same shape,
        or shapes that can be broadcast to a single shape.

    Returns
    -------
    out : mxnet.numpy.ndarray or scalar
        The maximum of x1 and x2, element-wise. This is a scalar if both x1 and x2 are scalars."""
    return _ufunc_helper(x1, x2, _npi.maximum, _np.maximum, _npi.maximum_scalar, None, out)


@set_module('mxnet.ndarray.numpy')
def minimum(x1, x2, out=None):
    """Returns element-wise minimum of the input arrays with broadcasting.

    Parameters
    ----------
    x1, x2 : scalar or mxnet.numpy.ndarray
        The arrays holding the elements to be compared. They must have the same shape,
        or shapes that can be broadcast to a single shape.

    Returns
    -------
    out : mxnet.numpy.ndarray or scalar
        The minimum of x1 and x2, element-wise. This is a scalar if both x1 and x2 are scalars."""
    return _ufunc_helper(x1, x2, _npi.minimum, _np.minimum, _npi.minimum_scalar, None, out)


@set_module('mxnet.ndarray.numpy')
def swapaxes(a, axis1, axis2):
    """Interchange two axes of an array.

    Parameters
    ----------
    a : ndarray
        Input array.
    axis1 : int
        First axis.
    axis2 : int
        Second axis.

    Returns
    -------
    a_swapped : ndarray
        Swapped array. This is always a copy of the input array.
    """
    return _npi.swapaxes(a, dim1=axis1, dim2=axis2)


@set_module('mxnet.ndarray.numpy')
def clip(a, a_min, a_max, out=None):
    """clip(a, a_min, a_max, out=None)

    Clip (limit) the values in an array.
    Given an interval, values outside the interval are clipped to
    the interval edges.  For example, if an interval of ``[0, 1]``
    is specified, values smaller than 0 become 0, and values larger
    than 1 become 1.

    Parameters
    ----------
    a : ndarray
        Array containing elements to clip.
    a_min : scalar or `None`
        Minimum value. If `None`, clipping is not performed on lower
        interval edge. Not more than one of `a_min` and `a_max` may be
        `None`.
    a_max : scalar or `None`
        Maximum value. If `None`, clipping is not performed on upper
        interval edge. Not more than one of `a_min` and `a_max` may be
        `None`.
    out : ndarray, optional
        The results will be placed in this array. It may be the input
        array for in-place clipping.  `out` must be of the right shape
        to hold the output.  Its type is preserved.

    Returns
    -------
    clipped_array : ndarray
        An array with the elements of `a`, but where values
        < `a_min` are replaced with `a_min`, and those > `a_max`
        with `a_max`.

    Notes
    -----
    ndarray `a_min` and `a_max` are not supported.

    Examples
    --------
    >>> a = np.arange(10)
    >>> np.clip(a, 1, 8)
    array([1., 1., 2., 3., 4., 5., 6., 7., 8., 8.], dtype=float32)
    >>> a
    array([0., 1., 2., 3., 4., 5., 6., 7., 8., 9.], dtype=float32)
    >>> np.clip(a, 3, 6, out=a)
    array([3., 3., 3., 3., 4., 5., 6., 6., 6., 6.], dtype=float32)
    """
    if a_min is None and a_max is None:
        raise ValueError('array_clip: must set either max or min')
    if a_min is None:
        a_min = float('-inf')
    if a_max is None:
        a_max = float('inf')
    return _npi.clip(a, a_min, a_max, out=out)


@set_module('mxnet.ndarray.numpy')
def argmax(a, axis=None, out=None):
    r"""
    argmax(a, axis=None, out=None)

    Returns the indices of the maximum values along an axis.

    Parameters
    ----------
    a : ndarray
        Input array. Only support ndarrays of dtype `float16`, `float32`, and `float64`.
    axis : int, optional
        By default, the index is into the flattened array, otherwise
        along the specified axis.
    out : ndarray or None, optional
        A location into which the result is stored.
        If provided, it must have the same shape and dtype as input ndarray.
        If not provided or `None`, a freshly-allocated array is returned.

    Returns
    -------
    index_array : ndarray of indices whose dtype is same as the input ndarray.
        Array of indices into the array. It has the same shape as `a.shape`
        with the dimension along `axis` removed.

    Notes
    -----
    In case of multiple occurrences of the maximum values, the indices
    corresponding to the first occurrence are returned.

    This function differs from the original `numpy.argmax
    <https://docs.scipy.org/doc/numpy/reference/generated/numpy.argmax.html>`_ in
    the following aspects:

    - Input type does not support Python native iterables(list, tuple, ...).
    - Output has dtype that is same as the input ndarray.
    - ``out`` param: cannot perform auto broadcasting. ``out`` ndarray's shape must be the same as the expected output.
    - ``out`` param: cannot perform auto type cast. ``out`` ndarray's dtype must be the same as the expected output.
    - ``out`` param does not support scalar input case.

    Examples
    --------
    >>> a = np.arange(6).reshape(2,3) + 10
    >>> a
    array([[10., 11., 12.],
           [13., 14., 15.]])
    >>> np.argmax(a)
    array(5.)
    >>> np.argmax(a, axis=0)
    array([1., 1., 1.])
    >>> np.argmax(a, axis=1)
    array([2., 2.])

    >>> b = np.arange(6)
    >>> b[1] = 5
    >>> b
    array([0., 5., 2., 3., 4., 5.])
    >>> np.argmax(b)  # Only the first occurrence is returned.
    array(1.)

    Specify ``out`` ndarray:

    >>> a = np.arange(6).reshape(2,3) + 10
    >>> b = np.zeros((2,))
    >>> np.argmax(a, axis=1, out=b)
    array([2., 2.])
    >>> b
    array([2., 2.])
    """
    return _npi.argmax(a, axis=axis, keepdims=False, out=out)


@set_module('mxnet.ndarray.numpy')
def mean(a, axis=None, dtype=None, out=None, keepdims=False):  # pylint: disable=arguments-differ
    """
    mean(a, axis=None, dtype=None, out=None, keepdims=None)
    Compute the arithmetic mean along the specified axis.
    Returns the average of the array elements.
    The average is taken over the flattened array by default, otherwise over the specified axis.
    Parameters
    ----------
    a : ndarray
        ndarray containing numbers whose mean is desired.
    axis : None or int or tuple of ints, optional
        Axis or axes along which the means are computed. The default is to compute the mean of the flattened array.
        If this is a tuple of ints, a mean is performed over multiple axes,
        instead of a single axis or all the axes as before.
    dtype : data-type, optional
        Type to use in computing the mean. For integer inputs, the default is float32;
        for floating point inputs, it is the same as the input dtype.
    out : ndarray, optional
        Alternate output array in which to place the result. The default is None; if provided,
        it must have the same shape and type as the expected output
    keepdims : bool, optional
        If this is set to True, the axes which are reduced are left in the result
        as dimensions with size one. With this option, the result will broadcast correctly
        against the input array.
        If the default value is passed, then keepdims will not be passed through to the mean
        method of sub-classes of ndarray, however any non-default value will be. If the sub-class
        method does not implement keepdims any exceptions will be raised.
    Returns
    -------
    m : ndarray, see dtype parameter above
        If out=None, returns a new array containing the mean values,
        otherwise a reference to the output array is returned.
    Notes
    -----
    This function differs from the original `numpy.mean
    <https://docs.scipy.org/doc/numpy/reference/generated/numpy.mean.html>`_ in
    the following way(s):
    - only ndarray is accepted as valid input, python iterables or scalar is not supported
    - default data type for integer input is float32
    Examples
    --------
    >>> a = np.array([[1, 2], [3, 4]])
    >>> np.mean(a)
    array(2.5)
    >>> a = np.zeros((2, 512*512), dtype=np.float32)
    >>> a[0,:] = 1.0
    >>> a[1,:] = 0.1
    >>> np.mean(a)
    array(0.55)
    >>> np.mean(a, dtype=np.float64)
    array(0.55)
    """
    return _npi.mean(a, axis=axis, dtype=dtype, keepdims=keepdims, out=out)


@set_module('mxnet.ndarray.numpy')
def std(a, axis=None, dtype=None, out=None, ddof=0, keepdims=False):  # pylint: disable=too-many-arguments
    """
    Compute the standard deviation along the specified axis.
    Returns the standard deviation, a measure of the spread of a distribution,
    of the array elements. The standard deviation is computed for the
    flattened array by default, otherwise over the specified axis.

    Parameters
    ----------
    a : ndarray
        Calculate the standard deviation of these values.
    axis : None or int or tuple of ints, optional
        Axis or axes along which the standard deviation is computed. The
        default is to compute the standard deviation of the flattened array.
        .. versionadded:: 1.7.0
        If this is a tuple of ints, a standard deviation is performed over
        multiple axes, instead of a single axis or all the axes as before.
    dtype : dtype, optional
        Type to use in computing the standard deviation. For arrays of
        integer type the default is float64, for arrays of float types it is
        the same as the array type.
    out : ndarray, optional
        Alternative output array in which to place the result. It must have
        the same shape as the expected output but the type (of the calculated
        values) will be cast if necessary.
    ddof : int, optional
        Means Delta Degrees of Freedom.  The divisor used in calculations
        is ``N - ddof``, where ``N`` represents the number of elements.
        By default `ddof` is zero.
    keepdims : bool, optional
        If this is set to True, the axes which are reduced are left
        in the result as dimensions with size one. With this option,
        the result will broadcast correctly against the input array.
        If the default value is passed, then `keepdims` will not be
        passed through to the `std` method of sub-classes of
        `ndarray`, however any non-default value will be.  If the
        sub-class' method does not implement `keepdims` any
        exceptions will be raised.

    Returns
    -------
    standard_deviation : ndarray, see dtype parameter above.
        If `out` is None, return a new array containing the standard deviation,
        otherwise return a reference to the output array.

    Examples
    --------
    >>> a = np.array([[1, 2], [3, 4]])
    >>> np.std(a)
    1.1180339887498949 # may vary
    >>> np.std(a, axis=0)
    array([1.,  1.])
    >>> np.std(a, axis=1)
    array([0.5,  0.5])
    In single precision, std() can be inaccurate:
    >>> a = np.zeros((2, 512*512), dtype=np.float32)
    >>> a[0, :] = 1.0
    >>> a[1, :] = 0.1
    >>> np.std(a)
    array(0.45)
    >>> np.std(a, dtype=np.float64)
    array(0.45, dtype=float64)
    """
    return _npi.std(a, axis=axis, dtype=dtype, ddof=ddof, keepdims=keepdims, out=out)


@set_module('mxnet.ndarray.numpy')
def var(a, axis=None, dtype=None, out=None, ddof=0, keepdims=False):  # pylint: disable=too-many-arguments
    """
    Compute the variance along the specified axis.
    Returns the variance of the array elements, a measure of the spread of a
    distribution.  The variance is computed for the flattened array by
    default, otherwise over the specified axis.

    Parameters
    ----------
    a : ndarray
        Array containing numbers whose variance is desired.  If `a` is not an
        array, a conversion is attempted.
    axis : None or int or tuple of ints, optional
        Axis or axes along which the variance is computed.  The default is to
        compute the variance of the flattened array.
        .. versionadded:: 1.7.0
        If this is a tuple of ints, a variance is performed over multiple axes,
        instead of a single axis or all the axes as before.
    dtype : data-type, optional
        Type to use in computing the variance.  For arrays of integer type
        the default is `float32`; for arrays of float types it is the same as
        the array type.
    out : ndarray, optional
        Alternate output array in which to place the result.  It must have
        the same shape as the expected output, but the type is cast if
        necessary.
    ddof : int, optional
        "Delta Degrees of Freedom": the divisor used in the calculation is
        ``N - ddof``, where ``N`` represents the number of elements. By
        default `ddof` is zero.
    keepdims : bool, optional
        If this is set to True, the axes which are reduced are left
        in the result as dimensions with size one. With this option,
        the result will broadcast correctly against the input array.
        If the default value is passed, then `keepdims` will not be
        passed through to the `var` method of sub-classes of
        `ndarray`, however any non-default value will be.  If the
        sub-class' method does not implement `keepdims` any
        exceptions will be raised.

    Returns
    -------
    variance : ndarray, see dtype parameter above
        If ``out=None``, returns a new array containing the variance;
        otherwise, a reference to the output array is returned.

    Examples
    --------
    >>> a = np.array([[1, 2], [3, 4]])
    >>> np.var(a)
    array(1.25)
    >>> np.var(a, axis=0)
    array([1.,  1.])
    >>> np.var(a, axis=1)
    array([0.25,  0.25])

    >>> a = np.zeros((2, 512*512), dtype=np.float32)
    >>> a[0, :] = 1.0
    >>> a[1, :] = 0.1
    >>> np.var(a)
    array(0.2025)
    >>> np.var(a, dtype=np.float64)
    array(0.2025, dtype=float64)
    >>> ((1-0.55)**2 + (0.1-0.55)**2)/2
    0.2025
    """
    return _npi.var(a, axis=axis, dtype=dtype, ddof=ddof, keepdims=keepdims, out=out)


# pylint: disable=redefined-outer-name
@set_module('mxnet.ndarray.numpy')
def indices(dimensions, dtype=_np.int32, ctx=None):
    """Return an array representing the indices of a grid.

    Compute an array where the subarrays contain index values 0,1,...
    varying only along the corresponding axis.

    Parameters
    ----------
    dimensions : sequence of ints
        The shape of the grid.
    dtype : data-type, optional
        The desired data-type for the array. Default is `float32`.
    ctx : device context, optional
        Device context on which the memory is allocated. Default is
        `mxnet.context.current_context()`.

    Returns
    -------
    grid : ndarray
        The array of grid indices,
        ``grid.shape = (len(dimensions),) + tuple(dimensions)``.

    Notes
    -----
    The output shape is obtained by prepending the number of dimensions
    in front of the tuple of dimensions, i.e. if `dimensions` is a tuple
    ``(r0, ..., rN-1)`` of length ``N``, the output shape is
    ``(N,r0,...,rN-1)``.

    The subarrays ``grid[k]`` contains the N-D array of indices along the
    ``k-th`` axis. Explicitly::

        grid[k,i0,i1,...,iN-1] = ik

    Examples
    --------
    >>> grid = np.indices((2, 3))
    >>> grid.shape
    (2, 2, 3)
    >>> grid[0]        # row indices
    array([[0, 0, 0],
           [1, 1, 1]])
    >>> grid[1]        # column indices
    array([[0, 0, 0],
           [1, 1, 1]], dtype=int32)

    The indices can be used as an index into an array.

    >>> x = np.arange(20).reshape(5, 4)
    >>> row, col = np.indices((2, 3))
    >>> x[row, col]
    array([[0., 1., 2.],
           [4., 5., 6.]])

    Note that it would be more straightforward in the above example to
    extract the required elements directly with ``x[:2, :3]``.
    """
    if isinstance(dimensions, (tuple, list)):
        if ctx is None:
            ctx = current_context()
        return _npi.indices(dimensions=dimensions, dtype=dtype, ctx=ctx)
    else:
        raise ValueError("The dimensions must be sequence of ints")
# pylint: enable=redefined-outer-name


@set_module('mxnet.ndarray.numpy')
def copysign(x1, x2, out=None):
    r"""copysign(x1, x2, out=None)

    Change the sign of x1 to that of x2, element-wise.

    If `x2` is a scalar, its sign will be copied to all elements of `x1`.

    Parameters
    ----------
    x1 : ndarray or scalar
        Values to change the sign of.
    x2 : ndarray or scalar
        The sign of `x2` is copied to `x1`.
    out : ndarray or None, optional
        A location into which the result is stored. It must be of the
        right shape and right type to hold the output. If not provided
        or `None`,a freshly-allocated array is returned.

    Returns
    -------
    out : ndarray or scalar
        The values of `x1` with the sign of `x2`.
        This is a scalar if both `x1` and `x2` are scalars.

    Notes
    -------
    This function differs from the original `numpy.copysign
    <https://docs.scipy.org/doc/numpy/reference/generated/numpy.copysign.html>`_ in
    the following aspects:

    - ``where`` param is not supported.

    Examples
    --------
    >>> np.copysign(1.3, -1)
    -1.3
    >>> 1/np.copysign(0, 1)
    inf
    >>> 1/np.copysign(0, -1)
    -inf

    >>> a = np.array([-1, 0, 1])
    >>> np.copysign(a, -1.1)
    array([-1., -0., -1.])
    >>> np.copysign(a, np.arange(3)-1)
    array([-1.,  0.,  1.])
    """
    return _ufunc_helper(x1, x2, _npi.copysign, _np.copysign, _npi.copysign_scalar, _npi.rcopysign_scalar, out)


@set_module('mxnet.ndarray.numpy')
def ravel(x, order='C'):
    r"""
    ravel(x)

    Return a contiguous flattened array.
    A 1-D array, containing the elements of the input, is returned.  A copy is
    made only if needed.

    Parameters
    ----------
    x : ndarray
        Input array.  The elements in `x` are read in row-major, C-style order and
        packed as a 1-D array.
    order : `C`, optional
        Only support row-major, C-style order.

    Returns
    -------
    y : ndarray
        y is an array of the same subtype as `x`, with shape ``(x.size,)``.
        Note that matrices are special cased for backward compatibility, if `x`
        is a matrix, then y is a 1-D ndarray.

    Notes
    -----
    This function differs from the original numpy.arange in the following aspects:
        - Only support row-major, C-style order.

    Examples
    --------
    It is equivalent to ``reshape(x, -1)``.

    >>> x = np.array([[1, 2, 3], [4, 5, 6]])
    >>> print(np.ravel(x))
    [1. 2. 3. 4. 5. 6.]

    >>> print(x.reshape(-1))
    [1. 2. 3. 4. 5. 6.]

    >>> print(np.ravel(x.T))
    [1. 4. 2. 5. 3. 6.]
    """
    if order != 'C':
        raise NotImplementedError('order {} is not supported'.format(order))
    if isinstance(x, numeric_types):
        return _np.reshape(x, -1)
    elif isinstance(x, NDArray):
        return _npi.reshape(x, -1)
    else:
        raise TypeError('type {} not supported'.format(str(type(x))))


@set_module('mxnet.ndarray.numpy')
def hanning(M, dtype=_np.float32, ctx=None):
    r"""Return the Hanning window.

    The Hanning window is a taper formed by using a weighted cosine.

    Parameters
    ----------
    M : int
        Number of points in the output window. If zero or less, an
        empty array is returned.
    dtype : str or numpy.dtype, optional
        An optional value type. Default is `float32`. Note that you need
        select numpy.float32 or float64 in this operator.
    ctx : Context, optional
        An optional device context (default is the current default context).

    Returns
    -------
    out : ndarray, shape(M,)
        The window, with the maximum value normalized to one (the value
        one appears only if `M` is odd).

    See Also
    --------
    blackman, hamming

    Notes
    -----
    The Hanning window is defined as

    .. math::  w(n) = 0.5 - 0.5cos\left(\frac{2\pi{n}}{M-1}\right)
               \qquad 0 \leq n \leq M-1

    The Hanning was named for Julius von Hann, an Austrian meteorologist.
    It is also known as the Cosine Bell. Some authors prefer that it be
    called a Hann window, to help avoid confusion with the very similar
    Hamming window.

    Most references to the Hanning window come from the signal processing
    literature, where it is used as one of many windowing functions for
    smoothing values.  It is also known as an apodization (which means
    "removing the foot", i.e. smoothing discontinuities at the beginning
    and end of the sampled signal) or tapering function.

    References
    ----------
    .. [1] Blackman, R.B. and Tukey, J.W., (1958) The measurement of power
           spectra, Dover Publications, New York.
    .. [2] E.R. Kanasewich, "Time Sequence Analysis in Geophysics",
           The University of Alberta Press, 1975, pp. 106-108.
    .. [3] Wikipedia, "Window function",
           http://en.wikipedia.org/wiki/Window_function
    .. [4] W.H. Press,  B.P. Flannery, S.A. Teukolsky, and W.T. Vetterling,
           "Numerical Recipes", Cambridge University Press, 1986, page 425.

    Examples
    --------
    >>> np.hanning(12)
    array([0.        , 0.07937324, 0.29229254, 0.5711574 , 0.8274304 ,
           0.9797465 , 0.97974646, 0.82743025, 0.5711573 , 0.29229245,
           0.07937312, 0.        ])

    Plot the window and its frequency response:

    >>> import matplotlib.pyplot as plt
    >>> window = np.hanning(51)
    >>> plt.plot(window.asnumpy())
    [<matplotlib.lines.Line2D object at 0x...>]
    >>> plt.title("Hann window")
    Text(0.5, 1.0, 'Hann window')
    >>> plt.ylabel("Amplitude")
    Text(0, 0.5, 'Amplitude')
    >>> plt.xlabel("Sample")
    Text(0.5, 0, 'Sample')
    >>> plt.show()
    """
    if ctx is None:
        ctx = current_context()
    return _npi.hanning(M, dtype=dtype, ctx=ctx)


@set_module('mxnet.ndarray.numpy')
def hamming(M, dtype=_np.float32, ctx=None):
    r"""Return the hamming window.

    The hamming window is a taper formed by using a weighted cosine.

    Parameters
    ----------
    M : int
        Number of points in the output window. If zero or less, an
        empty array is returned.
    dtype : str or numpy.dtype, optional
        An optional value type. Default is `float32`. Note that you need
        select numpy.float32 or float64 in this operator.
    ctx : Context, optional
        An optional device context (default is the current default context).

    Returns
    -------
    out : ndarray, shape(M,)
        The window, with the maximum value normalized to one (the value
        one appears only if `M` is odd).

    See Also
    --------
    blackman, hanning

    Notes
    -----
    The Hamming window is defined as

    .. math::  w(n) = 0.54 - 0.46cos\left(\frac{2\pi{n}}{M-1}\right)
               \qquad 0 \leq n \leq M-1

    The Hamming was named for R. W. Hamming, an associate of J. W. Tukey
    and is described in Blackman and Tukey. It was recommended for
    smoothing the truncated autocovariance function in the time domain.
    Most references to the Hamming window come from the signal processing
    literature, where it is used as one of many windowing functions for
    smoothing values.  It is also known as an apodization (which means
    "removing the foot", i.e. smoothing discontinuities at the beginning
    and end of the sampled signal) or tapering function.

    References
    ----------
    .. [1] Blackman, R.B. and Tukey, J.W., (1958) The measurement of power
           spectra, Dover Publications, New York.
    .. [2] E.R. Kanasewich, "Time Sequence Analysis in Geophysics", The
           University of Alberta Press, 1975, pp. 109-110.
    .. [3] Wikipedia, "Window function",
           https://en.wikipedia.org/wiki/Window_function
    .. [4] W.H. Press,  B.P. Flannery, S.A. Teukolsky, and W.T. Vetterling,
           "Numerical Recipes", Cambridge University Press, 1986, page 425.

    Examples
    --------
    >>> np.hamming(12)
    array([0.08000001, 0.15302339, 0.34890914, 0.6054648 , 0.841236  ,
           0.9813669 , 0.9813668 , 0.8412359 , 0.6054647 , 0.34890908,
           0.15302327, 0.08000001])

    Plot the window and its frequency response:

    >>> import matplotlib.pyplot as plt
    >>> window = np.hamming(51)
    >>> plt.plot(window.asnumpy())
    [<matplotlib.lines.Line2D object at 0x...>]
    >>> plt.title("hamming window")
    Text(0.5, 1.0, 'hamming window')
    >>> plt.ylabel("Amplitude")
    Text(0, 0.5, 'Amplitude')
    >>> plt.xlabel("Sample")
    Text(0.5, 0, 'Sample')
    >>> plt.show()
    """
    if ctx is None:
        ctx = current_context()
    return _npi.hamming(M, dtype=dtype, ctx=ctx)


@set_module('mxnet.ndarray.numpy')
def blackman(M, dtype=_np.float32, ctx=None):
    r"""Return the Blackman window.

    The Blackman window is a taper formed by using the first three
    terms of a summation of cosines. It was designed to have close to the
    minimal leakage possible.  It is close to optimal, only slightly worse
    than a Kaiser window.

    Parameters
    ----------
    M : int
        Number of points in the output window. If zero or less, an
        empty array is returned.
    dtype : str or numpy.dtype, optional
        An optional value type. Default is `float32`. Note that you need
        select numpy.float32 or float64 in this operator.
    ctx : Context, optional
        An optional device context (default is the current default context).

    Returns
    -------
    out : ndarray
        The window, with the maximum value normalized to one (the value one
        appears only if the number of samples is odd).

    See Also
    --------
    hamming, hanning

    Notes
    -----
    The Blackman window is defined as

    .. math::  w(n) = 0.42 - 0.5 \cos(2\pi n/{M-1}) + 0.08 \cos(4\pi n/{M-1})

    Most references to the Blackman window come from the signal processing
    literature, where it is used as one of many windowing functions for
    smoothing values.  It is also known as an apodization (which means
    "removing the foot", i.e. smoothing discontinuities at the beginning
    and end of the sampled signal) or tapering function. It is known as a
    "near optimal" tapering function, almost as good (by some measures)
    as the kaiser window.

    References
    ----------
    Blackman, R.B. and Tukey, J.W., (1958) The measurement of power spectra,
    Dover Publications, New York.

    Oppenheim, A.V., and R.W. Schafer. Discrete-Time Signal Processing.
    Upper Saddle River, NJ: Prentice-Hall, 1999, pp. 468-471.

    Examples
    --------
    >>> np.blackman(12)
    array([-1.4901161e-08,  3.2606423e-02,  1.5990365e-01,  4.1439798e-01,
            7.3604530e-01,  9.6704686e-01,  9.6704674e-01,  7.3604506e-01,
            4.1439781e-01,  1.5990359e-01,  3.2606363e-02, -1.4901161e-08])

    Plot the window and its frequency response:

    >>> import matplotlib.pyplot as plt
    >>> window = np.blackman(51)
    >>> plt.plot(window.asnumpy())
    [<matplotlib.lines.Line2D object at 0x...>]
    >>> plt.title("blackman window")
    Text(0.5, 1.0, 'blackman window')
    >>> plt.ylabel("Amplitude")
    Text(0, 0.5, 'Amplitude')
    >>> plt.xlabel("Sample")
    Text(0.5, 0, 'Sample')
    >>> plt.show()
    """
    if ctx is None:
        ctx = current_context()
    return _npi.blackman(M, dtype=dtype, ctx=ctx)


@set_module('mxnet.ndarray.numpy')
def flip(m, axis=None, out=None):
    r"""
    flip(m, axis=None, out=None)

    Reverse the order of elements in an array along the given axis.

    The shape of the array is preserved, but the elements are reordered.

    Parameters
    ----------
    m : ndarray or scalar
        Input array.
    axis : None or int or tuple of ints, optional
        Axis or axes along which to flip over. The default,
        axis=None, will flip over all of the axes of the input array.
        If axis is negative it counts from the last to the first axis.

        If axis is a tuple of ints, flipping is performed on all of the axes
        specified in the tuple.
    out : ndarray or scalar, optional
        Alternative output array in which to place the result. It must have
        the same shape and type as the expected output.

    Returns
    -------
    out : ndarray or scalar
        A view of `m` with the entries of axis reversed.  Since a view is
        returned, this operation is done in constant time.

    Examples
    --------
    >>> A = np.arange(8).reshape((2,2,2))
    >>> A
    array([[[0, 1],
            [2, 3]],
           [[4, 5],
            [6, 7]]])
    >>> np.flip(A, 0)
    array([[[4, 5],
            [6, 7]],
           [[0, 1],
            [2, 3]]])
    >>> np.flip(A, 1)
    array([[[2, 3],
            [0, 1]],
           [[6, 7],
            [4, 5]]])
    >>> np.flip(A)
    array([[[7, 6],
            [5, 4]],
           [[3, 2],
            [1, 0]]])
    >>> np.flip(A, (0, 2))
    array([[[5, 4],
            [7, 6]],
           [[1, 0],
            [3, 2]]])
    """
    from ...numpy import ndarray
    if isinstance(m, numeric_types):
        return _np.flip(m, axis)
    elif isinstance(m, ndarray):
        return _npi.flip(m, axis, out=out)
    else:
        raise TypeError('type {} not supported'.format(str(type(m))))


@set_module('mxnet.ndarray.numpy')
def around(x, decimals=0, out=None, **kwargs):
    r"""
    around(x, decimals=0, out=None)

    Evenly round to the given number of decimals.
    Parameters
    ----------
    x : ndarray or scalar
        Input data.
    decimals : int, optional
        Number of decimal places to round to (default: 0).  If
        decimals is negative, it specifies the number of positions to
        the left of the decimal point.
    out : ndarray, optional
        Alternative output array in which to place the result. It must have
        the same shape and type as the expected output.

    Returns
    -------
    rounded_array : ndarray or scalar
        An array of the same type as `x`, containing the rounded values.
        A reference to the result is returned.

    Notes
    -----
    For values exactly halfway between rounded decimal values, NumPy
    rounds to the nearest even value. Thus 1.5 and 2.5 round to 2.0,
    -0.5 and 0.5 round to 0.0, etc.

    This function differs from the original numpy.prod in the following aspects:

        - Cannot cast type automatically. Dtype of `out` must be same as the expected one.
        - Cannot support complex-valued number.

    Examples
    --------
    >>> np.around([0.37, 1.64])
    array([ 0.,  2.])
    >>> np.around([0.37, 1.64], decimals=1)
    array([ 0.4,  1.6])
    >>> np.around([.5, 1.5, 2.5, 3.5, 4.5]) # rounds to nearest even value
    array([ 0.,  2.,  2.,  4.,  4.])
    >>> np.around([1, 2, 3, 11], decimals=1) # ndarray of ints is returned
    array([ 1,  2,  3, 11])
    >>> np.around([1, 2, 3, 11], decimals=-1)
    array([ 0,  0,  0, 10])
    """
    from ...numpy import ndarray
    if isinstance(x, numeric_types):
        return _np.around(x, decimals, **kwargs)
    elif isinstance(x, ndarray):
        return _npi.around(x, decimals, out=out, **kwargs)
    else:
        raise TypeError('type {} not supported'.format(str(type(x))))


@set_module('mxnet.ndarray.numpy')
def arctan2(x1, x2, out=None):
    r"""
    arctan2(x1, x2, out=None)

    Element-wise arc tangent of ``x1/x2`` choosing the quadrant correctly.

    The quadrant (i.e., branch) is chosen so that ``arctan2(x1, x2)`` is
    the signed angle in radians between the ray ending at the origin and
    passing through the point (1,0), and the ray ending at the origin and
    passing through the point (`x2`, `x1`).  (Note the role reversal: the
    "`y`-coordinate" is the first function parameter, the "`x`-coordinate"
    is the second.)  By IEEE convention, this function is defined for
    `x2` = +/-0 and for either or both of `x1` and `x2` = +/-inf (see
    Notes for specific values).

    This function is not defined for complex-valued arguments; for the
    so-called argument of complex values, use `angle`.

    Parameters
    ----------
    x1 : ndarray or scalar
        `y`-coordinates.
    x2 : ndarray or scalar
        `x`-coordinates. `x2` must be broadcastable to match the shape of
        `x1` or vice versa.
    out : ndarray or None, optional
        A location into which the result is stored. If provided, it must have
        a shape that the inputs broadcast to. If not provided or `None`,
>>>>>>> b1932c02
        a freshly-allocated array is returned.

    Returns
    -------
<<<<<<< HEAD
    result : ndarray
        Base-2 logarithm of ``2**x1 + 2**x2``.
        This is a scalar if both `x1` and `x2` are scalars.

    See Also
    --------
    logaddexp: Logarithm of the sum of exponentiations of the inputs.

    Notes
    -----
    This function differs from the original `numpy.logaddexp2
    <https://docs.scipy.org/doc/numpy/reference/generated/numpy.logaddexp2.html>`_ in
    the following aspects:

    - Input type does not support Python native iterables(list, tuple, ...). Only ndarray is supported.
    - ``out`` param: cannot perform auto broadcasting. ``out`` ndarray's shape must be the same as the expected output.
    - ``out`` param: cannot perform auto type cast. ``out`` ndarray's dtype must be the same as the expected output.
    - ``out`` param does not support scalar input case.

    Examples
    --------
    >>> prob1 = np.log2(1e-50)
    >>> prob2 = np.log2(2.5e-50)
    >>> prob12 = np.logaddexp2(prob1, prob2)
    >>> prob1, prob2, prob12
    (-166.09640474436813, -164.77447664948076, -164.28904982231052)
    >>> 2 ** prob12
    3.4999999999999914e-50

    Supports calculation between scalar and ndarray.

    >>> a = np.log2(1e-50)
    >>> b = np.array([np.log2(2.5e-50), np.log2(1.5e-50)])
    >>> a, b, np.logaddexp2(a, b)
    (-166.09640474436813, array([-164.77448, -165.51144]), array([-164.28905, -164.77448]))

    """
    return _ufunc_helper(x1, x2, _npi.logaddexp2, _np.logaddexp2, _npi.logaddexp2_scalar, _npi.logaddexp2_scalar, out)
=======
    out : ndarray or scalar
        Array of angles in radians, in the range ``[-pi, pi]``. This is a scalar if
        `x1` and `x2` are scalars.

    Notes
    -----
    *arctan2* is identical to the `atan2` function of the underlying
    C library.  The following special values are defined in the C
    standard: [1]_

    ====== ====== ================
    `x1`   `x2`   `arctan2(x1,x2)`
    ====== ====== ================
    +/- 0  +0     +/- 0
    +/- 0  -0     +/- pi
        > 0   +/-inf +0 / +pi
        < 0   +/-inf -0 / -pi
    +/-inf +inf   +/- (pi/4)
    +/-inf -inf   +/- (3*pi/4)
    ====== ====== ================

    Note that +0 and -0 are distinct floating point numbers, as are +inf
    and -inf.

    This function differs from the original numpy.arange in the following aspects:
        - Only support float16, float32 and float64.

    References
    ----------
    .. [1] ISO/IEC standard 9899:1999, "Programming language C."

    Examples
    --------
    Consider four points in different quadrants:

    >>> x = np.array([-1, +1, +1, -1])
    >>> y = np.array([-1, -1, +1, +1])
    >>> np.arctan2(y, x) * 180 / np.pi
    array([-135.,  -45.,   45.,  135.])

    Note the order of the parameters. `arctan2` is defined also when `x2` = 0
    and at several other special points, obtaining values in
    the range ``[-pi, pi]``:

    >>> x = np.array([1, -1])
    >>> y = np.array([0, 0])
    >>> np.arctan2(x, y)
    array([ 1.5707964, -1.5707964])
    """
    return _ufunc_helper(x1, x2, _npi.arctan2, _np.arctan2,
                         _npi.arctan2_scalar, _npi.rarctan2_scalar, out=out)


@set_module('mxnet.ndarray.numpy')
def hypot(x1, x2, out=None):
    r"""
    Given the "legs" of a right triangle, return its hypotenuse.

    Equivalent to ``sqrt(x1**2 + x2**2)``, element-wise.  If `x1` or
    `x2` is scalar_like (i.e., unambiguously cast-able to a scalar type),
    it is broadcast for use with each element of the other argument.

    Parameters
    ----------
    x1, x2 : ndarray
        Leg of the triangle(s).
    out : ndarray, None, or tuple of ndarray and None, optional
        A location into which the result is stored. If provided, it must have
        a shape that the inputs broadcast to. If not provided or `None`,
        a freshly-allocated array is returned. A tuple (possible only as a
        keyword argument) must have length equal to the number of outputs.

    Returns
    -------
    z : ndarray
        The hypotenuse of the triangle(s).
        This is a scalar if both `x1` and `x2` are scalars.

    Notes
    -----
    This function differs from the original numpy.arange in the following aspects:
        - Only support float16, float32 and float64.

    Examples
    --------
    >>> np.hypot(3*np.ones((3, 3)), 4*np.ones((3, 3)))
    array([[ 5.,  5.,  5.],
           [ 5.,  5.,  5.],
           [ 5.,  5.,  5.]])

    Example showing broadcast of scalar_like argument:

    >>> np.hypot(3*np.ones((3, 3)), [4])
    array([[ 5.,  5.,  5.],
           [ 5.,  5.,  5.],
           [ 5.,  5.,  5.]])
    """
    return _ufunc_helper(x1, x2, _npi.hypot, _np.hypot, _npi.hypot_scalar, None, out)


@set_module('mxnet.ndarray.numpy')
def ldexp(x1, x2, out=None):
    """
    Returns x1 * 2**x2, element-wise.
    The mantissas `x1` and twos exponents `x2` are used to construct
    floating point numbers ``x1 * 2**x2``.

    Parameters
    ----------
    x1 : ndarray or scalar
        Array of multipliers.
    x2 : ndarray or scalar, int
        Array of twos exponents.
    out : ndarray, optional
        A location into which the result is stored. If provided, it must have
        a shape that the inputs broadcast to. If not, a freshly-allocated array is returned.

    Returns
    -------
    y : ndarray or scalar
        The result of ``x1 * 2**x2``.
        This is a scalar if both `x1` and `x2` are scalars.

    Notes
    -----
    Complex dtypes are not supported, they will raise a TypeError.
    Different from numpy, we allow x2 to be float besides int.
    `ldexp` is useful as the inverse of `frexp`, if used by itself it is
    more clear to simply use the expression ``x1 * 2**x2``.

    Examples
    --------
    >>> np.ldexp(5, np.arange(4))
    array([  5.,  10.,  20.,  40.])
    """
    return _ufunc_helper(x1, x2, _npi.ldexp, _np.ldexp, _npi.ldexp_scalar, _npi.rldexp_scalar, out)


@set_module('mxnet.ndarray.numpy')
def inner(a, b):
    r"""
    Inner product of two arrays.
    Ordinary inner product of vectors for 1-D arrays (without complex
    conjugation), in higher dimensions a sum product over the last axes.

    Parameters
    ----------
    a, b : ndarray
        If `a` and `b` are nonscalar, their last dimensions must match.

    Returns
    -------
    out : ndarray
        `out.shape = a.shape[:-1] + b.shape[:-1]`

    Raises
    ------
    ValueError
        If the last dimension of `a` and `b` has different size.

    See Also
    --------
    tensordot : Sum products over arbitrary axes.
    dot : Generalised matrix product, using second last dimension of `b`.
    einsum : Einstein summation convention.

    Notes
    -----
    For vectors (1-D arrays) it computes the ordinary inner-product::
        np.inner(a, b) = sum(a[:]*b[:])
    More generally, if `ndim(a) = r > 0` and `ndim(b) = s > 0`::
        np.inner(a, b) = np.tensordot(a, b, axes=(-1,-1))
    or explicitly::
        np.inner(a, b)[i0,...,ir-1,j0,...,js-1]
            = sum(a[i0,...,ir-1,:]*b[j0,...,js-1,:])
    In addition `a` or `b` may be scalars, in which case::
    np.inner(a,b) = a*b

    Examples
    --------
    Ordinary inner product for vectors:
    >>> a = np.array([1,2,3])
    >>> b = np.array([0,1,0])
    >>> np.inner(a, b)
    2
    A multidimensional example:
    >>> a = np.arange(24).reshape((2,3,4))
    >>> b = np.arange(4)
    >>> np.inner(a, b)
    array([[ 14,  38,  62],
           [ 86, 110, 134]])
    """
    return tensordot(a, b, [-1, -1])


@set_module('mxnet.ndarray.numpy')
def outer(a, b):
    r"""
    Compute the outer product of two vectors.
    Given two vectors, ``a = [a0, a1, ..., aM]`` and
    ``b = [b0, b1, ..., bN]``,
    the outer product [1]_ is::
    [[a0*b0  a0*b1 ... a0*bN ]
    [a1*b0    .
    [ ...          .
    [aM*b0            aM*bN ]]

    Parameters
    ----------
    a : (M,) ndarray
        First input vector.  Input is flattened if
        not already 1-dimensional.
    b : (N,) ndarray
        Second input vector.  Input is flattened if
        not already 1-dimensional.

    Returns
    -------
    out : (M, N) ndarray
        ``out[i, j] = a[i] * b[j]``
    See also
    --------
    inner
    einsum : ``einsum('i,j->ij', a.ravel(), b.ravel())`` is the equivalent.
    ufunc.outer : A generalization to N dimensions and other operations.
                ``np.multiply.outer(a.ravel(), b.ravel())`` is the equivalent.
    References
    ----------
    .. [1] : G. H. Golub and C. F. Van Loan, *Matrix Computations*, 3rd
            ed., Baltimore, MD, Johns Hopkins University Press, 1996,
            pg. 8.
    Examples
    --------
    Make a (*very* coarse) grid for computing a Mandelbrot set:
    >>> rl = np.outer(np.ones((5,)), np.linspace(-2, 2, 5))
    >>> rl
    array([[-2., -1.,  0.,  1.,  2.],
        [-2., -1.,  0.,  1.,  2.],
        [-2., -1.,  0.,  1.,  2.],
        [-2., -1.,  0.,  1.,  2.],
        [-2., -1.,  0.,  1.,  2.]])
    """
    return tensordot(a.flatten(), b.flatten(), 0)


@set_module('mxnet.ndarray.numpy')
def vdot(a, b):
    r"""
    Return the dot product of two vectors.
    Note that `vdot` handles multidimensional arrays differently than `dot`:
    it does *not* perform a matrix product, but flattens input arguments
    to 1-D vectors first. Consequently, it should only be used for vectors.

    Parameters
    ----------
    a : ndarray
        First argument to the dot product.
    b : ndarray
        Second argument to the dot product.

    Returns
    -------
    output : ndarray
        Dot product of `a` and `b`.

    See Also
    --------
    dot : Return the dot product without using the complex conjugate of the
        first argument.

    Examples
    --------
    Note that higher-dimensional arrays are flattened!
    >>> a = np.array([[1, 4], [5, 6]])
    >>> b = np.array([[4, 1], [2, 2]])
    >>> np.vdot(a, b)
    30
    >>> np.vdot(b, a)
    30
    >>> 1*4 + 4*1 + 5*2 + 6*2
    30
    """
    return tensordot(a.flatten(), b.flatten(), 1)


@set_module('mxnet.ndarray.numpy')
def equal(x1, x2, out=None):
    """
    Return (x1 == x2) element-wise.
    Parameters
    ----------
    x1, x2 : ndarrays or scalars
        Input arrays. If ``x1.shape != x2.shape``, they must be broadcastable to
        a common shape (which becomes the shape of the output).
    out : ndarray, None, or tuple of ndarray and None, optional
        A location into which the result is stored. If provided, it must have
        a shape that the inputs broadcast to. If not provided or `None`,
        a freshly-allocated array is returned.
    Returns
    -------
    out : ndarray or scalar
        Output array of type bool, element-wise comparison of `x1` and `x2`.
        This is a scalar if both `x1` and `x2` are scalars.
    See Also
    --------
    not_equal, greater_equal, less_equal, greater, less
    Examples
    --------
    >>> np.equal(np.ones(2, 1)), np.zeros(1, 3))
    array([[False, False, False],
           [False, False, False]])
    >>> np.equal(1, np.ones(1))
    array([ True])
    """
    return _ufunc_helper(x1, x2, _npi.equal, _np.equal, _npi.equal_scalar, None, out)


@set_module('mxnet.ndarray.numpy')
def not_equal(x1, x2, out=None):
    """
    Return (x1 != x2) element-wise.
    Parameters
    ----------
    x1, x2 : ndarrays or scalars
        Input arrays. If ``x1.shape != x2.shape``, they must be broadcastable to
        a common shape (which becomes the shape of the output).
    out : ndarray, None, or tuple of ndarray and None, optional
        A location into which the result is stored. If provided, it must have
        a shape that the inputs broadcast to. If not provided or `None`,
        a freshly-allocated array is returned.
    Returns
    -------
    out : ndarray or scalar
        Output array of type bool, element-wise comparison of `x1` and `x2`.
        This is a scalar if both `x1` and `x2` are scalars.
    See Also
    --------
    equal, greater, greater_equal, less, less_equal
    Examples
    --------
    >>> np.not_equal(np.ones(2, 1)), np.zeros(1, 3))
    array([[ True,  True,  True],
           [ True,  True,  True]])
    >>> np.not_equal(1, np.ones(1))
    array([False])
    """
    return _ufunc_helper(x1, x2, _npi.not_equal, _np.not_equal, _npi.not_equal_scalar, None, out)


@set_module('mxnet.ndarray.numpy')
def greater(x1, x2, out=None):
    """
    Return the truth value of (x1 > x2) element-wise.
    Parameters
    ----------
    x1, x2 : ndarrays or scalars
        Input arrays. If ``x1.shape != x2.shape``, they must be broadcastable to
        a common shape (which becomes the shape of the output).
    out : ndarray, None, or tuple of ndarray and None, optional
        A location into which the result is stored. If provided, it must have
        a shape that the inputs broadcast to. If not provided or `None`,
        a freshly-allocated array is returned.
    Returns
    -------
    out : ndarray or scalar
        Output array of type bool, element-wise comparison of `x1` and `x2`.
        This is a scalar if both `x1` and `x2` are scalars.
    See Also
    --------
    equal, greater, greater_equal, less, less_equal
    Examples
    --------
    >>> np.greater(np.ones(2, 1)), np.zeros(1, 3))
    array([[ True,  True,  True],
           [ True,  True,  True]])
    >>> np.greater(1, np.ones(1))
    array([False])
    """
    return _ufunc_helper(x1, x2, _npi.greater, _np.greater, _npi.greater_scalar,
                         _npi.less_scalar, out)


@set_module('mxnet.ndarray.numpy')
def less(x1, x2, out=None):
    """
    Return the truth value of (x1 < x2) element-wise.
    Parameters
    ----------
    x1, x2 : ndarrays or scalars
        Input arrays. If ``x1.shape != x2.shape``, they must be broadcastable to
        a common shape (which becomes the shape of the output).
    out : ndarray, None, or tuple of ndarray and None, optional
        A location into which the result is stored. If provided, it must have
        a shape that the inputs broadcast to. If not provided or `None`,
        a freshly-allocated array is returned.
    Returns
    -------
    out : ndarray or scalar
        Output array of type bool, element-wise comparison of `x1` and `x2`.
        This is a scalar if both `x1` and `x2` are scalars.
    See Also
    --------
    equal, greater, greater_equal, less, less_equal
    Examples
    --------
    >>> np.less(np.ones(2, 1)), np.zeros(1, 3))
    array([[ True,  True,  True],
           [ True,  True,  True]])
    >>> np.less(1, np.ones(1))
    array([False])
    """
    return _ufunc_helper(x1, x2, _npi.less, _np.less, _npi.less_scalar, _npi.greater_scalar, out)


@set_module('mxnet.ndarray.numpy')
def greater_equal(x1, x2, out=None):
    """
    Return the truth value of (x1 >= x2) element-wise.
    Parameters
    ----------
    x1, x2 : ndarrays or scalars
        Input arrays. If ``x1.shape != x2.shape``, they must be broadcastable to
        a common shape (which becomes the shape of the output).
    out : ndarray, None, or tuple of ndarray and None, optional
        A location into which the result is stored. If provided, it must have
        a shape that the inputs broadcast to. If not provided or `None`,
        a freshly-allocated array is returned.
    Returns
    -------
    out : ndarray or scalar
        Output array of type bool, element-wise comparison of `x1` and `x2`.
        This is a scalar if both `x1` and `x2` are scalars.
    See Also
    --------
    equal, greater, greater_equal, less, less_equal
    Examples
    --------
    >>> np.greater_equal(np.ones(2, 1)), np.zeros(1, 3))
    array([[ True,  True,  True],
           [ True,  True,  True]])
    >>> np.greater_equal(1, np.ones(1))
    array([True])
    """
    return _ufunc_helper(x1, x2, _npi.greater_equal, _np.greater_equal, _npi.greater_equal_scalar,
                         _npi.less_equal_scalar, out)


@set_module('mxnet.ndarray.numpy')
def less_equal(x1, x2, out=None):
    """
    Return the truth value of (x1 <= x2) element-wise.
    Parameters
    ----------
    x1, x2 : ndarrays or scalars
        Input arrays. If ``x1.shape != x2.shape``, they must be broadcastable to
        a common shape (which becomes the shape of the output).
    out : ndarray, None, or tuple of ndarray and None, optional
        A location into which the result is stored. If provided, it must have
        a shape that the inputs broadcast to. If not provided or `None`,
        a freshly-allocated array is returned.
    Returns
    -------
    out : ndarray or scalar
        Output array of type bool, element-wise comparison of `x1` and `x2`.
        This is a scalar if both `x1` and `x2` are scalars.
    See Also
    --------
    equal, greater, greater_equal, less, less_equal
    Examples
    --------
    >>> np.less_equal(np.ones(2, 1)), np.zeros(1, 3))
    array([[False, False, False],
           [False, False, False]])
    >>> np.less_equal(1, np.ones(1))
    array([True])
    """
    return _ufunc_helper(x1, x2, _npi.less_equal, _np.less_equal, _npi.less_equal_scalar,
                         _npi.greater_equal_scalar, out)


@set_module('mxnet.ndarray.numpy')
def rot90(m, k=1, axes=(0, 1)):
    """
    Rotate an array by 90 degrees in the plane specified by axes.
    Rotation direction is from the first towards the second axis.
    Parameters
    ----------
    m : ndarray
        Array of two or more dimensions.
    k : integer
        Number of times the array is rotated by 90 degrees.
    axes: (2,) array_like
        The array is rotated in the plane defined by the axes.
        Axes must be different.

    Returns
    -------
    y : ndarray
        A rotated view of `m`.

    -----
    rot90(m, k=1, axes=(1,0)) is the reverse of rot90(m, k=1, axes=(0,1))
    rot90(m, k=1, axes=(1,0)) is equivalent to rot90(m, k=-1, axes=(0,1))
    Examples
    --------
    >>> m = np.array([[1,2],[3,4]], 'int')
    >>> m
    array([[1, 2],
           [3, 4]], dtype=int64)
    >>> np.rot90(m)
    array([[2, 4],
           [1, 3]], dtype=int64)
    >>> np.rot90(m, 2)
    array([[4, 3],
           [2, 1]], dtype=int64)
    >>> m = np.arange(8).reshape((2,2,2))
    >>> np.rot90(m, 1, (1,2))
    array([[[1., 3.],
            [0., 2.]],

           [[5., 7.],
            [4., 6.]]])
    """
    return _npi.rot90(m, k=k, axes=axes)
>>>>>>> b1932c02
<|MERGE_RESOLUTION|>--- conflicted
+++ resolved
@@ -27,28 +27,17 @@
 from . import _internal as _npi
 from ..ndarray import NDArray
 
-<<<<<<< HEAD
-
-__all__ = ['zeros', 'ones', 'add', 'subtract', 'multiply', 'divide', 'mod', 'power', 'sin',
-           'cos', 'tan', 'sinh', 'cosh', 'tanh', 'log10', 'sqrt', 'cbrt', 'abs', 'absolute',
-           'exp', 'expm1', 'arcsin', 'arccos', 'arctan', 'sign', 'log', 'degrees', 'log2', 'log1p',
-           'rint', 'radians', 'reciprocal', 'square', 'negative', 'fix', 'ceil', 'floor',
-           'trunc', 'logical_not', 'arcsinh', 'arccosh', 'arctanh', 'tensordot',
-           'linspace', 'expand_dims', 'tile', 'arange', 'split', 'concatenate', 'stack',
-           'logaddexp2']
-=======
 __all__ = ['zeros', 'ones', 'full', 'add', 'subtract', 'multiply', 'divide', 'mod', 'remainder', 'power',
            'arctan2', 'sin', 'cos', 'tan', 'sinh', 'cosh', 'tanh', 'log10', 'sqrt', 'cbrt', 'abs',
            'absolute', 'exp', 'expm1', 'arcsin', 'arccos', 'arctan', 'sign', 'log', 'degrees', 'log2',
            'log1p', 'rint', 'radians', 'reciprocal', 'square', 'negative', 'fix', 'ceil', 'floor',
-           'trunc', 'logical_not', 'arcsinh', 'arccosh', 'arctanh', 'tensordot', 'histogram', 'eye',
-           'linspace', 'logspace', 'expand_dims', 'tile', 'arange', 'split', 'vsplit', 'concatenate',
+           'trunc', 'logical_not', 'arcsinh', 'arccosh', 'arctanh', 'logaddexp2', 'tensordot', 'histogram', 'eye',
+           'linspace', 'logspace', 'expand_dims', 'tile', 'arange', 'split', 'vsplit', 'hsplit', 'concatenate',
            'stack', 'vstack', 'dstack', 'mean', 'maximum', 'minimum', 'swapaxes', 'clip', 'argmax',
            'std', 'var', 'indices', 'copysign', 'ravel', 'hanning', 'hamming', 'blackman', 'flip',
            'around', 'hypot', 'rad2deg', 'deg2rad', 'unique', 'lcm', 'tril', 'identity', 'take',
            'ldexp', 'vdot', 'inner', 'outer', 'equal', 'not_equal', 'greater', 'less', 'greater_equal', 'less_equal',
-           'hsplit', 'rot90']
->>>>>>> b1932c02
+           'rot90']
 
 
 @set_module('mxnet.ndarray.numpy')
@@ -2374,6 +2363,68 @@
 
 
 @set_module('mxnet.ndarray.numpy')
+def logaddexp2(x1, x2, out=None):
+    """
+    Logarithm of the sum of exponentiations of the inputs in base-2.
+
+    Calculates ``log2(2**x1 + 2**x2)``. This function is useful in machine
+    learning when the calculated probabilities of events may be so small as
+    to exceed the range of normal floating point numbers.  In such cases
+    the base-2 logarithm of the calculated probability can be used instead.
+    This function allows adding probabilities stored in such a fashion.
+
+    Parameters
+    ----------
+    x1, x2 : ndarray or scalar
+        Input values.
+    out : ndarray or None, optional
+        A location into which the result is stored. If provided, it must have
+        the same shape and dtype as the expected output. If not provided or `None`,
+        a freshly-allocated array is returned.
+
+    Returns
+    -------
+    result : ndarray
+        Base-2 logarithm of ``2**x1 + 2**x2``.
+        This is a scalar if both `x1` and `x2` are scalars.
+
+    See Also
+    --------
+    logaddexp: Logarithm of the sum of exponentiations of the inputs.
+
+    Notes
+    -----
+    This function differs from the original `numpy.logaddexp2
+    <https://docs.scipy.org/doc/numpy/reference/generated/numpy.logaddexp2.html>`_ in
+    the following aspects:
+
+    - Input type does not support Python native iterables(list, tuple, ...). Only ndarray is supported.
+    - ``out`` param: cannot perform auto broadcasting. ``out`` ndarray's shape must be the same as the expected output.
+    - ``out`` param: cannot perform auto type cast. ``out`` ndarray's dtype must be the same as the expected output.
+    - ``out`` param does not support scalar input case.
+
+    Examples
+    --------
+    >>> prob1 = np.log2(1e-50)
+    >>> prob2 = np.log2(2.5e-50)
+    >>> prob12 = np.logaddexp2(prob1, prob2)
+    >>> prob1, prob2, prob12
+    (-166.09640474436813, -164.77447664948076, -164.28904982231052)
+    >>> 2 ** prob12
+    3.4999999999999914e-50
+
+    Supports calculation between scalar and ndarray.
+
+    >>> a = np.log2(1e-50)
+    >>> b = np.array([np.log2(2.5e-50), np.log2(1.5e-50)])
+    >>> a, b, np.logaddexp2(a, b)
+    (-166.09640474436813, array([-164.77448, -165.51144]), array([-164.28905, -164.77448]))
+
+    """
+    return _ufunc_helper(x1, x2, _npi.logaddexp2, _np.logaddexp2, _npi.logaddexp2_scalar, _npi.logaddexp2_scalar, out)
+
+
+@set_module('mxnet.ndarray.numpy')
 def tile(A, reps):
     r"""
     Construct an array by repeating A the number of times given by reps.
@@ -2734,27 +2785,6 @@
 
 
 @set_module('mxnet.ndarray.numpy')
-<<<<<<< HEAD
-def logaddexp2(x1, x2, out=None):
-    """
-    logaddexp2(x1, x2, out=None)
-
-    Logarithm of the sum of exponentiations of the inputs in base-2.
-
-    Calculates ``log2(2**x1 + 2**x2)``. This function is useful in machine
-    learning when the calculated probabilities of events may be so small as
-    to exceed the range of normal floating point numbers.  In such cases
-    the base-2 logarithm of the calculated probability can be used instead.
-    This function allows adding probabilities stored in such a fashion.
-
-    Parameters
-    ----------
-    x1, x2 : ndarray or scalar
-        Input values.
-    out : ndarray or None, optional
-        A location into which the result is stored. If provided, it must have
-        the same shape and dtype as the expected output. If not provided or `None`,
-=======
 def vstack(arrays, out=None):
     r"""Stack arrays in sequence vertically (row wise).
 
@@ -3790,51 +3820,10 @@
     out : ndarray or None, optional
         A location into which the result is stored. If provided, it must have
         a shape that the inputs broadcast to. If not provided or `None`,
->>>>>>> b1932c02
         a freshly-allocated array is returned.
 
     Returns
     -------
-<<<<<<< HEAD
-    result : ndarray
-        Base-2 logarithm of ``2**x1 + 2**x2``.
-        This is a scalar if both `x1` and `x2` are scalars.
-
-    See Also
-    --------
-    logaddexp: Logarithm of the sum of exponentiations of the inputs.
-
-    Notes
-    -----
-    This function differs from the original `numpy.logaddexp2
-    <https://docs.scipy.org/doc/numpy/reference/generated/numpy.logaddexp2.html>`_ in
-    the following aspects:
-
-    - Input type does not support Python native iterables(list, tuple, ...). Only ndarray is supported.
-    - ``out`` param: cannot perform auto broadcasting. ``out`` ndarray's shape must be the same as the expected output.
-    - ``out`` param: cannot perform auto type cast. ``out`` ndarray's dtype must be the same as the expected output.
-    - ``out`` param does not support scalar input case.
-
-    Examples
-    --------
-    >>> prob1 = np.log2(1e-50)
-    >>> prob2 = np.log2(2.5e-50)
-    >>> prob12 = np.logaddexp2(prob1, prob2)
-    >>> prob1, prob2, prob12
-    (-166.09640474436813, -164.77447664948076, -164.28904982231052)
-    >>> 2 ** prob12
-    3.4999999999999914e-50
-
-    Supports calculation between scalar and ndarray.
-
-    >>> a = np.log2(1e-50)
-    >>> b = np.array([np.log2(2.5e-50), np.log2(1.5e-50)])
-    >>> a, b, np.logaddexp2(a, b)
-    (-166.09640474436813, array([-164.77448, -165.51144]), array([-164.28905, -164.77448]))
-
-    """
-    return _ufunc_helper(x1, x2, _npi.logaddexp2, _np.logaddexp2, _npi.logaddexp2_scalar, _npi.logaddexp2_scalar, out)
-=======
     out : ndarray or scalar
         Array of angles in radians, in the range ``[-pi, pi]``. This is a scalar if
         `x1` and `x2` are scalars.
@@ -4358,5 +4347,4 @@
            [[5., 7.],
             [4., 6.]]])
     """
-    return _npi.rot90(m, k=k, axes=axes)
->>>>>>> b1932c02
+    return _npi.rot90(m, k=k, axes=axes)