--- conflicted
+++ resolved
@@ -27,9 +27,6 @@
 from . import _internal as _npi
 from ..ndarray import NDArray
 
-<<<<<<< HEAD
-__all__ = ['zeros', 'ones', 'add', 'subtract', 'multiply', 'divide', 'mod', 'power', 'logaddexp']
-=======
 __all__ = ['zeros', 'ones', 'full', 'add', 'subtract', 'multiply', 'divide', 'mod', 'remainder', 'power',
            'sin', 'cos', 'tan', 'sinh', 'cosh', 'tanh', 'log10', 'sqrt', 'cbrt', 'abs', 'absolute',
            'exp', 'expm1', 'arcsin', 'arccos', 'arctan', 'sign', 'log', 'degrees', 'log2', 'log1p',
@@ -37,8 +34,7 @@
            'trunc', 'logical_not', 'arcsinh', 'arccosh', 'arctanh', 'tensordot',
            'linspace', 'expand_dims', 'tile', 'arange', 'split', 'concatenate', 'stack', 'mean',
            'maximum', 'minimum', 'swapaxes', 'clip', 'argmax', 'std', 'var', 'indices', 'copysign',
-           'ravel']
->>>>>>> 5f9a6803
+           'ravel', 'logaddexp']
 
 
 @set_module('mxnet.ndarray.numpy')
@@ -441,53 +437,6 @@
 
 
 @set_module('mxnet.ndarray.numpy')
-<<<<<<< HEAD
-def logaddexp(x1, x2, out=None):
-    """Logarithm of the sum of exponentiations of the inputs.
-    logaddexp(x1, x2, out=None)
-     Calculates ``log(exp(x1) + exp(x2))``. This function is useful in
-    statistics where the calculated probabilities of events may be so small
-    as to exceed the range of normal floating point numbers.  In such cases
-    the logarithm of the calculated probability is stored. This function
-    allows adding probabilities stored in such a fashion.
-     Parameters
-    ----------
-    x1, x2 : ndarray or scalar
-        Input values.
-    out : ndarray, None, or tuple of ndarray and None, optional
-        A location into which the result is stored. If provided, it must have
-        a shape and dtype as the expected output. If not provided or `None`,
-        a freshly-allocated array is returned.
-     Returns
-    -------
-    result : ndarray or scalar
-        Logarithm of ``exp(x1) + exp(x2)``.
-        This is a scalar if both `x1` and `x2` are scalars.
-     See Also
-    --------
-    logaddexp2: Logarithm of the sum of exponentiations of inputs in base 2.
-     Notes
-    -----
-    This function differs from the original `numpy.logaddexp2
-    <https://docs.scipy.org/doc/numpy/reference/generated/numpy.logaddexp2.html>`_ in
-    the following aspects:
-     - Input type does not support Python native iterables(list, tuple, ...). Only ndarray is supported.
-    - ``out`` param: cannot perform auto broadcasting. ``out`` ndarray's shape must be the same as the expected output.
-    - ``out`` param: cannot perform auto type cast. ``out`` ndarray's dtype must be the same as the expected output.
-    - ``out`` param does not support scalar input case.
-     Examples
-    --------
-    >>> prob1 = np.log(1e-50)
-    >>> prob2 = np.log(2.5e-50)
-    >>> prob12 = np.logaddexp(prob1, prob2)
-    >>> prob12
-    -113.87649168120691
-    >>> np.exp(prob12)
-    3.5000000000000057e-50
-    """
-    return _ufunc_helper(x1, x2, _npi.logaddexp, _np.logaddexp, _npi.logaddexp_scalar,
-                         _npi.logaddexp_scalar, out)
-=======
 def tensordot(a, b, axes=2):
     r"""
     tensordot(a, b, axes=2)
@@ -2588,4 +2537,51 @@
         return _npi.reshape(x, -1)
     else:
         raise TypeError('type {} not supported'.format(str(type(x))))
->>>>>>> 5f9a6803
+
+
+@set_module('mxnet.ndarray.numpy')
+def logaddexp(x1, x2, out=None):
+    """Logarithm of the sum of exponentiations of the inputs.
+    logaddexp(x1, x2, out=None)
+     Calculates ``log(exp(x1) + exp(x2))``. This function is useful in
+    statistics where the calculated probabilities of events may be so small
+    as to exceed the range of normal floating point numbers.  In such cases
+    the logarithm of the calculated probability is stored. This function
+    allows adding probabilities stored in such a fashion.
+     Parameters
+    ----------
+    x1, x2 : ndarray or scalar
+        Input values.
+    out : ndarray, None, or tuple of ndarray and None, optional
+        A location into which the result is stored. If provided, it must have
+        a shape and dtype as the expected output. If not provided or `None`,
+        a freshly-allocated array is returned.
+     Returns
+    -------
+    result : ndarray or scalar
+        Logarithm of ``exp(x1) + exp(x2)``.
+        This is a scalar if both `x1` and `x2` are scalars.
+     See Also
+    --------
+    logaddexp2: Logarithm of the sum of exponentiations of inputs in base 2.
+     Notes
+    -----
+    This function differs from the original `numpy.logaddexp
+    <https://docs.scipy.org/doc/numpy/reference/generated/numpy.logaddexp.html>`_ in
+    the following aspects:
+     - Input type does not support Python native iterables(list, tuple, ...). Only ndarray is supported.
+    - ``out`` param: cannot perform auto broadcasting. ``out`` ndarray's shape must be the same as the expected output.
+    - ``out`` param: cannot perform auto type cast. ``out`` ndarray's dtype must be the same as the expected output.
+    - ``out`` param does not support scalar input case.
+     Examples
+    --------
+    >>> prob1 = np.log(1e-50)
+    >>> prob2 = np.log(2.5e-50)
+    >>> prob12 = np.logaddexp(prob1, prob2)
+    >>> prob12
+    -113.87649168120691
+    >>> np.exp(prob12)
+    3.5000000000000057e-50
+    """
+    return _ufunc_helper(x1, x2, _npi.logaddexp, _np.logaddexp, _npi.logaddexp_scalar,
+                         _npi.logaddexp_scalar, out)