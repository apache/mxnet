# pylint: disable=C0302
# Licensed to the Apache Software Foundation (ASF) under one
# or more contributor license agreements.  See the NOTICE file
# distributed with this work for additional information
# regarding copyright ownership.  The ASF licenses this file
# to you under the Apache License, Version 2.0 (the
# "License"); you may not use this file except in compliance
# with the License.  You may obtain a copy of the License at
#
#   http://www.apache.org/licenses/LICENSE-2.0
#
# Unless required by applicable law or agreed to in writing,
# software distributed under the License is distributed on an
# "AS IS" BASIS, WITHOUT WARRANTIES OR CONDITIONS OF ANY
# KIND, either express or implied.  See the License for the
# specific language governing permissions and limitations
# under the License.

# pylint: disable=unused-argument
"""Namespace for numpy operators used in Gluon dispatched by F=ndarray."""

import numpy as _np
from ...base import numeric_types, integer_types
from ...util import _sanity_check_params, set_module
from ...util import wrap_np_unary_func, wrap_np_binary_func
from ...util import is_np_default_dtype, dtype_from_number
from ...device import current_device
from . import _internal as _npi
from . import _api_internal
from ..ndarray import NDArray, get_dtype_name


__all__ = ['shape', 'zeros', 'zeros_like', 'ones', 'ones_like', 'full', 'full_like', 'empty_like', 'invert', 'delete',
           'add', 'broadcast_to', 'subtract', 'multiply', 'divide', 'mod', 'remainder', 'fmod',
           'power', 'bitwise_not', 'trace', 'transpose', 'copy', 'moveaxis', 'reshape', 'dot',
           'arctan2', 'sin', 'cos', 'tan', 'sinh', 'cosh', 'tanh', 'log10', 'sqrt', 'cbrt', 'abs', 'insert', 'fabs',
           'absolute', 'exp', 'expm1', 'arcsin', 'arccos', 'arctan', 'sign', 'log', 'degrees', 'log2', 'matmul',
           'log1p', 'rint', 'radians', 'reciprocal', 'square', 'negative', 'fix', 'ceil', 'floor', 'histogram',
           'trunc', 'logical_not', 'arcsinh', 'arccosh', 'arctanh', 'argsort', 'all', 'any', 'sort',
           'tensordot', 'eye', 'linspace', 'median', 'tril_indices', 'triu_indices_from', 'triu_indices',
           'logspace', 'expand_dims', 'tile', 'arange', 'array_split', 'split', 'hsplit', 'vsplit', 'dsplit',
           'concatenate', 'append', 'stack', 'vstack', 'row_stack', 'column_stack', 'hstack', 'dstack',
           'average', 'mean', 'maximum', 'fmax', 'minimum', 'fmin', 'around', 'round', 'round_', 'flatnonzero',
           'max', 'min', 'amax', 'amin', 'logical_and', 'logical_or', 'logical_xor',
           'swapaxes', 'clip', 'argmax', 'argmin', 'std', 'var', 'indices', 'copysign', 'ravel', 'unravel_index',
           'diag_indices_from', 'hanning', 'hamming', 'blackman', 'flip', 'flipud', 'fliplr',
           'hypot', 'bitwise_and', 'bitwise_xor', 'bitwise_or', 'rad2deg', 'deg2rad', 'unique', 'lcm', 'gcd',
           'tril', 'triu', 'tri', 'identity', 'take', 'ldexp', 'vdot', 'inner', 'outer', 'cross', 'kron',
           'equal', 'not_equal', 'greater', 'less', 'greater_equal', 'less_equal', 'roll', 'rot90', 'einsum',
           'true_divide', 'nonzero', 'quantile', 'percentile', 'shares_memory', 'may_share_memory', 'interp',
           'diff', 'ediff1d', 'resize', 'polyval', 'nan_to_num', 'isnan', 'isinf', 'isposinf', 'isneginf', 'isfinite',
           'atleast_1d', 'atleast_2d', 'atleast_3d', 'fill_diagonal', 'squeeze',
           'where', 'bincount', 'rollaxis', 'diagflat', 'repeat', 'prod', 'pad', 'cumsum', 'sum', 'diag', 'diagonal',
           'positive', 'logaddexp', 'floor_divide', 'bitwise_left_shift', 'bitwise_right_shift']


@set_module('mxnet.ndarray.numpy')
def shape(a):
    """
    Return the shape of an array.

    Parameters
    ----------
    a : array_like
        Input array.

    Returns
    -------
    shape : tuple of ints
        The elements of the shape tuple give the lengths of the
        corresponding array dimensions.

    See Also
    --------
    ndarray.shape : Equivalent array method.

    Examples
    --------
    >>> np.shape(np.eye(3))
    (3, 3)
    >>> np.shape([[1, 2]])
    (1, 2)
    >>> np.shape([0])
    (1,)
    >>> np.shape(0)
    ()
    """
    return a.shape


@set_module('mxnet.ndarray.numpy')
def zeros(shape, dtype=None, order='C', device=None):  # pylint: disable=redefined-outer-name
    """Return a new array of given shape and type, filled with zeros.
    This function currently only supports storing multi-dimensional data
    in row-major (C-style).

    Parameters
    ----------
    shape : int or tuple of int
        The shape of the empty array.
    dtype : str or numpy.dtype, optional
        An optional value type.
        - When npx.is_np_default_dtype() returns False, default dtype is float32;
        - When npx.is_np_default_dtype() returns True, default dtype is float64.
        Note that this behavior is different from NumPy's `zeros` function where `float64`
        is the default value, here we can set 'float32' or 'float64' as your default dtype,
        because `float32` is considered as the default data type in deep learning.
    order : {'C'}, optional, default: 'C'
        How to store multi-dimensional data in memory, currently only row-major
        (C-style) is supported.
    device : Device, optional
        Device context on which the memory is allocated. Default is
        `mxnet.device.current_device()`.

    Returns
    -------
    out : ndarray
        Array of zeros with the given shape, dtype, and device.
    """
    if order != 'C':
        raise NotImplementedError
    # If the following code (4 lines) regarding device is removed
    # np.zeros((3, 4)) can be as fast as 4.96 us
    if device is None:
        device = str(current_device())
    else:
        device = str(device)
    if dtype is not None and not isinstance(dtype, str):
        dtype = get_dtype_name(dtype)
    return _api_internal.zeros(shape, dtype, device)


@set_module('mxnet.ndarray.numpy')
def ones(shape, dtype=None, order='C', device=None):  # pylint: disable=redefined-outer-name
    """Return a new array of given shape and type, filled with ones.
    This function currently only supports storing multi-dimensional data
    in row-major (C-style).

    Parameters
    ----------
    shape : int or tuple of int
        The shape of the empty array.
    dtype : str or numpy.dtype, optional
        An optional value type.
        - When npx.is_np_default_dtype() returns False, default dtype is float32;
        - When npx.is_np_default_dtype() returns True, default dtype is float64.
        Note that this behavior is different from NumPy's `ones` function where
        `float64` is the default value.
    order : {'C'}, optional, default: 'C'
        How to store multi-dimensional data in memory, currently only row-major
        (C-style) is supported.
    device : Device, optional
        Device context on which the memory is allocated. Default is
        `mxnet.device.current_device()`.

    Returns
    -------
    out : ndarray
        Array of ones with the given shape, dtype, and device.
    """
    if order != 'C':
        raise NotImplementedError
    if device is None:
        device = str(current_device())
    else:
        device = str(device)
    if dtype is not None and not isinstance(dtype, str):
        dtype = get_dtype_name(dtype)
    return _api_internal.ones(shape, dtype, device)


# pylint: disable=too-many-arguments, redefined-outer-name
@set_module('mxnet.ndarray.numpy')
def zeros_like(a, dtype=None, order='C', device=None, out=None):
    """
    Return an array of zeros with the same shape and type as a given array.

    Parameters
    ----------
    a : ndarray
        The shape and data-type of `a` define these same attributes of
        the returned array.
    dtype : data-type, optional
        Overrides the data type of the result.
        Temporarily do not support boolean type.
    order : {'C'}, optional
        Whether to store multidimensional data in C- or Fortran-contiguous
        (row- or column-wise) order in memory. Currently only supports C order.
    device : Device, optional
        Device context on which the memory is allocated. Default is
        `mxnet.device.current_device()`.
    out : ndarray or None, optional
        A location into which the result is stored.
        If provided, it must have the same shape and dtype as input ndarray.
        If not provided or `None`, a freshly-allocated array is returned.

    Returns
    -------
    out : ndarray
          Array of zeros with the same shape and type as a.

    See Also
    --------
    empty_like : Return an empty array with shape and type of input.
    ones_like : Return an array of ones with shape and type of input.
    zeros_like : Return an array of zeros with shape and type of input.
    full : Return a new array of given shape filled with value.

    Examples
    --------
    >>> x = np.arange(6)
    >>> x = x.reshape((2, 3))
    >>> x
    array([[0., 1., 2.],
           [3., 4., 5.]])
    >>> np.zeros_like(x)
    array([[0., 0., 0.],
           [0., 0., 0.]])
    >>> np.zeros_like(x, int)
    array([[0, 0, 0],
           [0, 0, 0]], dtype=int64)
    >>> y = np.arange(3, dtype=float)
    >>> y
    array([0., 1., 2.], dtype=float64)
    >>> np.zeros_like(y)
    array([0., 0., 0.], dtype=float64)
    """
    if order != 'C':
        raise NotImplementedError
    return full_like(a, 0, dtype=dtype, order=order, device=device, out=out)


@set_module('mxnet.ndarray.numpy')
def ones_like(a, dtype=None, order='C', device=None, out=None):
    """
    Return an array of ones with the same shape and type as a given array.

    Parameters
    ----------
    a : ndarray
        The shape and data-type of `a` define these same attributes of
        the returned array.
    dtype : data-type, optional
        Overrides the data type of the result.
        Temporarily do not support boolean type.
    order : {'C'}, optional
        Whether to store multidimensional data in C- or Fortran-contiguous
        (row- or column-wise) order in memory. Currently only supports C order.
    device : Device, optional
        Device context on which the memory is allocated. Default is
        `mxnet.device.current_device()`.
    out : ndarray or None, optional
        A location into which the result is stored.
        If provided, it must have the same shape and dtype as input ndarray.
        If not provided or `None`, a freshly-allocated array is returned.

    Returns
    -------
    out : ndarray
        Array of ones with the same shape and type as a.

    See Also
    --------
    empty_like : Return an empty array with shape and type of input.
    zeros_like : Return an array of zeros with shape and type of input.
    full_like : Return a new array with shape of input filled with value.
    ones : Return a new array setting values to one.

    Examples
    --------
    >>> x = np.arange(6)
    >>> x = x.reshape((2, 3))
    >>> x
    array([[0., 1., 2.],
           [3., 4., 5.]])
    >>> np.ones_like(x)
    array([[1., 1., 1.],
           [1., 1., 1.]])
    >>> np.ones_like(x, int)
    array([[1, 1, 1],
           [1, 1, 1]], dtype=int64)
    >>> y = np.arange(3, dtype=float)
    >>> y
    array([0., 1., 2.], dtype=float64)
    >>> np.ones_like(y)
    array([1., 1., 1.], dtype=float64)
    """
    return full_like(a, 1, dtype=dtype, order=order, device=device, out=out)


@set_module('mxnet.ndarray.numpy')
def broadcast_to(array, shape):
    """
    Broadcast an array to a new shape.

    Parameters
    ----------
    array : ndarray or scalar
        The array to broadcast.
    shape : tuple
        The shape of the desired array.

    Returns
    -------
    broadcast : array
        A readonly view on the original array with the given shape. It is
        typically not contiguous. Furthermore, more than one element of a
        broadcasted array may refer to a single memory location.

    Raises
    ------
    MXNetError
        If the array is not compatible with the new shape according to NumPy's
        broadcasting rules.
    """
    if _np.isscalar(array):
        return full(shape, array)
    return _api_internal.broadcast_to(array, shape)


@set_module('mxnet.ndarray.numpy')
def full(shape, fill_value, dtype=None, order='C', device=None, out=None):  # pylint: disable=too-many-arguments
    """
    Return a new array of given shape and type, filled with `fill_value`.

    Parameters
    ----------
    shape : int or sequence of ints
        Shape of the new array, e.g., ``(2, 3)`` or ``2``.
    fill_value : scalar or ndarray
        Fill value.
    dtype : data-type, optional
        If dtype is None, the output array data type must be inferred from fill_value.
        If it’s an int, the output array dtype must be the default integer dtype;
        If it’s a float, then the output array dtype must be the default floating-point data type;
        If it’s a bool then the output array must have boolean dtype. Default: None.
    order : {'C'}, optional
        Whether to store multidimensional data in C- or Fortran-contiguous
        (row- or column-wise) order in memory. Currently only supports C order.
    device : Device, optional
        Device context on which the memory is allocated. Default is
        `mxnet.device.current_device()`.
    out : ndarray or None, optional
        A location into which the result is stored.
        If provided, it must have the same shape and dtype as input ndarray.
        If not provided or `None`, a freshly-allocated array is returned.

    Returns
    -------
    out : ndarray
        Array of `fill_value` with the given shape, dtype, and order.
        If `fill_value` is an ndarray, out will have the same device as `fill_value`
        regardless of the provided `device`.

    Notes
    -----
    This function differs from the original `numpy.full
    https://docs.scipy.org/doc/numpy/reference/generated/numpy.full.html`_ in
    the following way(s):
    - Have an additional `device` argument to specify the device
    - Have an additional `out` argument
    - Currently does not support `order` selection

    See Also
    --------
    empty : Return a new uninitialized array.
    ones : Return a new array setting values to one.
    zeros : Return a new array setting values to zero.

    Examples
    --------
    >>> np.full((2, 2), 10)
    array([[10., 10.],
           [10., 10.]])
    >>> np.full((2, 2), 2, dtype=np.int32, device=mx.cpu(0))
    array([[2, 2],
           [2, 2]], dtype=int32)

    """
    if order != 'C':
        raise NotImplementedError
    if isinstance(fill_value, NDArray):
        if dtype is None:
            ret = broadcast_to(fill_value, shape)
        else:
            ret = broadcast_to(fill_value, shape).astype(dtype)
        return ret
    if device is None:
        device = str(current_device())
    else:
        device = str(device)
    if isinstance(fill_value, bool):
        fill_value = int(fill_value)
        dtype = _np.bool if dtype is None else dtype
    elif isinstance(fill_value, numeric_types):
        if dtype is None or dtype is float:
            dtype = dtype_from_number(fill_value)
    if dtype is not None and not isinstance(dtype, str):
        dtype = get_dtype_name(dtype)
    return _api_internal.full(shape, dtype, fill_value, device, out)
# pylint: enable=too-many-arguments, redefined-outer-name


@set_module('mxnet.ndarray.numpy')
def full_like(a, fill_value, dtype=None, order='C', device=None, out=None): # pylint: disable=too-many-arguments
    """
    Return a full array with the same shape and type as a given array.

    Parameters
    ----------
    a : ndarray
        The shape and data-type of `a` define these same attributes of
        the returned array.
    fill_value : scalar
        Fill value.
    dtype : data-type, optional
        Overrides the data type of the result.
        Temporarily do not support boolean type.
    order : {'C'}, optional
        Whether to store multidimensional data in C- or Fortran-contiguous
        (row- or column-wise) order in memory. Currently only supports C order.
    device : Device, optional
        Device context on which the memory is allocated. Default is
        `mxnet.device.current_device()`.
    out : ndarray or None, optional
        A location into which the result is stored.
        If provided, it must have the same shape and dtype as input ndarray.
        If not provided or `None`, a freshly-allocated array is returned.

    Returns
    -------
    out : ndarray
        Array of `fill_value` with the same shape and type as `a`.

    See Also
    --------
    empty_like : Return an empty array with shape and type of input.
    ones_like : Return an array of ones with shape and type of input.
    zeros_like : Return an array of zeros with shape and type of input.
    full : Return a new array of given shape filled with value.

    Examples
    --------
    >>> x = np.arange(6, dtype=int)
    >>> np.full_like(x, 1)
    array([1, 1, 1, 1, 1, 1], dtype=int64)
    >>> np.full_like(x, 0.1)
    array([0, 0, 0, 0, 0, 0], dtype=int64)
    >>> np.full_like(x, 0.1, dtype=np.float64)
    array([0.1, 0.1, 0.1, 0.1, 0.1, 0.1], dtype=float64)
    >>> np.full_like(x, np.nan, dtype=np.double)
    array([nan, nan, nan, nan, nan, nan], dtype=float64)
    >>> y = np.arange(6, dtype=np.float32)
    >>> np.full_like(y, 0.1)
    array([0.1, 0.1, 0.1, 0.1, 0.1, 0.1])
    """
    if order != 'C':
        raise NotImplementedError
    if isinstance(fill_value, bool):
        fill_value = int(fill_value)
    if device is None:
        device = str(current_device())
    else:
        device = str(device)
    if dtype is not None and not isinstance(dtype, str):
        dtype = get_dtype_name(dtype)
    return _api_internal.full_like(a, fill_value, dtype, device, out)


@set_module('mxnet.ndarray.numpy')
def empty_like(prototype, dtype=None, order='C', subok=False, shape=None): # pylint: disable=W0621
    """
    Return a new array with the same shape and type as a given array.

    Parameters
    ----------
    prototype : ndarray
        The shape and data-type of `prototype` define these same attributes
        of the returned array.
    dtype : data-type, optional
        Overrides the data type of the result.
    order : {'C'}, optional
        Whether to store multidimensional data in C- or Fortran-contiguous
        (row- or column-wise) order in memory. Currently only supports C order.
    subok : {False}, optional
        If True, then the newly created array will use the sub-class
        type of 'a', otherwise it will be a base-class array. Defaults
        to False.
        (Only support False at this moment)
    shape : int or sequence of ints, optional.
        Overrides the shape of the result. If order='K' and the number of
        dimensions is unchanged, will try to keep order, otherwise,
        order='C' is implied.
        (Not supported at this moment)

    Returns
    -------
    out : ndarray
        Array of uninitialized (arbitrary) data with the same
        shape and type as `prototype`.

    See Also
    --------
    ones_like : Return an array of ones with shape and type of input.
    zeros_like : Return an array of zeros with shape and type of input.
    full_like : Return a new array with shape of input filled with value.
    empty : Return a new uninitialized array.

    Notes
    -----
    This function does *not* initialize the returned array; to do that use
    `zeros_like` or `ones_like` instead.  It may be marginally faster than
    the functions that do set the array values.

    Examples
    --------
    >>> a = np.array([[1,2,3], [4,5,6]])
    >>> np.empty_like(a)
    array([[-5764607523034234880, -2305834244544065442,           4563075075], # uninitialized
           [          4567052944, -5764607523034234880,      844424930131968]])
    >>> a = np.array([[1., 2., 3.],[4.,5.,6.]])
    >>> np.empty_like(a)
    array([[4.9e-324, 9.9e-324, 1.5e-323], # uninitialized
           [2.0e-323, 2.5e-323, 3.0e-323]])
    """
    dtype_list = {_np.float16: 'float16', _np.float32: 'float32', _np.float64: 'float64',
                  float: 'float64', _np.int8: 'int8', _np.int16: 'int16', _np.int32: 'int32',
                  _np.int64: 'int64', int:'int64', _np.uint8: 'uint8', _np.uint16: 'uint16',
                  _np.uint32: 'uint32', _np.uint64: 'uint64', _np.bool: 'bool',
                  _np.bool_: 'bool_', bool: 'bool', None: 'None'}
    if order != 'C':
        raise NotImplementedError("Only support C-order at this moment")
    if subok:
        raise NotImplementedError("Creating array by using sub-class is not supported at this moment")
    if shape is not None:
        raise NotImplementedError("Assigning new shape is not supported at this moment")
    try:
        dtype = dtype if isinstance(dtype, str) else dtype_list[dtype]
    except:
        raise NotImplementedError("Do not support this dtype at this moment")
    return _npi.empty_like_fallback(prototype, dtype=dtype, order=order, subok=subok, shape=shape)


@set_module('mxnet.ndarray.numpy')
def arange(start, stop=None, step=1, dtype=None, device=None):
    """Return evenly spaced values within a given interval.

    Values are generated within the half-open interval ``[start, stop)``
    (in other words, the interval including `start` but excluding `stop`).
    For integer arguments the function is equivalent to the Python built-in
    `range` function, but returns an ndarray rather than a list.

    Parameters
    ----------
    start : number, optional
        Start of interval. The interval includes this value.  The default
        start value is 0.
    stop : number
        End of interval. The interval does not include this value, except
        in some cases where `step` is not an integer and floating point
        round-off affects the length of `out`.
    step : number, optional
        Spacing between values. For any output `out`, this is the distance
        between two adjacent values, ``out[i+1] - out[i]``.  The default
        step size is 1.  If `step` is specified as a position argument,
        `start` must also be given.
    dtype : dtype
        The type of the output array.
        - When npx.is_np_default_dtype() returns False, default dtype is float32;
        - When npx.is_np_default_dtype() returns True, default dtype is float64.

    Returns
    -------
    arange : ndarray
        Array of evenly spaced values.

        For floating point arguments, the length of the result is
        ``ceil((stop - start)/step)``.  Because of floating point overflow,
        this rule may result in the last element of `out` being greater
        than `stop`.
    """
    if dtype is not None and not isinstance(dtype, str):
        dtype = get_dtype_name(dtype)
    if device is None:
        device = str(current_device())
    else:
        device = str(device)
    if stop is None:
        stop = start
        start = 0
    if step is None:
        step = 1
    if start is None and stop is None:
        raise ValueError('start and stop cannot be both None')
    if step == 0:
        raise ZeroDivisionError('step cannot be 0')
    return _api_internal.arange(start, stop, step, dtype, device)


@set_module('mxnet.ndarray.numpy')
def identity(n, dtype=None, device=None):
    """
    Return the identity array.

    The identity array is a square array with ones on
    the main diagonal.

    Parameters
    ----------
    n : int
        Number of rows (and columns) in `n` x `n` output.
    dtype : data-type, optional
        Data-type of the output.
        - When npx.is_np_default_dtype() returns False, default dtype is float32;
        - When npx.is_np_default_dtype() returns True, default dtype is float64.
    device : Device, optional
        Device context on which the memory is allocated. Default is
        `mxnet.device.current_device()`.

    Returns
    -------
    out : ndarray
        `n` x `n` array with its main diagonal set to one,
        and all other elements 0.

    Examples
    --------
    >>> np.identity(3)
    array([[1., 0., 0.],
           [0., 1., 0.],
           [0., 0., 1.]])
    """
    if not isinstance(n, int):
        raise TypeError("Input 'n' should be an integer")
    if n < 0:
        raise ValueError("Input 'n' cannot be negative")
    if device is None:
        device = str(current_device())
    else:
        device = str(device)
    shape = (n, n)  # pylint: disable=redefined-outer-name
    if dtype is not None and not isinstance(dtype, str):
        dtype = get_dtype_name(dtype)
    return _api_internal.identity(shape, dtype, device)


# pylint: disable=redefined-outer-name
@set_module('mxnet.ndarray.numpy')
def take(a, indices, axis=None, mode='raise', out=None):
    r"""
    Take elements from an array along an axis.

    When axis is not None, this function does the same thing as "fancy"
    indexing (indexing arrays using arrays); however, it can be easier to use
    if you need elements along a given axis. A call such as
    ``np.take(arr, indices, axis=3)`` is equivalent to
    ``arr[:,:,:,indices,...]``.

    Explained without fancy indexing, this is equivalent to the following use
    of `ndindex`, which sets each of ``ii``, ``jj``, and ``kk`` to a tuple of
    indices::

        Ni, Nk = a.shape[:axis], a.shape[axis+1:]
        Nj = indices.shape
        for ii in ndindex(Ni):
            for jj in ndindex(Nj):
                for kk in ndindex(Nk):
                    out[ii + jj + kk] = a[ii + (indices[jj],) + kk]

    Parameters
    ----------
    a : ndarray
        The source array.
    indices : ndarray
        The indices of the values to extract. Also allow scalars for indices.
    axis : int, optional
        The axis over which to select values. By default, the flattened
        input array is used.
    out : ndarray, optional
        If provided, the result will be placed in this array. It should
        be of the appropriate shape and dtype.
    mode : {'clip', 'wrap'}, optional
        Specifies how out-of-bounds indices will behave.

        * 'clip' -- clip to the range (default)
        * 'wrap' -- wrap around

        'clip' mode means that all indices that are too large are replaced
        by the index that addresses the last element along that axis. Note
        that this disables indexing with negative numbers.

    Returns
    -------
    out : ndarray
        The returned array has the same type as `a`.

    Notes
    -----

    This function differs from the original `numpy.take
    <https://docs.scipy.org/doc/numpy/reference/generated/numpy.take.html>`_ in
    the following way(s):

    - Only ndarray or scalar ndarray is accepted as valid input.

    Examples
    --------
    >>> a = np.array([4, 3, 5, 7, 6, 8])
    >>> indices = np.array([0, 1, 4])
    >>> np.take(a, indices)
    array([4., 3., 6.])

    In this example for `a` is an ndarray, "fancy" indexing can be used.

    >>> a[indices]
    array([4., 3., 6.])

    If `indices` is not one dimensional, the output also has these dimensions.

    >>> np.take(a, np.array([[0, 1], [2, 3]]))
    array([[4., 3.],
           [5., 7.]])
    """
    if mode not in ('wrap', 'clip', 'raise'):
        raise NotImplementedError(
            "function take does not support mode '{}'".format(mode))
    if axis is None:
        return _api_internal.take(reshape(a, -1), indices, 0, mode, out)
    else:
        return _api_internal.take(a, indices, axis, mode, out)
# pylint: enable=redefined-outer-name


@set_module('mxnet.ndarray.numpy')
def insert(arr, obj, values, axis=None):
    """
    Insert values along the given axis before the given indices.

    Parameters
    ----------
    arr : ndarray
        Input array.
    obj : int, slice or ndarray of int64
        Object that defines the index or indices before which `values` is
        inserted.
        Support for multiple insertions when `obj` is a single scalar or a
        sequence with one element (only support int32 and int64 element).
    values : ndarray
        Values to insert into `arr`.
        If the type of values is different from that of arr, values is converted
        to the type of arr.
    axis : int, optional
        Axis along which to insert `values`.  If `axis` is None then `arr`
        is flattened first.

    Returns
    -------
    out : ndarray
        A copy of `arr` with `values` inserted.  Note that `insert`
        does not occur in-place: a new array is returned. If
        `axis` is None, `out` is a flattened array.

    Notes
    -----
    - Note that for higher dimensional inserts `obj=0` behaves very different
    from `obj=[0]` just like `arr[:,0,:] = values` is different from
    `arr[:,[0],:] = values`.
    - If obj is a ndarray, it's dtype only supports int64

    Examples
    --------
    >>> a = np.array([[1, 1], [2, 2], [3, 3]])
    >>> a
    array([[1., 1.],
           [2., 2.],
           [3., 3.]])
    >>> np.insert(a, 1, np.array(5))
    array([1., 5., 1., 2., 2., 3., 3.])
    >>> np.insert(a, 1, np.array(5), axis=1)
    array([[1., 5., 1.],
           [2., 5., 2.],
           [3., 5., 3.]])

    Difference between sequence and scalars:

    >>> np.insert(a, np.array([1], dtype=np.int64), np.array([[1],[2],[3]]), axis=1)
    array([[1., 1., 1.],
           [2., 2., 2.],
           [3., 3., 3.]])
    >>> np.insert(a, 1, np.array([1, 2, 3]), axis=1)
    array([[1., 1., 1.],
           [2., 2., 2.],
           [3., 3., 3.]])

    >>> b = a.flatten()
    >>> b
    array([1., 1., 2., 2., 3., 3.])
    >>> np.insert(b, np.array([2, 2], dtype=np.int64), np.array([5, 6]))
    array([1., 1., 5., 6., 2., 2., 3., 3.])

    >>> np.insert(b, slice(2, 4), np.array([5, 6]))
    array([1., 1., 5., 2., 6., 2., 3., 3.])

    # type casting
    >>> np.insert(b.astype(np.int32), np.array([2, 2],dtype='int64'), np.array([7.13, False]))
    array([1, 1, 7, 0, 2, 2, 3, 3], dtype=int32)

    >>> x = np.arange(8).reshape(2, 4)
    >>> idx = np.array([1, 3], dtype=np.int64)
    >>> np.insert(x, idx, np.array([999]), axis=1)
    array([[  0., 999.,   1.,   2., 999.,   3.],
           [  4., 999.,   5.,   6., 999.,   7.]])
    """
    if isinstance(values, numeric_types):
        if isinstance(obj, slice):
            start = obj.start
            stop = obj.stop
            step = 1 if obj.step is None else obj.step
            return _api_internal.insert_slice(arr, values, start, stop, step, axis)
        elif isinstance(obj, integer_types):
            return _api_internal.insert_scalar(arr, values, obj, axis)
        elif isinstance(obj, NDArray):
            return _api_internal.insert_tensor(arr, obj, values, axis)

    if not isinstance(arr, NDArray):
        raise TypeError("'arr' can not support type {}".format(str(type(arr))))
    if not isinstance(values, NDArray):
        raise TypeError("'values' can not support type {}".format(str(type(values))))
    if isinstance(obj, slice):
        start = obj.start
        stop = obj.stop
        step = 1 if obj.step is None else obj.step
        return _api_internal.insert_slice(arr, values, start, stop, step, axis)
    elif isinstance(obj, integer_types):
        return _api_internal.insert_scalar(arr, values, obj, axis)
    elif isinstance(obj, NDArray):
        return _api_internal.insert_tensor(arr, values, obj, axis)
    else:
        raise TypeError("'obj' can not support type {}".format(str(type(obj))))


#pylint: disable= too-many-arguments, no-member, protected-access
def _ufunc_helper(lhs, rhs, fn_array, fn_scalar, lfn_scalar, rfn_scalar=None, out=None):
    """ Helper function for element-wise operation.
    The function will perform numpy-like broadcasting if needed and call different functions.

    Parameters
    --------
    lhs : ndarray or numeric value
        Left-hand side operand.

    rhs : ndarray or numeric value
        Right-hand operand,

    fn_array : function
        Function to be called if both lhs and rhs are of ``ndarray`` type.

    fn_scalar : function
        Function to be called if both lhs and rhs are numeric values.

    lfn_scalar : function
        Function to be called if lhs is ``ndarray`` while rhs is numeric value

    rfn_scalar : function
        Function to be called if lhs is numeric value while rhs is ``ndarray``;
        if none is provided, then the function is commutative, so rfn_scalar is equal to lfn_scalar

    Returns
    --------
    mxnet.numpy.ndarray or scalar
        result array or scalar
    """
    from ...numpy import ndarray
    from ...numpy_extension import from_numpy  # pylint: disable=unused-import
    if isinstance(lhs, numeric_types):
        if isinstance(rhs, numeric_types):
            return fn_scalar(lhs, rhs, out=out)
        else:
            if rfn_scalar is None:
                # commutative function
                return lfn_scalar(rhs, float(lhs), out=out)
            else:
                return rfn_scalar(rhs, float(lhs), out=out)
    elif isinstance(rhs, numeric_types):
        return lfn_scalar(lhs, float(rhs), out=out)
    elif isinstance(lhs, ndarray) and isinstance(rhs, ndarray):
        return fn_array(lhs, rhs, out=out)
    else:
        raise TypeError('type {} not supported'.format(str(type(rhs))))
#pylint: enable= too-many-arguments, no-member, protected-access


@set_module('mxnet.ndarray.numpy')
def unique(ar, return_index=False, return_inverse=False, return_counts=False, axis=None):
    """
    Find the unique elements of an array.

    Returns the sorted unique elements of an array. There are three optional
    outputs in addition to the unique elements:

    * the indices of the input array that give the unique values
    * the indices of the unique array that reconstruct the input array
    * the number of times each unique value comes up in the input array

    Parameters
    ----------
    ar : ndarray
        Input array. Unless `axis` is specified, this will be flattened if it
        is not already 1-D.
    return_index : bool, optional
        If True, also return the indices of `ar` (along the specified axis,
        if provided, or in the flattened array) that result in the unique array.
    return_inverse : bool, optional
        If True, also return the indices of the unique array (for the specified
        axis, if provided) that can be used to reconstruct `ar`.
    return_counts : bool, optional
        If True, also return the number of times each unique item appears
        in `ar`.
    axis : int or None, optional
        The axis to operate on. If None, `ar` will be flattened. If an integer,
        the subarrays indexed by the given axis will be flattened and treated
        as the elements of a 1-D array with the dimension of the given axis,
        see the notes for more details. The default is None.

    Returns
    -------
    unique : ndarray
        The sorted unique values.
    unique_indices : ndarray, optional
        The indices of the first occurrences of the unique values in the
        original array. Only provided if `return_index` is True.
    unique_inverse : ndarray, optional
        The indices to reconstruct the original array from the
        unique array. Only provided if `return_inverse` is True.
    unique_counts : ndarray, optional
        The number of times each of the unique values comes up in the
        original array. Only provided if `return_counts` is True.

    Notes
    -----
    When an axis is specified the subarrays indexed by the axis are sorted.
    This is done by making the specified axis the first dimension of the array
    and then flattening the subarrays in C order. The flattened subarrays are
    then viewed as a structured type with each element given a label, with the
    effect that we end up with a 1-D array of structured types that can be
    treated in the same way as any other 1-D array. The result is that the
    flattened subarrays are sorted in lexicographic order starting with the
    first element.

    This function differs from the original `numpy.unique
    <https://docs.scipy.org/doc/numpy/reference/generated/numpy.unique.html>`_ in
    the following aspects:

    - Only support ndarray as input.
    - Object arrays or structured arrays are not supported.

    Examples
    --------
    >>> np.unique(np.array([1, 1, 2, 2, 3, 3]))
    array([1., 2., 3.])
    >>> a = np.array([[1, 1], [2, 3]])
    >>> np.unique(a)
    array([1., 2., 3.])

    Return the unique rows of a 2D array

    >>> a = np.array([[1, 0, 0], [1, 0, 0], [2, 3, 4]])
    >>> np.unique(a, axis=0)
    array([[1., 0., 0.],
           [2., 3., 4.]])

    Return the indices of the original array that give the unique values:

    >>> a = np.array([1, 2, 6, 4, 2, 3, 2])
    >>> u, indices = np.unique(a, return_index=True)
    >>> u
    array([1., 2., 3., 4., 6.])
    >>> indices
    array([0, 1, 5, 3, 2], dtype=int64)
    >>> a[indices]
    array([1., 2., 3., 4., 6.])

    Reconstruct the input array from the unique values:

    >>> a = np.array([1, 2, 6, 4, 2, 3, 2])
    >>> u, indices = np.unique(a, return_inverse=True)
    >>> u
    array([1., 2., 3., 4., 6.])
    >>> indices
    array([0, 1, 4, 3, 1, 2, 1], dtype=int64)
    >>> u[indices]
    array([1., 2., 6., 4., 2., 3., 2.])
    """
    ret = list(_api_internal.unique(ar, return_index, return_inverse, return_counts, axis))
    return ret[0] if len(ret) == 1 else tuple(ret)


@set_module('mxnet.ndarray.numpy')
@wrap_np_binary_func
def add(x1, x2, out=None, **kwargs):
    """
    Add arguments element-wise.

    Parameters
    ----------
    x1, x2 : ndarrays or scalar values
        The arrays to be added. If x1.shape != x2.shape, they must be broadcastable to
        a common shape (which may be the shape of one or the other).

    out : ndarray
        A location into which the result is stored. If provided, it must have a shape
        that the inputs broadcast to. If not provided or None, a freshly-allocated array
        is returned.

    Returns
    -------
    add : ndarray or scalar
        The sum of x1 and x2, element-wise. This is a scalar if both x1 and x2 are scalars.

    Notes
    -----
    This operator now supports automatic type promotion. The resulting type will be determined
    according to the following rules:
        * If both inputs are of floating number types, the output is the more precise type.
        * If only one of the inputs is floating number type, the result is that type.
        * If both inputs are of integer types (including boolean), not supported yet.
    """
    if isinstance(x1, numeric_types) and isinstance(x2, numeric_types):
        return _np.add(x1, x2, out=out)
    return _api_internal.add(x1, x2, out)


@set_module('mxnet.ndarray.numpy')
@wrap_np_binary_func
def subtract(x1, x2, out=None, **kwargs):
    """
    Subtract arguments element-wise.

    Parameters
    ----------
    x1, x2 : ndarrays or scalar values
        The arrays to be subtracted from each other. If x1.shape != x2.shape,
        they must be broadcastable to a common shape (which may be the shape
        of one or the other).

    out : ndarray
        A location into which the result is stored. If provided, it must have a shape
        that the inputs broadcast to. If not provided or None, a freshly-allocated array
        is returned.

    Returns
    -------
    subtract : ndarray or scalar
        The difference of x1 and x2, element-wise. This is a scalar if both x1 and x2 are scalars.

    Notes
    -----
    This operator now supports automatic type promotion. The resulting type will be determined
    according to the following rules:
        * If both inputs are of floating number types, the output is the more precise type.
        * If only one of the inputs is floating number type, the result is that type.
        * If both inputs are of integer types (including boolean), not supported yet.
    """
    if isinstance(x1, numeric_types) and isinstance(x2, numeric_types):
        return _np.subtract(x1, x2, out=out)
    return _api_internal.subtract(x1, x2, out)


@set_module('mxnet.ndarray.numpy')
@wrap_np_binary_func
def multiply(x1, x2, out=None, **kwargs):
    """
    Multiply arguments element-wise.

    Parameters
    ----------
    x1, x2 : ndarrays or scalar values
        The arrays to be multiplied. If x1.shape != x2.shape, they must be broadcastable to
        a common shape (which may be the shape of one or the other).

    out : ndarray
        A location into which the result is stored. If provided, it must have a shape
        that the inputs broadcast to. If not provided or None, a freshly-allocated array
        is returned.

    Returns
    -------
    out : ndarray or scalar
        The multiplication of x1 and x2, element-wise. This is a scalar if both x1 and x2
        are scalars.

    Notes
    -----
    This operator now supports automatic type promotion. The resulting type will be determined
    according to the following rules:
        * If both inputs are of floating number types, the output is the more precise type.
        * If only one of the inputs is floating number type, the result is that type.
        * If both inputs are of integer types (including boolean), not supported yet.
    """
    if isinstance(x1, numeric_types) and isinstance(x2, numeric_types):
        return _np.multiply(x1, x2, out=out)
    return _api_internal.multiply(x1, x2, out)


@set_module('mxnet.ndarray.numpy')
@wrap_np_binary_func
def divide(x1, x2, out=None, **kwargs):
    """
    Returns a true division of the inputs, element-wise.

    Parameters
    ----------
    x1 : ndarray or scalar
        Dividend array.

    x2 : ndarray or scalar
        Divisor array.

    out : ndarray
        A location into which the result is stored. If provided, it must have a shape
        that the inputs broadcast to. If not provided or None, a freshly-allocated array
        is returned.

    Returns
    -------
    out : ndarray or scalar
        This is a scalar if both x1 and x2 are scalars.

    Notes
    -----
    This operator now supports automatic type promotion. The resulting type will be determined
    according to the following rules:
        * If both inputs are of floating number types, the output is the more precise type.
        * If only one of the inputs is floating number type, the result is that type.
        * If both inputs are of integer types (including boolean), the output is of default dtype.
          - When npx.is_np_default_dtype() returns False, default dtype is float32;
          - When npx.is_np_default_dtype() returns True, default dtype is float64.
    """
    if isinstance(x1, numeric_types) and isinstance(x2, numeric_types):
        return _np.divide(x1, x2, out=out)
    return _api_internal.true_divide(x1, x2, out)


@set_module('mxnet.ndarray.numpy')
def true_divide(x1, x2, out=None):
    """Returns a true division of the inputs, element-wise.

    Instead of the Python traditional 'floor division', this returns a true
    division.  True division adjusts the output type to present the best
    answer, regardless of input types.

    Parameters
    ----------
    x1 : ndarray or scalar
        Dividend array.

    x2 : ndarray or scalar
        Divisor array.

    out : ndarray
        A location into which the result is stored. If provided, it must have a shape
        that the inputs broadcast to. If not provided or None, a freshly-allocated array
        is returned.

    Returns
    -------
    out : ndarray or scalar
        This is a scalar if both x1 and x2 are scalars.

    Notes
    -----
    This operator now supports automatic type promotion. The resulting type will be determined
    according to the following rules:
        * If both inputs are of floating number types, the output is the more precise type.
        * If only one of the inputs is floating number type, the result is that type.
        * If both inputs are of integer types (including boolean), the output is of default dtype.
          - When npx.is_np_default_dtype() returns False, default dtype is float32;
          - When npx.is_np_default_dtype() returns True, default dtype is float64.
    """
    if isinstance(x1, numeric_types) and isinstance(x2, numeric_types):
        return _np.true_divide(x1, x2, out=out)
    return _api_internal.true_divide(x1, x2, out)


@set_module('mxnet.ndarray.numpy')
@wrap_np_binary_func
def floor_divide(x1, x2, out=None):
    """Return the largest integer smaller or equal to the division of the inputs.
    It is equivalent to the Python // operator and pairs with the Python % (remainder),
    function so that a = a % b + b * (a // b) up to roundoff.

    Parameters
    ----------
    x1 : ndarray or scalar
        Dividend array.
    x2 : ndarray or scalar
        Divisor array.
    out : ndarray
        A location into which the result is stored. If provided, it must have a shape
        that the inputs broadcast to. If not provided or None, a freshly-allocated array
        is returned.

    Returns
    -------
    out : ndarray or scalar
        This is a scalar if both x1 and x2 are scalars.

    .. note::

       This operator now supports automatic type promotion. The resulting type will be determined
       according to the following rules:

       * If both inputs are of floating number types, the output is the more precise type.
       * If only one of the inputs is floating number type, the result is that type.
       * If both inputs are of integer types (including boolean), the output is the more
       precise type

    """
    if isinstance(x1, numeric_types) and isinstance(x2, numeric_types):
        return _np.floor_divide(x1, x2, out=out)
    return _api_internal.floor_divide(x1, x2, out)


@set_module('mxnet.ndarray.numpy')
@wrap_np_binary_func
def mod(x1, x2, out=None, **kwargs):
    """
    Return element-wise remainder of division.

    Parameters
    ----------
    x1 : ndarray or scalar
        Dividend array.

    x2 : ndarray or scalar
        Divisor array.

    out : ndarray
        A location into which the result is stored. If provided, it must have a shape
        that the inputs broadcast to. If not provided or None, a freshly-allocated array
        is returned.

    Returns
    -------
    out : ndarray or scalar
        This is a scalar if both x1 and x2 are scalars.
    """
    if isinstance(x1, numeric_types) and isinstance(x2, numeric_types):
        return _np.mod(x1, x2, out=out)
    return _api_internal.mod(x1, x2, out)


@set_module('mxnet.ndarray.numpy')
@wrap_np_binary_func
def fmod(x1, x2, out=None, **kwargs):
    """
    Return element-wise remainder of division.

    Parameters
    ----------
    x1 : ndarray or scalar
        Dividend array.

    x2 : ndarray or scalar
        Divisor array.

    out : ndarray
        A location into which the result is stored. If provided, it must have a shape
        that the inputs broadcast to. If not provided or None, a freshly-allocated array
        is returned.

    Returns
    -------
    out : ndarray or scalar
        This is a scalar if both x1 and x2 are scalars.
    """
    if isinstance(x1, numeric_types) and isinstance(x2, numeric_types):
        _np.fmod(x1, x2, out=out)
    return _api_internal.fmod(x1, x2, out)


@set_module('mxnet.ndarray.numpy')
def delete(arr, obj, axis=None):
    """
    Return a new array with sub-arrays along an axis deleted. For a one
    dimensional array, this returns those entries not returned by
    `arr[obj]`.

    Parameters
    ----------
    arr : ndarray
      Input array.
    obj : slice, int or ndarray of ints
      Indicate indices of sub-arrays to remove along the specified axis.
    axis : int, optional
      The axis along which to delete the subarray defined by `obj`.
      If `axis` is None, `obj` is applied to the flattened array.

    Returns
    -------
    out : ndarray
        A copy of `arr` with the elements specified by `obj` removed. Note
        that `delete` does not occur in-place. If `axis` is None, `out` is
        a flattened array.

    Examples
    --------
    >>> arr = np.array([[1,2,3,4], [5,6,7,8], [9,10,11,12]])
    >>> arr
    array([[ 1.,  2.,  3.,  4.],
           [ 5.,  6.,  7.,  8.],
           [ 9., 10., 11., 12.]])

    >>> np.delete(arr, 1, 0)
    array([[ 1.,  2.,  3.,  4.],
           [ 9., 10., 11., 12.]])

    >>> np.delete(arr, slice(None, None, 2), 1)
    array([[ 2.,  4.],
           [ 6.,  8.],
           [10., 12.]])

    >>> np.delete(arr, np.array([1,3,5]), None)
    array([ 1.,  3.,  5.,  7.,  8.,  9., 10., 11., 12.])
    >>> np.delete(arr, np.array([1,1,5]), None)
    array([ 1.,  3.,  4.,  5.,  7.,  8.,  9., 10., 11., 12.])
    """
    if not isinstance(arr, NDArray):
        raise TypeError("'arr' can not support type {}".format(str(type(arr))))
    if isinstance(obj, slice):
        start = obj.start
        stop = obj.stop
        step = 1 if obj.step is None else obj.step
        return _api_internal.delete(arr, start, stop, step, axis)
    elif isinstance(obj, integer_types):
        return _api_internal.delete(arr, obj, axis)
    elif isinstance(obj, NDArray):
        return _api_internal.delete(arr, obj, axis)
    else:
        raise TypeError("'obj' can not support type {}".format(str(type(obj))))


@set_module('mxnet.ndarray.numpy')
@wrap_np_binary_func
def matmul(a, b, out=None):
    """
    Matrix product of two arrays.

    Parameters
    ----------
    a, b : ndarray
        Input arrays, scalars not allowed.
    out : ndarray, optional
        A location into which the result is stored.
        If provided, it must have a shape that matches the signature (n,k),(k,m)->(n,m).
        If not provided or None, a freshly-allocated array is returned.

    Returns
    -------
    y : ndarray
        The matrix product of the inputs.
        This is a scalar only when both x1, x2 are 1-d vectors.

    Raises
    ------
    MXNetError
        If the last dimension of a is not the same size as the second-to-last dimension of b.
        If a scalar value is passed in.

    See Also
    --------
    tensordot :
        Sum products over arbitrary axes.
    dot :
        alternative matrix product with different broadcasting rules.
    einsum :
        Einstein summation convention.

    Notes
    -----
    The behavior depends on the arguments in the following way.

    - If both arguments are 2-D they are multiplied like conventional matrices.
    - If either argument is N-D, N > 2, it is treated as a stack of matrices
      residing in the last two indexes and broadcast accordingly.
    - If the first argument is 1-D, it is promoted to a matrix by prepending
      a 1 to its dimensions. After matrix multiplication the prepended 1 is removed.
    - If the second argument is 1-D, it is promoted to a matrix by appending a 1
      to its dimensions. After matrix multiplication the appended 1 is removed.

    matmul differs from dot in two important ways:

    - Multiplication by scalars is not allowed, use multiply instead.
    - Stacks of matrices are broadcast together as if the matrices were elements,
    respecting the signature (n,k),(k,m)->(n,m):
    >>> a = np.ones([9, 5, 7, 4])
    >>> c = np.ones([9, 5, 4, 3])
    >>> np.dot(a, c).shape
    (9, 5, 7, 9, 5, 3)
    >>> np.matmul(a, c).shape
    (9, 5, 7, 3)
    >>> # n is 7, k is 4, m is 3

    Examples
    --------
    For 2-D arrays it is the matrix product:
    >>> a = np.array([[1, 0],
    ...               [0, 1]])
    >>> b = np.array([[4, 1],
    ...               [2, 2]])
    >>> np.matmul(a, b)
    array([[4., 1.],
           [2., 2.]])

    For 2-D mixed with 1-D, the result is the usual.
    >>> a = np.array([[1, 0],
    ...               [0, 1]])
    >>> b = np.array([1, 2])
    >>> np.matmul(a, b)
    array([1., 2.])
    >>> np.matmul(b, a)
    array([1., 2.])

    Broadcasting is conventional for stacks of arrays
    >>> a = np.arange(2 * 2 * 4).reshape((2, 2, 4))
    >>> b = np.arange(2 * 2 * 4).reshape((2, 4, 2))
    >>> np.matmul(a, b).shape
    (2, 2, 2)
    >>> np.matmul(a, b)[0, 1, 1]
    array(98.)
    >>> sum(a[0, 1, :] * b[0, :, 1])
    array(98.)

    Scalar multiplication raises an error.
    >>> np.matmul([1, 2], 3)
    Traceback (most recent call last):
    ...
    mxnet.base.MXNetError: ... : Multiplication by scalars is not allowed.
    """
    return _api_internal.matmul(a, b, out)


@set_module('mxnet.ndarray.numpy')
@wrap_np_binary_func
def remainder(x1, x2, out=None):
    """
    Return element-wise remainder of division.

    Parameters
    ----------
    x1 : ndarray or scalar
        Dividend array.

    x2 : ndarray or scalar
        Divisor array.

    out : ndarray
        A location into which the result is stored. If provided, it must have a shape
        that the inputs broadcast to. If not provided or None, a freshly-allocated array
        is returned.

    Returns
    -------
    out : ndarray or scalar
        This is a scalar if both x1 and x2 are scalars.
    """
    if isinstance(x1, numeric_types) and isinstance(x2, numeric_types):
        _np.mod(x1, x2, out=out)
    return _api_internal.mod(x1, x2, out)


@set_module('mxnet.ndarray.numpy')
@wrap_np_binary_func
def power(x1, x2, out=None, **kwargs):
    """
    First array elements raised to powers from second array, element-wise.

    Parameters
    ----------
    x1 : ndarray or scalar
        The bases.

    x2 : ndarray or scalar
        The exponent.

    out : ndarray
        A location into which the result is stored. If provided, it must have a shape
        that the inputs broadcast to. If not provided or None, a freshly-allocated array
        is returned.

    Returns
    -------
    out : ndarray or scalar
        The bases in x1 raised to the exponents in x2.
        This is a scalar if both x1 and x2 are scalars.
    """
    if isinstance(x1, numeric_types) and isinstance(x2, numeric_types):
        return _np.power(x1, x2, out=out)
    return _api_internal.power(x1, x2, out)


@set_module('mxnet.ndarray.numpy')
def all(a, axis=None, out=None, keepdims=False):
    """
    Test whether all array elements along a given axis evaluate to True.

    Parameters
    ----------
    a : ndarray
        Input array or object that can be converted to an array.
    axis : None or int or tuple of ints, optional
        Axis or axes along which a logical AND reduction is performed.
        The default (axis = None) is to perform a logical AND over
        all the dimensions of the input array.
    keepdims : bool, optional
        If this is set to True, the axes which are reduced are left in
        the result as dimensions with size one. With this option,
        the result will broadcast correctly against the input array.
    out : ndarray, optional
        Alternate output array in which to place the result. It must have
        the same shape as the expected output and its type is preserved

    Returns
    --------
    all : ndarray, bool
        A new boolean or array is returned unless out is specified,
        in which case a reference to out is returned.

    Examples:
    ---------
    >>> np.all([[True,False],[True,True]])
    False

    >>> np.all([[True,False],[True,True]], axis=0)
    array([ True, False])

    >>> np.all([-1, 4, 5])
    True

    >>> np.all([1.0, np.nan])
    True

    >>> o=np.array(False)
    >>> z=np.all([-1, 4, 5], out=o)
    >>> id(z), id(o), z
    (28293632, 28293632, array(True)) # may vary
    """
    return _api_internal.all(a, axis, keepdims, out)


@set_module('mxnet.ndarray.numpy')
def any(a, axis=None, out=None, keepdims=False):
    """
    Test whether any array element along a given axis evaluates to True.
    Returns single boolean unless axis is not None

    Parameters
    ----------
    a : ndarray
        Input array or object that can be converted to an array.
    axis : None or int or tuple of ints, optional
        Axis or axes along which a logical AND reduction is performed.
        The default (axis = None) is to perform a logical AND over
        all the dimensions of the input array.
    keepdims : bool, optional
        If this is set to True, the axes which are reduced are left in
        the result as dimensions with size one. With this option,
        the result will broadcast correctly against the input array.
    out : ndarray, optional
        Alternate output array in which to place the result. It must have
        the same shape as the expected output and its type is preserved

    Returns
    --------
    any : bool or ndarray
        A new boolean or ndarray is returned unless out is specified,
        in which case a reference to out is returned.

    Examples:
    ---------
    >>> np.any([[True, False], [True, True]])
    True

    >>> np.any([[True, False], [False, False]], axis=0)
    array([ True, False])

    >>> np.any([-1, 0, 5])
    True

    >>> np.any(np.nan)
    True

    >>> o=np.array(False)
    >>> z=np.any([-1, 4, 5], out=o)
    >>> z, o
    (array(True), array(True))
    >>> # Check now that z is a reference to o
    >>> z is o
    True
    >>> id(z), id(o) # identity of z and o              # doctest: +SKIP
    (191614240, 191614240)
    """
    return _api_internal.any(a, axis, keepdims, out)


@set_module('mxnet.ndarray.numpy')
def argsort(a, axis=-1, descending=False, stable=True):
    """
    Returns the indices that sort an array `x` along a specified axis.

    Notes
    -----
    `argsort` is a standard API in
    https://data-apis.org/array-api/latest/API_specification/generated/signatures.sorting_functions.argsort.html
    instead of an official NumPy operator.

    Parameters
    ----------
    a : ndarray
        Array to sort.
    axis : int or None, optional
        Axis along which to sort.  The default is -1 (the last axis). If None,
        the flattened array is used.
    descending : bool, optional
        sort order. If `True`, the returned indices sort x in descending order (by value).
        If `False`, the returned indices sort x in ascending order (by value).Default: False.
    stable : bool, optional
        sort stability. If `True`, the returned indices must maintain the relative order
        of x values which compare as equal. If `False`, the returned indices may or may not
        maintain the relative order of x values which compare as equal. Default: True.

    Returns
    -------
    index_array : ndarray, int
        Array of indices that sort `a` along the specified `axis`.
        If `a` is one-dimensional, ``a[index_array]`` yields a sorted `a`.
        More generally, ``np.take_along_axis(a, index_array, axis=axis)``
        always yields the sorted `a`, irrespective of dimensionality.

    Notes
    -----
    This operator does not support different sorting algorithms.

    Examples
    --------
    One dimensional array:

    >>> x = np.array([3, 1, 2])
    >>> np.argsort(x)
    array([1, 2, 0])

    Two-dimensional array:

    >>> x = np.array([[0, 3], [2, 2]])
    >>> x
    array([[0, 3],
           [2, 2]])
    >>> ind = np.argsort(x, axis=0)  # sorts along first axis (down)
    >>> ind
    array([[0, 1],
           [1, 0]])
    >>> np.take_along_axis(x, ind, axis=0)  # same as np.sort(x, axis=0)
    array([[0, 2],
           [2, 3]])
    >>> ind = np.argsort(x, axis=1)  # sorts along last axis (across)
    >>> ind
    array([[0, 1],
           [0, 1]])
    >>> np.take_along_axis(x, ind, axis=1)  # same as np.sort(x, axis=1)
    array([[0, 3],
           [2, 2]])

    Indices of the sorted elements of a N-dimensional array:

    >>> ind = np.unravel_index(np.argsort(x, axis=None), x.shape)
    >>> ind
    (array([0, 1, 1, 0]), array([0, 0, 1, 1]))
    >>> x[ind]  # same as np.sort(x, axis=None)
    array([0, 2, 2, 3])
    """
    return _api_internal.argsort(a, axis, not descending, 'int64')


@set_module('mxnet.ndarray.numpy')
def sort(a, axis=-1, descending=False, stable=True):
    """
    Return a sorted copy of an array.

    Notes
    -----
    `sort` is a standard API in
    https://data-apis.org/array-api/latest/API_specification/generated/signatures.sorting_functions.sort.html
    instead of an official NumPy operator.

    Parameters
    ----------
    a : ndarray
        Array to sort.
    axis : int or None, optional
        Axis along which to sort.  The default is -1 (the last axis). If None,
        the flattened array is used.
    descending : bool, optional
        sort order. If `True`, the returned indices sort x in descending order (by value).
        If `False`, the returned indices sort x in ascending order (by value).Default: False.
    stable : bool, optional
        sort stability. If `True`, the returned indices must maintain the relative order
        of x values which compare as equal. If `False`, the returned indices may or may not
        maintain the relative order of x values which compare as equal. Default: True.

    Returns
    -------
    sorted_array : ndarray
        Array of the same type and shape as `a`.

    Notes
    -----
    This operator does not support different sorting algorithms.

    Examples
    --------
    >>> a = np.array([[1,4],[3,1]])
    >>> np.sort(a)                # sort along the last axis
    array([[1, 4],
           [1, 3]])
    >>> np.sort(a, axis=None)     # sort the flattened array
    array([1, 1, 3, 4])
    >>> np.sort(a, axis=0)        # sort along the first axis
    array([[1, 1],
           [3, 4]])
    """
    return _api_internal.sort(a, axis, not descending)

@set_module('mxnet.ndarray.numpy')
def dot(a, b, out=None):
    """
    Dot product of two arrays. Specifically,

    - If both `a` and `b` are 1-D arrays, it is inner product of vectors

    - If both `a` and `b` are 2-D arrays, it is matrix multiplication,

    - If either `a` or `b` is 0-D (scalar), it is equivalent to :func:`multiply`
      and using ``np.multiply(a, b)`` or ``a * b`` is preferred.

    - If `a` is an N-D array and `b` is a 1-D array, it is a sum product over
      the last axis of `a` and `b`.

    - If `a` is an N-D array and `b` is a 2-D array, it is a
      sum product over the last axis of `a` and the second-to-last axis of `b`::

        dot(a, b)[i,j,k] = sum(a[i,j,:] * b[:,k])

    Parameters
    ----------
    a : ndarray
        First argument.
    b : ndarray
        Second argument.

    out : ndarray, optional
        Output argument. It must have the same shape and type as the expected output.

    Returns
    -------
    output : ndarray
        Returns the dot product of `a` and `b`.  If `a` and `b` are both
        scalars or both 1-D arrays then a scalar is returned; otherwise
        an array is returned.
        If `out` is given, then it is returned

    Examples
    --------
    >>> a = np.array(3)
    >>> b = np.array(4)
    >>> np.dot(a, b)
    array(12.)

    For 2-D arrays it is the matrix product:

    >>> a = np.array([[1, 0], [0, 1]])
    >>> b = np.array([[4, 1], [2, 2]])
    >>> np.dot(a, b)
    array([[4., 1.],
           [2., 2.]])

    >>> a = np.arange(3*4*5*6).reshape((3,4,5,6))
    >>> b = np.arange(5*6)[::-1].reshape((6,5))
    >>> np.dot(a, b)[2,3,2,2]
    array(29884.)
    >>> np.sum(a[2,3,2,:] * b[:,2])
    array(29884.)
    """
    return _api_internal.dot(a, b, out)

@set_module('mxnet.ndarray.numpy')
def tensordot(a, b, axes=2):
    r"""
    tensordot(a, b, axes=2)
    Compute tensor dot product along specified axes for arrays >= 1-D.
    Given two tensors (arrays of dimension greater than or equal to one),
    `a` and `b`, and an ndarray object containing two ndarray
    objects, ``(a_axes, b_axes)``, sum the products of `a`'s and `b`'s
    elements (components) over the axes specified by ``a_axes`` and
    ``b_axes``. The third argument can be a single non-negative
    integer_like scalar, ``N``; if it is such, then the last ``N``
    dimensions of `a` and the first ``N`` dimensions of `b` are summed
    over.
    Parameters
    ----------
    a, b : ndarray, len(shape) >= 1
        Tensors to "dot".
    axes : int or (2,) ndarray
        * integer_like
        If an int N, sum over the last N axes of `a` and the first N axes
        of `b` in order. The sizes of the corresponding axes must match.
        * (2,) ndarray
        Or, a list of axes to be summed over, first sequence applying to `a`,
        second to `b`. Both elements ndarray must be of the same length.
    See Also
    --------
    dot, einsum
    Notes
    -----
    Three common use cases are:
        * ``axes = 0`` : tensor product :math:`a\otimes b`
        * ``axes = 1`` : tensor dot product :math:`a\cdot b`
        * ``axes = 2`` : (default) tensor double contraction :math:`a:b`
    When `axes` is integer_like, the sequence for evaluation will be: first
    the -Nth axis in `a` and 0th axis in `b`, and the -1th axis in `a` and
    Nth axis in `b` last.
    When there is more than one axis to sum over - and they are not the last
    (first) axes of `a` (`b`) - the argument `axes` should consist of
    two sequences of the same length, with the first axis to sum over given
    first in both sequences, the second axis second, and so forth.
    Examples
    --------
    >>> a = np.arange(60.).reshape(3,4,5)
    >>> b = np.arange(24.).reshape(4,3,2)
    >>> c = np.tensordot(a,b, axes=([1,0],[0,1]))
    >>> c.shape
    (5, 2)
    >>> c
    array([[ 4400.,  4730.],
           [ 4532.,  4874.],
           [ 4664.,  5018.],
           [ 4796.,  5162.],
           [ 4928.,  5306.]])
    """
    return _api_internal.tensordot(a, b, axes)


@set_module('mxnet.ndarray.numpy')
def histogram(a, bins=10, range=None, normed=None, weights=None, density=None):  # pylint: disable=too-many-arguments
    """
    Compute the histogram of a set of data.

    Parameters
    ----------
    a : ndarray
        Input data. The histogram is computed over the flattened array.
    bins : int or NDArray
        If `bins` is an int, it defines the number of equal-width
        bins in the given range (10, by default). If `bins` is a
        sequence, it defines a monotonically increasing array of bin edges,
        including the rightmost edge, allowing for non-uniform bin widths.
        .. versionadded:: 1.11.0
        If `bins` is a string, it defines the method used to calculate the
        optimal bin width, as defined by `histogram_bin_edges`.
    range : (float, float)
        The lower and upper range of the bins. Required when `bins` is an integer.
        Values outside the range are ignored. The first element of the range must
        be less than or equal to the second.
    normed : bool, optional
        Not supported yet, coming soon.
    weights : array_like, optional
        Not supported yet, coming soon.
    density : bool, optional
        Not supported yet, coming soon.
    """
    if normed is True:
        raise NotImplementedError("normed is not supported yet...")
    if weights is not None:
        raise NotImplementedError("weights is not supported yet...")
    if density is True:
        raise NotImplementedError("density is not supported yet...")
    if isinstance(bins, numeric_types):
        if range is None:
            raise NotImplementedError("automatic range is not supported yet...")
        return tuple(_api_internal.histogram(a, None, bins, range))
    if isinstance(bins, (list, tuple)):
        raise NotImplementedError("array_like bins is not supported yet...")
    if isinstance(bins, str):
        raise NotImplementedError("string bins is not supported yet...")
    if isinstance(bins, NDArray):
        return tuple(_api_internal.histogram(a, bins, None, None))
    raise ValueError("np.histogram fails with", locals())


@set_module('mxnet.ndarray.numpy')
def eye(N, M=None, k=0, dtype=float, **kwargs):
    """
    Return a 2-D array with ones on the diagonal and zeros elsewhere.

    Parameters
    ----------
    N : int
        Number of rows in the output.
    M : int, optional
        Number of columns in the output. If None, defaults to N.
    k : int, optional
        Index of the diagonal: 0 (the default) refers to the main diagonal,
        a positive value refers to an upper diagonal,
        and a negative value to a lower diagonal.
    dtype : data-type, optional
        Data-type of the returned array.
        - When npx.is_np_default_dtype() returns False, default dtype is float32;
        - When npx.is_np_default_dtype() returns True, default dtype is float64.

    Returns
    -------
    I : ndarray of shape (N,M)
        An array where all elements are equal to zero,
        except for the k-th diagonal, whose values are equal to one.
    """
    _sanity_check_params('eye', ['order'], kwargs)
    device = kwargs.pop('device', current_device())
    if device is None:
        device = str(current_device())
    else:
        device = str(device)
    if dtype is None or dtype is float:
        dtype = _np.float64 if is_np_default_dtype() else _np.float32
    if dtype is not None and not isinstance(dtype, str):
<<<<<<< HEAD
        dtype = get_dtype_name(dtype)
    k = minimum(k, N) if M is None else minimum(k, M)
=======
        dtype = _np.dtype(dtype).name
    # To avoid overflow errors, map large positive k values to the just-out-of-range "num_columns" value
    k = minimum(k, M if M is not None else N)
    # Similarly, map large negative k values to the just-out-of-range "-num_rows" value
    k = maximum(k, -N)
>>>>>>> 5ab7f64c
    return _api_internal.eye(N, M, int(k), device, dtype)


@set_module('mxnet.ndarray.numpy')
def linspace(start, stop, num=50, endpoint=True, retstep=False, dtype=None, axis=0, device=None):  # pylint: disable=too-many-arguments
    r"""
    Return evenly spaced numbers over a specified interval.
    Returns num evenly spaced samples, calculated over the interval [start, stop].
    The endpoint of the interval can optionally be excluded.

    Parameters
    ----------
    start : int or float
        The starting value of the sequence.
    stop : int or float
        The end value of the sequence, unless endpoint is set to False. In
        that case, the sequence consists of all but the last of num + 1
        evenly spaced samples, so that stop is excluded. Note that the step
        size changes when endpoint is False.
    num : int, optional
        Number of samples to generate. Default is 50. Must be non-negative.
    endpoint : bool, optional
        If True, stop is the last sample. Otherwise, it is not included.
        Default is True.
    retstep : bool, optional
        If True, return (samples, step), where step is the spacing between samples.
    dtype : dtype, optional
        The type of the output array. If dtype is not given, infer the data
        type from the other input arguments.
    axis : int, optional
        The axis in the result to store the samples. Relevant only if start or
        stop are array-like. By default (0), the samples will be along a new
        axis inserted at the beginning. Use -1 to get an axis at the end.

    Returns
    -------
    samples : ndarray
        There are num equally spaced samples in the closed interval
        `[start, stop]` or the half-open interval `[start, stop)`
        (depending on whether endpoint is True or False).
    step : float, optional
        Only returned if retstep is True
        Size of spacing between samples.


    See Also
    --------
    arange : Similar to `linspace`, but uses a step size (instead of the
             number of samples).

    Examples
    --------
    >>> np.linspace(2.0, 3.0, num=5)
    array([2.  , 2.25, 2.5 , 2.75, 3.  ])
    >>> np.linspace(2.0, 3.0, num=5, endpoint=False)
    array([2. , 2.2, 2.4, 2.6, 2.8])
    >>> np.linspace(2.0, 3.0, num=5, retstep=True)
    (array([2.  , 2.25, 2.5 , 2.75, 3.  ]), 0.25)

    Graphical illustration:

    >>> import matplotlib.pyplot as plt
    >>> N = 8
    >>> y = np.zeros(N)
    >>> x1 = np.linspace(0, 10, N, endpoint=True)
    >>> x2 = np.linspace(0, 10, N, endpoint=False)
    >>> plt.plot(x1.asnumpy(), y.asnumpy(), 'o')
    [<matplotlib.lines.Line2D object at 0x...>]
    >>> plt.plot(x2.asnumpy(), (y + 0.5).asnumpy(), 'o')
    [<matplotlib.lines.Line2D object at 0x...>]
    >>> plt.ylim([-0.5, 1])
    (-0.5, 1)
    >>> plt.show()

    Notes
    -----

    This function differs from the original `numpy.linspace
    <https://docs.scipy.org/doc/numpy/reference/generated/numpy.linspace.html>`_ in
    the following aspects:

    - `start` and `stop` do not support list, numpy ndarray and mxnet ndarray
    - axis could only be 0
    - There could be an additional `device` argument to specify the device, e.g. the i-th
      GPU.
    """
    if isinstance(start, (list, _np.ndarray, NDArray)) or \
       isinstance(stop, (list, _np.ndarray, NDArray)):
        raise NotImplementedError('start and stop only support int')
    if axis != 0:
        raise NotImplementedError("the function only support axis 0")
    if device is None:
        device = str(current_device())
    else:
        device = str(device)
    if dtype is not None and not isinstance(dtype, str):
        dtype = get_dtype_name(dtype)
    if dtype is None:
        dtype = _np.float64 if is_np_default_dtype() else _np.float32
    if retstep:
        step = (stop - start) / (num - int(endpoint))
        return _api_internal.linspace(start, stop, num, endpoint, device, dtype), step
    else:
        return _api_internal.linspace(start, stop, num, endpoint, device, dtype)


@set_module('mxnet.ndarray.numpy')
def logspace(start, stop, num=50, endpoint=True, base=10.0, dtype=None, axis=0, device=None):  # pylint: disable=too-many-arguments
    r"""Return numbers spaced evenly on a log scale.

    In linear space, the sequence starts at ``base ** start``
    (`base` to the power of `start`) and ends with ``base ** stop``
    (see `endpoint` below).

        Non-scalar `start` and `stop` are now supported.

    Parameters
    ----------
    start : int or float
        ``base ** start`` is the starting value of the sequence.
    stop : int or float
        ``base ** stop`` is the final value of the sequence, unless `endpoint`
        is False.  In that case, ``num + 1`` values are spaced over the
        interval in log-space, of which all but the last (a sequence of
        length `num`) are returned.
    num : integer, optional
        Number of samples to generate.  Default is 50.
    endpoint : boolean, optional
        If true, `stop` is the last sample. Otherwise, it is not included.
        Default is True.
    base : float, optional
        The base of the log space. The step size between the elements in
        ``ln(samples) / ln(base)`` (or ``log_base(samples)``) is uniform.
        Default is 10.0.
    dtype : dtype
        The type of the output array.  If `dtype` is not given, infer the data
        type from the other input arguments.
    axis : int, optional
        The axis in the result to store the samples.  Relevant only if start
        or stop are array-like.  By default (0), the samples will be along a
        new axis inserted at the beginning. Now, axis only support axis = 0.
    device : Device, optional
        Device context on which the memory is allocated. Default is
        `mxnet.device.current_device()`.

    Returns
    -------
    samples : ndarray
        `num` samples, equally spaced on a log scale.

    See Also
    --------
    arange : Similar to linspace, with the step size specified instead of the
             number of samples. Note that, when used with a float endpoint, the
             endpoint may or may not be included.
    linspace : Similar to logspace, but with the samples uniformly distributed
               in linear space, instead of log space.

    Notes
    -----
    Logspace is equivalent to the code. Now wo only support axis = 0.

    >>> y = np.linspace(start, stop, num=num, endpoint=endpoint)
    ...
    >>> power(base, y).astype(dtype)
    ...

    Examples
    --------
    >>> np.logspace(2.0, 3.0, num=4)
    array([ 100.     ,  215.44347,  464.15887, 1000.     ])
    >>> np.logspace(2.0, 3.0, num=4, endpoint=False)
    array([100.     , 177.82794, 316.22775, 562.3413 ])
    >>> np.logspace(2.0, 3.0, num=4, base=2.0)
    array([4.       , 5.0396843, 6.349604 , 8.       ])
    >>> np.logspace(2.0, 3.0, num=4, base=2.0, dtype=np.int32)
    array([4, 5, 6, 8], dtype=int32)
    >>> np.logspace(2.0, 3.0, num=4, device=npx.gpu(0))
    array([ 100.     ,  215.44347,  464.15887, 1000.     ], device=gpu(0))
    """
    if isinstance(start, (list, tuple, _np.ndarray, NDArray)) or \
       isinstance(stop, (list, tuple, _np.ndarray, NDArray)):
        raise NotImplementedError('start and stop only support int and float')
    if axis != 0:
        raise NotImplementedError("the function only support axis 0")
    if device is None:
        device = str(current_device())
    else:
        device = str(device)
    if dtype is not None and not isinstance(dtype, str):
        dtype = get_dtype_name(dtype)
    return _api_internal.logspace(start, stop, num, endpoint, base, device, dtype)


@set_module('mxnet.ndarray.numpy')
def expand_dims(a, axis):
    """Expand the shape of an array.

    Insert a new axis that will appear at the `axis` position in the expanded

    Parameters
    ----------
    a : ndarray
        Input array.
    axis : int
        Position in the expanded axes where the new axis is placed.

    Returns
    -------
    res : ndarray
        Output array. The number of dimensions is one greater than that of
        the input array.
    """
    return _api_internal.expand_dims(a, axis)


@set_module('mxnet.ndarray.numpy')
@wrap_np_binary_func
def gcd(x1, x2, out=None, **kwargs):
    """
    Returns the greatest common divisor of ``|x1|`` and ``|x2|``

    Parameters
    ----------
    x1, x2 : ndarrays or scalar values
        The arrays for computing greatest common divisor. If x1.shape != x2.shape,
        they must be broadcastable to a common shape (which may be the shape of
        one or the other).

    out : ndarray or None, optional
        A location into which the result is stored. If provided, it must have a shape
        that the inputs broadcast to. If not provided or None, a freshly-allocated array
        is returned.

    Returns
    -------
    y : ndarray or scalar
        The greatest common divisor of the absolute value of the inputs
        This is a scalar if both `x1` and `x2` are scalars.

    See Also
    --------
    lcm : The lowest common multiple

    Examples
    --------
    >>> np.gcd(12, 20)
    4
    >>> np.gcd(np.arange(6, dtype=int), 20)
    array([20,  1,  2,  1,  4,  5], dtype=int64)
    """
    if isinstance(x1, numeric_types) and isinstance(x2, numeric_types):
        return _np.gcd(x1, x2, out=out)
    return _api_internal.gcd(x1, x2, out)


@set_module('mxnet.ndarray.numpy')
@wrap_np_binary_func
def lcm(x1, x2, out=None, **kwargs):
    """
    Returns the lowest common multiple of ``|x1|`` and ``|x2|``

    Parameters
    ----------
    x1, x2 : ndarrays or scalar values
        The arrays for computing lowest common multiple. If x1.shape != x2.shape,
        they must be broadcastable to a common shape (which may be the shape of
        one or the other).

    out : ndarray or None, optional
        A location into which the result is stored. If provided, it must have a shape
        that the inputs broadcast to. If not provided or None, a freshly-allocated array
        is returned.

    Returns
    -------
    y : ndarray or scalar
        The lowest common multiple of the absolute value of the inputs
        This is a scalar if both `x1` and `x2` are scalars.

    See Also
    --------
    gcd : The greatest common divisor

    Examples
    --------
    >>> np.lcm(12, 20)
    60
    >>> np.lcm(np.arange(6, dtype=int), 20)
    array([ 0, 20, 20, 60, 20, 20], dtype=int64)
    """
    if isinstance(x1, numeric_types) and isinstance(x2, numeric_types):
        return _np.lcm(x1, x2, out=out)
    return _api_internal.lcm(x1, x2, out)


@set_module('mxnet.ndarray.numpy')
def tril(m, k=0):
    r"""
    Lower triangle of an array.

    Return a copy of an array with elements above the `k`-th diagonal zeroed.

    Parameters
    ----------
    m : ndarray, shape (M, N)
        Input array.
    k : int, optional
        Diagonal above which to zero elements.  `k = 0` (the default) is the
        main diagonal, `k < 0` is below it and `k > 0` is above.

    Returns
    -------
    tril : ndarray, shape (M, N)
        Lower triangle of `m`, of same shape and data-type as `m`.

    See Also
    --------
    triu : same thing, only for the upper triangle

    Examples
    --------
    >>> a = np.array([[1,2,3],[4,5,6],[7,8,9],[10,11,12]])
    >>> np.tril(a, -1)
    array([[ 0.,  0.,  0.],
           [ 4.,  0.,  0.],
           [ 7.,  8.,  0.],
           [10., 11., 12.]])
    """
    return _api_internal.tril(m, k)


@set_module('mxnet.ndarray.numpy')
def triu(m, k=0):
    r"""
    Upper triangle of an array.

    Return a copy of a matrix with the elements below the `k`-th diagonal
    zeroed.

    Please refer to the documentation for `tril` for further details.

    See Also
    --------
    tril : lower triangle of an array

    Examples
    --------
    >>> np.triu(np.array([[1,2,3],[4,5,6],[7,8,9],[10,11,12]]), -1)
    array([[ 1,  2,  3],
           [ 4,  5,  6],
           [ 0,  8,  9],
           [ 0,  0, 12]])
    """
    return _api_internal.triu(m, k)


@set_module('mxnet.ndarray.numpy')
def trace(a, offset=0, axis1=0, axis2=1, out=None):
    """
    Return the sum along diagonals of the array.
    If `a` is 2-D, the sum along its diagonal with the given offset
    is returned, i.e., the sum of elements ``a[i,i+offset]`` for all i.
    If `a` has more than two dimensions, then the axes specified by axis1 and
    axis2 are used to determine the 2-D sub-arrays whose traces are returned.
    The shape of the resulting array is the same as that of `a` with `axis1`
    and `axis2` removed.

    Parameters
    ----------
    a : ndarray
        Input array, from which the diagonals are taken.
    offset : int, optional
        Offset of the diagonal from the main diagonal. Can be both positive
        and negative. Defaults to 0.
    axis1, axis2 : int, optional
        Axes to be used as the first and second axis of the 2-D sub-arrays
        from which the diagonals should be taken. Defaults are the first two
        axes of `a`.
    out : ndarray, optional
        Array into which the output is placed. It must be of the right shape
        and right type to hold the output.

    Returns
    -------
    sum_along_diagonals : ndarray
        If `a` is 2-D, the sum along the diagonal is returned.  If `a` has
        larger dimensions, then an array of sums along diagonals is returned.

    Examples
    --------
    >>> a = np.array([[1, 0, 0], [0, 1, 0], [0, 0, 1]])
    >>> np.trace(a)
    array(3.)
    >>> a = np.arange(8).reshape((2, 2, 2))
    >>> np.trace(a)
    array([6., 8.])
    >>> a = np.arange(24).reshape((2, 2, 2, 3))
    >>> np.trace(a).shape
    (2, 3)
    """
    return _api_internal.trace(a, offset, axis1, axis2, out)


@set_module('mxnet.ndarray.numpy')
def tri(N, M=None, k=0, dtype=None, device=None):
    r"""
    An array with ones at and below the given diagonal and zeros elsewhere.

    Parameters
    ----------
    N : int
        Number of rows in the array.
    M : int, optional
        Number of columns in the array.
        By default, `M` is taken equal to `N`.
    k : int, optional
        The sub-diagonal at and below which the array is filled.
        `k` = 0 is the main diagonal, while `k` < 0 is below it,
        and `k` > 0 is above.  The default is 0.
    dtype : dtype, optional
        Data type of the returned array.  The default is float.

    Returns
    -------
    tri : ndarray of shape (N, M)
        Array with its lower triangle filled with ones and zero elsewhere;
        in other words ``T[i,j] == 1`` for ``i <= j + k``, 0 otherwise.

    Examples
    --------
    >>> np.tri(3, 5, 2, dtype=int)
    array([[1, 1, 1, 0, 0],
           [1, 1, 1, 1, 0],
           [1, 1, 1, 1, 1]])

    >>> np.tri(3, 5, -1)
    array([[0.,  0.,  0.,  0.,  0.],
           [1.,  0.,  0.,  0.,  0.],
           [1.,  1.,  0.,  0.,  0.]])
    """
    if device is None:
        device = str(current_device())
    return _api_internal.tri(N, M, k, dtype, device)


@set_module('mxnet.ndarray.numpy')
def triu_indices(n, k=0, m=None, device=None):
    r"""
    Return the indices for the upper-triangle of an (n, m) array.

    Parameters
    ----------
    n : int
        The size of the arrays for which the returned indices will
        be valid.
    k : int, optional
        Diagonal offset (see `triu` for details).
    m : int, optional
        .. versionadded:: 1.9.0

        The column dimension of the arrays for which the returned
        arrays will be valid.
        By default `m` is taken equal to `n`.


    Returns
    -------
    inds : tuple, shape(2) of ndarrays, shape(`n`)
        The indices for the triangle. The returned tuple contains two arrays,
        each with the indices along one dimension of the array.  Can be used
        to slice a ndarray of shape(`n`, `n`).

    See also
    --------
    tril_indices : similar function, for lower-triangular.
    mask_indices : generic function accepting an arbitrary mask function.
    triu, tril

    Examples
    --------
    Compute two different sets of indices to access 4x4 arrays, one for the
    upper triangular part starting at the main diagonal, and one starting two
    diagonals further right:

    >>> iu1 = np.triu_indices(4)
    >>> iu2 = np.triu_indices(4, 2)

    Here is how they can be used with a sample array:

    >>> a = np.arange(16).reshape(4, 4)
    >>> a
    array([[ 0,  1,  2,  3],
           [ 4,  5,  6,  7],
           [ 8,  9, 10, 11],
           [12, 13, 14, 15]])

    Both for indexing:

    >>> a[iu1]
    array([ 0,  1,  2, ..., 10, 11, 15])

    And for assigning values:

    >>> a[iu1] = -1
    >>> a
    array([[-1, -1, -1, -1],
           [ 4, -1, -1, -1],
           [ 8,  9, -1, -1],
           [12, 13, 14, -1]])

    These cover only a small part of the whole array (two diagonals right
    of the main one):

    >>> a[iu2] = -10
    >>> a
    array([[ -1,  -1, -10, -10],
           [  4,  -1,  -1, -10],
           [  8,   9,  -1,  -1],
           [ 12,  13,  14,  -1]])
        """
    return nonzero(~tri(N=n, M=m, k=k-1, dtype=bool, device=device))



@set_module('mxnet.ndarray.numpy')
def triu_indices_from(arr, k=0):
    """
    Return the indices for the upper-triangle of arr.
    See `triu_indices` for full details.
    Parameters
    ----------
    arr : ndarray, shape(N, N)
        The indices will be valid for square arrays.
    k : int, optional
        Diagonal offset (see `triu` for details).
    Returns
    -------
    triu_indices_from : tuple, shape(2) of ndarray, shape(N)
        Indices for the upper-triangle of `arr`.
    See Also
    --------
    triu_indices, triu
    """
    if arr.ndim != 2:
        raise ValueError("input array must be 2-d")
    return triu_indices(arr.shape[-2], k=k, m=arr.shape[-1])


def _unary_func_helper(x, fn_array, fn_scalar, out=None, **kwargs):
    """Helper function for unary operators with kwargs.

    Parameters
    ----------
    x : ndarray or scalar
        Input of the unary operator.
    fn_array : function
        Function to be called if x is of ``ndarray`` type.
    fn_scalar : function
        Function to be called if x is a Python scalar.
    out : ndarray
        The buffer ndarray for storing the result of the unary function.

    Returns
    -------
    out : mxnet.numpy.ndarray or scalar
        Result array or scalar.
    """
    if isinstance(x, numeric_types):
        return fn_scalar(x, **kwargs)
    elif isinstance(x, NDArray):
        return fn_array(x, out=out, **kwargs)
    else:
        raise TypeError('type {} not supported'.format(str(type(x))))


def _pure_unary_func_helper(x, fn_array, fn_scalar, out=None, **kwargs):
    """Helper function for unary operators without support for kwargs.

    Parameters
    ----------
    x : ndarray or scalar
        Input of the unary operator.
    fn_array : function
        Function to be called if x is of ``ndarray`` type.
    fn_scalar : function
        Function to be called if x is a Python scalar.
    out : ndarray
        The buffer ndarray for storing the result of the unary function.

    Returns
    -------
    out : mxnet.numpy.ndarray or scalar
        Result array or scalar.
    """
    if isinstance(x, numeric_types):
        return fn_scalar(x, **kwargs)
    elif isinstance(x, NDArray):
        return fn_array(x, out)
    else:
        raise TypeError('type {} not supported'.format(str(type(x))))


@set_module('mxnet.ndarray.numpy')
@wrap_np_unary_func
def sin(x, out=None, **kwargs):
    r"""
    Trigonometric sine, element-wise.

    Parameters
    ----------
    x : ndarray or scalar
        Angle, in radians (:math:`2 \pi` rad equals 360 degrees).
    out : ndarray or None
        A location into which the result is stored. If provided, it
        must have a shape that the inputs broadcast to. If not provided
        or None, a freshly-allocated array is returned. The dtype of the
        output is the same as that of the input if the input is an ndarray.

    Returns
    -------
    y : ndarray or scalar
        The sine of each element of x. This is a scalar if `x` is a scalar.

    Notes
    ----
    This function only supports input type of float.

    Examples
    --------
    >>> np.sin(np.pi/2.)
    1.0
    >>> np.sin(np.array((0., 30., 45., 60., 90.)) * np.pi / 180.)
    array([0.        , 0.5       , 0.70710677, 0.86602545, 1.        ])
    """
    return _pure_unary_func_helper(x, _api_internal.sin, _np.sin, out=out, **kwargs)


@set_module('mxnet.ndarray.numpy')
@wrap_np_unary_func
def cos(x, out=None, **kwargs):
    r"""
    Cosine, element-wise.

    Parameters
    ----------
    x : ndarray or scalar
        Angle, in radians (:math:`2 \pi` rad equals 360 degrees).
    out : ndarray or None
        A location into which the result is stored. If provided, it
        must have a shape that the inputs broadcast to. If not provided
        or None, a freshly-allocated array is returned. The dtype of the
        output is the same as that of the input if the input is an ndarray.

    Returns
    -------
    y : ndarray or scalar
        The corresponding cosine values. This is a scalar if x is a scalar.

    Notes
    ----
    This function only supports input type of float.

    Examples
    --------
    >>> np.cos(np.array([0, np.pi/2, np.pi]))
    array([ 1.000000e+00, -4.371139e-08, -1.000000e+00])
    >>> # Example of providing the optional output parameter
    >>> out1 = np.array([0], dtype='f')
    >>> out2 = np.cos(np.array([0.1]), out1)
    >>> out2 is out1
    True
    """
    return _pure_unary_func_helper(x, _api_internal.cos, _np.cos, out=out, **kwargs)


@set_module('mxnet.ndarray.numpy')
@wrap_np_unary_func
def sinh(x, out=None, **kwargs):
    """
    Hyperbolic sine, element-wise.
    Equivalent to ``1/2 * (np.exp(x) - np.exp(-x))`` or ``-1j * np.sin(1j*x)``.

    Parameters
    ----------
    x : ndarray or scalar
        Input array or scalar.
    out : ndarray or None
        A location into which the result is stored. If provided, it
        must have a shape that the inputs broadcast to. If not provided
        or None, a freshly-allocated array is returned. The dtype of the
        output is the same as that of the input if the input is an ndarray.

    Returns
    -------
    y : ndarray or scalar
        The corresponding hyperbolic sine values. This is a scalar if `x` is a scalar.

    Notes
    ----
    This function only supports input type of float.

    Examples
    --------
    >>> np.sinh(0)
    0.0
    >>> # Example of providing the optional output parameter
    >>> out1 = np.array([0], dtype='f')
    >>> out2 = np.sinh(np.array([0.1]), out1)
    >>> out2 is out1
    True
    """
    return _pure_unary_func_helper(x, _api_internal.sinh, _np.sinh, out=out, **kwargs)


@set_module('mxnet.ndarray.numpy')
@wrap_np_unary_func
def cosh(x, out=None, **kwargs):
    """
    Hyperbolic cosine, element-wise.
    Equivalent to ``1/2 * (np.exp(x) + np.exp(-x))`` and ``np.cos(1j*x)``.

    Parameters
    ----------
    x : ndarray or scalar
        Input array or scalar.
    out : ndarray or None
        A location into which the result is stored. If provided, it
        must have a shape that the inputs broadcast to. If not provided
        or None, a freshly-allocated array is returned. The dtype of the
        output is the same as that of the input if the input is an ndarray.

    Returns
    -------
    y : ndarray or scalar
        The corresponding hyperbolic cosine values. This is a scalar if `x` is a scalar.

    Notes
    ----
    This function only supports input type of float.

    Examples
    --------
    >>> np.cosh(0)
    1.0
    """
    return _pure_unary_func_helper(x, _api_internal.cosh, _np.cosh, out=out, **kwargs)


@set_module('mxnet.ndarray.numpy')
@wrap_np_unary_func
def tanh(x, out=None, **kwargs):
    """
    Compute hyperbolic tangent element-wise.
    Equivalent to ``np.sinh(x)/np.cosh(x)``.

    Parameters
    ----------
    x : ndarray or scalar.
        Input array.
    out : ndarray or None
        A location into which the result is stored. If provided, it
        must have a shape that the inputs fill into. If not provided
        or None, a freshly-allocated array is returned. The dtype of the
        output and input must be the same.

    Returns
    -------
    y : ndarray or scalar
       The corresponding hyperbolic tangent values.

    Notes
    -----
    If `out` is provided, the function writes the result into it,
    and returns a reference to `out`.  (See Examples)
    - input x does not support complex computation (like imaginary number)
    >>> np.tanh(np.pi*1j)
    TypeError: type <type 'complex'> not supported

    Examples
    --------
    >>> np.tanh(np.array[0, np.pi]))
    array([0.       , 0.9962721])
    >>> np.tanh(np.pi)
    0.99627207622075
    >>> # Example of providing the optional output parameter illustrating
    >>> # that what is returned is a reference to said parameter
    >>> out1 = np.array(1)
    >>> out2 = np.tanh(np.array(0.1), out1)
    >>> out2 is out1
    True
    """
    return _pure_unary_func_helper(x, _api_internal.tanh, _np.tanh, out=out, **kwargs)


@set_module('mxnet.ndarray.numpy')
@wrap_np_unary_func
def log10(x, out=None, **kwargs):
    """
    Return the base 10 logarithm of the input array, element-wise.

    Parameters
    ----------
    x : ndarray or scalar
        Input array or scalar.
    out : ndarray or None
        A location into which t'absolute', he result is stored. If provided, it
        must have a shape that the inputs broadcast to. If not provided
        or None, a freshly-allocated array is returned. The dtype of the
        output is the same as that of the input if the input is an ndarray.

    Returns
    -------
    y : ndarray or scalar
        The logarithm to the base 10 of `x`, element-wise. NaNs are
        returned where x is negative. This is a scalar if `x` is a scalar.

    Notes
    ----
    This function only supports input type of float.

    Examples
    --------
    >>> np.log10(np.array([1e-15, -3.]))
    array([-15.,  nan])
    """
    return _pure_unary_func_helper(x, _api_internal.log10, _np.log10, out=out, **kwargs)


@set_module('mxnet.ndarray.numpy')
@wrap_np_unary_func
def sqrt(x, out=None, **kwargs):
    """
    Return the non-negative square-root of an array, element-wise.

    Parameters
    ----------
    x : ndarray or scalar
        The values whose square-roots are required.
    out : ndarray, or None, optional
        A location into which the result is stored. If provided, it must have
        a shape that the inputs broadcast to. If not provided or `None`,
        a freshly-allocated array is returned.

    Returns
    -------
    y : ndarray or scalar
        An array of the same shape as `x`, containing the positive
        square-root of each element in `x`. This is a scalar if `x` is a scalar.

    Notes
    ----
    This function only supports input type of float.

    Examples
    --------
    >>> np.sqrt(np.array([1,4,9]))
    array([1., 2., 3.])
    >>> np.sqrt(np.array([4, -1, _np.inf]))
    array([ 2., nan, inf])
    """
    return _pure_unary_func_helper(x, _api_internal.sqrt, _np.sqrt, out=out, **kwargs)


@set_module('mxnet.ndarray.numpy')
@wrap_np_unary_func
def cbrt(x, out=None, **kwargs):
    r"""
    Return the cube-root of an array, element-wise.

    Parameters
    ----------
    x : ndarray
        The values whose cube-roots are required.
    out : ndarray, optional
        A location into which the result is stored. If provided, it must have a shape that the
        inputs broadcast to. If not provided or None, a freshly-allocated array is returned.
        A tuple (possible only as a keyword argument) must have length equal to the number of outputs.

    Returns
    ----------
    y : ndarray
        An array of the same shape as x, containing the cube cube-root of each element in x.
        If out was provided, y is a reference to it. This is a scalar if x is a scalar.

    Examples
    ----------
    >>> np.cbrt([1,8,27])
    array([ 1.,  2.,  3.])
    """
    return _pure_unary_func_helper(x, _api_internal.cbrt, _np.cbrt, out=out, **kwargs)


@set_module('mxnet.ndarray.numpy')
@wrap_np_unary_func
def abs(x, out=None, **kwargs):
    r"""
    Calculate the absolute value element-wise.

    Parameters
    ----------
    x : ndarray or scalar
        Input array.
    out : ndarray or None, optional
        A location into which the result is stored. If provided, it must have
        a shape that the inputs broadcast to. If not provided or `None`,
        a freshly-allocated array is returned.

    Returns
    -------
    absolute : ndarray
        An ndarray containing the absolute value of
        each element in `x`. This is a scalar if `x` is a scalar.

    Examples
    --------
    >>> x = np.array([-1.2, 1.2])
    >>> np.abs(x)
    array([1.2, 1.2])
    """
    return _pure_unary_func_helper(x, _api_internal.abs, _np.abs, out=out, **kwargs)


@set_module('mxnet.ndarray.numpy')
@wrap_np_unary_func
def fabs(x, out=None, **kwargs):
    r"""
    Calculate the absolute value element-wise.

    This function returns the absolute values (positive magnitude) of the
    data in `x`. Complex values are not handled, use `absolute` to find the
    absolute values of complex data.

    Parameters
    ----------
    x : ndarray or scalar
        Input array.
    out : ndarray or None, optional
        A location into which the result is stored. If provided, it must have
        a shape that the inputs broadcast to. If not provided or `None`,
        a freshly-allocated array is returned.

    Returns
    -------
    absolute : ndarray
        An ndarray containing the absolute value of
        each element in `x`. This is a scalar if `x` is a scalar.

    Examples
    --------
    >>> np.fabs(-1)
    1.0
    >>> np.fabs(np.array([-1.2, 1.2]))s
    array([ 1.2,  1.2])
    """
    return _pure_unary_func_helper(x, _api_internal.abs, _np.abs, out=out, **kwargs)


@set_module('mxnet.ndarray.numpy')
@wrap_np_unary_func
def absolute(x, out=None, **kwargs):
    r"""
    Calculate the absolute value element-wise.
    np.abs is a shorthand for this function.

    Parameters
    ----------
    x : ndarray
        Input array.
    out : ndarray, optional
        A location into which the result is stored. If provided, it must have a shape
        that the inputs broadcast to. If not provided or None, a freshly-allocated array is returned.
        A tuple (possible only as a keyword argument) must have length equal to the number of outputs.

    Returns
    ----------
    absolute : ndarray
        An ndarray containing the absolute value of each element in x.

    Examples
    ----------
    >>> x = np.array([-1.2, 1.2])
    >>> np.absolute(x)
    array([ 1.2,  1.2])
    """
    return _pure_unary_func_helper(x, _api_internal.abs, _np.abs, out=out, **kwargs)


@set_module('mxnet.ndarray.numpy')
@wrap_np_unary_func
def sign(x, out=None, **kwargs):
    r"""
    Returns an element-wise indication of the sign of a number.
    The `sign` function returns ``-1 if x < 0, 0 if x==0, 1 if x > 0``. Only supports real number.

    Parameters
    ----------
    x : ndarray or a scalar
        Input values.
    out : ndarray or None, optional
        A location into which the result is stored.
        If provided, it must have the same shape and dtype as input ndarray.
        If not provided or `None`, a freshly-allocated array is returned.

    Returns
    -------
    y : ndarray
        The sign of `x`.
        This is a scalar if `x` is a scalar.

    Note
    -------
    - Only supports real number as input elements.
    - Input type does not support Python native iterables(list, tuple, ...).
    - ``out`` param: cannot perform auto broadcasting. ``out`` ndarray's shape must be the same as the expected output.
    - ``out`` param: cannot perform auto type cast. ``out`` ndarray's dtype must be the same as the expected output.
    - ``out`` param does not support scalar input case.

    Examples
    --------
    >>> a = np.array([-5., 4.5])
    >>> np.sign(a)
    array([-1.,  1.])
    >>> # Use scalars as inputs:
    >>> np.sign(4.0)
    1.0
    >>> np.sign(0)
    0
    >>> # Use ``out`` parameter:
    >>> b = np.zeros((2, ))
    >>> np.sign(a, out=b)
    array([-1.,  1.])
    >>> b
    array([-1.,  1.])
    """
    return _pure_unary_func_helper(x, _api_internal.sign, _np.sign, out=out, **kwargs)


@set_module('mxnet.ndarray.numpy')
@wrap_np_unary_func
def exp(x, out=None, **kwargs):
    r"""
    Calculate the exponential of all elements in the input array.

    Parameters
    ----------
    x : ndarray or scalar
        Input values.
    out : ndarray or None, optional
        A location into which the result is stored. If provided, it must have
        a shape that the inputs broadcast to. If not provided or `None`,
        a freshly-allocated array is returned.

    Returns
    -------
    out : ndarray or scalar
        Output array, element-wise exponential of `x`.
        This is a scalar if `x` is a scalar.

    Examples
    --------
    >>> np.exp(1)
    2.718281828459045
    >>> x = np.array([-1, 1, -2, 2])
    >>> np.exp(x)
    array([0.36787945, 2.7182817 , 0.13533528, 7.389056  ])
    """
    return _pure_unary_func_helper(x, _api_internal.exp, _np.exp, out=out, **kwargs)


@set_module('mxnet.ndarray.numpy')
@wrap_np_unary_func
def expm1(x, out=None, **kwargs):
    r"""
    Calculate `exp(x) - 1` of all elements in the input array.

    Parameters
    ----------
    x : ndarray or scalar
        Input values.
    out : ndarray or None, optional
        A location into which the result is stored. If provided, it must have
        a shape that the inputs broadcast to. If not provided or `None`,
        a freshly-allocated array is returned.

    Returns
    -------
    out : ndarray or scalar
        Output array, element-wise exponential minus one: `out = exp(x) - 1`.
        This is a scalar if `x` is a scalar.

    Examples
    --------
    >>> np.expm1(1)
    1.718281828459045
    >>> x = np.array([-1, 1, -2, 2])
    >>> np.expm1(x)
    array([-0.63212056,  1.71828183, -0.86466472,  6.3890561])
    """
    return _pure_unary_func_helper(x, _api_internal.expm1, _np.expm1, out=out, **kwargs)


@set_module('mxnet.ndarray.numpy')
@wrap_np_unary_func
def arcsin(x, out=None, **kwargs):
    r"""
    Inverse sine, element-wise.

    Parameters
    ----------
    x : ndarray or scalar
        `y`-coordinate on the unit circle.
    out : ndarray or None, optional
        A location into which the result is stored.
        If provided, it must have the same shape as the input.
        If not provided or None, a freshly-allocated array is returned.

    Returns
    -------
    angle : ndarray or scalar
        Output array is same shape and type as x. This is a scalar if x is a scalar.
        The inverse sine of each element in `x`, in radians and in the
        closed interval ``[-pi/2, pi/2]``.

    Examples
    --------
    >>> np.arcsin(1)     # pi/2
    1.5707963267948966
    >>> np.arcsin(-1)    # -pi/2
    -1.5707963267948966
    >>> np.arcsin(0)
    0.0

    Notes
    -----
    `arcsin` is a multivalued function: for each `x` there are infinitely
    many numbers `z` such that :math:`sin(z) = x`.  The convention is to
    return the angle `z` whose real part lies in [-pi/2, pi/2].
    For real-valued input data types, *arcsin* always returns real output.
    For each value that cannot be expressed as a real number or infinity,
    it yields ``nan`` and sets the `invalid` floating point error flag.
    The inverse sine is also known as `asin` or sin^{-1}.
    The output `ndarray` has the same `device` as the input `ndarray`.
    This function differs from the original `numpy.arcsin
    <https://numpy.org/doc/stable/reference/generated/numpy.arcsin.html>`_ in
    the following aspects:
    - Only support ndarray or scalar now.
    - `where` argument is not supported.
    - Complex input is not supported.

    References
    ----------
    Abramowitz, M. and Stegun, I. A., *Handbook of Mathematical Functions*,
    10th printing, New York: Dover, 1964, pp. 79ff.
    http://www.math.sfu.ca/~cbm/aands/
    """
    return _pure_unary_func_helper(x, _api_internal.arcsin, _np.arcsin, out=out, **kwargs)


@set_module('mxnet.ndarray.numpy')
@wrap_np_unary_func
def arccos(x, out=None, **kwargs):
    r"""
    Trigonometric inverse cosine, element-wise.
    The inverse of cos so that, if y = cos(x), then x = arccos(y).

    Parameters
    ----------
    x : ndarray
        x-coordinate on the unit circle. For real arguments, the domain is [-1, 1].
    out : ndarray, optional
        A location into which the result is stored. If provided, it must have a shape that
        the inputs broadcast to. If not provided or None, a freshly-allocated array is returned.
        A tuple (possible only as a keyword argument) must have length equal to the number of outputs.

    Returns
    ----------
    angle : ndarray
        The angle of the ray intersecting the unit circle at the given x-coordinate in radians [0, pi].
        This is a scalar if x is a scalar.

    See also
    ----------
    cos, arctan, arcsin

    Notes
    ----------
    arccos is a multivalued function: for each x there are infinitely many numbers z such that
    cos(z) = x. The convention is to return the angle z whose real part lies in [0, pi].
    For real-valued input data types, arccos always returns real output.
    For each value that cannot be expressed as a real number or infinity, it yields nan and sets
    the invalid floating point error flag.
    The inverse cos is also known as acos or cos^-1.

    Examples
    ----------
    >>> np.arccos([1, -1])
    array([ 0.        ,  3.14159265])
    """
    return _pure_unary_func_helper(x, _api_internal.arccos, _np.arccos, out=out, **kwargs)


@set_module('mxnet.ndarray.numpy')
@wrap_np_unary_func
def arctan(x, out=None, **kwargs):
    r"""
    Trigonometric inverse tangent, element-wise.
    The inverse of tan, so that if ``y = tan(x)`` then ``x = arctan(y)``.

    Parameters
    ----------
    x : ndarray or scalar
        Input values.
    out : ndarray or None, optional
        A location into which the result is stored. If provided, it must have
        a shape that the inputs broadcast to. If not provided or `None`,
        a freshly-allocated array is returned.

    Returns
    -------
    out : ndarray or scalar
        Out has the same shape as `x`. It lies is in
        ``[-pi/2, pi/2]`` (``arctan(+/-inf)`` returns ``+/-pi/2``).
        This is a scalar if `x` is a scalar.

    Notes
    -----
    `arctan` is a multi-valued function: for each `x` there are infinitely
    many numbers `z` such that tan(`z`) = `x`.  The convention is to return
    the angle `z` whose real part lies in [-pi/2, pi/2].
    For real-valued input data types, `arctan` always returns real output.
    For each value that cannot be expressed as a real number or infinity,
    it yields ``nan`` and sets the `invalid` floating point error flag.
    For complex-valued input, we do not have support for them yet.
    The inverse tangent is also known as `atan` or tan^{-1}.

    Examples
    --------
    >>> x = np.array([0, 1])
    >>> np.arctan(x)
    array([0.       , 0.7853982])
    >>> np.pi/4
    0.7853981633974483
    """
    return _pure_unary_func_helper(x, _api_internal.arctan, _np.arctan, out=out, **kwargs)


@set_module('mxnet.ndarray.numpy')
@wrap_np_unary_func
def log(x, out=None, **kwargs):
    """
    Natural logarithm, element-wise.
    The natural logarithm `log` is the inverse of the exponential function,
    so that `log(exp(x)) = x`. The natural logarithm is logarithm in base
    `e`.

    Parameters
    ----------
    x : ndarray
        Input value. Elements must be of real value.
    out : ndarray or None, optional
        A location into which the result is stored.
        If provided, it must have the same shape and dtype as input ndarray.
        If not provided or `None`, a freshly-allocated array is returned.

    Returns
    -------
    y : ndarray
        The natural logarithm of `x`, element-wise.
        This is a scalar if `x` is a scalar.

    Notes
    -----
     Currently only supports data of real values and ``inf`` as input. Returns data of real value, ``inf``, ``-inf`` and
    ``nan`` according to the input.
    This function differs from the original `numpy.log
    <https://docs.scipy.org/doc/numpy/reference/generated/numpy.log.html>`_ in
    the following aspects:
    - Does not support complex number for now
    - Input type does not support Python native iterables(list, tuple, ...).
    - ``out`` param: cannot perform auto broadcasting. ``out`` ndarray's shape must be the same as the expected output.
    - ``out`` param: cannot perform auto type cast. ``out`` ndarray's dtype must be the same as the expected output.
    - ``out`` param does not support scalar input case.

    Examples
    --------
    >>> a = np.array([1, np.exp(1), np.exp(2), 0], dtype=np.float64)
    >>> np.log(a)
    array([  0.,   1.,   2., -inf], dtype=float64)
    >>> # Using default float32 dtype may lead to slightly different behavior:
    >>> a = np.array([1, np.exp(1), np.exp(2), 0], dtype=np.float32)
    >>> np.log(a)
    array([  0.,  0.99999994,   2., -inf])
    >>> np.log(1)
    0.0
    """
    return _pure_unary_func_helper(x, _api_internal.log, _np.log, out=out, **kwargs)


@set_module('mxnet.ndarray.numpy')
@wrap_np_unary_func
def degrees(x, out=None, **kwargs):
    """
    Convert angles from radians to degrees.

    Parameters
    ----------
    x : ndarray
        Input value. Elements must be of real value.
    out : ndarray or None, optional
        A location into which the result is stored.
        If provided, it must have the same shape and dtype as input ndarray.
        If not provided or `None`, a freshly-allocated array is returned.

    Returns
    -------
    y : ndarray
        The corresponding degree values; if `out` was supplied this is a
        reference to it.
        This is a scalar if `x` is a scalar.

    Notes
    -------
    This function differs from the original `numpy.degrees
    <https://docs.scipy.org/doc/numpy/reference/generated/numpy.degrees.html>`_ in
    the following aspects:
    - Input type does not support Python native iterables(list, tuple, ...). Only ndarray is supported.
    - ``out`` param: cannot perform auto broadcasting. ``out`` ndarray's shape must be the same as the expected output.
    - ``out`` param: cannot perform auto type cast. ``out`` ndarray's dtype must be the same as the expected output.
    - ``out`` param does not support scalar input case.

    Examples
    --------
    >>> rad = np.arange(12.) * np.pi / 6
    >>> np.degrees(rad)
    array([  0.,  30.,  60.,  90., 120., 150., 180., 210., 240., 270., 300., 330.])
    >>> # Use specified ``out`` ndarray:
    >>> out = np.zeros((rad.shape))
    >>> np.degrees(rad, out)
    array([  0.,  30.,  60.,  90., 120., 150., 180., 210., 240., 270., 300., 330.])
    >>> out
    array([  0.,  30.,  60.,  90., 120., 150., 180., 210., 240., 270., 300., 330.])
    """
    return _pure_unary_func_helper(x, _api_internal.degrees, _np.degrees, out=out, **kwargs)


@set_module('mxnet.ndarray.numpy')
@wrap_np_unary_func
def rad2deg(x, out=None, **kwargs):
    r"""
    Convert angles from radians to degrees.

    Parameters
    ----------
    x : ndarray or scalar
        Angles in degrees.
    out : ndarray or None, optional
        A location into which the result is stored. If not provided or `None`,
        a freshly-allocated array is returned.

    Returns
    -------
    y : ndarray or scalar
        The corresponding angle in radians.
        This is a scalar if `x` is a scalar.

    Notes
    -----
    "rad2deg(x)" is "x *180 / pi".

    This function differs from the original numpy.arange in the following aspects:
        - Only support float32 and float64.
        - `out` must be in the same size of input.

    Examples
    --------
    >>> np.rad2deg(np.pi/2)
    90.0
    """
    return _pure_unary_func_helper(x, _api_internal.rad2deg, _np.rad2deg, out=out)


@set_module('mxnet.ndarray.numpy')
@wrap_np_unary_func
def rint(x, out=None, **kwargs):
    """
    Round elements of the array to the nearest integer.

    Parameters
    ----------
    x : ndarray or scalar
        Input array.
    out : ndarray or None
        A location into which the result is stored.
        If provided, it must have the same shape and type as the input.
        If not provided or None, a freshly-allocated array is returned.

    Returns
    -------
    out : ndarray or scalar
        Output array is same shape and type as x. This is a scalar if x is a scalar.

    Notes
    -----
    This function differs from the original `numpy.rint
    <https://docs.scipy.org/doc/numpy/reference/generated/numpy.rint.html>`_ in
    the following way(s):
    - only ndarray or scalar is accpted as valid input, tuple of ndarray is not supported
    - broadcasting to `out` of different shape is currently not supported
    - when input is plain python numerics, the result will not be stored in the `out` param

    Examples
    --------
    >>> a = np.array([-1.7, -1.5, -0.2, 0.2, 1.5, 1.7, 2.0])
    >>> np.rint(a)
    array([-2., -2., -0.,  0.,  1.,  2.,  2.])
    """
    return _pure_unary_func_helper(x, _api_internal.rint, _np.rint, out=out, **kwargs)


@set_module('mxnet.ndarray.numpy')
@wrap_np_unary_func
def log2(x, out=None, **kwargs):
    """
    Base-2 logarithm of x.

    Parameters
    ----------
    x : ndarray or scalar
        Input values.
    out : ndarray or None
        A location into which the result is stored.
        If provided, it must have the same shape and type as the input.
        If not provided or None, a freshly-allocated array is returned.

    Returns
    -------
    y : ndarray
        The logarithm base two of `x`, element-wise.
        This is a scalar if `x` is a scalar.

    Notes
    -----
    This function differs from the original `numpy.log2
    <https://www.google.com/search?q=numpy+log2>`_ in
    the following way(s):
    - only ndarray or scalar is accpted as valid input, tuple of ndarray is not supported
    - broadcasting to `out` of different shape is currently not supported
    - when input is plain python numerics, the result will not be stored in the `out` param

    Examples
    --------
    >>> x = np.array([0, 1, 2, 2**4])
    >>> np.log2(x)
    array([-inf,   0.,   1.,   4.])
    """
    return _pure_unary_func_helper(x, _api_internal.log2, _np.log2, out=out, **kwargs)


@set_module('mxnet.ndarray.numpy')
@wrap_np_unary_func
def log1p(x, out=None, **kwargs):
    """
    Return the natural logarithm of one plus the input array, element-wise.
    Calculates ``log(1 + x)``.

    Parameters
    ----------
    x : ndarray or scalar
        Input array.
    out : ndarray or None
        A location into which the result is stored. If provided, it
        must have a shape that the inputs fill into. If not provided
        or None, a freshly-allocated array is returned. The dtype of the
        output and input must be the same.

    Returns
    -------
    y : ndarray or scalar
        Natural logarithm of 1 + x, element-wise. This is a scalar
        if x is a scalar.

    Notes
    -----
    For real-valued input, `log1p` is accurate also for `x` so small
    that `1 + x == 1` in floating-point accuracy.
    Logarithm is a multivalued function: for each `x` there is an infinite
    number of `z` such that `exp(z) = 1 + x`. The convention is to return
    the `z` whose imaginary part lies in `[-pi, pi]`.
    For real-valued input data types, `log1p` always returns real output.
    For each value that cannot be expressed as a real number or infinity,
    it yields ``nan`` and sets the `invalid` floating point error flag.
    cannot support complex-valued input.

    Examples
    --------
    >>> np.log1p(1e-99)
    1e-99
    >>> a = np.array([3, 4, 5])
    >>> np.log1p(a)
    array([1.3862944, 1.609438 , 1.7917595])
    """
    return _pure_unary_func_helper(x, _api_internal.log1p, _np.log1p, out=out, **kwargs)


@set_module('mxnet.ndarray.numpy')
@wrap_np_unary_func
def radians(x, out=None, **kwargs):
    """
    Convert angles from degrees to radians.

    Parameters
    ----------
    x : ndarray or scalar
        Input array in degrees.
    out : ndarray or None
        A location into which the result is stored.
        If provided, it must have the same shape and type as the input.
        If not provided or None, a freshly-allocated array is returned.

    Returns
    -------
    y : ndarray
        The corresponding radian values. This is a scalar if x is a scalar.

    Notes
    -----
    This function differs from the original `numpy.radians
    <https://docs.scipy.org/doc/numpy/reference/generated/numpy.radians.html>`_ in
    the following way(s):
    - only ndarray or scalar is accpted as valid input, tuple of ndarray is not supported
    - broadcasting to `out` of different shape is currently not supported
    - when input is plain python numerics, the result will not be stored in the `out` param

    Examples
    --------
    >>> deg = np.arange(12.) * 30.
    >>> np.radians(deg)
    array([0.       , 0.5235988, 1.0471976, 1.5707964, 2.0943952, 2.6179938,
           3.1415927, 3.6651914, 4.1887903, 4.712389 , 5.2359877, 5.7595863],
           dtype=float32)
    """
    return _pure_unary_func_helper(x, _api_internal.radians, _np.radians, out=out, **kwargs)


@set_module('mxnet.ndarray.numpy')
@wrap_np_unary_func
def deg2rad(x, out=None, **kwargs):
    r"""
    Convert angles from degrees to radians.

    Parameters
    ----------
    x : ndarray or scalar
        Angles in degrees.
    out : ndarray or None, optional
        A location into which the result is stored. If not provided or `None`,
        a freshly-allocated array is returned.

    Returns
    -------
    y : ndarray or scalar
        The corresponding angle in radians.
        This is a scalar if `x` is a scalar.

    Notes
    -----
    "deg2rad(x)" is "x * pi / 180".

    This function differs from the original numpy.arange in the following aspects:
        - Only support float32 and float64.
        - `out` must be in the same size of input.

    Examples
    --------
    >>> np.deg2rad(180)
    3.1415927
    """
    return _pure_unary_func_helper(x, _api_internal.deg2rad, _np.deg2rad, out=out)


@set_module('mxnet.ndarray.numpy')
@wrap_np_unary_func
def reciprocal(x, out=None, **kwargs):
    r"""
    Return the reciprocal of the argument, element-wise.
    Calculates ``1/x``.

    Parameters
    ----------
    x : ndarray or scalar
        The values whose reciprocals are required.
    out : ndarray or None, optional
        A location into which the result is stored.
        If provided, it must have the same shape as the input.
        If not provided or None, a freshly-allocated array is returned.

    Returns
    -------
    y : ndarray or scalar
        Output array is same shape and type as x. This is a scalar if x is a scalar.

    Examples
    --------
    >>> np.reciprocal(2.)
    0.5
    >>> x = np.array([1, 2., 3.33])
    >>> np.reciprocal(x)
    array([1.       , 0.5      , 0.3003003])

    Notes
    -----
    .. note::
        This function is not designed to work with integers.
    For integer arguments with absolute value larger than 1 the result is
    always zero because of the way Python handles integer division.  For
    integer zero the result is an overflow.
    The output `ndarray` has the same `device` as the input `ndarray`.
    This function differs from the original `numpy.reciprocal
    <https://docs.scipy.org/doc/numpy/reference/generated/numpy.reciprocal.html>`_ in
    the following aspects:
    - Only support ndarray and scalar now.
    - `where` argument is not supported.
    """
    return _pure_unary_func_helper(x, _api_internal.reciprocal, _np.reciprocal, out=out, **kwargs)


@set_module('mxnet.ndarray.numpy')
@wrap_np_unary_func
def square(x, out=None, **kwargs):
    r"""
    Return the element-wise square of the input.

    Parameters
    ----------
    x : ndarray or scalar
        The values whose squares are required.
    out : ndarray or None, optional
        A location into which the result is stored.
        If provided, it must have the same shape as the input.
        If not provided or None, a freshly-allocated array is returned.

    Returns
    -------
    y : ndarray or scalar
        Output array is same shape and type as x. This is a scalar if x is a scalar.

    Examples
    --------
    >>> np.square(2.)
    4.0
    >>> x = np.array([1, 2., -1])
    >>> np.square(x)
    array([1., 4., 1.])

    Notes
    -----
    The output `ndarray` has the same `device` as the input `ndarray`.
    This function differs from the original `numpy.square
    <https://docs.scipy.org/doc/numpy/reference/generated/numpy.square.html>`_ in
    the following aspects:
    - Only support ndarray and scalar now.
    - `where` argument is not supported.
    - Complex input is not supported.
    """
    return _pure_unary_func_helper(x, _api_internal.square, _np.square, out=out, **kwargs)


@set_module('mxnet.ndarray.numpy')
@wrap_np_unary_func
def negative(x, out=None, **kwargs):
    r"""
    Numerical negative, element-wise.

    Parameters:
    ------------
    x : ndarray or scalar
        Input array.
    out : ndarray, None, or tuple of ndarray and None, optional
          A location into which the result is stored.

    Returns:
    ---------
    y : ndarray or scalar
        Returned array or scalar: y = -x. This is a scalar if x is a scalar.

    Examples:
    ---------
    >>> np.negative(1)
    -1
    """
    return _pure_unary_func_helper(x, _api_internal.negative, _np.negative, out=out)


@set_module('mxnet.ndarray.numpy')
@wrap_np_unary_func
def positive(x, out=None, **kwargs):
    r"""
    Computes the numerical positive of each element `x_i` (i.e.,`y_i = +x_i`)
    of the input array x .

    Parameters
    ----------
    x : ndarray or scalar
        Input array.

    Returns
    -------
    y : ndarray or scalar
        Returned array or scalar: y = +x. This is a scalar if x is a scalar.

    Notes
    -----
    Equivalent to `x.copy()`, but only defined for types that support arithmetic.

    Examples
    --------
    >>> x1 = np.array(([1., -1.]))
    >>> np.positive(x1)
    array([ 1., -1.])
    >>> +x1
    array([ 1., -1.])
    """
    if out is x:
        return x
    return _pure_unary_func_helper(x, _api_internal.copy, _np.positive, out=out)


@set_module('mxnet.ndarray.numpy')
@wrap_np_unary_func
def fix(x, out=None, **kwargs):
    r"""
    Round an array of floats element-wise to nearest integer towards zero.
    The rounded values are returned as floats.

    Parameters:
    ----------
    x : ndarray
        An array of floats to be rounded
    out : ndarray, optional
        Output array

    Returns:
    -------
    y : ndarray of floats

    Examples
    ---------
    >>> np.fix(3.14)
    3
    """
    return _pure_unary_func_helper(x, _api_internal.fix, _np.fix, out=out)


@set_module('mxnet.ndarray.numpy')
@wrap_np_unary_func
def tan(x, out=None, **kwargs):
    r"""
    Compute tangent element-wise.
    Equivalent to np.sin(x)/np.cos(x) element-wise.

    Parameters:
    ----------
    x : ndarray
        Input array.
    out : ndarray, None, or tuple of ndarray and None, optional
          A location into which the result is stored. If provided,
          it must have a shape that the inputs broadcast to. If not provided or None,
          a freshly-allocated array is returned. A tuple (possible only as a keyword argument)
          must have length equal to the number of outputs.
    where : ndarray, optional
            Values of True indicate to calculate the ufunc at that position,
            values of False indicate to leave the value in the output alone.

    Returns:
    -------
    y : ndarray
    The corresponding tangent values. This is a scalar if x is a scalar.

    Examples:
    ---------
    >>> np.tan(0.5)
    0.5463024898437905
    """

    return _pure_unary_func_helper(x, _api_internal.tan, _np.tan, out=out, **kwargs)


@set_module('mxnet.ndarray.numpy')
@wrap_np_unary_func
def ceil(x, out=None, **kwargs):
    r"""
    Return the ceiling of the input, element-wise.
    The ceil of the ndarray `x` is the smallest integer `i`, such that
    `i >= x`.  It is often denoted as :math:`\lceil x \rceil`.

    Parameters
    ----------
    x : ndarray or scalar
        Input array.
    out : ndarray or None
        A location into which the result is stored. If provided, it
        must have a same shape that the inputs fill into. If not provided
        or None, a freshly-allocated array is returned. The dtype of the
        output and input must be the same.

    Returns
    -------
    y : ndarray or scalar
        The ceiling of each element in `x`, with `float` dtype.
        This is a scalar if `x` is a scalar.

    Examples
    --------
    >>> a = np.array([-1.7, -1.5, -0.2, 0.2, 1.5, 1.7, 2.0])
    >>> np.ceil(a)
    array([-1., -1., -0.,  1.,  2.,  2.,  2.])
    >>> #if you use parameter out, x and out must be ndarray.
    >>> a = np.array(1)
    >>> np.ceil(np.array(3.5), a)
    array(4.)
    >>> a
    array(4.)
    """
    if isinstance(x, NDArray) and _np.issubdtype(x.dtype, _np.integer):
        return x
    return _pure_unary_func_helper(x, _api_internal.ceil, _np.ceil, out=out, **kwargs)


@set_module('mxnet.ndarray.numpy')
@wrap_np_unary_func
def floor(x, out=None, **kwargs):
    r"""
    Return the floor of the input, element-wise.
    The floor of the ndarray `x` is the largest integer `i`, such that
    `i <= x`.  It is often denoted as :math:`\lfloor x \rfloor`.

    Parameters
    ----------
    x : ndarray or scalar
        Input array.
    out : ndarray or None
        A location into which the result is stored. If provided, it
        must have a same shape that the inputs fill into. If not provided
        or None, a freshly-allocated array is returned. The dtype of the
        output and input must be the same.

    Returns
    -------
    y : ndarray or scalar
        The floor of each element in `x`, with `float` dtype.
        This is a scalar if `x` is a scalar.

    Examples
    --------
    >>> a = np.array([-1.7, -1.5, -0.2, 0.2, 1.5, 1.7, 2.0])
    >>> np.floor(a)
    array([-2., -2., -1.,  0.,  1.,  1.,  2.])
    >>> #if you use parameter out, x and out must be ndarray.
    >>> a = np.array(1)
    >>> np.floor(np.array(3.5), a)
    array(3.)
    >>> a
    array(3.)
    """
    if isinstance(x, NDArray) and _np.issubdtype(x.dtype, _np.integer):
        return x
    return _pure_unary_func_helper(x, _api_internal.floor, _np.floor, out=out, **kwargs)


@set_module('mxnet.ndarray.numpy')
@wrap_np_unary_func
def bitwise_not(x, out=None, **kwargs):
    r"""
    Compute bit-wise inversion, or bit-wise NOT, element-wise.
    Computes the bit-wise NOT of the underlying binary representation of
    the integers in the input arrays. This ufunc implements the C/Python
    operator ``~``.

    Parameters
    ----------
    x : array_like
        Only integer and boolean types are handled.
    out : ndarray, None, or tuple of ndarray and None, optional
        A location into which the result is stored. If provided, it must have
        a shape that the inputs broadcast to. If not provided or `None`,
        a freshly-allocated array is returned. A tuple (possible only as a
        keyword argument) must have length equal to the number of outputs.

    Returns
    -------
    out : ndarray or scalar
        Result.
        This is a scalar if `x` is a scalar.

    See Also
    --------
    bitwise_and, bitwise_or, bitwise_xor
    logical_not
    binary_repr :
        Return the binary representation of the input number as a string.

    Examples
    --------
    We've seen that 13 is represented by ``00001101``.
    The invert or bit-wise NOT of 13 is then:

    >>> x = np.invert(np.array(13, dtype=np.uint8))
    >>> x
    242
    >>> np.binary_repr(x, width=8)
    '11110010'

    Notes
    -----
    `bitwise_not` is an alias for `invert`:

    >>> np.bitwise_not is np.invert
    True
    """
    return _pure_unary_func_helper(x, _api_internal.bitwise_not, _np.bitwise_not, out=out, **kwargs)


@set_module('mxnet.ndarray.numpy')
@wrap_np_unary_func
def invert(x, out=None, **kwargs):
    r"""
    Compute bit-wise inversion, or bit-wise NOT, element-wise.
    Computes the bit-wise NOT of the underlying binary representation of
    the integers in the input arrays. This ufunc implements the C/Python
    operator ``~``.

    Parameters
    ----------
    x : array_like
        Only integer and boolean types are handled.
    out : ndarray, None, or tuple of ndarray and None, optional
        A location into which the result is stored. If provided, it must have
        a shape that the inputs broadcast to. If not provided or `None`,
        a freshly-allocated array is returned. A tuple (possible only as a
        keyword argument) must have length equal to the number of outputs.

    Returns
    -------
    out : ndarray or scalar
        Result.
        This is a scalar if `x` is a scalar.

    See Also
    --------
    bitwise_and, bitwise_or, bitwise_xor
    logical_not
    binary_repr :
        Return the binary representation of the input number as a string.

    Examples
    --------
    We've seen that 13 is represented by ``00001101``.
    The invert or bit-wise NOT of 13 is then:

    >>> x = np.invert(np.array(13, dtype=np.uint8))
    >>> x
    242
    >>> np.binary_repr(x, width=8)
    '11110010'

    Notes
    -----
    `bitwise_not` is an alias for `invert`:

    >>> np.bitwise_not is np.invert
    True
    """
    return _pure_unary_func_helper(x, _api_internal.bitwise_not, _np.bitwise_not, out=out, **kwargs)


@set_module('mxnet.ndarray.numpy')
@wrap_np_unary_func
def trunc(x, out=None, **kwargs):
    r"""
    Return the truncated value of the input, element-wise.
    The truncated value of the scalar `x` is the nearest integer `i` which
    is closer to zero than `x` is. In short, the fractional part of the
    signed number `x` is discarded.

    Parameters
    ----------
    x : ndarray or scalar
        Input data.
    out : ndarray or None, optional
        A location into which the result is stored.

    Returns
    -------
    y : ndarray or scalar
        The truncated value of each element in `x`.
        This is a scalar if `x` is a scalar.

    Notes
    -----
    This function differs from the original numpy.trunc in the following aspects:
        - Do not support `where`, a parameter in numpy which indicates where to calculate.
        - Cannot cast type automatically. Dtype of `out` must be same as the expected one.
        - Cannot broadcast automatically. Shape of `out` must be same as the expected one.
        - If `x` is plain python numeric, the result won't be stored in out.

    Examples
    --------
    >>> a = np.array([-1.7, -1.5, -0.2, 0.2, 1.5, 1.7, 2.0])
    >>> np.trunc(a)
    array([-1., -1., -0.,  0.,  1.,  1.,  2.])
    """
    if isinstance(x, NDArray) and _np.issubdtype(x.dtype, _np.integer):
        return x
    return _pure_unary_func_helper(x, _api_internal.trunc, _np.trunc, out=out, **kwargs)


@set_module('mxnet.ndarray.numpy')
@wrap_np_unary_func
def logical_not(x, out=None, **kwargs):
    r"""
    Compute the truth value of NOT x element-wise.

    Parameters
    ----------
    x : ndarray or scalar
        Logical NOT is applied to the elements of `x`.
    out : ndarray or None, optional
        A location into which the result is stored.

    Returns
    -------
    y : bool or ndarray of bool
        Boolean result with the same shape as `x` of the NOT operation
        on elements of `x`.
        This is a scalar if `x` is a scalar.

    Notes
    -----
    This function differs from the original numpy.logical_not in the following aspects:
        - Do not support `where`, a parameter in numpy which indicates where to calculate.
        - Cannot cast type automatically. Dtype of `out` must be same as the expected one.
        - Cannot broadcast automatically. Shape of `out` must be same as the expected one.
        - If `x` is plain python numeric, the result won't be stored in out.

    Examples
    --------
    >>> x= np.array([True, False, 0, 1])
    >>> np.logical_not(x)
    array([False,  True,  True, False])

    >>> x = np.arange(5)
    >>> np.logical_not(x<3)
    array([False, False, False,  True,  True])
    """
    return _pure_unary_func_helper(x, _api_internal.logical_not, _np.logical_not, out=out, **kwargs)


@set_module('mxnet.ndarray.numpy')
@wrap_np_unary_func
def arcsinh(x, out=None, **kwargs):
    r"""
    Inverse hyperbolic sine, element-wise.

    Parameters
    ----------
    x : ndarray or scalar
        Input array.
    out : ndarray or None, optional
        A location into which the result is stored.

    Returns
    -------
    arcsinh : ndarray
        Array of the same shape as `x`.
        This is a scalar if `x` is a scalar.

    Notes
    -----
    `arcsinh` is a multivalued function: for each `x` there are infinitely
    many numbers `z` such that `sinh(z) = x`.

    For real-valued input data types, `arcsinh` always returns real output.
    For each value that cannot be expressed as a real number or infinity, it
    yields ``nan`` and sets the `invalid` floating point error flag.

    This function differs from the original numpy.arcsinh in the following aspects:
        - Do not support `where`, a parameter in numpy which indicates where to calculate.
        - Do not support complex-valued input.
        - Cannot cast type automatically. DType of `out` must be same as the expected one.
        - Cannot broadcast automatically. Shape of `out` must be same as the expected one.
        - If `x` is plain python numeric, the result won't be stored in out.

    Examples
    --------
    >>> a = np.array([3.2, 5.0])
    >>> np.arcsinh(a)
    array([1.8309381, 2.2924316])
    >>> np.arcsinh(1)
    0.0
    """
    return _pure_unary_func_helper(x, _api_internal.arcsinh, _np.arcsinh, out=out, **kwargs)


@set_module('mxnet.ndarray.numpy')
@wrap_np_unary_func
def arccosh(x, out=None, **kwargs):
    r"""
    Inverse hyperbolic cosine, element-wise.

    Parameters
    ----------
    x : ndarray or scalar
        Input array.
    out : ndarray or None, optional
        A location into which the result is stored.

    Returns
    -------
    arccosh : ndarray
        Array of the same shape as `x`.
        This is a scalar if `x` is a scalar.

    Notes
    -----
    `arccosh` is a multivalued function: for each `x` there are infinitely
    many numbers `z` such that `cosh(z) = x`.

    For real-valued input data types, `arccosh` always returns real output.
    For each value that cannot be expressed as a real number or infinity, it
    yields ``nan`` and sets the `invalid` floating point error flag.

    This function differs from the original numpy.arccosh in the following aspects:
        - Do not support `where`, a parameter in numpy which indicates where to calculate.
        - Do not support complex-valued input.
        - Cannot cast type automatically. Dtype of `out` must be same as the expected one.
        - Cannot broadcast automatically. Shape of `out` must be same as the expected one.
        - If `x` is plain python numeric, the result won't be stored in out.

    Examples
    --------
    >>> a = np.array([3.2, 5.0])
    >>> np.arccosh(a)
    array([1.8309381, 2.2924316])
    >>> np.arccosh(1)
    0.0
    """
    return _pure_unary_func_helper(x, _api_internal.arccosh, _np.arccosh, out=out, **kwargs)


@set_module('mxnet.ndarray.numpy')
@wrap_np_unary_func
def arctanh(x, out=None, **kwargs):
    r"""
    Inverse hyperbolic tangent, element-wise.

    Parameters
    ----------
    x : ndarray or scalar
        Input array.
    out : ndarray or None, optional
        A location into which the result is stored.

    Returns
    -------
    arctanh : ndarray
        Array of the same shape as `x`.
        This is a scalar if `x` is a scalar.

    Notes
    -----
    `arctanh` is a multivalued function: for each `x` there are infinitely
    many numbers `z` such that `tanh(z) = x`.

    For real-valued input data types, `arctanh` always returns real output.
    For each value that cannot be expressed as a real number or infinity, it
    yields ``nan`` and sets the `invalid` floating point error flag.

    This function differs from the original numpy.arctanh in the following aspects:
        - Do not support `where`, a parameter in numpy which indicates where to calculate.
        - Do not support complex-valued input.
        - Cannot cast type automatically. Dtype of `out` must be same as the expected one.
        - Cannot broadcast automatically. Shape of `out` must be same as the expected one.
        - If `x` is plain python numeric, the result won't be stored in out.

    Examples
    --------
    >>> a = np.array([0.0, -0.5])
    >>> np.arctanh(a)
    array([0., -0.54930615])
    >>> np.arctanh(0.0)
    0.0
    """
    return _pure_unary_func_helper(x, _api_internal.arctanh, _np.arctanh, out=out, **kwargs)


@set_module('mxnet.ndarray.numpy')
def tile(A, reps):
    r"""
    Construct an array by repeating A the number of times given by reps.

    If `reps` has length ``d``, the result will have dimension of
    ``max(d, A.ndim)``.

    If ``A.ndim < d``, `A` is promoted to be d-dimensional by prepending new
    axes. So a shape (3,) array is promoted to (1, 3) for 2-D replication,
    or shape (1, 1, 3) for 3-D replication. If this is not the desired
    behavior, promote `A` to d-dimensions manually before calling this
    function.

    If ``A.ndim > d``, `reps` is promoted to `A`.ndim by pre-pending 1's to it.
    Thus for an `A` of shape (2, 3, 4, 5), a `reps` of (2, 2) is treated as
    (1, 1, 2, 2).

    Parameters
    ----------
    A : ndarray or scalar
        An input array or a scalar to repeat.
    reps : a single integer or tuple of integers
        The number of repetitions of `A` along each axis.

    Returns
    -------
    c : ndarray
        The tiled output array.

    Examples
    --------
    >>> a = np.array([0, 1, 2])
    >>> np.tile(a, 2)
    array([0., 1., 2., 0., 1., 2.])
    >>> np.tile(a, (2, 2))
    array([[0., 1., 2., 0., 1., 2.],
           [0., 1., 2., 0., 1., 2.]])
    >>> np.tile(a, (2, 1, 2))
    array([[[0., 1., 2., 0., 1., 2.]],
           [[0., 1., 2., 0., 1., 2.]]])

    >>> b = np.array([[1, 2], [3, 4]])
    >>> np.tile(b, 2)
    array([[1., 2., 1., 2.],
           [3., 4., 3., 4.]])
    >>> np.tile(b, (2, 1))
    array([[1., 2.],
           [3., 4.],
           [1., 2.],
           [3., 4.]])

    >>> c = np.array([1,2,3,4])
    >>> np.tile(c,(4,1))
    array([[1., 2., 3., 4.],
           [1., 2., 3., 4.],
           [1., 2., 3., 4.],
           [1., 2., 3., 4.]])

    Scalar as input:

    >>> np.tile(2, 3)
    array([2, 2, 2]) # repeating integer `2`

    """
    if isinstance(A, numeric_types):
        return _np.tile(A, reps)
    elif isinstance(A, NDArray):
        return _api_internal.tile(A, reps)
    else:
        raise TypeError('type {} not supported'.format(str(type(A))))


@set_module('mxnet.ndarray.numpy')
def transpose(a, axes=None):
    """
    Permute the dimensions of an array.

    Parameters
    ----------
    a : ndarray
        Input array.
    axes : list of ints, optional
        By default, reverse the dimensions,
        otherwise permute the axes according to the values given.

    Returns
    -------
    p : ndarray
        a with its axes permuted.

    Notes
    -----
    This function differs from the original `numpy.transpose
    <https://docs.scipy.org/doc/numpy/reference/generated/numpy.transpose.html>`_ in
    the following way(s):

    - only ndarray is accepted as valid input, python iterables are not supported
    - the operator always returns an `ndarray` that does not share the memory with the input

    Examples
    --------
    >>> x = np.arange(4).reshape((2,2))
    >>> x
    array([[0., 1.],
           [2., 3.]])
    >>> np.transpose(x)
    array([[0., 2.],
           [1., 3.]])
    >>> x = np.ones((1, 2, 3))
    >>> np.transpose(x, (1, 0, 2)).shape
    (2, 1, 3)
    """
    return _api_internal.transpose(a, axes)


@set_module('mxnet.ndarray.numpy')
def repeat(a, repeats, axis=None):
    """
    Repeat elements of an array.

    Parameters
    ----------
    a : array_like
        Input array.
    repeats : int
        The number of repetitions for each element.
    axis : int, optional
        The axis along which to repeat values.  By default, use the
        flattened input array, and return a flat output array.

    Returns
    -------
    repeated_array : ndarray
        Output array which has the same shape as `a`, except along
        the given axis.

    See Also
    --------
    tile : Tile an array.

    Examples
    --------
    >>> np.repeat(3, 4)
    array([3, 3, 3, 3])
    >>> x = np.array([[1,2],[3,4]])
    >>> np.repeat(x, 2)
    array([1, 1, 2, 2, 3, 3, 4, 4])
    >>> np.repeat(x, 3, axis=1)
    array([[1, 1, 1, 2, 2, 2],
           [3, 3, 3, 4, 4, 4]])
    >>> np.repeat(x, [1, 2], axis=0)
    array([[1, 2],
           [3, 4],
           [3, 4]])
    """
    if isinstance(repeats, numeric_types):
        repeats = [repeats]
    if axis is not None:
        tmp = swapaxes(a, 0, axis)
        res = _api_internal.repeats(tmp, repeats, 0)
        return swapaxes(res, 0, axis)
    return _api_internal.repeats(a, repeats, axis)


# pylint: disable=redefined-outer-name
@set_module('mxnet.ndarray.numpy')
def split(ary, indices_or_sections, axis=0):
    """
    Split an array into multiple sub-arrays.

    Parameters
    ----------
    ary : ndarray
        Array to be divided into sub-arrays.
    indices_or_sections : int or 1-D python tuple, list or set.
        If `indices_or_sections` is an integer, N, the array will be divided
        into N equal arrays along `axis`.  If such a split is not possible,
        an error is raised.
        If `indices_or_sections` is a 1-D array of sorted integers, the entries
        indicate where along `axis` the array is split.  For example,
        ``[2, 3]`` would, for ``axis=0``, result in
          - ary[:2]
          - ary[2:3]
          - ary[3:]
        If an index exceeds the dimension of the array along `axis`,
        an empty sub-array is returned correspondingly.
    axis : int, optional
        The axis along which to split, default is 0.

    Returns
    -------
    sub-arrays : list of ndarrays
        A list of sub-arrays.

    Raises
    ------
    ValueError
        If `indices_or_sections` is given as an integer, but
        a split does not result in equal division.
    """
    if isinstance(indices_or_sections, set):
        indices_or_sections = list(indices_or_sections)
    return list(_api_internal.split(ary, indices_or_sections, axis))
# pylint: enable=redefined-outer-name


# pylint: disable=redefined-outer-name
@set_module('mxnet.ndarray.numpy')
def array_split(ary, indices_or_sections, axis=0):
    """Split an array into multiple sub-arrays.

    If `indices_or_sections` is an integer, N, the array will be divided
    into N equal arrays along `axis`.  If such a split is not possible,
    an array of length l that should be split into n sections, it returns
    l % n sub-arrays of size l//n + 1 and the rest of size l//n.

    If `indices_or_sections` is a 1-D array of sorted integers, the entries
        indicate where along `axis` the array is split.  For example,
        ``[2, 3]`` would, for ``axis=0``, result in
          - ary[:2]
          - ary[2:3]
          - ary[3:]
    If an index exceeds the dimension of the array along `axis`,
    an empty sub-array is returned correspondingly.

    Parameters
    ----------
    ary : ndarray
        Array to be divided into sub-arrays.
    indices_or_sections : int or 1-D Python tuple, list or set.
        Param used to determine the number and size of the subarray.
    axis : int, optional
        The axis along which to split, default is 0.

    Returns
    -------
    sub-arrays : list of ndarrays
        A list of sub-arrays.

    Examples
    --------
    >>> x = np.arange(9.0)
    >>> np.array_split(x, 3)
    [array([0., 1., 2.]), array([3., 4., 5.]), array([6., 7., 8.])]

    >>> np.array_split(x, [3, 5, 6, 8])
    [array([0., 1., 2.]), array([3., 4.]), array([5.]), array([6., 7.]), array([])]

    >>> x = np.arange(8.0)
    >>> np.array_split(x, 3)
    [array([0.,  1.,  2.]), array([3.,  4.,  5.]), array([6.,  7.])]

    >>> x = np.arange(7.0)
    >>> np.array_split(x, 3)
    [array([0.,  1.,  2.]), array([3.,  4.]), array([5.,  6.])]
    """
    if isinstance(indices_or_sections, set):
        indices_or_sections = list(indices_or_sections)
    return list(_api_internal.array_split(ary, indices_or_sections, axis))
# pylint: enable=redefined-outer-name


# pylint: disable=redefined-outer-name
@set_module('mxnet.ndarray.numpy')
def hsplit(ary, indices_or_sections):
    """Split an array into multiple sub-arrays horizontally (column-wise).

    This is equivalent to ``split`` with ``axis=0`` if ``ary`` has one
    dimension, and otherwise that with ``axis=1``.

    Parameters
    ----------
    ary : ndarray
        Array to be divided into sub-arrays.
    indices_or_sections : int, list of ints or tuple of ints.
        If `indices_or_sections` is an integer, N, the array will be divided
        into N equal arrays along `axis`.  If such a split is not possible,
        an error is raised.

        If `indices_or_sections` is a list of sorted integers, the entries
        indicate where along `axis` the array is split.

        If an index exceeds the dimension of the array along `axis`,
        it will raises errors. so index must less than or euqal to
        the dimension of the array along axis.

    Returns
    -------
    sub-arrays : list of ndarrays
        A list of sub-arrays.

    Notes
    ------
    - If `indices_or_sections` is given as an integer, but a split
      does not result in equal division.It will raises ValueErrors.

    - If indices_or_sections is an integer, and the number is 1, it will
      raises an error. Because single output from split is not supported yet...

    See Also
    --------
    split : Split an array into multiple sub-arrays of equal size.

    Examples
    --------
    >>> x = np.arange(16.0).reshape(4, 4)
    >>> x
    array([[ 0.,  1.,  2.,  3.],
           [ 4.,  5.,  6.,  7.],
           [ 8.,  9., 10., 11.],
           [12., 13., 14., 15.]])
    >>> np.hsplit(x, 2)
    [array([[ 0.,  1.],
           [ 4.,  5.],
           [ 8.,  9.],
           [12., 13.]]),
    array([[ 2.,  3.],
           [ 6.,  7.],
           [10., 11.],
           [14., 15.]])]
    >>> np.hsplit(x, [3, 6])
    [array([[ 0.,  1.,  2.],
           [ 4.,  5.,  6.],
           [ 8.,  9., 10.],
           [12., 13., 14.]]),
    array([[ 3.],
           [ 7.],
           [11.],
           [15.]]),
    array([], shape=(4, 0), dtype=float32)]

    With a higher dimensional array the split is still along the second axis.

    >>> x = np.arange(8.0).reshape(2, 2, 2)
    >>> x
    array([[[ 0.,  1.],
            [ 2.,  3.]],
           [[ 4.,  5.],
            [ 6.,  7.]]])
    >>> np.hsplit(x, 2)
    [array([[[ 0.,  1.]],
            [[ 4.,  5.]]]),
     array([[[ 2.,  3.]],
            [[ 6.,  7.]]])]

    If ``ary`` has one dimension, 'axis' = 0.
    >>> x = np.arange(4)
    array([0., 1., 2., 3.])
    >>> np.hsplit(x, 2)
    [array([0., 1.]), array([2., 3.])]

    If you want to produce an empty sub-array, you can see an example.
    >>> np.hsplit(x, [2, 2])
    [array([0., 1.]), array([], dtype=float32), array([2., 3.])]
    """
    if isinstance(indices_or_sections, set):
        indices_or_sections = list(indices_or_sections)
    return list(_api_internal.hsplit(ary, indices_or_sections))
# pylint: enable=redefined-outer-name


@set_module('mxnet.ndarray.numpy')
def vsplit(ary, indices_or_sections):
    r"""
    vsplit(ary, indices_or_sections)

    Split an array into multiple sub-arrays vertically (row-wise).

    ``vsplit`` is equivalent to ``split`` with `axis=0` (default): the array is always split
    along the first axis regardless of the array dimension.

    Parameters
    ----------
    ary : ndarray
        Array to be divided into sub-arrays.
    indices_or_sections : int or 1 - D Python tuple, list or set.
        If `indices_or_sections` is an integer, N, the array will be divided into N equal arrays
        along axis 0.  If such a split is not possible, an error is raised.

        If `indices_or_sections` is a 1-D array of sorted integers, the entries indicate where
        along axis 0 the array is split.  For example, ``[2, 3]`` would result in

          - ary[:2]
          - ary[2:3]
          - ary[3:]

        If an index exceeds the dimension of the array along axis 0, an error will be thrown.

    Returns
    -------
    sub-arrays : list of ndarrays
        A list of sub-arrays.

    See Also
    --------
    split : Split an array into multiple sub-arrays of equal size.

    Notes
    -------
    This function differs from the original `numpy.degrees
    <https://docs.scipy.org/doc/numpy/reference/generated/numpy.degrees.html>`_ in
    the following aspects:

    - Currently parameter ``indices_or_sections`` does not support ndarray, but supports scalar,
    tuple and list.
    - In ``indices_or_sections``, if an index exceeds the dimension of the array along axis 0,
    an error will be thrown.

    Examples
    --------
    >>> x = np.arange(16.0).reshape(4, 4)
    >>> x
    array([[  0.,   1.,   2.,   3.],
           [  4.,   5.,   6.,   7.],
           [  8.,   9.,  10.,  11.],
           [ 12.,  13.,  14.,  15.]])
    >>> np.vsplit(x, 2)
    [array([[0., 1., 2., 3.],
            [4., 5., 6., 7.]]), array([[ 8.,  9., 10., 11.],
            [12., 13., 14., 15.]])]

    With a higher dimensional array the split is still along the first axis.

    >>> x = np.arange(8.0).reshape(2, 2, 2)
    >>> x
    array([[[ 0.,  1.],
            [ 2.,  3.]],
           [[ 4.,  5.],
            [ 6.,  7.]]])
    >>> np.vsplit(x, 2)
    [array([[[0., 1.],
            [2., 3.]]]), array([[[4., 5.],
            [6., 7.]]])]

    """
    if isinstance(indices_or_sections, set):
        indices_or_sections = list(indices_or_sections)
    return list(_api_internal.vsplit(ary, indices_or_sections))


# pylint: disable=redefined-outer-name
@set_module('mxnet.ndarray.numpy')
def dsplit(ary, indices_or_sections):
    """
    Split array into multiple sub-arrays along the 3rd axis (depth).

    Please refer to the `split` documentation.  `dsplit` is equivalent
    to `split` with ``axis=2``, the array is always split along the third
    axis provided the array dimension is greater than or equal to 3.

    Parameters
    ----------
    ary : ndarray
        Array to be divided into sub-arrays.
    indices_or_sections : int or 1 - D Python tuple, list or set.
        If `indices_or_sections` is an integer, N, the array will be divided into N equal arrays
        along axis 2.  If such a split is not possible, an error is raised.

        If `indices_or_sections` is a 1-D array of sorted integers, the entries indicate where
        along axis 2 the array is split.  For example, ``[2, 3]`` would result in

          - ary[:, :, :2]
          - ary[:, :, 2:3]
          - ary[:, :, 3:]

        If an index exceeds the dimension of the array along axis 2, an error will be thrown.

    Examples
    --------
    >>> x = np.arange(16.0).reshape(2, 2, 4)
    >>> x
    array([[[ 0.,   1.,   2.,   3.],
            [ 4.,   5.,   6.,   7.]],
           [[ 8.,   9.,  10.,  11.],
            [12.,  13.,  14.,  15.]]])
    >>> np.dsplit(x, 2)
    [array([[[ 0.,  1.],
            [ 4.,  5.]],
           [[ 8.,  9.],
            [12., 13.]]]), array([[[ 2.,  3.],
            [ 6.,  7.]],
           [[10., 11.],
            [14., 15.]]])]
    >>> np.dsplit(x, np.array([3, 6]))
    [array([[[ 0.,   1.,   2.],
            [ 4.,   5.,   6.]],
           [[ 8.,   9.,  10.],
            [12.,  13.,  14.]]]),
     array([[[ 3.],
            [ 7.]],
           [[11.],
            [15.]]]),
    array([], shape=(2, 2, 0), dtype=float64)]
    """
    if isinstance(indices_or_sections, set):
        indices_or_sections = list(indices_or_sections)
    return list(_api_internal.dsplit(ary, indices_or_sections))
# pylint: enable=redefined-outer-name


@set_module('mxnet.ndarray.numpy')
def concatenate(seq, axis=0, out=None):
    """
    Join a sequence of arrays along an existing axis.

    Parameters
    ----------
    a1, a2, ... : sequence of ndarray
        The arrays must have the same shape, except in the dimension
        corresponding to `axis` (the first, by default).
    axis : int, optional
        The axis along which the arrays will be joined.  If axis is None,
        arrays are flattened before use.  Default is 0.
    out : ndarray, optional
        If provided, the destination to place the result. The shape must be
        correct, matching that of what concatenate would have returned if no
        out argument were specified.

    Returns
    -------
    res : ndarray
        The concatenated array.

    Examples
    --------
    >>> a = np.array([[1, 2], [3, 4]])
    >>> b = np.array([[5, 6]])
    >>> np.concatenate((a, b), axis=0)
    array([[1., 2.],
           [3., 4.],
           [5., 6.]])

    >>> np.concatenate((a, b), axis=None)
    array([1., 2., 3., 4., 5., 6.])

    >>> np.concatenate((a, b.T), axis=1)
    array([[1., 2., 5.],
           [3., 4., 6.]])
    """
    return _api_internal.concatenate(*seq, axis, out)


@set_module('mxnet.ndarray.numpy')
def append(arr, values, axis=None):  # pylint: disable=redefined-outer-name
    """
    Append values to the end of an array.

    Parameters
    ----------
    arr : ndarray
        Values are appended to a copy of this array.
    values : ndarray
        These values are appended to a copy of `arr`.  It must be of the
        correct shape (the same shape as `arr`, excluding `axis`).  If
        `axis` is not specified, `values` can be any shape and will be
        flattened before use.
    axis : int, optional
        The axis along which `values` are appended.  If `axis` is not
        given, both `arr` and `values` are flattened before use.

    Returns
    -------
    append : ndarray
        A copy of `arr` with `values` appended to `axis`.  Note that
        `append` does not occur in-place: a new array is allocated and
        filled.  If `axis` is None, `out` is a flattened array.

    Examples
    --------
    >>> np.append(np.array([1, 2, 3]), np.array([[4, 5, 6],[7, 8, 9]]))
    array([1., 2., 3., 4., 5., 6., 7., 8., 9.])

    When `axis` is specified, `values` must have the correct shape.

    >>> np.append(np.array([[1, 2, 3], [4, 5, 6]]), np.array([[7, 8, 9]]), axis=0)
    array([[1., 2., 3.],
           [4., 5., 6.],
           [7., 8., 9.]])
    """
    out = None
    return _api_internal.concatenate(arr, values, axis, out)


@set_module('mxnet.ndarray.numpy')
def stack(arrays, axis=0, out=None):
    """Join a sequence of arrays along a new axis.
        The axis parameter specifies the index of the new axis in the dimensions of the result.
        For example, if `axis=0` it will be the first dimension and if `axis=-1` it will be the last dimension.

    Parameters
    ----------
    arrays : sequence of ndarray
        Each array must have the same shape.
    axis : int, optional
        The axis in the result array along which the input arrays are stacked.
    out : ndarray, optional
        If provided, the destination to place the result. The shape must be correct,
        matching that of what stack would have returned if no out argument were specified.

    Returns
    -------
    stacked : ndarray
        The stacked array has one more dimension than the input arrays."""
    def get_list(arrays):
        if not hasattr(arrays, '__getitem__') and hasattr(arrays, '__iter__'):
            raise ValueError("expected iterable for arrays but got {}".format(type(arrays)))
        return [arr for arr in arrays]

    arrays = get_list(arrays)
    return _api_internal.stack(*arrays, axis, out)


@set_module('mxnet.ndarray.numpy')
def vstack(arrays, out=None):
    r"""Stack arrays in sequence vertically (row wise).

    This is equivalent to concatenation along the first axis after 1-D arrays
    of shape `(N,)` have been reshaped to `(1,N)`. Rebuilds arrays divided by
    `vsplit`.

    This function makes most sense for arrays with up to 3 dimensions. For
    instance, for pixel-data with a height (first axis), width (second axis),
    and r/g/b channels (third axis). The functions `concatenate` and `stack`
    provide more general stacking and concatenation operations.

    Parameters
    ----------
    tup : sequence of ndarrays
        The arrays must have the same shape along all but the first axis.
        1-D arrays must have the same length.

    Returns
    -------
    stacked : ndarray
        The array formed by stacking the given arrays, will be at least 2-D.

    Examples
    --------
    >>> a = np.array([1, 2, 3])
    >>> b = np.array([2, 3, 4])
    >>> np.vstack((a, b))
    array([[1., 2., 3.],
            [2., 3., 4.]])

    >>> a = np.array([[1], [2], [3]])
    >>> b = np.array([[2], [3], [4]])
    >>> np.vstack((a, b))
    array([[1.],
            [2.],
            [3.],
            [2.],
            [3.],
            [4.]])
    """
    def get_list(arrays):
        if not hasattr(arrays, '__getitem__') and hasattr(arrays, '__iter__'):
            raise ValueError("expected iterable for arrays but got {}".format(type(arrays)))
        return [arr for arr in arrays]

    arrays = get_list(arrays)
    return _api_internal.vstack(*arrays)


@set_module('mxnet.ndarray.numpy')
def row_stack(arrays):
    r"""Stack arrays in sequence vertically (row wise).
    This is equivalent to concatenation along the first axis after 1-D arrays
    of shape `(N,)` have been reshaped to `(1,N)`. Rebuilds arrays divided by
    `vsplit`.
    This function makes most sense for arrays with up to 3 dimensions. For
    instance, for pixel-data with a height (first axis), width (second axis),
    and r/g/b channels (third axis). The functions `concatenate` and `stack`
    provide more general stacking and concatenation operations.
    Parameters
    ----------
    tup : sequence of ndarrays
        The arrays must have the same shape along all but the first axis.
        1-D arrays must have the same length.
    Returns
    -------
    stacked : ndarray
        The array formed by stacking the given arrays, will be at least 2-D.
    Examples
    --------
    >>> a = np.array([1, 2, 3])
    >>> b = np.array([2, 3, 4])
    >>> np.vstack((a, b))
    array([[1., 2., 3.],
            [2., 3., 4.]])
    >>> a = np.array([[1], [2], [3]])
    >>> b = np.array([[2], [3], [4]])
    >>> np.vstack((a, b))
    array([[1.],
            [2.],
            [3.],
            [2.],
            [3.],
            [4.]])
    """
    def get_list(arrays):
        if not hasattr(arrays, '__getitem__') and hasattr(arrays, '__iter__'):
            raise ValueError("expected iterable for arrays but got {}".format(type(arrays)))
        return [arr for arr in arrays]

    arrays = get_list(arrays)
    return _api_internal.vstack(*arrays)


@set_module('mxnet.ndarray.numpy')
def column_stack(tup):
    """
    Stack 1-D arrays as columns into a 2-D array.
    Take a sequence of 1-D arrays and stack them as columns
    to make a single 2-D array. 2-D arrays are stacked as-is,
    just like with `hstack`.  1-D arrays are turned into 2-D columns
    first.

    Returns
    --------
    stacked : 2-D array
        The array formed by stacking the given arrays.

    See Also
    --------
    stack, hstack, vstack, concatenate

    Examples
    --------
    >>> a = np.array((1,2,3))
    >>> b = np.array((2,3,4))
    >>> np.column_stack((a,b))
    array([[1., 2.],
           [2., 3.],
           [3., 4.]])
    """
    return _api_internal.column_stack(*tup)


@set_module('mxnet.ndarray.numpy')
def hstack(arrays):
    """
    Stack arrays in sequence horizontally (column wise).
    This is equivalent to concatenation along the second axis,
    except for 1-D arrays where it concatenates along the first axis.
    Rebuilds arrays divided by hsplit.
    This function makes most sense for arrays with up to 3 dimensions.
    For instance, for pixel-data with a height (first axis), width (second axis),
    and r/g/b channels (third axis). The functions concatenate,
    stack and block provide more general stacking and concatenation operations.

    Parameters
    ----------
    tup : sequence of ndarrays
        The arrays must have the same shape along all but the second axis, except 1-D arrays which can be any length.

    Returns
    -------
    stacked : ndarray
        The array formed by stacking the given arrays.

    Examples
    --------
    >>> from mxnet import np,npx
    >>> a = np.array((1,2,3))
    >>> b = np.array((2,3,4))
    >>> np.hstack((a,b))
    array([1., 2., 3., 2., 3., 4.])
    >>> a = np.array([[1],[2],[3]])
    >>> b = np.array([[2],[3],[4]])
    >>> np.hstack((a,b))
    array([[1., 2.],
           [2., 3.],
           [3., 4.]])
    """
    return _api_internal.hstack(*arrays)


@set_module('mxnet.ndarray.numpy')
def dstack(arrays):
    """
    Stack arrays in sequence depth wise (along third axis).
    This is equivalent to concatenation along the third axis after 2-D arrays
    of shape `(M,N)` have been reshaped to `(M,N,1)` and 1-D arrays of shape
    `(N,)` have been reshaped to `(1,N,1)`. Rebuilds arrays divided by
    `dsplit`.
    This function makes most sense for arrays with up to 3 dimensions. For
    instance, for pixel-data with a height (first axis), width (second axis),
    and r/g/b channels (third axis). The functions `concatenate`, `stack` and
    `block` provide more general stacking and concatenation operations.

    Parameters
    ----------
    tup : sequence of arrays
        The arrays must have the same shape along all but the third axis.
        1-D or 2-D arrays must have the same shape.

    Returns
    -------
    stacked : ndarray
        The array formed by stacking the given arrays, will be at least 3-D.

    Examples
    --------
    >>> a = np.array((1,2,3))
    >>> b = np.array((2,3,4))
    >>> np.dstack((a,b))
    array([[[1, 2],
            [2, 3],
            [3, 4]]])
    >>> a = np.array([[1],[2],[3]])
    >>> b = np.array([[2],[3],[4]])
    >>> np.dstack((a,b))
    array([[[1, 2]],
           [[2, 3]],
           [[3, 4]]])
    """
    return _api_internal.dstack(*arrays)


@set_module('mxnet.ndarray.numpy')
@wrap_np_binary_func
def maximum(x1, x2, out=None, **kwargs):
    """
    Returns element-wise maximum of the input arrays with broadcasting.

    Parameters
    ----------
    x1, x2 : scalar or mxnet.numpy.ndarray
        The arrays holding the elements to be compared. They must have the same shape,
        or shapes that can be broadcast to a single shape.

    Returns
    -------
    out : mxnet.numpy.ndarray or scalar
        The maximum of x1 and x2, element-wise. This is a scalar if both x1 and x2 are scalars."""
    if isinstance(x1, numeric_types) and isinstance(x2, numeric_types):
        return _np.maximum(x1, x2, out=out)
    return _api_internal.maximum(x1, x2, out)


@set_module('mxnet.ndarray.numpy')
@wrap_np_binary_func
def fmax(x1, x2, out=None, **kwargs):
    """
    Returns element-wise maximum of the input arrays with broadcasting. (Ignores NaNs)

    Parameters
    ----------
    x1, x2 : scalar or mxnet.numpy.ndarray
        The arrays holding the elements to be compared. They must have the same shape,
        or shapes that can be broadcast to a single shape.

    Returns
    -------
    out : mxnet.numpy.ndarray or scalar
        The maximum of x1 and x2, element-wise. This is a scalar if both x1 and x2 are scalars."""
    if isinstance(x1, numeric_types) and isinstance(x2, numeric_types):
        _np.fmax(x1, x2, out=out)
    return _api_internal.fmax(x1, x2, out)


@set_module('mxnet.ndarray.numpy')
@wrap_np_binary_func
def minimum(x1, x2, out=None, **kwargs):
    """
    Returns element-wise minimum of the input arrays with broadcasting.

    Parameters
    ----------
    x1, x2 : scalar or mxnet.numpy.ndarray
        The arrays holding the elements to be compared. They must have the same shape,
        or shapes that can be broadcast to a single shape.

    Returns
    -------
    out : mxnet.numpy.ndarray or scalar
        The minimum of x1 and x2, element-wise. This is a scalar if both x1 and x2 are scalars."""
    if isinstance(x1, numeric_types) and isinstance(x2, numeric_types):
        return _np.minimum(x1, x2, out=out)
    return _api_internal.minimum(x1, x2, out)


@set_module('mxnet.ndarray.numpy')
@wrap_np_binary_func
def fmin(x1, x2, out=None, **kwargs):
    """
    Returns element-wise minimum of the input arrays with broadcasting. (Ignores NaNs)

    Parameters
    ----------
    x1, x2 : scalar or mxnet.numpy.ndarray
        The arrays holding the elements to be compared. They must have the same shape,
        or shapes that can be broadcast to a single shape.

    Returns
    -------
    out : mxnet.numpy.ndarray or scalar
        The minimum of x1 and x2, element-wise. This is a scalar if both x1 and x2 are scalars."""
    if isinstance(x1, numeric_types) and isinstance(x2, numeric_types):
        _np.fmin(x1, x2, out=out)
    return _api_internal.fmin(x1, x2, out)


@set_module('mxnet.ndarray.numpy')
def max(a, axis=None, out=None, keepdims=False):
    """
    Return the maximum of an array or maximum along an axis.

    Parameters
    ----------
    a : ndarray
        Input data.
    axis : int, optional
        Axis along which to operate.  By default, flattened input is used.
    out : ndarray, optional
        Alternative output array in which to place the result.  Must
        be of the same shape and buffer length as the expected output.
        See `doc.ufuncs` (Section "Output arguments") for more details.
    keepdims : bool, optional
        If this is set to True, the axes which are reduced are left
        in the result as dimensions with size one. With this option,
        the result will broadcast correctly against the original `arr`.

    Returns
    -------
    max : ndarray
        Maximum of `a`. If `axis` is None, the result is an array of dimension 1.
        If `axis` is given, the result is an array of dimension
        ``a.ndim - 1``.

    See Also
    --------
    min :
        The minimum value of an array along a given axis, ignoring any nan.
    maximum :
        Element-wise maximum of two arrays, ignoring any nan.
    argmax :
        Return the indices of the maximum values.

    Notes
    -----
    NaN in the orginal `numpy` is denoted as nan and will be ignored.

    Don't use `max` for element-wise comparison of 2 arrays; when
    ``a.shape[0]`` is 2, ``maximum(a[0], a[1])`` is faster than
    ``max(a, axis=0)``.

    Examples
    --------
    >>> a = np.arange(4).reshape((2,2))
    >>> a
    array([[0., 1.],
        [2., 3.]])
    >>> np.max(a)            # Maximum of the flattened array
    array(3.)
    >>> np.max(a, axis=0)    # Maxima along the first axis
    array([2., 3.])
    >>> np.max(a, axis=1)    # Maxima along the second axis
    array([1., 3.])

    >>> b = np.arange(5, dtype=np.float32)
    >>> b[2] = np.nan
    >>> np.max(b)
    array(4.)
    """
    return _api_internal.max(a, axis, keepdims, out)


@set_module('mxnet.ndarray.numpy')
def min(a, axis=None, out=None, keepdims=False):
    """
    Return the minimum of an array or minimum along an axis.

    Parameters
    ----------
    a : ndarray
        Input data.
    axis : int, optional
        Axis along which to operate.  By default, flattened input is used.
    out : ndarray, optional
        Alternative output array in which to place the result.  Must
        be of the same shape and buffer length as the expected output.
        See `doc.ufuncs` (Section "Output arguments") for more details.
    keepdims : bool, optional
        If this is set to True, the axes which are reduced are left
        in the result as dimensions with size one. With this option,
        the result will broadcast correctly against the original `arr`.

    Returns
    -------
    min : ndarray
        Minimum of `a`. If `axis` is None, the result is an array of dimension 1.
        If `axis` is given, the result is an array of dimension
        ``a.ndim - 1``.

    See Also
    --------
    max :
        The maximum value of an array along a given axis, ignoring any nan.
    minimum :
        Element-wise minimum of two arrays, ignoring any nan.

    Notes
    -----
    NaN in the orginal `numpy` is denoted as nan and will be ignored.

    Don't use `min` for element-wise comparison of 2 arrays; when
    ``a.shape[0]`` is 2, ``minimum(a[0], a[1])`` is faster than
    ``min(a, axis=0)``.

    Examples
    --------
    >>> a = np.arange(4).reshape((2,2))
    >>> a
    array([[0., 1.],
        [2., 3.]])
    >>> np.min(a)           # Minimum of the flattened array
    array(0.)
    >>> np.min(a, axis=0)   # Minima along the first axis
    array([0., 1.])
    >>> np.min(a, axis=1)   # Minima along the second axis
    array([0., 2.])
    >>> b = np.arange(5, dtype=np.float32)
    >>> b[2] = np.nan
    >>> np.min(b)
    array(0.) # nan will be ignored
    """
    return _api_internal.min(a, axis, keepdims, out)


@set_module('mxnet.ndarray.numpy')
def amax(a, axis=None, out=None, keepdims=False):
    """
    Return the maximum of an array or maximum along an axis.

    Parameters
    ----------
    a : ndarray
        Input data.
    axis : int, optional
        Axis along which to operate.  By default, flattened input is used.
    out : ndarray, optional
        Alternative output array in which to place the result.  Must
        be of the same shape and buffer length as the expected output.
        See `doc.ufuncs` (Section "Output arguments") for more details.
    keepdims : bool, optional
        If this is set to True, the axes which are reduced are left
        in the result as dimensions with size one. With this option,
        the result will broadcast correctly against the original `arr`.

    Returns
    -------
    max : ndarray
        Maximum of `a`. If `axis` is None, the result is an array of dimension 1.
        If `axis` is given, the result is an array of dimension
        ``a.ndim - 1``.

    See Also
    --------
    min :
        The minimum value of an array along a given axis, ignoring any nan.
    maximum :
        Element-wise maximum of two arrays, ignoring any nan.
    argmax :
        Return the indices of the maximum values.

    Notes
    -----
    NaN in the orginal `numpy` is denoted as nan and will be ignored.

    Don't use `max` for element-wise comparison of 2 arrays; when
    ``a.shape[0]`` is 2, ``maximum(a[0], a[1])`` is faster than
    ``max(a, axis=0)``.

    Examples
    --------
    >>> a = np.arange(4).reshape((2,2))
    >>> a
    array([[0., 1.],
        [2., 3.]])
    >>> np.max(a)            # Maximum of the flattened array
    array(3.)
    >>> np.max(a, axis=0)    # Maxima along the first axis
    array([2., 3.])
    >>> np.max(a, axis=1)    # Maxima along the second axis
    array([1., 3.])

    >>> b = np.arange(5, dtype=np.float32)
    >>> b[2] = np.nan
    >>> np.max(b)
    array(4.)
    """
    return _api_internal.amax(a, axis, keepdims, out)


@set_module('mxnet.ndarray.numpy')
def amin(a, axis=None, out=None, keepdims=False):
    """
    Return the minimum of an array or minimum along an axis.

    Parameters
    ----------
    a : ndarray
        Input data.
    axis : int, optional
        Axis along which to operate.  By default, flattened input is used.
    out : ndarray, optional
        Alternative output array in which to place the result.  Must
        be of the same shape and buffer length as the expected output.
        See `doc.ufuncs` (Section "Output arguments") for more details.
    keepdims : bool, optional
        If this is set to True, the axes which are reduced are left
        in the result as dimensions with size one. With this option,
        the result will broadcast correctly against the original `arr`.

    Returns
    -------
    min : ndarray
        Minimum of `a`. If `axis` is None, the result is an array of dimension 1.
        If `axis` is given, the result is an array of dimension
        ``a.ndim - 1``.

    See Also
    --------
    max :
        The maximum value of an array along a given axis, ignoring any nan.
    minimum :
        Element-wise minimum of two arrays, ignoring any nan.

    Notes
    -----
    NaN in the orginal `numpy` is denoted as nan and will be ignored.

    Don't use `min` for element-wise comparison of 2 arrays; when
    ``a.shape[0]`` is 2, ``minimum(a[0], a[1])`` is faster than
    ``min(a, axis=0)``.

    Examples
    --------
    >>> a = np.arange(4).reshape((2,2))
    >>> a
    array([[0., 1.],
        [2., 3.]])
    >>> np.min(a)           # Minimum of the flattened array
    array(0.)
    >>> np.min(a, axis=0)   # Minima along the first axis
    array([0., 1.])
    >>> np.min(a, axis=1)   # Minima along the second axis
    array([0., 2.])
    >>> b = np.arange(5, dtype=np.float32)
    >>> b[2] = np.nan
    >>> np.min(b)
    array(0.) # nan will be ignored
    """
    return _api_internal.amin(a, axis, keepdims, out)


@set_module('mxnet.ndarray.numpy')
def swapaxes(a, axis1, axis2):
    """Interchange two axes of an array.

    Parameters
    ----------
    a : ndarray
        Input array.
    axis1 : int
        First axis.
    axis2 : int
        Second axis.

    Returns
    -------
    a_swapped : ndarray
        Swapped array. This is always a copy of the input array.
    """
    return _npi.swapaxes(a, dim1=axis1, dim2=axis2)


@set_module('mxnet.ndarray.numpy')
def clip(a, a_min, a_max, out=None):
    """clip(a, a_min, a_max, out=None)

    Clip (limit) the values in an array.
    Given an interval, values outside the interval are clipped to
    the interval edges.  For example, if an interval of ``[0, 1]``
    is specified, values smaller than 0 become 0, and values larger
    than 1 become 1.

    Parameters
    ----------
    a : ndarray
        Array containing elements to clip.
    a_min : scalar or `None`
        Minimum value. If `None`, clipping is not performed on lower
        interval edge. Not more than one of `a_min` and `a_max` may be
        `None`.
    a_max : scalar or `None`
        Maximum value. If `None`, clipping is not performed on upper
        interval edge. Not more than one of `a_min` and `a_max` may be
        `None`.
    out : ndarray, optional
        The results will be placed in this array. It may be the input
        array for in-place clipping.  `out` must be of the right shape
        to hold the output.  Its type is preserved.

    Returns
    -------
    clipped_array : ndarray
        An array with the elements of `a`, but where values
        < `a_min` are replaced with `a_min`, and those > `a_max`
        with `a_max`.

    Notes
    -----
    ndarray `a_min` and `a_max` are not supported.

    Examples
    --------
    >>> a = np.arange(10)
    >>> np.clip(a, 1, 8)
    array([1., 1., 2., 3., 4., 5., 6., 7., 8., 8.])
    >>> a
    array([0., 1., 2., 3., 4., 5., 6., 7., 8., 9.])
    >>> np.clip(a, 3, 6, out=a)
    array([3., 3., 3., 3., 4., 5., 6., 6., 6., 6.])
    """
    if a_min is None and a_max is None:
        raise ValueError('array_clip: must set either max or min')
    return _api_internal.clip(a, a_min, a_max, out)


@set_module('mxnet.ndarray.numpy')
def tril_indices(n, k=0, m=None):
    """
    Return the indices for the lower-triangle of an (n, m) array.

    Parameters
    ----------
    n : int
        The row dimension of the arrays for which the returned
        indices will be valid.
    k : int, optional
        Diagonal offset (see `tril` for details).
    m : int, optional
        .. versionadded:: 1.9.0

        The column dimension of the arrays for which the returned
        arrays will be valid.
        By default `m` is taken equal to `n`.

    Returns
    -------
    inds : tuple of arrays
        The indices for the triangle. The returned tuple contains two arrays,
        each with the indices along one dimension of the array.

    See also
    --------
    triu_indices : similar function, for upper-triangular.
    mask_indices : generic function accepting an arbitrary mask function.
    tril, triu

    Notes
    -----
    .. versionadded:: 1.4.0

    Examples
    --------
    Compute two different sets of indices to access 4x4 arrays, one for the
    lower triangular part starting at the main diagonal, and one starting two
    diagonals further right:

    >>> il1 = np.tril_indices(4)
    >>> il2 = np.tril_indices(4, 2)

    Here is how they can be used with a sample array:

    >>> a = np.arange(16).reshape(4, 4)
    >>> a
    array([[ 0,  1,  2,  3],
           [ 4,  5,  6,  7],
           [ 8,  9, 10, 11],
           [12, 13, 14, 15]])

    Both for indexing:

    >>> a[il1]
    array([ 0,  4,  5,  8,  9, 10, 12, 13, 14, 15])

    And for assigning values:

    >>> a[il1] = -1
    >>> a
    array([[-1,  1,  2,  3],
           [-1, -1,  6,  7],
           [-1, -1, -1, 11],
           [-1, -1, -1, -1]])

    These cover almost the whole array (two diagonals right of the main one):

    >>> a[il2] = -10
    >>> a
    array([[-10, -10, -10,   3],
           [-10, -10, -10, -10],
           [-10, -10, -10, -10],
           [-10, -10, -10, -10]])

    """
    if m is None:
        m = n
    return tuple(_api_internal.tril_indices(n, k, m))


@set_module('mxnet.ndarray.numpy')
def argmax(a, axis=None, out=None, keepdims=False):
    r"""
    Returns the indices of the maximum values along an axis.

    Parameters
    ----------
    a : ndarray
        Input array. Only support ndarrays of dtype `float16`, `float32`, and `float64`.
    axis : int, optional
        By default, the index is into the flattened array, otherwise
        along the specified axis.
    out : ndarray or None, optional
        A location into which the result is stored.
        If provided, it must have the same shape and dtype as input ndarray.
        If not provided or `None`, a freshly-allocated array is returned.
    keepdims : bool
        If True, the reduced axes (dimensions) must be included in the result as
        singleton dimensions, and, accordingly, the result must be compatible with
        the input array. Otherwise, if False, the reduced axes (dimensions) must
        not be included in the result. Default: False .

    Returns
    -------
    index_array : ndarray of indices whose dtype is same as the input ndarray.
        Array of indices into the array. It has the same shape as `a.shape`
        with the dimension along `axis` removed.

    Notes
    -----
    ``keepdims`` param is part of request in data-api-standard
    <https://data-apis.org/array-api/latest/API_specification/generated/signatures.searching_functions.argmax.html>`_,
    which is not the parameter in official NumPy

    In case of multiple occurrences of the maximum values, the indices
    corresponding to the first occurrence are returned.

    This function differs from the original `numpy.argmax
    <https://numpy.org/doc/stable/reference/generated/numpy.argmax.html>`_ in
    the following aspects:

    - Input type does not support Python native iterables(list, tuple, ...).
    - ``out`` param: cannot perform auto broadcasting. ``out`` ndarray's shape must be the same as the expected output.
    - ``out`` param: cannot perform auto type cast. ``out`` ndarray's dtype must be the same as the expected output.
    - ``out`` param does not support scalar input case.

    Examples
    --------
    >>> a = np.arange(6).reshape(2,3) + 10
    >>> a
    array([[10., 11., 12.],
           [13., 14., 15.]])
    >>> np.argmax(a)
    array(5.)
    >>> np.argmax(a, axis=0)
    array([1., 1., 1.])
    >>> np.argmax(a, axis=1)
    array([2., 2.])

    >>> b = np.arange(6)
    >>> b[1] = 5
    >>> b
    array([0., 5., 2., 3., 4., 5.])
    >>> np.argmax(b)  # Only the first occurrence is returned.
    array(1.)

    Specify ``out`` ndarray:

    >>> a = np.arange(6).reshape(2,3) + 10
    >>> b = np.zeros((2,))
    >>> np.argmax(a, axis=1, out=b)
    array([2., 2.])
    >>> b
    array([2., 2.])
    """
    return _api_internal.argmax(a, axis, keepdims, out)


@set_module('mxnet.ndarray.numpy')
def argmin(a, axis=None, out=None, keepdims=False):
    r"""
    Returns the indices of the maximum values along an axis.

    Parameters
    ----------
    a : ndarray
        Input array. Only support ndarrays of dtype `float16`, `float32`, and `float64`.
    axis : int, optional
        By default, the index is into the flattened array, otherwise
        along the specified axis.
    out : ndarray or None, optional
        If provided, the result will be inserted into this array. It should
        be of the appropriate shape and dtype.
    keepdims : bool
        If True, the reduced axes (dimensions) must be included in the result as
        singleton dimensions, and, accordingly, the result must be compatible with
        the input array. Otherwise, if False, the reduced axes (dimensions) must
        not be included in the result. Default: False .

    Returns
    -------
    index_array : ndarray of indices whose dtype is same as the input ndarray.
        Array of indices into the array. It has the same shape as `a.shape`
        with the dimension along `axis` removed.

    Notes
    -----
    ``keepdims`` param is part of request in data-api-standard
    <https://data-apis.org/array-api/latest/API_specification/generated/signatures.searching_functions.argmin.html>`_,
    which is not the parameter in official NumPy

    In case of multiple occurrences of the maximum values, the indices
    corresponding to the first occurrence are returned.

    This function differs from the original `numpy.argmax
    <https://numpy.org/doc/stable/reference/generated/numpy.argmax.html>`_ in
    the following aspects:

    - Input type does not support Python native iterables(list, tuple, ...).
    - ``out`` param: cannot perform auto broadcasting. ``out`` ndarray's shape must be the same as the expected output.
    - ``out`` param: cannot perform auto type cast. ``out`` ndarray's dtype must be the same as the expected output.
    - ``out`` param does not support scalar input case.

    Examples
    --------
    >>> a = np.arange(6).reshape(2,3) + 10
    >>> a
    array([[10., 11., 12.],
           [13., 14., 15.]])
    >>> np.argmin(a)
    array(0.)
    >>> np.argmin(a, axis=0)
    array([0., 0., 0.])
    >>> np.argmin(a, axis=1)
    array([0., 0.])

    >>> b = np.arange(6)
    >>> b[2] = 0
    >>> b
    array([0., 1., 0., 3., 4., 5.])
    >>> np.argmax(b)  # Only the first occurrence is returned.
    array(0.)

    Specify ``out`` ndarray:

    >>> a = np.arange(6).reshape(2,3) + 10
    >>> b = np.zeros((2,))
    >>> np.argmin(a, axis=1, out=b)
    array([0., 0.])
    >>> b
    array([0., 0.])
    """
    return _api_internal.argmin(a, axis, keepdims, out)


@set_module('mxnet.ndarray.numpy')
def average(a, axis=None, weights=None, returned=False, out=None):
    """
    Compute the weighted average along the specified axis.

    Parameters
    --------
    a : ndarray
        Array containing data to be averaged.
    axis : None or int or tuple of ints, optional
        Axis or axes along which to average a.
        The default, axis=None, will average over
        all of the elements of the input array.
        If axis is negative it counts from the last to the first axis.
        New in version 1.7.0.
        If axis is a tuple of ints, averaging is
        performed on all of the axes specified in the tuple
        instead of a single axis or all the axes as before.
    weights : ndarray, optional
        An array of weights associated with the values in a, must be the same dtype with a.
        Each value in a contributes to the average according to its associated weight.
        The weights array can either be 1-D (in which case its length must be
        the size of a along the given axis) or of the same shape as a.
        If weights=None, then all data in a are assumed to have a weight equal to one.
        The 1-D calculation is: avg = sum(a * weights) / sum(weights)
        The only constraint on weights is that sum(weights) must not be 0.
    returned : bool, optional
        Default is False.
        If True, the tuple (average, sum_of_weights) is returned,
        otherwise only the average is returned.
        If weights=None, sum_of_weights is equivalent to
        the number of elements over which the average is taken.
    out : ndarray, optional
        If provided, the calculation is done into this array.

    Returns
    --------
    retval, [sum_of_weights] : ndarray
        Return the average along the specified axis.
        When returned is True, return a tuple with the average as the first element
        and the sum of the weights as the second element. sum_of_weights is of the same type as retval.
        If a is integral, the result dtype will be current default dtype, otherwise it will be the same
        as dtype of a. (i.e. When npx.is_np_default_dtype() returns False, default dtype is float32; When
        npx.is_np_default_dtype() returns True, default dtype is float64.)

    Raises
    --------
        MXNetError
        - When all weights along axis sum to zero.
        - When the length of 1D weights is not the same as the shape of a along axis.
        - When given 1D weights, the axis is not specified or is not int.
        - When the shape of weights and a differ, but weights are not 1D.

    See also
    --------
        mean

    Notes
    --------
    This function differs from the original `numpy.average`
    <https://numpy.org/devdocs/reference/generated/numpy.average.html>`_ in
    the following way(s):

    - Does not guarantee the same behavior with numpy when given float16 dtype and overflow happens
    - Does not support complex dtype
    - The dtypes of a and weights must be the same
    - Integral a results in default dtype.
      i.e. When npx.is_np_default_dtype() returns False, default dtype is float32;
      When npx.is_np_default_dtype() returns True, default dtype is float64.

    Examples
    --------
    >>> data = np.arange(1, 5)
    >>> data
    array([1., 2., 3., 4.])
    >>> np.average(data)
    array(2.5)
    >>> np.average(np.arange(1, 11), weights=np.arange(10, 0, -1))
    array(4.)
    >>> data = np.arange(6).reshape((3,2))
    >>> data
    array([[0., 1.],
           [2., 3.],
           [4., 5.]])
    >>> weights = np.array([0.25, 0.75])
    array([0.25, 0.75])
    >>> np.average(data, axis=1, weights=weights)
    array([0.75, 2.75, 4.75])
    """
    out = _api_internal.average(a, weights, axis, returned, weights is not None, out)
    if isinstance(out, NDArray):
        return out
    else:
        return list(out)


@set_module('mxnet.ndarray.numpy')
def mean(a, axis=None, dtype=None, out=None, keepdims=False):  # pylint: disable=arguments-differ
    """
    mean(a, axis=None, dtype=None, out=None, keepdims=None)
    Compute the arithmetic mean along the specified axis.
    Returns the average of the array elements.
    The average is taken over the flattened array by default, otherwise over the specified axis.
    Parameters
    ----------
    a : ndarray
        ndarray containing numbers whose mean is desired.
    axis : None or int or tuple of ints, optional
        Axis or axes along which the means are computed. The default is to compute the mean of the flattened array.
        If this is a tuple of ints, a mean is performed over multiple axes,
        instead of a single axis or all the axes as before.
    dtype : data-type, optional
        Type to use in computing the mean.
        For integer inputs, the default is your current default dtype (i.e. When npx.is_np_default_dtype() returns
        False, default dtype is float32; When npx.is_np_default_dtype() returns True, default dtype is float64.);
        For floating point inputs, it is the same as the input dtype.
    out : ndarray, optional
        Alternate output array in which to place the result. The default is None; if provided,
        it must have the same shape and type as the expected output
    keepdims : bool, optional
        If this is set to True, the axes which are reduced are left in the result
        as dimensions with size one. With this option, the result will broadcast correctly
        against the input array.
        If the default value is passed, then keepdims will not be passed through to the mean
        method of sub-classes of ndarray, however any non-default value will be. If the sub-class
        method does not implement keepdims any exceptions will be raised.
    Returns
    -------
    m : ndarray, see dtype parameter above
        If out=None, returns a new array containing the mean values,
        otherwise a reference to the output array is returned.
    Notes
    -----
    This function differs from the original `numpy.mean
    <https://docs.scipy.org/doc/numpy/reference/generated/numpy.mean.html>`_ in
    the following way(s):
    - only ndarray is accepted as valid input, python iterables or scalar is not supported
    - default data type for integer input is float32 or float64, which depends on your current default dtype.
      When npx.is_np_default_dtype() returns False, default dtype is float32;
      When npx.is_np_default_dtype() returns True, default dtype is float64.
    Examples
    --------
    >>> a = np.array([[1, 2], [3, 4]])
    >>> np.mean(a)
    array(2.5)
    >>> a = np.zeros((2, 512*512), dtype=np.float32)
    >>> a[0,:] = 1.0
    >>> a[1,:] = 0.1
    >>> np.mean(a)
    array(0.55)
    >>> np.mean(a, dtype=np.float64)
    array(0.55)
    """
    if dtype is not None and not isinstance(dtype, str):
        dtype = get_dtype_name(dtype)
    return _api_internal.mean(a, axis, dtype, keepdims, out)


@set_module('mxnet.ndarray.numpy')
def std(a, axis=None, dtype=None, out=None, ddof=0, keepdims=False):  # pylint: disable=too-many-arguments
    """
    Compute the standard deviation along the specified axis.
    Returns the standard deviation, a measure of the spread of a distribution,
    of the array elements. The standard deviation is computed for the
    flattened array by default, otherwise over the specified axis.

    Parameters
    ----------
    a : ndarray
        Calculate the standard deviation of these values.
    axis : None or int or tuple of ints, optional
        Axis or axes along which the standard deviation is computed. The
        default is to compute the standard deviation of the flattened array.
        .. versionadded:: 1.7.0
        If this is a tuple of ints, a standard deviation is performed over
        multiple axes, instead of a single axis or all the axes as before.
    dtype : dtype, optional
        Type to use in computing the standard deviation. For arrays of
        integer type the default is float64, for arrays of float types it is
        the same as the array type.
    out : ndarray, optional
        Alternative output array in which to place the result. It must have
        the same shape as the expected output but the type (of the calculated
        values) will be cast if necessary.
    ddof : int, optional
        Means Delta Degrees of Freedom.  The divisor used in calculations
        is ``N - ddof``, where ``N`` represents the number of elements.
        By default `ddof` is zero.
    keepdims : bool, optional
        If this is set to True, the axes which are reduced are left
        in the result as dimensions with size one. With this option,
        the result will broadcast correctly against the input array.
        If the default value is passed, then `keepdims` will not be
        passed through to the `std` method of sub-classes of
        `ndarray`, however any non-default value will be.  If the
        sub-class' method does not implement `keepdims` any
        exceptions will be raised.

    Returns
    -------
    standard_deviation : ndarray, see dtype parameter above.
        If `out` is None, return a new array containing the standard deviation,
        otherwise return a reference to the output array.

    Examples
    --------
    >>> a = np.array([[1, 2], [3, 4]])
    >>> np.std(a)
    1.1180339887498949 # may vary
    >>> np.std(a, axis=0)
    array([1.,  1.])
    >>> np.std(a, axis=1)
    array([0.5,  0.5])
    In single precision, std() can be inaccurate:
    >>> a = np.zeros((2, 512*512), dtype=np.float32)
    >>> a[0, :] = 1.0
    >>> a[1, :] = 0.1
    >>> np.std(a)
    array(0.45)
    >>> np.std(a, dtype=np.float64)
    array(0.45, dtype=float64)
    """
    return _api_internal.std(a, axis, dtype, ddof, keepdims, out)


@set_module('mxnet.ndarray.numpy')
def var(a, axis=None, dtype=None, out=None, ddof=0, keepdims=False):  # pylint: disable=too-many-arguments
    """
    Compute the variance along the specified axis.
    Returns the variance of the array elements, a measure of the spread of a
    distribution.  The variance is computed for the flattened array by
    default, otherwise over the specified axis.

    Parameters
    ----------
    a : ndarray
        Array containing numbers whose variance is desired.  If `a` is not an
        array, a conversion is attempted.
    axis : None or int or tuple of ints, optional
        Axis or axes along which the variance is computed.  The default is to
        compute the variance of the flattened array.
        .. versionadded:: 1.7.0
        If this is a tuple of ints, a variance is performed over multiple axes,
        instead of a single axis or all the axes as before.
    dtype : data-type, optional
        Type to use in computing the variance.
        For arrays of integer type the default is `float32` or 'float64',
        When npx.is_np_default_dtype() returns False, default dtype is float32,
        When npx.is_np_default_dtype() returns True, default dtype is float64;
        For arrays of float types it is the same as the array type.
    out : ndarray, optional
        Alternate output array in which to place the result.  It must have
        the same shape as the expected output, but the type is cast if
        necessary.
    ddof : int, optional
        "Delta Degrees of Freedom": the divisor used in the calculation is
        ``N - ddof``, where ``N`` represents the number of elements. By
        default `ddof` is zero.
    keepdims : bool, optional
        If this is set to True, the axes which are reduced are left
        in the result as dimensions with size one. With this option,
        the result will broadcast correctly against the input array.
        If the default value is passed, then `keepdims` will not be
        passed through to the `var` method of sub-classes of
        `ndarray`, however any non-default value will be.  If the
        sub-class' method does not implement `keepdims` any
        exceptions will be raised.

    Returns
    -------
    variance : ndarray, see dtype parameter above
        If ``out=None``, returns a new array containing the variance;
        otherwise, a reference to the output array is returned.

    Examples
    --------
    >>> a = np.array([[1, 2], [3, 4]])
    >>> np.var(a)
    array(1.25)
    >>> np.var(a, axis=0)
    array([1.,  1.])
    >>> np.var(a, axis=1)
    array([0.25,  0.25])

    >>> a = np.zeros((2, 512*512), dtype=np.float32)
    >>> a[0, :] = 1.0
    >>> a[1, :] = 0.1
    >>> np.var(a)
    array(0.2025)
    >>> np.var(a, dtype=np.float64)
    array(0.2025, dtype=float64)
    >>> ((1-0.55)**2 + (0.1-0.55)**2)/2
    0.2025
    """
    return _api_internal.var(a, axis, dtype, ddof, keepdims, out)


# pylint: disable=redefined-outer-name
@set_module('mxnet.ndarray.numpy')
def indices(dimensions, dtype=None, device=None):
    """Return an array representing the indices of a grid.

    Compute an array where the subarrays contain index values 0,1,...
    varying only along the corresponding axis.

    Parameters
    ----------
    dimensions : sequence of ints
        The shape of the grid.
    dtype : data-type, optional
        The desired data-type for the array. Default is `int64`.
    device : Device, optional
        Device context on which the memory is allocated. Default is
        `mxnet.device.current_device()`.

    Returns
    -------
    grid : ndarray
        The array of grid indices,
        ``grid.shape = (len(dimensions),) + tuple(dimensions)``.

    Notes
    -----
    The output shape is obtained by prepending the number of dimensions
    in front of the tuple of dimensions, i.e. if `dimensions` is a tuple
    ``(r0, ..., rN-1)`` of length ``N``, the output shape is
    ``(N,r0,...,rN-1)``.

    The subarrays ``grid[k]`` contains the N-D array of indices along the
    ``k-th`` axis. Explicitly::

        grid[k,i0,i1,...,iN-1] = ik

    Examples
    --------
    >>> grid = np.indices((2, 3))
    >>> grid.shape
    (2, 2, 3)
    >>> grid[0]        # row indices
    array([[0, 0, 0],
           [1, 1, 1]], dtype=int64)
    >>> grid[1]        # column indices
    array([[0, 0, 0],
           [1, 1, 1]], dtype=int64)

    The indices can be used as an index into an array.

    >>> x = np.arange(20).reshape(5, 4)
    >>> row, col = np.indices((2, 3))
    >>> x[row, col]
    array([[0., 1., 2.],
           [4., 5., 6.]])

    Note that it would be more straightforward in the above example to
    extract the required elements directly with ``x[:2, :3]``.
    """
    if isinstance(dimensions, (tuple, list)):
        if device is None:
            device = str(current_device())
        else:
            device = str(device)
        if dtype is not None and not isinstance(dtype, str):
            dtype = get_dtype_name(dtype)
        return _api_internal.indices(dimensions, dtype, device)
    else:
        raise ValueError("The dimensions must be sequence of ints")
# pylint: enable=redefined-outer-name


@set_module('mxnet.ndarray.numpy')
@wrap_np_binary_func
def copysign(x1, x2, out=None, **kwargs):
    r"""
    Change the sign of x1 to that of x2, element-wise.

    If `x2` is a scalar, its sign will be copied to all elements of `x1`.

    Parameters
    ----------
    x1 : ndarray or scalar
        Values to change the sign of.
    x2 : ndarray or scalar
        The sign of `x2` is copied to `x1`.
    out : ndarray or None, optional
        A location into which the result is stored. It must be of the
        right shape and right type to hold the output. If not provided
        or `None`,a freshly-allocated array is returned.

    Returns
    -------
    out : ndarray or scalar
        The values of `x1` with the sign of `x2`.
        This is a scalar if both `x1` and `x2` are scalars.

    Notes
    -------
    This function differs from the original `numpy.copysign
    <https://docs.scipy.org/doc/numpy/reference/generated/numpy.copysign.html>`_ in
    the following aspects:

    - ``where`` param is not supported.

    Examples
    --------
    >>> np.copysign(1.3, -1)
    -1.3
    >>> 1/np.copysign(0, 1)
    inf
    >>> 1/np.copysign(0, -1)
    -inf

    >>> a = np.array([-1, 0, 1])
    >>> np.copysign(a, -1.1)
    array([-1., -0., -1.])
    >>> np.copysign(a, np.arange(3)-1)
    array([-1.,  0.,  1.])
    """
    if isinstance(x1, numeric_types) and isinstance(x2, numeric_types):
        return _np.copysign(x1, x2, out=out)
    return _api_internal.copysign(x1, x2, out)


@set_module('mxnet.ndarray.numpy')
def ravel(x, order='C'):
    r"""
    ravel(x)

    Return a contiguous flattened array.
    A 1-D array, containing the elements of the input, is returned.  A copy is
    made only if needed.

    Parameters
    ----------
    x : ndarray
        Input array.  The elements in `x` are read in row-major, C-style order and
        packed as a 1-D array.
    order : `C`, optional
        Only support row-major, C-style order.

    Returns
    -------
    y : ndarray
        y is an array of the same subtype as `x`, with shape ``(x.size,)``.
        Note that matrices are special cased for backward compatibility, if `x`
        is a matrix, then y is a 1-D ndarray.

    Notes
    -----
    This function differs from the original numpy.arange in the following aspects:
        - Only support row-major, C-style order.

    Examples
    --------
    It is equivalent to ``reshape(x, -1)``.

    >>> x = np.array([[1, 2, 3], [4, 5, 6]])
    >>> print(np.ravel(x))
    [1. 2. 3. 4. 5. 6.]

    >>> print(x.reshape(-1))
    [1. 2. 3. 4. 5. 6.]

    >>> print(np.ravel(x.T))
    [1. 4. 2. 5. 3. 6.]
    """
    if order == 'F':
        raise NotImplementedError('order {} is not supported'.format(order))
    if isinstance(x, numeric_types):
        return _np.reshape(x, -1)
    elif isinstance(x, NDArray):
        return reshape(x, -1)
    else:
        raise TypeError('type {} not supported'.format(str(type(x))))


@set_module('mxnet.ndarray.numpy')
def unravel_index(indices, shape, order='C'): # pylint: disable=redefined-outer-name
    """
    Converts a flat index or array of flat indices into a tuple of coordinate arrays.

    Parameters:
    -------------
    indices : array_like
            An integer array whose elements are indices into the flattened version of an array of dimensions shape.
            Before version 1.6.0, this function accepted just one index value.
    shape : tuple of ints
            The shape of the array to use for unraveling indices.

    Returns:
    -------------
    unraveled_coords : ndarray
            Each row in the ndarray has the same shape as the indices array.
            Each column in the ndarray represents the unravelled index

    Examples:
    -------------
    >>> np.unravel_index([22, 41, 37], (7,6))
    ([3. 6. 6.]
      [4. 5. 1.])
    >>> np.unravel_index(1621, (6,7,8,9))
    (3, 1, 4, 1)
    """
    if order == 'C':
        if isinstance(indices, numeric_types):
            return _np.unravel_index(indices, shape)
        if isinstance(indices, NDArray):
            return tuple(_api_internal.unravel_index(indices, shape))
        raise TypeError('Do not support type {} as indices.'.format(str(type(indices))))
    raise NotImplementedError('Do not support column-major (Fortran-style) order at this moment')


def flatnonzero(a):
    r"""
    Return indices that are non-zero in the flattened version of a.

    This is equivalent to np.nonzero(np.ravel(a))[0].

    Parameters
    ----------
    a : array_like
        Input data.

    Returns
    -------
    res : ndarray
        Output array, containing the indices of the elements of `a.ravel()`
        that are non-zero.

    See Also
    --------
    nonzero : Return the indices of the non-zero elements of the input array.
    ravel : Return a 1-D array containing the elements of the input array.

    Examples
    --------
    >>> x = np.arange(-2, 3)
    >>> x
    array([-2, -1,  0,  1,  2])
    >>> np.flatnonzero(x)
    array([0, 1, 3, 4])

    Use the indices of the non-zero elements as an index array to extract
    these elements:

    >>> x.ravel()[np.flatnonzero(x)]
    array([-2, -1,  1,  2])
    """
    return nonzero(ravel(a))[0]


@set_module('mxnet.ndarray.numpy')
def diag_indices_from(arr):
    """
    This returns a tuple of indices that can be used to access the main diagonal of an array
    a with a.ndim >= 2 dimensions and shape (n, n, ..., n). For a.ndim = 2 this is
    the usual diagonal, for a.ndim > 2 this is the set of indices to access
    a[i, i, ..., i] for i = [0..n-1].

    Parameters:
    -------------
    arr : ndarray
        Input array for acessing the main diagonal. All dimensions
        should have equal length.

    Return:
    -------------
    diag: tuple of ndarray
        indices of the main diagonal.

    Examples:
    -------------
    >>> a = np.arange(16).reshape(4, 4)
    >>> a
    array([[ 0,  1,  2,  3],
        [ 4,  5,  6,  7],
        [ 8,  9, 10, 11],
        [12, 13, 14, 15]])
    >>> idx = np.diag_indices_from(a)
    >>> idx
    (array([0, 1, 2, 3]), array([0, 1, 2, 3]))
    >>> a[idx] = 100
    >>> a
    array([[100,   1,   2,   3],
        [  4, 100,   6,   7],
        [  8,   9, 100,  11],
        [ 12,  13,  14, 100]])
    """
    return tuple(_api_internal.diag_indices_from(arr))


@set_module('mxnet.ndarray.numpy')
def hanning(M, dtype=None, device=None):
    r"""Return the Hanning window.

    The Hanning window is a taper formed by using a weighted cosine.

    Parameters
    ----------
    M : int
        Number of points in the output window. If zero or less, an
        empty array is returned.
    device : Device, optional
        Device context on which the memory is allocated. Default is
        `mxnet.device.current_device()`.

    Returns
    -------
    out : ndarray, shape(M,)
        The window, with the maximum value normalized to one (the value
        one appears only if `M` is odd).
        When npx.is_np_default_dtype() returns False, default dtype is float32;
        When npx.is_np_default_dtype() returns True, default dtype is float64.
        Note that you need select numpy.float32 or float64 in this operator.

    See Also
    --------
    blackman, hamming

    Notes
    -----
    The Hanning window is defined as

    .. math::  w(n) = 0.5 - 0.5cos\left(\frac{2\pi{n}}{M-1}\right)
               \qquad 0 \leq n \leq M-1

    The Hanning was named for Julius von Hann, an Austrian meteorologist.
    It is also known as the Cosine Bell. Some authors prefer that it be
    called a Hann window, to help avoid confusion with the very similar
    Hamming window.

    Most references to the Hanning window come from the signal processing
    literature, where it is used as one of many windowing functions for
    smoothing values.  It is also known as an apodization (which means
    "removing the foot", i.e. smoothing discontinuities at the beginning
    and end of the sampled signal) or tapering function.

    References
    ----------
    .. [1] Blackman, R.B. and Tukey, J.W., (1958) The measurement of power
           spectra, Dover Publications, New York.
    .. [2] E.R. Kanasewich, "Time Sequence Analysis in Geophysics",
           The University of Alberta Press, 1975, pp. 106-108.
    .. [3] Wikipedia, "Window function",
           http://en.wikipedia.org/wiki/Window_function
    .. [4] W.H. Press,  B.P. Flannery, S.A. Teukolsky, and W.T. Vetterling,
           "Numerical Recipes", Cambridge University Press, 1986, page 425.

    Examples
    --------
    >>> np.hanning(12)
    array([0.        , 0.07937324, 0.29229254, 0.5711574 , 0.8274304 ,
           0.9797465 , 0.97974646, 0.82743025, 0.5711573 , 0.29229245,
           0.07937312, 0.        ])

    Plot the window and its frequency response:

    >>> import matplotlib.pyplot as plt
    >>> window = np.hanning(51)
    >>> plt.plot(window.asnumpy())
    [<matplotlib.lines.Line2D object at 0x...>]
    >>> plt.title("Hann window")
    Text(0.5, 1.0, 'Hann window')
    >>> plt.ylabel("Amplitude")
    Text(0, 0.5, 'Amplitude')
    >>> plt.xlabel("Sample")
    Text(0.5, 0, 'Sample')
    >>> plt.show()
    """
    if device is None:
        device = str(current_device())
    else:
        device = str(device)
    if dtype is not None and not isinstance(dtype, str):
        dtype = get_dtype_name(dtype)
    return _api_internal.hanning(M, dtype, device)


@set_module('mxnet.ndarray.numpy')
def hamming(M, dtype=None, device=None):
    r"""Return the hamming window.

    The hamming window is a taper formed by using a weighted cosine.

    Parameters
    ----------
    M : int
        Number of points in the output window. If zero or less, an
        empty array is returned.
    device : Device, optional
        Device context on which the memory is allocated. Default is
        `mxnet.device.current_device()`.

    Returns
    -------
    out : ndarray, shape(M,)
        The window, with the maximum value normalized to one (the value
        one appears only if `M` is odd).
        When npx.is_np_default_dtype() returns False, default dtype is float32;
        When npx.is_np_default_dtype() returns True, default dtype is float64.
        Note that you need select numpy.float32 or float64 in this operator.

    See Also
    --------
    blackman, hanning

    Notes
    -----
    The Hamming window is defined as

    .. math::  w(n) = 0.54 - 0.46cos\left(\frac{2\pi{n}}{M-1}\right)
               \qquad 0 \leq n \leq M-1

    The Hamming was named for R. W. Hamming, an associate of J. W. Tukey
    and is described in Blackman and Tukey. It was recommended for
    smoothing the truncated autocovariance function in the time domain.
    Most references to the Hamming window come from the signal processing
    literature, where it is used as one of many windowing functions for
    smoothing values.  It is also known as an apodization (which means
    "removing the foot", i.e. smoothing discontinuities at the beginning
    and end of the sampled signal) or tapering function.

    References
    ----------
    .. [1] Blackman, R.B. and Tukey, J.W., (1958) The measurement of power
           spectra, Dover Publications, New York.
    .. [2] E.R. Kanasewich, "Time Sequence Analysis in Geophysics", The
           University of Alberta Press, 1975, pp. 109-110.
    .. [3] Wikipedia, "Window function",
           https://en.wikipedia.org/wiki/Window_function
    .. [4] W.H. Press,  B.P. Flannery, S.A. Teukolsky, and W.T. Vetterling,
           "Numerical Recipes", Cambridge University Press, 1986, page 425.

    Examples
    --------
    >>> np.hamming(12)
    array([0.08000001, 0.15302339, 0.34890914, 0.6054648 , 0.841236  ,
           0.9813669 , 0.9813668 , 0.8412359 , 0.6054647 , 0.34890908,
           0.15302327, 0.08000001])

    Plot the window and its frequency response:

    >>> import matplotlib.pyplot as plt
    >>> window = np.hamming(51)
    >>> plt.plot(window.asnumpy())
    [<matplotlib.lines.Line2D object at 0x...>]
    >>> plt.title("hamming window")
    Text(0.5, 1.0, 'hamming window')
    >>> plt.ylabel("Amplitude")
    Text(0, 0.5, 'Amplitude')
    >>> plt.xlabel("Sample")
    Text(0.5, 0, 'Sample')
    >>> plt.show()
    """
    if device is None:
        device = str(current_device())
    else:
        device = str(device)
    if dtype is not None and not isinstance(dtype, str):
        dtype = get_dtype_name(dtype)
    return _api_internal.hamming(M, dtype, device)


@set_module('mxnet.ndarray.numpy')
def blackman(M, dtype=None, device=None):
    r"""Return the Blackman window.

    The Blackman window is a taper formed by using the first three
    terms of a summation of cosines. It was designed to have close to the
    minimal leakage possible.  It is close to optimal, only slightly worse
    than a Kaiser window.

    Parameters
    ----------
    M : int
        Number of points in the output window. If zero or less, an
        empty array is returned.
    device : Device, optional
        Device context on which the memory is allocated. Default is
        `mxnet.device.current_device()`.

    Returns
    -------
    out : ndarray
        The window, with the maximum value normalized to one (the value one
        appears only if the number of samples is odd).
        When npx.is_np_default_dtype() returns False, default dtype is float32;
        When npx.is_np_default_dtype() returns True, default dtype is float64.
        Note that you need select numpy.float32 or float64 in this operator.

    See Also
    --------
    hamming, hanning

    Notes
    -----
    The Blackman window is defined as

    .. math::  w(n) = 0.42 - 0.5 \cos(2\pi n/{M-1}) + 0.08 \cos(4\pi n/{M-1})

    Most references to the Blackman window come from the signal processing
    literature, where it is used as one of many windowing functions for
    smoothing values.  It is also known as an apodization (which means
    "removing the foot", i.e. smoothing discontinuities at the beginning
    and end of the sampled signal) or tapering function. It is known as a
    "near optimal" tapering function, almost as good (by some measures)
    as the kaiser window.

    References
    ----------
    Blackman, R.B. and Tukey, J.W., (1958) The measurement of power spectra,
    Dover Publications, New York.

    Oppenheim, A.V., and R.W. Schafer. Discrete-Time Signal Processing.
    Upper Saddle River, NJ: Prentice-Hall, 1999, pp. 468-471.

    Examples
    --------
    >>> np.blackman(12)
    array([-1.4901161e-08,  3.2606423e-02,  1.5990365e-01,  4.1439798e-01,
            7.3604530e-01,  9.6704686e-01,  9.6704674e-01,  7.3604506e-01,
            4.1439781e-01,  1.5990359e-01,  3.2606363e-02, -1.4901161e-08])

    Plot the window and its frequency response:

    >>> import matplotlib.pyplot as plt
    >>> window = np.blackman(51)
    >>> plt.plot(window.asnumpy())
    [<matplotlib.lines.Line2D object at 0x...>]
    >>> plt.title("blackman window")
    Text(0.5, 1.0, 'blackman window')
    >>> plt.ylabel("Amplitude")
    Text(0, 0.5, 'Amplitude')
    >>> plt.xlabel("Sample")
    Text(0.5, 0, 'Sample')
    >>> plt.show()
    """
    if device is None:
        device = str(current_device())
    else:
        device = str(device)
    if dtype is not None and not isinstance(dtype, str):
        dtype = get_dtype_name(dtype)
    return _api_internal.blackman(M, dtype, device)


@set_module('mxnet.ndarray.numpy')
def flip(m, axis=None, out=None):
    r"""
    flip(m, axis=None, out=None)

    Reverse the order of elements in an array along the given axis.

    The shape of the array is preserved, but the elements are reordered.

    Parameters
    ----------
    m : ndarray or scalar
        Input array.
    axis : None or int or tuple of ints, optional
        Axis or axes along which to flip over. The default,
        axis=None, will flip over all of the axes of the input array.
        If axis is negative it counts from the last to the first axis.

        If axis is a tuple of ints, flipping is performed on all of the axes
        specified in the tuple.
    out : ndarray or scalar, optional
        Alternative output array in which to place the result. It must have
        the same shape and type as the expected output.

    Returns
    -------
    out : ndarray or scalar
        A view of `m` with the entries of axis reversed.  Since a view is
        returned, this operation is done in constant time.

    Examples
    --------
    >>> A = np.arange(8).reshape((2,2,2))
    >>> A
    array([[[0, 1],
            [2, 3]],
           [[4, 5],
            [6, 7]]])
    >>> np.flip(A, 0)
    array([[[4, 5],
            [6, 7]],
           [[0, 1],
            [2, 3]]])
    >>> np.flip(A, 1)
    array([[[2, 3],
            [0, 1]],
           [[6, 7],
            [4, 5]]])
    >>> np.flip(A)
    array([[[7, 6],
            [5, 4]],
           [[3, 2],
            [1, 0]]])
    >>> np.flip(A, (0, 2))
    array([[[5, 4],
            [7, 6]],
           [[1, 0],
            [3, 2]]])
    """
    from ...numpy import ndarray
    if isinstance(m, numeric_types):
        return _np.flip(m, axis)
    elif isinstance(m, ndarray):
        return _api_internal.flip(m, axis, out)
    else:
        raise TypeError('type {} not supported'.format(str(type(m))))


@set_module('mxnet.ndarray.numpy')
def flipud(m):
    r"""
    flipud(*args, **kwargs)

    Flip array in the up/down direction.

    Flip the entries in each column in the up/down direction.
    Rows are preserved, but appear in a different order than before.

    Parameters
    ----------
    m : array_like
        Input array.

    Returns
    -------
    out : array_like
        A view of `m` with the rows reversed.  Since a view is
        returned, this operation is :math:`\mathcal O(1)`.

    See Also
    --------
    fliplr : Flip array in the left/right direction.
    rot90 : Rotate array counterclockwise.

    Notes
    -----
    Equivalent to ``m[::-1,...]``.
    Does not require the array to be two-dimensional.

    Examples
    --------
    >>> A = np.diag(np.array([1.0, 2, 3]))
    >>> A
    array([[1.,  0.,  0.],
           [0.,  2.,  0.],
           [0.,  0.,  3.]])
    >>> np.flipud(A)
    array([[0.,  0.,  3.],
           [0.,  2.,  0.],
           [1.,  0.,  0.]])

    >>> A = np.random.randn(2,3,5)
    >>> np.all(np.flipud(A) == A[::-1,...])
    array(True)

    >>> np.flipud(np.array([1,2]))
    array([2., 1.])
    """
    return flip(m, 0)


@set_module('mxnet.ndarray.numpy')
def fliplr(m):
    r"""
    fliplr(*args, **kwargs)

    Flip array in the left/right direction.

    Flip the entries in each row in the left/right direction.
    Columns are preserved, but appear in a different order than before.

    Parameters
    ----------
    m : array_like
        Input array, must be at least 2-D.

    Returns
    -------
    f : ndarray
        A view of `m` with the columns reversed.  Since a view
        is returned, this operation is :math:`\mathcal O(1)`.

    See Also
    --------
    flipud : Flip array in the up/down direction.
    rot90 : Rotate array counterclockwise.

    Notes
    -----
    Equivalent to m[:,::-1]. Requires the array to be at least 2-D.

    Examples
    --------
    >>> A = np.diag(np.array([1.,2.,3.]))
    >>> A
    array([[1.,  0.,  0.],
           [0.,  2.,  0.],
           [0.,  0.,  3.]])
    >>> np.fliplr(A)
    array([[0.,  0.,  1.],
           [0.,  2.,  0.],
           [3.,  0.,  0.]])

    >>> A = np.random.randn(2,3,5)
    >>> np.all(np.fliplr(A) == A[:,::-1,...])
    array(True)
    """
    return flip(m, 1)


@set_module('mxnet.ndarray.numpy')
def around(x, decimals=0, out=None, **kwargs):
    r"""
    around(x, decimals=0, out=None)

    Evenly round to the given number of decimals.
    Parameters
    ----------
    x : ndarray or scalar
        Input data.
    decimals : int, optional
        Number of decimal places to round to (default: 0).  If
        decimals is negative, it specifies the number of positions to
        the left of the decimal point.
    out : ndarray, optional
        Alternative output array in which to place the result. It must have
        the same shape and type as the expected output.

    Returns
    -------
    rounded_array : ndarray or scalar
        An array of the same type as `x`, containing the rounded values.
        A reference to the result is returned.

    Notes
    -----
    For values exactly halfway between rounded decimal values, NumPy
    rounds to the nearest even value. Thus 1.5 and 2.5 round to 2.0,
    -0.5 and 0.5 round to 0.0, etc.

    This function differs from the original numpy.prod in the following aspects:

        - Cannot cast type automatically. Dtype of `out` must be same as the expected one.
        - Cannot support complex-valued number.

    Examples
    --------
    >>> np.around([0.37, 1.64])
    array([ 0.,  2.])
    >>> np.around([0.37, 1.64], decimals=1)
    array([ 0.4,  1.6])
    >>> np.around([.5, 1.5, 2.5, 3.5, 4.5]) # rounds to nearest even value
    array([ 0.,  2.,  2.,  4.,  4.])
    >>> np.around([1, 2, 3, 11], decimals=1) # ndarray of ints is returned
    array([ 1,  2,  3, 11])
    >>> np.around([1, 2, 3, 11], decimals=-1)
    array([ 0,  0,  0, 10])
    """
    from ...numpy import ndarray
    if isinstance(x, numeric_types):
        return _np.around(x, decimals, **kwargs)
    elif isinstance(x, ndarray):
        return _api_internal.around(x, decimals, out, **kwargs)
    else:
        raise TypeError('type {} not supported'.format(str(type(x))))


@set_module('mxnet.ndarray.numpy')
def round(x, decimals=0, out=None, **kwargs):
    r"""
    round(a, decimals=0, out=None)
    Round an array to the given number of decimals.

    See Also
    --------
    around : equivalent function; see for details.
    """
    from ...numpy import ndarray
    if isinstance(x, numeric_types):
        return _np.around(x, decimals, **kwargs)
    elif isinstance(x, ndarray):
        return _api_internal.around(x, decimals, out, **kwargs)
    else:
        raise TypeError('type {} not supported'.format(str(type(x))))


@set_module('mxnet.ndarray.numpy')
def round_(x, decimals=0, out=None, **kwargs):
    r"""
    round_(a, decimals=0, out=None)
    Round an array to the given number of decimals.

    See Also
    --------
    around : equivalent function; see for details.
    """
    from ...numpy import ndarray
    if isinstance(x, numeric_types):
        return _np.around(x, decimals, **kwargs)
    elif isinstance(x, ndarray):
        return _npi.around(x, decimals, out=out, **kwargs)
    else:
        raise TypeError('type {} not supported'.format(str(type(x))))


@set_module('mxnet.ndarray.numpy')
@wrap_np_binary_func
def arctan2(x1, x2, out=None, **kwargs):
    r"""
    Element-wise arc tangent of ``x1/x2`` choosing the quadrant correctly.

    The quadrant (i.e., branch) is chosen so that ``arctan2(x1, x2)`` is
    the signed angle in radians between the ray ending at the origin and
    passing through the point (1,0), and the ray ending at the origin and
    passing through the point (`x2`, `x1`).  (Note the role reversal: the
    "`y`-coordinate" is the first function parameter, the "`x`-coordinate"
    is the second.)  By IEEE convention, this function is defined for
    `x2` = +/-0 and for either or both of `x1` and `x2` = +/-inf (see
    Notes for specific values).

    This function is not defined for complex-valued arguments; for the
    so-called argument of complex values, use `angle`.

    Parameters
    ----------
    x1 : ndarray or scalar
        `y`-coordinates.
    x2 : ndarray or scalar
        `x`-coordinates. `x2` must be broadcastable to match the shape of
        `x1` or vice versa.
    out : ndarray or None, optional
        A location into which the result is stored. If provided, it must have
        a shape that the inputs broadcast to. If not provided or `None`,
        a freshly-allocated array is returned.

    Returns
    -------
    out : ndarray or scalar
        Array of angles in radians, in the range ``[-pi, pi]``. This is a scalar if
        `x1` and `x2` are scalars.

    Notes
    -----
    *arctan2* is identical to the `atan2` function of the underlying
    C library.  The following special values are defined in the C
    standard: [1]_

    ====== ====== ================
    `x1`   `x2`   `arctan2(x1,x2)`
    ====== ====== ================
    +/- 0  +0     +/- 0
    +/- 0  -0     +/- pi
        > 0   +/-inf +0 / +pi
        < 0   +/-inf -0 / -pi
    +/-inf +inf   +/- (pi/4)
    +/-inf -inf   +/- (3*pi/4)
    ====== ====== ================

    Note that +0 and -0 are distinct floating point numbers, as are +inf
    and -inf.

    This function differs from the original numpy.arange in the following aspects:
        - Only support float16, float32 and float64.

    References
    ----------
    .. [1] ISO/IEC standard 9899:1999, "Programming language C."

    Examples
    --------
    Consider four points in different quadrants:

    >>> x = np.array([-1, +1, +1, -1])
    >>> y = np.array([-1, -1, +1, +1])
    >>> np.arctan2(y, x) * 180 / np.pi
    array([-135.,  -45.,   45.,  135.])

    Note the order of the parameters. `arctan2` is defined also when `x2` = 0
    and at several other special points, obtaining values in
    the range ``[-pi, pi]``:

    >>> x = np.array([1, -1])
    >>> y = np.array([0, 0])
    >>> np.arctan2(x, y)
    array([ 1.5707964, -1.5707964])
    """
    if isinstance(x1, numeric_types) and isinstance(x2, numeric_types):
        return _np.arctan2(x1, x2, out=out)
    return _api_internal.arctan2(x1, x2, out)


@set_module('mxnet.ndarray.numpy')
@wrap_np_binary_func
def hypot(x1, x2, out=None, **kwargs):
    r"""
    Given the "legs" of a right triangle, return its hypotenuse.

    Equivalent to ``sqrt(x1**2 + x2**2)``, element-wise.  If `x1` or
    `x2` is scalar_like (i.e., unambiguously cast-able to a scalar type),
    it is broadcast for use with each element of the other argument.

    Parameters
    ----------
    x1, x2 : ndarray
        Leg of the triangle(s).
    out : ndarray, None, or tuple of ndarray and None, optional
        A location into which the result is stored. If provided, it must have
        a shape that the inputs broadcast to. If not provided or `None`,
        a freshly-allocated array is returned. A tuple (possible only as a
        keyword argument) must have length equal to the number of outputs.

    Returns
    -------
    z : ndarray
        The hypotenuse of the triangle(s).
        This is a scalar if both `x1` and `x2` are scalars.

    Notes
    -----
    This function differs from the original numpy.arange in the following aspects:
        - Only support float16, float32 and float64.

    Examples
    --------
    >>> np.hypot(3*np.ones((3, 3)), 4*np.ones((3, 3)))
    array([[ 5.,  5.,  5.],
           [ 5.,  5.,  5.],
           [ 5.,  5.,  5.]])

    Example showing broadcast of scalar_like argument:

    >>> np.hypot(3*np.ones((3, 3)), [4])
    array([[ 5.,  5.,  5.],
           [ 5.,  5.,  5.],
           [ 5.,  5.,  5.]])
    """
    if isinstance(x1, numeric_types) and isinstance(x2, numeric_types):
        return _np.hypot(x1, x2, out=out)
    return _api_internal.hypot(x1, x2, out)


@set_module('mxnet.ndarray.numpy')
@wrap_np_binary_func
def bitwise_and(x1, x2, out=None, **kwargs):
    r"""
    Compute the bit-wise XOR of two arrays element-wise.

    Parameters
    ----------
    x1, x2 : ndarray or scalar
        Only integer and boolean types are handled. If x1.shape != x2.shape,
        they must be broadcastable to a common shape (which becomes the shape of the output).
    out : ndarray, optional
        A location into which the result is stored. If provided, it must have a shape that the
        inputs broadcast to. If not provided or None, a freshly-allocated array is returned.

    Returns
    -------
    out : ndarray
        Result.

    Examples
    --------
    >>> np.bitwise_and(13, 17)
    1

    >>> np.bitwise_and(14, 13)
    12
    >>> np.bitwise_and(np.array([14,3], dtype='int32'), 13)
    array([12,  1], dtype=int32)

    >>> np.bitwise_and(np.array([11,7], dtype='int32'), np.array([4,25], dtype='int32'))
    array([0, 1], dtype=int32)
    >>> np.bitwise_and(np.array([2,5,255], dtype='int32'), np.array([3,14,16], dtype='int32'))
    array([ 2,  4, 16], dtype=int32)
    >>> np.bitwise_and(np.array([True, True], dtype='bool'), np.array([False, True], dtype='bool'))
    array([False,  True])
    """
    if isinstance(x1, numeric_types) and isinstance(x2, numeric_types):
        return _np.bitwise_and(x1, x2, out=out)
    return _api_internal.bitwise_and(x1, x2, out)


@set_module('mxnet.ndarray.numpy')
@wrap_np_binary_func
def bitwise_xor(x1, x2, out=None, **kwargs):
    r"""
    Compute the bit-wise XOR of two arrays element-wise.

    Parameters
    ----------
    x1, x2 : ndarray or scalar
        Only integer and boolean types are handled. If x1.shape != x2.shape,
        they must be broadcastable to a common shape (which becomes the shape of the output).
    out : ndarray, optional
        A location into which the result is stored. If provided, it must have a shape that the
        inputs broadcast to. If not provided or None, a freshly-allocated array is returned.

    Returns
    -------
    out : ndarray
        Result.

    Examples
    --------
    >>> np.bitwise_xor(13, 17)
    28

    >>> np.bitwise_xor(31, 5)
    26
    >>> np.bitwise_xor(np.array([31,3], dtype='int32'), 5)
    array([26,  6])

    >>> np.bitwise_xor(np.array([31,3], dtype='int32'), np.array([5,6], dtype='int32'))
    array([26,  5])
    >>> np.bitwise_xor(np.array([True, True], dtype='bool'), np.array([False, True], dtype='bool'))
    array([ True, False])
    """
    if isinstance(x1, numeric_types) and isinstance(x2, numeric_types):
        return _np.bitwise_xor(x1, x2, out=out)
    return _api_internal.bitwise_xor(x1, x2, out)


@set_module('mxnet.ndarray.numpy')
@wrap_np_binary_func
def bitwise_or(x1, x2, out=None, **kwargs):
    r"""
    Compute the bit-wise OR of two arrays element-wise.

    Parameters
    ----------
    x1, x2 : ndarray or scalar
        Only integer and boolean types are handled. If x1.shape != x2.shape,
        they must be broadcastable to a common shape (which becomes the shape of the output).
    out : ndarray, optional
        A location into which the result is stored. If provided, it must have a shape that the
        inputs broadcast to. If not provided or None, a freshly-allocated array is returned.

    Returns
    -------
    out : ndarray
        Result.

    Examples
    --------
    >>> np.bitwise_or(13, 17)
    29

    >>> np.bitwise_or(31, 5)
    31
    >>> np.bitwise_or(np.array([31,3], dtype='int32'), 5)
    array([31,  7])

    >>> np.bitwise_or(np.array([31,3], dtype='int32'), np.array([5,6], dtype='int32'))
    array([31,  7])
    >>> np.bitwise_or(np.array([True, True], dtype='bool'), np.array([False, True], dtype='bool'))
    array([ True, True])
    """
    if isinstance(x1, numeric_types) and isinstance(x2, numeric_types):
        return _np.bitwise_or(x1, x2, out=out)
    return _api_internal.bitwise_or(x1, x2, out)


@set_module('mxnet.ndarray.numpy')
@wrap_np_binary_func
def ldexp(x1, x2, out=None, **kwargs):
    """
    Returns x1 * 2**x2, element-wise.
    The mantissas `x1` and twos exponents `x2` are used to construct
    floating point numbers ``x1 * 2**x2``.

    Parameters
    ----------
    x1 : ndarray or scalar
        Array of multipliers.
    x2 : ndarray or scalar, int
        Array of twos exponents.
    out : ndarray, optional
        A location into which the result is stored. If provided, it must have
        a shape that the inputs broadcast to. If not, a freshly-allocated array is returned.

    Returns
    -------
    y : ndarray or scalar
        The result of ``x1 * 2**x2``.
        This is a scalar if both `x1` and `x2` are scalars.

    Notes
    -----
    Complex dtypes are not supported, they will raise a TypeError.
    Different from numpy, we allow x2 to be float besides int.
    `ldexp` is useful as the inverse of `frexp`, if used by itself it is
    more clear to simply use the expression ``x1 * 2**x2``.

    Examples
    --------
    >>> np.ldexp(5, np.arange(4))
    array([  5.,  10.,  20.,  40.])
    """
    if isinstance(x1, numeric_types) and isinstance(x2, numeric_types):
        return _np.ldexp(x1, x2, out=out)
    return _api_internal.ldexp(x1, x2, out)


@set_module('mxnet.ndarray.numpy')
@wrap_np_binary_func
def logaddexp(x1, x2, out=None, **kwargs):
    """
    Logarithm of the sum of exponentiations of the inputs.

    Calculates log(exp(x1) + exp(x2)). This function is useful in statistics where
    the calculated probabilities of events may be so small as to exceed the range of
    normal floating point numbers. In such cases the logarithm of the calculate
    probability is stored. This function allows adding probabilities stored
    in such a fashion.

    Parameters
    ----------
    x1 : ndarray or scalar
        Array of multipliers.
    x2 : ndarray or scalar, int
        Array of twos exponents.
    out : ndarray, optional
        A location into which the result is stored. If provided, it must have
        a shape that the inputs broadcast to. If not, a freshly-allocated array is returned.

    Returns
    -------
    y : ndarray or scalar
        Logarithm of exp(x1) + exp(x2). This is a scalar if both x1 and x2 are scalars.

    Examples
    --------
    >>> prob1 = np.log(1e-50)
    >>> prob2 = np.log(2.5e-50)
    >>> prob12 = np.logaddexp(prob1, prob2)
    >>> prob12
    -113.87649168120691
    >>> np.exp(prob12)
    3.5000000000000057e-50
    """
    if isinstance(x1, numeric_types) and isinstance(x2, numeric_types):
        return _np.logaddexp(x1, x2, out=out)
    return _api_internal.logaddexp(x1, x2, out)


@set_module('mxnet.ndarray.numpy')
def vdot(a, b):
    r"""
    Return the dot product of two vectors.
    Note that `vdot` handles multidimensional arrays differently than `dot`:
    it does *not* perform a matrix product, but flattens input arguments
    to 1-D vectors first. Consequently, it should only be used for vectors.

    Parameters
    ----------
    a : ndarray
        First argument to the dot product.
    b : ndarray
        Second argument to the dot product.

    Returns
    -------
    output : ndarray
        Dot product of `a` and `b`.

    See Also
    --------
    dot : Return the dot product without using the complex conjugate of the
        first argument.

    Examples
    --------
    Note that higher-dimensional arrays are flattened!
    >>> a = np.array([[1, 4], [5, 6]])
    >>> b = np.array([[4, 1], [2, 2]])
    >>> np.vdot(a, b)
    30
    >>> np.vdot(b, a)
    30
    >>> 1*4 + 4*1 + 5*2 + 6*2
    30
    """
    return tensordot(a.flatten(), b.flatten(), 1)


@set_module('mxnet.ndarray.numpy')
def inner(a, b):
    r"""
    Inner product of two arrays.
    Ordinary inner product of vectors for 1-D arrays (without complex
    conjugation), in higher dimensions a sum product over the last axes.

    Parameters
    ----------
    a, b : ndarray
        If `a` and `b` are nonscalar, their last dimensions must match.

    Returns
    -------
    out : ndarray
        `out.shape = a.shape[:-1] + b.shape[:-1]`

    Raises
    ------
    ValueError
        If the last dimension of `a` and `b` has different size.

    See Also
    --------
    tensordot : Sum products over arbitrary axes.
    dot : Generalised matrix product, using second last dimension of `b`.
    einsum : Einstein summation convention.

    Notes
    -----
    For vectors (1-D arrays) it computes the ordinary inner-product::
        np.inner(a, b) = sum(a[:]*b[:])
    More generally, if `ndim(a) = r > 0` and `ndim(b) = s > 0`::
        np.inner(a, b) = np.tensordot(a, b, axes=(-1,-1))
    or explicitly::
        np.inner(a, b)[i0,...,ir-1,j0,...,js-1]
            = sum(a[i0,...,ir-1,:]*b[j0,...,js-1,:])
    In addition `a` or `b` may be scalars, in which case::
    np.inner(a,b) = a*b

    Examples
    --------
    Ordinary inner product for vectors:
    >>> a = np.array([1,2,3])
    >>> b = np.array([0,1,0])
    >>> np.inner(a, b)
    2
    A multidimensional example:
    >>> a = np.arange(24).reshape((2,3,4))
    >>> b = np.arange(4)
    >>> np.inner(a, b)
    array([[ 14,  38,  62],
           [ 86, 110, 134]])
    """
    return tensordot(a, b, [-1, -1])


@set_module('mxnet.ndarray.numpy')
def outer(a, b):
    r"""
    Compute the outer product of two vectors.
    Given two vectors, ``a = [a0, a1, ..., aM]`` and
    ``b = [b0, b1, ..., bN]``,
    the outer product [1]_ is::
    [[a0*b0  a0*b1 ... a0*bN ]
    [a1*b0    .
    [ ...          .
    [aM*b0            aM*bN ]]

    Parameters
    ----------
    a : (M,) ndarray
        First input vector.  Input is flattened if
        not already 1-dimensional.
    b : (N,) ndarray
        Second input vector.  Input is flattened if
        not already 1-dimensional.

    Returns
    -------
    out : (M, N) ndarray
        ``out[i, j] = a[i] * b[j]``
    See also
    --------
    inner
    einsum : ``einsum('i,j->ij', a.ravel(), b.ravel())`` is the equivalent.
    ufunc.outer : A generalization to N dimensions and other operations.
                ``np.multiply.outer(a.ravel(), b.ravel())`` is the equivalent.
    References
    ----------
    .. [1] : G. H. Golub and C. F. Van Loan, *Matrix Computations*, 3rd
            ed., Baltimore, MD, Johns Hopkins University Press, 1996,
            pg. 8.
    Examples
    --------
    Make a (*very* coarse) grid for computing a Mandelbrot set:
    >>> rl = np.outer(np.ones((5,)), np.linspace(-2, 2, 5))
    >>> rl
    array([[-2., -1.,  0.,  1.,  2.],
        [-2., -1.,  0.,  1.,  2.],
        [-2., -1.,  0.,  1.,  2.],
        [-2., -1.,  0.,  1.,  2.],
        [-2., -1.,  0.,  1.,  2.]])
    """
    return tensordot(a.reshape_view((-1, )), b.reshape_view((-1, )), 0)


@set_module('mxnet.ndarray.numpy')
def cross(a, b, axisa=-1, axisb=-1, axisc=-1, axis=None): # pylint: disable=too-many-arguments
    """
    Return the cross product of two (arrays of) vectors.

    The cross product of `a` and `b` in :math:`R^3` is a vector perpendicular
    to both `a` and `b`.  If `a` and `b` are arrays of vectors, the vectors
    are defined by the last axis of `a` and `b` by default, and these axis
    can have dimensions 2 or 3.  Where the dimension of either `a` or `b` is
    2, the third component of the input vector is assumed to be zero and the
    cross product calculated accordingly.  In cases where both input vectors
    have dimension 2, the z-component of the cross product is returned.

    Parameters
    ----------
    a : ndarray
        Components of the first vector(s).
    b : ndarray
        Components of the second vector(s).
    axisa : int, optional
        Axis of `a` that defines the vector(s).  By default, the last axis.
    axisb : int, optional
        Axis of `b` that defines the vector(s).  By default, the last axis.
    axisc : int, optional
        Axis of `c` containing the cross product vector(s).  Ignored if
        both input vectors have dimension 2, as the return is scalar.
        By default, the last axis.
    axis : int, optional
        If defined, the axis of `a`, `b` and `c` that defines the vector(s)
        and cross product(s).  Overrides `axisa`, `axisb` and `axisc`.

    Returns
    -------
    c : ndarray
        Vector cross product(s).

    Raises
    ------
    ValueError
        When the dimension of the vector(s) in `a` and/or `b` does not
        equal 2 or 3.

    Notes
    -----
    Supports full broadcasting of the inputs.

    Examples
    --------
    Vector cross-product.

    >>> x = np.array([1., 2., 3.])
    >>> y = np.array([4., 5., 6.])
    >>> np.cross(x, y)
    array([-3.,  6., -3.])

    One vector with dimension 2.

    >>> x = np.array([1., 2.])
    >>> y = np.array([4., 5., 6.])
    >>> np.cross(x, y)
    array([12., -6., -3.])

    Equivalently:

    >>> x = np.array([1., 2., 0.])
    >>> y = np.array([4., 5., 6.])
    >>> np.cross(x, y)
    array([12., -6., -3.])

    Both vectors with dimension 2.

    >>> x = np.array([1., 2.])
    >>> y = np.array([4., 5.])
    >>> np.cross(x, y)
    array(-3.)

    Multiple vector cross-products. Note that the direction of the cross
    product vector is defined by the `right-hand rule`.

    >>> x = np.array([[1., 2., 3.], [4., 5., 6.]])
    >>> y = np.array([[4., 5., 6.], [1., 2., 3.]])
    >>> np.cross(x, y)
    array([[-3.,  6., -3.],
           [ 3., -6.,  3.]])

    The orientation of `c` can be changed using the `axisc` keyword.

    >>> np.cross(x, y, axisc=0)
    array([[-3.,  3.],
           [ 6., -6.],
           [-3.,  3.]])

    Change the vector definition of `x` and `y` using `axisa` and `axisb`.

    >>> x = np.array([[1., 2., 3.], [4., 5., 6.], [7., 8., 9.]])
    >>> y = np.array([[7., 8., 9.], [4., 5., 6.], [1., 2., 3.]])
    >>> np.cross(x, y)
    array([[ -6.,  12.,  -6.],
           [  0.,   0.,   0.],
           [  6., -12.,   6.]])
    >>> np.cross(x, y, axisa=0, axisb=0)
    array([[-24.,  48., -24.],
           [-30.,  60., -30.],
           [-36.,  72., -36.]])
    """
    if axis is not None:
        axisa, axisb, axisc = (axis,) * 3

    if isinstance(a, NDArray) and isinstance(b, NDArray):
        return _api_internal.cross(a, b, axisa, axisb, axisc)
    else:
        raise TypeError("Input data should be NDarray")


@set_module('mxnet.ndarray.numpy')
def kron(a, b):
    r"""
    Kronecker product of two arrays.
    Computes the Kronecker product, a composite array made of blocks of the
    second array scaled by the first.
    Parameters
    ----------
    a, b : ndarray
    Returns
    -------
    out : ndarray
    See Also
    --------
    outer : The outer product
    Notes
    -----
    The function assumes that the number of dimensions of `a` and `b`
    are the same, if necessary prepending the smallest with ones.
    If `a.shape = (r0,r1,..,rN)` and `b.shape = (s0,s1,...,sN)`,
    the Kronecker product has shape `(r0*s0, r1*s1, ..., rN*SN)`.
    The elements are products of elements from `a` and `b`, organized
    explicitly by::
        kron(a,b)[k0,k1,...,kN] = a[i0,i1,...,iN] * b[j0,j1,...,jN]
    where::
        kt = it * st + jt,  t = 0,...,N
    In the common 2-D case (N=1), the block structure can be visualized::
        [[ a[0,0]*b,   a[0,1]*b,  ... , a[0,-1]*b  ],
        [  ...                              ...   ],
        [ a[-1,0]*b,  a[-1,1]*b, ... , a[-1,-1]*b ]]
    Examples
    --------
    >>> np.kron([1,10,100], [5,6,7])
    array([  5,   6,   7,  50,  60,  70, 500, 600, 700])
    >>> np.kron([5,6,7], [1,10,100])
    array([  5,  50, 500,   6,  60, 600,   7,  70, 700])
    """
    return _api_internal.kron(a, b)


@set_module('mxnet.ndarray.numpy')
def equal(x1, x2, out=None):
    """
    Return (x1 == x2) element-wise.
    Parameters
    ----------
    x1, x2 : ndarrays or scalars
        Input arrays. If ``x1.shape != x2.shape``, they must be broadcastable to
        a common shape (which becomes the shape of the output).
    out : ndarray, None, or tuple of ndarray and None, optional
        A location into which the result is stored. If provided, it must have
        a shape that the inputs broadcast to. If not provided or `None`,
        a freshly-allocated array is returned.
    Returns
    -------
    out : ndarray or scalar
        Output array of type bool, element-wise comparison of `x1` and `x2`.
        This is a scalar if both `x1` and `x2` are scalars.
    See Also
    --------
    not_equal, greater_equal, less_equal, greater, less
    Examples
    --------
    >>> np.equal(np.ones(2, 1)), np.zeros(1, 3))
    array([[False, False, False],
           [False, False, False]])
    >>> np.equal(1, np.ones(1))
    array([ True])
    """
    if isinstance(x1, numeric_types) and isinstance(x2, numeric_types):
        return _np.equal(x1, x2, out=out)
    return _api_internal.equal(x1, x2, out)


@set_module('mxnet.ndarray.numpy')
def not_equal(x1, x2, out=None):
    """
    Return (x1 != x2) element-wise.
    Parameters
    ----------
    x1, x2 : ndarrays or scalars
        Input arrays. If ``x1.shape != x2.shape``, they must be broadcastable to
        a common shape (which becomes the shape of the output).
    out : ndarray, None, or tuple of ndarray and None, optional
        A location into which the result is stored. If provided, it must have
        a shape that the inputs broadcast to. If not provided or `None`,
        a freshly-allocated array is returned.
    Returns
    -------
    out : ndarray or scalar
        Output array of type bool, element-wise comparison of `x1` and `x2`.
        This is a scalar if both `x1` and `x2` are scalars.
    See Also
    --------
    equal, greater, greater_equal, less, less_equal
    Examples
    --------
    >>> np.not_equal(np.ones(2, 1)), np.zeros(1, 3))
    array([[ True,  True,  True],
           [ True,  True,  True]])
    >>> np.not_equal(1, np.ones(1))
    array([False])
    """
    if isinstance(x1, numeric_types) and isinstance(x2, numeric_types):
        return _np.not_equal(x1, x2, out=out)
    return _api_internal.not_equal(x1, x2, out)



@set_module('mxnet.ndarray.numpy')
def greater(x1, x2, out=None):
    """
    Return the truth value of (x1 > x2) element-wise.
    Parameters
    ----------
    x1, x2 : ndarrays or scalars
        Input arrays. If ``x1.shape != x2.shape``, they must be broadcastable to
        a common shape (which becomes the shape of the output).
    out : ndarray, None, or tuple of ndarray and None, optional
        A location into which the result is stored. If provided, it must have
        a shape that the inputs broadcast to. If not provided or `None`,
        a freshly-allocated array is returned.
    Returns
    -------
    out : ndarray or scalar
        Output array of type bool, element-wise comparison of `x1` and `x2`.
        This is a scalar if both `x1` and `x2` are scalars.
    See Also
    --------
    equal, greater, greater_equal, less, less_equal
    Examples
    --------
    >>> np.greater(np.ones(2, 1)), np.zeros(1, 3))
    array([[ True,  True,  True],
           [ True,  True,  True]])
    >>> np.greater(1, np.ones(1))
    array([False])
    """
    if isinstance(x1, numeric_types) and isinstance(x2, numeric_types):
        return _np.greater(x1, x2, out=out)
    return _api_internal.greater(x1, x2, out)


@set_module('mxnet.ndarray.numpy')
def less(x1, x2, out=None):
    """
    Return the truth value of (x1 < x2) element-wise.
    Parameters
    ----------
    x1, x2 : ndarrays or scalars
        Input arrays. If ``x1.shape != x2.shape``, they must be broadcastable to
        a common shape (which becomes the shape of the output).
    out : ndarray, None, or tuple of ndarray and None, optional
        A location into which the result is stored. If provided, it must have
        a shape that the inputs broadcast to. If not provided or `None`,
        a freshly-allocated array is returned.
    Returns
    -------
    out : ndarray or scalar
        Output array of type bool, element-wise comparison of `x1` and `x2`.
        This is a scalar if both `x1` and `x2` are scalars.
    See Also
    --------
    equal, greater, greater_equal, less, less_equal
    Examples
    --------
    >>> np.less(np.ones(2, 1)), np.zeros(1, 3))
    array([[ True,  True,  True],
           [ True,  True,  True]])
    >>> np.less(1, np.ones(1))
    array([False])
    """
    if isinstance(x1, numeric_types) and isinstance(x2, numeric_types):
        return _np.less(x1, x2, out=out)
    return _api_internal.less(x1, x2, out)


@set_module('mxnet.ndarray.numpy')
def greater_equal(x1, x2, out=None):
    """
    Return the truth value of (x1 >= x2) element-wise.
    Parameters
    ----------
    x1, x2 : ndarrays or scalars
        Input arrays. If ``x1.shape != x2.shape``, they must be broadcastable to
        a common shape (which becomes the shape of the output).
    out : ndarray, None, or tuple of ndarray and None, optional
        A location into which the result is stored. If provided, it must have
        a shape that the inputs broadcast to. If not provided or `None`,
        a freshly-allocated array is returned.
    Returns
    -------
    out : ndarray or scalar
        Output array of type bool, element-wise comparison of `x1` and `x2`.
        This is a scalar if both `x1` and `x2` are scalars.
    See Also
    --------
    equal, greater, greater_equal, less, less_equal
    Examples
    --------
    >>> np.greater_equal(np.ones(2, 1)), np.zeros(1, 3))
    array([[ True,  True,  True],
           [ True,  True,  True]])
    >>> np.greater_equal(1, np.ones(1))
    array([True])
    """
    if isinstance(x1, numeric_types) and isinstance(x2, numeric_types):
        return _np.greater_equal(x1, x2, out=out)
    return _api_internal.greater_equal(x1, x2, out)



@set_module('mxnet.ndarray.numpy')
def less_equal(x1, x2, out=None):
    """
    Return the truth value of (x1 <= x2) element-wise.
    Parameters
    ----------
    x1, x2 : ndarrays or scalars
        Input arrays. If ``x1.shape != x2.shape``, they must be broadcastable to
        a common shape (which becomes the shape of the output).
    out : ndarray, None, or tuple of ndarray and None, optional
        A location into which the result is stored. If provided, it must have
        a shape that the inputs broadcast to. If not provided or `None`,
        a freshly-allocated array is returned.
    Returns
    -------
    out : ndarray or scalar
        Output array of type bool, element-wise comparison of `x1` and `x2`.
        This is a scalar if both `x1` and `x2` are scalars.
    See Also
    --------
    equal, greater, greater_equal, less, less_equal
    Examples
    --------
    >>> np.less_equal(np.ones(2, 1)), np.zeros(1, 3))
    array([[False, False, False],
           [False, False, False]])
    >>> np.less_equal(1, np.ones(1))
    array([True])
    """
    if isinstance(x1, numeric_types) and isinstance(x2, numeric_types):
        return _np.less_equal(x1, x2, out=out)
    return _api_internal.less_equal(x1, x2, out)


@set_module('mxnet.ndarray.numpy')
def roll(a, shift, axis=None):
    """
    Roll array elements along a given axis.

    Elements that roll beyond the last position are re-introduced at
    the first.

    Parameters
    ----------
    a : ndarray
        Input array.
    shift : int or tuple of ints
        The number of places by which elements are shifted.  If a tuple,
        then `axis` must be a tuple of the same size, and each of the
        given axes is shifted by the corresponding number.  If an int
        while `axis` is a tuple of ints, then the same value is used for
        all given axes.
    axis : int or tuple of ints, optional
        Axis or axes along which elements are shifted.  By default, the
        array is flattened before shifting, after which the original
        shape is restored.

    Returns
    -------
    res : ndarray
        Output array, with the same shape as `a`.

    Notes
    -----
    Supports rolling over multiple dimensions simultaneously.

    Examples
    --------
    >>> x = np.arange(10)
    >>> np.roll(x, 2)
    array([8., 9., 0., 1., 2., 3., 4., 5., 6., 7.])
    >>> np.roll(x, -2)
    array([2., 3., 4., 5., 6., 7., 8., 9., 0., 1.])

    >>> x2 = np.reshape(x, (2,5))
    >>> x2
    array([[0., 1., 2., 3., 4.],
           [5., 6., 7., 8., 9.]])
    >>> np.roll(x2, 1)
    array([[9., 0., 1., 2., 3.],
           [4., 5., 6., 7., 8.]])
    >>> np.roll(x2, -1)
    array([[1., 2., 3., 4., 5.],
           [6., 7., 8., 9., 0.]])
    >>> np.roll(x2, 1, axis=0)
    array([[5., 6., 7., 8., 9.],
           [0., 1., 2., 3., 4.]])
    >>> np.roll(x2, -1, axis=0)
    array([[5., 6., 7., 8., 9.],
           [0., 1., 2., 3., 4.]])
    >>> np.roll(x2, 1, axis=1)
    array([[4., 0., 1., 2., 3.],
           [9., 5., 6., 7., 8.]])
    >>> np.roll(x2, -1, axis=1)
    array([[1., 2., 3., 4., 0.],
           [6., 7., 8., 9., 5.]])
   """
    return _api_internal.roll(a, shift, axis)


@wrap_np_binary_func
def logical_and(x1, x2, out=None):
    r"""
    Compute the truth value of x1 AND x2 element-wise.
    Parameters
    ----------
    x1, x2 : array_like
        Logical AND is applied to the elements of `x1` and `x2`.
        If ``x1.shape != x2.shape``, they must be broadcastable to a common
        shape (which becomes the shape of the output).
    out : ndarray, None, or tuple of ndarray and None, optional
        A location into which the result is stored. If provided, it must have
        a shape that the inputs broadcast to. If not provided or `None`,
        a freshly-allocated array is returned. A tuple (possible only as a
        keyword argument) must have length equal to the number of outputs.
    Returns
    -------
    y : ndarray or bool
        Boolean result of the logical AND operation applied to the elements
        of `x1` and `x2`; the shape is determined by broadcasting.
        This is a scalar if both `x1` and `x2` are scalars.
    See Also
    --------
    logical_or, logical_not, logical_xor, bitwise_or
    Examples
    --------
    >>> np.logical_and(True, False)
    False
    >>> np.logical_and(np.array([True, True], dtype='bool'), np.array([False, True], dtype='bool'))
    array([False,  True])
    """
    if isinstance(x1, numeric_types) and isinstance(x2, numeric_types):
        return _np.logical_and(x1, x2, out=out)
    return _api_internal.logical_and(x1, x2, out)


@set_module('mxnet.ndarray.numpy')
@wrap_np_binary_func
def logical_or(x1, x2, out=None):
    """
    Compute the truth value of x1 OR x2 element-wise.
    Parameters
    ----------
    x1, x2 : array_like
        Logical OR is applied to the elements of `x1` and `x2`.
        If ``x1.shape != x2.shape``, they must be broadcastable to a common
        shape (which becomes the shape of the output).
    out : ndarray, None, or tuple of ndarray and None, optional
        A location into which the result is stored. If provided, it must have
        a shape that the inputs broadcast to. If not provided or `None`,
        a freshly-allocated array is returned. A tuple (possible only as a
        keyword argument) must have length equal to the number of outputs.
    Returns
    -------
    y : ndarray or bool
        Boolean result of the logical OR operation applied to the elements
        of `x1` and `x2`; the shape is determined by broadcasting.
        This is a scalar if both `x1` and `x2` are scalars.
    See Also
    --------
    logical_and, logical_not, logical_xor, bitwise_or
    Examples
    --------
    >>> np.logical_or(True, False)
    True
    >>> np.logical_or(np.array([True, True], dtype='bool'), np.array([False, True], dtype='bool'))
    array([True,  True])
    """
    if isinstance(x1, numeric_types) and isinstance(x2, numeric_types):
        return _np.logical_or(x1, x2, out=out)
    return _api_internal.logical_or(x1, x2, out)


@set_module('mxnet.ndarray.numpy')
@wrap_np_binary_func
def logical_xor(x1, x2, out=None):
    """
    Compute the truth value of x1 XOR x2 element-wise.
    Parameters
    ----------
    x1, x2 : array_like
        Logical XOR is applied to the elements of `x1` and `x2`.
        If ``x1.shape != x2.shape``, they must be broadcastable to a common
        shape (which becomes the shape of the output).
    out : ndarray, None, or tuple of ndarray and None, optional
        A location into which the result is stored. If provided, it must have
        a shape that the inputs broadcast to. If not provided or `None`,
        a freshly-allocated array is returned. A tuple (possible only as a
        keyword argument) must have length equal to the number of outputs.
    Returns
    -------
    y : ndarray or bool
        Boolean result of the logical XOR operation applied to the elements
        of `x1` and `x2`; the shape is determined by broadcasting.
        This is a scalar if both `x1` and `x2` are scalars.
    See Also
    --------
    logical_and, logical_not, logical_or, bitwise_or
    Examples
    --------
    >>> np.logical_xor(True, False)
    True
    >>> np.logical_xor(np.array([True, True], dtype='bool'), np.array([False, True], dtype='bool'))
    array([ True, False])
    """
    if isinstance(x1, numeric_types) and isinstance(x2, numeric_types):
        return _np.logical_xor(x1, x2, out=out)
    return _api_internal.logical_xor(x1, x2, out)


@set_module('mxnet.ndarray.numpy')
def rot90(m, k=1, axes=(0, 1)):
    """
    Rotate an array by 90 degrees in the plane specified by axes.
    Rotation direction is from the first towards the second axis.
    Parameters
    ----------
    m : ndarray
        Array of two or more dimensions.
    k : integer
        Number of times the array is rotated by 90 degrees.
    axes: (2,) array_like
        The array is rotated in the plane defined by the axes.
        Axes must be different.

    Returns
    -------
    y : ndarray
        A rotated view of `m`.

    -----
    rot90(m, k=1, axes=(1,0)) is the reverse of rot90(m, k=1, axes=(0,1))
    rot90(m, k=1, axes=(1,0)) is equivalent to rot90(m, k=-1, axes=(0,1))
    Examples
    --------
    >>> m = np.array([[1,2],[3,4]], 'int')
    >>> m
    array([[1, 2],
           [3, 4]], dtype=int64)
    >>> np.rot90(m)
    array([[2, 4],
           [1, 3]], dtype=int64)
    >>> np.rot90(m, 2)
    array([[4, 3],
           [2, 1]], dtype=int64)
    >>> m = np.arange(8).reshape((2,2,2))
    >>> np.rot90(m, 1, (1,2))
    array([[[1., 3.],
            [0., 2.]],

           [[5., 7.],
            [4., 6.]]])
    """
    return _api_internal.rot90(m, k, axes)


@set_module('mxnet.ndarray.numpy')
def einsum(*operands, **kwargs):
    r"""
    einsum(subscripts, *operands, out=None, optimize=False)

    Evaluates the Einstein summation convention on the operands.

    Using the Einstein summation convention, many common multi-dimensional,
    linear algebraic array operations can be represented in a simple fashion.
    In *implicit* mode `einsum` computes these values.

    In *explicit* mode, `einsum` provides further flexibility to compute
    other array operations that might not be considered classical Einstein
    summation operations, by disabling, or forcing summation over specified
    subscript labels.

    See the notes and examples for clarification.

    Parameters
    ----------
    subscripts : str
        Specifies the subscripts for summation as comma separated list of
        subscript labels. An implicit (classical Einstein summation)
        calculation is performed unless the explicit indicator '->' is
        included as well as subscript labels of the precise output form.
    operands : list of ndarray
        These are the arrays for the operation.
    out : ndarray, optional
        If provided, the calculation is done into this array.
    optimize : {False, True}, optional
        Controls if intermediate optimization should occur. No optimization
        will occur if False. Defaults to False.

    Returns
    -------
    output : ndarray
        The calculation based on the Einstein summation convention.

    Notes
    -----
    The Einstein summation convention can be used to compute
    many multi-dimensional, linear algebraic array operations. `einsum`
    provides a succinct way of representing these.

    A non-exhaustive list of these operations,
    which can be computed by `einsum`, is shown below along with examples:

    * Trace of an array, :py:func:`np.trace`.
    * Return a diagonal, :py:func:`np.diag`.
    * Array axis summations, :py:func:`np.sum`.
    * Transpositions and permutations, :py:func:`np.transpose`.
    * Matrix multiplication and dot product, :py:func:`np.matmul` :py:func:`np.dot`.
    * Vector inner and outer products, :py:func:`np.inner` :py:func:`np.outer`.
    * Broadcasting, element-wise and scalar multiplication, :py:func:`np.multiply`.
    * Tensor contractions, :py:func:`np.tensordot`.

    The subscripts string is a comma-separated list of subscript labels,
    where each label refers to a dimension of the corresponding operand.
    Whenever a label is repeated it is summed, so ``np.einsum('i,i', a, b)``
    is equivalent to :py:func:`np.inner(a,b) <np.inner>`. If a label
    appears only once, it is not summed, so ``np.einsum('i', a)`` produces a
    view of ``a`` with no changes. A further example ``np.einsum('ij,jk', a, b)``
    describes traditional matrix multiplication and is equivalent to
    :py:func:`np.matmul(a,b) <np.matmul>`. Repeated subscript labels in one
    operand take the diagonal. For example, ``np.einsum('ii', a)`` is equivalent
    to :py:func:`np.trace(a) <np.trace>`.

    In *implicit mode*, the chosen subscripts are important
    since the axes of the output are reordered alphabetically.  This
    means that ``np.einsum('ij', a)`` doesn't affect a 2D array, while
    ``np.einsum('ji', a)`` takes its transpose. Additionally,
    ``np.einsum('ij,jk', a, b)`` returns a matrix multiplication, while,
    ``np.einsum('ij,jh', a, b)`` returns the transpose of the
    multiplication since subscript 'h' precedes subscript 'i'.

    In *explicit mode* the output can be directly controlled by
    specifying output subscript labels.  This requires the
    identifier '->' as well as the list of output subscript labels.
    This feature increases the flexibility of the function since
    summing can be disabled or forced when required. The call
    ``np.einsum('i->', a)`` is like :py:func:`np.sum(a, axis=-1) <np.sum>`,
    and ``np.einsum('ii->i', a)`` is like :py:func:`np.diag(a) <np.diag>`.
    The difference is that `einsum` does not allow broadcasting by default.
    Additionally ``np.einsum('ij,jh->ih', a, b)`` directly specifies the
    order of the output subscript labels and therefore returns matrix
    multiplication, unlike the example above in implicit mode.

    To enable and control broadcasting, use an ellipsis.  Default
    NumPy-style broadcasting is done by adding an ellipsis
    to the left of each term, like ``np.einsum('...ii->...i', a)``.
    To take the trace along the first and last axes,
    you can do ``np.einsum('i...i', a)``, or to do a matrix-matrix
    product with the left-most indices instead of rightmost, one can do
    ``np.einsum('ij...,jk...->ik...', a, b)``.

    When there is only one operand, no axes are summed, and no output
    parameter is provided, a view into the operand is returned instead
    of a new array.  Thus, taking the diagonal as ``np.einsum('ii->i', a)``
    produces a view.

    The ``optimize`` argument which will optimize the contraction order
    of an einsum expression. For a contraction with three or more operands this
    can greatly increase the computational efficiency at the cost of a larger
    memory footprint during computation.

    Typically a 'greedy' algorithm is applied which empirical tests have shown
    returns the optimal path in the majority of cases. 'optimal' is not supported
    for now.

    This function differs from the original `numpy.einsum
    <https://docs.scipy.org/doc/numpy/reference/generated/numpy.einsum.html>`_ in
    the following way(s):

    - Does not support 'optimal' strategy
    - Does not support the alternative subscript like
        `einsum(op0, sublist0, op1, sublist1, ..., [sublistout])`
    - Does not produce view in any cases

    Examples
    --------
    >>> a = np.arange(25).reshape(5,5)
    >>> b = np.arange(5)
    >>> c = np.arange(6).reshape(2,3)

    Trace of a matrix:

    >>> np.einsum('ii', a)
    array(60.)

    Extract the diagonal (requires explicit form):

    >>> np.einsum('ii->i', a)
    array([ 0.,  6., 12., 18., 24.])

    Sum over an axis (requires explicit form):

    >>> np.einsum('ij->i', a)
    array([ 10.,  35.,  60.,  85., 110.])
    >>> np.sum(a, axis=1)
    array([ 10.,  35.,  60.,  85., 110.])

    For higher dimensional arrays summing a single axis can be done with ellipsis:

    >>> np.einsum('...j->...', a)
    array([ 10.,  35.,  60.,  85., 110.])

    Compute a matrix transpose, or reorder any number of axes:

    >>> np.einsum('ji', c)
    array([[0., 3.],
           [1., 4.],
           [2., 5.]])
    >>> np.einsum('ij->ji', c)
    array([[0., 3.],
           [1., 4.],
           [2., 5.]])
    >>> np.transpose(c)
    array([[0., 3.],
           [1., 4.],
           [2., 5.]])

    Vector inner products:

    >>> np.einsum('i,i', b, b)
    array(30.)

    Matrix vector multiplication:

    >>> np.einsum('ij,j', a, b)
    array([ 30.,  80., 130., 180., 230.])
    >>> np.dot(a, b)
    array([ 30.,  80., 130., 180., 230.])
    >>> np.einsum('...j,j', a, b)
    array([ 30.,  80., 130., 180., 230.])

    Broadcasting and scalar multiplication:

    >>> np.einsum('..., ...', np.array(3), c)
    array([[ 0.,  3.,  6.],
           [ 9., 12., 15.]])
    >>> np.einsum(',ij', np.array(3), c)
    array([[ 0.,  3.,  6.],
           [ 9., 12., 15.]])
    >>> np.multiply(3, c)
    array([[ 0.,  3.,  6.],
           [ 9., 12., 15.]])

    Vector outer product:

    >>> np.einsum('i,j', np.arange(2)+1, b)
    array([[0., 1., 2., 3., 4.],
           [0., 2., 4., 6., 8.]])

    Tensor contraction:

    >>> a = np.arange(60.).reshape(3,4,5)
    >>> b = np.arange(24.).reshape(4,3,2)
    >>> np.einsum('ijk,jil->kl', a, b)
    array([[4400., 4730.],
           [4532., 4874.],
           [4664., 5018.],
           [4796., 5162.],
           [4928., 5306.]])

    Example of ellipsis use:

    >>> a = np.arange(6).reshape((3,2))
    >>> b = np.arange(12).reshape((4,3))
    >>> np.einsum('ki,jk->ij', a, b)
    array([[10., 28., 46., 64.],
           [13., 40., 67., 94.]])
    >>> np.einsum('ki,...k->i...', a, b)
    array([[10., 28., 46., 64.],
           [13., 40., 67., 94.]])
    >>> np.einsum('k...,jk', a, b)
    array([[10., 28., 46., 64.],
           [13., 40., 67., 94.]])

    Chained array operations. For more complicated contractions, speed ups
    might be achieved by repeatedly computing a 'greedy' path. Performance
    improvements can be particularly significant with larger arrays:

    >>> a = np.ones(64).reshape(2,4,8)
    # Basic `einsum`: ~42.22ms  (benchmarked on 3.4GHz Intel Xeon.)
    >>> for iteration in range(500):
    ...     np.einsum('ijk,ilm,njm,nlk,abc->',a,a,a,a,a)
    # Greedy `einsum` (faster optimal path approximation): ~0.117ms
    >>> for iteration in range(500):
    ...     np.einsum('ijk,ilm,njm,nlk,abc->',a,a,a,a,a, optimize=True)
    """
    # Grab non-einsum kwargs; do not optimize by default.
    optimize_arg = kwargs.pop('optimize', False)
    out = kwargs.pop('out', None)

    subscripts = operands[0]
    operands = operands[1:]
    return _api_internal.einsum(*operands, subscripts, out, int(optimize_arg))


@set_module('mxnet.ndarray.numpy')
def nonzero(a):
    """
    Return the indices of the elements that are non-zero.

    Returns a tuple of arrays, one for each dimension of `a`,
    containing the indices of the non-zero elements in that
    dimension. The values in `a` are always returned in
    row-major, C-style order.

    To group the indices by element, rather than dimension, use `argwhere`,
    which returns a row for each non-zero element.

    Parameters
    ----------
    a : ndarray
        Input array.

    Returns
    -------
    tuple_of_arrays : tuple
        Indices of elements that are non-zero.

    See Also
    --------
    ndarray.nonzero :
        Equivalent ndarray method.

    Notes
    -----
    While the nonzero values can be obtained with ``a[nonzero(a)]``, it is
    recommended to use ``x[x.astype(bool)]`` or ``x[x != 0]`` instead, which
    will correctly handle 0-d arrays.

    Examples
    --------
    >>> x = np.array([[3, 0, 0], [0, 4, 0], [5, 6, 0]])
    >>> x
    array([[3, 0, 0],
           [0, 4, 0],
           [5, 6, 0]], dtype=int32)
    >>> np.nonzero(x)
    (array([0, 1, 2, 2], dtype=int64), array([0, 1, 0, 1], dtype=int64))

    >>> x[np.nonzero(x)]
    array([3, 4, 5, 6])
    >>> np.transpose(np.stack(np.nonzero(x)))
    array([[0, 0],
           [1, 1],
           [2, 0],
           [2, 1]], dtype=int64)

    A common use for ``nonzero`` is to find the indices of an array, where
    a condition is True.  Given an array `a`, the condition `a` > 3 is a
    boolean array and since False is interpreted as 0, np.nonzero(a > 3)
    yields the indices of the `a` where the condition is true.

    >>> a = np.array([[1, 2, 3], [4, 5, 6], [7, 8, 9]], dtype=np.int32)
    >>> a > 3
    array([[False, False, False],
           [ True,  True,  True],
           [ True,  True,  True]])
    >>> np.nonzero(a > 3)
    (array([1, 1, 1, 2, 2, 2], dtype=int64), array([0, 1, 2, 0, 1, 2], dtype=int64))

    Using this result to index `a` is equivalent to using the mask directly:

    >>> a[np.nonzero(a > 3)]
    array([4, 5, 6, 7, 8, 9], dtype=int32)
    >>> a[a > 3]
    array([4, 5, 6, 7, 8, 9], dtype=int32)

    ``nonzero`` can also be called as a method of the array.

    >>> (a > 3).nonzero()
    (array([1, 1, 1, 2, 2, 2], dtype=int64), array([0, 1, 2, 0, 1, 2], dtype=int64))
    """
    out = _api_internal.nonzero(a).transpose()
    return tuple([out[i] for i in range(len(out))])


@set_module('mxnet.ndarray.numpy')
def percentile(a, q, axis=None, out=None, overwrite_input=None, interpolation='linear', keepdims=False): # pylint: disable=too-many-arguments
    """
    Compute the q-th percentile of the data along the specified axis.
    Returns the q-th percentile(s) of the array elements.

    Parameters
    ----------
    a : ndarray
        Input array
    q : ndarray
        Percentile or sequence of percentiles to compute.
    axis : {int, tuple of int, None}, optional
        Axis or axes along which the percentiles are computed. The default is to
        compute the percentile(s) along a flattened version of the array.
    out : ndarray, optional
        Alternative output array in which to place the result. It must have the same
        shape and buffer length as the expected output, but the type (of the output)
        will be cast if necessary.
    overwrite_input : bool, optional (Not supported yet)
        If True, then allow the input array a to be modified by intermediate calculations,
        to save memory. In this case, the contents of the input a after this function
        completes is undefined.
    interpolation : {'linear', 'lower', 'higher', 'midpoint', 'nearest'}
        This optional parameter specifies the interpolation method to use when the
        desired percentile lies between two data points i < j:
        'linear': i + (j - i) * fraction, where fraction is the fractional part of the
        index surrounded by i and j.
        'lower': i.
        'higher': j.
        'nearest': i or j, whichever is nearest.
        'midpoint': (i + j) / 2.
    keepdims : bool, optional
        If this is set to True, the axes which are reduced are left in the result as
        dimensions with size one. With this option, the result will broadcast
        correctly against the original array a.

    Returns
    -------
    percentile : scalar or ndarray
        Output array.

    Examples
    --------
    >>> a = np.array([[10, 7, 4], [3, 2, 1]])
    >>> a
    array([[10,  7,  4],
        [ 3,  2,  1]])
    >>> np.percentile(a, np.array(50))
    array(3.5)
    >>> np.percentile(a, np.array(50), axis=0)
    array([6.5, 4.5, 2.5])
    >>> np.percentile(a, np.array(50), axis=1)
    array([7.,  2.])
    >>> np.percentile(a, np.array(50), axis=1, keepdims=True)
    array([[7.],
        [2.]])

    >>> m = np.percentile(a, np.array(50), axis=0)
    >>> out = np.zeros_like(m)
    >>> np.percentile(a, np.array(50), axis=0, out=out)
    array([6.5, 4.5, 2.5])
    >>> m
    array([6.5, 4.5, 2.5])
    """
    if overwrite_input is not None:
        raise NotImplementedError('overwrite_input is not supported yet')
    return _api_internal.percentile(a, q, axis, interpolation, keepdims, out)


@set_module('mxnet.ndarray.numpy')
def median(a, axis=None, out=None, overwrite_input=None, keepdims=False):
    r"""
    Compute the median along the specified axis.
    Returns the median of the array elements.
    Parameters
    ----------
    a : array_like
        Input array or object that can be converted to an array.
    axis : {int, sequence of int, None}, optional
        Axis or axes along which the medians are computed. The default
        is to compute the median along a flattened version of the array.
        A sequence of axes is supported since version 1.9.0.
    out : ndarray, optional
        Alternative output array in which to place the result. It must
        have the same shape and buffer length as the expected output,
        but the type (of the output) will be cast if necessary.
    keepdims : bool, optional
        If this is set to True, the axes which are reduced are left
        in the result as dimensions with size one. With this option,
        the result will broadcast correctly against the original `arr`.
    Returns
    -------
    median : ndarray
        A new array holding the result. If the input contains integers
        or floats smaller than ``float32``, then the output data-type is
        ``np.float32``.  Otherwise, the data-type of the output is the
        same as that of the input. If `out` is specified, that array is
        returned instead.
    See Also
    --------
    mean, percentile
    Examples
    --------
    >>> a = np.array([[10, 7, 4], [3, 2, 1]])
    >>> a
    array([[10,  7,  4],
        [ 3,  2,  1]])
    >>> np.median(a)
    3.5
    >>> np.median(a, axis=0)
    array([6.5, 4.5, 2.5])
    >>> np.median(a, axis=1)
    array([7.,  2.])
    """
    return quantile(a=a, q=0.5, axis=axis, out=out, overwrite_input=overwrite_input,
                    interpolation='midpoint', keepdims=keepdims)


@set_module('mxnet.ndarray.numpy')
def quantile(a, q, axis=None, out=None, overwrite_input=None, interpolation='linear', keepdims=False): # pylint: disable=too-many-arguments
    """
    Compute the q-th quantile of the data along the specified axis.
    New in version 1.15.0.
    Parameters
    ----------
    a : ndarray
        Input array or object that can be converted to an array.
    q : ndarray
        Quantile or sequence of quantiles to compute, which must be between 0 and 1 inclusive.
    axis : {int, tuple of int, None}, optional
        Axis or axes along which the quantiles are computed.
        The default is to compute the quantile(s) along a flattened version of the array.
    out : ndarray, optional
        Alternative output array in which to place the result.
        It must have the same shape and buffer length as the expected output,
        but the type (of the output) will be cast if necessary.
    interpolation : {'linear', 'lower', 'higher', 'midpoint', 'nearest'}
        This optional parameter specifies the interpolation method to use
        when the desired quantile lies between two data points i < j:
            linear: i + (j - i) * fraction, where fraction is the fractional part of the index surrounded by i and j.
            lower: i.
            higher: j.
            nearest: i or j, whichever is nearest.
            midpoint: (i + j) / 2.
    keepdims : bool, optional
        If this is set to True, the axes which are reduced are left in the result as dimensions with size one.
        With this option, the result will broadcast correctly against the original array a.
    Returns
    -------
    quantile : ndarray
        If q is a single quantile and axis=None, then the result is a scalar.
        If multiple quantiles are given, first axis of the result corresponds to the quantiles.
        The other axes are the axes that remain after the reduction of a.
        If out is specified, that array is returned instead.
    See also
    --------
    mean
    Notes
    -----
    Given a vector V of length N, the q-th quantile of V is the value q of the way from the minimum
    to the maximum in a sorted copy of V. The values and distances of the two nearest neighbors
    as well as the interpolation parameter will determine the quantile if the normalized ranking
    does not match the location of q exactly. This function is the same as the median if q=0.5,
    the same as the minimum if q=0.0 and the same as the maximum if q=1.0.
    This function differs from the original `numpy.quantile
    <https://numpy.org/devdocs/reference/generated/numpy.quantile.html>`_ in
    the following aspects:
    - q must be ndarray type even if it is a scalar
    - do not support overwrite_input
    Examples
    --------
    >>> a = np.array([[10, 7, 4], [3, 2, 1]])
    >>> a
    array([[10., 7., 4.],
           [3., 2., 1.]])
    >>> q = np.array(0.5)
    >>> q
    array(0.5)
    >>> np.quantile(a, q)
    array(3.5)
    >>> np.quantile(a, q, axis=0)
    array([6.5, 4.5, 2.5])
    >>> np.quantile(a, q, axis=1)
    array([7., 2.])
    >>> np.quantile(a, q, axis=1, keepdims=True)
    array([[7.],
           [2.]])
    >>> m = np.quantile(a, q, axis=0)
    >>> out = np.zeros_like(m)
    >>> np.quantile(a, q, axis=0, out=out)
    array([6.5, 4.5, 2.5])
    >>> out
    array([6.5, 4.5, 2.5])
    """
    if overwrite_input is not None:
        raise NotImplementedError('overwrite_input is not supported yet')
    return _api_internal.percentile(a, q * 100, axis, interpolation, keepdims, out)


@set_module('mxnet.ndarray.numpy')
def shares_memory(a, b, max_work=None):
    """
    Determine if two arrays share memory

    Parameters
    ----------
    a, b : ndarray
        Input arrays

    Returns
    -------
    out : bool

    See Also
    --------
    may_share_memory

    Examples
    --------
    >>> np.may_share_memory(np.array([1,2]), np.array([5,8,9]))
    False

    This function differs from the original `numpy.shares_memory
    <https://docs.scipy.org/doc/numpy/reference/generated/numpy.shares_memory.html>`_ in
    the following way(s):

    - Does not support `max_work`, it is a dummy argument
    - Actually it is same as `may_share_memory` in MXNet np
    """
    return _api_internal.share_memory(a, b).item()


@set_module('mxnet.ndarray.numpy')
def may_share_memory(a, b, max_work=None):
    """
    Determine if two arrays might share memory

    A return of True does not necessarily mean that the two arrays
    share any element.  It just means that they *might*.

    Only the memory bounds of a and b are checked by default.

    Parameters
    ----------
    a, b : ndarray
        Input arrays

    Returns
    -------
    out : bool

    See Also
    --------
    shares_memory

    Examples
    --------
    >>> np.may_share_memory(np.array([1,2]), np.array([5,8,9]))
    False
    >>> x = np.zeros([3, 4])
    >>> np.may_share_memory(x[:,0], x[:,1])
    True

    This function differs from the original `numpy.may_share_memory
    <https://docs.scipy.org/doc/numpy/reference/generated/numpy.may_share_memory.html>`_ in
    the following way(s):

    - Does not support `max_work`, it is a dummy argument
    - Actually it is same as `shares_memory` in MXNet np
    """
    return _api_internal.share_memory(a, b).item()


@set_module('mxnet.ndarray.numpy')
def interp(x, xp, fp, left=None, right=None, period=None):  # pylint: disable=too-many-arguments
    """
    One-dimensional linear interpolation.
    Returns the one-dimensional piecewise linear interpolant to a function
    with given values at discrete data-points.

    Parameters
    ----------
    x : ndarray
        The x-coordinates of the interpolated values.
    xp : 1-D array of floats
        The x-coordinates of the data points, must be increasing if argument
        `period` is not specified. Otherwise, `xp` is internally sorted after
        normalizing the periodic boundaries with ``xp = xp % period``.
    fp : 1-D array of floats
        The y-coordinates of the data points, same length as `xp`.
    left : optional float corresponding to fp
        Value to return for `x < xp[0]`, default is `fp[0]`.
    right : optional float corresponding to fp
        Value to return for `x > xp[-1]`, default is `fp[-1]`.
    period : None or float, optional
        A period for the x-coordinates. This parameter allows the proper
        interpolation of angular x-coordinates. Parameters `left` and `right`
        are ignored if `period` is specified.
        .. versionadded:: 1.10.0

    Returns
    -------
    y : float (corresponding to fp) or ndarray
        The interpolated values, same shape as `x`.
    Raises
    ------
    ValueError
        If `xp` and `fp` have different length
        If `xp` or `fp` are not 1-D sequences
        If `period == 0`

    Notes
    -----
    Does not check that the x-coordinate sequence `xp` is increasing.
    If `xp` is not increasing, the results are nonsense.
    A simple check for increasing is::
        np.all(np.diff(xp) > 0)

    Examples
    --------
    >>> xp = [1, 2, 3]
    >>> fp = [3, 2, 0]
    >>> np.interp(2.5, xp, fp)
    1.0
    >>> np.interp([0, 1, 1.5, 2.72, 3.14], xp, fp)
    array([ 3. ,  3. ,  2.5 ,  0.56,  0. ])
    >>> UNDEF = -99.0
    >>> np.interp(3.14, xp, fp, right=UNDEF)
    -99.0
    Plot an interpolant to the sine function:
    >>> x = np.linspace(0, 2*np.pi, 10)
    >>> y = np.sin(x)
    >>> xvals = np.linspace(0, 2*np.pi, 50)
    >>> yinterp = np.interp(xvals, x, y)
    >>> import matplotlib.pyplot as plt
    >>> plt.plot(x, y, 'o')
    [<matplotlib.lines.Line2D object at 0x...>]
    >>> plt.plot(xvals, yinterp, '-x')
    [<matplotlib.lines.Line2D object at 0x...>]
    >>> plt.show()
    Interpolation with periodic x-coordinates:
    >>> x = [-180, -170, -185, 185, -10, -5, 0, 365]
    >>> xp = [190, -190, 350, -350]
    >>> fp = [5, 10, 3, 4]
    >>> np.interp(x, xp, fp, period=360)
    array([7.5, 5., 8.75, 6.25, 3., 3.25, 3.5, 3.75])
    """
    if not isinstance(x, numeric_types):
        x = x.astype(float)
    return _api_internal.interp(xp.astype(float), fp.astype(float), x, left,
                                right, period)


@set_module('mxnet.ndarray.numpy')
def diff(a, n=1, axis=-1, prepend=None, append=None):  # pylint: disable=redefined-outer-name
    r"""
    Calculate the n-th discrete difference along the given axis.

    Parameters
    ----------
    a : ndarray
        Input array
    n : int, optional
        The number of times values are differenced. If zero, the input is returned as-is.
    axis : int, optional
        The axis along which the difference is taken, default is the last axis.
    prepend, append : ndarray, optional
        Not supported yet

    Returns
    -------
    diff : ndarray
        The n-th differences.
        The shape of the output is the same as a except along axis where the dimension is smaller by n.
        The type of the output is the same as the type of the difference between any two elements of a.

    Examples
    --------
    >>> x = np.array([1, 2, 4, 7, 0])
    >>> np.diff(x)
    array([ 1,  2,  3, -7])
    >>> np.diff(x, n=2)
    array([  1,   1, -10])

    >>> x = np.array([[1, 3, 6, 10], [0, 5, 6, 8]])
    >>> np.diff(x)
    array([[2, 3, 4],
           [5, 1, 2]])
    >>> np.diff(x, axis=0)
    array([[-1,  2,  0, -2]])

    Notes
    -----
    Optional inputs `prepend` and `append` are not supported yet
    """
    if (prepend or append):
        raise NotImplementedError('prepend and append options are not supported yet')
    return _api_internal.diff(a, n, axis)


@set_module('mxnet.ndarray.numpy')
def ediff1d(ary, to_end=None, to_begin=None):
    """
    The differences between consecutive elements of an array.

    Parameters
    ----------
    ary : ndarray
        If necessary, will be flattened before the differences are taken.
    to_end : ndarray or scalar, optional
        Number(s) to append at the end of the returned differences.
    to_begin : ndarray or scalar, optional
        Number(s) to prepend at the beginning of the returned differences.

    Returns
    -------
    ediff1d : ndarray
        The differences. Loosely, this is ``ary.flat[1:] - ary.flat[:-1]``.

    Examples
    --------
    >>> x = np.array([1, 2, 4, 7, 0])
    >>> np.ediff1d(x)
    array([ 1.,  2.,  3., -7.])

    >>> np.ediff1d(x, to_begin=-99, to_end=np.array([88, 99]))
    rray([-99.,   1.,   2.,   3.,  -7.,  88.,  99.])

    The returned array is always 1D.

    >>> y = np.array([[1, 2, 4], [1, 6, 24]])
    >>> np.ediff1d(y)
    array([ 1.,  2., -3.,  5., 18.])

    >>> np.ediff1d(x, to_begin=y)
    array([ 1.,  2.,  4.,  1.,  6., 24.,  1.,  2.,  3., -7.])
    """
    return _api_internal.ediff1d(ary, to_end, to_begin)


@set_module('mxnet.ndarray.numpy')
def resize(a, new_shape):
    """
    Return a new array with the specified shape.
    If the new array is larger than the original array, then the new
    array is filled with repeated copies of `a`.  Note that this behavior
    is different from a.resize(new_shape) which fills with zeros instead
    of repeated copies of `a`.

    Parameters
    ----------
    a : ndarray
        Array to be resized.
    new_shape : int or tuple of int
        Shape of resized array.

    Returns
    -------
    reshaped_array : ndarray
        The new array is formed from the data in the old array, repeated
        if necessary to fill out the required number of elements.  The
        data are repeated in the order that they are stored in memory.

    See Also
    --------
    ndarray.resize : resize an array in-place.

    Notes
    -----
    Warning: This functionality does **not** consider axes separately,
    i.e. it does not apply interpolation/extrapolation.
    It fills the return array with the required number of elements, taken
    from `a` as they are laid out in memory, disregarding strides and axes.
    (This is in case the new shape is smaller. For larger, see above.)
    This functionality is therefore not suitable to resize images,
    or data where each axis represents a separate and distinct entity.

    Examples
    --------
    >>> a = np.array([[0, 1], [2, 3]])
    >>> np.resize(a, (2, 3))
    array([[0., 1., 2.],
           [3., 0., 1.]])
    >>> np.resize(a, (1, 4))
    array([[0., 1., 2., 3.]])
    >>> np.resize(a,(2, 4))
    array([[0., 1., 2., 3.],
           [0., 1., 2., 3.]])
    """
    return _npi.resize_fallback(a, new_shape=new_shape)


@set_module('mxnet.ndarray.numpy')
def fill_diagonal(a, val, wrap=False):
    """
    Fill the main diagonal of the given array of any dimensionality.
    For an array `a` with ``a.ndim >= 2``, the diagonal is the list of
    locations with indices ``a[i, ..., i]`` all identical. This function
    modifies the input array in-place, it does not return a value.

    Parameters
    ----------
    a : array, at least 2-D.
      Array whose diagonal is to be filled, it gets modified in-place.
    val : scalar
      Value to be written on the diagonal, its type must be compatible with
      that of the array a.
    wrap : bool
      For tall matrices in NumPy version up to 1.6.2, the
      diagonal "wrapped" after N columns. You can have this behavior
      with this option. This affects only tall matrices.

    Examples
    --------
    >>> a = np.zeros((3, 3), int)
    >>> np.fill_diagonal(a, 5)
    >>> a
    array([[5, 0, 0],
           [0, 5, 0],
           [0, 0, 5]])
    The same function can operate on a 4-D array:
    >>> a = np.zeros((3, 3, 3, 3), int)
    >>> np.fill_diagonal(a, 4)
    We only show a few blocks for clarity:
    >>> a[0, 0]
    array([[4, 0, 0],
           [0, 0, 0],
           [0, 0, 0]])
    >>> a[1, 1]
    array([[0, 0, 0],
           [0, 4, 0],
           [0, 0, 0]])
    >>> a[2, 2]
    array([[0, 0, 0],
           [0, 0, 0],
           [0, 0, 4]])
    The wrap option affects only tall matrices:
    >>> # tall matrices no wrap
    >>> a = np.zeros((5, 3), int)
    >>> np.fill_diagonal(a, 4)
    >>> a
    array([[4, 0, 0],
           [0, 4, 0],
           [0, 0, 4],
           [0, 0, 0],
           [0, 0, 0]])
    >>> # tall matrices wrap
    >>> a = np.zeros((5, 3), int)
    >>> np.fill_diagonal(a, 4, wrap=True)
    >>> a
    array([[4, 0, 0],
           [0, 4, 0],
           [0, 0, 4],
           [0, 0, 0],
           [4, 0, 0]])
    >>> # wide matrices
    >>> a = np.zeros((3, 5), int)
    >>> np.fill_diagonal(a, 4, wrap=True)
    >>> a
    array([[4, 0, 0, 0, 0],
           [0, 4, 0, 0, 0],
           [0, 0, 4, 0, 0]])
    The anti-diagonal can be filled by reversing the order of elements
    using either `numpy.flipud` or `numpy.fliplr`.
    >>> a = np.zeros((3, 3), int);
    >>> np.fill_diagonal(np.fliplr(a), [1,2,3])  # Horizontal flip
    >>> a
    array([[0, 0, 1],
           [0, 2, 0],
           [3, 0, 0]])
    >>> np.fill_diagonal(np.flipud(a), [1,2,3])  # Vertical flip
    >>> a
    array([[0, 0, 3],
           [0, 2, 0],
           [1, 0, 0]])
    Note that the order in which the diagonal is filled varies depending
    on the flip function.
    """
    if isinstance(val, list):
        val = [float(v) for v in val]
    else:
        val = [float(val)]
    _api_internal.fill_diagonal(a, val, wrap, a)


@set_module('mxnet.ndarray.numpy')
def squeeze(x, axis=None):
    """
    Remove single-dimensional entries from the shape of an array.

    Parameters
    ----------
    a : array_like
        Input data.
    axis : None or int or tuple of ints, optional
        .. versionadded:: 1.7.0
        Selects a subset of the single-dimensional entries in the
        shape. If an axis is selected with shape entry greater than
        one, an error is raised.

    Returns
    -------
    squeezed : ndarray
        The input array, but with all or a subset of the
        dimensions of length 1 removed. This is always `a` itself
        or a view into `a`.

    Raises
    ------
    ValueError
        If `axis` is not `None`, and an axis being squeezed is not of length 1

    See Also
    --------
    expand_dims : The inverse operation, adding singleton dimensions
    reshape : Insert, remove, and combine dimensions, and resize existing ones

    Examples
    --------
    >>> x = np.array([[[0], [1], [2]]])
    >>> x.shape
    (1, 3, 1)
    >>> np.squeeze(x).shape
    (3,)
    >>> np.squeeze(x, axis=0).shape
    (3, 1)
    >>> np.squeeze(x, axis=1).shape
    Traceback (most recent call last):
    ...
    ValueError: cannot select an axis to squeeze out which has size not equal to one
    >>> np.squeeze(x, axis=2).shape
    (1, 3)
    """
    return _api_internal.squeeze(x, axis)

# pylint: disable=redefined-outer-name
@set_module('mxnet.ndarray.numpy')
def nan_to_num(x, copy=True, nan=0.0, posinf=None, neginf=None, **kwargs):
    """
    Replace NaN with zero and infinity with large finite numbers (default
    behaviour) or with the numbers defined by the user using the `nan`,
    `posinf` and/or `neginf` keywords.

    If `x` is inexact, NaN is replaced by zero or by the user defined value in
    `nan` keyword, infinity is replaced by the largest finite floating point
    values representable by ``x.dtype`` or by the user defined value in
    `posinf` keyword and -infinity is replaced by the most negative finite
    floating point values representable by ``x.dtype`` or by the user defined
    value in `neginf` keyword.

    For complex dtypes, the above is applied to each of the real and
    imaginary components of `x` separately.

    If `x` is not inexact, then no replacements are made.

    Parameters
    ----------
    x : ndarray
        Input data.
    copy : bool, optional
        Whether to create a copy of `x` (True) or to replace values
        in-place (False). The in-place operation only occurs if
        casting to an array does not require a copy.
        Default is True.
    nan : int, float, optional
        Value to be used to fill NaN values. If no value is passed
        then NaN values will be replaced with 0.0.
    posinf : int, float, optional
        Value to be used to fill positive infinity values. If no value is
        passed then positive infinity values will be replaced with a very
        large number.
    neginf : int, float, optional
        Value to be used to fill negative infinity values. If no value is
        passed then negative infinity values will be replaced with a very
        small (or negative) number.

        .. versionadded:: 1.13

    Returns
    -------
    out : ndarray
        `x`, with the non-finite values replaced. If `copy` is False, this may
        be `x` itself.

    Notes
    -----
    NumPy uses the IEEE Standard for Binary Floating-Point for Arithmetic
    (IEEE 754). This means that Not a Number is not equivalent to infinity.

    Examples
    --------
    >>> np.nan_to_num(np.inf)
    1.7976931348623157e+308
    >>> np.nan_to_num(-np.inf)
    -1.7976931348623157e+308
    >>> np.nan_to_num(np.nan)
    0.0
    >>> x = np.array([np.inf, -np.inf, np.nan, -128, 128])
    >>> np.nan_to_num(x)
    array([ 3.4028235e+38, -3.4028235e+38,  0.0000000e+00, -1.2800000e+02,
            1.2800000e+02])
    >>> np.nan_to_num(x, nan=-9999, posinf=33333333, neginf=33333333)
    array([ 3.3333332e+07,  3.3333332e+07, -9.9990000e+03, -1.2800000e+02,
            1.2800000e+02])
    >>> y = np.array([[-1, 0, 1],[9999,234,-14222]],dtype="float64")/0
    array([[-inf,  nan,  inf],
        [ inf,  inf, -inf]], dtype=float64)
    >>> np.nan_to_num(y)
    array([[-1.79769313e+308,  0.00000000e+000,  1.79769313e+308],
        [ 1.79769313e+308,  1.79769313e+308, -1.79769313e+308]], dtype=float64)
    >>> np.nan_to_num(y, nan=111111, posinf=222222)
    array([[-1.79769313e+308,  1.11111000e+005,  2.22222000e+005],
        [ 2.22222000e+005,  2.22222000e+005, -1.79769313e+308]], dtype=float64)
    >>> y
    array([[-inf,  nan,  inf],
       [ inf,  inf, -inf]], dtype=float64)
    >>> np.nan_to_num(y, copy=False, nan=111111, posinf=222222)
    array([[-1.79769313e+308,  1.11111000e+005,  2.22222000e+005],
       [ 2.22222000e+005,  2.22222000e+005, -1.79769313e+308]], dtype=float64)
    >>> y
    array([[-1.79769313e+308,  1.11111000e+005,  2.22222000e+005],
       [ 2.22222000e+005,  2.22222000e+005, -1.79769313e+308]], dtype=float64)
    """
    if isinstance(x, numeric_types):
        return _np.nan_to_num(x, copy, nan, posinf, neginf)
    elif isinstance(x, NDArray):
        if x.dtype in ['int8', 'uint8', 'int32', 'int64']:
            return x
        if not copy:
            return _api_internal.nan_to_num(x, copy, nan, posinf, neginf, x)
        return _api_internal.nan_to_num(x, copy, nan, posinf, neginf, None)
    else:
        raise TypeError('type {} not supported'.format(str(type(x))))


@set_module('mxnet.ndarray.numpy')
@wrap_np_unary_func
def isnan(x, out=None, **kwargs):
    """
    Test element-wise for NaN and return result as a boolean array.

    Parameters
    ----------
    x : ndarray
        Input array.
    out : ndarray or None, optional
        A location into which the result is stored.
        If provided, it must have the same shape and dtype as input ndarray.
        If not provided or `None`, a freshly-allocated array is returned.

    Returns
    -------
    y : ndarray or bool
        True where x is NaN, false otherwise.
        This is a scalar if x is a scalar.

    Notes
    -----
    NumPy uses the IEEE Standard for Binary Floating-Point for Arithmetic (IEEE 754).

    This function differs from the original `numpy.isinf
    <https://docs.scipy.org/doc/numpy/reference/generated/numpy.isnan.html>`_ in
    the following aspects:
    - Does not support complex number for now
    - Input type does not support Python native iterables(list, tuple, ...).
    - ``out`` param: cannot perform auto broadcasting. ``out`` ndarray's shape must be the same as the expected output.
    - ``out`` param: cannot perform auto type cast. ``out`` ndarray's dtype must be the same as the expected output.
    - ``out`` param does not support scalar input case.

    Examples
    --------
    >>> np.isnan(np.nan)
    True
    >>> np.isnan(np.inf)
    False
    >>> np.isnan(np.array([np.log(-1.),1.,np.log(0)]))
    array([ True, False, False])
    """
    return _pure_unary_func_helper(x, _api_internal.isnan, _np.isnan, out=out, **kwargs)


@set_module('mxnet.ndarray.numpy')
@wrap_np_unary_func
def isinf(x, out=None, **kwargs):
    """
    Test element-wise for positive or negative infinity.

    Parameters
    ----------
    x : ndarray
        Input array.
    out : ndarray or None, optional
        A location into which the result is stored.
        If provided, it must have the same shape and dtype as input ndarray.
        If not provided or `None`, a freshly-allocated array is returned.

    Returns
    -------
    y : ndarray or bool
        True where x is positive or negative infinity, false otherwise.
        This is a scalar if x is a scalar.

    Notes
    -----
    NumPy uses the IEEE Standard for Binary Floating-Point for Arithmetic (IEEE 754).
    This means that Not a Number is not equivalent to infinity.

    This function differs from the original `numpy.isnan
    <https://docs.scipy.org/doc/numpy/reference/generated/numpy.isnan.html>`_ in
    the following aspects:
    - Does not support complex number for now
    - Input type does not support Python native iterables(list, tuple, ...).
    - ``out`` param: cannot perform auto broadcasting. ``out`` ndarray's shape must be the same as the expected output.
    - ``out`` param: cannot perform auto type cast. ``out`` ndarray's dtype must be the same as the expected output.
    - ``out`` param does not support scalar input case.

    Examples
    --------
    >>> np.isinf(np.inf)
    True
    >>> np.isinf(np.nan)
    False
    >>> np.isinf(np.array([np.inf, -np.inf, 1.0, np.nan]))
    array([ True,  True, False, False])
    >>> x = np.array([-np.inf, 0., np.inf])
    >>> y = np.array([True, True, True], dtype=np.bool_)
    >>> np.isinf(x, y)
    array([ True, False,  True])
    >>> y
    array([ True, False,  True])
    """
    return _pure_unary_func_helper(x, _api_internal.isinf, _np.isinf, out=out, **kwargs)


@wrap_np_unary_func
def isposinf(x, out=None, **kwargs):
    """
    Test element-wise for positive infinity, return result as bool array.

    Parameters
    ----------
    x : ndarray
        Input array.
    out : ndarray or None, optional
        A location into which the result is stored.
        If provided, it must have the same shape and dtype as input ndarray.
        If not provided or `None`, a freshly-allocated array is returned.

    Returns
    -------
    y : ndarray or bool
        True where x is positive infinity, false otherwise.
        This is a scalar if x is a scalar.

    Notes
    -----
    NumPy uses the IEEE Standard for Binary Floating-Point for Arithmetic (IEEE 754).
    This means that Not a Number is not equivalent to infinity.

    Examples
    --------
    >>> np.isposinf(np.inf)
    True
    >>> np.isposinf(-np.inf)
    False
    >>> np.isposinf(np.nan)
    False
    >>> np.isposinf(np.array([-np.inf, 0., np.inf]))
    array([False, False,  True])
    >>> x = np.array([-np.inf, 0., np.inf])
    >>> y = np.array([True, True, True], dtype=np.bool)
    >>> np.isposinf(x, y)
    array([False, False,  True])
    >>> y
    array([False, False,  True])
    """
    return _pure_unary_func_helper(x, _api_internal.isposinf, _np.isposinf, out=out, **kwargs)


@set_module('mxnet.ndarray.numpy')
@wrap_np_unary_func
def isneginf(x, out=None, **kwargs):
    """
    Test element-wise for negative infinity, return result as bool array.

    Parameters
    ----------
    x : ndarray
        Input array.
    out : ndarray or None, optional
        A location into which the result is stored.
        If provided, it must have the same shape and dtype as input ndarray.
        If not provided or `None`, a freshly-allocated array is returned.

    Returns
    -------
    y : ndarray or bool
        True where x is negative infinity, false otherwise.
        This is a scalar if x is a scalar.

    Notes
    -----
    NumPy uses the IEEE Standard for Binary Floating-Point for Arithmetic (IEEE 754).
    This means that Not a Number is not equivalent to infinity.

    Examples
    --------
    >>> np.isneginf(-np.inf)
    True
    >>> np.isneginf(np.inf)
    False
    >>> np.isneginf(float('-inf'))
    True
    >>> np.isneginf(np.array([-np.inf, 0., np.inf]))
    array([ True, False, False])
    >>> x = np.array([-np.inf, 0., np.inf])
    >>> y = np.array([True, True, True], dtype=np.bool)
    >>> np.isneginf(x, y)
    array([ True, False, False])
    >>> y
    array([ True, False, False])
    """
    return _pure_unary_func_helper(x, _api_internal.isneginf, _np.isneginf, out=out, **kwargs)


@set_module('mxnet.ndarray.numpy')
@wrap_np_unary_func
def isfinite(x, out=None, **kwargs):
    """
    Test element-wise for finiteness (not infinity or not Not a Number).

    Parameters
    ----------
    x : ndarray
        Input array.
    out : ndarray or None, optional
        A location into which the result is stored.
        If provided, it must have the same shape and dtype as input ndarray.
        If not provided or `None`, a freshly-allocated array is returned.

    Returns
    -------
    y : ndarray or bool
        True where x is negative infinity, false otherwise.
        This is a scalar if x is a scalar.

    Notes
    -----
    Not a Number, positive infinity and negative infinity are considered to be non-finite.

    NumPy uses the IEEE Standard for Binary Floating-Point for Arithmetic (IEEE 754).
    This means that Not a Number is not equivalent to infinity.
    Also that positive infinity is not equivalent to negative infinity.
    But infinity is equivalent to positive infinity. Errors result if the second argument
    is also supplied when x is a scalar input, or if first and second arguments have different shapes.

    Examples
    --------
    >>> np.isfinite(1)
    True
    >>> np.isfinite(0)
    True
    >>> np.isfinite(np.nan)
    False
    >>> np.isfinite(np.inf)
    False
    >>> np.isfinite(-np.inf)
    False
    >>> np.isfinite(np.array([np.log(-1.),1.,np.log(0)]))
    array([False,  True, False])
    >>> x = np.array([-np.inf, 0., np.inf])
    >>> y = np.array([True, True, True], dtype=np.bool)
    >>> np.isfinite(x, y)
    array([False,  True, False])
    >>> y
    array([False,  True, False])
    """
    return _pure_unary_func_helper(x, _api_internal.isfinite, _np.isfinite, out=out, **kwargs)


@set_module('mxnet.ndarray.numpy')
def atleast_1d(*arys):
    """
    Convert inputs to arrays with at least one dimension.

    Scalar inputs are converted to 1-dimensional arrays, whilst higher-dimensional inputs are preserved.

    Parameters
    ----------
    arys1, arys2, ... : ndarray
        One or more input arrays.

    Returns
    -------
    ret : ndarray
        An array, or list of arrays, each with a.ndim >= 1. Copies are made only if necessary.

    See also
    --------
    atleast_2d, atleast_3d

    Examples
    --------
    >>> np.atleast_1d(1.0)
    array([1.])
    >>> x = np.arange(9.0).reshape(3,3)
    >>> np.atleast_1d(x)
    array([[0., 1., 2.],
           [3., 4., 5.],
           [6., 7., 8.]])
    >>> np.atleast_1d(np.array(1), np.array([3, 4]))
    [array([1.]), array([3., 4.])]
    """
    if len(arys) == 1:
        return _api_internal.atleast_1d(*arys)[0]
    return list(_api_internal.atleast_1d(*arys))


@set_module('mxnet.ndarray.numpy')
def atleast_2d(*arys):
    """
    Convert inputs to arrays with at least two dimensions.

    Parameters
    ----------
    arys1, arys2, ... : ndarray
        One or more input arrays.

    Returns
    -------
    ret : ndarray
        An array, or list of arrays, each with a.ndim >= 2. Copies are made only if necessary.

    See also
    --------
    atleast_1d, atleast_3d

    Examples
    --------
    >>> np.atleast_2d(3.0)
    array([[3.]])
    >>> x = np.arange(3.0)
    >>> np.atleast_2d(x)
    array([[0., 1., 2.]])
    >>> np.atleast_2d(np.array(1), np.array([1, 2]), np.array([[1, 2]]))
    [array([[1.]]), array([[1., 2.]]), array([[1., 2.]])]
    """
    if len(arys) == 1:
        return _api_internal.atleast_2d(*arys)[0]
    return list(_api_internal.atleast_2d(*arys))


@set_module('mxnet.ndarray.numpy')
def atleast_3d(*arys):
    """
    Convert inputs to arrays with at least three dimension.

    Parameters
    ----------
    arys1, arys2, ... : ndarray
        One or more input arrays.

    Returns
    -------
    ret : ndarray
        An array, or list of arrays, each with a.ndim >= 3.
        For example, a 1-D array of shape (N,) becomes a view of shape (1, N, 1),
        and a 2-D array of shape (M, N) becomes a view of shape (M, N, 1).

    See also
    --------
    atleast_1d, atleast_2d

    Examples
    --------
    >>> np.atleast_3d(3.0)
    array([[[3.]]])
    >>> x = np.arange(3.0)
    >>> np.atleast_3d(x).shape
    (1, 3, 1)
    >>> x = np.arange(12.0).reshape(4,3)
    >>> np.atleast_3d(x).shape
    (4, 3, 1)
    >>> for arr in np.atleast_3d(np.array([1, 2]), np.array([[1, 2]]), np.array([[[1, 2]]])):
    ...     print(arr, arr.shape)
    ...
    [[[1.]
      [2.]]] (1, 2, 1)
    [[[1.]
      [2.]]] (1, 2, 1)
    [[[1. 2.]]] (1, 1, 2)
    """
    if len(arys) == 1:
        return _api_internal.atleast_3d(*arys)[0]
    return list(_api_internal.atleast_3d(*arys))


@set_module('mxnet.ndarray.numpy')
def where(condition, x=None, y=None):  # pylint: disable=too-many-return-statements
    """where(condition, [x, y])
    Return elements chosen from `x` or `y` depending on `condition`.

    .. note::
        When only `condition` is provided, this function is a shorthand for
        ``np.asarray(condition).nonzero()``. The rest of this documentation
        covers only the case where all three arguments are provided.

    Parameters
    ----------
    condition : ndarray
        Where True, yield `x`, otherwise yield `y`.
    x, y : ndarray
        Values from which to choose. `x`, `y` and `condition` need to be
        broadcastable to some shape. `x` and `y` must have the same dtype.

    Returns
    -------
    out : ndarray
        An array with elements from `x` where `condition` is True, and elements
        from `y` elsewhere.

    Notes
    -----
    If all the arrays are 1-D, `where` is equivalent to::

        [xv if c else yv
        for c, xv, yv in zip(condition, x, y)]

    This function differs from the original `numpy.where
    <https://docs.scipy.org/doc/numpy/reference/generated/numpy.where.html>`_ in
    the following way(s):

    - If `condition` is a scalar, this operator returns x or y directly without broadcasting.
    - If `condition` is ndarray, while both `x` and `y` are scalars,
        the output dtype will be `float32`.

    Examples
    --------
    >>> a = np.arange(10)
    >>> a
    array([0., 1., 2., 3., 4., 5., 6., 7., 8., 9.])
    >>> np.where(a < 5, a, 10*a)
    array([ 0.,  1.,  2.,  3.,  4., 50., 60., 70., 80., 90.])

    This can be used on multidimensional arrays too:

    >>> cond = np.array([[True, False], [True, True]])
    >>> x = np.array([[1, 2], [3, 4]])
    >>> y = np.array([[9, 8], [7, 6]])
    >>> np.where(cond, x, y)
    array([[1., 8.],
           [3., 4.]])

    The shapes of x, y, and the condition are broadcast together:

    >>> x, y = onp.ogrid[:3, :4]
    >>> x = np.array(x)
    >>> y = np.array(y)
    >>> np.where(x < y, x, 10 + y)  # both x and 10+y are broadcast
    array([[10,  0,  0,  0],
           [10, 11,  1,  1],
           [10, 11, 12,  2]], dtype=int64)

    >>> a = np.array([[0, 1, 2],
    ...               [0, 2, 4],
    ...               [0, 3, 6]])
    >>> np.where(a < 4, a, -1)  # -1 is broadcast
    array([[ 0.,  1.,  2.],
           [ 0.,  2., -1.],
           [ 0.,  3., -1.]])
    """
    if x is None and y is None:
        return nonzero(condition)
    else:
        if isinstance(condition, numeric_types):
            if condition != 0:
                return x
            else:
                return y
        else:
            return _api_internal.where(condition, x, y)


@set_module('mxnet.ndarray.numpy')
def polyval(p, x):
    """
    Evaluate a polynomial at specific values.
    If p is of length N, this function returns the value:
    p[0]*x**(N-1) + p[1]*x**(N-2) + ... + p[N-2]*x + p[N-1]
    If x is a sequence, then p(x) is returned for each element of x.
    If x is another polynomial then the composite polynomial p(x(t)) is returned.

    Parameters
    ----------
    p : ndarray
        1D array of polynomial coefficients (including coefficients equal to zero)
        from highest degree to the constant term.
    x : ndarray
        An array of numbers, at which to evaluate p.

    Returns
    -------
    values : ndarray
        Result array of polynomials

    Notes
    -----
    This function differs from the original `numpy.polyval
    <https://numpy.org/devdocs/reference/generated/numpy.polyval.html>`_ in
    the following way(s):
    - Does not support poly1d.
    - X should be ndarray type even if it contains only one element.

    Examples
    --------
    >>> p = np.array([3, 0, 1])
    array([3., 0., 1.])
    >>> x = np.array([5])
    array([5.])
    >>> np.polyval(p, x)  # 3 * 5**2 + 0 * 5**1 + 1
    array([76.])
    >>> x = np.array([5, 4])
    array([5., 4.])
    >>> np.polyval(p, x)
    array([76., 49.])
    """
    from ...numpy import ndarray
    if isinstance(p, numeric_types) and isinstance(x, numeric_types):
        return _np.polyval(p, x)
    elif isinstance(p, ndarray) and isinstance(x, ndarray):
        return _api_internal.polyval(p, x)
    else:
        raise TypeError('type not supported')


@set_module('mxnet.ndarray.numpy')
def bincount(x, weights=None, minlength=0):
    """
    Count number of occurrences of each value in array of non-negative ints.

    Parameters
    ----------
    x : ndarray
        input array, 1 dimension, nonnegative ints.
    weights: ndarray
        input weigths same shape as x. (Optional)
    minlength: int
        A minimum number of bins for the output. (Optional)

    Returns
    --------
    out : ndarray
        the result of binning the input array. The length of out is equal to amax(x)+1.

    Raises
    --------
    Value Error
        If the input is not 1-dimensional, or contains elements with negative values,
        or if minlength is negative
    TypeError
        If the type of the input is float or complex.

    Examples
    --------
    >>> np.bincount(np.arange(5))
    array([1, 1, 1, 1, 1])
    >>> np.bincount(np.array([0, 1, 1, 3, 2, 1, 7]))
    array([1, 3, 1, 1, 0, 0, 0, 1])

    >>> x = np.array([0, 1, 1, 3, 2, 1, 7, 23])
    >>> np.bincount(x).size == np.amax(x)+1
    True

    >>> np.bincount(np.arange(5, dtype=float))
    Traceback (most recent call last):
    File "<stdin>", line 1, in <module>
    TypeError: array cannot be safely cast to required type

    >>> w = np.array([0.3, 0.5, 0.2, 0.7, 1., -0.6]) # weights
    >>> x = np.array([0, 1, 1, 2, 2, 2])
    >>> np.bincount(x,  weights=w)
    array([ 0.3,  0.7,  1.1])
    """
    if minlength < 0:
        raise ValueError("Minlength value should greater than 0")
    return _api_internal.bincount(x, weights, minlength)


@set_module('mxnet.ndarray.numpy')
def pad(x, pad_width, mode='constant', **kwargs): # pylint: disable=too-many-arguments
    """
    Pad an array.

    Parameters
    ----------
    array : array_like of rank N
        The array to pad.
    pad_width : {sequence, array_like, int}
        Number of values padded to the edges of each axis.
        ((before_1, after_1), ... (before_N, after_N)) unique pad widths
        for each axis.
        ((before, after),) yields same before and after pad for each axis.
        (pad,) or int is a shortcut for before = after = pad width for all
        axes.
    mode : str or function, optional
        One of the following string values or a user supplied function.
        'constant' (default)
            Pads with a constant value.
        'edge'
            Pads with the edge values of array.
        'linear_ramp'
            not supported yet
        'maximum'
            Pads with the maximum value of all of the
            vector along each axis.
        'mean'
            not supported yet
        'median'
            not supported yet
        'minimum'
            Pads with the minimum value of all of the
            vector along each axis.
        'reflect'
            Pads with the reflection of the vector mirrored on
            the first and last values of the vector along each
            axis.
        'symmetric'
            Pads with the reflection of the vector mirrored
            along the edge of the array.
        'wrap'
            not supported yet.
        'empty'
            not supported yet.
        <function>
            not supported yet.
    stat_length : not supported yet
    constant_values : scalar, optional
        Used in 'constant'.  The values to set the padded values for each
        axis.
        Default is 0.

    end_values : not supported yet
    reflect_type : {'even', 'odd'}, optional
        only support even now

    Returns
    -------
    pad : ndarray
        Padded array of rank equal to `array` with shape increased
        according to `pad_width`.
    """
    # pylint: disable = too-many-return-statements, inconsistent-return-statements
    if not _np.asarray(pad_width).dtype.kind == 'i':
        raise TypeError('`pad_width` must be of integral type.')
    if not isinstance(pad_width, tuple):
        raise TypeError("`pad_width` must be tuple.")
    if mode == "linear_ramp":
        raise ValueError("mode {'linear_ramp'} is not supported.")
    if mode == "wrap":
        raise ValueError("mode {'wrap'} is not supported.")
    if mode == "median":
        raise ValueError("mode {'median'} is not supported.")
    if mode == "mean":
        raise ValueError("mode {'mean'} is not supported.")
    if mode == "empty":
        raise ValueError("mode {'empty'} is not supported.")
    if callable(mode):
        raise ValueError("mode {'<function>'} is not supported.")

    allowedkwargs = {
        'constant': ['constant_values'],
        'edge': [],
        'linear_ramp': ['end_values'],
        'maximum': ['stat_length'],
        'mean': ['stat_length'],
        'median': ['stat_length'],
        'minimum': ['stat_length'],
        'reflect': ['reflect_type'],
        'symmetric': ['reflect_type'],
        'wrap': [],
        }

    if isinstance(mode, _np.compat.basestring):
        # Make sure have allowed kwargs appropriate for mode
        for key in kwargs:
            if key not in allowedkwargs[mode]:
                raise ValueError('%s keyword not in allowed keywords %s' %(key, allowedkwargs[mode]))

    unsupported_kwargs = set(kwargs) - set(allowedkwargs[mode])
    if unsupported_kwargs:
        raise ValueError("unsupported keyword arguments for mode '{}': {}"
                         .format(mode, unsupported_kwargs))
    if mode == "constant":
        values = kwargs.get("constant_values", 0)
        if isinstance(values, tuple):
            raise TypeError("unsupported constant_values type: {'tuple'}.")
        return _api_internal.pad(x, pad_width, 'constant', values, "even")
    elif mode == "symmetric":
        values = kwargs.get("reflect_type", "even")
        if values != "even" and values is not None:
            raise ValueError("unsupported reflect_type '{}'".format(values))
        return _api_internal.pad(x, pad_width, 'symmetric', 0, "even")
    elif mode == "edge":
        return _api_internal.pad(x, pad_width, 'edge', 0, "even")
    elif mode == "reflect":
        values = kwargs.get("reflect_type", "even")
        if values != "even" and values is not None:
            raise ValueError("unsupported reflect_type '{}'".format(values))
        return _api_internal.pad(x, pad_width, 'reflect', 0, "even")
    elif mode == "maximum":
        values = kwargs.get("stat_length", None)
        if values is not None:
            raise ValueError("unsupported stat_length '{}'".format(values))
        return _api_internal.pad(x, pad_width, 'maximum', 0, "even")
    elif mode == "minimum":
        values = kwargs.get("stat_length", None)
        if values is not None:
            raise ValueError("unsupported stat_length '{}'".format(values))
        return _api_internal.pad(x, pad_width, 'minimum', 0, "even")
    return _api_internal.pad(x, pad_width, 'constant', 0, "even")


@set_module('mxnet.ndarray.numpy')
def prod(a, axis=None, dtype=None, out=None, keepdims=False, initial=None): # pylint: disable=too-many-arguments
    """
    Return the product of array elements over a given axis.

    Parameters
    ----------
    a : array_like
        Input data.
    axis : None or int or tuple of ints, optional
        Axis or axes along which a product is performed.  The default,
        axis=None, will calculate the product of all the elements in the
        input array. If axis is negative it counts from the last to the
        first axis.
        .. versionadded:: 1.7.0
        If axis is a tuple of ints, a product is performed on all of the
        axes specified in the tuple instead of a single axis or all the
        axes as before.
    dtype : dtype, optional
        The type of the returned array, as well as of the accumulator in
        which the elements are multiplied.  The dtype of `a` is used by
        default unless `a` has an integer dtype of less precision than the
        default platform integer.  In that case, if `a` is signed then the
        platform integer is used while if `a` is unsigned then an unsigned
        integer of the same precision as the platform integer is used.
    out : ndarray, optional
        Alternative output array in which to place the result. It must have
        the same shape as the expected output, but the type of the output
        values will be cast if necessary.
    keepdims : bool, optional
        If this is set to True, the axes which are reduced are left in the
        result as dimensions with size one. With this option, the result
        will broadcast correctly against the input array.
        If the default value is passed, then `keepdims` will not be
        passed through to the `prod` method of sub-classes of
        `ndarray`, however any non-default value will be.  If the
        sub-class' method does not implement `keepdims` any
        exceptions will be raised.
    initial : scalar, optional
        The starting value for this product. See `~numpy.ufunc.reduce` for details.
    where : not supported

    Returns
    -------
    product_along_axis : ndarray, see `dtype` parameter above.
        An array shaped as `a` but with the specified axis removed.
        Returns a reference to `out` if specified.

    Examples
    --------
    By default, calculate the product of all elements:
    >>> np.prod([1.,2.])
    2.0
    Even when the input array is two-dimensional:
    >>> np.prod([[1.,2.],[3.,4.]])
    24.0
    But we can also specify the axis over which to multiply:
    >>> np.prod([[1.,2.],[3.,4.]], axis=1)
    array([  2.,  12.])
    Or select specific elements to include:
    >>> np.prod([1., np.nan, 3.], where=[True, False, True])
    3.0
    If the type of `x` is unsigned, then the output type is
    the unsigned platform integer:
    >>> x = np.array([1, 2, 3], dtype=np.uint8)
    >>> np.prod(x).dtype == np.uint
    True
    If `x` is of a signed integer type, then the output type
    is the default platform integer:
    >>> x = np.array([1, 2, 3], dtype=np.int8)
    >>> np.prod(x).dtype == int
    True
    You can also start the product with a value other than one:
    >>> np.prod([1, 2], initial=5)
    10
    """
    return _api_internal.prod(a, axis, dtype, keepdims, initial, out)


@set_module('mxnet.ndarray.numpy')
def cumsum(a, axis=None, dtype=None, out=None):
    """
    Return the cumulative sum of the elements along a given axis.

    Parameters
    ----------
    a : array_like
        Input array.
    axis : int, optional
        Axis along which the cumulative sum is computed. The default
        (None) is to compute the cumsum over the flattened array.
    dtype : dtype, optional
        Type of the returned array and of the accumulator in which the
        elements are summed.  If `dtype` is not specified, it defaults
        to the dtype of `a`, unless `a` has an integer dtype with a
        precision less than that of the default platform integer.  In
        that case, the default platform integer is used.
    out : ndarray, optional
        Alternative output array in which to place the result. It must
        have the same shape and buffer length as the expected output
        but the type will be cast if necessary. See `doc.ufuncs`
        (Section "Output arguments") for more details.

    Returns
    -------
    cumsum_along_axis : ndarray.
        A new array holding the result is returned unless `out` is
        specified, in which case a reference to `out` is returned. The
        result has the same size as `a`, and the same shape as `a` if
        `axis` is not None or `a` is a 1-d array.

    Examples
    --------
    >>> a = np.array([[1,2,3], [4,5,6]])
    >>> a
    array([[1, 2, 3],
           [4, 5, 6]])
    >>> np.cumsum(a)
    array([ 1,  3,  6, 10, 15, 21])
    >>> np.cumsum(a, dtype=float)     # specifies type of output value(s)
    array([  1.,   3.,   6.,  10.,  15.,  21.])
    >>> np.cumsum(a,axis=0)      # sum over rows for each of the 3 columns
    array([[1, 2, 3],
           [5, 7, 9]])
    >>> np.cumsum(a,axis=1)      # sum over columns for each of the 2 rows
    array([[ 1,  3,  6],
           [ 4,  9, 15]])
    """
    return _api_internal.cumsum(a, axis, dtype, out)

@set_module('mxnet.ndarray.numpy')
def reshape(a, newshape, order='C'):
    """
    Gives a new shape to an array without changing its data.
    This function always returns a copy of the input array if
    ``out`` is not provided.

    Parameters
    ----------
    a : ndarray
        Array to be reshaped.

    newshape : int or tuple of ints
        The new shape should be compatible with the original shape. If
        an integer, then the result will be a 1-D array of that length.
        One shape dimension can be -1. In this case, the value is
        inferred from the length of the array and remaining dimensions.

    order : {'C'}, optional
        Read the elements of `a` using this index order, and place the
        elements into the reshaped array using this index order.  'C'
        means to read / write the elements using C-like index order,
        with the last axis index changing fastest, back to the first
        axis index changing slowest. Other order types such as 'F'/'A'
        may be added in the future.

    Returns
    -------
    reshaped_array : ndarray
        It will be always a copy of the original array. This behavior is different
        from the official NumPy ``reshape`` operator where views of the original array may be
        generated.

    See Also
    --------
    ndarray.reshape : Equivalent method.

    Examples
    --------
    >>> a = np.arange(6).reshape((3, 2))
    >>> a
    array([[0., 1.],
           [2., 3.],
           [4., 5.]])

    >>> np.reshape(a, (2, 3)) # C-like index ordering
    array([[0., 1., 2.],
           [3., 4., 5.]])

    >>> np.reshape(np.ravel(a), (2, 3)) # equivalent to C ravel then C reshape
    array([[0., 1., 2.],
           [3., 4., 5.]])

    >>> a = np.array([[1,2,3], [4,5,6]])
    >>> np.reshape(a, 6)
    array([1., 2., 3., 4., 5., 6.])

    >>> np.reshape(a, (3,-1))       # the unspecified value is inferred to be 2
    array([[1., 2.],
           [3., 4.],
           [5., 6.]])
    """
    return _api_internal.reshape(a, newshape, False, order)

@set_module('mxnet.ndarray.numpy')
def moveaxis(a, source, destination):
    """Move axes of an array to new positions.
    Other axes remain in their original order.

    Parameters
    ----------
    a : ndarray
        The array whose axes should be reordered.
    source : int or sequence of int
        Original positions of the axes to move. These must be unique.
    destination : int or sequence of int
        Destination positions for each of the original axes. These must also be
        unique.

    Returns
    -------
    result : ndarray
        Array with moved axes. This array is a view of the input array.

    See Also
    --------
        transpose: Permute the dimensions of an array.
        swapaxes: Interchange two axes of an array.

    Examples
    --------
    >>> x = np.zeros((3, 4, 5))
    >>> np.moveaxis(x, 0, -1).shape
    (4, 5, 3)
    >>> np.moveaxis(x, -1, 0).shape
    (5, 3, 4)
    These all achieve the same result:
    >>> np.transpose(x).shape
    (5, 4, 3)
    >>> np.swapaxes(x, 0, -1).shape
    (5, 4, 3)
    >>> np.moveaxis(x, [0, 1], [-1, -2]).shape
    (5, 4, 3)
    >>> np.moveaxis(x, [0, 1, 2], [-1, -2, -3]).shape
    (5, 4, 3)
    """
    return _api_internal.moveaxis(a, source, destination)

# pylint: disable=redefined-outer-name
@set_module('mxnet.ndarray.numpy')
def copy(a):
    """
    Return an array copy of the given object.

    Parameters
    ----------
    a :
        Input array.

    Returns
    -------
    arr : ndarray
        Array interpretation of a.

    -----
    Examples
    --------
    >>> x = np.array([1, 2, 3])
    >>> y = x
    >>> z = np.copy(x)
    >>> x[0] = 10
    >>> x[0] == y[0]
        True
    >>> x[0] == z[0]
        False
    """
    return _api_internal.copy(a)

@set_module('mxnet.ndarray.numpy')
def rollaxis(a, axis, start=0):
    """
    Roll the specified axis backwards, until it lies in a given position.
    a
        Input array.
    axis : integer
        The axis to roll backwards. The positions of the other axes do not
        change relative to one another.
    start: int, optional
        The axis is rolled until it lies before this position.
        The default, 0, results in a “complete” roll.

    Returns
    -------
    res : ndarray
        A view after applying rollaxis to `a` is returned.

    -----
    Examples
    --------
    >>> a = np.ones((3,4,5,6))
    >>> np.rollaxis(a, 3, 1).shape
    (3, 6, 4, 5)
    >>> np.rollaxis(a, 2).shape
    (5, 3, 4, 6)
    >>> np.rollaxis(a, 1, 4).shape
    (3, 5, 6, 4)
    """
    return _api_internal.rollaxis(a, axis, start)

@set_module('mxnet.ndarray.numpy')
def diag(v, k=0):
    """
    Extracts a diagonal or constructs a diagonal array.
    - 1-D arrays: constructs a 2-D array with the input as its diagonal, all other elements are zero.
    - 2-D arrays: extracts the k-th Diagonal

    Parameters
    ----------
    array : ndarray
        The array to apply diag method.
    k : offset
        extracts or constructs kth diagonal given input array

    Returns
    ----------
    out : ndarray
    The extracted diagonal or constructed diagonal array.

    Examples
    --------
    >>> x = np.arange(9).reshape((3,3))
    >>> x
    array([[0, 1, 2],
           [3, 4, 5],
           [6, 7, 8]])
    >>> np.diag(x)
    array([0, 4, 8])
    >>> np.diag(x, k=1)
    array([1, 5])
    >>> np.diag(x, k=-1)
    array([3, 7])

    >>> np.diag(np.diag(x))
    array([[0, 0, 0],
           [0, 4, 0],
           [0, 0, 8]])
    """
    return _api_internal.diag(v, k)


@set_module('mxnet.ndarray.numpy')
def diagflat(v, k=0):
    """
    Create a two-dimensional array with the flattened input as a diagonal.

    Parameters
    ----------
    v : array_like
        Input data, which is flattened and set as the `k`-th
        diagonal of the output.
    k : int, optional
        Diagonal to set; 0, the default, corresponds to the "main" diagonal,
        a positive (negative) `k` giving the number of the diagonal above
        (below) the main.

    Returns
    -------
    out : ndarray
        The 2-D output array.

    See Also
    --------
    diag : MATLAB work-alike for 1-D and 2-D arrays.
    diagonal : Return specified diagonals.
    trace : Sum along diagonals.

    Examples
    --------
    >>> np.diagflat([[1,2], [3,4]])
    array([[1, 0, 0, 0],
           [0, 2, 0, 0],
           [0, 0, 3, 0],
           [0, 0, 0, 4]])
    >>> np.diagflat([1,2], 1)
    array([[0, 1, 0],
           [0, 0, 2],
           [0, 0, 0]])
    """
    return _api_internal.diagflat(v, k)


@set_module('mxnet.ndarray.numpy')
def diagonal(a, offset=0, axis1=0, axis2=1):
    """
    If a is 2-D, returns the diagonal of a with the given offset, i.e., the collection of elements of
    the form a[i, i+offset]. If a has more than two dimensions, then the axes specified by axis1 and
    axis2 are used to determine the 2-D sub-array whose diagonal is returned. The shape of the
    resulting array can be determined by removing axis1 and axis2 and appending an index to the
    right equal to the size of the resulting diagonals.

    Parameters
    ----------
    a : ndarray
        Input data from which diagonal are taken.
    offset: int, Optional
        Offset of the diagonal from the main diagonal
    axis1: int, Optional
        Axis to be used as the first axis of the 2-D sub-arrays
    axis2: int, Optional
        Axis to be used as the second axis of the 2-D sub-arrays

    Returns
    -------
    out : ndarray
        Output result

    Raises
    -------
    ValueError:  If the dimension of a is less than 2.

    Examples
    --------
    >>> a = np.arange(4).reshape(2,2)
    >>> a
    array([[0, 1],
        [2, 3]])
    >>> np.diagonal(a)
    array([0, 3])
    >>> np.diagonal(a, 1)
    array([1])

    >>> a = np.arange(8).reshape(2,2,2)
    >>>a
    array([[[0, 1],
            [2, 3]],
            [[4, 5],
            [6, 7]]])
    >>> np.diagonal(a, 0, 0, 1)
    array([[0, 6],
            [1, 7]])
    """
    return _api_internal.diagonal(a, offset, axis1, axis2)


# pylint:disable=redefined-outer-name, too-many-arguments
@set_module('mxnet.ndarray.numpy')
def sum(a, axis=None, dtype=None, out=None, keepdims=None, initial=None, where=None):
    r"""
    Sum of array elements over a given axis.

    Parameters
    ----------
    a : ndarray
        Input data.
    axis : None or int, optional
        Axis or axes along which a sum is performed.  The default,
        axis=None, will sum all of the elements of the input array.  If
        axis is negative it counts from the last to the first axis.
    dtype : dtype, optional
        The type of the returned array and of the accumulator in which the
        elements are summed. The default type is float32.
    keepdims : bool, optional
        If this is set to True, the axes which are reduced are left
        in the result as dimensions with size one. With this option,
        the result will broadcast correctly against the input array.

        If the default value is passed, then `keepdims` will not be
        passed through to the `sum` method of sub-classes of
        `ndarray`, however any non-default value will be.  If the
        sub-classes `sum` method does not implement `keepdims` any
        exceptions will be raised.
    initial: Currently only supports None as input, optional
        Starting value for the sum.
        Currently not implemented. Please use ``None`` as input or skip this argument.
    out : ndarray or None, optional
        Alternative output array in which to place the result. It must have
        the same shape and dtype as the expected output.

    Returns
    -------
    sum_along_axis : ndarray
        An ndarray with the same shape as `a`, with the specified
        axis removed. If an output array is specified, a reference to
        `out` is returned.

    Notes
    -----
    - Input type does not support Python native iterables.
    - "out" param: cannot perform auto type change. out ndarray's dtype must be the same as the expected output.
    - "initial" param is not supported yet. Please use None as input.
    - Arithmetic is modular when using integer types, and no error is raised on overflow.
    - The sum of an empty array is the neutral element 0:

    >>> a = np.empty(1)
    >>> np.sum(a)
    array(0.)

    This function differs from the original `numpy.sum
    <https://docs.scipy.org/doc/numpy/reference/generated/numpy.sum.html>`_ in
    the following aspects:

    - Input type does not support Python native iterables(list, tuple, ...).
    - "out" param: cannot perform auto type cast. out ndarray's dtype must be the same as the expected output.
    - "initial" param is not supported yet. Please use ``None`` as input or skip it.
    - The default type is float32.

    Examples
    --------
    >>> a = np.array([0.5, 1.5])
    >>> np.sum(a)
    array(2.)
    >>> a = np.array([0.5, 0.7, 0.2, 1.5])
    >>> np.sum(a, dtype=np.int32)
    array(2, dtype=int32)
    >>> a = np.array([[0, 1], [0, 5]])
    >>> np.sum(a)
    array(6.)
    >>> np.sum(a, axis=0)
    array([0., 6.])
    >>> np.sum(a, axis=1)
    array([1., 5.])

    With output ndarray:

    >>> a = np.array([[0, 1], [0, 5]])
    >>> b = np.ones((2,), dtype=np.float32)
    >>> np.sum(a, axis=0, out=b)
    array([0., 6.])
    >>> b
    array([0., 6.])

    If the accumulator is too small, overflow occurs:

    >>> np.ones(128, dtype=np.int8).sum(dtype=np.int8)
    array(-128, dtype=int8)
    """
    if where is not None and where is not True:
        raise ValueError("only where=None or where=True cases are supported for now")
    return _api_internal.sum(a, axis, dtype, keepdims, initial, out)
# pylint:enable=redefined-outer-name, too-many-arguments


@set_module('mxnet.ndarray.numpy')
def bitwise_left_shift(x1, x2, out=None):
    r"""
    Shift the bits of and integer to the left. Bits are shifted to the left by
    appending x2 0s at the right of x1. Since the internal representation of numbers
    is in binary format, this operation is equivalent to ``x1 * 2**x2``

    Parameters
    ----------
    x1 : ndarray or scalar
        Input values.
    x2 : ndarray or scalar
        Number of zeros to append to x1. Has to be non-negative. If x1.shape != x2.shape,
        they must be broadcastable to a common shape (which becomes the shape of the output).
    out : ndarray, optional
        A location into which the result is stored. If provided, it must have a shape that the
        inputs broadcast to. If not provided or None, a freshly-allocated array is returned.

    Returns
    -------
    out : ndarray
        Result.

    Examples
    --------
    >>> np.binary_repr(5)
    '101'
    >>> np.left_shift(5, 2)
    20
    >>> np.binary_repr(20)
    '10100'
    >>> np.left_shift(5, np.array([1,2,3]))
    array([10, 20, 40])
    """
    if isinstance(x1, numeric_types) and isinstance(x2, numeric_types):
        return _np.left_shift(x1, x2, out=out)
    return _api_internal.bitwise_left_shift(x1, x2, out)


@set_module('mxnet.ndarray.numpy')
def bitwise_right_shift(x1, x2, out=None):
    r"""
    Shift the bits of and integer to the right. Bits are shifted to the right by
    x2. Because the internal representation of numbers is in binary format,
    this operation is equivalent to ``x1 / 2**x2``

    Parameters
    ----------
    x1 : ndarray or scalar
        Input values.
    x1 : ndarray or scalar
        Number of bits to remove at the right of x1. If x1.shape != x2.shape,
        they must be broadcastable to a common shape (which becomes the shape of the output).
    out : ndarray, optional
        A location into which the result is stored. If provided, it must have a shape that the
        inputs broadcast to. If not provided or None, a freshly-allocated array is returned.

    Returns
    -------
    out : ndarray
        Result.

    Examples
    --------
    >>> np.binary_repr(10)
    '1010'
    >>> np.right_shift(10, 1)
    5
    >>> np.binary_repr(5)
    '101'
    >>> np.right_shift(10, np.array([1,2,3]))
    array([5, 2, 1])
    """
    if isinstance(x1, numeric_types) and isinstance(x2, numeric_types):
        return _np.right_shift(x1, x2, out=out)
    return _api_internal.bitwise_right_shift(x1, x2, out)<|MERGE_RESOLUTION|>--- conflicted
+++ resolved
@@ -1931,16 +1931,12 @@
     if dtype is None or dtype is float:
         dtype = _np.float64 if is_np_default_dtype() else _np.float32
     if dtype is not None and not isinstance(dtype, str):
-<<<<<<< HEAD
         dtype = get_dtype_name(dtype)
-    k = minimum(k, N) if M is None else minimum(k, M)
-=======
-        dtype = _np.dtype(dtype).name
+
     # To avoid overflow errors, map large positive k values to the just-out-of-range "num_columns" value
     k = minimum(k, M if M is not None else N)
     # Similarly, map large negative k values to the just-out-of-range "-num_rows" value
     k = maximum(k, -N)
->>>>>>> 5ab7f64c
     return _api_internal.eye(N, M, int(k), device, dtype)
 
 
