--- conflicted
+++ resolved
@@ -27,21 +27,16 @@
 from . import _internal as _npi
 from ..ndarray import NDArray
 
-<<<<<<< HEAD
-__all__ = ['zeros', 'ones', 'add', 'subtract', 'multiply', 'divide', 'mod', 'power', 'tensordot',
-           'linspace', 'expand_dims', 'tile', 'arange', 'split', 'concatenate', 'dstack']
-=======
 __all__ = ['zeros', 'ones', 'full', 'add', 'subtract', 'multiply', 'divide', 'mod', 'remainder', 'power',
            'arctan2', 'sin', 'cos', 'tan', 'sinh', 'cosh', 'tanh', 'log10', 'sqrt', 'cbrt', 'abs',
            'absolute', 'exp', 'expm1', 'arcsin', 'arccos', 'arctan', 'sign', 'log', 'degrees', 'log2',
            'log1p', 'rint', 'radians', 'reciprocal', 'square', 'negative', 'fix', 'ceil', 'floor',
            'trunc', 'logical_not', 'arcsinh', 'arccosh', 'arctanh', 'tensordot', 'histogram',
-           'linspace', 'expand_dims', 'tile', 'arange', 'split', 'concatenate', 'stack', 'vstack', 'mean',
-           'maximum', 'minimum', 'swapaxes', 'clip', 'argmax', 'std', 'var', 'indices', 'copysign',
+           'linspace', 'expand_dims', 'tile', 'arange', 'split', 'concatenate', 'stack', 'vstack', 'dstack',
+           'mean', 'maximum', 'minimum', 'swapaxes', 'clip', 'argmax', 'std', 'var', 'indices', 'copysign',
            'ravel', 'hanning', 'hamming', 'blackman', 'flip', 'around', 'hypot', 'rad2deg', 'deg2rad',
            'unique', 'lcm', 'tril', 'identity', 'take', 'ldexp', 'vdot', 'inner', 'outer',
            'equal', 'not_equal', 'greater', 'less', 'greater_equal', 'less_equal']
->>>>>>> 7f5e6873
 
 
 @set_module('mxnet.ndarray.numpy')
@@ -398,21 +393,6 @@
 
 
 @set_module('mxnet.ndarray.numpy')
-<<<<<<< HEAD
-def dstack(arrays):
-    """Stack tensors in sequence depth wise.
-        This is equivalent to concatenation along the third axis, except for zero
-        dimensional, 1-D or 2D tensors, in which case the first dimension is used.
-    Parameters
-    ----------
-    arrays : sequence of array_like
-        Each array must have the same shape.
-    Returns
-    -------
-    depth-wisely concatenated ndarray
-    """
-    return _npi.dstack(*arrays)
-=======
 def unique(ar, return_index=False, return_inverse=False, return_counts=False, axis=None):
     """
     Find the unique elements of an array.
@@ -514,7 +494,6 @@
     array([1., 2., 6., 4., 2., 3., 2.])
     """
     return _npi.unique(ar, return_index, return_inverse, return_counts, axis)
->>>>>>> 7f5e6873
 
 
 @set_module('mxnet.ndarray.numpy')
@@ -2486,6 +2465,48 @@
 
     arrays = get_list(arrays)
     return _npi.vstack(*arrays)
+
+
+@set_module('mxnet.ndarray.numpy')
+def dstack(arrays):
+    """
+    Stack arrays in sequence depth wise (along third axis).
+    This is equivalent to concatenation along the third axis after 2-D arrays
+    of shape `(M,N)` have been reshaped to `(M,N,1)` and 1-D arrays of shape
+    `(N,)` have been reshaped to `(1,N,1)`. Rebuilds arrays divided by
+    `dsplit`.
+    This function makes most sense for arrays with up to 3 dimensions. For
+    instance, for pixel-data with a height (first axis), width (second axis),
+    and r/g/b channels (third axis). The functions `concatenate`, `stack` and
+    `block` provide more general stacking and concatenation operations.
+
+    Parameters
+    ----------
+    tup : sequence of arrays
+        The arrays must have the same shape along all but the third axis.
+        1-D or 2-D arrays must have the same shape.
+
+    Returns
+    -------
+    stacked : ndarray
+        The array formed by stacking the given arrays, will be at least 3-D.
+
+    Examples
+    --------
+    >>> a = np.array((1,2,3))
+    >>> b = np.array((2,3,4))
+    >>> np.dstack((a,b))
+    array([[[1, 2],
+            [2, 3],
+            [3, 4]]])
+    >>> a = np.array([[1],[2],[3]])
+    >>> b = np.array([[2],[3],[4]])
+    >>> np.dstack((a,b))
+    array([[[1, 2]],
+           [[2, 3]],
+           [[3, 4]]])
+    """
+    return _npi.dstack(*arrays)
 
 
 @set_module('mxnet.ndarray.numpy')
