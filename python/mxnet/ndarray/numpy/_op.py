--- conflicted
+++ resolved
@@ -51,11 +51,7 @@
            'diff', 'ediff1d', 'resize', 'polyval', 'nan_to_num', 'isnan', 'isinf', 'isposinf', 'isneginf', 'isfinite',
            'atleast_1d', 'atleast_2d', 'atleast_3d', 'fill_diagonal', 'squeeze',
            'where', 'bincount', 'rollaxis', 'diagflat', 'repeat', 'prod', 'pad', 'cumsum', 'sum', 'diag', 'diagonal',
-<<<<<<< HEAD
-           'positive', 'floor_divide']
-=======
-           'positive', 'logaddexp']
->>>>>>> 026dbf8d
+           'positive', 'logaddexp', 'floor_divide']
 
 
 @set_module('mxnet.ndarray.numpy')
