--- conflicted
+++ resolved
@@ -21,10 +21,7 @@
 from . import _internal as _npi
 from . import _api_internal
 from ..ndarray import NDArray
-<<<<<<< HEAD
-=======
-
->>>>>>> e4afe50a
+
 
 __all__ = ['randint', 'uniform', 'normal', "choice", "rand", "multinomial", "multivariate_normal",
            'logistic', 'gumbel', "rayleigh", 'f',
