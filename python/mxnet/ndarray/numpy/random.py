--- conflicted
+++ resolved
@@ -193,7 +193,58 @@
     return _npi.random_normal(loc, scale, shape=size, dtype=dtype, ctx=ctx, out=out, **kwargs)
 
 
-<<<<<<< HEAD
+def multinomial(n, pvals, size=None):
+    """multinomial(n, pvals, size=None)
+
+    Draw samples from a multinomial distribution.
+
+    The multinomial distribution is a multivariate generalisation of the binomial distribution.
+    Take an experiment with one of ``p`` possible outcomes. An example of such an experiment is throwing a dice,
+    where the outcome can be 1 through 6. Each sample drawn from the distribution represents n such experiments.
+    Its values, ``X_i = [X_0, X_1, ..., X_p]``, represent the number of times the outcome was ``i``.
+
+    Parameters
+    ----------
+    n : int
+        Number of experiments.
+    pvals : sequence of floats, length p
+        Probabilities of each of the p different outcomes. These should sum to 1.
+    size : int or tuple of ints, optional
+        Output shape. If the given shape is, e.g., ``(m, n, k)``, then ``m * n * k`` samples
+        are drawn. Default is None, in which case a single value is returned.
+
+    Returns
+    -------
+    out : ndarray
+        The drawn samples, of shape size, if that was provided. If not, the shape is ``(N,)``.
+        In other words, each entry ``out[i,j,...,:]`` is an N-dimensional value drawn from the distribution.
+
+    Examples
+    --------
+    Throw a dice 1000 times, and 1000 times again:
+
+    >>> np.random.multinomial(1000, [1/6.]*6, size=2)
+    array([[164, 161, 179, 158, 150, 188],
+           [178, 162, 177, 143, 163, 177]])
+
+    A loaded die is more likely to land on number 6:
+
+    >>> np.random.multinomial(100, [1/7.]*5 + [2/7.])
+    array([19, 14, 12, 11, 21, 23])
+
+    >>> np.random.multinomial(100, [1.0 / 3, 2.0 / 3])
+    array([32, 68])
+    """
+    if isinstance(pvals, NDArray):
+        return _npi.multinomial(pvals, pvals=None, n=n, size=size)
+    else:
+        if isinstance(pvals, np.ndarray):
+            raise ValueError('numpy ndarray is not supported!')
+        if any(isinstance(i, list) for i in pvals):
+            raise ValueError('object too deep for desired array')
+        return _npi.multinomial(n=n, pvals=pvals, size=size)
+
+
 def choice(a, size=None, replace=True, p=None, ctx=None, out=None):
     """Generates a random sample from a given 1-D array
 
@@ -269,56 +320,4 @@
         if p is None:
             return _npi.choice(a=a, size=size, replace=replace, ctx=ctx, weighted=False)
         else:
-            return _npi.choice(p, a=a, size=size, replace=replace, ctx=ctx, weighted=True)
-=======
-def multinomial(n, pvals, size=None):
-    """multinomial(n, pvals, size=None)
-
-    Draw samples from a multinomial distribution.
-
-    The multinomial distribution is a multivariate generalisation of the binomial distribution.
-    Take an experiment with one of ``p`` possible outcomes. An example of such an experiment is throwing a dice,
-    where the outcome can be 1 through 6. Each sample drawn from the distribution represents n such experiments.
-    Its values, ``X_i = [X_0, X_1, ..., X_p]``, represent the number of times the outcome was ``i``.
-
-    Parameters
-    ----------
-    n : int
-        Number of experiments.
-    pvals : sequence of floats, length p
-        Probabilities of each of the p different outcomes. These should sum to 1.
-    size : int or tuple of ints, optional
-        Output shape. If the given shape is, e.g., ``(m, n, k)``, then ``m * n * k`` samples
-        are drawn. Default is None, in which case a single value is returned.
-
-    Returns
-    -------
-    out : ndarray
-        The drawn samples, of shape size, if that was provided. If not, the shape is ``(N,)``.
-        In other words, each entry ``out[i,j,...,:]`` is an N-dimensional value drawn from the distribution.
-
-    Examples
-    --------
-    Throw a dice 1000 times, and 1000 times again:
-
-    >>> np.random.multinomial(1000, [1/6.]*6, size=2)
-    array([[164, 161, 179, 158, 150, 188],
-           [178, 162, 177, 143, 163, 177]])
-
-    A loaded die is more likely to land on number 6:
-
-    >>> np.random.multinomial(100, [1/7.]*5 + [2/7.])
-    array([19, 14, 12, 11, 21, 23])
-
-    >>> np.random.multinomial(100, [1.0 / 3, 2.0 / 3])
-    array([32, 68])
-    """
-    if isinstance(pvals, NDArray):
-        return _npi.multinomial(pvals, pvals=None, n=n, size=size)
-    else:
-        if isinstance(pvals, np.ndarray):
-            raise ValueError('numpy ndarray is not supported!')
-        if any(isinstance(i, list) for i in pvals):
-            raise ValueError('object too deep for desired array')
-        return _npi.multinomial(n=n, pvals=pvals, size=size)
->>>>>>> 07b44709
+            return _npi.choice(p, a=a, size=size, replace=replace, ctx=ctx, weighted=True)