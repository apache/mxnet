# Licensed to the Apache Software Foundation (ASF) under one
# or more contributor license agreements.  See the NOTICE file
# distributed with this work for additional information
# regarding copyright ownership.  The ASF licenses this file
# to you under the Apache License, Version 2.0 (the
# "License"); you may not use this file except in compliance
# with the License.  You may obtain a copy of the License at
#
#   http://www.apache.org/licenses/LICENSE-2.0
#
# Unless required by applicable law or agreed to in writing,
# software distributed under the License is distributed on an
# "AS IS" BASIS, WITHOUT WARRANTIES OR CONDITIONS OF ANY
# KIND, either express or implied.  See the License for the
# specific language governing permissions and limitations
# under the License.

"""Namespace for operators used in Gluon dispatched by F=ndarray."""
import numpy as np
from ...context import current_context
from . import _internal as _npi
from . import _api_internal
from ..ndarray import NDArray
from . import _api_internal

__all__ = ['randint', 'uniform', 'normal', "choice", "rand", "multinomial", "multivariate_normal",
           'logistic', 'gumbel', "rayleigh", 'f',
           'laplace',
           "shuffle", 'gamma', 'beta', 'chisquare', 'exponential', 'lognormal', 'weibull', 'pareto', 'power']


def randint(low, high=None, size=None, dtype=None, ctx=None, out=None):
    r"""Return random integers from `low` (inclusive) to `high` (exclusive).

    Return random integers from the "discrete uniform" distribution of
    the specified dtype in the "half-open" interval [`low`, `high`). If
    `high` is None (the default), then results are from [0, `low`).

    Parameters
    ----------
    low : int
        Lowest (signed) integer to be drawn from the distribution (unless
        ``high=None``, in which case this parameter is one above the
        *highest* such integer).
    high : int, optional
        If provided, one above the largest (signed) integer to be drawn
        from the distribution (see above for behavior if ``high=None``).
    size : int or tuple of ints, optional
        Output shape.  If the given shape is, e.g., ``(m, n, k)``, then
        ``m * n * k`` samples are drawn.  Default is None, in which case a
        single value is returned.
    dtype : dtype, optional
        Desired dtype of the result. All dtypes are determined by their
        name, i.e., 'int64', 'int', etc, so byteorder is not available
        and a specific precision may have different C types depending
        on the platform. The default value is 'np.int'.
    ctx : Context, optional
        Device context of output. Default is current context.
    out : ndarray, optional
        The output ndarray (default is `None`).

    Returns
    -------
    out : ndarray of ints
        `size`-shaped array of random integers from the appropriate
        distribution, or a single such random int if `size` not provided.

    Examples
    --------
    >>> np.random.randint(2, size=10)
    array([1, 0, 0, 0, 1, 1, 0, 0, 1, 0])
    >>> np.random.randint(1, size=10)
    array([0, 0, 0, 0, 0, 0, 0, 0, 0, 0])

    Generate a 2 x 4 array of ints between 0 and 4, inclusive:

    >>> np.random.randint(5, size=(2, 4))
    array([[4, 0, 2, 1],
        [3, 2, 2, 0]])
    """
    if dtype is None:
        dtype = 'int'
    if ctx is None:
        ctx = current_context()
    if size is None:
        size = ()
    if high is None:
        high = low
        low = 0
    return _npi.random_randint(low, high, shape=size, dtype=dtype, ctx=ctx, out=out)


def uniform(low=0.0, high=1.0, size=None, dtype=None, ctx=None, out=None):
    r"""Draw samples from a uniform distribution.

    Samples are uniformly distributed over the half-open interval
    ``[low, high)`` (includes low, but excludes high).  In other words,
    any value within the given interval is equally likely to be drawn
    by `uniform`.

    Parameters
    ----------
    low : float, ndarray, optional
        Lower boundary of the output interval.  All values generated will be
        greater than or equal to low.  The default value is 0.
    high : float, ndarray, optional
        Upper boundary of the output interval.  All values generated will be
        less than high.  The default value is 1.0.
    size : int or tuple of ints, optional
        Output shape.  If the given shape is, e.g., ``(m, n, k)``, then
        ``m * n * k`` samples are drawn.  If size is ``None`` (default),
        a scalar tensor containing a single value is returned if
        ``low`` and ``high`` are both scalars.
    dtype : {'float16', 'float32', 'float64'}, optional
        Data type of output samples. Default is 'float32'
    ctx : Context, optional
        Device context of output. Default is current context.
    out : ``ndarray``, optional
        Store output to an existing ``ndarray``.

    Returns
    -------
    out : ndarray
        Drawn samples from the parameterized uniform distribution.
    """
    from ...numpy import ndarray as np_ndarray
    input_type = (isinstance(low, np_ndarray), isinstance(high, np_ndarray))
    if dtype is None:
        dtype = 'float32'
    if ctx is None:
        ctx = current_context()
    if size == ():
        size = None
    if input_type == (True, True):
        return _npi.uniform(low, high, low=None, high=None, size=size,
                            ctx=ctx, dtype=dtype, out=out)
    elif input_type == (False, True):
        return _npi.uniform(high, low=low, high=None, size=size,
                            ctx=ctx, dtype=dtype, out=out)
    elif input_type == (True, False):
        return _npi.uniform(low, low=None, high=high, size=size,
                            ctx=ctx, dtype=dtype, out=out)
    else:
        return _npi.uniform(low=low, high=high, size=size,
                            ctx=ctx, dtype=dtype, out=out)


def normal(loc=0.0, scale=1.0, size=None, dtype=None, ctx=None, out=None):
    r"""Draw random samples from a normal (Gaussian) distribution.

    Samples are distributed according to a normal distribution parametrized
    by *loc* (mean) and *scale* (standard deviation).


    Parameters
    ----------
    loc : float, optional
        Mean (centre) of the distribution.
    scale : float, optional
        Standard deviation (spread or "width") of the distribution.
    size : int or tuple of ints, optional
        Output shape. If the given shape is, e.g., `(m, n, k)`, then `m * n * k`
        samples are drawn. If size is `None` (default), a scalar tensor containing
        a single value is returned if loc and scale are both scalars.
    dtype : {'float16', 'float32', 'float64'}, optional
        Data type of output samples. Default is 'float32'
    ctx : Context, optional
        Device context of output. Default is current context.
    out : ``ndarray``, optional
        Store output to an existing ``ndarray``.

    Returns
    -------
    out : ndarray
        Drawn samples from the parameterized normal distribution.
    """
    from ...numpy import ndarray as np_ndarray
    input_type = (isinstance(loc, np_ndarray), isinstance(scale, np_ndarray))
    if dtype is None:
        dtype = 'float32'
    if ctx is None:
        ctx = current_context()
    if size == ():
        size = None
    if input_type == (True, True):
        return _npi.normal(loc, scale, loc=None, scale=None, size=size,
                           ctx=ctx, dtype=dtype, out=out)
    elif input_type == (False, True):
        return _npi.normal(scale, loc=loc, scale=None, size=size,
                           ctx=ctx, dtype=dtype, out=out)
    elif input_type == (True, False):
        return _npi.normal(loc, loc=None, scale=scale, size=size,
                           ctx=ctx, dtype=dtype, out=out)
    else:
        return _npi.normal(loc=loc, scale=scale, size=size,
                           ctx=ctx, dtype=dtype, out=out)


def lognormal(mean=0.0, sigma=1.0, size=None, dtype=None, ctx=None, out=None):
    r"""Draw samples from a log-normal distribution.

    Draw samples from a log-normal distribution with specified mean,
    standard deviation, and array shape.  Note that the mean and standard
    deviation are not the values for the distribution itself, but of the
    underlying normal distribution it is derived from.

    Parameters
    ----------
    mean : float or array_like of floats, optional
        Mean value of the underlying normal distribution. Default is 0.
    sigma : float or array_like of floats, optional
        Standard deviation of the underlying normal distribution. Must be
        non-negative. Default is 1.
    size : int or tuple of ints, optional
        Output shape.  If the given shape is, e.g., ``(m, n, k)``, then
        ``m * n * k`` samples are drawn.  If size is ``None`` (default),
        a single value is returned if ``mean`` and ``sigma`` are both scalars.
        Otherwise, ``np.broadcast(mean, sigma).size`` samples are drawn.
    dtype : {'float16', 'float32', 'float64'}, optional
        Data type of output samples. Default is 'float32'
    ctx : Context, optional
        Device context of output. Default is current context.
    out : ``ndarray``, optional
        Store output to an existing ``ndarray``.

    Returns
    -------
    out : ndarray or scalar
        Drawn samples from the parameterized log-normal distribution.
    """
    from . import _op as _mx_np_op
    return _mx_np_op.exp(normal(loc=mean, scale=sigma, size=size, dtype=dtype, ctx=ctx, out=out))


def logistic(loc=0.0, scale=1.0, size=None, ctx=None, out=None):
    r"""Draw samples from a logistic distribution.

    Samples are drawn from a logistic distribution with specified
    parameters, loc (location or mean, also median), and scale (>0).

    Parameters
    ----------
    loc : float or array_like of floats, optional
        Parameter of the distribution. Default is 0.
    scale : float or array_like of floats, optional
        Parameter of the distribution. Must be non-negative.
        Default is 1.
    size : int or tuple of ints, optional
        Output shape.  If the given shape is, e.g., ``(m, n, k)``, then
        ``m * n * k`` samples are drawn.  If size is ``None`` (default),
        a single value is returned if ``loc`` and ``scale`` are both scalars.
        Otherwise, ``np.broadcast(loc, scale).size`` samples are drawn.
    ctx : Context, optional
        Device context of output. Default is current context.
    out : ``ndarray``, optional
        Store output to an existing ``ndarray``.

    Returns
    -------
    out : ndarray or scalar
        Drawn samples from the parameterized logistic distribution.
    """
    from ...numpy import ndarray as np_ndarray
    input_type = (isinstance(loc, np_ndarray), isinstance(scale, np_ndarray))
    if ctx is None:
        ctx = current_context()
    if size == ():
        size = None
    if input_type == (True, True):
        return _npi.logistic(loc, scale, loc=None, scale=None, size=size,
                             ctx=ctx, out=out)
    elif input_type == (False, True):
        return _npi.logistic(scale, loc=loc, scale=None, size=size,
                             ctx=ctx, out=out)
    elif input_type == (True, False):
        return _npi.logistic(loc, loc=None, scale=scale, size=size,
                             ctx=ctx, out=out)
    else:
        return _npi.logistic(loc=loc, scale=scale, size=size,
                             ctx=ctx, out=out)


def gumbel(loc=0.0, scale=1.0, size=None, ctx=None, out=None):
    r"""Draw samples from a Gumbel distribution.

    Draw samples from a Gumbel distribution with specified location and
    scale.

    Parameters
    ----------
    loc : float or array_like of floats, optional
        The location of the mode of the distribution. Default is 0.
    scale : float or array_like of floats, optional
        The scale parameter of the distribution. Default is 1. Must be non-
        negative.
    size : int or tuple of ints, optional
        Output shape.  If the given shape is, e.g., ``(m, n, k)``, then
        ``m * n * k`` samples are drawn.  If size is ``None`` (default),
        a single value is returned if ``loc`` and ``scale`` are both scalars.
        Otherwise, ``np.broadcast(loc, scale).size`` samples are drawn.
    ctx : Context, optional
        Device context of output. Default is current context.
    out : ``ndarray``, optional
        Store output to an existing ``ndarray``.

    Returns
    -------
    out : ndarray or scalar
        Drawn samples from the parameterized Gumbel distribution.
    """
    from ...numpy import ndarray as np_ndarray
    input_type = (isinstance(loc, np_ndarray), isinstance(scale, np_ndarray))
    if ctx is None:
        ctx = current_context()
    if size == ():
        size = None
    if input_type == (True, True):
        return _npi.gumbel(loc, scale, loc=None, scale=None, size=size,
                           ctx=ctx, out=out)
    elif input_type == (False, True):
        return _npi.gumbel(scale, loc=loc, scale=None, size=size,
                           ctx=ctx, out=out)
    elif input_type == (True, False):
        return _npi.gumbel(loc, loc=None, scale=scale, size=size,
                           ctx=ctx, out=out)
    else:
        return _npi.gumbel(loc=loc, scale=scale, size=size,
                           ctx=ctx, out=out)


def multinomial(n, pvals, size=None):
    r"""multinomial(n, pvals, size=None)

    Draw samples from a multinomial distribution.

    The multinomial distribution is a multivariate generalisation of the binomial distribution.
    Take an experiment with one of ``p`` possible outcomes. An example of such an experiment is throwing a dice,
    where the outcome can be 1 through 6. Each sample drawn from the distribution represents n such experiments.
    Its values, ``X_i = [X_0, X_1, ..., X_p]``, represent the number of times the outcome was ``i``.

    Parameters
    ----------
    n : int
        Number of experiments.
    pvals : sequence of floats, length p
        Probabilities of each of the p different outcomes. These should sum to 1.
    size : int or tuple of ints, optional
        Output shape. If the given shape is, e.g., ``(m, n, k)``, then ``m * n * k`` samples
        are drawn. Default is None, in which case a single value is returned.

    Returns
    -------
    out : ndarray
        The drawn samples, of shape size, if that was provided. If not, the shape is ``(N,)``.
        In other words, each entry ``out[i,j,...,:]`` is an N-dimensional value drawn from the distribution.

    Examples
    --------
    Throw a dice 1000 times, and 1000 times again:

    >>> np.random.multinomial(1000, [1/6.]*6, size=2)
    array([[164, 161, 179, 158, 150, 188],
           [178, 162, 177, 143, 163, 177]])

    A loaded die is more likely to land on number 6:

    >>> np.random.multinomial(100, [1/7.]*5 + [2/7.])
    array([19, 14, 12, 11, 21, 23])

    >>> np.random.multinomial(100, [1.0 / 3, 2.0 / 3])
    array([32, 68])
    """
    if isinstance(pvals, NDArray):
        return _npi.multinomial(pvals, pvals=None, n=n, size=size)
    else:
        if isinstance(pvals, np.ndarray):
            raise ValueError('numpy ndarray is not supported!')
        if any(isinstance(i, list) for i in pvals):
            raise ValueError('object too deep for desired array')
        return _npi.multinomial(n=n, pvals=pvals, size=size)


def rayleigh(scale=1.0, size=None, ctx=None, out=None):
    r"""Draw samples from a Rayleigh distribution.

    The :math:`\chi` and Weibull distributions are generalizations of the
    Rayleigh.

    Parameters
    ----------
    scale : float, optional
        Scale, also equals the mode. Must be non-negative. Default is 1.
    size : int or tuple of ints, optional
        Output shape.  If the given shape is, e.g., ``(m, n, k)``, then
        ``m * n * k`` samples are drawn.  If size is ``None`` (default),
        a single value is returned if ``scale`` is a scalar.  Otherwise,
        ``np.array(scale).size`` samples are drawn.
    ctx : Context, optional
        Device context of output. Default is current context.
    out : ``ndarray``, optional
        Store output to an existing ``ndarray``.

    Returns
    -------
    out : ndarray or scalar
        Drawn samples from the parameterized Rayleigh distribution.
    """
    from ...numpy import ndarray as np_ndarray
    tensor_type_name = np_ndarray
    if ctx is None:
        ctx = current_context()
    if size == ():
        size = None
    is_tensor = isinstance(scale, tensor_type_name)
    if is_tensor:
        return _npi.rayleigh(scale, scale=None, size=size, ctx=ctx, out=out)
    else:
        return _npi.rayleigh(scale=scale, size=size, ctx=ctx, out=out)


def multivariate_normal(mean, cov, size=None, check_valid=None, tol=None):
    """
    multivariate_normal(mean, cov, size=None, check_valid=None, tol=None)

    Draw random samples from a multivariate normal distribution.

    The multivariate normal, multinormal or Gaussian distribution is a
    generalization of the one-dimensional normal distribution to higher
    dimensions.  Such a distribution is specified by its mean and
    covariance matrix.  These parameters are analogous to the mean
    (average or "center") and variance (standard deviation, or "width,"
    squared) of the one-dimensional normal distribution.

    This operator is a little different from the one in official NumPy.
    The official NumPy operator only accepts 1-D ndarray as mean and 2-D ndarray as cov,
    whereas the operator in DeepNumPy supports batch operation and auto-broadcasting.

    Both `mean` and `cov` may have any number of leading dimensions, which correspond
    to a batch shape. They are not necessarily assumed to have the same batch shape,
    just ones which can be broadcasted.

    Parameters
    ----------
    mean : K-D ndarray, of shape (..., N)
        Mean of the N-dimensional distribution.
    cov : (K+1)-D ndarray, of shape (..., N, N)
        Covariance matrix of the distribution. The last two dimensions must be symmetric and
        positive-semidefinite for proper sampling.
    size : int or tuple of ints, optional
        Given a shape of, for example, ``(m,n,k)``,
        ``m*n*k`` identically distributed batchs of samples are
        generated, and packed in an `m`-by-`n`-by-`k` arrangement.
        If no shape is specified, a batch of (`N`-D) sample is returned.
    check_valid : { 'warn', 'raise', 'ignore' }, optional
        Behavior when the covariance matrix is not positive semidefinite.
        (Not supported)
    tol : float, optional
        Tolerance when checking the singular values in covariance matrix.
        cov is cast to double before the check.
        (Not supported)

    Returns
    -------
    out : ndarray
        The input shape of `mean` and `cov` should satisfy the requirements of broadcasting.
        If the parameter `size` is not provided,
        the output shape is ``np.broadcast(mean.shape, cov.shape[:-1])``.
        Otherwise, the output shape is ``size + np.broadcast(mean.shape, cov.shape[:-1])``

    Examples
    --------
    >>> mean = np.array([1, 2])
    >>> cov = np.array([[1, 0], [0, 1]])
    >>> x = np.random.multivariate_normal(mean, cov, (3, 3))
    >>> x.shape
    (3, 3, 2)

    The following is probably true, given that 0.6 is roughly twice the
    standard deviation:

    >>> list((x[0,0,:] - mean) < 0.6)
    [True, True] # random

    # Performs autobroadcasting when the batch shape of
    # `mean` and `cov` is different but compatible.

    >>> mean = np.zeros((3,2)) # shape (3, 2)
    >>> cov = np.array([[1, 0], [0, 100]]) # shape (2, 2)
    >>> x = np.random.multivariate_normal(mean, cov)
    >>> x
    array([[-1.6115597 , -8.726251  ],
           [ 2.2425299 ,  2.8104177 ],
           [ 0.36229908, -8.386591  ]])
    """
    if check_valid is not None:
        raise NotImplementedError('Parameter `check_valid` is not supported')
    if tol is not None:
        raise NotImplementedError('Parameter `tol` is not supported')
    return _npi.mvn_fallback(mean, cov, size=size)


def choice(a, size=None, replace=True, p=None, ctx=None, out=None):
    r"""Generates a random sample from a given 1-D array

    Parameters
    -----------
    a : 1-D array-like or int
        If an ndarray, a random sample is generated from its elements.
        If an int, the random sample is generated as if a were np.arange(a)
    size : int or tuple of ints, optional
        Output shape.  If the given shape is, e.g., ``(m, n, k)``, then
        ``m * n * k`` samples are drawn.  Default is None, in which case a
        single value is returned.
    replace : boolean, optional
        Whether the sample is with or without replacement
    p : 1-D array-like, optional
        The probabilities associated with each entry in a.
        If not given the sample assumes a uniform distribution over all
        entries in a.
    ctx : Context, optional
        Device context of output. Default is current context.

    Returns
    --------
    samples : ndarray
        The generated random samples

    Examples
    ---------
    Generate a uniform random sample from np.arange(5) of size 3:

    >>> np.random.choice(5, 3)
    array([0, 3, 4])
    >>> #This is equivalent to np.random.randint(0,5,3)

    Generate a non-uniform random sample from np.arange(5) of size 3:

    >>> np.random.choice(5, 3, p=[0.1, 0, 0.3, 0.6, 0])
    array([3, 3, 0])

    Generate a uniform random sample from np.arange(5) of size 3 without
    replacement:

    >>> np.random.choice(5, 3, replace=False)
    array([3,1,0])
    >>> #This is equivalent to np.random.permutation(np.arange(5))[:3]

    Generate a non-uniform random sample from np.arange(5) of size
    3 without replacement:

    >>> np.random.choice(5, 3, replace=False, p=[0.1, 0, 0.3, 0.6, 0])
    array([2, 3, 0])
    """
    from ...numpy import ndarray as np_ndarray
    if ctx is None:
        ctx = str(current_context())
    else:
        ctx = str(ctx)
    if size == ():
        size = None
    if isinstance(a, np_ndarray):
        indices = _api_internal.choice(a, size, replace, p, ctx, out)
        return _api_internal.take(a, indices, 0, 'raise', out)
    else:
        return _api_internal.choice(a, size, replace, p, ctx, out)


def exponential(scale=1.0, size=None, ctx=None, out=None):
    r"""Draw samples from an exponential distribution.

    Parameters
    ----------
    scale : float or array_like of floats
        The scale parameter, :math:`\beta = 1/\lambda`. Must be
        non-negative.
    size : int or tuple of ints, optional
        Output shape.  If the given shape is, e.g., ``(m, n, k)``, then
        ``m * n * k`` samples are drawn.  If size is ``None`` (default),
        a single value is returned if ``scale`` is a scalar.  Otherwise,
        ``np.array(scale).size`` samples are drawn.
    ctx : Context, optional
        Device context of output. Default is current context.
    out : ``ndarray``, optional
        Store output to an existing ``ndarray``.

    Returns
    -------
    out : ndarray or scalar
        Drawn samples from the parameterized exponential distribution.
    """
    from ...numpy import ndarray as np_ndarray
    tensor_type_name = np_ndarray
    if ctx is None:
        ctx = current_context()
    if size == ():
        size = None
    is_tensor = isinstance(scale, tensor_type_name)
    if is_tensor:
        return _npi.exponential(scale, scale=None, size=size,
                                ctx=ctx, out=out)
    else:
        return _npi.exponential(scale=scale, size=size, ctx=ctx, out=out)


def weibull(a, size=None, ctx=None, out=None):
    r"""Draw samples from a 1-parameter Weibull distribution with given
    parameter a, via inversion.

    Parameters
    ----------
    a : float or array_like of floats
        Shape of the distribution. Must be non-negative.
    size : int or tuple of ints, optional
        Output shape.  If the given shape is, e.g., ``(m, n, k)``, then
        ``m * n * k`` samples are drawn.  If size is ``None`` (default),
        a single value is returned if ``a`` is a scalar. Otherwise,
        ``np.array(a).size`` samples are drawn.
    Returns
    -------
    out : ndarray or scalar
        Drawn samples from the 1-parameter Weibull distribution.
    Examples
    --------
    >>> np.random.weibull(a=5)
    array(0.9553641)

    >>> np.random.weibull(a=5, size=[2,3])
    array([[1.0466299 , 1.1320982 , 0.98415005],
          [1.1430776 , 0.9532727 , 1.1344457 ]])

    >>> np.random.weibull(a=np.array([2,3])
    array([0.98843634, 1.0125613 ])

    The Weibull distribution is one of a class of Generalized Extreme
    Value (GEV) distributions. This class includes the Gumbel and Frechet
    distributions.

    The probability density for the Weibull distribution is
    f(x) = \frac{a}{\lambda}(\frac{x}{\lambda})^{a-1}e^{-(x/\lambda)^a},
    where a is the shape and \lambda the scale. The generated 1-parameter
    Weibull sample has the scale parameter \lambda = 1.

    The Weibull distribution is commonly used in reliability engineering to
    model time to failure, in modeling particle sizes, in information retrieval
    to model dwell time on pages, in quantitative finance to model risk etc.
    """
    from ...numpy import ndarray as np_ndarray
    tensor_type_name = np_ndarray
    if ctx is None:
        ctx = current_context()
    if size == ():
        size = None
    is_tensor = isinstance(a, tensor_type_name)
    if is_tensor:
        return _npi.weibull(a, a=None, size=size, ctx=ctx, out=out)
    else:
        return _npi.weibull(a=a, size=size, ctx=ctx, out=out)


def pareto(a, size=None, ctx=None, out=None):
    r"""Draw samples from a Pareto II or Lomax distribution with specified shape a.

    Parameters
    ----------
    a : float or array_like of floats
            Shape of the distribution. Must be > 0.
    size : int or tuple of ints, optional
        Output shape.  If the given shape is, e.g., ``(m, n, k)``, then
        ``m * n * k`` samples are drawn.  If size is ``None`` (default),
        a single value is returned if ``a`` is a scalar. Otherwise,
        ``np.array(a).size`` samples are drawn.

    Returns
    -------
    out : ndarray or scalar
        Drawn samples from the Pareto distribution.

    Examples
    --------
    >>> np.random.pareto(a=5)
    array(0.12749612)
    >>> mx.numpy.random.pareto(a=5, size=[2,3])
    array([[0.06933999, 0.0344373 , 0.10654891],
            [0.0311172 , 0.12911797, 0.03370714]])
    >>> np.random.pareto(a=np.array([2,3])
    array([0.26636696, 0.15685666])

    The probability density for the Pareto distribution is f(x) = \frac{am^a}{x^{a+1}}
    where a is the shape and m the scale. Here m is assumed 1. The Pareto distribution
    is a power law distribution. Pareto created it to describe the wealth in the economy.
    """
    from ...numpy import ndarray as np_ndarray
    tensor_type_name = np_ndarray
    if ctx is None:
        ctx = current_context()
    if size == ():
        size = None
    is_tensor = isinstance(a, tensor_type_name)
    if is_tensor:
        return _npi.pareto(a, a=None, size=size, ctx=ctx, out=out)
    else:
        return _npi.pareto(a=a, size=size, ctx=ctx, out=out)


def power(a, size=None):
    r"""Draw samples in [0, 1] from a power distribution with given parameter a.

    Parameters
    ----------
    a : float or array_like of floats
        Shape of the distribution. Must be > 0.
    size : int or tuple of ints, optional
        Output shape.  If the given shape is, e.g., ``(m, n, k)``, then
        ``m * n * k`` samples are drawn.  If size is ``None`` (default),
        a single value is returned if ``a`` is a scalar. Otherwise,
        ``np.array(a).size`` samples are drawn.

    Returns
    -------
    out : ndarray or scalar
        Drawn samples from the power distribution.

    Examples
    --------
    >>> np.random.power(a=5)
    array(0.8602478)
    >>> np.random.power(a=5, size=[2,3])
    array([[0.988391  , 0.5153122 , 0.9383134 ],
           [0.9078098 , 0.87819266, 0.730635]])
    >>> np.random.power(a=np.array([2,3])
    array([0.7499419 , 0.88894516])

    The probability density function is f(x; a) = ax^{a-1}, 0 \le x \le 1, a>0.
    The power distribution is just the inverse of the Pareto distribution and
    a special case of the Beta distribution.
    """
    from ...numpy import ndarray as np_ndarray
    tensor_type_name = np_ndarray
    if size == ():
        size = None
    is_tensor = isinstance(a, tensor_type_name)
    if is_tensor:
        return _npi.powerd(a, a=None, size=size)
    else:
        return _npi.powerd(a=a, size=size)


def gamma(shape, scale=1.0, size=None, dtype=None, ctx=None, out=None):
    """Draw samples from a Gamma distribution.

    Samples are drawn from a Gamma distribution with specified parameters,
    `shape` (sometimes designated "k") and `scale` (sometimes designated
    "theta"), where both parameters are > 0.

    Parameters
    ----------
    shape : float or array_like of floats
        The shape of the gamma distribution. Should be greater than zero.
    scale : float or array_like of floats, optional
        The scale of the gamma distribution. Should be greater than zero.
        Default is equal to 1.
    size : int or tuple of ints, optional
        Output shape.  If the given shape is, e.g., ``(m, n, k)``, then
        ``m * n * k`` samples are drawn.  If size is ``None`` (default),
        a single value is returned if ``shape`` and ``scale`` are both scalars.
        Otherwise, ``np.broadcast(shape, scale).size`` samples are drawn.
    dtype : {'float16', 'float32', 'float64'}, optional
        Data type of output samples. Default is 'float32'.
    ctx : Context, optional
        Device context of output. Default is current context.

    Returns
    -------
    out : ndarray or scalar
        Drawn samples from the parameterized gamma distribution.

    The Gamma distribution is often used to model the times to failure of
    electronic components, and arises naturally in processes for which the
    waiting times between Poisson distributed events are relevant.
    """
    from ...numpy import ndarray as np_ndarray
    input_type = (isinstance(shape, np_ndarray), isinstance(scale, np_ndarray))
    if dtype is None:
        dtype = 'float32'
    if ctx is None:
        ctx = current_context()
    if out is not None:
        size = out.shape
    if size == ():
        size = None
    if input_type == (True, True):
        return _npi.gamma(shape, scale, shape=None, scale=None, size=size,
                          ctx=ctx, dtype=dtype, out=out)
    elif input_type == (False, True):
        return _npi.gamma(scale, shape=shape, scale=None, size=size,
                          ctx=ctx, dtype=dtype, out=out)
    elif input_type == (True, False):
        return _npi.gamma(shape, shape=None, scale=scale, size=size,
                          ctx=ctx, dtype=dtype, out=out)
    else:
        return _npi.gamma(shape=shape, scale=scale, size=size,
                          ctx=ctx, dtype=dtype, out=out)

    raise ValueError("Distribution parameters must be either mxnet.numpy.ndarray or numbers")


def beta(a, b, size=None, dtype=None, ctx=None):
    r"""Draw samples from a Beta distribution.

    The Beta distribution is a special case of the Dirichlet distribution,
    and is related to the Gamma distribution.  It has the probability
    distribution function

    .. math:: f(x; a,b) = \frac{1}{B(\alpha, \beta)} x^{\alpha - 1}
                                                     (1 - x)^{\beta - 1},

    where the normalisation, B, is the beta function,

    .. math:: B(\alpha, \beta) = \int_0^1 t^{\alpha - 1}
                                 (1 - t)^{\beta - 1} dt.

    It is often seen in Bayesian inference and order statistics.

    Parameters
    ----------
    a : float or array_like of floats
        Alpha, positive (>0).
    b : float or array_like of floats
        Beta, positive (>0).
    size : int or tuple of ints, optional
        Output shape.  If the given shape is, e.g., ``(m, n, k)``, then
        ``m * n * k`` samples are drawn.  If size is ``None`` (default),
        a single value is returned if ``a`` and ``b`` are both scalars.
        Otherwise, ``np.broadcast(a, b).size`` samples are drawn.
    dtype : {'float16', 'float32', 'float64'}, optional
        Data type of output samples. Default is 'float32'.
    ctx : Context, optional
        Device context of output. Default is current context.

    Notes
    -------
    To use this  operator with scalars as input, please run ``npx.set_np()`` first.

    Returns
    -------
    out : ndarray or scalar
        Drawn samples from the parameterized beta distribution.
    """
    if dtype is None:
        dtype = 'float32'
    if ctx is None:
        ctx = current_context()
    if size == ():
        size = None
    # use fp64 to prevent precision loss
    X = gamma(a, 1, size=size, dtype='float64', ctx=ctx)
    Y = gamma(b, 1, size=size, dtype='float64', ctx=ctx)
    out = X / (X + Y)
    return out.astype(dtype)


def f(dfnum, dfden, size=None, ctx=None):
    r"""Draw samples from an F distribution.

    Samples are drawn from an F distribution with specified parameters,
    `dfnum` (degrees of freedom in numerator) and `dfden` (degrees of
    freedom in denominator), where both parameters must be greater than
    zero.

    The random variate of the F distribution (also known as the
    Fisher distribution) is a continuous probability distribution
    that arises in ANOVA tests, and is the ratio of two chi-square
    variates.

    Parameters
    ----------
    dfnum : float or ndarray of floats
        Degrees of freedom in numerator, must be > 0.
    dfden : float or ndarray of float
        Degrees of freedom in denominator, must be > 0.
    size : int or tuple of ints, optional
        Output shape.  If the given shape is, e.g., ``(m, n, k)``, then
        ``m * n * k`` samples are drawn.  If size is ``None`` (default),
        a single value is returned if ``dfnum`` and ``dfden`` are both scalars.
        Otherwise, ``np.broadcast(dfnum, dfden).size`` samples are drawn.
    ctx : Context, optional
        Device context of output. Default is current context.

    Returns
    -------
    out : ndarray or scalar
        Drawn samples from the parameterized Fisher distribution.

    Examples
    --------
    An example from Glantz[1], pp 47-40:

    Two groups, children of diabetics (25 people) and children from people
    without diabetes (25 controls). Fasting blood glucose was measured,
    case group had a mean value of 86.1, controls had a mean value of
    82.2. Standard deviations were 2.09 and 2.49 respectively. Are these
    data consistent with the null hypothesis that the parents diabetic
    status does not affect their children's blood glucose levels?
    Calculating the F statistic from the data gives a value of 36.01.

    Draw samples from the distribution:

    >>> dfnum = 1. # between group degrees of freedom
    >>> dfden = 48. # within groups degrees of freedom
    >>> s = np.random.f(dfnum, dfden, 1000)

    The lower bound for the top 1% of the samples is :

    >>> np.sort(s)[-10]
    7.61988120985 # random

    So there is about a 1% chance that the F statistic will exceed 7.62,
    the measured value is 36, so the null hypothesis is rejected at the 1%
    level.
    """
    X = chisquare(df=dfnum, size=size, ctx=ctx)
    Y = chisquare(df=dfden, size=size, ctx=ctx)
    return (X * dfden) / (Y * dfnum)


def chisquare(df, size=None, dtype=None, ctx=None):
    r"""
    chisquare(df, size=None, dtype=None, ctx=None)

    Draw samples from a chi-square distribution.

    When `df` independent random variables, each with standard normal
    distributions (mean 0, variance 1), are squared and summed, the
    resulting distribution is chi-square (see Notes).  This distribution
    is often used in hypothesis testing.

    Parameters
    ----------
    df : float or ndarray of floats
         Number of degrees of freedom, must be > 0.
    size : int or tuple of ints, optional
        Output shape.  If the given shape is, e.g., ``(m, n, k)``, then
        ``m * n * k`` samples are drawn.  If size is ``None`` (default),
        a single value is returned if ``df`` is a scalar.  Otherwise,
        ``np.array(df).size`` samples are drawn.
    dtype : {'float16', 'float32', 'float64'}, optional
        Data type of output samples. Default is 'float32'.
        Dtype 'float32' or 'float64' is strongly recommended,
        since lower precision might lead to out of range issue.
    ctx : Context, optional
        Device context of output. Default is current context.

    Returns
    -------
    out : ndarray or scalar
        Drawn samples from the parameterized chi-square distribution.

    Raises
    ------
    ValueError
        When `df` <= 0 or when an inappropriate `size`
        is given.

    Notes
    -----
    The variable obtained by summing the squares of `df` independent,
    standard normally distributed random variables:

    .. math:: Q = \sum_{i=0}^{\mathtt{df}} X^2_i

    is chi-square distributed, denoted

    .. math:: Q \sim \chi^2_k.

    The probability density function of the chi-squared distribution is

    .. math:: p(x) = \frac{(1/2)^{k/2}}{\Gamma(k/2)}
                     x^{k/2 - 1} e^{-x/2},

    where :math:`\Gamma` is the gamma function,

    .. math:: \Gamma(x) = \int_0^{-\infty} t^{x - 1} e^{-t} dt.

    References
    ----------
    .. [1] NIST "Engineering Statistics Handbook"
           https://www.itl.nist.gov/div898/handbook/eda/section3/eda3666.htm

    Examples
    --------
    >>> np.random.chisquare(2,4)
    array([ 1.89920014,  9.00867716,  3.13710533,  5.62318272]) # random
    """
    if dtype is None:
        dtype = 'float32'
    if ctx is None:
        ctx = current_context()
    if size == ():
        size = None
<<<<<<< HEAD
    return gamma(df / 2, 1 / 2, size=size, dtype=dtype, ctx=ctx)
=======
    return gamma(df/2, 2, size=size, dtype=dtype, ctx=ctx)
>>>>>>> ea2dabaa


def rand(*size, **kwargs):
    r"""Random values in a given shape.

    Create an array of the given shape and populate it with random
    samples from a uniform distribution over [0, 1).
    Parameters
    ----------
    d0, d1, ..., dn : int, optional
        The dimensions of the returned array, should be all positive.
        If no argument is given a single Python float is returned.
    Returns
    -------
    out : ndarray
       Random values.
    Examples
    --------
    >>> np.random.rand(3,2)
    array([[ 0.14022471,  0.96360618],  #random
           [ 0.37601032,  0.25528411],  #random
           [ 0.49313049,  0.94909878]]) #random
    """
    output_shape = ()
    for s in size:
        output_shape += (s,)
    return uniform(0, 1, size=output_shape, **kwargs)


def shuffle(x):
    """
    Modify a sequence in-place by shuffling its contents.

    This function only shuffles the array along the first axis of a
    multi-dimensional array. The order of sub-arrays is changed but
    their contents remain the same.

    Parameters
    ----------
    x: ndarray
        The array or list to be shuffled.

    Returns
    -------
    None

    Examples
    --------
    >>> arr = np.arange(10)
    >>> np.random.shuffle(arr)
    >>> arr
    array([5., 1., 0., 6., 7., 3., 9., 8., 4., 2.])  # random

    Multi-dimensional arrays are only shuffled along the first axis:

    >>> arr = np.arange(9).reshape((3, 3))
    >>> np.random.shuffle(arr)
    >>> arr
    array([[6., 7., 8.], # random
           [3., 4., 5.],
           [0., 1., 2.]])
    """
    _npi.shuffle(x, out=x)


def laplace(loc=0.0, scale=1.0, size=None, dtype=None, ctx=None, out=None):
    r"""Draw random samples from a Laplace distribution.

    Samples are distributed according to a Laplace distribution parametrized
    by *loc* (mean) and *scale* (the exponential decay).


    Parameters
    ----------
    loc : float, The position of the distribution peak.

    scale : float, the exponential decay.

    size : int or tuple of ints, optional. Output shape.
        If the given shape is, e.g., (m, n, k), then m * n * k samples are drawn.
        Default is None, in which case a single value is returned.

    dtype : {'float16', 'float32', 'float64'}, optional
        Data type of output samples. Default is 'float32'
    ctx : Context, optional
        Device context of output. Default is current context.
    out : ``ndarray``, optional
        Store output to an existing ``ndarray``.

    Returns
    -------
    out : ndarray
        Drawn samples from the parameterized Laplace distribution.
    """
    if ctx is None:
        ctx = str(current_context())
    else:
        ctx = str(ctx)
    if dtype is not None and not isinstance(dtype, str):
        dtype = np.dtype(dtype).name
    if size == ():
        size = None
    return _api_internal.laplace(loc, scale, size, dtype, ctx, out)<|MERGE_RESOLUTION|>--- conflicted
+++ resolved
@@ -997,11 +997,7 @@
         ctx = current_context()
     if size == ():
         size = None
-<<<<<<< HEAD
-    return gamma(df / 2, 1 / 2, size=size, dtype=dtype, ctx=ctx)
-=======
     return gamma(df/2, 2, size=size, dtype=dtype, ctx=ctx)
->>>>>>> ea2dabaa
 
 
 def rand(*size, **kwargs):
