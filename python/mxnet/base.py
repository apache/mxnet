--- conflicted
+++ resolved
@@ -798,13 +798,9 @@
                               '_npx_masked_log_softmax', '_npx_activation',
                               '_npx_batch_norm', '_npx_fully_connected', '_npx_pick',
                               '_npx_convolution', '_npx_deconvolution', '_npx_pooling',
-<<<<<<< HEAD
                               '_npx_dropout', '_npx_one_hot', '_npx_rnn', '_npx_embedding',
-                              '_npx_topk', '_npx_layer_norm', '_npx_leaky_relu'}
-=======
-                              '_npx_dropout', '_npx_one_hot', '_npx_rnn', '_npx_batch_dot',
+                              '_npx_topk', '_npx_layer_norm', '_npx_leaky_relu', '_npx_batch_dot',
                               '_npx_broadcast_like', '_npx_arange_like'}
->>>>>>> f591b627
 
 _NP_INTERNAL_OP_PREFIX = '_npi_'
 
