--- conflicted
+++ resolved
@@ -796,13 +796,9 @@
 _NP_EXT_OP_SUBMODULE_LIST = ['_image_', '_random_']
 _NP_EXT_OP_IMPLEMENTED_SET = {'_npx_softmax', '_npx_log_softmax', '_npx_masked_softmax',
                               '_npx_masked_log_softmax', '_npx_activation',
-<<<<<<< HEAD
-                              '_npx_batch_norm', '_npx_fully_connected', '_npx_embedding',
+                              '_npx_batch_norm', '_npx_fully_connected', '_npx_pick',
+                              '_npx_convolution', '_npx_deconvolution', '_npx_embedding',
                               '_npx_topk', '_npx_layer_norm', '_npx_leaky_relu'}
-=======
-                              '_npx_batch_norm', '_npx_fully_connected', '_npx_pick',
-                              '_npx_convolution', '_npx_deconvolution'}
->>>>>>> cb4df368
 
 _NP_INTERNAL_OP_PREFIX = '_npi_'
 
