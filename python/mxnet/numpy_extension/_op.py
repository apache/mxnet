# Licensed to the Apache Software Foundation (ASF) under one
# or more contributor license agreements.  See the NOTICE file
# distributed with this work for additional information
# regarding copyright ownership.  The ASF licenses this file
# to you under the Apache License, Version 2.0 (the
# "License"); you may not use this file except in compliance
# with the License.  You may obtain a copy of the License at
#
#   http://www.apache.org/licenses/LICENSE-2.0
#
# Unless required by applicable law or agreed to in writing,
# software distributed under the License is distributed on an
# "AS IS" BASIS, WITHOUT WARRANTIES OR CONDITIONS OF ANY
# KIND, either express or implied.  See the License for the
# specific language governing permissions and limitations
# under the License.

"""Namespace for registering numpy_extension ops for imperative programming."""

from ..ndarray import numpy_extension as _mx_nd_npx
from ..util import set_module


__all__ = ['softmax', 'log_softmax', 'masked_softmax', 'masked_log_softmax',
           'activation', 'batch_norm', 'fully_connected', 'pick', 'convolution',
<<<<<<< HEAD
           'deconvolution', 'pooling', 'dropout', 'one_hot', 'rnn', 'embedding',
           'topk', 'layer_norm', 'leaky_relu']
=======
           'deconvolution', 'pooling', 'dropout', 'one_hot', 'rnn',
           'batch_dot', 'broadcast_like', 'arange_like']
>>>>>>> f591b627


# pylint: disable=too-many-arguments
@set_module('mxnet.numpy_extension')
def softmax(data, axis=-1, length=None, temperature=None, use_length=False, dtype=None):
    r"""Applies the softmax function.

    The resulting array contains elements in the range (0,1) and the elements along the given axis sum up to 1.

    .. math::
       softmax(\mathbf{z/t})_j = \frac{e^{z_j/t}}{\sum_{k=1}^K e^{z_k/t}}

    for :math:`j = 1, ..., K`

    t is the temperature parameter in softmax function. By default, t equals 1.0

    Parameters
    ----------
    data : NDArray
        The input array.
    axis : int, optional, default='-1'
        The axis along which to compute softmax.
    length : NDArray
        The length array.
    temperature : double or None, optional, default=None
        Temperature parameter in softmax
    dtype : {None, 'float16', 'float32', 'float64'},optional, default='None'
        DType of the output in case this can't be inferred. Defaults to
        the same as input's dtype if not defined (dtype=None).
    use_length : boolean or None, optional, default=0
        Whether to use the length input as a mask over the data input.

    Returns
    -------
    out : NDArray or list of NDArrays
        The output of this function.

    Example
    -------
    >>> data = np.ones((2, 3))
    >>> npx.softmax(data, axis=0)
    array([[0.5, 0.5, 0.5],
        [0.5, 0.5, 0.5]])
    >>> npx.softmax(data, axis=1)
    array([[0.33333334, 0.33333334, 0.33333334],
        [0.33333334, 0.33333334, 0.33333334]])
    """
    return _mx_nd_npx.softmax(data, axis=axis, length=length, temperature=temperature,
                              use_length=use_length, dtype=dtype)


# pylint: disable=too-many-arguments
@set_module('mxnet.numpy_extension')
def log_softmax(data, axis=-1, length=None, temperature=None, use_length=False, dtype=None):
    r"""Computes the log softmax of the input.
    This is equivalent to computing softmax followed by log.

    Parameters
    ----------
    data : NDArray
        The input array.
    axis : int, optional, default='-1'
        The axis along which to compute softmax.
    length : NDArray
        The length array.
    temperature : double or None, optional, default=None
        Temperature parameter in softmax
    dtype : {None, 'float16', 'float32', 'float64'},optional, default='None'
        DType of the output in case this can't be inferred. Defaults to
        the same as input's dtype if not defined (dtype=None).
    use_length : boolean or None, optional, default=0
        Whether to use the length input as a mask over the data input.

    Returns
    -------
    out : NDArray or list of NDArrays
        The output of this function.

    Examples
    --------
    >>> data = np.array([1, 2, .1])
    >>> npx.log_softmax(data)
    array([-1.4170278, -0.4170278, -2.3170278])
    >>> data = np.array([[1, 2, .1],[.1, 2, 1]])
    >>> npx.log_softmax(data, axis=0)
    array([[-0.34115386, -0.6931472 , -1.2411538 ],
        [-1.2411538 , -0.6931472 , -0.34115386]])
    """
    return _mx_nd_npx.log_softmax(data, axis=axis, length=length, temperature=temperature,
                                  use_length=use_length, dtype=dtype)


# pylint: disable=too-many-arguments
@set_module('mxnet.numpy_extension')
def masked_softmax(data, mask, axis=-1, temperature=1.0, normalize=True):
    r"""Applies the softmax function masking elements according to the mask provided

    Parameters
    ----------
    data : NDArray
        The input array.
    mask : NDArray
        Mask to apply.
    axis : int, optional, default='-1'
        The axis along which to compute softmax.
    temperature : double or None, optional, default=None
        Temperature parameter in softmax
    normalize : boolean or None, optional, default=1
        Whether to normalize input data x: x = x - max(x)

    Returns
    -------
    out : NDArray or list of NDArrays
        The output of this function.

    Examples
    --------
    >>> data = np.arange(5)
    >>> mask = np.array([1, 0, 1, 0, 1])
    >>> npx.masked_softmax(data, mask)
    array([0.01587624, 0.        , 0.11731042, 0.        , 0.8668133 ])
    >>> data = np.arange(10).reshape((2, 5))
    >>> npx.masked_softmax(data, mask, axis=0)
    array([[0.00669285, 0.        , 0.00669285, 0.        , 0.00669285],
           [0.9933072 , 0.        , 0.9933072 , 0.        , 0.9933072 ]])
    """
    return _mx_nd_npx.masked_softmax(data, mask, axis=axis, temperature=temperature,
                                     normalize=normalize)


# pylint: disable=too-many-arguments
@set_module('mxnet.numpy_extension')
def masked_log_softmax(data, mask, axis=-1, temperature=1.0, normalize=True):
    r"""Computes the masked log softmax of the input.
    This is equivalent to computing masked softmax followed by log.

    Parameters
    ----------
    data : NDArray
        The input array.
    mask : NDArray
        Mask to apply.
    axis : int, optional, default='-1'
        The axis along which to compute softmax.
    temperature : double or None, optional, default=None
        Temperature parameter in softmax
    normalize : boolean or None, optional, default=1
        Whether to normalize input data x: x = x - max(x)

    Returns
    -------
    out : NDArray or list of NDArrays
        The output of this function.

    Examples
    --------
    >>> data = np.arange(5)
    >>> mask = np.array([1, 0, 1, 0, 1])
    >>> npx.masked_log_softmax(data, mask)
    array([-4.1429286 ,        -inf, -2.1429286 ,        -inf, -0.14292854])
    >>> data = np.arange(10).reshape((2, 5))
    >>> npx.masked_log_softmax(data, mask, axis=0)
    array([[-5.0067153 ,        -inf, -5.0067153 ,        -inf, -5.0067153 ],
           [-0.00671535,        -inf, -0.00671535,        -inf, -0.00671535]])
    """
    return _mx_nd_npx.masked_log_softmax(data, mask, axis=axis, temperature=temperature,
                                         normalize=normalize)


# pylint: disable=too-many-arguments, unused-argument
@set_module('mxnet.numpy_extension')
def activation(data, act_type='relu', **kwargs):
    r"""Applies an activation function element-wise to the input.

    The following activation functions are supported:

    - `relu`: Rectified Linear Unit, :math:`y = max(x, 0)`
    - `sigmoid`: :math:`y = \frac{1}{1 + exp(-x)}`
    - `tanh`: Hyperbolic tangent, :math:`y = \frac{exp(x) - exp(-x)}{exp(x) + exp(-x)}`
    - `softrelu`: Soft ReLU, or SoftPlus, :math:`y = log(1 + exp(x))`
    - `softsign`: :math:`y = \frac{x}{1 + abs(x)}`

    Parameters
    ----------
    data : NDArray
        The input array.
    act_type : {'relu', 'sigmoid', 'softrelu', 'softsign', 'tanh'}, required
        Activation function to be applied.

    Returns
    -------
    out : NDArray or list of NDArrays
        The output of this function.
    """
    return _mx_nd_npx.activation(data, act_type=act_type)


# pylint: disable=too-many-arguments, unused-argument
@set_module('mxnet.numpy_extension')
def batch_norm(x, gamma, beta, running_mean, running_var, eps=1e-3, momentum=0.9,
               fix_gamma=True, use_global_stats=False, output_mean_var=False, axis=1,
               cudnn_off=False, min_calib_range=None, max_calib_range=None, **kwargs):
    r"""Batch normalization.

    Normalizes a data batch by mean and variance, and applies a scale ``gamma`` as
    well as offset ``beta``.

    Assume the input has more than one dimension and we normalize along axis 1.
    We first compute the mean and variance along this axis:

    .. math::

      data\_mean[i] = mean(data[:,i,:,...]) \\
      data\_var[i] = var(data[:,i,:,...])

    Then compute the normalized output, which has the same shape as input, as following:

    .. math::

      out[:,i,:,...] = \frac{data[:,i,:,...] - data\_mean[i]}{\sqrt{data\_var[i]+\epsilon}} * gamma[i] + beta[i]

    Both *mean* and *var* returns a scalar by treating the input as a vector.

    Assume the input has size *k* on axis 1, then both ``gamma`` and ``beta``
    have shape *(k,)*. If ``output_mean_var`` is set to be true, then outputs both ``data_mean`` and
    the inverse of ``data_var``, which are needed for the backward pass. Note that gradient of these
    two outputs are blocked.

    Besides the inputs and the outputs, this operator accepts two auxiliary
    states, ``moving_mean`` and ``moving_var``, which are *k*-length
    vectors. They are global statistics for the whole dataset, which are updated
    by::

      moving_mean = moving_mean * momentum + data_mean * (1 - momentum)
      moving_var = moving_var * momentum + data_var * (1 - momentum)

    If ``use_global_stats`` is set to be true, then ``moving_mean`` and
    ``moving_var`` are used instead of ``data_mean`` and ``data_var`` to compute
    the output. It is often used during inference.

    The parameter ``axis`` specifies which axis of the input shape denotes
    the 'channel' (separately normalized groups).  The default is 1.  Specifying -1 sets the channel
    axis to be the last item in the input shape.

    Both ``gamma`` and ``beta`` are learnable parameters. But if ``fix_gamma`` is true,
    then set ``gamma`` to 1 and its gradient to 0.

    .. Note::
      When ``fix_gamma`` is set to True, no sparse support is provided. If ``fix_gamma is`` set to False,
      the sparse tensors will fallback.

    Parameters
    ----------
    data : NDArray
        Input data to batch normalization
    gamma : NDArray
        gamma array
    beta : NDArray
        beta array
    moving_mean : NDArray
        running mean of input
    moving_var : NDArray
        running variance of input
    eps : double, optional, default=0.0010000000474974513
        Epsilon to prevent div 0. Must be no less than CUDNN_BN_MIN_EPSILON
        defined in cudnn.h when using cudnn (usually 1e-5)
    momentum : float, optional, default=0.899999976
        Momentum for moving average
    fix_gamma : boolean, optional, default=1
        Fix gamma while training
    use_global_stats : boolean, optional, default=0
        Whether use global moving statistics instead of local batch-norm.
        This will force change batch-norm into a scale shift operator.
    output_mean_var : boolean, optional, default=0
        Output the mean and inverse std
    axis : int, optional, default='1'
        Specify which shape axis the channel is specified
    cudnn_off : boolean, optional, default=0
        Do not select CUDNN operator, if available
    min_calib_range : float or None, optional, default=None
        The minimum scalar value in the form of float32 obtained through calibration.
        If present, it will be used to by quantized batch norm op to calculate primitive scale.
        Note: this calib_range is to calib bn output.
    max_calib_range : float or None, optional, default=None
        The maximum scalar value in the form of float32 obtained through calibration.
        If present, it will be used to by quantized batch norm op to calculate primitive scale.
        Note: this calib_range is to calib bn output.

    Returns
    -------
    out : NDArray or list of NDArrays
        The output of this function.
    """
    return _mx_nd_npx.batch_norm(x, gamma, beta, running_mean, running_var, eps=eps,
                                 momentum=momentum, fix_gamma=fix_gamma,
                                 use_global_stats=use_global_stats,
                                 output_mean_var=output_mean_var, axis=axis, cudnn_off=cudnn_off,
                                 min_calib_range=min_calib_range, max_calib_range=max_calib_range)


# pylint: disable=too-many-arguments, unused-argument
@set_module('mxnet.numpy_extension')
def fully_connected(x, weight, bias=None, num_hidden=None,
                    no_bias=True, flatten=True, **kwargs):
    r"""Applies a linear transformation: :math:`Y = XW^T + b`.

    If ``flatten`` is set to be true, then the shapes are:

    - **data**: `(batch_size, x1, x2, ..., xn)`
    - **weight**: `(num_hidden, x1 * x2 * ... * xn)`
    - **bias**: `(num_hidden,)`
    - **out**: `(batch_size, num_hidden)`

    If ``flatten`` is set to be false, then the shapes are:

    - **data**: `(x1, x2, ..., xn, input_dim)`
    - **weight**: `(num_hidden, input_dim)`
    - **bias**: `(num_hidden,)`
    - **out**: `(x1, x2, ..., xn, num_hidden)`

    The learnable parameters include both ``weight`` and ``bias``.

    If ``no_bias`` is set to be true, then the ``bias`` term is ignored.

    .. Note::

        The sparse support for FullyConnected is limited to forward evaluation with `row_sparse`
        weight and bias, where the length of `weight.indices` and `bias.indices` must be equal
        to `num_hidden`. This could be useful for model inference with `row_sparse` weights
        trained with importance sampling or noise contrastive estimation.

        To compute linear transformation with 'csr' sparse data, sparse.dot is recommended instead
        of sparse.FullyConnected.

    Parameters
    ----------
    data : NDArray
        Input data.
    weight : NDArray
        Weight matrix.
    bias : NDArray
        Bias parameter.
    num_hidden : int, required
        Number of hidden nodes of the output.
    no_bias : boolean, optional, default=0
        Whether to disable bias parameter.
    flatten : boolean, optional, default=1
        Whether to collapse all but the first axis of the input data tensor.

    Returns
    -------
    out : NDArray or list of NDArrays
        The output of this function.
    """
    return _mx_nd_npx.fully_connected(x, weight, bias, num_hidden=num_hidden,
                                      no_bias=no_bias, flatten=flatten)


# pylint: disable=too-many-arguments
@set_module('mxnet.numpy_extension')
def pick(data, index, axis=-1, mode='clip', keepdims=False):
    r"""Picks elements from an input array according to the input indices along the given axis.

    Given an input array of shape ``(d0, d1)`` and indices of shape ``(i0,)``, the result will be
    an output array of shape ``(i0,)`` with::

      output[i] = input[i, indices[i]]

    By default, if any index mentioned is too large, it is replaced by the index that addresses
    the last element along an axis (the `clip` mode).

    This function supports n-dimensional input and (n-1)-dimensional indices arrays.

    Parameters
    ----------
    data : NDArray
        The input array
    index : NDArray
        The index array
    axis : int or None, optional, default='-1'
        int or None. The axis to picking the elements.
        Negative values means indexing from right to left.
        If is `None`, the elements in the index w.r.t the flattened input will be picked.
    keepdims : boolean, optional, default=0
        If true, the axis where we pick the elements is
        left in the result as dimension with size one.
    mode : {'clip', 'wrap'},optional, default='clip'
        Specify how out-of-bound indices behave. Default is "clip".
        "clip" means clip to the range. So, if all indices mentioned are too large,
        they are replaced by the index that addresses the last element along an axis.
        "wrap" means to wrap around.

    out : NDArray, optional
        The output NDArray to hold the result.

    Returns
    -------
    out : NDArray or list of NDArrays
        The output of this function.

    Example
    -------
    >>> x = np.array([[1., 2.],[3., 4.],[5., 6.]])

    picks elements with specified indices along axis 0

    >>> npx.pick(x, np.array([0, 1]), 0)
    array([1., 4.])

    picks elements with specified indices along axis 1

    >>> npx.pick(x, np.array([0, 1, 0]), 1)
    array([1., 4., 5.])

    picks elements with specified indices along axis 1 using 'wrap' mode
    to place indicies that would normally be out of bounds

    >>> npx.pick(x, np.array([2, -1, -2]), 1, mode='wrap')
    array([1., 4., 5.])

    picks elements with specified indices along axis 1 and dims are maintained

    >>> npx.pick(x, np.array([[1.], [0.], [2.]]), 1, keepdims=True)
    array([[2.],
           [3.],
           [6.]])
    """
    return _mx_nd_npx.pick(data, index, axis, mode, keepdims)


# pylint: disable=too-many-arguments
@set_module('mxnet.numpy_extension')
def convolution(data=None, weight=None, bias=None, kernel=None, stride=None, dilate=None,
                pad=None, num_filter=1, num_group=1, workspace=1024, no_bias=False,
                cudnn_tune=None, cudnn_off=False, layout=None):
    r"""Compute *N*-D convolution on *(N+2)*-D input.

    In the 2-D convolution, given input data with shape *(batch_size,
    channel, height, width)*, the output is computed by

    .. math::

       out[n,i,:,:] = bias[i] + \sum_{j=0}^{channel} data[n,j,:,:] \star
       weight[i,j,:,:]

    where :math:`\star` is the 2-D cross-correlation operator.

    For general 2-D convolution, the shapes are

    - **data**: *(batch_size, channel, height, width)*
    - **weight**: *(num_filter, channel, kernel[0], kernel[1])*
    - **bias**: *(num_filter,)*
    - **out**: *(batch_size, num_filter, out_height, out_width)*.

    Define::

      f(x,k,p,s,d) = floor((x+2*p-d*(k-1)-1)/s)+1

    then we have::

      out_height=f(height, kernel[0], pad[0], stride[0], dilate[0])
      out_width=f(width, kernel[1], pad[1], stride[1], dilate[1])

    If ``no_bias`` is set to be true, then the ``bias`` term is ignored.

    The default data ``layout`` is *NCHW*, namely *(batch_size, channel, height,
    width)*. We can choose other layouts such as *NWC*.

    If ``num_group`` is larger than 1, denoted by *g*, then split the input ``data``
    evenly into *g* parts along the channel axis, and also evenly split ``weight``
    along the first dimension. Next compute the convolution on the *i*-th part of
    the data with the *i*-th weight part. The output is obtained by concatenating all
    the *g* results.

    1-D convolution does not have *height* dimension but only *width* in space.

    - **data**: *(batch_size, channel, width)*
    - **weight**: *(num_filter, channel, kernel[0])*
    - **bias**: *(num_filter,)*
    - **out**: *(batch_size, num_filter, out_width)*.

    3-D convolution adds an additional *depth* dimension besides *height* and
    *width*. The shapes are

    - **data**: *(batch_size, channel, depth, height, width)*
    - **weight**: *(num_filter, channel, kernel[0], kernel[1], kernel[2])*
    - **bias**: *(num_filter,)*
    - **out**: *(batch_size, num_filter, out_depth, out_height, out_width)*.

    Both ``weight`` and ``bias`` are learnable parameters.

    There are other options to tune the performance.

    - **cudnn_tune**: enable this option leads to higher startup time but may give
      faster speed. Options are

      - **off**: no tuning
      - **limited_workspace**:run test and pick the fastest algorithm that doesn't
        exceed workspace limit.
      - **fastest**: pick the fastest algorithm and ignore workspace limit.
      - **None** (default): the behavior is determined by environment variable
        ``MXNET_CUDNN_AUTOTUNE_DEFAULT``. 0 for off, 1 for limited workspace
        (default), 2 for fastest.

    - **workspace**: A large number leads to more (GPU) memory usage but may improve
      the performance.

    Parameters
    ----------
    data : NDArray
        Input data to the ConvolutionOp.
    weight : NDArray
        Weight matrix.
    bias : NDArray
        Bias parameter.
    kernel : Shape(tuple), required
        Convolution kernel size: (w,), (h, w) or (d, h, w)
    stride : Shape(tuple), optional, default=[]
        Convolution stride: (w,), (h, w) or (d, h, w). Defaults to 1 for each dimension.
    dilate : Shape(tuple), optional, default=[]
        Convolution dilate: (w,), (h, w) or (d, h, w). Defaults to 1 for each dimension.
    pad : Shape(tuple), optional, default=[]
        Zero pad for convolution: (w,), (h, w) or (d, h, w). Defaults to no padding.
    num_filter : int (non-negative), required
        Convolution filter(channel) number
    num_group : int (non-negative), optional, default=1
        Number of group partitions.
    workspace : long (non-negative), optional, default=1024
        Maximum temporary workspace allowed (MB) in convolution.This parameter has two usages.
        When CUDNN is not used, it determines the effective batch size of the convolution kernel.
        When CUDNN is used, it controls the maximum temporary storage used for tuning the best
        CUDNN kernel when `limited_workspace` strategy is used.
    no_bias : boolean, optional, default=0
        Whether to disable bias parameter.
    cudnn_tune : {None, 'fastest', 'limited_workspace', 'off'},optional, default='None'
        Whether to pick convolution algo by running performance test.
    cudnn_off : boolean, optional, default=0
        Turn off cudnn for this layer.
    layout : {None, 'NCDHW', 'NCHW', 'NCW', 'NDHWC', 'NHWC'},optional, default='None'
        Set layout for input, output and weight. Empty for
        default layout: NCW for 1d, NCHW for 2d and NCDHW for 3d.
        NHWC and NDHWC are only supported on GPU.

    Returns
    -------
    out : NDArray or list of NDArrays
        The output of this function.
    """
    return _mx_nd_npx.convolution(data=data, weight=weight, bias=bias, kernel=kernel,
                                  stride=stride, dilate=dilate, pad=pad, num_filter=num_filter,
                                  num_group=num_group, workspace=workspace, no_bias=no_bias,
                                  cudnn_tune=cudnn_tune, cudnn_off=cudnn_off, layout=layout)


# pylint: disable=too-many-arguments
@set_module('mxnet.numpy_extension')
def deconvolution(data=None, weight=None, bias=None, kernel=None, stride=None, dilate=None,
                  pad=None, adj=None, target_shape=None, num_filter=1, num_group=1,
                  workspace=512, no_bias=False, cudnn_tune=None,
                  cudnn_off=False, layout=None):
    r"""Computes 1D or 2D transposed convolution (aka fractionally strided convolution) of
    the input tensor. This operation can be seen as the gradient of Convolution operation
    with respect to its input. Convolution usually reduces the size of the input.
    Transposed convolution works the other way, going from a smaller input
    to a larger output while preserving the connectivity pattern.

    Parameters
    ----------
    data : NDArray
        Input tensor to the deconvolution operation.
    weight : NDArray
        Weights representing the kernel.
    bias : NDArray
        Bias added to the result after the deconvolution operation.
    kernel : Shape(tuple), required
        Deconvolution kernel size: (w,), (h, w) or (d, h, w).
        This is same as the kernel size used for the corresponding convolution
    stride : Shape(tuple), optional, default=[]
        The stride used for the corresponding convolution: (w,), (h, w) or (d, h, w).
        Defaults to 1 for each dimension.
    dilate : Shape(tuple), optional, default=[]
        Dilation factor for each dimension of the input: (w,), (h, w) or (d, h, w).
        Defaults to 1 for each dimension.
    pad : Shape(tuple), optional, default=[]
        The amount of implicit zero padding added during convolution for each dimension of
        the input: (w,), (h, w) or (d, h, w). ``(kernel-1)/2`` is usually a good choice.
        If `target_shape` is set, `pad` will be ignored and a padding that will generate
        the target shape will be used. Defaults to no padding.
    adj : Shape(tuple), optional, default=[]
        Adjustment for output shape: (w,), (h, w) or (d, h, w).
        If `target_shape` is set, `adj` will be ignored and computed accordingly.
    target_shape : Shape(tuple), optional, default=[]
        Shape of the output tensor: (w,), (h, w) or (d, h, w).
    num_filter : int (non-negative), required
        Number of output filters.
    num_group : int (non-negative), optional, default=1
        Number of groups partition.
    workspace : long (non-negative), optional, default=512
        Maximum temporary workspace allowed (MB) in deconvolution. This parameter has two usages.
        When CUDNN is not used, it determines the effective batch size of the deconvolution kernel.
        When CUDNN is used, it controls the maximum temporary storage used for tuning
        the best CUDNN kernel when `limited_workspace` strategy is used.
    no_bias : boolean, optional, default=1
        Whether to disable bias parameter.
    cudnn_tune : {None, 'fastest', 'limited_workspace', 'off'},optional, default='None'
        Whether to pick convolution algorithm by running performance test.
    cudnn_off : boolean, optional, default=0
        Turn off cudnn for this layer.
    layout : {None, 'NCDHW', 'NCHW', 'NCW', 'NDHWC', 'NHWC'},optional, default='None'
        Set layout for input, output and weight. Empty for
        default layout, NCW for 1d, NCHW for 2d and NCDHW for 3d.
        NHWC and NDHWC are only supported on GPU.

    out : NDArray, optional
        The output NDArray to hold the result.

    Returns
    -------
    out : NDArray or list of NDArrays
        The output of this function.
    """
    return _mx_nd_npx.deconvolution(data=data, weight=weight, bias=bias, kernel=kernel,
                                    stride=stride, dilate=dilate, pad=pad, adj=adj,
                                    target_shape=target_shape, num_filter=num_filter,
                                    num_group=num_group, workspace=workspace, no_bias=no_bias,
                                    cudnn_tune=cudnn_tune, cudnn_off=cudnn_off, layout=layout)


# pylint: disable=too-many-arguments, unused-argument
@set_module('mxnet.numpy_extension')
def pooling(data=None, kernel=None, stride=None, pad=None, pool_type="max",
            pooling_convention="valid", global_pool=False, cudnn_off=False,
            p_value=None, count_include_pad=None, layout=None, **kwargs):
    r"""Performs pooling on the input.

    The shapes for 1-D pooling are

    - **data** and **out**: *(batch_size, channel, width)* (NCW layout) or
      *(batch_size, width, channel)* (NWC layout),

    The shapes for 2-D pooling are

    - **data** and **out**: *(batch_size, channel, height, width)* (NCHW layout) or
      *(batch_size, height, width, channel)* (NHWC layout),

        out_height = f(height, kernel[0], pad[0], stride[0])
        out_width = f(width, kernel[1], pad[1], stride[1])

    The definition of *f* depends on ``pooling_convention``, which has two options:

    - **valid** (default)::

        f(x, k, p, s) = floor((x+2*p-k)/s)+1

    - **full**, which is compatible with Caffe::

        f(x, k, p, s) = ceil((x+2*p-k)/s)+1

    When ``global_pool`` is set to be true, then global pooling is performed. It will reset
    ``kernel=(height, width)`` and set the appropiate padding to 0.

    Three pooling options are supported by ``pool_type``:

    - **avg**: average pooling
    - **max**: max pooling
    - **sum**: sum pooling
    - **lp**: Lp pooling

    For 3-D pooling, an additional *depth* dimension is added before
    *height*. Namely the input data and output will have shape *(batch_size, channel, depth,
    height, width)* (NCDHW layout) or *(batch_size, depth, height, width, channel)* (NDHWC layout).

    Notes on Lp pooling:

    Lp pooling was first introduced by this paper: https://arxiv.org/pdf/1204.3968.pdf.
    L-1 pooling is simply sum pooling, while L-inf pooling is simply max pooling.
    We can see that Lp pooling stands between those two, in practice the most common value for p is 2.

    For each window ``X``, the mathematical expression for Lp pooling is:

    :math:`f(X) = \sqrt[p]{\sum_{x}^{X} x^p}`

    Parameters
    ----------
    data : NDArray
        Input data to the pooling operator.
    kernel : Shape(tuple), optional, default=[]
        Pooling kernel size: (y, x) or (d, y, x)
    pool_type : {'avg', 'lp', 'max', 'sum'},optional, default='max'
        Pooling type to be applied.
    global_pool : boolean, optional, default=0
        Ignore kernel size, do global pooling based on current input feature map.
    cudnn_off : boolean, optional, default=0
        Turn off cudnn pooling and use MXNet pooling operator.
    pooling_convention : {'full', 'same', 'valid'},optional, default='valid'
        Pooling convention to be applied.
    stride : Shape(tuple), optional, default=[]
        Stride: for pooling (y, x) or (d, y, x). Defaults to 1 for each dimension.
    pad : Shape(tuple), optional, default=[]
        Pad for pooling: (y, x) or (d, y, x). Defaults to no padding.
    p_value : int or None, optional, default='None'
        Value of p for Lp pooling, can be 1 or 2, required for Lp Pooling.
    count_include_pad : boolean or None, optional, default=None
        Only used for AvgPool, specify whether to count padding elements for averagecalculation.
        For example, with a 5*5 kernel on a 3*3 corner of a image,the sum of the 9 valid elements will
        be divided by 25 if this is set to true,or it will be divided by 9 if this is set to false.
        Defaults to true.
    layout : {None, 'NCDHW', 'NCHW', 'NCW', 'NDHWC', 'NHWC', 'NWC'},optional, default='None'
        Set layout for input and output. Empty for
        default layout: NCW for 1d, NCHW for 2d and NCDHW for 3d.

    Returns
    -------
    out : NDArray or list of NDArrays
        The output of this function.
    """
    return _mx_nd_npx.pooling(data=data, kernel=kernel, stride=stride, pad=pad,
                              pool_type=pool_type, pooling_convention=pooling_convention,
                              global_pool=global_pool, cudnn_off=cudnn_off, p_value=p_value,
                              count_include_pad=count_include_pad, layout=layout)


# pylint: disable=too-many-arguments, unused-argument
@set_module('mxnet.numpy_extension')
def dropout(data, p=0.5, mode="training", axes=None, cudnn_off=False, **kwargs):
    r"""Applies dropout operation to input array.

    - During training, each element of the input is set to zero with probability p.
      The whole array is rescaled by :math:`1/(1-p)` to keep the expected
      sum of the input unchanged.

    - During testing, this operator does not change the input if mode is 'training'.
      If mode is 'always', the same computaion as during training will be applied.

    Parameters
    ----------
    data : NDArray
        Input array to which dropout will be applied.
    p : float, optional, default=0.5
        Fraction of the input that gets dropped out during training time.
    mode : {'always', 'training'},optional, default='training'
        Whether to only turn on dropout during training or to also turn on for inference.
    axes : Shape(tuple), optional, default=[]
        Axes for variational dropout kernel.
    cudnn_off : boolean or None, optional, default=0
        Whether to turn off cudnn in dropout operator. This option is ignored if axes is specified.

    Returns
    -------
    out : NDArray or list of NDArrays
        The output of this function.
    """
    return _mx_nd_npx.dropout(data=data, p=p, mode=mode, axes=axes, cudnn_off=cudnn_off)


# pylint: disable=too-many-arguments
@set_module('mxnet.numpy_extension')
def one_hot(data, depth=None, on_value=1.0, off_value=0.0, dtype="float32"):
    r"""Returns a one-hot array.

    The locations represented by `indices` take value `on_value`, while all
    other locations take value `off_value`.

    `one_hot` operation with `indices` of shape ``(i0, i1)`` and `depth`  of ``d`` would result
    in an output array of shape ``(i0, i1, d)`` with::

      output[i,j,:] = off_value
      output[i,j,indices[i,j]] = on_value

    Parameters
    ----------
    indices : NDArray
        array of locations where to set on_value
    depth : long, required
        Depth of the one hot dimension.
    on_value : double, optional, default=1
        The value assigned to the locations represented by indices.
    off_value : double, optional, default=0
        The value assigned to the locations not represented by indices.
    dtype : {'bfloat16', 'float16', 'float32', 'float64', 'int32', 'int64', 'int8', 'uint8'},
            optional, default='float32'
        DType of the output

    Returns
    -------
    out : NDArray or list of NDArrays
        The output of this function.

    Example
    -------
    >>> data = np.array([1,0,2,0])
    >>> npx.one_hot(data, 3)
    array([[0., 1., 0.],
           [1., 0., 0.],
           [0., 0., 1.],
           [1., 0., 0.]], dtype=float64)
    >>> npx.one_hot(data, 3, on_value=8, off_value=1, dtype='int32')
    array([[1, 8, 1],
           [8, 1, 1],
           [1, 1, 8],
           [8, 1, 1]], dtype=int32)
    >>> data = np.array([[1,0],[1,0],[2,0]])
    >>> npx.one_hot(data, 3)
    array([[[0., 1., 0.],
            [1., 0., 0.]],
           [[0., 1., 0.],
            [1., 0., 0.]],
           [[0., 0., 1.],
            [1., 0., 0.]]], dtype=float64)
    """
    return _mx_nd_npx.one_hot(data=data, depth=depth, on_value=on_value, off_value=off_value,
                              dtype=dtype)


# pylint: disable=too-many-arguments, unused-argument
@set_module('mxnet.numpy_extension')
def rnn(data=None, parameters=None, state=None, state_cell=None, sequence_length=None,
        mode=None, state_size=None, num_layers=None, bidirectional=False,
        state_outputs=False, p=0.0, use_sequence_length=False, projection_size=None,
        lstm_state_clip_min=None, lstm_state_clip_max=None, lstm_state_clip_nan=None):
    r"""Applies recurrent layers to input data. Currently, vanilla RNN, LSTM and GRU are
    implemented, with both multi-layer and bidirectional support.

    When the input data is of type float32 and the environment variables MXNET_CUDA_ALLOW_TENSOR_CORE
    and MXNET_CUDA_TENSOR_OP_MATH_ALLOW_CONVERSION are set to 1, this operator will try to use
    pseudo-float16 precision (float32 math with float16 I/O) precision in order to use
    Tensor Cores on suitable NVIDIA GPUs. This can sometimes give significant speedups.

    **Vanilla RNN**

    Applies a single-gate recurrent layer to input X. Two kinds of activation function are supported:
    ReLU and Tanh.

    With ReLU activation function:

    .. math::
        h_t = relu(W_{ih} * x_t + b_{ih}  +  W_{hh} * h_{(t-1)} + b_{hh})

    With Tanh activtion function:

    .. math::
        h_t = \tanh(W_{ih} * x_t + b_{ih}  +  W_{hh} * h_{(t-1)} + b_{hh})

    Reference paper: Finding structure in time - Elman, 1988.
    https://crl.ucsd.edu/~elman/Papers/fsit.pdf

    **LSTM**

    Long Short-Term Memory - Hochreiter, 1997. http://www.bioinf.jku.at/publications/older/2604.pdf

    .. math::
      \begin{array}{ll}
                i_t = \mathrm{sigmoid}(W_{ii} x_t + b_{ii} + W_{hi} h_{(t-1)} + b_{hi}) \\
                f_t = \mathrm{sigmoid}(W_{if} x_t + b_{if} + W_{hf} h_{(t-1)} + b_{hf}) \\
                g_t = \tanh(W_{ig} x_t + b_{ig} + W_{hc} h_{(t-1)} + b_{hg}) \\
                o_t = \mathrm{sigmoid}(W_{io} x_t + b_{io} + W_{ho} h_{(t-1)} + b_{ho}) \\
                c_t = f_t * c_{(t-1)} + i_t * g_t \\
                h_t = o_t * \tanh(c_t)
                \end{array}

    With the projection size being set, LSTM could use the projection feature to reduce the parameters
    size and give some speedups without significant damage to the accuracy.

    Long Short-Term Memory Based Recurrent Neural Network Architectures for Large Vocabulary Speech
    Recognition - Sak et al. 2014. https://arxiv.org/abs/1402.1128

    .. math::
      \begin{array}{ll}
                i_t = \mathrm{sigmoid}(W_{ii} x_t + b_{ii} + W_{ri} r_{(t-1)} + b_{ri}) \\
                f_t = \mathrm{sigmoid}(W_{if} x_t + b_{if} + W_{rf} r_{(t-1)} + b_{rf}) \\
                g_t = \tanh(W_{ig} x_t + b_{ig} + W_{rc} r_{(t-1)} + b_{rg}) \\
                o_t = \mathrm{sigmoid}(W_{io} x_t + b_{o} + W_{ro} r_{(t-1)} + b_{ro}) \\
                c_t = f_t * c_{(t-1)} + i_t * g_t \\
                h_t = o_t * \tanh(c_t)
                r_t = W_{hr} h_t
                \end{array}

    **GRU**

    Gated Recurrent Unit - Cho et al. 2014. http://arxiv.org/abs/1406.1078

    The definition of GRU here is slightly different from paper but compatible with CUDNN.

    .. math::
      \begin{array}{ll}
                r_t = \mathrm{sigmoid}(W_{ir} x_t + b_{ir} + W_{hr} h_{(t-1)} + b_{hr}) \\
                z_t = \mathrm{sigmoid}(W_{iz} x_t + b_{iz} + W_{hz} h_{(t-1)} + b_{hz}) \\
                n_t = \tanh(W_{in} x_t + b_{in} + r_t * (W_{hn} h_{(t-1)}+ b_{hn})) \\
                h_t = (1 - z_t) * n_t + z_t * h_{(t-1)} \\
                \end{array}

    Parameters
    ----------
    data : NDArray
        Input data to RNN
    parameters : NDArray
        Vector of all RNN trainable parameters concatenated
    state : NDArray
        initial hidden state of the RNN
    state_cell : NDArray
        initial cell state for LSTM networks (only for LSTM)
    sequence_length : NDArray
        Vector of valid sequence lengths for each element in batch.
        (Only used if use_sequence_length kwarg is True)
    state_size : int (non-negative), required
        size of the state for each layer
    num_layers : int (non-negative), required
        number of stacked layers
    bidirectional : boolean, optional, default=0
        whether to use bidirectional recurrent layers
    mode : {'gru', 'lstm', 'rnn_relu', 'rnn_tanh'}, required
        the type of RNN to compute
    p : float, optional, default=0
        drop rate of the dropout on the outputs of each RNN layer, except the last layer.
    state_outputs : boolean, optional, default=0
        Whether to have the states as symbol outputs.
    projection_size : int or None, optional, default='None'
        size of project size
    lstm_state_clip_min : double or None, optional, default=None
        Minimum clip value of LSTM states. This option must be used together with lstm_state_clip_max.
    lstm_state_clip_max : double or None, optional, default=None
        Maximum clip value of LSTM states. This option must be used together with lstm_state_clip_min.
    lstm_state_clip_nan : boolean, optional, default=0
        Whether to stop NaN from propagating in state by clipping it to min/max.
        If clipping range is not specified, this option is ignored.
    use_sequence_length : boolean, optional, default=0
        If set to true, this layer takes in an extra input parameter `sequence_length`
        to specify variable length sequence

    Returns
    -------
    out : NDArray or list of NDArrays
        The output of this function.
    """
    return _mx_nd_npx.rnn(data=data, parameters=parameters, state=state, state_cell=state_cell,
                          sequence_length=sequence_length, mode=mode, state_size=state_size,
                          num_layers=num_layers, bidirectional=bidirectional,
                          state_outputs=state_outputs, p=p, use_sequence_length=use_sequence_length,
                          projection_size=projection_size, lstm_state_clip_min=lstm_state_clip_min,
                          lstm_state_clip_max=lstm_state_clip_max,
                          lstm_state_clip_nan=lstm_state_clip_nan)


# pylint: disable=too-many-arguments, unused-argument
@set_module('mxnet.numpy_extension')
<<<<<<< HEAD
def embedding(data, weight, input_dim=None, output_dim=None, dtype="float32", sparse_grad=False,
              **kwargs):
    r"""Maps integer indices to vector representations (embeddings).

    This operator maps words to real-valued vectors in a high-dimensional space,
    called word embeddings. These embeddings can capture semantic and syntactic properties of the words.
    For example, it has been noted that in the learned embedding spaces, similar words tend
    to be close to each other and dissimilar words far apart.

    For an input array of shape (d1, ..., dK),
    the shape of an output array is (d1, ..., dK, output_dim).
    All the input values should be integers in the range [0, input_dim).

    If the input_dim is ip0 and output_dim is op0, then shape of the embedding weight matrix must be
    (ip0, op0).

    When "sparse_grad" is False, if any index mentioned is too large, it is replaced by the index that
    addresses the last vector in an embedding matrix.
    When "sparse_grad" is True, an error will be raised if invalid indices are found.

    The storage type of weight can be either row_sparse or default.

    .. Note::

        If "sparse_grad" is set to True, the storage type of gradient w.r.t weights will be
        "row_sparse". Only a subset of optimizers support sparse gradients, including SGD, AdaGrad
        and Adam. Note that by default lazy updates is turned on, which may perform differently
        from standard updates. For more details, please check the Optimization API at:
        https://mxnet.incubator.apache.org/api/python/optimization/optimization.html

    Parameters
    ----------
    data : NDArray
        The input array to the embedding operator.
    weight : NDArray
        The embedding weight matrix.
    input_dim : long, required
        Vocabulary size of the input indices.
    output_dim : long, required
        Dimension of the embedding vectors.
    dtype : {'bfloat16', 'float16', 'float32', 'float64', 'int32', 'int64', 'int8', 'uint8'},
            optional, default='float32'
        Data type of weight.
    sparse_grad : boolean, optional, default=0
        Compute row sparse gradient in the backward calculation.
        If set to True, the grad's storage type is row_sparse.
=======
def batch_dot(a, b, transpose_a=False, transpose_b=False, forward_stype="default"):
    r"""Batchwise dot product.

    ``batch_dot`` is used to compute dot product of ``x`` and ``y`` when ``x`` and
    ``y`` are data in batch, namely N-D (N >= 3) arrays in shape of `(B0, ..., B_i, :, :)`.

    For example, given ``x`` with shape `(B_0, ..., B_i, N, M)` and ``y`` with shape
    `(B_0, ..., B_i, M, K)`, the result array will have shape `(B_0, ..., B_i, N, K)`,
    which is computed by::

       batch_dot(x,y)[b_0, ..., b_i, :, :] = dot(x[b_0, ..., b_i, :, :], y[b_0, ..., b_i, :, :])

    Parameters
    ----------
    lhs : NDArray
        The first input
    rhs : NDArray
        The second input
    transpose_a : boolean, optional, default=0
        If true then transpose the first input before dot.
    transpose_b : boolean, optional, default=0
        If true then transpose the second input before dot.
    forward_stype : {None, 'csr', 'default', 'row_sparse'},optional, default='None'
        The desired storage type of the forward output given by user,
        if thecombination of input storage types and this hint does not matchany implemented ones,
        the dot operator will perform fallback operationand still produce
        an output of the desired storage type.
>>>>>>> f591b627

    Returns
    -------
    out : NDArray or list of NDArrays
        The output of this function.
<<<<<<< HEAD

    Example
    -------
    >>> input_dim = 4
    >>> output_dim = 5

    Each row in weight matrix y represents a word. So, y = (w0,w1,w2,w3)

    >>> y = np.arange(input_dim * output_dim).reshape(input_dim, output_dim)
    >>> y
    array([[ 0.,  1.,  2.,  3.,  4.],
           [ 5.,  6.,  7.,  8.,  9.],
           [10., 11., 12., 13., 14.],
           [15., 16., 17., 18., 19.]])

    Input array x represents n-grams(2-gram). So, x = [(w1,w3), (w0,w2)]

    >>> x = np.array([[1., 3.], [0., 2.]])
    >>> x
    array([[1., 3.],
           [0., 2.]])

    Mapped input x to its vector representation y.

    >>> npx.embedding(x, y, input_dim, output_dim)
    array([[[ 5.,  6.,  7.,  8.,  9.],
            [15., 16., 17., 18., 19.]],

           [[ 0.,  1.,  2.,  3.,  4.],
            [10., 11., 12., 13., 14.]]])
    """
    return _mx_nd_npx.embedding(data=data, weight=weight, input_dim=input_dim, output_dim=output_dim,
                                dtype=dtype, sparse_grad=sparse_grad)


# pylint: disable=too-many-arguments
@set_module('mxnet.numpy_extension')
def topk(data, axis=-1, k=1, ret_typ="indices", is_ascend=False, dtype="float32"):
    r"""Returns the indices of the top *k* elements in an input array along the given
     axis (by default).
     If ret_type is set to 'value' returns the value of top *k* elements (instead of indices).
     In case of ret_type = 'both', both value and index would be returned.
     The returned elements will be sorted.

    Parameters
    ----------
    data : NDArray
        The input array
    axis : int or None, optional, default='-1'
        Axis along which to choose the top k indices.
        If not given, the flattened array is used. Default is -1.
    k : int, optional, default='1'
        Number of top elements to select, should be always smaller than or equal to
        the element number in the given axis. A global sort is performed if set k < 1.
    ret_typ : {'both', 'indices', 'mask', 'value'},optional, default='indices'
        The return type.
     "value" means to return the top k values,
     "indices" means to return the indices of the top k values,
     "mask" means to return a mask array containing 0 and 1. 1 means the top k values.
     "both" means to return a list of both values and indices of top k elements.
    is_ascend : boolean, optional, default=0
        Whether to choose k largest or k smallest elements.
        Top K largest elements will be chosen if set to false.
    dtype : {'float16', 'float32', 'float64', 'int32', 'int64', 'uint8'},
            optional, default='float32'
        DType of the output indices when ret_typ is "indices" or "both".
        An error will be raised if the selected data type cannot precisely represent the indices.
=======
    """
    return _mx_nd_npx.batch_dot(a=a, b=b, transpose_a=transpose_a,
                                transpose_b=transpose_b, forward_stype=forward_stype)


# pylint: disable=too-many-arguments, unused-argument
@set_module('mxnet.numpy_extension')
def broadcast_like(lhs, rhs, lhs_axes=None, rhs_axes=None):
    r"""Broadcasts lhs to have the same shape as rhs.

    Broadcasting is a mechanism that allows NDArrays to perform arithmetic operations
    with arrays of different shapes efficiently without creating multiple copies of arrays.
    Also see, `Broadcasting <https://docs.scipy.org/doc/numpy/user/basics.broadcasting.html>`_
    for more explanation.

    Broadcasting is allowed on axes with size 1, such as from `(2,1,3,1)` to
    `(2,8,3,9)`. Elements will be duplicated on the broadcasted axes.

    Parameters
    ----------
    lhs : NDArray
        First input.
    rhs : NDArray
        Second input.
    lhs_axes : Shape or None, optional, default=None
        Axes to perform broadcast on in the first input array
    rhs_axes : Shape or None, optional, default=None
        Axes to copy from the second input array
>>>>>>> f591b627

    Returns
    -------
    out : NDArray or list of NDArrays
        The output of this function.

<<<<<<< HEAD
    Example
    -------
    >>> x = np.array([[0.3, 0.2, 0.4], [0.1, 0.3, 0.2]])

    returns an index of the largest element on last axis

    >>> npx.topk(x)
    array([[2.],
           [1.]])

    returns the value of top-2 largest elements on last axis

    >>> npx.topk(x, ret_typ='value', k=2)
    array([[0.4, 0.3],
           [0.3, 0.2]])

    returns the value of top-2 smallest elements on last axis

    >>> npx.topk(x, ret_typ='value', k=2, is_ascend=1)
    array([[0.2, 0.3],
           [0.1, 0.2]])

    returns the value of top-2 largest elements on axis 0

    >>> npx.topk(x, axis=0, ret_typ='value', k=2)
    array([[0.3, 0.3, 0.4],
           [0.1, 0.2, 0.2]])

    flattens and then returns list of both values and indices

    >>> npx.topk(x, ret_typ='both', k=2)
    [array([[0.4, 0.3], [0.3, 0.2]]),
     array([[2., 0.], [1., 2.]])]
    """
    return _mx_nd_npx.topk(data=data, axis=axis, k=k, ret_typ=ret_typ, is_ascend=is_ascend, dtype=dtype)


# pylint: disable=too-many-arguments
@set_module('mxnet.numpy_extension')
def layer_norm(data=None, gamma=None, beta=None, axis=None, eps=None, output_mean_var=None):
    r"""Layer normalization.

    Normalizes the channels of the input tensor by mean and variance, and applies a scale ``gamma`` as
    well as offset ``beta``.

    Assume the input has more than one dimension and we normalize along axis 1.
    We first compute the mean and variance along this axis and then
    compute the normalized output, which has the same shape as input, as following:

    .. math::

      out = \frac{data - mean(data, axis)}{\sqrt{var(data, axis) + \epsilon}} * gamma + beta

    Both ``gamma`` and ``beta`` are learnable parameters.

    Unlike BatchNorm and InstanceNorm,  the *mean* and *var* are computed along the channel dimension.

    Assume the input has size *k* on axis 1, then both ``gamma`` and ``beta``
    have shape *(k,)*. If ``output_mean_var`` is set to be true, then outputs both ``data_mean`` and
    ``data_std``. Note that no gradient will be passed through these two outputs.

    The parameter ``axis`` specifies which axis of the input shape denotes
    the 'channel' (separately normalized groups).  The default is -1, which sets the channel
    axis to be the last item in the input shape.
=======
    example
    -------
    >>> a = np.array([[1,2,3]])
    >>> b = np.array([[5,6,7],[7,8,9]])
    >>> npx.broadcast_like(a, b)
    array([[1., 2., 3.],
           [1., 2., 3.]])
    >>> a = np.array([9])
    >>> b = np.array([1,2,3,4,5])
    >>> npx.broadcast_like(a, b, lhs_axes=(0,), rhs_axes=(-1,))
    array([9., 9., 9., 9., 9.])
    """
    return _mx_nd_npx.broadcast_like(lhs=lhs, rhs=rhs, lhs_axes=lhs_axes, rhs_axes=rhs_axes)


# pylint: disable=too-many-arguments, unused-argument
@set_module('mxnet.numpy_extension')
def arange_like(data, start=0.0, step=1.0, repeat=1, ctx=None, axis=None):
    r"""Return an array with evenly spaced values. If axis is not given, the output will
    have the same shape as the input array. Otherwise, the output will be a 1-D array with size of
    the specified axis in input shape.
>>>>>>> f591b627

    Parameters
    ----------
    data : NDArray
<<<<<<< HEAD
        Input data to layer normalization
    gamma : NDArray
        gamma array
    beta : NDArray
        beta array
    axis : int, optional, default='-1'
        The axis to perform layer normalization.
        Usually, this should be be axis of the channel dimension.
        Negative values means indexing from right to left.
    eps : float, optional, default=9.99999975e-06
        An `epsilon` parameter to prevent division by 0.
    output_mean_var : boolean, optional, default=0
        Output the mean and std calculated along the given axis.
=======
        The input
    start : double, optional, default=0
        Start of interval. The interval includes this value. The default start value is 0.
    step : double, optional, default=1
        Spacing between values.
    repeat : int, optional, default='1'
        The repeating time of all elements.
        E.g repeat=3, the element a will be repeated three times --> a, a, a.
    ctx : string, optional, default=''
        Context of output, in format [cpu|gpu|cpu_pinned](n).Only used for imperative calls.
    axis : int or None, optional, default='None'
        Arange elements according to the size of a certain axis of input array.
        The negative numbers are interpreted counting from the backward.
        If not provided, will arange elements according to the input shape.
>>>>>>> f591b627

    Returns
    -------
    out : NDArray or list of NDArrays
        The output of this function.
<<<<<<< HEAD
    """
    return _mx_nd_npx.layer_norm(data=data, gamma=gamma, beta=beta, axis=axis, eps=eps,
                                 output_mean_var=output_mean_var)


# pylint: disable=too-many-arguments
@set_module('mxnet.numpy_extension')
def leaky_relu(data=None, gamma=None, act_type="leaky", slope=0.25, lower_bound=0.125,
               upper_bound=0.334, **kwargs):
    r"""Applies Leaky rectified linear unit activation element-wise to the input.

    Leaky ReLUs attempt to fix the "dying ReLU" problem by allowing a small `slope`
    when the input is negative and has a slope of one when input is positive.

    The following modified ReLU Activation functions are supported:

    - *elu*: Exponential Linear Unit. `y = x > 0 ? x : slope * (exp(x)-1)`
    - *gelu*: Gaussian Error Linear Unit. `y = 0.5 * x * (1 + erf(x / sqrt(2)))`
    - *selu*: Scaled Exponential Linear Unit. `y = lambda * (x > 0 ? x : alpha * (exp(x) - 1))` where
      *lambda = 1.0507009873554804934193349852946* and *alpha = 1.6732632423543772848170429916717*.
    - *leaky*: Leaky ReLU. `y = x > 0 ? x : slope * x`
    - *prelu*: Parametric ReLU. This is same as *leaky* except that `slope` is learnt during training.
    - *rrelu*: Randomized ReLU. same as *leaky* but the `slope` is uniformly and randomly chosen from
      *[lower_bound, upper_bound)* for training, while fixed to be
      *(lower_bound+upper_bound)/2* for inference.

    Parameters
    ----------
    data : NDArray
        Input data to activation function.
    gamma : NDArray
        Input data to activation function.
    act_type : {'elu', 'gelu', 'leaky', 'prelu', 'rrelu', 'selu'},optional, default='leaky'
        Activation function to be applied.
    slope : float, optional, default=0.25
        Init slope for the activation. (For leaky and elu only)
    lower_bound : float, optional, default=0.125
        Lower bound of random slope. (For rrelu only)
    upper_bound : float, optional, default=0.333999991
        Upper bound of random slope. (For rrelu only)

    Returns
    -------
    out : NDArray or list of NDArrays
        The output of this function.
    """
    return _mx_nd_npx.leaky_relu(data=data, gamma=gamma, act_type=act_type, slope=slope,
                                 lower_bound=lower_bound, upper_bound=upper_bound)
=======

    Example
    -------
    >>> x = np.random.uniform(0, 1, size=(3,4))
    >>> x
    array([[0.5488135 , 0.5928446 , 0.71518934, 0.84426576],
           [0.60276335, 0.8579456 , 0.5448832 , 0.8472517 ],
           [0.4236548 , 0.6235637 , 0.6458941 , 0.3843817 ]])
    >>> npx.arange_like(x, start=0)
    array([[ 0.,  1.,  2.,  3.],
           [ 4.,  5.,  6.,  7.],
           [ 8.,  9., 10., 11.]])
    >>> npx.arange_like(x, start=0, axis=-1)
    array([0., 1., 2., 3.])
    """
    return _mx_nd_npx.arange_like(data=data, start=start, step=step, repeat=repeat,
                                  ctx=ctx, axis=axis)
>>>>>>> f591b627
<|MERGE_RESOLUTION|>--- conflicted
+++ resolved
@@ -23,13 +23,9 @@
 
 __all__ = ['softmax', 'log_softmax', 'masked_softmax', 'masked_log_softmax',
            'activation', 'batch_norm', 'fully_connected', 'pick', 'convolution',
-<<<<<<< HEAD
            'deconvolution', 'pooling', 'dropout', 'one_hot', 'rnn', 'embedding',
-           'topk', 'layer_norm', 'leaky_relu']
-=======
-           'deconvolution', 'pooling', 'dropout', 'one_hot', 'rnn',
-           'batch_dot', 'broadcast_like', 'arange_like']
->>>>>>> f591b627
+           'topk', 'layer_norm', 'leaky_relu', 'batch_dot', 'broadcast_like',
+           'arange_like']
 
 
 # pylint: disable=too-many-arguments
@@ -975,7 +971,6 @@
 
 # pylint: disable=too-many-arguments, unused-argument
 @set_module('mxnet.numpy_extension')
-<<<<<<< HEAD
 def embedding(data, weight, input_dim=None, output_dim=None, dtype="float32", sparse_grad=False,
               **kwargs):
     r"""Maps integer indices to vector representations (embeddings).
@@ -1022,41 +1017,11 @@
     sparse_grad : boolean, optional, default=0
         Compute row sparse gradient in the backward calculation.
         If set to True, the grad's storage type is row_sparse.
-=======
-def batch_dot(a, b, transpose_a=False, transpose_b=False, forward_stype="default"):
-    r"""Batchwise dot product.
-
-    ``batch_dot`` is used to compute dot product of ``x`` and ``y`` when ``x`` and
-    ``y`` are data in batch, namely N-D (N >= 3) arrays in shape of `(B0, ..., B_i, :, :)`.
-
-    For example, given ``x`` with shape `(B_0, ..., B_i, N, M)` and ``y`` with shape
-    `(B_0, ..., B_i, M, K)`, the result array will have shape `(B_0, ..., B_i, N, K)`,
-    which is computed by::
-
-       batch_dot(x,y)[b_0, ..., b_i, :, :] = dot(x[b_0, ..., b_i, :, :], y[b_0, ..., b_i, :, :])
-
-    Parameters
-    ----------
-    lhs : NDArray
-        The first input
-    rhs : NDArray
-        The second input
-    transpose_a : boolean, optional, default=0
-        If true then transpose the first input before dot.
-    transpose_b : boolean, optional, default=0
-        If true then transpose the second input before dot.
-    forward_stype : {None, 'csr', 'default', 'row_sparse'},optional, default='None'
-        The desired storage type of the forward output given by user,
-        if thecombination of input storage types and this hint does not matchany implemented ones,
-        the dot operator will perform fallback operationand still produce
-        an output of the desired storage type.
->>>>>>> f591b627
-
-    Returns
-    -------
-    out : NDArray or list of NDArrays
-        The output of this function.
-<<<<<<< HEAD
+
+    Returns
+    -------
+    out : NDArray or list of NDArrays
+        The output of this function.
 
     Example
     -------
@@ -1124,43 +1089,12 @@
             optional, default='float32'
         DType of the output indices when ret_typ is "indices" or "both".
         An error will be raised if the selected data type cannot precisely represent the indices.
-=======
-    """
-    return _mx_nd_npx.batch_dot(a=a, b=b, transpose_a=transpose_a,
-                                transpose_b=transpose_b, forward_stype=forward_stype)
-
-
-# pylint: disable=too-many-arguments, unused-argument
-@set_module('mxnet.numpy_extension')
-def broadcast_like(lhs, rhs, lhs_axes=None, rhs_axes=None):
-    r"""Broadcasts lhs to have the same shape as rhs.
-
-    Broadcasting is a mechanism that allows NDArrays to perform arithmetic operations
-    with arrays of different shapes efficiently without creating multiple copies of arrays.
-    Also see, `Broadcasting <https://docs.scipy.org/doc/numpy/user/basics.broadcasting.html>`_
-    for more explanation.
-
-    Broadcasting is allowed on axes with size 1, such as from `(2,1,3,1)` to
-    `(2,8,3,9)`. Elements will be duplicated on the broadcasted axes.
-
-    Parameters
-    ----------
-    lhs : NDArray
-        First input.
-    rhs : NDArray
-        Second input.
-    lhs_axes : Shape or None, optional, default=None
-        Axes to perform broadcast on in the first input array
-    rhs_axes : Shape or None, optional, default=None
-        Axes to copy from the second input array
->>>>>>> f591b627
-
-    Returns
-    -------
-    out : NDArray or list of NDArrays
-        The output of this function.
-
-<<<<<<< HEAD
+
+    Returns
+    -------
+    out : NDArray or list of NDArrays
+        The output of this function.
+
     Example
     -------
     >>> x = np.array([[0.3, 0.2, 0.4], [0.1, 0.3, 0.2]])
@@ -1225,34 +1159,10 @@
     The parameter ``axis`` specifies which axis of the input shape denotes
     the 'channel' (separately normalized groups).  The default is -1, which sets the channel
     axis to be the last item in the input shape.
-=======
-    example
-    -------
-    >>> a = np.array([[1,2,3]])
-    >>> b = np.array([[5,6,7],[7,8,9]])
-    >>> npx.broadcast_like(a, b)
-    array([[1., 2., 3.],
-           [1., 2., 3.]])
-    >>> a = np.array([9])
-    >>> b = np.array([1,2,3,4,5])
-    >>> npx.broadcast_like(a, b, lhs_axes=(0,), rhs_axes=(-1,))
-    array([9., 9., 9., 9., 9.])
-    """
-    return _mx_nd_npx.broadcast_like(lhs=lhs, rhs=rhs, lhs_axes=lhs_axes, rhs_axes=rhs_axes)
-
-
-# pylint: disable=too-many-arguments, unused-argument
-@set_module('mxnet.numpy_extension')
-def arange_like(data, start=0.0, step=1.0, repeat=1, ctx=None, axis=None):
-    r"""Return an array with evenly spaced values. If axis is not given, the output will
-    have the same shape as the input array. Otherwise, the output will be a 1-D array with size of
-    the specified axis in input shape.
->>>>>>> f591b627
-
-    Parameters
-    ----------
-    data : NDArray
-<<<<<<< HEAD
+
+    Parameters
+    ----------
+    data : NDArray
         Input data to layer normalization
     gamma : NDArray
         gamma array
@@ -1266,7 +1176,154 @@
         An `epsilon` parameter to prevent division by 0.
     output_mean_var : boolean, optional, default=0
         Output the mean and std calculated along the given axis.
-=======
+
+    Returns
+    -------
+    out : NDArray or list of NDArrays
+        The output of this function.
+    """
+    return _mx_nd_npx.layer_norm(data=data, gamma=gamma, beta=beta, axis=axis, eps=eps,
+                                 output_mean_var=output_mean_var)
+
+
+# pylint: disable=too-many-arguments
+@set_module('mxnet.numpy_extension')
+def leaky_relu(data=None, gamma=None, act_type="leaky", slope=0.25, lower_bound=0.125,
+               upper_bound=0.334, **kwargs):
+    r"""Applies Leaky rectified linear unit activation element-wise to the input.
+
+    Leaky ReLUs attempt to fix the "dying ReLU" problem by allowing a small `slope`
+    when the input is negative and has a slope of one when input is positive.
+
+    The following modified ReLU Activation functions are supported:
+
+    - *elu*: Exponential Linear Unit. `y = x > 0 ? x : slope * (exp(x)-1)`
+    - *gelu*: Gaussian Error Linear Unit. `y = 0.5 * x * (1 + erf(x / sqrt(2)))`
+    - *selu*: Scaled Exponential Linear Unit. `y = lambda * (x > 0 ? x : alpha * (exp(x) - 1))` where
+      *lambda = 1.0507009873554804934193349852946* and *alpha = 1.6732632423543772848170429916717*.
+    - *leaky*: Leaky ReLU. `y = x > 0 ? x : slope * x`
+    - *prelu*: Parametric ReLU. This is same as *leaky* except that `slope` is learnt during training.
+    - *rrelu*: Randomized ReLU. same as *leaky* but the `slope` is uniformly and randomly chosen from
+      *[lower_bound, upper_bound)* for training, while fixed to be
+      *(lower_bound+upper_bound)/2* for inference.
+
+    Parameters
+    ----------
+    data : NDArray
+        Input data to activation function.
+    gamma : NDArray
+        Input data to activation function.
+    act_type : {'elu', 'gelu', 'leaky', 'prelu', 'rrelu', 'selu'},optional, default='leaky'
+        Activation function to be applied.
+    slope : float, optional, default=0.25
+        Init slope for the activation. (For leaky and elu only)
+    lower_bound : float, optional, default=0.125
+        Lower bound of random slope. (For rrelu only)
+    upper_bound : float, optional, default=0.333999991
+        Upper bound of random slope. (For rrelu only)
+
+    Returns
+    -------
+    out : NDArray or list of NDArrays
+        The output of this function.
+    """
+    return _mx_nd_npx.leaky_relu(data=data, gamma=gamma, act_type=act_type, slope=slope,
+                                 lower_bound=lower_bound, upper_bound=upper_bound)
+
+
+# pylint: disable=too-many-arguments, unused-argument
+@set_module('mxnet.numpy_extension')
+def batch_dot(a, b, transpose_a=False, transpose_b=False, forward_stype="default"):
+    r"""Batchwise dot product.
+
+    ``batch_dot`` is used to compute dot product of ``x`` and ``y`` when ``x`` and
+    ``y`` are data in batch, namely N-D (N >= 3) arrays in shape of `(B0, ..., B_i, :, :)`.
+
+    For example, given ``x`` with shape `(B_0, ..., B_i, N, M)` and ``y`` with shape
+    `(B_0, ..., B_i, M, K)`, the result array will have shape `(B_0, ..., B_i, N, K)`,
+    which is computed by::
+
+       batch_dot(x,y)[b_0, ..., b_i, :, :] = dot(x[b_0, ..., b_i, :, :], y[b_0, ..., b_i, :, :])
+
+    Parameters
+    ----------
+    lhs : NDArray
+        The first input
+    rhs : NDArray
+        The second input
+    transpose_a : boolean, optional, default=0
+        If true then transpose the first input before dot.
+    transpose_b : boolean, optional, default=0
+        If true then transpose the second input before dot.
+    forward_stype : {None, 'csr', 'default', 'row_sparse'},optional, default='None'
+        The desired storage type of the forward output given by user,
+        if thecombination of input storage types and this hint does not matchany implemented ones,
+        the dot operator will perform fallback operationand still produce
+        an output of the desired storage type.
+
+    Returns
+    -------
+    out : NDArray or list of NDArrays
+        The output of this function.
+    """
+    return _mx_nd_npx.batch_dot(a=a, b=b, transpose_a=transpose_a,
+                                transpose_b=transpose_b, forward_stype=forward_stype)
+
+
+# pylint: disable=too-many-arguments, unused-argument
+@set_module('mxnet.numpy_extension')
+def broadcast_like(lhs, rhs, lhs_axes=None, rhs_axes=None):
+    r"""Broadcasts lhs to have the same shape as rhs.
+
+    Broadcasting is a mechanism that allows NDArrays to perform arithmetic operations
+    with arrays of different shapes efficiently without creating multiple copies of arrays.
+    Also see, `Broadcasting <https://docs.scipy.org/doc/numpy/user/basics.broadcasting.html>`_
+    for more explanation.
+
+    Broadcasting is allowed on axes with size 1, such as from `(2,1,3,1)` to
+    `(2,8,3,9)`. Elements will be duplicated on the broadcasted axes.
+
+    Parameters
+    ----------
+    lhs : NDArray
+        First input.
+    rhs : NDArray
+        Second input.
+    lhs_axes : Shape or None, optional, default=None
+        Axes to perform broadcast on in the first input array
+    rhs_axes : Shape or None, optional, default=None
+        Axes to copy from the second input array
+
+    Returns
+    -------
+    out : NDArray or list of NDArrays
+        The output of this function.
+
+    example
+    -------
+    >>> a = np.array([[1,2,3]])
+    >>> b = np.array([[5,6,7],[7,8,9]])
+    >>> npx.broadcast_like(a, b)
+    array([[1., 2., 3.],
+           [1., 2., 3.]])
+    >>> a = np.array([9])
+    >>> b = np.array([1,2,3,4,5])
+    >>> npx.broadcast_like(a, b, lhs_axes=(0,), rhs_axes=(-1,))
+    array([9., 9., 9., 9., 9.])
+    """
+    return _mx_nd_npx.broadcast_like(lhs=lhs, rhs=rhs, lhs_axes=lhs_axes, rhs_axes=rhs_axes)
+
+
+# pylint: disable=too-many-arguments, unused-argument
+@set_module('mxnet.numpy_extension')
+def arange_like(data, start=0.0, step=1.0, repeat=1, ctx=None, axis=None):
+    r"""Return an array with evenly spaced values. If axis is not given, the output will
+    have the same shape as the input array. Otherwise, the output will be a 1-D array with size of
+    the specified axis in input shape.
+
+    Parameters
+    ----------
+    data : NDArray
         The input
     start : double, optional, default=0
         Start of interval. The interval includes this value. The default start value is 0.
@@ -1281,62 +1338,11 @@
         Arange elements according to the size of a certain axis of input array.
         The negative numbers are interpreted counting from the backward.
         If not provided, will arange elements according to the input shape.
->>>>>>> f591b627
-
-    Returns
-    -------
-    out : NDArray or list of NDArrays
-        The output of this function.
-<<<<<<< HEAD
-    """
-    return _mx_nd_npx.layer_norm(data=data, gamma=gamma, beta=beta, axis=axis, eps=eps,
-                                 output_mean_var=output_mean_var)
-
-
-# pylint: disable=too-many-arguments
-@set_module('mxnet.numpy_extension')
-def leaky_relu(data=None, gamma=None, act_type="leaky", slope=0.25, lower_bound=0.125,
-               upper_bound=0.334, **kwargs):
-    r"""Applies Leaky rectified linear unit activation element-wise to the input.
-
-    Leaky ReLUs attempt to fix the "dying ReLU" problem by allowing a small `slope`
-    when the input is negative and has a slope of one when input is positive.
-
-    The following modified ReLU Activation functions are supported:
-
-    - *elu*: Exponential Linear Unit. `y = x > 0 ? x : slope * (exp(x)-1)`
-    - *gelu*: Gaussian Error Linear Unit. `y = 0.5 * x * (1 + erf(x / sqrt(2)))`
-    - *selu*: Scaled Exponential Linear Unit. `y = lambda * (x > 0 ? x : alpha * (exp(x) - 1))` where
-      *lambda = 1.0507009873554804934193349852946* and *alpha = 1.6732632423543772848170429916717*.
-    - *leaky*: Leaky ReLU. `y = x > 0 ? x : slope * x`
-    - *prelu*: Parametric ReLU. This is same as *leaky* except that `slope` is learnt during training.
-    - *rrelu*: Randomized ReLU. same as *leaky* but the `slope` is uniformly and randomly chosen from
-      *[lower_bound, upper_bound)* for training, while fixed to be
-      *(lower_bound+upper_bound)/2* for inference.
-
-    Parameters
-    ----------
-    data : NDArray
-        Input data to activation function.
-    gamma : NDArray
-        Input data to activation function.
-    act_type : {'elu', 'gelu', 'leaky', 'prelu', 'rrelu', 'selu'},optional, default='leaky'
-        Activation function to be applied.
-    slope : float, optional, default=0.25
-        Init slope for the activation. (For leaky and elu only)
-    lower_bound : float, optional, default=0.125
-        Lower bound of random slope. (For rrelu only)
-    upper_bound : float, optional, default=0.333999991
-        Upper bound of random slope. (For rrelu only)
-
-    Returns
-    -------
-    out : NDArray or list of NDArrays
-        The output of this function.
-    """
-    return _mx_nd_npx.leaky_relu(data=data, gamma=gamma, act_type=act_type, slope=slope,
-                                 lower_bound=lower_bound, upper_bound=upper_bound)
-=======
+
+    Returns
+    -------
+    out : NDArray or list of NDArrays
+        The output of this function.
 
     Example
     -------
@@ -1353,5 +1359,4 @@
     array([0., 1., 2., 3.])
     """
     return _mx_nd_npx.arange_like(data=data, start=start, step=step, repeat=repeat,
-                                  ctx=ctx, axis=axis)
->>>>>>> f591b627
+                                  ctx=ctx, axis=axis)