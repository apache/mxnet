# Licensed to the Apache Software Foundation (ASF) under one
# or more contributor license agreements.  See the NOTICE file
# distributed with this work for additional information
# regarding copyright ownership.  The ASF licenses this file
# to you under the Apache License, Version 2.0 (the
# "License"); you may not use this file except in compliance
# with the License.  You may obtain a copy of the License at
#
#   http://www.apache.org/licenses/LICENSE-2.0
#
# Unless required by applicable law or agreed to in writing,
# software distributed under the License is distributed on an
# "AS IS" BASIS, WITHOUT WARRANTIES OR CONDITIONS OF ANY
# KIND, either express or implied.  See the License for the
# specific language governing permissions and limitations
# under the License.

# coding: utf-8
""" Key value store interface of MXNet for parameter synchronization."""
from __future__ import absolute_import

from array import array
import ctypes
import pickle
from .ndarray import NDArray
from .ndarray import _ndarray_cls
from .base import _LIB, c_str_array, c_handle_array, c_array, c_array_buf, c_str
from .base import check_call, string_types, mx_uint, py_str
from .base import NDArrayHandle, KVStoreHandle
from . import optimizer as opt

def _ctype_key_value(keys, vals):
    """
    Returns ctype arrays for the key-value args, and the whether string keys are used.
    For internal use only.
    """
    if isinstance(keys, (tuple, list)):
        assert(len(keys) == len(vals))
        c_keys = []
        c_vals = []
        use_str_keys = None
        for key, val in zip(keys, vals):
            c_key_i, c_val_i, str_keys_i = _ctype_key_value(key, val)
            c_keys += c_key_i
            c_vals += c_val_i
            use_str_keys = str_keys_i if use_str_keys is None else use_str_keys
            assert(use_str_keys == str_keys_i), "inconsistent types of keys detected."
        c_keys_arr = c_array(ctypes.c_char_p, c_keys) if use_str_keys \
                     else c_array(ctypes.c_int, c_keys)
        c_vals_arr = c_array(ctypes.c_void_p, c_vals)
        return (c_keys_arr, c_vals_arr, use_str_keys)

    assert(isinstance(keys, (int,) + string_types)), \
           "unexpected type for keys: " + str(type(keys))
    use_str_keys = isinstance(keys, string_types)
    if isinstance(vals, NDArray):
        c_keys = c_str_array([keys]) if use_str_keys \
                 else c_array_buf(ctypes.c_int, array('i', [keys]))
        return (c_keys, c_handle_array([vals]), use_str_keys)
    else:
        for value in vals:
            assert(isinstance(value, NDArray))
        c_keys = c_str_array([keys] * len(vals)) if use_str_keys \
                 else c_array_buf(ctypes.c_int, array('i', [keys] * len(vals)))
        return (c_keys, c_handle_array(vals), use_str_keys)

def _ctype_dict(param_dict):
    """
    Returns ctype arrays for keys and values(converted to strings) in a dictionary
    """
    assert(isinstance(param_dict, dict)), \
        "unexpected type for param_dict: " + str(type(param_dict))
    c_keys = c_array(ctypes.c_char_p, [c_str(k) for k in param_dict.keys()])
    c_vals = c_array(ctypes.c_char_p, [c_str(str(v)) for v in param_dict.values()])
    return (c_keys, c_vals)

def _updater_wrapper(updater):
    """A wrapper for the user-defined handle."""
    def updater_handle(key, lhs_handle, rhs_handle, _):
        """ ctypes function """
        lhs = _ndarray_cls(NDArrayHandle(lhs_handle))
        rhs = _ndarray_cls(NDArrayHandle(rhs_handle))
        updater(key, lhs, rhs)
    return updater_handle

def _get_kvstore_server_command_type(command):
    command_types = {'kController': 0,
                     'kSetMultiPrecision': 1,
                     'kStopServer': 2,
                     'kSyncMode': 3,
                     'kSetGradientCompression': 4}
    assert (command in command_types), "Unknown command type to send to server"
    return command_types[command]

class KVStore(object):
    """A key-value store for synchronization of values, over multiple devices."""
    def __init__(self, handle):
        """Initializes a new KVStore.

        Parameters
        ----------
        handle : KVStoreHandle
            `KVStore` handle of C API.
        """
        assert isinstance(handle, KVStoreHandle)
        self.handle = handle
        self._updater = None
        self._updater_func = None
        self._str_updater_func = None

    def __del__(self):
        check_call(_LIB.MXKVStoreFree(self.handle))

    def init(self, key, value):
        """ Initializes a single or a sequence of key-value pairs into the store.

        For each key, one must `init` it before calling `push` or `pull`.
        When multiple workers invoke `init` for the same key, only
        the value supplied by worker with rank `0` is used. This function returns
        after data has been initialized successfully.

        Parameters
        ----------
        key : str, int, or sequence of str or int
            The keys.
        value : NDArray, RowSparseNDArray or sequence of NDArray or RowSparseNDArray
            Values corresponding to the keys.

        Examples
        --------
        >>> # init a single key-value pair
        >>> shape = (2,3)
        >>> kv = mx.kv.create('local')
        >>> kv.init('3', mx.nd.ones(shape)*2)
        >>> a = mx.nd.zeros(shape)
        >>> kv.pull('3', out=a)
        >>> print a.asnumpy()
        [[ 2.  2.  2.]
        [ 2.  2.  2.]]

        >>> # init a list of key-value pairs
        >>> keys = ['5', '7', '9']
        >>> kv.init(keys, [mx.nd.ones(shape)]*len(keys))

        >>> # init a row_sparse value
        >>> kv.init('4', mx.nd.ones(shape).tostype('row_sparse'))
        >>> b = mx.nd.sparse.zeros('row_sparse', shape)
        >>> kv.row_sparse_pull('4', row_ids=mx.nd.array([0, 1]), out=b)
        >>> print b
        <RowSparseNDArray 2x3 @cpu(0)>
        """
        ckeys, cvals, use_str_keys = _ctype_key_value(key, value)
        if use_str_keys:
            check_call(_LIB.MXKVStoreInitEx(self.handle, mx_uint(len(ckeys)), ckeys, cvals))
        else:
            check_call(_LIB.MXKVStoreInit(self.handle, mx_uint(len(ckeys)), ckeys, cvals))

    def push(self, key, value, priority=0):
        """ Pushes a single or a sequence of key-value pairs into the store.

        This function returns immediately after adding an operator to the engine.
        The actual operation is executed asynchronously. If there are consecutive
        pushes to the same key, there is no guarantee on the serialization of pushes.
        The execution of a push does not guarantee that all previous pushes are
        finished.
        There is no synchronization between workers.
        One can use ``_barrier()`` to sync all workers.

        Note: This api is not supported for allreduce kvstore.
        Use :py:meth:`pushpull` instead.

        Parameters
        ----------
        key : str, int, or sequence of str or int
            Keys.

        value : NDArray, RowSparseNDArray, list of NDArray or RowSparseNDArray,
                or list of list of NDArray or RowSparseNDArray
            Values corresponding to the keys.

        priority : int, optional
            The priority of the push operation.
            Higher priority push operations are likely to be executed before
            other push actions.

        Examples
        --------
        >>> # push a single key-value pair
        >>> kv.push('3', mx.nd.ones(shape)*8)
        >>> kv.pull('3', out=a) # pull out the value
        >>> print a.asnumpy()
        [[ 8.  8.  8.]
        [ 8.  8.  8.]]

        >>> # aggregate the value and the push
        >>> gpus = [mx.gpu(i) for i in range(4)]
        >>> b = [mx.nd.ones(shape, gpu) for gpu in gpus]
        >>> kv.push('3', b)
        >>> kv.pull('3', out=a)
        >>> print a.asnumpy()
        [[ 4.  4.  4.]
        [ 4.  4.  4.]]

        >>> # push a list of keys.
        >>> # single device
        >>> keys = ['4', '5', '6']
        >>> kv.push(keys, [mx.nd.ones(shape)]*len(keys))
        >>> b = [mx.nd.zeros(shape)]*len(keys)
        >>> kv.pull(keys, out=b)
        >>> print b[1].asnumpy()
        [[ 1.  1.  1.]
        [ 1.  1.  1.]]

        >>> # multiple devices:
        >>> keys = ['7', '8', '9']
        >>> b = [[mx.nd.ones(shape, gpu) for gpu in gpus]] * len(keys)
        >>> kv.push(keys, b)
        >>> kv.pull(keys, out=b)
        >>> print b[1][1].asnumpy()
        [[ 4.  4.  4.]
        [ 4.  4.  4.]]

        >>> # push a row_sparse value
        >>> b = mx.nd.sparse.zeros('row_sparse', shape)
        >>> kv.init('10', mx.nd.sparse.zeros('row_sparse', shape))
        >>> kv.push('10', mx.nd.ones(shape).tostype('row_sparse'))
        >>> # pull out the value
        >>> kv.row_sparse_pull('10', row_ids=mx.nd.array([0, 1]), out=b)
        >>> print b
        <RowSparseNDArray 2x3 @cpu(0)>
        """
        if 'allreduce' not in self.type: # pylint: disable=unsupported-membership-test
            ckeys, cvals, use_str_keys = _ctype_key_value(key, value)
            if use_str_keys:
                check_call(_LIB.MXKVStorePushEx(
                    self.handle, mx_uint(len(ckeys)), ckeys, cvals, ctypes.c_int(priority)))
            else:
                check_call(_LIB.MXKVStorePush(
                    self.handle, mx_uint(len(ckeys)), ckeys, cvals, ctypes.c_int(priority)))
        else:
            raise Exception("This api is not supported for kvstore with type %s. \
                             Please use pushpull instead."%self.type)

    def pull(self, key, out=None, priority=0, ignore_sparse=True):
        """ Pulls a single value or a sequence of values from the store.

        This function returns immediately after adding an operator to the engine.
        Subsequent attempts to read from the `out` variable will be blocked until the
        pull operation completes.

        `pull` is executed asynchronously after all previous `pull` calls and only
        the last `push` call for the same input key(s) are finished.

        The returned values are guaranteed to be the latest values in the store.

        pull with `RowSparseNDArray` is not supported for dist kvstore.
        Please use ``row_sparse_pull`` instead.

        Note: This api is not supported for allreduce kvstore.
        Use :py:meth:`pushpull` instead.

        Parameters
        ----------
        key : str, int, or sequence of str or int
            Keys.

        out: NDArray or list of NDArray or list of list of NDArray
            Values corresponding to the keys.

        priority : int, optional
            The priority of the pull operation.
            Higher priority pull operations are likely to be executed before
            other pull actions.

        ignore_sparse: bool, optional, default True
            Whether to ignore sparse arrays in the request.

        Examples
        --------
        >>> # pull a single key-value pair
        >>> a = mx.nd.zeros(shape)
        >>> kv.pull('3', out=a)
        >>> print a.asnumpy()
        [[ 2.  2.  2.]
        [ 2.  2.  2.]]

        >>> # pull into multiple devices
        >>> b = [mx.nd.ones(shape, gpu) for gpu in gpus]
        >>> kv.pull('3', out=b)
        >>> print b[1].asnumpy()
        [[ 2.  2.  2.]
        [ 2.  2.  2.]]

        >>> # pull a list of key-value pairs.
        >>> # On single device
        >>> keys = ['5', '7', '9']
        >>> b = [mx.nd.zeros(shape)]*len(keys)
        >>> kv.pull(keys, out=b)
        >>> print b[1].asnumpy()
        [[ 2.  2.  2.]
        [ 2.  2.  2.]]
        >>> # On multiple devices
        >>> keys = ['6', '8', '10']
        >>> b = [[mx.nd.ones(shape, gpu) for gpu in gpus]] * len(keys)
        >>> kv.pull(keys, out=b)
        >>> print b[1][1].asnumpy()
        [[ 2.  2.  2.]
        [ 2.  2.  2.]]
        """
        assert(out is not None)
<<<<<<< HEAD
        if 'allreduce' not in self.type: # pylint: disable=unsupported-membership-test
            ckeys, cvals, use_str_keys = _ctype_key_value(key, out)
            if use_str_keys:
                check_call(_LIB.MXKVStorePullEx(
                    self.handle, mx_uint(len(ckeys)), ckeys, cvals, ctypes.c_int(priority)))
            else:
                check_call(_LIB.MXKVStorePull(
                    self.handle, mx_uint(len(ckeys)), ckeys, cvals, ctypes.c_int(priority)))
        else:
            raise Exception("This api is not supported for kvstore with type %s. \
                             Please use pushpull instead."%self.type)

    def pushpull(self, keys, ins, outs, priority=0):
        """ allreduce a single or a sequence of key-value pairs from all nodes.

        This function returns immediately after sending an allreduce request to mpi background
        thread. The rank 0 node will collect allreduce request info from all nodes and ensure
        every all reduce execution order is the same across all nodes.

        Note: This api is only supported for allreduce kvstore

        Parameters
        ----------
        keys : str, int, or sequence of str or int
              Keys.

        ins : NDArray, or list of list of NDArray
              Values corresponding to the keys to be allreduced.

        outs : NDArray, or list of list of NDArray.
               Values corresponding to the keys to store the result.

        priority: int, optional
            The priority of the push operation.
            Higher priority push operations are likely to be executed before
            other push actions.

        Examples
        --------
        >>> # allreduce a single key-value pair on 2 nodes
        >>> shape = (2, 3)
        >>> in_ = mx.nd.ones(shape)
        >>> out_ = mx.nd.zeros(shape)
        >>> kv.pushpull('key', in_, out_, 0)
        >>> print out_.asnumpy()
        [[ 2.  2.  2.]
         [ 2.  2.  2.]]
        >>> # allreduce a list of key-value pairs
        >>> keys = ['5', '7', '9']
        >>> in_ = [mx.nd.ones(shape)]*len(keys)
        >>> out_ = [mx.nd.zeros(shape)]*len(keys)
        >>> print out_[1].asnumpy()
        [[ 2.  2.  2.]
        [ 2.  2.  2.]]
        """
        if 'allreduce' in self.type: # pylint: disable=unsupported-membership-test
            ckeys, cinvals, use_str_keys = _ctype_key_value(keys, ins)
            ckeys, coutvals, use_str_keys = _ctype_key_value(keys, outs)
            if use_str_keys:
                check_call(_LIB.MXKVStorePushPullEx(
                    self.handle, mx_uint(len(ckeys)), ckeys, cinvals,
                    coutvals, ctypes.c_int(priority)))
            else:
                check_call(_LIB.MXKVStorePushPull(
                    self.handle, mx_uint(len(ckeys)), ckeys, cinvals,
                    coutvals, ctypes.c_int(priority)))
        else:
            raise Exception("This api is not supported for kvstore with type %s. \
                             Please use push and pull instead."%self.type)

    def broadcast(self, keys, values, root_rank, priority=0):
        """ Broadcast a single or a sequence of key-value pairs from root_rank to all other nodes

        This function returns immediately after sending an broadcast request to mpi background
        thread. In mpi background thread, it will invoke MPI_Bcast in every node.

        Note: This api is only supported for allreduce kvstore

        Parameters
        ----------
        keys : str, int, or sequence of str or int
              Keys.

        values : NDArray, or list of list of NDArray
                 Values corresponding to the keys to be broadcast.

        root_rank: Decides in which rank the value will be broadcast.

        priority: int, optional
            The priority of the push operation.
            Higher priority push operations are likely to be executed before
            other push actions.

        Examples:
        ---------
        >>> if kv.rank == 0:
        >>>   value = mx.nd.ones(shape)
        >>> else:
        >>>   value = mx.nd.zeros(shape)
        >>> kv.broadcast('key', value, 0)
        >>> if kv.rank != 0:
        >>>   print value.asnumpy()
        >>> [[ 1.  1.  1.]
            [ 1.  1.  1.]]
        """
        if 'allreduce' in self.type: # pylint: disable=unsupported-membership-test
            ckeys, cinvals, use_str_keys = _ctype_key_value(keys, values)
            if use_str_keys:
                check_call(_LIB.MXKVStoreBroadcastEx(
                    self.handle, mx_uint(len(ckeys)), ckeys, cinvals,
                    ctypes.c_int(root_rank), ctypes.c_int(priority)))
            else:
                check_call(_LIB.MXKVStoreBroadcast(
                    self.handle, mx_uint(len(ckeys)), ckeys, cinvals,
                    ctypes.c_int(root_rank), ctypes.c_int(priority)))
        else:
            raise Exception("This api is not supported for kvstore with type %s"%self.type)
=======
        ckeys, cvals, use_str_keys = _ctype_key_value(key, out)
        if use_str_keys:
            check_call(_LIB.MXKVStorePullWithSparseEx(self.handle, mx_uint(len(ckeys)), ckeys,
                                                      cvals, ctypes.c_int(priority),
                                                      ctypes.c_bool(ignore_sparse)))
        else:
            check_call(_LIB.MXKVStorePullWithSparse(self.handle, mx_uint(len(ckeys)), ckeys,
                                                    cvals, ctypes.c_int(priority),
                                                    ctypes.c_bool(ignore_sparse)))
>>>>>>> 53e8afd3

    def row_sparse_pull(self, key, out=None, priority=0, row_ids=None):
        """ Pulls a single RowSparseNDArray value or a sequence of RowSparseNDArray values \
        from the store with specified row_ids. When there is only one row_id, KVStoreRowSparsePull \
        is invoked just once and the result is broadcast to all the rest of outputs.

        `row_sparse_pull` is executed asynchronously after all previous
        `pull`/`row_sparse_pull` calls and the last `push` call for the
        same input key(s) are finished.

        The returned values are guaranteed to be the latest values in the store.

        Note: This api is not supported for allreduce kvstore

        Parameters
        ----------
        key : str, int, or sequence of str or int
            Keys.

        out: RowSparseNDArray or list of RowSparseNDArray or list of list of RowSparseNDArray
            Values corresponding to the keys. The stype is expected to be row_sparse

        priority : int, optional
            The priority of the pull operation.
            Higher priority pull operations are likely to be executed before
            other pull actions.

        row_ids : NDArray or list of NDArray
            The row_ids for which to pull for each value. Each row_id is an 1-D NDArray \
            whose values don't have to be unique nor sorted.

        Examples
        --------
        >>> shape = (3, 3)
        >>> kv.init('3', mx.nd.ones(shape).tostype('row_sparse'))
        >>> a = mx.nd.sparse.zeros('row_sparse', shape)
        >>> row_ids = mx.nd.array([0, 2], dtype='int64')
        >>> kv.row_sparse_pull('3', out=a, row_ids=row_ids)
        >>> print a.asnumpy()
        [[ 1.  1.  1.]
        [ 0.  0.  0.]
        [ 1.  1.  1.]]
        >>> duplicate_row_ids = mx.nd.array([2, 2], dtype='int64')
        >>> kv.row_sparse_pull('3', out=a, row_ids=duplicate_row_ids)
        >>> print a.asnumpy()
        [[ 0.  0.  0.]
        [ 0.  0.  0.]
        [ 1.  1.  1.]]
        >>> unsorted_row_ids = mx.nd.array([1, 0], dtype='int64')
        >>> kv.row_sparse_pull('3', out=a, row_ids=unsorted_row_ids)
        >>> print a.asnumpy()
        [[ 1.  1.  1.]
        [ 1.  1.  1.]
        [ 0.  0.  0.]]
        """
        assert(out is not None)
        assert(row_ids is not None)
        if 'allreduce' in self.type: # pylint: disable=unsupported-membership-test
            raise Exception("This api is not supported for kvstore with type %s"%self.type)
        if isinstance(row_ids, NDArray):
            row_ids = [row_ids]
        assert(isinstance(row_ids, list)), \
            "row_ids should be NDArray or list of NDArray"
        first_out = out
        # whether row_ids are the same
        single_rowid = False
        if len(row_ids) == 1 and isinstance(out, list):
            single_rowid = True
            first_out = [out[0]]
        ckeys, cvals, use_str_keys = _ctype_key_value(key, first_out)
        _, crow_ids, _ = _ctype_key_value(key, row_ids)
        assert(len(crow_ids) == len(cvals)), \
               "the number of row_ids doesn't match the number of values"
        if use_str_keys:
            check_call(_LIB.MXKVStorePullRowSparseEx(
                self.handle, mx_uint(len(ckeys)), ckeys, cvals, crow_ids, ctypes.c_int(priority)))
        else:
            check_call(_LIB.MXKVStorePullRowSparse(
                self.handle, mx_uint(len(ckeys)), ckeys, cvals, crow_ids, ctypes.c_int(priority)))
        # the result can be copied to other devices without invoking row_sparse_pull
        # if the indices are the same
        if single_rowid:
            for out_i in out[1:]:
                out[0].copyto(out_i)

    def set_gradient_compression(self, compression_params):
        """ Specifies type of low-bit quantization for gradient compression \
         and additional arguments depending on the type of compression being used.

        2bit Gradient Compression takes a positive float `threshold`.
        The technique works by thresholding values such that positive values in the
        gradient above threshold will be set to threshold. Negative values whose absolute
        values are higher than threshold, will be set to the negative of threshold.
        Values whose absolute values are less than threshold will be set to 0.
        By doing so, each value in the gradient is in one of three states. 2bits are
        used to represent these states, and every 16 float values in the original
        gradient can be represented using one float. This compressed representation
        can reduce communication costs. The difference between these thresholded values and
        original values is stored at the sender's end as residual and added to the
        gradient in the next iteration.

        When kvstore is 'local', gradient compression is used to reduce communication
        between multiple devices (gpus). Gradient is quantized on each GPU which
        computed the gradients, then sent to the GPU which merges the gradients. This
        receiving GPU dequantizes the gradients and merges them. Note that this
        increases memory usage on each GPU because of the residual array stored.

        When kvstore is 'dist', gradient compression is used to reduce communication
        from worker to sender. Gradient is quantized on each worker which
        computed the gradients, then sent to the server which dequantizes
        this data and merges the gradients from each worker. Note that this
        increases CPU memory usage on each worker because of the residual array stored.
        Only worker to server communication is compressed in this setting.
        If each machine has multiple GPUs, currently this GPU to GPU or GPU to CPU communication
        is not compressed. Server to worker communication (in the case of pull)
        is also not compressed.

        To use 2bit compression, we need to specify `type` as `2bit`.
        Only specifying `type` would use default value for the threshold.
        To completely specify the arguments for 2bit compression, we would need to pass
        a dictionary which includes `threshold` like:
        {'type': '2bit', 'threshold': 0.5}

        Parameters
        ----------
        compression_params : dict
            A dictionary specifying the type and parameters for gradient compression.
            The key `type` in this dictionary is a
            required string argument and specifies the type of gradient compression.
            Currently `type` can be only `2bit`
            Other keys in this dictionary are optional and specific to the type
            of gradient compression.
        """
        if ('device' in self.type) or ('dist' in self.type) and ('allreduce' not in self.type): # pylint: disable=unsupported-membership-test
            ckeys, cvals = _ctype_dict(compression_params)
            check_call(_LIB.MXKVStoreSetGradientCompression(self.handle,
                                                            mx_uint(len(compression_params)),
                                                            ckeys, cvals))
        else:
            raise Exception('Gradient compression is not supported for this type of kvstore')

    def set_optimizer(self, optimizer):
        """ Registers an optimizer with the kvstore.

        When using a single machine, this function updates the local optimizer.
        If using multiple machines and this operation is invoked from a worker node,
        it will serialized the optimizer with pickle and send it to all servers.
        The function returns after all servers have been updated.
        In allreduce kvstore, this api only updates the local optimizer
        same as single machine.

        Parameters
        ----------
        optimizer : Optimizer
            The new optimizer for the store

        Examples
        --------

        >>> kv = mx.kv.create()
        >>> shape = (2, 2)
        >>> weight = mx.nd.zeros(shape)
        >>> kv.init(3, weight)
        >>> # set the optimizer for kvstore as the default SGD optimizer
        >>> kv.set_optimizer(mx.optimizer.SGD())
        >>> grad = mx.nd.ones(shape)
        >>> kv.push(3, grad)
        >>> kv.pull(3, out = weight)
        >>> # weight is updated via gradient descent
        >>> weight.asnumpy()
        array([[-0.01, -0.01],
               [-0.01, -0.01]], dtype=float32)
        """
        is_worker = ctypes.c_int()
        check_call(_LIB.MXKVStoreIsWorkerNode(ctypes.byref(is_worker)))

        # pylint: disable=invalid-name
        if ('dist' in self.type) and ('allreduce' not in self.type) and is_worker.value: # pylint: disable=unsupported-membership-test
            # send the optimizer to server
            try:
                # use ASCII protocol 0, might be slower, but not a big ideal
                optim_str = py_str(pickle.dumps(optimizer, 0))
            except:
                raise
            cmd = _get_kvstore_server_command_type('kController')
            self._send_command_to_servers(cmd, optim_str)
            if optimizer.multi_precision:
                cmd = _get_kvstore_server_command_type('kSetMultiPrecision')
                self._send_command_to_servers(cmd, '')
        else:
            self._set_updater(opt.get_updater(optimizer))

    @property
    def type(self):
        """ Returns the type of this kvstore.

        Returns
        -------
        type : str
            the string type
        """
        kv_type = ctypes.c_char_p()
        check_call(_LIB.MXKVStoreGetType(self.handle, ctypes.byref(kv_type)))
        return py_str(kv_type.value)

    @property
    def rank(self):
        """ Returns the rank of this worker node.

        Returns
        -------
        rank : int
            The rank of this node, which is in range [0, num_workers())
        """
        rank = ctypes.c_int()
        check_call(_LIB.MXKVStoreGetRank(self.handle, ctypes.byref(rank)))
        return rank.value

    @property
    def num_workers(self):
        """Returns the number of worker nodes.

        Returns
        -------
        size :int
            The number of worker nodes.
        """
        size = ctypes.c_int()
        check_call(_LIB.MXKVStoreGetGroupSize(self.handle, ctypes.byref(size)))
        return size.value

    def save_optimizer_states(self, fname, dump_optimizer=False):
        """Saves the optimizer (updater) state to a file. This is often used when checkpointing
        the model during training.

        Parameters
        ----------
        fname : str
            Path to the output states file.
        dump_optimizer : bool, default False
            Whether to also save the optimizer itself. This would also save optimizer
            information such as learning rate and weight decay schedules.
        """
        assert self._updater is not None, "Cannot save states for distributed training"
        with open(fname, 'wb') as fout:
            fout.write(self._updater.get_states(dump_optimizer))

    def load_optimizer_states(self, fname):
        """Loads the optimizer (updater) state from the file.

        Parameters
        ----------
        fname : str
            Path to input states file.
        """
        assert self._updater is not None, "Cannot load states for distributed training"
        self._updater.set_states(open(fname, 'rb').read())

    def _set_updater(self, updater):
        """Sets a push updater into the store.

        This function only changes the local store. When running on multiple machines one must
        use `set_optimizer`.

        Parameters
        ----------
        updater : function
            The updater function.

        Examples
        --------
        >>> def update(key, input, stored):
        ...     print "update on key: %d" % key
        ...     stored += input * 2
        >>> kv._set_updater(update)
        >>> kv.pull('3', out=a)
        >>> print a.asnumpy()
        [[ 4.  4.  4.]
        [ 4.  4.  4.]]
        >>> kv.push('3', mx.nd.ones(shape))
        update on key: 3
        >>> kv.pull('3', out=a)
        >>> print a.asnumpy()
        [[ 6.  6.  6.]
        [ 6.  6.  6.]]
        """
        self._updater = updater
        # set updater with int keys
        _updater_proto = ctypes.CFUNCTYPE(
            None, ctypes.c_int, NDArrayHandle, NDArrayHandle, ctypes.c_void_p)
        self._updater_func = _updater_proto(_updater_wrapper(updater))
        # set updater with str keys
        _str_updater_proto = ctypes.CFUNCTYPE(
            None, ctypes.c_char_p, NDArrayHandle, NDArrayHandle, ctypes.c_void_p)
        self._str_updater_func = _str_updater_proto(_updater_wrapper(updater))
        check_call(_LIB.MXKVStoreSetUpdaterEx(self.handle, self._updater_func,
                                              self._str_updater_func, None))


    def _barrier(self):
        """Invokes global barrier among all worker nodes.

        For example, assume there are `n` machines. We would like machine `0` to first
        `init` the values and then have all the workers `pull` the initialized value.
        Before pulling, we can place invoke `_barrier()` to guarantee that the
        initialization is finished.
        """
        check_call(_LIB.MXKVStoreBarrier(self.handle))

    def _send_command_to_servers(self, head, body):
        """Sends a command to all server nodes.

        Sending command to a server node will cause that server node to invoke
        ``KVStoreServer.controller`` to execute the command.

        This function returns after the command has been executed on all server
        nodes.

        Parameters
        ----------
        head : int
            the head of the command.
        body : str
            the body of the command.
        """
        if 'allreduce' in self.type: # pylint: disable=unsupported-membership-test
            raise Exception("This api is not supported for kvstore with type %s"%self.type)
        else:
            check_call(_LIB.MXKVStoreSendCommmandToServers(
                self.handle, mx_uint(head), c_str(body)))

def create(name='local'):
    """Creates a new KVStore.

    For single machine training, there are two commonly used types:

    ``local``: Copies all gradients to CPU memory and updates weights there.

    ``device``: Aggregates gradients and updates weights on GPUs. With this setting,
    the KVStore also attempts to use GPU peer-to-peer communication,
    potentially accelerating the communication.

    For distributed training, KVStore also supports a number of types:

    ``dist_sync``: Behaves similarly to ``local`` but with one major difference.
    With ``dist_sync``, batch-size now means the batch size used on each machine.
    So if there are ``n`` machines and we use batch size ``b``,
    then ``dist_sync`` behaves like ``local`` with batch size ``n * b``.

    ``dist_device_sync``: Identical to ``dist_sync`` with the difference similar
    to ``device`` vs ``local``.

    ``dist_async``: Performs asynchronous updates.
    The weights are updated whenever gradients are received from any machine.
    No two updates happen on the same weight at the same time. However, the order is not
    guaranteed.

    ``dist_sync_allreduce``: Behaves similarly to dist_sync but with some major difference.
    With ``dist_sync_allreduce``, no parameter server configured, replace push and pull apis with
    pushpull.

    ``dist_device_sync_allreduce``: Behaves same as dist_sync_allreduce, but it will two levels
    allreduce, firstly reduce across devices in single node, then reduce across machines.

    Parameters
    ----------
    name : {'local', 'device', 'nccl', 'dist_sync', 'dist_device_sync', 'dist_async',
            'dist_sync_allreduce' 'dist_device_sync_allreduce'}
        The type of KVStore.
    Returns
    -------
    kv : KVStore
        The created KVStore.
    """
    if not isinstance(name, string_types):
        raise TypeError('name must be a string')
    handle = KVStoreHandle()
    check_call(_LIB.MXKVStoreCreate(c_str(name),
                                    ctypes.byref(handle)))
    return KVStore(handle)<|MERGE_RESOLUTION|>--- conflicted
+++ resolved
@@ -308,15 +308,16 @@
         [ 2.  2.  2.]]
         """
         assert(out is not None)
-<<<<<<< HEAD
         if 'allreduce' not in self.type: # pylint: disable=unsupported-membership-test
             ckeys, cvals, use_str_keys = _ctype_key_value(key, out)
             if use_str_keys:
-                check_call(_LIB.MXKVStorePullEx(
-                    self.handle, mx_uint(len(ckeys)), ckeys, cvals, ctypes.c_int(priority)))
+                check_call(_LIB.MXKVStorePullWithSparseEx(self.handle, mx_uint(len(ckeys)), ckeys,
+                                                          cvals, ctypes.c_int(priority),
+                                                          ctypes.c_bool(ignore_sparse)))
             else:
-                check_call(_LIB.MXKVStorePull(
-                    self.handle, mx_uint(len(ckeys)), ckeys, cvals, ctypes.c_int(priority)))
+                check_call(_LIB.MXKVStorePullWithSparse(self.handle, mx_uint(len(ckeys)), ckeys,
+                                                        cvals, ctypes.c_int(priority),
+                                                        ctypes.c_bool(ignore_sparse)))
         else:
             raise Exception("This api is not supported for kvstore with type %s. \
                              Please use pushpull instead."%self.type)
@@ -426,17 +427,6 @@
                     ctypes.c_int(root_rank), ctypes.c_int(priority)))
         else:
             raise Exception("This api is not supported for kvstore with type %s"%self.type)
-=======
-        ckeys, cvals, use_str_keys = _ctype_key_value(key, out)
-        if use_str_keys:
-            check_call(_LIB.MXKVStorePullWithSparseEx(self.handle, mx_uint(len(ckeys)), ckeys,
-                                                      cvals, ctypes.c_int(priority),
-                                                      ctypes.c_bool(ignore_sparse)))
-        else:
-            check_call(_LIB.MXKVStorePullWithSparse(self.handle, mx_uint(len(ckeys)), ckeys,
-                                                    cvals, ctypes.c_int(priority),
-                                                    ctypes.c_bool(ignore_sparse)))
->>>>>>> 53e8afd3
 
     def row_sparse_pull(self, key, out=None, priority=0, row_ids=None):
         """ Pulls a single RowSparseNDArray value or a sequence of RowSparseNDArray values \
