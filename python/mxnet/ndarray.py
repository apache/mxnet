--- conflicted
+++ resolved
@@ -302,19 +302,11 @@
             sliced_arr = self._at(key)
             sliced_arr[:] = value
             return
-<<<<<<< HEAD
         if isinstance(key, slice):
             if key.step is not None:
                 raise ValueError('NDArray only supports continuous slicing on axis 0')
             if key.start is not None or key.stop is not None:
                 sliced_arr = self._slice(key.start, key.stop)
-=======
-        if isinstance(in_slice, py_slice):
-            if in_slice.step is not None:
-                raise ValueError('NDArray only support continuous slicing on axis 0')
-            if in_slice.start is not None or in_slice.stop is not None:
-                sliced_arr = self._slice(in_slice.start, in_slice.stop)
->>>>>>> dc47e06f
                 sliced_arr[:] = value
                 return
             if isinstance(value, NDArray):
@@ -329,15 +321,9 @@
         if isinstance(key, tuple):
             # multi-dimension indexing
             my_shape = self.shape
-<<<<<<< HEAD
             assert len(key) == len(my_shape)
             for slice_i in key:
                 assert isinstance(slice_i, (slice, int))
-=======
-            assert len(in_slice) == len(my_shape)
-            for slice_i in in_slice:
-                assert isinstance(slice_i, (py_slice, int))
->>>>>>> dc47e06f
             begin = [0 for _ in my_shape]
             end = [x for x in my_shape]
             for i, slice_i in enumerate(key):
@@ -370,7 +356,6 @@
                 raise TypeError('type %s not supported' % str(type(value)))
         # pylint: enable=too-many-branches
 
-<<<<<<< HEAD
     def __getitem__(self, key):
         """x.__getitem__(i) <==> x[i]
 
@@ -407,18 +392,7 @@
                 return self
         if isinstance(key, tuple):
             raise ValueError('Multi-dimension indexing is not supported')
-=======
-    def __getitem__(self, in_slice):
-        """Get ndarray"""
-        if isinstance(in_slice, int):
-            return self._at(in_slice)
-        if not isinstance(in_slice, py_slice) or in_slice.step is not None:
-            raise ValueError('NDArray only support continuous slicing on axis 0')
-        if in_slice.start is not None or in_slice.stop is not None:
-            return self._slice(in_slice.start, in_slice.stop)
-        else:
-            return self
->>>>>>> dc47e06f
+
 
     def _sync_copyfrom(self, source_array):
         """Peform an synchronize copy from the array.
@@ -736,7 +710,6 @@
 
         Parameters
         ----------
-<<<<<<< HEAD
         dtype : numpy.dtype or str
             The type of the returned array.
 
@@ -746,15 +719,6 @@
         >>> y = x.astype('int32')
         >>> y.dtype
         <class 'numpy.int32'>
-=======
-        dtype : str or numpy.dtype
-            Desired type of result array.
-
-        Returns
-        -------
-        array : numpy.ndarray
-            A copy of array content.
->>>>>>> dc47e06f
         """
         res = empty(self.shape, ctx=self.context, dtype=dtype)
         self.copyto(res)
@@ -932,7 +896,6 @@
 def ones(shape, ctx=None, dtype=mx_real_t):
     """Return a new array of given shape and type, filled with ones.
 
-<<<<<<< HEAD
     Parameters
     ----------
     shape : int or tuple of int
@@ -996,10 +959,6 @@
 
 def array(source_array, ctx=None, dtype=mx_real_t):
     """Create a new array from any object exposing the array interface
-=======
-def empty(shape, ctx=None, dtype=None):
-    """Create an empty uninitialized new NDArray, with specified shape.
->>>>>>> dc47e06f
 
     Parameters
     ----------
@@ -1088,15 +1047,9 @@
     """
     if ctx is None:
         ctx = Context.default_ctx
-<<<<<<< HEAD
     return _internal._arange(start=start, stop=stop, step=step, repeat=repeat,
                              dtype=dtype, ctx=str(ctx))
 # pylint: enable= no-member, protected-access, too-many-arguments
-=======
-    if dtype is None:
-        dtype = mx_real_t
-    return NDArray(handle=_new_alloc_handle(shape, ctx, False, dtype))
->>>>>>> dc47e06f
 
 #pylint: disable= too-many-arguments, no-member, protected-access
 def _ufunc_helper(lhs, rhs, fn_array, fn_scalar, lfn_scalar, rfn_scalar=None):
@@ -1703,26 +1656,12 @@
 def negative(x):
     """Numerical negative, element-wise.
 
-<<<<<<< HEAD
     Equals ``-x``
 
     Parameters
     ----------
     x : array
         The input array
-=======
-def zeros(shape, ctx=None, dtype=None):
-    """Create a new NDArray filled with 0, with specified shape.
-
-    Parameters
-    ----------
-    shape : tuple
-        shape of the NDArray.
-    ctx : Context, optional.
-        The context of the NDArray, default to current default context.
-    dtype : str or numpy.dtype, optional
-        The value type of the NDArray, default to np.float32
->>>>>>> dc47e06f
 
     Returns
     -------
@@ -1736,7 +1675,6 @@
     array([[-1., -1., -1.],
            [-1., -1., -1.]], dtype=float32)
     """
-<<<<<<< HEAD
     return multiply(x, -1.0)
 
 def load(fname):
@@ -1748,34 +1686,12 @@
     ----------
     fname : str
         The filename
-=======
-    if ctx is None:
-        ctx = Context.default_ctx
-    if dtype is None:
-        dtype = mx_real_t
-    # pylint: disable= no-member, protected-access
-    return _internal._zeros(shape=shape, ctx=ctx, dtype=dtype)
-    # pylint: enable= no-member, protected-access
-
-def ones(shape, ctx=None, dtype=None):
-    """Create a new NDArray filled with 1, with specified shape.
-
-    Parameters
-    ----------
-    shape : tuple
-        shape of the NDArray.
-    ctx : Context, optional
-        The context of the NDArray, default to current default context.
-    dtype : str or numpy.dtype, optional
-        The value type of the NDArray, default to np.float32
->>>>>>> dc47e06f
 
     Returns
     -------
     list of NDArray or dict of str to NDArray
         Loaded data
     """
-<<<<<<< HEAD
     if not isinstance(fname, string_types):
         raise TypeError('fname need to be string')
     out_size = mx_uint()
@@ -1843,68 +1759,6 @@
                                   mx_uint(len(handles)),
                                   c_array(NDArrayHandle, handles),
                                   keys))
-=======
-    if ctx is None:
-        ctx = Context.default_ctx
-    if dtype is None:
-        dtype = mx_real_t
-    # pylint: disable= no-member, protected-access
-    return _internal._ones(shape=shape, ctx=ctx, dtype=dtype)
-    # pylint: enable= no-member, protected-access
-
-def full(shape, val, ctx=None, dtype=None):
-    """Create a new NDArray filled with given value, with specified shape.
-
-    Parameters
-    ----------
-    shape : tuple
-        shape of the NDArray.
-    val : float or int
-        value to be filled with.
-    ctx : Context, optional
-        The context of the NDArray, default to current default context.
-    dtype : str or numpy.dtype, optional
-        The value type of the NDArray, default to np.float32
-
-    Returns
-    -------
-    out: Array
-        The created NDArray.
-    """
-    if dtype is None:
-        dtype = mx_real_t
-    arr = empty(shape, ctx, dtype)
-    arr[:] = val
-    return arr
-
-def array(source_array, ctx=None, dtype=None):
-    """Create a new NDArray that copies content from source_array.
-
-    Parameters
-    ----------
-    source_array : array_like
-        Source data to create NDArray from.
-    ctx : Context, optional
-        The context of the NDArray, default to current default context.
-    dtype : str or numpy.dtype, optional
-        The value type of the NDArray, default to np.float32
-
-    Returns
-    -------
-    out: Array
-        The created NDArray.
-    """
-    if dtype is None:
-        dtype = mx_real_t
-    if not isinstance(source_array, np.ndarray):
-        try:
-            source_array = np.array(source_array, dtype=dtype)
-        except:
-            raise TypeError('source_array must be array like object')
-    arr = empty(source_array.shape, ctx, dtype)
-    arr[:] = source_array
-    return arr
->>>>>>> dc47e06f
 
 def concatenate(arrays, axis=0, always_copy=True):
     """DEPRECATED, use ``concat`` instead
@@ -1961,129 +1815,6 @@
         idx += arr.shape[axis]
 
     return ret
-
-<<<<<<< HEAD
-=======
-# pylint: disable= no-member, protected-access, too-many-arguments
-def arange(start, stop=None, step=1.0, repeat=1, ctx=None, dtype=None):
-    """Simlar function in the MXNet ndarray as numpy.arange
-        See Also https://docs.scipy.org/doc/numpy/reference/generated/numpy.arange.html.
-
-    Parameters
-    ----------
-    start : number, optional
-        Start of interval. The interval includes this value. The default start value is 0.
-    stop : number, optional
-        End of interval. The interval does not include this value.
-    step : number, optional
-        Spacing between values
-    repeat : number, optional
-        "The repeating time of all elements.
-        E.g repeat=3, the element a will be repeated three times --> a, a, a.
-    ctx : Context, optional
-        The context of the NDArray, default to current default context.
-    dtype : str or numpy.dtype, optional
-        The value type of the NDArray, default to np.float32
-
-    Returns
-    -------
-    out : NDArray
-        The created NDArray
-    """
-    if ctx is None:
-        ctx = Context.default_ctx
-    if dtype is None:
-        dtype = mx_real_t
-    return _internal._arange(start=start, stop=stop, step=step, repeat=repeat,
-                             dtype=dtype, ctx=str(ctx))
-# pylint: enable= no-member, protected-access, too-many-arguments
-
-
-def load(fname):
-    """Load ndarray from binary file.
-
-    You can also use pickle to do the job if you only work on python.
-    The advantage of load/save is the file is language agnostic.
-    This means the file saved using save can be loaded by other language binding of mxnet.
-    You also get the benefit being able to directly load/save from cloud storage(S3, HDFS)
-
-    Parameters
-    ----------
-    fname : str
-        The name of the file.Can be S3 or HDFS address (remember built with S3 support).
-        Example of fname:
-
-        - `s3://my-bucket/path/my-s3-ndarray`
-        - `hdfs://my-bucket/path/my-hdfs-ndarray`
-        - `/path-to/my-local-ndarray`
-
-    Returns
-    -------
-    out : list of NDArray or dict of str to NDArray
-        List of NDArray or dict of str->NDArray, depending on what was saved.
-    """
-    if not isinstance(fname, string_types):
-        raise TypeError('fname need to be string')
-    out_size = mx_uint()
-    out_name_size = mx_uint()
-    handles = ctypes.POINTER(NDArrayHandle)()
-    names = ctypes.POINTER(ctypes.c_char_p)()
-    check_call(_LIB.MXNDArrayLoad(c_str(fname),
-                                  ctypes.byref(out_size),
-                                  ctypes.byref(handles),
-                                  ctypes.byref(out_name_size),
-                                  ctypes.byref(names)))
-    if out_name_size.value == 0:
-        return [NDArray(NDArrayHandle(handles[i])) for i in range(out_size.value)]
-    else:
-        assert out_name_size.value == out_size.value
-        return dict(
-            (py_str(names[i]), NDArray(NDArrayHandle(handles[i]))) for i in range(out_size.value))
-
-
-def save(fname, data):
-    """Save list of NDArray or dict of str->NDArray to binary file.
-
-    You can also use pickle to do the job if you only work on python.
-    The advantage of load/save is the file is language agnostic.
-    This means the file saved using save can be loaded by other language binding of mxnet.
-    You also get the benefit being able to directly load/save from cloud storage(S3, HDFS)
-
-    Parameters
-    ----------
-    fname : str
-        The name of the file.Can be S3 or HDFS address (remember built with S3 support).
-        Example of fname:
-
-        - `s3://my-bucket/path/my-s3-ndarray`
-        - `hdfs://my-bucket/path/my-hdfs-ndarray`
-        - `/path-to/my-local-ndarray`
-
-    data : list of NDArray or dict of str to NDArray
-        The data to be saved.
-    """
-    handles = []
-    if isinstance(data, dict):
-        keys = []
-        for key, val in data.items():
-            if not isinstance(key, string_types):
-                raise TypeError('save only accept dict str->NDArray or list of NDArray')
-            if not isinstance(val, NDArray):
-                raise TypeError('save only accept dict str->NDArray or list of NDArray')
-            keys.append(c_str(key))
-            handles.append(val.handle)
-        keys = c_array(ctypes.c_char_p, keys)
-    else:
-        for val in data:
-            if not isinstance(val, NDArray):
-                raise TypeError('save only accept dict str->NDArray or list of NDArray')
-            handles.append(val.handle)
-        keys = None
-    check_call(_LIB.MXNDArraySave(c_str(fname),
-                                  mx_uint(len(handles)),
-                                  c_array(NDArrayHandle, handles),
-                                  keys))
->>>>>>> dc47e06f
 
 def imdecode(str_img, clip_rect=(0, 0, 0, 0), out=None, index=0, channels=3, mean=None):
     """DEPRECATED, use mx.img instead
