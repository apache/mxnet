--- conflicted
+++ resolved
@@ -15,11 +15,8 @@
 from .base import _LIB, numeric_types
 from .base import c_array, c_str, mx_uint, py_str, string_types
 from .base import NDArrayHandle, ExecutorHandle, SymbolHandle, OpHandle
-<<<<<<< HEAD
 from .base import check_call, MXNetError, OnlyImplementedInNDArray, _Null  # pylint: disable=unused-import
-=======
-from .base import check_call, MXNetError, _Null  # pylint: disable=unused-import
->>>>>>> c8f012a9
+
 from .context import Context
 from .ndarray import NDArray, _DTYPE_NP_TO_MX, _DTYPE_MX_TO_NP
 from .name import NameManager  # pylint: disable=unused-import
@@ -99,11 +96,8 @@
             raise TypeError('type %s not supported' % str(type(other)))
 
     def __iadd__(self, other):
-<<<<<<< HEAD
         raise OnlyImplementedInNDArray(self.__iadd__, other)
-=======
-        raise NotImplementedError('Not supported. This is available in NDArray only')
->>>>>>> c8f012a9
+
 
     def __radd__(self, other):
         return self.__add__(other)
@@ -121,11 +115,8 @@
             raise TypeError('type %s not supported' % str(type(other)))
 
     def __isub__(self, other):
-<<<<<<< HEAD
         raise OnlyImplementedInNDArray(self.__isub__, other)
-=======
-        raise NotImplementedError('Not supported. This is available in NDArray only')
->>>>>>> c8f012a9
+
 
     def __rsub__(self, other):
         """x.__rsub__(y) <=> y-x
@@ -158,11 +149,8 @@
             raise TypeError('type %s not supported' % str(type(other)))
 
     def __imul__(self, other):
-<<<<<<< HEAD
         raise OnlyImplementedInNDArray(self.__imul__, other)
-=======
-        raise NotImplementedError('Not supported. This is available in NDArray only')
->>>>>>> c8f012a9
+
 
     def __rmul__(self, other):
         return self.__mul__(other)
@@ -198,11 +186,8 @@
             raise TypeError('type %s not supported' % str(type(other)))
 
     def __idiv__(self, other):
-<<<<<<< HEAD
         raise OnlyImplementedInNDArray(self.__idiv__, other)
-=======
-        raise NotImplementedError('Not supported. This is available in NDArray only')
->>>>>>> c8f012a9
+
 
     def __truediv__(self, other):
         return self.__div__(other)
@@ -211,11 +196,8 @@
         return self.__rdiv__(other)
 
     def __itruediv__(self, other):
-<<<<<<< HEAD
         raise OnlyImplementedInNDArray(self.__itruediv__, other)
-=======
-        raise NotImplementedError('Not supported. This is available in NDArray only')
->>>>>>> c8f012a9
+
 
     def __pow__(self, other):
         """x.__pow__(y) <=> x**y
@@ -230,11 +212,8 @@
             raise TypeError('type %s not supported' % str(type(other)))
 
     def __rpow__(self, other):
-<<<<<<< HEAD
         raise OnlyImplementedInNDArray(self.__rpow__, other)
-=======
-        raise NotImplementedError('Not supported. This is available in NDArray only')
->>>>>>> c8f012a9
+
 
     def __neg__(self):
         """x.__neg__() <=> -x
@@ -1687,7 +1666,6 @@
         return reshape(self, shape=shape)
 
     def wait_to_read(self):
-<<<<<<< HEAD
         raise OnlyImplementedInNDArray(self.wait_to_read)
 
     def asnumpy(self):
@@ -1710,30 +1688,7 @@
 
     def backward(self):
         raise OnlyImplementedInNDArray(self.backward)
-=======
-        raise NotImplementedError('Not supported. This is available in NDArray only')
-
-    def asnumpy(self):
-        raise NotImplementedError('Not supported. This is available in NDArray only')
-
-    def asscalar(self):
-        raise NotImplementedError('Not supported. This is available in NDArray only')
-
-    def astype(self):
-        raise NotImplementedError('Not supported. This is available in NDArray only')
-
-    def copy(self):
-        raise NotImplementedError('Not supported. This is available in NDArray only')
-
-    def as_in_context(self):
-        raise NotImplementedError('Not supported. This is available in NDArray only')
-
-    def detach(self):
-        raise NotImplementedError('Not supported. This is available in NDArray only')
-
-    def backward(self):
-        raise NotImplementedError('Not supported. This is available in NDArray only')
->>>>>>> c8f012a9
+
 
 def var(name, attr=None, shape=None, lr_mult=None, wd_mult=None, dtype=None, init=None, **kwargs):
     """Creates a symbolic variable with specified name.
