# Licensed to the Apache Software Foundation (ASF) under one
# or more contributor license agreements.  See the NOTICE file
# distributed with this work for additional information
# regarding copyright ownership.  The ASF licenses this file
# to you under the Apache License, Version 2.0 (the
# "License"); you may not use this file except in compliance
# with the License.  You may obtain a copy of the License at
#
#   http://www.apache.org/licenses/LICENSE-2.0
#
# Unless required by applicable law or agreed to in writing,
# software distributed under the License is distributed on an
# "AS IS" BASIS, WITHOUT WARRANTIES OR CONDITIONS OF ANY
# KIND, either express or implied.  See the License for the
# specific language governing permissions and limitations
# under the License.

# coding: utf-8
# pylint: disable=invalid-name, protected-access, too-many-arguments, no-self-use, too-many-locals, broad-except
"""numpy interface for operators."""
from __future__ import absolute_import

import traceback

from array import array
from threading import Lock
from ctypes import CFUNCTYPE, POINTER, Structure, pointer
from ctypes import c_void_p, c_int, c_char, c_char_p, cast, c_bool

from .base import _LIB, check_call, MXCallbackList, c_array, c_array_buf
from .base import c_str, mx_uint, mx_float, ctypes2numpy_shared, NDArrayHandle, py_str
from . import symbol, context
from .ndarray import NDArray, _DTYPE_NP_TO_MX, _DTYPE_MX_TO_NP

c_int_p = POINTER(c_int)

class PythonOp(object):
    """Base class for operators implemented in Python.

    Parameters
    ----------
    need_top_grad : bool
        the default need_top_grad() function returns this value.
    """
    _ref_holder = []

    def __init__(self, need_top_grad=True):
        self.info_ = None
        self.need_top_grad_ = need_top_grad

    def __call__(self, *args, **kwargs):
        return self.get_symbol(*args, **kwargs)

    def get_symbol(self, *args, **kwargs):
        """Create a symbol from numpy operator.
        This should only be called once per instance if the operator contains
        internal states.

        Parameters
        ----------
        args : list
            a list of input arguments (symbols).

        Returns
        -------
        sym : mxnet.symbol.Symbol
        """
        raise NotImplementedError("Must override this")

    def forward(self, in_data, out_data):
        """Forward interface. Override to create new operators.

        Parameters
        ----------
        in_data, out_data: list
            input and output for forward. See document for
            corresponding arguments of Operator::Forward
        """
        out_data[0][:] = in_data[0]

    def backward(self, out_grad, in_data, out_data, in_grad):
        """Backward interface. Can override when creating new operators.

        Parameters
        ----------
        out_grad, in_data, out_data, in_grad : list
            input and output for backward. See document for
            corresponding arguments of Operator::Backward
        """
        # pylint: disable=W0613
        in_grad[0][:] = 1.0

    def infer_shape(self, in_shape):
        """Interface for ``infer_shape``. Can override when creating new operators.

        Parameters
        ----------
        in_shape : list
            List of argument shapes in the same order as
            declared in list_arguments.

        Returns
        -------
        in_shape : list
            List of argument shapes. Can be modified from in_shape.
        out_shape : list
            List of output shapes calculated from in_shape,
            in the same order as declared in list_arguments.
        """
        return in_shape, [in_shape[0]]

    def list_outputs(self):
        """Interface for ``list_outputs``. Can override when creating new operators.

        Returns
        -------
        outputs : list
            List of output blob names.
        """
        return ['output']

    def list_arguments(self):
        """Interface for ``list_arguments``. Can override when creating new operators.

        Returns
        -------
        in_shape : list
            list of argument shapes in the same order as
            declared in list_arguments.
        """
        return ['data']

    def need_top_grad(self):
        """Whether this operator needs out_grad for backward.

        Returns
        -------
        need_top_grad : bool
            Whether this operator needs out_grad for backward.
            Should be set to False for loss layers.
        """
        return self.need_top_grad_

class NumpyOp(PythonOp):
    """Base class for numpy operators. numpy operators allow parts
    of computation in symbolic graph to be writen in numpy. This feature
    is intended for quickly hacking out a solution for non performance
    critical parts. Please consider write a c++ implementation if it becomes
    a bottleneck.
    Note that if your operator contains internal states (like arrays),
    it cannot be used for multi-gpu training.
    """
    def __init__(self, need_top_grad=True):
        super(NumpyOp, self).__init__(need_top_grad)

    def get_symbol(self, *args, **kwargs):
        fb_functype = CFUNCTYPE(None, c_int, POINTER(POINTER(mx_float)), POINTER(c_int),
                                POINTER(POINTER(mx_uint)), POINTER(c_int), c_void_p)
        infer_functype = CFUNCTYPE(None, c_int, POINTER(c_int),
                                   POINTER(POINTER(mx_uint)), c_void_p)
        list_functype = CFUNCTYPE(None, POINTER(POINTER(POINTER(c_char))), c_void_p)
        class NumpyOpInfo(Structure):
            """Structure that holds Callback information. Passed to NumpyOpProp"""
            _fields_ = [
                ('forward', fb_functype),
                ('backward', fb_functype),
                ('infer_shape', infer_functype),
                ('list_outputs', list_functype),
                ('list_arguments', list_functype),
                ('p_forward', c_void_p),
                ('p_backward', c_void_p),
                ('p_infer_shape', c_void_p),
                ('p_list_outputs', c_void_p),
                ('p_list_arguments', c_void_p),
                ]
        def forward_entry(num_tensor, tensor_ptrs, tensor_dims,
                          tensor_shapes, tensor_tags, _):
            """C Callback for NumpyOp::Forward"""
            tensors = [[] for i in range(4)]
            for i in range(num_tensor):
                shape = [tensor_shapes[i][j] for j in range(tensor_dims[i])]
                buff = ctypes2numpy_shared(tensor_ptrs[i], shape)
                tensors[tensor_tags[i]].append(buff)
            self.forward(in_data=tensors[0], out_data=tensors[1])

        def backward_entry(num_tensor, tensor_ptrs, tensor_dims,
                           tensor_shapes, tensor_tags, _):
            """C Callback for NumpyOp::Backward"""
            tensors = [[] for i in range(4)]
            for i in range(num_tensor):
                shape = [tensor_shapes[i][j] for j in range(tensor_dims[i])]
                buff = ctypes2numpy_shared(tensor_ptrs[i], shape)
                tensors[tensor_tags[i]].append(buff)
            self.backward(in_data=tensors[0], out_data=tensors[1],
                          in_grad=tensors[2], out_grad=tensors[3])

        def infer_shape_entry(num_tensor, tensor_dims,
                              tensor_shapes, _):
            """C Callback for NumpyOpProp::InferShape"""
            n_in = len(self.list_arguments())
            n_out = len(self.list_outputs())
            assert num_tensor == n_in + n_out

            shapes = [[tensor_shapes[i][j] for j in range(tensor_dims[i])] for i in range(n_in)]
            ishape, oshape = self.infer_shape(shapes)
            assert len(oshape) == n_out
            assert len(ishape) == n_in
            rshape = list(ishape) + list(oshape)
            for i in range(n_in+n_out):
                tensor_shapes[i] = cast(c_array_buf(mx_uint,
                                                    array('I', rshape[i])),
                                        POINTER(mx_uint))
                tensor_dims[i] = len(rshape[i])

        def list_outputs_entry(out, _):
            """C Callback for NumpyOpProp::ListOutputs"""
            ret = self.list_outputs()
            ret = [c_str(i) for i in ret] + [c_char_p(0)]
            ret = c_array(c_char_p, ret)
            out[0] = cast(ret, POINTER(POINTER(c_char)))

        def list_arguments_entry(out, _):
            """C Callback for NumpyOpProp::ListArguments"""
            ret = self.list_arguments()
            ret = [c_str(i) for i in ret] + [c_char_p(0)]
            ret = c_array(c_char_p, ret)
            out[0] = cast(ret, POINTER(POINTER(c_char)))


        self.info_ = NumpyOpInfo(fb_functype(forward_entry),
                                 fb_functype(backward_entry),
                                 infer_functype(infer_shape_entry),
                                 list_functype(list_outputs_entry),
                                 list_functype(list_arguments_entry),
                                 None, None, None, None, None)
        cb_ptr = format(cast(pointer(self.info_), c_void_p).value, 'x')
        # pylint: disable=E1101
        sym = symbol._internal._Native(*args,
                                       info=cb_ptr,
                                       need_top_grad=self.need_top_grad(),
                                       **kwargs)
        # keep a reference of ourself in PythonOp so we don't get garbage collected.
        PythonOp._ref_holder.append(self)
        return sym

class NDArrayOp(PythonOp):
    """Base class for numpy operators. numpy operators allow parts
    of computation in symbolic graph to be writen in numpy. This feature
    is intended for quickly hacking out a solution for non performance
    critical parts. Please consider write a c++ implementation if it becomes
    a bottleneck.
    Note that if your operator contains internal states (like arrays),
    it cannot be used for multi-gpu training.
    """
    def __init__(self, need_top_grad=True):
        super(NDArrayOp, self).__init__(need_top_grad)

    def get_symbol(self, *args, **kwargs):
        fb_functype = CFUNCTYPE(c_bool, c_int, POINTER(c_void_p), POINTER(c_int), c_void_p)
        infer_functype = CFUNCTYPE(c_bool, c_int, POINTER(c_int),
                                   POINTER(POINTER(mx_uint)), c_void_p)
        list_functype = CFUNCTYPE(c_bool, POINTER(POINTER(POINTER(c_char))), c_void_p)
        deps_functype = CFUNCTYPE(c_bool, c_int_p, c_int_p, c_int_p,
                                  c_int_p, POINTER(c_int_p), c_void_p)
        class NDArrayOpInfo(Structure):
            """Structure that holds Callback information. Passed to NDArrayOpProp"""
            _fields_ = [
                ('forward', fb_functype),
                ('backward', fb_functype),
                ('infer_shape', infer_functype),
                ('list_outputs', list_functype),
                ('list_arguments', list_functype),
                ('declare_backward_dependency', deps_functype),
                ('p_forward', c_void_p),
                ('p_backward', c_void_p),
                ('p_infer_shape', c_void_p),
                ('p_list_outputs', c_void_p),
                ('p_list_arguments', c_void_p),
                ('p_declare_backward_dependency', c_void_p)
                ]
        def forward_entry(num_ndarray, ndarraies, tags, _):
            """C Callback for NDArrayOp::Forward"""
            try:
                tensors = [[] for i in range(4)]
                for i in range(num_ndarray):
                    if tags[i] == 1:
                        tensors[tags[i]].append(NDArray(cast(ndarraies[i], NDArrayHandle),
                                                        writable=True))
                    else:
                        tensors[tags[i]].append(NDArray(cast(ndarraies[i], NDArrayHandle),
                                                        writable=False))
                self.forward(in_data=tensors[0], out_data=tensors[1])
            except Exception:
                print('Error in NDArrayOp.forward: %s' % traceback.format_exc())
                return False
            return True

        def backward_entry(num_ndarray, ndarraies, tags, _):
            """C Callback for NDArrayOp::Backward"""
            try:
                tensors = [[] for i in range(4)]
                for i in range(num_ndarray):
                    if tags[i] == 2:
                        tensors[tags[i]].append(NDArray(cast(ndarraies[i], NDArrayHandle),
                                                        writable=True))
                    else:
                        tensors[tags[i]].append(NDArray(cast(ndarraies[i], NDArrayHandle),
                                                        writable=False))
                self.backward(in_data=tensors[0], out_data=tensors[1],
                              in_grad=tensors[2], out_grad=tensors[3])
            except Exception:
                print('Error in NDArrayOp.backward: %s' % traceback.format_exc())
                return False
            return True

        def infer_shape_entry(num_tensor, tensor_dims,
                              tensor_shapes, _):
            """C Callback for NDArrayOpProp::InferShape"""
            try:
                n_in = len(self.list_arguments())
                n_out = len(self.list_outputs())
                assert num_tensor == n_in + n_out

                shapes = [[tensor_shapes[i][j] for j in range(tensor_dims[i])] for i in range(n_in)]
                ishape, oshape = self.infer_shape(shapes)
                assert len(oshape) == n_out
                assert len(ishape) == n_in
                rshape = list(ishape) + list(oshape)
                for i in range(n_in+n_out):
                    tensor_shapes[i] = cast(c_array_buf(mx_uint,
                                                        array('I', rshape[i])),
                                            POINTER(mx_uint))
                    tensor_dims[i] = len(rshape[i])
            except Exception:
                print('Error in NDArrayOp.infer_shape: %s' % traceback.format_exc())
                return False
            return True

        def list_outputs_entry(out, _):
            """C Callback for NDArrayOpProp::ListOutputs"""
            try:
                ret = self.list_outputs()
                ret = [c_str(i) for i in ret] + [c_char_p(0)]
                ret = c_array(c_char_p, ret)
                out[0] = cast(ret, POINTER(POINTER(c_char)))
            except Exception:
                print('Error in NDArrayOp.list_outputs: %s' % traceback.format_exc())
                return False
            return True

        def list_arguments_entry(out, _):
            """C Callback for NDArrayOpProp::ListArguments"""
            try:
                ret = self.list_arguments()
                ret = [c_str(i) for i in ret] + [c_char_p(0)]
                ret = c_array(c_char_p, ret)
                out[0] = cast(ret, POINTER(POINTER(c_char)))
            except Exception:
                print('Error in NDArrayOp.list_arguments: %s' % traceback.format_exc())
                return False
            return True

        def declare_backward_dependency(out_grad, in_data, out_data, num_dep, deps, _):
            """C Callback for NDArrayOpProp::DeclareBacwardDependency"""
            try:
                out_grad = [out_grad[i] for i in range(len(self.list_outputs()))]
                in_data = [in_data[i] for i in range(len(self.list_arguments()))]
                out_data = [out_data[i] for i in range(len(self.list_outputs()))]
                rdeps = self.declare_backward_dependency(out_grad, in_data, out_data)
                num_dep[0] = len(rdeps)
                rdeps = cast(c_array_buf(c_int, array('i', rdeps)), c_int_p)
                deps[0] = rdeps
            except Exception:
                print('Error in NDArrayOp.declare_backward_dependency: %s' % traceback.format_exc())
                return False
            return True

        self.info_ = NDArrayOpInfo(fb_functype(forward_entry),
                                   fb_functype(backward_entry),
                                   infer_functype(infer_shape_entry),
                                   list_functype(list_outputs_entry),
                                   list_functype(list_arguments_entry),
                                   deps_functype(declare_backward_dependency),
                                   None, None, None, None, None, None)
        cb_ptr = format(cast(pointer(self.info_), c_void_p).value, 'x')
        # pylint: disable=E1101
        sym = symbol._internal._NDArray(*args,
                                        info=cb_ptr,
                                        **kwargs)
        # keep a reference of ourself in PythonOp so we don't get garbage collected.
        PythonOp._ref_holder.append(self)
        return sym

    def declare_backward_dependency(self, out_grad, in_data, out_data):
        """Declare dependencies of this operator for backward pass.

        Parameters
        ----------
        out_grad : list of int
            ids of out_grad blobs.
        in_data : list of int
            ids of in_data blobs.
        out_data: list of int
            ids of out_data blobs.

        Returns
        -------
        deps : list of int
            ids of the needed blobs.
        """
        deps = []
        if self.need_top_grad():
            deps.extend(out_grad)
        deps.extend(in_data)
        deps.extend(out_data)
        return deps

class CustomOp(object):
    """Base class for operators implemented in python"""
    def __init__(self):
        pass

    def forward(self, is_train, req, in_data, out_data, aux):
        """Forward interface. Can override when creating new operators.

        Parameters
        ----------
        is_train : bool
            whether this is for training
        req : list of str
            how to assign to out_data. can be 'null', 'write', or 'add'.
            You can optionally use self.assign(dst, req, src) to handle this.
        in_data, out_data, aux: list of NDArrays
            input, output, and auxiliary states for forward. See document for
            corresponding arguments of Operator::Forward
        """
        # pylint: disable=W0613
        pass

    def backward(self, req, out_grad, in_data, out_data, in_grad, aux):
        """Backward interface. Can override when creating new operators.

        Parameters
        ----------
        req : list of str
            how to assign to in_grad. can be 'null', 'write', or 'add'.
            You can optionally use self.assign(dst, req, src) to handle this.
        out_grad, in_data, out_data, in_grad, aux : list of NDArrays
            input and output for backward. See document for
            corresponding arguments of Operator::Backward
        """
        # pylint: disable=W0613
        pass

    def assign(self, dst, req, src):
        """Helper function for assigning into dst depending on requirements."""
        if req == 'null':
            return
        elif req == 'write' or req == 'inplace':
            dst[:] = src
        elif req == 'add':
            dst[:] += src

class CustomOpProp(object):
    """Base class for operator property class implemented in python.

    Parameters
    ----------
    need_top_grad : bool
        The default declare_backward_dependency function. Use this value
        to determine whether this operator needs gradient input.
    """
    def __init__(self, need_top_grad=True):
        self.need_top_grad_ = need_top_grad

    def infer_shape(self, in_shape):
        """infer_shape interface. Can override when creating new operators.

        Parameters
        ----------
        in_shape : list
            List of argument shapes in the same order as
            declared in list_arguments.

        Returns
        -------
        in_shape : list
            List of argument shapes. Can be modified from in_shape.
        out_shape : list
            List of output shapes calculated from in_shape,
            in the same order as declared in list_outputs.
        aux_shape : Optional, list
            List of aux shapes calculated from in_shape,
            in the same order as declared in list_auxiliary_states.
        """
        return in_shape, (in_shape[0],)*len(self.list_outputs()), ()

    def infer_type(self, in_type):
        """infer_type interface. override to create new operators

        Parameters
        ----------
        in_type : list of np.dtype
            list of argument types in the same order as
            declared in list_arguments.

        Returns
        -------
        in_type : list
            list of argument types. Can be modified from in_type.
        out_type : list
            list of output types calculated from in_type,
            in the same order as declared in list_outputs.
        aux_type : Optional, list
            list of aux types calculated from in_type,
            in the same order as declared in list_auxiliary_states.
        """
        return in_type, [in_type[0]]*len(self.list_outputs()), \
            [in_type[0]]*len(self.list_auxiliary_states())

<<<<<<< HEAD
    def infer_storage_type(self, in_stype):
        """infer_storage_type interface. Used to infer storage type of
        inputs and outputs in the forward pass.

        Parameters
        ----------
        in_stype : list of stypes, Valid stypes are default, row_sparse and
            csr

        Returns
        -------
        in_stype : list
            list of argument stypes.
        out_stype : list
            list of output types calculated from in_stype,
            in the same order as declared in list_outputs.
        aux_type : Optional, list
            list of aux types calculated from in_stype,
            in the same order as declared in list_auxiliary_states.
        """
        return in_stype, [in_stype[0]]*len(self.list_outputs()), \
            [in_stype[0]]*len(self.list_auxiliary_states())

    def infer_storage_type_backward(self, ograd_stype, in_stype, out_stype, aux_stype):
        """infer_storage_type_backward interface. Used to infer storage
        type of inputs and outputs in the backward pass.

        Parameters
        ----------
        ograd_stype : list
            list of output gradient storage types.
        in_stype : list
            list of input storage types
        out_stype : list
            list of output storage types
        aux_stype : list
            list of auxiliary storage types

        Returns
        -------
        ograd_stype : list
            list of inferred output gradient storage types
        in_stype : list
            list of inferred input storage types
        out_stype : list
            list of inferred output storage types
        ingrad_stype : list
            list of inferred input gradient storage types
        aux_stype : list
            list of inferred storage types for auxiliary states.
        """
        return list(ograd_stype), list(in_stype), list(out_stype), list(in_stype), list(aux_stype)

=======
>>>>>>> cd47962f
    def list_outputs(self):
        """list_outputs interface. Can override when creating new operators.

        Returns
        -------
        outputs : list
            List of output blob names.
        """
        return ['output']

    def list_arguments(self):
        """list_arguments interface. Can override when creating new operators.

        Returns
        -------
        arguments : list
            List of argument blob names.
        """
        return ['data']

    def list_auxiliary_states(self):
        """list_auxiliary_states interface. Can override when creating new operators.

        Returns
        -------
        auxs : list
            list of auxiliary state blob names.
        """
        return []

    def declare_backward_dependency(self, out_grad, in_data, out_data):
        """Declare dependencies of this operator for backward pass.

        Parameters
        ----------
        out_grad : list of int
            ids of out_grad blobs.
        in_data : list of int
            ids of in_data blobs.
        out_data: list of int
            ids of out_data blobs.

        Returns
        -------
        deps : list of int
            ids of the needed blobs.
        """
        deps = []
        if self.need_top_grad_:
            deps.extend(out_grad)
        deps.extend(in_data)
        deps.extend(out_data)
        return deps

    def create_operator(self, ctx, in_shapes, in_dtypes):
        """Create an operator that carries out the real computation
        given the context, input shapes, and input data types."""
        # pylint: disable=W0613
        return CustomOp()

class _Registry(object):
    """CustomOp registry."""
    def __init__(self):
        self.ref_holder = {}
        self.counter = 0
        self.lock = Lock()

    def inc(self):
        """Get index for new entry."""
        self.lock.acquire()
        cur = self.counter
        self.counter += 1
        self.lock.release()
        return cur

_registry = _Registry()

def register(reg_name):
    """Register a subclass of CustomOpProp to the registry with name reg_name."""
    def do_register(prop_cls):
        """Register a subclass of CustomOpProp to the registry."""
        fb_functype = CFUNCTYPE(c_int, c_int, POINTER(c_void_p), POINTER(c_int),
                                POINTER(c_int), c_int, c_void_p)
        del_functype = CFUNCTYPE(c_int, c_void_p)

        infershape_functype = CFUNCTYPE(c_int, c_int, POINTER(c_int),
                                        POINTER(POINTER(mx_uint)), c_void_p)
        infertype_functype = CFUNCTYPE(c_int, c_int, POINTER(c_int), c_void_p)
        list_functype = CFUNCTYPE(c_int, POINTER(POINTER(POINTER(c_char))), c_void_p)
        deps_functype = CFUNCTYPE(c_int, c_int_p, c_int_p, c_int_p,
                                  c_int_p, POINTER(c_int_p), c_void_p)
        createop_functype = CFUNCTYPE(c_int, c_char_p, c_int, POINTER(POINTER(mx_uint)),
                                      POINTER(c_int), POINTER(c_int),
                                      POINTER(MXCallbackList), c_void_p)
        req_enum = ('null', 'write', 'inplace', 'add')

        def creator(op_type, argc, keys, vals, ret):
            """internal function"""
            assert py_str(op_type) == reg_name
            kwargs = dict([(py_str(keys[i]), py_str(vals[i])) for i in range(argc)])
            op_prop = prop_cls(**kwargs)

            def infer_shape_entry(num_tensor, tensor_dims,
                                  tensor_shapes, _):
                """C Callback for ``CustomOpProp::InferShape``."""
                try:
                    n_in = len(op_prop.list_arguments())
                    n_out = len(op_prop.list_outputs())
                    n_aux = len(op_prop.list_auxiliary_states())
                    assert num_tensor == n_in + n_out + n_aux

                    shapes = [[tensor_shapes[i][j] for j in range(tensor_dims[i])]
                              for i in range(n_in)]
                    ret = op_prop.infer_shape(shapes)
                    if len(ret) == 2:
                        ishape, oshape = ret
                        ashape = []
                    elif len(ret) == 3:
                        ishape, oshape, ashape = ret
                    else:
                        raise AssertionError("infer_shape must return 2 or 3 lists")
                    assert len(oshape) == n_out, \
                        "InferShape Error: expecting %d entries in returned output " \
                        "shapes, got %d."%(n_out, len(oshape))
                    assert len(ishape) == n_in, \
                        "InferShape Error: expecting %d entries in returned input " \
                        "shapes, got %d."%(n_in, len(ishape))
                    assert len(ashape) == n_aux, \
                        "InferShape Error: expecting %d entries in returned aux state " \
                        "shapes, got %d."%(n_aux, len(ashape))
                    rshape = list(ishape) + list(oshape) + list(ashape)
                    for i in range(n_in+n_out+n_aux):
                        tensor_shapes[i] = cast(c_array_buf(mx_uint,
                                                            array('I', rshape[i])),
                                                POINTER(mx_uint))
                        tensor_dims[i] = len(rshape[i])

                    infer_shape_entry._ref_holder = [tensor_shapes]
                except Exception:
                    print('Error in %s.infer_shape: %s' % (reg_name, traceback.format_exc()))
                    return False
                return True

<<<<<<< HEAD
            def infer_storage_type_backward_entry(num_tensor, tensor_stypes, _):
                """C Callback for CustomOpProp::InferStorageTypeBackward"""
                try:
                    n_in = len(op_prop.list_arguments())
                    n_out = len(op_prop.list_outputs())
                    n_aux = len(op_prop.list_auxiliary_states())
                    total_inputs = (n_in + 2 * n_out) if op_prop.need_top_grad_ else (n_in + n_out)
                    total_aux = n_aux
                    total_outputs = n_in
                    assert num_tensor == (total_inputs + total_aux + total_outputs)

                    ograd_stype = [_STORAGE_TYPE_ID_TO_STR[tensor_stypes[i]] \
                                   for i in range(n_out)] if op_prop.need_top_grad_ else []
                    ograd_stype_len = len(ograd_stype)
                    in_stype = [_STORAGE_TYPE_ID_TO_STR[tensor_stypes[i + ograd_stype_len]] \
                                     for i in range(n_in)]
                    out_stype = [_STORAGE_TYPE_ID_TO_STR
                                 [tensor_stypes[i + ograd_stype_len + n_in]] \
                                      for i in range(n_out)]
                    aux_stype = [_STORAGE_TYPE_ID_TO_STR
                                 [tensor_stypes
                                  [i + ograd_stype_len + n_in + n_out]] \
                                    for i in range(total_aux)]
                    ret = op_prop.infer_storage_type_backward(ograd_stype,
                                                              in_stype,
                                                              out_stype,
                                                              aux_stype)
                    if len(ret) == 4:
                        ogstype, istype, ostype, igstype = ret
                        astype = []
                    elif len(ret) == 5:
                        ogstype, istype, ostype, igstype, astype = ret
                    else:
                        raise AssertionError("infer_storage_type_backward must return 4 or 5 lists")
                    assert len(ogstype) == len(ograd_stype), \
                        "InferStorageTypeBackward Error: expecting %d "\
                        "entries in returned output gradient " \
                        "stypes, got %d."%(len(ograd_stype), len(ogstype))
                    assert len(ostype) == len(out_stype), \
                        "InferStorageTypeBackward Error: expecting %d entries in returned output " \
                        "stypes, got %d."%(len(out_stype), len(ostype))
                    assert len(istype) == len(in_stype), \
                        "InferStorageTypeBackward Error: expecting %d entries in returned input " \
                        "stypes, got %d."%(len(in_stype), len(istype))
                    assert len(astype) == len(aux_stype), \
                        "InferStorageTypeBackward Error: expecting %d "\
                        "entries in returned aux_stypes " \
                        "stypes, got %d."%(len(aux_stype), len(astype))
                    rtype = list(ogstype) + list(istype) + \
                            list(ostype) + list(igstype) + list(astype)
                    for i, dtype in enumerate(rtype):
                        tensor_stypes[i] = _STORAGE_TYPE_STR_TO_ID[dtype]
                    infer_storage_type_backward_entry._ref_holder = [tensor_stypes]
                except Exception:
                    print('Error in %s.infer_type: %s' % (reg_name, traceback.format_exc()))
                    return False
                return True


            def infer_storage_type_entry(num_tensor, tensor_stypes, _):
                """C Callback for CustomOpProp::InferStorageType"""
                try:
                    n_in = len(op_prop.list_arguments())
                    n_out = len(op_prop.list_outputs())
                    n_aux = len(op_prop.list_auxiliary_states())
                    assert num_tensor == n_in + n_out + n_aux

                    stypes = [_STORAGE_TYPE_ID_TO_STR[tensor_stypes[i]] for i in range(n_in)]
                    ret = op_prop.infer_storage_type(stypes)
                    if len(ret) == 2:
                        istype, ostype = ret
                        astype = []
                    elif len(ret) == 3:
                        istype, ostype, astype = ret
                    else:
                        raise AssertionError("infer_storage_type must return 2 or 3 lists")

                    assert len(ostype) == n_out, \
                        "InferStorageType Error: expecting %d entries in returned output " \
                        "stypes, got %d."%(n_out, len(ostype))
                    assert len(istype) == n_in, \
                        "InferStorageType Error: expecting %d entries in returned input " \
                        "stypes, got %d."%(n_in, len(istype))
                    assert len(astype) == n_aux, \
                        "InferStorageType Error: expecting %d entries in returned aux state " \
                        "stypes, got %d."%(n_aux, len(astype))
                    rtype = list(istype) + list(ostype) + list(astype)
                    for i, dtype in enumerate(rtype):
                        tensor_stypes[i] = _STORAGE_TYPE_STR_TO_ID[dtype]

                    infer_storage_type_entry._ref_holder = [tensor_stypes]
                except Exception:
                    print('Error in %s.infer_type: %s' % (reg_name, traceback.format_exc()))
                    return False
                return True


=======
>>>>>>> cd47962f
            def infer_type_entry(num_tensor, tensor_types, _):
                """C Callback for CustomOpProp::InferType"""
                try:
                    n_in = len(op_prop.list_arguments())
                    n_out = len(op_prop.list_outputs())
                    n_aux = len(op_prop.list_auxiliary_states())
                    assert num_tensor == n_in + n_out + n_aux

                    types = [_DTYPE_MX_TO_NP[tensor_types[i]] for i in range(n_in)]
                    ret = op_prop.infer_type(types)
                    if len(ret) == 2:
                        itype, otype = ret
                        atype = []
                    elif len(ret) == 3:
                        itype, otype, atype = ret
                    else:
                        raise AssertionError("infer_type must return 2 or 3 lists")
                    assert len(otype) == n_out, \
                        "InferType Error: expecting %d entries in returned output " \
                        "shapes, got %d."%(n_out, len(otype))
                    assert len(itype) == n_in, \
                        "InferType Error: expecting %d entries in returned input " \
                        "shapes, got %d."%(n_in, len(itype))
                    assert len(atype) == n_aux, \
                        "InferType Error: expecting %d entries in returned aux state " \
                        "shapes, got %d."%(n_aux, len(atype))
                    rtype = list(itype) + list(otype) + list(atype)
                    for i, dtype in enumerate(rtype):
                        tensor_types[i] = _DTYPE_NP_TO_MX[dtype]

                    infer_type_entry._ref_holder = [tensor_types]
                except Exception:
                    print('Error in %s.infer_type: %s' % (reg_name, traceback.format_exc()))
                    return False
                return True

            def list_outputs_entry(out, _):
                """C Callback for CustomOpProp::ListOutputs"""
                try:
                    ret = op_prop.list_outputs()
                    ret = [c_str(i) for i in ret] + [c_char_p(0)]
                    ret = c_array(c_char_p, ret)
                    out[0] = cast(ret, POINTER(POINTER(c_char)))

                    list_outputs_entry._ref_holder = [out]
                except Exception:
                    print('Error in %s.list_outputs: %s' % (reg_name, traceback.format_exc()))
                    return False
                return True

            def list_arguments_entry(out, _):
                """C Callback for CustomOpProp::ListArguments"""
                try:
                    ret = op_prop.list_arguments()
                    ret = [c_str(i) for i in ret] + [c_char_p(0)]
                    ret = c_array(c_char_p, ret)
                    out[0] = cast(ret, POINTER(POINTER(c_char)))

                    list_arguments_entry._ref_holder = [out]
                except Exception:
                    print('Error in %s.list_arguments: %s' % (reg_name, traceback.format_exc()))
                    return False
                return True

            def list_auxiliary_states_entry(out, _):
                """C Callback for CustomOpProp::ListAuxiliaryStates"""
                try:
                    ret = op_prop.list_auxiliary_states()
                    ret = [c_str(i) for i in ret] + [c_char_p(0)]
                    ret = c_array(c_char_p, ret)
                    out[0] = cast(ret, POINTER(POINTER(c_char)))

                    list_auxiliary_states_entry._ref_holder = [out]
                except Exception:
                    tb = traceback.format_exc()
                    print('Error in %s.list_auxiliary_states: %s' % (reg_name, tb))
                    return False
                return True

            def declare_backward_dependency_entry(out_grad, in_data, out_data, num_dep, deps, _):
                """C Callback for CustomOpProp::DeclareBacwardDependency"""
                try:
                    out_grad = [out_grad[i] for i in range(len(op_prop.list_outputs()))]
                    in_data = [in_data[i] for i in range(len(op_prop.list_arguments()))]
                    out_data = [out_data[i] for i in range(len(op_prop.list_outputs()))]
                    rdeps = op_prop.declare_backward_dependency(out_grad, in_data, out_data)
                    num_dep[0] = len(rdeps)
                    rdeps = cast(c_array_buf(c_int, array('i', rdeps)), c_int_p)
                    deps[0] = rdeps

                    declare_backward_dependency_entry._ref_holder = [deps]
                except Exception:
                    tb = traceback.format_exc()
                    print('Error in %s.declare_backward_dependency: %s' % (reg_name, tb))
                    return False
                return True

            def create_operator_entry(ctx, num_inputs, shapes, ndims, dtypes, ret, _):
                """C Callback for CustomOpProp::CreateOperator"""
                try:
                    ctx = py_str(ctx)
                    sep = ctx.find('(')
                    ctx = context.Context(ctx[:sep], int(ctx[sep+1:-1]))
                    ndims = [ndims[i] for i in range(num_inputs)]
                    shapes = [[shapes[i][j] for j in range(ndims[i])] for i in range(num_inputs)]
                    dtypes = [dtypes[i] for i in range(num_inputs)]
                    op = op_prop.create_operator(ctx, shapes, dtypes)

                    def forward_entry(num_ndarray, ndarraies, tags, reqs, is_train, _):
                        """C Callback for CustomOp::Forward"""
                        try:
                            tensors = [[] for i in range(5)]
                            for i in range(num_ndarray):
                                if tags[i] == 1 or tags[i] == 4:
                                    tensors[tags[i]].append(NDArray(cast(ndarraies[i],
                                                                         NDArrayHandle),
                                                                    writable=True))
                                else:
                                    tensors[tags[i]].append(NDArray(cast(ndarraies[i],
                                                                         NDArrayHandle),
                                                                    writable=False))
                            reqs = [req_enum[reqs[i]] for i in range(len(tensors[1]))]
                            with ctx:
                                op.forward(is_train=is_train, req=reqs,
                                           in_data=tensors[0], out_data=tensors[1],
                                           aux=tensors[4])
                        except Exception:
                            print('Error in CustomOp.forward: %s' % traceback.format_exc())
                            return False
                        return True

                    def backward_entry(num_ndarray, ndarraies, tags, reqs, is_train, _):
                        """C Callback for CustomOp::Backward"""
                        # pylint: disable=W0613
                        try:
                            tensors = [[] for i in range(5)]
                            for i in range(num_ndarray):
<<<<<<< HEAD
                                # continue for ograd when need_top_grad_ is False
                                # This will cause len(ograd) = 1 when passed to backward
                                if not op_prop.need_top_grad_ and tags[i] == 3:
                                    tensors[tags[i]].append(NDArray(cast(ndarraies[i],
                                                                         NDArrayHandle),
                                                                    writable=False))
                                elif tags[i] == 2 or tags[i] == 4:
                                    tensors[tags[i]].append(_ndarray_cls(cast(ndarraies[i],
                                                                              NDArrayHandle),
                                                                         writable=True))
=======
                                if tags[i] == 2 or tags[i] == 4:
                                    tensors[tags[i]].append(NDArray(cast(ndarraies[i],
                                                                         NDArrayHandle),
                                                                    writable=True))
>>>>>>> cd47962f
                                else:
                                    tensors[tags[i]].append(NDArray(cast(ndarraies[i],
                                                                         NDArrayHandle),
                                                                    writable=False))
                            reqs = [req_enum[reqs[i]] for i in range(len(tensors[2]))]
                            with ctx:
                                op.backward(req=reqs,
                                            in_data=tensors[0], out_data=tensors[1],
                                            in_grad=tensors[2], out_grad=tensors[3],
                                            aux=tensors[4])
                        except Exception:
                            print('Error in CustomOp.backward: %s' % traceback.format_exc())
                            return False
                        return True

                    cur = _registry.inc()

                    def delete_entry(_):
                        """C Callback for CustomOp::del"""
                        try:
                            del _registry.ref_holder[cur]
                        except Exception:
                            print('Error in CustomOp.delete: %s' % traceback.format_exc())
                            return False
                        return True

                    callbacks = [del_functype(delete_entry),
                                 fb_functype(forward_entry),
                                 fb_functype(backward_entry)]
                    callbacks = [cast(i, CFUNCTYPE(c_int)) for i in callbacks]
                    contexts = [None, None, None]
                    ret[0] = MXCallbackList(c_int(len(callbacks)),
                                            cast(c_array(CFUNCTYPE(c_int), callbacks),
                                                 POINTER(CFUNCTYPE(c_int))),
                                            cast(c_array(c_void_p, contexts),
                                                 POINTER(c_void_p)))
                    op._ref_holder = [ret]
                    _registry.ref_holder[cur] = op
                except Exception:
                    print('Error in %s.create_operator: %s' % (reg_name, traceback.format_exc()))
                    return False
                return True

            cur = _registry.inc()

            def delete_entry(_):
                """C Callback for CustomOpProp::del"""
                try:
                    del _registry.ref_holder[cur]
                except Exception:
                    print('Error in CustomOpProp.delete: %s' % traceback.format_exc())
                    return False
                return True

            callbacks = [del_functype(delete_entry),
                         list_functype(list_arguments_entry),
                         list_functype(list_outputs_entry),
                         list_functype(list_auxiliary_states_entry),
                         infershape_functype(infer_shape_entry),
                         deps_functype(declare_backward_dependency_entry),
                         createop_functype(create_operator_entry),
                         infertype_functype(infer_type_entry)]
            callbacks = [cast(i, CFUNCTYPE(c_int)) for i in callbacks]
            contexts = [None]*len(callbacks)
            ret[0] = MXCallbackList(c_int(len(callbacks)),
                                    cast(c_array(CFUNCTYPE(c_int), callbacks),
                                         POINTER(CFUNCTYPE(c_int))),
                                    cast(c_array(c_void_p, contexts),
                                         POINTER(c_void_p)))
            op_prop._ref_holder = [ret]
            _registry.ref_holder[cur] = op_prop
            return True

        creator_functype = CFUNCTYPE(c_int, c_char_p, c_int, POINTER(c_char_p),
                                     POINTER(c_char_p), POINTER(MXCallbackList))
        creator_func = creator_functype(creator)
        check_call(_LIB.MXCustomOpRegister(c_str(reg_name), creator_func))
        cur = _registry.inc()
        _registry.ref_holder[cur] = creator_func
        return prop_cls
    return do_register

register("custom_op")(CustomOpProp)<|MERGE_RESOLUTION|>--- conflicted
+++ resolved
@@ -518,7 +518,6 @@
         return in_type, [in_type[0]]*len(self.list_outputs()), \
             [in_type[0]]*len(self.list_auxiliary_states())
 
-<<<<<<< HEAD
     def infer_storage_type(self, in_stype):
         """infer_storage_type interface. Used to infer storage type of
         inputs and outputs in the forward pass.
@@ -572,8 +571,6 @@
         """
         return list(ograd_stype), list(in_stype), list(out_stype), list(in_stype), list(aux_stype)
 
-=======
->>>>>>> cd47962f
     def list_outputs(self):
         """list_outputs interface. Can override when creating new operators.
 
@@ -717,7 +714,6 @@
                     return False
                 return True
 
-<<<<<<< HEAD
             def infer_storage_type_backward_entry(num_tensor, tensor_stypes, _):
                 """C Callback for CustomOpProp::InferStorageTypeBackward"""
                 try:
@@ -815,8 +811,6 @@
                 return True
 
 
-=======
->>>>>>> cd47962f
             def infer_type_entry(num_tensor, tensor_types, _):
                 """C Callback for CustomOpProp::InferType"""
                 try:
@@ -954,7 +948,6 @@
                         try:
                             tensors = [[] for i in range(5)]
                             for i in range(num_ndarray):
-<<<<<<< HEAD
                                 # continue for ograd when need_top_grad_ is False
                                 # This will cause len(ograd) = 1 when passed to backward
                                 if not op_prop.need_top_grad_ and tags[i] == 3:
@@ -965,14 +958,8 @@
                                     tensors[tags[i]].append(_ndarray_cls(cast(ndarraies[i],
                                                                               NDArrayHandle),
                                                                          writable=True))
-=======
-                                if tags[i] == 2 or tags[i] == 4:
-                                    tensors[tags[i]].append(NDArray(cast(ndarraies[i],
-                                                                         NDArrayHandle),
-                                                                    writable=True))
->>>>>>> cd47962f
                                 else:
-                                    tensors[tags[i]].append(NDArray(cast(ndarraies[i],
+                                    tensors[tags[i]].append(_ndarray_cls(cast(ndarraies[i],
                                                                          NDArrayHandle),
                                                                     writable=False))
                             reqs = [req_enum[reqs[i]] for i in range(len(tensors[2]))]
