# pylint: disable=fixme, invalid-name, unused-argument, too-many-arguments, no-name-in-module
"""Common Optimization algorithms with regularizations."""
import math
import ctypes
from .base import _LIB, check_call
from .base import c_array, mx_uint, mx_float, c_str
from .base import OptimizerHandle, OptimizerCreator
from .ndarray import NDArray, zeros, clip, sqrt
from .random import normal

class Optimizer(object):
    """Base class of all optimizers."""
    opt_registry = {}

    @staticmethod
    def register(klass):
        """Register optimizers to the optimizer factory"""
        assert(isinstance(klass, type))
        name = klass.__name__.lower()
        if name in Optimizer.opt_registry:
            print('WARNING: New optimizer %s.%s is overriding ' \
                  'existing optimizer %s.%s'%(
                      klass.__module__, klass.__name__,
                      Optimizer.opt_registry[name].__module__,
                      Optimizer.opt_registry[name].__name__))
        Optimizer.opt_registry[name] = klass
        return klass

    @staticmethod
    def create_optimizer(name, rescale_grad=1, **kwargs):
        """Create an optimizer with specified name.

        Parameters
        ----------
        name: str
            Name of required optimizer. Should be the name
            of a subclass of Optimizer. Case insensitive.

        rescale_grad : float
            Rescaling factor on gradient.

        kwargs: dict
            Parameters for optimizer

        Returns
        -------
        opt : Optimizer
            The result optimizer.
        """
        if name.lower() in Optimizer.opt_registry:
            return Optimizer.opt_registry[name.lower()](
                rescale_grad=rescale_grad,
                **kwargs)
        else:
            raise ValueError('Cannot find optimizer %s' % name)

    @staticmethod
    def _init_cc_optimizer(name, param_keys, param_vals):
        """Initialize handle to C++ optimizer.

        Parameters
        ----------
        name : str
            name of the optimizer registered with MXNET_REGISTER_OPTIMIZER
        param_keys : list of str
            list of argument names passed to Init(kwargs)
        param_vals : list
            corresponding values

        Returns
        -------
        handle : OptimizerHandle
            handle to the optimizer
        """
        creator = OptimizerCreator()
        check_call(_LIB.MXOptimizerFindCreator(c_str(name),
                                               ctypes.byref(creator)))
        assert creator, "Cannot find c++ implementation of optimizer \
                        registered with name "+name
        param_keys = c_array(ctypes.c_char_p, [c_str(s) for s in param_keys])
        param_vals = c_array(ctypes.c_char_p, [c_str(str(s)) for s in param_vals])
        handle = OptimizerHandle()
        check_call(_LIB.MXOptimizerCreateOptimizer(
            creator,
            mx_uint(len(param_keys)),
            param_keys, param_vals,
            ctypes.byref(handle)))
        return handle

    def __init__(self, rescale_grad=1, arg_names=None, wd=0.):
        self.rescale_grad = rescale_grad
        self.lr_scale = {}
        self.num_update = 0
        self._index_update_count = {}
        self.wd = wd
        self.specialized = False
        self.weight_set = set([])
        if arg_names is not None:
            self.specialized = True
            index = 0
            for name in arg_names:
                if name.endswith('data') or name.endswith('label'):
                    continue
                elif name.endswith("weight"):
                    self.weight_set.add(index)
                index += 1


    def create_state(self, index, weight):
        """Create additional optimizer state such as momentum.
        override in implementations."""

    def update(self, index, weight, grad, state):
        """Update the parameters. override in implementations"""

    def set_lr_scale(self, args_lrscale):
        """Set individual learning rate scale for parameters

        Parameters
        ----------
        args_lrscale : dict of index to float
            set the lr multipler for index to float
        """
        self.lr_scale = args_lrscale.copy()

    def _update_count(self, index):
        """
        update num_update

        Parameters:
        index : int
            The index will be updated
        """
        if index not in self._index_update_count:
            self._index_update_count[index] = 0
        self._index_update_count[index] += 1
        self.num_update = max(self._index_update_count[index], self.num_update)

    def _get_wd(self, index):
        """get weight decay for index.
        Returns 0 for non-weights if the name of weights are provided for __init__.

        Parameters
        ----------
        index : int
            The index for weight

        Returns
        -------
        wd : float
            weight decay for this index
        """
        wd = self.wd
        if self.specialized == True:
            wd = 0.
            if index in self.weight_set:
                wd = self.wd
        return wd

#convenience wrapper for Optimizer.Register
register = Optimizer.register

@register
class SGD(Optimizer):
    """A very simple SGD optimizer with momentum and weight regularization.

    Parameters
    ----------
    learning_rate : float, optional
        learning_rate of SGD

    momentum : float, optional
       momentum value

    wd : float, optional
        L2 regularization coefficient add to all the weights

    rescale_grad : float, optional
        rescaling factor of gradient.

    clip_gradient : float, optional
        clip gradient in range [-clip_gradient, clip_gradient]

    arg_names : list(str), optional
        special treat weight decay in parameter ends with bias, gamma, and beta
    """
    def __init__(self, learning_rate=0.01, momentum=0.0,
                 wd=0.0001, rescale_grad=1, clip_gradient=None,
                 lr_scheduler=None, arg_names=None):
        super(SGD, self).__init__(rescale_grad, arg_names, wd)
        self.lr = learning_rate
        self.momentum = momentum
        self.clip_gradient = clip_gradient
        self.lr_scheduler = lr_scheduler
        if lr_scheduler is not None:
            self.lr_scheduler.base_lr = learning_rate

    def create_state(self, index, weight):
        """Create additional optimizer state such as momentum.

        Parameters
        ----------
        weight : NDArray
            The weight data

        """
        if self.momentum == 0.0:
            return None
        else:
            return zeros(weight.shape, weight.context)

    def update(self, index, weight, grad, state):
        """Update the parameters.

        Parameters
        ----------
        index : int
            An unique integer key used to index the parameters

        weight : NDArray
            weight ndarray

        grad : NDArray
            grad ndarray

        state : NDArray or other objects returned by init_state
            The auxiliary state used in optimization.
        """
        assert(isinstance(weight, NDArray))
        assert(isinstance(grad, NDArray))
        if self.lr_scheduler is not None:
            lr = self.lr_scheduler(self.num_update)
            self._update_count(index)
        else:
            lr = self.lr
        lr *= self.lr_scale.get(index, 1.0)

        wd = self._get_wd(index)

        grad = grad * self.rescale_grad
        if self.clip_gradient is not None:
            grad = clip(grad, -self.clip_gradient, self.clip_gradient)

        if state:
            mom = state
            mom[:] *= self.momentum
            mom[:] += -lr * (grad + wd * weight)
            weight[:] += mom
        else:
            assert self.momentum == 0.0
            weight[:] += -lr * (grad + self.wd * weight)

@register
class SGLD(Optimizer):
    """Stochastic Langevin Dynamics Updater to sample from a distribution.

    Parameters
    ----------
    learning_rate : float, optional
        learning_rate of SGD

    wd : float, optional
        L2 regularization coefficient add to all the weights

    rescale_grad : float, optional
        rescaling factor of gradient.

    clip_gradient : float, optional
        clip gradient in range [-clip_gradient, clip_gradient]

    arg_names : list(str), optional
        special treat weight decay in parameter ends with bias, gamma, and beta
    """
    def __init__(self, learning_rate=0.01,
                 wd=0.0001, rescale_grad=1, clip_gradient=None,
                 lr_scheduler=None, arg_names=None):
        super(SGLD, self).__init__(rescale_grad, arg_names)
        self.lr = learning_rate
        self.wd = wd
        self.clip_gradient = clip_gradient
        self.lr_scheduler = lr_scheduler
        if lr_scheduler is not None:
            self.lr_scheduler.base_lr = learning_rate

    def create_state(self, index, weight):
        """Create additional optimizer state such as momentum.

        Parameters
        ----------
        weight : NDArray
            The weight data

        """
        return None

    def update(self, index, weight, grad, state):
        """Update the parameters.

        Parameters
        ----------
        index : int
            An unique integer key used to index the parameters

        weight : NDArray
            weight ndarray

        grad : NDArray
            grad ndarray

        state : NDArray or other objects returned by init_state
            The auxiliary state used in optimization.
        """
        assert(isinstance(weight, NDArray))
        assert(isinstance(grad, NDArray))
        if self.lr_scheduler is not None:
            lr = self.lr_scheduler(self.num_update)
            self._update_count(index)
        else:
            lr = self.lr
        lr *= self.lr_scale.get(index, 1.0)

        wd = self.wd
        if self.specialized == True:
            wd = 0.
            if index in self.weight_set:
                wd = self.wd

        grad = grad * self.rescale_grad
        if self.clip_gradient is not None:
            grad = clip(grad, -self.clip_gradient, self.clip_gradient)
        weight[:] += - lr/2 * (grad + wd * weight) \
                     + normal(0, math.sqrt(lr), weight.shape, weight.context)


@register
class ccSGD(Optimizer):
    """A very simple SGD optimizer with momentum and weight regularization.
    Implemented in C++.

    Parameters
    ----------
    learning_rate : float, optional
        learning_rate of SGD

    momentum : float, optional
       momentum value

    wd : float, optional
        L2 regularization coefficient add to all the weights

    rescale_grad : float, optional
        rescaling factor of gradient.

    clip_gradient : float, optional
        clip gradient in range [-clip_gradient, clip_gradient]
    """
    def __init__(self, learning_rate=0.01, momentum=0.0,
                 wd=0.0001, rescale_grad=1, clip_gradient=-1,
                 lr_scheduler=None, arg_names=None):
        super(ccSGD, self).__init__(rescale_grad, arg_names, wd)
        self.lr = learning_rate
        self.momentum = momentum
        self.clip_gradient = clip_gradient
        self.lr_scheduler = lr_scheduler
        if lr_scheduler is not None:
            self.lr_scheduler.base_lr = learning_rate

        self.handle = Optimizer._init_cc_optimizer(
            'ccsgd',
            ['momentum', 'rescale_grad', 'clip_gradient'],
            [momentum, rescale_grad, clip_gradient])

    def __getstate__(self):
        this = self.__dict__.copy()
        if this.get('handle', None) is not None:
            this['handle'] = True
        else:
            this['handle'] = False

    def __setstate__(self, state):
        if state.get('handle', False):
            state['handle'] = Optimizer._init_cc_optimizer(
                'ccsgd',
                ['momentum', 'rescale_grad', 'clip_gradient'],
                [state['momentum'], state['rescale_grad'], state['clip_gradient']])
        self.__dict__.update(state)

    def create_state(self, index, weight):
        return None

    def update(self, index, weight, grad, state):
        """Update the parameters.

        Parameters
        ----------
        index : int
            An unique integer key used to index the parameters

        weight : NDArray
            weight ndarray

        grad : NDArray
            grad ndarray

        state : NDArray or other objects returned by init_state
            The auxiliary state used in optimization.
        """
        assert(isinstance(weight, NDArray))
        assert(isinstance(grad, NDArray))
        if self.lr_scheduler is not None:
            lr = self.lr_scheduler(self.num_update)
            self._update_count(index)
        else:
            lr = self.lr
        lr *= self.lr_scale.get(index, 1.0)
        wd = self._get_wd(index)
        check_call(_LIB.MXOptimizerUpdate(self.handle,
                                          ctypes.c_int(index),
                                          weight.handle,
                                          grad.handle,
                                          mx_float(lr),
                                          mx_float(wd)))

@register
class Adam(Optimizer):
    """Adam optimizer as described in [King2014]_.

    .. [King2014] Diederik Kingma, Jimmy Ba,
       *Adam: A Method for Stochastic Optimization*,
       http://arxiv.org/abs/1412.6980

    the code in this class was adapted from
    https://github.com/mila-udem/blocks/blob/master/blocks/algorithms/__init__.py#L765

    Parameters
    ----------
    learning_rate : float, optional
        Step size.
        Default value is set to 0.002.
    beta1 : float, optional
        Exponential decay rate for the first moment estimates.
        Default value is set to 0.9.
    beta2 : float, optional
        Exponential decay rate for the second moment estimates.
        Default value is set to 0.999.
    epsilon : float, optional
        Default value is set to 1e-8.
    decay_factor : float, optional
        Default value is set to 1 - 1e-8.

    wd : float, optional
        L2 regularization coefficient add to all the weights
    rescale_grad : float, optional
        rescaling factor of gradient.

    clip_gradient : float, optional
        clip gradient in range [-clip_gradient, clip_gradient]
    """
    def __init__(self, learning_rate=0.002,
                 beta1=0.9, beta2=0.999, epsilon=1e-8,
                 decay_factor=(1 - 1e-8),
                 wd=0.,
                 rescale_grad=1, clip_gradient=None,
                 lr_scheduler=None, arg_names=None):
        super(Adam, self).__init__(rescale_grad, arg_names, wd)
        self.lr = learning_rate
        self.beta1 = beta1
        self.beta2 = beta2
        self.epsilon = epsilon
        self.decay_factor = decay_factor
        self.clip_gradient = clip_gradient
        self.lr_scheduler = lr_scheduler
        if lr_scheduler is not None:
            self.lr_scheduler.base_lr = learning_rate
        self.time = 0
        self.time_first_index = None

    def create_state(self, index, weight):
        """Create additional optimizer state: mean, variance

        Parameters
        ----------
        weight : NDArray
            The weight data

        """
        self.time_first_index = None  # time is incremented only on the first index
        return (zeros(weight.shape, weight.context),  # mean
                zeros(weight.shape, weight.context))  # variance

    def update(self, index, weight, grad, state):
        """Update the parameters.

        Parameters
        ----------
        index : int
            An unique integer key used to index the parameters

        weight : NDArray
            weight ndarray

        grad : NDArray
            grad ndarray

        state : NDArray or other objects returned by init_state
            The auxiliary state used in optimization.
        """
        assert(isinstance(weight, NDArray))
        assert(isinstance(grad, NDArray))
        if self.lr_scheduler is not None:
            lr = self.lr_scheduler(self.num_update)
            self._update_count(index)
        else:
            lr = self.lr
        lr *= self.lr_scale.get(index, 1.0)

        mean, variance = state

        # increment time only when the first parameters is called
        if self.time_first_index is None:
            self.time_first_index = index
            self.time = 0  # all parameters share the same time
        elif self.time_first_index == index:
            self.time += 1

        t1 = self.time + 1
        learning_rate = (lr *
                         math.sqrt(1. - self.beta2**t1) /
                         (1. - self.beta1**t1))
        beta_1t = self.beta1 * self.decay_factor ** (t1 - 1)

        grad = grad * self.rescale_grad
        if self.clip_gradient is not None:
            grad = clip(grad, -self.clip_gradient, self.clip_gradient)

        mean_t = beta_1t * mean + (1. - beta_1t) * grad
        variance_t = (self.beta2 * variance +
                      (1. - self.beta2) * grad * grad)
        step = (learning_rate * mean_t /
                (sqrt(variance_t) + self.epsilon))
        wd = self._get_wd(index)
        if wd > 0.:
            step += lr * wd * weight

        weight[:] += -step
        mean[:] = mean_t
        variance[:] = variance_t

@register
<<<<<<< HEAD
class ccRMSProp(Optimizer):
    """RMSProp optimizer of Tieleman & Hinton, 2012,

    This code follows the version in http://cs231n.github.io/neural-networks-3/#ada.

    Implemented in C++.
=======
class AdaGrad(Optimizer):
    """AdaGrad optimizer of Duchi et al., 2011,

    This code follows the version in http://arxiv.org/pdf/1212.5701v1.pdf  Eq(5)
    by Matthew D. Zeiler, 2012. AdaGrad will help the network to converge faster
    in some cases.
>>>>>>> fc922f01

    Parameters
    ----------
    learning_rate : float, optional
        Step size.
<<<<<<< HEAD
        Default value is set to 0.002.
    decay_rate: float, optional
        decay factor of moving average for gradient, gradient^2.
        Default value is set to 0.95.
    epsilon: float, optional
        Smoothing term (1e-8) that avoids division by zero.
    wd: float, optional
        L2 regularization coefficient add to all the weights
    rescale_grad : float, optional
        rescaling factor of gradient.
    clip_gradient : float, optional
        if clip_gradient > 0, clip gradient in range [-clip_gradient, clip_gradient]
    """
    def __init__(self, learning_rate=0.0002, decay_rate=0.95,
                 epsilon=1e-4, wd=1.0, momentum=0.0,
                 rescale_grad=1.0, clip_gradient=-1.0,
                 lr_scheduler=None):
        super(ccRMSProp, self).__init__(rescale_grad)
        self.lr = learning_rate
        self.decay_rate = decay_rate
        self.epsilon = epsilon
        self.wd = wd
        self.rescale_grad = rescale_grad
        self.clip_gradient = clip_gradient
        self.lr_scheduler = lr_scheduler
        if lr_scheduler is not None:
            self.lr_scheduler.base_lr = learning_rate

        self.handle = Optimizer._init_cc_optimizer(
            'ccrmsprop',
            ['decay_rate', 'epsilon', 'wd', 'rescale_grad', 'clip_gradient'],
            [decay_rate, epsilon, wd, rescale_grad, clip_gradient])

    def create_state(self, index, weight):
        return None

    def update(self, index, weight, grad, state):
        """Update the parameters.

        Parameters
        ----------
        index : int
            An unique integer key used to index the parameters

        weight : NDArray
            weight ndarray

        grad : NDArray
            grad ndarray

        state : NDArray or other objects returned by init_state
            The auxiliary state used in optimization.
        """
        assert(isinstance(weight, NDArray))
        assert(isinstance(grad, NDArray))
        if self.lr_scheduler is not None:
            lr = self.lr_scheduler(self.num_update)
            self._update_count(index)
        else:
            lr = self.lr
        lr *= self.lr_scale.get(index, 1.0)
        check_call(_LIB.MXOptimizerUpdate(self.handle,
                                          ctypes.c_int(index),
                                          weight.handle,
                                          grad.handle,
                                          mx_float(lr)))
=======
        Default value is set to 0.05.
    wd : float, optional
        L2 regularization coefficient add to all the weights
    rescale_grad : float, optional
        rescaling factor of gradient.
    eps: float, optional
        A small float number to make the updating processing stable
        Default value is set to 1e-7.
    """
    def __init__(self, learning_rate=0.05, wd=0., rescale_grad=1, eps=1e-7, arg_names=None):
        super(AdaGrad, self).__init__(rescale_grad, arg_names, wd)
        self.lr = learning_rate
        self.float_stable_eps = eps
        self.rescale_grad = rescale_grad
    def create_state(self, index, weight):
        return zeros(weight.shape, weight.context)   #history
    def update(self, index, weight, grad, state):
        assert(isinstance(weight, NDArray))
        assert(isinstance(grad, NDArray))
        grad = grad * self.rescale_grad
        history = state
        history[:] += (grad * grad)
        weight[:] += -self.lr * (grad / sqrt(history + self.float_stable_eps) + self.wd * weight)
>>>>>>> fc922f01

@register
class RMSProp(Optimizer):
    """RMSProp optimizer of Tieleman & Hinton, 2012,

    This code follows the version in  http://arxiv.org/pdf/1308.0850v5.pdf Eq(38) - Eq(45)
    by Alex Graves, 2013.

    Parameters
    ----------
    learning_rate : float, optional
        Step size.
        Default value is set to 0.002.
    gamma1: float, optional
        decay factor of moving average for gradient, gradient^2.
        Default value is set to 0.95.
    gamma2: float, optional
        "momentum" factor.
        Default value if set to 0.9.
    wd : float, optional
        L2 regularization coefficient add to all the weights
    rescale_grad : float, optional
        rescaling factor of gradient.
    clip_gradient : float, optional
        clip gradient in range [-clip_gradient, clip_gradient]
    """
    def __init__(self, learning_rate=0.002, gamma1=0.95, gamma2=0.9,
                 wd=0.,
                 rescale_grad=1, clip_gradient=None,
                 lr_scheduler=None, arg_names=None):
        super(RMSProp, self).__init__(rescale_grad, arg_names, wd)
        self.lr = learning_rate
        self.gamma1 = gamma1
        self.gamma2 = gamma2
        self.clip_gradient = clip_gradient
    def create_state(self, index, weight):
        """Create additional optimizer state: mean, variance
        Parameters
        ----------
        weight : NDArray
            The weight data

        """
        return (zeros(weight.shape, weight.context),  # n
                zeros(weight.shape, weight.context),  # g
                zeros(weight.shape, weight.context))  # delta

    def update(self, index, weight, grad, state):
        """Update the parameters.
        Parameters
        ----------
        index : int
            An unique integer key used to index the parameters

        weight : NDArray
            weight ndarray

        grad : NDArray
            grad ndarray

        state : NDArray or other objects returned by init_state
            The auxiliary state used in optimization.
        """
        assert(isinstance(weight, NDArray))
        assert(isinstance(grad, NDArray))
        lr = self.lr
        lr *= self.lr_scale.get(index, 1.0)
        n, g, delta = state
        wd = self._get_wd(index)
        grad = grad * self.rescale_grad
        if self.clip_gradient is not None:
            grad = clip(grad, -self.clip_gradient, self.clip_gradient)
        n[:] = (1 - self.gamma1) * (grad * grad) + self.gamma1 * n
        g[:] = (1 - self.gamma1) * grad + self.gamma1 * g
        delta[:] = (self.gamma2) * delta - lr * (grad/sqrt(n - g*g + 1e-4) + wd * weight)
        weight[:] += delta

@register
class AdaDelta(Optimizer):
    """
    AdaDelta optimizer as described in
    Zeiler, M. D. (2012).
    *ADADELTA: An adaptive learning rate method.*

    http://arxiv.org/abs/1212.5701

    Parameters
    ----------
    rho: float
        Decay rate for both squared gradients and delta x
    epsilon : float
        The constant as described in the thesis
    wd : float
        L2 regularization coefficient add to all the weights
    rescale_grad : float, optional
        rescaling factor of gradient.
    clip_gradient : float, optional
        clip gradient in range [-clip_gradient, clip_gradient]
    """
    def __init__(self, rho=0.90, epsilon=1e-5,
                 wd=0.000001, rescale_grad=1., clip_gradient=None,
                 **kwargs):
        super(AdaDelta, self).__init__(**kwargs)
        self.rho = rho
        self.epsilon = epsilon
        self.wd = wd
        self.rescale_grad = rescale_grad
        self.clip_gradient = clip_gradient

    def create_state(self, index, weight):
        return (zeros(weight.shape, weight.context), # accumulated g
                zeros(weight.shape, weight.context)) # accumulated delta

    def update(self, index, weight, grad, state):
        assert(isinstance(weight, NDArray))
        assert(isinstance(grad, NDArray))

        # preprocess grad
        grad *= self.rescale_grad
        if self.clip_gradient is not None:
            grad = clip(grad, -self.clip_gradient, self.clip_gradient)

        # accumulated g and delta initlization
        acc_g, acc_delta = state

        # update g, delta
        acc_g[:] = self.rho * acc_g + (1. - self.rho) * grad * grad
        current_delta = sqrt(acc_delta + self.epsilon) / sqrt(acc_g + self.epsilon)  * grad
        acc_delta[:] = self.rho * acc_delta + (1. - self.rho) * current_delta * current_delta

        # update weight
        weight[:] -= current_delta + self.wd * weight

@register
class Test(Optimizer):
    """For test use"""
    def __init__(self, rescale_grad=1):
        super(Test, self).__init__(rescale_grad)

    # pylint: disable=no-self-use
    def create_state(self, index, weight):
        """Create a state to duplicate weight"""
        return zeros(weight.shape, weight.context)

    def update(self, index, weight, grad, state):
        """performs w += rescale_grad * grad"""
        weight[:] += grad * self.rescale_grad
        state[:] = weight

#backward compatibility wrapper for Optimizer.CreateOptimizer
create = Optimizer.create_optimizer

def get_updater(optimizer):
    """Return a clossure of the updater needed for kvstore

    Parameters
    ----------
    optimizer: Optimizer
         The optimizer

    Returns
    -------
    updater: function
         The clossure of the updater
    """
    states = dict()
    def updater(index, grad, weight):
        """updater for kvstore"""
        if index not in states:
            states[index] = optimizer.create_state(index, weight)
        optimizer.update(index, weight, grad, states[index])
    return updater<|MERGE_RESOLUTION|>--- conflicted
+++ resolved
@@ -547,27 +547,54 @@
         variance[:] = variance_t
 
 @register
-<<<<<<< HEAD
-class ccRMSProp(Optimizer):
-    """RMSProp optimizer of Tieleman & Hinton, 2012,
-
-    This code follows the version in http://cs231n.github.io/neural-networks-3/#ada.
-
-    Implemented in C++.
-=======
 class AdaGrad(Optimizer):
     """AdaGrad optimizer of Duchi et al., 2011,
 
     This code follows the version in http://arxiv.org/pdf/1212.5701v1.pdf  Eq(5)
     by Matthew D. Zeiler, 2012. AdaGrad will help the network to converge faster
     in some cases.
->>>>>>> fc922f01
 
     Parameters
     ----------
     learning_rate : float, optional
         Step size.
-<<<<<<< HEAD
+        Default value is set to 0.05.
+    wd : float, optional
+        L2 regularization coefficient add to all the weights
+    rescale_grad : float, optional
+        rescaling factor of gradient.
+    eps: float, optional
+        A small float number to make the updating processing stable
+        Default value is set to 1e-7.
+    """
+    def __init__(self, learning_rate=0.05, wd=0., rescale_grad=1, eps=1e-7, arg_names=None):
+        super(AdaGrad, self).__init__(rescale_grad, arg_names, wd)
+        self.lr = learning_rate
+        self.float_stable_eps = eps
+        self.rescale_grad = rescale_grad
+    def create_state(self, index, weight):
+        return zeros(weight.shape, weight.context)   #history
+    def update(self, index, weight, grad, state):
+        assert(isinstance(weight, NDArray))
+        assert(isinstance(grad, NDArray))
+        grad = grad * self.rescale_grad
+        history = state
+        history[:] += (grad * grad)
+        weight[:] += -self.lr * (grad / sqrt(history + self.float_stable_eps) + self.wd * weight)
+
+@register
+
+lass ccRMSProp(Optimizer):
+    """RMSProp optimizer of Tieleman & Hinton, 2012,
+
+    This code follows the version in http://cs231n.github.io/neural-networks-3/#ada.
+
+    Implemented in C++.
+
+    Parameters
+    ----------
+    learning_rate : float, optional
+        Step size.
         Default value is set to 0.002.
     decay_rate: float, optional
         decay factor of moving average for gradient, gradient^2.
@@ -634,34 +661,8 @@
                                           weight.handle,
                                           grad.handle,
                                           mx_float(lr)))
-=======
-        Default value is set to 0.05.
-    wd : float, optional
-        L2 regularization coefficient add to all the weights
-    rescale_grad : float, optional
-        rescaling factor of gradient.
-    eps: float, optional
-        A small float number to make the updating processing stable
-        Default value is set to 1e-7.
-    """
-    def __init__(self, learning_rate=0.05, wd=0., rescale_grad=1, eps=1e-7, arg_names=None):
-        super(AdaGrad, self).__init__(rescale_grad, arg_names, wd)
-        self.lr = learning_rate
-        self.float_stable_eps = eps
-        self.rescale_grad = rescale_grad
-    def create_state(self, index, weight):
-        return zeros(weight.shape, weight.context)   #history
-    def update(self, index, weight, grad, state):
-        assert(isinstance(weight, NDArray))
-        assert(isinstance(grad, NDArray))
-        grad = grad * self.rescale_grad
-        history = state
-        history[:] += (grad * grad)
-        weight[:] += -self.lr * (grad / sqrt(history + self.float_stable_eps) + self.wd * weight)
->>>>>>> fc922f01
-
-@register
-class RMSProp(Optimizer):
+
+@registerclass RMSProp(Optimizer):
     """RMSProp optimizer of Tieleman & Hinton, 2012,
 
     This code follows the version in  http://arxiv.org/pdf/1308.0850v5.pdf Eq(38) - Eq(45)
