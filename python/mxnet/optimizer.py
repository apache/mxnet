--- conflicted
+++ resolved
@@ -25,12 +25,8 @@
 from .base import py_str
 from .ndarray import (NDArray, zeros, ones, clip, sqrt, cast, maximum, abs as NDabs)
 from .ndarray import (sgd_update, sgd_mom_update, adam_update, rmsprop_update, rmspropalex_update,
-<<<<<<< HEAD
-                      mp_sgd_update, mp_sgd_mom_update, square, ftrl_update, adagrad_update)
-=======
                       mp_sgd_update, mp_sgd_mom_update, square, ftrl_update, ftml_update,
-                      signsgd_update, signum_update)
->>>>>>> 171d717c
+                      signsgd_update, signum_update, adagrad_update)
 from .ndarray import _internal
 from .ndarray import op
 from .ndarray import sparse
