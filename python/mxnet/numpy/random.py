--- conflicted
+++ resolved
@@ -21,11 +21,7 @@
 from ..ndarray import numpy as _mx_nd_np
 
 __all__ = ["randint", "uniform", "normal", "choice", "rand", "multinomial", "shuffle", "randn",
-<<<<<<< HEAD
-            "multivariate_normal"]
-=======
-           "gamma"]
->>>>>>> 8accaca2
+           "gamma", "multivariate_normal"]
 
 
 def randint(low, high=None, size=None, dtype=None, ctx=None, out=None):
