# Licensed to the Apache Software Foundation (ASF) under one
# or more contributor license agreements.  See the NOTICE file
# distributed with this work for additional information
# regarding copyright ownership.  The ASF licenses this file
# to you under the Apache License, Version 2.0 (the
# "License"); you may not use this file except in compliance
# with the License.  You may obtain a copy of the License at
#
#   http://www.apache.org/licenses/LICENSE-2.0
#
# Unless required by applicable law or agreed to in writing,
# software distributed under the License is distributed on an
# "AS IS" BASIS, WITHOUT WARRANTIES OR CONDITIONS OF ANY
# KIND, either express or implied.  See the License for the
# specific language governing permissions and limitations
# under the License.

"""Namespace for ops used in imperative programming."""

from ..ndarray import numpy as _mx_nd_np


__all__ = ["randint", "uniform", "normal", "choice", "rand", "multinomial", "multivariate_normal",
           "logistic", "gumbel",
           "shuffle", "randn", "gamma", "beta", "chisquare", "exponential", "lognormal",
<<<<<<< HEAD
           "weibull", "pareto", "power", "laplace"]
=======
           "weibull", "pareto", "power", "rayleigh"]
>>>>>>> b68a05df


def randint(low, high=None, size=None, dtype=None, ctx=None, out=None):
    r"""Return random integers from `low` (inclusive) to `high` (exclusive).

    Return random integers from the "discrete uniform" distribution of
    the specified dtype in the "half-open" interval [`low`, `high`). If
    `high` is None (the default), then results are from [0, `low`).

    Parameters
    ----------
    low : int
        Lowest (signed) integer to be drawn from the distribution (unless
        ``high=None``, in which case this parameter is one above the
        *highest* such integer).
    high : int, optional
        If provided, one above the largest (signed) integer to be drawn
        from the distribution (see above for behavior if ``high=None``).
    size : int or tuple of ints, optional
        Output shape.  If the given shape is, e.g., ``(m, n, k)``, then
        ``m * n * k`` samples are drawn.  Default is None, in which case a
        single value is returned.
    dtype : dtype, optional
        Desired dtype of the result. All dtypes are determined by their
        name, i.e., 'int64', 'int', etc, so byteorder is not available
        and a specific precision may have different C types depending
        on the platform. The default value is 'np.int'.
    ctx : Context, optional
        Device context of output. Default is current context.
    out : ndarray, optional
        The output ndarray (default is `None`).

    Returns
    -------
    out : ndarray of ints
        `size`-shaped array of random integers from the appropriate
        distribution, or a single such random int if `size` not provided.

    Examples
    --------
    >>> np.random.randint(2, size=10)
    array([1, 0, 0, 0, 1, 1, 0, 0, 1, 0])
    >>> np.random.randint(1, size=10)
    array([0, 0, 0, 0, 0, 0, 0, 0, 0, 0])

    Generate a 2 x 4 array of ints between 0 and 4, inclusive:

    >>> np.random.randint(5, size=(2, 4))
    array([[4, 0, 2, 1],
        [3, 2, 2, 0]])
    """
    return _mx_nd_np.random.randint(low, high, size, dtype, ctx, out)


def uniform(low=0.0, high=1.0, size=None, dtype=None, ctx=None, out=None):
    r"""Draw samples from a uniform distribution.

    Samples are uniformly distributed over the half-open interval
    ``[low, high)`` (includes low, but excludes high).  In other words,
    any value within the given interval is equally likely to be drawn
    by `uniform`.

    Parameters
    ----------
    low : float, ndarray, optional
        Lower boundary of the output interval.  All values generated will be
        greater than or equal to low.  The default value is 0.
    high : float, ndarray, optional
        Upper boundary of the output interval.  All values generated will be
        less than high.  The default value is 1.0.
    size : int or tuple of ints, optional
        Output shape.  If the given shape is, e.g., ``(m, n, k)``, then
        ``m * n * k`` samples are drawn.  If size is ``None`` (default),
        a scalar tensor containing a single value is returned if
        ``low`` and ``high`` are both scalars. Otherwise,
        ``np.broadcast(low, high).size`` samples are drawn.
    dtype : {'float16', 'float32', 'float64'}, optional
        Data type of output samples. Default is 'float32'
    ctx : Context, optional
        Device context of output. Default is current context.

    Returns
    -------
    out : ndarray
        Drawn samples from the parameterized uniform distribution.

    See Also
    --------
    randint : Discrete uniform distribution, yielding integers.
    rand : Convenience function that accepts dimensions as input, e.g.,
           ``rand(2,2)`` would generate a 2-by-2 array of floats,
           uniformly distributed over ``[0, 1)``.

    Notes
    -----
    The probability density function of the uniform distribution is

    .. math:: p(x) = \frac{1}{b - a}

    anywhere within the interval ``[a, b)``, and zero elsewhere.

    When ``high`` == ``low``, values of ``low`` will be returned.
    If ``high`` < ``low``, the results are officially undefined
    and may eventually raise an error, i.e. do not rely on this
    function to behave when passed arguments satisfying that
    inequality condition.
    """
    return _mx_nd_np.random.uniform(low, high, size=size, ctx=ctx, dtype=dtype, out=out)


def normal(loc=0.0, scale=1.0, size=None, dtype=None, ctx=None, out=None):
    r"""Draw random samples from a normal (Gaussian) distribution.

    Samples are distributed according to a normal distribution parametrized
    by *loc* (mean) and *scale* (standard deviation).


    Parameters
    ----------
    loc : float, optional
        Mean (centre) of the distribution.
    scale : float, optional
        Standard deviation (spread or "width") of the distribution.
    size : int or tuple of ints, optional
        Output shape. If the given shape is, e.g., `(m, n, k)`, then `m * n * k`
        samples are drawn. If size is `None` (default), a scalar tensor containing
        a single value is returned if loc and scale are both scalars. Otherwise,
        ``np.broadcast(low, high).size`` samples are drawn.
    dtype : {'float16', 'float32', 'float64'}, optional
        Data type of output samples. Default is 'float32'
    ctx : Context, optional
        Device context of output, default is current context.
    out : ``ndarray``, optional
        Store output to an existing ``ndarray``.

    Returns
    -------
    out : ndarray
        Drawn samples from the parameterized normal distribution.

    Notes
    -----
    The probability density for the Gaussian distribution is

    .. math:: p(x) = \frac{1}{\sqrt{ 2 \pi \sigma^2 }}
                     e^{ - \frac{ (x - \mu)^2 } {2 \sigma^2} },

    where :math:`\mu` is the mean and :math:`\sigma` the standard
    deviation. The square of the standard deviation, :math:`\sigma^2`,
    is called the variance.

    The function has its peak at the mean, and its "spread" increases with
    the standard deviation (the function reaches 0.607 times its maximum at
    :math:`x + \sigma` and :math:`x - \sigma` [2]_).  This implies that
    `numpy.random.normal` is more likely to return samples lying close to
    the mean, rather than those far away.

    References
    ----------
    .. [1] Wikipedia, "Normal distribution",
           https://en.wikipedia.org/wiki/Normal_distribution
    .. [2] P. R. Peebles Jr., "Central Limit Theorem" in "Probability,
           Random Variables and Random Signal Principles", 4th ed., 2001,
           pp. 51, 51, 125.

    Examples
    --------
    >>> mu, sigma = 0, 0.1 # mean and standard deviation
    >>> s = np.random.normal(mu, sigma, 1000)

    Verify the mean and the variance:

    >>> np.abs(mu - np.mean(s)) < 0.01
    array(True)
    """
    return _mx_nd_np.random.normal(loc, scale, size, dtype, ctx, out)


def lognormal(mean=0.0, sigma=1.0, size=None, dtype=None, ctx=None, out=None):
    r"""Draw samples from a log-normal distribution.

    Draw samples from a log-normal distribution with specified mean,
    standard deviation, and array shape.  Note that the mean and standard
    deviation are not the values for the distribution itself, but of the
    underlying normal distribution it is derived from.

    Parameters
    ----------
    mean : float or array_like of floats, optional
        Mean value of the underlying normal distribution. Default is 0.
    sigma : float or array_like of floats, optional
        Standard deviation of the underlying normal distribution. Must be
        non-negative. Default is 1.
    size : int or tuple of ints, optional
        Output shape.  If the given shape is, e.g., ``(m, n, k)``, then
        ``m * n * k`` samples are drawn.  If size is ``None`` (default),
        a single value is returned if ``mean`` and ``sigma`` are both scalars.
        Otherwise, ``np.broadcast(mean, sigma).size`` samples are drawn.
    dtype : {'float16', 'float32', 'float64'}, optional
        Data type of output samples. Default is 'float32'
    ctx : Context, optional
        Device context of output. Default is current context.
    out : ``ndarray``, optional
        Store output to an existing ``ndarray``.

    Returns
    -------
    out : ndarray or scalar
        Drawn samples from the parameterized log-normal distribution.

    Notes
    -----
    A variable `x` has a log-normal distribution if `log(x)` is normally
    distributed.  The probability density function for the log-normal
    distribution is:
    .. math:: p(x) = \frac{1}{\sigma x \sqrt{2\pi}}
                    e^{(-\frac{(ln(x)-\mu)^2}{2\sigma^2})}
    where :math:`\mu` is the mean and :math:`\sigma` is the standard
    deviation of the normally distributed logarithm of the variable.
    A log-normal distribution results if a random variable is the *product*
    of a large number of independent, identically-distributed variables in
    the same way that a normal distribution results if the variable is the
    *sum* of a large number of independent, identically-distributed
    variables.

    References
    ----------
    .. [1] Limpert, E., Stahel, W. A., and Abbt, M., "Log-normal
        Distributions across the Sciences: Keys and Clues,"
        BioScience, Vol. 51, No. 5, May, 2001.
        https://stat.ethz.ch/~stahel/lognormal/bioscience.pdf
    .. [2] Reiss, R.D. and Thomas, M., "Statistical Analysis of Extreme
        Values," Basel: Birkhauser Verlag, 2001, pp. 31-32.

    Examples
    --------
    Draw samples from the distribution:
    >>> mu, sigma = 3., 1. # mean and standard deviation
    >>> s = np.random.lognormal(mu, sigma, 1000)
    """
    return _mx_nd_np.random.lognormal(mean, sigma, size, dtype, ctx, out)


def logistic(loc=0.0, scale=1.0, size=None, ctx=None, out=None):
    r"""Draw samples from a logistic distribution.

    Samples are drawn from a logistic distribution with specified
    parameters, loc (location or mean, also median), and scale (>0).

    Parameters
    ----------
    loc : float or array_like of floats, optional
        Parameter of the distribution. Default is 0.
    scale : float or array_like of floats, optional
        Parameter of the distribution. Must be non-negative.
        Default is 1.
    size : int or tuple of ints, optional
        Output shape.  If the given shape is, e.g., ``(m, n, k)``, then
        ``m * n * k`` samples are drawn.  If size is ``None`` (default),
        a single value is returned if ``loc`` and ``scale`` are both scalars.
        Otherwise, ``np.broadcast(loc, scale).size`` samples are drawn.
    ctx : Context, optional
        Device context of output, default is current context.
    out : ``ndarray``, optional
        Store output to an existing ``ndarray``.

    Returns
    -------
    out : ndarray or scalar
        Drawn samples from the parameterized logistic distribution.

    Examples
    --------
    Draw samples from the distribution:

    >>> loc, scale = 10, 1
    >>> s = np.random.logistic(loc, scale, 10000)
    >>> import matplotlib.pyplot as plt
    >>> count, bins, ignored = plt.hist(s, bins=50)

    #   plot against distribution

    >>> def logist(x, loc, scale):
    ...     return np.exp((loc-x)/scale)/(scale*(1+np.exp((loc-x)/scale))**2)
    >>> lgst_val = logist(bins, loc, scale)
    >>> plt.plot(bins, lgst_val * count.max() / lgst_val.max())
    >>> plt.show()
    """
    return _mx_nd_np.random.logistic(loc, scale, size, ctx, out)


def gumbel(loc=0.0, scale=1.0, size=None, ctx=None, out=None):
    r"""Draw samples from a Gumbel distribution.

    Draw samples from a Gumbel distribution with specified location and
    scale.

    Parameters
    ----------
    loc : float or array_like of floats, optional
        The location of the mode of the distribution. Default is 0.
    scale : float or array_like of floats, optional
        The scale parameter of the distribution. Default is 1. Must be non-
        negative.
    size : int or tuple of ints, optional
        Output shape.  If the given shape is, e.g., ``(m, n, k)``, then
        ``m * n * k`` samples are drawn.  If size is ``None`` (default),
        a single value is returned if ``loc`` and ``scale`` are both scalars.
        Otherwise, ``np.broadcast(loc, scale).size`` samples are drawn.
    ctx : Context, optional
        Device context of output, default is current context.
    out : ``ndarray``, optional
        Store output to an existing ``ndarray``.

    Returns
    -------
    out : ndarray or scalar
        Drawn samples from the parameterized Gumbel distribution.

    Examples
    --------
    Draw samples from the distribution:

    >>> mu, beta = 0, 0.1 # location and scale
    >>> s = np.random.gumbel(mu, beta, 1000)

    Display the histogram of the samples, along with
    the probability density function:

    >>> import matplotlib.pyplot as plt
    >>> count, bins, ignored = plt.hist(s, 30, density=True)
    >>> plt.plot(bins, (1/beta)*np.exp(-(bins - mu)/beta)
    ...          * np.exp( -np.exp( -(bins - mu) /beta) ),
    ...          linewidth=2, color='r')
    >>> plt.show()

    Show how an extreme value distribution can arise from a Gaussian process
    and compare to a Gaussian:

    >>> means = []
    >>> maxima = []
    >>> for i in range(0,1000) :
    ...    a = np.random.normal(mu, beta, 1000)
    ...    means.append(a.mean())
    ...    maxima.append(a.max())
    >>> count, bins, ignored = plt.hist(maxima, 30, density=True)
    >>> beta = np.std(maxima) * np.sqrt(6) / np.pi
    >>> mu = np.mean(maxima) - 0.57721*beta
    >>> plt.plot(bins, (1/beta)*np.exp(-(bins - mu)/beta)
    ...          * np.exp(-np.exp(-(bins - mu)/beta)),
    ...          linewidth=2, color='r')
    >>> plt.plot(bins, 1/(beta * np.sqrt(2 * np.pi))
    ...          * np.exp(-(bins - mu)**2 / (2 * beta**2)),
    ...          linewidth=2, color='g')
    >>> plt.show()
    """
    return _mx_nd_np.random.gumbel(loc, scale, size, ctx, out)


def multinomial(n, pvals, size=None, **kwargs):
    r"""
    Draw samples from a multinomial distribution.
    The multinomial distribution is a multivariate generalisation of the binomial distribution.
    Take an experiment with one of ``p`` possible outcomes. An example of such an experiment is throwing a dice,
    where the outcome can be 1 through 6. Each sample drawn from the distribution represents n such experiments.
    Its values, ``X_i = [X_0, X_1, ..., X_p]``, represent the number of times the outcome was ``i``.

    Parameters
    ----------
    n : int
        Number of experiments.
    pvals : sequence of floats, length p
        Probabilities of each of the p different outcomes. These should sum to 1.
    size : int or tuple of ints, optional
        Output shape. If the given shape is, e.g., ``(m, n, k)``, then ``m * n * k`` samples
        are drawn. Default is None, in which case a single value is returned.

    Returns
    -------
    out : ndarray
        The drawn samples, of shape size, if that was provided. If not, the shape is ``(N,)``.
        In other words, each entry ``out[i,j,...,:]`` is an N-dimensional value drawn from the distribution.

    Examples
    --------
    Throw a dice 1000 times, and 1000 times again:

    >>> np.random.multinomial(1000, [1/6.]*6, size=2)
    array([[164, 161, 179, 158, 150, 188],
           [178, 162, 177, 143, 163, 177]])

    A loaded die is more likely to land on number 6:

    >>> np.random.multinomial(100, [1/7.]*5 + [2/7.])
    array([19, 14, 12, 11, 21, 23])
    >>> np.random.multinomial(100, [1.0 / 3, 2.0 / 3])
    array([32, 68])
    """
    return _mx_nd_np.random.multinomial(n, pvals, size, **kwargs)


# pylint: disable=unused-argument
def multivariate_normal(mean, cov, size=None, check_valid=None, tol=None):
    """
    multivariate_normal(mean, cov, size=None, check_valid=None, tol=None)

    Draw random samples from a multivariate normal distribution.

    The multivariate normal, multinormal or Gaussian distribution is a
    generalization of the one-dimensional normal distribution to higher
    dimensions.  Such a distribution is specified by its mean and
    covariance matrix.  These parameters are analogous to the mean
    (average or "center") and variance (standard deviation, or "width,"
    squared) of the one-dimensional normal distribution.

    This operator is a little different from the one in official NumPy.
    The official NumPy operator only accepts 1-D ndarray as mean and 2-D ndarray as cov,
    whereas the operator in DeepNumPy supports batch operation and auto-broadcasting.

    Both `mean` and `cov` may have any number of leading dimensions, which correspond
    to a batch shape. They are not necessarily assumed to have the same batch shape,
    just ones which can be broadcasted.

    Parameters
    ----------
    mean : K-D ndarray, of shape (..., N)
        Mean of the N-dimensional distribution.
    cov : (K+1)-D ndarray, of shape (..., N, N)
        Covariance matrix of the distribution. The last two dimensions must be symmetric and
        positive-semidefinite for proper sampling.
    size : int or tuple of ints, optional
        Given a shape of, for example, ``(m,n,k)``,
        ``m*n*k`` identically distributed batchs of samples are
        generated, and packed in an `m`-by-`n`-by-`k` arrangement.
        If no shape is specified, a batch of (`N`-D) sample is returned.
    check_valid : { 'warn', 'raise', 'ignore' }, optional
        Behavior when the covariance matrix is not positive semidefinite.
        (Not supported)
    tol : float, optional
        Tolerance when checking the singular values in covariance matrix.
        cov is cast to double before the check.
        (Not supported)

    Returns
    -------
    out : ndarray
        The input shape of `mean` and `cov` should satisfy the requirements of broadcasting.
        If the parameter `size` is not provided,
        the output shape is ``np.broadcast(mean.shape, cov.shape[:-1])``.
        Otherwise, the output shape is ``size + np.broadcast(mean.shape, cov.shape[:-1])``

    Examples
    --------
    >>> mean = np.array([1, 2])
    >>> cov = np.array([[1, 0], [0, 1]])
    >>> x = np.random.multivariate_normal(mean, cov, (3, 3))
    >>> x.shape
    (3, 3, 2)

    The following is probably true, given that 0.6 is roughly twice the
    standard deviation:

    >>> list((x[0,0,:] - mean) < 0.6)
    [True, True] # random

    # Performs autobroadcasting when the batch shape of
    # `mean` and `cov` is different but compatible.

    >>> mean = np.zeros((3,2)) # shape (3, 2)
    >>> cov = np.array([[1, 0], [0, 100]]) # shape (2, 2)
    >>> x = np.random.multivariate_normal(mean, cov)
    >>> x
    array([[-1.6115597 , -8.726251  ],
           [ 2.2425299 ,  2.8104177 ],
           [ 0.36229908, -8.386591  ]])
    """
    return _mx_nd_np.random.multivariate_normal(mean, cov, size=size, check_valid=None, tol=None)


def choice(a, size=None, replace=True, p=None, ctx=None, out=None):
    r"""Generates a random sample from a given 1-D array

    Parameters
    -----------
    a : 1-D array-like or int
        If an ndarray, a random sample is generated from its elements.
        If an int, the random sample is generated as if a were np.arange(a)
    size : int or tuple of ints, optional
        Output shape.  If the given shape is, e.g., ``(m, n, k)``, then
        ``m * n * k`` samples are drawn.  Default is None, in which case a
        single value is returned.
    replace : boolean, optional
        Whether the sample is with or without replacement
    p : 1-D array-like, optional
        The probabilities associated with each entry in a.
        If not given the sample assumes a uniform distribution over all
        entries in a.
    ctx : Context, optional
        Device context of output. Default is current context.

    Returns
    --------
    samples : ndarray
        The generated random samples

    Examples
    ---------
    Generate a uniform random sample from np.arange(5) of size 3:

    >>> np.random.choice(5, 3)
    array([0, 3, 4])
    >>> #This is equivalent to np.random.randint(0,5,3)

    Generate a non-uniform random sample from np.arange(5) of size 3:

    >>> np.random.choice(5, 3, p=[0.1, 0, 0.3, 0.6, 0])
    array([3, 3, 0])

    Generate a uniform random sample from np.arange(5) of size 3 without
    replacement:

    >>> np.random.choice(5, 3, replace=False)
    array([3,1,0])
    >>> #This is equivalent to np.random.permutation(np.arange(5))[:3]

    Generate a non-uniform random sample from np.arange(5) of size
    3 without replacement:

    >>> np.random.choice(5, 3, replace=False, p=[0.1, 0, 0.3, 0.6, 0])
    array([2, 3, 0])
    """
    return _mx_nd_np.random.choice(a, size, replace, p, ctx, out)


def rayleigh(scale=1.0, size=None, ctx=None, out=None):
    r"""Draw samples from a Rayleigh distribution.

    The :math:`\chi` and Weibull distributions are generalizations of the
    Rayleigh.

    Parameters
    ----------
    scale : float, optional
        Scale, also equals the mode. Must be non-negative. Default is 1.
    size : int or tuple of ints, optional
        Output shape.  If the given shape is, e.g., ``(m, n, k)``, then
        ``m * n * k`` samples are drawn.  If size is ``None`` (default),
        a single value is returned if ``scale`` is a scalar.  Otherwise,
        ``np.array(scale).size`` samples are drawn.
    ctx : Context, optional
        Device context of output, default is current context.
    out : ``ndarray``, optional
        Store output to an existing ``ndarray``.

    Returns
    -------
    out : ndarray or scalar
        Drawn samples from the parameterized Rayleigh distribution.
    """
    return _mx_nd_np.random.rayleigh(scale, size, ctx, out)


def rand(*size, **kwargs):
    r"""Random values in a given shape.

    Create an array of the given shape and populate it with random
    samples from a uniform distribution over [0, 1).
    Parameters
    ----------
    d0, d1, ..., dn : int, optional
        The dimensions of the returned array, should be all positive.
        If no argument is given a single Python float is returned.
    Returns
    -------
    out : ndarray
       Random values.
    Examples
    --------
    >>> np.random.rand(3,2)
    array([[ 0.14022471,  0.96360618],  #random
           [ 0.37601032,  0.25528411],  #random
           [ 0.49313049,  0.94909878]]) #random
    """
    output_shape = ()
    for s in size:
        output_shape += (s,)
    return _mx_nd_np.random.uniform(0, 1, size=output_shape, **kwargs)


def exponential(scale=1.0, size=None, ctx=None, out=None):
    r"""Draw samples from an exponential distribution.

    Parameters
    ----------
    scale : float or array_like of floats
        The scale parameter, :math:`\beta = 1/\lambda`. Must be
        non-negative.
    size : int or tuple of ints, optional
        Output shape.  If the given shape is, e.g., ``(m, n, k)``, then
        ``m * n * k`` samples are drawn.  If size is ``None`` (default),
        a single value is returned if ``scale`` is a scalar.  Otherwise,
        ``np.array(scale).size`` samples are drawn.
    ctx : Context, optional
        Device context of output, default is current context.
    out : ``ndarray``, optional
        Store output to an existing ``ndarray``.

    Returns
    -------
    out : ndarray or scalar
        Drawn samples from the parameterized exponential distribution.
    """
    return _mx_nd_np.random.exponential(scale, size=size, ctx=ctx, out=out)


def weibull(a, size=None, ctx=None, out=None):
    r"""Draw samples from a 1-parameter Weibull distribution with given parameter a
    via inversion.

    Parameters
    ----------
    a : float or array_like of floats
        Shape of the distribution. Must be non-negative.
    size : int or tuple of ints, optional
        Output shape.  If the given shape is, e.g., ``(m, n, k)``, then
        ``m * n * k`` samples are drawn.  If size is ``None`` (default),
        a single value is returned if ``a`` is a scalar. Otherwise,
        ``np.array(a).size`` samples are drawn.
    Returns
    -------
    out : ndarray or scalar
        Drawn samples from the 1-parameter Weibull distribution.
    Examples
    --------
    >>> np.random.weibull(a=5)
    array(0.9553641)

    >>> np.random.weibull(a=5, size=[2,3])
    array([[1.0466299 , 1.1320982 , 0.98415005],
          [1.1430776 , 0.9532727 , 1.1344457 ]])

    >>> np.random.weibull(a=np.array([2,3])
    array([0.98843634, 1.0125613 ])

    The Weibull distribution is one of a class of Generalized Extreme
    Value (GEV) distributions. This class includes the Gumbel and Frechet
    distributions.

    The probability density for the Weibull distribution is
    f(x) = \frac{a}{\lambda}(\frac{x}{\lambda})^{a-1}e^{-(x/\lambda)^a},
    where a is the shape and \lambda the scale. The generated 1-parameter Weibull
    sample has the scale parameter \lambda = 1.

    The Weibull distribution is commonly used in reliability engineering to
    model time to failure, in modeling particle sizes, in information retrieval
    to model dwell time on pages, in quantitative finance to model risk etc.
    """
    return _mx_nd_np.random.weibull(a, size=size, ctx=ctx, out=out)


def pareto(a, size=None):
    r"""Draw samples from a Pareto II or Lomax distribution with specified shape a.

    Parameters
    ----------
    a : float or array_like of floats
            Shape of the distribution. Must be > 0.
    size : int or tuple of ints, optional
        Output shape.  If the given shape is, e.g., ``(m, n, k)``, then
        ``m * n * k`` samples are drawn.  If size is ``None`` (default),
        a single value is returned if ``a`` is a scalar. Otherwise,
        ``np.array(a).size`` samples are drawn.

    Returns
    -------
    out : ndarray or scalar
        Drawn samples from the Pareto distribution.

    Examples
    --------
    >>> np.random.pareto(a=5)
    array(0.12749612)
    >>> mx.numpy.random.pareto(a=5, size=[2,3])
    array([[0.06933999, 0.0344373 , 0.10654891],
            [0.0311172 , 0.12911797, 0.03370714]])
    >>> np.random.pareto(a=np.array([2,3])
    array([0.26636696, 0.15685666])

    The probability density for the Pareto distribution is f(x) = \frac{am^a}{x^{a+1}}
    where a is the shape and m the scale. Here m is assumed 1. The Pareto distribution
    is a power law distribution. Pareto created it to describe the wealth in the economy.
    """
    return _mx_nd_np.random.pareto(a, size)


def power(a, size=None):
    r"""Draw samples in [0, 1] from a power distribution with given parameter a.

    Parameters
    ----------
    a : float or array_like of floats
        Shape of the distribution. Must be > 0.
    size : int or tuple of ints, optional
        Output shape.  If the given shape is, e.g., ``(m, n, k)``, then
        ``m * n * k`` samples are drawn.  If size is ``None`` (default),
        a single value is returned if ``a`` is a scalar. Otherwise,
        ``np.array(a).size`` samples are drawn.

    Returns
    -------
    out : ndarray or scalar
        Drawn samples from the power distribution.

    Examples
    --------
    >>> np.random.power(a=5)
    array(0.8602478)
    >>> np.random.power(a=5, size=[2,3])
    array([[0.988391  , 0.5153122 , 0.9383134 ],
           [0.9078098 , 0.87819266, 0.730635]])
    >>> np.random.power(a=np.array([2,3])
    array([0.7499419 , 0.88894516])

    The probability density function is f(x; a) = ax^{a-1}, 0 \le x \le 1, a>0.
    The power distribution is just the inverse of the Pareto distribution and
    a special case of the Beta distribution.
    """
    return _mx_nd_np.random.power(a, size)


def shuffle(x):
    """
    Modify a sequence in-place by shuffling its contents.

    This function only shuffles the array along the first axis of a
    multi-dimensional array. The order of sub-arrays is changed but
    their contents remain the same.

    Parameters
    ----------
    x: ndarray
        The array or list to be shuffled.

    Returns
    -------
    None

    Examples
    --------
    >>> arr = np.arange(10)
    >>> np.random.shuffle(arr)
    >>> arr
    array([5., 1., 0., 6., 7., 3., 9., 8., 4., 2.])  # random

    Multi-dimensional arrays are only shuffled along the first axis:

    >>> arr = np.arange(9).reshape((3, 3))
    >>> np.random.shuffle(arr)
    >>> arr
    array([[6., 7., 8.], # random
           [3., 4., 5.],
           [0., 1., 2.]])
    """
    _mx_nd_np.random.shuffle(x)


def gamma(shape, scale=1.0, size=None, dtype=None, ctx=None, out=None):
    """Draw samples from a Gamma distribution.

    Samples are drawn from a Gamma distribution with specified parameters,
    `shape` (sometimes designated "k") and `scale` (sometimes designated
    "theta"), where both parameters are > 0.

    Parameters
    ----------
    shape : float or array_like of floats
        The shape of the gamma distribution. Should be greater than zero.
    scale : float or array_like of floats, optional
        The scale of the gamma distribution. Should be greater than zero.
        Default is equal to 1.
    dtype : {'float16', 'float32', 'float64'}, optional
        Data type of output samples. Default is 'float32'.
    size : int or tuple of ints, optional
        Output shape.  If the given shape is, e.g., ``(m, n, k)``, then
        ``m * n * k`` samples are drawn.  If size is ``None`` (default),
        a single value is returned if ``shape`` and ``scale`` are both scalars.
        Otherwise, ``np.broadcast(shape, scale).size`` samples are drawn.
    ctx : Context, optional
        Device context of output. Default is current context.

    Returns
    -------
    out : ndarray or scalar
        Drawn samples from the parameterized gamma distribution.

    The Gamma distribution is often used to model the times to failure of
    electronic components, and arises naturally in processes for which the
    waiting times between Poisson distributed events are relevant.
    """
    return _mx_nd_np.random.gamma(shape, scale, size, dtype, ctx, out)


def beta(a, b, size=None, dtype=None, ctx=None):
    r"""Draw samples from a Beta distribution.

    The Beta distribution is a special case of the Dirichlet distribution,
    and is related to the Gamma distribution.  It has the probability
    distribution function

    .. math:: f(x; a,b) = \frac{1}{B(\alpha, \beta)} x^{\alpha - 1}
                                                     (1 - x)^{\beta - 1},

    where the normalisation, B, is the beta function,

    .. math:: B(\alpha, \beta) = \int_0^1 t^{\alpha - 1}
                                 (1 - t)^{\beta - 1} dt.

    It is often seen in Bayesian inference and order statistics.

    Parameters
    ----------
    a : float or array_like of floats
        Alpha, positive (>0).
    b : float or array_like of floats
        Beta, positive (>0).
    size : int or tuple of ints, optional
        Output shape.  If the given shape is, e.g., ``(m, n, k)``, then
        ``m * n * k`` samples are drawn.  If size is ``None`` (default),
        a single value is returned if ``a`` and ``b`` are both scalars.
        Otherwise, ``np.broadcast(a, b).size`` samples are drawn.
    dtype : {'float16', 'float32', 'float64'}, optional
        Data type of output samples. Default is 'float32'.
        Dtype 'float32' or 'float64' is strongly recommended,
        since lower precision might lead to out of range issue.
    ctx : Context, optional
        Device context of output. Default is current context.

    Notes
    -------
    To use this  operator with scalars as input, please run ``npx.set_np()`` first.

    Returns
    -------
    out : ndarray or scalar
        Drawn samples from the parameterized beta distribution.
    """
    return _mx_nd_np.random.beta(a, b, size=size, dtype=dtype, ctx=ctx)


def chisquare(df, size=None, dtype=None, ctx=None):
    r"""
    chisquare(df, size=None, dtype=None, ctx=None)

    Draw samples from a chi-square distribution.

    When `df` independent random variables, each with standard normal
    distributions (mean 0, variance 1), are squared and summed, the
    resulting distribution is chi-square (see Notes).  This distribution
    is often used in hypothesis testing.

    Parameters
    ----------
    df : float or ndarray of floats
         Number of degrees of freedom, must be > 0.
    size : int or tuple of ints, optional
        Output shape.  If the given shape is, e.g., ``(m, n, k)``, then
        ``m * n * k`` samples are drawn.  If size is ``None`` (default),
        a single value is returned if ``df`` is a scalar.  Otherwise,
        ``np.array(df).size`` samples are drawn.
    dtype : {'float16', 'float32', 'float64'}, optional
        Data type of output samples. Default is 'float32'.
    ctx : Context, optional
        Device context of output. Default is current context.

    Returns
    -------
    out : ndarray or scalar
        Drawn samples from the parameterized chi-square distribution.

    Raises
    ------
    ValueError
        When `df` <= 0 or when an inappropriate `size`
        is given.

    Notes
    -----
    The variable obtained by summing the squares of `df` independent,
    standard normally distributed random variables:

    .. math:: Q = \sum_{i=0}^{\mathtt{df}} X^2_i

    is chi-square distributed, denoted

    .. math:: Q \sim \chi^2_k.

    The probability density function of the chi-squared distribution is

    .. math:: p(x) = \frac{(1/2)^{k/2}}{\Gamma(k/2)}
                     x^{k/2 - 1} e^{-x/2},

    where :math:`\Gamma` is the gamma function,

    .. math:: \Gamma(x) = \int_0^{-\infty} t^{x - 1} e^{-t} dt.

    References
    ----------
    .. [1] NIST "Engineering Statistics Handbook"
           https://www.itl.nist.gov/div898/handbook/eda/section3/eda3666.htm

    Examples
    --------
    >>> np.random.chisquare(2,4)
    array([ 1.89920014,  9.00867716,  3.13710533,  5.62318272]) # random
    """
    return _mx_nd_np.random.chisquare(df, size=size, dtype=dtype, ctx=ctx)


def randn(*size, **kwargs):
    r"""Return a sample (or samples) from the "standard normal" distribution.
    If positive, int_like or int-convertible arguments are provided,
    `randn` generates an array of shape ``(d0, d1, ..., dn)``, filled
    with random floats sampled from a univariate "normal" (Gaussian)
    distribution of mean 0 and variance 1 (if any of the :math:`d_i` are
    floats, they are first converted to integers by truncation). A single
    float randomly sampled from the distribution is returned if no
    argument is provided.
    This is a convenience function.  If you want an interface that takes a
    tuple as the first argument, use `numpy.random.standard_normal` instead.
    Parameters
    ----------
    d0, d1, ..., dn : int, optional
        The dimensions of the returned array, should be all positive.
        If no argument is given a single Python float is returned.
    Returns
    -------
    Z : ndarray
        A ``(d0, d1, ..., dn)``-shaped array of floating-point samples from
        the standard normal distribution, or a single such float if
        no parameters were supplied.
    Notes
    -----
    For random samples from :math:`N(\mu, \sigma^2)`, use:
    ``sigma * np.random.randn(...) + mu``
    Examples
    --------
    >>> np.random.randn()
    2.1923875335537315 #random
    Two-by-four array of samples from N(3, 6.25):
    >>> 2.5 * np.random.randn(2, 4) + 3
    array([[-4.49401501,  4.00950034, -1.81814867,  7.29718677],  #random
        [ 0.39924804,  4.68456316,  4.99394529,  4.84057254]]) #random
    """
    output_shape = ()
    for s in size:
        output_shape += (s,)
    return _mx_nd_np.random.normal(0, 1, size=output_shape, **kwargs)

def laplace(loc=0.0, scale=1.0, size=None, dtype=None, ctx=None, out=None):
    r"""Draw random samples from a Laplace distribution.

    Samples are distributed according to a Laplace distribution parametrized
    by *loc* (mean) and *scale* (the exponential decay).

    Parameters
    ----------
    loc : float, The position of the distribution peak.

    scale : float, the exponential decay.

    size : int or tuple of ints, optional. Output shape.
        If the given shape is, e.g., (m, n, k), then m * n * k samples are drawn.
        Default is None, in which case a single value is returned.

    dtype : {'float16', 'float32', 'float64'}, optional
        Data type of output samples. Default is 'float32'
    ctx : Context, optional
        Device context of output. Default is current context.
    out : ``ndarray``, optional
        Store output to an existing ``ndarray``.

    Returns
    -------
    out : ndarray
        Drawn samples from the parameterized Laplace distribution.
    """
    return _mx_nd_np.random.laplace(loc, scale, size, dtype, ctx, out)<|MERGE_RESOLUTION|>--- conflicted
+++ resolved
@@ -22,12 +22,9 @@
 
 __all__ = ["randint", "uniform", "normal", "choice", "rand", "multinomial", "multivariate_normal",
            "logistic", "gumbel",
+           "laplace",
            "shuffle", "randn", "gamma", "beta", "chisquare", "exponential", "lognormal",
-<<<<<<< HEAD
-           "weibull", "pareto", "power", "laplace"]
-=======
            "weibull", "pareto", "power", "rayleigh"]
->>>>>>> b68a05df
 
 
 def randint(low, high=None, size=None, dtype=None, ctx=None, out=None):
