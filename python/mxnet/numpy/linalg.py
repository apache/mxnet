# Licensed to the Apache Software Foundation (ASF) under one
# or more contributor license agreements.  See the NOTICE file
# distributed with this work for additional information
# regarding copyright ownership.  The ASF licenses this file
# to you under the Apache License, Version 2.0 (the
# "License"); you may not use this file except in compliance
# with the License.  You may obtain a copy of the License at
#
#   http://www.apache.org/licenses/LICENSE-2.0
#
# Unless required by applicable law or agreed to in writing,
# software distributed under the License is distributed on an
# "AS IS" BASIS, WITHOUT WARRANTIES OR CONDITIONS OF ANY
# KIND, either express or implied.  See the License for the
# specific language governing permissions and limitations
# under the License.

"""Namespace for ops used in imperative programming."""

from ..ndarray import numpy as _mx_nd_np
from ..util import wrap_data_api_linalg_func
from .fallback_linalg import *  # pylint: disable=wildcard-import,unused-wildcard-import
from . import fallback_linalg

__all__ = ['norm', 'svd', 'cholesky', 'qr', 'inv', 'det', 'slogdet', 'solve', 'tensorinv', 'tensorsolve',
           'pinv', 'eigvals', 'eig', 'eigvalsh', 'eigh', 'lstsq', 'matrix_rank', 'cross', 'diagonal', 'outer',
           'tensordot', 'trace', 'matrix_transpose', 'vecdot', 'svdvals']
__all__ += fallback_linalg.__all__


@wrap_data_api_linalg_func
def matrix_rank(M, rtol=None, hermitian=False):
    r"""
    Return matrix rank of array using SVD method

    Rank of the array is the number of singular values of the array that are
    greater than `rtol`.

    Notes
    -----
    `rtol` param is requested in array-api-standard in
    https://data-apis.org/array-api/latest/extensions/linear_algebra_functions.html#linalg-matrix-rank-x-rtol-none
    instead of a parameter in official NumPy operator.

    Parameters
    ----------
    M : {(M,), (..., M, N)} ndarray
        Input vector or stack of matrices.
    rtol : (...) ndarray, float, optional
        Threshold below which SVD values are considered zero. If `rtol` is
        None, and ``S`` is an array with singular values for `M`, and
        ``eps`` is the epsilon value for datatype of ``S``, then `rtol` is
        set to ``S.max() * max(M.shape) * eps``.
    hermitian : bool, optional
        If True, `M` is assumed to be Hermitian (symmetric if real-valued),
        enabling a more efficient method for finding singular values.
        Default: False.

    Returns
    -------
    rank : (...) ndarray
        Rank of M.

    Examples
    --------
    >>> from mxnet import np
    >>> np.linalg.matrix_rank(np.eye(4)) # Full rank matrix
    4
    >>> I=np.eye(4); I[-1,-1] = 0. # rank deficient matrix
    >>> np.linalg.matrix_rank(I)
    3
    >>> np.linalg.matrix_rank(np.ones((4,))) # 1 dimension - rank 1 unless all 0
    1
    >>> np.linalg.matrix_rank(np.zeros((4,)))
    0
    """
    return _mx_nd_np.linalg.matrix_rank(M, rtol, hermitian)


def matrix_transpose(a):
    r"""
    Transposes a matrix (or a stack of matrices) `a`.

    Notes
    -----
    `matrix_transpose` is an alias for `transpose`. It is a standard API in
    https://data-apis.org/array-api/latest/extensions/linear_algebra_functions.html#linalg-matrix-transpose-x
    instead of an official NumPy operator.

    Parameters
    ----------
    a : ndarray
        Input array having shape (..., M, N) and whose innermost two dimensions form MxN matrices.

    Returns
    ----------
    out : ndarray
        An array containing the transpose for each matrix and having shape (..., N, M).
        The returned array must have the same data type as `a`.

    Examples
    --------
    >>> x = np.arange(4).reshape((2,2))
    >>> x
    array([[0., 1.],
           [2., 3.]])
    >>> np.transpose(x)
    array([[0., 2.],
           [1., 3.]])
    >>> x = np.ones((1, 2, 3))
    >>> np.transpose(x, (1, 0, 2)).shape
    (2, 1, 3)
    """
    return _mx_nd_np.transpose(a, axes=None)


def trace(a, offset=0):
    r"""
    Returns a tensor contraction of `a` and `b` over specific axes.

    Notes
    -----
    `trace` is an alias for `trace`. It is a standard API in
    https://data-apis.org/array-api/latest/extensions/linear_algebra_functions.html#linalg-trace-x-offset-0
    instead of an official NumPy operator.

    Parameters
    ----------
    a : ndarray
        Input array having shape (..., M, N) and whose innermost two dimensions form MxN matrices.
        Should have a numeric data type.
    offset : int
        Offset specifying the off-diagonal relative to the main diagonal.

        offset = 0 : the main diagonal.
        offset > 0 : off-diagonal above the main diagonal.
        offset < 0 : off-diagonal below the main diagonal.

        Default: 0.

    Returns
    ----------
    out : ndarray
        An array containing the traces and whose shape is determined by removing the last two dimensions and storing
        the traces in the last array dimension. For example, if `a` has rank `k` and shape `(I, J, K, ..., L, M, N)`,
        then an output array has rank `k-2` and shape `(I, J, K, ..., L)`
        where: `out[i, j, k, ..., l] = trace(a[i, j, k, ..., l, :, :])`
        The returned array must have the same data type as `a`.

    Examples
    --------
    >>> x = np.array([[1, 0, 0], [0, 1, 0], [0, 0, 1]])
    >>> np.linalg.trace(x)
    array(3.)
    >>> x = np.arange(8).reshape((2, 2, 2))
    >>> np.linalg.trace(x)
    array([6., 8.])
    >>> x = np.arange(24).reshape((2, 2, 2, 3))
    >>> np.linalg.trace(x).shape
    (2, 3)
    >>> np.linalg.trace(x)
    array([[18., 20., 22.],
        [24., 26., 28.]])
    """
    # axis1, axis2: defaults are the first two axes of `a`.
    return _mx_nd_np.trace(a, offset=offset, axis1=0, axis2=1, out=None)


def tensordot(a, b, axes=2):
    r"""
    Returns a tensor contraction of `a` and `b` over specific axes.

    Notes
    -----
    `tensordot` is an alias for `tensordot`. It is a standard API in
    https://data-apis.org/array-api/latest/extensions/linear_algebra_functions.html#linalg-tensordot-x1-x2-axes-2
    instead of an official NumPy operator.

    Parameters
    ----------
    a : ndarray
        First input array. Should have a numeric data type.
    b : ndarray
        Second input array. Must be compatible with `a` (see Broadcasting). Should have a numeric data type.
    axes : int, tuple
        Number of axes to contract or explicit sequences of axes for `a` and `b`, respectively.
        If axes is an int equal to `N` , then contraction must be performed over the last `N` axes of `a`
        and the first `N` axes of `b` in order.
        The size of each corresponding axis (dimension) must match. Must be nonnegative.

        If N equals 0 , the result is the tensor (outer) product.
        If N equals 1 , the result is the tensor dot product.
        If N equals 2 , the result is the tensor double contraction (default).

        Default: 2.

    Returns
    ----------
    out : ndarray
        An array containing the tensor contraction whose shape consists of the non-contracted axes (dimensions) of the
        first array `a`, followed by the non-contracted axes (dimensions) of the second array `b`.

    Examples
    --------
    >>> x = np.arange(60.).reshape(3,4,5)
    >>> y = np.arange(24.).reshape(4,3,2)
    >>> z = np.linalg.tensordot(x, y, axes=([1,0],[0,1]))
    >>> z.shape
    (5, 2)
    >>> z
    array([[ 4400.,  4730.],
           [ 4532.,  4874.],
           [ 4664.,  5018.],
           [ 4796.,  5162.],
           [ 4928.,  5306.]])
    """
    return _mx_nd_np.tensordot(a, b, axes)


def diagonal(a, offset=0):
    r"""
    Returns the specified diagonals of a matrix (or a stack of matrices) `a`.

    Notes
    -----
    `diagonal` is an alias for `diagonal`. It is a standard API in
    https://data-apis.org/array-api/latest/extensions/linear_algebra_functions.html#linalg-diagonal-x-offset-0
    instead of an official NumPy operator.

    Parameters
    ----------
    a : ndarray
        The array to apply diag method.
    offset : int
        Extracts or constructs kth diagonal given input array.
        Offset specifying the off-diagonal relative to the main diagonal.

        offset = 0 : the main diagonal.
        offset > 0 : off-diagonal above the main diagonal.
        offset < 0 : off-diagonal below the main diagonal.

        Default: 0.

    Returns
    ----------
    out : ndarray
        An array containing the diagonals and whose shape is determined by removing the last two dimensions and
        appending a dimension equal to the size of the resulting diagonals.
        The returned array must have the same data type as a.

    Examples
    --------
    >>> x = np.arange(9).reshape((3,3))
    >>> x
    array([[0., 1., 2.],
           [3., 4., 5.],
           [6., 7., 8.]])
    >>> np.linalg.diagonal(x)
    array([0., 4., 8.])
    >>> np.linalg.diagonal(x, offset=1)
    array([1., 5.])
    >>> np.linalg.diagonal(x, offset=-1)
    array([3., 7.])
    """
    return _mx_nd_np.diag(a, k=offset)


def cross(a, b, axis=-1):
    r"""
    Returns the cross product of 3-element vectors.

    If `a` and `b` are multi-dimensional arrays (i.e., both have a rank greater than 1),
    then the cross-product of each pair of corresponding 3-element vectors is independently computed.

    Notes
    -----
    `cross` is an alias for `cross`. It is a standard API in
    https://data-apis.org/array-api/latest/extensions/linear_algebra_functions.html#linalg-cross-x1-x2-axis-1
    instead of an official NumPy operator.

    Parameters
    ----------
    a : ndarray
        First input array. Should have a numeric data type.
    b : ndarray
        Second input array. Must have the same shape as a. Should have a numeric data type.
    axis : int
        If defined, the axis of `a` and `b` that defines the vector(s) and cross product(s).

        Default: -1.

    Returns
    -------
    out : (...) ndarray
        An array containing the cross products.

    Examples
    --------
    Vector cross-product.

    >>> x = np.array([1., 2., 3.])
    >>> y = np.array([4., 5., 6.])
    >>> np.linalg.cross(x, y)
    array([-3.,  6., -3.])

    One vector with dimension 2.

    >>> x = np.array([1., 2.])
    >>> y = np.array([4., 5., 6.])
    >>> np.linalg.cross(x, y)
    array([12., -6., -3.])

    Equivalently:

    >>> x = np.array([1., 2., 0.])
    >>> y = np.array([4., 5., 6.])
    >>>np.linalg.cross(x, y)
    array([12., -6., -3.])

    Both vectors with dimension 2.

    >>> x = np.array([1., 2.])
    >>> y = np.array([4., 5.])
    >>> np.linalg.cross(x, y)
    array(-3.)

    Multiple vector cross-products. Note that the direction of the cross
    product vector is defined by the `right-hand rule`.

    >>> x = np.array([[1., 2., 3.], [4., 5., 6.]])
    >>> y = np.array([[4., 5., 6.], [1., 2., 3.]])
    >>> np.linalg.cross(x, y)
    array([[-3.,  6., -3.],
           [ 3., -6.,  3.]])
    """
    # For a given API standard, the axis of axisa, axisb, axisc are equal to the axis
    return _mx_nd_np.cross(a, b, axisa=axis, axisb=axis, axisc=axis, axis=axis)


def outer(a, b):
    r"""
    Computes the outer product of two vectors `a` and `b`.

    Notes
    -----
    `outer` is an alias for `outer`. It is a standard API in
    https://data-apis.org/array-api/latest/extensions/linear_algebra_functions.html#linalg-outer-x1-x2
    instead of an official NumPy operator.

    Parameters
    ----------
    a : ndarray
        One-dimensional input array of size `N` . Should have a numeric data type.
    b : ndarray
        One-dimensional input array of size `M` . Should have a numeric data type.

    Returns
    -------
    out : ndarray
        A two-dimensional array containing the outer product and whose shape is `(N, M)`.
        The returned array must have a data type determined by Type Promotion Rules.

    Examples
    --------
    Make a (*very* coarse) grid for computing a Mandelbrot set:

    >>> x = np.linalg.outer(np.ones((5,)), np.linspace(-2, 2, 5))
    >>> x
    array([[-2., -1.,  0.,  1.,  2.],
           [-2., -1.,  0.,  1.,  2.],
           [-2., -1.,  0.,  1.,  2.],
           [-2., -1.,  0.,  1.,  2.],
           [-2., -1.,  0.,  1.,  2.]])
    """
    return _mx_nd_np.tensordot(a.flatten(), b.flatten(), 0)


def vecdot(a, b, axis=None):
    r"""
    Return the dot product of two vectors.
    Note that `vecdot` handles multidimensional arrays differently than `dot`:
    it does *not* perform a matrix product, but flattens input arguments
    to 1-D vectors first. Consequently, it should only be used for vectors.

    Notes
    ----------
    `vecdot` is a alias for `vdot`. It is a standard API in
    https://data-apis.org/array-api/latest/API_specification/linear_algebra_functions.html#vecdot-x1-x2-axis-1
    instead of an official NumPy operator.

    Parameters
    ----------
    a : ndarray
        First argument to the dot product.
    b : ndarray
        Second argument to the dot product.
    axis : axis over which to compute the dot product. Must be an integer on
        the interval [-N, N) , where N is the rank (number of dimensions) of
        the shape determined according to Broadcasting . If specified as a
        negative integer, the function must determine the axis along which
        to compute the dot product by counting backward from the last dimension
        (where -1 refers to the last dimension). If None , the function must
        compute the dot product over the last axis. Default: None .

    Returns
    -------
    output : ndarray
        Dot product of `a` and `b`.

    See Also
    --------
    dot : Return the dot product without using the complex conjugate of the
        first argument.

    Examples
    --------
    Note that higher-dimensional arrays are flattened!

    >>> a = np.array([[1, 4], [5, 6]])
    >>> b = np.array([[4, 1], [2, 2]])
    >>> np.linalg.vecdot(a, b)
    array(30.)
    >>> np.linalg.vecdot(b, a)
    array(30.)
    >>> 1*4 + 4*1 + 5*2 + 6*2
    30
    """
    return _mx_nd_np.tensordot(a.flatten(), b.flatten(), axis)


def lstsq(a, b, rcond='warn'):
    r"""
    Return the least-squares solution to a linear matrix equation.

    Solves the equation :math:`a x = b` by computing a vector `x` that
    minimizes the squared Euclidean 2-norm :math:`\| b - a x \|^2_2`.
    The equation may be under-, well-, or over-determined (i.e., the
    number of linearly independent rows of `a` can be less than, equal
    to, or greater than its number of linearly independent columns).
    If `a` is square and of full rank, then `x` (but for round-off error)
    is the "exact" solution of the equation.

    Parameters
    ----------
    a : (M, N) ndarray
        "Coefficient" matrix.
    b : {(M,), (M, K)} ndarray
        Ordinate or "dependent variable" values. If `b` is two-dimensional,
        the least-squares solution is calculated for each of the `K` columns
        of `b`.
    rcond : float, optional
        Cut-off ratio for small singular values of `a`.
        For the purposes of rank determination, singular values are treated
        as zero if they are smaller than `rcond` times the largest singular
        value of `a`
        The default of ``warn`` or ``-1`` will use the machine precision as
        `rcond` parameter. The default of ``None`` will use the machine
        precision times `max(M, N)`.

    Returns
    -------
    x : {(N,), (N, K)} ndarray
        Least-squares solution. If `b` is two-dimensional,
        the solutions are in the `K` columns of `x`.
    residuals : {(1,), (K,), (0,)} ndarray
        Sums of residuals.
        Squared Euclidean 2-norm for each column in ``b - a*x``.
        If the rank of `a` is < N or M <= N, this is an empty array.
        If `b` is 1-dimensional, this is a (1,) shape array.
        Otherwise the shape is (K,).
    rank : int
        Rank of matrix `a`.
    s : (min(M, N),) ndarray
        Singular values of `a`.

    Raises
    ------
    MXNetError
        If computation does not converge.

    Notes
    -----
    If `b` is a matrix, then all array results are returned as matrices.

    Examples
    --------
    >>> x = np.array([0, 1, 2, 3])
    >>> y = np.array([-1, 0.2, 0.9, 2.1])
    >>> A = np.vstack([x, np.ones(len(x))]).T
    >>> A
    array([[ 0.,  1.],
           [ 1.,  1.],
           [ 2.,  1.],
           [ 3.,  1.]])
    >>> m, c = np.linalg.lstsq(A, y, rcond=None)[0]
    >>> m, c
    (1.0 -0.95) # may vary
    """
    return _mx_nd_np.linalg.lstsq(a, b, rcond)


@wrap_data_api_linalg_func
def pinv(a, rtol=None, hermitian=False):
    r"""
    Compute the (Moore-Penrose) pseudo-inverse of a matrix.

    Calculate the generalized inverse of a matrix using its
    singular-value decomposition (SVD) and including all
    *large* singular values.

    Notes
    -----
    `rtol` param is requested in array-api-standard in
    https://data-apis.org/array-api/latest/extensions/linear_algebra_functions.html#linalg-pinv-x-rtol-none
    instead of a parameter in official NumPy operator.

    Parameters
    ----------
    a : (..., M, N) ndarray
        Matrix or stack of matrices to be pseudo-inverted.
    rtol : (...) {float or ndarray of float}, optional
        Cutoff for small singular values.
        Singular values less than or equal to
        ``rtol * largest_singular_value`` are set to zero.
        Broadcasts against the stack of matrices.
    hermitian : bool, optional
        If True, `a` is assumed to be Hermitian (symmetric if real-valued),
        enabling a more efficient method for finding singular values.
        Defaults to False.

    Returns
    -------
    B : (..., N, M) ndarray
        The pseudo-inverse of `a`. If `a` is a `matrix` instance, then so
        is `B`.

    Raises
    ------
    MXNetError
        If the SVD computation does not converge.

    Notes
    -----
    The pseudo-inverse of a matrix A, denoted :math:`A^+`, is
    defined as: "the matrix that 'solves' [the least-squares problem]
    :math:`Ax = b`," i.e., if :math:`\\bar{x}` is said solution, then
    :math:`A^+` is that matrix such that :math:`\\bar{x} = A^+b`.

    It can be shown that if :math:`Q_1 \\Sigma Q_2^T = A` is the singular
    value decomposition of A, then
    :math:`A^+ = Q_2 \\Sigma^+ Q_1^T`, where :math:`Q_{1,2}` are
    orthogonal matrices, :math:`\\Sigma` is a diagonal matrix consisting
    of A's so-called singular values, (followed, typically, by
    zeros), and then :math:`\\Sigma^+` is simply the diagonal matrix
    consisting of the reciprocals of A's singular values
    (again, followed by zeros). [1]_

    References
    ----------
    .. [1] G. Strang, *Linear Algebra and Its Applications*, 2nd Ed., Orlando,
           FL, Academic Press, Inc., 1980, pp. 139-142.

    Examples
    --------
    The following example checks that ``a * a+ * a == a`` and
    ``a+ * a * a+ == a+``:
    >>> a = np.random.randn(2, 3)
    >>> pinv_a = np.linalg.pinv(a)
    >>> (a - np.dot(a, np.dot(pinv_a, a))).sum()
    array(0.)
    >>> (pinv_a - np.dot(pinv_a, np.dot(a, pinv_a))).sum()
    array(0.)
    """
    return _mx_nd_np.linalg.pinv(a, rtol, hermitian)


def norm(x, ord=None, axis=None, keepdims=False):
    r"""
    Matrix or vector norm.

    This function can only support Frobenius norm for now.
    The Frobenius norm is given by [1]_:

        :math:`||A||_F = [\sum_{i,j} abs(a_{i,j})^2]^{1/2}`

    Parameters
    ----------
    x : ndarray
        Input array.
    ord : {'fro'}, optional
        Order of the norm.
    axis : {int, 2-tuple of ints, None}, optional
        If `axis` is an integer, it specifies the axis of `x` along which to
        compute the vector norms.  If `axis` is a 2-tuple, it specifies the
        axes that hold 2-D matrices, and the matrix norms of these matrices
        are computed.  If `axis` is None, the norm of the whole ndarray is
        returned.

    keepdims : bool, optional
        If this is set to True, the axes which are normed over are left in the
        result as dimensions with size one.  With this option the result will
        broadcast correctly against the original `x`.

    Returns
    -------
    n : float or ndarray
        Norm of the matrix or vector(s).

    Notes
    -----
    This operator differs from NumPy in the aspect that it always returns a
    zero-dim tensor for the cases where Python float values are expected
    in NumPy.

    References
    ----------
    .. [1] G. H. Golub and C. F. Van Loan, *Matrix Computations*,
           Baltimore, MD, Johns Hopkins University Press, 1985, pg. 15

    Examples
    --------
    >>> from numpy import linalg as LA
    >>> a = np.arange(9) - 4
    >>> a
    array([-4., -3., -2., -1.,  0.,  1.,  2.,  3.,  4.])
    >>> b = a.reshape((3, 3))
    >>> b
    array([[-4., -3., -2.],
           [-1.,  0.,  1.],
           [ 2.,  3.,  4.]])
    >>> LA.norm(a)
    array(7.745967)
    >>>
    >>> LA.norm(b)
    array(7.745967)
    >>> LA.norm(b, 'fro')
    array(7.745967)
    """
    return _mx_nd_np.linalg.norm(x, ord, axis, keepdims)


def svd(a):
    r"""
    Singular Value Decomposition.

    When `a` is a 2D array, it is factorized as ``ut @ np.diag(s) @ v``,
    where `ut` and `v` are 2D orthonormal arrays and `s` is a 1D
    array of `a`'s singular values. When `a` is higher-dimensional, SVD is
    applied in stacked mode as explained below.

    Parameters
    ----------
    a : (..., M, N) ndarray
        A real array with ``a.ndim >= 2`` and ``M <= N``.

    Returns
    -------
    ut: (..., M, M) ndarray
        Orthonormal array(s). The first ``a.ndim - 2`` dimensions have the same
        size as those of the input `a`.
    s : (..., M) ndarray
        Vector(s) with the singular values, within each vector sorted in
        descending order. The first ``a.ndim - 2`` dimensions have the same
        size as those of the input `a`.
    v : (..., M, N) ndarray
        Orthonormal array(s). The first ``a.ndim - 2`` dimensions have the same
        size as those of the input `a`.

    .. note::
       The decomposition is performed using LAPACK routine ``_gesvd``.

       SVD is usually described for the factorization of a 2D matrix :math:`A`.
       The higher-dimensional case will be discussed below. In the 2D case, SVD is
       written as :math:`A = U^T S V`, where :math:`A = a`, :math:`U^T = ut`,
       :math:`S= \mathtt{np.diag}(s)` and :math:`V = v`. The 1D array `s`
       contains the singular values of `a` and `ut` and `v` are orthonormal. The rows
       of `v` are the eigenvectors of :math:`A^T A` and the columns of `ut` are
       the eigenvectors of :math:`A A^T`. In both cases the corresponding
       (possibly non-zero) eigenvalues are given by ``s**2``.

       The sign of rows of `u` and `v` are determined as described in
       `Auto-Differentiating Linear Algebra <https://arxiv.org/pdf/1710.08717.pdf>`_.

       If `a` has more than two dimensions, then broadcasting rules apply.
       This means that SVD is working in "stacked" mode: it iterates over
       all indices of the first ``a.ndim - 2`` dimensions and for each
       combination SVD is applied to the last two indices. The matrix `a`
       can be reconstructed from the decomposition with either
       ``(ut * s[..., None, :]) @ v`` or
       ``ut @ (s[..., None] * v)``. (The ``@`` operator denotes batch matrix multiplication)

       This function differs from the original `numpy.linalg.svd
       <https://docs.scipy.org/doc/numpy/reference/generated/numpy.linalg.svd.html>`_ in
       the following way(s):
       * The sign of rows of `u` and `v` may differ.
       * Does not support complex input.

    Examples
    --------
    >>> a = np.arange(54).reshape(6, 9)
    >>> ut, s, v = np.linalg.svd(a)
    >>> ut.shape, s.shape, v.shape
    ((6, 6), (6,), (6, 9))
    >>> s = s.reshape(6, 1)
    >>> ret = np.dot(ut, s * v)
    >>> (ret - a > 1e-3).sum()
    array(0.)
    >>> (ret - a < -1e-3).sum()
    array(0.)
    """
    return _mx_nd_np.linalg.svd(a)


<<<<<<< HEAD
def cholesky(a, upper=False):
=======
def svdvals(a):
    r"""
    Computes the singular values of a matrix (or a stack of matrices) `x`.

    Parameters
    ----------
    a : (..., M, N) ndarray
        A real array with ``a.ndim >= 2`` and ``M <= N``.

    Returns
    -------
    out : (..., M) ndarray
        Vector(s) with the singular values, within each vector sorted in
        descending order. The first ``a.ndim - 2`` dimensions have the same
        size as those of the input `a`.

    .. note::
       `svdvals` is a standard api in
       https://data-apis.org/array-api/latest/extensions/linear_algebra_functions.html#linalg-svdvals-x
       instead of an official NumPy operator.
    """
    _, s, _ = _mx_nd_np.linalg.svd(a)
    return s


def cholesky(a):
>>>>>>> 197fbbaa
    r"""
    Cholesky decomposition.

    Notes
    -----
    `upper` param is requested by API standardization in
    https://data-apis.org/array-api/latest/extensions/linear_algebra_functions.html#linalg-cholesky-x-upper-false
    instead of parameter in official NumPy operator.

    Return the Cholesky decomposition, `L * L.T`, of the square matrix `a`,
    where `L` is lower-triangular and .T is the transpose operator. `a` must be
    symmetric and positive-definite. Only `L` is actually returned. Complex-valued
    input is currently not supported.

    Parameters
    ----------
    a : (..., M, M) ndarray
        Symmetric, positive-definite input matrix.
    upper : bool
        If `True`, the result must be the upper-triangular Cholesky factor.
        If `False`, the result must be the lower-triangular Cholesky factor.
        Default: `False`.

    Returns
    -------
    L : (..., M, M) ndarray
        Lower-triangular Cholesky factor of `a`.

    Raises
    ------
    MXNetError
        If the decomposition fails, for example, if `a` is not positive-definite.

    Notes
    -----
    Broadcasting rules apply.

    The Cholesky decomposition is often used as a fast way of solving

    .. math:: A \mathbf{x} = \mathbf{b}

    (when `A` is both symmetric and positive-definite).

    First, we solve for :math:`\mathbf{y}` in

    .. math:: L \mathbf{y} = \mathbf{b},

    and then for :math:`\mathbf{x}` in

    .. math:: L.T \mathbf{x} = \mathbf{y}.

    Examples
    --------
    >>> A = np.array([[16, 4], [4, 10]])
    >>> A
    array([[16.,  4.],
           [ 4., 10.]])
    >>> L = np.linalg.cholesky(A)
    >>> L
    array([[4., 0.],
           [1., 3.]])
    >>> np.dot(L, L.T)
    array([[16.,  4.],
           [ 4., 10.]])
    """
    return _mx_nd_np.linalg.cholesky(a, upper)


def qr(a, mode='reduced'):
    r"""
    Compute the qr factorization of a matrix a.
    Factor the matrix a as qr, where q is orthonormal and r is upper-triangular.

    Parameters
    ----------
    a : (..., M, N) ndarray
        Matrix or stack of matrices to be qr factored.
    mode: {‘reduced’, ‘complete’, ‘r’, ‘raw’, ‘full’, ‘economic’}, optional
        Only default mode, 'reduced', is implemented. If K = min(M, N), then
        * 'reduced’ : returns q, r with dimensions (M, K), (K, N) (default)

    Returns
    -------
    q : (..., M, K) ndarray
        A matrix or stack of matrices with K orthonormal columns, with K = min(M, N).
    r : (..., K, N) ndarray
        A matrix or stack of upper triangular matrices.

    Raises
    ------
    MXNetError
        If factoring fails.

    Notes
    -----
    Currently, the gradient for the QR factorization is well-defined
    only when the first K columns of the input matrix are linearly independent.

    Examples
    --------
    >>> from mxnet import np
    >>> a = np.random.uniform(-10, 10, (2, 2))
    >>> q, r = np.linalg.qr(a)
    >>> q
    array([[-0.22121978, -0.97522414],
           [-0.97522414,  0.22121954]])
    >>> r
    array([[-4.4131265 , -7.1255064 ],
           [ 0.        , -0.28771925]])
    >>> a = np.random.uniform(-10, 10, (2, 3))
    >>> q, r = np.linalg.qr(a)
    >>> q
    array([[-0.28376842, -0.9588929 ],
           [-0.9588929 ,  0.28376836]])
    >>> r
    array([[-7.242763  , -0.5673361 , -2.624416  ],
           [ 0.        , -7.297918  , -0.15949416]])
    >>> a = np.random.uniform(-10, 10, (3, 2))
    >>> q, r = np.linalg.qr(a)
    >>> q
    array([[-0.34515655,  0.10919492],
           [ 0.14765628, -0.97452265],
           [-0.92685735, -0.19591334]])
    >>> r
    array([[-8.453794,  8.4175  ],
           [ 0.      ,  5.430561]])
    """
    return _mx_nd_np.linalg.qr(a, mode)


def inv(a):
    r"""
    Compute the (multiplicative) inverse of a matrix.

    Given a square matrix `a`, return the matrix `ainv` satisfying
    ``dot(a, ainv) = dot(ainv, a) = eye(a.shape[0])``.

    Parameters
    ----------
    a : (..., M, M) ndarray
        Matrix to be inverted.

    Returns
    -------
    ainv : (..., M, M) ndarray
        (Multiplicative) inverse of the matrix `a`.

    Raises
    ------
    MXNetError
        If `a` is not square or inversion fails.

    Examples
    --------
    >>> from mxnet import np
    >>> a = np.array([[1., 2.], [3., 4.]])
    array([[-2. ,  1. ],
           [ 1.5, -0.5]])

    Inverses of several matrices can be computed at once:

    >>> a = np.array([[[1., 2.], [3., 4.]], [[1, 3], [3, 5]]])
    >>> np.linalg.inv(a)
    array([[[-2.        ,  1.        ],
            [ 1.5       , -0.5       ]],

           [[-1.2500001 ,  0.75000006],
            [ 0.75000006, -0.25000003]]])
    """
    return _mx_nd_np.linalg.inv(a)


def det(a):
    r"""
    Compute the determinant of an array.

    Parameters
    ----------
    a : (..., M, M) ndarray
        Input array to compute determinants for.

    Returns
    -------
    det : (...) ndarray
        Determinant of `a`.

    See Also
    --------
    slogdet : Another way to represent the determinant, more suitable
    for large matrices where underflow/overflow may occur.

    Notes
    -----
    Broadcasting rules apply, see the `numpy.linalg` documentation for
    details.
    The determinant is computed via LU factorization using the LAPACK
    routine z/dgetrf.

    Examples
    --------
    The determinant of a 2-D array [[a, b], [c, d]] is ad - bc:
    >>> a = np.array([[1, 2], [3, 4]])
    >>> np.linalg.det(a)
    -2.0

    Computing determinants for a stack of matrices:
    >>> a = np.array([ [[1, 2], [3, 4]], [[1, 2], [2, 1]], [[1, 3], [3, 1]] ])
    >>> a.shape
    (3, 2, 2)

    >>> np.linalg.det(a)
    array([-2., -3., -8.])
    """
    return _mx_nd_np.linalg.det(a)


def slogdet(a):
    r"""
    Compute the sign and (natural) logarithm of the determinant of an array.
    If an array has a very small or very large determinant, then a call to
    `det` may overflow or underflow. This routine is more robust against such
    issues, because it computes the logarithm of the determinant rather than
    the determinant itself.

    Parameters
    ----------
    a : (..., M, M) ndarray
        Input array, has to be a square 2-D array.

    Returns
    -------
    sign : (...) ndarray
        A number representing the sign of the determinant. For a real matrix,
        this is 1, 0, or -1.
    logdet : (...) array_like
        The natural log of the absolute value of the determinant.
    If the determinant is zero, then `sign` will be 0 and `logdet` will be
    -Inf. In all cases, the determinant is equal to ``sign * np.exp(logdet)``.

    See Also
    --------
    det

    Notes
    -----
    Broadcasting rules apply, see the `numpy.linalg` documentation for
    details.
    The determinant is computed via LU factorization using the LAPACK
    routine z/dgetrf.

    Examples
    --------
    The determinant of a 2-D array ``[[a, b], [c, d]]`` is ``ad - bc``:
    >>> a = np.array([[1, 2], [3, 4]])
    >>> (sign, logdet) = np.linalg.slogdet(a)
    >>> (sign, logdet)
    (-1., 0.69314718055994529)

    >>> sign * np.exp(logdet)
    -2.0

    Computing log-determinants for a stack of matrices:
    >>> a = np.array([ [[1, 2], [3, 4]], [[1, 2], [2, 1]], [[1, 3], [3, 1]] ])
    >>> a.shape
    (3, 2, 2)

    >>> sign, logdet = np.linalg.slogdet(a)
    >>> (sign, logdet)
    (array([-1., -1., -1.]), array([ 0.69314718,  1.09861229,  2.07944154]))

    >>> sign * np.exp(logdet)
    array([-2., -3., -8.])

    This routine succeeds where ordinary `det` does not:
    >>> np.linalg.det(np.eye(500) * 0.1)
    0.0
    >>> np.linalg.slogdet(np.eye(500) * 0.1)
    (1., -1151.2925464970228)
    """
    return _mx_nd_np.linalg.slogdet(a)


def solve(a, b):
    r"""
    Solve a linear matrix equation, or system of linear scalar equations.

    Computes the "exact" solution, `x`, of the well-determined, i.e., full
    rank, linear matrix equation `ax = b`.

    Parameters
    ----------
    a : (..., M, M) ndarray
        Coefficient matrix.
    b : {(..., M,), (..., M, K)}, ndarray
        Ordinate or "dependent variable" values.

    Returns
    -------
    x : {(..., M,), (..., M, K)} ndarray
        Solution to the system a x = b.  Returned shape is identical to `b`.

    Raises
    ------
    MXNetError
        If `a` is singular or not square.

    Notes
    -----
    Broadcasting rules apply, see the `numpy.linalg` documentation for
    details.

    The solutions are computed using LAPACK routine ``_gesv``.

    `a` must be square and of full-rank, i.e., all rows (or, equivalently,
    columns) must be linearly independent; if either is not true, use
    `lstsq` for the least-squares best "solution" of the
    system/equation.

    Examples
    --------
    Solve the system of equations ``3 * x0 + x1 = 9`` and ``x0 + 2 * x1 = 8``:

    >>> a = np.array([[3,1], [1,2]])
    >>> b = np.array([9,8])
    >>> x = np.linalg.solve(a, b)
    >>> x
    array([2.,  3.])

    Check that the solution is correct:

    >>> np.allclose(np.dot(a, x), b)
    True
    """
    return _mx_nd_np.linalg.solve(a, b)


def tensorinv(a, ind=2):
    r"""
    Compute the 'inverse' of an N-dimensional array.

    The result is an inverse for `a` relative to the tensordot operation
    ``tensordot(a, b, ind)``, i. e., up to floating-point accuracy,
    ``tensordot(tensorinv(a), a, ind)`` is the "identity" tensor for the
    tensordot operation.

    Parameters
    ----------
    a : array_like
        Tensor to 'invert'. Its shape must be 'square', i. e.,
        ``prod(a.shape[:ind]) == prod(a.shape[ind:])``.
    ind : int, optional
        Number of first indices that are involved in the inverse sum.
        Must be a positive integer, default is 2.

    Returns
    -------
    b : ndarray
        `a`'s tensordot inverse, shape ``a.shape[ind:] + a.shape[:ind]``.

    Raises
    ------
    MXNetError
        If `a` is singular or not 'square' (in the above sense).

    See Also
    --------
    tensordot, tensorsolve

    Examples
    --------
    >>> a = np.eye(4*6)
    >>> a.shape = (4, 6, 8, 3)
    >>> ainv = np.linalg.tensorinv(a, ind=2)
    >>> ainv.shape
    (8, 3, 4, 6)
    >>> b = np.random.randn(4, 6)
    >>> np.allclose(np.tensordot(ainv, b), np.linalg.tensorsolve(a, b))
    True

    >>> a = np.eye(4*6)
    >>> a.shape = (24, 8, 3)
    >>> ainv = np.linalg.tensorinv(a, ind=1)
    >>> ainv.shape
    (8, 3, 24)
    >>> b = np.random.randn(24)
    >>> np.allclose(np.tensordot(ainv, b, 1), np.linalg.tensorsolve(a, b))
    True
    """
    return _mx_nd_np.linalg.tensorinv(a, ind)


def tensorsolve(a, b, axes=None):
    r"""
    Solve the tensor equation ``a x = b`` for x.
    It is assumed that all indices of `x` are summed over in the product,
    together with the rightmost indices of `a`, as is done in, for example,
    ``tensordot(a, x, axes=b.ndim)``.

    Parameters
    ----------
    a : ndarray
        Coefficient tensor, of shape ``b.shape + Q``. `Q`, a tuple, equals
        the shape of that sub-tensor of `a` consisting of the appropriate
        number of its rightmost indices, and must be such that
        ``prod(Q) == prod(b.shape)`` (in which sense `a` is said to be
        'square').
    b : ndarray
        Right-hand tensor, which can be of any shape.
    axes : tuple of ints, optional
        Axes in `a` to reorder to the right, before inversion.
        If None (default), no reordering is done.

    Returns
    -------
    x : ndarray, shape Q

    Raises
    ------
    MXNetError
        If `a` is singular or not 'square' (in the above sense).

    See Also
    --------
    numpy.tensordot, tensorinv, numpy.einsum

    Examples
    --------
    >>> a = np.eye(2*3*4)
    >>> a.shape = (2*3, 4, 2, 3, 4)
    >>> b = np.random.randn(2*3, 4)
    >>> x = np.linalg.tensorsolve(a, b)
    >>> x.shape
    (2, 3, 4)
    >>> np.allclose(np.tensordot(a, x, axes=3), b)
    True
    """
    return _mx_nd_np.linalg.tensorsolve(a, b, axes)


def eigvals(a):
    r"""
    Compute the eigenvalues of a general matrix.

    Main difference between `eigvals` and `eig`: the eigenvectors aren't
    returned.

    Parameters
    ----------
    a : (..., M, M) ndarray
        A real-valued matrix whose eigenvalues will be computed.

    Returns
    -------
    w : (..., M,) ndarray
        The eigenvalues, each repeated according to its multiplicity.
        They are not necessarily ordered.

    Raises
    ------
    MXNetError
        If the eigenvalue computation does not converge.

    See Also
    --------
    eig : eigenvalues and right eigenvectors of general arrays
    eigh : eigenvalues and eigenvectors of a real symmetric array.
    eigvalsh : eigenvalues of a real symmetric.

    .. note::
       Broadcasting rules apply, see the `numpy.linalg` documentation for
       details.

       This is implemented using the ``_geev`` LAPACK routines which compute
       the eigenvalues and eigenvectors of general square arrays.

       This function differs from the original `numpy.linalg.eigvals
       <https://docs.scipy.org/doc/numpy/reference/generated/numpy.linalg.eigvals.html>`_ in
       the following way(s):
       * Does not support complex input and output.

    Examples
    --------
    Illustration, using the fact that the eigenvalues of a diagonal matrix
    are its diagonal elements, that multiplying a matrix on the left
    by an orthogonal matrix, `Q`, and on the right by `Q.T` (the transpose
    of `Q`), preserves the eigenvalues of the "middle" matrix.  In other words,
    if `Q` is orthogonal, then ``Q * A * Q.T`` has the same eigenvalues as
    ``A``:

    >>> from numpy import linalg as LA
    >>> x = np.random.random()
    >>> Q = np.array([[np.cos(x), -np.sin(x)], [np.sin(x), np.cos(x)]])
    >>> LA.norm(Q[0, :]), LA.norm(Q[1, :]), np.dot(Q[0, :],Q[1, :])
    (1.0, 1.0, 0.0)

    Now multiply a diagonal matrix by ``Q`` on one side and by ``Q.T`` on the other:

    >>> D = np.diag((-1,1))
    >>> LA.eigvals(D)
    array([-1.,  1.])
    >>> A = np.dot(Q, D)
    >>> A = np.dot(A, Q.T)
    >>> LA.eigvals(A)
    array([ 1., -1.]) # random
    """
    return _mx_nd_np.linalg.eigvals(a)


@wrap_data_api_linalg_func
def eigvalsh(a, upper=False):
    r"""
    Compute the eigenvalues real symmetric matrix.

    Main difference from eigh: the eigenvectors are not computed.

    Parameters
    ----------
    a : (..., M, M) ndarray
        A real-valued matrix whose eigenvalues are to be computed.
    UPLO : {'L', 'U'}, optional
        Specifies whether the calculation is done with the lower triangular
        part of `a` ('L', default) or the upper triangular part ('U').
        Irrespective of this value only the real parts of the diagonal will
        be considered in the computation to preserve the notion of a Hermitian
        matrix. It therefore follows that the imaginary part of the diagonal
        will always be treated as zero.

    Returns
    -------
    w : (..., M,) ndarray
        The eigenvalues in ascending order, each repeated according to
        its multiplicity.

    Raises
    ------
    MXNetError
        If the eigenvalue computation does not converge.

    See Also
    --------
    eig : eigenvalues and right eigenvectors of general arrays
    eigvals : eigenvalues of a non-symmetric array.
    eigh : eigenvalues and eigenvectors of a real symmetric array.

    .. note::
       Broadcasting rules apply, see the `numpy.linalg` documentation for
       details.

       The eigenvalues are computed using LAPACK routines ``_syevd``.

       This function differs from the original `numpy.linalg.eigvalsh
       <https://docs.scipy.org/doc/numpy/reference/generated/numpy.linalg.eigvalsh.html>`_ in
       the following way(s):
       * Does not support complex input and output.

    Examples
    --------
    >>> from numpy import linalg as LA
    >>> a = np.array([[ 5.4119368 ,  8.996273  , -5.086096  ],
    ...               [ 0.8866155 ,  1.7490431 , -4.6107802 ],
    ...               [-0.08034172,  4.4172044 ,  1.4528792 ]])
    >>> LA.eigvalsh(a, UPLO='L')
    array([-2.87381886,  5.10144682,  6.38623114]) # in ascending order
    """
    if not upper:
        UPLO = 'L'
    else:
        UPLO = 'U'
    return _mx_nd_np.linalg.eigvalsh(a, UPLO)


def eig(a):
    r"""
    Compute the eigenvalues and right eigenvectors of a square array.

    Parameters
    ----------
    a : (..., M, M) ndarray
        Matrices for which the eigenvalues and right eigenvectors will
        be computed

    Returns
    -------
    w : (..., M) ndarray
        The eigenvalues, each repeated according to its multiplicity.
        The eigenvalues are not necessarily ordered.
    v : (..., M, M) ndarray
        The normalized (unit "length") eigenvectors, such that the
        column ``v[:,i]`` is the eigenvector corresponding to the
        eigenvalue ``w[i]``.

    Raises
    ------
    MXNetError
        If the eigenvalue computation does not converge.

    See Also
    --------
    eigvals : eigenvalues of a non-symmetric array.
    eigh : eigenvalues and eigenvectors of a real symmetric array.
    eigvalsh : eigenvalues of a real symmetric.

    .. note::
       This is implemented using the ``_geev`` LAPACK routines which compute
       the eigenvalues and eigenvectors of general square arrays.

       The number `w` is an eigenvalue of `a` if there exists a vector
       `v` such that ``dot(a,v) = w * v``. Thus, the arrays `a`, `w`, and
       `v` satisfy the equations ``dot(a[:,:], v[:,i]) = w[i] * v[:,i]``
       for :math:`i \\in \\{0,...,M-1\\}`.

       The array `v` of eigenvectors may not be of maximum rank, that is, some
       of the columns may be linearly dependent, although round-off error may
       obscure that fact. If the eigenvalues are all different, then theoretically
       the eigenvectors are linearly independent.

       This function differs from the original `numpy.linalg.eig
       <https://docs.scipy.org/doc/numpy/reference/generated/numpy.linalg.eig.html>`_ in
       the following way(s):
       * Does not support complex input and output.

    Examples
    --------
    >>> from numpy import linalg as LA
    >>> a = np.array([[-1.9147992 ,  6.054115  , 18.046988  ],
    ...               [ 0.77563655, -4.860152  ,  2.1012988 ],
    ...               [ 2.6083658 ,  2.3705218 ,  0.3192524 ]])
    >>> w, v = LA.eig(a)
    >>> w
    array([ 6.9683027, -7.768063 , -5.655937 ])
    >>> v
    array([[ 0.90617794,  0.9543622 ,  0.2492316 ],
           [ 0.13086087, -0.04077047, -0.9325615 ],
           [ 0.4021404 , -0.29585576,  0.26117516]])
    """
    return _mx_nd_np.linalg.eig(a)


@wrap_data_api_linalg_func
def eigh(a, upper=False):
    r"""
    Return the eigenvalues and eigenvectors real symmetric matrix.

    Returns two objects, a 1-D array containing the eigenvalues of `a`, and
    a 2-D square array or matrix (depending on the input type) of the
    corresponding eigenvectors (in columns).

    Parameters
    ----------
    a : (..., M, M) ndarray
        real symmetric matrices whose eigenvalues and eigenvectors are to be computed.
    UPLO : {'L', 'U'}, optional
        Specifies whether the calculation is done with the lower triangular
        part of `a` ('L', default) or the upper triangular part ('U').
        Irrespective of this value only the real parts of the diagonal will
        be considered in the computation to preserve the notion of a Hermitian
        matrix. It therefore follows that the imaginary part of the diagonal
        will always be treated as zero.

    Returns
    -------
    w : (..., M) ndarray
        The eigenvalues in ascending order, each repeated according to
        its multiplicity.
    v : {(..., M, M) ndarray, (..., M, M) matrix}
        The column ``v[:, i]`` is the normalized eigenvector corresponding
        to the eigenvalue ``w[i]``.  Will return a matrix object if `a` is
        a matrix object.

    Raises
    ------
    MXNetError
        If the eigenvalue computation does not converge.

    See Also
    --------
    eig : eigenvalues and right eigenvectors of general arrays
    eigvals : eigenvalues of a non-symmetric array.
    eigvalsh : eigenvalues of a real symmetric.

    .. note::

       The eigenvalues/eigenvectors are computed using LAPACK routines ``_syevd``.

       This function differs from the original `numpy.linalg.eigh
       <https://docs.scipy.org/doc/numpy/reference/generated/numpy.linalg.eigh.html>`_ in
       the following way(s):
       * Does not support complex input and output.

    Examples
    --------
    >>> from numpy import linalg as LA
    >>> a = np.array([[ 6.8189726 , -3.926585  ,  4.3990498 ],
    ...               [-0.59656644, -1.9166266 ,  9.54532   ],
    ...               [ 2.1093285 ,  0.19688708, -1.1634291 ]])
    >>> w, v = LA.eigh(a, upper=False)
    >>> w
    array([-2.175445 , -1.4581827,  7.3725457])
    >>> v
    array([[ 0.1805163 , -0.16569263,  0.9695154 ],
           [ 0.8242942 ,  0.56326365, -0.05721384],
           [-0.53661287,  0.80949366,  0.23825769]])
    """
    if not upper:
        UPLO = 'L'
    else:
        UPLO = 'U'
    return _mx_nd_np.linalg.eigh(a, UPLO)<|MERGE_RESOLUTION|>--- conflicted
+++ resolved
@@ -711,9 +711,6 @@
     return _mx_nd_np.linalg.svd(a)
 
 
-<<<<<<< HEAD
-def cholesky(a, upper=False):
-=======
 def svdvals(a):
     r"""
     Computes the singular values of a matrix (or a stack of matrices) `x`.
@@ -739,8 +736,7 @@
     return s
 
 
-def cholesky(a):
->>>>>>> 197fbbaa
+def cholesky(a, upper=False):
     r"""
     Cholesky decomposition.
 
