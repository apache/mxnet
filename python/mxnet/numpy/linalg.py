# Licensed to the Apache Software Foundation (ASF) under one
# or more contributor license agreements.  See the NOTICE file
# distributed with this work for additional information
# regarding copyright ownership.  The ASF licenses this file
# to you under the Apache License, Version 2.0 (the
# "License"); you may not use this file except in compliance
# with the License.  You may obtain a copy of the License at
#
#   http://www.apache.org/licenses/LICENSE-2.0
#
# Unless required by applicable law or agreed to in writing,
# software distributed under the License is distributed on an
# "AS IS" BASIS, WITHOUT WARRANTIES OR CONDITIONS OF ANY
# KIND, either express or implied.  See the License for the
# specific language governing permissions and limitations
# under the License.

"""Namespace for ops used in imperative programming."""

<<<<<<< HEAD

from typing import Optional, Tuple, Union
from .multiarray import ndarray
=======
from functools import reduce

>>>>>>> a2ad4db5
from ..ndarray import numpy as _mx_nd_np
from ..util import wrap_data_api_linalg_func, wrap_np_binary_func
from .fallback_linalg import *  # pylint: disable=wildcard-import,unused-wildcard-import
from . import fallback_linalg


__all__ = ['norm', 'svd', 'cholesky', 'qr', 'inv', 'det', 'slogdet', 'solve', 'tensorinv', 'tensorsolve',
           'pinv', 'eigvals', 'eig', 'eigvalsh', 'eigh', 'lstsq', 'matrix_rank', 'cross', 'diagonal', 'outer',
           'tensordot', 'trace', 'matrix_transpose', 'vecdot', 'svdvals', 'vector_norm', 'matrix_norm']

__all__ += fallback_linalg.__all__


@wrap_data_api_linalg_func
def matrix_rank(
        M: ndarray,
        /,
        *,
        rtol: Optional[Union[float, ndarray]] = None,
        hermitian: bool = False,
) -> ndarray:
    r"""
    Return matrix rank of array using SVD method

    Rank of the array is the number of singular values of the array that are
    greater than `rtol`.

    Notes
    -----
    `rtol` param is requested in array-api-standard in
    https://data-apis.org/array-api/latest/extensions/linear_algebra_functions.html#linalg-matrix-rank-x-rtol-none
    instead of a parameter in official NumPy operator.

    Parameters
    ----------
    M : {(M,), (..., M, N)} ndarray
        Input vector or stack of matrices.
    rtol : (...) ndarray, float, optional
        Threshold below which SVD values are considered zero. If `rtol` is
        None, and ``S`` is an array with singular values for `M`, and
        ``eps`` is the epsilon value for datatype of ``S``, then `rtol` is
        set to ``S.max() * max(M.shape) * eps``.
    hermitian : bool, optional
        If True, `M` is assumed to be Hermitian (symmetric if real-valued),
        enabling a more efficient method for finding singular values.
        Default: False.

    Returns
    -------
    rank : (...) ndarray
        Rank of M.

    Examples
    --------
    >>> from mxnet import np
    >>> np.linalg.matrix_rank(np.eye(4)) # Full rank matrix
    4
    >>> I=np.eye(4); I[-1,-1] = 0. # rank deficient matrix
    >>> np.linalg.matrix_rank(I)
    3
    >>> np.linalg.matrix_rank(np.ones((4,))) # 1 dimension - rank 1 unless all 0
    1
    >>> np.linalg.matrix_rank(np.zeros((4,)))
    0
    """
    return _mx_nd_np.linalg.matrix_rank(M, rtol, hermitian)


def matrix_transpose(a: ndarray, /) -> ndarray:
    r"""
    Transposes a matrix (or a stack of matrices) `a`.

    Notes
    -----
    `matrix_transpose` is new in array API spec:
    https://data-apis.org/array-api/latest/extensions/linear_algebra_functions.html#linalg-matrix-transpose-x
    instead of an official NumPy operator. Unlike transpose, it only transposes the last two axes.

    Parameters
    ----------
    a : ndarray
        Input array having shape (..., M, N) and whose innermost two dimensions form MxN matrices.

    Returns
    ----------
    out : ndarray
        An array containing the transpose for each matrix and having shape (..., N, M).
        The returned array must have the same data type as `a`.

    Examples
    --------
    >>> x = np.arange(4).reshape((2,2))
    >>> x
    array([[0., 1.],
           [2., 3.]])
    >>> np.linalg.matrix_transpose(x)
    array([[0., 2.],
           [1., 3.]])
    >>> x = np.ones((1, 2, 3))
    >>> np.linalg.matrix_transpose(x)
    array([[[1., 1.],
            [1., 1.],
            [1., 1.]]])
    """
    if a.ndim < 2:
        raise ValueError("x must be at least 2-dimensional for matrix_transpose")
    return _mx_nd_np.swapaxes(a, -1, -2)


def trace(a: ndarray, /, *, offset: int = 0) -> ndarray:
    r"""
    Returns a tensor contraction of `a` and `b` over specific axes.

    Notes
    -----
    `trace` is an alias for `trace`. It is a standard API in
    https://data-apis.org/array-api/latest/extensions/linear_algebra_functions.html#linalg-trace-x-offset-0
    instead of an official NumPy operator.

    Parameters
    ----------
    a : ndarray
        Input array having shape (..., M, N) and whose innermost two dimensions form MxN matrices.
        Should have a numeric data type.
    offset : int
        Offset specifying the off-diagonal relative to the main diagonal.

        offset = 0 : the main diagonal.
        offset > 0 : off-diagonal above the main diagonal.
        offset < 0 : off-diagonal below the main diagonal.

        Default: 0.

    Returns
    ----------
    out : ndarray
        An array containing the traces and whose shape is determined by removing the last two dimensions and storing
        the traces in the last array dimension. For example, if `a` has rank `k` and shape `(I, J, K, ..., L, M, N)`,
        then an output array has rank `k-2` and shape `(I, J, K, ..., L)`
        where: `out[i, j, k, ..., l] = trace(a[i, j, k, ..., l, :, :])`
        The returned array must have the same data type as `a`.

    Examples
    --------
    >>> x = np.array([[1, 0, 0], [0, 1, 0], [0, 0, 1]])
    >>> np.linalg.trace(x)
    array(3.)
    >>> x = np.arange(8).reshape((2, 2, 2))
    >>> np.linalg.trace(x)
    array([6., 8.])
    >>> x = np.arange(24).reshape((2, 2, 2, 3))
    >>> np.linalg.trace(x).shape
    (2, 3)
    >>> np.linalg.trace(x)
    array([[18., 20., 22.],
        [24., 26., 28.]])
    """
    # axis1, axis2: defaults are the first two axes of `a`.
    return _mx_nd_np.trace(a, offset=offset, axis1=0, axis2=1, out=None)


def tensordot(a: ndarray, b: ndarray, /, *, axes: Tuple[int, ...] = 2) -> ndarray:
    r"""
    Returns a tensor contraction of `a` and `b` over specific axes.

    Notes
    -----
    `tensordot` is an alias for `tensordot`. It is a standard API in
    https://data-apis.org/array-api/latest/extensions/linear_algebra_functions.html#linalg-tensordot-x1-x2-axes-2
    instead of an official NumPy operator.

    Parameters
    ----------
    a : ndarray
        First input array. Should have a numeric data type.
    b : ndarray
        Second input array. Must be compatible with `a` (see Broadcasting). Should have a numeric data type.
    axes : int, tuple
        Number of axes to contract or explicit sequences of axes for `a` and `b`, respectively.
        If axes is an int equal to `N` , then contraction must be performed over the last `N` axes of `a`
        and the first `N` axes of `b` in order.
        The size of each corresponding axis (dimension) must match. Must be nonnegative.

        If N equals 0 , the result is the tensor (outer) product.
        If N equals 1 , the result is the tensor dot product.
        If N equals 2 , the result is the tensor double contraction (default).

        Default: 2.

    Returns
    ----------
    out : ndarray
        An array containing the tensor contraction whose shape consists of the non-contracted axes (dimensions) of the
        first array `a`, followed by the non-contracted axes (dimensions) of the second array `b`.

    Examples
    --------
    >>> x = np.arange(60.).reshape(3,4,5)
    >>> y = np.arange(24.).reshape(4,3,2)
    >>> z = np.linalg.tensordot(x, y, axes=([1,0],[0,1]))
    >>> z.shape
    (5, 2)
    >>> z
    array([[ 4400.,  4730.],
           [ 4532.,  4874.],
           [ 4664.,  5018.],
           [ 4796.,  5162.],
           [ 4928.,  5306.]])
    """
    return _mx_nd_np.tensordot(a, b, axes)


def diagonal(a: ndarray, /, *, offset: int = 0) ->ndarray:
    r"""
    Returns the specified diagonals of a matrix (or a stack of matrices) `a`.

    Notes
    -----
    `diagonal` is an alias for `diagonal`. It is a standard API in
    https://data-apis.org/array-api/latest/extensions/linear_algebra_functions.html#linalg-diagonal-x-offset-0
    instead of an official NumPy operator.

    Parameters
    ----------
    a : ndarray
        The array to apply diag method.
    offset : int
        Extracts or constructs kth diagonal given input array.
        Offset specifying the off-diagonal relative to the main diagonal.

        offset = 0 : the main diagonal.
        offset > 0 : off-diagonal above the main diagonal.
        offset < 0 : off-diagonal below the main diagonal.

        Default: 0.

    Returns
    ----------
    out : ndarray
        An array containing the diagonals and whose shape is determined by removing the last two dimensions and
        appending a dimension equal to the size of the resulting diagonals.
        The returned array must have the same data type as a.

    Examples
    --------
    >>> x = np.arange(9).reshape((3,3))
    >>> x
    array([[0., 1., 2.],
           [3., 4., 5.],
           [6., 7., 8.]])
    >>> np.linalg.diagonal(x)
    array([0., 4., 8.])
    >>> np.linalg.diagonal(x, offset=1)
    array([1., 5.])
    >>> np.linalg.diagonal(x, offset=-1)
    array([3., 7.])
    """
    return _mx_nd_np.diag(a, k=offset)


def cross(a: ndarray, b: ndarray, /, *, axis: int = -1) -> ndarray:
    r"""
    Returns the cross product of 3-element vectors.

    If `a` and `b` are multi-dimensional arrays (i.e., both have a rank greater than 1),
    then the cross-product of each pair of corresponding 3-element vectors is independently computed.

    Notes
    -----
    `cross` is an alias for `cross`. It is a standard API in
    https://data-apis.org/array-api/latest/extensions/linear_algebra_functions.html#linalg-cross-x1-x2-axis-1
    instead of an official NumPy operator.

    Parameters
    ----------
    a : ndarray
        First input array. Should have a numeric data type.
    b : ndarray
        Second input array. Must have the same shape as a. Should have a numeric data type.
    axis : int
        If defined, the axis of `a` and `b` that defines the vector(s) and cross product(s).

        Default: -1.

    Returns
    -------
    out : (...) ndarray
        An array containing the cross products.

    Examples
    --------
    Vector cross-product.

    >>> x = np.array([1., 2., 3.])
    >>> y = np.array([4., 5., 6.])
    >>> np.linalg.cross(x, y)
    array([-3.,  6., -3.])

    One vector with dimension 2.

    >>> x = np.array([1., 2.])
    >>> y = np.array([4., 5., 6.])
    >>> np.linalg.cross(x, y)
    array([12., -6., -3.])

    Equivalently:

    >>> x = np.array([1., 2., 0.])
    >>> y = np.array([4., 5., 6.])
    >>>np.linalg.cross(x, y)
    array([12., -6., -3.])

    Both vectors with dimension 2.

    >>> x = np.array([1., 2.])
    >>> y = np.array([4., 5.])
    >>> np.linalg.cross(x, y)
    array(-3.)

    Multiple vector cross-products. Note that the direction of the cross
    product vector is defined by the `right-hand rule`.

    >>> x = np.array([[1., 2., 3.], [4., 5., 6.]])
    >>> y = np.array([[4., 5., 6.], [1., 2., 3.]])
    >>> np.linalg.cross(x, y)
    array([[-3.,  6., -3.],
           [ 3., -6.,  3.]])
    """
    # For a given API standard, the axis of axisa, axisb, axisc are equal to the axis
    return _mx_nd_np.cross(a, b, axisa=axis, axisb=axis, axisc=axis, axis=axis)


def outer(a: ndarray, b: ndarray, /) -> ndarray:
    r"""
    Computes the outer product of two vectors `a` and `b`.

    Notes
    -----
    `outer` is an alias for `outer`. It is a standard API in
    https://data-apis.org/array-api/latest/extensions/linear_algebra_functions.html#linalg-outer-x1-x2
    instead of an official NumPy operator.

    Parameters
    ----------
    a : ndarray
        One-dimensional input array of size `N` . Should have a numeric data type.
    b : ndarray
        One-dimensional input array of size `M` . Should have a numeric data type.

    Returns
    -------
    out : ndarray
        A two-dimensional array containing the outer product and whose shape is `(N, M)`.
        The returned array must have a data type determined by Type Promotion Rules.

    Examples
    --------
    Make a (*very* coarse) grid for computing a Mandelbrot set:

    >>> x = np.linalg.outer(np.ones((5,)), np.linspace(-2, 2, 5))
    >>> x
    array([[-2., -1.,  0.,  1.,  2.],
           [-2., -1.,  0.,  1.,  2.],
           [-2., -1.,  0.,  1.,  2.],
           [-2., -1.,  0.,  1.,  2.],
           [-2., -1.,  0.,  1.,  2.]])
    """
    return _mx_nd_np.tensordot(a.flatten(), b.flatten(), 0)


def vecdot(a: ndarray, b: ndarray, /, *, axis: Optional[int] = None) -> ndarray:
    r"""
    Return the dot product of two vectors.
    Note that `vecdot` handles multidimensional arrays differently than `dot`:
    it does *not* perform a matrix product, but flattens input arguments
    to 1-D vectors first. Consequently, it should only be used for vectors.

    Notes
    ----------
    `vecdot` is a alias for `vdot`. It is a standard API in
    https://data-apis.org/array-api/latest/API_specification/linear_algebra_functions.html#vecdot-x1-x2-axis-1
    instead of an official NumPy operator.

    Parameters
    ----------
    a : ndarray
        First argument to the dot product.
    b : ndarray
        Second argument to the dot product.
    axis : axis over which to compute the dot product. Must be an integer on
        the interval [-N, N) , where N is the rank (number of dimensions) of
        the shape determined according to Broadcasting . If specified as a
        negative integer, the function must determine the axis along which
        to compute the dot product by counting backward from the last dimension
        (where -1 refers to the last dimension). If None , the function must
        compute the dot product over the last axis. Default: None .

    Returns
    -------
    output : ndarray
        Dot product of `a` and `b`.

    See Also
    --------
    dot : Return the dot product without using the complex conjugate of the
        first argument.

    Examples
    --------
    Note that higher-dimensional arrays are flattened!

    >>> a = np.array([[1, 4], [5, 6]])
    >>> b = np.array([[4, 1], [2, 2]])
    >>> np.vecdot(a, b)
    array(30.)
    >>> np.vecdot(b, a)
    array(30.)
    >>> 1*4 + 4*1 + 5*2 + 6*2
    30
    """
    return _mx_nd_np.tensordot(a.flatten(), b.flatten(), axis)


def lstsq(a: ndarray, b: ndarray, / , *, rcond: Optional[float] = 'warn') -> Tuple[ndarray, ndarray, int, ndarray]:
    r"""
    Return the least-squares solution to a linear matrix equation.

    Solves the equation :math:`a x = b` by computing a vector `x` that
    minimizes the squared Euclidean 2-norm :math:`\| b - a x \|^2_2`.
    The equation may be under-, well-, or over-determined (i.e., the
    number of linearly independent rows of `a` can be less than, equal
    to, or greater than its number of linearly independent columns).
    If `a` is square and of full rank, then `x` (but for round-off error)
    is the "exact" solution of the equation.

    Parameters
    ----------
    a : (M, N) ndarray
        "Coefficient" matrix.
    b : {(M,), (M, K)} ndarray
        Ordinate or "dependent variable" values. If `b` is two-dimensional,
        the least-squares solution is calculated for each of the `K` columns
        of `b`.
    rcond : float, optional
        Cut-off ratio for small singular values of `a`.
        For the purposes of rank determination, singular values are treated
        as zero if they are smaller than `rcond` times the largest singular
        value of `a`
        The default of ``warn`` or ``-1`` will use the machine precision as
        `rcond` parameter. The default of ``None`` will use the machine
        precision times `max(M, N)`.

    Returns
    -------
    x : {(N,), (N, K)} ndarray
        Least-squares solution. If `b` is two-dimensional,
        the solutions are in the `K` columns of `x`.
    residuals : {(1,), (K,), (0,)} ndarray
        Sums of residuals.
        Squared Euclidean 2-norm for each column in ``b - a*x``.
        If the rank of `a` is < N or M <= N, this is an empty array.
        If `b` is 1-dimensional, this is a (1,) shape array.
        Otherwise the shape is (K,).
    rank : int
        Rank of matrix `a`.
    s : (min(M, N),) ndarray
        Singular values of `a`.

    Raises
    ------
    MXNetError
        If computation does not converge.

    Notes
    -----
    If `b` is a matrix, then all array results are returned as matrices.

    Examples
    --------
    >>> x = np.array([0, 1, 2, 3])
    >>> y = np.array([-1, 0.2, 0.9, 2.1])
    >>> A = np.vstack([x, np.ones(len(x))]).T
    >>> A
    array([[ 0.,  1.],
           [ 1.,  1.],
           [ 2.,  1.],
           [ 3.,  1.]])
    >>> m, c = np.linalg.lstsq(A, y, rcond=None)[0]
    >>> m, c
    (1.0 -0.95) # may vary
    """
    return _mx_nd_np.linalg.lstsq(a, b, rcond)


@wrap_data_api_linalg_func
def pinv(
        a: ndarray,
        /,
        *,
        rtol: Optional[Union[float, ndarray]] = None,
        hermitian: Optional[bool] = False
) -> ndarray:
    r"""
    Compute the (Moore-Penrose) pseudo-inverse of a matrix.

    Calculate the generalized inverse of a matrix using its
    singular-value decomposition (SVD) and including all
    *large* singular values.

    Notes
    -----
    `rtol` param is requested in array-api-standard in
    https://data-apis.org/array-api/latest/extensions/linear_algebra_functions.html#linalg-pinv-x-rtol-none
    instead of a parameter in official NumPy operator.

    Parameters
    ----------
    a : (..., M, N) ndarray
        Matrix or stack of matrices to be pseudo-inverted.
    rtol : (...) {float or ndarray of float}, optional
        Cutoff for small singular values.
        Singular values less than or equal to
        ``rtol * largest_singular_value`` are set to zero.
        Broadcasts against the stack of matrices.
    hermitian : bool, optional
        If True, `a` is assumed to be Hermitian (symmetric if real-valued),
        enabling a more efficient method for finding singular values.
        Defaults to False.

    Returns
    -------
    B : (..., N, M) ndarray
        The pseudo-inverse of `a`. If `a` is a `matrix` instance, then so
        is `B`.

    Raises
    ------
    MXNetError
        If the SVD computation does not converge.

    Notes
    -----
    The pseudo-inverse of a matrix A, denoted :math:`A^+`, is
    defined as: "the matrix that 'solves' [the least-squares problem]
    :math:`Ax = b`," i.e., if :math:`\\bar{x}` is said solution, then
    :math:`A^+` is that matrix such that :math:`\\bar{x} = A^+b`.

    It can be shown that if :math:`Q_1 \\Sigma Q_2^T = A` is the singular
    value decomposition of A, then
    :math:`A^+ = Q_2 \\Sigma^+ Q_1^T`, where :math:`Q_{1,2}` are
    orthogonal matrices, :math:`\\Sigma` is a diagonal matrix consisting
    of A's so-called singular values, (followed, typically, by
    zeros), and then :math:`\\Sigma^+` is simply the diagonal matrix
    consisting of the reciprocals of A's singular values
    (again, followed by zeros). [1]_

    References
    ----------
    .. [1] G. Strang, *Linear Algebra and Its Applications*, 2nd Ed., Orlando,
           FL, Academic Press, Inc., 1980, pp. 139-142.

    Examples
    --------
    The following example checks that ``a * a+ * a == a`` and
    ``a+ * a * a+ == a+``:
    >>> a = np.random.randn(2, 3)
    >>> pinv_a = np.linalg.pinv(a)
    >>> (a - np.dot(a, np.dot(pinv_a, a))).sum()
    array(0.)
    >>> (pinv_a - np.dot(pinv_a, np.dot(a, pinv_a))).sum()
    array(0.)
    """
    return _mx_nd_np.linalg.pinv(a, rtol, hermitian)


def norm(
        x: ndarray,
        /,
        *,
        ord: Optional[str] = None,
        axis: Optional[Union[int, Tuple[int, ...]]] = None,
        keepdims: Optional[bool] = False
) -> ndarray:
    r"""
    Matrix or vector norm.

    This function can only support Frobenius norm for now.
    The Frobenius norm is given by [1]_:

        :math:`||A||_F = [\sum_{i,j} abs(a_{i,j})^2]^{1/2}`

    Parameters
    ----------
    x : ndarray
        Input array.
    ord : {'fro'}, optional
        Order of the norm.
    axis : {int, 2-tuple of ints, None}, optional
        If `axis` is an integer, it specifies the axis of `x` along which to
        compute the vector norms.  If `axis` is a 2-tuple, it specifies the
        axes that hold 2-D matrices, and the matrix norms of these matrices
        are computed.  If `axis` is None, the norm of the whole ndarray is
        returned.

    keepdims : bool, optional
        If this is set to True, the axes which are normed over are left in the
        result as dimensions with size one.  With this option the result will
        broadcast correctly against the original `x`.

    Returns
    -------
    n : float or ndarray
        Norm of the matrix or vector(s).

    Notes
    -----
    This operator differs from NumPy in the aspect that it always returns a
    zero-dim tensor for the cases where Python float values are expected
    in NumPy.

    References
    ----------
    .. [1] G. H. Golub and C. F. Van Loan, *Matrix Computations*,
           Baltimore, MD, Johns Hopkins University Press, 1985, pg. 15

    Examples
    --------
    >>> from numpy import linalg as LA
    >>> a = np.arange(9) - 4
    >>> a
    array([-4., -3., -2., -1.,  0.,  1.,  2.,  3.,  4.])
    >>> b = a.reshape((3, 3))
    >>> b
    array([[-4., -3., -2.],
           [-1.,  0.,  1.],
           [ 2.,  3.,  4.]])
    >>> LA.norm(a)
    array(7.745967)
    >>>
    >>> LA.norm(b)
    array(7.745967)
    >>> LA.norm(b, 'fro')
    array(7.745967)
    """
    return _mx_nd_np.linalg.norm(x, ord, axis, keepdims)


<<<<<<< HEAD
def svd(a: ndarray, /) -> ndarray:
=======
def vector_norm(x, ord=None, axis=None, keepdims=False):
    r"""
    Computes the vector norm of a vector (or batch of vectors) `x`.

    Parameters
    ----------
    x : ndarray
        Input array. Should have a floating-point data type.
    ord : {non-zero int, inf, -inf}, optional
        Order of the norm.
    axis : {int, n-tuple of ints, None}, optional
        If `axis` is an integer, it specifies the axis of `x` along which to
        compute the vector norms.  If `axis` is a n-tuple, it specifies the
        axes along which to compute batched vector norms. If `axis` is None,
        the norm of the whole ndarray is returned.
    keepdims : bool, optional
        If this is set to True, the axes which are normed over are left in the
        result as dimensions with size one.  With this option the result will
        broadcast correctly against the original `x`.

    Returns
    -------
    n : float or ndarray
        Norm of the vector(s).

    Notes
    -----
    `vector_norm` is a standard API in
    https://data-apis.org/array-api/latest/extensions/linear_algebra_functions.html#linalg-vector-norm-x-axis-none-keepdims-false-ord-2
    instead of an official NumPy operator.

    """
    if axis is None:
        x = x.flatten()
        axis = 0
    elif isinstance(axis, tuple):
        rest = tuple(i for i in range(x.ndim) if i not in axis)
        newshape = axis + rest
        x = _mx_nd_np.transpose(x, newshape).\
            reshape((reduce(lambda a, b: a * b, [x.shape[a] for a in axis]),\
                     *[x.shape[i] for i in rest]))
        axis = 0
    return _mx_nd_np.linalg.norm(x, axis=axis, keepdims=keepdims, ord=ord)


def matrix_norm(x, ord='fro', axis=(-2, -1), keepdims=False):
    r"""
    Computes the matrix norm of a matrix (or a stack of matrices) `x`.

    Parameters
    ----------
    x : ndarray
        Input array. Should have a floating-point data type.
    ord : {non-zero int, inf, -inf, ‘fro’, ‘nuc’}, optional
        Order of the norm.
    axis : {2-tuple of ints}
        a 2-tuple which specifies the axes (dimensions) defining two-dimensional
        matrices for which to compute matrix norms.
    keepdims : bool, optional
        If this is set to True, the axes which are normed over are left in the
        result as dimensions with size one.  With this option the result will
        broadcast correctly against the original `x`.

    Returns
    -------
    n : float or ndarray
        Norm of the matrix.

    Notes
    -----
    `matrix_norm` is a standard API in
    https://data-apis.org/array-api/latest/extensions/linear_algebra_functions.html#linalg-matrix-norm-x-axis-2-1-keepdims-false-ord-fro
    instead of an official NumPy operator.

    """
    if isinstance(axis, tuple) and len(axis) == 2:
        return _mx_nd_np.linalg.norm(x, axis=axis, keepdims=keepdims, ord=ord)
    raise ValueError("The axis of matrix_norm must be a 2-tuple of ints")


def svd(a):
>>>>>>> a2ad4db5
    r"""
    Singular Value Decomposition.

    When `a` is a 2D array, it is factorized as ``ut @ np.diag(s) @ v``,
    where `ut` and `v` are 2D orthonormal arrays and `s` is a 1D
    array of `a`'s singular values. When `a` is higher-dimensional, SVD is
    applied in stacked mode as explained below.

    Parameters
    ----------
    a : (..., M, N) ndarray
        A real array with ``a.ndim >= 2`` and ``M <= N``.

    Returns
    -------
    ut: (..., M, M) ndarray
        Orthonormal array(s). The first ``a.ndim - 2`` dimensions have the same
        size as those of the input `a`.
    s : (..., M) ndarray
        Vector(s) with the singular values, within each vector sorted in
        descending order. The first ``a.ndim - 2`` dimensions have the same
        size as those of the input `a`.
    v : (..., M, N) ndarray
        Orthonormal array(s). The first ``a.ndim - 2`` dimensions have the same
        size as those of the input `a`.

    .. note::
       The decomposition is performed using LAPACK routine ``_gesvd``.

       SVD is usually described for the factorization of a 2D matrix :math:`A`.
       The higher-dimensional case will be discussed below. In the 2D case, SVD is
       written as :math:`A = U^T S V`, where :math:`A = a`, :math:`U^T = ut`,
       :math:`S= \mathtt{np.diag}(s)` and :math:`V = v`. The 1D array `s`
       contains the singular values of `a` and `ut` and `v` are orthonormal. The rows
       of `v` are the eigenvectors of :math:`A^T A` and the columns of `ut` are
       the eigenvectors of :math:`A A^T`. In both cases the corresponding
       (possibly non-zero) eigenvalues are given by ``s**2``.

       The sign of rows of `u` and `v` are determined as described in
       `Auto-Differentiating Linear Algebra <https://arxiv.org/pdf/1710.08717.pdf>`_.

       If `a` has more than two dimensions, then broadcasting rules apply.
       This means that SVD is working in "stacked" mode: it iterates over
       all indices of the first ``a.ndim - 2`` dimensions and for each
       combination SVD is applied to the last two indices. The matrix `a`
       can be reconstructed from the decomposition with either
       ``(ut * s[..., None, :]) @ v`` or
       ``ut @ (s[..., None] * v)``. (The ``@`` operator denotes batch matrix multiplication)

       This function differs from the original `numpy.linalg.svd
       <https://docs.scipy.org/doc/numpy/reference/generated/numpy.linalg.svd.html>`_ in
       the following way(s):
       * The sign of rows of `u` and `v` may differ.
       * Does not support complex input.

    Examples
    --------
    >>> a = np.arange(54).reshape(6, 9)
    >>> ut, s, v = np.linalg.svd(a)
    >>> ut.shape, s.shape, v.shape
    ((6, 6), (6,), (6, 9))
    >>> s = s.reshape(6, 1)
    >>> ret = np.dot(ut, s * v)
    >>> (ret - a > 1e-3).sum()
    array(0.)
    >>> (ret - a < -1e-3).sum()
    array(0.)
    """
    return _mx_nd_np.linalg.svd(a)


def svdvals(a: ndarray, /) -> ndarray:
    r"""
    Computes the singular values of a matrix (or a stack of matrices) `x`.

    Parameters
    ----------
    a : (..., M, N) ndarray
        A real array with ``a.ndim >= 2`` and ``M <= N``.

    Returns
    -------
    out : (..., M) ndarray
        Vector(s) with the singular values, within each vector sorted in
        descending order. The first ``a.ndim - 2`` dimensions have the same
        size as those of the input `a`.

    .. note::
       `svdvals` is a standard api in
       https://data-apis.org/array-api/latest/extensions/linear_algebra_functions.html#linalg-svdvals-x
       instead of an official NumPy operator.
    """
    _, s, _ = _mx_nd_np.linalg.svd(a)
    return s


def cholesky(a: ndarray, /, *, upper: bool = False) -> ndarray:
    r"""
    Cholesky decomposition.

    Notes
    -----
    `upper` param is requested by API standardization in
    https://data-apis.org/array-api/latest/extensions/linear_algebra_functions.html#linalg-cholesky-x-upper-false
    instead of parameter in official NumPy operator.

    Return the Cholesky decomposition, `L * L.T`, of the square matrix `a`,
    where `L` is lower-triangular and .T is the transpose operator. `a` must be
    symmetric and positive-definite. Only `L` is actually returned. Complex-valued
    input is currently not supported.

    Parameters
    ----------
    a : (..., M, M) ndarray
        Symmetric, positive-definite input matrix.
    upper : bool
        If `True`, the result must be the upper-triangular Cholesky factor.
        If `False`, the result must be the lower-triangular Cholesky factor.
        Default: `False`.

    Returns
    -------
    L : (..., M, M) ndarray
        Lower-triangular Cholesky factor of `a`.

    Raises
    ------
    MXNetError
        If the decomposition fails, for example, if `a` is not positive-definite.

    Notes
    -----
    Broadcasting rules apply.

    The Cholesky decomposition is often used as a fast way of solving

    .. math:: A \mathbf{x} = \mathbf{b}

    (when `A` is both symmetric and positive-definite).

    First, we solve for :math:`\mathbf{y}` in

    .. math:: L \mathbf{y} = \mathbf{b},

    and then for :math:`\mathbf{x}` in

    .. math:: L.T \mathbf{x} = \mathbf{y}.

    Examples
    --------
    >>> A = np.array([[16, 4], [4, 10]])
    >>> A
    array([[16.,  4.],
           [ 4., 10.]])
    >>> L = np.linalg.cholesky(A)
    >>> L
    array([[4., 0.],
           [1., 3.]])
    >>> np.dot(L, L.T)
    array([[16.,  4.],
           [ 4., 10.]])
    """
    return _mx_nd_np.linalg.cholesky(a, upper)


def qr(a: ndarray, /, *, mode: Optional[str] = 'reduced') -> Tuple[ndarray, ndarray]:
    r"""
    Compute the qr factorization of a matrix a.
    Factor the matrix a as qr, where q is orthonormal and r is upper-triangular.

    Parameters
    ----------
    a : (..., M, N) ndarray
        Matrix or stack of matrices to be qr factored.
    mode: {‘reduced’, ‘complete’, ‘r’, ‘raw’, ‘full’, ‘economic’}, optional
        Only default mode, 'reduced', is implemented. If K = min(M, N), then
        * 'reduced’ : returns q, r with dimensions (M, K), (K, N) (default)

    Returns
    -------
    q : (..., M, K) ndarray
        A matrix or stack of matrices with K orthonormal columns, with K = min(M, N).
    r : (..., K, N) ndarray
        A matrix or stack of upper triangular matrices.

    Raises
    ------
    MXNetError
        If factoring fails.

    Notes
    -----
    Currently, the gradient for the QR factorization is well-defined
    only when the first K columns of the input matrix are linearly independent.

    Examples
    --------
    >>> from mxnet import np
    >>> a = np.random.uniform(-10, 10, (2, 2))
    >>> q, r = np.linalg.qr(a)
    >>> q
    array([[-0.22121978, -0.97522414],
           [-0.97522414,  0.22121954]])
    >>> r
    array([[-4.4131265 , -7.1255064 ],
           [ 0.        , -0.28771925]])
    >>> a = np.random.uniform(-10, 10, (2, 3))
    >>> q, r = np.linalg.qr(a)
    >>> q
    array([[-0.28376842, -0.9588929 ],
           [-0.9588929 ,  0.28376836]])
    >>> r
    array([[-7.242763  , -0.5673361 , -2.624416  ],
           [ 0.        , -7.297918  , -0.15949416]])
    >>> a = np.random.uniform(-10, 10, (3, 2))
    >>> q, r = np.linalg.qr(a)
    >>> q
    array([[-0.34515655,  0.10919492],
           [ 0.14765628, -0.97452265],
           [-0.92685735, -0.19591334]])
    >>> r
    array([[-8.453794,  8.4175  ],
           [ 0.      ,  5.430561]])
    """
    return _mx_nd_np.linalg.qr(a, mode)


def inv(a: ndarray, /) -> ndarray:
    r"""
    Compute the (multiplicative) inverse of a matrix.

    Given a square matrix `a`, return the matrix `ainv` satisfying
    ``dot(a, ainv) = dot(ainv, a) = eye(a.shape[0])``.

    Parameters
    ----------
    a : (..., M, M) ndarray
        Matrix to be inverted.

    Returns
    -------
    ainv : (..., M, M) ndarray
        (Multiplicative) inverse of the matrix `a`.

    Raises
    ------
    MXNetError
        If `a` is not square or inversion fails.

    Examples
    --------
    >>> from mxnet import np
    >>> a = np.array([[1., 2.], [3., 4.]])
    array([[-2. ,  1. ],
           [ 1.5, -0.5]])

    Inverses of several matrices can be computed at once:

    >>> a = np.array([[[1., 2.], [3., 4.]], [[1, 3], [3, 5]]])
    >>> np.linalg.inv(a)
    array([[[-2.        ,  1.        ],
            [ 1.5       , -0.5       ]],

           [[-1.2500001 ,  0.75000006],
            [ 0.75000006, -0.25000003]]])
    """
    return _mx_nd_np.linalg.inv(a)


def det(a: ndarray, /) -> ndarray:
    r"""
    Compute the determinant of an array.

    Parameters
    ----------
    a : (..., M, M) ndarray
        Input array to compute determinants for.

    Returns
    -------
    det : (...) ndarray
        Determinant of `a`.

    See Also
    --------
    slogdet : Another way to represent the determinant, more suitable
    for large matrices where underflow/overflow may occur.

    Notes
    -----
    Broadcasting rules apply, see the `numpy.linalg` documentation for
    details.
    The determinant is computed via LU factorization using the LAPACK
    routine z/dgetrf.

    Examples
    --------
    The determinant of a 2-D array [[a, b], [c, d]] is ad - bc:
    >>> a = np.array([[1, 2], [3, 4]])
    >>> np.linalg.det(a)
    -2.0

    Computing determinants for a stack of matrices:
    >>> a = np.array([ [[1, 2], [3, 4]], [[1, 2], [2, 1]], [[1, 3], [3, 1]] ])
    >>> a.shape
    (3, 2, 2)

    >>> np.linalg.det(a)
    array([-2., -3., -8.])
    """
    return _mx_nd_np.linalg.det(a)


def slogdet(a: ndarray, /) -> ndarray:
    r"""
    Compute the sign and (natural) logarithm of the determinant of an array.
    If an array has a very small or very large determinant, then a call to
    `det` may overflow or underflow. This routine is more robust against such
    issues, because it computes the logarithm of the determinant rather than
    the determinant itself.

    Parameters
    ----------
    a : (..., M, M) ndarray
        Input array, has to be a square 2-D array.

    Returns
    -------
    sign : (...) ndarray
        A number representing the sign of the determinant. For a real matrix,
        this is 1, 0, or -1.
    logdet : (...) array_like
        The natural log of the absolute value of the determinant.
    If the determinant is zero, then `sign` will be 0 and `logdet` will be
    -Inf. In all cases, the determinant is equal to ``sign * np.exp(logdet)``.

    See Also
    --------
    det

    Notes
    -----
    Broadcasting rules apply, see the `numpy.linalg` documentation for
    details.
    The determinant is computed via LU factorization using the LAPACK
    routine z/dgetrf.

    Examples
    --------
    The determinant of a 2-D array ``[[a, b], [c, d]]`` is ``ad - bc``:
    >>> a = np.array([[1, 2], [3, 4]])
    >>> (sign, logdet) = np.linalg.slogdet(a)
    >>> (sign, logdet)
    (-1., 0.69314718055994529)

    >>> sign * np.exp(logdet)
    -2.0

    Computing log-determinants for a stack of matrices:
    >>> a = np.array([ [[1, 2], [3, 4]], [[1, 2], [2, 1]], [[1, 3], [3, 1]] ])
    >>> a.shape
    (3, 2, 2)

    >>> sign, logdet = np.linalg.slogdet(a)
    >>> (sign, logdet)
    (array([-1., -1., -1.]), array([ 0.69314718,  1.09861229,  2.07944154]))

    >>> sign * np.exp(logdet)
    array([-2., -3., -8.])

    This routine succeeds where ordinary `det` does not:
    >>> np.linalg.det(np.eye(500) * 0.1)
    0.0
    >>> np.linalg.slogdet(np.eye(500) * 0.1)
    (1., -1151.2925464970228)
    """
    return _mx_nd_np.linalg.slogdet(a)


def solve(a: ndarray, b: ndarray, /) -> ndarray:
    r"""
    Solve a linear matrix equation, or system of linear scalar equations.

    Computes the "exact" solution, `x`, of the well-determined, i.e., full
    rank, linear matrix equation `ax = b`.

    Parameters
    ----------
    a : (..., M, M) ndarray
        Coefficient matrix.
    b : {(..., M,), (..., M, K)}, ndarray
        Ordinate or "dependent variable" values.

    Returns
    -------
    x : {(..., M,), (..., M, K)} ndarray
        Solution to the system a x = b.  Returned shape is identical to `b`.

    Raises
    ------
    MXNetError
        If `a` is singular or not square.

    Notes
    -----
    Broadcasting rules apply, see the `numpy.linalg` documentation for
    details.

    The solutions are computed using LAPACK routine ``_gesv``.

    `a` must be square and of full-rank, i.e., all rows (or, equivalently,
    columns) must be linearly independent; if either is not true, use
    `lstsq` for the least-squares best "solution" of the
    system/equation.

    Examples
    --------
    Solve the system of equations ``3 * x0 + x1 = 9`` and ``x0 + 2 * x1 = 8``:

    >>> a = np.array([[3,1], [1,2]])
    >>> b = np.array([9,8])
    >>> x = np.linalg.solve(a, b)
    >>> x
    array([2.,  3.])

    Check that the solution is correct:

    >>> np.allclose(np.dot(a, x), b)
    True
    """
    return _mx_nd_np.linalg.solve(a, b)


def tensorinv(a: ndarray, /, *, ind: Optional[int] = 2) -> ndarray:
    r"""
    Compute the 'inverse' of an N-dimensional array.

    The result is an inverse for `a` relative to the tensordot operation
    ``tensordot(a, b, ind)``, i. e., up to floating-point accuracy,
    ``tensordot(tensorinv(a), a, ind)`` is the "identity" tensor for the
    tensordot operation.

    Parameters
    ----------
    a : array_like
        Tensor to 'invert'. Its shape must be 'square', i. e.,
        ``prod(a.shape[:ind]) == prod(a.shape[ind:])``.
    ind : int, optional
        Number of first indices that are involved in the inverse sum.
        Must be a positive integer, default is 2.

    Returns
    -------
    b : ndarray
        `a`'s tensordot inverse, shape ``a.shape[ind:] + a.shape[:ind]``.

    Raises
    ------
    MXNetError
        If `a` is singular or not 'square' (in the above sense).

    See Also
    --------
    tensordot, tensorsolve

    Examples
    --------
    >>> a = np.eye(4*6)
    >>> a.shape = (4, 6, 8, 3)
    >>> ainv = np.linalg.tensorinv(a, ind=2)
    >>> ainv.shape
    (8, 3, 4, 6)
    >>> b = np.random.randn(4, 6)
    >>> np.allclose(np.tensordot(ainv, b), np.linalg.tensorsolve(a, b))
    True

    >>> a = np.eye(4*6)
    >>> a.shape = (24, 8, 3)
    >>> ainv = np.linalg.tensorinv(a, ind=1)
    >>> ainv.shape
    (8, 3, 24)
    >>> b = np.random.randn(24)
    >>> np.allclose(np.tensordot(ainv, b, 1), np.linalg.tensorsolve(a, b))
    True
    """
    return _mx_nd_np.linalg.tensorinv(a, ind)


def tensorsolve(a: ndarray, b: ndarray, /, *, axes: Optional[Tuple[int, ...]] = None) -> ndarray:
    r"""
    Solve the tensor equation ``a x = b`` for x.
    It is assumed that all indices of `x` are summed over in the product,
    together with the rightmost indices of `a`, as is done in, for example,
    ``tensordot(a, x, axes=b.ndim)``.

    Parameters
    ----------
    a : ndarray
        Coefficient tensor, of shape ``b.shape + Q``. `Q`, a tuple, equals
        the shape of that sub-tensor of `a` consisting of the appropriate
        number of its rightmost indices, and must be such that
        ``prod(Q) == prod(b.shape)`` (in which sense `a` is said to be
        'square').
    b : ndarray
        Right-hand tensor, which can be of any shape.
    axes : tuple of ints, optional
        Axes in `a` to reorder to the right, before inversion.
        If None (default), no reordering is done.

    Returns
    -------
    x : ndarray, shape Q

    Raises
    ------
    MXNetError
        If `a` is singular or not 'square' (in the above sense).

    See Also
    --------
    numpy.tensordot, tensorinv, numpy.einsum

    Examples
    --------
    >>> a = np.eye(2*3*4)
    >>> a.shape = (2*3, 4, 2, 3, 4)
    >>> b = np.random.randn(2*3, 4)
    >>> x = np.linalg.tensorsolve(a, b)
    >>> x.shape
    (2, 3, 4)
    >>> np.allclose(np.tensordot(a, x, axes=3), b)
    True
    """
    return _mx_nd_np.linalg.tensorsolve(a, b, axes)


def eigvals(a: ndarray, /) -> ndarray:
    r"""
    Compute the eigenvalues of a general matrix.

    Main difference between `eigvals` and `eig`: the eigenvectors aren't
    returned.

    Parameters
    ----------
    a : (..., M, M) ndarray
        A real-valued matrix whose eigenvalues will be computed.

    Returns
    -------
    w : (..., M,) ndarray
        The eigenvalues, each repeated according to its multiplicity.
        They are not necessarily ordered.

    Raises
    ------
    MXNetError
        If the eigenvalue computation does not converge.

    See Also
    --------
    eig : eigenvalues and right eigenvectors of general arrays
    eigh : eigenvalues and eigenvectors of a real symmetric array.
    eigvalsh : eigenvalues of a real symmetric.

    .. note::
       Broadcasting rules apply, see the `numpy.linalg` documentation for
       details.

       This is implemented using the ``_geev`` LAPACK routines which compute
       the eigenvalues and eigenvectors of general square arrays.

       This function differs from the original `numpy.linalg.eigvals
       <https://docs.scipy.org/doc/numpy/reference/generated/numpy.linalg.eigvals.html>`_ in
       the following way(s):
       * Does not support complex input and output.

    Examples
    --------
    Illustration, using the fact that the eigenvalues of a diagonal matrix
    are its diagonal elements, that multiplying a matrix on the left
    by an orthogonal matrix, `Q`, and on the right by `Q.T` (the transpose
    of `Q`), preserves the eigenvalues of the "middle" matrix.  In other words,
    if `Q` is orthogonal, then ``Q * A * Q.T`` has the same eigenvalues as
    ``A``:

    >>> from numpy import linalg as LA
    >>> x = np.random.random()
    >>> Q = np.array([[np.cos(x), -np.sin(x)], [np.sin(x), np.cos(x)]])
    >>> LA.norm(Q[0, :]), LA.norm(Q[1, :]), np.dot(Q[0, :],Q[1, :])
    (1.0, 1.0, 0.0)

    Now multiply a diagonal matrix by ``Q`` on one side and by ``Q.T`` on the other:

    >>> D = np.diag((-1,1))
    >>> LA.eigvals(D)
    array([-1.,  1.])
    >>> A = np.dot(Q, D)
    >>> A = np.dot(A, Q.T)
    >>> LA.eigvals(A)
    array([ 1., -1.]) # random
    """
    return _mx_nd_np.linalg.eigvals(a)


@wrap_data_api_linalg_func
def eigvalsh(a: ndarray, /, *, upper: Optional[bool] = False) -> ndarray:
    r"""
    Compute the eigenvalues real symmetric matrix.

    Main difference from eigh: the eigenvectors are not computed.

    Parameters
    ----------
    a : (..., M, M) ndarray
        A real-valued matrix whose eigenvalues are to be computed.
    UPLO : {'L', 'U'}, optional
        Specifies whether the calculation is done with the lower triangular
        part of `a` ('L', default) or the upper triangular part ('U').
        Irrespective of this value only the real parts of the diagonal will
        be considered in the computation to preserve the notion of a Hermitian
        matrix. It therefore follows that the imaginary part of the diagonal
        will always be treated as zero.

    Returns
    -------
    w : (..., M,) ndarray
        The eigenvalues in ascending order, each repeated according to
        its multiplicity.

    Raises
    ------
    MXNetError
        If the eigenvalue computation does not converge.

    See Also
    --------
    eig : eigenvalues and right eigenvectors of general arrays
    eigvals : eigenvalues of a non-symmetric array.
    eigh : eigenvalues and eigenvectors of a real symmetric array.

    .. note::
       Broadcasting rules apply, see the `numpy.linalg` documentation for
       details.

       The eigenvalues are computed using LAPACK routines ``_syevd``.

       This function differs from the original `numpy.linalg.eigvalsh
       <https://docs.scipy.org/doc/numpy/reference/generated/numpy.linalg.eigvalsh.html>`_ in
       the following way(s):
       * Does not support complex input and output.

    Examples
    --------
    >>> from numpy import linalg as LA
    >>> a = np.array([[ 5.4119368 ,  8.996273  , -5.086096  ],
    ...               [ 0.8866155 ,  1.7490431 , -4.6107802 ],
    ...               [-0.08034172,  4.4172044 ,  1.4528792 ]])
    >>> LA.eigvalsh(a, upper=False)
    array([-2.87381886,  5.10144682,  6.38623114]) # in ascending order
    """
    if not upper:
        UPLO = 'L'
    else:
        UPLO = 'U'
    return _mx_nd_np.linalg.eigvalsh(a, UPLO)


def eig(a: ndarray, /) -> Tuple[ndarray, ndarray]:
    r"""
    Compute the eigenvalues and right eigenvectors of a square array.

    Parameters
    ----------
    a : (..., M, M) ndarray
        Matrices for which the eigenvalues and right eigenvectors will
        be computed

    Returns
    -------
    w : (..., M) ndarray
        The eigenvalues, each repeated according to its multiplicity.
        The eigenvalues are not necessarily ordered.
    v : (..., M, M) ndarray
        The normalized (unit "length") eigenvectors, such that the
        column ``v[:,i]`` is the eigenvector corresponding to the
        eigenvalue ``w[i]``.

    Raises
    ------
    MXNetError
        If the eigenvalue computation does not converge.

    See Also
    --------
    eigvals : eigenvalues of a non-symmetric array.
    eigh : eigenvalues and eigenvectors of a real symmetric array.
    eigvalsh : eigenvalues of a real symmetric.

    .. note::
       This is implemented using the ``_geev`` LAPACK routines which compute
       the eigenvalues and eigenvectors of general square arrays.

       The number `w` is an eigenvalue of `a` if there exists a vector
       `v` such that ``dot(a,v) = w * v``. Thus, the arrays `a`, `w`, and
       `v` satisfy the equations ``dot(a[:,:], v[:,i]) = w[i] * v[:,i]``
       for :math:`i \\in \\{0,...,M-1\\}`.

       The array `v` of eigenvectors may not be of maximum rank, that is, some
       of the columns may be linearly dependent, although round-off error may
       obscure that fact. If the eigenvalues are all different, then theoretically
       the eigenvectors are linearly independent.

       This function differs from the original `numpy.linalg.eig
       <https://docs.scipy.org/doc/numpy/reference/generated/numpy.linalg.eig.html>`_ in
       the following way(s):
       * Does not support complex input and output.

    Examples
    --------
    >>> from numpy import linalg as LA
    >>> a = np.array([[-1.9147992 ,  6.054115  , 18.046988  ],
    ...               [ 0.77563655, -4.860152  ,  2.1012988 ],
    ...               [ 2.6083658 ,  2.3705218 ,  0.3192524 ]])
    >>> w, v = LA.eig(a)
    >>> w
    array([ 6.9683027, -7.768063 , -5.655937 ])
    >>> v
    array([[ 0.90617794,  0.9543622 ,  0.2492316 ],
           [ 0.13086087, -0.04077047, -0.9325615 ],
           [ 0.4021404 , -0.29585576,  0.26117516]])
    """
    return _mx_nd_np.linalg.eig(a)


@wrap_data_api_linalg_func
def eigh(a: ndarray, /, *, upper: Optional[bool] = False):
    r"""
    Return the eigenvalues and eigenvectors real symmetric matrix.

    Returns two objects, a 1-D array containing the eigenvalues of `a`, and
    a 2-D square array or matrix (depending on the input type) of the
    corresponding eigenvectors (in columns).

    Parameters
    ----------
    a : (..., M, M) ndarray
        real symmetric matrices whose eigenvalues and eigenvectors are to be computed.
    UPLO : {'L', 'U'}, optional
        Specifies whether the calculation is done with the lower triangular
        part of `a` ('L', default) or the upper triangular part ('U').
        Irrespective of this value only the real parts of the diagonal will
        be considered in the computation to preserve the notion of a Hermitian
        matrix. It therefore follows that the imaginary part of the diagonal
        will always be treated as zero.

    Returns
    -------
    w : (..., M) ndarray
        The eigenvalues in ascending order, each repeated according to
        its multiplicity.
    v : {(..., M, M) ndarray, (..., M, M) matrix}
        The column ``v[:, i]`` is the normalized eigenvector corresponding
        to the eigenvalue ``w[i]``.  Will return a matrix object if `a` is
        a matrix object.

    Raises
    ------
    MXNetError
        If the eigenvalue computation does not converge.

    See Also
    --------
    eig : eigenvalues and right eigenvectors of general arrays
    eigvals : eigenvalues of a non-symmetric array.
    eigvalsh : eigenvalues of a real symmetric.

    .. note::

       The eigenvalues/eigenvectors are computed using LAPACK routines ``_syevd``.

       This function differs from the original `numpy.linalg.eigh
       <https://docs.scipy.org/doc/numpy/reference/generated/numpy.linalg.eigh.html>`_ in
       the following way(s):
       * Does not support complex input and output.

    Examples
    --------
    >>> from numpy import linalg as LA
    >>> a = np.array([[ 6.8189726 , -3.926585  ,  4.3990498 ],
    ...               [-0.59656644, -1.9166266 ,  9.54532   ],
    ...               [ 2.1093285 ,  0.19688708, -1.1634291 ]])
    >>> w, v = LA.eigh(a, upper=False)
    >>> w
    array([-2.175445 , -1.4581827,  7.3725457])
    >>> v
    array([[ 0.1805163 , -0.16569263,  0.9695154 ],
           [ 0.8242942 ,  0.56326365, -0.05721384],
           [-0.53661287,  0.80949366,  0.23825769]])
    """
    if not upper:
        UPLO = 'L'
    else:
        UPLO = 'U'
    return _mx_nd_np.linalg.eigh(a, UPLO)


@wrap_np_binary_func
def matmul(a: ndarray, b: ndarray, /, *, out: Optional[ndarray] = None, **kwargs) -> ndarray:
    r"""Matrix product of two arrays.

    Parameters
    ----------
    a, b : ndarray
        Input arrays, scalars not allowed.
    out : ndarray, optional
        A location into which the result is stored.
        If provided, it must have a shape that matches the signature (n,k),(k,m)->(n,m).
        If not provided or None, a freshly-allocated array is returned.

    Returns
    -------
    y : ndarray
        The matrix product of the inputs.
        This is a scalar only when both x1, x2 are 1-d vectors.

    Raises
    ------
    MXNetError
        If the last dimension of a is not the same size as the second-to-last dimension of b.
        If a scalar value is passed in.

    See Also
    --------
    tensordot : Sum products over arbitrary axes.
    dot : alternative matrix product with different broadcasting rules.
    einsum : Einstein summation convention.

    .. note::

       The behavior depends on the arguments in the following way.

       * If both arguments are ``2-D`` they are multiplied like conventional matrices.
       * If either argument is ``N-D``, ``N > 2``, it is treated as a stack of matrices
         residing in the last two indexes and broadcast accordingly.
       * If the first argument is ``1-D``, it is promoted to a matrix by prepending
         a 1 to its dimensions. After matrix multiplication the prepended 1 is removed.
       * If the second argument is ``1-D``, it is promoted to a matrix by appending a 1
         to its dimensions. After matrix multiplication the appended 1 is removed.

       matmul differs from dot in two important ways:

       * Multiplication by scalars is not allowed, use multiply instead.
       * Stacks of matrices are broadcast together as if the matrices were elements,
         respecting the signature ``(n,k),(k,m)->(n,m)``:

       >>> a = np.ones([9, 5, 7, 4])
       >>> c = np.ones([9, 5, 4, 3])
       >>> np.dot(a, c).shape
       (9, 5, 7, 9, 5, 3)
       >>> np.matmul(a, c).shape
       (9, 5, 7, 3)
       >>> # n is 7, k is 4, m is 3

    Examples
    --------
    For 2-D arrays it is the matrix product:

    >>> a = np.array([[1, 0],
    ...               [0, 1]])
    >>> b = np.array([[4, 1],
    ...               [2, 2]])
    >>> np.matmul(a, b)
    array([[4., 1.],
           [2., 2.]])

    For 2-D mixed with 1-D, the result is the usual.

    >>> a = np.array([[1, 0],
    ...               [0, 1]])
    >>> b = np.array([1, 2])
    >>> np.matmul(a, b)
    array([1., 2.])
    >>> np.matmul(b, a)
    array([1., 2.])

    Broadcasting is conventional for stacks of arrays

    >>> a = np.arange(2 * 2 * 4).reshape((2, 2, 4))
    >>> b = np.arange(2 * 2 * 4).reshape((2, 4, 2))
    >>> np.matmul(a, b).shape
    (2, 2, 2)
    >>> np.matmul(a, b)[0, 1, 1]
    array(98.)
    >>> sum(a[0, 1, :] * b[0, :, 1])
    array(98.)

    Scalar multiplication raises an error.

    >>> np.matmul([1, 2], 3)
    Traceback (most recent call last):
    ...
    mxnet.base.MXNetError: ... : Multiplication by scalars is not allowed.

    """
    return _mx_nd_np.matmul(a, b, out=out)<|MERGE_RESOLUTION|>--- conflicted
+++ resolved
@@ -17,14 +17,10 @@
 
 """Namespace for ops used in imperative programming."""
 
-<<<<<<< HEAD
+from functools import reduce
 
 from typing import Optional, Tuple, Union
 from .multiarray import ndarray
-=======
-from functools import reduce
-
->>>>>>> a2ad4db5
 from ..ndarray import numpy as _mx_nd_np
 from ..util import wrap_data_api_linalg_func, wrap_np_binary_func
 from .fallback_linalg import *  # pylint: disable=wildcard-import,unused-wildcard-import
@@ -672,10 +668,7 @@
     return _mx_nd_np.linalg.norm(x, ord, axis, keepdims)
 
 
-<<<<<<< HEAD
-def svd(a: ndarray, /) -> ndarray:
-=======
-def vector_norm(x, ord=None, axis=None, keepdims=False):
+def vector_norm(x: ndarray, ord=None, axis=None, keepdims=False):
     r"""
     Computes the vector norm of a vector (or batch of vectors) `x`.
 
@@ -755,8 +748,7 @@
     raise ValueError("The axis of matrix_norm must be a 2-tuple of ints")
 
 
-def svd(a):
->>>>>>> a2ad4db5
+def svd(a: ndarray, /) -> ndarray:
     r"""
     Singular Value Decomposition.
 
