#!/usr/bin/env python

# Licensed to the Apache Software Foundation (ASF) under one
# or more contributor license agreements.  See the NOTICE file
# distributed with this work for additional information
# regarding copyright ownership.  The ASF licenses this file
# to you under the Apache License, Version 2.0 (the
# "License"); you may not use this file except in compliance
# with the License.  You may obtain a copy of the License at
#
#   http://www.apache.org/licenses/LICENSE-2.0
#
# Unless required by applicable law or agreed to in writing,
# software distributed under the License is distributed on an
# "AS IS" BASIS, WITHOUT WARRANTIES OR CONDITIONS OF ANY
# KIND, either express or implied.  See the License for the
# specific language governing permissions and limitations
# under the License.

# pylint: disable=too-many-lines, unused-argument
"""numpy ndarray and util functions."""


try:
    from __builtin__ import all as py_all
    from __builtin__ import slice as py_slice
except ImportError:
    from builtins import all as py_all
    from builtins import slice as py_slice

from array import array as native_array
import ctypes
import warnings
import numpy as _np
from .. import _deferred_compute as dc
from ..autograd import is_recording
from ..ndarray import NDArray, _DTYPE_NP_TO_MX, _GRAD_REQ_MAP
from ..ndarray import indexing_key_expand_implicit_axes, get_indexing_dispatch_code,\
                      get_oshape_of_gather_nd_op
from ..ndarray._internal import _set_np_ndarray_class
from . import _op as _mx_np_op
from ..base import check_call, _LIB, NDArrayHandle, c_array
from ..base import mx_real_t, c_array_buf, mx_uint, numeric_types, integer_types
from ..context import Context
from ..util import set_module, wrap_np_unary_func, wrap_np_binary_func
from ..context import current_context
from ..ndarray import numpy as _mx_nd_np
from ..ndarray.numpy import _internal as _npi
from ..ndarray.ndarray import _storage_type, from_numpy
from .utils import _get_np_op
from .fallback import *  # pylint: disable=wildcard-import,unused-wildcard-import
from . import fallback


__all__ = ['ndarray', 'empty', 'empty_like', 'array', 'shape', 'median',
           'zeros', 'zeros_like', 'ones', 'ones_like', 'full', 'full_like', 'all', 'any', 'broadcast_to',
           'add', 'subtract', 'multiply', 'divide', 'mod', 'remainder', 'fmod', 'power', 'bitwise_not',
           'delete',
           'arctan2', 'sin', 'cos', 'tan', 'sinh', 'cosh', 'tanh', 'log10', 'invert',
           'sqrt', 'cbrt', 'abs', 'absolute', 'fabs', 'exp', 'expm1', 'arcsin', 'arccos', 'arctan', 'sign', 'log',
           'degrees', 'log2', 'log1p', 'rint', 'radians', 'reciprocal', 'square', 'negative', 'histogram',
           'fix', 'ceil', 'floor', 'trunc', 'logical_not', 'arcsinh', 'arccosh', 'arctanh', 'append', 'argsort',
           'sort', 'tensordot', 'eye', 'linspace', 'logspace', 'expand_dims', 'tile', 'arange',
           'array_split', 'split', 'hsplit', 'vsplit', 'dsplit', 'flatnonzero',
           'concatenate', 'stack', 'vstack', 'row_stack', 'column_stack', 'hstack', 'dstack',
           'average', 'mean', 'maximum', 'fmax', 'minimum', 'fmin',
           'swapaxes', 'clip', 'argmax', 'argmin', 'std', 'var', 'insert',
           'indices', 'copysign', 'ravel', 'unravel_index', 'diag_indices_from', 'hanning', 'hamming', 'blackman',
           'flip', 'flipud', 'fliplr', 'around', 'round', 'round_', 'arctan2', 'hypot',
           'bitwise_and', 'bitwise_xor', 'bitwise_or', 'rad2deg', 'deg2rad',
           'unique', 'lcm', 'tril', 'identity', 'take', 'ldexp', 'vdot', 'inner', 'outer', 'kron',
<<<<<<< HEAD
           'equal', 'not_equal',
           'greater', 'less', 'greater_equal', 'less_equal', 'roll', 'rot90', 'einsum', 'true_divide', 'nonzero',
           'quantile', 'percentile', 'shares_memory', 'may_share_memory', 'diff', 'ediff1d', 'resize', 'matmul',
           'nan_to_num', 'isnan', 'isinf', 'isposinf', 'isneginf', 'isfinite', 'polyval', 'where', 'bincount',
=======
           'equal', 'not_equal', 'interp',
           'greater', 'less', 'greater_equal', 'less_equal', 'roll', 'rot90', 'einsum', 'true_divide', 'nonzero',
           'quantile', 'percentile', 'shares_memory', 'may_share_memory', 'diff', 'ediff1d', 'resize', 'matmul',
           'nan_to_num', 'isnan', 'isinf', 'isposinf', 'isneginf', 'isfinite', 'polyval', 'where', 'bincount',
           'atleast_1d', 'atleast_2d', 'atleast_3d',
>>>>>>> 664889a2
           'pad', 'cumsum', 'diag', 'diagonal']

__all__ += fallback.__all__


# Return code for dispatching indexing function call
_NDARRAY_UNSUPPORTED_INDEXING = -1
_NDARRAY_BASIC_INDEXING = 0
_NDARRAY_ADVANCED_INDEXING = 1
_NDARRAY_EMPTY_TUPLE_INDEXING = 2

# Return code for 0-d boolean array handler
_NDARRAY_NO_ZERO_DIM_BOOL_ARRAY = -1
_NDARRAY_ZERO_DIM_BOOL_ARRAY_FALSE = 0
_NDARRAY_ZERO_DIM_BOOL_ARRAY_TRUE = 1

# This function is copied from ndarray.py since pylint
# keeps giving false alarm error of undefined-all-variable
def _new_alloc_handle(shape, ctx, delay_alloc, dtype=mx_real_t):  # pylint: disable=redefined-outer-name
    """Return a new handle with specified shape and context.

    Empty handle is only used to hold results.

    Returns
    -------
    handle
        A new empty `ndarray` handle.
    """
    hdl = NDArrayHandle()
    check_call(_LIB.MXNDArrayCreateEx(
        c_array_buf(mx_uint, native_array('I', shape)),
        mx_uint(len(shape)),
        ctypes.c_int(ctx.device_typeid),
        ctypes.c_int(ctx.device_id),
        ctypes.c_int(int(delay_alloc)),
        ctypes.c_int(int(_DTYPE_NP_TO_MX[_np.dtype(dtype).type])),
        ctypes.byref(hdl)))
    return hdl


def _reshape_view(a, *shape):  # pylint: disable=redefined-outer-name
    """Returns a **view** of this array with a new shape without altering any data.

    Parameters
    ----------
    shape : tuple of int, or n ints
        The new shape should not change the array size, namely
        ``np.prod(new_shape)`` should be equal to ``np.prod(a.shape)``.
        Some dimensions of the shape can take special value -1, which
        infers the dimension of the output shape by using the remainder of the
        input dimensions keeping the size of the new array same as that of the input array.
        At most one dimension of shape can be -1.

    Returns
    -------
    ndarray
        An array with desired shape that shares data with this array.
    """
    if len(shape) == 1 and isinstance(shape[0], (list, tuple)):
        shape = shape[0]
    handle = NDArrayHandle()
    check_call(_LIB.MXNDArrayReshape64(a.handle,
                                       len(shape),
                                       c_array(ctypes.c_int64, shape),
                                       False,
                                       ctypes.byref(handle)))
    return ndarray(handle=handle, writable=a.writable)


def _as_mx_np_array(object, ctx=None):
    """Convert object to mxnet.numpy.ndarray."""
    if isinstance(object, _np.ndarray):
        if not object.flags['C_CONTIGUOUS']:
            object = _np.ascontiguousarray(object, dtype=object.dtype)
        ret = from_numpy(object, array_cls=ndarray)
        return ret if ctx is None else ret.as_in_ctx(ctx=ctx)
    elif isinstance(object, (integer_types, numeric_types)):
        return object
    elif isinstance(object, (list, tuple)):
        tmp = [_as_mx_np_array(arr) for arr in object]
        return object.__class__(tmp)
    elif isinstance(object, (_np.bool_, _np.bool)):
        return array(object, dtype=_np.bool_, ctx=ctx)
    else:
        raise TypeError('Does not support converting {} to mx.np.ndarray.'.format(str(type(object))))


def _as_onp_array(object):
    """Convert object to mxnet.numpy.ndarray."""
    cur_ctx = None
    if isinstance(object, ndarray):
        return object.asnumpy(), object.ctx
    elif isinstance(object, (list, tuple)):
        tmp = []
        for arr in object:
            arr, tmp_ctx = _as_onp_array(arr)
            # if isinstance(arr, (list, tuple)):
            #     raise TypeError('type {} not supported'.format(str(type(arr))))
            tmp.append(arr)
            if cur_ctx is None:
                cur_ctx = tmp_ctx
            elif tmp_ctx is not None and cur_ctx != tmp_ctx:
                raise ValueError('Ambiguous to set the context for the output ndarray since'  # pylint: disable=too-few-format-args
                                 ' input ndarrays are allocated on different devices: {} and {}'
                                 .format(str(cur_ctx, tmp_ctx)))
        return object.__class__(tmp), cur_ctx
    else:
        return object, cur_ctx


# Have to use 0 as default value for stype since pylint does not allow
# importing _STORAGE_TYPE_DEFAULT from ndarray.py.
def _np_ndarray_cls(handle, writable=True, stype=0):
    if stype == -1:
        stype = _storage_type(handle)
    if stype != 0:
        raise ValueError('_np_ndarray_cls currently only supports default storage '
                         'type, while received stype = {}'.format(stype))
    return ndarray(handle, writable=writable)


_set_np_ndarray_class(_np_ndarray_cls)

_NUMPY_ARRAY_FUNCTION_DICT = {}
_NUMPY_ARRAY_UFUNC_DICT = {}
_FALLBACK_ARRAY_FUNCTION_WARNED_RECORD = {}
_FALLBACK_ARRAY_UFUNC_WARNED_RECORD = {}


@set_module('mxnet.numpy')  # pylint: disable=invalid-name
class ndarray(NDArray):
    """
    ndarray(handle, writable=True):

    An array object represents a multidimensional, homogeneous array of fixed-size items.
    An associated data-type object describes the format of each element in the array
    (its byte-order, how many bytes it occupies in memory, whether it is an integer, a
    floating point number, or something else, etc.). Arrays should be constructed using
    `array`, `zeros` or `empty`. Currently, only c-contiguous arrays are supported.

    Arrays should be constructed using `array`, `zeros` or `empty` (refer
    to the See Also section below).  The parameters given here refer to
    a low-level method (`ndarray(...)`) for instantiating an array.

    For more information, refer to the `mxnet.numpy` module and examine the
    methods and attributes of an array.

    Parameters
    ----------
    handle: int
        The ndarray handle in backend (C++).
    writable: bool
        Indicates whether inplace-assignment is allowed for the array.

    Attributes
    ----------
    T : ndarray
        Transpose of the array.
    dtype : dtype object
        Describes the format of the elements in the array.
    size : int
        Number of elements in the array.
    ndim : int
        The array's number of dimensions.
    shape : tuple of ints
        Shape of the array.

    See Also
    --------
    array : Construct an array.
    zeros : Create an array, each element of which is zero.
    empty : Create an array, but leave its allocated memory unchanged (i.e.,
            it contains "garbage").
    """

    @staticmethod
    def __array_ufunc__(self, ufunc, method, *inputs, **kwargs):  # pylint: disable=bad-staticmethod-argument
        """
        Dispatch official NumPy unary/binary operator calls on mxnet.numpy.ndarray
        to this function. The operators must comply with the ufunc definition in NumPy.
        The following code is adapted from CuPy.
        """
        if 'out' in kwargs:
            # need to unfold tuple argument in kwargs
            out = kwargs['out']
            if len(out) != 1:
                raise ValueError('The `out` parameter must have exactly one ndarray')
            kwargs['out'] = out[0]

        if method == '__call__':
            name = ufunc.__name__
            mx_ufunc = _NUMPY_ARRAY_UFUNC_DICT.get(name, None)
            if mx_ufunc is None:
                # try to fallback to official NumPy op
                if is_recording():
                    raise ValueError("Falling back to NumPy operator {} with autograd active is not supported."
                                     "Please consider moving the operator to the outside of the autograd scope.")\
                                     .format(name)
                onp_op = _get_np_op(name)
                new_inputs = [arg.asnumpy() if isinstance(arg, ndarray) else arg for arg in inputs]
                if onp_op not in _FALLBACK_ARRAY_UFUNC_WARNED_RECORD:
                    import logging
                    logging.warning("np.%s is a fallback operator, "
                                    "which is actually using official numpy's implementation", name)
                    _FALLBACK_ARRAY_UFUNC_WARNED_RECORD[onp_op] = True
                out = onp_op(*new_inputs, **kwargs)
                return _as_mx_np_array(out, ctx=inputs[0].ctx)
            else:
                return mx_ufunc(*inputs, **kwargs)
        else:
            return NotImplemented

    @staticmethod
    def __array_function__(self, func, types, args, kwargs):  # pylint: disable=bad-staticmethod-argument
        """
        Dispatch official NumPy operators that comply with the array function protocol to
        this function.
        """
        mx_np_func = _NUMPY_ARRAY_FUNCTION_DICT.get(func, None)
        func_name = func.__name__
        if mx_np_func is None:
            # try to fallback to official NumPy op
            if is_recording():
                raise ValueError("Falling back to NumPy operator {} with autograd active is not supported."
                                 "Please consider moving the operator to the outside of the autograd scope.")\
                                 .format(func)
            new_args, cur_ctx = _as_onp_array(args)
            if cur_ctx is None:
                raise ValueError('Unknown context for the input ndarrays. It is probably a bug. Please'
                                 ' create an issue on GitHub.')
            new_kwargs = {}
            for k, v in kwargs.items():
                new_kwargs[k] = v.asnumpy() if isinstance(v, ndarray) else v
            if func not in _FALLBACK_ARRAY_FUNCTION_WARNED_RECORD:
                import logging
                logging.warning("np.%s is a fallback operator, "
                                "which is actually using official numpy's implementation.", func_name)
                _FALLBACK_ARRAY_FUNCTION_WARNED_RECORD[func] = True
            out = func(*new_args, **new_kwargs)
            return _as_mx_np_array(out, ctx=cur_ctx)
        else:
            # Note: this allows subclasses that don't override
            # __array_function__ to handle mxnet.numpy.ndarray objects
            if not py_all(issubclass(t, ndarray) for t in types):
                return NotImplemented
            return mx_np_func(*args, **kwargs)

    def _get_np_basic_indexing(self, key):
        """
        This function indexes ``self`` with a tuple of `slice` objects only.
        """
        key_nd = tuple(idx for idx in key if idx is not None)
        if len(key_nd) < self.ndim:
            raise RuntimeError(
                'too few indices after normalization: expected `ndim` ({}) '
                'but got {}. This is a bug, please report it!'
                ''.format(self.ndim, len(key_nd))
            )
        if len(key_nd) > self.ndim:
            raise IndexError(
                'too many indices ({}) for array with {} dimensions'
                ''.format(len(key_nd), self.ndim)
            )

        none_axes = [ax for ax in range(len(key)) if key[ax] is None]  # pylint: disable=invalid-name
        slc_key, int_axes = self._basic_indexing_key_int_to_slice(key_nd)
        new_axes = self._new_axes_after_basic_indexing(none_axes, key)

        # Check bounds for integer axes
        for ax in int_axes:  # pylint: disable=invalid-name
            if not -self.shape[ax] <= key_nd[ax] < self.shape[ax]:
                raise IndexError(
                    'index {} is out of bounds for axis {} with size {}'
                    ''.format(key_nd[ax], ax, self.shape[ax]))

        if self._basic_indexing_slice_is_contiguous(slc_key, self.shape):
            # Create a shared-memory view by using low-level flat slicing
            flat_begin, flat_end = self._basic_indexing_contiguous_flat_begin_end(
                slc_key, self.shape
            )
            handle = NDArrayHandle()
            flat_self = self.reshape_view(-1)
            check_call(
                _LIB.MXNDArraySlice(
                    flat_self.handle,
                    mx_uint(flat_begin),
                    mx_uint(flat_end),
                    ctypes.byref(handle),
                )
            )
            sliced_shape = self._basic_indexing_sliced_shape(slc_key, self.shape)
            sliced = self.__class__(handle=handle, writable=self.writable)
            if 0 in sliced_shape:
                sliced = sliced.reshape(sliced_shape)
            else:
                sliced = sliced.reshape_view(sliced_shape)

        else:
            begin, end, step = self._basic_indexing_key_to_begin_end_step(
                slc_key, self.shape, keep_none=True
            )
            sliced = _npi.slice(self, begin, end, step)

        # Reshape to final shape due to integer and `None` entries in `key`.
        final_shape = [sliced.shape[i] for i in range(sliced.ndim) if i not in int_axes]
        for ax in new_axes:  # pylint: disable=invalid-name
            final_shape.insert(ax, 1)

        if sliced.size == 0:
            return sliced.reshape(tuple(final_shape))
        else:
            return sliced.reshape_view(tuple(final_shape))

    def _get_np_empty_tuple_indexing(self, key):
        new_shape = []
        num_none = 0
        for i, idx in enumerate(key):
            if idx is None:
                new_shape.append(1) # expand dimension
                num_none += 1
            elif idx == ():
                new_shape.append(0) # 0 shape
            elif idx == slice(None, None, None):
                new_shape.append(self.shape[i - num_none])
        return empty(new_shape, dtype=self.dtype)

    def _get_np_advanced_indexing(self, key):
        idcs, new_axes = self._get_index_nd(key)
        if type(idcs) == NDArray:  # pylint: disable=unidiomatic-typecheck
            idcs = idcs.as_np_ndarray()
        else:
            idcs = _npi.stack(*[i if isinstance(i, self.__class__) else i.as_np_ndarray() for i in idcs])
        sliced = _npi.gather_nd(self, idcs)
        # Reshape due to `None` entries in `key`.
        if new_axes:
            final_shape = [sliced.shape[i] for i in range(sliced.ndim)]
            for ax in new_axes:  # pylint: disable=invalid-name
                final_shape.insert(ax, 1)
            return sliced.reshape(tuple(final_shape))
        else:
            return sliced

    def _set_np_advanced_indexing(self, key, value):
        """This function is called by __setitem__ when key is an advanced index."""
        idcs, new_axes = self._get_index_nd(key)
        if type(idcs) == NDArray:  # pylint: disable=unidiomatic-typecheck
            idcs = idcs.as_np_ndarray()
        else:
            idcs = _npi.stack(*[i if isinstance(i, self.__class__) else i.as_np_ndarray() for i in idcs])
        vshape = get_oshape_of_gather_nd_op(self.shape, idcs.shape)
        value_nd = self._prepare_value_nd(value, bcast_shape=vshape, squeeze_axes=new_axes)
        self._scatter_set_nd(value_nd, idcs)

    # pylint: disable=redefined-outer-name
    def _get_np_boolean_indexing(self, key, ndim, shape):
        """
        There are two types of boolean indices (which are equivalent,
        for the most part though). This function will handle single
        boolean indexing for higher speed.
        If this is not the case, it is instead expanded into (multiple)
        integer array indices and will be handled by advanced indexing.
        """
        key_shape = key.shape
        key_ndim = len(key_shape)
        if ndim < key_ndim:
            raise IndexError('too many indices, whose ndim = {}, for array with ndim = {}'
                             .format(key_ndim, ndim))
        for i in range(key_ndim):
            if key_shape[i] != shape[i]:
                raise IndexError('boolean index did not match indexed array along dimension {};'
                                 ' dimension is {} but corresponding boolean dimension is {}'
                                 .format(i, shape[i], key_shape[i]))
        remaining_dims = shape[key_ndim:]
        data = _reshape_view(self, -1, *remaining_dims)
        key = _reshape_view(key, -1)
        return _reshape_view(_npi.boolean_mask(data, key), -1, *remaining_dims)

    def _set_np_boolean_indexing(self, key, value):
        """
        There are two types of boolean indices (which are equivalent,
        for the most part though). This function will handle single boolean assign for higher speed.
        If this is not the case, it is instead expanded into (multiple)
        integer array indices and will be handled by advanced assign.
        """
        if isinstance(value, numeric_types):
            _npi.boolean_mask_assign_scalar(data=self, mask=key,
                                            value=int(value) if isinstance(value, bool) else value,
                                            start_axis=0, out=self)
        elif isinstance(value, ndarray):
            _npi.boolean_mask_assign_tensor(data=self, mask=key, value=value, start_axis=0, out=self)
        else:
            raise NotImplementedError('type %s is not supported.'%(type(value)))

    # pylint: disable=too-many-return-statements
    def __getitem__(self, key):
        """Return self[key].

        Returns a sliced view of this array if the elements fetched are contiguous in memory;
        otherwise, returns a newly created NDArray.
        This functions supports advanced indexing defined in the following reference with
        some restrictions. Boolean indexing is supported only for a single boolean ndarray
        as a key. Mixing boolean ndarray with other index types is not supported in ``advanced``
        indexing.

        For basic indexing, i.e., if ``key`` consists only of integers,
        ``slice``, ``Ellipsis`` (``...``) and ``None``, a mutable view is
        returned that shares memory with this array if the accessed portion is
        contiguous in memory.
        Otherwise, a newly created ``ndarray`` is returned.

        This functions supports advanced indexing as defined in `the NumPy
        advanced indexing documentation
        <https://docs.scipy.org/doc/numpy/reference/arrays.indexing.html#advanced-indexing>`_.

        Parameters
        ----------
        key : int, slice, list, np.ndarray, mx.np.ndarray, or tuple of all previous types
            Indexing key.

        Examples
        --------
        The default is to give explicit indices for all axes:

        >>> x = np.arange(6).reshape(2, 3)
        >>> x
        array([[0., 1., 2.],
               [3., 4., 5.]])
        >>> x[0, :2]
        array([0., 1.])
        >>> x[:, :-1]
        array([[0., 1.],
               [3., 4.]])

        If fewer indices are given, they are automatically supplemented by an
        appropriate number of ``slice(None)`` ("``:``") to the right. For
        instance, a single integer indexes along the first axis:

        >>> x[0]
        array([0., 1., 2.])
        >>> x[1:]
        array([[3., 4., 5.]])

        To omit a range of axes that should be kept as-is, an `Ellipsis`
        ("``...``") can be used:

        >>> x = np.arange(16).reshape(2, 2, 2, 2)
        >>> x[0, ..., 1]
        array([[1., 3.],
               [5., 7.]])
        >>> x[0, :, :, 1]  # equivalent
        array([[1., 3.],
               [5., 7.]])

        New axes of length 1 can be created by inserting ``None``
        (`numpy.newaxis`) in the index:

        >>> x = np.arange(6).reshape(2, 3)
        >>> x[None, :, :]
        array([[[0., 1., 2.],
                [3., 4., 5.]]])
        >>> x[None, :, :].shape
        (1, 2, 3)

        If the indexed portion of the array is contiguous in memory, no data
        is copied. Instead, a shared-memory view of the original array is
        returned, and changes to that view affect the original array:

        >>> x = np.arange(8).reshape(2, 2, 2)
        >>> y = x[0]  # contiguous
        >>> y
        array([[0., 1.],
               [2., 3.]])
        >>> y[:] = -1
        >>> x
        array([[[-1., -1.],
                [-1., -1.]],
               [[ 4.,  5.],
                [ 6.,  7.]]])
        >>> x = np.arange(8).reshape(2, 2, 2)
        >>> y = x[1, :1, :]  # contiguous
        >>> y
        array([[4., 5.]])
        >>> y[:] = -1
        >>> x
        array([[[ 0.,  1.],
                [ 2.,  3.]],
               [[-1., -1.],
                [ 6.,  7.]]])
        >>> x = np.arange(0, 8).reshape(2, 2, 2)
        >>> y = x[:, :, 1]  # not contiguous
        >>> y
        array([[1., 3.],
               [5., 7.]])
        >>> y[:] = -1
        >>> x
        array([[[0., 1.],
                [2., 3.]],
               [[4., 5.],
                [6., 7.]]])

        If the indexing key contains `list`, `numpy.ndarray` or `NDArray`
        objects, advanced indexing is triggered, which always returns a
        copy:

        >>> x = np.arange(8).reshape(2, 2, 2)
        >>> x[[0, 1]]
        array([[[0., 1.],
                [2., 3.]],
               [[4., 5.],
                [6., 7.]]])
        >>> x[[0, 1], :]  # equivalent
        array([[[0., 1.],
                [2., 3.]],
               [[4., 5.],
                [6., 7.]]])
        >>> y = np.array([0, 1], dtype='int32')
        >>> x[1:, y]
        array([[[4., 5.],
                [6., 7.]]])
        >>> y = np.array([0, 1], dtype='int32')
        >>> x[1:, y]
        array([[[4., 5.],
                [6., 7.]]])

        Get negative elements in an ndarray through boolean array indexing
        >>> x = np.array([1., -1., -2., 3])
        >>> x[x < 0]
        array([-1., -2.])

        For more imformation related to boolean indexing, please refer to
        https://docs.scipy.org/doc/numpy-1.17.0/reference/arrays.indexing.html.
        """
        ndim = self.ndim  # pylint: disable=redefined-outer-name
        shape = self.shape  # pylint: disable=redefined-outer-name
        if isinstance(key, bool): # otherwise will be treated as 0 and 1
            key = array(key, dtype=_np.bool, ctx=self.ctx)
        if isinstance(key, list):
            try:
                new_key = _np.array(key)
                if new_key.dtype == _np.bool_:
                    key = new_key
            except Exception as err:
                raise TypeError('{}'.format(str(err)))
        if isinstance(key, _np.ndarray):
            if dc.is_deferred_compute():
                raise TypeError('Indexing with a numpy array is not supported in HybridBlock.')
            if key.dtype == _np.bool_:
                key = array(key, dtype='bool', ctx=self.ctx)

        # Handle single boolean index of matching dimensionality and size first for higher speed
        # If the boolean array is mixed with other idices, it is instead expanded into (multiple)
        # integer array indices and will be handled by advanced indexing.
        # Come before the check self.dim == 0 as it also handle the 0-dim case.
        if isinstance(key, ndarray) and key.dtype == _np.bool_:
            return self._get_np_boolean_indexing(key, ndim, shape)

        if ndim == 0 and key != ():
            raise IndexError('scalar tensor can only accept `()` as index')
        # Handle simple cases for higher speed
        if isinstance(key, tuple) and len(key) == 0:
            return self
        if isinstance(key, tuple) and len(key) == ndim\
                and py_all(isinstance(idx, integer_types) for idx in key):
            out = self
            for idx in key:
                out = out[idx]
            return out
        if isinstance(key, integer_types):
            if key > shape[0] - 1:
                raise IndexError(
                    'index {} is out of bounds for axis 0 with size {}'.format(
                        key, shape[0]))
            return self._at(key)
        elif isinstance(key, py_slice):
            if key.step is None or key.step == 1:
                if key.start is not None or key.stop is not None:
                    return self._slice(key.start, key.stop)
                else:
                    return self
            elif key.step == 0:
                raise ValueError("slice step cannot be zero")

        # For 0-d boolean indices: A new axis is added,
        # but at the same time no axis is "used". So if we have True,
        # we add a new axis (a bit like with np.newaxis). If it is
        # False, we add a new axis, but this axis has 0 entries.
        # prepend is defined to handle this case.
        # prepend = _NDARRAY_NO_ZERO_DIM_BOOL_ARRAY/-1 means there is no 0-d boolean scalar
        # prepend = _NDARRAY_ZERO_DIM_BOOL_ARRAY_FALSE/0 means an zero dim must be expanded
        # prepend = _NDARRAY_ZERO_DIM_BOOL_ARRAY_TRUE/1 means a new axis must be prepended
        key, prepend = indexing_key_expand_implicit_axes(key, self.shape)
        indexing_dispatch_code = get_indexing_dispatch_code(key)
        if indexing_dispatch_code == _NDARRAY_EMPTY_TUPLE_INDEXING:
            # won't be affected by zero-dim boolean indices
            return self._get_np_empty_tuple_indexing(key)
        elif indexing_dispatch_code == _NDARRAY_BASIC_INDEXING:
            if prepend == _NDARRAY_ZERO_DIM_BOOL_ARRAY_FALSE:
                return empty((0,) + self._get_np_basic_indexing(key).shape,
                             dtype=self.dtype, ctx=self.ctx)
            if prepend == _NDARRAY_ZERO_DIM_BOOL_ARRAY_TRUE:
                key = (_np.newaxis,) + key
            return self._get_np_basic_indexing(key)
        elif indexing_dispatch_code == _NDARRAY_ADVANCED_INDEXING:
            if dc.is_deferred_compute():
                raise TypeError('Advanced indexing is not supported in HybridBlock.')
            if prepend == _NDARRAY_ZERO_DIM_BOOL_ARRAY_FALSE:
                return empty((0,) + self._get_np_adanced_indexing(key).shape,
                             dtype=self.dtype, ctx=self.ctx)
            if prepend == _NDARRAY_ZERO_DIM_BOOL_ARRAY_TRUE:
                key = (_np.newaxis,) + key
            return self._get_np_advanced_indexing(key)
        else:
            raise RuntimeError

    # pylint: disable=inconsistent-return-statements
    def __setitem__(self, key, value):
        """Sets ``self[key]`` to ``value``.

        This functions supports advanced indexing as defined in `the NumPy
        advanced indexing documentation
        <https://docs.scipy.org/doc/numpy/reference/arrays.indexing.html#advanced-indexing>`_,
        with the restriction that boolean array indexing is not supported.

        Parameters
        ----------
        key : int, slice, list, np.ndarray, mx.np.ndarray, or tuple of all previous types
            The indexing key.
        value : scalar or array-like object that can be broadcast to the shape of self[key]
            The value to set.

        Examples
        --------
        >>> x = np.zeros((2, 3))
        >>> x[:] = 1
        >>> x
        array([[ 1.,  1.,  1.],
               [ 1.,  1.,  1.]])
        >>> x[:, 1:2] = 2
        >>> x
        array([[ 1.,  2.,  1.],
               [ 1.,  2.,  1.]])
        >>> x[1:2, 1:] = 3
        >>> x
        array([[ 1.,  2.,  1.],
               [ 1.,  3.,  3.]])
        >>> x[1:, 0:2] = np.zeros((1, 2))
        >>> x
        array([[ 1.,  2.,  1.],
               [ 0.,  0.,  3.]])
        >>> x[1, 2] = 4
        >>> x
        array([[ 1.,  2.,  1.],
               [ 0.,  0.,  4.]])
        >>> x[[0], [1, 2]] = 5
        >>> x
        array([[ 1.,  5.,  5.],
               [ 0.,  0.,  4.]])
        >>> x[::-1, 0:2:2] = [6]
        >>> x
        array([[ 6.,  5.,  5.],
               [ 6.,  0.,  4.]])

        For imformation related to boolean indexing, please refer to
        https://docs.scipy.org/doc/numpy-1.17.0/reference/arrays.indexing.html.
        """
        if isinstance(value, NDArray) and not isinstance(value, ndarray):
            raise TypeError('Cannot assign mx.nd.NDArray to mxnet.numpy.ndarray')
        if isinstance(key, bool): # otherwise will be treated as 0 and 1
            key = array(key, dtype=_np.bool)

        # Handle single boolean assign of matching dimensionality and size first for higher speed
        # If the boolean array is mixed with other idices, it is instead expanded into (multiple)
        # integer array indices and will be handled by advanced assign.
        # Come before the check self.dim == 0 as it also handle the 0-dim case.
        if isinstance(key, ndarray) and key.dtype == _np.bool:
            return self._set_np_boolean_indexing(key, value)

        # handle basic and advanced indexing
        if self.ndim == 0:
            if not isinstance(key, tuple) or len(key) != 0:
                raise IndexError('scalar tensor can only accept `()` as index')
            if isinstance(value, numeric_types):
                self._full(value)
            elif isinstance(value, ndarray) and value.size == 1:
                if value.shape != self.shape:
                    value = value.reshape(self.shape)
                value.copyto(self)
            elif isinstance(value, (_np.ndarray, _np.generic)) and value.size == 1:
                if isinstance(value, _np.generic) or value.shape != self.shape:
                    value = value.reshape(self.shape)
                self._sync_copyfrom(value)
            else:
                raise ValueError('setting an array element with a sequence.')
        else:
            # For 0-d boolean indices: A new axis is added,
            # but at the same time no axis is "used". So if we have True,
            # we add a new axis (a bit like with np.newaxis). If it is
            # False, we add a new axis, but this axis has 0 entries.
            # prepend is defined to handle this case.
            # prepend == _NDARRAY_NO_ZERO_DIM_BOOL_ARRAY/-1 means there is no 0-d boolean scalar
            # prepend == _NDARRAY_ZERO_DIM_BOOL_ARRAY_FALSE/0 means an zero dim must be expanded
            # prepend == _NDARRAY_ZERO_DIM_BOOL_ARRAY_TRUE/1 means a new axis must be expanded
            # prepend actually has no influence on __setitem__
            key, prepend = indexing_key_expand_implicit_axes(key, self.shape)
            if prepend == _NDARRAY_ZERO_DIM_BOOL_ARRAY_FALSE:
                return # no action is needed
            slc_key = tuple(idx for idx in key if idx is not None)
            if len(slc_key) < self.ndim:
                raise RuntimeError(
                    'too few indices after normalization: expected `ndim` ({}) '
                    'but got {}. This is a bug, please report it!'
                    ''.format(self.ndim, len(slc_key))
                )
            if len(slc_key) > self.ndim and self.ndim != 0:
                raise IndexError(
                    'too many indices ({}) for array with {} dimensions'
                    ''.format(len(slc_key), self.ndim)
                )
            indexing_dispatch_code = get_indexing_dispatch_code(slc_key)
            if indexing_dispatch_code == _NDARRAY_BASIC_INDEXING:
                self._set_nd_basic_indexing(key, value)  # function is inheritated from NDArray class
            elif indexing_dispatch_code == _NDARRAY_EMPTY_TUPLE_INDEXING:
                pass # no action needed
            elif indexing_dispatch_code == _NDARRAY_ADVANCED_INDEXING:
                self._set_np_advanced_indexing(key, value)
            else:
                raise ValueError(
                    'Indexing NDArray with index {} of type {} is not supported'
                    ''.format(key, type(key))
                )

    def _prepare_value_nd(self, value, bcast_shape, squeeze_axes=None):
        """Return a broadcast `ndarray` with same context and dtype as ``self``.
        For setting item, The returned `ndarray` is squeezed according to squeeze_axes since the
        value_nd is assigned to not yet expanded space in original array.
        `value`: numeric types or array like.
        `bcast_shape`: a shape tuple.
        `squeeze_axes`: a sequence of axes to squeeze in the value array.
        Note: mxnet.numpy.ndarray not support NDArray as assigned value.
        """
        if isinstance(value, numeric_types):
            value_nd = full(bcast_shape, value, ctx=self.ctx, dtype=self.dtype)
        elif isinstance(value, self.__class__):
            value_nd = value.as_in_ctx(self.ctx)
            if value_nd.dtype != self.dtype:
                value_nd = value_nd.astype(self.dtype)
        else:
            try:
                value_nd = array(value, ctx=self.ctx, dtype=self.dtype)
            except:
                raise TypeError('mxnet.np.ndarray does not support assignment with non-array-like '
                                'object {} of type {}'.format(value, type(value)))

        # For advanced indexing setitem, if there is None in indices, we need to squeeze the
        # assigned value_nd since None is also ignored in slicing the original array.
        if squeeze_axes and value_nd.ndim > len(bcast_shape):
            squeeze_axes = tuple([ax for ax in squeeze_axes if ax < len(value_nd.shape)])
            value_nd = value_nd.squeeze(axis=tuple(squeeze_axes))

        # handle the cases like the following
        # a = np.zeros((3, 3)), b = np.ones((1, 1, 1, 1, 3)), a[0] = b
        # b cannot broadcast directly to a[0].shape unless its leading 1-size axes are trimmed
        if value_nd.ndim > len(bcast_shape):
            squeeze_axes = []
            for i in range(value_nd.ndim - len(bcast_shape)):
                if value_nd.shape[i] == 1:
                    squeeze_axes.append(i)
                else:
                    break
            if squeeze_axes:
                value_nd = value_nd.squeeze(squeeze_axes)

        if value_nd.shape != bcast_shape:
            if value_nd.size == 0:
                value_nd = value_nd.reshape(bcast_shape)
            else:
                value_nd = value_nd.broadcast_to(bcast_shape)
        return value_nd

    def __add__(self, other):
        """x.__add__(y) <=> x + y"""
        return add(self, other)

    def __iadd__(self, other):
        """x.__iadd__(y) <=> x += y"""
        if not self.writable:
            raise ValueError('trying to add to a readonly ndarray')
        return add(self, other, out=self)

    def __invert__(self):
        """x.__invert__() <=> ~x"""
        return invert(self)

    def __and__(self, other):
        """x.__and__(y) <=> x & y"""
        return bitwise_and(self, other)

    def __or__(self, other):
        """x.__or__(y) <=> x | y"""
        return bitwise_or(self, other)

    def __xor__(self, other):
        """x.__xor__(y) <=> x ^ y"""
        return bitwise_xor(self, other)

    def __iand__(self, other):
        """x.__iand__(y) <=> x &= y"""
        return bitwise_and(self, other, out=self)

    def __ior__(self, other):
        """x.__ior__(y) <=> x |= y"""
        return bitwise_or(self, other, out=self)

    def __ixor__(self, other):
        """x.__ixor__(y) <=> x ^= y"""
        return bitwise_xor(self, other, out=self)

    def __round__(self, n=0):
        """x.__round__(n)"""
        return round(self, decimals=n)

    def __abs__(self):
        """x.__abs__()"""
        return absolute(self)

    def __ceil__(self):
        """x.__ceil__()"""
        return ceil(self)

    def __floor__(self):
        """x.__floor__()"""
        return floor(self)

    def __trunc__(self):
        """x.__trunc__()"""
        return trunc(self)

    def __sub__(self, other):
        """x.__sub__(y) <=> x - y"""
        return subtract(self, other)

    def __isub__(self, other):
        """x.__isub__(y) <=> x -= y"""
        if not self.writable:
            raise ValueError('trying to subtract from a readonly ndarray')
        return subtract(self, other, out=self)

    def __rsub__(self, other):
        """x.__rsub__(y) <=> y - x"""
        return subtract(other, self)

    def __mul__(self, other):
        """x.__mul__(y) <=> x * y"""
        return multiply(self, other)

    def __neg__(self):
        return self.__mul__(-1.0)

    def __imul__(self, other):
        """x.__imul__(y) <=> x *= y"""
        if not self.writable:
            raise ValueError('trying to add to a readonly ndarray')
        return multiply(self, other, out=self)

    def __rmul__(self, other):
        """x.__rmul__(y) <=> y * x"""
        return self.__mul__(other)

    def __div__(self, other):
        """x.__div__(y) <=> x / y"""
        return divide(self, other)

    def __rdiv__(self, other):
        """x.__rdiv__(y) <=> y / x"""
        return divide(other, self)

    def __idiv__(self, other):
        """x.__idiv__(y) <=> x /= y"""
        return divide(self, other, out=self)

    def __truediv__(self, other):
        """x.__truediv__(y) <=> x / y"""
        return divide(self, other)

    def __rtruediv__(self, other):
        """x.__rtruediv__(y) <=> y / x"""
        return divide(other, self)

    def __itruediv__(self, other):
        """x.__itruediv__(y) <=> x /= y"""
        return divide(self, other, out=self)

    def __mod__(self, other):
        """x.__mod__(y) <=> x % y"""
        return mod(self, other)

    def __rmod__(self, other):
        """x.__rmod__(y) <=> y % x"""
        return mod(other, self)

    def __imod__(self, other):
        """x.__imod__(y) <=> x %= y"""
        return mod(self, other, out=self)

    def __pow__(self, other):
        """x.__pow__(y) <=> x ** y"""
        return power(self, other)

    def __rpow__(self, other):
        """x.__rpow__(y) <=> y ** x"""
        return power(other, self)

    def __eq__(self, other):
        """x.__eq__(y) <=> x == y"""
        return equal(self, other)

    def __hash__(self):
        raise NotImplementedError

    def __ne__(self, other):
        """x.__ne__(y) <=> x != y"""
        return not_equal(self, other)

    def __gt__(self, other):
        """x.__gt__(y) <=> x > y"""
        return greater(self, other)

    def __ge__(self, other):
        """x.__ge__(y) <=> x >= y"""
        return greater_equal(self, other)

    def __lt__(self, other):
        """x.__lt__(y) <=> x < y"""
        return less(self, other)

    def __le__(self, other):
        """x.__le__(y) <=> x <= y"""
        return less_equal(self, other)

    def __matmul__(self, other):
        """x.__matmul__(y) <=> x @ y"""
        return matmul(self, other)

    def __rmatmul__(self, other):
        """x.__rmatmul__(y) <=> y @ x"""
        return matmul(other, self)

    def __imatmul__(self, other):
        """x.__imatmul__(y) <=> x @= y"""
        return matmul(self, other, out=self)

    def __bool__(self):
        num_elements = self.size
        if num_elements == 0:
            warnings.simplefilter('default')
            warnings.warn('The truth value of an empty array is ambiguous. Returning False, but in'
                          ' future this will result in an error.', DeprecationWarning)
            return False
        elif num_elements == 1:
            return bool(self.item())
        else:
            raise ValueError("The truth value of an ndarray with multiple elements is ambiguous.")

    __nonzero__ = __bool__

    def __float__(self):
        num_elements = self.size
        if num_elements != 1:
            raise TypeError('only size-1 arrays can be converted to Python scalars')
        return float(self.item())

    def __int__(self):
        num_elements = self.size
        if num_elements != 1:
            raise TypeError('only size-1 arrays can be converted to Python scalars')
        return int(self.item())

    def __len__(self):
        """Number of elements along the first axis."""
        shape = self.shape  # pylint: disable=redefined-outer-name
        if len(shape) == 0:
            raise TypeError('len() of unsized object')
        return self.shape[0]

    def __reduce__(self):
        return ndarray, (None,), self.__getstate__()

    def item(self, *args):
        """Copy an element of an array to a standard Python scalar and return it.

        Parameters
        ----------
        *args : Arguments (variable number and type)
            none: in this case, the method only works for arrays with one element (a.size == 1),
            which element is copied into a standard Python scalar object and returned.

            int_type: this argument is interpreted as a flat index into the array, specifying which
            element to copy and return.

            tuple of int_types: functions as does a single int_type argument, except that the
            argument is interpreted as an nd-index into the array.

        Returns
        -------
        z : Standard Python scalar object
            A copy of the specified element of the array as a suitable Python scalar.
        """
        # TODO(junwu): no need to call asnumpy() on the whole array.
        return self.asnumpy().item(*args)

    def nonzero(self):
        """Return the indices of the elements that are non-zero.

        Refer to `numpy.nonzero` for full documentation.

        See Also
        --------
        numpy.nonzero : equivalent function
        """
        return nonzero(self)

    @property
    # pylint: disable= invalid-name, undefined-variable
    def T(self):
        """Same as self.transpose(). This always returns a copy of self."""
        return self.transpose()
    # pylint: enable= invalid-name, undefined-variable

    def all(self, axis=None, out=None, keepdims=False):
        return _mx_nd_np.all(self, axis=axis, out=out, keepdims=keepdims)

    def any(self, axis=None, out=None, keepdims=False):
        return _mx_nd_np.any(self, axis=axis, out=out, keepdims=keepdims)

    def as_nd_ndarray(self):
        """Convert mxnet.numpy.ndarray to mxnet.ndarray.NDArray to use its fluent methods."""
        hdl = NDArrayHandle()
        check_call(_LIB.MXShallowCopyNDArray(self.handle, ctypes.byref(hdl)))
        return NDArray(handle=hdl, writable=self.writable)

    def as_np_ndarray(self):
        """A convenience function for creating a numpy ndarray from the current ndarray
        with zero copy. For this class, it just returns itself since it's already a
        numpy ndarray."""
        return self

    def __repr__(self):
        """
        Returns a string representation of the array. The dtype of the ndarray will not
        be appended to the string if it is `float32`. The context of the ndarray will
        be appended for devices other than CPU.

        Examples
        --------
        >>> from mxnet import np, npx
        >>> a = np.random.uniform(size=(2, 3))
        >>> a
        array([[0.5488135 , 0.5928446 , 0.71518934],
               [0.84426576, 0.60276335, 0.8579456 ]])
        >>> print(a)
        [[0.5488135  0.5928446  0.71518934]
         [0.84426576 0.60276335 0.8579456 ]]
        >>> a.dtype
        <class 'numpy.float32'>
        >>> b = a.astype(np.float64)
        >>> b
        array([[0.54881352, 0.59284461, 0.71518934],
               [0.84426576, 0.60276335, 0.85794562]], dtype=float64)
        >>> print(b)
        [[0.54881352 0.59284461 0.71518934]
         [0.84426576 0.60276335 0.85794562]]
        >>> b.dtype
        <class 'numpy.float64'>
        >>> c = a.copyto(npx.gpu(0))
        >>> c
        array([[0.5488135 , 0.5928446 , 0.71518934],
               [0.84426576, 0.60276335, 0.8579456 ]], ctx=gpu(0))
        >>> print(c)
        [[0.5488135  0.5928446  0.71518934]
         [0.84426576 0.60276335 0.8579456 ]] @gpu(0)
        >>> d = b.copyto(npx.gpu(0))
        >>> d
        array([[0.54881352, 0.59284461, 0.71518934],
               [0.84426576, 0.60276335, 0.85794562]], dtype=float64, ctx=gpu(0))
        >>> print(d)
        [[0.54881352 0.59284461 0.71518934]
         [0.84426576 0.60276335 0.85794562]] @gpu(0)
        """
        array_str = self.asnumpy().__repr__()
        dtype = self.dtype
        if 'dtype=' in array_str:
            if dtype == _np.float32:
                array_str = array_str[:array_str.rindex(',')] + ')'
        elif dtype not in (_np.float32, _np.bool_):
            array_str = array_str[:-1] + ', dtype={})'.format(dtype)

        context = self.ctx
        if context.device_type == 'cpu':
            return array_str
        return array_str[:-1] + ', ctx={})'.format(str(context))

    def __str__(self):
        """Returns a string representation of the array."""
        array_str = self.asnumpy().__str__()
        context = self.ctx
        if context.device_type == 'cpu' or self.ndim == 0:
            return array_str
        return '{array} @{ctx}'.format(array=array_str, ctx=context)

    def __format__(self, fmt):
        """Return value.__format__(format_spec). Overwrite to include 0-d array"""
        if self.ndim == 0:
            return self.item().__format__(fmt)
        elif len(fmt) == 0:
            return self.__str__().__format__(fmt)
        else:
            raise TypeError("Cannot format mxnet.numpy.ndarray with format_spec")

    def attach_grad(self, grad_req='write'):  # pylint: disable=arguments-differ
        """Attach a gradient buffer to this ndarray, so that `backward`
        can compute gradient with respect to it.

        Parameters
        ----------
        grad_req : {'write', 'add', 'null'}
            How gradient will be accumulated.
            - 'write': gradient will be overwritten on every backward.
            - 'add': gradient will be added to existing value on every backward.
            - 'null': do not compute gradient for this NDArray.
        """
        grad = _mx_nd_np.zeros_like(self)  # pylint: disable=undefined-variable
        grad_req = _GRAD_REQ_MAP[grad_req]
        check_call(_LIB.MXAutogradMarkVariables(
            1, ctypes.pointer(self.handle),
            ctypes.pointer(mx_uint(grad_req)),
            ctypes.pointer(grad.handle)))

    @property
    def grad(self):
        """Returns gradient buffer attached to this ndarray."""
        hdl = NDArrayHandle()
        check_call(_LIB.MXNDArrayGetGrad(self.handle, ctypes.byref(hdl)))
        if hdl.value is None:
            return None
        return _np_ndarray_cls(hdl)

    def detach(self):
        """Returns a new ndarray, detached from the current graph."""
        hdl = NDArrayHandle()
        check_call(_LIB.MXNDArrayDetach(self.handle, ctypes.byref(hdl)))
        return _np_ndarray_cls(hdl)

    def astype(self, dtype, order='K', casting='unsafe', subok=True, copy=True):  # pylint: disable=arguments-differ,unused-argument, too-many-arguments
        """
        Copy of the array, cast to a specified type.

        Parameters
        ----------
        dtype : str or dtype
            Typecode or data-type to which the array is cast.
        order : {'C', 'F', 'A', 'K'}, optional
            Controls the memory layout order of the result.
            'C' means C order, 'F' means Fortran order, 'A'
            means 'F' order if all the arrays are Fortran contiguous,
            'C' order otherwise, and 'K' means as close to the
            order the array elements appear in memory as possible.
            Default is 'K'.
        casting : {'no', 'equiv', 'safe', 'same_kind', 'unsafe'}, optional
            Controls what kind of data casting may occur. Defaults to 'unsafe'
            for backwards compatibility.

              * 'no' means the data types should not be cast at all.
              * 'equiv' means only byte-order changes are allowed.
              * 'safe' means only casts which can preserve values are allowed.
              * 'same_kind' means only safe casts or casts within a kind,
                like float64 to float32, are allowed.
              * 'unsafe' means any data conversions may be done.
        subok : bool, optional
            If True, then sub-classes will be passed-through (default), otherwise
            the returned array will be forced to be a base-class array.
        copy : bool, optional
            Default `True`. By default, astype always returns a newly
            allocated ndarray on the same context. If this is set to
            `False`, and the dtype requested is the same as the ndarray's
            dtype, the ndarray is returned instead of a copy.

        Returns
        -------
        arr_t : ndarray
            Unless `copy` is False and the other conditions for returning the input
            array are satisfied (see description for `copy` input parameter), `arr_t`
            is a new array of the same shape as the input array with `dtype`.

        Notes
        -----
        This function differs from the official `ndarray`'s ``astype`` function in the following
        aspects:
            - `order` only supports 'C' and 'K'.
            - `casting` only supports 'unsafe'.
            - `subok` only supports ``True``.
        """
        if order is not None and order != 'K' and order != 'C':
            raise ValueError('order must be either \'K\' or \'C\'')
        if casting != 'unsafe':
            raise ValueError('casting must be equal to \'unsafe\'')
        if not subok:
            raise ValueError('subok must be equal to True')
        if dtype is None:
            dtype = _np.float32
        if not copy and _np.dtype(dtype) == self.dtype:
            return self

        return _npi.cast(self, dtype=dtype)

    def copyto(self, other):
        """Copies the value of this array to another array.

        If ``other`` is a ``ndarray`` object, then ``other.shape`` and
        ``self.shape`` should be the same. This function copies the value from
        ``self`` to ``other``.

        If ``other`` is a context, a new ``np.ndarray`` will be first created on
        the target context, and the value of ``self`` is copied.

        Parameters
        ----------
        other : ndarray or Context
            The destination array or context.

        Returns
        -------
        out: ndarray
            The copied array. If ``other`` is an ``ndarray``, then the return value
            and ``other`` will point to the same ``ndarray``.

        Examples
        --------
        >>> x = np.ones((2, 3))
        >>> y = np.zeros((2, 3), ctx=npx.gpu(0))
        >>> z = x.copyto(y)
        >>> z is y
        True
        >>> y
        array([[ 1.,  1.,  1.],
               [ 1.,  1.,  1.]])
        """
        if isinstance(other, ndarray):
            if other.handle is self.handle:
                warnings.warn('You are attempting to copy an array to itself', RuntimeWarning)
                return False
            return _npi.copyto(self, out=other)
        elif isinstance(other, Context):
            hret = ndarray(_new_alloc_handle(self.shape, other, True, self.dtype))
            return _npi.copyto(self, out=hret)
        else:
            raise TypeError('copyto does not support type ' + str(type(other)))

    def asscalar(self):
        raise AttributeError('mxnet.numpy.ndarray object has no attribute asscalar')

    def argmax(self, axis=None, out=None):  # pylint: disable=arguments-differ
        """Return indices of the maximum values along the given axis.
        Refer to `mxnet.numpy.argmax` for full documentation."""
        return argmax(self, axis, out)

    def as_in_context(self, context):
        """This function has been deprecated. Please refer to ``ndarray.as_in_ctx``."""
        warnings.warn('ndarray.as_in_context has been renamed to'
                      ' ndarray.as_in_ctx', DeprecationWarning)
        return self.as_nd_ndarray().as_in_context(context).as_np_ndarray()

    def as_in_ctx(self, ctx):
        """Returns an array on the target device with the same value as this array.

        If the target context is the same as ``self.context``, then ``self`` is
        returned.  Otherwise, a copy is made.

        Parameters
        ----------
        context : Context
            The target context.

        Returns
        -------
        ndarray
            The target array.
        """
        if self.ctx == ctx:
            return self
        return self.copyto(ctx)

    @property
    def ctx(self):
        """Device context of the array.

        Examples
        --------
        >>> x = np.array([1, 2, 3, 4])
        >>> x.ctx
        cpu(0)
        >>> type(x.ctx)
        <class 'mxnet.context.Context'>
        >>> y = np.zeros((2, 3), npx.gpu(0))
        >>> y.ctx
        gpu(0)
        """
        dev_typeid = ctypes.c_int()
        dev_id = ctypes.c_int()
        check_call(_LIB.MXNDArrayGetContext(
            self.handle, ctypes.byref(dev_typeid), ctypes.byref(dev_id)))
        return Context(Context.devtype2str[dev_typeid.value], dev_id.value)

    @property
    def context(self):
        """This function has been deprecated. Please refer to ``ndarray.ctx``."""
        warnings.warn('ndarray.context has been renamed to ndarray.ctx', DeprecationWarning)
        return self.as_nd_ndarray().context

    def copy(self, order='C'):  # pylint: disable=arguments-differ
        """Return a coyp of the array, keeping the same context.

        Parameters
        ----------
        order : str
            The memory layout of the copy. Currently, only c-contiguous memory
            layout is supported.

        Examples
        --------
        >>> x = np.ones((2, 3))
        >>> y = x.copy()
        >>> y
        array([[ 1.,  1.,  1.],
               [ 1.,  1.,  1.]])
        """
        if order != 'C':
            raise NotImplementedError('ndarray.copy only supports order=\'C\', while '
                                      'received {}'.format(str(order)))
        return self.copyto(self.ctx)

    def dot(self, b, out=None):
        """Dot product of two arrays.
        Refer to ``numpy.dot`` for full documentation."""
        return _mx_np_op.dot(self, b, out=out)

    def reshape(self, *args, **kwargs):  # pylint: disable=arguments-differ
        """Returns a copy of the array with a new shape.

        Notes
        -----
        Unlike the free function `numpy.reshape`, this method on `ndarray` allows
        the elements of the shape parameter to be passed in as separate arguments.
        For example, ``a.reshape(10, 11)`` is equivalent to
        ``a.reshape((10, 11))``.
        """
        order = 'C'
        if len(kwargs) > 1:
            raise TypeError('function takes at most 1 keyword argument')
        if len(kwargs) == 1:
            if 'order' not in kwargs:
                raise TypeError('{} is an invalid keyword argument for this function'
                                .format(kwargs.keys()[0]))
            order = kwargs.pop('order', 'C')
            if order != 'C':
                raise NotImplementedError('only supports C-order,'
                                          ' while received {}'.format(order))
        if len(args) == 0:
            raise TypeError('reshape() takes exactly 1 argument (0 given)')
        if len(args) == 1 and isinstance(args[0], tuple):
            return _mx_np_op.reshape(self, newshape=args[0], order=order)
        else:
            return _mx_np_op.reshape(self, newshape=args, order=order)

    def reshape_like(self, *args, **kwargs):
        """Convenience fluent method for :py:func:`reshape_like`.

        The arguments are the same as for :py:func:`reshape_like`, with
        this array as data.
        """
        raise AttributeError('mxnet.numpy.ndarray object has no attribute reshape_like')

    def reshape_view(self, *shape, **kwargs):  # pylint: disable=redefined-outer-name
        """Returns a **view** of this array with a new shape without altering any data.
        Inheritated from NDArray.reshape.
        """
        return super(ndarray, self).reshape(*shape, **kwargs)

    def zeros_like(self, *args, **kwargs):
        """Convenience fluent method for :py:func:`zeros_like`.

        The arguments are the same as for :py:func:`zeros_like`, with
        this array as data.
        """
        raise AttributeError('mxnet.numpy.ndarray object has no attribute zeros_like')

    def ones_like(self, *args, **kwargs):
        """Convenience fluent method for :py:func:`ones_like`.

        The arguments are the same as for :py:func:`ones_like`, with
        this array as data.
        """
        raise AttributeError('mxnet.numpy.ndarray object has no attribute ones_like')

    def broadcast_axes(self, *args, **kwargs):
        """Convenience fluent method for :py:func:`broadcast_axes`.

        The arguments are the same as for :py:func:`broadcast_axes`, with
        this array as data.
        """
        raise AttributeError('mxnet.numpy.ndarray object has no attribute broadcast_like')

    def repeat(self, repeats, axis=None):  # pylint: disable=arguments-differ
        """Repeat elements of an array."""
        return _mx_np_op.repeat(self, repeats=repeats, axis=axis)

    def pad(self, *args, **kwargs):
        """Convenience fluent method for :py:func:`pad`.

        The arguments are the same as for :py:func:`pad`, with
        this array as data.
        """
        raise AttributeError('mxnet.numpy.ndarray object has no attribute pad')

    def swapaxes(self, axis1, axis2):  # pylint: disable=arguments-differ
        """Return a copy of the array with axis1 and axis2 interchanged.
        Refer to `mxnet.numpy.swapaxes` for full documentation.
        """
        return swapaxes(self, axis1, axis2)

    def split(self, *args, **kwargs):
        """Convenience fluent method for :py:func:`split`.

        The arguments are the same as for :py:func:`split`, with
        this array as data.
        """
        raise AttributeError('mxnet.numpy.ndarray object has no attribute split')

    def split_v2(self, *args, **kwargs):
        """Convenience fluent method for :py:func:`split_v2`.

        The arguments are the same as for :py:func:`split_v2`, with
        this array as data.
        """
        raise AttributeError('mxnet.numpy.ndarray object has no attribute split_v2')

    def slice(self, *args, **kwargs):
        """Convenience fluent method for :py:func:`slice`.

        The arguments are the same as for :py:func:`slice`, with
        this array as data.
        """
        raise AttributeError('mxnet.numpy.ndarray object has no attribute slice')

    def slice_axis(self, *args, **kwargs):
        """Convenience fluent method for :py:func:`slice_axis`.

        The arguments are the same as for :py:func:`slice_axis`, with
        this array as data.
        """
        raise AttributeError('mxnet.numpy.ndarray object has no attribute slice_axis')

    def slice_like(self, *args, **kwargs):
        """Convenience fluent method for :py:func:`slice_like`.

        The arguments are the same as for :py:func:`slice_like`, with
        this array as data.
        """
        raise AttributeError('mxnet.numpy.ndarray object has no attribute slice_like')

    def slice_assign_scalar(self, value, begin, end, step):
        """
        Assign the scalar to a cropped subset of this ndarray. Value will broadcast to the shape of the cropped shape
        and will be cast to the same dtype of the ndarray.

        Parameters
        ----------
        value: numeric value
            Value and this ndarray should be of the same data type.
            The shape of rhs should be the same as the cropped shape of this ndarray.
        begin: tuple of begin indices
        end: tuple of end indices
        step: tuple of step lenghths

        Returns
        -------
        This ndarray.

        Examples
        --------
        >>> x = np.ones((2, 2, 2))
        >>> y = x.slice_assign_scalar(0, (0, 0, None), (1, 1, None), (None, None, None))
        >>> y
        array([[[0., 0.],
                [1., 1.]],

               [[1., 1.],
                [1., 1.]]])
        >>> x
        array([[[0., 0.],
                [1., 1.]],

               [[1., 1.],
                [1., 1.]]])
        """
        return _npi.slice_assign_scalar(self, value, begin=begin, end=end, step=step, out=self)

    def slice_assign(self, rhs, begin, end, step):
        """
        Assign the rhs to a cropped subset of this ndarray in place.
        Returns the view of this ndarray.

        Parameters
        ----------
        rhs: ndarray.
            rhs and this NDArray should be of the same data type, and on the same device.
            The shape of rhs should be the same as the cropped shape of this ndarray.
        begin: tuple of begin indices
        end: tuple of end indices
        step: tuple of step lenghths

        Returns
        -------
        out : ndarray
            This ndarray.

        Examples
        --------
        >>> x = np.ones((2, 2, 2))
        >>> assigned = np.zeros((1, 1, 2))
        >>> y = x.slice_assign(assigned, (0, 0, None), (1, 1, None), (None, None, None))
        >>> y
        array([[[0., 0.],
                [1., 1.]],

               [[1., 1.],
                [1., 1.]]])
        >>> x
        array([[[0., 0.],
                [1., 1.]],

               [[1., 1.],
                [1., 1.]]])
        """
        return _npi.slice_assign(self, rhs, begin=begin, end=end, step=step, out=self)

    def take(self, indices, axis=None, mode='raise'):  # pylint: disable=arguments-differ, redefined-outer-name
        """Convenience fluent method for :py:func:`take`.

        The arguments are the same as for :py:func:`take`, with
        this array as data.
        """
        return take(self, indices, axis, mode=mode)

    def one_hot(self, *args, **kwargs):
        """Convenience fluent method for :py:func:`one_hot`.

        The arguments are the same as for :py:func:`one_hot`, with
        this array as data.
        """
        raise AttributeError('mxnet.numpy.ndarray object has no attribute one_hot')

    def pick(self, *args, **kwargs):
        """Convenience fluent method for :py:func:`pick`.

        The arguments are the same as for :py:func:`pick`, with
        this array as data.
        """
        raise AttributeError('mxnet.numpy.ndarray object has no attribute pick')

    def sort(self, axis=-1, kind=None, order=None):  # pylint: disable=arguments-differ
        """Convenience fluent method for :py:func:`sort`.

        The arguments are the same as for :py:func:`sort`, with
        this array as data.
        """
        raise sort(self, axis=axis, kind=kind, order=order)

    def topk(self, *args, **kwargs):
        """Convenience fluent method for :py:func:`topk`.

        The arguments are the same as for :py:func:`topk`, with
        this array as data.
        """
        raise AttributeError('mxnet.numpy.ndarray object has no attribute topk')

    def argsort(self, axis=-1, kind=None, order=None):  # pylint: disable=arguments-differ
        """Convenience fluent method for :py:func:`argsort`.

        The arguments are the same as for :py:func:`argsort`, with
        this array as data.
        """
        return argsort(self, axis=axis, kind=kind, order=order)

    def argmax_channel(self, *args, **kwargs):
        """Convenience fluent method for :py:func:`argmax_channel`.

        The arguments are the same as for :py:func:`argmax_channel`, with
        this array as data.
        """
        raise AttributeError('mxnet.numpy.ndarray object has no attribute argmax_channel')

    def argmin(self, axis=None, out=None):  # pylint: disable=arguments-differ
        """Return indices of the minium values along the given axis.
        Refer to `mxnet.numpy.argmin` for full documentation."""
        return argmin(self, axis, out)

    def clip(self, min=None, max=None, out=None):  # pylint: disable=arguments-differ
        """Return an array whose values are limited to [min, max].
        One of max or min must be given.
        """
        return clip(self, min, max, out=out)

    def abs(self, *args, **kwargs):
        """Convenience fluent method for :py:func:`abs`.

        The arguments are the same as for :py:func:`abs`, with
        this array as data.
        """
        raise AttributeError('mxnet.numpy.ndarray object has no attribute abs')

    def sign(self, *args, **kwargs):
        """Convenience fluent method for :py:func:`sign`.

        The arguments are the same as for :py:func:`sign`, with
        this array as data.
        """
        raise AttributeError('mxnet.numpy.ndarray object has no attribute sign')

    def flatten(self, order='C'):  # pylint: disable=arguments-differ
        """Return a copy of the array collapsed into one dimension."""
        return self.reshape(-1, order=order)

    def shape_array(self, *args, **kwargs):
        """Convenience fluent method for :py:func:`shape_array`.

        The arguments are the same as for :py:func:`shape_array`, with
        this array as data.
        """
        raise AttributeError('mxnet.numpy.ndarray object has no attribute shape_array')

    def size_array(self, *args, **kwargs):
        """Convenience fluent method for :py:func:`size_array`.

        The arguments are the same as for :py:func:`size_array`, with
        this array as data.
        """
        raise AttributeError('mxnet.numpy.ndarray object has no attribute size_array')

    def expand_dims(self, *args, **kwargs):  # pylint: disable=arguments-differ,unused-argument
        """Convenience fluent method for :py:func:`expand_dims`.

        The arguments are the same as for :py:func:`expand_dims`, with
        this array as data.
        """
        raise AttributeError('mxnet.numpy.ndarray object has no attribute expand_dims')

    def tile(self, *args, **kwargs):
        """Convenience fluent method for :py:func:`tile`.

        The arguments are the same as for :py:func:`tile`, with
        this array as data.
        """
        raise AttributeError('mxnet.numpy.ndarray object has no attribute tile')

    def transpose(self, *axes):  # pylint: disable=arguments-differ
        """Permute the dimensions of an array."""
        if len(axes) == 0:
            axes = None
        elif len(axes) == 1:
            if isinstance(axes[0], (tuple, list)):
                axes = axes[0]
            elif axes[0] is None:
                axes = None
        return _mx_np_op.transpose(self, axes=axes)

    def flip(self, *args, **kwargs):
        """Convenience fluent method for :py:func:`flip`.

        The arguments are the same as for :py:func:`flip`, with
        this array as data.
        """
        raise AttributeError('mxnet.numpy.ndarray object has no attribute flip')

    def depth_to_space(self, *args, **kwargs):
        """Convenience fluent method for :py:func:`depth_to_space`.

        The arguments are the same as for :py:func:`depth_to_space`, with
        this array as data.
        """
        raise AttributeError('mxnet.numpy.ndarray object has no attribute depth_to_space')

    def space_to_depth(self, *args, **kwargs):
        """Convenience fluent method for :py:func:`space_to_depth`.

        The arguments are the same as for :py:func:`space_to_depth`, with
        this array as data.
        """
        raise AttributeError('mxnet.numpy.ndarray object has no attribute space_to_depth')

    def diag(self, k=0, **kwargs):
        """Convenience fluent method for :py:func:`diag`.

        The arguments are the same as for :py:func:`diag`, with
        this array as data.
        """
        raise AttributeError('mxnet.numpy.ndarray object has no attribute diag')

    def sum(self, axis=None, dtype=None, out=None, keepdims=False):  # pylint: disable=arguments-differ
        """Return the sum of the array elements over the given axis."""
        return _mx_np_op.sum(self, axis=axis, dtype=dtype, out=out, keepdims=keepdims)

    def nansum(self, *args, **kwargs):
        """Convenience fluent method for :py:func:`nansum`.

        The arguments are the same as for :py:func:`nansum`, with
        this array as data.
        """
        raise AttributeError('mxnet.numpy.ndarray object has no attribute nansum')

    def prod(self, axis=None, dtype=None, out=None, keepdims=False):  # pylint: disable=arguments-differ
        """Return the product of the array elements over the given axis."""
        return _mx_np_op.prod(self, axis=axis, dtype=dtype, keepdims=keepdims, out=out)

    def nanprod(self, *args, **kwargs):
        """Convenience fluent method for :py:func:`nanprod`.

        The arguments are the same as for :py:func:`nanprod`, with
        this array as data.
        """
        raise AttributeError('mxnet.numpy.ndarray object has no attribute nanprod')

    def mean(self, axis=None, dtype=None, out=None, keepdims=False):  # pylint: disable=arguments-differ
        """Returns the average of the array elements along given axis."""
        return mean(self, axis=axis, dtype=dtype, out=out, keepdims=keepdims)

    # pylint: disable=too-many-arguments, arguments-differ
    def std(self, axis=None, dtype=None, out=None, ddof=0, keepdims=False):
        """Returns the standard deviation of the array elements along given axis."""
        return std(self, axis=axis, dtype=dtype, ddof=ddof, keepdims=keepdims, out=out)

    def var(self, axis=None, dtype=None, out=None, ddof=0, keepdims=False):
        """Returns the variance of the array elements, along given axis."""
        return var(self, axis=axis, dtype=dtype, out=out, ddof=ddof, keepdims=keepdims)
    # pylint: enable=too-many-arguments, arguments-differ

    def cumsum(self, axis=None, dtype=None, out=None):
        """Return the cumulative sum of the elements along the given axis."""
        return _mx_nd_np.cumsum(self, axis=axis, dtype=dtype, out=out)

    def tolist(self):
        return self.asnumpy().tolist()

    def max(self, axis=None, out=None, keepdims=False):  # pylint: disable=arguments-differ
        """Return the maximum along a given axis."""
        return _mx_np_op.max(self, axis=axis, keepdims=keepdims, out=out)

    def min(self, axis=None, out=None, keepdims=False):  # pylint: disable=arguments-differ
        """Convenience fluent method for :py:func:`min`.

        The arguments are the same as for :py:func:`min`, with
        this array as data.
        """
        return _mx_np_op.min(self, axis=axis, keepdims=keepdims, out=out)

    def norm(self, *args, **kwargs):
        """Convenience fluent method for :py:func:`norm`.

        The arguments are the same as for :py:func:`norm`, with
        this array as data.
        """
        raise AttributeError('mxnet.numpy.ndarray object has no attribute norm')

    def round(self, decimals=0, out=None, **kwargs): # pylint: disable=arguments-differ
        """Convenience fluent method for :py:func:`round`.

        The arguments are the same as for :py:func:`round`, with
        this array as data.
        """
        return round(self, decimals=decimals, out=out, **kwargs)

    def rint(self, *args, **kwargs):
        """Convenience fluent method for :py:func:`rint`.

        The arguments are the same as for :py:func:`rint`, with
        this array as data.
        """
        raise AttributeError('mxnet.numpy.ndarray object has no attribute rint')

    def fix(self, *args, **kwargs):
        """Convenience fluent method for :py:func:`fix`.

        The arguments are the same as for :py:func:`fix`, with
        this array as data.
        """
        raise AttributeError('mxnet.numpy.ndarray object has no attribute fix')

    def floor(self, *args, **kwargs):
        """Convenience fluent method for :py:func:`floor`.

        The arguments are the same as for :py:func:`floor`, with
        this array as data.
        """
        raise AttributeError('mxnet.numpy.ndarray object has no attribute floor')

    def ceil(self, *args, **kwargs):
        """Convenience fluent method for :py:func:`ceil`.

        The arguments are the same as for :py:func:`ceil`, with
        this array as data.
        """
        raise AttributeError('mxnet.numpy.ndarray object has no attribute ceil')

    def trunc(self, *args, **kwargs):
        """Convenience fluent method for :py:func:`trunc`.

        The arguments are the same as for :py:func:`trunc`, with
        this array as data.
        """
        raise AttributeError('mxnet.numpy.ndarray object has no attribute trunc')

    def sin(self, *args, **kwargs):
        """Convenience fluent method for :py:func:`sin`.

        The arguments are the same as for :py:func:`sin`, with
        this array as data.
        """
        raise AttributeError('mxnet.numpy.ndarray object has no attribute sin')

    def cos(self, *args, **kwargs):
        """Convenience fluent method for :py:func:`cos`.

        The arguments are the same as for :py:func:`cos`, with
        this array as data.
        """
        raise AttributeError('mxnet.numpy.ndarray object has no attribute cos')

    def tan(self, *args, **kwargs):
        """Convenience fluent method for :py:func:`tan`.

        The arguments are the same as for :py:func:`tan`, with
        this array as data.
        """
        raise AttributeError('mxnet.numpy.ndarray object has no attribute tan')

    def arcsin(self, *args, **kwargs):
        """Convenience fluent method for :py:func:`arcsin`.

        The arguments are the same as for :py:func:`arcsin`, with
        this array as data.
        """
        raise AttributeError('mxnet.numpy.ndarray object has no attribute arcsin')

    def arccos(self, *args, **kwargs):
        """Convenience fluent method for :py:func:`arccos`.

        The arguments are the same as for :py:func:`arccos`, with
        this array as data.
        """
        raise AttributeError('mxnet.numpy.ndarray object has no attribute arccos')

    def arctan(self, *args, **kwargs):
        """Convenience fluent method for :py:func:`arctan`.

        The arguments are the same as for :py:func:`arctan`, with
        this array as data.
        """
        raise AttributeError('mxnet.numpy.ndarray object has no attribute arctan')

    def degrees(self, *args, **kwargs):
        """Convenience fluent method for :py:func:`degrees`.

        The arguments are the same as for :py:func:`degrees`, with
        this array as data.
        """
        raise AttributeError('mxnet.numpy.ndarray object has no attribute degrees')

    def radians(self, *args, **kwargs):
        """Convenience fluent method for :py:func:`radians`.

        The arguments are the same as for :py:func:`radians`, with
        this array as data.
        """
        raise AttributeError('mxnet.numpy.ndarray object has no attribute radians')

    def sinh(self, *args, **kwargs):
        """Convenience fluent method for :py:func:`sinh`.

        The arguments are the same as for :py:func:`sinh`, with
        this array as data.
        """
        raise AttributeError('mxnet.numpy.ndarray object has no attribute sinh')

    def cosh(self, *args, **kwargs):
        """Convenience fluent method for :py:func:`cosh`.

        The arguments are the same as for :py:func:`cosh`, with
        this array as data.
        """
        raise AttributeError('mxnet.numpy.ndarray object has no attribute cosh')

    def tanh(self, *args, **kwargs):
        """Convenience fluent method for :py:func:`tanh`.

        The arguments are the same as for :py:func:`tanh`, with
        this array as data.
        """
        raise AttributeError('mxnet.numpy.ndarray object has no attribute tanh')

    def arcsinh(self, *args, **kwargs):
        """Convenience fluent method for :py:func:`arcsinh`.

        The arguments are the same as for :py:func:`arcsinh`, with
        this array as data.
        """
        raise AttributeError('mxnet.numpy.ndarray object has no attribute arcsinh')

    def arccosh(self, *args, **kwargs):
        """Convenience fluent method for :py:func:`arccosh`.

        The arguments are the same as for :py:func:`arccosh`, with
        this array as data.
        """
        raise AttributeError('mxnet.numpy.ndarray object has no attribute arccosh')

    def arctanh(self, *args, **kwargs):
        """Convenience fluent method for :py:func:`arctanh`.

        The arguments are the same as for :py:func:`arctanh`, with
        this array as data.
        """
        raise AttributeError('mxnet.numpy.ndarray object has no attribute arctanh')

    def exp(self, *args, **kwargs):
        """Convenience fluent method for :py:func:`exp`.

        The arguments are the same as for :py:func:`exp`, with
        this array as data.
        """
        raise AttributeError('mxnet.numpy.ndarray object has no attribute exp')

    def expm1(self, *args, **kwargs):
        """Convenience fluent method for :py:func:`expm1`.

        The arguments are the same as for :py:func:`expm1`, with
        this array as data.
        """
        raise AttributeError('mxnet.numpy.ndarray object has no attribute expm1')

    def log(self, *args, **kwargs):
        """Convenience fluent method for :py:func:`log`.

        The arguments are the same as for :py:func:`log`, with
        this array as data.
        """
        raise AttributeError('mxnet.numpy.ndarray object has no attribute log')

    def log10(self, *args, **kwargs):
        """Convenience fluent method for :py:func:`log10`.

        The arguments are the same as for :py:func:`log10`, with
        this array as data.
        """
        raise AttributeError('mxnet.numpy.ndarray object has no attribute log10')

    def log2(self, *args, **kwargs):
        """Convenience fluent method for :py:func:`log2`.

        The arguments are the same as for :py:func:`log2`, with
        this array as data.
        """
        raise AttributeError('mxnet.numpy.ndarray object has no attribute log2')

    def log1p(self, *args, **kwargs):
        """Convenience fluent method for :py:func:`log1p`.

        The arguments are the same as for :py:func:`log1p`, with
        this array as data.
        """
        raise AttributeError('mxnet.numpy.ndarray object has no attribute log1p')

    def sqrt(self, *args, **kwargs):
        """Convenience fluent method for :py:func:`sqrt`.

        The arguments are the same as for :py:func:`sqrt`, with
        this array as data.
        """
        raise AttributeError('mxnet.numpy.ndarray object has no attribute sqrt')

    def rsqrt(self, *args, **kwargs):
        """Convenience fluent method for :py:func:`rsqrt`.

        The arguments are the same as for :py:func:`rsqrt`, with
        this array as data.
        """
        raise AttributeError('mxnet.numpy.ndarray object has no attribute rsqrt')

    def cbrt(self, *args, **kwargs):
        """Convenience fluent method for :py:func:`cbrt`.

        The arguments are the same as for :py:func:`cbrt`, with
        this array as data.
        """
        raise AttributeError('mxnet.numpy.ndarray object has no attribute cqrt')

    def rcbrt(self, *args, **kwargs):
        """Convenience fluent method for :py:func:`rcbrt`.

        The arguments are the same as for :py:func:`rcbrt`, with
        this array as data.
        """
        raise AttributeError('mxnet.numpy.ndarray object has no attribute rcqrt')

    def square(self, *args, **kwargs):
        """Convenience fluent method for :py:func:`square`.

        The arguments are the same as for :py:func:`square`, with
        this array as data.
        """
        raise AttributeError('mxnet.numpy.ndarray object has no attribute square')

    def reciprocal(self, *args, **kwargs):
        """Convenience fluent method for :py:func:`reciprocal`.

        The arguments are the same as for :py:func:`reciprocal`, with
        this array as data.
        """
        raise AttributeError('mxnet.numpy.ndarray object has no attribute reciprocal')

    def relu(self, *args, **kwargs):
        """Convenience fluent method for :py:func:`relu`.

        The arguments are the same as for :py:func:`relu`, with
        this array as data.
        """
        raise AttributeError('mxnet.numpy.ndarray object has no attribute relu')

    def sigmoid(self, *args, **kwargs):
        """Convenience fluent method for :py:func:`sigmoid`.

        The arguments are the same as for :py:func:`sigmoid`, with
        this array as data.
        """
        raise AttributeError('mxnet.numpy.ndarray object has no attribute sigmoid')

    def softmax(self, *args, **kwargs):
        """Convenience fluent method for :py:func:`softmax`.

        The arguments are the same as for :py:func:`softmax`, with
        this array as data.
        """
        raise AttributeError('mxnet.numpy.ndarray object has no attribute softmax')

    def log_softmax(self, *args, **kwargs):
        """Convenience fluent method for :py:func:`log_softmax`.

        The arguments are the same as for :py:func:`log_softmax`, with
        this array as data.
        """
        raise AttributeError('mxnet.numpy.ndarray object has no attribute log_softmax')

    def softmin(self, *args, **kwargs):
        """Convenience fluent method for :py:func:`softmin`.

        The arguments are the same as for :py:func:`softmin`, with
        this array as data.
        """
        raise AttributeError('mxnet.numpy.ndarray object has no attribute softmin')

    def squeeze(self, axis=None):  # pylint: disable=arguments-differ
        """Remove single-dimensional entries from the shape of a."""
        return _mx_np_op.squeeze(self, axis=axis)

    def broadcast_to(self, shape):  # pylint: disable=redefined-outer-name
        return _mx_nd_np.broadcast_to(self, shape)

    def broadcast_like(self, other):
        raise AttributeError('mxnet.numpy.ndarray object has no attribute broadcast_like')

    def _full(self, value):
        """
        Currently for internal use only. Implemented for __setitem__.
        Assign to self an array of self's same shape and type, filled with value.
        """
        return _mx_nd_np.full(self.shape, value, ctx=self.ctx, dtype=self.dtype, out=self)

    # pylint: disable=redefined-outer-name
    def _scatter_set_nd(self, value_nd, indices):
        """
        This is added as an ndarray class method in order to support polymorphism in NDArray and numpy.ndarray indexing
        """
        return _npi.scatter_set_nd(
            lhs=self, rhs=value_nd, indices=indices, shape=self.shape, out=self
        )
    # pylint: enable=redefined-outer-name

    @property
    def shape(self):
        return super(ndarray, self).shape

    @property
    def ndim(self):
        """Number of array dimensions."""
        return len(self.shape)

    @property
    def size(self):
        """Number of elements in the array."""
        return super(ndarray, self).size

    @property
    def dtype(self):
        """Data-type of the array's elements.

        Returns
        -------
        numpy.dtype
            This NDArray's data type.

        Examples
        --------
        >>> x = np.zeros((2,3))
        >>> x.dtype
        dtype('float32')
        >>> y = np.zeros((2,3), dtype='int32')
        >>> y.dtype
        dtype('int32')
        """
        return _np.dtype(super(ndarray, self).dtype)

    def tostype(self, stype):
        raise AttributeError('mxnet.numpy.ndarray object has no attribute tostype')


@set_module('mxnet.numpy')
def empty(shape, dtype=_np.float32, order='C', ctx=None):  # pylint: disable=redefined-outer-name
    """Return a new array of given shape and type, without initializing entries.

    Parameters
    ----------
    shape : int or tuple of int Shape of the empty array, e.g., ``(2, 3)`` or ``2``.
    dtype : data-type, optional
        Desired output data-type for the array, e.g, `numpy.int8`. Default is
        `numpy.float32`. Note that this behavior is different from NumPy's `empty`
        function where `float64` is the default value, because `float32` is
        considered as the default data type in deep learning.
    order : {'C'}, optional, default: 'C'
        How to store multi-dimensional data in memory, currently only row-major
        (C-style) is supported.
    ctx : device context, optional
        Device context on which the memory is allocated. Default is
        `mxnet.context.current_context()`.

    Returns
    -------
    out : ndarray
        Array of uninitialized (arbitrary) data of the given shape, dtype, and order.

    Examples
    --------
    >>> np.empty([2, 2])
    array([[ 0.000000e+00, -2.524355e-29],
           [          nan, -8.592023e+09]])  # uninitialized

    >>> np.empty([2, 2], dtype=int)
    array([[8751743591039004782, 3196766424264760104],
           [7583328881310196768,     562950123910254]], dtype=int64)  # uninitialized
    """
    if order != 'C':
        raise NotImplementedError('`empty` only supports order equal to `C`, while received {}'
                                  .format(str(order)))
    if ctx is None:
        ctx = current_context()
    if dtype is None:
        dtype = _np.float32
    if isinstance(shape, int):
        shape = (shape,)
    return ndarray(handle=_new_alloc_handle(shape, ctx, False, dtype))


# pylint: disable=redefined-outer-name
@set_module('mxnet.numpy')
def array(object, dtype=None, ctx=None):
    """
    Create an array.

    Parameters
    ----------
    object : array_like or `numpy.ndarray` or `mxnet.numpy.ndarray`
        An array, any object exposing the array interface, an object whose
        __array__ method returns an array, or any (nested) sequence.
    dtype : data-type, optional
        The desired data-type for the array. Default is `float32`.
    ctx : device context, optional
        Device context on which the memory is allocated. Default is
        `mxnet.context.current_context()`.

    Returns
    -------
    out : ndarray
        An array object satisfying the specified requirements.

    Examples
    --------
    >>> np.array([1, 2, 3])
    array([1., 2., 3.])

    >>> np.array([[1, 2], [3, 4]])
    array([[1., 2.],
           [3., 4.]])

    >>> np.array([[1, 0], [0, 1]], dtype=bool)
    array([[ True, False],
           [False,  True]])
    """
    if ctx is None:
        ctx = current_context()
    if isinstance(object, (ndarray, _np.ndarray)):
        dtype = object.dtype if dtype is None else dtype
    elif isinstance(object, NDArray):
        raise ValueError("If you're trying to create a mxnet.numpy.ndarray "
                         "from mx.nd.NDArray, please use the zero-copy as_np_ndarray function.")
    else:
        if dtype is None:
            dtype = object.dtype if hasattr(object, "dtype") else _np.float32
        try:
            object = _np.array(object, dtype=dtype)
        except Exception as e:
            # printing out the error raised by official NumPy's array function
            # for transparency on users' side
            raise TypeError('{}'.format(str(e)))
    ret = empty(object.shape, dtype=dtype, ctx=ctx)
    if len(object.shape) == 0:
        ret[()] = object
    else:
        ret[:] = object
    return ret
# pylint: enable=redefined-outer-name


@set_module('mxnet.numpy')
def shape(a):
    """
    Return the shape of an array.

    Parameters
    ----------
    a : array_like
        Input array.

    Returns
    -------
    shape : tuple of ints
        The elements of the shape tuple give the lengths of the
        corresponding array dimensions.

    See Also
    --------
    ndarray.shape : Equivalent array method.

    Examples
    --------
    >>> np.shape(np.eye(3))
    (3, 3)
    >>> np.shape([[1, 2]])
    (1, 2)
    >>> np.shape([0])
    (1,)
    >>> np.shape(0)
    ()
    """
    return _mx_nd_np.shape(a)


@set_module('mxnet.numpy')
def zeros(shape, dtype=None, order='C', ctx=None):  # pylint: disable=redefined-outer-name
    """Return a new array of given shape and type, filled with zeros.
    This function currently only supports storing multi-dimensional data
    in row-major (C-style).

    Parameters
    ----------
    shape : int or tuple of int
        The shape of the empty array.
    dtype : str or numpy.dtype, optional
        An optional value type (default is `numpy.float32`). Note that this
        behavior is different from NumPy's `zeros` function where `float64`
        is the default value, because `float32` is considered as the default
        data type in deep learning.
    order : {'C'}, optional, default: 'C'
        How to store multi-dimensional data in memory, currently only row-major
        (C-style) is supported.
    ctx : Context, optional
        An optional device context (default is the current default context).

    Returns
    -------
    out : ndarray
        Array of zeros with the given shape, dtype, and ctx.

    Examples
    --------
    >>> np.zeros(5)
    array([0., 0., 0., 0., 0.])

    >>> np.zeros((5,), dtype=int)
    array([0, 0, 0, 0, 0], dtype=int64)

    >>> np.zeros((2, 1))
    array([[0.],
           [0.]])
    """
    return _mx_nd_np.zeros(shape, dtype, order, ctx)


@set_module('mxnet.numpy')
def ones(shape, dtype=_np.float32, order='C', ctx=None):  # pylint: disable=redefined-outer-name
    """Return a new array of given shape and type, filled with ones.
    This function currently only supports storing multi-dimensional data
    in row-major (C-style).

    Parameters
    ----------
    shape : int or tuple of int
        The shape of the empty array.
    dtype : str or numpy.dtype, optional
        An optional value type. Default is `numpy.float32`. Note that this
        behavior is different from NumPy's `ones` function where `float64`
        is the default value, because `float32` is considered as the default
        data type in deep learning.
    order : {'C'}, optional, default: 'C'
        How to store multi-dimensional data in memory, currently only row-major
        (C-style) is supported.
    ctx : Context, optional
        An optional device context (default is the current default context).

    Returns
    -------
    out : ndarray
        Array of ones with the given shape, dtype, and ctx.

    Examples
    --------
    >>> np.ones(5)
    array([1., 1., 1., 1., 1.])

    >>> np.ones((5,), dtype=int)
    array([1, 1, 1, 1, 1], dtype=int64)

    >>> np.ones((2, 1))
    array([[1.],
           [1.]])

    >>> s = (2,2)
    >>> np.ones(s)
    array([[1., 1.],
           [1., 1.]])
    """
    return _mx_nd_np.ones(shape, dtype, order, ctx)


@set_module('mxnet.numpy')
def broadcast_to(array, shape):  # pylint: disable=redefined-outer-name
    """
    Broadcast an array to a new shape.

    Parameters
    ----------
    array : ndarray or scalar
        The array to broadcast.
    shape : tuple
        The shape of the desired array.

    Returns
    -------
    broadcast : array
        A readonly view on the original array with the given shape. It is
        typically not contiguous. Furthermore, more than one element of a
        broadcasted array may refer to a single memory location.

    Raises
    ------
    MXNetError
        If the array is not compatible with the new shape according to NumPy's
        broadcasting rules.
    """
    return _mx_nd_np.broadcast_to(array, shape)


# pylint: disable=too-many-arguments, redefined-outer-name
@set_module('mxnet.numpy')
def full(shape, fill_value, dtype=None, order='C', ctx=None, out=None):
    """
    Return a new array of given shape and type, filled with `fill_value`.

    Parameters
    ----------
    shape : int or sequence of ints
        Shape of the new array, e.g., ``(2, 3)`` or ``2``.
    fill_value : scalar or ndarray
        Fill value.
    dtype : data-type, optional
        The desired data-type for the array. The default, `None`, means
        `np.array(fill_value).dtype`.
    order : {'C'}, optional
        Whether to store multidimensional data in C- or Fortran-contiguous
        (row- or column-wise) order in memory. Currently only supports C order.
    ctx: to specify the device, e.g. the i-th GPU.
    out : ndarray or None, optional
        A location into which the result is stored.
        If provided, it must have the same shape and dtype as input ndarray.
        If not provided or `None`, a freshly-allocated array is returned.

    Returns
    -------
    out : ndarray
        Array of `fill_value` with the given shape, dtype, and order.
        If `fill_value` is an ndarray, out will have the same context as `fill_value`
        regardless of the provided `ctx`.

    Notes
    -----
    This function differs from the original `numpy.full
    https://docs.scipy.org/doc/numpy/reference/generated/numpy.full.html`_ in
    the following way(s):

    - Has an additional `ctx` argument to specify the device
    - Has an additional `out` argument
    - Currently does not support `order` selection

    See Also
    --------
    empty : Return a new uninitialized array.
    ones : Return a new array setting values to one.
    zeros : Return a new array setting values to zero.

    Examples
    --------
    >>> np.full((2, 2), 10)
    array([[10., 10.],
           [10., 10.]])
    >>> np.full((2, 2), 2, dtype=np.int32, ctx=mx.cpu(0))
    array([[2, 2],
           [2, 2]], dtype=int32)
    """
    return _mx_nd_np.full(shape, fill_value, order=order, ctx=ctx, dtype=dtype, out=out)
# pylint: enable=too-many-arguments, redefined-outer-name


# pylint: disable=redefined-outer-name
@set_module('mxnet.numpy')
def empty_like(prototype, dtype=None, order='C', subok=False, shape=None): # pylint: disable=W0621
    """
    Return a new array with the same shape and type as a given array.

    Parameters
    ----------
    prototype : ndarray
        The shape and data-type of `prototype` define these same attributes
        of the returned array.
    dtype : data-type, optional
        Overrides the data type of the result.
    order : {'C'}, optional
        Whether to store multidimensional data in C- or Fortran-contiguous
        (row- or column-wise) order in memory. Currently only supports C order.
    subok : {False}, optional
        If True, then the newly created array will use the sub-class
        type of 'a', otherwise it will be a base-class array. Defaults
        to False.
        (Only support False at this moment)
    shape : int or sequence of ints, optional.
        Overrides the shape of the result. If order='K' and the number of
        dimensions is unchanged, will try to keep order, otherwise,
        order='C' is implied.
        (Not supported at this moment)

    Returns
    -------
    out : ndarray
        Array of uninitialized (arbitrary) data with the same
        shape and type as `prototype`.

    See Also
    --------
    ones_like : Return an array of ones with shape and type of input.
    zeros_like : Return an array of zeros with shape and type of input.
    full_like : Return a new array with shape of input filled with value.
    empty : Return a new uninitialized array.

    Notes
    -----
    This function does *not* initialize the returned array; to do that use
    `zeros_like` or `ones_like` instead.  It may be marginally faster than
    the functions that do set the array values.

    Examples
    --------
    >>> a = np.array([[1,2,3], [4,5,6]])
    >>> np.empty_like(a)
    array([[-5764607523034234880, -2305834244544065442,           4563075075], # uninitialized
           [          4567052944, -5764607523034234880,      844424930131968]])
    >>> a = np.array([[1., 2., 3.],[4.,5.,6.]])
    >>> np.empty_like(a)
    array([[4.9e-324, 9.9e-324, 1.5e-323], # uninitialized
           [2.0e-323, 2.5e-323, 3.0e-323]])
    """
    return _mx_nd_np.empty_like(prototype, dtype=dtype, order=order, subok=subok, shape=shape)
# pylint: enable=redefined-outer-name


# pylint: disable=redefined-outer-name
@set_module('mxnet.numpy')
def all(a, axis=None, out=None, keepdims=False):
    """
    Test whether all array elements along a given axis evaluate to True.

    Parameters
    ----------
    a : ndarray
        Input array or object that can be converted to an array.
    axis : None or int or tuple of ints, optional
        Axis or axes along which a logical AND reduction is performed.
        The default (axis = None) is to perform a logical AND over
        all the dimensions of the input array.
    keepdims : bool, optional
        If this is set to True, the axes which are reduced are left in
        the result as dimensions with size one. With this option,
        the result will broadcast correctly against the input array.
    out : ndarray, optional
        Alternate output array in which to place the result. It must have
        the same shape as the expected output and its type is preserved

    Returns
    --------
    all : ndarray, bool
        A new boolean or array is returned unless out is specified,
        in which case a reference to out is returned.

    Examples:
    ---------
    >>> np.all([[True,False],[True,True]])
    False

    >>> np.all([[True,False],[True,True]], axis=0)
    array([ True, False])

    >>> np.all([-1, 4, 5])
    True

    >>> np.all([1.0, np.nan])
    True

    >>> o=np.array(False)
    >>> z=np.all([-1, 4, 5], out=o)
    >>> id(z), id(o), z
    (28293632, 28293632, array(True)) # may vary
    """
    return _mx_nd_np.all(a, axis=axis, out=out, keepdims=keepdims)


@set_module('mxnet.numpy')
def any(a, axis=None, out=None, keepdims=False):
    """
    Test whether any array element along a given axis evaluates to True.
    Returns single boolean unless axis is not None

    Parameters
    ----------
    a : ndarray
        Input array or object that can be converted to an array.
    axis : None or int or tuple of ints, optional
        Axis or axes along which a logical AND reduction is performed.
        The default (axis = None) is to perform a logical AND over
        all the dimensions of the input array.
    keepdims : bool, optional
        If this is set to True, the axes which are reduced are left in
        the result as dimensions with size one. With this option,
        the result will broadcast correctly against the input array.
    out : ndarray, optional
        Alternate output array in which to place the result. It must have
        the same shape as the expected output and its type is preserved

    Returns
    --------
    any : bool or ndarray
        A new boolean or ndarray is returned unless out is specified,
        in which case a reference to out is returned.

    Examples:
    ---------
    >>> np.any([[True, False], [True, True]])
    True

    >>> np.any([[True, False], [False, False]], axis=0)
    array([ True, False])

    >>> np.any([-1, 0, 5])
    True

    >>> np.any(np.nan)
    True

    >>> o=np.array(False)
    >>> z=np.any([-1, 4, 5], out=o)
    >>> z, o
    (array(True), array(True))
    >>> # Check now that z is a reference to o
    >>> z is o
    True
    >>> id(z), id(o) # identity of z and o              # doctest: +SKIP
    (191614240, 191614240)
    """
    return _mx_nd_np.any(a, axis=axis, out=out, keepdims=keepdims)


@set_module('mxnet.numpy')
def identity(n, dtype=None, ctx=None):
    """
    Return the identity array.

    The identity array is a square array with ones on
    the main diagonal.

    Parameters
    ----------
    n : int
        Number of rows (and columns) in `n` x `n` output.
    dtype : data-type, optional
        Data-type of the output.  Defaults to ``numpy.float32``.
    ctx : Context, optional
        An optional device context (default is the current default context).

    Returns
    -------
    out : ndarray
        `n` x `n` array with its main diagonal set to one,
        and all other elements 0.

    Examples
    --------
    >>> np.identity(3)
    >>> np.identity(3)
    array([[1., 0., 0.],
           [0., 1., 0.],
           [0., 0., 1.]])
    """
    return _mx_nd_np.identity(n, dtype, ctx)
# pylint: enable=redefined-outer-name


# pylint: disable=redefined-outer-name
@set_module('mxnet.numpy')
def take(a, indices, axis=None, mode='raise', out=None):
    r"""
    Take elements from an array along an axis.

    When axis is not None, this function does the same thing as "fancy"
    indexing (indexing arrays using arrays); however, it can be easier to use
    if you need elements along a given axis. A call such as
    ``np.take(arr, indices, axis=3)`` is equivalent to
    ``arr[:,:,:,indices,...]``.

    Explained without fancy indexing, this is equivalent to the following use
    of `ndindex`, which sets each of ``ii``, ``jj``, and ``kk`` to a tuple of
    indices::

        Ni, Nk = a.shape[:axis], a.shape[axis+1:]
        Nj = indices.shape
        for ii in ndindex(Ni):
            for jj in ndindex(Nj):
                for kk in ndindex(Nk):
                    out[ii + jj + kk] = a[ii + (indices[jj],) + kk]

    Parameters
    ----------
    a : ndarray
        The source array.
    indices : ndarray
        The indices of the values to extract. Also allow scalars for indices.
    axis : int, optional
        The axis over which to select values. By default, the flattened
        input array is used.
    out : ndarray, optional
        If provided, the result will be placed in this array. It should
        be of the appropriate shape and dtype.
    mode : {'clip', 'wrap'}, optional
        Specifies how out-of-bounds indices will behave.

        * 'clip' -- clip to the range (default)
        * 'wrap' -- wrap around

        'clip' mode means that all indices that are too large are replaced
        by the index that addresses the last element along that axis. Note
        that this disables indexing with negative numbers.

    Returns
    -------
    out : ndarray
        The returned array has the same type as `a`.

    Notes
    -----

    This function differs from the original `numpy.take
    <https://docs.scipy.org/doc/numpy/reference/generated/numpy.take.html>`_ in
    the following way(s):

    - Only ndarray or scalar ndarray is accepted as valid input.

    Examples
    --------
    >>> a = np.array([4, 3, 5, 7, 6, 8])
    >>> indices = np.array([0, 1, 4])
    >>> np.take(a, indices)
    array([4., 3., 6.])

    In this example for `a` is an ndarray, "fancy" indexing can be used.

    >>> a[indices]
    array([4., 3., 6.])

    If `indices` is not one dimensional, the output also has these dimensions.

    >>> np.take(a, np.array([[0, 1], [2, 3]]))
    array([[4., 3.],
           [5., 7.]])
    """
    return _mx_nd_np.take(a, indices, axis, mode, out)
# pylint: enable=redefined-outer-name


@set_module('mxnet.numpy')
def unique(ar, return_index=False, return_inverse=False, return_counts=False, axis=None):
    """
    Find the unique elements of an array.

    Returns the sorted unique elements of an array. There are three optional
    outputs in addition to the unique elements:

    * the indices of the input array that give the unique values
    * the indices of the unique array that reconstruct the input array
    * the number of times each unique value comes up in the input array

    Parameters
    ----------
    ar : ndarray
        Input array. Unless `axis` is specified, this will be flattened if it
        is not already 1-D.
    return_index : bool, optional
        If True, also return the indices of `ar` (along the specified axis,
        if provided, or in the flattened array) that result in the unique array.
    return_inverse : bool, optional
        If True, also return the indices of the unique array (for the specified
        axis, if provided) that can be used to reconstruct `ar`.
    return_counts : bool, optional
        If True, also return the number of times each unique item appears
        in `ar`.
    axis : int or None, optional
        The axis to operate on. If None, `ar` will be flattened. If an integer,
        the subarrays indexed by the given axis will be flattened and treated
        as the elements of a 1-D array with the dimension of the given axis,
        see the notes for more details. The default is None.

    Returns
    -------
    unique : ndarray
        The sorted unique values.
    unique_indices : ndarray, optional
        The indices of the first occurrences of the unique values in the
        original array. Only provided if `return_index` is True.
    unique_inverse : ndarray, optional
        The indices to reconstruct the original array from the
        unique array. Only provided if `return_inverse` is True.
    unique_counts : ndarray, optional
        The number of times each of the unique values comes up in the
        original array. Only provided if `return_counts` is True.

    Notes
    -----
    When an axis is specified the subarrays indexed by the axis are sorted.
    This is done by making the specified axis the first dimension of the array
    and then flattening the subarrays in C order. The flattened subarrays are
    then viewed as a structured type with each element given a label, with the
    effect that we end up with a 1-D array of structured types that can be
    treated in the same way as any other 1-D array. The result is that the
    flattened subarrays are sorted in lexicographic order starting with the
    first element.

    This function differs from the original `numpy.unique
    <https://docs.scipy.org/doc/numpy/reference/generated/numpy.unique.html>`_ in
    the following aspects:

    - Only support ndarray as input.
    - Object arrays or structured arrays are not supported.

    Examples
    --------
    >>> np.unique(np.array([1, 1, 2, 2, 3, 3]))
    array([1., 2., 3.])
    >>> a = np.array([[1, 1], [2, 3]])
    >>> np.unique(a)
    array([1., 2., 3.])

    Return the unique rows of a 2D array

    >>> a = np.array([[1, 0, 0], [1, 0, 0], [2, 3, 4]])
    >>> np.unique(a, axis=0)
    array([[1., 0., 0.],
           [2., 3., 4.]])

    Return the indices of the original array that give the unique values:

    >>> a = np.array([1, 2, 6, 4, 2, 3, 2])
    >>> u, indices = np.unique(a, return_index=True)
    >>> u
    array([1., 2., 3., 4., 6.])
    >>> indices
    array([0, 1, 5, 3, 2], dtype=int64)
    >>> a[indices]
    array([1., 2., 3., 4., 6.])

    Reconstruct the input array from the unique values:

    >>> a = np.array([1, 2, 6, 4, 2, 3, 2])
    >>> u, indices = np.unique(a, return_inverse=True)
    >>> u
    array([1., 2., 3., 4., 6.])
    >>> indices
    array([0, 1, 4, 3, 1, 2, 1], dtype=int64)
    >>> u[indices]
    array([1., 2., 6., 4., 2., 3., 2.])
    """
    return _mx_nd_np.unique(ar, return_index, return_inverse, return_counts, axis)


@set_module('mxnet.numpy')
@wrap_np_binary_func
def add(x1, x2, out=None, **kwargs):
    """
    Add arguments element-wise.

    Parameters
    ----------
    x1, x2 : ndarrays or scalar values
        The arrays to be added. If x1.shape != x2.shape, they must be broadcastable to
        a common shape (which may be the shape of one or the other).

    out : ndarray
        A location into which the result is stored. If provided, it must have a shape
        that the inputs broadcast to. If not provided or None, a freshly-allocated array
        is returned.

    Returns
    -------
    add : ndarray or scalar
        The sum of x1 and x2, element-wise. This is a scalar if both x1 and x2 are scalars.

    Notes
    -----
    This operator now supports automatic type promotion. The resulting type will be determined
    according to the following rules:
        * If both inputs are of floating number types, the output is the more precise type.
        * If only one of the inputs is floating number type, the result is that type.
        * If both inputs are of integer types (including boolean), not supported yet.

    Examples
    --------
    >>> np.add(1.0, 4.0)
    5.0
    >>>
    >>> x1 = np.arange(9.0).reshape((3, 3))
    >>> x2 = np.arange(3.0)
    >>> np.add(x1, x2)
    array([[ 0.,  2.,  4.],
           [ 3.,  5.,  7.],
           [ 6.,  8., 10.]])
    """
    return _mx_nd_np.add(x1, x2, out)


@set_module('mxnet.numpy')
@wrap_np_binary_func
def subtract(x1, x2, out=None, **kwargs):
    """
    Subtract arguments element-wise.

    Parameters
    ----------
    x1, x2 : ndarrays or scalar values
        The arrays to be subtracted from each other. If x1.shape != x2.shape,
        they must be broadcastable to a common shape (which may be the shape
        of one or the other).

    out : ndarray
        A location into which the result is stored. If provided, it must have a shape
        that the inputs broadcast to. If not provided or None, a freshly-allocated array
        is returned.

    Returns
    -------
    subtract : ndarray or scalar
        The difference of x1 and x2, element-wise. This is a scalar if both x1 and x2 are scalars.

    Notes
    -----
    This operator now supports automatic type promotion. The resulting type will be determined
    according to the following rules:
        * If both inputs are of floating number types, the output is the more precise type.
        * If only one of the inputs is floating number type, the result is that type.
        * If both inputs are of integer types (including boolean), not supported yet.

    Examples
    --------
    >>> np.subtract(1.0, 4.0)
    -3.0
    >>> x1 = np.arange(9.0).reshape((3, 3))
    >>> x2 = np.arange(3.0)
    >>> np.subtract(x1, x2)
    array([[0., 0., 0.],
           [3., 3., 3.],
           [6., 6., 6.]])
    """
    return _mx_nd_np.subtract(x1, x2, out)


@set_module('mxnet.numpy')
@wrap_np_binary_func
def multiply(x1, x2, out=None, **kwargs):
    """
    Multiply arguments element-wise.

    Parameters
    ----------
    x1, x2 : ndarrays or scalar values
        The arrays to be multiplied. If x1.shape != x2.shape, they must be broadcastable to
        a common shape (which may be the shape of one or the other).

    out : ndarray
        A location into which the result is stored. If provided, it must have a shape
        that the inputs broadcast to. If not provided or None, a freshly-allocated array
        is returned.

    Returns
    -------
    out : ndarray or scalar
        The difference of x1 and x2, element-wise. This is a scalar if both x1 and x2 are scalars.

    Notes
    -----
    This operator now supports automatic type promotion. The resulting type will be determined
    according to the following rules:
        * If both inputs are of floating number types, the output is the more precise type.
        * If only one of the inputs is floating number type, the result is that type.
        * If both inputs are of integer types (including boolean), not supported yet.

    Examples
    --------
    >>> np.multiply(2.0, 4.0)
    8.0
    >>> x1 = np.arange(9.0).reshape((3, 3))
    >>> x2 = np.arange(3.0)
    >>> np.multiply(x1, x2)
    array([[ 0.,  1.,  4.],
           [ 0.,  4., 10.],
           [ 0.,  7., 16.]])
    """
    return _mx_nd_np.multiply(x1, x2, out)


@set_module('mxnet.numpy')
@wrap_np_binary_func
def divide(x1, x2, out=None, **kwargs):
    """
    Returns a true division of the inputs, element-wise.

    Parameters
    ----------
    x1 : ndarray or scalar
        Dividend array.

    x2 : ndarray or scalar
        Divisor array.

    out : ndarray
        A location into which the result is stored. If provided, it must have a shape
        that the inputs broadcast to. If not provided or None, a freshly-allocated array
        is returned.

    Returns
    -------
    out : ndarray or scalar
        This is a scalar if both x1 and x2 are scalars.

    Notes
    -----
    This operator now supports automatic type promotion. The resulting type will be determined
    according to the following rules:
        * If both inputs are of floating number types, the output is the more precise type.
        * If only one of the inputs is floating number type, the result is that type.
        * If both inputs are of integer types (including boolean), the output is of float32 type.

    Examples
    --------
    >>> np.true_divide(x, 4)
    array([0.  , 0.25, 0.5 , 0.75, 1.  ])
    """
    return _mx_nd_np.divide(x1, x2, out=out)


@set_module('mxnet.numpy')
def true_divide(x1, x2, out=None):
    """Returns a true division of the inputs, element-wise.

    Instead of the Python traditional 'floor division', this returns a true
    division.  True division adjusts the output type to present the best
    answer, regardless of input types.

    Parameters
    ----------
    x1 : ndarray or scalar
        Dividend array.

    x2 : ndarray or scalar
        Divisor array.

    out : ndarray
        A location into which the result is stored. If provided, it must have a shape
        that the inputs broadcast to. If not provided or None, a freshly-allocated array
        is returned.

    Returns
    -------
    out : ndarray or scalar
        This is a scalar if both x1 and x2 are scalars.

    Notes
    -----
    This operator now supports automatic type promotion. The resulting type will be determined
    according to the following rules:
        * If both inputs are of floating number types, the output is the more precise type.
        * If only one of the inputs is floating number type, the result is that type.
        * If both inputs are of integer types (including boolean), the output is of float32 type.

    Examples
    --------
    >>> x = np.arange(5)
    >>> np.true_divide(x, 4)
    array([0.  , 0.25, 0.5 , 0.75, 1.  ])
    """
    return _mx_nd_np.true_divide(x1, x2, out=out)


@set_module('mxnet.numpy')
@wrap_np_binary_func
def mod(x1, x2, out=None, **kwargs):
    """
    Return element-wise remainder of division.

    Parameters
    ----------
    x1 : ndarray or scalar
        Dividend array.

    x2 : ndarray or scalar
        Divisor array.

    out : ndarray
        A location into which the result is stored. If provided, it must have a shape
        that the inputs broadcast to. If not provided or None, a freshly-allocated array
        is returned.

    Returns
    -------
    out : ndarray or scalar
        This is a scalar if both x1 and x2 are scalars.

    Examples
    --------
    >>> np.mod(np.arange(7), 5)
    array([0., 1., 2., 3., 4., 0., 1.])
    """
    return _mx_nd_np.mod(x1, x2, out=out)


@set_module('mxnet.numpy')
@wrap_np_binary_func
def fmod(x1, x2, out=None, **kwargs):
    """
    Return element-wise remainder of division.

    Parameters
    ----------
    x1 : ndarray or scalar
        Dividend array.

    x2 : ndarray or scalar
        Divisor array.

    out : ndarray
        A location into which the result is stored. If provided, it must have a shape
        that the inputs broadcast to. If not provided or None, a freshly-allocated array
        is returned.

    Returns
    -------
    out : ndarray or scalar
        This is a scalar if both x1 and x2 are scalars.

    Examples
    --------
    >>> np.fmod(np.arange(7), 5)
    array([0., 1., 2., 3., 4., 0., 1.])
    """
    return _mx_nd_np.fmod(x1, x2, out=out)


@set_module('mxnet.numpy')
@wrap_np_binary_func
def matmul(a, b, out=None, **kwargs):
    """
    Matrix product of two arrays.

    Parameters
    ----------
    a, b : ndarray
        Input arrays, scalars not allowed.
    out : ndarray, optional
        A location into which the result is stored.
        If provided, it must have a shape that matches the signature (n,k),(k,m)->(n,m).
        If not provided or None, a freshly-allocated array is returned.

    Returns
    -------
    y : ndarray
        The matrix product of the inputs.
        This is a scalar only when both x1, x2 are 1-d vectors.

    Raises
    ------
    MXNetError
        If the last dimension of a is not the same size as the second-to-last dimension of b.
        If a scalar value is passed in.

    See Also
    --------
    tensordot :
        Sum products over arbitrary axes.
    dot :
        alternative matrix product with different broadcasting rules.
    einsum :
        Einstein summation convention.

    Notes
    -----
    The behavior depends on the arguments in the following way.

    - If both arguments are 2-D they are multiplied like conventional matrices.
    - If either argument is N-D, N > 2, it is treated as a stack of matrices
      residing in the last two indexes and broadcast accordingly.
    - If the first argument is 1-D, it is promoted to a matrix by prepending
      a 1 to its dimensions. After matrix multiplication the prepended 1 is removed.
    - If the second argument is 1-D, it is promoted to a matrix by appending a 1
      to its dimensions. After matrix multiplication the appended 1 is removed.

    matmul differs from dot in two important ways:

    - Multiplication by scalars is not allowed, use multiply instead.
    - Stacks of matrices are broadcast together as if the matrices were elements,
    respecting the signature (n,k),(k,m)->(n,m):
    >>> a = np.ones([9, 5, 7, 4])
    >>> c = np.ones([9, 5, 4, 3])
    >>> np.dot(a, c).shape
    (9, 5, 7, 9, 5, 3)
    >>> np.matmul(a, c).shape
    (9, 5, 7, 3)
    >>> # n is 7, k is 4, m is 3

    Examples
    --------
    For 2-D arrays it is the matrix product:
    >>> a = np.array([[1, 0],
    ...               [0, 1]])
    >>> b = np.array([[4, 1],
    ...               [2, 2]])
    >>> np.matmul(a, b)
    array([[4., 1.],
           [2., 2.]])

    For 2-D mixed with 1-D, the result is the usual.
    >>> a = np.array([[1, 0],
    ...               [0, 1]])
    >>> b = np.array([1, 2])
    >>> np.matmul(a, b)
    array([1., 2.])
    >>> np.matmul(b, a)
    array([1., 2.])

    Broadcasting is conventional for stacks of arrays
    >>> a = np.arange(2 * 2 * 4).reshape((2, 2, 4))
    >>> b = np.arange(2 * 2 * 4).reshape((2, 4, 2))
    >>> np.matmul(a, b).shape
    (2, 2, 2)
    >>> np.matmul(a, b)[0, 1, 1]
    array(98.)
    >>> sum(a[0, 1, :] * b[0, :, 1])
    array(98.)

    Scalar multiplication raises an error.
    >>> np.matmul([1, 2], 3)
    Traceback (most recent call last):
    ...
    mxnet.base.MXNetError: ... : Multiplication by scalars is not allowed.
    """
    return _mx_nd_np.matmul(a, b, out=out)


@set_module('mxnet.numpy')
@wrap_np_binary_func
def remainder(x1, x2, out=None, **kwargs):
    """
    Return element-wise remainder of division.

    Parameters
    ----------
    x1 : ndarray or scalar
        Dividend array.

    x2 : ndarray or scalar
        Divisor array.

    out : ndarray
        A location into which the result is stored. If provided, it must have a shape
        that the inputs broadcast to. If not provided or None, a freshly-allocated array
        is returned.

    Returns
    -------
    out : ndarray or scalar
        This is a scalar if both x1 and x2 are scalars.

    Examples
    --------
    >>> np.remainder(np.arange(7), 5)
    array([0., 1., 2., 3., 4., 0., 1.])
    """
    return _mx_nd_np.remainder(x1, x2, out=out)


@set_module('mxnet.numpy')
@wrap_np_binary_func
def power(x1, x2, out=None, **kwargs):
    """
    First array elements raised to powers from second array, element-wise.

    Parameters
    ----------
    x1 : ndarray or scalar
        The bases.

    x2 : ndarray or scalar
        The exponent.

    out : ndarray
        A location into which the result is stored. If provided, it must have a shape
        that the inputs broadcast to. If not provided or None, a freshly-allocated array
        is returned.

    Returns
    -------
    out : ndarray or scalar
        The bases in x1 raised to the exponents in x2.
        This is a scalar if both x1 and x2 are scalars.

    Examples
    --------
    >>> x1 = np.arange(6)
    >>> np.power(x1, 3)
    array([  0.,   1.,   8.,  27.,  64., 125.])

    Raise the bases to different exponents.

    >>> x2 = np.array([1.0, 2.0, 3.0, 3.0, 2.0, 1.0])
    >>> np.power(x1, x2)
    array([ 0.,  1.,  8., 27., 16.,  5.])

    The effect of broadcasting.

    >>> x2 = np.array([[1, 2, 3, 3, 2, 1], [1, 2, 3, 3, 2, 1]])
    >>> x2
    array([[1., 2., 3., 3., 2., 1.],
           [1., 2., 3., 3., 2., 1.]])

    >>> np.power(x1, x2)
    array([[ 0.,  1.,  8., 27., 16.,  5.],
           [ 0.,  1.,  8., 27., 16.,  5.]])
    """
    return _mx_nd_np.power(x1, x2, out=out)


@set_module('mxnet.numpy')
@wrap_np_binary_func
def lcm(x1, x2, out=None, **kwargs):
    """
    Returns the lowest common multiple of ``|x1|`` and ``|x2|``

    Parameters
    ----------
    x1, x2 : ndarrays or scalar values
        The arrays for computing lowest common multiple. If x1.shape != x2.shape,
        they must be broadcastable to a common shape (which may be the shape of
        one or the other).

    out : ndarray or None, optional
        A location into which the result is stored. If provided, it must have a shape
        that the inputs broadcast to. If not provided or None, a freshly-allocated array
        is returned.

    Returns
    -------
    y : ndarray or scalar
        The lowest common multiple of the absolute value of the inputs
        This is a scalar if both `x1` and `x2` are scalars.

    See Also
    --------
    gcd : The greatest common divisor

    Examples
    --------
    >>> np.lcm(12, 20)
    60
    >>> np.lcm(np.arange(6, dtype=int), 20)
    array([ 0, 20, 20, 60, 20, 20], dtype=int64)
    """
    return _mx_nd_np.lcm(x1, x2, out=out)


@set_module('mxnet.numpy')
@wrap_np_unary_func
def sin(x, out=None, **kwargs):
    r"""
    Trigonometric sine, element-wise.

    Parameters
    ----------
    x : ndarray or scalar
        Angle, in radians (:math:`2 \pi` rad equals 360 degrees).
    out : ndarray or None
        A location into which the result is stored. If provided, it
        must have a shape that the inputs broadcast to. If not provided
        or None, a freshly-allocated array is returned. The dtype of the
        output is the same as that of the input if the input is an ndarray.

    Returns
    -------
    y : ndarray or scalar
        The sine of each element of x. This is a scalar if `x` is a scalar.

    Notes
    ----
    This function only supports input type of float.

    Examples
    --------
    >>> np.sin(np.pi/2.)
    1.0
    >>> np.sin(np.array((0., 30., 45., 60., 90.)) * np.pi / 180.)
    array([0.        , 0.5       , 0.70710677, 0.86602545, 1.        ])
    """
    return _mx_nd_np.sin(x, out=out, **kwargs)


@set_module('mxnet.numpy')
@wrap_np_unary_func
def cos(x, out=None, **kwargs):
    r"""
    Cosine, element-wise.

    Parameters
    ----------
    x : ndarray or scalar
        Angle, in radians (:math:`2 \pi` rad equals 360 degrees).
    out : ndarray or None
        A location into which the result is stored. If provided, it
        must have a shape that the inputs broadcast to. If not provided
        or None, a freshly-allocated array is returned. The dtype of the
        output is the same as that of the input if the input is an ndarray.

    Returns
    -------
    y : ndarray or scalar
        The corresponding cosine values. This is a scalar if x is a scalar.

    Notes
    ----
    This function only supports input type of float.

    Examples
    --------
    >>> np.cos(np.array([0, np.pi/2, np.pi]))
    array([ 1.000000e+00, -4.371139e-08, -1.000000e+00])
    >>> # Example of providing the optional output parameter
    >>> out1 = np.array([0], dtype='f')
    >>> out2 = np.cos(np.array([0.1]), out1)
    >>> out2 is out1
    True
    """
    return _mx_nd_np.cos(x, out=out, **kwargs)


@set_module('mxnet.numpy')
@wrap_np_unary_func
def sinh(x, out=None, **kwargs):
    """
    Hyperbolic sine, element-wise.
    Equivalent to ``1/2 * (np.exp(x) - np.exp(-x))`` or ``-1j * np.sin(1j*x)``.

    Parameters
    ----------
    x : ndarray or scalar
        Input array or scalar.
    out : ndarray or None
        A location into which the result is stored. If provided, it
        must have a shape that the inputs broadcast to. If not provided
        or None, a freshly-allocated array is returned. The dtype of the
        output is the same as that of the input if the input is an ndarray.

    Returns
    -------
    y : ndarray or scalar
        The corresponding hyperbolic sine values. This is a scalar if `x` is a scalar.

    Notes
    ----
    This function only supports input type of float.

    Examples
    --------
    >>> np.sinh(0)
    0.0
    >>> # Example of providing the optional output parameter
    >>> out1 = np.array([0], dtype='f')
    >>> out2 = np.sinh(np.array([0.1]), out1)
    >>> out2 is out1
    True
    """
    return _mx_nd_np.sinh(x, out=out, **kwargs)


@set_module('mxnet.numpy')
@wrap_np_unary_func
def cosh(x, out=None, **kwargs):
    """
    Hyperbolic cosine, element-wise.
    Equivalent to ``1/2 * (np.exp(x) + np.exp(-x))`` and ``np.cos(1j*x)``.

    Parameters
    ----------
    x : ndarray or scalar
        Input array or scalar.
    out : ndarray or None
        A location into which the result is stored. If provided, it
        must have a shape that the inputs broadcast to. If not provided
        or None, a freshly-allocated array is returned. The dtype of the
        output is the same as that of the input if the input is an ndarray.

    Returns
    -------
    y : ndarray or scalar
        The corresponding hyperbolic cosine values. This is a scalar if `x` is a scalar.

    Notes
    ----
    This function only supports input type of float.

    Examples
    --------
    >>> np.cosh(0)
    1.0
    """
    return _mx_nd_np.cosh(x, out=out, **kwargs)


@set_module('mxnet.numpy')
@wrap_np_unary_func
def tanh(x, out=None, **kwargs):
    """
    Compute hyperbolic tangent element-wise.
    Equivalent to ``np.sinh(x)/np.cosh(x)``.

    Parameters
    ----------
    x : ndarray or scalar.
        Input array.
    out : ndarray or None
        A location into which the result is stored. If provided, it
        must have a shape that the inputs fill into. If not provided
        or None, a freshly-allocated array is returned. The dtype of the
        output and input must be the same.

    Returns
    ----------
    y : ndarray or scalar
       The corresponding hyperbolic tangent values.

    Notes
    -----
    If `out` is provided, the function writes the result into it,
    and returns a reference to `out`.  (See Examples)
    - input x does not support complex computation (like imaginary number)
    >>> np.tanh(np.pi*1j)
    TypeError: type <type 'complex'> not supported

    Examples
    --------
    >>> np.tanh(np.array[0, np.pi]))
    array([0.       , 0.9962721])
    >>> np.tanh(np.pi)
    0.99627207622075
    >>> # Example of providing the optional output parameter illustrating
    >>> # that what is returned is a reference to said parameter
    >>> out1 = np.array(1)
    >>> out2 = np.tanh(np.array(0.1), out1)
    >>> out2 is out1
    True
    """
    return _mx_nd_np.tanh(x, out=out, **kwargs)


@set_module('mxnet.numpy')
@wrap_np_unary_func
def log10(x, out=None, **kwargs):
    """
    Return the base 10 logarithm of the input array, element-wise.

    Parameters
    ----------
    x : ndarray or scalar
        Input array or scalar.
    out : ndarray or None
        A location into which the result is stored. If provided, it
        must have a shape that the inputs broadcast to. If not provided
        or None, a freshly-allocated array is returned. The dtype of the
        output is the same as that of the input if the input is an ndarray.

    Returns
    -------
    y : ndarray or scalar
        The logarithm to the base 10 of `x`, element-wise. NaNs are
        returned where x is negative. This is a scalar if `x` is a scalar.

    Notes
    ----
    This function only supports input type of float.

    Examples
    --------
    >>> np.log10(np.array([1e-15, -3.]))
    array([-15.,  nan])
    """
    return _mx_nd_np.log10(x, out=out, **kwargs)


@set_module('mxnet.numpy')
@wrap_np_unary_func
def sqrt(x, out=None, **kwargs):
    """
    Return the non-negative square-root of an array, element-wise.

    Parameters
    ----------
    x : ndarray or scalar
        The values whose square-roots are required.
    out : ndarray, or None, optional
        A location into which the result is stored. If provided, it must have
        a shape that the inputs broadcast to. If not provided or `None`,
        a freshly-allocated array is returned.

    Returns
    -------
    y : ndarray or scalar
        An array of the same shape as `x`, containing the positive
        square-root of each element in `x`. This is a scalar if `x` is a scalar.

    Notes
    ----
    This function only supports input type of float.

    Examples
    --------
    >>> np.sqrt(np.array([1,4,9]))
    array([1., 2., 3.])
    >>> np.sqrt(np.array([4, -1, _np.inf]))
    array([ 2., nan, inf])
    """
    return _mx_nd_np.sqrt(x, out=out, **kwargs)


@set_module('mxnet.numpy')
@wrap_np_unary_func
def cbrt(x, out=None, **kwargs):
    """
    Return the cube-root of an array, element-wise.

    Parameters
    ----------
    x : ndarray
        The values whose cube-roots are required.
    out : ndarray, optional
        A location into which the result is stored. If provided, it must have a shape that the
        inputs broadcast to. If not provided or None, a freshly-allocated array is returned.
        A tuple (possible only as a keyword argument) must have length equal to the number of outputs.

    Returns
    ----------
    y : ndarray
        An array of the same shape as x, containing the cube cube-root of each element in x.
        If out was provided, y is a reference to it. This is a scalar if x is a scalar.

    Examples
    ----------
    >>> np.cbrt([1,8,27])
    array([ 1.,  2.,  3.])
    """
    return _mx_nd_np.cbrt(x, out=out, **kwargs)


@set_module('mxnet.numpy')
@wrap_np_unary_func
def abs(x, out=None, **kwargs):
    r"""
    Calculate the absolute value element-wise.

    Parameters
    ----------
    x : ndarray or scalar
        Input array.
    out : ndarray or None, optional
        A location into which the result is stored. If provided, it must have
        a shape that the inputs broadcast to. If not provided or `None`,
        a freshly-allocated array is returned.

    Returns
    -------
    absolute : ndarray
        An ndarray containing the absolute value of
        each element in `x`. This is a scalar if `x` is a scalar.

    Examples
    --------
    >>> x = np.array([-1.2, 1.2])
    >>> np.abs(x)
    array([1.2, 1.2])
    """
    return _mx_nd_np.abs(x, out=out, **kwargs)


@set_module('mxnet.numpy')
@wrap_np_unary_func
def fabs(x, out=None, **kwargs):
    r"""
    Calculate the absolute value element-wise.

    This function returns the absolute values (positive magnitude) of the
    data in `x`. Complex values are not handled, use `absolute` to find the
    absolute values of complex data.

    Parameters
    ----------
    x : ndarray or scalar
        Input array.
    out : ndarray or None, optional
        A location into which the result is stored. If provided, it must have
        a shape that the inputs broadcast to. If not provided or `None`,
        a freshly-allocated array is returned.

    Returns
    -------
    absolute : ndarray
        An ndarray containing the absolute value of
        each element in `x`. This is a scalar if `x` is a scalar.

    Examples
    --------
    >>> np.fabs(-1)
    1.0
    >>> np.fabs(np.array([-1.2, 1.2]))s
    array([ 1.2,  1.2])
    """
    return _mx_nd_np.fabs(x, out=out, **kwargs)


@set_module('mxnet.numpy')
@wrap_np_unary_func
def absolute(x, out=None, **kwargs):
    """
    Calculate the absolute value element-wise.
    np.abs is a shorthand for this function.

    Parameters
    ----------
    x : ndarray
        Input array.
    out : ndarray, optional
        A location into which the result is stored. If provided, it must have a shape
        that the inputs broadcast to. If not provided or None, a freshly-allocated array is returned.
        A tuple (possible only as a keyword argument) must have length equal to the number of outputs.

    Returns
    ----------
    absolute : ndarray
        An ndarray containing the absolute value of each element in x.

    Examples
    ----------
    >>> x = np.array([-1.2, 1.2])
    >>> np.absolute(x)
    array([ 1.2,  1.2])
    """
    return _mx_nd_np.absolute(x, out=out, **kwargs)


@set_module('mxnet.numpy')
@wrap_np_unary_func
def exp(x, out=None, **kwargs):
    r"""
    Calculate the exponential of all elements in the input array.

    Parameters
    ----------
    x : ndarray or scalar
        Input values.
    out : ndarray or None, optional
        A location into which the result is stored. If provided, it must have
        a shape that the inputs broadcast to. If not provided or `None`,
        a freshly-allocated array is returned.

    Returns
    -------
    out : ndarray or scalar
        Output array, element-wise exponential of `x`.
        This is a scalar if `x` is a scalar.

    Examples
    --------
    >>> np.exp(1)
    2.718281828459045
    >>> x = np.array([-1, 1, -2, 2])
    >>> np.exp(x)
    array([0.36787945, 2.7182817 , 0.13533528, 7.389056  ])
    """
    return _mx_nd_np.exp(x, out=out, **kwargs)


@set_module('mxnet.numpy')
@wrap_np_unary_func
def expm1(x, out=None, **kwargs):
    r"""
    Calculate `exp(x) - 1` for all elements in the array.

    Parameters
    ----------
    x : ndarray or scalar
        Input values.
    out : ndarray or None, optional
        A location into which the result is stored. If provided, it must have
        a shape that the inputs broadcast to. If not provided or `None`,
        a freshly-allocated array is returned.

    Returns
    -------
    out : ndarray or scalar
        Output array, element-wise exponential minus one: `out = exp(x) - 1`.
        This is a scalar if `x` is a scalar.

    Examples
    --------
    >>> np.expm1(1)
    1.718281828459045
    >>> x = np.array([-1, 1, -2, 2])
    >>> np.exp(x)
    array([-0.63212056,  1.71828183, -0.86466472,  6.3890561])
    """
    return _mx_nd_np.expm1(x, out=out, **kwargs)


@set_module('mxnet.numpy')
@wrap_np_unary_func
def arcsin(x, out=None, **kwargs):
    r"""
    Inverse sine, element-wise.

    Parameters
    ----------
    x : ndarray or scalar
        `y`-coordinate on the unit circle.
    out : ndarray or None, optional
        A location into which the result is stored.
        If provided, it must have the same shape as the input.
        If not provided or None, a freshly-allocated array is returned.

    Returns
    -------
    angle : ndarray or scalar
        Output array is same shape and type as x. This is a scalar if x is a scalar.
        The inverse sine of each element in `x`, in radians and in the
        closed interval ``[-pi/2, pi/2]``.

    Examples
    --------
    >>> np.arcsin(1)     # pi/2
    1.5707963267948966
    >>> np.arcsin(-1)    # -pi/2
    -1.5707963267948966
    >>> np.arcsin(0)
    0.0

    Notes
    -----
    `arcsin` is a multivalued function: for each `x` there are infinitely
    many numbers `z` such that :math:`sin(z) = x`.  The convention is to
    return the angle `z` whose real part lies in [-pi/2, pi/2].
    For real-valued input data types, *arcsin* always returns real output.
    For each value that cannot be expressed as a real number or infinity,
    it yields ``nan`` and sets the `invalid` floating point error flag.
    The inverse sine is also known as `asin` or sin^{-1}.
    The output `ndarray` has the same `ctx` as the input `ndarray`.
    This function differs from the original `numpy.arcsin
    <https://docs.scipy.org/doc/numpy/reference/generated/numpy.arcsin.html>`_ in
    the following aspects:
    - Only support ndarray or scalar now.
    - `where` argument is not supported.
    - Complex input is not supported.

    References
    ----------
    Abramowitz, M. and Stegun, I. A., *Handbook of Mathematical Functions*,
    10th printing, New York: Dover, 1964, pp. 79ff.
    http://www.math.sfu.ca/~cbm/aands/
    """
    return _mx_nd_np.arcsin(x, out=out, **kwargs)


@set_module('mxnet.numpy')
@wrap_np_unary_func
def arccos(x, out=None, **kwargs):
    """
    Trigonometric inverse cosine, element-wise.
    The inverse of cos so that, if y = cos(x), then x = arccos(y).

    Parameters
    ----------
    x : ndarray
        x-coordinate on the unit circle. For real arguments, the domain is [-1, 1].
    out : ndarray, optional
        A location into which the result is stored. If provided, it must have a shape that
        the inputs broadcast to. If not provided or None, a freshly-allocated array is returned.
        A tuple (possible only as a keyword argument) must have length equal to the number of outputs.

    Returns
    ----------
    angle : ndarray
        The angle of the ray intersecting the unit circle at the given x-coordinate in radians [0, pi].
        This is a scalar if x is a scalar.

    Notes
    ----------
    arccos is a multivalued function: for each x there are infinitely many numbers z such that
    cos(z) = x. The convention is to return the angle z whose real part lies in [0, pi].
    For real-valued input data types, arccos always returns real output.
    For each value that cannot be expressed as a real number or infinity, it yields nan and sets
    the invalid floating point error flag.
    The inverse cos is also known as acos or cos^-1.

    Examples
    ----------
    >>> np.arccos([1, -1])
    array([ 0.        ,  3.14159265])
    """
    return _mx_nd_np.arccos(x, out=out, **kwargs)


@set_module('mxnet.numpy')
@wrap_np_unary_func
def arctan(x, out=None, **kwargs):
    r"""
    Trigonometric inverse tangent, element-wise.
    The inverse of tan, so that if ``y = tan(x)`` then ``x = arctan(y)``.

    Parameters
    ----------
    x : ndarray or scalar
        Input values.
    out : ndarray or None, optional
        A location into which the result is stored. If provided, it must have
        a shape that the inputs broadcast to. If not provided or `None`,
        a freshly-allocated array is returned.

    Returns
    -------
    out : ndarray or scalar
        Out has the same shape as `x`. It lies is in
        ``[-pi/2, pi/2]`` (``arctan(+/-inf)`` returns ``+/-pi/2``).
        This is a scalar if `x` is a scalar.

    Notes
    -----
    `arctan` is a multi-valued function: for each `x` there are infinitely
    many numbers `z` such that tan(`z`) = `x`.  The convention is to return
    the angle `z` whose real part lies in [-pi/2, pi/2].
    For real-valued input data types, `arctan` always returns real output.
    For each value that cannot be expressed as a real number or infinity,
    it yields ``nan`` and sets the `invalid` floating point error flag.
    For complex-valued input, we do not have support for them yet.
    The inverse tangent is also known as `atan` or tan^{-1}.

    Examples
    --------
    >>> x = np.array([0, 1])
    >>> np.arctan(x)
    array([0.       , 0.7853982])
    >>> np.pi/4
    0.7853981633974483
    """
    return _mx_nd_np.arctan(x, out=out, **kwargs)


@set_module('mxnet.numpy')
@wrap_np_unary_func
def sign(x, out=None, **kwargs):
    """
    Returns an element-wise indication of the sign of a number.
    The `sign` function returns ``-1 if x < 0, 0 if x==0, 1 if x > 0``. Only supports real number.

    Parameters
    ----------
    x : ndarray or a scalar
        Input values.
    out : ndarray or None, optional
        A location into which the result is stored.
        If provided, it must have the same shape and dtype as input ndarray.
        If not provided or `None`, a freshly-allocated array is returned.

    Returns
    -------
    y : ndarray
        The sign of `x`.
        This is a scalar if `x` is a scalar.

    Note
    -------
    - Only supports real number as input elements.
    - Input type does not support Python native iterables(list, tuple, ...).
    - ``out`` param: cannot perform auto broadcasting. ``out`` ndarray's shape must be the same as the expected output.
    - ``out`` param: cannot perform auto type cast. ``out`` ndarray's dtype must be the same as the expected output.
    - ``out`` param does not support scalar input case.

    Examples
    --------
    >>> a = np.array([-5., 4.5])
    >>> np.sign(a)
    array([-1.,  1.])
    Scalars as input:
    >>> np.sign(4.0)
    1.0
    >>> np.sign(0)
    0
    Use ``out`` parameter:
    >>> b = np.zeros((2, ))
    >>> np.sign(a, out=b)
    array([-1.,  1.])
    >>> b
    array([-1.,  1.])
    """
    return _mx_nd_np.sign(x, out=out)


@set_module('mxnet.numpy')
@wrap_np_unary_func
def log(x, out=None, **kwargs):
    """
    Natural logarithm, element-wise.
    The natural logarithm `log` is the inverse of the exponential function,
    so that `log(exp(x)) = x`. The natural logarithm is logarithm in base
    `e`.

    Parameters
    ----------
    x : ndarray
        Input value. Elements must be of real value.
    out : ndarray or None, optional
        A location into which the result is stored.
        If provided, it must have the same shape and dtype as input ndarray.
        If not provided or `None`, a freshly-allocated array is returned.

    Returns
    -------
    y : ndarray
        The natural logarithm of `x`, element-wise.
        This is a scalar if `x` is a scalar.

    Notes
    -----
    Currently only supports data of real values and ``inf`` as input. Returns data of real value, ``inf``, ``-inf`` and
    ``nan`` according to the input.
    This function differs from the original `numpy.log
    <https://docs.scipy.org/doc/numpy/reference/generated/numpy.log.html>`_ in
    the following aspects:
    - Does not support complex number for now
    - Input type does not support Python native iterables(list, tuple, ...).
    - ``out`` param: cannot perform auto broadcasting. ``out`` ndarray's shape must be the same as the expected output.
    - ``out`` param: cannot perform auto type cast. ``out`` ndarray's dtype must be the same as the expected output.
    - ``out`` param does not support scalar input case.

    Examples
    --------
    >>> a = np.array([1, np.exp(1), np.exp(2), 0], dtype=np.float64)
    >>> np.log(a)
    array([  0.,   1.,   2., -inf], dtype=float64)
    >>> # Using the default float32 dtype leads to slightly different behavior
    >>> a = np.array([1, np.exp(1), np.exp(2), 0])
    >>> np.log(a)
    array([  0.,  0.99999994,   2., -inf])
    >>> np.log(1)
    0.0
    """
    return _mx_nd_np.log(x, out=out, **kwargs)


@set_module('mxnet.numpy')
@wrap_np_unary_func
def rint(x, out=None, **kwargs):
    """
    Round elements of the array to the nearest integer.

    Parameters
    ----------
    x : ndarray or scalar
        Input array.
    out : ndarray or None
        A location into which the result is stored.
        If provided, it must have the same shape and type as the input.
        If not provided or None, a freshly-allocated array is returned.

    Returns
    -------
    out : ndarray or scalar
        Output array is same shape and type as x. This is a scalar if x is a scalar.

    Notes
    -----
    This function differs from the original `numpy.rint
    <https://docs.scipy.org/doc/numpy/reference/generated/numpy.rint.html>`_ in
    the following way(s):
    - only ndarray or scalar is accpted as valid input, tuple of ndarray is not supported
    - broadcasting to `out` of different shape is currently not supported
    - when input is plain python numerics, the result will not be stored in the `out` param

    Examples
    --------
    >>> a = np.array([-1.7, -1.5, -0.2, 0.2, 1.5, 1.7, 2.0])
    >>> np.rint(a)
    array([-2., -2., -0.,  0.,  1.,  2.,  2.])
    """
    return _mx_nd_np.rint(x, out=out, **kwargs)


@set_module('mxnet.numpy')
@wrap_np_unary_func
def log2(x, out=None, **kwargs):
    """
    Base-2 logarithm of x.

    Parameters
    ----------
    x : ndarray or scalar
        Input values.
    out : ndarray or None
        A location into which the result is stored.
        If provided, it must have the same shape and type as the input.
        If not provided or None, a freshly-allocated array is returned.

    Returns
    -------
    y : ndarray
        The logarithm base two of `x`, element-wise.
        This is a scalar if `x` is a scalar.

    Notes
    -----
    This function differs from the original `numpy.log2
    <https://www.google.com/search?q=numpy+log2>`_ in
    the following way(s):
    - only ndarray or scalar is accpted as valid input, tuple of ndarray is not supported
    - broadcasting to `out` of different shape is currently not supported
    - when input is plain python numerics, the result will not be stored in the `out` param

    Examples
    --------
    >>> x = np.array([0, 1, 2, 2**4])
    >>> np.log2(x)
    array([-inf,   0.,   1.,   4.])
    """
    return _mx_nd_np.log2(x, out=out, **kwargs)


@set_module('mxnet.numpy')
@wrap_np_unary_func
def log1p(x, out=None, **kwargs):
    """
    Return the natural logarithm of one plus the input array, element-wise.
    Calculates ``log(1 + x)``.

    Parameters
    ----------
    x : ndarray or scalar
        Input array.
    out : ndarray or None
        A location into which the result is stored. If provided, it
        must have a shape that the inputs fill into. If not provided
        or None, a freshly-allocated array is returned. The dtype of the
        output and input must be the same.

    Returns
    -------
    y : ndarray or scalar
        Natural logarithm of 1 + x, element-wise. This is a scalar
        if x is a scalar.

    Notes
    -----
    For real-valued input, `log1p` is accurate also for `x` so small
    that `1 + x == 1` in floating-point accuracy.
    Logarithm is a multivalued function: for each `x` there is an infinite
    number of `z` such that `exp(z) = 1 + x`. The convention is to return
    the `z` whose imaginary part lies in `[-pi, pi]`.
    For real-valued input data types, `log1p` always returns real output.
    For each value that cannot be expressed as a real number or infinity,
    it yields ``nan`` and sets the `invalid` floating point error flag.
    cannot support complex-valued input.

    Examples
    --------
    >>> np.log1p(1e-99)
    1e-99
    >>> a = np.array([3, 4, 5])
    >>> np.log1p(a)
    array([1.3862944, 1.609438 , 1.7917595])
    """
    return _mx_nd_np.log1p(x, out=out, **kwargs)


@set_module('mxnet.numpy')
@wrap_np_unary_func
def degrees(x, out=None, **kwargs):
    """
    Convert angles from radians to degrees.

    Parameters
    ----------
    x : ndarray
        Input value. Elements must be of real value.
    out : ndarray or None, optional
        A location into which the result is stored.
        If provided, it must have the same shape and dtype as input ndarray.
        If not provided or `None`, a freshly-allocated array is returned.

    Returns
    -------
    y : ndarray
        The corresponding degree values; if `out` was supplied this is a
        reference to it.
        This is a scalar if `x` is a scalar.

    Notes
    -------
    This function differs from the original `numpy.degrees
    <https://docs.scipy.org/doc/numpy/reference/generated/numpy.degrees.html>`_ in
    the following aspects:
    - Input type does not support Python native iterables(list, tuple, ...). Only ndarray is supported.
    - ``out`` param: cannot perform auto broadcasting. ``out`` ndarray's shape must be the same as the expected output.
    - ``out`` param: cannot perform auto type cast. ``out`` ndarray's dtype must be the same as the expected output.
    - ``out`` param does not support scalar input case.

    Examples
    --------
    >>> rad = np.arange(12.) * np.pi / 6
    >>> np.degrees(rad)
    array([  0.,  30.,  60.,  90., 120., 150., 180., 210., 240., 270., 300., 330.])
    >>> # Use specified ``out`` ndarray:
    >>> out = np.zeros((rad.shape))
    >>> np.degrees(rad, out)
    array([  0.,  30.,  60.,  90., 120., 150., 180., 210., 240., 270., 300., 330.])
    >>> out
    array([  0.,  30.,  60.,  90., 120., 150., 180., 210., 240., 270., 300., 330.])
    """
    return _mx_nd_np.degrees(x, out=out, **kwargs)


@set_module('mxnet.numpy')
@wrap_np_unary_func
def rad2deg(x, out=None, **kwargs):
    r"""
    Convert angles from radians to degrees.
    Parameters
    ----------
    x : ndarray or scalar
        Angles in degrees.
    out : ndarray or None, optional
        A location into which the result is stored. If not provided or `None`,
        a freshly-allocated array is returned.

    Returns
    -------
    y : ndarray or scalar
        The corresponding angle in radians.
        This is a scalar if `x` is a scalar.

    Notes
    -----
    "rad2deg(x)" is "x * 180 / pi".

    This function differs from the original numpy.arange in the following aspects:
        - Only support float32 and float64.
        - `out` must be in the same size of input.

    Examples
    --------
    >>> np.rad2deg(np.pi/2)
    90.0
    """
    return _mx_nd_np.rad2deg(x, out=out)


@set_module('mxnet.numpy')
@wrap_np_unary_func
def radians(x, out=None, **kwargs):
    """
    Convert angles from degrees to radians.

    Parameters
    ----------
    x : ndarray or scalar
        Input array in degrees.
    out : ndarray or None
        A location into which the result is stored.
        If provided, it must have the same shape and type as the input.
        If not provided or None, a freshly-allocated array is returned.

    Returns
    -------
    y : ndarray
        The corresponding radian values. This is a scalar if x is a scalar.

    Notes
    -----
    This function differs from the original `numpy.radians
    <https://docs.scipy.org/doc/numpy/reference/generated/numpy.radians.html>`_ in
    the following way(s):
    - only ndarray or scalar is accpted as valid input, tuple of ndarray is not supported
    - broadcasting to `out` of different shape is currently not supported
    - when input is plain python numerics, the result will not be stored in the `out` param

    Examples
    --------
    >>> deg = np.arange(12.) * 30.
    >>> np.radians(deg)
    array([0.       , 0.5235988, 1.0471976, 1.5707964, 2.0943952, 2.6179938,
           3.1415927, 3.6651914, 4.1887903, 4.712389 , 5.2359877, 5.7595863],
           dtype=float32)
    """
    return _mx_nd_np.radians(x, out=out, **kwargs)


@set_module('mxnet.numpy')
@wrap_np_unary_func
def deg2rad(x, out=None, **kwargs):
    r"""
    Convert angles from degrees to radians.

    Parameters
    ----------
    x : ndarray or scalar
        Angles in degrees.
    out : ndarray or None, optional
        A location into which the result is stored. If not provided or `None`,
        a freshly-allocated array is returned.

    Returns
    -------
    y : ndarray or scalar
        The corresponding angle in radians.
        This is a scalar if `x` is a scalar.

    Notes
    -----
    "deg2rad(x)" is "x * pi / 180".

    This function differs from the original numpy.arange in the following aspects:
        - Only support float32 and float64.
        - `out` must be in the same size of input.

    Examples
    --------
    >>> np.deg2rad(180)
    3.1415927
    """
    return _mx_nd_np.deg2rad(x, out=out)


@set_module('mxnet.numpy')
@wrap_np_unary_func
def reciprocal(x, out=None, **kwargs):
    r"""
    Return the reciprocal of the argument, element-wise.
    Calculates ``1/x``.

    Parameters
    ----------
    x : ndarray or scalar
        The values whose reciprocals are required.
    out : ndarray or None, optional
        A location into which the result is stored.
        If provided, it must have the same shape as the input.
        If not provided or None, a freshly-allocated array is returned.

    Returns
    -------
    y : ndarray or scalar
        Output array is same shape and type as x. This is a scalar if x is a scalar.

    Examples
    --------
    >>> np.reciprocal(2.)
    0.5
    >>> x = np.array([1, 2., 3.33])
    >>> np.reciprocal(x)
    array([1.       , 0.5      , 0.3003003])

    Notes
    -----
    .. note::
        This function is not designed to work with integers.
    For integer arguments with absolute value larger than 1 the result is
    always zero because of the way Python handles integer division.  For
    integer zero the result is an overflow.
    The output `ndarray` has the same `ctx` as the input `ndarray`.
    This function differs from the original `numpy.reciprocal
    <https://docs.scipy.org/doc/numpy/reference/generated/numpy.reciprocal.html>`_ in
    the following aspects:
    - Only support ndarray and scalar now.
    - `where` argument is not supported.
    """
    return _mx_nd_np.reciprocal(x, out=out, **kwargs)


@set_module('mxnet.numpy')
@wrap_np_unary_func
def square(x, out=None, **kwargs):
    r"""
    Return the element-wise square of the input.

    Parameters
    ----------
    x : ndarray or scalar
        The values whose squares are required.
    out : ndarray or None, optional
        A location into which the result is stored.
        If provided, it must have the same shape as the input.
        If not provided or None, a freshly-allocated array is returned.

    Returns
    -------
    y : ndarray or scalar
        Output array is same shape and type as x. This is a scalar if x is a scalar.

    Examples
    --------
    >>> np.square(2.)
    4.0
    >>> x = np.array([1, 2., -1])
    >>> np.square(x)
    array([1., 4., 1.])

    Notes
    -----
    The output `ndarray` has the same `ctx` as the input `ndarray`.
    This function differs from the original `numpy.square
    <https://docs.scipy.org/doc/numpy/reference/generated/numpy.square.html>`_ in
    the following aspects:
    - Only support ndarray and scalar now.
    - `where` argument is not supported.
    - Complex input is not supported.
    """
    return _mx_nd_np.square(x, out=out, **kwargs)


@set_module('mxnet.numpy')
@wrap_np_unary_func
def negative(x, out=None, **kwargs):
    r"""
    Numerical negative, element-wise.

    Parameters:
    ------------
    x : ndarray or scalar
        Input array.
    out : ndarray, None, or tuple of ndarray and None, optional
          A location into which the result is stored.
          If provided, it must have a shape that the inputs broadcast to.
          If not provided or None, a freshly-allocated array is returned.
          A tuple (possible only as a keyword argument) must have length
          equal to the number of outputs.

    Returns:
    -------
    y : ndarray or scalar
        Returned array or scalar: y = -x. This is a scalar if x is a scalar.

    Examples
    --------
    >>> np.negative(1)
    -1
    """
    return _mx_nd_np.negative(x, out=out)


@set_module('mxnet.numpy')
@wrap_np_unary_func
def fix(x, out=None, **kwargs):
    """
    Round an array of floats element-wise to nearest integer towards zero.
    The rounded values are returned as floats.

    Parameters:
    ----------
    x : ndarray
        An array of floats to be rounded
    out : ndarray, optional
        Output array

    Returns:
    -------
    y : ndarray or scalar
    Returned array or scalar: y = -x. This is a scalar if x is a scalar.ndarray of floats

    Examples
    ---------
    >>> np.fix(3.14)
    3
    """
    return _mx_nd_np.fix(x, out=out)


@set_module('mxnet.numpy')
@wrap_np_unary_func
def tan(x, out=None, **kwargs):
    r"""
    Compute tangent element-wise.
    Equivalent to np.sin(x)/np.cos(x) element-wise.

    Parameters:
    ----------
    x : ndarray
        Input array.
    out : ndarray or none, optional
          A location into which the result is stored. If provided,
          it must have a shape that the inputs broadcast to. If not provided or None,
          a freshly-allocated array is returned. A tuple (possible only as a keyword argument)
          must have length equal to the number of outputs.

    Returns:
    -------
    y : ndarray
    The corresponding tangent values. This is a scalar if x is a scalar.

    Examples
    ---------
    >>> np.tan(np.array([-np.pi, np.pi/2, np.pi]))
    array([-8.7422777e-08, -2.2877332e+07,  8.7422777e-08])
    """

    return _mx_nd_np.tan(x, out=out, **kwargs)


@set_module('mxnet.numpy')
@wrap_np_unary_func
def ceil(x, out=None, **kwargs):
    r"""
    Return the ceiling of the input, element-wise.
    The ceil of the ndarray `x` is the smallest integer `i`, such that
    `i >= x`.  It is often denoted as :math:`\lceil x \rceil`.

    Parameters
    ----------
    x : ndarray or scalar
        Input array.
    out : ndarray or None
        A location into which the result is stored. If provided, it
        must have a shape that the inputs fill into. If not provided
        or None, a freshly-allocated array is returned. The dtype of the
        output and input must be the same.

    Returns
    -------
    y : ndarray or scalar
        The ceiling of each element in `x`, with `float` dtype.
        This is a scalar if `x` is a scalar.

    Examples
    --------
    >>> a = np.array([-1.7, -1.5, -0.2, 0.2, 1.5, 1.7, 2.0])
    >>> np.ceil(a)
    array([-1., -1., -0.,  1.,  2.,  2.,  2.])
    >>> # if you use parameter out, x and out must be ndarray.
    >>> a = np.array(1)
    >>> np.ceil(np.array(3.5), a)
    array(4.)
    >>> a
    array(4.)
    """
    return _mx_nd_np.ceil(x, out=out, **kwargs)


@set_module('mxnet.numpy')
@wrap_np_unary_func
def floor(x, out=None, **kwargs):
    r"""
    Return the floor of the input, element-wise.
    The ceil of the ndarray `x` is the largest integer `i`, such that
    `i <= x`.  It is often denoted as :math:`\lfloor x \rfloor`.

    Parameters
    ----------
    x : ndarray or scalar
        Input array.
    out : ndarray or None
        A location into which the result is stored. If provided, it
        must have a shape that the inputs fill into. If not provided
        or None, a freshly-allocated array is returned. The dtype of the
        output and input must be the same.

    Returns
    -------
    y : ndarray or scalar
        The floor of each element in `x`, with `float` dtype.
        This is a scalar if `x` is a scalar.

    Examples
    --------
    >>> a = np.array([-1.7, -1.5, -0.2, 0.2, 1.5, 1.7, 2.0])
    >>> np.floor(a)
    array([-2., -2., -1.,  0.,  1.,  1.,  2.])
    >>> # if you use parameter out, x and out must be ndarray.
    >>> a = np.array(1)
    >>> np.floor(np.array(3.5), a)
    array(3.)
    >>> a
    array(3.)
    """
    return _mx_nd_np.floor(x, out=out, **kwargs)

@set_module('mxnet.numpy')
@wrap_np_unary_func
def invert(x, out=None, **kwargs):
    r"""
    Compute bit-wise inversion, or bit-wise NOT, element-wise.
    Computes the bit-wise NOT of the underlying binary representation of
    the integers in the input arrays. This ufunc implements the C/Python
    operator ``~``.

    Parameters
    ----------
    x : array_like
        Only integer and boolean types are handled.
    out : ndarray, None, or tuple of ndarray and None, optional
        A location into which the result is stored. If provided, it must have
        a shape that the inputs broadcast to. If not provided or `None`,
        a freshly-allocated array is returned. A tuple (possible only as a
        keyword argument) must have length equal to the number of outputs.

    Returns
    -------
    out : ndarray or scalar
        Result.
        This is a scalar if `x` is a scalar.

    See Also
    --------
    bitwise_and, bitwise_or, bitwise_xor
    logical_not
    binary_repr :
        Return the binary representation of the input number as a string.

    Examples
    --------
    We've seen that 13 is represented by ``00001101``.
    The invert or bit-wise NOT of 13 is then:

    >>> x = np.invert(np.array(13, dtype=np.uint8))
    >>> x
    242
    >>> np.binary_repr(x, width=8)
    '11110010'

    Notes
    -----
    `bitwise_not` is an alias for `invert`:

    >>> np.bitwise_not is np.invert
    True
    """
    return _mx_nd_np.bitwise_not(x, out=out, **kwargs)

@set_module('mxnet.numpy')
@wrap_np_unary_func
def bitwise_not(x, out=None, **kwargs):
    r"""
    Compute bit-wise inversion, or bit-wise NOT, element-wise.
    Computes the bit-wise NOT of the underlying binary representation of
    the integers in the input arrays. This ufunc implements the C/Python
    operator ``~``.

    Parameters
    ----------
    x : array_like
        Only integer and boolean types are handled.
    out : ndarray, None, or tuple of ndarray and None, optional
        A location into which the result is stored. If provided, it must have
        a shape that the inputs broadcast to. If not provided or `None`,
        a freshly-allocated array is returned. A tuple (possible only as a
        keyword argument) must have length equal to the number of outputs.

    Returns
    -------
    out : ndarray or scalar
        Result.
        This is a scalar if `x` is a scalar.

    See Also
    --------
    bitwise_and, bitwise_or, bitwise_xor
    logical_not
    binary_repr :
        Return the binary representation of the input number as a string.

    Examples
    --------
    We've seen that 13 is represented by ``00001101``.
    The invert or bit-wise NOT of 13 is then:

    >>> x = np.invert(np.array(13, dtype=np.uint8))
    >>> x
    242
    >>> np.binary_repr(x, width=8)
    '11110010'

    Notes
    -----
    `bitwise_not` is an alias for `invert`:

    >>> np.bitwise_not is np.invert
    True
    """
    return _mx_nd_np.bitwise_not(x, out=out, **kwargs)


@set_module('mxnet.numpy')
@wrap_np_unary_func
def trunc(x, out=None, **kwargs):
    r"""
    Return the truncated value of the input, element-wise.
    The truncated value of the scalar `x` is the nearest integer `i` which
    is closer to zero than `x` is. In short, the fractional part of the
    signed number `x` is discarded.

    Parameters
    ----------
    x : ndarray or scalar
        Input data.
    out : ndarray or None, optional
        A location into which the result is stored.

    Returns
    -------
    y : ndarray or scalar
        The truncated value of each element in `x`.
        This is a scalar if `x` is a scalar.
    Notes
    -----
    This function differs from the original numpy.trunc in the following aspects:
        - Do not support `where`, a parameter in numpy which indicates where to calculate.
        - Cannot cast type automatically. Dtype of `out` must be same as the expected one.
        - Cannot broadcast automatically. Shape of `out` must be same as the expected one.
        - If `x` is plain python numeric, the result won't be stored in out.

    Examples
    --------
    >>> a = np.array([-1.7, -1.5, -0.2, 0.2, 1.5, 1.7, 2.0])
    >>> np.trunc(a)
    array([-1., -1., -0.,  0.,  1.,  1.,  2.])
    """
    return _mx_nd_np.trunc(x, out=out, **kwargs)


@set_module('mxnet.numpy')
@wrap_np_unary_func
def logical_not(x, out=None, **kwargs):
    r"""
    Compute the truth value of NOT x element-wise.

    Parameters
    ----------
    x : ndarray or scalar
        Logical NOT is applied to the elements of `x`.
    out : ndarray or None, optional
        A location into which the result is stored.

    Returns
    -------
    y : bool or ndarray of bool
        Boolean result with the same shape as `x` of the NOT operation
        on elements of `x`.
        This is a scalar if `x` is a scalar.

    Notes
    -----
    This function differs from the original numpy.logical_not in the following aspects:
        - Do not support `where`, a parameter in numpy which indicates where to calculate.
        - Cannot cast type automatically. Dtype of `out` must be same as the expected one.
        - Cannot broadcast automatically. Shape of `out` must be same as the expected one.
        - If `x` is plain python numeric, the result won't be stored in out.

    Examples
    --------
    >>> x= np.array([True, False, 0, 1])
    >>> np.logical_not(x)
    array([False,  True,  True, False])

    >>> x = np.arange(5)
    >>> np.logical_not(x<3)
    array([False, False, False,  True,  True])
    """
    return _mx_nd_np.logical_not(x, out=out, **kwargs)


@set_module('mxnet.numpy')
@wrap_np_unary_func
def arcsinh(x, out=None, **kwargs):
    r"""
    Inverse hyperbolic cosine, element-wise.

    Parameters
    ----------
    x : ndarray or scalar
        Input array.
    out : ndarray or None, optional
        A location into which the result is stored.

    Returns
    -------
    arcsinh : ndarray
        Array of the same shape as `x`.
        This is a scalar if `x` is a scalar.

    Notes
    -----
    `arcsinh` is a multivalued function: for each `x` there are infinitely
    many numbers `z` such that `sinh(z) = x`.

    For real-valued input data types, `arcsinh` always returns real output.
    For each value that cannot be expressed as a real number or infinity, it
    yields ``nan`` and sets the `invalid` floating point error flag.

    This function differs from the original numpy.arcsinh in the following aspects:
        - Do not support `where`, a parameter in numpy which indicates where to calculate.
        - Do not support complex-valued input.
        - Cannot cast type automatically. DType of `out` must be same as the expected one.
        - Cannot broadcast automatically. Shape of `out` must be same as the expected one.
        - If `x` is plain python numeric, the result won't be stored in out.

    Examples
    --------
    >>> a = np.array([3.2, 5.0])
    >>> np.arcsinh(a)
    array([1.8309381, 2.2924316])

    >>> np.arcsinh(1)
    0.0
    """
    return _mx_nd_np.arcsinh(x, out=out, **kwargs)


@set_module('mxnet.numpy')
@wrap_np_unary_func
def arccosh(x, out=None, **kwargs):
    r"""
    Inverse hyperbolic cosine, element-wise.

    Parameters
    ----------
    x : ndarray or scalar
        Input array.
    out : ndarray or None, optional
        A location into which the result is stored.

    Returns
    -------
    arccosh : ndarray
        Array of the same shape as `x`.
        This is a scalar if `x` is a scalar.

    Notes
    -----
    `arccosh` is a multivalued function: for each `x` there are infinitely
    many numbers `z` such that `cosh(z) = x`.

    For real-valued input data types, `arccosh` always returns real output.
    For each value that cannot be expressed as a real number or infinity, it
    yields ``nan`` and sets the `invalid` floating point error flag.

    This function differs from the original numpy.arccosh in the following aspects:
        - Do not support `where`, a parameter in numpy which indicates where to calculate.
        - Do not support complex-valued input.
        - Cannot cast type automatically. Dtype of `out` must be same as the expected one.
        - Cannot broadcast automatically. Shape of `out` must be same as the expected one.
        - If `x` is plain python numeric, the result won't be stored in out.

    Examples
    --------
    >>> a = np.array([3.2, 5.0])
    >>> np.arccosh(a)
    array([1.8309381, 2.2924316])

    >>> np.arccosh(1)
    0.0
    """
    return _mx_nd_np.arccosh(x, out=out, **kwargs)


@set_module('mxnet.numpy')
@wrap_np_unary_func
def arctanh(x, out=None, **kwargs):
    r"""
    Inverse hyperbolic tangent, element-wise.

    Parameters
    ----------
    x : ndarray or scalar
        Input array.
    out : ndarray or None, optional
        A location into which the result is stored.

    Returns
    -------
    arctanh : ndarray
        Array of the same shape as `x`.
        This is a scalar if `x` is a scalar.

    Notes
    -----
    `arctanh` is a multivalued function: for each `x` there are infinitely
    many numbers `z` such that `tanh(z) = x`.

    For real-valued input data types, `arctanh` always returns real output.
    For each value that cannot be expressed as a real number or infinity, it
    yields ``nan`` and sets the `invalid` floating point error flag.

    This function differs from the original numpy.arctanh in the following aspects:
        - Do not support `where`, a parameter in numpy which indicates where to calculate.
        - Do not support complex-valued input.
        - Cannot cast type automatically. Dtype of `out` must be same as the expected one.
        - Cannot broadcast automatically. Shape of `out` must be same as the expected one.
        - If `x` is plain python numeric, the result won't be stored in out.

    Examples
    --------
    >>> a = np.array([0.0, -0.5])
    >>> np.arctanh(a)
    array([0., -0.54930615])

    >>> np.arctanh(1)
    0.0
    """
    return _mx_nd_np.arctanh(x, out=out, **kwargs)


@set_module('mxnet.numpy')
def argsort(a, axis=-1, kind=None, order=None):
    """
    Returns the indices that would sort an array.
    Perform an indirect sort along the given axis using the algorithm specified
    by the `kind` keyword. It returns an array of indices of the same shape as
    `a` that index data along the given axis in sorted order.

    Parameters
    ----------
    a : ndarray
        Array to sort.
    axis : int or None, optional
        Axis along which to sort.  The default is -1 (the last axis). If None,
        the flattened array is used.
    kind : string, optional
        This argument can take any string, but it does not have any effect on the
        final result.
    order : str or list of str, optional
        Not supported yet, will raise NotImplementedError if not None.

    Returns
    -------
    index_array : ndarray, int
        Array of indices that sort `a` along the specified `axis`.
        If `a` is one-dimensional, ``a[index_array]`` yields a sorted `a`.
        More generally, ``np.take_along_axis(a, index_array, axis=axis)``
        always yields the sorted `a`, irrespective of dimensionality.

    Notes
    -----
    This operator does not support different sorting algorithms.

    Examples
    --------
    One dimensional array:

    >>> x = np.array([3, 1, 2])
    >>> np.argsort(x)
    array([1, 2, 0])

    Two-dimensional array:

    >>> x = np.array([[0, 3], [2, 2]])
    >>> x
    array([[0, 3],
           [2, 2]])
    >>> ind = np.argsort(x, axis=0)  # sorts along first axis (down)
    >>> ind
    array([[0, 1],
           [1, 0]])
    >>> np.take_along_axis(x, ind, axis=0)  # same as np.sort(x, axis=0)
    array([[0, 2],
           [2, 3]])
    >>> ind = np.argsort(x, axis=1)  # sorts along last axis (across)
    >>> ind
    array([[0, 1],
           [0, 1]])
    >>> np.take_along_axis(x, ind, axis=1)  # same as np.sort(x, axis=1)
    array([[0, 3],
           [2, 2]])

    Indices of the sorted elements of a N-dimensional array:

    >>> ind = np.unravel_index(np.argsort(x, axis=None), x.shape)
    >>> ind
    (array([0, 1, 1, 0]), array([0, 0, 1, 1]))
    >>> x[ind]  # same as np.sort(x, axis=None)
    array([0, 2, 2, 3])
    """
    return _mx_nd_np.argsort(a, axis=axis, kind=kind, order=order)


@set_module('mxnet.numpy')
def sort(a, axis=-1, kind=None, order=None):
    """
    Return a sorted copy of an array.

    Parameters
    ----------
    a : ndarray
        Array to be sorted.
    axis : int or None, optional
        Axis along which to sort.  The default is -1 (the last axis). If None,
        the flattened array is used.
    kind : string, optional
        This argument can take any string, but it does not have any effect on the
        final result.
    order : str or list of str, optional
        Not supported yet, will raise NotImplementedError if not None.

    Returns
    -------
    sorted_array : ndarray
        Array of the same type and shape as `a`.

    Notes
    -----
    This operator does not support different sorting algorithms.

    Examples
    --------
    >>> a = np.array([[1,4],[3,1]])
    >>> np.sort(a)                # sort along the last axis
    array([[1, 4],
           [1, 3]])
    >>> np.sort(a, axis=None)     # sort the flattened array
    array([1, 1, 3, 4])
    >>> np.sort(a, axis=0)        # sort along the first axis
    array([[1, 1],
           [3, 4]])
    """
    return _mx_nd_np.sort(a, axis=axis, kind=kind, order=order)


@set_module('mxnet.numpy')
def tensordot(a, b, axes=2):
    r"""
    tensordot(a, b, axes=2)
    Compute tensor dot product along specified axes for arrays >= 1-D.
    Given two tensors (arrays of dimension greater than or equal to one),
    `a` and `b`, and an ndarray object containing two ndarray
    objects, ``(a_axes, b_axes)``, sum the products of `a`'s and `b`'s
    elements (components) over the axes specified by ``a_axes`` and
    ``b_axes``. The third argument can be a single non-negative
    integer_like scalar, ``N``; if it is such, then the last ``N``
    dimensions of `a` and the first ``N`` dimensions of `b` are summed
    over.

    Parameters
    ----------
    a, b : ndarray, len(shape) >= 1
        Tensors to "dot".
    axes : int or (2,) ndarray
        * integer_like
        If an int N, sum over the last N axes of `a` and the first N axes
        of `b` in order. The sizes of the corresponding axes must match.
        * (2,) ndarray
        Or, a list of axes to be summed over, first sequence applying to `a`,
        second to `b`. Both elements ndarray must be of the same length.

    See Also
    --------
    dot, einsum

    Notes
    -----
    Three common use cases are:
        * ``axes = 0`` : tensor product :math:`a\otimes b`
        * ``axes = 1`` : tensor dot product :math:`a\cdot b`
        * ``axes = 2`` : (default) tensor double contraction :math:`a:b`
    When `axes` is integer_like, the sequence for evaluation will be: first
    the -Nth axis in `a` and 0th axis in `b`, and the -1th axis in `a` and
    Nth axis in `b` last.
    When there is more than one axis to sum over - and they are not the last
    (first) axes of `a` (`b`) - the argument `axes` should consist of
    two sequences of the same length, with the first axis to sum over given
    first in both sequences, the second axis second, and so forth.

    Examples
    --------
    >>> a = np.arange(60.).reshape(3,4,5)
    >>> b = np.arange(24.).reshape(4,3,2)
    >>> c = np.tensordot(a,b, axes=([1,0],[0,1]))
    >>> c.shape
    (5, 2)
    >>> c
    array([[ 4400.,  4730.],
           [ 4532.,  4874.],
           [ 4664.,  5018.],
           [ 4796.,  5162.],
           [ 4928.,  5306.]])
    """
    return _mx_nd_np.tensordot(a, b, axes)


@set_module('mxnet.numpy')
def histogram(a, bins=10, range=None, normed=None, weights=None, density=None):  # pylint: disable=too-many-arguments
    """
    Compute the histogram of a set of data.

    Parameters
    ----------
    a : ndarray
        Input data. The histogram is computed over the flattened array.
    bins : int or ndarray
        If `bins` is an int, it defines the number of equal-width
        bins in the given range (10, by default). If `bins` is a
        sequence, it defines a monotonically increasing array of bin edges,
        including the rightmost edge, allowing for non-uniform bin widths.
        .. versionadded:: 1.11.0
        If `bins` is a string, it defines the method used to calculate the
        optimal bin width, as defined by `histogram_bin_edges`.
    range : (float, float)
        The lower and upper range of the bins. Required when `bins` is an integer.
        Values outside the range are ignored. The first element of the range must
        be less than or equal to the second.
    normed : bool, optional
        Not supported yet, coming soon.
    weights : array_like, optional
        Not supported yet, coming soon.
    density : bool, optional
        Not supported yet, coming soon.

    Examples
    --------
    >>> np.histogram(np.arange(4), bins=np.arange(5))
    [array([1, 1, 1, 1], dtype=int64), array([0., 1., 2., 3., 4.])]
    """
    return _mx_nd_np.histogram(a, bins=bins, range=range, normed=normed, weights=weights, density=density)


# pylint: disable=redefined-outer-name
@set_module('mxnet.numpy')
def eye(N, M=None, k=0, dtype=_np.float32, **kwargs):
    """
    Return a 2-D array with ones on the diagonal and zeros elsewhere.

    Parameters
    ----------
    N : int
        Number of rows in the output.
    M : int, optional
        Number of columns in the output. If None, defaults to N.
    k : int, optional
        Index of the diagonal: 0 (the default) refers to the main diagonal,
        a positive value refers to an upper diagonal,
        and a negative value to a lower diagonal.
    dtype : data-type, optional
        Data-type of the returned array.

    Returns
    -------
    I : ndarray of shape (N,M)
        An array where all elements are equal to zero,
        except for the k-th diagonal, whose values are equal to one.

    Examples
    --------
    >>> np.eye(2, dtype=int)
    array([[1, 0],
           [0, 1]], dtype=int64)
    >>> np.eye(3, k=1)
    array([[0., 1., 0.],
           [0., 0., 1.],
           [0., 0., 0.]])
    """
    return _mx_nd_np.eye(N, M, k, dtype, **kwargs)
# pylint: enable=redefined-outer-name


# pylint: disable=redefined-outer-name
@set_module('mxnet.numpy')
def linspace(start, stop, num=50, endpoint=True, retstep=False, dtype=None, axis=0, ctx=None):  # pylint: disable=too-many-arguments
    r"""
    Return evenly spaced numbers over a specified interval.

    Returns num evenly spaced samples, calculated over the interval [start, stop].
    The endpoint of the interval can optionally be excluded.

    Parameters
    ----------
    start : real number
        The starting value of the sequence.
    stop : real number
        The end value of the sequence, unless endpoint is set to False. In
        that case, the sequence consists of all but the last of num + 1
        evenly spaced samples, so that stop is excluded. Note that the step
        size changes when endpoint is False.
    num : int, optional
        Number of samples to generate. Default is 50. Must be non-negative.
    endpoint : bool, optional
        If True, stop is the last sample. Otherwise, it is not included.
        Default is True.
    retstep : bool, optional
        If True, return (samples, step), where step is the spacing between samples.
    dtype : dtype, optional
        The type of the output array. If dtype is not given, infer the data
        type from the other input arguments.
    axis : int, optional
        The axis in the result to store the samples. Relevant only if start or
        stop are array-like. By default (0), the samples will be along a new
        axis inserted at the beginning. Use -1 to get an axis at the end.

    Returns
    -------
    samples : ndarray
        There are num equally spaced samples in the closed interval
        `[start, stop]` or the half-open interval `[start, stop)`
        (depending on whether endpoint is True or False).
    step : float, optional
        Only returned if retstep is True
        Size of spacing between samples.


    See Also
    --------
    arange : Similar to `linspace`, but uses a step size (instead of the
             number of samples).

    Examples
    --------
    >>> np.linspace(2.0, 3.0, num=5)
    array([2.  , 2.25, 2.5 , 2.75, 3.  ])
    >>> np.linspace(2.0, 3.0, num=5, endpoint=False)
    array([2. , 2.2, 2.4, 2.6, 2.8])
    >>> np.linspace(2.0, 3.0, num=5, retstep=True)
    (array([2.  , 2.25, 2.5 , 2.75, 3.  ]), 0.25)

    Graphical illustration:

    >>> import matplotlib.pyplot as plt
    >>> N = 8
    >>> y = np.zeros(N)
    >>> x1 = np.linspace(0, 10, N, endpoint=True)
    >>> x2 = np.linspace(0, 10, N, endpoint=False)
    >>> plt.plot(x1.asnumpy(), y.asnumpy(), 'o')
    [<matplotlib.lines.Line2D object at 0x...>]
    >>> plt.plot(x2.asnumpy(), (y + 0.5).asnumpy(), 'o')
    [<matplotlib.lines.Line2D object at 0x...>]
    >>> plt.ylim([-0.5, 1])
    (-0.5, 1)
    >>> plt.show()

    Notes
    -----

    This function differs from the original `numpy.linspace
    <https://docs.scipy.org/doc/numpy/reference/generated/numpy.linspace.html>`_ in
    the following aspects:

    - `start` and `stop` do not support list, numpy ndarray and mxnet ndarray
    - axis could only be 0
    - There could be an additional `ctx` argument to specify the device, e.g. the i-th
      GPU.
    """
    return _mx_nd_np.linspace(start, stop, num, endpoint, retstep, dtype, axis, ctx)
# pylint: enable=redefined-outer-name


# pylint: disable=too-many-arguments, redefined-outer-name
@set_module('mxnet.numpy')
def logspace(start, stop, num=50, endpoint=True, base=10.0, dtype=None, axis=0, ctx=None):
    r"""Return numbers spaced evenly on a log scale.

    In linear space, the sequence starts at ``base ** start``
    (`base` to the power of `start`) and ends with ``base ** stop``
    (see `endpoint` below).

        Non-scalar `start` and `stop` are now supported.

    Parameters
    ----------
    start : int or float
        ``base ** start`` is the starting value of the sequence.
    stop : int or float
        ``base ** stop`` is the final value of the sequence, unless `endpoint`
        is False.  In that case, ``num + 1`` values are spaced over the
        interval in log-space, of which all but the last (a sequence of
        length `num`) are returned.
    num : integer, optional
        Number of samples to generate.  Default is 50.
    endpoint : boolean, optional
        If true, `stop` is the last sample. Otherwise, it is not included.
        Default is True.
    base : float, optional
        The base of the log space. The step size between the elements in
        ``ln(samples) / ln(base)`` (or ``log_base(samples)``) is uniform.
        Default is 10.0.
    dtype : dtype
        The type of the output array.  If `dtype` is not given, infer the data
        type from the other input arguments.
    axis : int, optional
        The axis in the result to store the samples.  Relevant only if start
        or stop are array-like.  By default (0), the samples will be along a
        new axis inserted at the beginning. Now, axis only support axis = 0.
    ctx : Context, optional
        An optional device context (default is the current default context).

    Returns
    -------
    samples : ndarray
        `num` samples, equally spaced on a log scale.

    See Also
    --------
    arange : Similar to linspace, with the step size specified instead of the
             number of samples. Note that, when used with a float endpoint, the
             endpoint may or may not be included.
    linspace : Similar to logspace, but with the samples uniformly distributed
               in linear space, instead of log space.

    Notes
    -----
    Logspace is equivalent to the code

    >>> y = np.linspace(start, stop, num=num, endpoint=endpoint)
    ...
    >>> power(base, y).astype(dtype)
    ...

    Examples
    --------
    >>> np.logspace(2.0, 3.0, num=4)
    array([ 100.     ,  215.44347,  464.15887, 1000.     ])
    >>> np.logspace(2.0, 3.0, num=4, endpoint=False)
    array([100.     , 177.82794, 316.22775, 562.3413 ])
    >>> np.logspace(2.0, 3.0, num=4, base=2.0)
    array([4.       , 5.0396843, 6.349604 , 8.       ])
    >>> np.logspace(2.0, 3.0, num=4, base=2.0, dtype=np.int32)
    array([4, 5, 6, 8], dtype=int32)
    >>> np.logspace(2.0, 3.0, num=4, ctx=npx.gpu(0))
    array([ 100.     ,  215.44347,  464.15887, 1000.     ], ctx=gpu(0))
    """
    return _mx_nd_np.logspace(start, stop, num, endpoint, base, dtype, axis, ctx=ctx)
# pylint: enable=too-many-arguments, redefined-outer-name


@set_module('mxnet.numpy')
def expand_dims(a, axis):
    """Expand the shape of an array.

    Insert a new axis that will appear at the `axis` position in the expanded array shape.

    Parameters
    ----------
    a : ndarray
        Input array.
    axis : int
        Position in the expanded axes where the new axis is placed.

    Returns
    -------
    res : ndarray
        Output array. The number of dimensions is one greater than that of
        the input array.

    See Also
    --------
    squeeze : The inverse operation, removing singleton dimensions
    reshape : Insert, remove, and combine dimensions, and resize existing ones

    Examples
    --------
    >>> x = np.array([1,2])
    >>> x.shape
    (2,)

    >>> y = np.expand_dims(x, axis=0)
    >>> y
    array([[1., 2.]])

    >>> y.shape
    (1, 2)

    >>> y = np.expand_dims(x, axis=1)  # Equivalent to x[:,np.newaxis]
    >>> y
    array([[1.],
           [2.]])

    >>> y.shape
    (2, 1)

    Note that some examples may use None instead of np.newaxis. These are the same objects:

    >>> np.newaxis is None
    True
    """
    return _npi.expand_dims(a, axis)


@set_module('mxnet.numpy')
def tile(A, reps):
    r"""
    Construct an array by repeating A the number of times given by reps.

    If `reps` has length ``d``, the result will have dimension of
    ``max(d, A.ndim)``.

    If ``A.ndim < d``, `A` is promoted to be d-dimensional by prepending new
    axes. So a shape (3,) array is promoted to (1, 3) for 2-D replication,
    or shape (1, 1, 3) for 3-D replication. If this is not the desired
    behavior, promote `A` to d-dimensions manually before calling this
    function.

    If ``A.ndim > d``, `reps` is promoted to `A`.ndim by pre-pending 1's to it.
    Thus for an `A` of shape (2, 3, 4, 5), a `reps` of (2, 2) is treated as
    (1, 1, 2, 2).

    Parameters
    ----------
    A : ndarray or scalar
        An input array or a scalar to repeat.
    reps : a single integer or tuple of integers
        The number of repetitions of `A` along each axis.

    Returns
    -------
    c : ndarray
        The tiled output array.

    Examples
    --------
    >>> a = np.array([0, 1, 2])
    >>> np.tile(a, 2)
    array([0., 1., 2., 0., 1., 2.])
    >>> np.tile(a, (2, 2))
    array([[0., 1., 2., 0., 1., 2.],
           [0., 1., 2., 0., 1., 2.]])
    >>> np.tile(a, (2, 1, 2))
    array([[[0., 1., 2., 0., 1., 2.]],
           [[0., 1., 2., 0., 1., 2.]]])

    >>> b = np.array([[1, 2], [3, 4]])
    >>> np.tile(b, 2)
    array([[1., 2., 1., 2.],
           [3., 4., 3., 4.]])
    >>> np.(b, (2, 1))
    array([[1., 2.],
           [3., 4.],
           [1., 2.],
           [3., 4.]])

    >>> c = np.array([1,2,3,4])
    >>> np.tile(c,(4,1))
    array([[1., 2., 3., 4.],
           [1., 2., 3., 4.],
           [1., 2., 3., 4.],
           [1., 2., 3., 4.]])

    Scalar as input:

    >>> np.tile(2, 3)
    array([2, 2, 2]) # repeating integer `2`

    """
    return _mx_nd_np.tile(A, reps)


@set_module('mxnet.numpy')
def tril(m, k=0):
    r"""
    Lower triangle of an array.

    Return a copy of an array with elements above the `k`-th diagonal zeroed.

    Parameters
    ----------
    m : ndarray, shape (M, N)
        Input array.
    k : int, optional
        Diagonal above which to zero elements.  `k = 0` (the default) is the
        main diagonal, `k < 0` is below it and `k > 0` is above.

    Returns
    -------
    tril : ndarray, shape (M, N)
        Lower triangle of `m`, of same shape and data-type as `m`.

    See Also
    --------
    triu : same thing, only for the upper triangle

    Examples
    --------
    >>> a = np.array([[1,2,3],[4,5,6],[7,8,9],[10,11,12]])
    >>> np.tril(a, -1)
    array([[ 0.,  0.,  0.],
           [ 4.,  0.,  0.],
           [ 7.,  8.,  0.],
           [10., 11., 12.]])
    """
    return _mx_nd_np.tril(m, k)


# pylint: disable=redefined-outer-name
@set_module('mxnet.numpy')
def arange(start, stop=None, step=1, dtype=None, ctx=None):
    """Return evenly spaced values within a given interval.

    Values are generated within the half-open interval ``[start, stop)``
    (in other words, the interval including `start` but excluding `stop`).
    For integer arguments the function is equivalent to the Python built-in
    `range` function, but returns an ndarray rather than a list.

    Parameters
    ----------
    start : number, optional
        Start of interval. The interval includes this value.  The default
        start value is 0.
    stop : number
        End of interval. The interval does not include this value, except
        in some cases where `step` is not an integer and floating point
        round-off affects the length of `out`.
    step : number, optional
        Spacing between values. For any output `out`, this is the distance
        between two adjacent values, ``out[i+1] - out[i]``.  The default
        step size is 1.  If `step` is specified as a position argument,
        `start` must also be given.
    dtype : dtype
        The type of the output array. The default is `float32`.

    Returns
    -------
    arange : ndarray
        Array of evenly spaced values.

        For floating point arguments, the length of the result is
        ``ceil((stop - start)/step)``.  Because of floating point overflow,
        this rule may result in the last element of `out` being greater
        than `stop`.

    Examples
    --------
    >>> np.arange(3)
    array([0., 1., 2.])

    >>> np.arange(3.0)
    array([0., 1., 2.])

    >>> np.arange(3,7)
    array([3., 4., 5., 6.])

    >>> np.arange(3,7,2)
    array([3., 5.])
    """
    return _mx_nd_np.arange(start, stop, step, dtype, ctx)
# pylint: enable=redefined-outer-name


@set_module('mxnet.numpy')
def split(ary, indices_or_sections, axis=0):
    """Split an array into multiple sub-arrays.

    Parameters
    ----------
    ary : ndarray
        Array to be divided into sub-arrays.
    indices_or_sections : int or 1-D Python tuple, list or set.
        If `indices_or_sections` is an integer, N, the array will be divided
        into N equal arrays along `axis`.  If such a split is not possible,
        an error is raised.
        If `indices_or_sections` is a 1-D array of sorted integers, the entries
        indicate where along `axis` the array is split.  For example,
        ``[2, 3]`` would, for ``axis=0``, result in
          - ary[:2]
          - ary[2:3]
          - ary[3:]
        If an index exceeds the dimension of the array along `axis`,
        an empty sub-array is returned correspondingly.
    axis : int, optional
        The axis along which to split, default is 0.

    Returns
    -------
    sub-arrays : list of ndarrays
        A list of sub-arrays.

    Raises
    ------
    ValueError
        If `indices_or_sections` is given as an integer, but
        a split does not result in equal division.

    See Also
    --------
    hsplit : Split array into multiple sub-arrays horizontally (column-wise).
    vsplit : Split array into multiple sub-arrays vertically (row wise).
    dsplit : Split array into multiple sub-arrays along the 3rd axis (depth).
    concatenate : Join a sequence of arrays along an existing axis.
    stack : Join a sequence of arrays along a new axis.
    hstack : Stack arrays in sequence horizontally (column wise).
    vstack : Stack arrays in sequence vertically (row wise).
    dstack : Stack arrays in sequence depth wise (along third dimension).

    Examples
    --------
    >>> x = np.arange(9.0)
    >>> np.split(x, 3)
    [array([0., 1., 2.]), array([3., 4., 5.]), array([6., 7., 8.])]

    >>> np.split(x, [3, 5, 6, 8])
    [array([0., 1., 2.]), array([3., 4.]), array([5.]), array([6., 7.]), array([])]
    """
    return _mx_nd_np.split(ary, indices_or_sections, axis=axis)


@set_module('mxnet.numpy')
def array_split(ary, indices_or_sections, axis=0):
    """Split an array into multiple sub-arrays.

    If `indices_or_sections` is an integer, N, the array will be divided
    into N equal arrays along `axis`.  If such a split is not possible,
    an array of length l that should be split into n sections, it returns
    l % n sub-arrays of size l//n + 1 and the rest of size l//n.

    If `indices_or_sections` is a 1-D array of sorted integers, the entries
        indicate where along `axis` the array is split.  For example,
        ``[2, 3]`` would, for ``axis=0``, result in
          - ary[:2]
          - ary[2:3]
          - ary[3:]
    If an index exceeds the dimension of the array along `axis`,
    an empty sub-array is returned correspondingly.

    Parameters
    ----------
    ary : ndarray
        Array to be divided into sub-arrays.
    indices_or_sections : int or 1-D Python tuple, list or set.
        Param used to determine the number and size of the subarray.
    axis : int, optional
        The axis along which to split, default is 0.

    Returns
    -------
    sub-arrays : list of ndarrays
        A list of sub-arrays.

    Examples
    --------
    >>> x = np.arange(9.0)
    >>> np.array_split(x, 3)
    [array([0., 1., 2.]), array([3., 4., 5.]), array([6., 7., 8.])]

    >>> np.array_split(x, [3, 5, 6, 8])
    [array([0., 1., 2.]), array([3., 4.]), array([5.]), array([6., 7.]), array([])]

    >>> x = np.arange(8.0)
    >>> np.array_split(x, 3)
    [array([0.,  1.,  2.]), array([3.,  4.,  5.]), array([6.,  7.])]

    >>> x = np.arange(7.0)
    >>> np.array_split(x, 3)
    [array([0.,  1.,  2.]), array([3.,  4.]), array([5.,  6.])]
    """
    return _mx_nd_np.array_split(ary, indices_or_sections, axis=axis)


@set_module('mxnet.numpy')
def vsplit(ary, indices_or_sections):
    r"""
    vsplit(ary, indices_or_sections)

    Split an array into multiple sub-arrays vertically (row-wise).

    ``vsplit`` is equivalent to ``split`` with `axis=0` (default): the array is always split
    along the first axis regardless of the array dimension.

    Parameters
    ----------
    ary : ndarray
        Array to be divided into sub-arrays.
    indices_or_sections : int or 1 - D Python tuple, list or set.
        If `indices_or_sections` is an integer, N, the array will be divided into N equal arrays
        along axis 0.  If such a split is not possible, an error is raised.

        If `indices_or_sections` is a 1-D array of sorted integers, the entries indicate where
        along axis 0 the array is split.  For example, ``[2, 3]`` would result in

          - ary[:2]
          - ary[2:3]
          - ary[3:]

        If an index exceeds the dimension of the array along axis 0, an error will be thrown.

    Returns
    -------
    sub-arrays : list of ndarrays
        A list of sub-arrays.

    See Also
    --------
    split : Split an array into multiple sub-arrays of equal size.

    Notes
    -------
    This function differs from the original `numpy.vsplit
    <https://docs.scipy.org/doc/numpy/reference/generated/numpy.vsplit.html>`_ in
    the following aspects:

    - Currently parameter ``indices_or_sections`` does not support ndarray, but supports scalar,
    tuple and list.
    - In ``indices_or_sections``, if an index exceeds the dimension of the array along axis 0,
    an error will be thrown.

    Examples
    --------
    >>> x = np.arange(16.0).reshape(4, 4)
    >>> x
    array([[  0.,   1.,   2.,   3.],
           [  4.,   5.,   6.,   7.],
           [  8.,   9.,  10.,  11.],
           [ 12.,  13.,  14.,  15.]])
    >>> np.vsplit(x, 2)
    [array([[0., 1., 2., 3.],
            [4., 5., 6., 7.]]), array([[ 8.,  9., 10., 11.],
            [12., 13., 14., 15.]])]

    >>> # With a higher dimensional array the split is still along the first axis.
    >>> x = np.arange(8.0).reshape(2, 2, 2)
    >>> x
    array([[[ 0.,  1.],
            [ 2.,  3.]],
           [[ 4.,  5.],
            [ 6.,  7.]]])
    >>> np.vsplit(x, 2)
    [array([[[0., 1.],
            [2., 3.]]]), array([[[4., 5.],
            [6., 7.]]])]

    """
    return _mx_nd_np.vsplit(ary, indices_or_sections)


@set_module('mxnet.numpy')
def dsplit(ary, indices_or_sections):
    r"""
    Split array into multiple sub-arrays along the 3rd axis (depth).
    Please refer to the `split` documentation.  `dsplit` is equivalent
    to `split` with ``axis=2``, the array is always split along the third
    axis provided the array dimension is greater than or equal to 3.

    Parameters
    ----------
    ary : ndarray
        Array to be divided into sub-arrays.
    indices_or_sections : int or 1 - D Python tuple, list or set.
        If `indices_or_sections` is an integer, N, the array will be divided into N equal arrays
        along axis 2.  If such a split is not possible, an error is raised.

        If `indices_or_sections` is a 1-D array of sorted integers, the entries indicate where
        along axis 2 the array is split.  For example, ``[2, 3]`` would result in

          - ary[:, :, :2]
          - ary[:, :, 2:3]
          - ary[:, :, 3:]

        If an index exceeds the dimension of the array along axis 2, an error will be thrown.

    Returns
    -------
    sub-arrays : list of ndarrays
        A list of sub-arrays.

    See Also
    --------
    split : Split an array into multiple sub-arrays of equal size.

    Notes
    -------
    This function differs from the original `numpy.dsplit
    <https://docs.scipy.org/doc/numpy/reference/generated/numpy.dsplit.html>`_ in
    the following aspects:

    - Currently parameter ``indices_or_sections`` does not support ndarray, but supports scalar,
    tuple and list.
    - In ``indices_or_sections``, if an index exceeds the dimension of the array along axis 2,
    an error will be thrown.

    Examples
    --------
    >>> x = np.arange(16.0).reshape(2, 2, 4)
    >>> x
    array([[[ 0.,   1.,   2.,   3.],
            [ 4.,   5.,   6.,   7.]],
           [[ 8.,   9.,  10.,  11.],
            [12.,  13.,  14.,  15.]]])
    >>> np.dsplit(x, 2)
    [array([[[ 0.,  1.],
            [ 4.,  5.]],
           [[ 8.,  9.],
            [12., 13.]]]), array([[[ 2.,  3.],
            [ 6.,  7.]],
           [[10., 11.],
            [14., 15.]]])]
    >>> np.dsplit(x, np.array([3, 6]))
    [array([[[ 0.,   1.,   2.],
            [ 4.,   5.,   6.]],
           [[ 8.,   9.,  10.],
            [12.,  13.,  14.]]]),
     array([[[ 3.],
            [ 7.]],
           [[11.],
            [15.]]]),
    array([], shape=(2, 2, 0), dtype=float64)]

    """
    return _mx_nd_np.dsplit(ary, indices_or_sections)


@set_module('mxnet.numpy')
def concatenate(seq, axis=0, out=None):
    """Join a sequence of arrays along an existing axis.

    Parameters
    ----------
    a1, a2, ... : sequence of array_like
        The arrays must have the same shape, except in the dimension
        corresponding to `axis` (the first, by default).
    axis : int, optional
        The axis along which the arrays will be joined.  If axis is None,
        arrays are flattened before use.  Default is 0.
    out : ndarray, optional
        If provided, the destination to place the result. The shape must be
        correct, matching that of what concatenate would have returned if no
        out argument were specified.

    Returns
    -------
    res : ndarray
        The concatenated array.

    See Also
    --------
    split : Split array into a list of multiple sub-arrays of equal size.
    hsplit : Split array into multiple sub-arrays horizontally (column wise)
    vsplit : Split array into multiple sub-arrays vertically (row wise)
    dsplit : Split array into multiple sub-arrays along the 3rd axis (depth).
    stack : Stack a sequence of arrays along a new axis.
    hstack : Stack arrays in sequence horizontally (column wise)
    vstack : Stack arrays in sequence vertically (row wise)
    dstack : Stack arrays in sequence depth wise (along third dimension)

    Examples
    --------
    >>> a = np.array([[1, 2], [3, 4]])
    >>> b = np.array([[5, 6]])
    >>> np.concatenate((a, b), axis=0)
    array([[1., 2.],
           [3., 4.],
           [5., 6.]])

    >>> np.concatenate((a, b.T), axis=1)
    array([[1., 2., 5.],
           [3., 4., 6.]])

    >>> np.concatenate((a, b), axis=None)
    array([1., 2., 3., 4., 5., 6.])
    """
    return _mx_nd_np.concatenate(seq, axis=axis, out=out)


@set_module('mxnet.numpy')
def append(arr, values, axis=None):  # pylint: disable=redefined-outer-name
    """
    Append values to the end of an array.

    Parameters
    ----------
    arr : ndarray
        Values are appended to a copy of this array.
    values : ndarray
        These values are appended to a copy of `arr`.  It must be of the
        correct shape (the same shape as `arr`, excluding `axis`).  If
        `axis` is not specified, `values` can be any shape and will be
        flattened before use.
    axis : int, optional
        The axis along which `values` are appended.  If `axis` is not
        given, both `arr` and `values` are flattened before use.

    Returns
    -------
    append : ndarray
        A copy of `arr` with `values` appended to `axis`.  Note that
        `append` does not occur in-place: a new array is allocated and
        filled.  If `axis` is None, `out` is a flattened array.

    Examples
    --------
    >>> np.append(np.array([1, 2, 3]), np.array([[4, 5, 6],[7, 8, 9]]))
    array([1., 2., 3., 4., 5., 6., 7., 8., 9.])

    When `axis` is specified, `values` must have the correct shape.

    >>> np.append(np.array([[1, 2, 3], [4, 5, 6]]), np.array([[7, 8, 9]]), axis=0)
    array([[1., 2., 3.],
           [4., 5., 6.],
           [7., 8., 9.]])
    """
    return _mx_nd_np.append(arr, values, axis=axis)


@set_module('mxnet.numpy')
def stack(arrays, axis=0, out=None):
    """Join a sequence of arrays along a new axis.
        The axis parameter specifies the index of the new axis in the dimensions of the result.
        For example, if `axis=0` it will be the first dimension and if `axis=-1` it will be the last dimension.

    Parameters
    ----------
    arrays : sequence of array_like
        Each array must have the same shape.
    axis : int, optional
        The axis in the result array along which the input arrays are stacked.
    out : ndarray, optional
        If provided, the destination to place the result. The shape must be correct,
        matching that of what stack would have returned if no out argument were specified.

    Returns
    -------
    stacked : ndarray
        The stacked array has one more dimension than the input arrays.

    See Also
    --------
    concatenate : Join a sequence of arrays along an existing axis.
    split : Split array into a list of multiple sub-arrays of equal size.

    Examples
    --------
    >>> arrays = [np.random.rand(3, 4) for _ in range(10)]
    >>> np.stack(arrays, axis=0).shape
    (10, 3, 4)

    >>> np.stack(arrays, axis=1).shape
    (3, 10, 4)

    >>> np.stack(arrays, axis=2).shape
    (3, 4, 10)

    >>> a = np.array([1, 2, 3])
    >>> b = np.array([2, 3, 4])
    >>> np.stack((a, b))
    array([[1., 2., 3.],
           [2., 3., 4.]])

    >>> np.stack((a, b), axis=-1)
    array([[1., 2.],
           [2., 3.],
           [3., 4.]])
    """
    return _mx_nd_np.stack(arrays, axis=axis, out=out)


@set_module('mxnet.numpy')
def vstack(arrays, out=None):
    r"""Stack arrays in sequence vertically (row wise).

    This is equivalent to concatenation along the first axis after 1-D arrays
    of shape `(N,)` have been reshaped to `(1,N)`. Rebuilds arrays divided by
    `vsplit`.

    This function makes most sense for arrays with up to 3 dimensions. For
    instance, for pixel-data with a height (first axis), width (second axis),
    and r/g/b channels (third axis). The functions `concatenate` and `stack`
    provide more general stacking and concatenation operations.

    Parameters
    ----------
    tup : sequence of ndarrays
        The arrays must have the same shape along all but the first axis.
        1-D arrays must have the same length.

    Returns
    -------
    stacked : ndarray
        The array formed by stacking the given arrays, will be at least 2-D.

    Examples
    --------
    >>> a = np.array([1, 2, 3])
    >>> b = np.array([2, 3, 4])
    >>> np.vstack((a, b))
    array([[1., 2., 3.],
           [2., 3., 4.]])

    >>> a = np.array([[1], [2], [3]])
    >>> b = np.array([[2], [3], [4]])
    >>> np.vstack((a, b))
    array([[1.],
           [2.],
           [3.],
           [2.],
           [3.],
           [4.]])
    """
    return _mx_nd_np.vstack(arrays)


@set_module('mxnet.numpy')
def row_stack(arrays):
    r"""Stack arrays in sequence vertically (row wise).
    This is equivalent to concatenation along the first axis after 1-D arrays
    of shape `(N,)` have been reshaped to `(1,N)`. Rebuilds arrays divided by
    `vsplit`.
    This function makes most sense for arrays with up to 3 dimensions. For
    instance, for pixel-data with a height (first axis), width (second axis),
    and r/g/b channels (third axis). The functions `concatenate` and `stack`
    provide more general stacking and concatenation operations.
    Parameters
    ----------
    tup : sequence of ndarrays
        The arrays must have the same shape along all but the first axis.
        1-D arrays must have the same length.
    Returns
    -------
    stacked : ndarray
        The array formed by stacking the given arrays, will be at least 2-D.
    Examples
    --------
    >>> a = np.array([1, 2, 3])
    >>> b = np.array([2, 3, 4])
    >>> np.vstack((a, b))
    array([[1., 2., 3.],
           [2., 3., 4.]])
    >>> a = np.array([[1], [2], [3]])
    >>> b = np.array([[2], [3], [4]])
    >>> np.vstack((a, b))
    array([[1.],
           [2.],
           [3.],
           [2.],
           [3.],
           [4.]])
    """
    return _mx_nd_np.row_stack(arrays)


@set_module('mxnet.numpy')
def column_stack(tup):
    """
    Stack 1-D arrays as columns into a 2-D array.

    Take a sequence of 1-D arrays and stack them as columns
    to make a single 2-D array. 2-D arrays are stacked as-is,
    just like with `hstack`.  1-D arrays are turned into 2-D columns
    first.

    Parameters
    ----------
    tup : sequence of 1-D or 2-D arrays.
        Arrays to stack. All of them must have the same first dimension.

    Returns
    --------
    stacked : 2-D array
        The array formed by stacking the given arrays.

    See Also
    --------
    stack, hstack, vstack, concatenate

    Examples
    --------
    >>> a = np.array((1,2,3))
    >>> b = np.array((2,3,4))
    >>> np.column_stack((a,b))
    array([[1., 2.],
           [2., 3.],
           [3., 4.]])
    """
    return _mx_nd_np.column_stack(tup)


@set_module('mxnet.numpy')
def hstack(arrays):
    """
    Stack arrays in sequence horizontally (column wise).
    This is equivalent to concatenation along the second axis,
    except for 1-D arrays where it concatenates along the first axis.
    Rebuilds arrays divided by hsplit.
    This function makes most sense for arrays with up to 3 dimensions.
    For instance, for pixel-data with a height (first axis), width (second axis),
    and r/g/b channels (third axis). The functions concatenate,
    stack and block provide more general stacking and concatenation operations.

    Parameters
    ----------
    tup : sequence of ndarrays
        The arrays must have the same shape along all but the second axis, except 1-D arrays which can be any length.

    Returns
    -------
    stacked : ndarray
        The array formed by stacking the given arrays.

    Examples
    --------
    >>> from mxnet import np,npx
    >>> a = np.array((1,2,3))
    >>> b = np.array((2,3,4))
    >>> np.hstack((a,b))
    array([1., 2., 3., 2., 3., 4.])
    >>> a = np.array([[1],[2],[3]])
    >>> b = np.array([[2],[3],[4]])
    >>> np.hstack((a,b))
    array([[1., 2.],
           [2., 3.],
           [3., 4.]])
    """
    return _mx_nd_np.hstack(arrays)


@set_module('mxnet.numpy')
def dstack(arrays):
    """
    Stack arrays in sequence depth wise (along third axis).

    This is equivalent to concatenation along the third axis after 2-D arrays
    of shape `(M,N)` have been reshaped to `(M,N,1)` and 1-D arrays of shape
    `(N,)` have been reshaped to `(1,N,1)`. Rebuilds arrays divided by
    `dsplit`.

    This function makes most sense for arrays with up to 3 dimensions. For
    instance, for pixel-data with a height (first axis), width (second axis),
    and r/g/b channels (third axis). The functions `concatenate`, `stack` and
    `block` provide more general stacking and concatenation operations.

    Parameters
    ----------
    tup : sequence of arrays
        The arrays must have the same shape along all but the third axis.
        1-D or 2-D arrays must have the same shape.

    Returns
    -------
    stacked : ndarray
        The array formed by stacking the given arrays, will be at least 3-D.

    Examples
    --------
    >>> a = np.array((1,2,3))
    >>> b = np.array((2,3,4))
    >>> np.dstack((a,b))
    array([[[1, 2],
            [2, 3],
            [3, 4]]])
    >>> a = np.array([[1],[2],[3]])
    >>> b = np.array([[2],[3],[4]])
    >>> np.dstack((a,b))
    array([[[1, 2]],
           [[2, 3]],
           [[3, 4]]])
    """
    return _npi.dstack(*arrays)


@set_module('mxnet.numpy')
@wrap_np_binary_func
def maximum(x1, x2, out=None, **kwargs):
    """
    Returns element-wise maximum of the input arrays with broadcasting.

    Parameters
    ----------
    x1, x2 : scalar or mxnet.numpy.ndarray
        The arrays holding the elements to be compared. They must have the same shape,
        or shapes that can be broadcast to a single shape.

    Returns
    -------
    out : mxnet.numpy.ndarray or scalar
        The maximum of x1 and x2, element-wise. This is a scalar if both x1 and x2 are scalars.

    Examples
    --------
    >>> np.maximum(np.array([2, 3, 4]), np.array([1, 5, 2]))
    array([2., 5., 4.])

    >>> np.maximum(np.eye(2), np.array([0.5, 2])) # broadcasting
    array([[1. , 2. ],
           [0.5, 2. ]])
    """
    return _mx_nd_np.maximum(x1, x2, out=out)


@set_module('mxnet.numpy')
@wrap_np_binary_func
def fmax(x1, x2, out=None, **kwargs):
    """
    Returns element-wise maximum of the input arrays with broadcasting. (Ignores NaNs)

    Parameters
    ----------
    x1, x2 : scalar or mxnet.numpy.ndarray
        The arrays holding the elements to be compared. They must have the same shape,
        or shapes that can be broadcast to a single shape.

    Returns
    -------
    out : mxnet.numpy.ndarray or scalar
        The maximum of x1 and x2, element-wise. This is a scalar if both x1 and x2 are scalars.

    Examples
    --------
    >>> np.fmax(np.array([2, 3, 4]), np.array([1, 5, 2]))
    array([2., 5., 4.])

    >>> np.fmax(np.eye(2), np.array([0.5, 2])) # broadcasting
    array([[1. , 2. ],
           [0.5, 2. ]])
    """
    return _mx_nd_np.fmax(x1, x2, out=out)


@set_module('mxnet.numpy')
@wrap_np_binary_func
def minimum(x1, x2, out=None, **kwargs):
    """
    Returns element-wise minimum of the input arrays with broadcasting.

    Parameters
    ----------
    x1, x2 : scalar or mxnet.numpy.ndarray
        The arrays holding the elements to be compared. They must have the same shape,
        or shapes that can be broadcast to a single shape.

    Returns
    -------
    out : mxnet.numpy.ndarray or scalar
        The minimum of x1 and x2, element-wise. This is a scalar if both x1 and x2 are scalars.

    Examples
    --------
    >>> np.minimum(np.array([2, 3, 4]), np.array([1, 5, 2]))
    array([1., 3., 2.])

    >>> np.minimum(np.eye(2), np.array([0.5, 2])) # broadcasting
    array([[0.5, 0. ],
           [0. , 1. ]])
    """
    return _mx_nd_np.minimum(x1, x2, out=out)


@set_module('mxnet.numpy')
@wrap_np_binary_func
def fmin(x1, x2, out=None, **kwargs):
    """
    Returns element-wise minimum of the input arrays with broadcasting. (Ignores NaNs)

    Parameters
    ----------
    x1, x2 : scalar or mxnet.numpy.ndarray
        The arrays holding the elements to be compared. They must have the same shape,
        or shapes that can be broadcast to a single shape.

    Returns
    -------
    out : mxnet.numpy.ndarray or scalar
        The fmin of x1 and x2, element-wise. This is a scalar if both x1 and x2 are scalars.

    Examples
    --------
    >>> np.fmin(np.array([2, 3, 4]), np.array([1, 5, 2]))
    array([1., 3., 2.])

    >>> np.fmin(np.eye(2), np.array([0.5, 2])) # broadcasting
    array([[0.5, 0. ],
           [0. , 1. ]])
    """
    return _mx_nd_np.fmin(x1, x2, out=out)


@set_module('mxnet.numpy')
def swapaxes(a, axis1, axis2):
    """Interchange two axes of an array.

    Parameters
    ----------
    a : ndarray
        Input array.
    axis1 : int
        First axis.
    axis2 : int
        Second axis.

    Returns
    -------
    a_swapped : ndarray
        Swapped array. This is always a copy of the input array.

    Examples
    --------
    >>> x = np.array([[1,2,3]])
    >>> np.swapaxes(x,0,1)
    array([[1.],
           [2.],
           [3.]])

    >>> x = np.array([[[0,1],[2,3]],[[4,5],[6,7]]])
    >>> x
    array([[[0., 1.],
            [2., 3.]],

           [[4., 5.],
            [6., 7.]]])

    >>> np.swapaxes(x,0,2)
    array([[[0., 4.],
            [2., 6.]],

           [[1., 5.],
            [3., 7.]]])
    """
    return _npi.swapaxes(a, dim1=axis1, dim2=axis2)


@set_module('mxnet.numpy')
def clip(a, a_min, a_max, out=None):
    """clip(a, a_min, a_max, out=None)

    Clip (limit) the values in an array.
    Given an interval, values outside the interval are clipped to
    the interval edges.  For example, if an interval of ``[0, 1]``
    is specified, values smaller than 0 become 0, and values larger
    than 1 become 1.

    Parameters
    ----------
    a : ndarray
        Array containing elements to clip.
    a_min : scalar or `None`
        Minimum value. If `None`, clipping is not performed on lower
        interval edge. Not more than one of `a_min` and `a_max` may be
        `None`.
    a_max : scalar or `None`
        Maximum value. If `None`, clipping is not performed on upper
        interval edge. Not more than one of `a_min` and `a_max` may be
        `None`.
    out : ndarray, optional
        The results will be placed in this array. It may be the input
        array for in-place clipping.  `out` must be of the right shape
        to hold the output.  Its type is preserved.

    Returns
    -------
    clipped_array : ndarray
        An array with the elements of `a`, but where values
        < `a_min` are replaced with `a_min`, and those > `a_max`
        with `a_max`.

    Notes
    -----
    array_like `a_min` and `a_max` are not supported.

    Examples
    --------
    >>> a = np.arange(10)
    >>> np.clip(a, 1, 8)
    array([1., 1., 2., 3., 4., 5., 6., 7., 8., 8.], dtype=float32)
    >>> a
    array([0., 1., 2., 3., 4., 5., 6., 7., 8., 9.], dtype=float32)
    >>> np.clip(a, 3, 6, out=a)
    array([3., 3., 3., 3., 4., 5., 6., 6., 6., 6.], dtype=float32)
    """
    from numbers import Number
    if isinstance(a, Number):
        # In case input is a scalar, the computation would fall back to native numpy.
        # The value returned would be a python scalar.
        return _np.clip(a, a_min, a_max, out=None)
    return _mx_nd_np.clip(a, a_min, a_max, out=out)


@set_module('mxnet.numpy')
def argmax(a, axis=None, out=None):
    r"""
    Returns the indices of the maximum values along an axis.

    Parameters
    ----------
    a : ndarray
        Input array. Only support ndarrays of dtype `float16`, `float32`, and `float64`.
    axis : int, optional
        By default, the index is into the flattened array, otherwise
        along the specified axis.
    out : ndarray or None, optional
        If provided, the result will be inserted into this array. It should
        be of the appropriate shape and dtype.

    Returns
    -------
    index_array : ndarray of indices whose dtype is same as the input ndarray.
        Array of indices into the array. It has the same shape as `a.shape`
        with the dimension along `axis` removed.

    Notes
    -----
    In case of multiple occurrences of the maximum values, the indices
    corresponding to the first occurrence are returned.

    This function differs from the original `numpy.argmax
    <https://docs.scipy.org/doc/numpy/reference/generated/numpy.argmax.html>`_ in
    the following aspects:

    - Input type does not support Python native iterables(list, tuple, ...).
    - ``out`` param: cannot perform auto broadcasting. ``out`` ndarray's shape must be the same as the expected output.
    - ``out`` param: cannot perform auto type cast. ``out`` ndarray's dtype must be the same as the expected output.
    - ``out`` param does not support scalar input case.

    Examples
    --------
    >>> a = np.arange(6).reshape(2,3) + 10
    >>> a
    array([[10., 11., 12.],
           [13., 14., 15.]])
    >>> np.argmax(a)
    array(5.)
    >>> np.argmax(a, axis=0)
    array([1., 1., 1.])
    >>> np.argmax(a, axis=1)
    array([2., 2.])

    >>> b = np.arange(6)
    >>> b[1] = 5
    >>> b
    array([0., 5., 2., 3., 4., 5.])
    >>> np.argmax(b)  # Only the first occurrence is returned.
    array(1.)

    Specify ``out`` ndarray:

    >>> a = np.arange(6).reshape(2,3) + 10
    >>> b = np.zeros((2,))
    >>> np.argmax(a, axis=1, out=b)
    array([2., 2.])
    >>> b
    array([2., 2.])
    """
    return _mx_nd_np.argmax(a, axis, out)


@set_module('mxnet.numpy')
def argmin(a, axis=None, out=None):
    r"""
    Returns the indices of the minimum values along an axis.

    Parameters
    ----------
    a : ndarray
        Input array. Only support ndarrays of dtype `float16`, `float32`, and `float64`.
    axis : int, optional
        By default, the index is into the flattened array, otherwise
        along the specified axis.
    out : ndarray or None, optional
        If provided, the result will be inserted into this array. It should
        be of the appropriate shape and dtype.

    Returns
    -------
    index_array : ndarray of indices whose dtype is same as the input ndarray.
        Array of indices into the array. It has the same shape as `a.shape`
        with the dimension along `axis` removed.

    Notes
    -----
    In case of multiple occurrences of the minimum values, the indices
    corresponding to the first occurrence are returned.

    This function differs from the original `numpy.argmin
    <https://docs.scipy.org/doc/numpy/reference/generated/numpy.argmin.html>`_ in
    the following aspects:

    - Input type does not support Python native iterables(list, tuple, ...).
    - ``out`` param: cannot perform auto broadcasting. ``out`` ndarray's shape must be the same as the expected output.
    - ``out`` param: cannot perform auto type cast. ``out`` ndarray's dtype must be the same as the expected output.
    - ``out`` param does not support scalar input case.

    Examples
    --------
    >>> a = np.arange(6).reshape(2,3) + 10
    >>> a
    array([[10., 11., 12.],
           [13., 14., 15.]])
    >>> np.argmin(a)
    array(0.)
    >>> np.argmin(a, axis=0)
    array([0., 0., 0.])
    >>> np.argmin(a, axis=1)
    array([0., 0.])

    >>> b = np.arange(6)
    >>> b[2] = 0
    >>> b
    array([0., 1., 0., 3., 4., 5.])
    >>> np.argmax(b)  # Only the first occurrence is returned.
    array(0.)

    Specify ``out`` ndarray:

    >>> a = np.arange(6).reshape(2,3) + 10
    >>> b = np.zeros((2,))
    >>> np.argmin(a, axis=1, out=b)
    array([0., 0.])
    >>> b
    array([0., 0.])
    """
    return _mx_nd_np.argmin(a, axis, out)


@set_module('mxnet.numpy')
def average(a, axis=None, weights=None, returned=False, out=None):
    """
    Compute the weighted average along the specified axis.

    Parameters
    --------
    a : ndarray
        Array containing data to be averaged.
    axis : None or int or tuple of ints, optional
        Axis or axes along which to average a.
        The default, axis=None, will average over
        all of the elements of the input array.
        If axis is negative it counts from the last to the first axis.
        New in version 1.7.0.
        If axis is a tuple of ints, averaging is
        performed on all of the axes specified in the tuple
        instead of a single axis or all the axes as before.
    weights : ndarray, optional
        An array of weights associated with the values in a, must be the same dtype with a.
        Each value in a contributes to the average according to its associated weight.
        The weights array can either be 1-D (in which case its length must be
        the size of a along the given axis) or of the same shape as a.
        If weights=None, then all data in a are assumed to have a weight equal to one.
        The 1-D calculation is: avg = sum(a * weights) / sum(weights)
        The only constraint on weights is that sum(weights) must not be 0.
    returned : bool, optional
        Default is False.
        If True, the tuple (average, sum_of_weights) is returned,
        otherwise only the average is returned.
        If weights=None, sum_of_weights is equivalent to
        the number of elements over which the average is taken.
    out : ndarray, optional
        If provided, the calculation is done into this array.

    Returns
    --------
    retval, [sum_of_weights] : ndarray
        Return the average along the specified axis.
        When returned is True, return a tuple with the average as the first element
        and the sum of the weights as the second element. sum_of_weights is of the same type as retval.
        If a is integral, the result dtype will be float32, otherwise it will be the same as dtype of a.

    Raises
    --------
        MXNetError
        - When all weights along axis sum to zero.
        - When the length of 1D weights is not the same as the shape of a along axis.
        - When given 1D weights, the axis is not specified or is not int.
        - When the shape of weights and a differ, but weights are not 1D.

    See also
    --------
        mean

    Notes
    --------
    This function differs from the original `numpy.average`
    <https://numpy.org/devdocs/reference/generated/numpy.average.html>`_ in
    the following way(s):

    - Does not guarantee the same behavior with numpy when given float16 dtype and overflow happens
    - Does not support complex dtype
    - The dtypes of a and weights must be the same
    - Integral a results in float32 returned dtype, not float64

    Examples
    --------
    >>> data = np.arange(1, 5)
    >>> data
    array([1., 2., 3., 4.])
    >>> np.average(data)
    array(2.5)
    >>> np.average(np.arange(1, 11), weights=np.arange(10, 0, -1))
    array(4.)
    >>> data = np.arange(6).reshape((3,2))
    >>> data
    array([[0., 1.],
           [2., 3.],
           [4., 5.]])
    >>> weights = np.array([0.25, 0.75])
    array([0.25, 0.75])
    >>> np.average(data, axis=1, weights=weights)
    array([0.75, 2.75, 4.75])
    """
    return _mx_nd_np.average(a, axis=axis, weights=weights, returned=returned, out=out)


# pylint: disable=redefined-outer-name
@set_module('mxnet.numpy')
def mean(a, axis=None, dtype=None, out=None, keepdims=False):  # pylint: disable=arguments-differ
    """
    Compute the arithmetic mean along the specified axis.
    Returns the average of the array elements.
    The average is taken over the flattened array by default, otherwise over the specified axis.

    Parameters
    ----------
    a : ndarray
        ndarray containing numbers whose mean is desired.
    axis : None or int or tuple of ints, optional
        Axis or axes along which the means are computed. The default is to compute the mean of the flattened array.
        If this is a tuple of ints, a mean is performed over multiple axes,
        instead of a single axis or all the axes as before.
    dtype : data-type, optional
        Type to use in computing the mean. For integer inputs, the default is float32;
        for floating point inputs, it is the same as the input dtype.
    out : ndarray, optional
        Alternate output array in which to place the result. The default is None; if provided,
        it must have the same shape and type as the expected output.
    keepdims : bool, optional
        If this is set to True, the axes which are reduced are left in the result
        as dimensions with size one. With this option, the result will broadcast correctly
        against the input array.
        If the default value is passed, then keepdims will not be passed through to the mean
        method of sub-classes of ndarray, however any non-default value will be. If the sub-class
        method does not implement keepdims any exceptions will be raised.

    Returns
    -------
    m : ndarray, see dtype parameter above
        If out=None, returns a new array containing the mean values,
        otherwise a reference to the output array is returned.

    Notes
    -----
    This function differs from the original `numpy.mean
    <https://docs.scipy.org/doc/numpy/reference/generated/numpy.mean.html>`_ in
    the following way(s):
    - only ndarray is accepted as valid input, python iterables or scalar is not supported
    - default data type for integer input is float32

    Examples
    --------
    >>> a = np.array([[1, 2], [3, 4]])
    >>> np.mean(a)
    array(2.5)
    >>> a = np.zeros((2, 512*512), dtype=np.float32)
    >>> a[0,:] = 1.0
    >>> a[1,:] = 0.1
    >>> np.mean(a)
    array(0.55)
    >>> np.mean(a, dtype=np.float64)
    array(0.55)
    """
    return _npi.mean(a, axis=axis, dtype=dtype, keepdims=keepdims, out=out)
# pylint: enable=redefined-outer-name


# pylint: disable=redefined-outer-name
@set_module('mxnet.numpy')
def std(a, axis=None, dtype=None, out=None, ddof=0, keepdims=False):  # pylint: disable=too-many-arguments
    """
    Compute the standard deviation along the specified axis.
    Returns the standard deviation, a measure of the spread of a distribution,
    of the array elements. The standard deviation is computed for the
    flattened array by default, otherwise over the specified axis.

    Parameters
    ----------
    a : array_like
        Calculate the standard deviation of these values.
    axis : None or int or tuple of ints, optional
        Axis or axes along which the standard deviation is computed. The
        default is to compute the standard deviation of the flattened array.
        .. versionadded:: 1.7.0
        If this is a tuple of ints, a standard deviation is performed over
        multiple axes, instead of a single axis or all the axes as before.
    dtype : dtype, optional
        Type to use in computing the standard deviation. For arrays of
        integer type the default is float64, for arrays of float types it is
        the same as the array type.
    out : ndarray, optional
        Alternative output array in which to place the result. It must have
        the same shape as the expected output but the type (of the calculated
        values) will be cast if necessary.
    ddof : int, optional
        Means Delta Degrees of Freedom.  The divisor used in calculations
        is ``N - ddof``, where ``N`` represents the number of elements.
        By default `ddof` is zero.
    keepdims : bool, optional
        If this is set to True, the axes which are reduced are left
        in the result as dimensions with size one. With this option,
        the result will broadcast correctly against the input array.
        If the default value is passed, then `keepdims` will not be
        passed through to the `std` method of sub-classes of
        `ndarray`, however any non-default value will be.  If the
        sub-class' method does not implement `keepdims` any
        exceptions will be raised.

    Returns
    -------
    standard_deviation : ndarray, see dtype parameter above.
        If `out` is None, return a new array containing the standard deviation,
        otherwise return a reference to the output array.

    Examples
    --------
    >>> a = np.array([[1, 2], [3, 4]])
    >>> np.std(a)
    1.1180339887498949 # may vary
    >>> np.std(a, axis=0)
    array([1.,  1.])
    >>> np.std(a, axis=1)
    array([0.5,  0.5])
    In single precision, std() can be inaccurate:
    >>> a = np.zeros((2, 512*512), dtype=np.float32)
    >>> a[0, :] = 1.0
    >>> a[1, :] = 0.1
    >>> np.std(a)
    array(0.45)
    >>> np.std(a, dtype=np.float64)
    array(0.45, dtype=float64)
    """
    return _npi.std(a, axis=axis, dtype=dtype, ddof=ddof, keepdims=keepdims, out=out)
# pylint: enable=redefined-outer-name


@set_module('mxnet.numpy')
def delete(arr, obj, axis=None):
    """
    Return a new array with sub-arrays along an axis deleted. For a one
    dimensional array, this returns those entries not returned by
    `arr[obj]`.

    Parameters
    ----------
    arr : ndarray
      Input array.
    obj : slice, int or ndarray of ints
      Indicate indices of sub-arrays to remove along the specified axis.
    axis : int, optional
      The axis along which to delete the subarray defined by `obj`.
      If `axis` is None, `obj` is applied to the flattened array.

    Returns
    -------
    out : ndarray
        A copy of `arr` with the elements specified by `obj` removed. Note
        that `delete` does not occur in-place. If `axis` is None, `out` is
        a flattened array.

    Examples
    --------
    >>> arr = np.array([[1,2,3,4], [5,6,7,8], [9,10,11,12]])
    >>> arr
    array([[ 1.,  2.,  3.,  4.],
           [ 5.,  6.,  7.,  8.],
           [ 9., 10., 11., 12.]])

    >>> np.delete(arr, 1, 0)
    array([[ 1.,  2.,  3.,  4.],
           [ 9., 10., 11., 12.]])

    >>> np.delete(arr, slice(None, None, 2), 1)
    array([[ 2.,  4.],
           [ 6.,  8.],
           [10., 12.]])

    >>> np.delete(arr, np.array([1,3,5]), None)
    array([ 1.,  3.,  5.,  7.,  8.,  9., 10., 11., 12.])
    >>> np.delete(arr, np.array([1,1,5]), None)
    array([ 1.,  3.,  4.,  5.,  7.,  8.,  9., 10., 11., 12.])
    """
    return _mx_nd_np.delete(arr, obj, axis=axis)


# pylint: disable=redefined-outer-name
@set_module('mxnet.numpy')
def var(a, axis=None, dtype=None, out=None, ddof=0, keepdims=False):  # pylint: disable=too-many-arguments
    """
    Compute the variance along the specified axis.
    Returns the variance of the array elements, a measure of the spread of a
    distribution.  The variance is computed for the flattened array by
    default, otherwise over the specified axis.

    Parameters
    ----------
    a : array_like
        Array containing numbers whose variance is desired.  If `a` is not an
        array, a conversion is attempted.
    axis : None or int or tuple of ints, optional
        Axis or axes along which the variance is computed.  The default is to
        compute the variance of the flattened array.
        .. versionadded:: 1.7.0
        If this is a tuple of ints, a variance is performed over multiple axes,
        instead of a single axis or all the axes as before.
    dtype : data-type, optional
        Type to use in computing the variance.  For arrays of integer type
        the default is `float32`; for arrays of float types it is the same as
        the array type.
    out : ndarray, optional
        Alternate output array in which to place the result.  It must have
        the same shape as the expected output, but the type is cast if
        necessary.
    ddof : int, optional
        "Delta Degrees of Freedom": the divisor used in the calculation is
        ``N - ddof``, where ``N`` represents the number of elements. By
        default `ddof` is zero.
    keepdims : bool, optional
        If this is set to True, the axes which are reduced are left
        in the result as dimensions with size one. With this option,
        the result will broadcast correctly against the input array.
        If the default value is passed, then `keepdims` will not be
        passed through to the `var` method of sub-classes of
        `ndarray`, however any non-default value will be.  If the
        sub-class' method does not implement `keepdims` any
        exceptions will be raised.

    Returns
    -------
    variance : ndarray, see dtype parameter above
        If ``out=None``, returns a new array containing the variance;
        otherwise, a reference to the output array is returned.

    Examples
    --------
    >>> a = np.array([[1, 2], [3, 4]])
    >>> np.var(a)
    array(1.25)
    >>> np.var(a, axis=0)
    array([1.,  1.])
    >>> np.var(a, axis=1)
    array([0.25,  0.25])

    >>> a = np.zeros((2, 512*512), dtype=np.float32)
    >>> a[0, :] = 1.0
    >>> a[1, :] = 0.1
    >>> np.var(a)
    array(0.2025)
    >>> np.var(a, dtype=np.float64)
    array(0.2025, dtype=float64)
    >>> ((1-0.55)**2 + (0.1-0.55)**2)/2
    0.2025
    """
    return _npi.var(a, axis=axis, dtype=dtype, ddof=ddof, keepdims=keepdims, out=out)


# pylint: disable=redefined-outer-name
@set_module('mxnet.numpy')
def indices(dimensions, dtype=_np.int32, ctx=None):
    """Return an array representing the indices of a grid.

    Compute an array where the subarrays contain index values 0,1,...
    varying only along the corresponding axis.

    Parameters
    ----------
    dimensions : sequence of ints
        The shape of the grid.
    dtype : data-type, optional
        The desired data-type for the array. Default is `float32`.
    ctx : device context, optional
        Device context on which the memory is allocated. Default is
        `mxnet.context.current_context()`.

    Returns
    -------
    grid : ndarray
        The array of grid indices,
        ``grid.shape = (len(dimensions),) + tuple(dimensions)``.

    Notes
    -----
    The output shape is obtained by prepending the number of dimensions
    in front of the tuple of dimensions, i.e. if `dimensions` is a tuple
    ``(r0, ..., rN-1)`` of length ``N``, the output shape is
    ``(N,r0,...,rN-1)``.

    The subarrays ``grid[k]`` contains the N-D array of indices along the
    ``k-th`` axis. Explicitly::

        grid[k,i0,i1,...,iN-1] = ik

    Examples
    --------
    >>> grid = np.indices((2, 3))
    >>> grid.shape
    (2, 2, 3)
    >>> grid[0]        # row indices
    array([[0, 0, 0],
           [1, 1, 1]])
    >>> grid[1]        # column indices
    array([[0, 0, 0],
           [1, 1, 1]], dtype=int32)

    The indices can be used as an index into an array.

    >>> x = np.arange(20).reshape(5, 4)
    >>> row, col = np.indices((2, 3))
    >>> x[row, col]
    array([[0., 1., 2.],
           [4., 5., 6.]])

    Note that it would be more straightforward in the above example to
    extract the required elements directly with ``x[:2, :3]``.
    """
    return _mx_nd_np.indices(dimensions=dimensions, dtype=dtype, ctx=ctx)
# pylint: enable=redefined-outer-name


@set_module('mxnet.numpy')
@wrap_np_binary_func
def copysign(x1, x2, out=None, **kwargs):
    r"""
    Change the sign of x1 to that of x2, element-wise.

    If `x2` is a scalar, its sign will be copied to all elements of `x1`.

    Parameters
    ----------
    x1 : ndarray or scalar
        Values to change the sign of.
    x2 : ndarray or scalar
        The sign of `x2` is copied to `x1`.
    out : ndarray or None, optional
        A location into which the result is stored. It must be of the
        right shape and right type to hold the output. If not provided
        or `None`,a freshly-allocated array is returned.

    Returns
    -------
    out : ndarray or scalar
        The values of `x1` with the sign of `x2`.
        This is a scalar if both `x1` and `x2` are scalars.

    Notes
    -------
    This function differs from the original `numpy.copysign
    <https://docs.scipy.org/doc/numpy/reference/generated/numpy.copysign.html>`_ in
    the following aspects:

    - ``where`` param is not supported.

    Examples
    --------
    >>> np.copysign(1.3, -1)
    -1.3
    >>> 1/np.copysign(0, 1)
    inf
    >>> 1/np.copysign(0, -1)
    -inf

    >>> a = np.array([-1, 0, 1])
    >>> np.copysign(a, -1.1)
    array([-1., -0., -1.])
    >>> np.copysign(a, np.arange(3)-1)
    array([-1.,  0.,  1.])
    """
    return _mx_nd_np.copysign(x1, x2, out=out)


@set_module('mxnet.numpy')
def ravel(x, order='C'):
    r"""
    ravel(x)

    Return a contiguous flattened array.
    A 1-D array, containing the elements of the input, is returned.  A copy is
    made only if needed.

    Parameters
    ----------
    x : ndarray
        Input array.  The elements in `x` are read in row-major, C-style order and
        packed as a 1-D array.
    order : `C`, optional
        Only support row-major, C-style order.

    Returns
    -------
    y : ndarray
        y is an array of the same subtype as `x`, with shape ``(x.size,)``.
        Note that matrices are special cased for backward compatibility, if `x`
        is a matrix, then y is a 1-D ndarray.

    Notes
    -----
    This function differs from the original numpy.arange in the following aspects:
        - Only support row-major, C-style order.

    Examples
    --------
    It is equivalent to ``reshape(x, -1)``.

    >>> x = np.array([[1, 2, 3], [4, 5, 6]])
    >>> print(np.ravel(x))
    [1. 2. 3. 4. 5. 6.]

    >>> print(x.reshape(-1))
    [1. 2. 3. 4. 5. 6.]

    >>> print(np.ravel(x.T))
    [1. 4. 2. 5. 3. 6.]
    """
    return _mx_nd_np.ravel(x, order)


def unravel_index(indices, shape, order='C'): # pylint: disable=redefined-outer-name
    """
    Converts a flat index or array of flat indices into a tuple of coordinate arrays.

    Parameters:
    -------------
    indices : array_like
            An integer array whose elements are indices into the flattened version of an array of dimensions shape.
            Before version 1.6.0, this function accepted just one index value.
    shape : tuple of ints
            The shape of the array to use for unraveling indices.
    order : Only row-major is supported currently.

    Returns:
    -------------
    unraveled_coords : ndarray
            Each row in the ndarray has the same shape as the indices array.
            Each column in the ndarray represents the unravelled index

    Examples:
    -------------
    >>> np.unravel_index([22, 41, 37], (7,6))
    [[3. 6. 6.]
      [4. 5. 1.]]
    >>> np.unravel_index(1621, (6,7,8,9))
    [3, 1, 4, 1]
    """
    return _mx_nd_np.unravel_index(indices, shape, order=order)


def flatnonzero(a):
    r"""
    Return indices that are non-zero in the flattened version of a.

    This is equivalent to np.nonzero(np.ravel(a))[0].

    Parameters
    ----------
    a : array_like
        Input data.

    Returns
    -------
    res : ndarray
        Output array, containing the indices of the elements of `a.ravel()`
        that are non-zero.

    See Also
    --------
    nonzero : Return the indices of the non-zero elements of the input array.
    ravel : Return a 1-D array containing the elements of the input array.

    Examples
    --------
    >>> x = np.arange(-2, 3)
    >>> x
    array([-2, -1,  0,  1,  2])
    >>> np.flatnonzero(x)
    array([0, 1, 3, 4])

    Use the indices of the non-zero elements as an index array to extract
    these elements:

    >>> x.ravel()[np.flatnonzero(x)]
    array([-2, -1,  1,  2])
    """
    return _mx_nd_np.flatnonzero(a)


def diag_indices_from(arr):
    """
    This returns a tuple of indices that can be used to access the main diagonal of an array
    a with a.ndim >= 2 dimensions and shape (n, n, ..., n). For a.ndim = 2 this is
    the usual diagonal, for a.ndim > 2 this is the set of indices to access
    a[i, i, ..., i] for i = [0..n-1].

    Parameters:
    -------------
    arr : ndarray
        Input array for acessing the main diagonal. All dimensions
        should have equal length.

    Return:
    -------------
    diag: tuple of ndarray
        indices of the main diagonal.

    Examples:
    -------------
    >>> a = np.arange(16).reshape(4, 4)
    >>> a
    array([[ 0,  1,  2,  3],
        [ 4,  5,  6,  7],
        [ 8,  9, 10, 11],
        [12, 13, 14, 15]])
    >>> idx = np.diag_indices_from(a)
    >>> idx
    (array([0, 1, 2, 3]), array([0, 1, 2, 3]))
    >>> a[idx] = 100
    >>> a
    array([[100,   1,   2,   3],
        [  4, 100,   6,   7],
        [  8,   9, 100,  11],
        [ 12,  13,  14, 100]])
    """
    return _mx_nd_np.diag_indices_from(arr)


# pylint: disable=redefined-outer-name
@set_module('mxnet.numpy')
def hanning(M, dtype=_np.float32, ctx=None):
    r"""Return the Hanning window.

    The Hanning window is a taper formed by using a weighted cosine.

    Parameters
    ----------
    M : int
        Number of points in the output window. If zero or less, an
        empty array is returned.
    dtype : str or numpy.dtype, optional
        An optional value type. Default is `float32`. Note that you need
        select numpy.float32 or float64 in this operator.
    ctx : Context, optional
        An optional device context (default is the current default context).

    Returns
    -------
    out : ndarray, shape(M,)
        The window, with the maximum value normalized to one (the value
        one appears only if `M` is odd).

    See Also
    --------
    blackman, hamming

    Notes
    -----
    The Hanning window is defined as

    .. math::  w(n) = 0.5 - 0.5cos\left(\frac{2\pi{n}}{M-1}\right)
               \qquad 0 \leq n \leq M-1

    The Hanning was named for Julius von Hann, an Austrian meteorologist.
    It is also known as the Cosine Bell. Some authors prefer that it be
    called a Hann window, to help avoid confusion with the very similar
    Hamming window.

    Most references to the Hanning window come from the signal processing
    literature, where it is used as one of many windowing functions for
    smoothing values.  It is also known as an apodization (which means
    "removing the foot", i.e. smoothing discontinuities at the beginning
    and end of the sampled signal) or tapering function.

    References
    ----------
    .. [1] Blackman, R.B. and Tukey, J.W., (1958) The measurement of power
           spectra, Dover Publications, New York.
    .. [2] E.R. Kanasewich, "Time Sequence Analysis in Geophysics",
           The University of Alberta Press, 1975, pp. 106-108.
    .. [3] Wikipedia, "Window function",
           http://en.wikipedia.org/wiki/Window_function
    .. [4] W.H. Press,  B.P. Flannery, S.A. Teukolsky, and W.T. Vetterling,
           "Numerical Recipes", Cambridge University Press, 1986, page 425.

    Examples
    --------
    >>> np.hanning(12)
    array([0.        , 0.07937324, 0.29229254, 0.5711574 , 0.8274304 ,
           0.9797465 , 0.97974646, 0.82743025, 0.5711573 , 0.29229245,
           0.07937312, 0.        ])

    Plot the window and its frequency response:

    >>> import matplotlib.pyplot as plt
    >>> window = np.hanning(51)
    >>> plt.plot(window.asnumpy())
    [<matplotlib.lines.Line2D object at 0x...>]
    >>> plt.title("Hann window")
    Text(0.5, 1.0, 'Hann window')
    >>> plt.ylabel("Amplitude")
    Text(0, 0.5, 'Amplitude')
    >>> plt.xlabel("Sample")
    Text(0.5, 0, 'Sample')
    >>> plt.show()
    """
    return _mx_nd_np.hanning(M, dtype=dtype, ctx=ctx)
# pylint: enable=redefined-outer-name


# pylint: disable=redefined-outer-name
@set_module('mxnet.numpy')
def hamming(M, dtype=_np.float32, ctx=None):
    r"""Return the hamming window.

    The hamming window is a taper formed by using a weighted cosine.

    Parameters
    ----------
    M : int
        Number of points in the output window. If zero or less, an
        empty array is returned.
    dtype : str or numpy.dtype, optional
        An optional value type. Default is `float32`. Note that you need
        select numpy.float32 or float64 in this operator.
    ctx : Context, optional
        An optional device context (default is the current default context).

    Returns
    -------
    out : ndarray, shape(M,)
        The window, with the maximum value normalized to one (the value
        one appears only if `M` is odd).

    See Also
    --------
    blackman, hanning

    Notes
    -----
    The Hamming window is defined as

    .. math::  w(n) = 0.54 - 0.46cos\left(\frac{2\pi{n}}{M-1}\right)
               \qquad 0 \leq n \leq M-1

    The Hamming was named for R. W. Hamming, an associate of J. W. Tukey
    and is described in Blackman and Tukey. It was recommended for
    smoothing the truncated autocovariance function in the time domain.
    Most references to the Hamming window come from the signal processing
    literature, where it is used as one of many windowing functions for
    smoothing values.  It is also known as an apodization (which means
    "removing the foot", i.e. smoothing discontinuities at the beginning
    and end of the sampled signal) or tapering function.

    References
    ----------
    .. [1] Blackman, R.B. and Tukey, J.W., (1958) The measurement of power
           spectra, Dover Publications, New York.
    .. [2] E.R. Kanasewich, "Time Sequence Analysis in Geophysics", The
           University of Alberta Press, 1975, pp. 109-110.
    .. [3] Wikipedia, "Window function",
           https://en.wikipedia.org/wiki/Window_function
    .. [4] W.H. Press,  B.P. Flannery, S.A. Teukolsky, and W.T. Vetterling,
           "Numerical Recipes", Cambridge University Press, 1986, page 425.

    Examples
    --------
    >>> np.hamming(12)
    array([0.08000001, 0.15302339, 0.34890914, 0.6054648 , 0.841236  ,
           0.9813669 , 0.9813668 , 0.8412359 , 0.6054647 , 0.34890908,
           0.15302327, 0.08000001])

    Plot the window and its frequency response:

    >>> import matplotlib.pyplot as plt
    >>> window = np.hamming(51)
    >>> plt.plot(window.asnumpy())
    [<matplotlib.lines.Line2D object at 0x...>]
    >>> plt.title("hamming window")
    Text(0.5, 1.0, 'hamming window')
    >>> plt.ylabel("Amplitude")
    Text(0, 0.5, 'Amplitude')
    >>> plt.xlabel("Sample")
    Text(0.5, 0, 'Sample')
    >>> plt.show()
    """
    return _mx_nd_np.hamming(M, dtype=dtype, ctx=ctx)
# pylint: enable=redefined-outer-name


# pylint: disable=redefined-outer-name
@set_module('mxnet.numpy')
def blackman(M, dtype=_np.float32, ctx=None):
    r"""Return the Blackman window.

    The Blackman window is a taper formed by using the first three
    terms of a summation of cosines. It was designed to have close to the
    minimal leakage possible.  It is close to optimal, only slightly worse
    than a Kaiser window.

    Parameters
    ----------
    M : int
        Number of points in the output window. If zero or less, an
        empty array is returned.
    dtype : str or numpy.dtype, optional
        An optional value type. Default is `float32`. Note that you need
        select numpy.float32 or float64 in this operator.
    ctx : Context, optional
        An optional device context (default is the current default context).

    Returns
    -------
    out : ndarray
        The window, with the maximum value normalized to one (the value one
        appears only if the number of samples is odd).

    See Also
    --------
    hamming, hanning

    Notes
    -----
    The Blackman window is defined as

    .. math::  w(n) = 0.42 - 0.5 \cos(2\pi n/{M-1}) + 0.08 \cos(4\pi n/{M-1})

    Most references to the Blackman window come from the signal processing
    literature, where it is used as one of many windowing functions for
    smoothing values.  It is also known as an apodization (which means
    "removing the foot", i.e. smoothing discontinuities at the beginning
    and end of the sampled signal) or tapering function. It is known as a
    "near optimal" tapering function, almost as good (by some measures)
    as the kaiser window.

    References
    ----------
    Blackman, R.B. and Tukey, J.W., (1958) The measurement of power spectra,
    Dover Publications, New York.

    Oppenheim, A.V., and R.W. Schafer. Discrete-Time Signal Processing.
    Upper Saddle River, NJ: Prentice-Hall, 1999, pp. 468-471.

    Examples
    --------
    >>> np.blackman(12)
    array([-1.4901161e-08,  3.2606423e-02,  1.5990365e-01,  4.1439798e-01,
            7.3604530e-01,  9.6704686e-01,  9.6704674e-01,  7.3604506e-01,
            4.1439781e-01,  1.5990359e-01,  3.2606363e-02, -1.4901161e-08])

    Plot the window and its frequency response:

    >>> import matplotlib.pyplot as plt
    >>> window = np.blackman(51)
    >>> plt.plot(window.asnumpy())
    [<matplotlib.lines.Line2D object at 0x...>]
    >>> plt.title("blackman window")
    Text(0.5, 1.0, 'blackman window')
    >>> plt.ylabel("Amplitude")
    Text(0, 0.5, 'Amplitude')
    >>> plt.xlabel("Sample")
    Text(0.5, 0, 'Sample')
    >>> plt.show()
    """
    return _mx_nd_np.blackman(M, dtype=dtype, ctx=ctx)
# pylint: enable=redefined-outer-name


@set_module('mxnet.numpy')
def flip(m, axis=None, out=None):
    r"""
    flip(m, axis=None, out=None)

    Reverse the order of elements in an array along the given axis.

    The shape of the array is preserved, but the elements are reordered.

    Parameters
    ----------
    m : ndarray or scalar
        Input array.
    axis : None or int or tuple of ints, optional
        Axis or axes along which to flip over. The default,
        axis=None, will flip over all of the axes of the input array.
        If axis is negative it counts from the last to the first axis.

        If axis is a tuple of ints, flipping is performed on all of the axes
        specified in the tuple.
    out : ndarray or scalar, optional
        Alternative output array in which to place the result. It must have
        the same shape and type as the expected output.

    Returns
    -------
    out : ndarray or scalar
        A view of `m` with the entries of axis reversed.  Since a view is
        returned, this operation is done in constant time.

    Examples
    --------
    >>> A = np.arange(8).reshape((2,2,2))
    >>> A
    array([[[0, 1],
            [2, 3]],
           [[4, 5],
            [6, 7]]])
    >>> np.flip(A, 0)
    array([[[4, 5],
            [6, 7]],
           [[0, 1],
            [2, 3]]])
    >>> np.flip(A, 1)
    array([[[2, 3],
            [0, 1]],
           [[6, 7],
            [4, 5]]])
    >>> np.flip(A)
    array([[[7, 6],
            [5, 4]],
           [[3, 2],
            [1, 0]]])
    >>> np.flip(A, (0, 2))
    array([[[5, 4],
            [7, 6]],
           [[1, 0],
            [3, 2]]])
    """
    return _mx_nd_np.flip(m, axis, out=out)


@set_module('mxnet.numpy')
def flipud(m):
    r"""
    flipud(*args, **kwargs)

    Flip array in the up/down direction.

    Flip the entries in each column in the up/down direction.
    Rows are preserved, but appear in a different order than before.

    Parameters
    ----------
    m : array_like
        Input array.

    Returns
    -------
    out : array_like
        A view of `m` with the rows reversed.  Since a view is
        returned, this operation is :math:`\mathcal O(1)`.

    See Also
    --------
    fliplr : Flip array in the left/right direction.
    rot90 : Rotate array counterclockwise.

    Notes
    -----
    Equivalent to ``m[::-1,...]``.
    Does not require the array to be two-dimensional.

    Examples
    --------
    >>> A = np.diag(np.array([1.0, 2, 3]))
    >>> A
    array([[1.,  0.,  0.],
           [0.,  2.,  0.],
           [0.,  0.,  3.]])
    >>> np.flipud(A)
    array([[0.,  0.,  3.],
           [0.,  2.,  0.],
           [1.,  0.,  0.]])

    >>> A = np.random.randn(2,3,5)
    >>> np.all(np.flipud(A) == A[::-1,...])
    array(True)

    >>> np.flipud(np.array([1,2]))
    array([2., 1.])
    """
    return flip(m, 0)


@set_module('mxnet.numpy')
def fliplr(m):
    r"""
    fliplr(*args, **kwargs)

    Flip array in the left/right direction.

    Flip the entries in each row in the left/right direction.
    Columns are preserved, but appear in a different order than before.

    Parameters
    ----------
    m : array_like
        Input array, must be at least 2-D.

    Returns
    -------
    f : ndarray
        A view of `m` with the columns reversed.  Since a view
        is returned, this operation is :math:`\mathcal O(1)`.

    See Also
    --------
    flipud : Flip array in the up/down direction.
    rot90 : Rotate array counterclockwise.

    Notes
    -----
    Equivalent to m[:,::-1]. Requires the array to be at least 2-D.

    Examples
    --------
    >>> A = np.diag([1.,2.,3.])
    >>> A
    array([[1.,  0.,  0.],
        [0.,  2.,  0.],
        [0.,  0.,  3.]])
    >>> np.fliplr(A)
    array([[0.,  0.,  1.],
        [0.,  2.,  0.],
        [3.,  0.,  0.]])

    >>> A = np.random.randn(2,3,5)
    >>> np.all(np.fliplr(A) == A[:,::-1,...])
    array(True)
    """
    return flip(m, 1)


@set_module('mxnet.numpy')
def around(x, decimals=0, out=None, **kwargs):
    r"""
    around(x, decimals=0, out=None)

    Evenly round to the given number of decimals.

    Parameters
    ----------
    x : ndarray or scalar
        Input data.
    decimals : int, optional
        Number of decimal places to round to (default: 0).  If
        decimals is negative, it specifies the number of positions to
        the left of the decimal point.
    out : ndarray, optional
        Alternative output array in which to place the result. It must have
        the same shape and type as the expected output.

    Returns
    -------
    rounded_array : ndarray or scalar
        An array of the same type as `x`, containing the rounded values.
        A reference to the result is returned.

    Notes
    -----
    For values exactly halfway between rounded decimal values, NumPy
    rounds to the nearest even value. Thus 1.5 and 2.5 round to 2.0,
    -0.5 and 0.5 round to 0.0, etc.

    This function differs from the original numpy.prod in the following aspects:

        - Cannot cast type automatically. Dtype of `out` must be same as the expected one.
        - Cannot support complex-valued number.

    Examples
    --------
    >>> np.around([0.37, 1.64])
    array([ 0.,  2.])
    >>> np.around([0.37, 1.64], decimals=1)
    array([ 0.4,  1.6])
    >>> np.around([.5, 1.5, 2.5, 3.5, 4.5]) # rounds to nearest even value
    array([ 0.,  2.,  2.,  4.,  4.])
    >>> np.around([1, 2, 3, 11], decimals=1) # ndarray of ints is returned
    array([ 1,  2,  3, 11])
    >>> np.around([1, 2, 3, 11], decimals=-1)
    array([ 0,  0,  0, 10])
    """
    return _mx_nd_np.around(x, decimals, out=out, **kwargs)


@set_module('mxnet.numpy')
def round(x, decimals=0, out=None, **kwargs):
    r"""
    round(a, decimals=0, out=None)
    Round an array to the given number of decimals.

    See Also
    --------
    around : equivalent function; see for details.
    """
    return _mx_nd_np.round(x, decimals, out=out, **kwargs)


@set_module('mxnet.numpy')
def round_(x, decimals=0, out=None, **kwargs):
    r"""
    round_(a, decimals=0, out=None)
    Round an array to the given number of decimals.

    See Also
    --------
    around : equivalent function; see for details.
    """
    return _mx_nd_np.round_(x, decimals, out=out, **kwargs)


@set_module('mxnet.numpy')
@wrap_np_binary_func
def arctan2(x1, x2, out=None, **kwargs):
    r"""
    Element-wise arc tangent of ``x1/x2`` choosing the quadrant correctly.

    The quadrant (i.e., branch) is chosen so that ``arctan2(x1, x2)`` is
    the signed angle in radians between the ray ending at the origin and
    passing through the point (1,0), and the ray ending at the origin and
    passing through the point (`x2`, `x1`).  (Note the role reversal: the
    "`y`-coordinate" is the first function parameter, the "`x`-coordinate"
    is the second.)  By IEEE convention, this function is defined for
    `x2` = +/-0 and for either or both of `x1` and `x2` = +/-inf (see
    Notes for specific values).

    This function is not defined for complex-valued arguments; for the
    so-called argument of complex values, use `angle`.

    Parameters
    ----------
    x1 : ndarray or scalar
        `y`-coordinates.
    x2 : ndarray or scalar
        `x`-coordinates. `x2` must be broadcastable to match the shape of
        `x1` or vice versa.
    out : ndarray or None, optional
        A location into which the result is stored. If provided, it must have
        a shape that the inputs broadcast to. If not provided or `None`,
        a freshly-allocated array is returned.

    Returns
    -------
    out : ndarray or scalar
        Array of angles in radians, in the range ``[-pi, pi]``. This is a scalar if
        `x1` and `x2` are scalars.

    Notes
    -----
    *arctan2* is identical to the `atan2` function of the underlying
    C library.  The following special values are defined in the C
    standard: [1]_

    ====== ====== ================
    `x1`   `x2`   `arctan2(x1,x2)`
    ====== ====== ================
    +/- 0  +0     +/- 0
    +/- 0  -0     +/- pi
        > 0   +/-inf +0 / +pi
        < 0   +/-inf -0 / -pi
    +/-inf +inf   +/- (pi/4)
    +/-inf -inf   +/- (3*pi/4)
    ====== ====== ================

    Note that +0 and -0 are distinct floating point numbers, as are +inf
    and -inf.

    This function differs from the original numpy.arange in the following aspects:
        - Only support float16, float32 and float64.

    References
    ----------
    .. [1] ISO/IEC standard 9899:1999, "Programming language C."

    Examples
    --------
    Consider four points in different quadrants:

    >>> x = np.array([-1, +1, +1, -1])
    >>> y = np.array([-1, -1, +1, +1])
    >>> np.arctan2(y, x) * 180 / np.pi
    array([-135.,  -45.,   45.,  135.])

    Note the order of the parameters. `arctan2` is defined also when `x2` = 0
    and at several other special points, obtaining values in
    the range ``[-pi, pi]``:

    >>> x = np.array([1, -1])
    >>> y = np.array([0, 0])
    >>> np.arctan2(x, y)
    array([ 1.5707964, -1.5707964])
    """
    return _mx_nd_np.arctan2(x1, x2, out=out)


@set_module('mxnet.numpy')
@wrap_np_binary_func
def hypot(x1, x2, out=None, **kwargs):
    r"""
    Given the "legs" of a right triangle, return its hypotenuse.

    Equivalent to ``sqrt(x1**2 + x2**2)``, element-wise.  If `x1` or
    `x2` is scalar_like (i.e., unambiguously cast-able to a scalar type),
    it is broadcast for use with each element of the other argument.

    Parameters
    ----------
    x1, x2 : array_like
        Leg of the triangle(s).
    out : ndarray, None, or tuple of ndarray and None, optional
        A location into which the result is stored. If provided, it must have
        a shape that the inputs broadcast to. If not provided or `None`,
        a freshly-allocated array is returned. A tuple (possible only as a
        keyword argument) must have length equal to the number of outputs.

    Returns
    -------
    z : ndarray
        The hypotenuse of the triangle(s).
        This is a scalar if both `x1` and `x2` are scalars.

    Notes
    -----
    This function differs from the original numpy.arange in the following aspects:
        - Only support float16, float32 and float64.

    Examples
    --------
    >>> np.hypot(3*np.ones((3, 3)), 4*np.ones((3, 3)))
    array([[ 5.,  5.,  5.],
           [ 5.,  5.,  5.],
           [ 5.,  5.,  5.]])

    Example showing broadcast of scalar_like argument:

    >>> np.hypot(3*np.ones((3, 3)), [4])
    array([[ 5.,  5.,  5.],
           [ 5.,  5.,  5.],
           [ 5.,  5.,  5.]])
    """
    return _mx_nd_np.hypot(x1, x2, out=out)


@set_module('mxnet.numpy')
@wrap_np_binary_func
def bitwise_and(x1, x2, out=None, **kwargs):
    r"""
    Compute the bit-wise XOR of two arrays element-wise.

    Parameters
    ----------
    x1, x2 : ndarray or scalar
        Only integer and boolean types are handled. If x1.shape != x2.shape,
        they must be broadcastable to a common shape (which becomes the shape of the output).
    out : ndarray, optional
        A location into which the result is stored. If provided, it must have a shape that the
        inputs broadcast to. If not provided or None, a freshly-allocated array is returned.

    Returns
    -------
    out : ndarray
        Result.

    Examples
    --------
    >>> np.bitwise_and(13, 17)
    1

    >>> np.bitwise_and(14, 13)
    12
    >>> np.bitwise_and(np.array([14,3], dtype='int32'), 13)
    array([26,  5], dtype=int32)

    >>> np.bitwise_and(np.array([11,7], dtype='int32'), np.array([4,25], dtype='int32'))
    array([0, 1], dtype=int32)
    >>> np.bitwise_and(np.array([2,5,255], dtype='int32'), np.array([3,14,16], dtype='int32'))
    array([ 2,  4, 16], dtype=int32)
    >>> np.bitwise_and(np.array([True, True], dtype='bool'), np.array([False, True], dtype='bool'))
    array([False,  True])
    """
    return _mx_nd_np.bitwise_and(x1, x2, out=out)


@set_module('mxnet.numpy')
@wrap_np_binary_func
def bitwise_xor(x1, x2, out=None, **kwargs):
    r"""
    Compute the bit-wise XOR of two arrays element-wise.

    Parameters
    ----------
    x1, x2 : ndarray or scalar
        Only integer and boolean types are handled. If x1.shape != x2.shape,
        they must be broadcastable to a common shape (which becomes the shape of the output).
    out : ndarray, optional
        A location into which the result is stored. If provided, it must have a shape that the
        inputs broadcast to. If not provided or None, a freshly-allocated array is returned.

    Returns
    -------
    out : ndarray
        Result.

    Examples
    --------
    >>> np.bitwise_xor(13, 17)
    28

    >>> np.bitwise_xor(31, 5)
    26
    >>> np.bitwise_xor(np.array([31,3], dtype=np.int32), 5)
    array([26,  6], dtype=int32)

    >>> np.bitwise_xor(np.array([31,3], dtype='int32'), np.array([5,6], dtype='int32'))
    array([26,  5], dtype=int32)
    >>> np.bitwise_xor(np.array([True, True], dtype='bool'), np.array([False, True], dtype='bool'))
    array([ True, False])
    """
    return _mx_nd_np.bitwise_xor(x1, x2, out=out)


@set_module('mxnet.numpy')
@wrap_np_binary_func
def bitwise_or(x1, x2, out=None, **kwargs):
    r"""
    Compute the bit-wise OR of two arrays element-wise.

    Parameters
    ----------
    x1, x2 : ndarray or scalar
        Only integer and boolean types are handled. If x1.shape != x2.shape,
        they must be broadcastable to a common shape (which becomes the shape of the output).
    out : ndarray, optional
        A location into which the result is stored. If provided, it must have a shape that the
        inputs broadcast to. If not provided or None, a freshly-allocated array is returned.

    Returns
    -------
    out : ndarray
        Result.

    Examples
    --------
    >>> np.bitwise_or(13, 17)
    29

    >>> np.bitwise_or(31, 5)
    31
    >>> np.bitwise_or(np.array([31,3], dtype=np.int32), 5)
    array([31,  7])

    >>> np.bitwise_or(np.array([31,3], dtype='int32'), np.array([5,6], dtype='int32'))
    array([31,  7])
    >>> np.bitwise_or(np.array([True, True], dtype='bool'), np.array([False, True], dtype='bool'))
    array([ True, True])
    """
    return _mx_nd_np.bitwise_or(x1, x2, out=out)


@set_module('mxnet.numpy')
@wrap_np_binary_func
def ldexp(x1, x2, out=None, **kwargs):
    """
    Returns x1 * 2**x2, element-wise.
    The mantissas `x1` and twos exponents `x2` are used to construct
    floating point numbers ``x1 * 2**x2``.

    Parameters
    ----------
    x1 : ndarray or scalar
        Array of multipliers.
    x2 : ndarray or scalar, int
        Array of twos exponents.
    out : ndarray, optional
        A location into which the result is stored. If provided, it must have
        a shape that the inputs broadcast to. If not, a freshly-allocated array is returned.

    Returns
    -------
    y : ndarray or scalar
        The result of ``x1 * 2**x2``.
        This is a scalar if both `x1` and `x2` are scalars.

    Notes
    -----
    Complex dtypes are not supported, they will raise a TypeError.
    Different from numpy, we allow x2 to be float besides int.
    `ldexp` is useful as the inverse of `frexp`, if used by itself it is
    more clear to simply use the expression ``x1 * 2**x2``.

    Examples
    --------
    >>> np.ldexp(5, np.arange(4))
    array([  5.,  10.,  20.,  40.])
    """
    return _mx_nd_np.ldexp(x1, x2, out)


@set_module('mxnet.numpy')
def inner(a, b):
    r"""Inner product of two arrays.
    Ordinary inner product of vectors for 1-D arrays (without complex
    conjugation), in higher dimensions a sum product over the last axes.

    Parameters
    ----------
    a, b : ndarray
        If `a` and `b` are nonscalar, their last dimensions must match.

    Returns
    -------
    out : ndarray
        `out.shape = a.shape[:-1] + b.shape[:-1]`

    Raises
    ------
    ValueError
        If the last dimension of `a` and `b` has different size.

    See Also
    --------
    tensordot : Sum products over arbitrary axes.
    dot : Generalised matrix product, using second last dimension of `b`.
    einsum : Einstein summation convention.

    Notes
    -----
    For vectors (1-D arrays) it computes the ordinary inner-product::
        np.inner(a, b) = sum(a[:]*b[:])
    More generally, if `ndim(a) = r > 0` and `ndim(b) = s > 0`::
        np.inner(a, b) = np.tensordot(a, b, axes=(-1,-1))
    or explicitly::
        np.inner(a, b)[i0,...,ir-1,j0,...,js-1]
            = sum(a[i0,...,ir-1,:]*b[j0,...,js-1,:])
    In addition `a` or `b` may be scalars, in which case::
    np.inner(a,b) = a*b

    Examples
    --------
    Ordinary inner product for vectors:

    >>> a = np.array([1,2,3])
    >>> b = np.array([0,1,0])
    >>> np.inner(a, b)
    array(2.)

    A multidimensional example:

    >>> a = np.arange(24).reshape((2,3,4))
    >>> b = np.arange(4)
    >>> np.inner(a, b)
    array([[ 14.,  38.,  62.],
           [ 86., 110., 134.]])
    """
    return tensordot(a, b, [-1, -1])


@set_module('mxnet.numpy')
def outer(a, b):
    r"""Compute the outer product of two vectors.
    Given two vectors, ``a = [a0, a1, ..., aM]`` and
    ``b = [b0, b1, ..., bN]``,
    the outer product [1]_ is::
    [[a0*b0  a0*b1 ... a0*bN ]
    [a1*b0    .
    [ ...          .
    [aM*b0            aM*bN ]]

    Parameters
    ----------
    a : (M,) ndarray
        First input vector.  Input is flattened if
        not already 1-dimensional.
    b : (N,) ndarray
        Second input vector.  Input is flattened if
        not already 1-dimensional.

    Returns
    -------
    out : (M, N) ndarray
        ``out[i, j] = a[i] * b[j]``

    See also
    --------
    inner
    einsum : ``einsum('i,j->ij', a.ravel(), b.ravel())`` is the equivalent.
    ufunc.outer : A generalization to N dimensions and other operations.
                ``np.multiply.outer(a.ravel(), b.ravel())`` is the equivalent.

    References
    ----------
    .. [1] : G. H. Golub and C. F. Van Loan, *Matrix Computations*, 3rd
            ed., Baltimore, MD, Johns Hopkins University Press, 1996,
            pg. 8.

    Examples
    --------
    Make a (*very* coarse) grid for computing a Mandelbrot set:

    >>> rl = np.outer(np.ones((5,)), np.linspace(-2, 2, 5))
    >>> rl
    array([[-2., -1.,  0.,  1.,  2.],
           [-2., -1.,  0.,  1.,  2.],
           [-2., -1.,  0.,  1.,  2.],
           [-2., -1.,  0.,  1.,  2.],
           [-2., -1.,  0.,  1.,  2.]])
    """
    return tensordot(a.flatten(), b.flatten(), 0)


@set_module('mxnet.numpy')
def kron(a, b):
    r"""
    Kronecker product of two arrays.
    Computes the Kronecker product, a composite array made of blocks of the
    second array scaled by the first.

    Parameters
    ----------
    a, b : ndarray

    Returns
    -------
    out : ndarray

    See Also
    --------
    outer : The outer product

    Notes
    -----
    The function assumes that the number of dimensions of `a` and `b`
    are the same, if necessary prepending the smallest with ones.
    If `a.shape = (r0,r1,..,rN)` and `b.shape = (s0,s1,...,sN)`,
    the Kronecker product has shape `(r0*s0, r1*s1, ..., rN*SN)`.
    The elements are products of elements from `a` and `b`, organized
    explicitly by::
        kron(a,b)[k0,k1,...,kN] = a[i0,i1,...,iN] * b[j0,j1,...,jN]
    where::
        kt = it * st + jt,  t = 0,...,N
    In the common 2-D case (N=1), the block structure can be visualized::
        [[ a[0,0]*b,   a[0,1]*b,  ... , a[0,-1]*b  ],
        [  ...                              ...   ],
        [ a[-1,0]*b,  a[-1,1]*b, ... , a[-1,-1]*b ]]

    Examples
    --------
    >>> np.kron([1,10,100], [5,6,7])
    array([  5,   6,   7,  50,  60,  70, 500, 600, 700])
    >>> np.kron([5,6,7], [1,10,100])
    array([  5,  50, 500,   6,  60, 600,   7,  70, 700])
    """
    return _mx_nd_np.kron(a, b)


@set_module('mxnet.numpy')
def vdot(a, b):
    r"""
    Return the dot product of two vectors.
    Note that `vdot` handles multidimensional arrays differently than `dot`:
    it does *not* perform a matrix product, but flattens input arguments
    to 1-D vectors first. Consequently, it should only be used for vectors.

    Parameters
    ----------
    a : ndarray
        First argument to the dot product.
    b : ndarray
        Second argument to the dot product.

    Returns
    -------
    output : ndarray
        Dot product of `a` and `b`.

    See Also
    --------
    dot : Return the dot product without using the complex conjugate of the
        first argument.

    Examples
    --------
    Note that higher-dimensional arrays are flattened!

    >>> a = np.array([[1, 4], [5, 6]])
    >>> b = np.array([[4, 1], [2, 2]])
    >>> np.vdot(a, b)
    array(30.)
    >>> np.vdot(b, a)
    array(30.)
    >>> 1*4 + 4*1 + 5*2 + 6*2
    30
    """
    return tensordot(a.flatten(), b.flatten(), 1)


@set_module('mxnet.numpy')
def equal(x1, x2, out=None):
    """
    Return (x1 == x2) element-wise.
    Parameters
    ----------
    x1, x2 : ndarrays or scalars
        Input arrays. If ``x1.shape != x2.shape``, they must be broadcastable to
        a common shape (which becomes the shape of the output).
    out : ndarray, None, or tuple of ndarray and None, optional
        A location into which the result is stored. If provided, it must have
        a shape that the inputs broadcast to. If not provided or `None`,
        a freshly-allocated array is returned.
    Returns
    -------
    out : ndarray or scalar
        Output array of type bool, element-wise comparison of `x1` and `x2`.
        This is a scalar if both `x1` and `x2` are scalars.
    See Also
    --------
    not_equal, greater_equal, less_equal, greater, less
    Examples
    --------
    >>> np.equal(np.ones(2, 1)), np.zeros(1, 3))
    array([[False, False, False],
           [False, False, False]])
    >>> np.equal(1, np.ones(1))
    array([ True])
    """
    return _mx_nd_np.equal(x1, x2, out)


@set_module('mxnet.numpy')
def not_equal(x1, x2, out=None):
    """
    Return (x1 != x2) element-wise.
    Parameters
    ----------
    x1, x2 : ndarrays or scalars
        Input arrays. If ``x1.shape != x2.shape``, they must be broadcastable to
        a common shape (which becomes the shape of the output).
    out : ndarray, None, or tuple of ndarray and None, optional
        A location into which the result is stored. If provided, it must have
        a shape that the inputs broadcast to. If not provided or `None`,
        a freshly-allocated array is returned.
    Returns
    -------
    out : ndarray or scalar
        Output array of type bool, element-wise comparison of `x1` and `x2`.
        This is a scalar if both `x1` and `x2` are scalars.
    See Also
    --------
    equal, greater, greater_equal, less, less_equal
    Examples
    --------
    >>> np.not_equal(np.ones(2, 1)), np.zeros(1, 3))
    array([[ True,  True,  True],
           [ True,  True,  True]])
    >>> np.not_equal(1, np.ones(1))
    array([False])
    """
    return _mx_nd_np.not_equal(x1, x2, out)


@set_module('mxnet.numpy')
def greater(x1, x2, out=None):
    """
    Return the truth value of (x1 > x2) element-wise.
    Parameters
    ----------
    x1, x2 : ndarrays or scalars
        Input arrays. If ``x1.shape != x2.shape``, they must be broadcastable to
        a common shape (which becomes the shape of the output).
    out : ndarray, None, or tuple of ndarray and None, optional
        A location into which the result is stored. If provided, it must have
        a shape that the inputs broadcast to. If not provided or `None`,
        a freshly-allocated array is returned.
    Returns
    -------
    out : ndarray or scalar
        Output array of type bool, element-wise comparison of `x1` and `x2`.
        This is a scalar if both `x1` and `x2` are scalars.
    See Also
    --------
    equal, greater, greater_equal, less, less_equal
    Examples
    --------
    >>> np.greater(np.ones(2, 1)), np.zeros(1, 3))
    array([[ True,  True,  True],
           [ True,  True,  True]])
    >>> np.greater(1, np.ones(1))
    array([False])
    """
    return _mx_nd_np.greater(x1, x2, out)


@set_module('mxnet.numpy')
def less(x1, x2, out=None):
    """
    Return the truth value of (x1 < x2) element-wise.
    Parameters
    ----------
    x1, x2 : ndarrays or scalars
        Input arrays. If ``x1.shape != x2.shape``, they must be broadcastable to
        a common shape (which becomes the shape of the output).
    out : ndarray, None, or tuple of ndarray and None, optional
        A location into which the result is stored. If provided, it must have
        a shape that the inputs broadcast to. If not provided or `None`,
        a freshly-allocated array is returned.
    Returns
    -------
    out : ndarray or scalar
        Output array of type bool, element-wise comparison of `x1` and `x2`.
        This is a scalar if both `x1` and `x2` are scalars.
    See Also
    --------
    equal, greater, greater_equal, less, less_equal
    Examples
    --------
    >>> np.less(np.ones(2, 1)), np.zeros(1, 3))
    array([[ True,  True,  True],
           [ True,  True,  True]])
    >>> np.less(1, np.ones(1))
    array([False])
    """
    return _mx_nd_np.less(x1, x2, out)


@set_module('mxnet.numpy')
def greater_equal(x1, x2, out=None):
    """
    Return the truth value of (x1 >= x2) element-wise.
    Parameters
    ----------
    x1, x2 : ndarrays or scalars
        Input arrays. If ``x1.shape != x2.shape``, they must be broadcastable to
        a common shape (which becomes the shape of the output).
    out : ndarray, None, or tuple of ndarray and None, optional
        A location into which the result is stored. If provided, it must have
        a shape that the inputs broadcast to. If not provided or `None`,
        a freshly-allocated array is returned.
    Returns
    -------
    out : ndarray or scalar
        Output array of type bool, element-wise comparison of `x1` and `x2`.
        This is a scalar if both `x1` and `x2` are scalars.
    See Also
    --------
    equal, greater, greater_equal, less, less_equal
    Examples
    --------
    >>> np.greater_equal(np.ones(2, 1)), np.zeros(1, 3))
    array([[ True,  True,  True],
           [ True,  True,  True]])
    >>> np.greater_equal(1, np.ones(1))
    array([True])
    """
    return _mx_nd_np.greater_equal(x1, x2, out)


@set_module('mxnet.numpy')
def less_equal(x1, x2, out=None):
    """
    Return the truth value of (x1 <= x2) element-wise.
    Parameters
    ----------
    x1, x2 : ndarrays or scalars
        Input arrays. If ``x1.shape != x2.shape``, they must be broadcastable to
        a common shape (which becomes the shape of the output).
    out : ndarray, None, or tuple of ndarray and None, optional
        A location into which the result is stored. If provided, it must have
        a shape that the inputs broadcast to. If not provided or `None`,
        a freshly-allocated array is returned.
    Returns
    -------
    out : ndarray or scalar
        Output array of type bool, element-wise comparison of `x1` and `x2`.
        This is a scalar if both `x1` and `x2` are scalars.
    See Also
    --------
    equal, greater, greater_equal, less, less_equal
    Examples
    --------
    >>> np.less_equal(np.ones(2, 1)), np.zeros(1, 3))
    array([[False, False, False],
           [False, False, False]])
    >>> np.less_equal(1, np.ones(1))
    array([True])
    """
    return _mx_nd_np.less_equal(x1, x2, out)


@set_module('mxnet.numpy')
def roll(a, shift, axis=None):
    """
    Roll array elements along a given axis.

    Elements that roll beyond the last position are re-introduced at
    the first.

    Parameters
    ----------
    a : ndarray
        Input array.
    shift : int or tuple of ints
        The number of places by which elements are shifted.  If a tuple,
        then `axis` must be a tuple of the same size, and each of the
        given axes is shifted by the corresponding number.  If an int
        while `axis` is a tuple of ints, then the same value is used for
        all given axes.
    axis : int or tuple of ints, optional
        Axis or axes along which elements are shifted.  By default, the
        array is flattened before shifting, after which the original
        shape is restored.

    Returns
    -------
    res : ndarray
        Output array, with the same shape as `a`.

    Notes
    -----
    Supports rolling over multiple dimensions simultaneously.

    Examples
    --------
    >>> x = np.arange(10)
    >>> np.roll(x, 2)
    array([8., 9., 0., 1., 2., 3., 4., 5., 6., 7.])
    >>> np.roll(x, -2)
    array([2., 3., 4., 5., 6., 7., 8., 9., 0., 1.])

    >>> x2 = np.reshape(x, (2,5))
    >>> x2
    array([[0., 1., 2., 3., 4.],
           [5., 6., 7., 8., 9.]])
    >>> np.roll(x2, 1)
    array([[9., 0., 1., 2., 3.],
           [4., 5., 6., 7., 8.]])
    >>> np.roll(x2, -1)
    array([[1., 2., 3., 4., 5.],
           [6., 7., 8., 9., 0.]])
    >>> np.roll(x2, 1, axis=0)
    array([[5., 6., 7., 8., 9.],
           [0., 1., 2., 3., 4.]])
    >>> np.roll(x2, -1, axis=0)
    array([[5., 6., 7., 8., 9.],
           [0., 1., 2., 3., 4.]])
    >>> np.roll(x2, 1, axis=1)
    array([[4., 0., 1., 2., 3.],
           [9., 5., 6., 7., 8.]])
    >>> np.roll(x2, -1, axis=1)
    array([[1., 2., 3., 4., 0.],
           [6., 7., 8., 9., 5.]])
   """
    return _mx_nd_np.roll(a, shift, axis=axis)


@set_module('mxnet.numpy')
def rot90(m, k=1, axes=(0, 1)):
    """
    Rotate an array by 90 degrees in the plane specified by axes.
    Rotation direction is from the first towards the second axis.

    Parameters
    ----------
    m : ndarray
        Array of two or more dimensions.
    k : integer
        Number of times the array is rotated by 90 degrees.
    axes: (2,) array_like
        The array is rotated in the plane defined by the axes.
        Axes must be different.

    Returns
    -------
    y : ndarray
        A rotated view of `m`.

    Notes
    -----
    rot90(m, k=1, axes=(1,0)) is the reverse of rot90(m, k=1, axes=(0,1))
    rot90(m, k=1, axes=(1,0)) is equivalent to rot90(m, k=-1, axes=(0,1))

    Examples
    --------
    >>> m = np.array([[1,2],[3,4]], 'int')
    >>> m
    array([[1, 2],
           [3, 4]], dtype=int64)
    >>> np.rot90(m)
    array([[2, 4],
           [1, 3]], dtype=int64)
    >>> np.rot90(m, 2)
    array([[4, 3],
           [2, 1]], dtype=int64)
    >>> m = np.arange(8).reshape((2,2,2))
    >>> np.rot90(m, 1, (1,2))
    array([[[1., 3.],
            [0., 2.]],

           [[5., 7.],
            [4., 6.]]])
    """
    return _mx_nd_np.rot90(m, k=k, axes=axes)


@set_module('mxnet.numpy')
def hsplit(ary, indices_or_sections):
    """Split an array into multiple sub-arrays horizontally (column-wise).
    This is equivalent to ``split`` with ``axis=0`` if ``ary`` has one
    dimension, and otherwise that with ``axis=1``.

    Parameters
    ----------
    ary : ndarray
        Array to be divided into sub-arrays.
    indices_or_sections : int, list of ints or tuple of ints.
        If `indices_or_sections` is an integer, N, the array will be divided
        into N equal arrays along `axis`.  If such a split is not possible,
        an error is raised.
        If `indices_or_sections` is a list of sorted integers, the entries
        indicate where along `axis` the array is split.
        If an index exceeds the dimension of the array along `axis`,
        it will raises errors. so index must less than or euqal to
        the dimension of the array along axis.

    Returns
    -------
    sub-arrays : list of ndarrays
        A list of sub-arrays.

    Notes
    ------
    - If `indices_or_sections` is given as an integer, but a split
      does not result in equal division.It will raises ValueErrors.
    - If indices_or_sections is an integer, and the number is 1, it will
      raises an error. Because single output from split is not supported yet...

    See Also
    --------
    split : Split an array into multiple sub-arrays of equal size.

    Examples
    --------
    >>> x = np.arange(16.0).reshape(4, 4)
    >>> x
    array([[ 0.,  1.,  2.,  3.],
           [ 4.,  5.,  6.,  7.],
           [ 8.,  9., 10., 11.],
           [12., 13., 14., 15.]])
    >>> np.hsplit(x, 2)
    [array([[ 0.,  1.],
           [ 4.,  5.],
           [ 8.,  9.],
           [12., 13.]]),
    array([[ 2.,  3.],
           [ 6.,  7.],
           [10., 11.],
           [14., 15.]])]
    >>> np.hsplit(x, [3, 6])
    [array([[ 0.,  1.,  2.],
           [ 4.,  5.,  6.],
           [ 8.,  9., 10.],
           [12., 13., 14.]]),
    array([[ 3.],
           [ 7.],
           [11.],
           [15.]]),
    array([], shape=(4, 0), dtype=float32)]
    With a higher dimensional array the split is still along the second axis.
    >>> x = np.arange(8.0).reshape(2, 2, 2)
    >>> x
    array([[[ 0.,  1.],
            [ 2.,  3.]],
           [[ 4.,  5.],
            [ 6.,  7.]]])
    >>> np.hsplit(x, 2)
    [array([[[ 0.,  1.]],
            [[ 4.,  5.]]]),
     array([[[ 2.,  3.]],
            [[ 6.,  7.]]])]
    If ``ary`` has one dimension, 'axis' = 0.
    >>> x = np.arange(4)
    array([0., 1., 2., 3.])
    >>> np.hsplit(x, 2)
    [array([0., 1.]), array([2., 3.])]
    If you want to produce an empty sub-array, you can see an example.
    >>> np.hsplit(x, [2, 2])
    [array([0., 1.]), array([], dtype=float32), array([2., 3.])]
    """
    return _mx_nd_np.hsplit(ary, indices_or_sections)


@set_module('mxnet.numpy')
def einsum(*operands, **kwargs):
    r"""
    einsum(subscripts, *operands, out=None, optimize=False)

    Evaluates the Einstein summation convention on the operands.

    Using the Einstein summation convention, many common multi-dimensional,
    linear algebraic array operations can be represented in a simple fashion.
    In *implicit* mode `einsum` computes these values.

    In *explicit* mode, `einsum` provides further flexibility to compute
    other array operations that might not be considered classical Einstein
    summation operations, by disabling, or forcing summation over specified
    subscript labels.

    See the notes and examples for clarification.

    Parameters
    ----------
    subscripts : str
        Specifies the subscripts for summation as comma separated list of
        subscript labels. An implicit (classical Einstein summation)
        calculation is performed unless the explicit indicator '->' is
        included as well as subscript labels of the precise output form.
    operands : list of ndarray
        These are the arrays for the operation.
    out : ndarray, optional
        If provided, the calculation is done into this array.
    optimize : {False, True}, optional
        Controls if intermediate optimization should occur. No optimization
        will occur if False. Defaults to False.

    Returns
    -------
    output : ndarray
        The calculation based on the Einstein summation convention.

    Notes
    -----
    The Einstein summation convention can be used to compute
    many multi-dimensional, linear algebraic array operations. `einsum`
    provides a succinct way of representing these.

    A non-exhaustive list of these operations,
    which can be computed by `einsum`, is shown below along with examples:

    * Trace of an array, :py:func:`np.trace`.
    * Return a diagonal, :py:func:`np.diag`.
    * Array axis summations, :py:func:`np.sum`.
    * Transpositions and permutations, :py:func:`np.transpose`.
    * Matrix multiplication and dot product, :py:func:`np.matmul` :py:func:`np.dot`.
    * Vector inner and outer products, :py:func:`np.inner` :py:func:`np.outer`.
    * Broadcasting, element-wise and scalar multiplication, :py:func:`np.multiply`.
    * Tensor contractions, :py:func:`np.tensordot`.

    The subscripts string is a comma-separated list of subscript labels,
    where each label refers to a dimension of the corresponding operand.
    Whenever a label is repeated it is summed, so ``np.einsum('i,i', a, b)``
    is equivalent to :py:func:`np.inner(a,b) <np.inner>`. If a label
    appears only once, it is not summed, so ``np.einsum('i', a)`` produces a
    view of ``a`` with no changes. A further example ``np.einsum('ij,jk', a, b)``
    describes traditional matrix multiplication and is equivalent to
    :py:func:`np.matmul(a,b) <np.matmul>`. Repeated subscript labels in one
    operand take the diagonal. For example, ``np.einsum('ii', a)`` is equivalent
    to :py:func:`np.trace(a) <np.trace>`.

    In *implicit mode*, the chosen subscripts are important
    since the axes of the output are reordered alphabetically.  This
    means that ``np.einsum('ij', a)`` doesn't affect a 2D array, while
    ``np.einsum('ji', a)`` takes its transpose. Additionally,
    ``np.einsum('ij,jk', a, b)`` returns a matrix multiplication, while,
    ``np.einsum('ij,jh', a, b)`` returns the transpose of the
    multiplication since subscript 'h' precedes subscript 'i'.

    In *explicit mode* the output can be directly controlled by
    specifying output subscript labels.  This requires the
    identifier '->' as well as the list of output subscript labels.
    This feature increases the flexibility of the function since
    summing can be disabled or forced when required. The call
    ``np.einsum('i->', a)`` is like :py:func:`np.sum(a, axis=-1) <np.sum>`,
    and ``np.einsum('ii->i', a)`` is like :py:func:`np.diag(a) <np.diag>`.
    The difference is that `einsum` does not allow broadcasting by default.
    Additionally ``np.einsum('ij,jh->ih', a, b)`` directly specifies the
    order of the output subscript labels and therefore returns matrix
    multiplication, unlike the example above in implicit mode.

    To enable and control broadcasting, use an ellipsis.  Default
    NumPy-style broadcasting is done by adding an ellipsis
    to the left of each term, like ``np.einsum('...ii->...i', a)``.
    To take the trace along the first and last axes,
    you can do ``np.einsum('i...i', a)``, or to do a matrix-matrix
    product with the left-most indices instead of rightmost, one can do
    ``np.einsum('ij...,jk...->ik...', a, b)``.

    When there is only one operand, no axes are summed, and no output
    parameter is provided, a view into the operand is returned instead
    of a new array.  Thus, taking the diagonal as ``np.einsum('ii->i', a)``
    produces a view.

    The ``optimize`` argument which will optimize the contraction order
    of an einsum expression. For a contraction with three or more operands this
    can greatly increase the computational efficiency at the cost of a larger
    memory footprint during computation.

    Typically a 'greedy' algorithm is applied which empirical tests have shown
    returns the optimal path in the majority of cases. 'optimal' is not supported
    for now.

    This function differs from the original `numpy.einsum
    <https://docs.scipy.org/doc/numpy/reference/generated/numpy.einsum.html>`_ in
    the following way(s):

    - Does not support 'optimal' strategy
    - Does not support the alternative subscript like
        `einsum(op0, sublist0, op1, sublist1, ..., [sublistout])`
    - Does not produce view in any cases

    Examples
    --------
    >>> a = np.arange(25).reshape(5,5)
    >>> b = np.arange(5)
    >>> c = np.arange(6).reshape(2,3)

    Trace of a matrix:

    >>> np.einsum('ii', a)
    array(60.)

    Extract the diagonal (requires explicit form):

    >>> np.einsum('ii->i', a)
    array([ 0.,  6., 12., 18., 24.])

    Sum over an axis (requires explicit form):

    >>> np.einsum('ij->i', a)
    array([ 10.,  35.,  60.,  85., 110.])
    >>> np.sum(a, axis=1)
    array([ 10.,  35.,  60.,  85., 110.])

    For higher dimensional arrays summing a single axis can be done with ellipsis:

    >>> np.einsum('...j->...', a)
    array([ 10.,  35.,  60.,  85., 110.])

    Compute a matrix transpose, or reorder any number of axes:

    >>> np.einsum('ji', c)
    array([[0., 3.],
           [1., 4.],
           [2., 5.]])
    >>> np.einsum('ij->ji', c)
    array([[0., 3.],
           [1., 4.],
           [2., 5.]])
    >>> np.transpose(c)
    array([[0., 3.],
           [1., 4.],
           [2., 5.]])

    Vector inner products:

    >>> np.einsum('i,i', b, b)
    array(30.)

    Matrix vector multiplication:

    >>> np.einsum('ij,j', a, b)
    array([ 30.,  80., 130., 180., 230.])
    >>> np.dot(a, b)
    array([ 30.,  80., 130., 180., 230.])
    >>> np.einsum('...j,j', a, b)
    array([ 30.,  80., 130., 180., 230.])

    Broadcasting and scalar multiplication:

    >>> np.einsum('..., ...', np.array(3), c)
    array([[ 0.,  3.,  6.],
           [ 9., 12., 15.]])
    >>> np.einsum(',ij', np.array(3), c)
    array([[ 0.,  3.,  6.],
           [ 9., 12., 15.]])
    >>> np.multiply(3, c)
    array([[ 0.,  3.,  6.],
           [ 9., 12., 15.]])

    Vector outer product:

    >>> np.einsum('i,j', np.arange(2)+1, b)
    array([[0., 1., 2., 3., 4.],
           [0., 2., 4., 6., 8.]])

    Tensor contraction:

    >>> a = np.arange(60.).reshape(3,4,5)
    >>> b = np.arange(24.).reshape(4,3,2)
    >>> np.einsum('ijk,jil->kl', a, b)
    array([[4400., 4730.],
           [4532., 4874.],
           [4664., 5018.],
           [4796., 5162.],
           [4928., 5306.]])

    Example of ellipsis use:

    >>> a = np.arange(6).reshape((3,2))
    >>> b = np.arange(12).reshape((4,3))
    >>> np.einsum('ki,jk->ij', a, b)
    array([[10., 28., 46., 64.],
           [13., 40., 67., 94.]])
    >>> np.einsum('ki,...k->i...', a, b)
    array([[10., 28., 46., 64.],
           [13., 40., 67., 94.]])
    >>> np.einsum('k...,jk', a, b)
    array([[10., 28., 46., 64.],
           [13., 40., 67., 94.]])

    Chained array operations. For more complicated contractions, speed ups
    might be achieved by repeatedly computing a 'greedy' path. Performance
    improvements can be particularly significant with larger arrays:

    >>> a = np.ones(64).reshape(2,4,8)
    # Basic `einsum`: ~42.22ms  (benchmarked on 3.4GHz Intel Xeon.)
    >>> for iteration in range(500):
    ...     np.einsum('ijk,ilm,njm,nlk,abc->',a,a,a,a,a)
    # Greedy `einsum` (faster optimal path approximation): ~0.117ms
    >>> for iteration in range(500):
    ...     np.einsum('ijk,ilm,njm,nlk,abc->',a,a,a,a,a, optimize=True)
    """
    return _mx_nd_np.einsum(*operands, **kwargs)


@set_module('mxnet.numpy')
def insert(arr, obj, values, axis=None):
    """
    Insert values along the given axis before the given indices.

    Parameters
    ----------
    arr : ndarray
        Input array.
    obj : int, slice or ndarray of int64
        Object that defines the index or indices before which `values` is
        inserted.
        Support for multiple insertions when `obj` is a single scalar or a
        sequence with one element (only support int32 and int64 element).
    values : ndarray
        Values to insert into `arr`.
        If the type of values is different from that of arr, values is converted
        to the type of arr.
    axis : int, optional
        Axis along which to insert `values`.  If `axis` is None then `arr`
        is flattened first.

    Returns
    -------
    out : ndarray
        A copy of `arr` with `values` inserted.  Note that `insert`
        does not occur in-place: a new array is returned. If
        `axis` is None, `out` is a flattened array.

    Notes
    -----
    - Note that for higher dimensional inserts `obj=0` behaves very different
    from `obj=[0]` just like `arr[:,0,:] = values` is different from
    `arr[:,[0],:] = values`.
    - If obj is a ndarray, it's dtype only supports int64

    Examples
    --------
    >>> a = np.array([[1, 1], [2, 2], [3, 3]])
    >>> a
    array([[1., 1.],
           [2., 2.],
           [3., 3.]])
    >>> np.insert(a, 1, np.array(5))
    array([1., 5., 1., 2., 2., 3., 3.])
    >>> np.insert(a, 1, np.array(5), axis=1)
    array([[1., 5., 1.],
           [2., 5., 2.],
           [3., 5., 3.]])

    Difference between sequence and scalars:

    >>> np.insert(a, np.array([1], dtype=np.int64), np.array([[1],[2],[3]]), axis=1)
    array([[1., 1., 1.],
           [2., 2., 2.],
           [3., 3., 3.]])
    >>> np.insert(a, 1, np.array([1, 2, 3]), axis=1)
    array([[1., 1., 1.],
           [2., 2., 2.],
           [3., 3., 3.]])

    >>> b = a.flatten()
    >>> b
    array([1., 1., 2., 2., 3., 3.])
    >>> np.insert(b, np.array([2, 2], dtype=np.int64), np.array([5, 6]))
    array([1., 1., 5., 6., 2., 2., 3., 3.])

    >>> np.insert(b, slice(2, 4), np.array([5, 6]))
    array([1., 1., 5., 2., 6., 2., 3., 3.])

    # type casting
    >>> np.insert(b.astype(np.int32), np.array([2, 2],dtype='int64'), np.array([7.13, False]))
    array([1, 1, 7, 0, 2, 2, 3, 3], dtype=int32)

    >>> x = np.arange(8).reshape(2, 4)
    >>> idx = np.array([1, 3], dtype=np.int64)
    >>> np.insert(x, idx, np.array([999]), axis=1)
    array([[  0., 999.,   1.,   2., 999.,   3.],
           [  4., 999.,   5.,   6., 999.,   7.]])
    """
    return _mx_nd_np.insert(arr, obj, values, axis=axis)


@set_module('mxnet.numpy')
def nonzero(a):
    """
    Return the indices of the elements that are non-zero.

    Returns a tuple of arrays, one for each dimension of `a`,
    containing the indices of the non-zero elements in that
    dimension. The values in `a` are always returned in
    row-major, C-style order.

    To group the indices by element, rather than dimension, use `argwhere`,
    which returns a row for each non-zero element.

    Parameters
    ----------
    a : ndarray
        Input array.

    Returns
    -------
    tuple_of_arrays : tuple
        Indices of elements that are non-zero.

    See Also
    --------
    ndarray.nonzero :
        Equivalent ndarray method.

    Notes
    -----
    While the nonzero values can be obtained with ``a[nonzero(a)]``, it is
    recommended to use ``x[x.astype(bool)]`` or ``x[x != 0]`` instead, which
    will correctly handle 0-d arrays.

    Examples
    --------
    >>> x = np.array([[3, 0, 0], [0, 4, 0], [5, 6, 0]])
    >>> x
    array([[3, 0, 0],
           [0, 4, 0],
           [5, 6, 0]], dtype=int32)
    >>> np.nonzero(x)
    (array([0, 1, 2, 2], dtype=int64), array([0, 1, 0, 1], dtype=int64))

    >>> x[np.nonzero(x)]
    array([3, 4, 5, 6])
    >>> np.transpose(np.stack(np.nonzero(x)))
    array([[0, 0],
           [1, 1],
           [2, 0],
           [2, 1]], dtype=int64)

    A common use for ``nonzero`` is to find the indices of an array, where
    a condition is True.  Given an array `a`, the condition `a` > 3 is a
    boolean array and since False is interpreted as 0, np.nonzero(a > 3)
    yields the indices of the `a` where the condition is true.

    >>> a = np.array([[1, 2, 3], [4, 5, 6], [7, 8, 9]], dtype=np.int32)
    >>> a > 3
    array([[False, False, False],
           [ True,  True,  True],
           [ True,  True,  True]])
    >>> np.nonzero(a > 3)
    (array([1, 1, 1, 2, 2, 2], dtype=int64), array([0, 1, 2, 0, 1, 2], dtype=int64))

    Using this result to index `a` is equivalent to using the mask directly:

    >>> a[np.nonzero(a > 3)]
    array([4, 5, 6, 7, 8, 9], dtype=int32)
    >>> a[a > 3]
    array([4, 5, 6, 7, 8, 9], dtype=int32)

    ``nonzero`` can also be called as a method of the array.

    >>> (a > 3).nonzero()
    (array([1, 1, 1, 2, 2, 2], dtype=int64), array([0, 1, 2, 0, 1, 2], dtype=int64))
    """
    return _mx_nd_np.nonzero(a)


@set_module('mxnet.numpy')
def percentile(a, q, axis=None, out=None, overwrite_input=None, interpolation='linear', keepdims=False): # pylint: disable=too-many-arguments
    """
    Compute the q-th percentile of the data along the specified axis.
    Returns the q-th percentile(s) of the array elements.

    Parameters
    ----------
    a : array_like
        Input array
    q : array_like
        Percentile or sequence of percentiles to compute.
    axis : {int, tuple of int, None}, optional
        Axis or axes along which the percentiles are computed. The default is to
        compute the percentile(s) along a flattened version of the array.
    out : ndarray, optional
        Alternative output array in which to place the result. It must have the same
        shape and buffer length as the expected output, but the type (of the output)
        will be cast if necessary.
    overwrite_input : bool, optional (Not supported yet)
        If True, then allow the input array a to be modified by intermediate calculations,
        to save memory. In this case, the contents of the input a after this function
        completes is undefined.
    interpolation : {'linear', 'lower', 'higher', 'midpoint', 'nearest'}
        This optional parameter specifies the interpolation method to use when the
        desired percentile lies between two data points i < j:
        'linear': i + (j - i) * fraction, where fraction is the fractional part of the
        index surrounded by i and j.
        'lower': i.
        'higher': j.
        'nearest': i or j, whichever is nearest.
        'midpoint': (i + j) / 2.
    keepdims : bool, optional
        If this is set to True, the axes which are reduced are left in the result as
        dimensions with size one. With this option, the result will broadcast
        correctly against the original array a.

    Returns
    -------
    percentile : scalar or ndarray
        Output array.

    Examples
    --------
    >>> a = np.array([[10, 7, 4], [3, 2, 1]])
    >>> a
    array([[10,  7,  4],
        [ 3,  2,  1]])
    >>> np.percentile(a, np.array(50))
    array(3.5)
    >>> np.percentile(a, np.array(50), axis=0)
    array([6.5, 4.5, 2.5])
    >>> np.percentile(a, np.array(50), axis=1)
    array([7.,  2.])
    >>> np.percentile(a, np.array(50), axis=1, keepdims=True)
    array([[7.],
        [2.]])

    >>> m = np.percentile(a, np.array(50), axis=0)
    >>> out = np.zeros_like(m)
    >>> np.percentile(a, np.array(50), axis=0, out=out)
    array([6.5, 4.5, 2.5])
    >>> m
    array([6.5, 4.5, 2.5])
    """
    return _mx_nd_np.percentile(a, q, axis=axis, out=out, overwrite_input=overwrite_input,
                                interpolation=interpolation, keepdims=keepdims)


@set_module('mxnet.numpy')
def median(a, axis=None, out=None, overwrite_input=None, keepdims=False):
    r"""
    Compute the median along the specified axis.
    Returns the median of the array elements.
    Parameters
    ----------
    a : array_like
        Input array or object that can be converted to an array.
    axis : {int, sequence of int, None}, optional
        Axis or axes along which the medians are computed. The default
        is to compute the median along a flattened version of the array.
        A sequence of axes is supported since version 1.9.0.
    out : ndarray, optional
        Alternative output array in which to place the result. It must
        have the same shape and buffer length as the expected output,
        but the type (of the output) will be cast if necessary.
    keepdims : bool, optional
        If this is set to True, the axes which are reduced are left
        in the result as dimensions with size one. With this option,
        the result will broadcast correctly against the original `arr`.
    Returns
    -------
    median : ndarray
        A new array holding the result. If the input contains integers
        or floats smaller than ``float32``, then the output data-type is
        ``np.float32``.  Otherwise, the data-type of the output is the
        same as that of the input. If `out` is specified, that array is
        returned instead.
    See Also
    --------
    mean, percentile
    Examples
    --------
    >>> a = np.array([[10, 7, 4], [3, 2, 1]])
    >>> a
    array([[10,  7,  4],
        [ 3,  2,  1]])
    >>> np.median(a)
    3.5
    >>> np.median(a, axis=0)
    array([6.5, 4.5, 2.5])
    >>> np.median(a, axis=1)
    array([7.,  2.])
    """
    return _mx_nd_np.median(a, axis=axis, overwrite_input=overwrite_input,
                            keepdims=keepdims, out=out)


@set_module('mxnet.numpy')
def quantile(a, q, axis=None, out=None, overwrite_input=None, interpolation='linear', keepdims=False): # pylint: disable=too-many-arguments
    """
    Compute the q-th quantile of the data along the specified axis.
    New in version 1.15.0.
    Parameters
    ----------
    a : ndarray
        Input array or object that can be converted to an array.
    q : ndarray
        Quantile or sequence of quantiles to compute, which must be between 0 and 1 inclusive.
    axis : {int, tuple of int, None}, optional
        Axis or axes along which the quantiles are computed.
        The default is to compute the quantile(s) along a flattened version of the array.
    out : ndarray, optional
        Alternative output array in which to place the result.
        It must have the same shape and buffer length as the expected output,
        but the type (of the output) will be cast if necessary.
    interpolation : {'linear', 'lower', 'higher', 'midpoint', 'nearest'}
        This optional parameter specifies the interpolation method to use
        when the desired quantile lies between two data points i < j:
            linear: i + (j - i) * fraction, where fraction is the fractional part of the index surrounded by i and j.
            lower: i.
            higher: j.
            nearest: i or j, whichever is nearest.
            midpoint: (i + j) / 2.
    keepdims : bool, optional
        If this is set to True, the axes which are reduced are left in the result as dimensions with size one.
        With this option, the result will broadcast correctly against the original array a.
    Returns
    -------
    quantile : ndarray
        If q is a single quantile and axis=None, then the result is a scalar.
        If multiple quantiles are given, first axis of the result corresponds to the quantiles.
        The other axes are the axes that remain after the reduction of a.
        If out is specified, that array is returned instead.
    See also
    --------
    mean
    Notes
    -----
    Given a vector V of length N, the q-th quantile of V is the value q of the way from the minimum
    to the maximum in a sorted copy of V. The values and distances of the two nearest neighbors
    as well as the interpolation parameter will determine the quantile if the normalized ranking
    does not match the location of q exactly. This function is the same as the median if q=0.5,
    the same as the minimum if q=0.0 and the same as the maximum if q=1.0.
    This function differs from the original `numpy.quantile
    <https://numpy.org/devdocs/reference/generated/numpy.quantile.html>`_ in
    the following aspects:
    - q must be ndarray type even if it is a scalar
    - do not support overwrite_input
    Examples
    --------
    >>> a = np.array([[10, 7, 4], [3, 2, 1]])
    >>> a
    array([[10., 7., 4.],
           [3., 2., 1.]])
    >>> q = np.array(0.5)
    >>> q
    array(0.5)
    >>> np.quantile(a, q)
    array(3.5)
    >>> np.quantile(a, q, axis=0)
    array([6.5, 4.5, 2.5])
    >>> np.quantile(a, q, axis=1)
    array([7., 2.])
    >>> np.quantile(a, q, axis=1, keepdims=True)
    array([[7.],
           [2.]])
    >>> m = np.quantile(a, q, axis=0)
    >>> out = np.zeros_like(m)
    >>> np.quantile(a, q, axis=0, out=out)
    array([6.5, 4.5, 2.5])
    >>> out
    array([6.5, 4.5, 2.5])
    """
    return _mx_nd_np.quantile(a, q, axis=axis, out=out, overwrite_input=overwrite_input,
                              interpolation=interpolation, keepdims=keepdims)


@set_module('mxnet.numpy')
def shares_memory(a, b, max_work=None):
    """
    Determine if two arrays share memory

    Parameters
    ----------
    a, b : ndarray
        Input arrays

    Returns
    -------
    out : bool

    See Also
    --------
    may_share_memory

    Examples
    --------
    >>> np.may_share_memory(np.array([1,2]), np.array([5,8,9]))
    False

    This function differs from the original `numpy.shares_memory
    <https://docs.scipy.org/doc/numpy/reference/generated/numpy.shares_memory.html>`_ in
    the following way(s):

    - Does not support `max_work`, it is a dummy argument
    - Actually it is same as `may_share_memory` in MXNet DeepNumPy
    """
    return _mx_nd_np.shares_memory(a, b, max_work)


@set_module('mxnet.numpy')
def may_share_memory(a, b, max_work=None):
    """
    Determine if two arrays might share memory

    A return of True does not necessarily mean that the two arrays
    share any element.  It just means that they *might*.

    Only the memory bounds of a and b are checked by default.

    Parameters
    ----------
    a, b : ndarray
        Input arrays

    Returns
    -------
    out : bool

    See Also
    --------
    shares_memory

    Examples
    --------
    >>> np.may_share_memory(np.array([1,2]), np.array([5,8,9]))
    False
    >>> x = np.zeros([3, 4])
    >>> np.may_share_memory(x[:,0], x[:,1])
    True

    This function differs from the original `numpy.may_share_memory
    <https://docs.scipy.org/doc/numpy/reference/generated/numpy.may_share_memory.html>`_ in
    the following way(s):

    - Does not support `max_work`, it is a dummy argument
    - Actually it is same as `shares_memory` in MXNet DeepNumPy
    """
    return _mx_nd_np.may_share_memory(a, b, max_work)


@set_module('mxnet.numpy')
def diff(a, n=1, axis=-1, prepend=None, append=None):  # pylint: disable=redefined-outer-name
    r"""
    Calculate the n-th discrete difference along the given axis.

    Parameters
    ----------
    a : ndarray
        Input array
    n : int, optional
        The number of times values are differenced. If zero, the input is returned as-is.
    axis : int, optional
        The axis along which the difference is taken, default is the last axis.
    prepend, append : ndarray, optional
        Not supported yet

    Returns
    -------
    diff : ndarray
        The n-th differences.
        The shape of the output is the same as a except along axis where the dimension is smaller by n.
        The type of the output is the same as the type of the difference between any two elements of a.
        This is the same as the type of a in most cases.

    Examples
    --------
    >>> x = np.array([1, 2, 4, 7, 0])
    >>> np.diff(x)
    array([ 1,  2,  3, -7])
    >>> np.diff(x, n=2)
    array([  1,   1, -10])

    >>> x = np.array([[1, 3, 6, 10], [0, 5, 6, 8]])
    >>> np.diff(x)
    array([[2, 3, 4],
        [5, 1, 2]])
    >>> np.diff(x, axis=0)
    array([[-1,  2,  0, -2]])

    Notes
    -----
    Optional inputs `prepend` and `append` are not supported yet
    """
    if (prepend or append):
        raise NotImplementedError('prepend and append options are not supported yet')
    return _mx_nd_np.diff(a, n=n, axis=axis)


@set_module('mxnet.numpy')
def ediff1d(ary, to_end=None, to_begin=None):
    """
    The differences between consecutive elements of an array.

    Parameters
    ----------
    ary : ndarray
        If necessary, will be flattened before the differences are taken.
    to_end : ndarray or scalar, optional
        Number(s) to append at the end of the returned differences.
    to_begin : ndarray or scalar, optional
        Number(s) to prepend at the beginning of the returned differences.

    Returns
    -------
    ediff1d : ndarray
        The differences. Loosely, this is ``ary.flat[1:] - ary.flat[:-1]``.

    Examples
    --------
    >>> x = np.array([1, 2, 4, 7, 0])
    >>> np.ediff1d(x)
    array([ 1.,  2.,  3., -7.])

    >>> np.ediff1d(x, to_begin=-99, to_end=np.array([88, 99]))
    rray([-99.,   1.,   2.,   3.,  -7.,  88.,  99.])

    The returned array is always 1D.

    >>> y = np.array([[1, 2, 4], [1, 6, 24]])
    >>> np.ediff1d(y)
    array([ 1.,  2., -3.,  5., 18.])

    >>> np.ediff1d(x, to_begin=y)
    array([ 1.,  2.,  4.,  1.,  6., 24.,  1.,  2.,  3., -7.])
    """
    return _mx_nd_np.ediff1d(ary, to_end=to_end, to_begin=to_begin)


@set_module('mxnet.numpy')
def resize(a, new_shape):
    """
    Return a new array with the specified shape.
    If the new array is larger than the original array, then the new
    array is filled with repeated copies of `a`.  Note that this behavior
    is different from a.resize(new_shape) which fills with zeros instead
    of repeated copies of `a`.

    Parameters
    ----------
    a : ndarray
        Array to be resized.
    new_shape : int or tuple of int
        Shape of resized array.

    Returns
    -------
    reshaped_array : ndarray
        The new array is formed from the data in the old array, repeated
        if necessary to fill out the required number of elements.  The
        data are repeated in the order that they are stored in memory.

    See Also
    --------
    ndarray.resize : resize an array in-place.

    Notes
    -----
    Warning: This functionality does **not** consider axes separately,
    i.e. it does not apply interpolation/extrapolation.
    It fills the return array with the required number of elements, taken
    from `a` as they are laid out in memory, disregarding strides and axes.
    (This is in case the new shape is smaller. For larger, see above.)
    This functionality is therefore not suitable to resize images,
    or data where each axis represents a separate and distinct entity.

    Examples
    --------
    >>> a = np.array([[0, 1], [2, 3]])
    >>> np.resize(a, (2, 3))
    array([[0., 1., 2.],
           [3., 0., 1.]])
    >>> np.resize(a, (1, 4))
    array([[0., 1., 2., 3.]])
    >>> np.resize(a,(2, 4))
    array([[0., 1., 2., 3.],
           [0., 1., 2., 3.]])
    """
    return _mx_nd_np.resize(a, new_shape)


@set_module('mxnet.numpy')
def interp(x, xp, fp, left=None, right=None, period=None):  # pylint: disable=too-many-arguments
    """
    One-dimensional linear interpolation.
    Returns the one-dimensional piecewise linear interpolant to a function
    with given values at discrete data-points.

    Parameters
    ----------
    x : ndarray
        The x-coordinates of the interpolated values.
    xp : 1-D array of floats
        The x-coordinates of the data points, must be increasing if argument
        `period` is not specified. Otherwise, `xp` is internally sorted after
        normalizing the periodic boundaries with ``xp = xp % period``.
    fp : 1-D array of floats
        The y-coordinates of the data points, same length as `xp`.
    left : optional float corresponding to fp
        Value to return for `x < xp[0]`, default is `fp[0]`.
    right : optional float corresponding to fp
        Value to return for `x > xp[-1]`, default is `fp[-1]`.
    period : None or float, optional
        A period for the x-coordinates. This parameter allows the proper
        interpolation of angular x-coordinates. Parameters `left` and `right`
        are ignored if `period` is specified.
        .. versionadded:: 1.10.0

    Returns
    -------
    y : float (corresponding to fp) or ndarray
        The interpolated values, same shape as `x`.
    Raises
    ------
    ValueError
        If `xp` and `fp` have different length
        If `xp` or `fp` are not 1-D sequences
        If `period == 0`

    Notes
    -----
    Does not check that the x-coordinate sequence `xp` is increasing.
    If `xp` is not increasing, the results are nonsense.
    A simple check for increasing is::
        np.all(np.diff(xp) > 0)

    Examples
    --------
    >>> xp = [1, 2, 3]
    >>> fp = [3, 2, 0]
    >>> np.interp(2.5, xp, fp)
    1.0
    >>> np.interp([0, 1, 1.5, 2.72, 3.14], xp, fp)
    array([ 3. ,  3. ,  2.5 ,  0.56,  0. ])
    >>> UNDEF = -99.0
    >>> np.interp(3.14, xp, fp, right=UNDEF)
    -99.0
    Plot an interpolant to the sine function:
    >>> x = np.linspace(0, 2*np.pi, 10)
    >>> y = np.sin(x)
    >>> xvals = np.linspace(0, 2*np.pi, 50)
    >>> yinterp = np.interp(xvals, x, y)
    >>> import matplotlib.pyplot as plt
    >>> plt.plot(x, y, 'o')
    [<matplotlib.lines.Line2D object at 0x...>]
    >>> plt.plot(xvals, yinterp, '-x')
    [<matplotlib.lines.Line2D object at 0x...>]
    >>> plt.show()
    Interpolation with periodic x-coordinates:
    >>> x = [-180, -170, -185, 185, -10, -5, 0, 365]
    >>> xp = [190, -190, 350, -350]
    >>> fp = [5, 10, 3, 4]
    >>> np.interp(x, xp, fp, period=360)
    array([7.5, 5., 8.75, 6.25, 3., 3.25, 3.5, 3.75])
    """
    return _mx_nd_np.interp(x, xp, fp, left=left, right=right, period=period)


# pylint: disable=redefined-outer-name
@set_module('mxnet.numpy')
def full_like(a, fill_value, dtype=None, order='C', ctx=None, out=None): # pylint: disable=too-many-arguments
    """
    Return a full array with the same shape and type as a given array.

    Parameters
    ----------
    a : ndarray
        The shape and data-type of `a` define these same attributes of
        the returned array.
    fill_value : scalar
        Fill value.
    dtype : data-type, optional
        Overrides the data type of the result.
        Temporarily do not support boolean type.
    order : {'C'}, optional
        Whether to store multidimensional data in C- or Fortran-contiguous
        (row- or column-wise) order in memory. Currently only supports C order.
    ctx: to specify the device, e.g. the i-th GPU.
    out : ndarray or None, optional
        A location into which the result is stored.
        If provided, it must have the same shape and dtype as input ndarray.
        If not provided or `None`, a freshly-allocated array is returned.

    Returns
    -------
    out : ndarray
        Array of `fill_value` with the same shape and type as `a`.

    See Also
    --------
    empty_like : Return an empty array with shape and type of input.
    ones_like : Return an array of ones with shape and type of input.
    zeros_like : Return an array of zeros with shape and type of input.
    full : Return a new array of given shape filled with value.

    Examples
    --------
    >>> x = np.arange(6, dtype=int)
    >>> np.full_like(x, 1)
    array([1, 1, 1, 1, 1, 1], dtype=int64)
    >>> np.full_like(x, 0.1)
    array([0, 0, 0, 0, 0, 0], dtype=int64)
    >>> np.full_like(x, 0.1, dtype=np.float64)
    array([0.1, 0.1, 0.1, 0.1, 0.1, 0.1], dtype=float64)
    >>> np.full_like(x, np.nan, dtype=np.float64)
    array([nan, nan, nan, nan, nan, nan], dtype=float64)
    >>> y = np.arange(6, dtype=np.float32)
    >>> np.full_like(y, 0.1)
    array([0.1, 0.1, 0.1, 0.1, 0.1, 0.1])
    """
    return _mx_nd_np.full_like(a, fill_value=fill_value, dtype=dtype, order=order, ctx=ctx, out=out)
# pylint: enable=redefined-outer-name


# pylint: disable=redefined-outer-name
@set_module('mxnet.numpy')
def zeros_like(a, dtype=None, order='C', ctx=None, out=None):
    """
    Return an array of zeros with the same shape and type as a given array.

    Parameters
    ----------
    a : ndarray
        The shape and data-type of `a` define these same attributes of
        the returned array.
    dtype : data-type, optional
        Overrides the data type of the result.
        Temporarily do not support boolean type.
    order : {'C'}, optional
        Whether to store multidimensional data in C- or Fortran-contiguous
        (row- or column-wise) order in memory. Currently only supports C order.
    ctx: to specify the device, e.g. the i-th GPU.
    out : ndarray or None, optional
        A location into which the result is stored.
        If provided, it must have the same shape and dtype as input ndarray.
        If not provided or `None`, a freshly-allocated array is returned.

    Returns
    -------
    out : ndarray
          Array of zeros with the same shape and type as a.

    See Also
    --------
    empty_like : Return an empty array with shape and type of input.
    ones_like : Return an array of ones with shape and type of input.
    zeros_like : Return an array of zeros with shape and type of input.
    full : Return a new array of given shape filled with value.

    Examples
    --------
    >>> x = np.arange(6)
    >>> x = x.reshape((2, 3))
    >>> x
    array([[0., 1., 2.],
           [3., 4., 5.]])
    >>> np.zeros_like(x)
    array([[0., 0., 0.],
           [0., 0., 0.]])
    >>> np.zeros_like(x, int)
    array([[0, 0, 0],
           [0, 0, 0]], dtype=int64)
    >>> y = np.arange(3, dtype=float)
    >>> y
    array([0., 1., 2.], dtype=float64)
    >>> np.zeros_like(y)
    array([0., 0., 0.], dtype=float64)
    """
    return _mx_nd_np.full_like(a, fill_value=0, dtype=dtype, order=order, ctx=ctx, out=ctx)
# pylint: enable=redefined-outer-name


# pylint: disable=redefined-outer-name
@set_module('mxnet.numpy')
def ones_like(a, dtype=None, order='C', ctx=None, out=None):
    """
    Return an array of ones with the same shape and type as a given array.

    Parameters
    ----------
    a : ndarray
        The shape and data-type of `a` define these same attributes of
        the returned array.
    dtype : data-type, optional
        Overrides the data type of the result.
        Temporarily do not support boolean type.
    order : {'C'}, optional
        Whether to store multidimensional data in C- or Fortran-contiguous
        (row- or column-wise) order in memory. Currently only supports C order.
    ctx: to specify the device, e.g. the i-th GPU.
    out : ndarray or None, optional
        A location into which the result is stored.
        If provided, it must have the same shape and dtype as input ndarray.
        If not provided or `None`, a freshly-allocated array is returned.

    Returns
    -------
    out : ndarray
        Array of ones with the same shape and type as a.

    See Also
    --------
    empty_like : Return an empty array with shape and type of input.
    zeros_like : Return an array of zeros with shape and type of input.
    full_like : Return a new array with shape of input filled with value.
    ones : Return a new array setting values to one.

    Examples
    --------
    >>> x = np.arange(6)
    >>> x = x.reshape((2, 3))
    >>> x
    array([[0., 1., 2.],
           [3., 4., 5.]])
    >>> np.ones_like(x)
    array([[1., 1., 1.],
           [1., 1., 1.]])
    >>> np.ones_like(x, int)
    array([[1, 1, 1],
           [1, 1, 1]], dtype=int64)
    >>> y = np.arange(3, dtype=float)
    >>> y
    array([0., 1., 2.], dtype=float64)
    >>> np.ones_like(y)
    array([1., 1., 1.], dtype=float64)
    """
    return _mx_nd_np.full_like(a, fill_value=1, dtype=dtype, order=order, ctx=ctx, out=out)
# pylint: enable=redefined-outer-name


@set_module('mxnet.numpy')
def nan_to_num(x, copy=True, nan=0.0, posinf=None, neginf=None, **kwargs):
    """
    Replace NaN with zero and infinity with large finite numbers (default
    behaviour) or with the numbers defined by the user using the `nan`,
    `posinf` and/or `neginf` keywords.

    If `x` is inexact, NaN is replaced by zero or by the user defined value in
    `nan` keyword, infinity is replaced by the largest finite floating point
    values representable by ``x.dtype`` or by the user defined value in
    `posinf` keyword and -infinity is replaced by the most negative finite
    floating point values representable by ``x.dtype`` or by the user defined
    value in `neginf` keyword.

    For complex dtypes, the above is applied to each of the real and
    imaginary components of `x` separately.

    If `x` is not inexact, then no replacements are made.

    Parameters
    ----------
    x : scalar
        ndarray
        Input data.
    copy : bool, optional
        Whether to create a copy of `x` (True) or to replace values
        in-place (False). The in-place operation only occurs if
        casting to an array does not require a copy.
        Default is True.
        Gluon does not support copy = False.
    nan : int, float, optional
        Value to be used to fill NaN values. If no value is passed
        then NaN values will be replaced with 0.0.
    posinf : int, float, optional
        Value to be used to fill positive infinity values. If no value is
        passed then positive infinity values will be replaced with a very
        large number.
    neginf : int, float, optional
        Value to be used to fill negative infinity values. If no value is
        passed then negative infinity values will be replaced with a very
        small (or negative) number.

        .. versionadded:: 1.13

    Returns
    -------
    out : ndarray
        `x`, with the non-finite values replaced. If `copy` is False, this may
        be `x` itself.

    Notes
    -----
    NumPy uses the IEEE Standard for Binary Floating-Point for Arithmetic
    (IEEE 754). This means that Not a Number is not equivalent to infinity.

    Examples
    --------
    >>> np.nan_to_num(np.inf)
    1.7976931348623157e+308
    >>> np.nan_to_num(-np.inf)
    -1.7976931348623157e+308
    >>> np.nan_to_num(np.nan)
    0.0
    >>> x = np.array([np.inf, -np.inf, np.nan, -128, 128])
    >>> np.nan_to_num(x)
    array([ 3.4028235e+38, -3.4028235e+38,  0.0000000e+00, -1.2800000e+02,
            1.2800000e+02])
    >>> np.nan_to_num(x, nan=-9999, posinf=33333333, neginf=33333333)
    array([ 3.3333332e+07,  3.3333332e+07, -9.9990000e+03, -1.2800000e+02,
            1.2800000e+02])
    >>> y = np.array([[-1, 0, 1],[9999,234,-14222]],dtype="float64")/0
    array([[-inf,  nan,  inf],
        [ inf,  inf, -inf]], dtype=float64)
    >>> np.nan_to_num(y)
    array([[-1.79769313e+308,  0.00000000e+000,  1.79769313e+308],
        [ 1.79769313e+308,  1.79769313e+308, -1.79769313e+308]], dtype=float64)
    >>> np.nan_to_num(y, nan=111111, posinf=222222)
    array([[-1.79769313e+308,  1.11111000e+005,  2.22222000e+005],
        [ 2.22222000e+005,  2.22222000e+005, -1.79769313e+308]], dtype=float64)
    >>> y
    array([[-inf,  nan,  inf],
       [ inf,  inf, -inf]], dtype=float64)
    >>> np.nan_to_num(y, copy=False, nan=111111, posinf=222222)
    array([[-1.79769313e+308,  1.11111000e+005,  2.22222000e+005],
       [ 2.22222000e+005,  2.22222000e+005, -1.79769313e+308]], dtype=float64)
    >>> y
    array([[-1.79769313e+308,  1.11111000e+005,  2.22222000e+005],
       [ 2.22222000e+005,  2.22222000e+005, -1.79769313e+308]], dtype=float64)
    """
    return _mx_nd_np.nan_to_num(x, copy=copy, nan=nan, posinf=posinf, neginf=neginf)


@set_module('mxnet.numpy')
@wrap_np_unary_func
def isnan(x, out=None, **kwargs):
    """
    Test element-wise for NaN and return result as a boolean array.

    Parameters
    ----------
    x : ndarray
        Input array.
    out : ndarray or None, optional
        A location into which the result is stored.
        If provided, it must have the same shape and dtype as input ndarray.
        If not provided or `None`, a freshly-allocated array is returned.

    Returns
    -------
    y : ndarray or bool
        True where x is NaN, false otherwise.
        This is a scalar if x is a scalar.

    Notes
    -----
    NumPy uses the IEEE Standard for Binary Floating-Point for Arithmetic (IEEE 754).

    This function differs from the original `numpy.isinf
    <https://docs.scipy.org/doc/numpy/reference/generated/numpy.isnan.html>`_ in
    the following aspects:
    - Does not support complex number for now
    - Input type does not support Python native iterables(list, tuple, ...).
    - ``out`` param: cannot perform auto broadcasting. ``out`` ndarray's shape must be the same as the expected output.
    - ``out`` param: cannot perform auto type cast. ``out`` ndarray's dtype must be the same as the expected output.
    - ``out`` param does not support scalar input case.

    Examples
    --------
    >>> np.isnan(np.nan)
    True
    >>> np.isnan(np.inf)
    False
    >>> np.isnan(np.array([np.log(-1.),1.,np.log(0)]))
    array([ True, False, False])
    """
    return _mx_nd_np.isnan(x, out=out, **kwargs)


@set_module('mxnet.numpy')
@wrap_np_unary_func
def isinf(x, out=None, **kwargs):
    """
    Test element-wise for positive or negative infinity.

    Parameters
    ----------
    x : ndarray
        Input array.
    out : ndarray or None, optional
        A location into which the result is stored.
        If provided, it must have the same shape and dtype as input ndarray.
        If not provided or `None`, a freshly-allocated array is returned.

    Returns
    -------
    y : ndarray or bool
        True where x is positive or negative infinity, false otherwise.
        This is a scalar if x is a scalar.

    Notes
    -----
    NumPy uses the IEEE Standard for Binary Floating-Point for Arithmetic (IEEE 754).
    This means that Not a Number is not equivalent to infinity.

    This function differs from the original `numpy.isnan
    <https://docs.scipy.org/doc/numpy/reference/generated/numpy.isnan.html>`_ in
    the following aspects:
    - Does not support complex number for now
    - Input type does not support Python native iterables(list, tuple, ...).
    - ``out`` param: cannot perform auto broadcasting. ``out`` ndarray's shape must be the same as the expected output.
    - ``out`` param: cannot perform auto type cast. ``out`` ndarray's dtype must be the same as the expected output.
    - ``out`` param does not support scalar input case.

    Examples
    --------
    >>> np.isinf(np.inf)
    True
    >>> np.isinf(np.nan)
    False
    >>> np.isinf(np.array([np.inf, -np.inf, 1.0, np.nan]))
    array([ True,  True, False, False])
    >>> x = np.array([-np.inf, 0., np.inf])
    >>> y = np.array([True, True, True], dtype=np.bool_)
    >>> np.isinf(x, y)
    array([ True, False,  True])
    >>> y
    array([ True, False,  True])
    """
    return _mx_nd_np.isinf(x, out=out, **kwargs)


@set_module('mxnet.ndarray.numpy')
@wrap_np_unary_func
def isposinf(x, out=None, **kwargs):
    """
    Test element-wise for positive infinity, return result as bool array.

    Parameters
    ----------
    x : ndarray
        Input array.
    out : ndarray or None, optional
        A location into which the result is stored.
        If provided, it must have the same shape and dtype as input ndarray.
        If not provided or `None`, a freshly-allocated array is returned.

    Returns
    -------
    y : ndarray or bool
        True where x is positive infinity, false otherwise.
        This is a scalar if x is a scalar.

    Notes
    -----
    NumPy uses the IEEE Standard for Binary Floating-Point for Arithmetic (IEEE 754).
    This means that Not a Number is not equivalent to infinity.

    Examples
    --------
    >>> np.isposinf(np.inf)
    True
    >>> np.isposinf(-np.inf)
    False
    >>> np.isposinf(np.nan)
    False
    >>> np.isposinf(np.array([-np.inf, 0., np.inf]))
    array([False, False,  True])
    >>> x = np.array([-np.inf, 0., np.inf])
    >>> y = np.array([True, True, True], dtype=np.bool)
    >>> np.isposinf(x, y)
    array([False, False,  True])
    >>> y
    array([False, False,  True])
    """
    return _mx_nd_np.isposinf(x, out=out, **kwargs)


@set_module('mxnet.numpy')
@wrap_np_unary_func
def isneginf(x, out=None, **kwargs):
    """
    Test element-wise for negative infinity, return result as bool array.

    Parameters
    ----------
    x : ndarray
        Input array.
    out : ndarray or None, optional
        A location into which the result is stored.
        If provided, it must have the same shape and dtype as input ndarray.
        If not provided or `None`, a freshly-allocated array is returned.

    Returns
    -------
    y : ndarray or bool
        True where x is negative infinity, false otherwise.
        This is a scalar if x is a scalar.

    Notes
    -----
    NumPy uses the IEEE Standard for Binary Floating-Point for Arithmetic (IEEE 754).
    This means that Not a Number is not equivalent to infinity.

    Examples
    --------
    >>> np.isneginf(-np.inf)
    True
    >>> np.isneginf(np.inf)
    False
    >>> np.isneginf(float('-inf'))
    True
    >>> np.isneginf(np.array([-np.inf, 0., np.inf]))
    array([ True, False, False])
    >>> x = np.array([-np.inf, 0., np.inf])
    >>> y = np.array([True, True, True], dtype=np.bool)
    >>> np.isneginf(x, y)
    array([ True, False, False])
    >>> y
    array([ True, False, False])
    """
    return _mx_nd_np.isneginf(x, out=out, **kwargs)


@set_module('mxnet.numpy')
@wrap_np_unary_func
def isfinite(x, out=None, **kwargs):
    """
    Test element-wise for finiteness (not infinity or not Not a Number).

    Parameters
    ----------
    x : ndarray
        Input array.
    out : ndarray or None, optional
        A location into which the result is stored.
        If provided, it must have the same shape and dtype as input ndarray.
        If not provided or `None`, a freshly-allocated array is returned.

    Returns
    -------
    y : ndarray or bool
        True where x is negative infinity, false otherwise.
        This is a scalar if x is a scalar.

    Notes
    -----
    Not a Number, positive infinity and negative infinity are considered to be non-finite.

    NumPy uses the IEEE Standard for Binary Floating-Point for Arithmetic (IEEE 754).
    This means that Not a Number is not equivalent to infinity.
    Also that positive infinity is not equivalent to negative infinity.
    But infinity is equivalent to positive infinity. Errors result if the second argument
    is also supplied when x is a scalar input, or if first and second arguments have different shapes.

    Examples
    --------
    >>> np.isfinite(1)
    True
    >>> np.isfinite(0)
    True
    >>> np.isfinite(np.nan)
    False
    >>> np.isfinite(np.inf)
    False
    >>> np.isfinite(-np.inf)
    False
    >>> np.isfinite(np.array([np.log(-1.),1.,np.log(0)]))
    array([False,  True, False])
    >>> x = np.array([-np.inf, 0., np.inf])
    >>> y = np.array([True, True, True], dtype=np.bool)
    >>> np.isfinite(x, y)
    array([False,  True, False])
    >>> y
    array([False,  True, False])
    """
    return _mx_nd_np.isfinite(x, out=out, **kwargs)


@set_module('mxnet.numpy')
def where(condition, x=None, y=None):
    """where(condition, [x, y])
    Return elements chosen from `x` or `y` depending on `condition`.

    .. note::
        When only `condition` is provided, this function is a shorthand for
        ``np.asarray(condition).nonzero()``. The rest of this documentation
        covers only the case where all three arguments are provided.

    Parameters
    ----------
    condition : ndarray
        Where True, yield `x`, otherwise yield `y`.
    x, y : ndarray
        Values from which to choose. `x`, `y` and `condition` need to be
        broadcastable to some shape. `x` and `y` must have the same dtype.

    Returns
    -------
    out : ndarray
        An array with elements from `x` where `condition` is True, and elements
        from `y` elsewhere.

    Notes
    -----
    If all the arrays are 1-D, `where` is equivalent to::

        [xv if c else yv
        for c, xv, yv in zip(condition, x, y)]

    Examples
    --------
    >>> a = np.arange(10)
    >>> a
    array([0., 1., 2., 3., 4., 5., 6., 7., 8., 9.])
    >>> np.where(a < 5, a, 10*a)
    array([ 0.,  1.,  2.,  3.,  4., 50., 60., 70., 80., 90.])

    This can be used on multidimensional arrays too:

    >>> cond = np.array([[True, False], [True, True]])
    >>> x = np.array([[1, 2], [3, 4]])
    >>> y = np.array([[9, 8], [7, 6]])
    >>> np.where(cond, x, y)
    array([[1., 8.],
           [3., 4.]])

    The shapes of x, y, and the condition are broadcast together:

    >>> x, y = onp.ogrid[:3, :4]
    >>> x = np.array(x)
    >>> y = np.array(y)
    >>> np.where(x < y, x, 10 + y)  # both x and 10+y are broadcast
    array([[10,  0,  0,  0],
           [10, 11,  1,  1],
           [10, 11, 12,  2]], dtype=int64)

    >>> a = np.array([[0, 1, 2],
    ...               [0, 2, 4],
    ...               [0, 3, 6]])
    >>> np.where(a < 4, a, -1)  # -1 is broadcast
    array([[ 0.,  1.,  2.],
           [ 0.,  2., -1.],
           [ 0.,  3., -1.]])
    """
    return _mx_nd_np.where(condition, x, y)


@set_module('mxnet.numpy')
def polyval(p, x):
    """
    Evaluate a polynomial at specific values.
    If p is of length N, this function returns the value:
    p[0]*x**(N-1) + p[1]*x**(N-2) + ... + p[N-2]*x + p[N-1]
    If x is a sequence, then p(x) is returned for each element of x.
    If x is another polynomial then the composite polynomial p(x(t)) is returned.

    Parameters
    ----------
    p : ndarray
        1D array of polynomial coefficients (including coefficients equal to zero)
        from highest degree to the constant term.
    x : ndarray
        An array of numbers, at which to evaluate p.

    Returns
    -------
    values : ndarray
        Result array of polynomials

    Notes
    -----
    This function differs from the original `numpy.polyval
    <https://numpy.org/devdocs/reference/generated/numpy.polyval.html>`_ in
    the following way(s):
    - Does not support poly1d.
    - X should be ndarray type even if it contains only one element.

    Examples
    --------
    >>> p = np.array([3, 0, 1])
    array([3., 0., 1.])
    >>> x = np.array([5])
    array([5.])
    >>> np.polyval(p, x)  # 3 * 5**2 + 0 * 5**1 + 1
    array([76.])
    >>> x = np.array([5, 4])
    array([5., 4.])
    >>> np.polyval(p, x)
    array([76., 49.])
    """
    return _mx_nd_np.polyval(p, x)


@set_module('mxnet.numpy')
def bincount(x, weights=None, minlength=0):
    """
    Count number of occurrences of each value in array of non-negative ints.

    Parameters
    ----------
    x : ndarray
        input array, 1 dimension, nonnegative ints.
    weights: ndarray
        input weigths same shape as x. (Optional)
    minlength: int
        A minimum number of bins for the output. (Optional)

    Returns
    --------
    out : ndarray
        the result of binning the input array. The length of out is equal to amax(x)+1.

    Raises
    --------
    Value Error
        If the input is not 1-dimensional, or contains elements with negative values,
        or if minlength is negative
    TypeError
        If the type of the input is float or complex.

    Examples
    --------
    >>> np.bincount(np.arange(5))
    array([1, 1, 1, 1, 1])
    >>> np.bincount(np.array([0, 1, 1, 3, 2, 1, 7]))
    array([1, 3, 1, 1, 0, 0, 0, 1])

    >>> x = np.array([0, 1, 1, 3, 2, 1, 7, 23])
    >>> np.bincount(x).size == np.amax(x)+1
    True

    >>> np.bincount(np.arange(5, dtype=float))
    Traceback (most recent call last):
    File "<stdin>", line 1, in <module>
    TypeError: array cannot be safely cast to required type

    >>> w = np.array([0.3, 0.5, 0.2, 0.7, 1., -0.6]) # weights
    >>> x = np.array([0, 1, 1, 2, 2, 2])
    >>> np.bincount(x,  weights=w)
    array([ 0.3,  0.7,  1.1])
    """
    return _mx_nd_np.bincount(x, weights=weights, minlength=minlength)


@set_module('mxnet.numpy')
def atleast_1d(*arys):
    """
    Convert inputs to arrays with at least one dimension.

    Scalar inputs are converted to 1-dimensional arrays, whilst higher-dimensional inputs are preserved.

    Parameters
    ----------
    arys1, arys2, ... : ndarray
        One or more input arrays.

    Returns
    -------
    ret : ndarray
        An array, or list of arrays, each with a.ndim >= 1. Copies are made only if necessary.

    See also
    --------
    atleast_2d, atleast_3d

    Examples
    --------
    >>> np.atleast_1d(1.0)
    array([1.])
    >>> x = np.arange(9.0).reshape(3,3)
    >>> np.atleast_1d(x)
    array([[0., 1., 2.],
           [3., 4., 5.],
           [6., 7., 8.]])
    >>> np.atleast_1d(np.array(1), np.array([3, 4]))
    [array([1.]), array([3., 4.])]
    """
    return _mx_nd_np.atleast_1d(*arys)


@set_module('mxnet.numpy')
def atleast_2d(*arys):
    """
    Convert inputs to arrays with at least two dimensions.

    Parameters
    ----------
    arys1, arys2, ... : ndarray
        One or more input arrays.

    Returns
    -------
    ret : ndarray
        An array, or list of arrays, each with a.ndim >= 2. Copies are made only if necessary.

    See also
    --------
    atleast_1d, atleast_3d

    Examples
    --------
    >>> np.atleast_2d(3.0)
    array([[3.]])
    >>> x = np.arange(3.0)
    >>> np.atleast_2d(x)
    array([[0., 1., 2.]])
    >>> np.atleast_2d(np.array(1), np.array([1, 2]), np.array([[1, 2]]))
    [array([[1.]]), array([[1., 2.]]), array([[1., 2.]])]
    """
    return _mx_nd_np.atleast_2d(*arys)


@set_module('mxnet.numpy')
def atleast_3d(*arys):
    """
    Convert inputs to arrays with at least three dimension.

    Parameters
    ----------
    arys1, arys2, ... : ndarray
        One or more input arrays.

    Returns
    -------
    ret : ndarray
        An array, or list of arrays, each with a.ndim >= 3.
        For example, a 1-D array of shape (N,) becomes a view of shape (1, N, 1),
        and a 2-D array of shape (M, N) becomes a view of shape (M, N, 1).

    See also
    --------
    atleast_1d, atleast_2d

    Examples
    --------
    >>> np.atleast_3d(3.0)
    array([[[3.]]])
    >>> x = np.arange(3.0)
    >>> np.atleast_3d(x).shape
    (1, 3, 1)
    >>> x = np.arange(12.0).reshape(4,3)
    >>> np.atleast_3d(x).shape
    (4, 3, 1)
    >>> for arr in np.atleast_3d(np.array([1, 2]), np.array([[1, 2]]), np.array([[[1, 2]]])):
    ...     print(arr, arr.shape)
    ...
    [[[1.]
      [2.]]] (1, 2, 1)
    [[[1.]
      [2.]]] (1, 2, 1)
    [[[1. 2.]]] (1, 1, 2)
    """
    return _mx_nd_np.atleast_3d(*arys)


@set_module('mxnet.numpy')
def pad(x, pad_width=None, mode="constant", **kwargs): # pylint: disable=too-many-arguments
    """
    Pad an array.

    Parameters
    ----------
    array : array_like of rank N
        The array to pad.
    pad_width : {sequence, array_like, int}
        Number of values padded to the edges of each axis.
        ((before_1, after_1), ... (before_N, after_N)) unique pad widths
        for each axis.
        ((before, after),) yields same before and after pad for each axis.
        (pad,) or int is a shortcut for before = after = pad width for all
        axes.
    mode : str or function, optional
        One of the following string values or a user supplied function.
        'constant' (default)
            Pads with a constant value.
        'edge'
            Pads with the edge values of array.
        'linear_ramp'
            not supported yet
        'maximum'
            Pads with the maximum value of all of the
            vector along each axis.
        'mean'
            not supported yet
        'median'
            not supported yet
        'minimum'
            Pads with the minimum value of all of the
            vector along each axis.
        'reflect'
            Pads with the reflection of the vector mirrored on
            the first and last values of the vector along each
            axis.
        'symmetric'
            Pads with the reflection of the vector mirrored
            along the edge of the array.
        'wrap'
            not supported yet.
        'empty'
            not supported yet.
        <function>
            not supported yet.
    stat_length : not supported yet
    constant_values : scalar, optional
        Used in 'constant'.  The values to set the padded values for each
        axis.
        Default is 0.

    end_values : not supported yet
    reflect_type : {'even', 'odd'}, optional
        only support even now

    Returns
    -------
    pad : ndarray
        Padded array of rank equal to `array` with shape increased
        according to `pad_width`.

    Examples
    --------
    >>> a = [1, 2, 3, 4, 5]
    >>> np.pad(a, (2, 3), 'edge')
    array([1, 1, 1, ..., 5, 5, 5])
    >>> np.pad(a, (2, 2), 'maximum')
    array([5, 5, 1, 2, 3, 4, 5, 5, 5])
    >>> np.pad(a, (2, 2), 'mean')
    array([3, 3, 1, 2, 3, 4, 5, 3, 3])
    >>> a = [[1, 2], [3, 4]]
    >>> np.pad(a, ((3, 2), (2, 3)), 'minimum')
    array([[1, 1, 1, 2, 1, 1, 1],
           [1, 1, 1, 2, 1, 1, 1],
           [1, 1, 1, 2, 1, 1, 1],
           [1, 1, 1, 2, 1, 1, 1],
           [3, 3, 3, 4, 3, 3, 3],
           [1, 1, 1, 2, 1, 1, 1],
           [1, 1, 1, 2, 1, 1, 1]])
    >>> a = [1, 2, 3, 4, 5]
    >>> np.pad(a, (2, 3), 'reflect')
    array([3, 2, 1, 2, 3, 4, 5, 4, 3, 2])
    >>> np.pad(a, (2, 3), 'symmetric')
    array([2, 1, 1, 2, 3, 4, 5, 5, 4, 3])
    >>> a = np.arange(6)
    >>> a = a.reshape((2, 3))
    >>> np.pad(a, ((2, 2), (2, 2)), pad_with)
    array([[10, 10, 10, 10, 10, 10, 10],
           [10, 10, 10, 10, 10, 10, 10],
           [10, 10,  0,  1,  2, 10, 10],
           [10, 10,  3,  4,  5, 10, 10],
           [10, 10, 10, 10, 10, 10, 10],
           [10, 10, 10, 10, 10, 10, 10]])
    """
    return _mx_nd_np.pad(x, pad_width, mode, **kwargs)


# pylint: disable=redefined-outer-name
@set_module('mxnet.numpy')
def cumsum(a, axis=None, dtype=None, out=None):
    """
    Return the cumulative sum of the elements along a given axis.

    Parameters
    ----------
    a : array_like
        Input array.
    axis : int, optional
        Axis along which the cumulative sum is computed. The default
        (None) is to compute the cumsum over the flattened array.
    dtype : dtype, optional
        Type of the returned array and of the accumulator in which the
        elements are summed.  If `dtype` is not specified, it defaults
        to the dtype of `a`, unless `a` has an integer dtype with a
        precision less than that of the default platform integer.  In
        that case, the default platform integer is used.
    out : ndarray, optional
        Alternative output array in which to place the result. It must
        have the same shape and buffer length as the expected output
        but the type will be cast if necessary. See `doc.ufuncs`
        (Section "Output arguments") for more details.

    Returns
    -------
    cumsum_along_axis : ndarray.
        A new array holding the result is returned unless `out` is
        specified, in which case a reference to `out` is returned. The
        result has the same size as `a`, and the same shape as `a` if
        `axis` is not None or `a` is a 1-d array.

    Examples
    --------
    >>> a = np.array([[1,2,3], [4,5,6]])
    >>> a
    array([[1, 2, 3],
           [4, 5, 6]])
    >>> np.cumsum(a)
    array([ 1,  3,  6, 10, 15, 21])
    >>> np.cumsum(a, dtype=float)     # specifies type of output value(s)
    array([  1.,   3.,   6.,  10.,  15.,  21.])
    >>> np.cumsum(a,axis=0)      # sum over rows for each of the 3 columns
    array([[1, 2, 3],
           [5, 7, 9]])
    >>> np.cumsum(a,axis=1)      # sum over columns for each of the 2 rows
    array([[ 1,  3,  6],
           [ 4,  9, 15]])
    """
    return _mx_nd_np.cumsum(a, axis=axis, dtype=dtype, out=out)
# pylint: enable=redefined-outer-name


@set_module('mxnet.numpy')
def diag(v, k=0):
    """
    Extracts a diagonal or constructs a diagonal array.
    - 1-D arrays: constructs a 2-D array with the input as its diagonal, all other elements are zero.
    - 2-D arrays: extracts the k-th Diagonal

    Parameters
    ----------
    array : ndarray
        The array to apply diag method.
    k : offset
        extracts or constructs kth diagonal given input array

    Returns
    ----------
    out : ndarray
    The extracted diagonal or constructed diagonal array.

    Examples
    --------
    >>> x = np.arange(9).reshape((3,3))
    >>> x
    array([[0, 1, 2],
           [3, 4, 5],
           [6, 7, 8]])
    >>> np.diag(x)
    array([0, 4, 8])
    >>> np.diag(x, k=1)
    array([1, 5])
    >>> np.diag(x, k=-1)
    array([3, 7])

    >>> np.diag(np.diag(x))
    array([[0, 0, 0],
           [0, 4, 0],
           [0, 0, 8]])
    """
    return _mx_nd_np.diag(v, k=k)


@set_module('mxnet.numpy')
def diagonal(a, offset=0, axis1=0, axis2=1):
    """
    If a is 2-D, returns the diagonal of a with the given offset, i.e., the collection of elements of
    the form a[i, i+offset]. If a has more than two dimensions, then the axes specified by axis1 and
    axis2 are used to determine the 2-D sub-array whose diagonal is returned. The shape of the
    resulting array can be determined by removing axis1 and axis2 and appending an index to the
    right equal to the size of the resulting diagonals.

    Parameters
    ----------
    a : ndarray
        Input data from which diagonal are taken.
    offset: int, Optional
        Offset of the diagonal from the main diagonal
    axis1: int, Optional
        Axis to be used as the first axis of the 2-D sub-arrays
    axis2: int, Optional
        Axis to be used as the second axis of the 2-D sub-arrays

    Returns
    -------
    out : ndarray
        Output result

    Raises
    -------
    ValueError:  If the dimension of a is less than 2.

    Examples
    --------
    >>> a = np.arange(4).reshape(2,2)
    >>> a
    array([[0, 1],
        [2, 3]])
    >>> np.diagonal(a)
    array([0, 3])
    >>> np.diagonal(a, 1)
    array([1])

    >>> a = np.arange(8).reshape(2,2,2)
    >>>a
    array([[[0, 1],
            [2, 3]],
            [[4, 5],
            [6, 7]]])
    >>> np.diagonal(a, 0, 0, 1)
    array([[0, 6],
            [1, 7]])
    """
    return _mx_nd_np.diagonal(a, offset=offset, axis1=axis1, axis2=axis2)<|MERGE_RESOLUTION|>--- conflicted
+++ resolved
@@ -69,18 +69,11 @@
            'flip', 'flipud', 'fliplr', 'around', 'round', 'round_', 'arctan2', 'hypot',
            'bitwise_and', 'bitwise_xor', 'bitwise_or', 'rad2deg', 'deg2rad',
            'unique', 'lcm', 'tril', 'identity', 'take', 'ldexp', 'vdot', 'inner', 'outer', 'kron',
-<<<<<<< HEAD
-           'equal', 'not_equal',
-           'greater', 'less', 'greater_equal', 'less_equal', 'roll', 'rot90', 'einsum', 'true_divide', 'nonzero',
-           'quantile', 'percentile', 'shares_memory', 'may_share_memory', 'diff', 'ediff1d', 'resize', 'matmul',
-           'nan_to_num', 'isnan', 'isinf', 'isposinf', 'isneginf', 'isfinite', 'polyval', 'where', 'bincount',
-=======
            'equal', 'not_equal', 'interp',
            'greater', 'less', 'greater_equal', 'less_equal', 'roll', 'rot90', 'einsum', 'true_divide', 'nonzero',
            'quantile', 'percentile', 'shares_memory', 'may_share_memory', 'diff', 'ediff1d', 'resize', 'matmul',
            'nan_to_num', 'isnan', 'isinf', 'isposinf', 'isneginf', 'isfinite', 'polyval', 'where', 'bincount',
            'atleast_1d', 'atleast_2d', 'atleast_3d',
->>>>>>> 664889a2
            'pad', 'cumsum', 'diag', 'diagonal']
 
 __all__ += fallback.__all__
