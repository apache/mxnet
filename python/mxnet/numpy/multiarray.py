#!/usr/bin/env python

# Licensed to the Apache Software Foundation (ASF) under one
# or more contributor license agreements.  See the NOTICE file
# distributed with this work for additional information
# regarding copyright ownership.  The ASF licenses this file
# to you under the Apache License, Version 2.0 (the
# "License"); you may not use this file except in compliance
# with the License.  You may obtain a copy of the License at
#
#   http://www.apache.org/licenses/LICENSE-2.0
#
# Unless required by applicable law or agreed to in writing,
# software distributed under the License is distributed on an
# "AS IS" BASIS, WITHOUT WARRANTIES OR CONDITIONS OF ANY
# KIND, either express or implied.  See the License for the
# specific language governing permissions and limitations
# under the License.

# pylint: disable=too-many-lines, unused-argument
"""numpy ndarray and util functions."""


from __future__ import annotations

import numpy

try:
    from __builtin__ import all as py_all
    from __builtin__ import slice as py_slice
except ImportError:
    from builtins import all as py_all
    from builtins import slice as py_slice

from typing import TYPE_CHECKING, Optional, Tuple, Union, Sequence, List, SupportsIndex
from array import array as native_array
import functools
import ctypes
import sys
import datetime
import warnings
import numpy as _np
from .. import _deferred_compute as dc
from ..autograd import is_recording
from ..ndarray import NDArray, _DTYPE_NP_TO_MX, _GRAD_REQ_MAP
from ..ndarray import indexing_key_expand_implicit_axes, get_indexing_dispatch_code,\
                      get_oshape_of_gather_nd_op
from ..ndarray._internal import _set_np_ndarray_class
from . import _op as _mx_np_op
from ..base import check_call, _LIB, NDArrayHandle, c_array, mx_int, mx_int64
from ..base import mx_real_t, c_array_buf, mx_uint, numeric_types, integer_types
from ..runtime import Features
from ..context import Context
from ..util import set_module, wrap_np_unary_func, wrap_np_binary_func,\
                   is_np_default_dtype, wrap_data_api_statical_func
from ..context import current_context
from ..ndarray import numpy as _mx_nd_np
from ..ndarray.numpy import _internal as _npi
from ..ndarray.ndarray import _storage_type
from ..dlpack import ndarray_from_numpy
from .utils import _get_np_op
from .fallback import *  # pylint: disable=wildcard-import,unused-wildcard-import
from . import fallback


__all__ = ['ndarray', 'empty', 'empty_like', 'array', 'shape', 'median',
           'zeros', 'zeros_like', 'ones', 'ones_like', 'full', 'full_like', 'all', 'any', 'broadcast_to',
           'add', 'subtract', 'multiply', 'divide', 'mod', 'remainder', 'fmod', 'pow', 'power', 'bitwise_not',
           'delete', 'trace', 'transpose', 'copy', 'moveaxis', 'reshape', 'dot',
           'arctan2', 'atan2', 'sin', 'cos', 'tan', 'sinh', 'cosh', 'tanh', 'log10', 'bitwise_invert', 'invert',
           'sqrt', 'cbrt', 'abs', 'absolute', 'fabs', 'exp', 'expm1', 'arcsin', 'asin', 'arccos', 'acos', 'arctan',
           'atan', 'sign', 'log', 'degrees', 'log2', 'log1p', 'rint', 'radians', 'reciprocal', 'square',
           'negative', 'histogram', 'fix', 'ceil', 'floor', 'trunc', 'logical_not', 'arcsinh', 'asinh',
           'arccosh', 'acosh', 'arctanh', 'atanh', 'append', 'argsort', 'sort', 'tensordot', 'eye', 'linspace',
           'logspace', 'expand_dims', 'tile', 'arange', 'array_split', 'split', 'hsplit', 'vsplit',
           'dsplit', 'flatnonzero', 'tril_indices', 'concatenate', 'concat', 'stack', 'vstack', 'row_stack',
           'column_stack', 'hstack', 'dstack', 'average', 'mean', 'maximum', 'fmax', 'minimum', 'fmin',
           'amax', 'amin', 'max', 'min', 'swapaxes', 'clip', 'argmax', 'argmin', 'std', 'var', 'insert',
           'indices', 'copysign', 'ravel', 'unravel_index', 'diag_indices_from', 'hanning', 'hamming', 'blackman',
           'logical_and', 'logical_or', 'logical_xor',
           'flip', 'flipud', 'fliplr', 'around', 'round', 'round_', 'arctan2', 'hypot',
           'triu_indices_from', 'triu_indices', 'tri',
           'bitwise_and', 'bitwise_xor', 'bitwise_or', 'rad2deg', 'deg2rad',
           'unique', 'lcm', 'gcd', 'tril', 'triu', 'identity', 'take', 'ldexp', 'vdot', 'inner', 'outer',
           'cross', 'kron', 'equal', 'not_equal', 'interp',
           'greater', 'less', 'greater_equal', 'less_equal', 'roll', 'rot90', 'einsum', 'true_divide', 'nonzero',
           'quantile', 'percentile', 'shares_memory', 'may_share_memory', 'diff', 'ediff1d', 'resize', 'matmul',
           'nan_to_num', 'isnan', 'isinf', 'isposinf', 'isneginf', 'isfinite', 'polyval', 'where', 'bincount',
           'atleast_1d', 'atleast_2d', 'atleast_3d', 'fill_diagonal', 'squeeze',
           'diagflat', 'repeat', 'prod', 'pad', 'cumsum', 'sum', 'rollaxis', 'diag', 'diagonal',
           'positive', 'logaddexp', 'floor_divide', 'permute_dims', 'bitwise_left_shift', 'bitwise_right_shift']

__all__ += fallback.__all__

# Return code for dispatching indexing function call
_NDARRAY_UNSUPPORTED_INDEXING = -1
_NDARRAY_BASIC_INDEXING = 0
_NDARRAY_ADVANCED_INDEXING = 1
_NDARRAY_EMPTY_TUPLE_INDEXING = 2

# Return code for 0-d boolean array handler
_NDARRAY_NO_ZERO_DIM_BOOL_ARRAY = -1
_NDARRAY_ZERO_DIM_BOOL_ARRAY_FALSE = 0
_NDARRAY_ZERO_DIM_BOOL_ARRAY_TRUE = 1
_SIGNED_INT32_UPPER_LIMIT = (2**31 - 1)

# Caching whether MXNet was built with INT64 support or not
_INT64_TENSOR_SIZE_ENABLED = None

def _int64_enabled():
    global _INT64_TENSOR_SIZE_ENABLED
    if _INT64_TENSOR_SIZE_ENABLED is None:
        _INT64_TENSOR_SIZE_ENABLED = Features().is_enabled('INT64_TENSOR_SIZE')
    return _INT64_TENSOR_SIZE_ENABLED

# This function is copied from ndarray.py since pylint
# keeps giving false alarm error of undefined-all-variable
def _new_alloc_handle(shape, ctx, delay_alloc, dtype=mx_real_t):  # pylint: disable=redefined-outer-name
    """Return a new handle with specified shape and context.

    Empty handle is only used to hold results.

    Returns
    -------
    handle
        A new empty `ndarray` handle.
    """
    hdl = NDArrayHandle()
    if _int64_enabled():
        check_call(_LIB.MXNDArrayCreate64(
            c_array_buf(mx_int64, native_array('q', shape)),
            ctypes.c_int(len(shape)),
            ctypes.c_int(ctx.device_typeid),
            ctypes.c_int(ctx.device_id),
            ctypes.c_int(int(delay_alloc)),
            ctypes.c_int(int(_DTYPE_NP_TO_MX[_np.dtype(dtype).type])),
            ctypes.byref(hdl)))
    else:
        # When shape is larger than uint32 then there is an overflow error at python end itself.
        # It needs to be caught here since the call doesn't even reach backend.
        array_size = 1
        for idx in shape:
            array_size = array_size * idx
        if array_size > _SIGNED_INT32_UPPER_LIMIT:
            raise Exception("[_new_alloc_handle] Size of tensor you are trying to allocate is " +
                            "larger than 2^31 elements. Please build with flag " +
                            "USE_INT64_TENSOR_SIZE=1")
        if _np.dtype(dtype) == _np.dtype([('bfloat16', _np.uint16)]):
            dtype_type = _np.dtype(dtype)
        else:
            dtype_type = _np.dtype(dtype).type
        check_call(_LIB.MXNDArrayCreate(
            c_array_buf(mx_uint, native_array('I', shape)),
            mx_uint(len(shape)),
            ctypes.c_int(ctx.device_typeid),
            ctypes.c_int(ctx.device_id),
            ctypes.c_int(int(delay_alloc)),
            ctypes.c_int(int(_DTYPE_NP_TO_MX[dtype_type])),
            ctypes.byref(hdl)))
    return hdl


def _reshape_view(a, *shape):  # pylint: disable=redefined-outer-name
    """Returns a **view** of this array with a new shape without altering any data.

    Parameters
    ----------
    shape : tuple of int, or n ints
        The new shape should not change the array size, namely
        ``np.prod(new_shape)`` should be equal to ``np.prod(a.shape)``.
        Some dimensions of the shape can take special value -1, which
        infers the dimension of the output shape by using the remainder of the
        input dimensions keeping the size of the new array same as that of the input array.
        At most one dimension of shape can be -1.

    Returns
    -------
    ndarray
        An array with desired shape that shares data with this array.
    """
    if len(shape) == 1 and isinstance(shape[0], (list, tuple)):
        shape = shape[0]
    handle = NDArrayHandle()
    check_call(_LIB.MXNDArrayReshape64(a.handle,
                                       len(shape),
                                       c_array(ctypes.c_int64, shape),
                                       False,
                                       ctypes.byref(handle)))
    return ndarray(handle=handle, writable=a.writable)

def _as_mx_np_array(object, ctx=None, zero_copy=False):
    """Convert arrays or any array member of container to mxnet.numpy.ndarray on ctx."""
    if object is None or isinstance(object, ndarray):
        return object
    elif isinstance(object, _np.ndarray):
        from_numpy = ndarray_from_numpy(ndarray, array)
        return from_numpy(object, zero_copy and object.flags['C_CONTIGUOUS'])
    elif isinstance(object, (integer_types, numeric_types)):
        return object
    elif isinstance(object, (_np.bool_, _np.bool)):
        return array(object, dtype=_np.bool_, ctx=ctx)
    elif isinstance(object, (list, tuple)):
        tmp = [_as_mx_np_array(arr, ctx=ctx, zero_copy=zero_copy) for arr in object]
        return object.__class__(tmp)
    else:
        raise TypeError('Does not support converting {} to mx.np.ndarray.'.format(str(type(object))))


def _as_onp_array(object, cur_ctx=None):
    """Convert object to numpy.ndarray."""
    def _update_ctx(cur_ctx, tmp_ctx):
        if cur_ctx is None:
            cur_ctx = tmp_ctx
        elif tmp_ctx is not None and cur_ctx != tmp_ctx:
            raise ValueError('Ambiguous to set the context for the output ndarray since'  # pylint: disable=too-few-format-args
                             ' input ndarrays are allocated on different devices: {} and {}'
                             .format(str(cur_ctx, tmp_ctx)))
        return cur_ctx

    if isinstance(object, ndarray):
        return object.asnumpy(), object.ctx
    elif isinstance(object, (list, tuple)):
        tmp = []
        for arr in object:
            arr, tmp_ctx = _as_onp_array(arr, cur_ctx)
            tmp.append(arr)
            cur_ctx = _update_ctx(cur_ctx, tmp_ctx)
        return object.__class__(tmp), cur_ctx
    elif isinstance(object, dict):
        tmp = dict()
        for key, value in object.items():
            value, tmp_ctx = _as_onp_array(value, cur_ctx)
            tmp[key] = value
            cur_ctx = _update_ctx(cur_ctx, tmp_ctx)
        return object.__class__(tmp), cur_ctx
    else:
        return object, cur_ctx


# Have to use 0 as default value for stype since pylint does not allow
# importing _STORAGE_TYPE_DEFAULT from ndarray.py.
def _np_ndarray_cls(handle, writable=True, stype=0):
    if stype == -1:
        stype = _storage_type(handle)
    if stype != 0:
        raise ValueError('_np_ndarray_cls currently only supports default storage '
                         'type, while received stype = {}'.format(stype))
    return ndarray(handle, writable=writable)


_set_np_ndarray_class(_np_ndarray_cls)

_NUMPY_ARRAY_FUNCTION_DICT = {}
_NUMPY_ARRAY_UFUNC_DICT = {}
_FALLBACK_ARRAY_FUNCTION_WARNED_RECORD = {}
_FALLBACK_ARRAY_UFUNC_WARNED_RECORD = {}

def wrap_mxnp_np_ufunc(func):
    """
    A convenience decorator for wrapping for python overload-able ops to provide type
    casting for mixed use of mx_np and onp inputs.

    Parameters
    ----------
    func : a python overload-able binary function to be wrapped for type casting.

    Returns
    -------
    Function
        A function wrapped with type casted.
    """
    @functools.wraps(func)
    def _wrap_mxnp_np_ufunc(x1, x2):
        if isinstance(x2, _np.ndarray):
            x2 = _as_mx_np_array(x2, ctx=x1.ctx)
        return func(x1, x2)
    return _wrap_mxnp_np_ufunc

@set_module('mxnet.numpy')
class ndarray(NDArray):  # pylint: disable=invalid-name
    """
    ndarray(handle, writable=True):

    An array object represents a multidimensional, homogeneous array of fixed-size items.
    An associated data-type object describes the format of each element in the array
    (its byte-order, how many bytes it occupies in memory, whether it is an integer, a
    floating point number, or something else, etc.). Arrays should be constructed using
    `array`, `zeros` or `empty`. Currently, only c-contiguous arrays are supported.

    Arrays should be constructed using `array`, `zeros` or `empty` (refer
    to the See Also section below).  The parameters given here refer to
    a low-level method (`ndarray(...)`) for instantiating an array.

    For more information, refer to the `mxnet.numpy` module and examine the
    methods and attributes of an array.

    Parameters
    ----------
    handle: int
        The ndarray handle in backend (C++).
    writable: bool
        Indicates whether inplace-assignment is allowed for the array.

    Attributes
    ----------
    T : ndarray
        Transpose of the array.
    dtype : dtype object
        Describes the format of the elements in the array.
    size : int
        Number of elements in the array.
    ndim : int
        The array's number of dimensions.
    shape : tuple of ints
        Shape of the array.

    See Also
    --------
    array : Construct an array.
    zeros : Create an array, each element of which is zero.
    empty : Create an array, but leave its allocated memory unchanged (i.e.,
            it contains "garbage").
    """

    @staticmethod
    def __array_ufunc__(self, ufunc, method, *inputs, **kwargs):  # pylint: disable=bad-staticmethod-argument
        """
        Dispatch official NumPy unary/binary operator calls on mxnet.numpy.ndarray
        to this function. The operators must comply with the ufunc definition in NumPy.
        The following code is adapted from CuPy.
        Casting rules for operator with mx_np and onp (inplace op will keep its type)
        | Expression | a type | b type | out type|
        | --- | --- | --- | --- |
        | `a += b` | onp | mx_np | onp |
        | `a += b` | mx_np | onp | mx_np |
        | `c = a + b` | onp | mx_np | mx_np |
        | `c = a + b` | mx_np | onp | mx_np |
        """
        ufunc_list = ["add", "subtract", "multiply", "divide", "true_divide", "floor_divide", "power",
                      "remainder", "bitwise_and", "bitwise_or", "bitwise_xor", "left_shift", "right_shift",
                      "greater", "greater_equal", "less", "less_equal", "not_equal", "equal", "matmul"]
        if 'out' in kwargs:
            # need to unfold tuple argument in kwargs
            out = kwargs['out']
            if len(out) != 1:
                raise ValueError('The `out` parameter must have exactly one ndarray')
            kwargs['out'] = out[0]

        if method == '__call__':
            name = ufunc.__name__
            mx_ufunc = _NUMPY_ARRAY_UFUNC_DICT.get(name, None)
            onp_op = _get_np_op(name)
            if mx_ufunc is None:
                # try to fallback to official NumPy op
                if is_recording():
                    raise ValueError("Falling back to NumPy operator {} with autograd active is not supported."
                                     "Please consider moving the operator to the outside of the autograd scope.")\
                                     .format(name)
                new_inputs = [arg.asnumpy() if isinstance(arg, ndarray) else arg for arg in inputs]
                if onp_op not in _FALLBACK_ARRAY_UFUNC_WARNED_RECORD:
                    import logging
                    logging.warning("np.%s is a fallback operator, "
                                    "which is actually using official numpy's implementation", name)
                    _FALLBACK_ARRAY_UFUNC_WARNED_RECORD[onp_op] = True
                out = onp_op(*new_inputs, **kwargs)
                return _as_mx_np_array(out, ctx=inputs[0].ctx)
            # ops with np mx_np
            elif name in ufunc_list and isinstance(inputs[0], _np.ndarray):
                # inplace
                if 'out' in kwargs:
                    new_inputs = [arg.asnumpy() if isinstance(arg, ndarray) else arg for arg in inputs]
                    return onp_op(*new_inputs, **kwargs)
                else:
                    new_inputs = [_as_mx_np_array(arg, ctx=inputs[1].ctx)
                                  if isinstance(arg, _np.ndarray) else arg for arg in inputs]
                    return mx_ufunc(*new_inputs, **kwargs)
            else:
                return mx_ufunc(*inputs, **kwargs)
        else:
            return NotImplemented

    @staticmethod
    def __array_function__(self, func, types, args, kwargs):  # pylint: disable=bad-staticmethod-argument
        """
        Dispatch official NumPy operators that comply with the array function protocol to
        this function.
        """
        mx_np_func = _NUMPY_ARRAY_FUNCTION_DICT.get(func, None)
        func_name = func.__name__
        if mx_np_func is None:
            # try to fallback to official NumPy op
            if is_recording():
                raise ValueError("Falling back to NumPy operator {} with autograd active is not supported."
                                 "Please consider moving the operator to the outside of the autograd scope.")\
                                 .format(func)
            cur_ctx = None
            new_args, cur_ctx = _as_onp_array(args, cur_ctx)
            new_kwargs, cur_ctx = _as_onp_array(kwargs, cur_ctx)
            if cur_ctx is None:
                raise ValueError('Unknown context for the input ndarrays. It is probably a bug. Please'
                                 ' create an issue on GitHub.')
            if func not in _FALLBACK_ARRAY_FUNCTION_WARNED_RECORD:
                import logging
                logging.warning("np.%s is a fallback operator, "
                                "which is actually using official numpy's implementation.", func_name)
                _FALLBACK_ARRAY_FUNCTION_WARNED_RECORD[func] = True
            out = func(*new_args, **new_kwargs)
            return _as_mx_np_array(out, ctx=cur_ctx)
        else:
            if py_all(issubclass(t, ndarray) for t in types):
                return mx_np_func(*args, **kwargs)
            else:
                try:
                    cur_ctx = next(a.ctx for a in args if hasattr(a, 'ctx'))
                except StopIteration:
                    cur_ctx = next(a.ctx for a in kwargs.values() if hasattr(a, 'ctx'))
                new_args = _as_mx_np_array(args, ctx=cur_ctx,
                                           zero_copy=func_name in {'may_share_memory', 'shares_memory'})
                new_kwargs = {k: _as_mx_np_array(v, cur_ctx) for k, v in kwargs.items()}
                return mx_np_func(*new_args, **new_kwargs)


    def __array_namespace__(self, api_version=None):
        """
        Returns an object that has all the array API functions on it.

        Notes
        -----
        This is a standard API in
        https://data-apis.org/array-api/latest/API_specification/array_object.html#array-namespace-self-api-version-none.

        Parameters
        ----------
        self : ndarray
            The indexing key.
        api_version : Optional, string
            string representing the version of the array API specification to be returned, in `YYYY.MM` form.
            If it is None, it should return the namespace corresponding to latest version of the array API
            specification.
        """
        if api_version is not None:
            try:
                date = datetime.datetime.strptime(api_version, '%Y.%m')
                if date.year != 2021:
                    raise ValueError
            except ValueError:
                raise ValueError(f"Unrecognized array API version: {api_version!r}")
        return sys.modules[self.__module__]


    def _get_np_basic_indexing(self, key):
        """
        This function indexes ``self`` with a tuple of `slice` objects only.
        """
        key_nd = tuple(idx for idx in key if idx is not None)
        if len(key_nd) < self.ndim:
            raise RuntimeError(
                'too few indices after normalization: expected `ndim` ({}) '
                'but got {}. This is a bug, please report it!'
                ''.format(self.ndim, len(key_nd))
            )
        if len(key_nd) > self.ndim:
            raise IndexError(
                'too many indices ({}) for array with {} dimensions'
                ''.format(len(key_nd), self.ndim)
            )

        none_axes = [ax for ax in range(len(key)) if key[ax] is None]  # pylint: disable=invalid-name
        slc_key, int_axes = self._basic_indexing_key_int_to_slice(key_nd)
        new_axes = self._new_axes_after_basic_indexing(none_axes, key)

        # Check bounds for integer axes
        for ax in int_axes:  # pylint: disable=invalid-name
            if not -self.shape[ax] <= key_nd[ax] < self.shape[ax]:
                raise IndexError(
                    'index {} is out of bounds for axis {} with size {}'
                    ''.format(key_nd[ax], ax, self.shape[ax]))

        if self._basic_indexing_slice_is_contiguous(slc_key, self.shape):
            # Create a shared-memory view by using low-level flat slicing
            flat_begin, flat_end = self._basic_indexing_contiguous_flat_begin_end(
                slc_key, self.shape
            )
            handle = NDArrayHandle()
            flat_self = self.reshape_view(-1)
            if _int64_enabled():
                check_call(
                    _LIB.MXNDArraySlice64(
                        flat_self.handle,
                        ctypes.c_int64(flat_begin),
                        ctypes.c_int64(flat_end),
                        ctypes.byref(handle),
                    )
                )
            else:
                check_call(
                    _LIB.MXNDArraySlice(
                        flat_self.handle,
                        ctypes.c_uint32(flat_begin),
                        ctypes.c_uint32(flat_end),
                        ctypes.byref(handle),
                    )
                )
            sliced_shape = self._basic_indexing_sliced_shape(slc_key, self.shape)
            sliced = self.__class__(handle=handle, writable=self.writable)
            if 0 in sliced_shape:
                sliced = sliced.reshape(sliced_shape)
            else:
                sliced = sliced.reshape_view(sliced_shape)

        else:
            begin, end, step = self._basic_indexing_key_to_begin_end_step(
                slc_key, self.shape, keep_none=True
            )
            sliced = _npi.slice(self, begin, end, step)

        # Reshape to final shape due to integer and `None` entries in `key`.
        final_shape = [sliced.shape[i] for i in range(sliced.ndim) if i not in int_axes]
        for ax in new_axes:  # pylint: disable=invalid-name
            final_shape.insert(ax, 1)

        if sliced.size == 0:
            return sliced.reshape(tuple(final_shape))
        else:
            return sliced.reshape_view(tuple(final_shape))

    def _get_np_empty_tuple_indexing(self, key):
        new_shape = []
        num_none = 0
        for i, idx in enumerate(key):
            if idx is None:
                new_shape.append(1) # expand dimension
                num_none += 1
            elif idx == ():
                new_shape.append(0) # 0 shape
            elif idx == slice(None, None, None):
                new_shape.append(self.shape[i - num_none])
        return empty(new_shape, dtype=self.dtype)

    def _get_np_advanced_indexing(self, key):
        idcs, new_axes = self._get_index_nd(key)
        if type(idcs) == NDArray:  # pylint: disable=unidiomatic-typecheck
            idcs = idcs.as_np_ndarray()
        else:
            idcs = _mx_nd_np.stack([i if isinstance(i, self.__class__) else i.as_np_ndarray() for i in idcs])
        sliced = _npi.gather_nd(self, idcs)
        # Reshape due to `None` entries in `key`.
        if new_axes:
            final_shape = [sliced.shape[i] for i in range(sliced.ndim)]
            for ax in new_axes:  # pylint: disable=invalid-name
                final_shape.insert(ax, 1)
            return sliced.reshape(tuple(final_shape))
        else:
            return sliced

    def _set_np_advanced_indexing(self, key, value):
        """This function is called by __setitem__ when key is an advanced index."""
        idcs, new_axes = self._get_index_nd(key)
        if type(idcs) == NDArray:  # pylint: disable=unidiomatic-typecheck
            idcs = idcs.as_np_ndarray()
        else:
            idcs = _mx_nd_np.stack([i if isinstance(i, self.__class__) else i.as_np_ndarray() for i in idcs])
        vshape = get_oshape_of_gather_nd_op(self.shape, idcs.shape)
        value_nd = self._prepare_value_nd(value, bcast_shape=vshape, squeeze_axes=new_axes)
        self._scatter_set_nd(value_nd, idcs)

    # pylint: disable=redefined-outer-name
    def _get_np_boolean_indexing(self, key, ndim, shape):
        """
        There are two types of boolean indices (which are equivalent,
        for the most part though). This function will handle single
        boolean indexing for higher speed.
        If this is not the case, it is instead expanded into (multiple)
        integer array indices and will be handled by advanced indexing.
        """
        key_shape = key.shape
        key_ndim = len(key_shape)
        if ndim < key_ndim:
            raise IndexError('too many indices, whose ndim = {}, for array with ndim = {}'
                             .format(key_ndim, ndim))
        for i in range(key_ndim):
            if key_shape[i] != shape[i]:
                raise IndexError('boolean index did not match indexed array along dimension {};'
                                 ' dimension is {} but corresponding boolean dimension is {}'
                                 .format(i, shape[i], key_shape[i]))
        remaining_dims = shape[key_ndim:]
        data = _reshape_view(self, -1, *remaining_dims)
        key = _reshape_view(key, -1)
        return _reshape_view(_npi.boolean_mask(data, key), -1, *remaining_dims)

    def _set_np_boolean_indexing(self, key, value):
        """
        There are two types of boolean indices (which are equivalent,
        for the most part though). This function will handle single boolean assign for higher speed.
        If this is not the case, it is instead expanded into (multiple)
        integer array indices and will be handled by advanced assign.
        """
        if isinstance(value, numeric_types):
            _npi.boolean_mask_assign_scalar(data=self, mask=key,
                                            value=int(value) if isinstance(value, bool) else value,
                                            start_axis=0, out=self)
        elif isinstance(value, ndarray):
            _npi.boolean_mask_assign_tensor(data=self, mask=key, value=value, start_axis=0, out=self)
        else:
            raise NotImplementedError('type %s is not supported.'%(type(value)))

    # pylint: disable=too-many-return-statements
    def __getitem__(
            self: ndarray,
            key: Union[
                int, slice, List, ndarray, Tuple[Union[int, slice, List, ndarray], ...]
            ],
            /
    ) -> ndarray:
        """Return self[key].

        Returns a sliced view of this array if the elements fetched are contiguous in memory;
        otherwise, returns a newly created NDArray.
        This functions supports advanced indexing defined in the following reference with
        some restrictions. Boolean indexing is supported only for a single boolean ndarray
        as a key. Mixing boolean ndarray with other index types is not supported in ``advanced``
        indexing.

        For basic indexing, i.e., if ``key`` consists only of integers,
        ``slice``, ``Ellipsis`` (``...``) and ``None``, a mutable view is
        returned that shares memory with this array if the accessed portion is
        contiguous in memory.
        Otherwise, a newly created ``ndarray`` is returned.

        This functions supports advanced indexing as defined in `the NumPy
        advanced indexing documentation
        <https://docs.scipy.org/doc/numpy/reference/arrays.indexing.html#advanced-indexing>`_.

        Parameters
        ----------
        key : int, slice, list, np.ndarray, mx.np.ndarray, or tuple of all previous types
            Indexing key.

        Examples
        --------
        The default is to give explicit indices for all axes:

        >>> x = np.arange(6).reshape(2, 3)
        >>> x
        array([[0., 1., 2.],
               [3., 4., 5.]])
        >>> x[0, :2]
        array([0., 1.])
        >>> x[:, :-1]
        array([[0., 1.],
               [3., 4.]])

        If fewer indices are given, they are automatically supplemented by an
        appropriate number of ``slice(None)`` ("``:``") to the right. For
        instance, a single integer indexes along the first axis:

        >>> x[0]
        array([0., 1., 2.])
        >>> x[1:]
        array([[3., 4., 5.]])

        To omit a range of axes that should be kept as-is, an `Ellipsis`
        ("``...``") can be used:

        >>> x = np.arange(16).reshape(2, 2, 2, 2)
        >>> x[0, ..., 1]
        array([[1., 3.],
               [5., 7.]])
        >>> x[0, :, :, 1]  # equivalent
        array([[1., 3.],
               [5., 7.]])

        New axes of length 1 can be created by inserting ``None``
        (`numpy.newaxis`) in the index:

        >>> x = np.arange(6).reshape(2, 3)
        >>> x[None, :, :]
        array([[[0., 1., 2.],
                [3., 4., 5.]]])
        >>> x[None, :, :].shape
        (1, 2, 3)

        If the indexed portion of the array is contiguous in memory, no data
        is copied. Instead, a shared-memory view of the original array is
        returned, and changes to that view affect the original array:

        >>> x = np.arange(8).reshape(2, 2, 2)
        >>> y = x[0]  # contiguous
        >>> y
        array([[0., 1.],
               [2., 3.]])
        >>> y[:] = -1
        >>> x
        array([[[-1., -1.],
                [-1., -1.]],
               [[ 4.,  5.],
                [ 6.,  7.]]])
        >>> x = np.arange(8).reshape(2, 2, 2)
        >>> y = x[1, :1, :]  # contiguous
        >>> y
        array([[4., 5.]])
        >>> y[:] = -1
        >>> x
        array([[[ 0.,  1.],
                [ 2.,  3.]],
               [[-1., -1.],
                [ 6.,  7.]]])
        >>> x = np.arange(0, 8).reshape(2, 2, 2)
        >>> y = x[:, :, 1]  # not contiguous
        >>> y
        array([[1., 3.],
               [5., 7.]])
        >>> y[:] = -1
        >>> x
        array([[[0., 1.],
                [2., 3.]],
               [[4., 5.],
                [6., 7.]]])

        If the indexing key contains `list`, `numpy.ndarray` or `NDArray`
        objects, advanced indexing is triggered, which always returns a
        copy:

        >>> x = np.arange(8).reshape(2, 2, 2)
        >>> x[[0, 1]]
        array([[[0., 1.],
                [2., 3.]],
               [[4., 5.],
                [6., 7.]]])
        >>> x[[0, 1], :]  # equivalent
        array([[[0., 1.],
                [2., 3.]],
               [[4., 5.],
                [6., 7.]]])
        >>> y = np.array([0, 1], dtype='int32')
        >>> x[1:, y]
        array([[[4., 5.],
                [6., 7.]]])
        >>> y = np.array([0, 1], dtype='int32')
        >>> x[1:, y]
        array([[[4., 5.],
                [6., 7.]]])

        Get negative elements in an ndarray through boolean array indexing
        >>> x = np.array([1., -1., -2., 3])
        >>> x[x < 0]
        array([-1., -2.])

        For more imformation related to boolean indexing, please refer to
        https://docs.scipy.org/doc/numpy-1.17.0/reference/arrays.indexing.html.
        """
        ndim = self.ndim  # pylint: disable=redefined-outer-name
        shape = self.shape  # pylint: disable=redefined-outer-name
        if isinstance(key, bool): # otherwise will be treated as 0 and 1
            key = array(key, dtype=_np.bool, ctx=self.ctx)
        if isinstance(key, list):
            try:
                new_key = _np.array(key)
                if new_key.dtype == _np.bool_:
                    key = new_key
            except Exception as err:
                raise TypeError('{}'.format(str(err)))
        if isinstance(key, _np.ndarray):
            if dc.is_deferred_compute():
                raise TypeError('Indexing with a numpy array is not supported in HybridBlock.')
            if key.dtype == _np.bool_:
                key = array(key, dtype='bool', ctx=self.ctx)

        # Handle single boolean index of matching dimensionality and size first for higher speed
        # If the boolean array is mixed with other idices, it is instead expanded into (multiple)
        # integer array indices and will be handled by advanced indexing.
        # Come before the check self.dim == 0 as it also handle the 0-dim case.
        if isinstance(key, ndarray) and key.dtype == _np.bool_:
            return self._get_np_boolean_indexing(key, ndim, shape)

        all = __builtins__['all']  # `def all` below shadows the all builtin
        if ndim == 0 and key != ():
            raise IndexError('scalar tensor can only accept `()` as index')
        # Handle simple cases for higher speed
        if isinstance(key, tuple) and len(key) == 0:
            return self
        if isinstance(key, tuple) and len(key) == ndim\
                and py_all(isinstance(idx, integer_types) for idx in key):
            out = self
            for idx in key:
                out = out[idx]
            return out
        if isinstance(key, integer_types):
            # Equivalent to isinstance(key, integer_types) case in numpy/_symbol.py
            if key > shape[0] - 1:
                raise IndexError(
                    'index {} is out of bounds for axis 0 with size {}'.format(
                        key, shape[0]))
            return self._at(key)
        elif isinstance(key, py_slice):
            # Unlike numpy/_symbol.py, calls MXNDArraySlice64 writable memory
            # sharing if key.step not in [None, 1]. Equivalent otherwise to
            # isinstance(key, py_slice) case in _symbol.py otherwise.
            if key.step is None or key.step == 1:
                if key.start is not None or key.stop is not None:
                    return self._slice(key.start, key.stop)
                else:
                    return self
            elif key.step != 0:
                start = [None] if key.start is None else key.start
                stop = [None] if key.stop is None else key.stop
                return _npi.slice(self, start, stop, key.step)
            else:
                raise ValueError("slice step cannot be zero")
        elif isinstance(key, tuple) and \
           all((isinstance(arr, NDArray) and _np.issubdtype(arr.dtype, _np.integer) and \
                arr.ndim > 0) for arr in key):
            # Equivalent case in numpy/_symbol.py
            return _npi.advanced_indexing_multiple(self, _mx_nd_np.stack(key))
        elif isinstance(key, tuple) and dc.is_deferred_compute():
            # Equivalent to isinstance(key, tuple) case in numpy/_symbol.py
            # Only enabled in deferred compute mode, as this codepath prevents
            # memory sharing which may be desired in non-deferred compute
            # imperative mode.
            begin = []
            end = []
            step = []
            new_shape = ()
            assert len(key)  # len(key) == 0 is handled a above
            unsupported = False
            for index in key:
                if isinstance(index, py_slice):
                    if index.step is not None and index.step == 0:
                        raise ValueError("slice step cannot be zero")
                    begin.append(index.start)
                    end.append(index.stop)
                    step.append(index.step)
                    new_shape += (-2,)
                elif isinstance(index, integer_types):
                    if index >= 0:
                        begin.append(index)
                        end.append(index+1)
                        step.append(1)
                    else:
                        begin.append(index)
                        end.append(index - 1)
                        step.append(-1)
                    new_shape += (-3,)
                else:
                    unsupported = True
                    break
            if not unsupported:
                new_shape += (-4,)
                sliced = _npi.slice(self, begin, end, step)
                return _mx_nd_np.reshape(sliced, new_shape)

        # Special handling for cases only supported in imperative mode
        if dc.is_deferred_compute():
            raise TypeError('The type of indexing used is not supported in HybridBlock.')
        # For 0-d boolean indices: A new axis is added,
        # but at the same time no axis is "used". So if we have True,
        # we add a new axis (a bit like with np.newaxis). If it is
        # False, we add a new axis, but this axis has 0 entries.
        # prepend is defined to handle this case.
        # prepend = _NDARRAY_NO_ZERO_DIM_BOOL_ARRAY/-1 means there is no 0-d boolean scalar
        # prepend = _NDARRAY_ZERO_DIM_BOOL_ARRAY_FALSE/0 means an zero dim must be expanded
        # prepend = _NDARRAY_ZERO_DIM_BOOL_ARRAY_TRUE/1 means a new axis must be prepended
        key, prepend = indexing_key_expand_implicit_axes(key, self.shape)
        indexing_dispatch_code = get_indexing_dispatch_code(key)
        if indexing_dispatch_code == _NDARRAY_EMPTY_TUPLE_INDEXING:
            # won't be affected by zero-dim boolean indices
            return self._get_np_empty_tuple_indexing(key)
        elif indexing_dispatch_code == _NDARRAY_BASIC_INDEXING:
            if prepend == _NDARRAY_ZERO_DIM_BOOL_ARRAY_FALSE:
                return empty((0,) + self._get_np_basic_indexing(key).shape,
                             dtype=self.dtype, ctx=self.ctx)
            if prepend == _NDARRAY_ZERO_DIM_BOOL_ARRAY_TRUE:
                key = (_np.newaxis,) + key
            return self._get_np_basic_indexing(key)
        elif indexing_dispatch_code == _NDARRAY_ADVANCED_INDEXING:
            if prepend == _NDARRAY_ZERO_DIM_BOOL_ARRAY_FALSE:
                return empty((0,) + self._get_np_adanced_indexing(key).shape,
                             dtype=self.dtype, ctx=self.ctx)
            if prepend == _NDARRAY_ZERO_DIM_BOOL_ARRAY_TRUE:
                key = (_np.newaxis,) + key
            return self._get_np_advanced_indexing(key)
        else:
            raise RuntimeError

    # pylint: disable=inconsistent-return-statements
    def __setitem__(self: ndarray,
                    key: Union[
                        int, slice, List, ndarray, Tuple[Union[int, slice, List, ndarray], ...]
                    ],
                    value: Union[int, float, bool, ndarray],
                    /,
                    ) -> None:
        """Sets ``self[key]`` to ``value``.

        This functions supports advanced indexing as defined in `the NumPy
        advanced indexing documentation
        <https://docs.scipy.org/doc/numpy/reference/arrays.indexing.html#advanced-indexing>`_,
        with the restriction that boolean array indexing is not supported.

        Parameters
        ----------
        key : int, slice, list, np.ndarray, mx.np.ndarray, or tuple of all previous types
            The indexing key.
        value : scalar or array-like object that can be broadcast to the shape of self[key]
            The value to set.

        Examples
        --------
        >>> x = np.zeros((2, 3))
        >>> x[:] = 1
        >>> x
        array([[ 1.,  1.,  1.],
               [ 1.,  1.,  1.]])
        >>> x[:, 1:2] = 2
        >>> x
        array([[ 1.,  2.,  1.],
               [ 1.,  2.,  1.]])
        >>> x[1:2, 1:] = 3
        >>> x
        array([[ 1.,  2.,  1.],
               [ 1.,  3.,  3.]])
        >>> x[1:, 0:2] = np.zeros((1, 2))
        >>> x
        array([[ 1.,  2.,  1.],
               [ 0.,  0.,  3.]])
        >>> x[1, 2] = 4
        >>> x
        array([[ 1.,  2.,  1.],
               [ 0.,  0.,  4.]])
        >>> x[[0], [1, 2]] = 5
        >>> x
        array([[ 1.,  5.,  5.],
               [ 0.,  0.,  4.]])
        >>> x[::-1, 0:2:2] = [6]
        >>> x
        array([[ 6.,  5.,  5.],
               [ 6.,  0.,  4.]])

        For imformation related to boolean indexing, please refer to
        https://docs.scipy.org/doc/numpy-1.17.0/reference/arrays.indexing.html.
        """
        if isinstance(value, NDArray) and not isinstance(value, ndarray):
            raise TypeError('Cannot assign mx.nd.NDArray to mxnet.numpy.ndarray')
        if isinstance(key, bool): # otherwise will be treated as 0 and 1
            key = array(key, dtype=_np.bool)

        # Handle single boolean assign of matching dimensionality and size first for higher speed
        # If the boolean array is mixed with other idices, it is instead expanded into (multiple)
        # integer array indices and will be handled by advanced assign.
        # Come before the check self.dim == 0 as it also handle the 0-dim case.
        if isinstance(key, ndarray) and key.dtype == _np.bool:
            return self._set_np_boolean_indexing(key, value)

        # handle basic and advanced indexing
        if self.ndim == 0:
            if not isinstance(key, tuple) or len(key) != 0:
                raise IndexError('scalar tensor can only accept `()` as index')
            if isinstance(value, numeric_types):
                self._full(value)
            elif isinstance(value, ndarray) and value.size == 1:
                if value.shape != self.shape:
                    value = value.reshape(self.shape)
                value.copyto(self)
            elif isinstance(value, (_np.ndarray, _np.generic)) and value.size == 1:
                if isinstance(value, _np.generic) or value.shape != self.shape:
                    value = value.reshape(self.shape)
                self._sync_copyfrom(value)
            else:
                raise ValueError('setting an array element with a sequence.')
        else:
            # For 0-d boolean indices: A new axis is added,
            # but at the same time no axis is "used". So if we have True,
            # we add a new axis (a bit like with np.newaxis). If it is
            # False, we add a new axis, but this axis has 0 entries.
            # prepend is defined to handle this case.
            # prepend == _NDARRAY_NO_ZERO_DIM_BOOL_ARRAY/-1 means there is no 0-d boolean scalar
            # prepend == _NDARRAY_ZERO_DIM_BOOL_ARRAY_FALSE/0 means an zero dim must be expanded
            # prepend == _NDARRAY_ZERO_DIM_BOOL_ARRAY_TRUE/1 means a new axis must be expanded
            # prepend actually has no influence on __setitem__
            key, prepend = indexing_key_expand_implicit_axes(key, self.shape)
            if prepend == _NDARRAY_ZERO_DIM_BOOL_ARRAY_FALSE:
                return # no action is needed
            slc_key = tuple(idx for idx in key if idx is not None)
            if len(slc_key) < self.ndim:
                raise RuntimeError(
                    'too few indices after normalization: expected `ndim` ({}) '
                    'but got {}. This is a bug, please report it!'
                    ''.format(self.ndim, len(slc_key))
                )
            if len(slc_key) > self.ndim and self.ndim != 0:
                raise IndexError(
                    'too many indices ({}) for array with {} dimensions'
                    ''.format(len(slc_key), self.ndim)
                )
            indexing_dispatch_code = get_indexing_dispatch_code(slc_key)
            if indexing_dispatch_code == _NDARRAY_BASIC_INDEXING:
                self._set_nd_basic_indexing(key, value)  # function is inheritated from NDArray class
            elif indexing_dispatch_code == _NDARRAY_EMPTY_TUPLE_INDEXING:
                pass # no action needed
            elif indexing_dispatch_code == _NDARRAY_ADVANCED_INDEXING:
                self._set_np_advanced_indexing(key, value)
            else:
                raise ValueError(
                    'Indexing NDArray with index {} of type {} is not supported'
                    ''.format(key, type(key))
                )

    def _prepare_value_nd(self, value, bcast_shape, squeeze_axes=None):
        """Return a broadcast `ndarray` with same context and dtype as ``self``.
        For setting item, The returned `ndarray` is squeezed according to squeeze_axes since the
        value_nd is assigned to not yet expanded space in original array.
        `value`: numeric types or array like.
        `bcast_shape`: a shape tuple.
        `squeeze_axes`: a sequence of axes to squeeze in the value array.
        Note: mxnet.numpy.ndarray not support NDArray as assigned value.
        """
        if isinstance(value, numeric_types):
            value_nd = full(bcast_shape, value, ctx=self.ctx, dtype=self.dtype)
        elif isinstance(value, self.__class__):
            value_nd = value.as_in_ctx(self.ctx)
            if value_nd.dtype != self.dtype:
                value_nd = value_nd.astype(self.dtype)
        else:
            try:
                value_nd = array(value, ctx=self.ctx, dtype=self.dtype)
            except:
                raise TypeError('mxnet.np.ndarray does not support assignment with non-array-like '
                                'object {} of type {}'.format(value, type(value)))

        # For advanced indexing setitem, if there is None in indices, we need to squeeze the
        # assigned value_nd since None is also ignored in slicing the original array.
        if squeeze_axes and value_nd.ndim > len(bcast_shape):
            squeeze_axes = tuple([ax for ax in squeeze_axes if ax < len(value_nd.shape)])
            value_nd = value_nd.squeeze(axis=tuple(squeeze_axes))

        # handle the cases like the following
        # a = np.zeros((3, 3)), b = np.ones((1, 1, 1, 1, 3)), a[0] = b
        # b cannot broadcast directly to a[0].shape unless its leading 1-size axes are trimmed
        if value_nd.ndim > len(bcast_shape):
            squeeze_axes = []
            for i in range(value_nd.ndim - len(bcast_shape)):
                if value_nd.shape[i] == 1:
                    squeeze_axes.append(i)
                else:
                    break
            if squeeze_axes:
                value_nd = value_nd.squeeze(squeeze_axes)

        if value_nd.shape != bcast_shape:
            if value_nd.size == 0:
                value_nd = value_nd.reshape(bcast_shape)
            else:
                value_nd = value_nd.broadcast_to(bcast_shape)
        return value_nd

    @wrap_mxnp_np_ufunc
    def __add__(self: ndarray, other: Union[int, float, ndarray], /) -> ndarray:
        """x.__add__(y) <=> x + y"""
        return add(self, other)

    @wrap_mxnp_np_ufunc
    def __iadd__(self: ndarray, other: Union[int, float, ndarray], /) -> ndarray:
        """x.__iadd__(y) <=> x += y"""
        if not self.writable:
            raise ValueError('trying to add to a readonly ndarray')
        return add(self, other, out=self)

    @wrap_mxnp_np_ufunc
    def __radd__(self: ndarray, other: Union[int, float, ndarray], /) -> ndarray:
        """x.__radd__(y) <=> y + x"""
        return add(other, self)

    def __invert__(self: ndarray, /) -> ndarray:
        """x.__invert__() <=> ~x"""
        return invert(self)

    @wrap_mxnp_np_ufunc
    def __and__(self: ndarray, other: Union[int, bool, ndarray], /) -> ndarray:
        """x.__and__(y) <=> x & y"""
        return bitwise_and(self, other)

    @wrap_mxnp_np_ufunc
    def __rand__(self: ndarray, other: Union[int, bool, ndarray], /) -> ndarray:
        """x.__rand__(y) <=> y & x"""
        return bitwise_and(other, self)

    @wrap_mxnp_np_ufunc
    def __or__(self: ndarray, other: Union[int, bool, ndarray], /) -> ndarray:
        """x.__or__(y) <=> x | y"""
        return bitwise_or(self, other)

    @wrap_mxnp_np_ufunc
    def __ror__(self: ndarray, other: Union[int, bool, ndarray], /) -> ndarray:
        """x.__ror__(y) <=> y | x"""
        return bitwise_or(other, self)

    @wrap_mxnp_np_ufunc
    def __xor__(self: ndarray, other: Union[int, bool, ndarray], /) -> ndarray:
        """x.__xor__(y) <=> x ^ y"""
        return bitwise_xor(self, other)

    @wrap_mxnp_np_ufunc
    def __rxor__(self: ndarray, other: Union[int, bool, ndarray], /) -> ndarray:
        """x.__rxor__(y) <=> y ^ x"""
        return bitwise_xor(other, self)

    @wrap_mxnp_np_ufunc
<<<<<<< HEAD
    def __iand__(self: ndarray, other: Union[int, bool, ndarray], /) -> ndarray:
=======
    def __lshift__(self, other):
        """x.__lshift__(y) <=> x << y"""
        return bitwise_left_shift(self, other)

    @wrap_mxnp_np_ufunc
    def __rshift__(self, other):
        """x.__rshift__(y) <=> x >> y"""
        return bitwise_right_shift(self, other)

    @wrap_mxnp_np_ufunc
    def __iand__(self, other):
>>>>>>> 75e4d1d3
        """x.__iand__(y) <=> x &= y"""
        return bitwise_and(self, other, out=self)

    @wrap_mxnp_np_ufunc
    def __ior__(self: ndarray, other: Union[int, bool, ndarray], /) -> ndarray:
        r"""x.__ior__(y) <=> x \|= y"""
        return bitwise_or(self, other, out=self)

    @wrap_mxnp_np_ufunc
    def __ixor__(self: ndarray, other: Union[int, bool, ndarray], /) -> ndarray:
        """x.__ixor__(y) <=> x ^= y"""
        return bitwise_xor(self, other, out=self)

<<<<<<< HEAD
    def __round__(self: ndarray, /, *, n: int = 0) -> ndarray:
=======
    @wrap_mxnp_np_ufunc
    def __ilshift__(self, other):
        """x.__ilshift__(y) <=> x <<= y"""
        return bitwise_left_shift(self, other, out=self)

    @wrap_mxnp_np_ufunc
    def __irshift__(self, other):
        """x.__irshift__(y) <=> x >>= y"""
        return bitwise_right_shift(self, other, out=self)

    @wrap_mxnp_np_ufunc
    def __rlshift__(self, other):
        """x.__rlshift__(y) <=> y << x"""
        return bitwise_left_shift(other, self)

    @wrap_mxnp_np_ufunc
    def __rrshift__(self, other):
        """x.__rrshift__(y) <=> y >> x"""
        return bitwise_right_shift(other, self)

    def __round__(self, n=0):
>>>>>>> 75e4d1d3
        """x.__round__(n)"""
        return round(self, decimals=n)

    def __abs__(self: ndarray, /) -> ndarray:
        """x.__abs__()"""
        return absolute(self)

    def __ceil__(self: ndarray, /) -> ndarray:
        """x.__ceil__()"""
        return ceil(self)

    def __floor__(self: ndarray, /) -> ndarray:
        """x.__floor__()"""
        return floor(self)

    def __trunc__(self: ndarray, /) -> ndarray:
        """x.__trunc__()"""
        return trunc(self)

    @wrap_mxnp_np_ufunc
    def __sub__(self: ndarray, other: Union[int, float, ndarray], /) -> ndarray:
        """x.__sub__(y) <=> x - y"""
        return subtract(self, other)

    @wrap_mxnp_np_ufunc
    def __isub__(self: ndarray, other: Union[int, float, ndarray], /) -> ndarray:
        """x.__isub__(y) <=> x -= y"""
        if not self.writable:
            raise ValueError('trying to subtract from a readonly ndarray')
        return subtract(self, other, out=self)

    @wrap_mxnp_np_ufunc
    def __rsub__(self: ndarray, other: Union[int, float, ndarray], /) -> ndarray:
        """x.__rsub__(y) <=> y - x"""
        return subtract(other, self)

    @wrap_mxnp_np_ufunc
    def __mul__(self: ndarray, other: Union[int, float, ndarray], /) -> ndarray:
        """x.__mul__(y) <=> x * y"""
        return multiply(self, other)

    @wrap_mxnp_np_ufunc
    def __floordiv__(self: ndarray, other: ndarray, /) -> ndarray:
        """x.__floordiv__(y) <=> x // y"""
        return floor_divide(self, other)

    @wrap_mxnp_np_ufunc
    def __ifloordiv__(self: ndarray, other: ndarray, /) -> ndarray:
        """x.__ifloordiv__(y) <=> x //= y"""
        if not self.writable:
            raise ValueError('trying to divide from a readonly ndarray')
        return floor_divide(self, other, out=self)

    @wrap_mxnp_np_ufunc
    def __rfloordiv__(self: ndarray, other: ndarray, /) -> ndarray:
        """x.__rfloordiv__(y) <=> y // x"""
        return floor_divide(other, self)

    def __neg__(self: ndarray, /):
        return negative(self)

    def __pos__(self: ndarray, /):
        return positive(self)

    @wrap_mxnp_np_ufunc
    def __imul__(self: ndarray, other: Union[int, float, ndarray], /) -> ndarray:
        r"""x.__imul__(y) <=> x \*= y"""
        if not self.writable:
            raise ValueError('trying to add to a readonly ndarray')
        return multiply(self, other, out=self)

    @wrap_mxnp_np_ufunc
    def __rmul__(self: ndarray, other: Union[int, float, ndarray], /) -> ndarray:
        """x.__rmul__(y) <=> y * x"""
        return self.__mul__(other)

    @wrap_mxnp_np_ufunc
    def __div__(self: ndarray, other: ndarray, /) -> ndarray:
        """x.__div__(y) <=> x / y"""
        return divide(self, other)

    @wrap_mxnp_np_ufunc
    def __rdiv__(self: ndarray, other: ndarray, /) -> ndarray:
        """x.__rdiv__(y) <=> y / x"""
        return divide(other, self)

    @wrap_mxnp_np_ufunc
    def __idiv__(self: ndarray, other: ndarray, /) -> ndarray:
        """x.__idiv__(y) <=> x /= y"""
        return divide(self, other, out=self)

    @wrap_mxnp_np_ufunc
    def __truediv__(self: ndarray, other: Union[float, ndarray], /) -> ndarray:
        """x.__truediv__(y) <=> x / y"""
        return divide(self, other)

    @wrap_mxnp_np_ufunc
    def __rtruediv__(self: ndarray, other: Union[float, ndarray], /) -> ndarray:
        """x.__rtruediv__(y) <=> y / x"""
        return divide(other, self)

    @wrap_mxnp_np_ufunc
    def __itruediv__(self: ndarray, other: Union[float, ndarray], /) -> ndarray:
        """x.__itruediv__(y) <=> x /= y"""
        return divide(self, other, out=self)

    @wrap_mxnp_np_ufunc
    def __mod__(self: ndarray, other: Union[int, float, ndarray], /) -> ndarray:
        """x.__mod__(y) <=> x % y"""
        return mod(self, other)

    @wrap_mxnp_np_ufunc
    def __rmod__(self: ndarray, other: Union[int, float, ndarray], /) -> ndarray:
        """x.__rmod__(y) <=> y % x"""
        return mod(other, self)

    @wrap_mxnp_np_ufunc
    def  __imod__(self: ndarray, other: Union[int, float, ndarray], /) -> ndarray:
        """x.__imod__(y) <=> x %= y"""
        return mod(self, other, out=self)

    @wrap_mxnp_np_ufunc
    def __pow__(self: ndarray, other: Union[int, ndarray], /) -> ndarray:
        """x.__pow__(y) <=> x ** y"""
        return power(self, other)

    @wrap_mxnp_np_ufunc
    def __rpow__(self: ndarray, other: Union[float, ndarray], /) -> ndarray:
        """x.__rpow__(y) <=> y ** x"""
        return power(other, self)

    @wrap_mxnp_np_ufunc
    def __ipow__(self: ndarray, other: Union[float, ndarray], /) -> ndarray:
        """x.__ipow__(y) <=> x **= y"""
        return power(self, other, out=self)

    @wrap_mxnp_np_ufunc
    def __eq__(self: ndarray, other: Union[int, float, bool, ndarray], /) -> ndarray:
        """x.__eq__(y) <=> x == y"""
        return equal(self, other)

    def __hash__(self):
        raise NotImplementedError

    @wrap_mxnp_np_ufunc
    def __ne__(self: ndarray, other: Union[int, float, bool, ndarray], /) -> ndarray:
        """x.__ne__(y) <=> x != y"""
        return not_equal(self, other)

    @wrap_mxnp_np_ufunc
    def __gt__(self: ndarray, other: Union[int, float, ndarray], /) -> ndarray:
        """x.__gt__(y) <=> x > y"""
        return greater(self, other)

    @wrap_mxnp_np_ufunc
    def __ge__(self: ndarray, other: Union[int, float, bool, ndarray], /) -> ndarray:
        """x.__ge__(y) <=> x >= y"""
        return greater_equal(self, other)

    @wrap_mxnp_np_ufunc
    def __lt__(self: ndarray, other: Union[int, float, ndarray], /) -> ndarray:
        """x.__lt__(y) <=> x < y"""
        return less(self, other)

    @wrap_mxnp_np_ufunc
    def __le__(self: ndarray, other: Union[int, float, ndarray], /) -> ndarray:
        """x.__le__(y) <=> x <= y"""
        return less_equal(self, other)

    @wrap_mxnp_np_ufunc
    def __matmul__(self: ndarray, other: ndarray, /) -> ndarray:
        """x.__matmul__(y) <=> x @ y"""
        return matmul(self, other)

    @wrap_mxnp_np_ufunc
    def __rmatmul__(self: ndarray, other: ndarray, /) -> ndarray:
        """x.__rmatmul__(y) <=> y @ x"""
        return matmul(other, self)

    @wrap_mxnp_np_ufunc
    def __imatmul__(self: ndarray, other: ndarray, /) -> ndarray:
        """x.__imatmul__(y) <=> x @= y"""
        return matmul(self, other, out=self)

    def __bool__(self: ndarray, /) -> bool:
        num_elements = self.size
        if num_elements == 0:
            warnings.simplefilter('default')
            warnings.warn('The truth value of an empty array is ambiguous. Returning False, but in'
                          ' future this will result in an error.', DeprecationWarning)
            return False
        elif num_elements == 1:
            return bool(self.item())
        else:
            raise ValueError("The truth value of an ndarray with multiple elements is ambiguous.")

    __nonzero__ = __bool__

<<<<<<< HEAD
    def __float__(self: ndarray, /) -> float:
=======
    def __index__(self):
        if self.ndim == 0 and _np.issubdtype(self.dtype, _np.integer):
            return self.item()
        raise TypeError('only integer scalar arrays can be converted to a scalar index')

    def __float__(self):
>>>>>>> 75e4d1d3
        num_elements = self.size
        if num_elements != 1:
            raise TypeError('only size-1 arrays can be converted to Python scalars')
        return float(self.item())

    def __int__(self: ndarray, /) -> int:
        num_elements = self.size
        if num_elements != 1:
            raise TypeError('only size-1 arrays can be converted to Python scalars')
        return int(self.item())

    def __len__(self: ndarray, /) -> int:
        """Number of elements along the first axis."""
        shape = self.shape  # pylint: disable=redefined-outer-name
        if len(shape) == 0:
            raise TypeError('len() of unsized object')
        return self.shape[0]

    def __reduce__(self):
        return ndarray, (None,), self.__getstate__()

    def item(self, *args):
        """Copy an element of an array to a standard Python scalar and return it.

        Parameters
        ----------
        *args : Arguments (variable number and type)
            none: in this case, the method only works for arrays with one element (a.size == 1),
            which element is copied into a standard Python scalar object and returned.

            int_type: this argument is interpreted as a flat index into the array, specifying which
            element to copy and return.

            tuple of int_types: functions as does a single int_type argument, except that the
            argument is interpreted as an nd-index into the array.

        Returns
        -------
        z : Standard Python scalar object
            A copy of the specified element of the array as a suitable Python scalar.
        """
        # TODO(junwu): no need to call asnumpy() on the whole array.
        return self.asnumpy().item(*args)

    def nonzero(self: ndarray) -> Tuple[ndarray, ...]:
        """Return the indices of the elements that are non-zero.

        Refer to `numpy.nonzero` for full documentation.

        See Also
        --------
        numpy.nonzero : equivalent function
        """
        return nonzero(self)

    @property
    # pylint: disable= invalid-name, undefined-variable
    def T(self: ndarray) -> ndarray:
        """Same as self.transpose(). This always returns a copy of self."""
        if self.ndim != 2:
             warnings.warn('x.T requires x to have 2 dimensions. '
                           'Use x.mT to transpose stacks of matrices and '
                           'permute_dims() to permute dimensions.')
        return self.transpose()
    # pylint: enable= invalid-name, undefined-variable

    @property
    # pylint: disable= invalid-name, undefined-variable
    def mT(self):
        """Same as self.transpose(). This always returns a copy of self."""
        if self.ndim < 2:
            raise ValueError("x must be at least 2-dimensional for matrix_transpose")
        return _mx_nd_np.swapaxes(self, -1, -2)
    # pylint: enable= invalid-name, undefined-variable

    def all(
            self: ndarray,
            /,
            *,
            axis: Optional[Union[int, Tuple[int, ...]]] = None,
            out: Optional[ndarray] = None,
            keepdims: bool = False
        ) -> ndarray:
        return _mx_nd_np.all(self, axis=axis, out=out, keepdims=keepdims)

    def any(
            self: ndarray,
            /,
            *,
            axis: Optional[Union[int, Tuple[int, ...]]] = None,
            out: Optional[ndarray] = None,
            keepdims: bool = False
    ) -> ndarray:
        return _mx_nd_np.any(self, axis=axis, out=out, keepdims=keepdims)

    def as_nd_ndarray(self):
        """Convert mxnet.numpy.ndarray to mxnet.ndarray.NDArray to use its fluent methods."""
        hdl = NDArrayHandle()
        check_call(_LIB.MXShallowCopyNDArray(self.handle, ctypes.byref(hdl)))
        return NDArray(handle=hdl, writable=self.writable)

    def as_np_ndarray(self):
        """A convenience function for creating a numpy ndarray from the current ndarray
        with zero copy. For this class, it just returns itself since it's already a
        numpy ndarray."""
        return self

    def __repr__(self):
        """
        Returns a string representation of the array.
        The dtype of the ndarray will be appended if it's inconsistent with current dtype.
        The context of the ndarray will be appended for devices other than CPU.

        Examples
        --------
        >>> from mxnet import np, npx
        >>> a = np.random.uniform(size=(2, 3))
        >>> a
        array([[0.5488135 , 0.5928446 , 0.71518934],
               [0.84426576, 0.60276335, 0.8579456 ]])
        >>> print(a)
        [[0.5488135  0.5928446  0.71518934]
         [0.84426576 0.60276335 0.8579456 ]]
        >>> a.dtype
        dtype('float32')
        >>> npx.set_np_float64()
        >>> a
        array([[0.5488135 , 0.5928446 , 0.71518934],
               [0.84426576, 0.60276335, 0.8579456 ]], dtype=float32)
        >>> npx.set_np_float64(default_float64=False)
        >>> a
        array([[0.5488135 , 0.5928446 , 0.71518934],
               [0.84426576, 0.60276335, 0.8579456 ]])
        >>> b = a.astype(np.float64)
        >>> b
        array([[0.54881352, 0.59284461, 0.71518934],
               [0.84426576, 0.60276335, 0.85794562]], dtype=float64)
        >>> print(b)
        [[0.54881352 0.59284461 0.71518934]
         [0.84426576 0.60276335 0.85794562]]
        >>> b.dtype
        dtype('float64')
        >>> c = a.copyto(npx.gpu(0))
        >>> c
        array([[0.5488135 , 0.5928446 , 0.71518934],
               [0.84426576, 0.60276335, 0.8579456 ]], ctx=gpu(0))
        >>> print(c)
        [[0.5488135  0.5928446  0.71518934]
         [0.84426576 0.60276335 0.8579456 ]] @gpu(0)
        >>> d = b.copyto(npx.gpu(0))
        >>> d
        array([[0.54881352, 0.59284461, 0.71518934],
               [0.84426576, 0.60276335, 0.85794562]], dtype=float64, ctx=gpu(0))
        >>> print(d)
        [[0.54881352 0.59284461 0.71518934]
         [0.84426576 0.60276335 0.85794562]] @gpu(0)

        """
        if self._alive:
            array_str = self.asnumpy().__repr__()
            dtype = self.dtype
            default_dtype = _np.float64 if is_np_default_dtype() else _np.float32
            if 'dtype=' in array_str:
                if dtype == default_dtype:
                    array_str = array_str[:array_str.rindex(',')] + ')'
            elif dtype not in (default_dtype, _np.bool_):
                array_str = array_str[:-1] + ', dtype={})'.format(dtype)

            context = self.ctx
            if context.device_type == 'cpu':
                return array_str
            return array_str[:-1] + ', ctx={})'.format(str(context))
        else:
            return '<FREED {}>'.format(self.__class__.__name__)

    def __str__(self: ndarray, /) -> str:
        """Returns a string representation of the array."""
        array_str = self.asnumpy().__str__()
        context = self.ctx
        if context.device_type == 'cpu' or self.ndim == 0:
            return array_str
        return '{array} @{ctx}'.format(array=array_str, ctx=context)

    def __format__(self, fmt):
        """Return value.__format__(format_spec). Overwrite to include 0-d array"""
        if self.ndim == 0:
            return self.item().__format__(fmt)
        elif len(fmt) == 0:
            return self.__str__().__format__(fmt)
        else:
            raise TypeError("Cannot format mxnet.numpy.ndarray with format_spec")

    def attach_grad(self, grad_req='write'):  # pylint: disable=arguments-differ
        """Attach a gradient buffer to this ndarray, so that `backward`
        can compute gradient with respect to it.

        Parameters
        ----------
        grad_req : {'write', 'add', 'null'}
            How gradient will be accumulated.
            * 'write': gradient will be overwritten on every backward.
            * 'add': gradient will be added to existing value on every backward.
            * 'null': do not compute gradient for this NDArray.
        """
        grad = _mx_nd_np.zeros_like(self)  # pylint: disable=undefined-variable
        grad_req = _GRAD_REQ_MAP[grad_req]
        check_call(_LIB.MXAutogradMarkVariables(
            1, ctypes.pointer(self.handle),
            ctypes.pointer(mx_uint(grad_req)),
            ctypes.pointer(grad.handle)))

    def drop_grad(self):
        """Free the memory of the marked ndarray."""
        check_call(_LIB.MXAutogradDropGrads(
            1, ctypes.pointer(self.handle)))

    @property
    def grad(self):
        """Returns gradient buffer attached to this ndarray."""
        hdl = NDArrayHandle()
        check_call(_LIB.MXNDArrayGetGrad(self.handle, ctypes.byref(hdl)))
        if hdl.value is None:
            return None
        return _np_ndarray_cls(hdl)

    def detach(self):
        """Returns a new ndarray, detached from the current graph."""
        hdl = NDArrayHandle()
        check_call(_LIB.MXNDArrayDetach(self.handle, ctypes.byref(hdl)))
        return _np_ndarray_cls(hdl)

    def astype(
            self: ndarray,
            /,
            dtype: Union[str, dtype],
            *,
            order: Optional[str] = 'K',
            casting: Optional[str] = 'unsafe',
            subok: Optional[bool] = True,
            copy: Optional[bool] = True
    ) -> ndarray:  # pylint: disable=arguments-differ,unused-argument, too-many-arguments
        """
        Copy of the array, cast to a specified type.

        Parameters
        ----------
        dtype : str or dtype
            Typecode or data-type to which the array is cast.
        order : {'C', 'F', 'A', 'K'}, optional
            Controls the memory layout order of the result.
            'C' means C order, 'F' means Fortran order, 'A'
            means 'F' order if all the arrays are Fortran contiguous,
            'C' order otherwise, and 'K' means as close to the
            order the array elements appear in memory as possible.
            Default is 'K'.
        casting : {'no', 'equiv', 'safe', 'same_kind', 'unsafe'}, optional
            Controls what kind of data casting may occur. Defaults to 'unsafe'
            for backwards compatibility.

              * 'no' means the data types should not be cast at all.
              * 'equiv' means only byte-order changes are allowed.
              * 'safe' means only casts which can preserve values are allowed.
              * 'same_kind' means only safe casts or casts within a kind,
                like float64 to float32, are allowed.
              * 'unsafe' means any data conversions may be done.
        subok : bool, optional
            If True, then sub-classes will be passed-through (default), otherwise
            the returned array will be forced to be a base-class array.
        copy : bool, optional
            Default `True`. By default, astype always returns a newly
            allocated ndarray on the same context. If this is set to
            `False`, and the dtype requested is the same as the ndarray's
            dtype, the ndarray is returned instead of a copy.

        Returns
        -------
        arr_t : ndarray
            Unless `copy` is False and the other conditions for returning the input
            array are satisfied (see description for `copy` input parameter), `arr_t`
            is a new array of the same shape as the input array with `dtype`.

        Notes
        -----
        This function differs from the official `ndarray`'s ``astype`` function in the following
        aspects:
            * `order` only supports 'C' and 'K'.
            * `casting` only supports 'unsafe'.
            * `subok` only supports ``True``.
        """
        if order is not None and order != 'K' and order != 'C':
            raise ValueError('order must be either \'K\' or \'C\'')
        if casting != 'unsafe':
            raise ValueError('casting must be equal to \'unsafe\'')
        if not subok:
            raise ValueError('subok must be equal to True')
        if dtype is None:
            dtype = _np.float32
        if not copy and _np.dtype(dtype) == self.dtype:
            return self

        return _npi.cast(self, dtype=dtype)

    def copyto(self: ndarray, other: ndarray) -> ndarray:
        """Copies the value of this array to another array.

        If ``other`` is a ``ndarray`` object, then ``other.shape`` and
        ``self.shape`` should be the same. This function copies the value from
        ``self`` to ``other``.

        If ``other`` is a context, a new ``np.ndarray`` will be first created on
        the target context, and the value of ``self`` is copied.

        Parameters
        ----------
        other : ndarray or Context
            The destination array or context.

        Returns
        -------
        out: ndarray
            The copied array. If ``other`` is an ``ndarray``, then the return value
            and ``other`` will point to the same ``ndarray``.

        Examples
        --------
        >>> x = np.ones((2, 3))
        >>> y = np.zeros((2, 3), ctx=npx.gpu(0))
        >>> z = x.copyto(y)
        >>> z is y
        True
        >>> y
        array([[ 1.,  1.,  1.],
               [ 1.,  1.,  1.]])
        """
        if isinstance(other, ndarray):
            if other.handle is self.handle:
                warnings.warn('You are attempting to copy an array to itself', RuntimeWarning)
                return False
            return _npi.copyto(self, out=other)
        elif isinstance(other, Context):
            hret = ndarray(_new_alloc_handle(self.shape, other, True, self.dtype))
            return _npi.copyto(self, out=hret)
        else:
            raise TypeError('copyto does not support type ' + str(type(other)))

    def asscalar(self: ndarray):
        raise AttributeError('mxnet.numpy.ndarray object has no attribute asscalar')

    def argmax(
            self: ndarray,
            /,
            *,
            axis: Optional[int] = None,
            out: Optional[ndarray] = None,
            keepdims: bool = False
    ) -> ndarray:  # pylint: disable=arguments-differ
        """Return indices of the maximum values along the given axis.
        Refer to `mxnet.numpy.argmax` for full documentation."""
        return argmax(self, axis=axis, out=out, keepdims=keepdims)

    def as_in_context(self, context):
        """This function has been deprecated. Please refer to ``ndarray.as_in_ctx``."""
        warnings.warn('ndarray.as_in_context has been renamed to'
                      ' ndarray.as_in_ctx', DeprecationWarning)
        return self.as_nd_ndarray().as_in_context(context).as_np_ndarray()

    def as_in_ctx(self, ctx):
        """Returns an array on the target device with the same value as this array.

        If the target context is the same as ``self.context``, then ``self`` is
        returned.  Otherwise, a copy is made.

        Parameters
        ----------
        context : Context
            The target context.

        Returns
        -------
        ndarray
            The target array.
        """
        if self.ctx == ctx:
            return self
        return self.copyto(ctx)

    @property
    def ctx(self):
        """Device context of the array.

        Examples
        --------
        >>> x = np.array([1, 2, 3, 4])
        >>> x.ctx
        cpu(0)
        >>> type(x.ctx)
        <class 'mxnet.context.Context'>
        >>> y = np.zeros((2, 3), npx.gpu(0))
        >>> y.ctx
        gpu(0)
        """
        dev_typeid = ctypes.c_int()
        dev_id = ctypes.c_int()
        check_call(_LIB.MXNDArrayGetContext(
            self.handle, ctypes.byref(dev_typeid), ctypes.byref(dev_id)))
        return Context(Context.devtype2str[dev_typeid.value], dev_id.value)

    @property
    def context(self):
        """This function has been deprecated. Please refer to ``ndarray.ctx``."""
        warnings.warn('ndarray.context has been renamed to ndarray.ctx', DeprecationWarning)
        return self.as_nd_ndarray().context

    def copy(self: ndarray, /, *, order: Optional[str] = 'C') -> ndarray:  # pylint: disable=arguments-differ
        """Return a coyp of the array, keeping the same context.

        Parameters
        ----------
        order : str
            The memory layout of the copy. Currently, only c-contiguous memory
            layout is supported.

        Examples
        --------
        >>> x = np.ones((2, 3))
        >>> y = x.copy()
        >>> y
        array([[ 1.,  1.,  1.],
               [ 1.,  1.,  1.]])
        """
        if order != 'C':
            raise NotImplementedError('ndarray.copy only supports order=\'C\', while '
                                      'received {}'.format(str(order)))
        return self.copyto(self.ctx)

    def dot(self: ndarray, b: ndarray, /, *, out: Optional[ndarray] = None) -> ndarray:
        """Dot product of two arrays.
        Refer to ``numpy.dot`` for full documentation."""
        return dot(self, b, out=out)

    def reshape(self, *args, **kwargs):  # pylint: disable=arguments-differ
        """Returns a copy of the array with a new shape.

        Notes
        -----
        Unlike the free function `numpy.reshape`, this method on `ndarray` allows
        the elements of the shape parameter to be passed in as separate arguments.
        For example, ``a.reshape(10, 11)`` is equivalent to
        ``a.reshape((10, 11))``.
        """
        order = 'C'
        if len(kwargs) > 1:
            raise TypeError('function takes at most 1 keyword argument')
        if len(kwargs) == 1:
            if 'order' not in kwargs:
                raise TypeError("'{}' is an invalid keyword argument for this function"
                                .format(list(kwargs.keys())[0]))
            order = kwargs.pop('order', 'C')
            if order != 'C':
                raise NotImplementedError('only supports C-order,'
                                          ' while received {}'.format(order))
        if len(args) == 0:
            raise TypeError('reshape() takes exactly 1 argument (0 given)')
        if len(args) == 1 and isinstance(args[0], tuple):
            return _mx_nd_np.reshape(self, newshape=args[0], order=order)
        else:
            return _mx_nd_np.reshape(self, newshape=args, order=order)

    def reshape_like(self, *args, **kwargs):
        """Convenience fluent method for :py:func:`reshape_like`.

        The arguments are the same as for :py:func:`reshape_like`, with
        this array as data.
        """
        raise AttributeError('mxnet.numpy.ndarray object has no attribute reshape_like')

    def reshape_view(self, *shape, **kwargs):  # pylint: disable=redefined-outer-name
        """Returns a **view** of this array with a new shape without altering any data.
        Inheritated from NDArray.reshape.
        """
        return super(ndarray, self).reshape(*shape, **kwargs)

    def zeros_like(self, *args, **kwargs):
        """Convenience fluent method for :py:func:`zeros_like`.

        The arguments are the same as for :py:func:`zeros_like`, with
        this array as data.
        """
        raise AttributeError('mxnet.numpy.ndarray object has no attribute zeros_like')

    def ones_like(self, *args, **kwargs):
        """Convenience fluent method for :py:func:`ones_like`.

        The arguments are the same as for :py:func:`ones_like`, with
        this array as data.
        """
        raise AttributeError('mxnet.numpy.ndarray object has no attribute ones_like')

    def broadcast_axes(self, *args, **kwargs):
        """Convenience fluent method for :py:func:`broadcast_axes`.

        The arguments are the same as for :py:func:`broadcast_axes`, with
        this array as data.
        """
        raise AttributeError('mxnet.numpy.ndarray object has no attribute broadcast_like')

    def repeat(self, repeats, axis=None):  # pylint: disable=arguments-differ
        """Repeat elements of an array."""
        return repeat(self, repeats, axis=axis)

    def pad(self, *args, **kwargs):
        """Convenience fluent method for :py:func:`pad`.

        The arguments are the same as for :py:func:`pad`, with
        this array as data.
        """
        raise AttributeError('mxnet.numpy.ndarray object has no attribute pad')

    def swapaxes(self, axis1, axis2):  # pylint: disable=arguments-differ
        """Return a copy of the array with axis1 and axis2 interchanged.
        Refer to `mxnet.numpy.swapaxes` for full documentation.
        """
        return swapaxes(self, axis1, axis2)

    def split(self, *args, **kwargs):
        """Convenience fluent method for :py:func:`split`.

        The arguments are the same as for :py:func:`split`, with
        this array as data.
        """
        raise AttributeError('mxnet.numpy.ndarray object has no attribute split')

    def split_v2(self, *args, **kwargs):
        """Convenience fluent method for :py:func:`split_v2`.

        The arguments are the same as for :py:func:`split_v2`, with
        this array as data.
        """
        raise AttributeError('mxnet.numpy.ndarray object has no attribute split_v2')

    def slice(self, *args, **kwargs):
        """Convenience fluent method for :py:func:`slice`.

        The arguments are the same as for :py:func:`slice`, with
        this array as data.
        """
        raise AttributeError('mxnet.numpy.ndarray object has no attribute slice')

    def slice_axis(self, *args, **kwargs):
        """Convenience fluent method for :py:func:`slice_axis`.

        The arguments are the same as for :py:func:`slice_axis`, with
        this array as data.
        """
        raise AttributeError('mxnet.numpy.ndarray object has no attribute slice_axis')

    def slice_like(self, *args, **kwargs):
        """Convenience fluent method for :py:func:`slice_like`.

        The arguments are the same as for :py:func:`slice_like`, with
        this array as data.
        """
        raise AttributeError('mxnet.numpy.ndarray object has no attribute slice_like')

    def slice_assign_scalar(self, value, begin, end, step):
        """
        Assign the scalar to a cropped subset of this ndarray. Value will broadcast to the shape of the cropped shape
        and will be cast to the same dtype of the ndarray.

        Parameters
        ----------
        value: numeric value
            Value and this ndarray should be of the same data type.
            The shape of rhs should be the same as the cropped shape of this ndarray.
        begin: tuple of begin indices
        end: tuple of end indices
        step: tuple of step lenghths

        Returns
        -------
        This ndarray.

        Examples
        --------
        >>> x = np.ones((2, 2, 2))
        >>> y = x.slice_assign_scalar(0, (0, 0, None), (1, 1, None), (None, None, None))
        >>> y
        array([[[0., 0.],
                [1., 1.]],

               [[1., 1.],
                [1., 1.]]])
        >>> x
        array([[[0., 0.],
                [1., 1.]],

               [[1., 1.],
                [1., 1.]]])
        """
        return _npi.slice_assign_scalar(self, value, begin=begin, end=end, step=step, out=self)

    def slice_assign(self, rhs, begin, end, step):
        """
        Assign the rhs to a cropped subset of this ndarray in place.
        Returns the view of this ndarray.

        Parameters
        ----------
        rhs: ndarray.
            rhs and this NDArray should be of the same data type, and on the same device.
            The shape of rhs should be the same as the cropped shape of this ndarray.
        begin: tuple of begin indices
        end: tuple of end indices
        step: tuple of step lenghths

        Returns
        -------
        out : ndarray
            This ndarray.

        Examples
        --------
        >>> x = np.ones((2, 2, 2))
        >>> assigned = np.zeros((1, 1, 2))
        >>> y = x.slice_assign(assigned, (0, 0, None), (1, 1, None), (None, None, None))
        >>> y
        array([[[0., 0.],
                [1., 1.]],

               [[1., 1.],
                [1., 1.]]])
        >>> x
        array([[[0., 0.],
                [1., 1.]],

               [[1., 1.],
                [1., 1.]]])
        """
        return _npi.slice_assign(self, rhs, begin=begin, end=end, step=step, out=self)

    def take(self, indices, axis=None, mode='raise'):  # pylint: disable=arguments-differ, redefined-outer-name
        """Convenience fluent method for :py:func:`take`.

        The arguments are the same as for :py:func:`take`, with
        this array as data.
        """
        return take(self, indices, axis, mode=mode)

    def one_hot(self, *args, **kwargs):
        """Convenience fluent method for :py:func:`one_hot`.

        The arguments are the same as for :py:func:`one_hot`, with
        this array as data.
        """
        raise AttributeError('mxnet.numpy.ndarray object has no attribute one_hot')

    def pick(self, *args, **kwargs):
        """Convenience fluent method for :py:func:`pick`.

        The arguments are the same as for :py:func:`pick`, with
        this array as data.
        """
        raise AttributeError('mxnet.numpy.ndarray object has no attribute pick')

    def sort(self, axis=-1, kind=None, order=None):  # pylint: disable=arguments-differ
        """Convenience fluent method for :py:func:`sort`.

        The arguments are the same as for :py:func:`sort`, with
        this array as data.
        """
        raise sort(self, axis=axis, kind=kind, order=order)

    def topk(self, *args, **kwargs):
        """Convenience fluent method for :py:func:`topk`.

        The arguments are the same as for :py:func:`topk`, with
        this array as data.
        """
        raise AttributeError('mxnet.numpy.ndarray object has no attribute topk')

    def argsort(self, axis=-1, kind=None, order=None):  # pylint: disable=arguments-differ
        """Convenience fluent method for :py:func:`argsort`.

        The arguments are the same as for :py:func:`argsort`, with
        this array as data.
        """
        return argsort(self, axis=axis, kind=kind, order=order)

    def argmax_channel(self, *args, **kwargs):
        """Convenience fluent method for :py:func:`argmax_channel`.

        The arguments are the same as for :py:func:`argmax_channel`, with
        this array as data.
        """
        raise AttributeError('mxnet.numpy.ndarray object has no attribute argmax_channel')

    def argmin(
            self: ndarray,
            /,
            *,
            axis: Optional[int] = None,
            out: Optional[ndarray] = None,
            keepdims: bool = False
    ) -> ndarray:  # pylint: disable=arguments-differ
        """Return indices of the minium values along the given axis.
        Refer to `mxnet.numpy.argmin` for full documentation."""
        return argmin(self, axis=axis, out=out, keepdims=keepdims)

    def clip(self, min=None, max=None, out=None):  # pylint: disable=arguments-differ
        """Return an array whose values are limited to [min, max].
        One of max or min must be given.
        """
        return clip(self, min, max, out=out)

    def abs(self, *args, **kwargs):
        """Convenience fluent method for :py:func:`abs`.

        The arguments are the same as for :py:func:`abs`, with
        this array as data.
        """
        raise AttributeError('mxnet.numpy.ndarray object has no attribute abs')

    def sign(self, *args, **kwargs):
        """Convenience fluent method for :py:func:`sign`.

        The arguments are the same as for :py:func:`sign`, with
        this array as data.
        """
        raise AttributeError('mxnet.numpy.ndarray object has no attribute sign')

    def flatten(self, order='C'):  # pylint: disable=arguments-differ
        """Return a copy of the array collapsed into one dimension."""
        return self.reshape(-1, order=order)

    def shape_array(self, *args, **kwargs):
        """Convenience fluent method for :py:func:`shape_array`.

        The arguments are the same as for :py:func:`shape_array`, with
        this array as data.
        """
        raise AttributeError('mxnet.numpy.ndarray object has no attribute shape_array')

    def size_array(self, *args, **kwargs):
        """Convenience fluent method for :py:func:`size_array`.

        The arguments are the same as for :py:func:`size_array`, with
        this array as data.
        """
        raise AttributeError('mxnet.numpy.ndarray object has no attribute size_array')

    def expand_dims(self, *args, **kwargs):  # pylint: disable=arguments-differ,unused-argument
        """Convenience fluent method for :py:func:`expand_dims`.

        The arguments are the same as for :py:func:`expand_dims`, with
        this array as data.
        """
        raise AttributeError('mxnet.numpy.ndarray object has no attribute expand_dims')

    def tile(self, reps):  # pylint: disable=arguments-differ
        """Construct an array by repeating A the number of times given by reps.
        Refer to `mxnet.numpy.tile` for full documentation."""
        return tile(self, reps=reps)

    def transpose(self, *axes):  # pylint: disable=arguments-differ
        """Permute the dimensions of an array."""
        if len(axes) == 0:
            axes = None
        elif len(axes) == 1:
            if isinstance(axes[0], (tuple, list)):
                axes = axes[0]
            elif axes[0] is None:
                axes = None
        return transpose(self, axes=axes)

    def flip(self, *args, **kwargs):
        """Convenience fluent method for :py:func:`flip`.

        The arguments are the same as for :py:func:`flip`, with
        this array as data.
        """
        raise AttributeError('mxnet.numpy.ndarray object has no attribute flip')

    def depth_to_space(self, *args, **kwargs):
        """Convenience fluent method for :py:func:`depth_to_space`.

        The arguments are the same as for :py:func:`depth_to_space`, with
        this array as data.
        """
        raise AttributeError('mxnet.numpy.ndarray object has no attribute depth_to_space')

    def space_to_depth(self, *args, **kwargs):
        """Convenience fluent method for :py:func:`space_to_depth`.

        The arguments are the same as for :py:func:`space_to_depth`, with
        this array as data.
        """
        raise AttributeError('mxnet.numpy.ndarray object has no attribute space_to_depth')

    def diag(self, k=0, **kwargs):
        """Convenience fluent method for :py:func:`diag`.

        The arguments are the same as for :py:func:`diag`, with
        this array as data.
        """
        raise AttributeError('mxnet.numpy.ndarray object has no attribute diag')

    def diagonal(self, offset=0, axis1=0, axis2=1):  # pylint: disable=arguments-differ
        """Return the diagonal with the given offset.

        If array has more than two dimensions, then the axes specified by axis1 and
        axis2 are used to determine the 2-D sub-array whose diagonal is returned.

        Refer to `mxnet.numpy.diagonal` for full documents.
        """
        return diagonal(self, offset=offset, axis1=axis1, axis2=axis2)

    def sum(self, axis=None, dtype=None, out=None, keepdims=False):  # pylint: disable=arguments-differ
        """Return the sum of the array elements over the given axis."""
        return sum(self, axis=axis, dtype=dtype, out=out, keepdims=keepdims)

    def nansum(self, *args, **kwargs):
        """Convenience fluent method for :py:func:`nansum`.

        The arguments are the same as for :py:func:`nansum`, with
        this array as data.
        """
        raise AttributeError('mxnet.numpy.ndarray object has no attribute nansum')

    def prod(self, axis=None, dtype=None, out=None, keepdims=False):  # pylint: disable=arguments-differ
        """Return the product of the array elements over the given axis."""
        return _mx_np_op.prod(self, axis=axis, dtype=dtype, keepdims=keepdims, out=out)

    def nanprod(self, *args, **kwargs):
        """Convenience fluent method for :py:func:`nanprod`.

        The arguments are the same as for :py:func:`nanprod`, with
        this array as data.
        """
        raise AttributeError('mxnet.numpy.ndarray object has no attribute nanprod')

    def mean(self, axis=None, dtype=None, out=None, keepdims=False):  # pylint: disable=arguments-differ
        """Returns the average of the array elements along given axis."""
        return mean(self, axis=axis, dtype=dtype, out=out, keepdims=keepdims)

    # pylint: disable=too-many-arguments, arguments-differ

    @wrap_data_api_statical_func
    def std(self, axis=None, dtype=None, out=None, correction=0, keepdims=False):
        """Returns the standard deviation of the array elements along given axis."""
        return std(self, axis=axis, dtype=dtype, correction=correction, keepdims=keepdims, out=out)

    @wrap_data_api_statical_func
    def var(self, axis=None, dtype=None, out=None, correction=0, keepdims=False):
        """Returns the variance of the array elements, along given axis."""
        return var(self, axis=axis, dtype=dtype, out=out, correction=correction, keepdims=keepdims)
    # pylint: enable=too-many-arguments, arguments-differ

    def cumsum(self, axis=None, dtype=None, out=None):
        """Return the cumulative sum of the elements along the given axis."""
        return _mx_nd_np.cumsum(self, axis=axis, dtype=dtype, out=out)

    def tolist(self):
        return self.asnumpy().tolist()

    def max(self, axis=None, out=None, keepdims=False):  # pylint: disable=arguments-differ
        """Return the maximum along a given axis."""
        return _mx_nd_np.max(self, axis=axis, out=out, keepdims=keepdims)

    def min(self, axis=None, out=None, keepdims=False):  # pylint: disable=arguments-differ
        """Convenience fluent method for :py:func:`min`.

        The arguments are the same as for :py:func:`min`, with
        this array as data.
        """
        return _mx_nd_np.min(self, axis=axis, out=out, keepdims=keepdims)

    def norm(self, *args, **kwargs):
        """Convenience fluent method for :py:func:`norm`.

        The arguments are the same as for :py:func:`norm`, with
        this array as data.
        """
        raise AttributeError('mxnet.numpy.ndarray object has no attribute norm')

    def round(self, decimals=0, out=None, **kwargs): # pylint: disable=arguments-differ
        """Convenience fluent method for :py:func:`round`.

        The arguments are the same as for :py:func:`round`, with
        this array as data.
        """
        return round(self, decimals=decimals, out=out, **kwargs)

    def rint(self, *args, **kwargs):
        """Convenience fluent method for :py:func:`rint`.

        The arguments are the same as for :py:func:`rint`, with
        this array as data.
        """
        raise AttributeError('mxnet.numpy.ndarray object has no attribute rint')

    def fix(self, *args, **kwargs):
        """Convenience fluent method for :py:func:`fix`.

        The arguments are the same as for :py:func:`fix`, with
        this array as data.
        """
        raise AttributeError('mxnet.numpy.ndarray object has no attribute fix')

    def floor(self, *args, **kwargs):
        """Convenience fluent method for :py:func:`floor`.

        The arguments are the same as for :py:func:`floor`, with
        this array as data.
        """
        raise AttributeError('mxnet.numpy.ndarray object has no attribute floor')

    def ceil(self, *args, **kwargs):
        """Convenience fluent method for :py:func:`ceil`.

        The arguments are the same as for :py:func:`ceil`, with
        this array as data.
        """
        raise AttributeError('mxnet.numpy.ndarray object has no attribute ceil')

    def trunc(self, *args, **kwargs):
        """Convenience fluent method for :py:func:`trunc`.

        The arguments are the same as for :py:func:`trunc`, with
        this array as data.
        """
        raise AttributeError('mxnet.numpy.ndarray object has no attribute trunc')

    def sin(self, *args, **kwargs):
        """Convenience fluent method for :py:func:`sin`.

        The arguments are the same as for :py:func:`sin`, with
        this array as data.
        """
        raise AttributeError('mxnet.numpy.ndarray object has no attribute sin')

    def cos(self, *args, **kwargs):
        """Convenience fluent method for :py:func:`cos`.

        The arguments are the same as for :py:func:`cos`, with
        this array as data.
        """
        raise AttributeError('mxnet.numpy.ndarray object has no attribute cos')

    def tan(self, *args, **kwargs):
        """Convenience fluent method for :py:func:`tan`.

        The arguments are the same as for :py:func:`tan`, with
        this array as data.
        """
        raise AttributeError('mxnet.numpy.ndarray object has no attribute tan')

    def arcsin(self, *args, **kwargs):
        """Convenience fluent method for :py:func:`arcsin`.

        The arguments are the same as for :py:func:`arcsin`, with
        this array as data.
        """
        raise AttributeError('mxnet.numpy.ndarray object has no attribute arcsin')

    def arccos(self, *args, **kwargs):
        """Convenience fluent method for :py:func:`arccos`.

        The arguments are the same as for :py:func:`arccos`, with
        this array as data.
        """
        raise AttributeError('mxnet.numpy.ndarray object has no attribute arccos')

    def arctan(self, *args, **kwargs):
        """Convenience fluent method for :py:func:`arctan`.

        The arguments are the same as for :py:func:`arctan`, with
        this array as data.
        """
        raise AttributeError('mxnet.numpy.ndarray object has no attribute arctan')

    def degrees(self, *args, **kwargs):
        """Convenience fluent method for :py:func:`degrees`.

        The arguments are the same as for :py:func:`degrees`, with
        this array as data.
        """
        raise AttributeError('mxnet.numpy.ndarray object has no attribute degrees')

    def radians(self, *args, **kwargs):
        """Convenience fluent method for :py:func:`radians`.

        The arguments are the same as for :py:func:`radians`, with
        this array as data.
        """
        raise AttributeError('mxnet.numpy.ndarray object has no attribute radians')

    def sinh(self, *args, **kwargs):
        """Convenience fluent method for :py:func:`sinh`.

        The arguments are the same as for :py:func:`sinh`, with
        this array as data.
        """
        raise AttributeError('mxnet.numpy.ndarray object has no attribute sinh')

    def cosh(self, *args, **kwargs):
        """Convenience fluent method for :py:func:`cosh`.

        The arguments are the same as for :py:func:`cosh`, with
        this array as data.
        """
        raise AttributeError('mxnet.numpy.ndarray object has no attribute cosh')

    def tanh(self, *args, **kwargs):
        """Convenience fluent method for :py:func:`tanh`.

        The arguments are the same as for :py:func:`tanh`, with
        this array as data.
        """
        raise AttributeError('mxnet.numpy.ndarray object has no attribute tanh')

    def arcsinh(self, *args, **kwargs):
        """Convenience fluent method for :py:func:`arcsinh`.

        The arguments are the same as for :py:func:`arcsinh`, with
        this array as data.
        """
        raise AttributeError('mxnet.numpy.ndarray object has no attribute arcsinh')

    def arccosh(self, *args, **kwargs):
        """Convenience fluent method for :py:func:`arccosh`.

        The arguments are the same as for :py:func:`arccosh`, with
        this array as data.
        """
        raise AttributeError('mxnet.numpy.ndarray object has no attribute arccosh')

    def arctanh(self, *args, **kwargs):
        """Convenience fluent method for :py:func:`arctanh`.

        The arguments are the same as for :py:func:`arctanh`, with
        this array as data.
        """
        raise AttributeError('mxnet.numpy.ndarray object has no attribute arctanh')

    def exp(self, *args, **kwargs):
        """Convenience fluent method for :py:func:`exp`.

        The arguments are the same as for :py:func:`exp`, with
        this array as data.
        """
        raise AttributeError('mxnet.numpy.ndarray object has no attribute exp')

    def expm1(self, *args, **kwargs):
        """Convenience fluent method for :py:func:`expm1`.

        The arguments are the same as for :py:func:`expm1`, with
        this array as data.
        """
        raise AttributeError('mxnet.numpy.ndarray object has no attribute expm1')

    def log(self, *args, **kwargs):
        """Convenience fluent method for :py:func:`log`.

        The arguments are the same as for :py:func:`log`, with
        this array as data.
        """
        raise AttributeError('mxnet.numpy.ndarray object has no attribute log')

    def log10(self, *args, **kwargs):
        """Convenience fluent method for :py:func:`log10`.

        The arguments are the same as for :py:func:`log10`, with
        this array as data.
        """
        raise AttributeError('mxnet.numpy.ndarray object has no attribute log10')

    def log2(self, *args, **kwargs):
        """Convenience fluent method for :py:func:`log2`.

        The arguments are the same as for :py:func:`log2`, with
        this array as data.
        """
        raise AttributeError('mxnet.numpy.ndarray object has no attribute log2')

    def log1p(self, *args, **kwargs):
        """Convenience fluent method for :py:func:`log1p`.

        The arguments are the same as for :py:func:`log1p`, with
        this array as data.
        """
        raise AttributeError('mxnet.numpy.ndarray object has no attribute log1p')

    def log_sigmoid(self, *args, **kwargs):
        """Convenience fluent method for :py:func:`log_sigmoid`.

        The arguments are the same as for :py:func:`log_sigmoid`, with
        this array as data.
        """
        raise AttributeError('mxnet.numpy.ndarray object has no attribute log_sigmoid')

    def sqrt(self, *args, **kwargs):
        """Convenience fluent method for :py:func:`sqrt`.

        The arguments are the same as for :py:func:`sqrt`, with
        this array as data.
        """
        raise AttributeError('mxnet.numpy.ndarray object has no attribute sqrt')

    def rsqrt(self, *args, **kwargs):
        """Convenience fluent method for :py:func:`rsqrt`.

        The arguments are the same as for :py:func:`rsqrt`, with
        this array as data.
        """
        raise AttributeError('mxnet.numpy.ndarray object has no attribute rsqrt')

    def cbrt(self, *args, **kwargs):
        """Convenience fluent method for :py:func:`cbrt`.

        The arguments are the same as for :py:func:`cbrt`, with
        this array as data.
        """
        raise AttributeError('mxnet.numpy.ndarray object has no attribute cqrt')

    def rcbrt(self, *args, **kwargs):
        """Convenience fluent method for :py:func:`rcbrt`.

        The arguments are the same as for :py:func:`rcbrt`, with
        this array as data.
        """
        raise AttributeError('mxnet.numpy.ndarray object has no attribute rcqrt')

    def square(self, *args, **kwargs):
        """Convenience fluent method for :py:func:`square`.

        The arguments are the same as for :py:func:`square`, with
        this array as data.
        """
        raise AttributeError('mxnet.numpy.ndarray object has no attribute square')

    def reciprocal(self, *args, **kwargs):
        """Convenience fluent method for :py:func:`reciprocal`.

        The arguments are the same as for :py:func:`reciprocal`, with
        this array as data.
        """
        raise AttributeError('mxnet.numpy.ndarray object has no attribute reciprocal')

    def relu(self, *args, **kwargs):
        """Convenience fluent method for :py:func:`relu`.

        The arguments are the same as for :py:func:`relu`, with
        this array as data.
        """
        raise AttributeError('mxnet.numpy.ndarray object has no attribute relu')

    def sigmoid(self, *args, **kwargs):
        """Convenience fluent method for :py:func:`sigmoid`.

        The arguments are the same as for :py:func:`sigmoid`, with
        this array as data.
        """
        raise AttributeError('mxnet.numpy.ndarray object has no attribute sigmoid')

    def softmax(self, *args, **kwargs):
        """Convenience fluent method for :py:func:`softmax`.

        The arguments are the same as for :py:func:`softmax`, with
        this array as data.
        """
        raise AttributeError('mxnet.numpy.ndarray object has no attribute softmax')

    def log_softmax(self, *args, **kwargs):
        """Convenience fluent method for :py:func:`log_softmax`.

        The arguments are the same as for :py:func:`log_softmax`, with
        this array as data.
        """
        raise AttributeError('mxnet.numpy.ndarray object has no attribute log_softmax')

    def softmin(self, *args, **kwargs):
        """Convenience fluent method for :py:func:`softmin`.

        The arguments are the same as for :py:func:`softmin`, with
        this array as data.
        """
        raise AttributeError('mxnet.numpy.ndarray object has no attribute softmin')

    def mish(self, *args, **kwargs):
        """Convenience fluent method for :py:func:`mish`.

        The arguments are the same as for :py:func:`mish`, with
        this array as data.
        """
        raise AttributeError('mxnet.numpy.ndarray object has no attribute mish')

    def squeeze(self, axis=None):  # pylint: disable=arguments-differ
        """Remove single-dimensional entries from the shape of a."""
        return squeeze(self, axis=axis)

    def broadcast_to(self: ndarray, /, shape: Tuple[int, ...]) -> ndarray:  # pylint: disable=redefined-outer-name
        return _mx_nd_np.broadcast_to(self, shape)

    def broadcast_like(self, other):
        raise AttributeError('mxnet.numpy.ndarray object has no attribute broadcast_like')

    def _full(self, value):
        """
        Currently for internal use only. Implemented for __setitem__.
        Assign to self an array of self's same shape and type, filled with value.
        """
        return _mx_nd_np.full(self.shape, value, ctx=self.ctx, dtype=self.dtype, out=self)

    # pylint: disable=redefined-outer-name
    def _scatter_set_nd(self, value_nd, indices):
        """
        This is added as an ndarray class method in order to support polymorphism in NDArray and numpy.ndarray indexing
        """
        return _npi.scatter_set_nd(
            lhs=self, rhs=value_nd, indices=indices, shape=self.shape, out=self
        )
    # pylint: enable=redefined-outer-name

    @property
    def shape(self) -> Tuple[int, ...]:
        """Tuple of array dimensions.

        Examples
        --------
        >>> x = mx.np.array([1, 2, 3, 4])
        >>> x.shape
        (4L,)
        >>> y = mx.np.zeros((2, 3, 4))
        >>> y.shape
        (2L, 3L, 4L)
        >>> z = mx.np.array(3)
        >>> z.shape
        ()
        """
        num_dim = mx_int()
        if _int64_enabled():
            pdata = ctypes.POINTER(mx_int64)()
            check_call(_LIB.MXNDArrayGetShape64(
                self.handle, ctypes.byref(num_dim), ctypes.byref(pdata)))
        else:
            pdata = ctypes.POINTER(mx_int)()
            check_call(_LIB.MXNDArrayGetShape(
                self.handle, ctypes.byref(num_dim), ctypes.byref(pdata)))
        if num_dim.value == -1:
            return None
        else:
            return tuple(pdata[:num_dim.value])  # pylint: disable=invalid-slice-index

    @property
    def ndim(self) -> int:
        """Number of array dimensions."""
        return len(self.shape)

    @property
    def size(self) -> int:
        """Number of elements in the array."""
        return super(ndarray, self).size

    @property
    def dtype(self) -> dtype:
        """Data-type of the array's elements.

        Returns
        -------
        numpy.dtype
            This NDArray's data type.

        Examples
        --------
        >>> x = np.zeros((2,3))
        >>> x.dtype
        dtype('float32')
        >>> y = np.zeros((2,3), dtype='int32')
        >>> y.dtype
        dtype('int32')
        """
        return _np.dtype(super(ndarray, self).dtype)

    def tostype(self, stype):
        raise AttributeError('mxnet.numpy.ndarray object has no attribute tostype')


@set_module('mxnet.numpy')
def empty(
        shape: Union[int, Tuple[int, ...]],
        *,
        dtype: Optional[Union[dtype, str]] = "float",
        order: Optional[str] = 'C',
        ctx: Optional[Context] = None,
) -> ndarray:  # pylint: disable=redefined-outer-name
    """Return a new array of given shape and type, without initializing entries.

    Parameters
    ----------
    shape : int or tuple of int Shape of the empty array, e.g., ``(2, 3)`` or ``2``.
    dtype : data-type, optional
        Desired output data-type for the array, e.g, `numpy.int8`.
        Note that this behavior is different from NumPy's `empty` function where `float64`
        is the default value, here you can set your default dtype as 'float32' or 'float64'
        because `float32` is considered as the default data type in deep learning.
        When npx.is_np_default_dtype() returns False, default dtype is float32;
        When npx.is_np_default_dtype() returns True, default dtype is float64.
    order : {'C'}, optional, default: 'C'
        How to store multi-dimensional data in memory, currently only row-major
        (C-style) is supported.
    ctx : device context, optional
        Device context on which the memory is allocated. Default is
        `mxnet.context.current_context()`.

    Returns
    -------
    out : ndarray
        Array of uninitialized (arbitrary) data of the given shape, dtype, and order.

    Examples
    --------
    >>> np.empty([2, 2])
    array([[ 0.000000e+00, -2.524355e-29],
           [          nan, -8.592023e+09]])  # uninitialized

    >>> np.empty([2, 2], dtype=int)
    array([[8751743591039004782, 3196766424264760104],
           [7583328881310196768,     562950123910254]], dtype=int64)  # uninitialized
    """
    if order != 'C':
        raise NotImplementedError('`empty` only supports order equal to `C`, while received {}'
                                  .format(str(order)))
    if ctx is None:
        ctx = current_context()
    if dtype is None or dtype is float:
        dtype = _np.float64 if is_np_default_dtype() else _np.float32
    if isinstance(shape, int):
        shape = (shape,)
    return ndarray(handle=_new_alloc_handle(shape, ctx, False, dtype))


# pylint: disable=redefined-outer-name
@set_module('mxnet.numpy')
def array(
        object: Union[...],
        /,
        *,
        dtype: Optional[Union[dtype, str]] = "float",
        ctx: Optional[Context] = None
) -> ndarray:
    """
    Create an array.

    Parameters
    ----------
    object : array_like or `numpy.ndarray` or `mxnet.numpy.ndarray`
        An array, any object exposing the array interface, an object whose
        __array__ method returns an array, or any (nested) sequence.
    dtype : data-type, optional
        The desired data-type for the array.
        The default dtype is ``object.dtype`` if `object` is an `ndarray`, `float32` otherwise.
        Default dtype can be set to be consistent with offical numpy by `npx.set_np(dtype=True)`.

        * When npx.is_np_default_dtype() returns False, default dtype is float32;
        * When npx.is_np_default_dtype() returns True, default dtype is float64.

    ctx : device context, optional
        Device context on which the memory is allocated. Default is
        `mxnet.context.current_context()`.

    Returns
    -------
    out : ndarray
        An array object satisfying the specified requirements.

    Examples
    --------
    >>> np.array([1, 2, 3])
    array([1., 2., 3.])

    >>> np.array([[1, 2], [3, 4]])
    array([[1., 2.],
           [3., 4.]])

    >>> np.array([[1, 0], [0, 1]], dtype=bool)
    array([[ True, False],
           [False,  True]])

    >>> np.array([1, 2, 3]).dtype
    dtype('float32')

    >>> npx.set_np(dtype=True)
    >>> np.array([1, 2, 3]).dtype
    dtype('float64')
    """
    if ctx is None:
        ctx = current_context()
    if isinstance(object, _np.ndarray):
        if is_np_default_dtype():
            dtype = object.dtype if dtype is None else dtype
        else:
            dtype = _np.float32 if dtype is None or object.dtype is _np.float64 else dtype
    if isinstance(object, ndarray):
        dtype = object.dtype if dtype is None else dtype
    elif isinstance(object, NDArray):
        raise ValueError("If you're trying to create a mxnet.numpy.ndarray "
                         "from mx.nd.NDArray, please use the zero-copy as_np_ndarray function.")
    else:
        if dtype is None:
            default_dtype = _np.float64 if is_np_default_dtype() else _np.float32
            dtype = object.dtype if hasattr(object, "dtype") else default_dtype
        try:
            object = _np.array(object, dtype=dtype)
        except Exception as e:
            # printing out the error raised by official NumPy's array function
            # for transparency on users' side
            raise TypeError('{}'.format(str(e)))
    ret = empty(object.shape, dtype=dtype, ctx=ctx)
    if len(object.shape) == 0:
        ret[()] = object
    else:
        ret[:] = object
    return ret
# pylint: enable=redefined-outer-name


@set_module('mxnet.numpy')
def shape(a) -> Tuple[int, ...]:
    """
    Return the shape of an array.

    Parameters
    ----------
    a : array_like
        Input array.

    Returns
    -------
    shape : tuple of ints
        The elements of the shape tuple give the lengths of the
        corresponding array dimensions.

    See Also
    --------
    ndarray.shape : Equivalent array method.

    Examples
    --------
    >>> np.shape(np.eye(3))
    (3, 3)
    >>> np.shape([[1, 2]])
    (1, 2)
    >>> np.shape([0])
    (1,)
    >>> np.shape(0)
    ()
    """
    return _mx_nd_np.shape(a)


@set_module('mxnet.numpy')
def zeros(
        shape: Union[int, Tuple[int, ...]],
        *,
        dtype: Optional[Union[dtype, str]] = "float",
        order: Optional[str] = 'C',
        ctx: Optional[Context] = None,
) -> ndarray:  # pylint: disable=redefined-outer-name
    """Return a new array of given shape and type, filled with zeros.
    This function currently only supports storing multi-dimensional data
    in row-major (C-style).

    Parameters
    ----------
    shape : int or tuple of int
        The shape of the empty array.
    dtype : str or numpy.dtype, optional
        An optional value type,
        When npx.is_np_default_dtype() returns False, default dtype is float32,
        When npx.is_np_default_dtype() returns True, default dtype is float64.
        Note that this behavior is different from NumPy's `zeros` function where `float64`
        is the default value, here we can set 'float32' or 'float64' as your default dtype,
        because `float32` is considered as the default data type in deep learning.
    order : {'C'}, optional, default: 'C'
        How to store multi-dimensional data in memory, currently only row-major
        (C-style) is supported.
    ctx : Context, optional
        An optional device context (default is the current default context).

    Returns
    -------
    out : ndarray
        Array of zeros with the given shape, dtype, and ctx.

    Examples
    --------
    >>> np.zeros(5)
    array([0., 0., 0., 0., 0.])

    >>> np.zeros((5,), dtype=int)
    array([0, 0, 0, 0, 0], dtype=int64)

    >>> np.zeros((2, 1))
    array([[0.],
           [0.]])
    """
    return _mx_nd_np.zeros(shape, dtype, order, ctx)


@set_module('mxnet.numpy')
def ones(
        shape: Union[int, Tuple[int, ...]],
        *,
        dtype: Optional[Union[dtype, str]] = "float",
        order: Optional[str] = 'C',
        ctx: Optional[Context] = None,
) -> ndarray:  # pylint: disable=redefined-outer-name
    """Return a new array of given shape and type, filled with ones.
    This function currently only supports storing multi-dimensional data
    in row-major (C-style).

    Parameters
    ----------
    shape : int or tuple of int
        The shape of the empty array.
    dtype : str or numpy.dtype, optional
        An optional value type. Default is depend on your current default dtype.
        When npx.is_np_default_dtype() returns False, default dtype is float32;
        When npx.is_np_default_dtype() returns True, default dtype is float64.
        Note that this behavior is different from NumPy's `ones` function where
        `float64` is the default value.
    order : {'C'}, optional, default: 'C'
        How to store multi-dimensional data in memory, currently only row-major
        (C-style) is supported.
    ctx : Context, optional
        An optional device context (default is the current default context).

    Returns
    -------
    out : ndarray
        Array of ones with the given shape, dtype, and ctx.

    Examples
    --------
    >>> np.ones(5)
    array([1., 1., 1., 1., 1.])

    >>> np.ones((5,), dtype=int)
    array([1, 1, 1, 1, 1], dtype=int64)

    >>> np.ones((2, 1))
    array([[1.],
           [1.]])

    >>> s = (2,2)
    >>> np.ones(s)
    array([[1., 1.],
           [1., 1.]])
    """
    return _mx_nd_np.ones(shape, dtype, order, ctx)


@set_module('mxnet.numpy')
def broadcast_to(array: ndarray, shape: Tuple[ndarray, ...]) -> ndarray:  # pylint: disable=redefined-outer-name
    """
    Broadcast an array to a new shape.

    Parameters
    ----------
    array : ndarray or scalar
        The array to broadcast.
    shape : tuple
        The shape of the desired array.

    Returns
    -------
    broadcast : array
        A readonly view on the original array with the given shape. It is
        typically not contiguous. Furthermore, more than one element of a
        broadcasted array may refer to a single memory location.

    Raises
    ------
    MXNetError
        If the array is not compatible with the new shape according to NumPy's
        broadcasting rules.
    """
    return _mx_nd_np.broadcast_to(array, shape)


# pylint: disable=too-many-arguments, redefined-outer-name
@set_module('mxnet.numpy')
def full(
        shape: Union[int, Tuple[int, ...]],
        fill_value: Union[int, float],
        *,
        dtype: Optional[Union[str, dtype]] = None,
        order: Optional[str] = 'C',
        ctx: Optional[Context] = None,
        out: Optional[ndarray] = None,
) -> ndarray:
    r"""Return a new array of given shape and type, filled with `fill_value`.

    Parameters
    ----------
    shape : int or sequence of ints
        Shape of the new array, e.g., ``(2, 3)`` or ``2``.
    fill_value : scalar or ndarray
        Fill value.
    dtype : data-type, optional
        The desired data-type for the array. The default, `None`, means
        `np.array(fill_value).dtype`.
    order : {'C'}, optional
        Whether to store multidimensional data in C- or Fortran-contiguous
        (row- or column-wise) order in memory. Currently only supports C order.
    ctx : mxnet.context.Context
        The device, e.g. the i-th GPU.
    out : ndarray or None, optional
        A location into which the result is stored.
        If provided, it must have the same shape and dtype as input ndarray.
        If not provided or `None`, a freshly-allocated array is returned.

    Returns
    -------
    out : ndarray
        Array of `fill_value` with the given shape, dtype, and order.
        If `fill_value` is an ndarray, out will have the same context as `fill_value`
        regardless of the provided `ctx`.

    .. note::
       This function differs from the original numpy.full in the following way(s):

       * Has an additional `ctx` argument to specify the device
       * Has an additional `out` argument
       * Currently does not support `order` selection

    See Also
    --------
    empty : Return a new uninitialized array.
    ones : Return a new array setting values to one.
    zeros : Return a new array setting values to zero.

    Examples
    --------
    >>> np.full((2, 2), 10)
    array([[10., 10.],
           [10., 10.]])
    >>> np.full((2, 2), 2, dtype=np.int32, ctx=mx.cpu(0))
    array([[2, 2],
           [2, 2]], dtype=int32)
    """
    return _mx_nd_np.full(shape, fill_value, order=order, ctx=ctx, dtype=dtype, out=out)
# pylint: enable=too-many-arguments, redefined-outer-name


# pylint: disable=redefined-outer-name
@set_module('mxnet.numpy')
def empty_like(
        prototype: ndarray,
        /,
        *,
        dtype: Optional[Union[dtype, str]] = None,
        order: Optional[str] = 'C',
        subok: Optional[bool] = False,
        shape: Optional[Union[int, Tuple[int, ...]]] = None,
) -> ndarray: # pylint: disable=W0621
    """
    Return a new array with the same shape and type as a given array.

    Parameters
    ----------
    prototype : ndarray
        The shape and data-type of `prototype` define these same attributes
        of the returned array.
    dtype : data-type, optional
        Overrides the data type of the result.
    order : {'C'}, optional
        Whether to store multidimensional data in C- or Fortran-contiguous
        (row- or column-wise) order in memory. Currently only supports C order.
    subok : {False}, optional
        If True, then the newly created array will use the sub-class
        type of 'a', otherwise it will be a base-class array. Defaults
        to False.
        (Only support False at this moment)
    shape : int or sequence of ints, optional.
        Overrides the shape of the result. If order='K' and the number of
        dimensions is unchanged, will try to keep order, otherwise,
        order='C' is implied.
        (Not supported at this moment)

    Returns
    -------
    out : ndarray
        Array of uninitialized (arbitrary) data with the same
        shape and type as `prototype`.

    See Also
    --------
    ones_like : Return an array of ones with shape and type of input.
    zeros_like : Return an array of zeros with shape and type of input.
    full_like : Return a new array with shape of input filled with value.
    empty : Return a new uninitialized array.

    Notes
    -----
    This function does *not* initialize the returned array; to do that use
    `zeros_like` or `ones_like` instead.  It may be marginally faster than
    the functions that do set the array values.

    Examples
    --------
    >>> a = np.array([[1,2,3], [4,5,6]])
    >>> np.empty_like(a)
    array([[-5764607523034234880, -2305834244544065442,           4563075075], # uninitialized
           [          4567052944, -5764607523034234880,      844424930131968]])
    >>> a = np.array([[1., 2., 3.],[4.,5.,6.]])
    >>> np.empty_like(a)
    array([[4.9e-324, 9.9e-324, 1.5e-323], # uninitialized
           [2.0e-323, 2.5e-323, 3.0e-323]])
    """
    return _mx_nd_np.empty_like(prototype, dtype=dtype, order=order, subok=subok, shape=shape)
# pylint: enable=redefined-outer-name


# pylint: disable=redefined-outer-name
@set_module('mxnet.numpy')
def all(
        a: ndarray,
        /,
        *,
        axis: Optional[Union[int, Tuple[int, ...]]] = None,
        out: Optional[ndarray] = None,
        keepdims: bool = False
) -> ndarray:
    """
    Test whether all array elements along a given axis evaluate to True.

    Parameters
    ----------
    a : ndarray
        Input array or object that can be converted to an array.
    axis : None or int or tuple of ints, optional
        Axis or axes along which a logical AND reduction is performed.
        The default (axis = None) is to perform a logical AND over
        all the dimensions of the input array.
    keepdims : bool, optional
        If this is set to True, the axes which are reduced are left in
        the result as dimensions with size one. With this option,
        the result will broadcast correctly against the input array.
    out : ndarray, optional
        Alternate output array in which to place the result. It must have
        the same shape as the expected output and its type is preserved

    Returns
    --------
    all : ndarray, bool
        A new boolean or array is returned unless out is specified,
        in which case a reference to out is returned.

    Examples:
    ---------
    >>> np.all([[True,False],[True,True]])
    False

    >>> np.all([[True,False],[True,True]], axis=0)
    array([ True, False])

    >>> np.all([-1, 4, 5])
    True

    >>> np.all([1.0, np.nan])
    True

    >>> o=np.array(False)
    >>> z=np.all([-1, 4, 5], out=o)
    >>> id(z), id(o), z
    (28293632, 28293632, array(True)) # may vary
    """
    return _mx_nd_np.all(a, axis=axis, out=out, keepdims=keepdims)


@set_module('mxnet.numpy')
def any(
        a: ndarray,
        /,
        *,
        axis: Optional[Union[int, Tuple[int, ...]]] = None,
        out: Optional[ndarray] = None,
        keepdims: bool = False,
) -> ndarray:
    """
    Test whether any array element along a given axis evaluates to True.
    Returns single boolean unless axis is not None

    Parameters
    ----------
    a : ndarray
        Input array or object that can be converted to an array.
    axis : None or int or tuple of ints, optional
        Axis or axes along which a logical AND reduction is performed.
        The default (axis = None) is to perform a logical AND over
        all the dimensions of the input array.
    keepdims : bool, optional
        If this is set to True, the axes which are reduced are left in
        the result as dimensions with size one. With this option,
        the result will broadcast correctly against the input array.
    out : ndarray, optional
        Alternate output array in which to place the result. It must have
        the same shape as the expected output and its type is preserved

    Returns
    --------
    any : bool or ndarray
        A new boolean or ndarray is returned unless out is specified,
        in which case a reference to out is returned.

    Examples:
    ---------
    >>> np.any([[True, False], [True, True]])
    True

    >>> np.any([[True, False], [False, False]], axis=0)
    array([ True, False])

    >>> np.any([-1, 0, 5])
    True

    >>> np.any(np.nan)
    True

    >>> o=np.array(False)
    >>> z=np.any([-1, 4, 5], out=o)
    >>> z, o
    (array(True), array(True))
    >>> # Check now that z is a reference to o
    >>> z is o
    True
    >>> id(z), id(o) # identity of z and o              # doctest: +SKIP
    (191614240, 191614240)
    """
    return _mx_nd_np.any(a, axis=axis, out=out, keepdims=keepdims)


@set_module('mxnet.numpy')
def identity(n: int, /, *, dtype: Optional[Union[dtype, str]] = "float", ctx: Optional[Context] = None) -> ndarray:
    """
    Return the identity array.

    The identity array is a square array with ones on
    the main diagonal.

    Parameters
    ----------
    n : int
        Number of rows (and columns) in `n` x `n` output.
    dtype : data-type, optional
        Data-type of the output.
        When npx.is_np_default_dtype() returns False, default dtype is float32;
        When npx.is_np_default_dtype() returns True, default dtype is float64.
    ctx : Context, optional
        An optional device context (default is the current default context).

    Returns
    -------
    out : ndarray
        `n` x `n` array with its main diagonal set to one,
        and all other elements 0.

    Examples
    --------
    >>> np.identity(3)
    >>> np.identity(3)
    array([[1., 0., 0.],
           [0., 1., 0.],
           [0., 0., 1.]])
    """
    return _mx_nd_np.identity(n, dtype, ctx)
# pylint: enable=redefined-outer-name


# pylint: disable=redefined-outer-name
@set_module('mxnet.numpy')
def take(
        a: ndarray,
        indices: ndarray,
        /,
        *,
        axis: Optional[int] = None,
        mode: Optional[str] = 'raise',
        out: Optional[ndarray] = None
) -> ndarray:
    r"""
    Take elements from an array along an axis.

    When axis is not None, this function does the same thing as "fancy"
    indexing (indexing arrays using arrays); however, it can be easier to use
    if you need elements along a given axis. A call such as
    ``np.take(arr, indices, axis=3)`` is equivalent to
    ``arr[:,:,:,indices,...]``.

    Explained without fancy indexing, this is equivalent to the following use
    of `ndindex`, which sets each of ``ii``, ``jj``, and ``kk`` to a tuple of
    indices::

        Ni, Nk = a.shape[:axis], a.shape[axis+1:]
        Nj = indices.shape
        for ii in ndindex(Ni):
            for jj in ndindex(Nj):
                for kk in ndindex(Nk):
                    out[ii + jj + kk] = a[ii + (indices[jj],) + kk]

    Parameters
    ----------
    a : ndarray
        The source array.
    indices : ndarray
        The indices of the values to extract. Also allow scalars for indices.
    axis : int, optional
        The axis over which to select values. By default, the flattened
        input array is used.
    out : ndarray, optional
        If provided, the result will be placed in this array. It should
        be of the appropriate shape and dtype.
    mode : {'clip', 'wrap'}, optional
        Specifies how out-of-bounds indices will behave.

        * 'clip' -- clip to the range (default)
        * 'wrap' -- wrap around

        'clip' mode means that all indices that are too large are replaced
        by the index that addresses the last element along that axis. Note
        that this disables indexing with negative numbers.

    Returns
    -------
    out : ndarray
        The returned array has the same type as `a`.

    .. note::

       This function differs from the original `numpy.take
       <https://docs.scipy.org/doc/numpy/reference/generated/numpy.take.html>`_ in
       the following way(s):

       * Only ndarray or scalar ndarray is accepted as valid input.

    Examples
    --------
    >>> a = np.array([4, 3, 5, 7, 6, 8])
    >>> indices = np.array([0, 1, 4])
    >>> np.take(a, indices)
    array([4., 3., 6.])

    In this example for `a` is an ndarray, "fancy" indexing can be used.

    >>> a[indices]
    array([4., 3., 6.])

    If `indices` is not one dimensional, the output also has these dimensions.

    >>> np.take(a, np.array([[0, 1], [2, 3]]))
    array([[4., 3.],
           [5., 7.]])
    """
    return _mx_nd_np.take(a, indices, axis, mode, out)
# pylint: enable=redefined-outer-name


@set_module('mxnet.numpy')
def unique(
        ar: ndarray,
        /,
        *,
        return_index: Optional[bool] = False,
        return_inverse: Optional[bool] = False,
        return_counts: Optional[bool] = False,
        axis: Optional[int] = None
) -> Union[ndarray, Tuple[ndarray, ...]]:
    """
    Find the unique elements of an array.

    Returns the sorted unique elements of an array. There are three optional
    outputs in addition to the unique elements:

    * the indices of the input array that give the unique values
    * the indices of the unique array that reconstruct the input array
    * the number of times each unique value comes up in the input array

    Parameters
    ----------
    ar : ndarray
        Input array. Unless `axis` is specified, this will be flattened if it
        is not already 1-D.
    return_index : bool, optional
        If True, also return the indices of `ar` (along the specified axis,
        if provided, or in the flattened array) that result in the unique array.
    return_inverse : bool, optional
        If True, also return the indices of the unique array (for the specified
        axis, if provided) that can be used to reconstruct `ar`.
    return_counts : bool, optional
        If True, also return the number of times each unique item appears
        in `ar`.
    axis : int or None, optional
        The axis to operate on. If None, `ar` will be flattened. If an integer,
        the subarrays indexed by the given axis will be flattened and treated
        as the elements of a 1-D array with the dimension of the given axis,
        see the notes for more details. The default is None.

    Returns
    -------
    unique : ndarray
        The sorted unique values.
    unique_indices : ndarray, optional
        The indices of the first occurrences of the unique values in the
        original array. Only provided if `return_index` is True.
    unique_inverse : ndarray, optional
        The indices to reconstruct the original array from the
        unique array. Only provided if `return_inverse` is True.
    unique_counts : ndarray, optional
        The number of times each of the unique values comes up in the
        original array. Only provided if `return_counts` is True.

    .. note::

       When an axis is specified the subarrays indexed by the axis are sorted.
       This is done by making the specified axis the first dimension of the array
       and then flattening the subarrays in C order. The flattened subarrays are
       then viewed as a structured type with each element given a label, with the
       effect that we end up with a 1-D array of structured types that can be
       treated in the same way as any other 1-D array. The result is that the
       flattened subarrays are sorted in lexicographic order starting with the
       first element.

       This function differs from the original `numpy.unique
       <https://docs.scipy.org/doc/numpy/reference/generated/numpy.unique.html>`_ in
       the following aspects:

       * Only support ndarray as input.
       * Object arrays or structured arrays are not supported.

    Examples
    --------
    >>> np.unique(np.array([1, 1, 2, 2, 3, 3]))
    array([1., 2., 3.])
    >>> a = np.array([[1, 1], [2, 3]])
    >>> np.unique(a)
    array([1., 2., 3.])

    Return the unique rows of a 2D array

    >>> a = np.array([[1, 0, 0], [1, 0, 0], [2, 3, 4]])
    >>> np.unique(a, axis=0)
    array([[1., 0., 0.],
           [2., 3., 4.]])

    Return the indices of the original array that give the unique values:

    >>> a = np.array([1, 2, 6, 4, 2, 3, 2])
    >>> u, indices = np.unique(a, return_index=True)
    >>> u
    array([1., 2., 3., 4., 6.])
    >>> indices
    array([0, 1, 5, 3, 2], dtype=int64)
    >>> a[indices]
    array([1., 2., 3., 4., 6.])

    Reconstruct the input array from the unique values:

    >>> a = np.array([1, 2, 6, 4, 2, 3, 2])
    >>> u, indices = np.unique(a, return_inverse=True)
    >>> u
    array([1., 2., 3., 4., 6.])
    >>> indices
    array([0, 1, 4, 3, 1, 2, 1], dtype=int64)
    >>> u[indices]
    array([1., 2., 6., 4., 2., 3., 2.])
    """
    return _mx_nd_np.unique(ar, return_index, return_inverse, return_counts, axis)


@set_module('mxnet.numpy')
@wrap_np_binary_func
def add(x1: ndarray, x2: ndarray, /, *, out: Optional[ndarray] = None, **kwargs) -> ndarray:
    """
    Add arguments element-wise.

    Parameters
    ----------
    x1, x2 : ndarrays or scalar values
        The arrays to be added. If x1.shape != x2.shape, they must be broadcastable to
        a common shape (which may be the shape of one or the other).

    out : ndarray
        A location into which the result is stored. If provided, it must have a shape
        that the inputs broadcast to. If not provided or None, a freshly-allocated array
        is returned.

    Returns
    -------
    The sum of x1 and x2, element-wise. This is a scalar if both x1 and x2 are scalars.

    .. note::

       This operator now supports automatic type promotion. The resulting type will be determined
       according to the following rules:
       * If both inputs are of floating number types, the output is the more precise type.
       * If only one of the inputs is floating number type, the result is that type.
       * If both inputs are of integer types (including boolean), not supported yet.

    Examples
    --------
    >>> np.add(1.0, 4.0)
    5.0
    >>>
    >>> x1 = np.arange(9.0).reshape((3, 3))
    >>> x2 = np.arange(3.0)
    >>> np.add(x1, x2)
    array([[ 0.,  2.,  4.],
           [ 3.,  5.,  7.],
           [ 6.,  8., 10.]])
    """
    return _mx_nd_np.add(x1, x2, out)


@set_module('mxnet.numpy')
@wrap_np_binary_func
def subtract(x1: ndarray, x2: ndarray, /, *, out: Optional[ndarray] = None, **kwargs) -> ndarray:
    r"""Subtract arguments element-wise.

    Parameters
    ----------
    x1, x2 : ndarrays or scalar values
        The arrays to be subtracted from each other. If x1.shape != x2.shape,
        they must be broadcastable to a common shape (which may be the shape
        of one or the other).
    out : ndarray
        A location into which the result is stored. If provided, it must have a shape
        that the inputs broadcast to. If not provided or None, a freshly-allocated array
        is returned.

    Returns
    -------
    subtract : ndarray or scalar
        The difference of x1 and x2, element-wise. This is a scalar if both x1 and x2 are scalars.

    .. note::
       This operator now supports automatic type promotion. The resulting type will be determined
       according to the following rules:
       * If both inputs are of floating number types, the output is the more precise type.
       * If only one of the inputs is floating number type, the result is that type.
       * If both inputs are of integer types (including boolean), not supported yet.

    Examples
    --------
    >>> np.subtract(1.0, 4.0)
    -3.0
    >>> x1 = np.arange(9.0).reshape((3, 3))
    >>> x2 = np.arange(3.0)
    >>> np.subtract(x1, x2)
    array([[0., 0., 0.],
           [3., 3., 3.],
           [6., 6., 6.]])
    """
    return _mx_nd_np.subtract(x1, x2, out)


@set_module('mxnet.numpy')
@wrap_np_binary_func
def multiply(x1: ndarray, x2: ndarray, /, *, out: Optional[ndarray] = None, **kwargs) -> ndarray:
    """
    Multiply arguments element-wise.

    Parameters
    ----------
    x1, x2 : ndarrays or scalar values
        The arrays to be multiplied. If x1.shape != x2.shape, they must be broadcastable to
        a common shape (which may be the shape of one or the other).

    out : ndarray
        A location into which the result is stored. If provided, it must have a shape
        that the inputs broadcast to. If not provided or None, a freshly-allocated array
        is returned.

    Returns
    -------
    out : ndarray or scalar
        The difference of x1 and x2, element-wise. This is a scalar if both x1 and x2 are scalars.

    .. note::
       This operator now supports automatic type promotion. The resulting type will be determined
       according to the following rules:

       * If both inputs are of floating number types, the output is the more precise type.
       * If only one of the inputs is floating number type, the result is that type.
       * If both inputs are of integer types (including boolean), not supported yet.

    Examples
    --------
    >>> np.multiply(2.0, 4.0)
    8.0
    >>> x1 = np.arange(9.0).reshape((3, 3))
    >>> x2 = np.arange(3.0)
    >>> np.multiply(x1, x2)
    array([[ 0.,  1.,  4.],
           [ 0.,  4., 10.],
           [ 0.,  7., 16.]])
    """
    return _mx_nd_np.multiply(x1, x2, out)


@set_module('mxnet.numpy')
@wrap_np_binary_func
def divide(x1: ndarray, x2: ndarray, /, *, out: Optional[ndarray] = None, **kwargs) -> ndarray:
    """Returns a true division of the inputs, element-wise.

    .. note::
       This operator now supports automatic type promotion. The resulting type will be determined
       according to the following rules:

       * If both inputs are of floating number types, the output is the more precise type.
       * If only one of the inputs is floating number type, the result is that type.
       * If both inputs are of integer types including boolean, the output is of float32 or
         float64 type, which depends on your current default dtype:

         * When ``npx.is_np_default_dtype()`` returns False, default dtype is float32.
         * When ``npx.is_np_default_dtype()`` returns True, default dtype is float64.

    Parameters
    ----------
    x1 : ndarray or scalar
        Dividend array.
    x2 : ndarray or scalar
        Divisor array.
    out : ndarray
        A location into which the result is stored. If provided, it must have a shape
        that the inputs broadcast to. If not provided or None, a freshly-allocated array
        is returned.

    Returns
    -------
    out : ndarray or scalar
        This is a scalar if both x1 and x2 are scalars.

    Examples
    --------
    >>> np.true_divide(x, 4)
    array([0.  , 0.25, 0.5 , 0.75, 1.  ])
    """
    return _mx_nd_np.divide(x1, x2, out=out)


@set_module('mxnet.numpy')
def true_divide(x1: ndarray, x2: ndarray, /, *, out: Optional[ndarray] = None) -> ndarray:
    """Returns a true division of the inputs, element-wise.

    Instead of the Python traditional 'floor division', this returns a true
    division.  True division adjusts the output type to present the best
    answer, regardless of input types.

    Parameters
    ----------
    x1 : ndarray or scalar
        Dividend array.
    x2 : ndarray or scalar
        Divisor array.
    out : ndarray
        A location into which the result is stored. If provided, it must have a shape
        that the inputs broadcast to. If not provided or None, a freshly-allocated array
        is returned.

    Returns
    -------
    out : ndarray or scalar
        This is a scalar if both x1 and x2 are scalars.

    .. note::

       This operator now supports automatic type promotion. The resulting type will be determined
       according to the following rules:

       * If both inputs are of floating number types, the output is the more precise type.
       * If only one of the inputs is floating number type, the result is that type.
       * If both inputs are of integer types (including boolean), the output is of float32 or
         float64 type, which depends on your current default dtype.
         When npx.is_np_default_dtype() returns False, default dtype is float32;
         When npx.is_np_default_dtype() returns True, default dtype is float64.

    Examples
    --------
    >>> x = np.arange(5)
    >>> np.true_divide(x, 4)
    array([0.  , 0.25, 0.5 , 0.75, 1.  ])
    """
    return _mx_nd_np.true_divide(x1, x2, out=out)


@set_module('mxnet.numpy')
@wrap_np_binary_func
def floor_divide(x1: ndarray, x2: ndarray, /, *, out: Optional[ndarray] = None) -> ndarray:
    """Return the largest integer smaller or equal to the division of the inputs.
    It is equivalent to the Python // operator and pairs with the Python % (remainder),
    function so that a = a % b + b * (a // b) up to roundoff.
    Parameters
    ----------
    x1 : ndarray or scalar
        Dividend array.
    x2 : ndarray or scalar
        Divisor array.
    out : ndarray
        A location into which the result is stored. If provided, it must have a shape
        that the inputs broadcast to. If not provided or None, a freshly-allocated array
        is returned.
    Returns
    -------
    out : ndarray or scalar
        This is a scalar if both x1 and x2 are scalars.
    .. note::

        This operator now supports automatic type promotion. The resulting type will be determined
        according to the following rules:

        * If both inputs are of floating number types, the output is the more precise type.
        * If only one of the inputs is floating number type, the result is that type.
        * If both inputs are of integer types (including boolean), the output is the more
          precise type
    Examples
    --------
    >>> np.floor_divide(7,3)
    2
    >>> np.floor_divide([1., 2., 3., 4.], 2.5)
    array([ 0.,  0.,  1.,  1.])
    """
    return _mx_nd_np.floor_divide(x1, x2, out=out)


@set_module('mxnet.numpy')
@wrap_np_binary_func
def mod(x1: ndarray, x2: ndarray, /, *, out: Optional[ndarray] = None, **kwargs) -> ndarray:
    """
    Return element-wise remainder of division.

    Parameters
    ----------
    x1 : ndarray or scalar
        Dividend array.

    x2 : ndarray or scalar
        Divisor array.

    out : ndarray
        A location into which the result is stored. If provided, it must have a shape
        that the inputs broadcast to. If not provided or None, a freshly-allocated array
        is returned.

    Returns
    -------
    out : ndarray or scalar
        This is a scalar if both x1 and x2 are scalars.

    Examples
    --------
    >>> np.mod(np.arange(7), 5)
    array([0., 1., 2., 3., 4., 0., 1.])
    """
    return _mx_nd_np.mod(x1, x2, out=out)


@set_module('mxnet.numpy')
@wrap_np_binary_func
def fmod(x1: ndarray, x2: ndarray, /, *, out: Optional[ndarray] = None, **kwargs) -> ndarray:
    """
    Return element-wise remainder of division.

    Parameters
    ----------
    x1 : ndarray or scalar
        Dividend array.

    x2 : ndarray or scalar
        Divisor array.

    out : ndarray
        A location into which the result is stored. If provided, it must have a shape
        that the inputs broadcast to. If not provided or None, a freshly-allocated array
        is returned.

    Returns
    -------
    out : ndarray or scalar
        This is a scalar if both x1 and x2 are scalars.

    Examples
    --------
    >>> np.fmod(np.arange(7), 5)
    array([0., 1., 2., 3., 4., 0., 1.])
    """
    return _mx_nd_np.fmod(x1, x2, out=out)


@set_module('mxnet.numpy')
@wrap_np_binary_func
def matmul(a: ndarray, b: ndarray, /, *, out: Optional[ndarray] = None, **kwargs) -> ndarray:
    r"""Matrix product of two arrays.

    Parameters
    ----------
    a, b : ndarray
        Input arrays, scalars not allowed.
    out : ndarray, optional
        A location into which the result is stored.
        If provided, it must have a shape that matches the signature (n,k),(k,m)->(n,m).
        If not provided or None, a freshly-allocated array is returned.

    Returns
    -------
    y : ndarray
        The matrix product of the inputs.
        This is a scalar only when both x1, x2 are 1-d vectors.

    Raises
    ------
    MXNetError
        If the last dimension of a is not the same size as the second-to-last dimension of b.
        If a scalar value is passed in.

    See Also
    --------
    tensordot : Sum products over arbitrary axes.
    dot : alternative matrix product with different broadcasting rules.
    einsum : Einstein summation convention.

    .. note::

       The behavior depends on the arguments in the following way.

       * If both arguments are ``2-D`` they are multiplied like conventional matrices.
       * If either argument is ``N-D``, ``N > 2``, it is treated as a stack of matrices
         residing in the last two indexes and broadcast accordingly.
       * If the first argument is ``1-D``, it is promoted to a matrix by prepending
         a 1 to its dimensions. After matrix multiplication the prepended 1 is removed.
       * If the second argument is ``1-D``, it is promoted to a matrix by appending a 1
         to its dimensions. After matrix multiplication the appended 1 is removed.

       matmul differs from dot in two important ways:

       * Multiplication by scalars is not allowed, use multiply instead.
       * Stacks of matrices are broadcast together as if the matrices were elements,
         respecting the signature ``(n,k),(k,m)->(n,m)``:

       >>> a = np.ones([9, 5, 7, 4])
       >>> c = np.ones([9, 5, 4, 3])
       >>> np.dot(a, c).shape
       (9, 5, 7, 9, 5, 3)
       >>> np.matmul(a, c).shape
       (9, 5, 7, 3)
       >>> # n is 7, k is 4, m is 3

    Examples
    --------
    For 2-D arrays it is the matrix product:

    >>> a = np.array([[1, 0],
    ...               [0, 1]])
    >>> b = np.array([[4, 1],
    ...               [2, 2]])
    >>> np.matmul(a, b)
    array([[4., 1.],
           [2., 2.]])

    For 2-D mixed with 1-D, the result is the usual.

    >>> a = np.array([[1, 0],
    ...               [0, 1]])
    >>> b = np.array([1, 2])
    >>> np.matmul(a, b)
    array([1., 2.])
    >>> np.matmul(b, a)
    array([1., 2.])

    Broadcasting is conventional for stacks of arrays

    >>> a = np.arange(2 * 2 * 4).reshape((2, 2, 4))
    >>> b = np.arange(2 * 2 * 4).reshape((2, 4, 2))
    >>> np.matmul(a, b).shape
    (2, 2, 2)
    >>> np.matmul(a, b)[0, 1, 1]
    array(98.)
    >>> sum(a[0, 1, :] * b[0, :, 1])
    array(98.)

    Scalar multiplication raises an error.

    >>> np.matmul([1, 2], 3)
    Traceback (most recent call last):
    ...
    mxnet.base.MXNetError: ... : Multiplication by scalars is not allowed.

    """
    return _mx_nd_np.matmul(a, b, out=out)


@set_module('mxnet.numpy')
@wrap_np_binary_func
def remainder(x1: ndarray, x2: ndarray, /, *, out: Optional[ndarray] = None, **kwargs) -> ndarray:
    """
    Return element-wise remainder of division.

    Parameters
    ----------
    x1 : ndarray or scalar
        Dividend array.

    x2 : ndarray or scalar
        Divisor array.

    out : ndarray
        A location into which the result is stored. If provided, it must have a shape
        that the inputs broadcast to. If not provided or None, a freshly-allocated array
        is returned.

    Returns
    -------
    out : ndarray or scalar
        This is a scalar if both x1 and x2 are scalars.

    Examples
    --------
    >>> np.remainder(np.arange(7), 5)
    array([0., 1., 2., 3., 4., 0., 1.])
    """
    return _mx_nd_np.remainder(x1, x2, out=out)



@set_module('mxnet.numpy')
@wrap_np_binary_func
def power(x1: ndarray, x2: ndarray, /, *, out: Optional[ndarray] = None, **kwargs) -> ndarray:
    """
    First array elements raised to powers from second array, element-wise.

    Parameters
    ----------
    x1 : ndarray or scalar
        The bases.

    x2 : ndarray or scalar
        The exponent.

    out : ndarray
        A location into which the result is stored. If provided, it must have a shape
        that the inputs broadcast to. If not provided or None, a freshly-allocated array
        is returned.

    Returns
    -------
    out : ndarray or scalar
        The bases in x1 raised to the exponents in x2.
        This is a scalar if both x1 and x2 are scalars.

    Examples
    --------
    >>> x1 = np.arange(6)
    >>> np.power(x1, 3)
    array([  0.,   1.,   8.,  27.,  64., 125.])

    Raise the bases to different exponents.

    >>> x2 = np.array([1.0, 2.0, 3.0, 3.0, 2.0, 1.0])
    >>> np.power(x1, x2)
    array([ 0.,  1.,  8., 27., 16.,  5.])

    The effect of broadcasting.

    >>> x2 = np.array([[1, 2, 3, 3, 2, 1], [1, 2, 3, 3, 2, 1]])
    >>> x2
    array([[1., 2., 3., 3., 2., 1.],
           [1., 2., 3., 3., 2., 1.]])

    >>> np.power(x1, x2)
    array([[ 0.,  1.,  8., 27., 16.,  5.],
           [ 0.,  1.,  8., 27., 16.,  5.]])
    """
    return _mx_nd_np.power(x1, x2, out=out)

pow = power
pow.__doc_ = """
    First array elements raised to powers from second array, element-wise.
    
    Notes 
    ----- 
    `pow` is an alias for `power`. It is a standard API in 
    https://data-apis.org/array-api/latest/API_specification/elementwise_functions.html#pow-x1-x2 
    instead of an official NumPy operator. 
    
    >>> np.pow is np.power 
    True 

    Parameters
    ----------
    x1 : ndarray or scalar
        The bases.

    x2 : ndarray or scalar
        The exponent.

    out : ndarray
        A location into which the result is stored. If provided, it must have a shape
        that the inputs broadcast to. If not provided or None, a freshly-allocated array
        is returned.

    Returns
    -------
    out : ndarray or scalar
        The bases in x1 raised to the exponents in x2.
        This is a scalar if both x1 and x2 are scalars.

    Examples
    --------
    >>> x1 = np.arange(6)
    >>> np.pow(x1, 3)
    array([  0.,   1.,   8.,  27.,  64., 125.])

    Raise the bases to different exponents.

    >>> x2 = np.array([1.0, 2.0, 3.0, 3.0, 2.0, 1.0])
    >>> np.pow(x1, x2)
    array([ 0.,  1.,  8., 27., 16.,  5.])

    The effect of broadcasting.

    >>> x2 = np.array([[1, 2, 3, 3, 2, 1], [1, 2, 3, 3, 2, 1]])
    >>> x2
    array([[1., 2., 3., 3., 2., 1.],
           [1., 2., 3., 3., 2., 1.]])

    >>> np.pow(x1, x2)
    array([[ 0.,  1.,  8., 27., 16.,  5.],
           [ 0.,  1.,  8., 27., 16.,  5.]])
    """

@set_module('mxnet.numpy')
@wrap_np_binary_func
def gcd(x1: ndarray, x2: ndarray, /, *, out: Optional[ndarray] = None, **kwargs) -> ndarray:
    """
    Returns the greatest common divisor of ``|x1|`` and ``|x2|``

    Parameters
    ----------
    x1, x2 : ndarrays or scalar values
        The arrays for computing greatest common divisor. If x1.shape != x2.shape,
        they must be broadcastable to a common shape (which may be the shape of
        one or the other).

    out : ndarray or None, optional
        A location into which the result is stored. If provided, it must have a shape
        that the inputs broadcast to. If not provided or None, a freshly-allocated array
        is returned.

    Returns
    -------
    y : ndarray or scalar
        The greatest common divisor of the absolute value of the inputs
        This is a scalar if both `x1` and `x2` are scalars.

    See Also
    --------
    gcd : The lowest common multiple

    Examples
    --------
    >>> np.gcd(12, 20)
    4
    >>> np.gcd(np.arange(6, dtype=int), 20)
    array([20,  1,  2,  1,  4,  5], dtype=int64)
    """
    return _mx_nd_np.gcd(x1, x2, out=out)


@set_module('mxnet.numpy')
@wrap_np_binary_func
def lcm(x1: ndarray, x2: ndarray, /, *, out: Optional[ndarray] = None, **kwargs) -> ndarray:
    """
    Returns the lowest common multiple of ``|x1|`` and ``|x2|``

    Parameters
    ----------
    x1, x2 : ndarrays or scalar values
        The arrays for computing lowest common multiple. If x1.shape != x2.shape,
        they must be broadcastable to a common shape (which may be the shape of
        one or the other).

    out : ndarray or None, optional
        A location into which the result is stored. If provided, it must have a shape
        that the inputs broadcast to. If not provided or None, a freshly-allocated array
        is returned.

    Returns
    -------
    y : ndarray or scalar
        The lowest common multiple of the absolute value of the inputs
        This is a scalar if both `x1` and `x2` are scalars.

    See Also
    --------
    gcd : The greatest common divisor

    Examples
    --------
    >>> np.lcm(12, 20)
    60
    >>> np.lcm(np.arange(6, dtype=int), 20)
    array([ 0, 20, 20, 60, 20, 20], dtype=int64)
    """
    return _mx_nd_np.lcm(x1, x2, out=out)


@set_module('mxnet.numpy')
@wrap_np_unary_func
def sin(x: ndarray, /, *, out: Optional[ndarray] = None, **kwargs) -> ndarray:
    r"""
    Trigonometric sine, element-wise.

    Parameters
    ----------
    x : ndarray or scalar
        Angle, in radians (:math:`2 \pi` rad equals 360 degrees).
    out : ndarray or None
        A location into which the result is stored. If provided, it
        must have a shape that the inputs broadcast to. If not provided
        or None, a freshly-allocated array is returned. The dtype of the
        output is the same as that of the input if the input is an ndarray.

    Returns
    -------
    y : ndarray or scalar
        The sine of each element of x. This is a scalar if `x` is a scalar.

    Notes
    ----
    This function only supports input type of float.

    Examples
    --------
    >>> np.sin(np.pi/2.)
    1.0
    >>> np.sin(np.array((0., 30., 45., 60., 90.)) * np.pi / 180.)
    array([0.        , 0.5       , 0.70710677, 0.86602545, 1.        ])
    """
    return _mx_nd_np.sin(x, out=out, **kwargs)


@set_module('mxnet.numpy')
@wrap_np_unary_func
def cos(x: ndarray, /, *, out: Optional[ndarray] = None, **kwargs) -> ndarray:
    r"""
    Cosine, element-wise.

    Parameters
    ----------
    x : ndarray or scalar
        Angle, in radians (:math:`2 \pi` rad equals 360 degrees).
    out : ndarray or None
        A location into which the result is stored. If provided, it
        must have a shape that the inputs broadcast to. If not provided
        or None, a freshly-allocated array is returned. The dtype of the
        output is the same as that of the input if the input is an ndarray.

    Returns
    -------
    y : ndarray or scalar
        The corresponding cosine values. This is a scalar if x is a scalar.

    Notes
    ----
    This function only supports input type of float.

    Examples
    --------
    >>> np.cos(np.array([0, np.pi/2, np.pi]))
    array([ 1.000000e+00, -4.371139e-08, -1.000000e+00])
    >>> # Example of providing the optional output parameter
    >>> out1 = np.array([0], dtype='f')
    >>> out2 = np.cos(np.array([0.1]), out1)
    >>> out2 is out1
    True
    """
    return _mx_nd_np.cos(x, out=out, **kwargs)


@set_module('mxnet.numpy')
@wrap_np_unary_func
def sinh(x: ndarray, /, *, out: Optional[ndarray] = None, **kwargs) -> ndarray:
    """
    Hyperbolic sine, element-wise.
    Equivalent to ``1/2 * (np.exp(x) - np.exp(-x))`` or ``-1j * np.sin(1j*x)``.

    Parameters
    ----------
    x : ndarray or scalar
        Input array or scalar.
    out : ndarray or None
        A location into which the result is stored. If provided, it
        must have a shape that the inputs broadcast to. If not provided
        or None, a freshly-allocated array is returned. The dtype of the
        output is the same as that of the input if the input is an ndarray.

    Returns
    -------
    y : ndarray or scalar
        The corresponding hyperbolic sine values. This is a scalar if `x` is a scalar.

    Notes
    ----
    This function only supports input type of float.

    Examples
    --------
    >>> np.sinh(0)
    0.0
    >>> # Example of providing the optional output parameter
    >>> out1 = np.array([0], dtype='f')
    >>> out2 = np.sinh(np.array([0.1]), out1)
    >>> out2 is out1
    True
    """
    return _mx_nd_np.sinh(x, out=out, **kwargs)


@set_module('mxnet.numpy')
@wrap_np_unary_func
def cosh(x: ndarray, /, *, out: Optional[ndarray] = None, **kwargs) -> ndarray:
    """
    Hyperbolic cosine, element-wise.
    Equivalent to ``1/2 * (np.exp(x) + np.exp(-x))`` and ``np.cos(1j*x)``.

    Parameters
    ----------
    x : ndarray or scalar
        Input array or scalar.
    out : ndarray or None
        A location into which the result is stored. If provided, it
        must have a shape that the inputs broadcast to. If not provided
        or None, a freshly-allocated array is returned. The dtype of the
        output is the same as that of the input if the input is an ndarray.

    Returns
    -------
    y : ndarray or scalar
        The corresponding hyperbolic cosine values. This is a scalar if `x` is a scalar.

    Notes
    ----
    This function only supports input type of float.

    Examples
    --------
    >>> np.cosh(0)
    1.0
    """
    return _mx_nd_np.cosh(x, out=out, **kwargs)


@set_module('mxnet.numpy')
@wrap_np_unary_func
def tanh(x: ndarray, /, *, out: Optional[ndarray] = None, **kwargs) -> ndarray:
    """
    Compute hyperbolic tangent element-wise.
    Equivalent to ``np.sinh(x)/np.cosh(x)``.

    Parameters
    ----------
    x : ndarray or scalar.
        Input array.
    out : ndarray or None
        A location into which the result is stored. If provided, it
        must have a shape that the inputs fill into. If not provided
        or None, a freshly-allocated array is returned. The dtype of the
        output and input must be the same.

    Returns
    ----------
    y : ndarray or scalar
       The corresponding hyperbolic tangent values.

    .. note::
       If `out` is provided, the function writes the result into it,
       and returns a reference to `out`.  (See Examples)

       * input x does not support complex computation (like imaginary number)

       >>> np.tanh(np.pi*1j)
       TypeError: type <type 'complex'> not supported

    Examples
    --------
    >>> np.tanh(np.array[0, np.pi]))
    array([0.       , 0.9962721])
    >>> np.tanh(np.pi)
    0.99627207622075
    >>> # Example of providing the optional output parameter illustrating
    >>> # that what is returned is a reference to said parameter
    >>> out1 = np.array(1)
    >>> out2 = np.tanh(np.array(0.1), out1)
    >>> out2 is out1
    True
    """
    return _mx_nd_np.tanh(x, out=out, **kwargs)


@set_module('mxnet.numpy')
@wrap_np_unary_func
def log10(x: ndarray, /, *, out: Optional[ndarray] = None, **kwargs) -> ndarray:
    """
    Return the base 10 logarithm of the input array, element-wise.

    Parameters
    ----------
    x : ndarray or scalar
        Input array or scalar.
    out : ndarray or None
        A location into which the result is stored. If provided, it
        must have a shape that the inputs broadcast to. If not provided
        or None, a freshly-allocated array is returned. The dtype of the
        output is the same as that of the input if the input is an ndarray.

    Returns
    -------
    y : ndarray or scalar
        The logarithm to the base 10 of `x`, element-wise. NaNs are
        returned where x is negative. This is a scalar if `x` is a scalar.

    Notes
    ----
    This function only supports input type of float.

    Examples
    --------
    >>> np.log10(np.array([1e-15, -3.]))
    array([-15.,  nan])
    """
    return _mx_nd_np.log10(x, out=out, **kwargs)


@set_module('mxnet.numpy')
@wrap_np_unary_func
def sqrt(x: ndarray, /, *, out: Optional[ndarray] = None, **kwargs) -> ndarray:
    """
    Return the non-negative square-root of an array, element-wise.

    Parameters
    ----------
    x : ndarray or scalar
        The values whose square-roots are required.
    out : ndarray, or None, optional
        A location into which the result is stored. If provided, it must have
        a shape that the inputs broadcast to. If not provided or `None`,
        a freshly-allocated array is returned.

    Returns
    -------
    y : ndarray or scalar
        An array of the same shape as `x`, containing the positive
        square-root of each element in `x`. This is a scalar if `x` is a scalar.

    Notes
    ----
    This function only supports input type of float.

    Examples
    --------
    >>> np.sqrt(np.array([1,4,9]))
    array([1., 2., 3.])
    >>> np.sqrt(np.array([4, -1, _np.inf]))
    array([ 2., nan, inf])
    """
    return _mx_nd_np.sqrt(x, out=out, **kwargs)


@set_module('mxnet.numpy')
@wrap_np_unary_func
def cbrt(x: ndarray, /, *, out: Optional[ndarray] = None, **kwargs) -> ndarray:
    """
    Return the cube-root of an array, element-wise.

    Parameters
    ----------
    x : ndarray
        The values whose cube-roots are required.
    out : ndarray, optional
        A location into which the result is stored. If provided, it must have a shape that the
        inputs broadcast to. If not provided or None, a freshly-allocated array is returned.
        A tuple (possible only as a keyword argument) must have length equal to the number of outputs.

    Returns
    ----------
    y : ndarray
        An array of the same shape as x, containing the cube cube-root of each element in x.
        If out was provided, y is a reference to it. This is a scalar if x is a scalar.

    Examples
    ----------
    >>> np.cbrt([1,8,27])
    array([ 1.,  2.,  3.])
    """
    return _mx_nd_np.cbrt(x, out=out, **kwargs)


@set_module('mxnet.numpy')
@wrap_np_unary_func
def abs(x: ndarray, /, *, out: Optional[ndarray] = None, **kwargs) -> ndarray:
    r"""
    Calculate the absolute value element-wise.

    Parameters
    ----------
    x : ndarray or scalar
        Input array.
    out : ndarray or None, optional
        A location into which the result is stored. If provided, it must have
        a shape that the inputs broadcast to. If not provided or `None`,
        a freshly-allocated array is returned.

    Returns
    -------
    absolute : ndarray
        An ndarray containing the absolute value of
        each element in `x`. This is a scalar if `x` is a scalar.

    Examples
    --------
    >>> x = np.array([-1.2, 1.2])
    >>> np.abs(x)
    array([1.2, 1.2])
    """
    return _mx_nd_np.abs(x, out=out, **kwargs)


@set_module('mxnet.numpy')
@wrap_np_unary_func
def fabs(x: ndarray, /, *, out: Optional[ndarray] = None, **kwargs) -> ndarray:
    r"""
    Calculate the absolute value element-wise.

    This function returns the absolute values (positive magnitude) of the
    data in `x`. Complex values are not handled, use `absolute` to find the
    absolute values of complex data.

    Parameters
    ----------
    x : ndarray or scalar
        Input array.
    out : ndarray or None, optional
        A location into which the result is stored. If provided, it must have
        a shape that the inputs broadcast to. If not provided or `None`,
        a freshly-allocated array is returned.

    Returns
    -------
    absolute : ndarray
        An ndarray containing the absolute value of
        each element in `x`. This is a scalar if `x` is a scalar.

    Examples
    --------
    >>> np.fabs(-1)
    1.0
    >>> np.fabs(np.array([-1.2, 1.2]))s
    array([ 1.2,  1.2])
    """
    return _mx_nd_np.fabs(x, out=out, **kwargs)


@set_module('mxnet.numpy')
@wrap_np_unary_func
def absolute(x: ndarray, /, *, out: Optional[ndarray] = None, **kwargs) -> ndarray:
    """
    Calculate the absolute value element-wise.
    np.abs is a shorthand for this function.

    Parameters
    ----------
    x : ndarray
        Input array.
    out : ndarray, optional
        A location into which the result is stored. If provided, it must have a shape
        that the inputs broadcast to. If not provided or None, a freshly-allocated array is returned.
        A tuple (possible only as a keyword argument) must have length equal to the number of outputs.

    Returns
    ----------
    absolute : ndarray
        An ndarray containing the absolute value of each element in x.

    Examples
    ----------
    >>> x = np.array([-1.2, 1.2])
    >>> np.absolute(x)
    array([ 1.2,  1.2])
    """
    return _mx_nd_np.absolute(x, out=out, **kwargs)


@set_module('mxnet.numpy')
@wrap_np_unary_func
def exp(x: ndarray, /, *, out: Optional[ndarray] = None, **kwargs) -> ndarray:
    r"""
    Calculate the exponential of all elements in the input array.

    Parameters
    ----------
    x : ndarray or scalar
        Input values.
    out : ndarray or None, optional
        A location into which the result is stored. If provided, it must have
        a shape that the inputs broadcast to. If not provided or `None`,
        a freshly-allocated array is returned.

    Returns
    -------
    out : ndarray or scalar
        Output array, element-wise exponential of `x`.
        This is a scalar if `x` is a scalar.

    Examples
    --------
    >>> np.exp(1)
    2.718281828459045
    >>> x = np.array([-1, 1, -2, 2])
    >>> np.exp(x)
    array([0.36787945, 2.7182817 , 0.13533528, 7.389056  ])
    """
    return _mx_nd_np.exp(x, out=out, **kwargs)


@set_module('mxnet.numpy')
@wrap_np_unary_func
def expm1(x: ndarray, /, *, out: Optional[ndarray] = None, **kwargs) -> ndarray:
    r"""
    Calculate `exp(x) - 1` for all elements in the array.

    Parameters
    ----------
    x : ndarray or scalar
        Input values.
    out : ndarray or None, optional
        A location into which the result is stored. If provided, it must have
        a shape that the inputs broadcast to. If not provided or `None`,
        a freshly-allocated array is returned.

    Returns
    -------
    out : ndarray or scalar
        Output array, element-wise exponential minus one: `out = exp(x) - 1`.
        This is a scalar if `x` is a scalar.

    Examples
    --------
    >>> np.expm1(1)
    1.718281828459045
    >>> x = np.array([-1, 1, -2, 2])
    >>> np.exp(x)
    array([-0.63212056,  1.71828183, -0.86466472,  6.3890561])
    """
    return _mx_nd_np.expm1(x, out=out, **kwargs)


@set_module('mxnet.numpy')
@wrap_np_unary_func
def arcsin(x: ndarray, /, *, out: Optional[ndarray] = None, **kwargs):
    r"""
    Inverse sine, element-wise.

    Parameters
    ----------
    x : ndarray or scalar
        `y`-coordinate on the unit circle.
    out : ndarray or None, optional
        A location into which the result is stored.
        If provided, it must have the same shape as the input.
        If not provided or None, a freshly-allocated array is returned.

    Returns
    -------
    angle : ndarray or scalar
        Output array is same shape and type as x. This is a scalar if x is a scalar.
        The inverse sine of each element in `x`, in radians and in the
        closed interval ``[-pi/2, pi/2]``.

    Examples
    --------
    >>> np.arcsin(1)     # pi/2
    1.5707963267948966
    >>> np.arcsin(-1)    # -pi/2
    -1.5707963267948966
    >>> np.arcsin(0)
    0.0

    .. note::
       `arcsin` is a multivalued function: for each `x` there are infinitely
       many numbers `z` such that :math:`sin(z) = x`.  The convention is to
       return the angle `z` whose real part lies in [-pi/2, pi/2].
       For real-valued input data types, *arcsin* always returns real output.
       For each value that cannot be expressed as a real number or infinity,
       it yields ``nan`` and sets the `invalid` floating point error flag.
       The inverse sine is also known as `asin` or sin^{-1}.
       The output `ndarray` has the same `ctx` as the input `ndarray`.
       This function differs from the original `numpy.arcsin
       <https://docs.scipy.org/doc/numpy/reference/generated/numpy.arcsin.html>`_ in
       the following aspects:

       * Only support ndarray or scalar now.
       * `where` argument is not supported.
       * Complex input is not supported.

    References
    ----------
    Abramowitz, M. and Stegun, I. A., *Handbook of Mathematical Functions*,
    10th printing, New York: Dover, 1964, pp. 79ff.
    http://www.math.sfu.ca/~cbm/aands/
    """
    return _mx_nd_np.arcsin(x, out=out, **kwargs)

asin = arcsin
asin.__doc__ = """
    Inverse sine, element-wise.
    
    >>>np.asin is np.asin
    True

    Parameters
    ----------
    x : ndarray or scalar
        `y`-coordinate on the unit circle.
    out : ndarray or None, optional
        A location into which the result is stored.
        If provided, it must have the same shape as the input.
        If not provided or None, a freshly-allocated array is returned.

    Returns
    -------
    angle : ndarray or scalar
        Output array is same shape and type as x. This is a scalar if x is a scalar.
        The inverse sine of each element in `x`, in radians and in the
        closed interval ``[-pi/2, pi/2]``.

    Examples
    --------
    >>> np.asin(1)     # pi/2
    1.5707963267948966
    >>> np.asin(-1)    # -pi/2
    -1.5707963267948966
    >>> np.asin(0)
    0.0

    .. note::
       `asin` is a alias for `arcsin`. It is a standard API in
       https://data-apis.org/array-api/latest/API_specification/elementwise_functions.html#asin-x
       instead of an official NumPy operator.
       
       `asin` is a multivalued function: for each `x` there are infinitely
       many numbers `z` such that :math:`sin(z) = x`.  The convention is to
       return the angle `z` whose real part lies in [-pi/2, pi/2].
       For real-valued input data types, *asin* always returns real output.
       For each value that cannot be expressed as a real number or infinity,
       it yields ``nan`` and sets the `invalid` floating point error flag.
       The inverse sine is also known as `asin` or sin^{-1}.
       The output `ndarray` has the same `ctx` as the input `ndarray`.
       This function differs from the original `numpy.arcsin
       <https://docs.scipy.org/doc/numpy/reference/generated/numpy.arcsin.html>`_ in
       the following aspects:

       * Only support ndarray or scalar now.
       * `where` argument is not supported.
       * Complex input is not supported.

    References
    ----------
    Abramowitz, M. and Stegun, I. A., *Handbook of Mathematical Functions*,
    10th printing, New York: Dover, 1964, pp. 79ff.
    http://www.math.sfu.ca/~cbm/aands/
    """


@set_module('mxnet.numpy')
@wrap_np_unary_func
def arccos(x: ndarray, /, *, out: Optional[ndarray] = None, **kwargs) -> ndarray:
    """
    Trigonometric inverse cosine, element-wise.
    The inverse of cos so that, if y = cos(x), then x = arccos(y).

    Parameters
    ----------
    x : ndarray
        x-coordinate on the unit circle. For real arguments, the domain is [-1, 1].
    out : ndarray, optional
        A location into which the result is stored. If provided, it must have a shape that
        the inputs broadcast to. If not provided or None, a freshly-allocated array is returned.
        A tuple (possible only as a keyword argument) must have length equal to the number of outputs.

    Returns
    ----------
    angle : ndarray
        The angle of the ray intersecting the unit circle at the given x-coordinate in radians [0, pi].
        This is a scalar if x is a scalar.

    Notes
    ----------
    arccos is a multivalued function: for each x there are infinitely many numbers z such that
    cos(z) = x. The convention is to return the angle z whose real part lies in [0, pi].
    For real-valued input data types, arccos always returns real output.
    For each value that cannot be expressed as a real number or infinity, it yields nan and sets
    the invalid floating point error flag.
    The inverse cos is also known as acos or cos^-1.

    Examples
    ----------
    >>> np.arccos([1, -1])
    array([ 0.        ,  3.14159265])
    """
    return _mx_nd_np.arccos(x, out=out, **kwargs)

acos = arccos
acos.__doc__ = """
    Trigonometric inverse cosine, element-wise.
    The inverse of cos so that, if y = cos(x), then x = acos(y).
    
    >>>np.acos is np.arccos
    True

    Parameters
    ----------
    x : ndarray
        x-coordinate on the unit circle. For real arguments, the domain is [-1, 1].
    out : ndarray, optional
        A location into which the result is stored. If provided, it must have a shape that
        the inputs broadcast to. If not provided or None, a freshly-allocated array is returned.
        A tuple (possible only as a keyword argument) must have length equal to the number of outputs.

    Returns
    ----------
    angle : ndarray
        The angle of the ray intersecting the unit circle at the given x-coordinate in radians [0, pi].
        This is a scalar if x is a scalar.

    Notes
    ----------
    `acos` is a alias for `arccos`. It is a standard API in
    https://data-apis.org/array-api/latest/API_specification/elementwise_functions.html#acos-x
    instead of an official NumPy operator.
    
    acos is a multivalued function: for each x there are infinitely many numbers z such that
    cos(z) = x. The convention is to return the angle z whose real part lies in [0, pi].
    For real-valued input data types, acos always returns real output.
    For each value that cannot be expressed as a real number or infinity, it yields nan and sets
    the invalid floating point error flag.
    The inverse cos is also known as acos or cos^-1.

    Examples
    ----------
    >>> np.acos([1, -1])
    array([ 0.        ,  3.14159265])
    """

@set_module('mxnet.numpy')
@wrap_np_unary_func
def arctan(x: ndarray, /, *, out: Optional[ndarray] = None, **kwargs) -> ndarray:
    r"""
    Trigonometric inverse tangent, element-wise.
    The inverse of tan, so that if ``y = tan(x)`` then ``x = arctan(y)``.

    Parameters
    ----------
    x : ndarray or scalar
        Input values.
    out : ndarray or None, optional
        A location into which the result is stored. If provided, it must have
        a shape that the inputs broadcast to. If not provided or `None`,
        a freshly-allocated array is returned.

    Returns
    -------
    out : ndarray or scalar
        Out has the same shape as `x`. It lies is in
        ``[-pi/2, pi/2]`` (``arctan(+/-inf)`` returns ``+/-pi/2``).
        This is a scalar if `x` is a scalar.

    Notes
    -----
    `arctan` is a multi-valued function: for each `x` there are infinitely
    many numbers `z` such that tan(`z`) = `x`.  The convention is to return
    the angle `z` whose real part lies in [-pi/2, pi/2].
    For real-valued input data types, `arctan` always returns real output.
    For each value that cannot be expressed as a real number or infinity,
    it yields ``nan`` and sets the `invalid` floating point error flag.
    For complex-valued input, we do not have support for them yet.
    The inverse tangent is also known as `atan` or tan^{-1}.

    Examples
    --------
    >>> x = np.array([0, 1])
    >>> np.arctan(x)
    array([0.       , 0.7853982])
    >>> np.pi/4
    0.7853981633974483
    """
    return _mx_nd_np.arctan(x, out=out, **kwargs)

atan = arctan
atan.__doc__ = """
    Trigonometric inverse tangent, element-wise.
    The inverse of tan, so that if ``y = tan(x)`` then ``x = atan(y)``.
    
    >>>np.atan is np.arctan
    True
    
    Parameters
    ----------
    x : ndarray or scalar
        Input values.
    out : ndarray or None, optional
        A location into which the result is stored. If provided, it must have
        a shape that the inputs broadcast to. If not provided or `None`,
        a freshly-allocated array is returned.

    Returns
    -------
    out : ndarray or scalar
        Out has the same shape as `x`. It lies is in
        ``[-pi/2, pi/2]`` (``atan(+/-inf)`` returns ``+/-pi/2``).
        This is a scalar if `x` is a scalar.

    Notes
    -----
    `atan` is a alias for `arctan`. It is a standard API in
    https://data-apis.org/array-api/latest/API_specification/elementwise_functions.html#atan-x
    instead of an official NumPy operator.
    
    `atan` is a multi-valued function: for each `x` there are infinitely
    many numbers `z` such that tan(`z`) = `x`.  The convention is to return
    the angle `z` whose real part lies in [-pi/2, pi/2].
    For real-valued input data types, `atan` always returns real output.
    For each value that cannot be expressed as a real number or infinity,
    it yields ``nan`` and sets the `invalid` floating point error flag.
    For complex-valued input, we do not have support for them yet.
    The inverse tangent is also known as `atan` or tan^{-1}.

    Examples
    --------
    >>> x = np.array([0, 1])
    >>> np.atan(x)
    array([0.       , 0.7853982])
    >>> np.pi/4
    0.7853981633974483
    """


@set_module('mxnet.numpy')
@wrap_np_unary_func
def sign(x: ndarray, /, *, out: Optional[ndarray] = None, **kwargs) -> ndarray:
    """
    Returns an element-wise indication of the sign of a number.
    The `sign` function returns ``-1 if x < 0, 0 if x==0, 1 if x > 0``. Only supports real number.

    Parameters
    ----------
    x : ndarray or a scalar
        Input values.
    out : ndarray or None, optional
        A location into which the result is stored.
        If provided, it must have the same shape and dtype as input ndarray.
        If not provided or `None`, a freshly-allocated array is returned.

    Returns
    -------
    y : ndarray
        The sign of `x`.
        This is a scalar if `x` is a scalar.

    .. note::
       * Only supports real number as input elements.
       * Input type does not support Python native iterables(list, tuple, ...).
       * ``out`` param: cannot perform auto broadcasting. ``out`` ndarray's shape must be
         the same as the expected output.
       * ``out`` param: cannot perform auto type cast. ``out`` ndarray's dtype must be the
         same as the expected output.
       * ``out`` param does not support scalar input case.

    Examples
    --------
    >>> a = np.array([-5., 4.5])
    >>> np.sign(a)
    array([-1.,  1.])
    Scalars as input:
    >>> np.sign(4.0)
    1.0
    >>> np.sign(0)
    0
    Use ``out`` parameter:
    >>> b = np.zeros((2, ))
    >>> np.sign(a, out=b)
    array([-1.,  1.])
    >>> b
    array([-1.,  1.])
    """
    return _mx_nd_np.sign(x, out=out)


@set_module('mxnet.numpy')
@wrap_np_unary_func
def log(x: ndarray, /, *, out: Optional[ndarray] = None, **kwargs) -> ndarray:
    """
    Natural logarithm, element-wise.
    The natural logarithm `log` is the inverse of the exponential function,
    so that `log(exp(x)) = x`. The natural logarithm is logarithm in base
    `e`.

    Parameters
    ----------
    x : ndarray
        Input value. Elements must be of real value.
    out : ndarray or None, optional
        A location into which the result is stored.
        If provided, it must have the same shape and dtype as input ndarray.
        If not provided or `None`, a freshly-allocated array is returned.

    Returns
    -------
    y : ndarray
        The natural logarithm of `x`, element-wise.
        This is a scalar if `x` is a scalar.

    .. note::
       Currently only supports data of real values and ``inf`` as input. Returns data of
       real value, ``inf``, ``-inf`` and ``nan`` according to the input.
       This function differs from the original `numpy.log
       <https://docs.scipy.org/doc/numpy/reference/generated/numpy.log.html>`_ in
       the following aspects:

       * Does not support complex number for now
       * Input type does not support Python native iterables(list, tuple, ...).
       * ``out`` param: cannot perform auto broadcasting. ``out`` ndarray's shape must be
         the same as the expected output.
       * ``out`` param: cannot perform auto type cast. ``out`` ndarray's dtype must be the
         same as the expected output.
       * ``out`` param does not support scalar input case.

    Examples
    --------
    >>> a = np.array([1, np.exp(1), np.exp(2), 0], dtype=np.float64)
    >>> np.log(a)
    array([  0.,   1.,   2., -inf], dtype=float64)
    >>> # Using the default float32 dtype leads to slightly different behavior
    >>> a = np.array([1, np.exp(1), np.exp(2), 0])
    >>> np.log(a)
    array([  0.,  0.99999994,   2., -inf])
    >>> np.log(1)
    0.0
    """
    return _mx_nd_np.log(x, out=out, **kwargs)


@set_module('mxnet.numpy')
@wrap_np_unary_func
def rint(x: ndarray, /, *, out: Optional[ndarray] = None, **kwargs) -> ndarray:
    """
    Round elements of the array to the nearest integer.

    Parameters
    ----------
    x : ndarray or scalar
        Input array.
    out : ndarray or None
        A location into which the result is stored.
        If provided, it must have the same shape and type as the input.
        If not provided or None, a freshly-allocated array is returned.

    Returns
    -------
    out : ndarray or scalar
        Output array is same shape and type as x. This is a scalar if x is a scalar.

    .. note::
       This function differs from the original `numpy.rint
       <https://docs.scipy.org/doc/numpy/reference/generated/numpy.rint.html>`_ in
       the following way(s):

       * only ndarray or scalar is accpted as valid input, tuple of ndarray is not supported
       * broadcasting to `out` of different shape is currently not supported
       * when input is plain python numerics, the result will not be stored in the `out` param

    Examples
    --------
    >>> a = np.array([-1.7, -1.5, -0.2, 0.2, 1.5, 1.7, 2.0])
    >>> np.rint(a)
    array([-2., -2., -0.,  0.,  1.,  2.,  2.])
    """
    return _mx_nd_np.rint(x, out=out, **kwargs)


@set_module('mxnet.numpy')
@wrap_np_unary_func
def log2(x: ndarray, /, *, out: Optional[ndarray] = None, **kwargs) -> ndarray:
    """
    Base-2 logarithm of x.

    Parameters
    ----------
    x : ndarray or scalar
        Input values.
    out : ndarray or None
        A location into which the result is stored.
        If provided, it must have the same shape and type as the input.
        If not provided or None, a freshly-allocated array is returned.

    Returns
    -------
    y : ndarray
        The logarithm base two of `x`, element-wise.
        This is a scalar if `x` is a scalar.

    .. note::
       This function differs from the original `numpy.log2
       <https://www.google.com/search?q=numpy+log2>`_ in
       the following way(s):

       * only ndarray or scalar is accpted as valid input, tuple of ndarray is not supported
       * broadcasting to `out` of different shape is currently not supported
       * when input is plain python numerics, the result will not be stored in the `out` param

    Examples
    --------
    >>> x = np.array([0, 1, 2, 2**4])
    >>> np.log2(x)
    array([-inf,   0.,   1.,   4.])
    """
    return _mx_nd_np.log2(x, out=out, **kwargs)


@set_module('mxnet.numpy')
@wrap_np_unary_func
def log1p(x: ndarray, /, *, out: Optional[ndarray] = None, **kwargs) -> ndarray:
    """
    Return the natural logarithm of one plus the input array, element-wise.
    Calculates ``log(1 + x)``.

    Parameters
    ----------
    x : ndarray or scalar
        Input array.
    out : ndarray or None
        A location into which the result is stored. If provided, it
        must have a shape that the inputs fill into. If not provided
        or None, a freshly-allocated array is returned. The dtype of the
        output and input must be the same.

    Returns
    -------
    y : ndarray or scalar
        Natural logarithm of 1 + x, element-wise. This is a scalar
        if x is a scalar.

    Notes
    -----
    For real-valued input, `log1p` is accurate also for `x` so small
    that `1 + x == 1` in floating-point accuracy.
    Logarithm is a multivalued function: for each `x` there is an infinite
    number of `z` such that `exp(z) = 1 + x`. The convention is to return
    the `z` whose imaginary part lies in `[-pi, pi]`.
    For real-valued input data types, `log1p` always returns real output.
    For each value that cannot be expressed as a real number or infinity,
    it yields ``nan`` and sets the `invalid` floating point error flag.
    cannot support complex-valued input.

    Examples
    --------
    >>> np.log1p(1e-99)
    1e-99
    >>> a = np.array([3, 4, 5])
    >>> np.log1p(a)
    array([1.3862944, 1.609438 , 1.7917595])
    """
    return _mx_nd_np.log1p(x, out=out, **kwargs)


@set_module('mxnet.numpy')
@wrap_np_unary_func
def degrees(x: ndarray, /, *, out: Optional[ndarray] = None, **kwargs) -> ndarray:
    """
    Convert angles from radians to degrees.

    Parameters
    ----------
    x : ndarray
        Input value. Elements must be of real value.
    out : ndarray or None, optional
        A location into which the result is stored.
        If provided, it must have the same shape and dtype as input ndarray.
        If not provided or `None`, a freshly-allocated array is returned.

    Returns
    -------
    y : ndarray
        The corresponding degree values; if `out` was supplied this is a
        reference to it.
        This is a scalar if `x` is a scalar.

    .. note::
       This function differs from the original `numpy.degrees
       <https://docs.scipy.org/doc/numpy/reference/generated/numpy.degrees.html>`_ in
       the following aspects:

       * Input type does not support Python native iterables(list, tuple, ...).
         Only ndarray is supported.
       * ``out`` param: cannot perform auto broadcasting. ``out`` ndarray's shape must be
         the same as the expected output.
       * ``out`` param: cannot perform auto type cast. ``out`` ndarray's dtype must be the
         same as the expected output.
       * ``out`` param does not support scalar input case.

    Examples
    --------
    >>> rad = np.arange(12.) * np.pi / 6
    >>> np.degrees(rad)
    array([  0.,  30.,  60.,  90., 120., 150., 180., 210., 240., 270., 300., 330.])
    >>> # Use specified ``out`` ndarray:
    >>> out = np.zeros((rad.shape))
    >>> np.degrees(rad, out)
    array([  0.,  30.,  60.,  90., 120., 150., 180., 210., 240., 270., 300., 330.])
    >>> out
    array([  0.,  30.,  60.,  90., 120., 150., 180., 210., 240., 270., 300., 330.])
    """
    return _mx_nd_np.degrees(x, out=out, **kwargs)


@set_module('mxnet.numpy')
@wrap_np_unary_func
def rad2deg(x: ndarray, /, *, out: Optional[ndarray] = None, **kwargs) -> ndarray:
    r"""Convert angles from radians to degrees.

    Parameters
    ----------
    x : ndarray or scalar
        Angles in degrees.
    out : ndarray or None, optional
        A location into which the result is stored. If not provided or `None`,
        a freshly-allocated array is returned.

    Returns
    -------
    y : ndarray or scalar
        The corresponding angle in radians.
        This is a scalar if `x` is a scalar.

    .. note::

       "rad2deg(x)" is "x * 180 / pi".

       This function differs from the original numpy.arange in the following aspects:

       * Only support float32 and float64.
       * `out` must be in the same size of input.

    Examples
    --------
    >>> np.rad2deg(np.pi/2)
    90.0
    """
    return _mx_nd_np.rad2deg(x, out=out)


@set_module('mxnet.numpy')
@wrap_np_unary_func
def radians(x: ndarray, /, *, out: Optional[ndarray] = None, **kwargs) -> ndarray:
    """
    Convert angles from degrees to radians.

    Parameters
    ----------
    x : ndarray or scalar
        Input array in degrees.
    out : ndarray or None
        A location into which the result is stored.
        If provided, it must have the same shape and type as the input.
        If not provided or None, a freshly-allocated array is returned.

    Returns
    -------
    y : ndarray
        The corresponding radian values. This is a scalar if x is a scalar.

    .. note::
       This function differs from the original `numpy.radians
       <https://docs.scipy.org/doc/numpy/reference/generated/numpy.radians.html>`_ in
       the following way(s):

       * only ndarray or scalar is accpted as valid input, tuple of ndarray is not supported
       * broadcasting to `out` of different shape is currently not supported
       * when input is plain python numerics, the result will not be stored in the `out` param

    Examples
    --------
    >>> deg = np.arange(12.) * 30.
    >>> np.radians(deg)
    array([0.       , 0.5235988, 1.0471976, 1.5707964, 2.0943952, 2.6179938,
           3.1415927, 3.6651914, 4.1887903, 4.712389 , 5.2359877, 5.7595863],
           dtype=float32)
    """
    return _mx_nd_np.radians(x, out=out, **kwargs)


@set_module('mxnet.numpy')
@wrap_np_unary_func
def deg2rad(x: ndarray, /, *, out: Optional[ndarray] = None, **kwargs) -> ndarray:
    r"""
    Convert angles from degrees to radians.

    Parameters
    ----------
    x : ndarray or scalar
        Angles in degrees.
    out : ndarray or None, optional
        A location into which the result is stored. If not provided or `None`,
        a freshly-allocated array is returned.

    Returns
    -------
    y : ndarray or scalar
        The corresponding angle in radians.
        This is a scalar if `x` is a scalar.

    .. note::
       "deg2rad(x)" is "x * pi / 180".

       This function differs from the original numpy.arange in the following aspects:

       * Only support float32 and float64.
       * `out` must be in the same size of input.

    Examples
    --------
    >>> np.deg2rad(180)
    3.1415927
    """
    return _mx_nd_np.deg2rad(x, out=out)


@set_module('mxnet.numpy')
@wrap_np_unary_func
def reciprocal(x: ndarray, /, *, out: Optional[ndarray] = None, **kwargs) -> ndarray:
    r"""Return the reciprocal of the argument, element-wise.
    Calculates ``1/x``.

    Parameters
    ----------
    x : ndarray or scalar
        The values whose reciprocals are required.
    out : ndarray or None, optional
        A location into which the result is stored.
        If provided, it must have the same shape as the input.
        If not provided or None, a freshly-allocated array is returned.

    Returns
    -------
    y : ndarray or scalar
        Output array is same shape and type as x. This is a scalar if x is a scalar.

    Examples
    --------
    >>> np.reciprocal(2.)
    0.5
    >>> x = np.array([1, 2., 3.33])
    >>> np.reciprocal(x)
    array([1.       , 0.5      , 0.3003003])

    .. note::

       This function is not designed to work with integers.
       For integer arguments with absolute value larger than 1 the result is
       always zero because of the way Python handles integer division.  For
       integer zero the result is an overflow.
       The output `ndarray` has the same `ctx` as the input `ndarray`.
       This function differs from the original `numpy.reciprocal
       <https://docs.scipy.org/doc/numpy/reference/generated/numpy.reciprocal.html>`_ in
       the following aspects:

       * Only support ndarray and scalar now.
       * `where` argument is not supported.

    """
    return _mx_nd_np.reciprocal(x, out=out, **kwargs)


@set_module('mxnet.numpy')
@wrap_np_unary_func
def square(x: ndarray, /, *, out: Optional[ndarray] = None, **kwargs) -> ndarray:
    r"""
    Return the element-wise square of the input.

    Parameters
    ----------
    x : ndarray or scalar
        The values whose squares are required.
    out : ndarray or None, optional
        A location into which the result is stored.
        If provided, it must have the same shape as the input.
        If not provided or None, a freshly-allocated array is returned.

    Returns
    -------
    y : ndarray or scalar
        Output array is same shape and type as x. This is a scalar if x is a scalar.

    Examples
    --------
    >>> np.square(2.)
    4.0
    >>> x = np.array([1, 2., -1])
    >>> np.square(x)
    array([1., 4., 1.])

    .. note::
       The output `ndarray` has the same `ctx` as the input `ndarray`.
       This function differs from the original `numpy.square
       <https://docs.scipy.org/doc/numpy/reference/generated/numpy.square.html>`_ in
       the following aspects:

       * Only support ndarray and scalar now.
       * `where` argument is not supported.
       * Complex input is not supported.

    """
    return _mx_nd_np.square(x, out=out, **kwargs)


@set_module('mxnet.numpy')
@wrap_np_unary_func
def negative(x: ndarray, /, *, out: Optional[ndarray] = None, **kwargs) -> ndarray:
    r"""
    Numerical negative, element-wise.

    Parameters
    ----------
    x : ndarray or scalar
        Input array.
    out : ndarray, None, or tuple of ndarray and None, optional
          A location into which the result is stored.
          If provided, it must have a shape that the inputs broadcast to.
          If not provided or None, a freshly-allocated array is returned.
          A tuple (possible only as a keyword argument) must have length
          equal to the number of outputs.

    Returns
    -------
    y : ndarray or scalar
        Returned array or scalar: y = -x. This is a scalar if x is a scalar.

    Examples
    --------
    >>> np.negative(1)
    -1
    """
    return _mx_nd_np.negative(x, out=out)


@set_module('mxnet.numpy')
@wrap_np_unary_func
def positive(x: ndarray, /, *, out: Optional[ndarray] = None, **kwargs: any) -> ndarray:
    r"""
    Computes the numerical positive of each element `x_i` (i.e.,`y_i = +x_i`)
    of the input array x .
    Parameters
    ----------
    x : ndarray or scalar
        Input array.
    Returns
    -------
    y : ndarray or scalar
        Returned array or scalar: y = +x. This is a scalar if x is a scalar.
    Notes
    -----
    Equivalent to `x.copy()`, but only defined for types that support arithmetic.
    Examples
    --------
    >>> x1 = np.array(([1., -1.]))
    >>> np.positive(x1)
    array([ 1., -1.])
    >>> +x1
    array([ 1., -1.])
    """
    return _mx_nd_np.positive(x, out=out)


@set_module('mxnet.numpy')
@wrap_np_unary_func
def fix(x: ndarray, /, *, out: Optional[ndarray] = None, **kwargs) -> ndarray:
    """
    Round an array of floats element-wise to nearest integer towards zero.
    The rounded values are returned as floats.

    Parameters
    ----------
    x : ndarray
        An array of floats to be rounded
    out : ndarray, optional
        Output array

    Returns
    -------
    y : ndarray or scalar
    Returned array or scalar: y = -x. This is a scalar if x is a scalar.ndarray of floats

    Examples
    ---------
    >>> np.fix(3.14)
    3
    """
    return _mx_nd_np.fix(x, out=out)


@set_module('mxnet.numpy')
@wrap_np_unary_func
def tan(x: ndarray, /, *, out: Optional[ndarray] = None, **kwargs) -> ndarray:
    r"""
    Compute tangent element-wise.
    Equivalent to np.sin(x)/np.cos(x) element-wise.

    Parameters
    ----------
    x : ndarray
        Input array.
    out : ndarray or none, optional
          A location into which the result is stored. If provided,
          it must have a shape that the inputs broadcast to. If not provided or None,
          a freshly-allocated array is returned. A tuple (possible only as a keyword argument)
          must have length equal to the number of outputs.

    Returns
    -------
    y : ndarray
    The corresponding tangent values. This is a scalar if x is a scalar.

    Examples
    ---------
    >>> np.tan(np.array([-np.pi, np.pi/2, np.pi]))
    array([-8.7422777e-08, -2.2877332e+07,  8.7422777e-08])
    """

    return _mx_nd_np.tan(x, out=out, **kwargs)


@set_module('mxnet.numpy')
@wrap_np_unary_func
def ceil(x: ndarray, /, *, out: Optional[ndarray] = None, **kwargs) -> ndarray:
    r"""
    Return the ceiling of the input, element-wise.
    The ceil of the ndarray `x` is the smallest integer `i`, such that
    `i >= x`.  It is often denoted as :math:`\lceil x \rceil`.

    Parameters
    ----------
    x : ndarray or scalar
        Input array.
    out : ndarray or None
        A location into which the result is stored. If provided, it
        must have a shape that the inputs fill into. If not provided
        or None, a freshly-allocated array is returned. The dtype of the
        output and input must be the same.

    Returns
    -------
    y : ndarray or scalar
        The ceiling of each element in `x`, with `float` dtype.
        This is a scalar if `x` is a scalar.

    Examples
    --------
    >>> a = np.array([-1.7, -1.5, -0.2, 0.2, 1.5, 1.7, 2.0])
    >>> np.ceil(a)
    array([-1., -1., -0.,  1.,  2.,  2.,  2.])
    >>> # if you use parameter out, x and out must be ndarray.
    >>> a = np.array(1)
    >>> np.ceil(np.array(3.5), a)
    array(4.)
    >>> a
    array(4.)
    """
    return _mx_nd_np.ceil(x, out=out, **kwargs)


@set_module('mxnet.numpy')
@wrap_np_unary_func
def floor(x: ndarray, /, *, out: Optional[ndarray] = None, **kwargs) -> ndarray:
    r"""
    Return the floor of the input, element-wise.
    The ceil of the ndarray `x` is the largest integer `i`, such that
    `i <= x`.  It is often denoted as :math:`\lfloor x \rfloor`.

    Parameters
    ----------
    x : ndarray or scalar
        Input array.
    out : ndarray or None
        A location into which the result is stored. If provided, it
        must have a shape that the inputs fill into. If not provided
        or None, a freshly-allocated array is returned. The dtype of the
        output and input must be the same.

    Returns
    -------
    y : ndarray or scalar
        The floor of each element in `x`, with `float` dtype.
        This is a scalar if `x` is a scalar.

    Examples
    --------
    >>> a = np.array([-1.7, -1.5, -0.2, 0.2, 1.5, 1.7, 2.0])
    >>> np.floor(a)
    array([-2., -2., -1.,  0.,  1.,  1.,  2.])
    >>> # if you use parameter out, x and out must be ndarray.
    >>> a = np.array(1)
    >>> np.floor(np.array(3.5), a)
    array(3.)
    >>> a
    array(3.)
    """
    return _mx_nd_np.floor(x, out=out, **kwargs)

@set_module('mxnet.numpy')
@wrap_np_unary_func
def bitwise_invert(x: ndarray, /, *, out: Optional[ndarray] = None, **kwargs) -> ndarray:
    r"""
    Compute bit-wise inversion, or bit-wise NOT, element-wise.
    Computes the bit-wise NOT of the underlying binary representation of
    the integers in the input arrays. This ufunc implements the C/Python
    operator ``~``.

    Parameters
    ----------
    x : array_like
        Only integer and boolean types are handled.
    out : ndarray, None, or tuple of ndarray and None, optional
        A location into which the result is stored. If provided, it must have
        a shape that the inputs broadcast to. If not provided or `None`,
        a freshly-allocated array is returned. A tuple (possible only as a
        keyword argument) must have length equal to the number of outputs.

    Returns
    -------
    out : ndarray or scalar
        Result.
        This is a scalar if `x` is a scalar.

    See Also
    --------
    bitwise_and, bitwise_or, bitwise_xor
    logical_not
    binary_repr :
        Return the binary representation of the input number as a string.

    Examples
    --------
    We've seen that 13 is represented by ``00001101``.
    The invert or bit-wise NOT of 13 is then:

    >>> x = np.bitwise_invert(np.array(13, dtype=np.uint8))
    >>> x
    242
    >>> np.binary_repr(x, width=8)
    '11110010'

    Notes
    -----
    `bitwise_not` is an alias for `invert`:

    >>> np.bitwise_not is np.invert
    True
    """
    return _mx_nd_np.bitwise_not(x, out=out, **kwargs)


@set_module('mxnet.numpy')
@wrap_np_unary_func
def invert(x: ndarray, /, *, out: Optional[ndarray] = None, **kwargs) -> ndarray:
    r"""
    Compute bit-wise inversion, or bit-wise NOT, element-wise.
    Computes the bit-wise NOT of the underlying binary representation of
    the integers in the input arrays. This ufunc implements the C/Python
    operator ``~``.

    Parameters
    ----------
    x : array_like
        Only integer and boolean types are handled.
    out : ndarray, None, or tuple of ndarray and None, optional
        A location into which the result is stored. If provided, it must have
        a shape that the inputs broadcast to. If not provided or `None`,
        a freshly-allocated array is returned. A tuple (possible only as a
        keyword argument) must have length equal to the number of outputs.

    Returns
    -------
    out : ndarray or scalar
        Result.
        This is a scalar if `x` is a scalar.

    See Also
    --------
    bitwise_and, bitwise_or, bitwise_xor
    logical_not
    binary_repr :
        Return the binary representation of the input number as a string.

    Examples
    --------
    We've seen that 13 is represented by ``00001101``.
    The invert or bit-wise NOT of 13 is then:

    >>> x = np.invert(np.array(13, dtype=np.uint8))
    >>> x
    242
    >>> np.binary_repr(x, width=8)
    '11110010'

    Notes
    -----
    `bitwise_not` is an alias for `invert`:

    >>> np.bitwise_not is np.invert
    True
    """
    return _mx_nd_np.bitwise_not(x, out=out, **kwargs)

@set_module('mxnet.numpy')
@wrap_np_unary_func
def bitwise_not(x: ndarray, /, *, out: Optional[ndarray] = None, **kwargs) -> ndarray:
    r"""
    Compute bit-wise inversion, or bit-wise NOT, element-wise.
    Computes the bit-wise NOT of the underlying binary representation of
    the integers in the input arrays. This ufunc implements the C/Python
    operator ``~``.

    Parameters
    ----------
    x : array_like
        Only integer and boolean types are handled.
    out : ndarray, None, or tuple of ndarray and None, optional
        A location into which the result is stored. If provided, it must have
        a shape that the inputs broadcast to. If not provided or `None`,
        a freshly-allocated array is returned. A tuple (possible only as a
        keyword argument) must have length equal to the number of outputs.

    Returns
    -------
    out : ndarray or scalar
        Result.
        This is a scalar if `x` is a scalar.

    See Also
    --------
    bitwise_and, bitwise_or, bitwise_xor
    logical_not
    binary_repr :
        Return the binary representation of the input number as a string.

    Examples
    --------
    We've seen that 13 is represented by ``00001101``.
    The invert or bit-wise NOT of 13 is then:

    >>> x = np.invert(np.array(13, dtype=np.uint8))
    >>> x
    242
    >>> np.binary_repr(x, width=8)
    '11110010'

    Notes
    -----
    `bitwise_not` is an alias for `invert`:

    >>> np.bitwise_not is np.invert
    True
    """
    return _mx_nd_np.bitwise_not(x, out=out, **kwargs)


@set_module('mxnet.numpy')
@wrap_np_unary_func
def trunc(x: ndarray, /, *, out: Optional[ndarray] = None, **kwargs) -> ndarray:
    r"""
    Return the truncated value of the input, element-wise.
    The truncated value of the scalar `x` is the nearest integer `i` which
    is closer to zero than `x` is. In short, the fractional part of the
    signed number `x` is discarded.

    Parameters
    ----------
    x : ndarray or scalar
        Input data.
    out : ndarray or None, optional
        A location into which the result is stored.

    Returns
    -------
    y : ndarray or scalar
        The truncated value of each element in `x`.
        This is a scalar if `x` is a scalar.

    .. note::
       This function differs from the original numpy.trunc in the following aspects:

       * Do not support `where`, a parameter in numpy which indicates where to calculate.
       * Cannot cast type automatically. Dtype of `out` must be same as the expected one.
       * Cannot broadcast automatically. Shape of `out` must be same as the expected one.
       * If `x` is plain python numeric, the result won't be stored in out.

    Examples
    --------
    >>> a = np.array([-1.7, -1.5, -0.2, 0.2, 1.5, 1.7, 2.0])
    >>> np.trunc(a)
    array([-1., -1., -0.,  0.,  1.,  1.,  2.])
    """
    return _mx_nd_np.trunc(x, out=out, **kwargs)


@set_module('mxnet.numpy')
@wrap_np_unary_func
def logical_not(x: ndarray, /, *, out: Optional[ndarray] = None, **kwargs) -> ndarray:
    r"""
    Compute the truth value of NOT x element-wise.

    Parameters
    ----------
    x : ndarray or scalar
        Logical NOT is applied to the elements of `x`.
    out : ndarray or None, optional
        A location into which the result is stored.

    Returns
    -------
    y : bool or ndarray of bool
        Boolean result with the same shape as `x` of the NOT operation
        on elements of `x`.
        This is a scalar if `x` is a scalar.

    .. note::
       This function differs from the original numpy.logical_not in the following aspects:
       * Do not support `where`, a parameter in numpy which indicates where to calculate.
       * Cannot cast type automatically. Dtype of `out` must be same as the expected one.
       * Cannot broadcast automatically. Shape of `out` must be same as the expected one.
       * If `x` is plain python numeric, the result won't be stored in out.

    Examples
    --------
    >>> x= np.array([True, False, 0, 1])
    >>> np.logical_not(x)
    array([False,  True,  True, False])

    >>> x = np.arange(5)
    >>> np.logical_not(x<3)
    array([False, False, False,  True,  True])
    """
    return _mx_nd_np.logical_not(x, out=out, **kwargs)

@set_module('mxnet.numpy')
@wrap_np_unary_func
def arcsinh(x: ndarray, /, *, out: Optional[ndarray] = None, **kwargs) -> ndarray:
    r"""
    Inverse hyperbolic cosine, element-wise.

    Parameters
    ----------
    x : ndarray or scalar
        Input array.
    out : ndarray or None, optional
        A location into which the result is stored.

    Returns
    -------
    arcsinh : ndarray
        Array of the same shape as `x`.
        This is a scalar if `x` is a scalar.

    .. note::
       `arcsinh` is a multivalued function: for each `x` there are infinitely
       many numbers `z` such that `sinh(z) = x`.

       For real-valued input data types, `arcsinh` always returns real output.
       For each value that cannot be expressed as a real number or infinity, it
       yields ``nan`` and sets the `invalid` floating point error flag.

       This function differs from the original numpy.arcsinh in the following aspects:

       * Do not support `where`, a parameter in numpy which indicates where to calculate.
       * Do not support complex-valued input.
       * Cannot cast type automatically. DType of `out` must be same as the expected one.
       * Cannot broadcast automatically. Shape of `out` must be same as the expected one.
       * If `x` is plain python numeric, the result won't be stored in out.

    Examples
    --------
    >>> a = np.array([3.2, 5.0])
    >>> np.arcsinh(a)
    array([1.8309381, 2.2924316])

    >>> np.arcsinh(1)
    0.0
    """
    return _mx_nd_np.arcsinh(x, out=out, **kwargs)

asinh = arcsinh
asinh.__doc__ = """
    Inverse hyperbolic cosine, element-wise.
    
    >>>np.asinh is np.arcsinh
    True

    Parameters
    ----------
    x : ndarray or scalar
        Input array.
    out : ndarray or None, optional
        A location into which the result is stored.

    Returns
    -------
    asinh : ndarray
        Array of the same shape as `x`.
        This is a scalar if `x` is a scalar.

    .. note::
       `asinh` is a alias for `arcsinh`. It is a standard API in
       https://data-apis.org/array-api/latest/API_specification/elementwise_functions.html#asinh-x
       instead of an official NumPy operator.
       
       `asinh` is a multivalued function: for each `x` there are infinitely
       many numbers `z` such that `sinh(z) = x`.

       For real-valued input data types, `asinh` always returns real output.
       For each value that cannot be expressed as a real number or infinity, it
       yields ``nan`` and sets the `invalid` floating point error flag.

       This function differs from the original numpy.arcsinh in the following aspects:

       * Do not support `where`, a parameter in numpy which indicates where to calculate.
       * Do not support complex-valued input.
       * Cannot cast type automatically. DType of `out` must be same as the expected one.
       * Cannot broadcast automatically. Shape of `out` must be same as the expected one.
       * If `x` is plain python numeric, the result won't be stored in out.

    Examples
    --------
    >>> a = np.array([3.2, 5.0])
    >>> np.asinh(a)
    array([1.8309381, 2.2924316])

    >>> np.asinh(1)
    0.0
    """


@set_module('mxnet.numpy')
@wrap_np_unary_func
def arccosh(x: ndarray, /, *, out: Optional[ndarray] = None, **kwargs) -> ndarray:
    r"""
    Inverse hyperbolic cosine, element-wise.

    Parameters
    ----------
    x : ndarray or scalar
        Input array.
    out : ndarray or None, optional
        A location into which the result is stored.

    Returns
    -------
    arccosh : ndarray
        Array of the same shape as `x`.
        This is a scalar if `x` is a scalar.

    .. note::
       `arccosh` is a multivalued function: for each `x` there are infinitely
       many numbers `z` such that `cosh(z) = x`.

       For real-valued input data types, `arccosh` always returns real output.
       For each value that cannot be expressed as a real number or infinity, it
       yields ``nan`` and sets the `invalid` floating point error flag.

       This function differs from the original numpy.arccosh in the following aspects:

       * Do not support `where`, a parameter in numpy which indicates where to calculate.
       * Do not support complex-valued input.
       * Cannot cast type automatically. Dtype of `out` must be same as the expected one.
       * Cannot broadcast automatically. Shape of `out` must be same as the expected one.
       * If `x` is plain python numeric, the result won't be stored in out.

    Examples
    --------
    >>> a = np.array([3.2, 5.0])
    >>> np.arccosh(a)
    array([1.8309381, 2.2924316])

    >>> np.arccosh(1)
    0.0
    """
    return _mx_nd_np.arccosh(x, out=out, **kwargs)

acosh = arccosh
acosh.__doc__ = """
    Inverse hyperbolic cosine, element-wise.
    
    >>>np.acosh is np.arccosh
    True

    Parameters
    ----------
    x : ndarray or scalar
        Input array.
    out : ndarray or None, optional
        A location into which the result is stored.

    Returns
    -------
    acosh : ndarray
        Array of the same shape as `x`.
        This is a scalar if `x` is a scalar.

    .. note::
       `acosh` is a alias for `arccosh`. It is a standard API in
       https://data-apis.org/array-api/latest/API_specification/elementwise_functions.html#acosh-x
       instead of an official NumPy operator.
       
       `acosh` is a multivalued function: for each `x` there are infinitely
       many numbers `z` such that `cosh(z) = x`.

       For real-valued input data types, `acosh` always returns real output.
       For each value that cannot be expressed as a real number or infinity, it
       yields ``nan`` and sets the `invalid` floating point error flag.

       This function differs from the original numpy.arccosh in the following aspects:

       * Do not support `where`, a parameter in numpy which indicates where to calculate.
       * Do not support complex-valued input.
       * Cannot cast type automatically. Dtype of `out` must be same as the expected one.
       * Cannot broadcast automatically. Shape of `out` must be same as the expected one.
       * If `x` is plain python numeric, the result won't be stored in out.

    Examples
    --------
    >>> a = np.array([3.2, 5.0])
    >>> np.acosh(a)
    array([1.8309381, 2.2924316])

    >>> np.acosh(1)
    0.0
    """

@set_module('mxnet.numpy')
@wrap_np_unary_func
def arctanh(x: ndarray, /, *, out: Optional[ndarray] = None, **kwargs) -> ndarray:
    r"""
    Inverse hyperbolic tangent, element-wise.

    Parameters
    ----------
    x : ndarray or scalar
        Input array.
    out : ndarray or None, optional
        A location into which the result is stored.

    Returns
    -------
    arctanh : ndarray
        Array of the same shape as `x`.
        This is a scalar if `x` is a scalar.

    .. note::
       `arctanh` is a multivalued function: for each `x` there are infinitely
       many numbers `z` such that `tanh(z) = x`.

       For real-valued input data types, `arctanh` always returns real output.
       For each value that cannot be expressed as a real number or infinity, it
       yields ``nan`` and sets the `invalid` floating point error flag.

       This function differs from the original numpy.arctanh in the following aspects:

       * Do not support `where`, a parameter in numpy which indicates where to calculate.
       * Do not support complex-valued input.
       * Cannot cast type automatically. Dtype of `out` must be same as the expected one.
       * Cannot broadcast automatically. Shape of `out` must be same as the expected one.
       * If `x` is plain python numeric, the result won't be stored in out.

    Examples
    --------
    >>> a = np.array([0.0, -0.5])
    >>> np.arctanh(a)
    array([0., -0.54930615])

    >>> np.arctanh(1)
    0.0
    """
    return _mx_nd_np.arctanh(x, out=out, **kwargs)

atanh = arctanh
atanh.__doc__ = """
    Inverse hyperbolic tangent, element-wise.

    >>>np.atanh is np.arctanh
    True

    Parameters
    ----------
    x : ndarray or scalar
        Input array.
    out : ndarray or None, optional
        A location into which the result is stored.

    Returns
    -------
    atanh : ndarray
        Array of the same shape as `x`.
        This is a scalar if `x` is a scalar.

    .. note::
       `atanh` is a alias for `arctanh`. It is a standard API in
       https://data-apis.org/array-api/latest/API_specification/elementwise_functions.html#atanh-x
       instead of an official NumPy operator.
    
       `atanh` is a multivalued function: for each `x` there are infinitely
       many numbers `z` such that `tanh(z) = x`.

       For real-valued input data types, `atanh` always returns real output.
       For each value that cannot be expressed as a real number or infinity, it
       yields ``nan`` and sets the `invalid` floating point error flag.

       This function differs from the original numpy.arctanh in the following aspects:

       * Do not support `where`, a parameter in numpy which indicates where to calculate.
       * Do not support complex-valued input.
       * Cannot cast type automatically. Dtype of `out` must be same as the expected one.
       * Cannot broadcast automatically. Shape of `out` must be same as the expected one.
       * If `x` is plain python numeric, the result won't be stored in out.

    Examples
    --------
    >>> a = np.array([0.0, -0.5])
    >>> np.atanh(a)
    array([0., -0.54930615])

    >>> np.atanh(1)
    0.0
    """


@set_module('mxnet.numpy')
def argsort(
        a: ndarray,
        /,
        *,
        axis: Optional[int] = -1,
        kind: Optional[str] = None,
        order: Optional[str, Tuple[str, ...]] = None
) -> ndarray:
    """
    Returns the indices that would sort an array.
    Perform an indirect sort along the given axis using the algorithm specified
    by the `kind` keyword. It returns an array of indices of the same shape as
    `a` that index data along the given axis in sorted order.

    Parameters
    ----------
    a : ndarray
        Array to sort.
    axis : int or None, optional
        Axis along which to sort.  The default is -1 (the last axis). If None,
        the flattened array is used.
    kind : string, optional
        This argument can take any string, but it does not have any effect on the
        final result.
    order : str or list of str, optional
        Not supported yet, will raise NotImplementedError if not None.

    Returns
    -------
    index_array : ndarray, int
        Array of indices that sort `a` along the specified `axis`.
        If `a` is one-dimensional, ``a[index_array]`` yields a sorted `a`.
        More generally, ``np.take_along_axis(a, index_array, axis=axis)``
        always yields the sorted `a`, irrespective of dimensionality.

    Notes
    -----
    This operator does not support different sorting algorithms.

    Examples
    --------
    One dimensional array:

    >>> x = np.array([3, 1, 2])
    >>> np.argsort(x)
    array([1, 2, 0])

    Two-dimensional array:

    >>> x = np.array([[0, 3], [2, 2]])
    >>> x
    array([[0, 3],
           [2, 2]])
    >>> ind = np.argsort(x, axis=0)  # sorts along first axis (down)
    >>> ind
    array([[0, 1],
           [1, 0]])
    >>> np.take_along_axis(x, ind, axis=0)  # same as np.sort(x, axis=0)
    array([[0, 2],
           [2, 3]])
    >>> ind = np.argsort(x, axis=1)  # sorts along last axis (across)
    >>> ind
    array([[0, 1],
           [0, 1]])
    >>> np.take_along_axis(x, ind, axis=1)  # same as np.sort(x, axis=1)
    array([[0, 3],
           [2, 2]])

    Indices of the sorted elements of a N-dimensional array:

    >>> ind = np.unravel_index(np.argsort(x, axis=None), x.shape)
    >>> ind
    (array([0, 1, 1, 0]), array([0, 0, 1, 1]))
    >>> x[ind]  # same as np.sort(x, axis=None)
    array([0, 2, 2, 3])
    """
    return _mx_nd_np.argsort(a, axis=axis, kind=kind, order=order)


@set_module('mxnet.numpy')
def sort(
        a: ndarray,
        /,
        *,
        axis: Optional[int] = -1,
        kind: Optional[str] = None,
        order: Optional[str, Tuple[str, ...]] = None
) -> ndarray:
    """
    Return a sorted copy of an array.

    Parameters
    ----------
    a : ndarray
        Array to be sorted.
    axis : int or None, optional
        Axis along which to sort.  The default is -1 (the last axis). If None,
        the flattened array is used.
    kind : string, optional
        This argument can take any string, but it does not have any effect on the
        final result.
    order : str or list of str, optional
        Not supported yet, will raise NotImplementedError if not None.

    Returns
    -------
    sorted_array : ndarray
        Array of the same type and shape as `a`.

    Notes
    -----
    This operator does not support different sorting algorithms.

    Examples
    --------
    >>> a = np.array([[1,4],[3,1]])
    >>> np.sort(a)                # sort along the last axis
    array([[1, 4],
           [1, 3]])
    >>> np.sort(a, axis=None)     # sort the flattened array
    array([1, 1, 3, 4])
    >>> np.sort(a, axis=0)        # sort along the first axis
    array([[1, 1],
           [3, 4]])
    """
    return _mx_nd_np.sort(a, axis=axis, kind=kind, order=order)


@set_module('mxnet.numpy')
def tensordot(a: ndarray, b: ndarray, /, *, axes: Union[int, Tuple[Sequence[int], Sequence[int]]] = 2) -> ndarray:
    r"""Compute tensor dot product along specified axes for arrays >= 1-D.
    Given two tensors (arrays of dimension greater than or equal to one),
    ``a`` and ``b``, and an ndarray object containing two ndarray
    objects, ``(a_axes, b_axes)``, sum the products of ``a``'s and ``b``'s
    elements (components) over the axes specified by ``a_axes`` and
    ``b_axes``. The third argument can be a single non-negative
    integer_like scalar, ``N``; if it is such, then the last ``N``
    dimensions of ``a`` and the first ``N`` dimensions of ``b`` are summed
    over.

    Parameters
    ----------
    a, b : ndarray, len(shape) >= 1
        Tensors to "dot".
    axes : int or (2,) ndarray

        * integer_like
          If an int N, sum over the last N axes of `a` and the first N axes
          of `b` in order. The sizes of the corresponding axes must match.
        * (2,) ndarray
          Or, a list of axes to be summed over, first sequence applying to `a`,
          second to `b`. Both elements ndarray must be of the same length.

    See Also
    --------
    dot, einsum

    .. note::

       Three common use cases are:

           * ``axes = 0`` : tensor product :math:`a\otimes b`
           * ``axes = 1`` : tensor dot product :math:`a\cdot b`
           * ``axes = 2`` : (default) tensor double contraction :math:`a:b`
       When `axes` is integer_like, the sequence for evaluation will be: first
       the -Nth axis in `a` and 0th axis in `b`, and the -1th axis in `a` and
       Nth axis in `b` last.
       When there is more than one axis to sum over - and they are not the last
       (first) axes of `a` (`b`) - the argument `axes` should consist of
       two sequences of the same length, with the first axis to sum over given
       first in both sequences, the second axis second, and so forth.

    Examples
    --------
    >>> a = np.arange(60.).reshape(3,4,5)
    >>> b = np.arange(24.).reshape(4,3,2)
    >>> c = np.tensordot(a,b, axes=([1,0],[0,1]))
    >>> c.shape
    (5, 2)
    >>> c
    array([[ 4400.,  4730.],
           [ 4532.,  4874.],
           [ 4664.,  5018.],
           [ 4796.,  5162.],
           [ 4928.,  5306.]])
    """
    return _mx_nd_np.tensordot(a, b, axes)


@set_module('mxnet.numpy')
def histogram(a, bins=10, range=None, normed=None, weights=None, density=None):  # pylint: disable=too-many-arguments
    """
    Compute the histogram of a set of data.

    Parameters
    ----------
    a : ndarray
        Input data. The histogram is computed over the flattened array.
    bins : int or ndarray
        If `bins` is an int, it defines the number of equal-width
        bins in the given range (10, by default). If `bins` is a
        sequence, it defines a monotonically increasing array of bin edges,
        including the rightmost edge, allowing for non-uniform bin widths.
        .. versionadded:: 1.11.0
        If `bins` is a string, it defines the method used to calculate the
        optimal bin width, as defined by `histogram_bin_edges`.
    range : (float, float)
        The lower and upper range of the bins. Required when `bins` is an integer.
        Values outside the range are ignored. The first element of the range must
        be less than or equal to the second.
    normed : bool, optional
        Not supported yet, coming soon.
    weights : array_like, optional
        Not supported yet, coming soon.
    density : bool, optional
        Not supported yet, coming soon.

    Examples
    --------
    >>> np.histogram(np.arange(4), bins=np.arange(5))
    [array([1, 1, 1, 1], dtype=int64), array([0., 1., 2., 3., 4.])]
    """
    return _mx_nd_np.histogram(a, bins=bins, range=range, normed=normed, weights=weights, density=density)


# pylint: disable=redefined-outer-name
@set_module('mxnet.numpy')
def eye(N: int,
        M: Optional[int] = None,
        k: Optional[int] = 0,
        /,
        *,
        dtype: Optional[Union[dtype, str]] = "float",
        **kwargs,
) -> ndarray:
    """
    Return a 2-D array with ones on the diagonal and zeros elsewhere.

    Parameters
    ----------
    N : int
        Number of rows in the output.
    M : int, optional
        Number of columns in the output. If None, defaults to N.
    k : int, optional
        Index of the diagonal: 0 (the default) refers to the main diagonal,
        a positive value refers to an upper diagonal,
        and a negative value to a lower diagonal.
    dtype : data-type, optional
        Data-type of the returned array.
        When npx.is_np_default_dtype() returns False, default dtype is float32;
        When npx.is_np_default_dtype() returns True, default dtype is float64.

    Returns
    -------
    I : ndarray of shape (N,M)
        An array where all elements are equal to zero,
        except for the k-th diagonal, whose values are equal to one.

    Examples
    --------
    >>> np.eye(2, dtype=int)
    array([[1, 0],
           [0, 1]], dtype=int64)
    >>> np.eye(3, k=1)
    array([[0., 1., 0.],
           [0., 0., 1.],
           [0., 0., 0.]])
    """
    return _mx_nd_np.eye(N, M, k, dtype, **kwargs)
# pylint: enable=redefined-outer-name


# pylint: disable=redefined-outer-name
@set_module('mxnet.numpy')
def linspace(
        start: Union[int, float],
        stop: Union[int, float],
        /,
        num: Optional[int] = 50,
        *,
        endpoint: Optional[bool] = True,
        retstep: Optional[bool] = False,
        dtype: Optional[Union[dtype, str]] = "float",
        axis: Optional[int] = 0,
        ctx: Optional[Context] = None,
) -> ndarray:  # pylint: disable=too-many-arguments
    r"""
    Return evenly spaced numbers over a specified interval.

    Returns num evenly spaced samples, calculated over the interval [start, stop].
    The endpoint of the interval can optionally be excluded.

    Parameters
    ----------
    start : real number
        The starting value of the sequence.
    stop : real number
        The end value of the sequence, unless endpoint is set to False. In
        that case, the sequence consists of all but the last of num + 1
        evenly spaced samples, so that stop is excluded. Note that the step
        size changes when endpoint is False.
    num : int, optional
        Number of samples to generate. Default is 50. Must be non-negative.
    endpoint : bool, optional
        If True, stop is the last sample. Otherwise, it is not included.
        Default is True.
    retstep : bool, optional
        If True, return (samples, step), where step is the spacing between samples.
    dtype : dtype, optional
        The type of the output array. If dtype is not given, infer the data
        type from the other input arguments.
    axis : int, optional
        The axis in the result to store the samples. Relevant only if start or
        stop are array-like. By default (0), the samples will be along a new
        axis inserted at the beginning. Use -1 to get an axis at the end.

    Returns
    -------
    samples : ndarray
        There are num equally spaced samples in the closed interval
        `[start, stop]` or the half-open interval `[start, stop)`
        (depending on whether endpoint is True or False).
    step : float, optional
        Only returned if retstep is True
        Size of spacing between samples.


    See Also
    --------
    arange : Similar to `linspace`, but uses a step size (instead of the
             number of samples).

    Examples
    --------
    >>> np.linspace(2.0, 3.0, num=5)
    array([2.  , 2.25, 2.5 , 2.75, 3.  ])
    >>> np.linspace(2.0, 3.0, num=5, endpoint=False)
    array([2. , 2.2, 2.4, 2.6, 2.8])
    >>> np.linspace(2.0, 3.0, num=5, retstep=True)
    (array([2.  , 2.25, 2.5 , 2.75, 3.  ]), 0.25)

    Graphical illustration:

    >>> import matplotlib.pyplot as plt
    >>> N = 8
    >>> y = np.zeros(N)
    >>> x1 = np.linspace(0, 10, N, endpoint=True)
    >>> x2 = np.linspace(0, 10, N, endpoint=False)
    >>> plt.plot(x1.asnumpy(), y.asnumpy(), 'o')
    [<matplotlib.lines.Line2D object at 0x...>]
    >>> plt.plot(x2.asnumpy(), (y + 0.5).asnumpy(), 'o')
    [<matplotlib.lines.Line2D object at 0x...>]
    >>> plt.ylim([-0.5, 1])
    (-0.5, 1)
    >>> plt.show()

    .. note::

       This function differs from the original `numpy.linspace
       <https://docs.scipy.org/doc/numpy/reference/generated/numpy.linspace.html>`_ in
       the following aspects:

       * `start` and `stop` do not support list, numpy ndarray and mxnet ndarray
       * axis could only be 0
       * There could be an additional `ctx` argument to specify the device, e.g. the i-th
         GPU.
    """
    return _mx_nd_np.linspace(start, stop, num, endpoint, retstep, dtype, axis, ctx)
# pylint: enable=redefined-outer-name


# pylint: disable=too-many-arguments, redefined-outer-name
@set_module('mxnet.numpy')
def logspace(
        start: Union[int, float],
        stop: Union[int, float],
        /,
        num: Optional[int] = 50,
        *,
        endpoint: Optional[bool] = True,
        base: Optional[float] = 10.0,
        dtype: Optional[Union[dtype, str]] = "float",
        axis: Optional[int] = 0,
        ctx: Optional[Context] = None
) -> ndarray:
    r"""Return numbers spaced evenly on a log scale.

    In linear space, the sequence starts at ``base ** start``
    (`base` to the power of `start`) and ends with ``base ** stop``
    (see `endpoint` below).

        Non-scalar `start` and `stop` are now supported.

    Parameters
    ----------
    start : int or float
        ``base ** start`` is the starting value of the sequence.
    stop : int or float
        ``base ** stop`` is the final value of the sequence, unless `endpoint`
        is False.  In that case, ``num + 1`` values are spaced over the
        interval in log-space, of which all but the last (a sequence of
        length `num`) are returned.
    num : integer, optional
        Number of samples to generate.  Default is 50.
    endpoint : boolean, optional
        If true, `stop` is the last sample. Otherwise, it is not included.
        Default is True.
    base : float, optional
        The base of the log space. The step size between the elements in
        ``ln(samples) / ln(base)`` (or ``log_base(samples)``) is uniform.
        Default is 10.0.
    dtype : dtype
        The type of the output array.  If `dtype` is not given, infer the data
        type from the other input arguments.
    axis : int, optional
        The axis in the result to store the samples.  Relevant only if start
        or stop are array-like.  By default (0), the samples will be along a
        new axis inserted at the beginning. Now, axis only support axis = 0.
    ctx : Context, optional
        An optional device context (default is the current default context).

    Returns
    -------
    samples : ndarray
        `num` samples, equally spaced on a log scale.

    See Also
    --------
    arange : Similar to linspace, with the step size specified instead of the
             number of samples. Note that, when used with a float endpoint, the
             endpoint may or may not be included.
    linspace : Similar to logspace, but with the samples uniformly distributed
               in linear space, instead of log space.

    Notes
    -----
    Logspace is equivalent to the code

    >>> y = np.linspace(start, stop, num=num, endpoint=endpoint)
    ...
    >>> power(base, y).astype(dtype)
    ...

    Examples
    --------
    >>> np.logspace(2.0, 3.0, num=4)
    array([ 100.     ,  215.44347,  464.15887, 1000.     ])
    >>> np.logspace(2.0, 3.0, num=4, endpoint=False)
    array([100.     , 177.82794, 316.22775, 562.3413 ])
    >>> np.logspace(2.0, 3.0, num=4, base=2.0)
    array([4.       , 5.0396843, 6.349604 , 8.       ])
    >>> np.logspace(2.0, 3.0, num=4, base=2.0, dtype=np.int32)
    array([4, 5, 6, 8], dtype=int32)
    >>> np.logspace(2.0, 3.0, num=4, ctx=npx.gpu(0))
    array([ 100.     ,  215.44347,  464.15887, 1000.     ], ctx=gpu(0))
    """
    return _mx_nd_np.logspace(start, stop, num, endpoint, base, dtype, axis, ctx=ctx)
# pylint: enable=too-many-arguments, redefined-outer-name


@set_module('mxnet.numpy')
def expand_dims(a: ndarray, /, *, axis: int) -> ndarray:
    """Expand the shape of an array.

    Insert a new axis that will appear at the `axis` position in the expanded array shape.

    Parameters
    ----------
    a : ndarray
        Input array.
    axis : int
        Position in the expanded axes where the new axis is placed.

    Returns
    -------
    res : ndarray
        Output array. The number of dimensions is one greater than that of
        the input array.

    See Also
    --------
    squeeze : The inverse operation, removing singleton dimensions
    reshape : Insert, remove, and combine dimensions, and resize existing ones

    Examples
    --------
    >>> x = np.array([1,2])
    >>> x.shape
    (2,)

    >>> y = np.expand_dims(x, axis=0)
    >>> y
    array([[1., 2.]])

    >>> y.shape
    (1, 2)

    >>> y = np.expand_dims(x, axis=1)  # Equivalent to x[:,np.newaxis]
    >>> y
    array([[1.],
           [2.]])

    >>> y.shape
    (2, 1)

    Note that some examples may use None instead of np.newaxis. These are the same objects:

    >>> np.newaxis is None
    True
    """
    return _mx_nd_np.expand_dims(a, axis)


@set_module('mxnet.numpy')
def tile(A: Union[ndarray, Union[...]], reps: Union[int, Tuple[int, ...]], /) -> ndarray:
    r"""
    Construct an array by repeating A the number of times given by reps.

    If `reps` has length ``d``, the result will have dimension of
    ``max(d, A.ndim)``.

    If ``A.ndim < d``, `A` is promoted to be d-dimensional by prepending new
    axes. So a shape (3,) array is promoted to (1, 3) for 2-D replication,
    or shape (1, 1, 3) for 3-D replication. If this is not the desired
    behavior, promote `A` to d-dimensions manually before calling this
    function.

    If ``A.ndim > d``, `reps` is promoted to `A`.ndim by pre-pending 1's to it.
    Thus for an `A` of shape (2, 3, 4, 5), a `reps` of (2, 2) is treated as
    (1, 1, 2, 2).

    Parameters
    ----------
    A : ndarray or scalar
        An input array or a scalar to repeat.
    reps : a single integer or tuple of integers
        The number of repetitions of `A` along each axis.

    Returns
    -------
    c : ndarray
        The tiled output array.

    Examples
    --------
    >>> a = np.array([0, 1, 2])
    >>> np.tile(a, 2)
    array([0., 1., 2., 0., 1., 2.])
    >>> np.tile(a, (2, 2))
    array([[0., 1., 2., 0., 1., 2.],
           [0., 1., 2., 0., 1., 2.]])
    >>> np.tile(a, (2, 1, 2))
    array([[[0., 1., 2., 0., 1., 2.]],
           [[0., 1., 2., 0., 1., 2.]]])

    >>> b = np.array([[1, 2], [3, 4]])
    >>> np.tile(b, 2)
    array([[1., 2., 1., 2.],
           [3., 4., 3., 4.]])
    >>> np.tile(b, (2, 1))
    array([[1., 2.],
           [3., 4.],
           [1., 2.],
           [3., 4.]])

    >>> c = np.array([1,2,3,4])
    >>> np.tile(c,(4,1))
    array([[1., 2., 3., 4.],
           [1., 2., 3., 4.],
           [1., 2., 3., 4.],
           [1., 2., 3., 4.]])

    Scalar as input:

    >>> np.tile(2, 3)
    array([2, 2, 2]) # repeating integer `2`

    """
    return _mx_nd_np.tile(A, reps)


@set_module('mxnet.numpy')
def trace(a: ndarray,
          /,
          *,
          offset: Optional[int] = 0,
          axis1: Optional[int] = 0,
          axis2: Optional[int] = 1,
          out: Optional[ndarray] = None
          ) -> ndarray:
    """
    Return the sum along diagonals of the array.
    If `a` is 2-D, the sum along its diagonal with the given offset
    is returned, i.e., the sum of elements ``a[i,i+offset]`` for all i.
    If `a` has more than two dimensions, then the axes specified by axis1 and
    axis2 are used to determine the 2-D sub-arrays whose traces are returned.
    The shape of the resulting array is the same as that of `a` with `axis1`
    and `axis2` removed.

    Parameters
    ----------
    a : ndarray
        Input array, from which the diagonals are taken.
    offset : int, optional
        Offset of the diagonal from the main diagonal. Can be both positive
        and negative. Defaults to 0.
    axis1, axis2 : int, optional
        Axes to be used as the first and second axis of the 2-D sub-arrays
        from which the diagonals should be taken. Defaults are the first two
        axes of `a`.
    out : ndarray, optional
        Array into which the output is placed. It must be of the right shape
        and right type to hold the output.

    Returns
    -------
    sum_along_diagonals : ndarray
        If `a` is 2-D, the sum along the diagonal is returned.  If `a` has
        larger dimensions, then an array of sums along diagonals is returned.

    Examples
    --------
    >>> a = np.array([[1, 0, 0], [0, 1, 0], [0, 0, 1]])
    >>> np.trace(a)
    array(3.)
    >>> a = np.arange(8).reshape((2, 2, 2))
    >>> np.trace(a)
    array([6., 8.])
    >>> a = np.arange(24).reshape((2, 2, 2, 3))
    >>> np.trace(a).shape
    (2, 3)
    """
    return _mx_nd_np.trace(a, offset, axis1, axis2, out)


@set_module('mxnet.numpy')
def transpose(a: ndarray, /, *, axes: Optional[Union[int, Tuple[int, ...]]] = None) -> ndarray:
    """
    Permute the dimensions of an array.

    Parameters
    ----------
    a : ndarray
        Input array.
    axes : list of ints, optional
        By default, reverse the dimensions,
        otherwise permute the axes according to the values given.

    Returns
    -------
    p : ndarray
        a with its axes permuted.

    .. note::

       This function differs from the original `numpy.transpose
       <https://docs.scipy.org/doc/numpy/reference/generated/numpy.transpose.html>`_ in
       the following way(s):

       * only ndarray is accepted as valid input, python iterables are not supported
       * the operator always returns an `ndarray` that does not share the memory with the input

    Examples
    --------
    >>> x = np.arange(4).reshape((2,2))
    >>> x
    array([[0., 1.],
           [2., 3.]])
    >>> np.transpose(x)
    array([[0., 2.],
           [1., 3.]])
    >>> x = np.ones((1, 2, 3))
    >>> np.transpose(x, (1, 0, 2)).shape
    (2, 1, 3)
    """
    return _mx_nd_np.transpose(a, axes)


@set_module('mxnet.numpy')
def permute_dims(a: ndarray, /, *, axes: Optional[list[int]] = None) -> ndarray:
    """
    Permute the dimensions of an array.

    Parameters
    ----------
    a : ndarray
        Input array.
    axes : list of ints, optional
        By default, reverse the dimensions,
        otherwise permute the axes according to the values given.

    Returns
    -------
    p : ndarray
        a with its axes permuted.

    Note
    --------
    `permute_dims` is a alias for `transpose`. It is a standard API in
    https://data-apis.org/array-api/latest/API_specification/manipulation_functions.html#permute-dims-x-axes
    instead of an official NumPy operator.

    Examples
    --------
    >>> x = np.arange(4).reshape((2,2))
    >>> x
    array([[0., 1.],
           [2., 3.]])
    >>> np.permute_dims(x)
    array([[0., 2.],
           [1., 3.]])
    >>> x = np.ones((1, 2, 3))
    >>> np.permute_dims(x, (1, 0, 2)).shape
    (2, 1, 3)
    """
    return _mx_nd_np.transpose(a, axes)


@set_module('mxnet.numpy')
def repeat(a: Union[...], repeats: int, /, *, axis: Optional[int] = None):
    """
    Repeat elements of an array.

    Parameters
    ----------
    a : array_like
        Input array.
    repeats : int
        The number of repetitions for each element.
    axis : int, optional
        The axis along which to repeat values.  By default, use the
        flattened input array, and return a flat output array.

    Returns
    -------
    repeated_array : ndarray
        Output array which has the same shape as `a`, except along
        the given axis.

    See Also
    --------
    tile : Tile an array.

    Examples
    --------
    >>> np.repeat(3, 4)
    array([3, 3, 3, 3])
    >>> x = np.array([[1,2],[3,4]])
    >>> np.repeat(x, 2)
    array([1, 1, 2, 2, 3, 3, 4, 4])
    >>> np.repeat(x, 3, axis=1)
    array([[1, 1, 1, 2, 2, 2],
           [3, 3, 3, 4, 4, 4]])
    >>> np.repeat(x, [1, 2], axis=0)
    array([[1, 2],
           [3, 4],
           [3, 4]])
    """
    return _mx_nd_np.repeat(a, repeats, axis)


@set_module('mxnet.numpy')
def tril(m: ndarray, /, *, k: Optional[int] = 0) -> ndarray:
    r"""
    Lower triangle of an array.

    Return a copy of an array with elements above the `k`-th diagonal zeroed.

    Parameters
    ----------
    m : ndarray, shape (M, N)
        Input array.
    k : int, optional
        Diagonal above which to zero elements.  `k = 0` (the default) is the
        main diagonal, `k < 0` is below it and `k > 0` is above.

    Returns
    -------
    tril : ndarray, shape (M, N)
        Lower triangle of `m`, of same shape and data-type as `m`.

    See Also
    --------
    triu : same thing, only for the upper triangle

    Examples
    --------
    >>> a = np.array([[1,2,3],[4,5,6],[7,8,9],[10,11,12]])
    >>> np.tril(a, -1)
    array([[ 0.,  0.,  0.],
           [ 4.,  0.,  0.],
           [ 7.,  8.,  0.],
           [10., 11., 12.]])
    """
    return _mx_nd_np.tril(m, k)


@set_module('mxnet.numpy')
def tri(N: ndarray,
        M: Optional[int] = None,
        k: Optional[int] = 0,
        /,
        *,
        dtype: Optional[Union[dtype, str]] = "float",
        ctx: Optional[Context] = None) -> ndarray:    # pylint: disable=redefined-outer-name
    r"""
    An array with ones at and below the given diagonal and zeros elsewhere.
    Parameters
    ----------
    N : int
        Number of rows in the array.
    M : int, optional
        Number of columns in the array.
        By default, `M` is taken equal to `N`.
    k : int, optional
        The sub-diagonal at and below which the array is filled.
        `k` = 0 is the main diagonal, while `k` < 0 is below it,
        and `k` > 0 is above.  The default is 0.
    dtype : dtype, optional
        Data type of the returned array.  The default is float.
    Returns
    -------
    tri : ndarray of shape (N, M)
        Array with its lower triangle filled with ones and zero elsewhere;
        in other words ``T[i,j] == 1`` for ``i <= j + k``, 0 otherwise.
    Examples
    --------
    >>> np.tri(3, 5, 2, dtype=int)
    array([[1, 1, 1, 0, 0],
           [1, 1, 1, 1, 0],
           [1, 1, 1, 1, 1]])
    >>> np.tri(3, 5, -1)
    array([[0.,  0.,  0.,  0.,  0.],
           [1.,  0.,  0.,  0.,  0.],
           [1.,  1.,  0.,  0.,  0.]])
    """
    return _mx_nd_np.tri(N, M, k, dtype, ctx)


@set_module('mxnet.numpy')
def triu_indices(
        n: int,
        /,
        *,
        k: Optional[int] = 0,
        m: Optional[int] = None,
        ctx: Optional[Context] = None
) -> Tuple[ndarray, ndarray]:    # pylint: disable=redefined-outer-name
    r"""
    Return the indices for the upper-triangle of an (n, m) array.
    Parameters
    ----------
    n : int
        The size of the arrays for which the returned indices will
        be valid.
    k : int, optional
        Diagonal offset (see `triu` for details).
    m : int, optional
        .. versionadded:: 1.9.0
        The column dimension of the arrays for which the returned
        arrays will be valid.
        By default `m` is taken equal to `n`.
    Returns
    -------
    inds : tuple, shape(2) of ndarrays, shape(`n`)
        The indices for the triangle. The returned tuple contains two arrays,
        each with the indices along one dimension of the array.  Can be used
        to slice a ndarray of shape(`n`, `n`).
    See also
    --------
    tril_indices : similar function, for lower-triangular.
    mask_indices : generic function accepting an arbitrary mask function.
    triu, tril
    Examples
    --------
    Compute two different sets of indices to access 4x4 arrays, one for the
    upper triangular part starting at the main diagonal, and one starting two
    diagonals further right:
    >>> iu1 = np.triu_indices(4)
    >>> iu2 = np.triu_indices(4, 2)
    Here is how they can be used with a sample array:
    >>> a = np.arange(16).reshape(4, 4)
    >>> a
    array([[ 0,  1,  2,  3],
           [ 4,  5,  6,  7],
           [ 8,  9, 10, 11],
           [12, 13, 14, 15]])
    Both for indexing:
    >>> a[iu1]
    array([ 0,  1,  2, ..., 10, 11, 15])
    And for assigning values:
    >>> a[iu1] = -1
    >>> a
    array([[-1, -1, -1, -1],
           [ 4, -1, -1, -1],
           [ 8,  9, -1, -1],
           [12, 13, 14, -1]])
    These cover only a small part of the whole array (two diagonals right
    of the main one):
    >>> a[iu2] = -10
    >>> a
    array([[ -1,  -1, -10, -10],
           [  4,  -1,  -1, -10],
           [  8,   9,  -1,  -1],
           [ 12,  13,  14,  -1]])
        """
    return _mx_nd_np.triu_indices(n, k, m, ctx)


@set_module('mxnet.numpy')
def triu_indices_from(arr: ndarray, k: Optional[int] = 0) -> Tuple[ndarray, ndarray]:
    """
    Return the indices for the upper-triangle of arr.
    See `triu_indices` for full details.
    Parameters
    ----------
    arr : ndarray, shape(N, N)
        The indices will be valid for square arrays.
    k : int, optional
        Diagonal offset (see `triu` for details).
    Returns
    -------
    triu_indices_from : tuple, shape(2) of ndarray, shape(N)
        Indices for the upper-triangle of `arr`.
    See Also
    --------
    triu_indices, triu
    """
    return _mx_nd_np.triu_indices_from(arr, k)


@set_module('mxnet.numpy')
def tril_indices(n: int, k: Optional[int] = 0, m: Optional[int] = None) -> Tuple[ndarray, ...]:
    """
    Return the indices for the lower-triangle of an (n, m) array.

    Parameters
    ----------
    n : int
        The row dimension of the arrays for which the returned
        indices will be valid.
    k : int, optional
        Diagonal offset (see `tril` for details).
    m : int, optional
        .. versionadded:: 1.9.0

        The column dimension of the arrays for which the returned
        arrays will be valid.
        By default `m` is taken equal to `n`.

    Returns
    -------
    inds : tuple of arrays
        The indices for the triangle. The returned tuple contains two arrays,
        each with the indices along one dimension of the array.

    See also
    --------
    triu_indices : similar function, for upper-triangular.
    mask_indices : generic function accepting an arbitrary mask function.
    tril, triu

    Examples
    --------
    Compute two different sets of indices to access 4x4 arrays, one for the
    lower triangular part starting at the main diagonal, and one starting two
    diagonals further right:

    >>> il1 = np.tril_indices(4)
    >>> il2 = np.tril_indices(4, 2)

    Here is how they can be used with a sample array:

    >>> a = np.arange(16).reshape(4, 4)
    >>> a
    array([[ 0,  1,  2,  3],
           [ 4,  5,  6,  7],
           [ 8,  9, 10, 11],
           [12, 13, 14, 15]])

    Both for indexing:

    >>> a[il1]
    array([ 0,  4,  5,  8,  9, 10, 12, 13, 14, 15])

    And for assigning values:

    >>> a[il1] = -1
    >>> a
    array([[-1,  1,  2,  3],
           [-1, -1,  6,  7],
           [-1, -1, -1, 11],
           [-1, -1, -1, -1]])

    These cover almost the whole array (two diagonals right of the main one):

    >>> a[il2] = -10
    >>> a
    array([[-10, -10, -10,   3],
           [-10, -10, -10, -10],
           [-10, -10, -10, -10],
           [-10, -10, -10, -10]])

    """
    if m is None:
        m = n
    return _mx_nd_np.tril_indices(n, k, m)


# pylint: disable=redefined-outer-name
@set_module('mxnet.numpy')
def triu(m: ndarray, /, *, k: int = 0) -> ndarray:
    r"""
    Upper triangle of an array.

    Return a copy of a matrix with the elements below the `k`-th diagonal
    zeroed.

    Please refer to the documentation for `tril` for further details.

    See Also
    --------
    tril : lower triangle of an array

    Examples
    --------
    >>> np.triu(np.array([[1,2,3],[4,5,6],[7,8,9],[10,11,12]]), -1)
    array([[ 1,  2,  3],
           [ 4,  5,  6],
           [ 0,  8,  9],
           [ 0,  0, 12]])
    """
    return _mx_nd_np.triu(m, k)


@set_module('mxnet.numpy')
def arange(
        start: Union[int, float],
        /,
        stop: Optional[Union[int, float]] = None,
        step: Union[int, float] = 1,
        *,
        dtype: Optional[Union[dtype, str]] = "float",
        ctx: Optional[Context] = None,
) -> ndarray:
    """Return evenly spaced values within a given interval.

    Values are generated within the half-open interval ``[start, stop)``
    (in other words, the interval including `start` but excluding `stop`).
    For integer arguments the function is equivalent to the Python built-in
    `range` function, but returns an ndarray rather than a list.

    Parameters
    ----------
    start : number, optional
        Start of interval. The interval includes this value.  The default
        start value is 0.
    stop : number
        End of interval. The interval does not include this value, except
        in some cases where `step` is not an integer and floating point
        round-off affects the length of `out`.
    step : number, optional
        Spacing between values. For any output `out`, this is the distance
        between two adjacent values, ``out[i+1] - out[i]``.  The default
        step size is 1.  If `step` is specified as a position argument,
        `start` must also be given.
    dtype : dtype
        The type of the output array.
        Default dtype can be set to be consistent with offical numpy by `npx.set_np(dtype=True)`.
        * When npx.is_np_default_dtype() returns False, default dtype is float32;
        * When npx.is_np_default_dtype() returns True, default dtype is int64.

    Returns
    -------
    arange : ndarray
        Array of evenly spaced values.

        For floating point arguments, the length of the result is
        ``ceil((stop - start)/step)``.  Because of floating point overflow,
        this rule may result in the last element of `out` being greater
        than `stop`.

    Examples
    --------
    >>> np.arange(3)
    array([0., 1., 2.])

    >>> np.arange(3.0)
    array([0., 1., 2.])

    >>> np.arange(3,7)
    array([3., 4., 5., 6.])

    >>> np.arange(3,7,2)
    array([3., 5.])

    >>> np.arange(3).dtype
    dtype('float32')
    >>> npx.set_np(dtype=True)
    >>> np.arange(3).dtype
    dtype('int64')
    """
    return _mx_nd_np.arange(start, stop, step, dtype, ctx)
# pylint: enable=redefined-outer-name


@set_module('mxnet.numpy')
def split(ary: ndarray, indices_or_sections: Tuple[int, ...], /, *, axis: Optional[int] = 0) -> List[ndarray]:
    """Split an array into multiple sub-arrays.

    Parameters
    ----------
    ary : ndarray
        Array to be divided into sub-arrays.
    indices_or_sections : int or 1-D Python tuple, list or set.
        If `indices_or_sections` is an integer, N, the array will be divided
        into N equal arrays along `axis`.  If such a split is not possible,
        an error is raised.
        If `indices_or_sections` is a 1-D array of sorted integers, the entries
        indicate where along `axis` the array is split.  For example,
        ``[2, 3]`` would, for ``axis=0``, result in

        * ary[:2]
        * ary[2:3]
        * ary[3:]

        If an index exceeds the dimension of the array along `axis`,
        an empty sub-array is returned correspondingly.
    axis : int, optional
        The axis along which to split, default is 0.

    Returns
    -------
    sub-arrays : list of ndarrays
        A list of sub-arrays.

    Raises
    ------
    ValueError
        If `indices_or_sections` is given as an integer, but
        a split does not result in equal division.

    See Also
    --------
    hsplit : Split array into multiple sub-arrays horizontally (column-wise).
    vsplit : Split array into multiple sub-arrays vertically (row wise).
    dsplit : Split array into multiple sub-arrays along the 3rd axis (depth).
    concatenate : Join a sequence of arrays along an existing axis.
    stack : Join a sequence of arrays along a new axis.
    hstack : Stack arrays in sequence horizontally (column wise).
    vstack : Stack arrays in sequence vertically (row wise).
    dstack : Stack arrays in sequence depth wise (along third dimension).

    Examples
    --------
    >>> x = np.arange(9.0)
    >>> np.split(x, 3)
    [array([0., 1., 2.]), array([3., 4., 5.]), array([6., 7., 8.])]

    >>> np.split(x, [3, 5, 6, 8])
    [array([0., 1., 2.]), array([3., 4.]), array([5.]), array([6., 7.]), array([])]
    """
    return _mx_nd_np.split(ary, indices_or_sections, axis=axis)


@set_module('mxnet.numpy')
def array_split(
        ary: ndarray,
        indices_or_sections: Union[SupportsIndex, Sequence[SupportsIndex]],
        /,
        *,
        axis: Optional[int] = 0
) -> List[ndarray]:
    """Split an array into multiple sub-arrays.

    If `indices_or_sections` is an integer, N, the array will be divided
    into N equal arrays along `axis`.  If such a split is not possible,
    an array of length l that should be split into n sections, it returns
    l % n sub-arrays of size l//n + 1 and the rest of size l//n.

    If `indices_or_sections` is a 1-D array of sorted integers, the entries
    indicate where along `axis` the array is split.  For example, ``[2, 3]``
    would, for ``axis=0``, result in
    * ary[:2]
    * ary[2:3]
    * ary[3:]

    If an index exceeds the dimension of the array along `axis`,
    an empty sub-array is returned correspondingly.

    Parameters
    ----------
    ary : ndarray
        Array to be divided into sub-arrays.
    indices_or_sections : int or 1-D Python tuple, list or set.
        Param used to determine the number and size of the subarray.
    axis : int, optional
        The axis along which to split, default is 0.

    Returns
    -------
    sub-arrays : list of ndarrays
        A list of sub-arrays.

    Examples
    --------
    >>> x = np.arange(9.0)
    >>> np.array_split(x, 3)
    [array([0., 1., 2.]), array([3., 4., 5.]), array([6., 7., 8.])]

    >>> np.array_split(x, [3, 5, 6, 8])
    [array([0., 1., 2.]), array([3., 4.]), array([5.]), array([6., 7.]), array([])]

    >>> x = np.arange(8.0)
    >>> np.array_split(x, 3)
    [array([0.,  1.,  2.]), array([3.,  4.,  5.]), array([6.,  7.])]

    >>> x = np.arange(7.0)
    >>> np.array_split(x, 3)
    [array([0.,  1.,  2.]), array([3.,  4.]), array([5.,  6.])]
    """
    return _mx_nd_np.array_split(ary, indices_or_sections, axis=axis)


@set_module('mxnet.numpy')
def vsplit(ary: ndarray, indices_or_sections: Union[SupportsIndex, Sequence[SupportsIndex]], /) -> List[ndarray]:
    r"""Split an array into multiple sub-arrays vertically (row-wise).

    ``vsplit`` is equivalent to ``split`` with `axis=0` (default): the array is always split
    along the first axis regardless of the array dimension.

    Parameters
    ----------
    ary : ndarray
        Array to be divided into sub-arrays.
    indices_or_sections : int or 1 - D Python tuple, list or set.
        If `indices_or_sections` is an integer, N, the array will be divided into N equal arrays
        along axis 0.  If such a split is not possible, an error is raised.

        If `indices_or_sections` is a 1-D array of sorted integers, the entries indicate where
        along axis 0 the array is split.  For example, ``[2, 3]`` would result in

        * ary[:2]
        * ary[2:3]
        * ary[3:]

        If an index exceeds the dimension of the array along axis 0, an error will be thrown.

    Returns
    -------
    sub-arrays : list of ndarrays
        A list of sub-arrays.

    See Also
    --------
    split : Split an array into multiple sub-arrays of equal size.

    .. note::
       This function differs from the original `numpy.vsplit
       <https://docs.scipy.org/doc/numpy/reference/generated/numpy.vsplit.html>`_ in
       the following aspects:

       * Currently parameter ``indices_or_sections`` does not support ndarray, but supports scalar,
         tuple and list.
       * In ``indices_or_sections``, if an index exceeds the dimension of the array along axis 0,
         an error will be thrown.


    Examples
    --------
    >>> x = np.arange(16.0).reshape(4, 4)
    >>> x
    array([[  0.,   1.,   2.,   3.],
           [  4.,   5.,   6.,   7.],
           [  8.,   9.,  10.,  11.],
           [ 12.,  13.,  14.,  15.]])
    >>> np.vsplit(x, 2)
    [array([[0., 1., 2., 3.],
            [4., 5., 6., 7.]]), array([[ 8.,  9., 10., 11.],
            [12., 13., 14., 15.]])]

    >>> # With a higher dimensional array the split is still along the first axis.
    >>> x = np.arange(8.0).reshape(2, 2, 2)
    >>> x
    array([[[ 0.,  1.],
            [ 2.,  3.]],
           [[ 4.,  5.],
            [ 6.,  7.]]])
    >>> np.vsplit(x, 2)
    [array([[[0., 1.],
            [2., 3.]]]), array([[[4., 5.],
            [6., 7.]]])]

    """
    return _mx_nd_np.vsplit(ary, indices_or_sections)


@set_module('mxnet.numpy')
def dsplit(ary: ndarray, indices_or_sections: Union[SupportsIndex, Sequence[SupportsIndex]], /) -> List[ndarray]:
    r"""
    Split array into multiple sub-arrays along the 3rd axis (depth).
    Please refer to the `split` documentation.  `dsplit` is equivalent
    to `split` with ``axis=2``, the array is always split along the third
    axis provided the array dimension is greater than or equal to 3.

    Parameters
    ----------
    ary : ndarray
        Array to be divided into sub-arrays.
    indices_or_sections : int or 1 - D Python tuple, list or set.
        If `indices_or_sections` is an integer, N, the array will be divided into N equal arrays
        along axis 2.  If such a split is not possible, an error is raised.

        If `indices_or_sections` is a 1-D array of sorted integers, the entries indicate where
        along axis 2 the array is split.  For example, ``[2, 3]`` would result in

        * ary[:, :, :2]
        * ary[:, :, 2:3]
        * ary[:, :, 3:]

        If an index exceeds the dimension of the array along axis 2, an error will be thrown.

    Returns
    -------
    sub-arrays : list of ndarrays
        A list of sub-arrays.

    See Also
    --------
    split : Split an array into multiple sub-arrays of equal size.

    .. note::
       This function differs from the original `numpy.dsplit
       <https://docs.scipy.org/doc/numpy/reference/generated/numpy.dsplit.html>`_ in
       the following aspects:
       * Currently parameter ``indices_or_sections`` does not support ndarray, but supports scalar,
       tuple and list.
       * In ``indices_or_sections``, if an index exceeds the dimension of the array along axis 2,
       an error will be thrown.

    Examples
    --------
    >>> x = np.arange(16.0).reshape(2, 2, 4)
    >>> x
    array([[[ 0.,   1.,   2.,   3.],
            [ 4.,   5.,   6.,   7.]],
           [[ 8.,   9.,  10.,  11.],
            [12.,  13.,  14.,  15.]]])
    >>> np.dsplit(x, 2)
    [array([[[ 0.,  1.],
            [ 4.,  5.]],
           [[ 8.,  9.],
            [12., 13.]]]), array([[[ 2.,  3.],
            [ 6.,  7.]],
           [[10., 11.],
            [14., 15.]]])]
    >>> np.dsplit(x, np.array([3, 6]))
    [array([[[ 0.,   1.,   2.],
            [ 4.,   5.,   6.]],
           [[ 8.,   9.,  10.],
            [12.,  13.,  14.]]]),
     array([[[ 3.],
            [ 7.]],
           [[11.],
            [15.]]]),
    array([], shape=(2, 2, 0), dtype=float64)]

    """
    return _mx_nd_np.dsplit(ary, indices_or_sections)

@set_module('mxnet.numpy')
def concat(seq: Tuple[Union[...]], /, *, axis: Optional[int] = 0, out: Optional[ndarray] = None) -> ndarray:
    """Join a sequence of arrays along an existing axis.

    Parameters
    ----------
    a1, a2, ... : sequence of array_like
        The arrays must have the same shape, except in the dimension
        corresponding to `axis` (the first, by default).
    axis : int, optional
        The axis along which the arrays will be joined.  If axis is None,
        arrays are flattened before use.  Default is 0.
    out : ndarray, optional
        If provided, the destination to place the result. The shape must be
        correct, matching that of what concatenate would have returned if no
        out argument were specified.

    Returns
    -------
    res : ndarray
        The concatenated array.

    Note
    --------
    `concate` is a alias for `concatante`. It is a standard API in
    https://data-apis.org/array-api/latest/API_specification/manipulation_functions.html#concat-arrays-axis-0
    instead of an official NumPy operator.

    See Also
    --------
    split : Split array into a list of multiple sub-arrays of equal size.
    hsplit : Split array into multiple sub-arrays horizontally (column wise)
    vsplit : Split array into multiple sub-arrays vertically (row wise)
    dsplit : Split array into multiple sub-arrays along the 3rd axis (depth).
    stack : Stack a sequence of arrays along a new axis.
    hstack : Stack arrays in sequence horizontally (column wise)
    vstack : Stack arrays in sequence vertically (row wise)
    dstack : Stack arrays in sequence depth wise (along third dimension)

    Examples
    --------
    >>> a = np.array([[1, 2], [3, 4]])
    >>> b = np.array([[5, 6]])
    >>> np.concat((a, b), axis=0)
    array([[1., 2.],
           [3., 4.],
           [5., 6.]])

    >>> np.concat((a, b.T), axis=1)
    array([[1., 2., 5.],
           [3., 4., 6.]])

    >>> np.concat((a, b), axis=None)
    array([1., 2., 3., 4., 5., 6.])
    """
    return _mx_nd_np.concatenate(seq, axis=axis, out=out)

@set_module('mxnet.numpy')
def concatenate(
        seq: Union[Tuple[ndarray, ...], List[ndarray]], /, *, axis: Optional[int] = 0, out: Optional[ndarray] = None
) -> ndarray:
    """Join a sequence of arrays along an existing axis.

    Parameters
    ----------
    a1, a2, ... : sequence of array_like
        The arrays must have the same shape, except in the dimension
        corresponding to `axis` (the first, by default).
    axis : int, optional
        The axis along which the arrays will be joined.  If axis is None,
        arrays are flattened before use.  Default is 0.
    out : ndarray, optional
        If provided, the destination to place the result. The shape must be
        correct, matching that of what concatenate would have returned if no
        out argument were specified.

    Returns
    -------
    res : ndarray
        The concatenated array.

    See Also
    --------
    split : Split array into a list of multiple sub-arrays of equal size.
    hsplit : Split array into multiple sub-arrays horizontally (column wise)
    vsplit : Split array into multiple sub-arrays vertically (row wise)
    dsplit : Split array into multiple sub-arrays along the 3rd axis (depth).
    stack : Stack a sequence of arrays along a new axis.
    hstack : Stack arrays in sequence horizontally (column wise)
    vstack : Stack arrays in sequence vertically (row wise)
    dstack : Stack arrays in sequence depth wise (along third dimension)

    Examples
    --------
    >>> a = np.array([[1, 2], [3, 4]])
    >>> b = np.array([[5, 6]])
    >>> np.concatenate((a, b), axis=0)
    array([[1., 2.],
           [3., 4.],
           [5., 6.]])

    >>> np.concatenate((a, b.T), axis=1)
    array([[1., 2., 5.],
           [3., 4., 6.]])

    >>> np.concatenate((a, b), axis=None)
    array([1., 2., 3., 4., 5., 6.])
    """
    return _mx_nd_np.concatenate(seq, axis=axis, out=out)


@set_module('mxnet.numpy')
def append(arr: ndarray, values: ndarray, /, *, axis: Optional[int] = None) -> ndarray:  # pylint: disable=redefined-outer-name
    """
    Append values to the end of an array.

    Parameters
    ----------
    arr : ndarray
        Values are appended to a copy of this array.
    values : ndarray
        These values are appended to a copy of `arr`.  It must be of the
        correct shape (the same shape as `arr`, excluding `axis`).  If
        `axis` is not specified, `values` can be any shape and will be
        flattened before use.
    axis : int, optional
        The axis along which `values` are appended.  If `axis` is not
        given, both `arr` and `values` are flattened before use.

    Returns
    -------
    append : ndarray
        A copy of `arr` with `values` appended to `axis`.  Note that
        `append` does not occur in-place: a new array is allocated and
        filled.  If `axis` is None, `out` is a flattened array.

    Examples
    --------
    >>> np.append(np.array([1, 2, 3]), np.array([[4, 5, 6],[7, 8, 9]]))
    array([1., 2., 3., 4., 5., 6., 7., 8., 9.])

    When `axis` is specified, `values` must have the correct shape.

    >>> np.append(np.array([[1, 2, 3], [4, 5, 6]]), np.array([[7, 8, 9]]), axis=0)
    array([[1., 2., 3.],
           [4., 5., 6.],
           [7., 8., 9.]])
    """
    return _mx_nd_np.append(arr, values, axis=axis)


@set_module('mxnet.numpy')
def stack(
        arrays: Union[Tuple[ndarray, ...], List[ndarray]],
        /,
        *,
        axis: Optional[int] = 0,
        out: Optional[ndarray] = None
) -> ndarray:
    """Join a sequence of arrays along a new axis.
        The axis parameter specifies the index of the new axis in the dimensions of the result.
        For example, if `axis=0` it will be the first dimension and if `axis=-1` it will be the last dimension.

    Parameters
    ----------
    arrays : sequence of array_like
        Each array must have the same shape.
    axis : int, optional
        The axis in the result array along which the input arrays are stacked.
    out : ndarray, optional
        If provided, the destination to place the result. The shape must be correct,
        matching that of what stack would have returned if no out argument were specified.

    Returns
    -------
    stacked : ndarray
        The stacked array has one more dimension than the input arrays.

    See Also
    --------
    concatenate : Join a sequence of arrays along an existing axis.
    split : Split array into a list of multiple sub-arrays of equal size.

    Examples
    --------
    >>> arrays = [np.random.rand(3, 4) for _ in range(10)]
    >>> np.stack(arrays, axis=0).shape
    (10, 3, 4)

    >>> np.stack(arrays, axis=1).shape
    (3, 10, 4)

    >>> np.stack(arrays, axis=2).shape
    (3, 4, 10)

    >>> a = np.array([1, 2, 3])
    >>> b = np.array([2, 3, 4])
    >>> np.stack((a, b))
    array([[1., 2., 3.],
           [2., 3., 4.]])

    >>> np.stack((a, b), axis=-1)
    array([[1., 2.],
           [2., 3.],
           [3., 4.]])
    """
    return _mx_nd_np.stack(arrays, axis=axis, out=out)


@set_module('mxnet.numpy')
def vstack(arrays: Tuple[ndarray, ...], /, *, out: Optional[ndarray] = None) -> ndarray:
    r"""Stack arrays in sequence vertically (row wise).

    This is equivalent to concatenation along the first axis after 1-D arrays
    of shape `(N,)` have been reshaped to `(1,N)`. Rebuilds arrays divided by
    `vsplit`.

    This function makes most sense for arrays with up to 3 dimensions. For
    instance, for pixel-data with a height (first axis), width (second axis),
    and r/g/b channels (third axis). The functions `concatenate` and `stack`
    provide more general stacking and concatenation operations.

    Parameters
    ----------
    tup : sequence of ndarrays
        The arrays must have the same shape along all but the first axis.
        1-D arrays must have the same length.

    Returns
    -------
    stacked : ndarray
        The array formed by stacking the given arrays, will be at least 2-D.

    Examples
    --------
    >>> a = np.array([1, 2, 3])
    >>> b = np.array([2, 3, 4])
    >>> np.vstack((a, b))
    array([[1., 2., 3.],
           [2., 3., 4.]])

    >>> a = np.array([[1], [2], [3]])
    >>> b = np.array([[2], [3], [4]])
    >>> np.vstack((a, b))
    array([[1.],
           [2.],
           [3.],
           [2.],
           [3.],
           [4.]])
    """
    return _mx_nd_np.vstack(arrays)


@set_module('mxnet.numpy')
def row_stack(arrays: Tuple[ndarray, ...], /):
    r"""Stack arrays in sequence vertically (row wise).
    This is equivalent to concatenation along the first axis after 1-D arrays
    of shape `(N,)` have been reshaped to `(1,N)`. Rebuilds arrays divided by
    `vsplit`.
    This function makes most sense for arrays with up to 3 dimensions. For
    instance, for pixel-data with a height (first axis), width (second axis),
    and r/g/b channels (third axis). The functions `concatenate` and `stack`
    provide more general stacking and concatenation operations.
    Parameters
    ----------
    tup : sequence of ndarrays
        The arrays must have the same shape along all but the first axis.
        1-D arrays must have the same length.
    Returns
    -------
    stacked : ndarray
        The array formed by stacking the given arrays, will be at least 2-D.
    Examples
    --------
    >>> a = np.array([1, 2, 3])
    >>> b = np.array([2, 3, 4])
    >>> np.vstack((a, b))
    array([[1., 2., 3.],
           [2., 3., 4.]])
    >>> a = np.array([[1], [2], [3]])
    >>> b = np.array([[2], [3], [4]])
    >>> np.vstack((a, b))
    array([[1.],
           [2.],
           [3.],
           [2.],
           [3.],
           [4.]])
    """
    return _mx_nd_np.row_stack(arrays)


@set_module('mxnet.numpy')
def column_stack(tup: Tuple[ndarray], /) -> ndarray:
    """
    Stack 1-D arrays as columns into a 2-D array.

    Take a sequence of 1-D arrays and stack them as columns
    to make a single 2-D array. 2-D arrays are stacked as-is,
    just like with `hstack`.  1-D arrays are turned into 2-D columns
    first.

    Parameters
    ----------
    tup : sequence of 1-D or 2-D arrays.
        Arrays to stack. All of them must have the same first dimension.

    Returns
    --------
    stacked : 2-D array
        The array formed by stacking the given arrays.

    See Also
    --------
    stack, hstack, vstack, concatenate

    Examples
    --------
    >>> a = np.array((1,2,3))
    >>> b = np.array((2,3,4))
    >>> np.column_stack((a,b))
    array([[1., 2.],
           [2., 3.],
           [3., 4.]])
    """
    return _mx_nd_np.column_stack(tup)


@set_module('mxnet.numpy')
def hstack(arrays: Tuple[ndarray, ...], /) -> ndarray:
    """
    Stack arrays in sequence horizontally (column wise).
    This is equivalent to concatenation along the second axis,
    except for 1-D arrays where it concatenates along the first axis.
    Rebuilds arrays divided by hsplit.
    This function makes most sense for arrays with up to 3 dimensions.
    For instance, for pixel-data with a height (first axis), width (second axis),
    and r/g/b channels (third axis). The functions concatenate,
    stack and block provide more general stacking and concatenation operations.

    Parameters
    ----------
    tup : sequence of ndarrays
        The arrays must have the same shape along all but the second axis, except 1-D arrays which can be any length.

    Returns
    -------
    stacked : ndarray
        The array formed by stacking the given arrays.

    Examples
    --------
    >>> from mxnet import np,npx
    >>> a = np.array((1,2,3))
    >>> b = np.array((2,3,4))
    >>> np.hstack((a,b))
    array([1., 2., 3., 2., 3., 4.])
    >>> a = np.array([[1],[2],[3]])
    >>> b = np.array([[2],[3],[4]])
    >>> np.hstack((a,b))
    array([[1., 2.],
           [2., 3.],
           [3., 4.]])
    """
    return _mx_nd_np.hstack(arrays)


@set_module('mxnet.numpy')
def dstack(arrays: Tuple[ndarray, ...], /) -> ndarray:
    """
    Stack arrays in sequence depth wise (along third axis).

    This is equivalent to concatenation along the third axis after 2-D arrays
    of shape `(M,N)` have been reshaped to `(M,N,1)` and 1-D arrays of shape
    `(N,)` have been reshaped to `(1,N,1)`. Rebuilds arrays divided by
    `dsplit`.

    This function makes most sense for arrays with up to 3 dimensions. For
    instance, for pixel-data with a height (first axis), width (second axis),
    and r/g/b channels (third axis). The functions `concatenate`, `stack` and
    `block` provide more general stacking and concatenation operations.

    Parameters
    ----------
    tup : sequence of arrays
        The arrays must have the same shape along all but the third axis.
        1-D or 2-D arrays must have the same shape.

    Returns
    -------
    stacked : ndarray
        The array formed by stacking the given arrays, will be at least 3-D.

    Examples
    --------
    >>> a = np.array((1,2,3))
    >>> b = np.array((2,3,4))
    >>> np.dstack((a,b))
    array([[[1, 2],
            [2, 3],
            [3, 4]]])
    >>> a = np.array([[1],[2],[3]])
    >>> b = np.array([[2],[3],[4]])
    >>> np.dstack((a,b))
    array([[[1, 2]],
           [[2, 3]],
           [[3, 4]]])
    """
    return _npi.dstack(*arrays)


@set_module('mxnet.numpy')
@wrap_np_binary_func
def maximum(x1: ndarray, x2: ndarray, /, *, out: Optional[ndarray] = None, **kwargs):
    """
    Returns element-wise maximum of the input arrays with broadcasting.

    Parameters
    ----------
    x1, x2 : scalar or mxnet.numpy.ndarray
        The arrays holding the elements to be compared. They must have the same shape,
        or shapes that can be broadcast to a single shape.

    Returns
    -------
    out : mxnet.numpy.ndarray or scalar
        The maximum of x1 and x2, element-wise. This is a scalar if both x1 and x2 are scalars.

    Examples
    --------
    >>> np.maximum(np.array([2, 3, 4]), np.array([1, 5, 2]))
    array([2., 5., 4.])

    >>> np.maximum(np.eye(2), np.array([0.5, 2])) # broadcasting
    array([[1. , 2. ],
           [0.5, 2. ]])
    """
    return _mx_nd_np.maximum(x1, x2, out=out)


@set_module('mxnet.numpy')
@wrap_np_binary_func
def fmax(x1: ndarray, x2: ndarray, /, *, out: Optional[ndarray] = None, **kwargs) -> ndarray:
    """
    Returns element-wise maximum of the input arrays with broadcasting. (Ignores NaNs)

    Parameters
    ----------
    x1, x2 : scalar or mxnet.numpy.ndarray
        The arrays holding the elements to be compared. They must have the same shape,
        or shapes that can be broadcast to a single shape.

    Returns
    -------
    out : mxnet.numpy.ndarray or scalar
        The maximum of x1 and x2, element-wise. This is a scalar if both x1 and x2 are scalars.

    Examples
    --------
    >>> np.fmax(np.array([2, 3, 4]), np.array([1, 5, 2]))
    array([2., 5., 4.])

    >>> np.fmax(np.eye(2), np.array([0.5, 2])) # broadcasting
    array([[1. , 2. ],
           [0.5, 2. ]])
    """
    return _mx_nd_np.fmax(x1, x2, out=out)


@set_module('mxnet.numpy')
@wrap_np_binary_func
def minimum(x1: ndarray, x2: ndarray, /, *, out: Optional[ndarray] = None, **kwargs) -> ndarray:
    """
    Returns element-wise minimum of the input arrays with broadcasting.

    Parameters
    ----------
    x1, x2 : scalar or mxnet.numpy.ndarray
        The arrays holding the elements to be compared. They must have the same shape,
        or shapes that can be broadcast to a single shape.

    Returns
    -------
    out : mxnet.numpy.ndarray or scalar
        The minimum of x1 and x2, element-wise. This is a scalar if both x1 and x2 are scalars.

    Examples
    --------
    >>> np.minimum(np.array([2, 3, 4]), np.array([1, 5, 2]))
    array([1., 3., 2.])

    >>> np.minimum(np.eye(2), np.array([0.5, 2])) # broadcasting
    array([[0.5, 0. ],
           [0. , 1. ]])
    """
    return _mx_nd_np.minimum(x1, x2, out=out)


@set_module('mxnet.numpy')
@wrap_np_binary_func
def fmin(x1: ndarray, x2: ndarray, /, *, out: Optional[ndarray] = None, **kwargs) -> ndarray:
    """
    Returns element-wise minimum of the input arrays with broadcasting. (Ignores NaNs)

    Parameters
    ----------
    x1, x2 : scalar or mxnet.numpy.ndarray
        The arrays holding the elements to be compared. They must have the same shape,
        or shapes that can be broadcast to a single shape.

    Returns
    -------
    out : mxnet.numpy.ndarray or scalar
        The fmin of x1 and x2, element-wise. This is a scalar if both x1 and x2 are scalars.

    Examples
    --------
    >>> np.fmin(np.array([2, 3, 4]), np.array([1, 5, 2]))
    array([1., 3., 2.])

    >>> np.fmin(np.eye(2), np.array([0.5, 2])) # broadcasting
    array([[0.5, 0. ],
           [0. , 1. ]])
    """
    return _mx_nd_np.fmin(x1, x2, out=out)


@set_module('mxnet.numpy')
def max(
        a: ndarray,
        /,
        *,
        axis: Optional[int] = None,
        out: Optional[ndarray] = None,
        keepdims: bool = False
) -> ndarray:
    """
    Return the maximum of an array or maximum along an axis.

    Parameters
    ----------
    a : ndarray
        Input data.
    axis : int, optional
        Axis along which to operate.  By default, flattened input is used.
    out : ndarray, optional
        Alternative output array in which to place the result.  Must
        be of the same shape and buffer length as the expected output.
        See `doc.ufuncs` (Section "Output arguments") for more details.
    keepdims : bool, optional
        If this is set to True, the axes which are reduced are left
        in the result as dimensions with size one. With this option,
        the result will broadcast correctly against the original `arr`.

    Returns
    -------
    max : ndarray
        Maximum of `a`. If `axis` is None, the result is an array of dimension 1.
        If `axis` is given, the result is an array of dimension
        ``a.ndim - 1``.

    See Also
    --------
    min :
        The minimum value of an array along a given axis, ignoring any nan.
    maximum :
        Element-wise maximum of two arrays, ignoring any nan.
    argmax :
        Return the indices of the maximum values.

    Notes
    -----
    NaN in the orginal `numpy` is denoted as nan and will be ignored.

    Don't use `max` for element-wise comparison of 2 arrays; when
    ``a.shape[0]`` is 2, ``maximum(a[0], a[1])`` is faster than
    ``max(a, axis=0)``.

    Examples
    --------
    >>> a = np.arange(4).reshape((2,2))
    >>> a
    array([[0., 1.],
        [2., 3.]])
    >>> np.max(a)            # Maximum of the flattened array
    array(3.)
    >>> np.max(a, axis=0)    # Maxima along the first axis
    array([2., 3.])
    >>> np.max(a, axis=1)    # Maxima along the second axis
    array([1., 3.])

    >>> b = np.arange(5, dtype=np.float32)
    >>> b[2] = np.nan
    >>> np.max(b)
    array(4.)
    """
    return _mx_nd_np.max(a, axis=axis, out=out, keepdims=keepdims)


@set_module('mxnet.numpy')
def min(
        a: ndarray,
        /,
        *,
        axis: Optional[int] = None,
        out: Optional[ndarray] = None,
        keepdims: bool = False
) -> ndarray:
    """
    Return the minimum of an array or minimum along an axis.

    Parameters
    ----------
    a : ndarray
        Input data.
    axis : int, optional
        Axis along which to operate.  By default, flattened input is used.
    out : ndarray, optional
        Alternative output array in which to place the result.  Must
        be of the same shape and buffer length as the expected output.
        See `doc.ufuncs` (Section "Output arguments") for more details.
    keepdims : bool, optional
        If this is set to True, the axes which are reduced are left
        in the result as dimensions with size one. With this option,
        the result will broadcast correctly against the original `arr`.

    Returns
    -------
    min : ndarray
        Minimum of `a`. If `axis` is None, the result is an array of dimension 1.
        If `axis` is given, the result is an array of dimension
        ``a.ndim - 1``.

    See Also
    --------
    max :
        The maximum value of an array along a given axis, ignoring any nan.
    minimum :
        Element-wise minimum of two arrays, ignoring any nan.

    Notes
    -----
    NaN in the orginal `numpy` is denoted as nan and will be ignored.

    Don't use `min` for element-wise comparison of 2 arrays; when
    ``a.shape[0]`` is 2, ``minimum(a[0], a[1])`` is faster than
    ``min(a, axis=0)``.

    Examples
    --------
    >>> a = np.arange(4).reshape((2,2))
    >>> a
    array([[0., 1.],
        [2., 3.]])
    >>> np.min(a)           # Minimum of the flattened array
    array(0.)
    >>> np.min(a, axis=0)   # Minima along the first axis
    array([0., 1.])
    >>> np.min(a, axis=1)   # Minima along the second axis
    array([0., 2.])
    >>> b = np.arange(5, dtype=np.float32)
    >>> b[2] = np.nan
    >>> np.min(b)
    array(0.) # nan will be ignored
    """
    return _mx_nd_np.min(a, axis=axis, out=out, keepdims=keepdims)


@set_module('mxnet.numpy')
def swapaxes(a: ndarray, axis1: int, axis2: int, /) -> ndarray:
    """Interchange two axes of an array.

    Parameters
    ----------
    a : ndarray
        Input array.
    axis1 : int
        First axis.
    axis2 : int
        Second axis.

    Returns
    -------
    a_swapped : ndarray
        Swapped array. This is always a copy of the input array.

    Examples
    --------
    >>> x = np.array([[1,2,3]])
    >>> np.swapaxes(x,0,1)
    array([[1.],
           [2.],
           [3.]])

    >>> x = np.array([[[0,1],[2,3]],[[4,5],[6,7]]])
    >>> x
    array([[[0., 1.],
            [2., 3.]],

           [[4., 5.],
            [6., 7.]]])

    >>> np.swapaxes(x,0,2)
    array([[[0., 4.],
            [2., 6.]],

           [[1., 5.],
            [3., 7.]]])
    """
    return _npi.swapaxes(a, dim1=axis1, dim2=axis2)


@set_module('mxnet.numpy')
def clip(a: ndarray, a_min: ndarray, a_max: ndarray, /, *, out: Optional[ndarray] = None) -> ndarray:
    """clip(a, a_min, a_max, out=None)

    Clip (limit) the values in an array.
    Given an interval, values outside the interval are clipped to
    the interval edges.  For example, if an interval of ``[0, 1]``
    is specified, values smaller than 0 become 0, and values larger
    than 1 become 1.

    Parameters
    ----------
    a : ndarray
        Array containing elements to clip.
    a_min : scalar or `None`
        Minimum value. If `None`, clipping is not performed on lower
        interval edge. Not more than one of `a_min` and `a_max` may be
        `None`.
    a_max : scalar or `None`
        Maximum value. If `None`, clipping is not performed on upper
        interval edge. Not more than one of `a_min` and `a_max` may be
        `None`.
    out : ndarray, optional
        The results will be placed in this array. It may be the input
        array for in-place clipping.  `out` must be of the right shape
        to hold the output.  Its type is preserved.

    Returns
    -------
    clipped_array : ndarray
        An array with the elements of `a`, but where values
        < `a_min` are replaced with `a_min`, and those > `a_max`
        with `a_max`.

    Notes
    -----
    array_like `a_min` and `a_max` are not supported.

    Examples
    --------
    >>> a = np.arange(10)
    >>> np.clip(a, 1, 8)
    array([1., 1., 2., 3., 4., 5., 6., 7., 8., 8.])
    >>> a
    array([0., 1., 2., 3., 4., 5., 6., 7., 8., 9.])
    >>> np.clip(a, 3, 6, out=a)
    array([3., 3., 3., 3., 4., 5., 6., 6., 6., 6.])
    """
    from numbers import Number
    if isinstance(a, Number):
        # In case input is a scalar, the computation would fall back to native numpy.
        # The value returned would be a python scalar.
        return _np.clip(a, a_min, a_max, out=None)
    return _mx_nd_np.clip(a, a_min, a_max, out=out)


@set_module('mxnet.numpy')
def argmax(
        a: ndarray,
        /,
        *,
        axis: Optional[int] = None,
        out: Optional[ndarray] = None,
        keepdims: bool = False
) -> ndarray:
    r"""
    Returns the indices of the maximum values along an axis.

    Parameters
    ----------
    a : ndarray
        Input array. Only support ndarrays of dtype `float16`, `float32`, and `float64`.
    axis : int, optional
        By default, the index is into the flattened array, otherwise
        along the specified axis.
    out : ndarray or None, optional
        If provided, the result will be inserted into this array. It should
        be of the appropriate shape and dtype.
    keepdims : bool
        If True, the reduced axes (dimensions) must be included in the result as
        singleton dimensions, and, accordingly, the result must be compatible with
        the input array. Otherwise, if False, the reduced axes (dimensions) must
        not be included in the result. Default: False .

    Returns
    -------
    index_array : ndarray of indices whose dtype is same as the input ndarray.
        Array of indices into the array. It has the same shape as `a.shape`
        with the dimension along `axis` removed.

    .. note::
       ``keepdims`` param is part of request in data-api-standard
       <https://data-apis.org/array-api/latest/API_specification/searching_functions.html#argmax-x-axis-none-keepdims-false>`_,
       which is not the parameter in official NumPy

       In case of multiple occurrences of the maximum values, the indices
       corresponding to the first occurrence are returned.

       This function differs from the original `numpy.argmax
       <https://docs.scipy.org/doc/numpy/reference/generated/numpy.argmax.html>`_ in
       the following aspects:

       * Input type does not support Python native iterables(list, tuple, ...).
       * ``out`` param: cannot perform auto broadcasting. ``out`` ndarray's shape must be
         the same as the expected output.
       * ``out`` param: cannot perform auto type cast. ``out`` ndarray's dtype must be the
         same as the expected output.
       * ``out`` param does not support scalar input case.

    Examples
    --------
    >>> a = np.arange(6).reshape(2,3) + 10
    >>> a
    array([[10., 11., 12.],
           [13., 14., 15.]])
    >>> np.argmax(a)
    array(5.)
    >>> np.argmax(a, axis=0)
    array([1., 1., 1.])
    >>> np.argmax(a, axis=1)
    array([2., 2.])

    >>> b = np.arange(6)
    >>> b[1] = 5
    >>> b
    array([0., 5., 2., 3., 4., 5.])
    >>> np.argmax(b)  # Only the first occurrence is returned.
    array(1.)

    Specify ``out`` ndarray:

    >>> a = np.arange(6).reshape(2,3) + 10
    >>> b = np.zeros((2,))
    >>> np.argmax(a, axis=1, out=b)
    array([2., 2.])
    >>> b
    array([2., 2.])
    """
    return _mx_nd_np.argmax(a, axis, out, keepdims)


@set_module('mxnet.numpy')
def argmin(
        a: ndarray,
        /,
        *,
        axis: Optional[int] = None,
        out: Optional[ndarray] = None,
        keepdims: bool = False
) -> ndarray:
    r"""
    Returns the indices of the minimum values along an axis.

    Parameters
    ----------
    a : ndarray
        Input array. Only support ndarrays of dtype `float16`, `float32`, and `float64`.
    axis : int, optional
        By default, the index is into the flattened array, otherwise
        along the specified axis.
    out : ndarray or None, optional
        If provided, the result will be inserted into this array. It should
        be of the appropriate shape and dtype.
    keepdims : bool
        If True, the reduced axes (dimensions) must be included in the result as
        singleton dimensions, and, accordingly, the result must be compatible with
        the input array. Otherwise, if False, the reduced axes (dimensions) must
        not be included in the result. Default: False .

    Returns
    -------
    index_array : ndarray of indices whose dtype is same as the input ndarray.
        Array of indices into the array. It has the same shape as `a.shape`
        with the dimension along `axis` removed.

    .. note::
       ``keepdims`` param is part of request in data-api-standard
       <https://data-apis.org/array-api/latest/API_specification/searching_functions.html#argmin-x-axis-none-keepdims-false>`_,
       which is not the parameter in official NumPy

       In case of multiple occurrences of the minimum values, the indices
       corresponding to the first occurrence are returned.

       This function differs from the original `numpy.argmin
       <https://docs.scipy.org/doc/numpy/reference/generated/numpy.argmin.html>`_ in
       the following aspects:

       * Input type does not support Python native iterables(list, tuple, ...).
       * ``out`` param: cannot perform auto broadcasting. ``out`` ndarray's shape must be
         the same as the expected output.
       * ``out`` param: cannot perform auto type cast. ``out`` ndarray's dtype must be the
         same as the expected output.
       * ``out`` param does not support scalar input case.

    Examples
    --------
    >>> a = np.arange(6).reshape(2,3) + 10
    >>> a
    array([[10., 11., 12.],
           [13., 14., 15.]])
    >>> np.argmin(a)
    array(0.)
    >>> np.argmin(a, axis=0)
    array([0., 0., 0.])
    >>> np.argmin(a, axis=1)
    array([0., 0.])

    >>> b = np.arange(6)
    >>> b[2] = 0
    >>> b
    array([0., 1., 0., 3., 4., 5.])
    >>> np.argmax(b)  # Only the first occurrence is returned.
    array(0.)

    Specify ``out`` ndarray:

    >>> a = np.arange(6).reshape(2,3) + 10
    >>> b = np.zeros((2,))
    >>> np.argmin(a, axis=1, out=b)
    array([0., 0.])
    >>> b
    array([0., 0.])
    """
    return _mx_nd_np.argmin(a, axis, out, keepdims)


@set_module('mxnet.numpy')
def amax(
        a: ndarray,
        /,
        *,
        axis: Optional[int] = None,
        out: Optional[ndarray] = None,
        keepdims: bool = False
) -> ndarray:
    """
    Return the maximum of an array or maximum along an axis.

    Parameters
    ----------
    a : ndarray
        Input data.
    axis : int, optional
        Axis along which to operate.  By default, flattened input is used.
    out : ndarray, optional
        Alternative output array in which to place the result.  Must
        be of the same shape and buffer length as the expected output.
        See `doc.ufuncs` (Section "Output arguments") for more details.
    keepdims : bool, optional
        If this is set to True, the axes which are reduced are left
        in the result as dimensions with size one. With this option,
        the result will broadcast correctly against the original `arr`.

    Returns
    -------
    max : ndarray
        Maximum of `a`. If `axis` is None, the result is an array of dimension 1.
        If `axis` is given, the result is an array of dimension
        ``a.ndim - 1``.

    See Also
    --------
    min :
        The minimum value of an array along a given axis, ignoring any nan.
    maximum :
        Element-wise maximum of two arrays, ignoring any nan.
    argmax :
        Return the indices of the maximum values.

    Notes
    -----
    NaN in the orginal `numpy` is denoted as nan and will be ignored.

    Don't use `max` for element-wise comparison of 2 arrays; when
    ``a.shape[0]`` is 2, ``maximum(a[0], a[1])`` is faster than
    ``max(a, axis=0)``.

    Examples
    --------
    >>> a = np.arange(4).reshape((2,2))
    >>> a
    array([[0., 1.],
        [2., 3.]])
    >>> np.max(a)            # Maximum of the flattened array
    array(3.)
    >>> np.max(a, axis=0)    # Maxima along the first axis
    array([2., 3.])
    >>> np.max(a, axis=1)    # Maxima along the second axis
    array([1., 3.])

    >>> b = np.arange(5, dtype=np.float32)
    >>> b[2] = np.nan
    >>> np.max(b)
    array(4.)
    """
    return _mx_nd_np.amax(a, axis=axis, out=out, keepdims=keepdims)


@set_module('mxnet.numpy')
def amin(
        a: ndarray,
        /,
        *,
        axis: Optional[int] = None,
        out: Optional[ndarray] = None,
        keepdims: bool = False
) -> ndarray:
    """
    Return the minimum of an array or minimum along an axis.

    Parameters
    ----------
    a : ndarray
        Input data.
    axis : int, optional
        Axis along which to operate.  By default, flattened input is used.
    out : ndarray, optional
        Alternative output array in which to place the result.  Must
        be of the same shape and buffer length as the expected output.
        See `doc.ufuncs` (Section "Output arguments") for more details.
    keepdims : bool, optional
        If this is set to True, the axes which are reduced are left
        in the result as dimensions with size one. With this option,
        the result will broadcast correctly against the original `arr`.

    Returns
    -------
    min : ndarray
        Minimum of `a`. If `axis` is None, the result is an array of dimension 1.
        If `axis` is given, the result is an array of dimension
        ``a.ndim - 1``.

    See Also
    --------
    max :
        The maximum value of an array along a given axis, ignoring any nan.
    minimum :
        Element-wise minimum of two arrays, ignoring any nan.

    Notes
    -----
    NaN in the orginal `numpy` is denoted as nan and will be ignored.

    Don't use `min` for element-wise comparison of 2 arrays; when
    ``a.shape[0]`` is 2, ``minimum(a[0], a[1])`` is faster than
    ``min(a, axis=0)``.

    Examples
    --------
    >>> a = np.arange(4).reshape((2,2))
    >>> a
    array([[0., 1.],
        [2., 3.]])
    >>> np.min(a)           # Minimum of the flattened array
    array(0.)
    >>> np.min(a, axis=0)   # Minima along the first axis
    array([0., 1.])
    >>> np.min(a, axis=1)   # Minima along the second axis
    array([0., 2.])
    >>> b = np.arange(5, dtype=np.float32)
    >>> b[2] = np.nan
    >>> np.min(b)
    array(0.) # nan will be ignored
    """
    return _mx_nd_np.amin(a, axis=axis, out=out, keepdims=keepdims)


@set_module('mxnet.numpy')
def average(
        a: ndarray,
        /,
        *,
        axis: Optional[int] = None,
        weights: Optional[ndarray] = None,
        returned: Optional[bool] = False,
        out: Optional[ndarray] = None
) -> ndarray:
    """
    Compute the weighted average along the specified axis.

    Parameters
    --------
    a : ndarray
        Array containing data to be averaged.
    axis : None or int or tuple of ints, optional
        Axis or axes along which to average a.
        The default, axis=None, will average over
        all of the elements of the input array.
        If axis is negative it counts from the last to the first axis.
        New in version 1.7.0.
        If axis is a tuple of ints, averaging is
        performed on all of the axes specified in the tuple
        instead of a single axis or all the axes as before.
    weights : ndarray, optional
        An array of weights associated with the values in a, must be the same dtype with a.
        Each value in a contributes to the average according to its associated weight.
        The weights array can either be 1-D (in which case its length must be
        the size of a along the given axis) or of the same shape as a.
        If weights=None, then all data in a are assumed to have a weight equal to one.
        The 1-D calculation is: avg = sum(a * weights) / sum(weights)
        The only constraint on weights is that sum(weights) must not be 0.
    returned : bool, optional
        Default is False.
        If True, the tuple (average, sum_of_weights) is returned,
        otherwise only the average is returned.
        If weights=None, sum_of_weights is equivalent to
        the number of elements over which the average is taken.
    out : ndarray, optional
        If provided, the calculation is done into this array.

    Returns
    --------
    retval, [sum_of_weights] : ndarray
        Return the average along the specified axis.
        When returned is True, return a tuple with the average as the first element
        and the sum of the weights as the second element. sum_of_weights is of the same type as retval.
        If a is integral, the result dtype will be current default dtype,
        When npx.is_np_default_dtype() returns False, default dtype is float32,
        When npx.is_np_default_dtype() returns True, default dtype is float64;
        otherwise it will be the same as dtype of a.

    Raises
    --------
        MXNetError
        * When all weights along axis sum to zero.
        * When the length of 1D weights is not the same as the shape of a along axis.
        * When given 1D weights, the axis is not specified or is not int.
        * When the shape of weights and a differ, but weights are not 1D.

    See also
    --------
        mean

    .. note::
       This function differs from the original `numpy.average`
       <https://numpy.org/devdocs/reference/generated/numpy.average.html>`_ in
       the following way(s):

       * Does not guarantee the same behavior with numpy when given float16 dtype and overflow happens
       * Does not support complex dtype
       * The dtypes of a and weights must be the same
       * Integral a results in float32 or float64 returned dtype:

         * When npx.is_np_default_dtype() returns False, default dtype is float32,
         * When npx.is_np_default_dtype() returns True, default dtype is float64;

    Examples
    --------
    >>> data = np.arange(1, 5)
    >>> data
    array([1., 2., 3., 4.])
    >>> np.average(data)
    array(2.5)
    >>> np.average(np.arange(1, 11), weights=np.arange(10, 0, -1))
    array(4.)
    >>> data = np.arange(6).reshape((3,2))
    >>> data
    array([[0., 1.],
           [2., 3.],
           [4., 5.]])
    >>> weights = np.array([0.25, 0.75])
    array([0.25, 0.75])
    >>> np.average(data, axis=1, weights=weights)
    array([0.75, 2.75, 4.75])
    """
    return _mx_nd_np.average(a, axis=axis, weights=weights, returned=returned, out=out)


# pylint: disable=redefined-outer-name
@set_module('mxnet.numpy')
def mean(
        a: ndarray,
        /,
        *,
        axis: Optional[Union[int, Tuple[int, ...]]] = None,
        dtype: Optional[Union[dtype, str]] = "float",
        out: Optional[ndarray] = None,
        keepdims: bool = False
) -> ndarray:  # pylint: disable=arguments-differ
    """
    Compute the arithmetic mean along the specified axis.
    Returns the average of the array elements.
    The average is taken over the flattened array by default, otherwise over the specified axis.

    Parameters
    ----------
    a : ndarray
        ndarray containing numbers whose mean is desired.
    axis : None or int or tuple of ints, optional
        Axis or axes along which the means are computed. The default is to compute the mean of the flattened array.
        If this is a tuple of ints, a mean is performed over multiple axes,
        instead of a single axis or all the axes as before.
    dtype : data-type, optional
        Type to use in computing the mean.
        For integer inputs, the default is of your current default dtype,
        When npx.is_np_default_dtype() returns False, default dtype is float32,
        When npx.is_np_default_dtype() returns True, default dtype is float64;
        For floating point inputs, it is the same as the input dtype.
    out : ndarray, optional
        Alternate output array in which to place the result. The default is None; if provided,
        it must have the same shape and type as the expected output.
    keepdims : bool, optional
        If this is set to True, the axes which are reduced are left in the result
        as dimensions with size one. With this option, the result will broadcast correctly
        against the input array.
        If the default value is passed, then keepdims will not be passed through to the mean
        method of sub-classes of ndarray, however any non-default value will be. If the sub-class
        method does not implement keepdims any exceptions will be raised.

    Returns
    -------
    m : ndarray, see dtype parameter above
        If out=None, returns a new array containing the mean values,
        otherwise a reference to the output array is returned.

    .. note::

       This function differs from the original `numpy.mean
       <https://docs.scipy.org/doc/numpy/reference/generated/numpy.mean.html>`_ in
       the following way(s):

       * only ndarray is accepted as valid input, python iterables or scalar is not supported
       * default data type for integer input is float32 or float64, which depends on your current default dtype

    Examples
    --------
    >>> a = np.array([[1, 2], [3, 4]])
    >>> np.mean(a)
    array(2.5)
    >>> a = np.zeros((2, 512*512), dtype=np.float32)
    >>> a[0,:] = 1.0
    >>> a[1,:] = 0.1
    >>> np.mean(a)
    array(0.55)
    >>> np.mean(a, dtype=np.float64)
    array(0.55, dtype=float64)
    """
    return _mx_nd_np.mean(a, axis=axis, dtype=dtype, keepdims=keepdims, out=out)
# pylint: enable=redefined-outer-name


# pylint: disable=redefined-outer-name
@set_module('mxnet.numpy')
@wrap_data_api_statical_func
def std(
        a: ndarray,
        /,
        *,
        axis: Optional[Union[int, Tuple[int, ...]]] = None,
        dtype: Optional[Union[dtype, str]] = "float",
        out: Optional[ndarray] = None,
        correction: Optional[int] = 0,
        keepdims: bool = False
) -> ndarray:  # pylint: disable=too-many-arguments
    """
    Compute the standard deviation along the specified axis.
    Returns the standard deviation, a measure of the spread of a distribution,
    of the array elements. The standard deviation is computed for the
    flattened array by default, otherwise over the specified axis.

    Parameters
    ----------
    a : array_like
        Calculate the standard deviation of these values.
    axis : None or int or tuple of ints, optional
        Axis or axes along which the standard deviation is computed. The
        default is to compute the standard deviation of the flattened array.
        .. versionadded:: 1.7.0
        If this is a tuple of ints, a standard deviation is performed over
        multiple axes, instead of a single axis or all the axes as before.
    dtype : dtype, optional
        Type to use in computing the standard deviation. For arrays of
        integer type the default is float64, for arrays of float types it is
        the same as the array type.
    out : ndarray, optional
        Alternative output array in which to place the result. It must have
        the same shape as the expected output but the type (of the calculated
        values) will be cast if necessary.
    correction : int, optional
        Means Delta Degrees of Freedom.  The divisor used in calculations
        is ``N - correction``, where ``N`` represents the number of elements.
        By default `correction` is zero.
    keepdims : bool, optional
        If this is set to True, the axes which are reduced are left
        in the result as dimensions with size one. With this option,
        the result will broadcast correctly against the input array.
        If the default value is passed, then `keepdims` will not be
        passed through to the `std` method of sub-classes of
        `ndarray`, however any non-default value will be.  If the
        sub-class' method does not implement `keepdims` any
        exceptions will be raised.

    Returns
    -------
    standard_deviation : ndarray, see dtype parameter above.
        If `out` is None, return a new array containing the standard deviation,
        otherwise return a reference to the output array.

    Examples
    --------
    >>> a = np.array([[1, 2], [3, 4]])
    >>> np.std(a)
    1.1180339887498949 # may vary
    >>> np.std(a, axis=0)
    array([1.,  1.])
    >>> np.std(a, axis=1)
    array([0.5,  0.5])
    In single precision, std() can be inaccurate:
    >>> a = np.zeros((2, 512*512), dtype=np.float32)
    >>> a[0, :] = 1.0
    >>> a[1, :] = 0.1
    >>> np.std(a)
    array(0.45)
    >>> np.std(a, dtype=np.float64)
    array(0.45, dtype=float64)
    """
    return _mx_nd_np.std(a, axis=axis, dtype=dtype, ddof=correction, keepdims=keepdims, out=out)
# pylint: enable=redefined-outer-name


@set_module('mxnet.numpy')
def delete(arr: ndarray, obj: Union[slice, int, ndarray], axis: Optional[int] = None) -> ndarray:
    """
    Return a new array with sub-arrays along an axis deleted. For a one
    dimensional array, this returns those entries not returned by
    `arr[obj]`.

    Parameters
    ----------
    arr : ndarray
      Input array.
    obj : slice, int or ndarray of ints
      Indicate indices of sub-arrays to remove along the specified axis.
    axis : int, optional
      The axis along which to delete the subarray defined by `obj`.
      If `axis` is None, `obj` is applied to the flattened array.

    Returns
    -------
    out : ndarray
        A copy of `arr` with the elements specified by `obj` removed. Note
        that `delete` does not occur in-place. If `axis` is None, `out` is
        a flattened array.

    Examples
    --------
    >>> arr = np.array([[1,2,3,4], [5,6,7,8], [9,10,11,12]])
    >>> arr
    array([[ 1.,  2.,  3.,  4.],
           [ 5.,  6.,  7.,  8.],
           [ 9., 10., 11., 12.]])

    >>> np.delete(arr, 1, 0)
    array([[ 1.,  2.,  3.,  4.],
           [ 9., 10., 11., 12.]])

    >>> np.delete(arr, slice(None, None, 2), 1)
    array([[ 2.,  4.],
           [ 6.,  8.],
           [10., 12.]])

    >>> np.delete(arr, np.array([1,3,5]), None)
    array([ 1.,  3.,  5.,  7.,  8.,  9., 10., 11., 12.])
    >>> np.delete(arr, np.array([1,1,5]), None)
    array([ 1.,  3.,  4.,  5.,  7.,  8.,  9., 10., 11., 12.])
    """
    return _mx_nd_np.delete(arr, obj, axis=axis)


# pylint: disable=redefined-outer-name
@set_module('mxnet.numpy')
@wrap_data_api_statical_func
def var(
        a: ndarray,
        /,
        *,
        axis: Optional[Union[int, Tuple[int, ...]]] = None,
        dtype: Optional[Union[dtype, str]] = "float",
        out: Optional[ndarray] = None,
        correction: Optional[int] = 0,
        keepdims: bool = None
) -> ndarray:  # pylint: disable=too-many-arguments
    """
    Compute the variance along the specified axis.
    Returns the variance of the array elements, a measure of the spread of a
    distribution.  The variance is computed for the flattened array by
    default, otherwise over the specified axis.

    Parameters
    ----------
    a : array_like
        Array containing numbers whose variance is desired.  If `a` is not an
        array, a conversion is attempted.
    axis : None or int or tuple of ints, optional
        Axis or axes along which the variance is computed.  The default is to
        compute the variance of the flattened array.
        .. versionadded:: 1.7.0
        If this is a tuple of ints, a variance is performed over multiple axes,
        instead of a single axis or all the axes as before.
    dtype : data-type, optional
        Type to use in computing the variance.
        For arrays of integer type, the default is of your current default dtype,
        When npx.is_np_default_dtype() returns False, default dtype is float32,
        When npx.is_np_default_dtype() returns True, default dtype is float64.
        For arrays of float types it is the same as the array type.
    out : ndarray, optional
        Alternate output array in which to place the result.  It must have
        the same shape as the expected output, but the type is cast if
        necessary.
    correction : int, optional
        "Delta Degrees of Freedom": the divisor used in the calculation is
        ``N - correction``, where ``N`` represents the number of elements. By
        default `correction` is zero.
    keepdims : bool, optional
        If this is set to True, the axes which are reduced are left
        in the result as dimensions with size one. With this option,
        the result will broadcast correctly against the input array.
        If the default value is passed, then `keepdims` will not be
        passed through to the `var` method of sub-classes of
        `ndarray`, however any non-default value will be.  If the
        sub-class' method does not implement `keepdims` any
        exceptions will be raised.

    Returns
    -------
    variance : ndarray, see dtype parameter above
        If ``out=None``, returns a new array containing the variance;
        otherwise, a reference to the output array is returned.

    Examples
    --------
    >>> a = np.array([[1, 2], [3, 4]])
    >>> np.var(a)
    array(1.25)
    >>> np.var(a, axis=0)
    array([1.,  1.])
    >>> np.var(a, axis=1)
    array([0.25,  0.25])

    >>> a = np.zeros((2, 512*512), dtype=np.float32)
    >>> a[0, :] = 1.0
    >>> a[1, :] = 0.1
    >>> np.var(a)
    array(0.2025)
    >>> np.var(a, dtype=np.float64)
    array(0.2025, dtype=float64)
    >>> ((1-0.55)**2 + (0.1-0.55)**2)/2
    0.2025
    """
    return _mx_nd_np.var(a, axis=axis, dtype=dtype, ddof=correction, keepdims=keepdims, out=out)


# pylint: disable=redefined-outer-name
@set_module('mxnet.numpy')
def indices(
        dimensions: Tuple[int, ...],
        /,
        *,
        dtype: Optional[Union[dtype, str]] = "float",
        ctx: Optional[Context] = None
) -> ndarray:
    """Return an array representing the indices of a grid.

    Compute an array where the subarrays contain index values 0,1,...
    varying only along the corresponding axis.

    Parameters
    ----------
    dimensions : sequence of ints
        The shape of the grid.
    dtype : data-type, optional
        The desired data-type for the array. Default is `int64`.
    ctx : device context, optional
        Device context on which the memory is allocated. Default is
        `mxnet.context.current_context()`.

    Returns
    -------
    grid : ndarray
        The array of grid indices,
        ``grid.shape = (len(dimensions),) + tuple(dimensions)``.

    Notes
    -----
    The output shape is obtained by prepending the number of dimensions
    in front of the tuple of dimensions, i.e. if `dimensions` is a tuple
    ``(r0, ..., rN-1)`` of length ``N``, the output shape is
    ``(N,r0,...,rN-1)``.

    The subarrays ``grid[k]`` contains the N-D array of indices along the
    ``k-th`` axis. Explicitly::

        grid[k,i0,i1,...,iN-1] = ik

    Examples
    --------
    >>> grid = np.indices((2, 3))
    >>> grid.shape
    (2, 2, 3)
    >>> grid[0]        # row indices
    array([[0, 0, 0],
           [1, 1, 1]], dtype=int64)
    >>> grid[1]        # column indices
    array([[0, 0, 0],
           [1, 1, 1]], dtype=int64)

    The indices can be used as an index into an array.

    >>> x = np.arange(20).reshape(5, 4)
    >>> row, col = np.indices((2, 3))
    >>> x[row, col]
    array([[0., 1., 2.],
           [4., 5., 6.]])

    Note that it would be more straightforward in the above example to
    extract the required elements directly with ``x[:2, :3]``.
    """
    return _mx_nd_np.indices(dimensions=dimensions, dtype=dtype, ctx=ctx)
# pylint: enable=redefined-outer-name


@set_module('mxnet.numpy')
@wrap_np_binary_func
def copysign(x1: ndarray, x2: ndarray, /, *, out: Optional[ndarray] = None, **kwargs) -> ndarray:
    r"""
    Change the sign of x1 to that of x2, element-wise.

    If `x2` is a scalar, its sign will be copied to all elements of `x1`.

    Parameters
    ----------
    x1 : ndarray or scalar
        Values to change the sign of.
    x2 : ndarray or scalar
        The sign of `x2` is copied to `x1`.
    out : ndarray or None, optional
        A location into which the result is stored. It must be of the
        right shape and right type to hold the output. If not provided
        or `None`,a freshly-allocated array is returned.

    Returns
    -------
    out : ndarray or scalar
        The values of `x1` with the sign of `x2`.
        This is a scalar if both `x1` and `x2` are scalars.

    .. note::
       This function differs from the original `numpy.copysign
       <https://docs.scipy.org/doc/numpy/reference/generated/numpy.copysign.html>`_ in
       the following aspects:

       * ``where`` param is not supported.

    Examples
    --------
    >>> np.copysign(1.3, -1)
    -1.3
    >>> 1/np.copysign(0, 1)
    inf
    >>> 1/np.copysign(0, -1)
    -inf

    >>> a = np.array([-1, 0, 1])
    >>> np.copysign(a, -1.1)
    array([-1., -0., -1.])
    >>> np.copysign(a, np.arange(3)-1)
    array([-1.,  0.,  1.])
    """
    return _mx_nd_np.copysign(x1, x2, out=out)


@set_module('mxnet.numpy')
def ravel(x: ndarray, /, *, order: Optional[str] = 'C') -> ndarray:
    r"""
    ravel(x)

    Return a contiguous flattened array.
    A 1-D array, containing the elements of the input, is returned.  A copy is
    made only if needed.

    Parameters
    ----------
    x : ndarray
        Input array.  The elements in `x` are read in row-major, C-style order and
        packed as a 1-D array.
    order : `C`, optional
        Only support row-major, C-style order.

    Returns
    -------
    y : ndarray
        y is an array of the same subtype as `x`, with shape ``(x.size,)``.
        Note that matrices are special cased for backward compatibility, if `x`
        is a matrix, then y is a 1-D ndarray.

    .. note::
       This function differs from the original numpy.arange in the following aspects:

       * Only support row-major, C-style order.

    Examples
    --------
    It is equivalent to ``reshape(x, -1)``.

    >>> x = np.array([[1, 2, 3], [4, 5, 6]])
    >>> print(np.ravel(x))
    [1. 2. 3. 4. 5. 6.]

    >>> print(x.reshape(-1))
    [1. 2. 3. 4. 5. 6.]

    >>> print(np.ravel(x.T))
    [1. 4. 2. 5. 3. 6.]
    """
    return _mx_nd_np.ravel(x, order)


@set_module('mxnet.numpy')
def unravel_index(indices: Union[...], shape: Tuple[int, ...], /, *, order: str = 'C') -> ndarray: # pylint: disable=redefined-outer-name
    """
    Converts a flat index or array of flat indices into a tuple of coordinate arrays.

    Parameters
    ----------
    indices : array_like
            An integer array whose elements are indices into the flattened version of an array of dimensions shape.
            Before version 1.6.0, this function accepted just one index value.
    shape : tuple of ints
            The shape of the array to use for unraveling indices.
    order : Only row-major is supported currently.

    Returns
    -------
    unraveled_coords : ndarray
            Each row in the ndarray has the same shape as the indices array.
            Each column in the ndarray represents the unravelled index

    Examples:
    -------------
    >>> np.unravel_index([22, 41, 37], (7,6))
    [[3. 6. 6.]
      [4. 5. 1.]]
    >>> np.unravel_index(1621, (6,7,8,9))
    [3, 1, 4, 1]
    """
    return _mx_nd_np.unravel_index(indices, shape, order=order)


@set_module('mxnet.numpy')
def flatnonzero(a: Union[...], /) -> ndarray:
    r"""
    Return indices that are non-zero in the flattened version of a.

    This is equivalent to np.nonzero(np.ravel(a))[0].

    Parameters
    ----------
    a : array_like
        Input data.

    Returns
    -------
    res : ndarray
        Output array, containing the indices of the elements of `a.ravel()`
        that are non-zero.

    See Also
    --------
    nonzero : Return the indices of the non-zero elements of the input array.
    ravel : Return a 1-D array containing the elements of the input array.

    Examples
    --------
    >>> x = np.arange(-2, 3)
    >>> x
    array([-2, -1,  0,  1,  2])
    >>> np.flatnonzero(x)
    array([0, 1, 3, 4])

    Use the indices of the non-zero elements as an index array to extract
    these elements:

    >>> x.ravel()[np.flatnonzero(x)]
    array([-2, -1,  1,  2])
    """
    return _mx_nd_np.flatnonzero(a)


@set_module('mxnet.numpy')
def diag_indices_from(arr: ndarray, /) -> Tuple[ndarray, ...]:
    """
    This returns a tuple of indices that can be used to access the main diagonal of an array
    a with a.ndim >= 2 dimensions and shape (n, n, ..., n). For a.ndim = 2 this is
    the usual diagonal, for a.ndim > 2 this is the set of indices to access
    a[i, i, ..., i] for i = [0..n-1].

    Parameters
    ----------
    arr : ndarray
        Input array for acessing the main diagonal. All dimensions
        should have equal length.

    Return:
    -------------
    diag: tuple of ndarray
        indices of the main diagonal.

    Examples:
    -------------
    >>> a = np.arange(16).reshape(4, 4)
    >>> a
    array([[ 0,  1,  2,  3],
        [ 4,  5,  6,  7],
        [ 8,  9, 10, 11],
        [12, 13, 14, 15]])
    >>> idx = np.diag_indices_from(a)
    >>> idx
    (array([0, 1, 2, 3]), array([0, 1, 2, 3]))
    >>> a[idx] = 100
    >>> a
    array([[100,   1,   2,   3],
        [  4, 100,   6,   7],
        [  8,   9, 100,  11],
        [ 12,  13,  14, 100]])
    """
    return _mx_nd_np.diag_indices_from(arr)


# pylint: disable=redefined-outer-name
@set_module('mxnet.numpy')
def hanning(M: int, /, *, dtype: Optional[Union[dtype, str]] = "float", ctx: Optional[Context] = None) -> ndarray:
    r"""Return the Hanning window.

    The Hanning window is a taper formed by using a weighted cosine.

    Parameters
    ----------
    M : int
        Number of points in the output window. If zero or less, an
        empty array is returned.
    ctx : Context, optional
        An optional device context (default is the current default context).

    Returns
    -------
    out : ndarray, shape(M,)
        The window, with the maximum value normalized to one (the value
        one appears only if `M` is odd).
        When npx.is_np_default_dtype() returns False, default dtype is float32;
        When npx.is_np_default_dtype() returns True, default dtype is float64.
        Note that you need select numpy.float32 or float64 in this operator.

    See Also
    --------
    blackman, hamming

    Notes
    -----
    The Hanning window is defined as

    .. math::  w(n) = 0.5 - 0.5cos\left(\frac{2\pi{n}}{M-1}\right)
               \qquad 0 \leq n \leq M-1

    The Hanning was named for Julius von Hann, an Austrian meteorologist.
    It is also known as the Cosine Bell. Some authors prefer that it be
    called a Hann window, to help avoid confusion with the very similar
    Hamming window.

    Most references to the Hanning window come from the signal processing
    literature, where it is used as one of many windowing functions for
    smoothing values.  It is also known as an apodization (which means
    "removing the foot", i.e. smoothing discontinuities at the beginning
    and end of the sampled signal) or tapering function.

    References
    ----------
    .. [1] Blackman, R.B. and Tukey, J.W., (1958) The measurement of power
           spectra, Dover Publications, New York.
    .. [2] E.R. Kanasewich, "Time Sequence Analysis in Geophysics",
           The University of Alberta Press, 1975, pp. 106-108.
    .. [3] Wikipedia, "Window function",
           http://en.wikipedia.org/wiki/Window_function
    .. [4] W.H. Press,  B.P. Flannery, S.A. Teukolsky, and W.T. Vetterling,
           "Numerical Recipes", Cambridge University Press, 1986, page 425.

    Examples
    --------
    >>> np.hanning(12)
    array([0.        , 0.07937324, 0.29229254, 0.5711574 , 0.8274304 ,
           0.9797465 , 0.97974646, 0.82743025, 0.5711573 , 0.29229245,
           0.07937312, 0.        ])

    Plot the window and its frequency response:

    >>> import matplotlib.pyplot as plt
    >>> window = np.hanning(51)
    >>> plt.plot(window.asnumpy())
    [<matplotlib.lines.Line2D object at 0x...>]
    >>> plt.title("Hann window")
    Text(0.5, 1.0, 'Hann window')
    >>> plt.ylabel("Amplitude")
    Text(0, 0.5, 'Amplitude')
    >>> plt.xlabel("Sample")
    Text(0.5, 0, 'Sample')
    >>> plt.show()
    """
    return _mx_nd_np.hanning(M, dtype=dtype, ctx=ctx)


# pylint: disable=redefined-outer-name
@set_module('mxnet.numpy')
def hamming(M: int, /, *, dtype: Optional[Union[dtype, str]] = "float", ctx: Optional[Context] = None) -> ndarray:
    r"""Return the hamming window.

    The hamming window is a taper formed by using a weighted cosine.

    Parameters
    ----------
    M : int
        Number of points in the output window. If zero or less, an
        empty array is returned.
    ctx : Context, optional
        An optional device context (default is the current default context).

    Returns
    -------
    out : ndarray, shape(M,)
        The window, with the maximum value normalized to one (the value
        one appears only if `M` is odd).
        When npx.is_np_default_dtype() returns False, default dtype is float32;
        When npx.is_np_default_dtype() returns True, default dtype is float64.
        Note that you need select numpy.float32 or float64 in this operator.

    See Also
    --------
    blackman, hanning

    Notes
    -----
    The Hamming window is defined as

    .. math::  w(n) = 0.54 - 0.46cos\left(\frac{2\pi{n}}{M-1}\right)
               \qquad 0 \leq n \leq M-1

    The Hamming was named for R. W. Hamming, an associate of J. W. Tukey
    and is described in Blackman and Tukey. It was recommended for
    smoothing the truncated autocovariance function in the time domain.
    Most references to the Hamming window come from the signal processing
    literature, where it is used as one of many windowing functions for
    smoothing values.  It is also known as an apodization (which means
    "removing the foot", i.e. smoothing discontinuities at the beginning
    and end of the sampled signal) or tapering function.

    References
    ----------
    .. [1] Blackman, R.B. and Tukey, J.W., (1958) The measurement of power
           spectra, Dover Publications, New York.
    .. [2] E.R. Kanasewich, "Time Sequence Analysis in Geophysics", The
           University of Alberta Press, 1975, pp. 109-110.
    .. [3] Wikipedia, "Window function",
           https://en.wikipedia.org/wiki/Window_function
    .. [4] W.H. Press,  B.P. Flannery, S.A. Teukolsky, and W.T. Vetterling,
           "Numerical Recipes", Cambridge University Press, 1986, page 425.

    Examples
    --------
    >>> np.hamming(12)
    array([0.08000001, 0.15302339, 0.34890914, 0.6054648 , 0.841236  ,
           0.9813669 , 0.9813668 , 0.8412359 , 0.6054647 , 0.34890908,
           0.15302327, 0.08000001])

    Plot the window and its frequency response:

    >>> import matplotlib.pyplot as plt
    >>> window = np.hamming(51)
    >>> plt.plot(window.asnumpy())
    [<matplotlib.lines.Line2D object at 0x...>]
    >>> plt.title("hamming window")
    Text(0.5, 1.0, 'hamming window')
    >>> plt.ylabel("Amplitude")
    Text(0, 0.5, 'Amplitude')
    >>> plt.xlabel("Sample")
    Text(0.5, 0, 'Sample')
    >>> plt.show()
    """
    return _mx_nd_np.hamming(M, dtype=dtype, ctx=ctx)


# pylint: disable=redefined-outer-name
@set_module('mxnet.numpy')
def blackman(M: int, /, *, dtype: Optional[Union[dtype, str]] = "float", ctx: Optional[Context] = None) -> ndarray:
    r"""Return the Blackman window.

    The Blackman window is a taper formed by using the first three
    terms of a summation of cosines. It was designed to have close to the
    minimal leakage possible.  It is close to optimal, only slightly worse
    than a Kaiser window.

    Parameters
    ----------
    M : int
        Number of points in the output window. If zero or less, an
        empty array is returned.
    ctx : Context, optional
        An optional device context (default is the current default context).

    Returns
    -------
    out : ndarray
        The window, with the maximum value normalized to one (the value one
        appears only if the number of samples is odd).
        When npx.is_np_default_dtype() returns False, default dtype is float32;
        When npx.is_np_default_dtype() returns True, default dtype is float64.
        Note that you need select numpy.float32 or float64 in this operator.

    See Also
    --------
    hamming, hanning

    Notes
    -----
    The Blackman window is defined as

    .. math::  w(n) = 0.42 - 0.5 \cos(2\pi n/{M-1}) + 0.08 \cos(4\pi n/{M-1})

    Most references to the Blackman window come from the signal processing
    literature, where it is used as one of many windowing functions for
    smoothing values.  It is also known as an apodization (which means
    "removing the foot", i.e. smoothing discontinuities at the beginning
    and end of the sampled signal) or tapering function. It is known as a
    "near optimal" tapering function, almost as good (by some measures)
    as the kaiser window.

    References
    ----------
    Blackman, R.B. and Tukey, J.W., (1958) The measurement of power spectra,
    Dover Publications, New York.

    Oppenheim, A.V., and R.W. Schafer. Discrete-Time Signal Processing.
    Upper Saddle River, NJ: Prentice-Hall, 1999, pp. 468-471.

    Examples
    --------
    >>> np.blackman(12)
    array([-1.4901161e-08,  3.2606423e-02,  1.5990365e-01,  4.1439798e-01,
            7.3604530e-01,  9.6704686e-01,  9.6704674e-01,  7.3604506e-01,
            4.1439781e-01,  1.5990359e-01,  3.2606363e-02, -1.4901161e-08])

    Plot the window and its frequency response:

    >>> import matplotlib.pyplot as plt
    >>> window = np.blackman(51)
    >>> plt.plot(window.asnumpy())
    [<matplotlib.lines.Line2D object at 0x...>]
    >>> plt.title("blackman window")
    Text(0.5, 1.0, 'blackman window')
    >>> plt.ylabel("Amplitude")
    Text(0, 0.5, 'Amplitude')
    >>> plt.xlabel("Sample")
    Text(0.5, 0, 'Sample')
    >>> plt.show()
    """
    return _mx_nd_np.blackman(M, dtype=dtype, ctx=ctx)


@set_module('mxnet.numpy')
def flip(
        m: ndarray,
        /,
        *,
        axis: Optional[Union[int, Tuple[int, ...]]] = None,
        out: Optional[ndarray] = None
) -> ndarray:
    r"""
    flip(m, axis=None, out=None)

    Reverse the order of elements in an array along the given axis.

    The shape of the array is preserved, but the elements are reordered.

    Parameters
    ----------
    m : ndarray or scalar
        Input array.
    axis : None or int or tuple of ints, optional
        Axis or axes along which to flip over. The default,
        axis=None, will flip over all of the axes of the input array.
        If axis is negative it counts from the last to the first axis.

        If axis is a tuple of ints, flipping is performed on all of the axes
        specified in the tuple.
    out : ndarray or scalar, optional
        Alternative output array in which to place the result. It must have
        the same shape and type as the expected output.

    Returns
    -------
    out : ndarray or scalar
        A view of `m` with the entries of axis reversed.  Since a view is
        returned, this operation is done in constant time.

    Examples
    --------
    >>> A = np.arange(8).reshape((2,2,2))
    >>> A
    array([[[0, 1],
            [2, 3]],
           [[4, 5],
            [6, 7]]])
    >>> np.flip(A, 0)
    array([[[4, 5],
            [6, 7]],
           [[0, 1],
            [2, 3]]])
    >>> np.flip(A, 1)
    array([[[2, 3],
            [0, 1]],
           [[6, 7],
            [4, 5]]])
    >>> np.flip(A)
    array([[[7, 6],
            [5, 4]],
           [[3, 2],
            [1, 0]]])
    >>> np.flip(A, (0, 2))
    array([[[5, 4],
            [7, 6]],
           [[1, 0],
            [3, 2]]])
    """
    return _mx_nd_np.flip(m, axis, out=out)


@set_module('mxnet.numpy')
def flipud(m: Union[...], /) -> Union[...]:
    r"""
    flipud(*args, **kwargs)

    Flip array in the up/down direction.

    Flip the entries in each column in the up/down direction.
    Rows are preserved, but appear in a different order than before.

    Parameters
    ----------
    m : array_like
        Input array.

    Returns
    -------
    out : array_like
        A view of `m` with the rows reversed.  Since a view is
        returned, this operation is :math:`\mathcal O(1)`.

    See Also
    --------
    fliplr : Flip array in the left/right direction.
    rot90 : Rotate array counterclockwise.

    Notes
    -----
    Equivalent to ``m[::-1,...]``.
    Does not require the array to be two-dimensional.

    Examples
    --------
    >>> A = np.diag(np.array([1.0, 2, 3]))
    >>> A
    array([[1.,  0.,  0.],
           [0.,  2.,  0.],
           [0.,  0.,  3.]])
    >>> np.flipud(A)
    array([[0.,  0.,  3.],
           [0.,  2.,  0.],
           [1.,  0.,  0.]])

    >>> A = np.random.randn(2,3,5)
    >>> np.all(np.flipud(A) == A[::-1,...])
    array(True)

    >>> np.flipud(np.array([1,2]))
    array([2., 1.])
    """
    return flip(m, axis=0)


@set_module('mxnet.numpy')
def fliplr(m: Union[...], /) -> ndarray:
    r"""
    fliplr(*args, **kwargs)

    Flip array in the left/right direction.

    Flip the entries in each row in the left/right direction.
    Columns are preserved, but appear in a different order than before.

    Parameters
    ----------
    m : array_like
        Input array, must be at least 2-D.

    Returns
    -------
    f : ndarray
        A view of `m` with the columns reversed.  Since a view
        is returned, this operation is :math:`\mathcal O(1)`.

    See Also
    --------
    flipud : Flip array in the up/down direction.
    rot90 : Rotate array counterclockwise.

    Notes
    -----
    Equivalent to m[:,::-1]. Requires the array to be at least 2-D.

    Examples
    --------
    >>> A = np.diag([1.,2.,3.])
    >>> A
    array([[1.,  0.,  0.],
        [0.,  2.,  0.],
        [0.,  0.,  3.]])
    >>> np.fliplr(A)
    array([[0.,  0.,  1.],
        [0.,  2.,  0.],
        [3.,  0.,  0.]])

    >>> A = np.random.randn(2,3,5)
    >>> np.all(np.fliplr(A) == A[:,::-1,...])
    array(True)
    """
    return flip(m, axis=1)


@set_module('mxnet.numpy')
def around(
        x: ndarray,
        /,
        *,
        decimals: Optional[int] = 0,
        out: Optional[ndarray] = None,
        **kwargs
) -> ndarray:
    r"""
    around(x, decimals=0, out=None)

    Evenly round to the given number of decimals.

    Parameters
    ----------
    x : ndarray or scalar
        Input data.
    decimals : int, optional
        Number of decimal places to round to (default: 0).  If
        decimals is negative, it specifies the number of positions to
        the left of the decimal point.
    out : ndarray, optional
        Alternative output array in which to place the result. It must have
        the same shape and type as the expected output.

    Returns
    -------
    rounded_array : ndarray or scalar
        An array of the same type as `x`, containing the rounded values.
        A reference to the result is returned.

    .. note::
       For values exactly halfway between rounded decimal values, NumPy
       rounds to the nearest even value. Thus 1.5 and 2.5 round to 2.0,
       -0.5 and 0.5 round to 0.0, etc.

       This function differs from the original numpy.prod in the following aspects:

       * Cannot cast type automatically. Dtype of `out` must be same as the expected one.
       * Cannot support complex-valued number.

    Examples
    --------
    >>> np.around([0.37, 1.64])
    array([ 0.,  2.])
    >>> np.around([0.37, 1.64], decimals=1)
    array([ 0.4,  1.6])
    >>> np.around([.5, 1.5, 2.5, 3.5, 4.5]) # rounds to nearest even value
    array([ 0.,  2.,  2.,  4.,  4.])
    >>> np.around([1, 2, 3, 11], decimals=1) # ndarray of ints is returned
    array([ 1,  2,  3, 11])
    >>> np.around([1, 2, 3, 11], decimals=-1)
    array([ 0,  0,  0, 10])
    """
    return _mx_nd_np.around(x, decimals, out=out, **kwargs)


@set_module('mxnet.numpy')
def round(x: ndarray, /, *, decimals: int = 0, out: Optional[ndarray] = None, **kwargs) -> ndarray:
    r"""
    round(a, decimals=0, out=None)
    Round an array to the given number of decimals.

    See Also
    --------
    around : equivalent function; see for details.
    """
    return _mx_nd_np.round(x, decimals, out=out, **kwargs)


@set_module('mxnet.numpy')
def round_(x: ndarray, /, *, decimals: Optional[int] = 0, out: Optional[ndarray] = None, **kwargs) -> ndarray:
    r"""
    round_(a, decimals=0, out=None)
    Round an array to the given number of decimals.

    See Also
    --------
    around : equivalent function; see for details.
    """
    return _mx_nd_np.round_(x, decimals, out=out, **kwargs)

@set_module('mxnet.numpy')
@wrap_np_binary_func
def arctan2(x1: ndarray, x2: ndarray, /, *, out: Optional[ndarray] = None, **kwargs) -> ndarray:
    r"""
    Element-wise arc tangent of ``x1/x2`` choosing the quadrant correctly.

    The quadrant (i.e., branch) is chosen so that ``arctan2(x1, x2)`` is
    the signed angle in radians between the ray ending at the origin and
    passing through the point (1,0), and the ray ending at the origin and
    passing through the point (`x2`, `x1`).  (Note the role reversal: the
    "`y`-coordinate" is the first function parameter, the "`x`-coordinate"
    is the second.)  By IEEE convention, this function is defined for
    `x2` = +/-0 and for either or both of `x1` and `x2` = +/-inf (see
    Notes for specific values).

    This function is not defined for complex-valued arguments; for the
    so-called argument of complex values, use `angle`.

    Parameters
    ----------
    x1 : ndarray or scalar
        `y`-coordinates.
    x2 : ndarray or scalar
        `x`-coordinates. `x2` must be broadcastable to match the shape of
        `x1` or vice versa.
    out : ndarray or None, optional
        A location into which the result is stored. If provided, it must have
        a shape that the inputs broadcast to. If not provided or `None`,
        a freshly-allocated array is returned.

    Returns
    -------
    out : ndarray or scalar
        Array of angles in radians, in the range ``[-pi, pi]``. This is a scalar if
        `x1` and `x2` are scalars.

    .. notes::
       *arctan2* is identical to the ``atan2`` function of the underlying
       C library.  The following special values are defined in the C
       standard: [1]_

       +========+========+==================+
       | `x1`   | `x2`   | `arctan2(x1,x2)` |
       +========+========+==================+
       | +/- 0  | +0     | +/- 0            |
       +========+========+==================+
       | +/- 0  | -0     | +/- pi           |
       +========+========+==================+
       | > 0    | +/-inf | +0 / +pi         |
       +========+========+==================+
       | < 0    | +/-inf | -0 / -pi         |
       +========+========+==================+
       | +/-inf | +inf   | +/- (pi/4)       |
       +========+========+==================+
       | +/-inf | -inf   | +/- (3*pi/4)     |
       +========+========+==================+

       Note that +0 and -0 are distinct floating point numbers, as are +inf
       and -inf.

       This function differs from the original numpy.arange in the following aspects:

       * Only support float16, float32 and float64.

    References
    ----------
    .. [1] ISO/IEC standard 9899:1999, "Programming language C."

    Examples
    --------
    Consider four points in different quadrants:

    >>> x = np.array([-1, +1, +1, -1])
    >>> y = np.array([-1, -1, +1, +1])
    >>> np.arctan2(y, x) * 180 / np.pi
    array([-135.,  -45.,   45.,  135.])

    Note the order of the parameters. `arctan2` is defined also when `x2` = 0
    and at several other special points, obtaining values in
    the range ``[-pi, pi]``:

    >>> x = np.array([1, -1])
    >>> y = np.array([0, 0])
    >>> np.arctan2(x, y)
    array([ 1.5707964, -1.5707964])
    """
    return _mx_nd_np.arctan2(x1, x2, out=out)

atan2 = arctan2
atan2.__doc__ = """
    Element-wise arc tangent of ``x1/x2`` choosing the quadrant correctly.

    The quadrant (i.e., branch) is chosen so that ``atan2(x1, x2)`` is
    the signed angle in radians between the ray ending at the origin and
    passing through the point (1,0), and the ray ending at the origin and
    passing through the point (`x2`, `x1`).  (Note the role reversal: the
    "`y`-coordinate" is the first function parameter, the "`x`-coordinate"
    is the second.)  By IEEE convention, this function is defined for
    `x2` = +/-0 and for either or both of `x1` and `x2` = +/-inf (see
    Notes for specific values).

    This function is not defined for complex-valued arguments; for the
    so-called argument of complex values, use `angle`.
    
    >>>np.atan2 is np.arctan2
    True

    Parameters
    ----------
    x1 : ndarray or scalar
        `y`-coordinates.
    x2 : ndarray or scalar
        `x`-coordinates. `x2` must be broadcastable to match the shape of
        `x1` or vice versa.
    out : ndarray or None, optional
        A location into which the result is stored. If provided, it must have
        a shape that the inputs broadcast to. If not provided or `None`,
        a freshly-allocated array is returned.

    Returns
    -------
    out : ndarray or scalar
        Array of angles in radians, in the range ``[-pi, pi]``. This is a scalar if
        `x1` and `x2` are scalars.

    .. notes::
       `atan2` is a alias for `arctan2`. It is a standard API in
       https://data-apis.org/array-api/latest/API_specification/elementwise_functions.html#atan2-x1-x2
       instead of an official NumPy operator.
       
       *atan2* is identical to the ``atan2`` function of the underlying
       C library.  The following special values are defined in the C
       standard: [1]_

       +========+========+==================+
       | `x1`   | `x2`   | `atan2(x1,x2)` |
       +========+========+==================+
       | +/- 0  | +0     | +/- 0            |
       +========+========+==================+
       | +/- 0  | -0     | +/- pi           |
       +========+========+==================+
       | > 0    | +/-inf | +0 / +pi         |
       +========+========+==================+
       | < 0    | +/-inf | -0 / -pi         |
       +========+========+==================+
       | +/-inf | +inf   | +/- (pi/4)       |
       +========+========+==================+
       | +/-inf | -inf   | +/- (3*pi/4)     |
       +========+========+==================+

       Note that +0 and -0 are distinct floating point numbers, as are +inf
       and -inf.

       This function differs from the original numpy.arange in the following aspects:

       * Only support float16, float32 and float64.

    References
    ----------
    .. [1] ISO/IEC standard 9899:1999, "Programming language C."

    Examples
    --------
    Consider four points in different quadrants:

    >>> x = np.array([-1, +1, +1, -1])
    >>> y = np.array([-1, -1, +1, +1])
    >>> np.atan2(y, x) * 180 / np.pi
    array([-135.,  -45.,   45.,  135.])

    Note the order of the parameters. `atan2` is defined also when `x2` = 0
    and at several other special points, obtaining values in
    the range ``[-pi, pi]``:

    >>> x = np.array([1, -1])
    >>> y = np.array([0, 0])
    >>> np.atan2(x, y)
    array([ 1.5707964, -1.5707964])
    """

@set_module('mxnet.numpy')
@wrap_np_binary_func
def hypot(x1: Union[...], x2: Union[...], /, *, out: Optional[ndarray] = None, **kwargs) -> ndarray:
    r"""
    Given the "legs" of a right triangle, return its hypotenuse.

    Equivalent to ``sqrt(x1**2 + x2**2)``, element-wise.  If `x1` or
    `x2` is scalar_like (i.e., unambiguously cast-able to a scalar type),
    it is broadcast for use with each element of the other argument.

    Parameters
    ----------
    x1, x2 : array_like
        Leg of the triangle(s).
    out : ndarray, None, or tuple of ndarray and None, optional
        A location into which the result is stored. If provided, it must have
        a shape that the inputs broadcast to. If not provided or `None`,
        a freshly-allocated array is returned. A tuple (possible only as a
        keyword argument) must have length equal to the number of outputs.

    Returns
    -------
    z : ndarray
        The hypotenuse of the triangle(s).
        This is a scalar if both `x1` and `x2` are scalars.

    .. note::
       This function differs from the original numpy.arange in the following aspects:

       * Only support float16, float32 and float64.

    Examples
    --------
    >>> np.hypot(3*np.ones((3, 3)), 4*np.ones((3, 3)))
    array([[ 5.,  5.,  5.],
           [ 5.,  5.,  5.],
           [ 5.,  5.,  5.]])

    Example showing broadcast of scalar_like argument:

    >>> np.hypot(3*np.ones((3, 3)), [4])
    array([[ 5.,  5.,  5.],
           [ 5.,  5.,  5.],
           [ 5.,  5.,  5.]])
    """
    return _mx_nd_np.hypot(x1, x2, out=out)


@set_module('mxnet.numpy')
@wrap_np_binary_func
def bitwise_and(x1: ndarray, x2: ndarray, /, *, out: Optional[ndarray] = None, **kwargs) -> ndarray:
    r"""
    Compute the bit-wise XOR of two arrays element-wise.

    Parameters
    ----------
    x1, x2 : ndarray or scalar
        Only integer and boolean types are handled. If x1.shape != x2.shape,
        they must be broadcastable to a common shape (which becomes the shape of the output).
    out : ndarray, optional
        A location into which the result is stored. If provided, it must have a shape that the
        inputs broadcast to. If not provided or None, a freshly-allocated array is returned.

    Returns
    -------
    out : ndarray
        Result.

    Examples
    --------
    >>> np.bitwise_and(13, 17)
    1

    >>> np.bitwise_and(14, 13)
    12
    >>> np.bitwise_and(np.array([14,3], dtype='int32'), 13)
    array([26,  5], dtype=int32)

    >>> np.bitwise_and(np.array([11,7], dtype='int32'), np.array([4,25], dtype='int32'))
    array([0, 1], dtype=int32)
    >>> np.bitwise_and(np.array([2,5,255], dtype='int32'), np.array([3,14,16], dtype='int32'))
    array([ 2,  4, 16], dtype=int32)
    >>> np.bitwise_and(np.array([True, True], dtype='bool'), np.array([False, True], dtype='bool'))
    array([False,  True])
    """
    return _mx_nd_np.bitwise_and(x1, x2, out=out)


@set_module('mxnet.numpy')
@wrap_np_binary_func
def bitwise_xor(x1: ndarray, x2: ndarray, /, *, out: Optional[ndarray] = None, **kwargs) -> ndarray:
    r"""
    Compute the bit-wise XOR of two arrays element-wise.

    Parameters
    ----------
    x1, x2 : ndarray or scalar
        Only integer and boolean types are handled. If x1.shape != x2.shape,
        they must be broadcastable to a common shape (which becomes the shape of the output).
    out : ndarray, optional
        A location into which the result is stored. If provided, it must have a shape that the
        inputs broadcast to. If not provided or None, a freshly-allocated array is returned.

    Returns
    -------
    out : ndarray
        Result.

    Examples
    --------
    >>> np.bitwise_xor(13, 17)
    28

    >>> np.bitwise_xor(31, 5)
    26
    >>> np.bitwise_xor(np.array([31,3], dtype=np.int32), 5)
    array([26,  6], dtype=int32)

    >>> np.bitwise_xor(np.array([31,3], dtype='int32'), np.array([5,6], dtype='int32'))
    array([26,  5], dtype=int32)
    >>> np.bitwise_xor(np.array([True, True], dtype='bool'), np.array([False, True], dtype='bool'))
    array([ True, False])
    """
    return _mx_nd_np.bitwise_xor(x1, x2, out=out)


@set_module('mxnet.numpy')
@wrap_np_binary_func
def bitwise_or(x1: ndarray, x2: ndarray, /, *, out: Optional[ndarray] = None, **kwargs) -> ndarray:
    r"""
    Compute the bit-wise OR of two arrays element-wise.

    Parameters
    ----------
    x1, x2 : ndarray or scalar
        Only integer and boolean types are handled. If x1.shape != x2.shape,
        they must be broadcastable to a common shape (which becomes the shape of the output).
    out : ndarray, optional
        A location into which the result is stored. If provided, it must have a shape that the
        inputs broadcast to. If not provided or None, a freshly-allocated array is returned.

    Returns
    -------
    out : ndarray
        Result.

    Examples
    --------
    >>> np.bitwise_or(13, 17)
    29

    >>> np.bitwise_or(31, 5)
    31
    >>> np.bitwise_or(np.array([31,3], dtype=np.int32), 5)
    array([31,  7])

    >>> np.bitwise_or(np.array([31,3], dtype='int32'), np.array([5,6], dtype='int32'))
    array([31,  7])
    >>> np.bitwise_or(np.array([True, True], dtype='bool'), np.array([False, True], dtype='bool'))
    array([ True, True])
    """
    return _mx_nd_np.bitwise_or(x1, x2, out=out)


@set_module('mxnet.numpy')
@wrap_np_binary_func
def ldexp(x1: ndarray, x2: ndarray, /, *, out: Optional[ndarray] = None, **kwargs) -> ndarray:
    """
    Returns x1 * 2**x2, element-wise.
    The mantissas `x1` and twos exponents `x2` are used to construct
    floating point numbers ``x1 * 2**x2``.

    Parameters
    ----------
    x1 : ndarray or scalar
        Array of multipliers.
    x2 : ndarray or scalar, int
        Array of twos exponents.
    out : ndarray, optional
        A location into which the result is stored. If provided, it must have
        a shape that the inputs broadcast to. If not, a freshly-allocated array is returned.

    Returns
    -------
    y : ndarray or scalar
        The result of ``x1 * 2**x2``.
        This is a scalar if both `x1` and `x2` are scalars.

    Notes
    -----
    Complex dtypes are not supported, they will raise a TypeError.
    Different from numpy, we allow x2 to be float besides int.
    `ldexp` is useful as the inverse of `frexp`, if used by itself it is
    more clear to simply use the expression ``x1 * 2**x2``.

    Examples
    --------
    >>> np.ldexp(5, np.arange(4))
    array([  5.,  10.,  20.,  40.])
    """
    return _mx_nd_np.ldexp(x1, x2, out)


@set_module('mxnet.numpy')
@wrap_np_binary_func
def logaddexp(x1: ndarray, x2: ndarray, /, *, out: Optional[ndarray] = None, **kwargs) -> ndarray:
    """
    Logarithm of the sum of exponentiations of the inputs.

    Calculates log(exp(x1) + exp(x2)). This function is useful in statistics where
    the calculated probabilities of events may be so small as to exceed the range of
    normal floating point numbers. In such cases the logarithm of the calculate
    probability is stored. This function allows adding probabilities stored
    in such a fashion.

    Parameters
    ----------
    x1 : ndarray or scalar
        Array of multipliers.
    x2 : ndarray or scalar, int
        Array of twos exponents.
    out : ndarray, optional
        A location into which the result is stored. If provided, it must have
        a shape that the inputs broadcast to. If not, a freshly-allocated array is returned.

    Returns
    -------
    y : ndarray or scalar
        Logarithm of exp(x1) + exp(x2). This is a scalar if both x1 and x2 are scalars.

    Examples
    --------
    >>> prob1 = np.log(1e-50)
    >>> prob2 = np.log(2.5e-50)
    >>> prob12 = np.logaddexp(prob1, prob2)
    >>> prob12
    -113.87649168120691
    >>> np.exp(prob12)
    3.5000000000000057e-50
    """
    return _mx_nd_np.logaddexp(x1, x2, out)


@set_module('mxnet.numpy')
def vdot(a: ndarray, b: ndarray, /) -> ndarray:
    r"""
    Return the dot product of two vectors.
    Note that `vdot` handles multidimensional arrays differently than `dot`:
    it does *not* perform a matrix product, but flattens input arguments
    to 1-D vectors first. Consequently, it should only be used for vectors.

    Parameters
    ----------
    a : ndarray
        First argument to the dot product.
    b : ndarray
        Second argument to the dot product.

    Returns
    -------
    output : ndarray
        Dot product of `a` and `b`.

    See Also
    --------
    dot : Return the dot product without using the complex conjugate of the
        first argument.

    Examples
    --------
    Note that higher-dimensional arrays are flattened!

    >>> a = np.array([[1, 4], [5, 6]])
    >>> b = np.array([[4, 1], [2, 2]])
    >>> np.vdot(a, b)
    array(30.)
    >>> np.vdot(b, a)
    array(30.)
    >>> 1*4 + 4*1 + 5*2 + 6*2
    30
    """
    return tensordot(a.flatten(), b.flatten(), axes=1)


@set_module('mxnet.numpy')
def inner(a: ndarray, b: ndarray, /) -> ndarray:
    r"""Inner product of two arrays.
    Ordinary inner product of vectors for 1-D arrays (without complex
    conjugation), in higher dimensions a sum product over the last axes.

    Parameters
    ----------
    a, b : ndarray
        If `a` and `b` are nonscalar, their last dimensions must match.

    Returns
    -------
    out : ndarray
        `out.shape = a.shape[:-1] + b.shape[:-1]`

    Raises
    ------
    ValueError
        If the last dimension of `a` and `b` has different size.

    See Also
    --------
    tensordot : Sum products over arbitrary axes.
    dot : Generalised matrix product, using second last dimension of `b`.
    einsum : Einstein summation convention.

    .. note::

       For vectors (1-D arrays) it computes the ordinary inner-product::

           np.inner(a, b) = sum(a[:]*b[:])

       More generally, if `ndim(a) = r > 0` and `ndim(b) = s > 0`::

           np.inner(a, b) = np.tensordot(a, b, axes=(-1,-1))

       or explicitly::

           np.inner(a, b)[i0,...,ir-1,j0,...,js-1]
               = sum(a[i0,...,ir-1,:]*b[j0,...,js-1,:])

       In addition `a` or `b` may be scalars, in which case::

           np.inner(a,b) = a*b

    Examples
    --------
    Ordinary inner product for vectors:

    >>> a = np.array([1,2,3])
    >>> b = np.array([0,1,0])
    >>> np.inner(a, b)
    array(2.)

    A multidimensional example:

    >>> a = np.arange(24).reshape((2,3,4))
    >>> b = np.arange(4)
    >>> np.inner(a, b)
    array([[ 14.,  38.,  62.],
           [ 86., 110., 134.]])
    """
    return tensordot(a, b, axes=[-1, -1])


@set_module('mxnet.numpy')
def outer(a: ndarray, b: ndarray, /) -> ndarray:
    r"""Compute the outer product of two vectors.
    Given two vectors, ``a = [a0, a1, ..., aM]`` and
    ``b = [b0, b1, ..., bN]``,
    the outer product [1]_ is::
    [[a0*b0  a0*b1 ... a0*bN ]
    [a1*b0    .
    [ ...          .
    [aM*b0            aM*bN ]]

    Parameters
    ----------
    a : (M,) ndarray
        First input vector.  Input is flattened if
        not already 1-dimensional.
    b : (N,) ndarray
        Second input vector.  Input is flattened if
        not already 1-dimensional.

    Returns
    -------
    out : (M, N) ndarray
        ``out[i, j] = a[i] * b[j]``

    See also
    --------
    inner
    einsum : ``einsum('i,j->ij', a.ravel(), b.ravel())`` is the equivalent.
    ufunc.outer : A generalization to N dimensions and other operations.
                ``np.multiply.outer(a.ravel(), b.ravel())`` is the equivalent.

    References
    ----------
    .. [1] : G. H. Golub and C. F. Van Loan, *Matrix Computations*, 3rd
            ed., Baltimore, MD, Johns Hopkins University Press, 1996,
            pg. 8.

    Examples
    --------
    Make a (*very* coarse) grid for computing a Mandelbrot set:

    >>> rl = np.outer(np.ones((5,)), np.linspace(-2, 2, 5))
    >>> rl
    array([[-2., -1.,  0.,  1.,  2.],
           [-2., -1.,  0.,  1.,  2.],
           [-2., -1.,  0.,  1.,  2.],
           [-2., -1.,  0.,  1.,  2.],
           [-2., -1.,  0.,  1.,  2.]])
    """
    return tensordot(a.flatten(), b.flatten(), axes=0)


@set_module('mxnet.numpy')
def cross(
        a: ndarray,
        b: ndarray,
        /,
        *,
        axisa: Optional[int] = -1,
        axisb: Optional[int] = -1,
        axisc: Optional[int] = -1,
        axis: Optional[int] = None
) -> ndarray: # pylint: disable=too-many-arguments
    """
    Return the cross product of two (arrays of) vectors.

    The cross product of `a` and `b` in :math:`R^3` is a vector perpendicular
    to both `a` and `b`.  If `a` and `b` are arrays of vectors, the vectors
    are defined by the last axis of `a` and `b` by default, and these axes
    can have dimensions 2 or 3.  Where the dimension of either `a` or `b` is
    2, the third component of the input vector is assumed to be zero and the
    cross product calculated accordingly.  In cases where both input vectors
    have dimension 2, the z-component of the cross product is returned.

    Parameters
    ----------
    a : ndarray
        Components of the first vector(s).
    b : ndarray
        Components of the second vector(s).
    axisa : int, optional
        Axis of `a` that defines the vector(s).  By default, the last axis.
    axisb : int, optional
        Axis of `b` that defines the vector(s).  By default, the last axis.
    axisc : int, optional
        Axis of `c` containing the cross product vector(s).  Ignored if
        both input vectors have dimension 2, as the return is scalar.
        By default, the last axis.
    axis : int, optional
        If defined, the axis of `a`, `b` and `c` that defines the vector(s)
        and cross product(s).  Overrides `axisa`, `axisb` and `axisc`.

    Returns
    -------
    c : ndarray
        Vector cross product(s).

    Raises
    ------
    ValueError
        When the dimension of the vector(s) in `a` and/or `b` does not
        equal 2 or 3.

    Notes
    -----
    Supports full broadcasting of the inputs.

    Examples
    --------
    Vector cross-product.

    >>> x = np.array([1., 2., 3.])
    >>> y = np.array([4., 5., 6.])
    >>> np.cross(x, y)
    array([-3.,  6., -3.])

    One vector with dimension 2.

    >>> x = np.array([1., 2.])
    >>> y = np.array([4., 5., 6.])
    >>> np.cross(x, y)
    array([12., -6., -3.])

    Equivalently:

    >>> x = np.array([1., 2., 0.])
    >>> y = np.array([4., 5., 6.])
    >>> np.cross(x, y)
    array([12., -6., -3.])

    Both vectors with dimension 2.

    >>> x = np.array([1., 2.])
    >>> y = np.array([4., 5.])
    >>> np.cross(x, y)
    array(-3.)

    Multiple vector cross-products. Note that the direction of the cross
    product vector is defined by the `right-hand rule`.

    >>> x = np.array([[1., 2., 3.], [4., 5., 6.]])
    >>> y = np.array([[4., 5., 6.], [1., 2., 3.]])
    >>> np.cross(x, y)
    array([[-3.,  6., -3.],
           [ 3., -6.,  3.]])

    The orientation of `c` can be changed using the `axisc` keyword.

    >>> np.cross(x, y, axisc=0)
    array([[-3.,  3.],
           [ 6., -6.],
           [-3.,  3.]])

    Change the vector definition of `x` and `y` using `axisa` and `axisb`.

    >>> x = np.array([[1., 2., 3.], [4., 5., 6.], [7., 8., 9.]])
    >>> y = np.array([[7., 8., 9.], [4., 5., 6.], [1., 2., 3.]])
    >>> np.cross(x, y)
    array([[ -6.,  12.,  -6.],
           [  0.,   0.,   0.],
           [  6., -12.,   6.]])
    >>> np.cross(x, y, axisa=0, axisb=0)
    array([[-24.,  48., -24.],
           [-30.,  60., -30.],
           [-36.,  72., -36.]])
    """
    return _mx_nd_np.cross(a, b, axisa=axisa, axisb=axisb, axisc=axisc, axis=axis)


@set_module('mxnet.numpy')
def kron(a: ndarray, b: ndarray, /) -> ndarray:
    r"""Kronecker product of two arrays.

    Computes the Kronecker product, a composite array made of blocks of the
    second array scaled by the first.

    Parameters
    ----------
    a, b : ndarray

    Returns
    -------
    out : ndarray

    See Also
    --------
    outer : The outer product

    .. note::
       The function assumes that the number of dimensions of `a` and `b`
       are the same, if necessary prepending the smallest with ones.
       If `a.shape = (r0,r1,..,rN)` and `b.shape = (s0,s1,...,sN)`,
       the Kronecker product has shape `(r0*s0, r1*s1, ..., rN*SN)`.
       The elements are products of elements from `a` and `b`, organized
       explicitly by::

           kron(a,b)[k0,k1,...,kN] = a[i0,i1,...,iN] * b[j0,j1,...,jN]

       where::

           kt = it * st + jt,  t = 0,...,N

       In the common 2-D case (N=1), the block structure can be visualized::

           [[ a[0,0]*b,   a[0,1]*b,  ... , a[0,-1]*b  ],
           [  ...                              ...   ],
           [ a[-1,0]*b,  a[-1,1]*b, ... , a[-1,-1]*b ]]


    Examples
    --------
    >>> np.kron([1,10,100], [5,6,7])
    array([  5,   6,   7,  50,  60,  70, 500, 600, 700])
    >>> np.kron([5,6,7], [1,10,100])
    array([  5,  50, 500,   6,  60, 600,   7,  70, 700])
    """
    return _mx_nd_np.kron(a, b)


@set_module('mxnet.numpy')
def equal(x1: ndarray, x2: ndarray, /, *, out: Optional[ndarray] = None) -> ndarray:
    """
    Return (x1 == x2) element-wise.
    Parameters
    ----------
    x1, x2 : ndarrays or scalars
        Input arrays. If ``x1.shape != x2.shape``, they must be broadcastable to
        a common shape (which becomes the shape of the output).
    out : ndarray, None, or tuple of ndarray and None, optional
        A location into which the result is stored. If provided, it must have
        a shape that the inputs broadcast to. If not provided or `None`,
        a freshly-allocated array is returned.
    Returns
    -------
    out : ndarray or scalar
        Output array of type bool, element-wise comparison of `x1` and `x2`.
        This is a scalar if both `x1` and `x2` are scalars.
    See Also
    --------
    not_equal, greater_equal, less_equal, greater, less
    Examples
    --------
    >>> np.equal(np.ones(2, 1)), np.zeros(1, 3))
    array([[False, False, False],
           [False, False, False]])
    >>> np.equal(1, np.ones(1))
    array([ True])
    """
    return _mx_nd_np.equal(x1, x2, out)


@set_module('mxnet.numpy')
def not_equal(x1: ndarray, x2: ndarray, /, *, out: Optional[ndarray] = None) -> ndarray:
    """
    Return (x1 != x2) element-wise.
    Parameters
    ----------
    x1, x2 : ndarrays or scalars
        Input arrays. If ``x1.shape != x2.shape``, they must be broadcastable to
        a common shape (which becomes the shape of the output).
    out : ndarray, None, or tuple of ndarray and None, optional
        A location into which the result is stored. If provided, it must have
        a shape that the inputs broadcast to. If not provided or `None`,
        a freshly-allocated array is returned.
    Returns
    -------
    out : ndarray or scalar
        Output array of type bool, element-wise comparison of `x1` and `x2`.
        This is a scalar if both `x1` and `x2` are scalars.
    See Also
    --------
    equal, greater, greater_equal, less, less_equal
    Examples
    --------
    >>> np.not_equal(np.ones(2, 1)), np.zeros(1, 3))
    array([[ True,  True,  True],
           [ True,  True,  True]])
    >>> np.not_equal(1, np.ones(1))
    array([False])
    """
    return _mx_nd_np.not_equal(x1, x2, out)


@set_module('mxnet.numpy')
def greater(x1: ndarray, x2: ndarray, /, *, out: Optional[ndarray] = None) -> ndarray:
    """
    Return the truth value of (x1 > x2) element-wise.
    Parameters
    ----------
    x1, x2 : ndarrays or scalars
        Input arrays. If ``x1.shape != x2.shape``, they must be broadcastable to
        a common shape (which becomes the shape of the output).
    out : ndarray, None, or tuple of ndarray and None, optional
        A location into which the result is stored. If provided, it must have
        a shape that the inputs broadcast to. If not provided or `None`,
        a freshly-allocated array is returned.
    Returns
    -------
    out : ndarray or scalar
        Output array of type bool, element-wise comparison of `x1` and `x2`.
        This is a scalar if both `x1` and `x2` are scalars.
    See Also
    --------
    equal, greater, greater_equal, less, less_equal
    Examples
    --------
    >>> np.greater(np.ones(2, 1)), np.zeros(1, 3))
    array([[ True,  True,  True],
           [ True,  True,  True]])
    >>> np.greater(1, np.ones(1))
    array([False])
    """
    return _mx_nd_np.greater(x1, x2, out)


@set_module('mxnet.numpy')
def less(x1: ndarray, x2: ndarray, /, *, out: Optional[ndarray] = None) -> ndarray:
    """
    Return the truth value of (x1 < x2) element-wise.
    Parameters
    ----------
    x1, x2 : ndarrays or scalars
        Input arrays. If ``x1.shape != x2.shape``, they must be broadcastable to
        a common shape (which becomes the shape of the output).
    out : ndarray, None, or tuple of ndarray and None, optional
        A location into which the result is stored. If provided, it must have
        a shape that the inputs broadcast to. If not provided or `None`,
        a freshly-allocated array is returned.
    Returns
    -------
    out : ndarray or scalar
        Output array of type bool, element-wise comparison of `x1` and `x2`.
        This is a scalar if both `x1` and `x2` are scalars.
    See Also
    --------
    equal, greater, greater_equal, less, less_equal
    Examples
    --------
    >>> np.less(np.ones(2, 1)), np.zeros(1, 3))
    array([[ True,  True,  True],
           [ True,  True,  True]])
    >>> np.less(1, np.ones(1))
    array([False])
    """
    return _mx_nd_np.less(x1, x2, out)


@set_module('mxnet.numpy')
@wrap_np_binary_func
def logical_and(x1: ndarray, x2: ndarray, /, *, out: Optional[ndarray] = None) -> ndarray:
    r"""
    Compute the truth value of x1 AND x2 element-wise.
    Parameters
    ----------
    x1, x2 : array_like
        Logical AND is applied to the elements of `x1` and `x2`.
        If ``x1.shape != x2.shape``, they must be broadcastable to a common
        shape (which becomes the shape of the output).
    out : ndarray, None, or tuple of ndarray and None, optional
        A location into which the result is stored. If provided, it must have
        a shape that the inputs broadcast to. If not provided or `None`,
        a freshly-allocated array is returned. A tuple (possible only as a
        keyword argument) must have length equal to the number of outputs.
    Returns
    -------
    y : ndarray or bool
        Boolean result of the logical AND operation applied to the elements
        of `x1` and `x2`; the shape is determined by broadcasting.
        This is a scalar if both `x1` and `x2` are scalars.
    See Also
    --------
    logical_or, logical_not, logical_xor, bitwise_or
    Examples
    --------
    >>> np.logical_and(True, False)
    False
    >>> np.logical_and(np.array([True, True], dtype='bool'), np.array([False, True], dtype='bool'))
    array([False,  True])
    """
    return _mx_nd_np.logical_and(x1, x2, out)


@set_module('mxnet.numpy')
@wrap_np_binary_func
def logical_or(x1: ndarray, x2: ndarray, /, *, out: Optional[ndarray] = None) -> ndarray:
    r"""
    Compute the truth value of x1 OR x2 element-wise.
    Parameters
    ----------
    x1, x2 : array_like
        Logical OR is applied to the elements of `x1` and `x2`.
        If ``x1.shape != x2.shape``, they must be broadcastable to a common
        shape (which becomes the shape of the output).
    out : ndarray, None, or tuple of ndarray and None, optional
        A location into which the result is stored. If provided, it must have
        a shape that the inputs broadcast to. If not provided or `None`,
        a freshly-allocated array is returned. A tuple (possible only as a
        keyword argument) must have length equal to the number of outputs.
    Returns
    -------
    y : ndarray or bool
        Boolean result of the logical OR operation applied to the elements
        of `x1` and `x2`; the shape is determined by broadcasting.
        This is a scalar if both `x1` and `x2` are scalars.
    See Also
    --------
    logical_and, logical_not, logical_xor, bitwise_or
    Examples
    --------
    >>> np.logical_or(True, False)
    True
    >>> np.logical_or(np.array([True, True], dtype='bool'), np.array([False, True], dtype='bool'))
    array([True,  True])
    """
    return _mx_nd_np.logical_or(x1, x2, out)


@set_module('mxnet.numpy')
@wrap_np_binary_func
def logical_xor(x1: ndarray, x2: ndarray, /, *, out: Optional[ndarray] = None) -> ndarray:
    r"""
    Compute the truth value of x1 XOR x2 element-wise.
    Parameters
    ----------
    x1, x2 : array_like
        Logical XOR is applied to the elements of `x1` and `x2`.
        If ``x1.shape != x2.shape``, they must be broadcastable to a common
        shape (which becomes the shape of the output).
    out : ndarray, None, or tuple of ndarray and None, optional
        A location into which the result is stored. If provided, it must have
        a shape that the inputs broadcast to. If not provided or `None`,
        a freshly-allocated array is returned. A tuple (possible only as a
        keyword argument) must have length equal to the number of outputs.
    Returns
    -------
    y : ndarray or bool
        Boolean result of the logical XOR operation applied to the elements
        of `x1` and `x2`; the shape is determined by broadcasting.
        This is a scalar if both `x1` and `x2` are scalars.
    See Also
    --------
    logical_and, logical_not, logical_or, bitwise_or
    Examples
    --------
    >>> np.logical_xor(True, False)
    True
    >>> np.logical_xor(np.array([True, True], dtype='bool'), np.array([False, True], dtype='bool'))
    array([ True, False])
    """
    return _mx_nd_np.logical_xor(x1, x2, out)


@set_module('mxnet.numpy')
def greater_equal(x1: ndarray, x2: ndarray, /, *, out: Optional[ndarray] = None) -> ndarray:
    """
    Return the truth value of (x1 >= x2) element-wise.
    Parameters
    ----------
    x1, x2 : ndarrays or scalars
        Input arrays. If ``x1.shape != x2.shape``, they must be broadcastable to
        a common shape (which becomes the shape of the output).
    out : ndarray, None, or tuple of ndarray and None, optional
        A location into which the result is stored. If provided, it must have
        a shape that the inputs broadcast to. If not provided or `None`,
        a freshly-allocated array is returned.
    Returns
    -------
    out : ndarray or scalar
        Output array of type bool, element-wise comparison of `x1` and `x2`.
        This is a scalar if both `x1` and `x2` are scalars.
    See Also
    --------
    equal, greater, greater_equal, less, less_equal
    Examples
    --------
    >>> np.greater_equal(np.ones(2, 1)), np.zeros(1, 3))
    array([[ True,  True,  True],
           [ True,  True,  True]])
    >>> np.greater_equal(1, np.ones(1))
    array([True])
    """
    return _mx_nd_np.greater_equal(x1, x2, out)


@set_module('mxnet.numpy')
def less_equal(x1: ndarray, x2: ndarray, /, *, out: Optional[ndarray] = None) -> ndarray:
    """
    Return the truth value of (x1 <= x2) element-wise.
    Parameters
    ----------
    x1, x2 : ndarrays or scalars
        Input arrays. If ``x1.shape != x2.shape``, they must be broadcastable to
        a common shape (which becomes the shape of the output).
    out : ndarray, None, or tuple of ndarray and None, optional
        A location into which the result is stored. If provided, it must have
        a shape that the inputs broadcast to. If not provided or `None`,
        a freshly-allocated array is returned.
    Returns
    -------
    out : ndarray or scalar
        Output array of type bool, element-wise comparison of `x1` and `x2`.
        This is a scalar if both `x1` and `x2` are scalars.
    See Also
    --------
    equal, greater, greater_equal, less, less_equal
    Examples
    --------
    >>> np.less_equal(np.ones(2, 1)), np.zeros(1, 3))
    array([[False, False, False],
           [False, False, False]])
    >>> np.less_equal(1, np.ones(1))
    array([True])
    """
    return _mx_nd_np.less_equal(x1, x2, out)


@set_module('mxnet.numpy')
def roll(
        a: ndarray,
        /,
        shift: Union[int, Tuple[int, ...]],
        *,
        axis: Optional[Union[int, Tuple[int, ...]]] = None
) -> ndarray:
    """
    Roll array elements along a given axis.

    Elements that roll beyond the last position are re-introduced at
    the first.

    Parameters
    ----------
    a : ndarray
        Input array.
    shift : int or tuple of ints
        The number of places by which elements are shifted.  If a tuple,
        then `axis` must be a tuple of the same size, and each of the
        given axes is shifted by the corresponding number.  If an int
        while `axis` is a tuple of ints, then the same value is used for
        all given axes.
    axis : int or tuple of ints, optional
        Axis or axes along which elements are shifted.  By default, the
        array is flattened before shifting, after which the original
        shape is restored.

    Returns
    -------
    res : ndarray
        Output array, with the same shape as `a`.

    Notes
    -----
    Supports rolling over multiple dimensions simultaneously.

    Examples
    --------
    >>> x = np.arange(10)
    >>> np.roll(x, 2)
    array([8., 9., 0., 1., 2., 3., 4., 5., 6., 7.])
    >>> np.roll(x, -2)
    array([2., 3., 4., 5., 6., 7., 8., 9., 0., 1.])

    >>> x2 = np.reshape(x, (2,5))
    >>> x2
    array([[0., 1., 2., 3., 4.],
           [5., 6., 7., 8., 9.]])
    >>> np.roll(x2, 1)
    array([[9., 0., 1., 2., 3.],
           [4., 5., 6., 7., 8.]])
    >>> np.roll(x2, -1)
    array([[1., 2., 3., 4., 5.],
           [6., 7., 8., 9., 0.]])
    >>> np.roll(x2, 1, axis=0)
    array([[5., 6., 7., 8., 9.],
           [0., 1., 2., 3., 4.]])
    >>> np.roll(x2, -1, axis=0)
    array([[5., 6., 7., 8., 9.],
           [0., 1., 2., 3., 4.]])
    >>> np.roll(x2, 1, axis=1)
    array([[4., 0., 1., 2., 3.],
           [9., 5., 6., 7., 8.]])
    >>> np.roll(x2, -1, axis=1)
    array([[1., 2., 3., 4., 0.],
           [6., 7., 8., 9., 5.]])
   """
    return _mx_nd_np.roll(a, shift, axis=axis)


@set_module('mxnet.numpy')
def rot90(m: ndarray, k: int = 1, axes: Tuple[int, ...] = (0, 1), /) -> ndarray:
    """
    Rotate an array by 90 degrees in the plane specified by axes.
    Rotation direction is from the first towards the second axis.

    Parameters
    ----------
    m : ndarray
        Array of two or more dimensions.
    k : integer
        Number of times the array is rotated by 90 degrees.
    axes: (2,) array_like
        The array is rotated in the plane defined by the axes.
        Axes must be different.

    Returns
    -------
    y : ndarray
        A rotated view of `m`.

    Notes
    -----
    rot90(m, k=1, axes=(1,0)) is the reverse of rot90(m, k=1, axes=(0,1))
    rot90(m, k=1, axes=(1,0)) is equivalent to rot90(m, k=-1, axes=(0,1))

    Examples
    --------
    >>> m = np.array([[1,2],[3,4]], 'int')
    >>> m
    array([[1, 2],
           [3, 4]], dtype=int64)
    >>> np.rot90(m)
    array([[2, 4],
           [1, 3]], dtype=int64)
    >>> np.rot90(m, 2)
    array([[4, 3],
           [2, 1]], dtype=int64)
    >>> m = np.arange(8).reshape((2,2,2))
    >>> np.rot90(m, 1, (1,2))
    array([[[1., 3.],
            [0., 2.]],

           [[5., 7.],
            [4., 6.]]])
    """
    return _mx_nd_np.rot90(m, k=k, axes=axes)


@set_module('mxnet.numpy')
def hsplit(ary: ndarray, indices_or_sections: Union[int, Tuple[int, ...], List[ndarray]], /) -> List[ndarray]:
    """Split an array into multiple sub-arrays horizontally (column-wise).
    This is equivalent to ``split`` with ``axis=0`` if ``ary`` has one
    dimension, and otherwise that with ``axis=1``.

    Parameters
    ----------
    ary : ndarray
        Array to be divided into sub-arrays.
    indices_or_sections : int, list of ints or tuple of ints.
        If `indices_or_sections` is an integer, N, the array will be divided
        into N equal arrays along `axis`.  If such a split is not possible,
        an error is raised.
        If `indices_or_sections` is a list of sorted integers, the entries
        indicate where along `axis` the array is split.
        If an index exceeds the dimension of the array along `axis`,
        it will raises errors. so index must less than or euqal to
        the dimension of the array along axis.

    Returns
    -------
    sub-arrays : list of ndarrays
        A list of sub-arrays.

    .. note::
       * If `indices_or_sections` is given as an integer, but a split
         does not result in equal division.It will raises ValueErrors.
       * If indices_or_sections is an integer, and the number is 1, it will
         raises an error. Because single output from split is not supported yet...

    See Also
    --------
    split : Split an array into multiple sub-arrays of equal size.

    Examples
    --------
    >>> x = np.arange(16.0).reshape(4, 4)
    >>> x
    array([[ 0.,  1.,  2.,  3.],
           [ 4.,  5.,  6.,  7.],
           [ 8.,  9., 10., 11.],
           [12., 13., 14., 15.]])
    >>> np.hsplit(x, 2)
    [array([[ 0.,  1.],
           [ 4.,  5.],
           [ 8.,  9.],
           [12., 13.]]),
    array([[ 2.,  3.],
           [ 6.,  7.],
           [10., 11.],
           [14., 15.]])]
    >>> np.hsplit(x, [3, 6])
    [array([[ 0.,  1.,  2.],
           [ 4.,  5.,  6.],
           [ 8.,  9., 10.],
           [12., 13., 14.]]),
    array([[ 3.],
           [ 7.],
           [11.],
           [15.]]),
    array([], shape=(4, 0), dtype=float32)]
    With a higher dimensional array the split is still along the second axis.
    >>> x = np.arange(8.0).reshape(2, 2, 2)
    >>> x
    array([[[ 0.,  1.],
            [ 2.,  3.]],
           [[ 4.,  5.],
            [ 6.,  7.]]])
    >>> np.hsplit(x, 2)
    [array([[[ 0.,  1.]],
            [[ 4.,  5.]]]),
     array([[[ 2.,  3.]],
            [[ 6.,  7.]]])]
    If ``ary`` has one dimension, 'axis' = 0.
    >>> x = np.arange(4)
    array([0., 1., 2., 3.])
    >>> np.hsplit(x, 2)
    [array([0., 1.]), array([2., 3.])]
    If you want to produce an empty sub-array, you can see an example.
    >>> np.hsplit(x, [2, 2])
    [array([0., 1.]), array([], dtype=float32), array([2., 3.])]
    """
    return _mx_nd_np.hsplit(ary, indices_or_sections)


@set_module('mxnet.numpy')
def einsum(*operands, **kwargs):
    r"""
    einsum(subscripts, *operands, out=None, optimize=False)

    Evaluates the Einstein summation convention on the operands.

    Using the Einstein summation convention, many common multi-dimensional,
    linear algebraic array operations can be represented in a simple fashion.
    In *implicit* mode `einsum` computes these values.

    In *explicit* mode, `einsum` provides further flexibility to compute
    other array operations that might not be considered classical Einstein
    summation operations, by disabling, or forcing summation over specified
    subscript labels.

    See the notes and examples for clarification.

    Parameters
    ----------
    subscripts : str
        Specifies the subscripts for summation as comma separated list of
        subscript labels. An implicit (classical Einstein summation)
        calculation is performed unless the explicit indicator '->' is
        included as well as subscript labels of the precise output form.
    operands : list of ndarray
        These are the arrays for the operation.
    out : ndarray, optional
        If provided, the calculation is done into this array.
    optimize : {False, True}, optional
        Controls if intermediate optimization should occur. No optimization
        will occur if False. Defaults to False.

    Returns
    -------
    output : ndarray
        The calculation based on the Einstein summation convention.

    Notes
    -----
    The Einstein summation convention can be used to compute
    many multi-dimensional, linear algebraic array operations. `einsum`
    provides a succinct way of representing these.

    A non-exhaustive list of these operations,
    which can be computed by `einsum`, is shown below along with examples:

    * Trace of an array, :py:func:`np.trace`.
    * Return a diagonal, :py:func:`np.diag`.
    * Array axis summations, :py:func:`np.sum`.
    * Transpositions and permutations, :py:func:`np.transpose`.
    * Matrix multiplication and dot product, :py:func:`np.matmul` :py:func:`np.dot`.
    * Vector inner and outer products, :py:func:`np.inner` :py:func:`np.outer`.
    * Broadcasting, element-wise and scalar multiplication, :py:func:`np.multiply`.
    * Tensor contractions, :py:func:`np.tensordot`.

    The subscripts string is a comma-separated list of subscript labels,
    where each label refers to a dimension of the corresponding operand.
    Whenever a label is repeated it is summed, so ``np.einsum('i,i', a, b)``
    is equivalent to :py:func:`np.inner(a,b) <np.inner>`. If a label
    appears only once, it is not summed, so ``np.einsum('i', a)`` produces a
    view of ``a`` with no changes. A further example ``np.einsum('ij,jk', a, b)``
    describes traditional matrix multiplication and is equivalent to
    :py:func:`np.matmul(a,b) <np.matmul>`. Repeated subscript labels in one
    operand take the diagonal. For example, ``np.einsum('ii', a)`` is equivalent
    to :py:func:`np.trace(a) <np.trace>`.

    In *implicit mode*, the chosen subscripts are important
    since the axes of the output are reordered alphabetically.  This
    means that ``np.einsum('ij', a)`` doesn't affect a 2D array, while
    ``np.einsum('ji', a)`` takes its transpose. Additionally,
    ``np.einsum('ij,jk', a, b)`` returns a matrix multiplication, while,
    ``np.einsum('ij,jh', a, b)`` returns the transpose of the
    multiplication since subscript 'h' precedes subscript 'i'.

    In *explicit mode* the output can be directly controlled by
    specifying output subscript labels.  This requires the
    identifier '->' as well as the list of output subscript labels.
    This feature increases the flexibility of the function since
    summing can be disabled or forced when required. The call
    ``np.einsum('i->', a)`` is like :py:func:`np.sum(a, axis=-1) <np.sum>`,
    and ``np.einsum('ii->i', a)`` is like :py:func:`np.diag(a) <np.diag>`.
    The difference is that `einsum` does not allow broadcasting by default.
    Additionally ``np.einsum('ij,jh->ih', a, b)`` directly specifies the
    order of the output subscript labels and therefore returns matrix
    multiplication, unlike the example above in implicit mode.

    To enable and control broadcasting, use an ellipsis.  Default
    NumPy-style broadcasting is done by adding an ellipsis
    to the left of each term, like ``np.einsum('...ii->...i', a)``.
    To take the trace along the first and last axes,
    you can do ``np.einsum('i...i', a)``, or to do a matrix-matrix
    product with the left-most indices instead of rightmost, one can do
    ``np.einsum('ij...,jk...->ik...', a, b)``.

    When there is only one operand, no axes are summed, and no output
    parameter is provided, a view into the operand is returned instead
    of a new array.  Thus, taking the diagonal as ``np.einsum('ii->i', a)``
    produces a view.

    The ``optimize`` argument which will optimize the contraction order
    of an einsum expression. For a contraction with three or more operands this
    can greatly increase the computational efficiency at the cost of a larger
    memory footprint during computation.

    Typically a 'greedy' algorithm is applied which empirical tests have shown
    returns the optimal path in the majority of cases. 'optimal' is not supported
    for now.

    .. note::
       This function differs from the original `numpy.einsum
       <https://docs.scipy.org/doc/numpy/reference/generated/numpy.einsum.html>`_ in
       the following way(s):

       * Does not support 'optimal' strategy
       * Does not support the alternative subscript like
           `einsum(op0, sublist0, op1, sublist1, ..., [sublistout])`
       * Does not produce view in any cases

    Examples
    --------
    >>> a = np.arange(25).reshape(5,5)
    >>> b = np.arange(5)
    >>> c = np.arange(6).reshape(2,3)

    Trace of a matrix:

    >>> np.einsum('ii', a)
    array(60.)

    Extract the diagonal (requires explicit form):

    >>> np.einsum('ii->i', a)
    array([ 0.,  6., 12., 18., 24.])

    Sum over an axis (requires explicit form):

    >>> np.einsum('ij->i', a)
    array([ 10.,  35.,  60.,  85., 110.])
    >>> np.sum(a, axis=1)
    array([ 10.,  35.,  60.,  85., 110.])

    For higher dimensional arrays summing a single axis can be done with ellipsis:

    >>> np.einsum('...j->...', a)
    array([ 10.,  35.,  60.,  85., 110.])

    Compute a matrix transpose, or reorder any number of axes:

    >>> np.einsum('ji', c)
    array([[0., 3.],
           [1., 4.],
           [2., 5.]])
    >>> np.einsum('ij->ji', c)
    array([[0., 3.],
           [1., 4.],
           [2., 5.]])
    >>> np.transpose(c)
    array([[0., 3.],
           [1., 4.],
           [2., 5.]])

    Vector inner products:

    >>> np.einsum('i,i', b, b)
    array(30.)

    Matrix vector multiplication:

    >>> np.einsum('ij,j', a, b)
    array([ 30.,  80., 130., 180., 230.])
    >>> np.dot(a, b)
    array([ 30.,  80., 130., 180., 230.])
    >>> np.einsum('...j,j', a, b)
    array([ 30.,  80., 130., 180., 230.])

    Broadcasting and scalar multiplication:

    >>> np.einsum('..., ...', np.array(3), c)
    array([[ 0.,  3.,  6.],
           [ 9., 12., 15.]])
    >>> np.einsum(',ij', np.array(3), c)
    array([[ 0.,  3.,  6.],
           [ 9., 12., 15.]])
    >>> np.multiply(3, c)
    array([[ 0.,  3.,  6.],
           [ 9., 12., 15.]])

    Vector outer product:

    >>> np.einsum('i,j', np.arange(2)+1, b)
    array([[0., 1., 2., 3., 4.],
           [0., 2., 4., 6., 8.]])

    Tensor contraction:

    >>> a = np.arange(60.).reshape(3,4,5)
    >>> b = np.arange(24.).reshape(4,3,2)
    >>> np.einsum('ijk,jil->kl', a, b)
    array([[4400., 4730.],
           [4532., 4874.],
           [4664., 5018.],
           [4796., 5162.],
           [4928., 5306.]])

    Example of ellipsis use:

    >>> a = np.arange(6).reshape((3,2))
    >>> b = np.arange(12).reshape((4,3))
    >>> np.einsum('ki,jk->ij', a, b)
    array([[10., 28., 46., 64.],
           [13., 40., 67., 94.]])
    >>> np.einsum('ki,...k->i...', a, b)
    array([[10., 28., 46., 64.],
           [13., 40., 67., 94.]])
    >>> np.einsum('k...,jk', a, b)
    array([[10., 28., 46., 64.],
           [13., 40., 67., 94.]])

    Chained array operations. For more complicated contractions, speed ups
    might be achieved by repeatedly computing a 'greedy' path. Performance
    improvements can be particularly significant with larger arrays:

    >>> a = np.ones(64).reshape(2,4,8)
    # Basic `einsum`: ~42.22ms  (benchmarked on 3.4GHz Intel Xeon.)
    >>> for iteration in range(500):
    ...     np.einsum('ijk,ilm,njm,nlk,abc->',a,a,a,a,a)
    # Greedy `einsum` (faster optimal path approximation): ~0.117ms
    >>> for iteration in range(500):
    ...     np.einsum('ijk,ilm,njm,nlk,abc->',a,a,a,a,a, optimize=True)
    """
    return _mx_nd_np.einsum(*operands, **kwargs)


@set_module('mxnet.numpy')
def insert(arr: ndarray, obj: Union[slice, int, ndarray], values: ndarray, /, *, axis: Optional[int] = None) -> ndarray:
    r"""Insert values along the given axis before the given indices.

    Parameters
    ----------
    arr : ndarray
        Input array.
    obj : int, slice or ndarray of int64
        Object that defines the index or indices before which `values` is
        inserted.
        Support for multiple insertions when `obj` is a single scalar or a
        sequence with one element (only support int32 and int64 element).
    values : ndarray
        Values to insert into `arr`.
        If the type of values is different from that of arr, values is converted
        to the type of arr.
    axis : int, optional
        Axis along which to insert `values`.  If `axis` is None then `arr`
        is flattened first.

    Returns
    -------
    out : ndarray
        A copy of `arr` with `values` inserted.  Note that `insert`
        does not occur in-place: a new array is returned. If
        `axis` is None, `out` is a flattened array.

    .. note::
       * Note that for higher dimensional inserts `obj=0` behaves very different
         from `obj=[0]` just like `arr[:,0,:] = values` is different from
         `arr[:,[0],:] = values`.
       * If obj is a ndarray, it's dtype only supports int64

    Examples
    --------
    >>> a = np.array([[1, 1], [2, 2], [3, 3]])
    >>> a
    array([[1., 1.],
           [2., 2.],
           [3., 3.]])
    >>> np.insert(a, 1, np.array(5))
    array([1., 5., 1., 2., 2., 3., 3.])
    >>> np.insert(a, 1, np.array(5), axis=1)
    array([[1., 5., 1.],
           [2., 5., 2.],
           [3., 5., 3.]])

    Difference between sequence and scalars:

    >>> np.insert(a, np.array([1], dtype=np.int64), np.array([[1],[2],[3]]), axis=1)
    array([[1., 1., 1.],
           [2., 2., 2.],
           [3., 3., 3.]])
    >>> np.insert(a, 1, np.array([1, 2, 3]), axis=1)
    array([[1., 1., 1.],
           [2., 2., 2.],
           [3., 3., 3.]])

    >>> b = a.flatten()
    >>> b
    array([1., 1., 2., 2., 3., 3.])
    >>> np.insert(b, np.array([2, 2], dtype=np.int64), np.array([5, 6]))
    array([1., 1., 5., 6., 2., 2., 3., 3.])

    >>> np.insert(b, slice(2, 4), np.array([5, 6]))
    array([1., 1., 5., 2., 6., 2., 3., 3.])

    # type casting
    >>> np.insert(b.astype(np.int32), np.array([2, 2],dtype='int64'), np.array([7.13, False]))
    array([1, 1, 7, 0, 2, 2, 3, 3], dtype=int32)

    >>> x = np.arange(8).reshape(2, 4)
    >>> idx = np.array([1, 3], dtype=np.int64)
    >>> np.insert(x, idx, np.array([999]), axis=1)
    array([[  0., 999.,   1.,   2., 999.,   3.],
           [  4., 999.,   5.,   6., 999.,   7.]])
    """
    return _mx_nd_np.insert(arr, obj, values, axis=axis)


@set_module('mxnet.numpy')
def nonzero(a: ndarray, /) -> Tuple[ndarray, ...]:
    """
    Return the indices of the elements that are non-zero.

    Returns a tuple of arrays, one for each dimension of `a`,
    containing the indices of the non-zero elements in that
    dimension. The values in `a` are always returned in
    row-major, C-style order.

    To group the indices by element, rather than dimension, use `argwhere`,
    which returns a row for each non-zero element.

    Parameters
    ----------
    a : ndarray
        Input array.

    Returns
    -------
    tuple_of_arrays : tuple
        Indices of elements that are non-zero.

    See Also
    --------
    ndarray.nonzero :
        Equivalent ndarray method.

    Notes
    -----
    While the nonzero values can be obtained with ``a[nonzero(a)]``, it is
    recommended to use ``x[x.astype(bool)]`` or ``x[x != 0]`` instead, which
    will correctly handle 0-d arrays.

    Examples
    --------
    >>> x = np.array([[3, 0, 0], [0, 4, 0], [5, 6, 0]])
    >>> x
    array([[3, 0, 0],
           [0, 4, 0],
           [5, 6, 0]], dtype=int32)
    >>> np.nonzero(x)
    (array([0, 1, 2, 2], dtype=int64), array([0, 1, 0, 1], dtype=int64))

    >>> x[np.nonzero(x)]
    array([3, 4, 5, 6])
    >>> np.transpose(np.stack(np.nonzero(x)))
    array([[0, 0],
           [1, 1],
           [2, 0],
           [2, 1]], dtype=int64)

    A common use for ``nonzero`` is to find the indices of an array, where
    a condition is True.  Given an array `a`, the condition `a` > 3 is a
    boolean array and since False is interpreted as 0, np.nonzero(a > 3)
    yields the indices of the `a` where the condition is true.

    >>> a = np.array([[1, 2, 3], [4, 5, 6], [7, 8, 9]], dtype=np.int32)
    >>> a > 3
    array([[False, False, False],
           [ True,  True,  True],
           [ True,  True,  True]])
    >>> np.nonzero(a > 3)
    (array([1, 1, 1, 2, 2, 2], dtype=int64), array([0, 1, 2, 0, 1, 2], dtype=int64))

    Using this result to index `a` is equivalent to using the mask directly:

    >>> a[np.nonzero(a > 3)]
    array([4, 5, 6, 7, 8, 9], dtype=int32)
    >>> a[a > 3]
    array([4, 5, 6, 7, 8, 9], dtype=int32)

    ``nonzero`` can also be called as a method of the array.

    >>> (a > 3).nonzero()
    (array([1, 1, 1, 2, 2, 2], dtype=int64), array([0, 1, 2, 0, 1, 2], dtype=int64))
    """
    return _mx_nd_np.nonzero(a)


@set_module('mxnet.numpy')
def percentile(
        a: ndarray,
        q: ndarray,
        /,
        *,
        axis: Optional[int, Tuple[int, ...]] = None,
        out: Optional[int] = None,
        overwrite_input: Optional[bool] = None,
        interpolation: Optional[str] = 'linear',
        keepdims: bool = False
) -> ndarray: # pylint: disable=too-many-arguments
    """
    Compute the q-th percentile of the data along the specified axis.
    Returns the q-th percentile(s) of the array elements.

    Parameters
    ----------
    a : array_like
        Input array
    q : array_like
        Percentile or sequence of percentiles to compute.
    axis : {int, tuple of int, None}, optional
        Axis or axes along which the percentiles are computed. The default is to
        compute the percentile(s) along a flattened version of the array.
    out : ndarray, optional
        Alternative output array in which to place the result. It must have the same
        shape and buffer length as the expected output, but the type (of the output)
        will be cast if necessary.
    overwrite_input : bool, optional (Not supported yet)
        If True, then allow the input array a to be modified by intermediate calculations,
        to save memory. In this case, the contents of the input a after this function
        completes is undefined.
    interpolation : {'linear', 'lower', 'higher', 'midpoint', 'nearest'}
        This optional parameter specifies the interpolation method to use when the
        desired percentile lies between two data points i < j:
        'linear': i + (j - i) * fraction, where fraction is the fractional part of the
        index surrounded by i and j.
        'lower': i.
        'higher': j.
        'nearest': i or j, whichever is nearest.
        'midpoint': (i + j) / 2.
    keepdims : bool, optional
        If this is set to True, the axes which are reduced are left in the result as
        dimensions with size one. With this option, the result will broadcast
        correctly against the original array a.

    Returns
    -------
    percentile : scalar or ndarray
        Output array.

    Examples
    --------
    >>> a = np.array([[10, 7, 4], [3, 2, 1]])
    >>> a
    array([[10,  7,  4],
        [ 3,  2,  1]])
    >>> np.percentile(a, np.array(50))
    array(3.5)
    >>> np.percentile(a, np.array(50), axis=0)
    array([6.5, 4.5, 2.5])
    >>> np.percentile(a, np.array(50), axis=1)
    array([7.,  2.])
    >>> np.percentile(a, np.array(50), axis=1, keepdims=True)
    array([[7.],
        [2.]])

    >>> m = np.percentile(a, np.array(50), axis=0)
    >>> out = np.zeros_like(m)
    >>> np.percentile(a, np.array(50), axis=0, out=out)
    array([6.5, 4.5, 2.5])
    >>> m
    array([6.5, 4.5, 2.5])
    """
    return _mx_nd_np.percentile(a, q, axis=axis, out=out, overwrite_input=overwrite_input,
                                interpolation=interpolation, keepdims=keepdims)


@set_module('mxnet.numpy')
def median(
        a: ndarray,
        /,
        *,
        axis: Optional[int, Tuple[int, ...]] = None,
        out: Optional[ndarray] = None,
        overwrite_input: Optional[bool] = None,
        keepdims: bool = False
) -> ndarray:
    r"""Compute the median along the specified axis.
    Returns the median of the array elements.

    Parameters
    ----------
    a : array_like
        Input array or object that can be converted to an array.
    axis : {int, sequence of int, None}, optional
        Axis or axes along which the medians are computed. The default
        is to compute the median along a flattened version of the array.
        A sequence of axes is supported since version 1.9.0.
    out : ndarray, optional
        Alternative output array in which to place the result. It must
        have the same shape and buffer length as the expected output,
        but the type (of the output) will be cast if necessary.
    keepdims : bool, optional
        If this is set to True, the axes which are reduced are left
        in the result as dimensions with size one. With this option,
        the result will broadcast correctly against the original `arr`.

    Returns
    -------
    median : ndarray
        A new array holding the result. If the input contains integers
        or floats smaller than ``float32``, then the output data-type is
        ``np.float32``.  Otherwise, the data-type of the output is the
        same as that of the input. If `out` is specified, that array is
        returned instead.

    See Also
    --------
    mean, percentile

    Examples
    --------
    >>> a = np.array([[10, 7, 4], [3, 2, 1]])
    >>> a
    array([[10,  7,  4],
        [ 3,  2,  1]])
    >>> np.median(a)
    3.5
    >>> np.median(a, axis=0)
    array([6.5, 4.5, 2.5])
    >>> np.median(a, axis=1)
    array([7.,  2.])
    """
    return _mx_nd_np.median(a, axis=axis, overwrite_input=overwrite_input,
                            keepdims=keepdims, out=out)


@set_module('mxnet.numpy')
def quantile(
        a: ndarray,
        q: ndarray,
        /,
        *,
        axis: Union[int, Tuple[int, ...]] = None,
        out: Optional[ndarray] = None,
        overwrite_input: Optional[ndarray] = None,
        interpolation: Optional[str] = 'linear',
        keepdims: bool = False
) -> ndarray: # pylint: disable=too-many-arguments
    """Compute the q-th quantile of the data along the specified axis.
    New in version 1.15.0.

    Parameters
    ----------
    a : ndarray
        Input array or object that can be converted to an array.
    q : ndarray
        Quantile or sequence of quantiles to compute, which must be between 0 and 1 inclusive.
    axis : {int, tuple of int, None}, optional
        Axis or axes along which the quantiles are computed.
        The default is to compute the quantile(s) along a flattened version of the array.
    out : ndarray, optional
        Alternative output array in which to place the result.
        It must have the same shape and buffer length as the expected output,
        but the type (of the output) will be cast if necessary.
    interpolation : {'linear', 'lower', 'higher', 'midpoint', 'nearest'}
        This optional parameter specifies the interpolation method to use
        when the desired quantile lies between two data points i < j:

        * linear: i + (j - i) * fraction, where fraction is the fractional part of the index surrounded by i and j.
        * lower: i.
        * higher: j.
        * nearest: i or j, whichever is nearest.
        * midpoint: (i + j) / 2.

    keepdims : bool, optional
        If this is set to True, the axes which are reduced are left in the result as dimensions with size one.
        With this option, the result will broadcast correctly against the original array a.

    Returns
    -------
    quantile : ndarray
        If q is a single quantile and axis=None, then the result is a scalar.
        If multiple quantiles are given, first axis of the result corresponds to the quantiles.
        The other axes are the axes that remain after the reduction of a.
        If out is specified, that array is returned instead.

    See also
    --------
    mean

    .. note::
       Given a vector V of length N, the q-th quantile of V is the value q of the way from the minimum
       to the maximum in a sorted copy of V. The values and distances of the two nearest neighbors
       as well as the interpolation parameter will determine the quantile if the normalized ranking
       does not match the location of q exactly. This function is the same as the median if q=0.5,
       the same as the minimum if q=0.0 and the same as the maximum if q=1.0.
       This function differs from the original `numpy.quantile
       <https://numpy.org/devdocs/reference/generated/numpy.quantile.html>`_ in
       the following aspects:

       * q must be ndarray type even if it is a scalar
       * do not support overwrite_input

    Examples
    --------
    >>> a = np.array([[10, 7, 4], [3, 2, 1]])
    >>> a
    array([[10., 7., 4.],
           [3., 2., 1.]])
    >>> q = np.array(0.5)
    >>> q
    array(0.5)
    >>> np.quantile(a, q)
    array(3.5)
    >>> np.quantile(a, q, axis=0)
    array([6.5, 4.5, 2.5])
    >>> np.quantile(a, q, axis=1)
    array([7., 2.])
    >>> np.quantile(a, q, axis=1, keepdims=True)
    array([[7.],
           [2.]])
    >>> m = np.quantile(a, q, axis=0)
    >>> out = np.zeros_like(m)
    >>> np.quantile(a, q, axis=0, out=out)
    array([6.5, 4.5, 2.5])
    >>> out
    array([6.5, 4.5, 2.5])
    """
    return _mx_nd_np.quantile(a, q, axis=axis, out=out, overwrite_input=overwrite_input,
                              interpolation=interpolation, keepdims=keepdims)


@set_module('mxnet.numpy')
def shares_memory(a: ndarray, b: ndarray, /, *, max_work: Optional[int] = None) -> bool:
    """
    Determine if two arrays share memory

    Parameters
    ----------
    a, b : ndarray
        Input arrays
    max_work : int, optional

    Returns
    -------
    out : bool

    See Also
    --------
    may_share_memory

    Examples
    --------
    >>> np.may_share_memory(np.array([1,2]), np.array([5,8,9]))
    False

    .. note::
       This function differs from the original `numpy.shares_memory
       <https://docs.scipy.org/doc/numpy/reference/generated/numpy.shares_memory.html>`_ in
       the following way(s):

       * Does not support `max_work`, it is a dummy argument
       * Actually it is same as `may_share_memory` in MXNet np
    """
    return _mx_nd_np.shares_memory(a, b, max_work)


@set_module('mxnet.numpy')
def may_share_memory(a: ndarray, b: ndarray, /, *, max_work: Optional[int] = None) -> bool:
    """
    Determine if two arrays might share memory

    A return of True does not necessarily mean that the two arrays
    share any element.  It just means that they *might*.

    Only the memory bounds of a and b are checked by default.

    Parameters
    ----------
    a, b : ndarray
        Input arrays

    Returns
    -------
    out : bool

    See Also
    --------
    shares_memory

    Examples
    --------
    >>> np.may_share_memory(np.array([1,2]), np.array([5,8,9]))
    False
    >>> x = np.zeros([3, 4])
    >>> np.may_share_memory(x[:,0], x[:,1])
    True

    .. note::
       This function differs from the original `numpy.may_share_memory
       <https://docs.scipy.org/doc/numpy/reference/generated/numpy.may_share_memory.html>`_ in
       the following way(s):

       * Does not support `max_work`, it is a dummy argument
       * Actually it is same as `shares_memory` in MXNet np
    """
    return _mx_nd_np.may_share_memory(a, b, max_work)


@set_module('mxnet.numpy')
def diff(
        a: ndarray,
        n: Optional[int] = 1,
        /,
        *,
        axis: Optional[int] = -1,
        prepend: Optional[ndarray] = None,
        append: Optional[ndarray] = None
) -> ndarray:  # pylint: disable=redefined-outer-name
    r"""
    Calculate the n-th discrete difference along the given axis.

    Parameters
    ----------
    a : ndarray
        Input array
    n : int, optional
        The number of times values are differenced. If zero, the input is returned as-is.
    axis : int, optional
        The axis along which the difference is taken, default is the last axis.
    prepend, append : ndarray, optional
        Not supported yet

    Returns
    -------
    diff : ndarray
        The n-th differences.
        The shape of the output is the same as a except along axis where the dimension is smaller by n.
        The type of the output is the same as the type of the difference between any two elements of a.
        This is the same as the type of a in most cases.

    Examples
    --------
    >>> x = np.array([1, 2, 4, 7, 0])
    >>> np.diff(x)
    array([ 1,  2,  3, -7])
    >>> np.diff(x, n=2)
    array([  1,   1, -10])

    >>> x = np.array([[1, 3, 6, 10], [0, 5, 6, 8]])
    >>> np.diff(x)
    array([[2, 3, 4],
        [5, 1, 2]])
    >>> np.diff(x, axis=0)
    array([[-1,  2,  0, -2]])

    Notes
    -----
    Optional inputs `prepend` and `append` are not supported yet
    """
    if (prepend or append):
        raise NotImplementedError('prepend and append options are not supported yet')
    return _mx_nd_np.diff(a, n=n, axis=axis)


@set_module('mxnet.numpy')
def ediff1d(ary: ndarray, to_end: Optional[ndarray] = None, to_begin: Optional[ndarray] = None, /) -> ndarray:
    """
    The differences between consecutive elements of an array.

    Parameters
    ----------
    ary : ndarray
        If necessary, will be flattened before the differences are taken.
    to_end : ndarray or scalar, optional
        Number(s) to append at the end of the returned differences.
    to_begin : ndarray or scalar, optional
        Number(s) to prepend at the beginning of the returned differences.

    Returns
    -------
    ediff1d : ndarray
        The differences. Loosely, this is ``ary.flat[1:] - ary.flat[:-1]``.

    Examples
    --------
    >>> x = np.array([1, 2, 4, 7, 0])
    >>> np.ediff1d(x)
    array([ 1.,  2.,  3., -7.])

    >>> np.ediff1d(x, to_begin=-99, to_end=np.array([88, 99]))
    rray([-99.,   1.,   2.,   3.,  -7.,  88.,  99.])

    The returned array is always 1D.

    >>> y = np.array([[1, 2, 4], [1, 6, 24]])
    >>> np.ediff1d(y)
    array([ 1.,  2., -3.,  5., 18.])

    >>> np.ediff1d(x, to_begin=y)
    array([ 1.,  2.,  4.,  1.,  6., 24.,  1.,  2.,  3., -7.])
    """
    return _mx_nd_np.ediff1d(ary, to_end=to_end, to_begin=to_begin)


@set_module('mxnet.numpy')
def resize(a: ndarray, new_shape: Union[int, Tuple[int, ...]], /) -> ndarray:
    """
    Return a new array with the specified shape.
    If the new array is larger than the original array, then the new
    array is filled with repeated copies of `a`.  Note that this behavior
    is different from a.resize(new_shape) which fills with zeros instead
    of repeated copies of `a`.

    Parameters
    ----------
    a : ndarray
        Array to be resized.
    new_shape : int or tuple of int
        Shape of resized array.

    Returns
    -------
    reshaped_array : ndarray
        The new array is formed from the data in the old array, repeated
        if necessary to fill out the required number of elements.  The
        data are repeated in the order that they are stored in memory.

    See Also
    --------
    ndarray.resize : resize an array in-place.

    Notes
    -----
    Warning: This functionality does **not** consider axes separately,
    i.e. it does not apply interpolation/extrapolation.
    It fills the return array with the required number of elements, taken
    from `a` as they are laid out in memory, disregarding strides and axes.
    (This is in case the new shape is smaller. For larger, see above.)
    This functionality is therefore not suitable to resize images,
    or data where each axis represents a separate and distinct entity.

    Examples
    --------
    >>> a = np.array([[0, 1], [2, 3]])
    >>> np.resize(a, (2, 3))
    array([[0., 1., 2.],
           [3., 0., 1.]])
    >>> np.resize(a, (1, 4))
    array([[0., 1., 2., 3.]])
    >>> np.resize(a,(2, 4))
    array([[0., 1., 2., 3.],
           [0., 1., 2., 3.]])
    """
    return _mx_nd_np.resize(a, new_shape)


@set_module('mxnet.numpy')
def interp(
        x: ndarray,
        xp: ndarray,
        fp: ndarray,
        /,
        *,
        left: Optional[float] = None,
        right: Optional[float] = None,
        period: Optional[float] = None,
) -> ndarray:  # pylint: disable=too-many-arguments
    r"""One-dimensional linear interpolation.

    Returns the one-dimensional piecewise linear interpolant to a function
    with given values at discrete data-points.

    Parameters
    ----------
    x : ndarray
        The x-coordinates of the interpolated values.
    xp : 1-D array of floats
        The x-coordinates of the data points, must be increasing if argument
        `period` is not specified. Otherwise, `xp` is internally sorted after
        normalizing the periodic boundaries with ``xp = xp % period``.
    fp : 1-D array of floats
        The y-coordinates of the data points, same length as `xp`.
    left : optional float corresponding to fp
        Value to return for `x < xp[0]`, default is `fp[0]`.
    right : optional float corresponding to fp
        Value to return for `x > xp[-1]`, default is `fp[-1]`.
    period : None or float, optional
        A period for the x-coordinates. This parameter allows the proper
        interpolation of angular x-coordinates. Parameters `left` and `right`
        are ignored if `period` is specified.

    Returns
    -------
    y : float (corresponding to fp) or ndarray
        The interpolated values, same shape as `x`.

    Raises
    ------
    ValueError
        If `xp` and `fp` have different length
        If `xp` or `fp` are not 1-D sequences
        If `period == 0`

    .. note::
       Does not check that the x-coordinate sequence `xp` is increasing.
       If `xp` is not increasing, the results are nonsense.
       A simple check for increasing is::

           np.all(np.diff(xp) > 0)


    Examples
    --------
    >>> xp = [1, 2, 3]
    >>> fp = [3, 2, 0]
    >>> np.interp(2.5, xp, fp)
    1.0
    >>> np.interp([0, 1, 1.5, 2.72, 3.14], xp, fp)
    array([ 3. ,  3. ,  2.5 ,  0.56,  0. ])
    >>> UNDEF = -99.0
    >>> np.interp(3.14, xp, fp, right=UNDEF)
    -99.0
    Plot an interpolant to the sine function:
    >>> x = np.linspace(0, 2*np.pi, 10)
    >>> y = np.sin(x)
    >>> xvals = np.linspace(0, 2*np.pi, 50)
    >>> yinterp = np.interp(xvals, x, y)
    >>> import matplotlib.pyplot as plt
    >>> plt.plot(x, y, 'o')
    [<matplotlib.lines.Line2D object at 0x...>]
    >>> plt.plot(xvals, yinterp, '-x')
    [<matplotlib.lines.Line2D object at 0x...>]
    >>> plt.show()
    Interpolation with periodic x-coordinates:
    >>> x = [-180, -170, -185, 185, -10, -5, 0, 365]
    >>> xp = [190, -190, 350, -350]
    >>> fp = [5, 10, 3, 4]
    >>> np.interp(x, xp, fp, period=360)
    array([7.5, 5., 8.75, 6.25, 3., 3.25, 3.5, 3.75])
    """
    return _mx_nd_np.interp(x, xp, fp, left=left, right=right, period=period)


# pylint: disable=redefined-outer-name
@set_module('mxnet.numpy')
def full_like(
        a: ndarray,
        /,
        fill_value: Union[int, float],
        *,
        dtype: Optional[Union[dtype, str]] = "float",
        order: Optional[str] = 'C',
        ctx: Optional[Context] = None,
        out: Optional[ndarray] = None,
) -> ndarray: # pylint: disable=too-many-arguments
    """
    Return a full array with the same shape and type as a given array.

    Parameters
    ----------
    a : ndarray
        The shape and data-type of `a` define these same attributes of
        the returned array.
    fill_value : scalar
        Fill value.
    dtype : data-type, optional
        Overrides the data type of the result.
        Temporarily do not support boolean type.
    order : {'C'}, optional
        Whether to store multidimensional data in C- or Fortran-contiguous
        (row- or column-wise) order in memory. Currently only supports C order.
    ctx: to specify the device, e.g. the i-th GPU.
    out : ndarray or None, optional
        A location into which the result is stored.
        If provided, it must have the same shape and dtype as input ndarray.
        If not provided or `None`, a freshly-allocated array is returned.

    Returns
    -------
    out : ndarray
        Array of `fill_value` with the same shape and type as `a`.

    See Also
    --------
    empty_like : Return an empty array with shape and type of input.
    ones_like : Return an array of ones with shape and type of input.
    zeros_like : Return an array of zeros with shape and type of input.
    full : Return a new array of given shape filled with value.

    Examples
    --------
    >>> x = np.arange(6, dtype=int)
    >>> np.full_like(x, 1)
    array([1, 1, 1, 1, 1, 1], dtype=int64)
    >>> np.full_like(x, 0.1)
    array([0, 0, 0, 0, 0, 0], dtype=int64)
    >>> np.full_like(x, 0.1, dtype=np.float64)
    array([0.1, 0.1, 0.1, 0.1, 0.1, 0.1], dtype=float64)
    >>> np.full_like(x, np.nan, dtype=np.float64)
    array([nan, nan, nan, nan, nan, nan], dtype=float64)
    >>> y = np.arange(6, dtype=np.float32)
    >>> np.full_like(y, 0.1)
    array([0.1, 0.1, 0.1, 0.1, 0.1, 0.1])
    """
    return _mx_nd_np.full_like(a, fill_value=fill_value, dtype=dtype, order=order, ctx=ctx, out=out)
# pylint: enable=redefined-outer-name


# pylint: disable=redefined-outer-name
@set_module('mxnet.numpy')
def zeros_like(
        a: ndarray,
        /,
        *,
        dtype: Optional[Union[dtype, str]] = "float",
        order: Optional[str] = 'C',
        ctx: Optional[Context] = None,
        out: Optional[ndarray] = None,
) -> ndarray:
    """
    Return an array of zeros with the same shape and type as a given array.

    Parameters
    ----------
    a : ndarray
        The shape and data-type of `a` define these same attributes of
        the returned array.
    dtype : data-type, optional
        Overrides the data type of the result.
        Temporarily do not support boolean type.
    order : {'C'}, optional
        Whether to store multidimensional data in C- or Fortran-contiguous
        (row- or column-wise) order in memory. Currently only supports C order.
    ctx: to specify the device, e.g. the i-th GPU.
    out : ndarray or None, optional
        A location into which the result is stored.
        If provided, it must have the same shape and dtype as input ndarray.
        If not provided or `None`, a freshly-allocated array is returned.

    Returns
    -------
    out : ndarray
          Array of zeros with the same shape and type as a.

    See Also
    --------
    empty_like : Return an empty array with shape and type of input.
    ones_like : Return an array of ones with shape and type of input.
    zeros_like : Return an array of zeros with shape and type of input.
    full : Return a new array of given shape filled with value.

    Examples
    --------
    >>> x = np.arange(6)
    >>> x = x.reshape((2, 3))
    >>> x
    array([[0., 1., 2.],
           [3., 4., 5.]])
    >>> np.zeros_like(x)
    array([[0., 0., 0.],
           [0., 0., 0.]])
    >>> np.zeros_like(x, int)
    array([[0, 0, 0],
           [0, 0, 0]], dtype=int64)
    >>> y = np.arange(3, dtype=float)
    >>> y
    array([0., 1., 2.], dtype=float64)
    >>> np.zeros_like(y)
    array([0., 0., 0.], dtype=float64)
    """
    return _mx_nd_np.full_like(a, fill_value=0, dtype=dtype, order=order, ctx=ctx, out=ctx)
# pylint: enable=redefined-outer-name


# pylint: disable=redefined-outer-name
@set_module('mxnet.numpy')
def ones_like(
        a: ndarray,
        /,
        *,
        dtype: Optional[Union[dtype, str]] = "float",
        order: Optional[str] = 'C',
        ctx: Optional[Context] = None,
        out: Optional[ndarray] = None,
) -> ndarray:
    """
    Return an array of ones with the same shape and type as a given array.

    Parameters
    ----------
    a : ndarray
        The shape and data-type of `a` define these same attributes of
        the returned array.
    dtype : data-type, optional
        Overrides the data type of the result.
        Temporarily do not support boolean type.
    order : {'C'}, optional
        Whether to store multidimensional data in C- or Fortran-contiguous
        (row- or column-wise) order in memory. Currently only supports C order.
    ctx: to specify the device, e.g. the i-th GPU.
    out : ndarray or None, optional
        A location into which the result is stored.
        If provided, it must have the same shape and dtype as input ndarray.
        If not provided or `None`, a freshly-allocated array is returned.

    Returns
    -------
    out : ndarray
        Array of ones with the same shape and type as a.

    See Also
    --------
    empty_like : Return an empty array with shape and type of input.
    zeros_like : Return an array of zeros with shape and type of input.
    full_like : Return a new array with shape of input filled with value.
    ones : Return a new array setting values to one.

    Examples
    --------
    >>> x = np.arange(6)
    >>> x = x.reshape((2, 3))
    >>> x
    array([[0., 1., 2.],
           [3., 4., 5.]])
    >>> np.ones_like(x)
    array([[1., 1., 1.],
           [1., 1., 1.]])
    >>> np.ones_like(x, int)
    array([[1, 1, 1],
           [1, 1, 1]], dtype=int64)
    >>> y = np.arange(3, dtype=float)
    >>> y
    array([0., 1., 2.], dtype=float64)
    >>> np.ones_like(y)
    array([1., 1., 1.], dtype=float64)
    """
    return _mx_nd_np.full_like(a, fill_value=1, dtype=dtype, order=order, ctx=ctx, out=out)
# pylint: enable=redefined-outer-name


@set_module('mxnet.numpy')
def fill_diagonal(a: ndarray, val: ndarray, wrap: bool = False, /) -> None:
    """
    Fill the main diagonal of the given array of any dimensionality.
    For an array `a` with ``a.ndim >= 2``, the diagonal is the list of
    locations with indices ``a[i, ..., i]`` all identical. This function
    modifies the input array in-place, it does not return a value.
    Parameters
    ----------
    a : array, at least 2-D.
      Array whose diagonal is to be filled, it gets modified in-place.
    val : scalar
      Value to be written on the diagonal, its type must be compatible with
      that of the array a.
    wrap : bool
      For tall matrices in NumPy version up to 1.6.2, the
      diagonal "wrapped" after N columns. You can have this behavior
      with this option. This affects only tall matrices.

    Examples
    --------
    >>> a = np.zeros((3, 3), int)
    >>> np.fill_diagonal(a, 5)
    >>> a
    array([[5, 0, 0],
           [0, 5, 0],
           [0, 0, 5]])
    The same function can operate on a 4-D array:
    >>> a = np.zeros((3, 3, 3, 3), int)
    >>> np.fill_diagonal(a, 4)
    We only show a few blocks for clarity:
    >>> a[0, 0]
    array([[4, 0, 0],
           [0, 0, 0],
           [0, 0, 0]])
    >>> a[1, 1]
    array([[0, 0, 0],
           [0, 4, 0],
           [0, 0, 0]])
    >>> a[2, 2]
    array([[0, 0, 0],
           [0, 0, 0],
           [0, 0, 4]])
    The wrap option affects only tall matrices:
    >>> # tall matrices no wrap
    >>> a = np.zeros((5, 3), int)
    >>> np.fill_diagonal(a, 4)
    >>> a
    array([[4, 0, 0],
           [0, 4, 0],
           [0, 0, 4],
           [0, 0, 0],
           [0, 0, 0]])
    >>> # tall matrices wrap
    >>> a = np.zeros((5, 3), int)
    >>> np.fill_diagonal(a, 4, wrap=True)
    >>> a
    array([[4, 0, 0],
           [0, 4, 0],
           [0, 0, 4],
           [0, 0, 0],
           [4, 0, 0]])
    >>> # wide matrices
    >>> a = np.zeros((3, 5), int)
    >>> np.fill_diagonal(a, 4, wrap=True)
    >>> a
    array([[4, 0, 0, 0, 0],
           [0, 4, 0, 0, 0],
           [0, 0, 4, 0, 0]])
    The anti-diagonal can be filled by reversing the order of elements
    using either `numpy.flipud` or `numpy.fliplr`.
    >>> a = np.zeros((3, 3), int);
    >>> np.fill_diagonal(np.fliplr(a), [1,2,3])  # Horizontal flip
    >>> a
    array([[0, 0, 1],
           [0, 2, 0],
           [3, 0, 0]])
    >>> np.fill_diagonal(np.flipud(a), [1,2,3])  # Vertical flip
    >>> a
    array([[0, 0, 3],
           [0, 2, 0],
           [1, 0, 0]])
    Note that the order in which the diagonal is filled varies depending
    on the flip function.
    """
    _mx_nd_np.fill_diagonal(a, val=val, wrap=wrap)

# pylint: disable=redefined-outer-name
@set_module('mxnet.numpy')
def nan_to_num(
        x: ndarray,
        copy: Optional[bool] = True,
        nan: Optional[Union[int, float]] = 0.0,
        posinf: Optional[Union[int, float]] = None,
        neginf: Optional[Union[int, float]] = None,
        **kwargs
) -> ndarray:
    """
    Replace NaN with zero and infinity with large finite numbers (default
    behaviour) or with the numbers defined by the user using the `nan`,
    `posinf` and/or `neginf` keywords.

    If `x` is inexact, NaN is replaced by zero or by the user defined value in
    `nan` keyword, infinity is replaced by the largest finite floating point
    values representable by ``x.dtype`` or by the user defined value in
    `posinf` keyword and -infinity is replaced by the most negative finite
    floating point values representable by ``x.dtype`` or by the user defined
    value in `neginf` keyword.

    For complex dtypes, the above is applied to each of the real and
    imaginary components of `x` separately.

    If `x` is not inexact, then no replacements are made.

    Parameters
    ----------
    x : scalar
        ndarray
        Input data.
    copy : bool, optional
        Whether to create a copy of `x` (True) or to replace values
        in-place (False). The in-place operation only occurs if
        casting to an array does not require a copy.
        Default is True.
        Gluon does not support copy = False.
    nan : int, float, optional
        Value to be used to fill NaN values. If no value is passed
        then NaN values will be replaced with 0.0.
    posinf : int, float, optional
        Value to be used to fill positive infinity values. If no value is
        passed then positive infinity values will be replaced with a very
        large number.
    neginf : int, float, optional
        Value to be used to fill negative infinity values. If no value is
        passed then negative infinity values will be replaced with a very
        small (or negative) number.

        .. versionadded:: 1.13

    Returns
    -------
    out : ndarray
        `x`, with the non-finite values replaced. If `copy` is False, this may
        be `x` itself.

    Notes
    -----
    NumPy uses the IEEE Standard for Binary Floating-Point for Arithmetic
    (IEEE 754). This means that Not a Number is not equivalent to infinity.

    Examples
    --------
    >>> np.nan_to_num(np.inf)
    1.7976931348623157e+308
    >>> np.nan_to_num(-np.inf)
    -1.7976931348623157e+308
    >>> np.nan_to_num(np.nan)
    0.0
    >>> x = np.array([np.inf, -np.inf, np.nan, -128, 128])
    >>> np.nan_to_num(x)
    array([ 3.4028235e+38, -3.4028235e+38,  0.0000000e+00, -1.2800000e+02,
            1.2800000e+02])
    >>> np.nan_to_num(x, nan=-9999, posinf=33333333, neginf=33333333)
    array([ 3.3333332e+07,  3.3333332e+07, -9.9990000e+03, -1.2800000e+02,
            1.2800000e+02])
    >>> y = np.array([[-1, 0, 1],[9999,234,-14222]],dtype="float64")/0
    array([[-inf,  nan,  inf],
        [ inf,  inf, -inf]], dtype=float64)
    >>> np.nan_to_num(y)
    array([[-1.79769313e+308,  0.00000000e+000,  1.79769313e+308],
        [ 1.79769313e+308,  1.79769313e+308, -1.79769313e+308]], dtype=float64)
    >>> np.nan_to_num(y, nan=111111, posinf=222222)
    array([[-1.79769313e+308,  1.11111000e+005,  2.22222000e+005],
        [ 2.22222000e+005,  2.22222000e+005, -1.79769313e+308]], dtype=float64)
    >>> y
    array([[-inf,  nan,  inf],
       [ inf,  inf, -inf]], dtype=float64)
    >>> np.nan_to_num(y, copy=False, nan=111111, posinf=222222)
    array([[-1.79769313e+308,  1.11111000e+005,  2.22222000e+005],
       [ 2.22222000e+005,  2.22222000e+005, -1.79769313e+308]], dtype=float64)
    >>> y
    array([[-1.79769313e+308,  1.11111000e+005,  2.22222000e+005],
       [ 2.22222000e+005,  2.22222000e+005, -1.79769313e+308]], dtype=float64)
    """
    return _mx_nd_np.nan_to_num(x, copy=copy, nan=nan, posinf=posinf, neginf=neginf)


@set_module('mxnet.numpy')
def squeeze(x: ndarray, /, axis: Union[int, Tuple[int, ...]] = None) -> ndarray:
    r"""Remove single-dimensional entries from the shape of an array.

    Parameters
    ----------
    a : array_like
        Input data.
    axis : None or int or tuple of ints, optional
        Selects a subset of the single-dimensional entries in the
        shape. If an axis is selected with shape entry greater than
        one, an error is raised.

    Returns
    -------
    squeezed : ndarray
        The input array, but with all or a subset of the
        dimensions of length 1 removed. This is always `a` itself
        or a view into `a`.

    Raises
    ------
    ValueError
        If `axis` is not `None`, and an axis being squeezed is not of length 1

    See Also
    --------
    expand_dims : The inverse operation, adding singleton dimensions
    reshape : Insert, remove, and combine dimensions, and resize existing ones

    Examples
    --------
    >>> x = np.array([[[0], [1], [2]]])
    >>> x.shape
    (1, 3, 1)
    >>> np.squeeze(x).shape
    (3,)
    >>> np.squeeze(x, axis=0).shape
    (3, 1)
    >>> np.squeeze(x, axis=1).shape
    Traceback (most recent call last):
    ...
    ValueError: cannot select an axis to squeeze out which has size not equal to one
    >>> np.squeeze(x, axis=2).shape
    (1, 3)
    """
    return _mx_nd_np.squeeze(x, axis=axis)


@set_module('mxnet.numpy')
@wrap_np_unary_func
def isnan(x: ndarray, /, *, out: Optional[ndarray] = None, **kwargs) -> ndarray:
    """
    Test element-wise for NaN and return result as a boolean array.

    Parameters
    ----------
    x : ndarray
        Input array.
    out : ndarray or None, optional
        A location into which the result is stored.
        If provided, it must have the same shape and dtype as input ndarray.
        If not provided or `None`, a freshly-allocated array is returned.

    Returns
    -------
    y : ndarray or bool
        True where x is NaN, false otherwise.
        This is a scalar if x is a scalar.

    Notes
    -----
    NumPy uses the IEEE Standard for Binary Floating-Point for Arithmetic (IEEE 754).

    .. note::

       This function differs from the original `numpy.isinf
       <https://docs.scipy.org/doc/numpy/reference/generated/numpy.isnan.html>`_ in
       the following aspects:

       * Does not support complex number for now
       * Input type does not support Python native iterables(list, tuple, ...).
       * ``out`` param: cannot perform auto broadcasting. ``out`` ndarray's shape must be
         the same as the expected output.
       * ``out`` param: cannot perform auto type cast. ``out`` ndarray's dtype must be the
         same as the expected output.
       * ``out`` param does not support scalar input case.

    Examples
    --------
    >>> np.isnan(np.nan)
    True
    >>> np.isnan(np.inf)
    False
    >>> np.isnan(np.array([np.log(-1.),1.,np.log(0)]))
    array([ True, False, False])
    """
    return _mx_nd_np.isnan(x, out=out, **kwargs)


@set_module('mxnet.numpy')
@wrap_np_unary_func
def isinf(x: ndarray, /, *, out: Optional[ndarray] = None, **kwargs) -> ndarray:
    """
    Test element-wise for positive or negative infinity.

    Parameters
    ----------
    x : ndarray
        Input array.
    out : ndarray or None, optional
        A location into which the result is stored.
        If provided, it must have the same shape and dtype as input ndarray.
        If not provided or `None`, a freshly-allocated array is returned.

    Returns
    -------
    y : ndarray or bool
        True where x is positive or negative infinity, false otherwise.
        This is a scalar if x is a scalar.

    Notes
    -----
    NumPy uses the IEEE Standard for Binary Floating-Point for Arithmetic (IEEE 754).
    This means that Not a Number is not equivalent to infinity.

    .. note::

       This function differs from the original `numpy.isnan
       <https://docs.scipy.org/doc/numpy/reference/generated/numpy.isnan.html>`_ in
       the following aspects:

       * Does not support complex number for now
       * Input type does not support Python native iterables(list, tuple, ...).
       * ``out`` param: cannot perform auto broadcasting. ``out`` ndarray's shape must be
         the same as the expected output.
       * ``out`` param: cannot perform auto type cast. ``out`` ndarray's dtype must be the
         same as the expected output.
       * ``out`` param does not support scalar input case.

    Examples
    --------
    >>> np.isinf(np.inf)
    True
    >>> np.isinf(np.nan)
    False
    >>> np.isinf(np.array([np.inf, -np.inf, 1.0, np.nan]))
    array([ True,  True, False, False])
    >>> x = np.array([-np.inf, 0., np.inf])
    >>> y = np.array([True, True, True], dtype=np.bool_)
    >>> np.isinf(x, y)
    array([ True, False,  True])
    >>> y
    array([ True, False,  True])
    """
    return _mx_nd_np.isinf(x, out=out, **kwargs)


@set_module('mxnet.ndarray.numpy')
@wrap_np_unary_func
def isposinf(x: ndarray, /, *, out: Optional[ndarray] = None, **kwargs) -> Union[ndarray, bool]:
    """
    Test element-wise for positive infinity, return result as bool array.

    Parameters
    ----------
    x : ndarray
        Input array.
    out : ndarray or None, optional
        A location into which the result is stored.
        If provided, it must have the same shape and dtype as input ndarray.
        If not provided or `None`, a freshly-allocated array is returned.

    Returns
    -------
    y : ndarray or bool
        True where x is positive infinity, false otherwise.
        This is a scalar if x is a scalar.

    Notes
    -----
    NumPy uses the IEEE Standard for Binary Floating-Point for Arithmetic (IEEE 754).
    This means that Not a Number is not equivalent to infinity.

    Examples
    --------
    >>> np.isposinf(np.inf)
    True
    >>> np.isposinf(-np.inf)
    False
    >>> np.isposinf(np.nan)
    False
    >>> np.isposinf(np.array([-np.inf, 0., np.inf]))
    array([False, False,  True])
    >>> x = np.array([-np.inf, 0., np.inf])
    >>> y = np.array([True, True, True], dtype=np.bool)
    >>> np.isposinf(x, y)
    array([False, False,  True])
    >>> y
    array([False, False,  True])
    """
    return _mx_nd_np.isposinf(x, out=out, **kwargs)


@set_module('mxnet.numpy')
@wrap_np_unary_func
def isneginf(x: ndarray, /, *, out: Optional[ndarray] = None, **kwargs) -> Union[ndarray, bool]:
    """
    Test element-wise for negative infinity, return result as bool array.

    Parameters
    ----------
    x : ndarray
        Input array.
    out : ndarray or None, optional
        A location into which the result is stored.
        If provided, it must have the same shape and dtype as input ndarray.
        If not provided or `None`, a freshly-allocated array is returned.

    Returns
    -------
    y : ndarray or bool
        True where x is negative infinity, false otherwise.
        This is a scalar if x is a scalar.

    Notes
    -----
    NumPy uses the IEEE Standard for Binary Floating-Point for Arithmetic (IEEE 754).
    This means that Not a Number is not equivalent to infinity.

    Examples
    --------
    >>> np.isneginf(-np.inf)
    True
    >>> np.isneginf(np.inf)
    False
    >>> np.isneginf(float('-inf'))
    True
    >>> np.isneginf(np.array([-np.inf, 0., np.inf]))
    array([ True, False, False])
    >>> x = np.array([-np.inf, 0., np.inf])
    >>> y = np.array([True, True, True], dtype=np.bool)
    >>> np.isneginf(x, y)
    array([ True, False, False])
    >>> y
    array([ True, False, False])
    """
    return _mx_nd_np.isneginf(x, out=out, **kwargs)


@set_module('mxnet.numpy')
@wrap_np_unary_func
def isfinite(x: ndarray, /, *, out: Optional[ndarray] = None, **kwargs) -> ndarray:
    """
    Test element-wise for finiteness (not infinity or not Not a Number).

    Parameters
    ----------
    x : ndarray
        Input array.
    out : ndarray or None, optional
        A location into which the result is stored.
        If provided, it must have the same shape and dtype as input ndarray.
        If not provided or `None`, a freshly-allocated array is returned.

    Returns
    -------
    y : ndarray or bool
        True where x is negative infinity, false otherwise.
        This is a scalar if x is a scalar.

    Notes
    -----
    Not a Number, positive infinity and negative infinity are considered to be non-finite.

    NumPy uses the IEEE Standard for Binary Floating-Point for Arithmetic (IEEE 754).
    This means that Not a Number is not equivalent to infinity.
    Also that positive infinity is not equivalent to negative infinity.
    But infinity is equivalent to positive infinity. Errors result if the second argument
    is also supplied when x is a scalar input, or if first and second arguments have different shapes.

    Examples
    --------
    >>> np.isfinite(1)
    True
    >>> np.isfinite(0)
    True
    >>> np.isfinite(np.nan)
    False
    >>> np.isfinite(np.inf)
    False
    >>> np.isfinite(-np.inf)
    False
    >>> np.isfinite(np.array([np.log(-1.),1.,np.log(0)]))
    array([False,  True, False])
    >>> x = np.array([-np.inf, 0., np.inf])
    >>> y = np.array([True, True, True], dtype=np.bool)
    >>> np.isfinite(x, y)
    array([False,  True, False])
    >>> y
    array([False,  True, False])
    """
    return _mx_nd_np.isfinite(x, out=out, **kwargs)


@set_module('mxnet.numpy')
def where(condition: ndarray, x: ndarray = None, y: ndarray = None, /) -> ndarray:
    """where(condition, [x, y])
    Return elements chosen from `x` or `y` depending on `condition`.

    .. note::
        When only `condition` is provided, this function is a shorthand for
        ``np.asarray(condition).nonzero()``. The rest of this documentation
        covers only the case where all three arguments are provided.

    Parameters
    ----------
    condition : ndarray
        Where True, yield `x`, otherwise yield `y`.
    x, y : ndarray
        Values from which to choose. `x`, `y` and `condition` need to be
        broadcastable to some shape. `x` and `y` must have the same dtype.

    Returns
    -------
    out : ndarray
        An array with elements from `x` where `condition` is True, and elements
        from `y` elsewhere.

    Notes
    -----
    If all the arrays are 1-D, `where` is equivalent to::

        [xv if c else yv
        for c, xv, yv in zip(condition, x, y)]

    Examples
    --------
    >>> a = np.arange(10)
    >>> a
    array([0., 1., 2., 3., 4., 5., 6., 7., 8., 9.])
    >>> np.where(a < 5, a, 10*a)
    array([ 0.,  1.,  2.,  3.,  4., 50., 60., 70., 80., 90.])

    This can be used on multidimensional arrays too:

    >>> cond = np.array([[True, False], [True, True]])
    >>> x = np.array([[1, 2], [3, 4]])
    >>> y = np.array([[9, 8], [7, 6]])
    >>> np.where(cond, x, y)
    array([[1., 8.],
           [3., 4.]])

    The shapes of x, y, and the condition are broadcast together:

    >>> x, y = onp.ogrid[:3, :4]
    >>> x = np.array(x)
    >>> y = np.array(y)
    >>> np.where(x < y, x, 10 + y)  # both x and 10+y are broadcast
    array([[10,  0,  0,  0],
           [10, 11,  1,  1],
           [10, 11, 12,  2]], dtype=int64)

    >>> a = np.array([[0, 1, 2],
    ...               [0, 2, 4],
    ...               [0, 3, 6]])
    >>> np.where(a < 4, a, -1)  # -1 is broadcast
    array([[ 0.,  1.,  2.],
           [ 0.,  2., -1.],
           [ 0.,  3., -1.]])
    """
    return _mx_nd_np.where(condition, x, y)


@set_module('mxnet.numpy')
def polyval(p: ndarray, x: ndarray, /) -> ndarray:
    """
    Evaluate a polynomial at specific values.
    If p is of length N, this function returns the value:
    p[0]*x**(N-1) + p[1]*x**(N-2) + ... + p[N-2]*x + p[N-1]
    If x is a sequence, then p(x) is returned for each element of x.
    If x is another polynomial then the composite polynomial p(x(t)) is returned.

    Parameters
    ----------
    p : ndarray
        1D array of polynomial coefficients (including coefficients equal to zero)
        from highest degree to the constant term.
    x : ndarray
        An array of numbers, at which to evaluate p.

    Returns
    -------
    values : ndarray
        Result array of polynomials

    .. note::
       This function differs from the original `numpy.polyval
       <https://numpy.org/devdocs/reference/generated/numpy.polyval.html>`_ in
       the following way(s):

       * Does not support poly1d.
       * X should be ndarray type even if it contains only one element.

    Examples
    --------
    >>> p = np.array([3, 0, 1])
    array([3., 0., 1.])
    >>> x = np.array([5])
    array([5.])
    >>> np.polyval(p, x)  # 3 * 5**2 + 0 * 5**1 + 1
    array([76.])
    >>> x = np.array([5, 4])
    array([5., 4.])
    >>> np.polyval(p, x)
    array([76., 49.])
    """
    return _mx_nd_np.polyval(p, x)


@set_module('mxnet.numpy')
def bincount(x: ndarray, weights: ndarray = None, minlength: int = 0, /) -> ndarray:
    """
    Count number of occurrences of each value in array of non-negative ints.

    Parameters
    ----------
    x : ndarray
        input array, 1 dimension, nonnegative ints.
    weights: ndarray
        input weigths same shape as x. (Optional)
    minlength: int
        A minimum number of bins for the output. (Optional)

    Returns
    --------
    out : ndarray
        the result of binning the input array. The length of out is equal to amax(x)+1.

    Raises
    --------
    Value Error
        If the input is not 1-dimensional, or contains elements with negative values,
        or if minlength is negative
    TypeError
        If the type of the input is float or complex.

    Examples
    --------
    >>> np.bincount(np.arange(5))
    array([1, 1, 1, 1, 1])
    >>> np.bincount(np.array([0, 1, 1, 3, 2, 1, 7]))
    array([1, 3, 1, 1, 0, 0, 0, 1])

    >>> x = np.array([0, 1, 1, 3, 2, 1, 7, 23])
    >>> np.bincount(x).size == np.amax(x)+1
    True

    >>> np.bincount(np.arange(5, dtype=float))
    Traceback (most recent call last):
    File "<stdin>", line 1, in <module>
    TypeError: array cannot be safely cast to required type

    >>> w = np.array([0.3, 0.5, 0.2, 0.7, 1., -0.6]) # weights
    >>> x = np.array([0, 1, 1, 2, 2, 2])
    >>> np.bincount(x,  weights=w)
    array([ 0.3,  0.7,  1.1])
    """
    return _mx_nd_np.bincount(x, weights=weights, minlength=minlength)


@set_module('mxnet.numpy')
def atleast_1d(*arys):
    """
    Convert inputs to arrays with at least one dimension.

    Scalar inputs are converted to 1-dimensional arrays, whilst higher-dimensional inputs are preserved.

    Parameters
    ----------
    arys1, arys2, ... : ndarray
        One or more input arrays.

    Returns
    -------
    ret : ndarray
        An array, or list of arrays, each with a.ndim >= 1. Copies are made only if necessary.

    See also
    --------
    atleast_2d, atleast_3d

    Examples
    --------
    >>> np.atleast_1d(1.0)
    array([1.])
    >>> x = np.arange(9.0).reshape(3,3)
    >>> np.atleast_1d(x)
    array([[0., 1., 2.],
           [3., 4., 5.],
           [6., 7., 8.]])
    >>> np.atleast_1d(np.array(1), np.array([3, 4]))
    [array([1.]), array([3., 4.])]
    """
    res = []
    for ary in arys:
        if not isinstance(ary, NDArray):
            ary = array(ary)
        res.append(ary)
    return _mx_nd_np.atleast_1d(*res)


@set_module('mxnet.numpy')
def atleast_2d(*arys):
    """
    Convert inputs to arrays with at least two dimensions.

    Parameters
    ----------
    arys1, arys2, ... : ndarray
        One or more input arrays.

    Returns
    -------
    ret : ndarray
        An array, or list of arrays, each with a.ndim >= 2. Copies are made only if necessary.

    See also
    --------
    atleast_1d, atleast_3d

    Examples
    --------
    >>> np.atleast_2d(3.0)
    array([[3.]])
    >>> x = np.arange(3.0)
    >>> np.atleast_2d(x)
    array([[0., 1., 2.]])
    >>> np.atleast_2d(np.array(1), np.array([1, 2]), np.array([[1, 2]]))
    [array([[1.]]), array([[1., 2.]]), array([[1., 2.]])]
    """
    res = []
    for ary in arys:
        if not isinstance(ary, NDArray):
            ary = array(ary)
        res.append(ary)
    return _mx_nd_np.atleast_2d(*res)


@set_module('mxnet.numpy')
def atleast_3d(*arys):
    """
    Convert inputs to arrays with at least three dimension.

    Parameters
    ----------
    arys1, arys2, ... : ndarray
        One or more input arrays.

    Returns
    -------
    ret : ndarray
        An array, or list of arrays, each with a.ndim >= 3.
        For example, a 1-D array of shape (N,) becomes a view of shape (1, N, 1),
        and a 2-D array of shape (M, N) becomes a view of shape (M, N, 1).

    See also
    --------
    atleast_1d, atleast_2d

    Examples
    --------
    >>> np.atleast_3d(3.0)
    array([[[3.]]])
    >>> x = np.arange(3.0)
    >>> np.atleast_3d(x).shape
    (1, 3, 1)
    >>> x = np.arange(12.0).reshape(4,3)
    >>> np.atleast_3d(x).shape
    (4, 3, 1)
    >>> for arr in np.atleast_3d(np.array([1, 2]), np.array([[1, 2]]), np.array([[[1, 2]]])):
    ...     print(arr, arr.shape)
    ...
    [[[1.]
      [2.]]] (1, 2, 1)
    [[[1.]
      [2.]]] (1, 2, 1)
    [[[1. 2.]]] (1, 1, 2)
    """
    res = []
    for ary in arys:
        if not isinstance(ary, NDArray):
            ary = array(ary)
        res.append(ary)
    return _mx_nd_np.atleast_3d(*res)


@set_module('mxnet.numpy')
def pad(
        x: ndarray,
        pad_width: Union[Tuple[int, ...], int] = None,
        mode: Optional[str] = "constant",
        **kwargs: any
) -> ndarray: # pylint: disable=too-many-arguments
    # pylint: disable=too-many-return-statements
    """
    Pad an array.

    Parameters
    ----------
    array : array_like of rank N
        The array to pad.
    pad_width : {sequence, array_like, int}
        Number of values padded to the edges of each axis.
        ((before_1, after_1), ... (before_N, after_N)) unique pad widths
        for each axis.
        ((before, after),) yields same before and after pad for each axis.
        (pad,) or int is a shortcut for before = after = pad width for all
        axes.
    mode : str or function, optional
        One of the following string values or a user supplied function.
        'constant' (default)
            Pads with a constant value.
        'edge'
            Pads with the edge values of array.
        'linear_ramp'
            not supported yet
        'maximum'
            Pads with the maximum value of all of the
            vector along each axis.
        'mean'
            not supported yet
        'median'
            not supported yet
        'minimum'
            Pads with the minimum value of all of the
            vector along each axis.
        'reflect'
            Pads with the reflection of the vector mirrored on
            the first and last values of the vector along each
            axis.
        'symmetric'
            Pads with the reflection of the vector mirrored
            along the edge of the array.
        'wrap'
            not supported yet.
        'empty'
            not supported yet.
        <function>
            not supported yet.
    stat_length : not supported yet
    constant_values : scalar, optional
        Used in 'constant'.  The values to set the padded values for each
        axis.
        Default is 0.

    end_values : not supported yet
    reflect_type : {'even', 'odd'}, optional
        only support even now

    Returns
    -------
    pad : ndarray
        Padded array of rank equal to `array` with shape increased
        according to `pad_width`.

    Examples
    --------
    >>> a = [1, 2, 3, 4, 5]
    >>> np.pad(a, (2, 3), 'edge')
    array([1, 1, 1, ..., 5, 5, 5])
    >>> np.pad(a, (2, 2), 'maximum')
    array([5, 5, 1, 2, 3, 4, 5, 5, 5])
    >>> np.pad(a, (2, 2), 'mean')
    array([3, 3, 1, 2, 3, 4, 5, 3, 3])
    >>> a = [[1, 2], [3, 4]]
    >>> np.pad(a, ((3, 2), (2, 3)), 'minimum')
    array([[1, 1, 1, 2, 1, 1, 1],
           [1, 1, 1, 2, 1, 1, 1],
           [1, 1, 1, 2, 1, 1, 1],
           [1, 1, 1, 2, 1, 1, 1],
           [3, 3, 3, 4, 3, 3, 3],
           [1, 1, 1, 2, 1, 1, 1],
           [1, 1, 1, 2, 1, 1, 1]])
    >>> a = [1, 2, 3, 4, 5]
    >>> np.pad(a, (2, 3), 'reflect')
    array([3, 2, 1, 2, 3, 4, 5, 4, 3, 2])
    >>> np.pad(a, (2, 3), 'symmetric')
    array([2, 1, 1, 2, 3, 4, 5, 5, 4, 3])
    >>> a = np.arange(6)
    >>> a = a.reshape((2, 3))
    >>> np.pad(a, ((2, 2), (2, 2)), pad_with)
    array([[10, 10, 10, 10, 10, 10, 10],
           [10, 10, 10, 10, 10, 10, 10],
           [10, 10,  0,  1,  2, 10, 10],
           [10, 10,  3,  4,  5, 10, 10],
           [10, 10, 10, 10, 10, 10, 10],
           [10, 10, 10, 10, 10, 10, 10]])
    """
    return _mx_nd_np.pad(x, pad_width=pad_width, mode=mode, **kwargs)


# pylint: disable=redefined-outer-name
@set_module('mxnet.numpy')
def prod(
        a: ndarray,
        /,
        *,
        axis: Optional[Union[int, Tuple[int, ...]]] = None,
        dtype: Optional[Union[dtype, str]] = "float",
        out: Optional[ndarray] = None,
        keepdims: bool = False,
        initial: Optional[int] = None
) -> ndarray: # pylint: disable=too-many-arguments
    """
    Return the product of array elements over a given axis.

    Parameters
    ----------
    a : array_like
        Input data.
    axis : None or int or tuple of ints, optional
        Axis or axes along which a product is performed.  The default,
        axis=None, will calculate the product of all the elements in the
        input array. If axis is negative it counts from the last to the
        first axis.
        .. versionadded:: 1.7.0
        If axis is a tuple of ints, a product is performed on all of the
        axes specified in the tuple instead of a single axis or all the
        axes as before.
    dtype : dtype, optional
        The type of the returned array, as well as of the accumulator in
        which the elements are multiplied.  The dtype of `a` is used by
        default unless `a` has an integer dtype of less precision than the
        default platform integer.  In that case, if `a` is signed then the
        platform integer is used while if `a` is unsigned then an unsigned
        integer of the same precision as the platform integer is used.
    out : ndarray, optional
        Alternative output array in which to place the result. It must have
        the same shape as the expected output, but the type of the output
        values will be cast if necessary.
    keepdims : bool, optional
        If this is set to True, the axes which are reduced are left in the
        result as dimensions with size one. With this option, the result
        will broadcast correctly against the input array.
        If the default value is passed, then `keepdims` will not be
        passed through to the `prod` method of sub-classes of
        `ndarray`, however any non-default value will be.  If the
        sub-class' method does not implement `keepdims` any
        exceptions will be raised.
    initial : scalar, optional
        The starting value for this product. See `~numpy.ufunc.reduce` for details.
    where : not supported

    Returns
    -------
    product_along_axis : ndarray, see `dtype` parameter above.
        An array shaped as `a` but with the specified axis removed.
        Returns a reference to `out` if specified.

    Examples
    --------
    By default, calculate the product of all elements:
    >>> np.prod([1.,2.])
    2.0
    Even when the input array is two-dimensional:
    >>> np.prod([[1.,2.],[3.,4.]])
    24.0
    But we can also specify the axis over which to multiply:
    >>> np.prod([[1.,2.],[3.,4.]], axis=1)
    array([  2.,  12.])
    Or select specific elements to include:
    >>> np.prod([1., np.nan, 3.], where=[True, False, True])
    3.0
    If the type of `x` is unsigned, then the output type is
    the unsigned platform integer:
    >>> x = np.array([1, 2, 3], dtype=np.uint8)
    >>> np.prod(x).dtype == np.uint
    True
    If `x` is of a signed integer type, then the output type
    is the default platform integer:
    >>> x = np.array([1, 2, 3], dtype=np.int8)
    >>> np.prod(x).dtype == int
    True
    You can also start the product with a value other than one:
    >>> np.prod([1, 2], initial=5)
    10
    """
    return _mx_nd_np.prod(a, axis=axis, dtype=dtype, keepdims=keepdims, initial=initial, out=out)

@set_module('mxnet.numpy')
def dot(a: ndarray, b: ndarray, /, *, out: Optional[ndarray] = None, **kwargs) -> ndarray:
    """
    Dot product of two arrays. Specifically,

    * If both `a` and `b` are 1-D arrays, it is inner product of vectors

    * If both `a` and `b` are 2-D arrays, it is matrix multiplication,

    * If either `a` or `b` is 0-D (scalar), it is equivalent to :func:`multiply`
      and using ``np.multiply(a, b)`` or ``a * b`` is preferred.

    * If `a` is an N-D array and `b` is a 1-D array, it is a sum product over
      the last axis of `a` and `b`.

    * If `a` is an N-D array and `b` is a 2-D array, it is a
      sum product over the last axis of `a` and the second-to-last axis of `b`::

        dot(a, b)[i,j,k] = sum(a[i,j,:] * b[:,k])

    Parameters
    ----------
    a : ndarray
        First argument.
    b : ndarray
        Second argument.

    out : ndarray, optional
        Output argument. It must have the same shape and type as the expected output.

    Returns
    -------
    output : ndarray
        Returns the dot product of `a` and `b`.  If `a` and `b` are both
        scalars or both 1-D arrays then a scalar is returned; otherwise
        an array is returned.
        If `out` is given, then it is returned

    Examples
    --------
    >>> a = np.array(3)
    >>> b = np.array(4)
    >>> np.dot(a, b)
    array(12.)

    For 2-D arrays it is the matrix product:

    >>> a = np.array([[1, 0], [0, 1]])
    >>> b = np.array([[4, 1], [2, 2]])
    >>> np.dot(a, b)
    array([[4., 1.],
           [2., 2.]])

    >>> a = np.arange(3*4*5*6).reshape((3,4,5,6))
    >>> b = np.arange(5*6)[::-1].reshape((6,5))
    >>> np.dot(a, b)[2,3,2,2]
    array(29884.)
    >>> np.sum(a[2,3,2,:] * b[:,2])
    array(29884.)
    """
    return _mx_nd_np.dot(a, b, out=out)

# pylint: disable=redefined-outer-name
@set_module('mxnet.numpy')
def cumsum(
        a: ndarray,
        /,
        *,
        axis: Optional[int] = None,
        dtype: Optional[Union[dtype, str]] = "float",
        out: Optional[ndarray] = None
) -> ndarray:
    """
    Return the cumulative sum of the elements along a given axis.

    Parameters
    ----------
    a : array_like
        Input array.
    axis : int, optional
        Axis along which the cumulative sum is computed. The default
        (None) is to compute the cumsum over the flattened array.
    dtype : dtype, optional
        Type of the returned array and of the accumulator in which the
        elements are summed.  If `dtype` is not specified, it defaults
        to the dtype of `a`, unless `a` has an integer dtype with a
        precision less than that of the default platform integer.  In
        that case, the default platform integer is used.
    out : ndarray, optional
        Alternative output array in which to place the result. It must
        have the same shape and buffer length as the expected output
        but the type will be cast if necessary. See `doc.ufuncs`
        (Section "Output arguments") for more details.

    Returns
    -------
    cumsum_along_axis : ndarray.
        A new array holding the result is returned unless `out` is
        specified, in which case a reference to `out` is returned. The
        result has the same size as `a`, and the same shape as `a` if
        `axis` is not None or `a` is a 1-d array.

    Examples
    --------
    >>> a = np.array([[1,2,3], [4,5,6]])
    >>> a
    array([[1, 2, 3],
           [4, 5, 6]])
    >>> np.cumsum(a)
    array([ 1,  3,  6, 10, 15, 21])
    >>> np.cumsum(a, dtype=float)     # specifies type of output value(s)
    array([  1.,   3.,   6.,  10.,  15.,  21.])
    >>> np.cumsum(a,axis=0)      # sum over rows for each of the 3 columns
    array([[1, 2, 3],
           [5, 7, 9]])
    >>> np.cumsum(a,axis=1)      # sum over columns for each of the 2 rows
    array([[ 1,  3,  6],
           [ 4,  9, 15]])
    """
    return _mx_nd_np.cumsum(a, axis=axis, dtype=dtype, out=out)

@set_module('mxnet.numpy')
def reshape(a: ndarray, /, newshape: Union[int, Tuple[int, ...]], order: Optional[str] = 'C') -> ndarray:
    """
    Gives a new shape to an array without changing its data.
    This function always returns a copy of the input array if
    ``out`` is not provided.

    Parameters
    ----------
    a : ndarray
        Array to be reshaped.

    newshape : int or tuple of ints
        The new shape should be compatible with the original shape. If
        an integer, then the result will be a 1-D array of that length.
        One shape dimension can be -1. In this case, the value is
        inferred from the length of the array and remaining dimensions.

    order : {'C'}, optional
        Read the elements of `a` using this index order, and place the
        elements into the reshaped array using this index order.  'C'
        means to read / write the elements using C-like index order,
        with the last axis index changing fastest, back to the first
        axis index changing slowest. Other order types such as 'F'/'A'
        may be added in the future.

    Returns
    -------
    reshaped_array : ndarray
        It will be always a copy of the original array. This behavior is different
        from the official NumPy ``reshape`` operator where views of the original array may be
        generated.

    See Also
    --------
    ndarray.reshape : Equivalent method.

    Examples
    --------
    >>> a = np.arange(6).reshape((3, 2))
    >>> a
    array([[0., 1.],
           [2., 3.],
           [4., 5.]])

    >>> np.reshape(a, (2, 3)) # C-like index ordering
    array([[0., 1., 2.],
           [3., 4., 5.]])

    >>> np.reshape(np.ravel(a), (2, 3)) # equivalent to C ravel then C reshape
    array([[0., 1., 2.],
           [3., 4., 5.]])

    >>> a = np.array([[1,2,3], [4,5,6]])
    >>> np.reshape(a, 6)
    array([1., 2., 3., 4., 5., 6.])

    >>> np.reshape(a, (3,-1))       # the unspecified value is inferred to be 2
    array([[1., 2.],
           [3., 4.],
           [5., 6.]])
    """
    return _mx_nd_np.reshape(a, newshape, order)

@set_module('mxnet.numpy')
def moveaxis(a, source, destination):
    """Move axes of an array to new positions.
    Other axes remain in their original order.

    Parameters
    ----------
    a : ndarray
        The array whose axes should be reordered.
        source : int or sequence of int
        Original positions of the axes to move. These must be unique.
        destination : int or sequence of int
        Destination positions for each of the original axes. These must also be
        unique.

    Returns
    -------
    result : ndarray
        Array with moved axes. This array is a view of the input array.

    See Also
    --------
        transpose: Permute the dimensions of an array.
        swapaxes: Interchange two axes of an array.

    Examples
    --------
    >>> x = np.zeros((3, 4, 5))
    >>> np.moveaxis(x, 0, -1).shape
    (4, 5, 3)
    >>> np.moveaxis(x, -1, 0).shape
    (5, 3, 4)
    These all achieve the same result:
    >>> np.transpose(x).shape
    (5, 4, 3)
    >>> np.swapaxes(x, 0, -1).shape
    (5, 4, 3)
    >>> np.moveaxis(x, [0, 1], [-1, -2]).shape
    (5, 4, 3)
    >>> np.moveaxis(x, [0, 1, 2], [-1, -2, -3]).shape
    (5, 4, 3)
    """
    return _mx_nd_np.moveaxis(a, source, destination)

@set_module('mxnet.numpy')
def copy(a: ndarray, /) -> ndarray: # pylint: disable=redefined-outer-name
    """
    Return an array copy of the given object.

    Parameters
    ----------
    a : _Symbol
        Input array.

    Returns
    -------
    arr : _Symbol
        Array interpretation of a.

    -----
    Examples
    --------
    >>> x = np.array([1, 2, 3])
    >>> y = x
    >>> z = np.copy(x)
    >>> x[0] = 10
    >>> x[0] == y[0]
        True
    >>> x[0] == z[0]
        False
    """
    return _mx_nd_np.copy(a)

# pylint: disable=redefined-outer-name
@set_module('mxnet.numpy')
def rollaxis(a: ndarray, axis: int, start: Optional[int] = 0, /) -> ndarray:
    """
    Roll the specified axis backwards, until it lies in a given position.

    Parameters
    ----------
    a : ndarray
        Input array.
    axis : integer
        The axis to roll backwards. The positions of the other axes do not
        change relative to one another.
    start: int, optional
        The axis is rolled until it lies before this position.
        The default, 0, results in a “complete” roll.

    Returns
    -------
    res : ndarray
        A view after applying rollaxis to `a` is returned.

    -----
    Examples
    --------
    >>> a = np.ones((3,4,5,6))
    >>> np.rollaxis(a, 3, 1).shape
    (3, 6, 4, 5)
    >>> np.rollaxis(a, 2).shape
    (5, 3, 4, 6)
    >>> np.rollaxis(a, 1, 4).shape
    (3, 5, 6, 4)
    """
    return _mx_nd_np.rollaxis(a, axis, start)


@set_module('mxnet.numpy')
def diag(v: ndarray, k: Optional[int] = 0, /) -> ndarray:
    """
    Extracts a diagonal or constructs a diagonal array.
    * 1-D arrays: constructs a 2-D array with the input as its diagonal, all other elements are zero.
    * 2-D arrays: extracts the k-th Diagonal

    Parameters
    ----------
    array : ndarray
        The array to apply diag method.
    k : offset
        extracts or constructs kth diagonal given input array

    Returns
    ----------
    out : ndarray
    The extracted diagonal or constructed diagonal array.

    Examples
    --------
    >>> x = np.arange(9).reshape((3,3))
    >>> x
    array([[0, 1, 2],
           [3, 4, 5],
           [6, 7, 8]])
    >>> np.diag(x)
    array([0, 4, 8])
    >>> np.diag(x, k=1)
    array([1, 5])
    >>> np.diag(x, k=-1)
    array([3, 7])

    >>> np.diag(np.diag(x))
    array([[0, 0, 0],
           [0, 4, 0],
           [0, 0, 8]])
    """
    return _mx_nd_np.diag(v, k=k)


@set_module('mxnet.numpy')
def diagflat(v: ndarray, k: Optional[int] = 0) -> ndarray:
    """
    Create a two-dimensional array with the flattened input as a diagonal.

    Parameters
    ----------
    v : array_like
        Input data, which is flattened and set as the `k`-th
        diagonal of the output.
    k : int, optional
        Diagonal to set; 0, the default, corresponds to the "main" diagonal,
        a positive (negative) `k` giving the number of the diagonal above
        (below) the main.

    Returns
    -------
    out : ndarray
        The 2-D output array.

    See Also
    --------
    diag : MATLAB work-alike for 1-D and 2-D arrays.
    diagonal : Return specified diagonals.
    trace : Sum along diagonals.

    Examples
    --------
    >>> np.diagflat([[1,2], [3,4]])
    array([[1, 0, 0, 0],
           [0, 2, 0, 0],
           [0, 0, 3, 0],
           [0, 0, 0, 4]])
    >>> np.diagflat([1,2], 1)
    array([[0, 1, 0],
           [0, 0, 2],
           [0, 0, 0]])
    """
    return _mx_nd_np.diagflat(v, k=k)


@set_module('mxnet.numpy')
def diagonal(a: ndarray, offset: Optional[int] = 0, axis1: Optional[int] = 0, axis2: Optional[int] = 1) -> ndarray:
    """
    If a is 2-D, returns the diagonal of a with the given offset, i.e., the collection of elements of
    the form a[i, i+offset]. If a has more than two dimensions, then the axes specified by axis1 and
    axis2 are used to determine the 2-D sub-array whose diagonal is returned. The shape of the
    resulting array can be determined by removing axis1 and axis2 and appending an index to the
    right equal to the size of the resulting diagonals.

    Parameters
    ----------
    a : ndarray
        Input data from which diagonal are taken.
    offset: int, Optional
        Offset of the diagonal from the main diagonal
    axis1: int, Optional
        Axis to be used as the first axis of the 2-D sub-arrays
    axis2: int, Optional
        Axis to be used as the second axis of the 2-D sub-arrays

    Returns
    -------
    out : ndarray
        Output result

    Raises
    -------
    ValueError:  If the dimension of a is less than 2.

    Examples
    --------
    >>> a = np.arange(4).reshape(2,2)
    >>> a
    array([[0, 1],
        [2, 3]])
    >>> np.diagonal(a)
    array([0, 3])
    >>> np.diagonal(a, 1)
    array([1])

    >>> a = np.arange(8).reshape(2,2,2)
    >>>a
    array([[[0, 1],
            [2, 3]],
            [[4, 5],
            [6, 7]]])
    >>> np.diagonal(a, 0, 0, 1)
    array([[0, 6],
            [1, 7]])
    """
    return _mx_nd_np.diagonal(a, offset=offset, axis1=axis1, axis2=axis2)


# pylint: disable=redefined-outer-name, too-many-arguments
@set_module('mxnet.numpy')
def sum(
        a: ndarray,
        /,
        *,
        axis: Optional[int] = None,
        dtype: Optional[Union[dtype, str]] = "float",
        out: Optional[ndarray] = None,
        keepdims: Optional[bool] = None,
        initial: Optional[int] = None,
        where=None
) -> ndarray:
    r"""
    Sum of array elements over a given axis.

    Parameters
    ----------
    a : ndarray
        Input data.
    axis : None or int, optional
        Axis or axes along which a sum is performed.  The default,
        axis=None, will sum all of the elements of the input array.  If
        axis is negative it counts from the last to the first axis.
    dtype : dtype, optional
        The type of the returned array and of the accumulator in which the
        elements are summed. The default type is float32.
    keepdims : bool, optional
        If this is set to True, the axes which are reduced are left
        in the result as dimensions with size one. With this option,
        the result will broadcast correctly against the input array.

        If the default value is passed, then `keepdims` will not be
        passed through to the `sum` method of sub-classes of
        `ndarray`, however any non-default value will be.  If the
        sub-classes `sum` method does not implement `keepdims` any
        exceptions will be raised.
    initial: Currently only supports None as input, optional
        Starting value for the sum.
        Currently not implemented. Please use ``None`` as input or skip this argument.
    out : ndarray or None, optional
        Alternative output array in which to place the result. It must have
        the same shape and dtype as the expected output.

    Returns
    -------
    sum_along_axis : ndarray
        An ndarray with the same shape as `a`, with the specified
        axis removed. If an output array is specified, a reference to
        `out` is returned.

    Notes
    -----
    * Input type does not support Python native iterables.
    * "out" param: cannot perform auto type change. out ndarray's dtype must be the same as the expected output.
    * "initial" param is not supported yet. Please use None as input.
    * Arithmetic is modular when using integer types, and no error is raised on overflow.
    * The sum of an empty array is the neutral element 0:

    >>> a = np.empty(1)
    >>> np.sum(a)
    array(0.)

    This function differs from the original `numpy.sum
    <https://docs.scipy.org/doc/numpy/reference/generated/numpy.sum.html>`_ in
    the following aspects:

    * Input type does not support Python native iterables(list, tuple, ...).
    * "out" param: cannot perform auto type cast. out ndarray's dtype must be the same as the expected output.
    * "initial" param is not supported yet. Please use ``None`` as input or skip it.
    * The default type is float32.

    Examples
    --------
    >>> a = np.array([0.5, 1.5])
    >>> np.sum(a)
    array(2.)
    >>> a = np.array([0.5, 0.7, 0.2, 1.5])
    >>> np.sum(a, dtype=np.int32)
    array(2, dtype=int32)
    >>> a = np.array([[0, 1], [0, 5]])
    >>> np.sum(a)
    array(6.)
    >>> np.sum(a, axis=0)
    array([0., 6.])
    >>> np.sum(a, axis=1)
    array([1., 5.])

    With output ndarray:

    >>> a = np.array([[0, 1], [0, 5]])
    >>> b = np.ones((2,), dtype=np.float32)
    >>> np.sum(a, axis = 0, out=b)
    array([0., 6.])
    >>> b
    array([0., 6.])

    If the accumulator is too small, overflow occurs:

    >>> np.ones(128, dtype=np.int8).sum(dtype=np.int8)
    array(-128, dtype=int8)
    """
    return _mx_nd_np.sum(a, axis=axis, dtype=dtype, out=out, keepdims=keepdims, initial=initial, where=where)
# pylint: enable=redefined-outer-name, too-many-arguments


@set_module('mxnet.numpy')
def bitwise_left_shift(x1, x2, out=None):
    r"""
    Shift the bits of and integer to the left. Bits are shifted to the left by
    appending x2 0s at the right of x1. Since the internal representation of numbers
    is in binary format, this operation is equivalent to ``x1 * 2**x2``

    Parameters
    ----------
    x1 : ndarray or scalar
        Input values.
    x2 : ndarray or scalar
        Number of zeros to append to x1. Has to be non-negative. If x1.shape != x2.shape,
        they must be broadcastable to a common shape (which becomes the shape of the output).
    out : ndarray, optional
        A location into which the result is stored. If provided, it must have a shape that the
        inputs broadcast to. If not provided or None, a freshly-allocated array is returned.

    Returns
    -------
    out : ndarray
        Result.

    Examples
    --------
    >>> np.binary_repr(5)
    '101'
    >>> np.left_shift(5, 2)
    20
    >>> np.binary_repr(20)
    '10100'
    """
    return _mx_nd_np.bitwise_left_shift(x1, x2, out)


@set_module('mxnet.numpy')
def bitwise_right_shift(x1, x2, out=None):
    r"""
    Shift the bits of and integer to the right. Bits are shifted to the right by
    x2. Because the internal representation of numbers is in binary format,
    this operation is equivalent to ``x1 / 2**x2``

    Parameters
    ----------
    x1 : ndarray or scalar
        Input values.
    x1 : ndarray or scalar
        Number of bits to remove at the right of x1. If x1.shape != x2.shape,
        they must be broadcastable to a common shape (which becomes the shape of the output).
    out : ndarray, optional
        A location into which the result is stored. If provided, it must have a shape that the
        inputs broadcast to. If not provided or None, a freshly-allocated array is returned.

    Returns
    -------
    out : ndarray
        Result.

    Examples
    --------
    >>> np.binary_repr(10)
    '1010'
    >>> np.right_shift(10, 1)
    5
    >>> np.binary_repr(5)
    '101'
    >>> np.right_shift(10, np.array([1,2,3]))
    array([5, 2, 1])
    """
    return _mx_nd_np.bitwise_right_shift(x1, x2, out)<|MERGE_RESOLUTION|>--- conflicted
+++ resolved
@@ -1105,21 +1105,17 @@
         return bitwise_xor(other, self)
 
     @wrap_mxnp_np_ufunc
-<<<<<<< HEAD
-    def __iand__(self: ndarray, other: Union[int, bool, ndarray], /) -> ndarray:
-=======
-    def __lshift__(self, other):
+    def __lshift__(self: ndarray, other: ndarray):
         """x.__lshift__(y) <=> x << y"""
         return bitwise_left_shift(self, other)
 
     @wrap_mxnp_np_ufunc
-    def __rshift__(self, other):
+    def __rshift__(self: ndarray, other: ndarray):
         """x.__rshift__(y) <=> x >> y"""
         return bitwise_right_shift(self, other)
 
     @wrap_mxnp_np_ufunc
-    def __iand__(self, other):
->>>>>>> 75e4d1d3
+    def __iand__(self: ndarray, other: Union[int, bool, ndarray], /) -> ndarray:
         """x.__iand__(y) <=> x &= y"""
         return bitwise_and(self, other, out=self)
 
@@ -1133,31 +1129,27 @@
         """x.__ixor__(y) <=> x ^= y"""
         return bitwise_xor(self, other, out=self)
 
-<<<<<<< HEAD
-    def __round__(self: ndarray, /, *, n: int = 0) -> ndarray:
-=======
     @wrap_mxnp_np_ufunc
-    def __ilshift__(self, other):
+    def __ilshift__(self: ndarray, other: ndarray, /) -> ndarray:
         """x.__ilshift__(y) <=> x <<= y"""
         return bitwise_left_shift(self, other, out=self)
 
     @wrap_mxnp_np_ufunc
-    def __irshift__(self, other):
+    def __irshift__(self: ndarray, other: ndarray, /) -> ndarray:
         """x.__irshift__(y) <=> x >>= y"""
         return bitwise_right_shift(self, other, out=self)
 
     @wrap_mxnp_np_ufunc
-    def __rlshift__(self, other):
+    def __rlshift__(self: ndarray, other: ndarray, /) -> ndarray:
         """x.__rlshift__(y) <=> y << x"""
         return bitwise_left_shift(other, self)
 
     @wrap_mxnp_np_ufunc
-    def __rrshift__(self, other):
+    def __rrshift__(self: ndarray, other: ndarray, /) -> ndarray:
         """x.__rrshift__(y) <=> y >> x"""
         return bitwise_right_shift(other, self)
 
-    def __round__(self, n=0):
->>>>>>> 75e4d1d3
+    def __round__(self: ndarray, /, *, n: int = 0) -> ndarray:
         """x.__round__(n)"""
         return round(self, decimals=n)
 
@@ -1356,16 +1348,12 @@
 
     __nonzero__ = __bool__
 
-<<<<<<< HEAD
-    def __float__(self: ndarray, /) -> float:
-=======
-    def __index__(self):
+    def __index__(self: ndarray, /):
         if self.ndim == 0 and _np.issubdtype(self.dtype, _np.integer):
             return self.item()
         raise TypeError('only integer scalar arrays can be converted to a scalar index')
 
-    def __float__(self):
->>>>>>> 75e4d1d3
+    def __float__(self: ndarray, /) -> float:
         num_elements = self.size
         if num_elements != 1:
             raise TypeError('only size-1 arrays can be converted to Python scalars')
