#!/usr/bin/env python

# Licensed to the Apache Software Foundation (ASF) under one
# or more contributor license agreements.  See the NOTICE file
# distributed with this work for additional information
# regarding copyright ownership.  The ASF licenses this file
# to you under the Apache License, Version 2.0 (the
# "License"); you may not use this file except in compliance
# with the License.  You may obtain a copy of the License at
#
#   http://www.apache.org/licenses/LICENSE-2.0
#
# Unless required by applicable law or agreed to in writing,
# software distributed under the License is distributed on an
# "AS IS" BASIS, WITHOUT WARRANTIES OR CONDITIONS OF ANY
# KIND, either express or implied.  See the License for the
# specific language governing permissions and limitations
# under the License.

# pylint: disable=too-many-lines, unused-argument
"""numpy ndarray and util functions."""

from __future__ import absolute_import
from __future__ import division

try:
    from __builtin__ import slice as py_slice
except ImportError:
    from builtins import slice as py_slice

from array import array as native_array
import ctypes
import warnings
import numpy as _np
from ..ndarray import NDArray, _DTYPE_NP_TO_MX, _GRAD_REQ_MAP
from ..ndarray import indexing_key_expand_implicit_axes, get_indexing_dispatch_code,\
                      get_oshape_of_gather_nd_op
from ..ndarray._internal import _set_np_ndarray_class
from . import _op as _mx_np_op
from ..base import check_call, _LIB, NDArrayHandle, c_array
from ..base import mx_real_t, c_array_buf, mx_uint, numeric_types, integer_types
from ..context import Context
from ..util import _sanity_check_params, set_module, wrap_np_unary_func, wrap_np_binary_func
from ..context import current_context
from ..ndarray import numpy as _mx_nd_np
from ..ndarray.numpy import _internal as _npi
from ..ndarray.ndarray import _storage_type

__all__ = ['ndarray', 'empty', 'array', 'shape', 'zeros', 'zeros_like', 'ones', 'ones_like', 'full', 'full_like',
           'add', 'subtract', 'multiply', 'divide', 'mod', 'remainder', 'power', 'bitwise_not',
           'arctan2', 'sin', 'cos', 'tan', 'sinh', 'cosh', 'tanh', 'log10', 'invert',
           'sqrt', 'cbrt', 'abs', 'absolute', 'exp', 'expm1', 'arcsin', 'arccos', 'arctan', 'sign', 'log',
<<<<<<< HEAD
           'degrees', 'log2', 'log1p', 'rint', 'radians', 'reciprocal', 'square', 'negative',
           'fix', 'ceil', 'floor', 'trunc', 'logical_not', 'arcsinh', 'arccosh', 'arctanh', 'append',
           'tensordot', 'histogram', 'eye', 'linspace', 'logspace', 'expand_dims', 'tile', 'arange',
           'split', 'vsplit', 'concatenate', 'stack', 'vstack', 'row_stack', 'column_stack', 'dstack', 'mean', 'maximum', 'minimum',
           'swapaxes', 'clip', 'argmax', 'argmin', 'std', 'var', 'indices', 'copysign', 'ravel', 'unravel_index',
           'hanning', 'hamming', 'blackman', 'flip', 'around', 'arctan2', 'hypot', 'bitwise_xor', 'bitwise_or',
           'rad2deg', 'deg2rad', 'unique', 'lcm', 'tril', 'identity', 'take', 'ldexp', 'vdot', 'inner', 'outer',
           'equal', 'not_equal', 'greater', 'less', 'greater_equal', 'less_equal', 'hsplit', 'rot90', 'einsum',
           'true_divide', 'nonzero', 'shares_memory', 'may_share_memory', 'diff', 'resize', 'nan_to_num', 'where']
=======
           'degrees', 'log2', 'log1p', 'rint', 'radians', 'reciprocal', 'square', 'negative', 'histogram',
           'fix', 'ceil', 'floor', 'trunc', 'logical_not', 'arcsinh', 'arccosh', 'arctanh', 'append', 'argsort',
           'tensordot', 'eye', 'linspace', 'logspace', 'expand_dims', 'tile', 'arange', 'array_split',
           'split', 'vsplit', 'concatenate', 'stack', 'vstack', 'column_stack', 'dstack', 'average', 'mean',
           'maximum', 'minimum', 'swapaxes', 'clip', 'argmax', 'argmin', 'std', 'var', 'indices', 'copysign',
           'ravel', 'unravel_index', 'hanning', 'hamming', 'blackman', 'flip', 'around', 'arctan2', 'hypot',
           'bitwise_xor', 'bitwise_or', 'rad2deg', 'deg2rad', 'unique', 'lcm', 'tril', 'identity', 'take',
           'ldexp', 'vdot', 'inner', 'outer', 'equal', 'not_equal', 'greater', 'less', 'greater_equal',
           'less_equal', 'hsplit', 'rot90', 'einsum', 'true_divide', 'nonzero', 'shares_memory',
           'may_share_memory', 'diff', 'resize', 'nan_to_num', 'where', 'bincount']
>>>>>>> efc4ad83

# Return code for dispatching indexing function call
_NDARRAY_UNSUPPORTED_INDEXING = -1
_NDARRAY_BASIC_INDEXING = 0
_NDARRAY_ADVANCED_INDEXING = 1


# This function is copied from ndarray.py since pylint
# keeps giving false alarm error of undefined-all-variable
def _new_alloc_handle(shape, ctx, delay_alloc, dtype=mx_real_t):  # pylint: disable=redefined-outer-name
    """Return a new handle with specified shape and context.

    Empty handle is only used to hold results.

    Returns
    -------
    handle
        A new empty `ndarray` handle.
    """
    hdl = NDArrayHandle()
    check_call(_LIB.MXNDArrayCreateEx(
        c_array_buf(mx_uint, native_array('I', shape)),
        mx_uint(len(shape)),
        ctypes.c_int(ctx.device_typeid),
        ctypes.c_int(ctx.device_id),
        ctypes.c_int(int(delay_alloc)),
        ctypes.c_int(int(_DTYPE_NP_TO_MX[_np.dtype(dtype).type])),
        ctypes.byref(hdl)))
    return hdl


def _reshape_view(a, *shape):  # pylint: disable=redefined-outer-name
    """Returns a **view** of this array with a new shape without altering any data.

    Parameters
    ----------
    shape : tuple of int, or n ints
        The new shape should not change the array size, namely
        ``np.prod(new_shape)`` should be equal to ``np.prod(a.shape)``.
        Some dimensions of the shape can take special value -1, which
        infers the dimension of the output shape by using the remainder of the
        input dimensions keeping the size of the new array same as that of the input array.
        At most one dimension of shape can be -1.

    Returns
    -------
    ndarray
        An array with desired shape that shares data with this array.
    """
    if len(shape) == 1 and isinstance(shape[0], (list, tuple)):
        shape = shape[0]
    handle = NDArrayHandle()
    check_call(_LIB.MXNDArrayReshape64(a.handle,
                                       len(shape),
                                       c_array(ctypes.c_int64, shape),
                                       False,
                                       ctypes.byref(handle)))
    return ndarray(handle=handle, writable=a.writable)


# Have to use 0 as default value for stype since pylint does not allow
# importing _STORAGE_TYPE_DEFAULT from ndarray.py.
def _np_ndarray_cls(handle, writable=True, stype=0):
    if stype == -1:
        stype = _storage_type(handle)
    if stype != 0:
        raise ValueError('_np_ndarray_cls currently only supports default storage '
                         'type, while received stype = {}'.format(stype))
    return ndarray(handle, writable=writable)


_set_np_ndarray_class(_np_ndarray_cls)

_NUMPY_ARRAY_FUNCTION_DICT = {}
_NUMPY_ARRAY_UFUNC_DICT = {}


@set_module('mxnet.numpy')  # pylint: disable=invalid-name
class ndarray(NDArray):
    """
    ndarray(handle, writable=True):

    An array object represents a multidimensional, homogeneous array of fixed-size items.
    An associated data-type object describes the format of each element in the array
    (its byte-order, how many bytes it occupies in memory, whether it is an integer, a
    floating point number, or something else, etc.). Arrays should be constructed using
    `array`, `zeros` or `empty`. Currently, only c-contiguous arrays are supported.

    Arrays should be constructed using `array`, `zeros` or `empty` (refer
    to the See Also section below).  The parameters given here refer to
    a low-level method (`ndarray(...)`) for instantiating an array.

    For more information, refer to the `mxnet.numpy` module and examine the
    methods and attributes of an array.

    Parameters
    ----------
    handle: int
        The ndarray handle in backend (C++).
    writable: bool
        Indicates whether inplace-assignment is allowed for the array.

    Attributes
    ----------
    T : ndarray
        Transpose of the array.
    dtype : dtype object
        Describes the format of the elements in the array.
    size : int
        Number of elements in the array.
    ndim : int
        The array's number of dimensions.
    shape : tuple of ints
        Shape of the array.

    See Also
    --------
    array : Construct an array.
    zeros : Create an array, each element of which is zero.
    empty : Create an array, but leave its allocated memory unchanged (i.e.,
            it contains "garbage").
    """

    @staticmethod
    def __array_ufunc__(self, ufunc, method, *inputs, **kwargs):  # pylint: disable=bad-staticmethod-argument
        """
        Dispatch official NumPy unary/binary operator calls on mxnet.numpy.ndarray
        to this function. The operators must comply with the ufunc definition in NumPy.
        The following code is adapted from CuPy.
        """
        if 'out' in kwargs:
            # need to unfold tuple argument in kwargs
            out = kwargs['out']
            if len(out) != 1:
                raise ValueError('The `out` parameter must have exactly one ndarray')
            kwargs['out'] = out[0]

        if method == '__call__':
            if ufunc.signature is not None:
                # we don't support generalised-ufuncs (gufuncs)
                return NotImplemented
            name = ufunc.__name__
            mx_ufunc = _NUMPY_ARRAY_UFUNC_DICT.get(name, None)
            if mx_ufunc is None:
                raise ValueError('mxnet.numpy operator `{}` has not been registered in '
                                 'the _NUMPY_ARRAY_UFUNC_LIST. Please make sure you are '
                                 'using NumPy >= 1.15.0 and the operator implementation '
                                 'is compatible with NumPy. Then add the operator name '
                                 'to the list.'
                                 .format(name))
            return mx_ufunc(*inputs, **kwargs)
        else:
            return NotImplemented

    @staticmethod
    def __array_function__(self, func, types, args, kwargs):  # pylint: disable=bad-staticmethod-argument
        """
        Dispatch official NumPy operators that comply with the array function protocol to
        this function.
        """
        mx_np_func = _NUMPY_ARRAY_FUNCTION_DICT.get(func, None)
        if mx_np_func is None:
            raise ValueError('mxnet.numpy operator `{}` has not been registered in '
                             'the _NUMPY_ARRAY_FUNCTION_LIST. Please make sure you are '
                             'using NumPy >= 1.17.0 and the operator '
                             'implementation is compatible with NumPy. Then add '
                             'the operator name to the list.'.format(func))
        # Note: this allows subclasses that don't override
        # __array_function__ to handle mxnet.numpy.ndarray objects
        if not all(issubclass(t, ndarray) for t in types):
            return NotImplemented
        return mx_np_func(*args, **kwargs)

    def _get_np_basic_indexing(self, key):
        """
        This function indexes ``self`` with a tuple of `slice` objects only.
        """
        key_nd = tuple(idx for idx in key if idx is not None)
        if len(key_nd) < self.ndim:
            raise RuntimeError(
                'too few indices after normalization: expected `ndim` ({}) '
                'but got {}. This is a bug, please report it!'
                ''.format(self.ndim, len(key_nd))
            )
        if len(key_nd) > self.ndim:
            raise IndexError(
                'too many indices ({}) for array with {} dimensions'
                ''.format(len(key_nd), self.ndim)
            )

        none_axes = [ax for ax in range(len(key)) if key[ax] is None]  # pylint: disable=invalid-name
        slc_key, int_axes = self._basic_indexing_key_int_to_slice(key_nd)
        new_axes = self._new_axes_after_basic_indexing(none_axes, key)

        # Check bounds for integer axes
        for ax in int_axes:  # pylint: disable=invalid-name
            if not -self.shape[ax] <= key_nd[ax] < self.shape[ax]:
                raise IndexError(
                    'index {} is out of bounds for axis {} with size {}'
                    ''.format(key_nd[ax], ax, self.shape[ax]))

        if self._basic_indexing_slice_is_contiguous(slc_key, self.shape):
            # Create a shared-memory view by using low-level flat slicing
            flat_begin, flat_end = self._basic_indexing_contiguous_flat_begin_end(
                slc_key, self.shape
            )
            handle = NDArrayHandle()
            flat_self = self.reshape_view(-1)
            check_call(
                _LIB.MXNDArraySlice(
                    flat_self.handle,
                    mx_uint(flat_begin),
                    mx_uint(flat_end),
                    ctypes.byref(handle),
                )
            )
            sliced_shape = self._basic_indexing_sliced_shape(slc_key, self.shape)
            sliced = self.__class__(handle=handle, writable=self.writable)
            if 0 in sliced_shape:
                sliced = sliced.reshape(sliced_shape)
            else:
                sliced = sliced.reshape_view(sliced_shape)

        else:
            begin, end, step = self._basic_indexing_key_to_begin_end_step(
                slc_key, self.shape, keep_none=True
            )
            sliced = _npi.slice(self, begin, end, step)

        # Reshape to final shape due to integer and `None` entries in `key`.
        final_shape = [sliced.shape[i] for i in range(sliced.ndim) if i not in int_axes]
        for ax in new_axes:  # pylint: disable=invalid-name
            final_shape.insert(ax, 1)

        if sliced.size == 0:
            return sliced.reshape(tuple(final_shape))
        else:
            return sliced.reshape_view(tuple(final_shape))

    def _get_np_advanced_indexing(self, key):
        idcs, new_axes = self._get_index_nd(key)
        if type(idcs) == NDArray:  # pylint: disable=unidiomatic-typecheck
            idcs = idcs.as_np_ndarray()
        else:
            idcs = _npi.stack(*[i if isinstance(i, self.__class__) else i.as_np_ndarray() for i in idcs])
        sliced = _npi.gather_nd(self, idcs)
        # Reshape due to `None` entries in `key`.
        if new_axes:
            final_shape = [sliced.shape[i] for i in range(sliced.ndim)]
            for ax in new_axes:  # pylint: disable=invalid-name
                final_shape.insert(ax, 1)
            return sliced.reshape(tuple(final_shape))
        else:
            return sliced

    def _set_np_advanced_indexing(self, key, value):
        """This function is called by __setitem__ when key is an advanced index."""
        idcs, new_axes = self._get_index_nd(key)
        if type(idcs) == NDArray:  # pylint: disable=unidiomatic-typecheck
            idcs = idcs.as_np_ndarray()
        else:
            idcs = _npi.stack(*[i if isinstance(i, self.__class__) else i.as_np_ndarray() for i in idcs])
        vshape = get_oshape_of_gather_nd_op(self.shape, idcs.shape)
        value_nd = self._prepare_value_nd(value, bcast_shape=vshape, squeeze_axes=new_axes)
        self._scatter_set_nd(value_nd, idcs)

    # pylint: disable=too-many-return-statements
    def __getitem__(self, key):
        """Return self[key].

        Returns a sliced view of this array if the elements fetched are contiguous in memory;
        otherwise, returns a newly created NDArray.
        This functions supports advanced indexing defined in the following reference with
        some restrictions. Boolean indexing is supported only for a single boolean ndarray
        as a key. Mixing boolean ndarray with other index types is not supported in ``advanced``
        indexing.

        For basic indexing, i.e., if ``key`` consists only of integers,
        ``slice``, ``Ellipsis`` (``...``) and ``None``, a mutable view is
        returned that shares memory with this array if the accessed portion is
        contiguous in memory.
        Otherwise, a newly created ``ndarray`` is returned.

        This functions supports advanced indexing as defined in `the NumPy
        advanced indexing documentation
        <https://docs.scipy.org/doc/numpy/reference/arrays.indexing.html#advanced-indexing>`_.

        Parameters
        ----------
        key : int, slice, list, np.ndarray, mx.np.ndarray, or tuple of all previous types
            Indexing key.

        Examples
        --------
        The default is to give explicit indices for all axes:

        >>> x = np.arange(6).reshape(2, 3)
        >>> x
        array([[0., 1., 2.],
               [3., 4., 5.]])
        >>> x[0, :2]
        array([0., 1.])
        >>> x[:, :-1]
        array([[0., 1.],
               [3., 4.]])

        If fewer indices are given, they are automatically supplemented by an
        appropriate number of ``slice(None)`` ("``:``") to the right. For
        instance, a single integer indexes along the first axis:

        >>> x[0]
        array([0., 1., 2.])
        >>> x[1:]
        array([[3., 4., 5.]])

        To omit a range of axes that should be kept as-is, an `Ellipsis`
        ("``...``") can be used:

        >>> x = np.arange(16).reshape(2, 2, 2, 2)
        >>> x[0, ..., 1]
        array([[1., 3.],
               [5., 7.]])
        >>> x[0, :, :, 1]  # equivalent
        array([[1., 3.],
               [5., 7.]])

        New axes of length 1 can be created by inserting ``None``
        (`numpy.newaxis`) in the index:

        >>> x = np.arange(6).reshape(2, 3)
        >>> x[None, :, :]
        array([[[0., 1., 2.],
                [3., 4., 5.]]])
        >>> x[None, :, :].shape
        (1, 2, 3)

        If the indexed portion of the array is contiguous in memory, no data
        is copied. Instead, a shared-memory view of the original array is
        returned, and changes to that view affect the original array:

        >>> x = np.arange(8).reshape(2, 2, 2)
        >>> y = x[0]  # contiguous
        >>> y
        array([[0., 1.],
               [2., 3.]])
        >>> y[:] = -1
        >>> x
        array([[[-1., -1.],
                [-1., -1.]],
               [[ 4.,  5.],
                [ 6.,  7.]]])
        >>> x = np.arange(8).reshape(2, 2, 2)
        >>> y = x[1, :1, :]  # contiguous
        >>> y
        array([[4., 5.]])
        >>> y[:] = -1
        >>> x
        array([[[ 0.,  1.],
                [ 2.,  3.]],
               [[-1., -1.],
                [ 6.,  7.]]])
        >>> x = np.arange(0, 8).reshape(2, 2, 2)
        >>> y = x[:, :, 1]  # not contiguous
        >>> y
        array([[1., 3.],
               [5., 7.]])
        >>> y[:] = -1
        >>> x
        array([[[0., 1.],
                [2., 3.]],
               [[4., 5.],
                [6., 7.]]])

        If the indexing key contains `list`, `numpy.ndarray` or `NDArray`
        objects, advanced indexing is triggered, which always returns a
        copy:

        >>> x = np.arange(8).reshape(2, 2, 2)
        >>> x[[0, 1]]
        array([[[0., 1.],
                [2., 3.]],
               [[4., 5.],
                [6., 7.]]])
        >>> x[[0, 1], :]  # equivalent
        array([[[0., 1.],
                [2., 3.]],
               [[4., 5.],
                [6., 7.]]])
        >>> y = np.array([0, 1], dtype='int32')
        >>> x[1:, y]
        array([[[4., 5.],
                [6., 7.]]])
        >>> y = np.array([0, 1], dtype='int32')
        >>> x[1:, y]
        array([[[4., 5.],
                [6., 7.]]])

        Get negative elements in an ndarray through boolean array indexing
        >>> x = np.array([1., -1., -2., 3])
        >>> x[x < 0]
        array([-1., -2.])
        """
        # handling possible boolean indexing first
        ndim = self.ndim
        shape = self.shape  # pylint: disable=redefined-outer-name

        if isinstance(key, list):
            try:
                new_key = _np.array(key)
                if new_key.dtype == _np.bool_:
                    key = new_key
            except Exception as err:
                raise TypeError('{}'.format(str(err)))
        if isinstance(key, _np.ndarray) and key.dtype == _np.bool_:
            key = array(key, dtype='bool', ctx=self.ctx)
        if isinstance(key, ndarray) and key.dtype == _np.bool_:  # boolean indexing
            key_shape = key.shape
            key_ndim = len(key_shape)
            if ndim < key_ndim:
                raise IndexError('too many indices, whose ndim = {}, for array with ndim = {}'
                                 .format(key_ndim, ndim))
            for i in range(key_ndim):
                if key_shape[i] != shape[i]:
                    raise IndexError('boolean index did not match indexed array along dimension {};'
                                     ' dimension is {} but corresponding boolean dimension is {}'
                                     .format(i, shape[i], key_shape[i]))
            remaining_dims = shape[key_ndim:]
            data = _reshape_view(self, -1, *remaining_dims)
            key = _reshape_view(key, -1)
            return _reshape_view(_npi.boolean_mask(data, key), -1, *remaining_dims)

        if ndim == 0:
            if key != ():
                raise IndexError('scalar tensor can only accept `()` as index')
        # Handle simple cases for higher speed
        if isinstance(key, tuple) and len(key) == 0:
            return self
        if isinstance(key, tuple) and len(key) == ndim\
                and all(isinstance(idx, integer_types) for idx in key):
            out = self
            for idx in key:
                out = out[idx]
            return out
        if isinstance(key, integer_types):
            if key > shape[0] - 1:
                raise IndexError(
                    'index {} is out of bounds for axis 0 with size {}'.format(
                        key, shape[0]))
            return self._at(key)
        elif isinstance(key, py_slice):
            if key.step is None or key.step == 1:
                if key.start is not None or key.stop is not None:
                    return self._slice(key.start, key.stop)
                else:
                    return self
            elif key.step == 0:
                raise ValueError("slice step cannot be zero")

        key = indexing_key_expand_implicit_axes(key, self.shape)
        indexing_dispatch_code = get_indexing_dispatch_code(key)
        if indexing_dispatch_code == _NDARRAY_BASIC_INDEXING:
            return self._get_np_basic_indexing(key)
        elif indexing_dispatch_code == _NDARRAY_ADVANCED_INDEXING:
            return self._get_np_advanced_indexing(key)
        else:
            raise RuntimeError

    def __setitem__(self, key, value):
        """Sets ``self[key]`` to ``value``.

        This functions supports advanced indexing as defined in `the NumPy
        advanced indexing documentation
        <https://docs.scipy.org/doc/numpy/reference/arrays.indexing.html#advanced-indexing>`_,
        with the restriction that boolean array indexing is not supported.

        Parameters
        ----------
        key : int, slice, list, np.ndarray, mx.np.ndarray, or tuple of all previous types
            The indexing key.
        value : scalar or array-like object that can be broadcast to the shape of self[key]
            The value to set.

        Examples
        --------
        >>> x = np.zeros((2, 3))
        >>> x[:] = 1
        >>> x
        array([[ 1.,  1.,  1.],
               [ 1.,  1.,  1.]])
        >>> x[:, 1:2] = 2
        >>> x
        array([[ 1.,  2.,  1.],
               [ 1.,  2.,  1.]])
        >>> x[1:2, 1:] = 3
        >>> x
        array([[ 1.,  2.,  1.],
               [ 1.,  3.,  3.]])
        >>> x[1:, 0:2] = np.zeros((1, 2))
        >>> x
        array([[ 1.,  2.,  1.],
               [ 0.,  0.,  3.]])
        >>> x[1, 2] = 4
        >>> x
        array([[ 1.,  2.,  1.],
               [ 0.,  0.,  4.]])
        >>> x[[0], [1, 2]] = 5
        >>> x
        array([[ 1.,  5.,  5.],
               [ 0.,  0.,  4.]])
        >>> x[::-1, 0:2:2] = [6]
        >>> x
        array([[ 6.,  5.,  5.],
               [ 6.,  0.,  4.]])
        """
        if isinstance(value, NDArray) and not isinstance(value, ndarray):
            raise TypeError('Cannot assign mx.nd.NDArray to mxnet.numpy.ndarray')

        # handle basic and advanced indexing
        if self.ndim == 0:
            if not isinstance(key, tuple) or len(key) != 0:
                raise IndexError('scalar tensor can only accept `()` as index')
            if isinstance(value, numeric_types):
                self._full(value)
            elif isinstance(value, ndarray) and value.size == 1:
                if value.shape != self.shape:
                    value = value.reshape(self.shape)
                value.copyto(self)
            elif isinstance(value, (_np.ndarray, _np.generic)) and value.size == 1:
                if isinstance(value, _np.generic) or value.shape != self.shape:
                    value = value.reshape(self.shape)
                self._sync_copyfrom(value)
            else:
                raise ValueError('setting an array element with a sequence.')
        else:
            key = indexing_key_expand_implicit_axes(key, self.shape)
            slc_key = tuple(idx for idx in key if idx is not None)
            if len(slc_key) < self.ndim:
                raise RuntimeError(
                    'too few indices after normalization: expected `ndim` ({}) '
                    'but got {}. This is a bug, please report it!'
                    ''.format(self.ndim, len(slc_key))
                )
            if len(slc_key) > self.ndim and self.ndim != 0:
                raise IndexError(
                    'too many indices ({}) for array with {} dimensions'
                    ''.format(len(slc_key), self.ndim)
                )
            indexing_dispatch_code = get_indexing_dispatch_code(slc_key)
            if indexing_dispatch_code == _NDARRAY_BASIC_INDEXING:
                self._set_nd_basic_indexing(key, value)  # function is inheritated from NDArray class
            elif indexing_dispatch_code == _NDARRAY_ADVANCED_INDEXING:
                self._set_np_advanced_indexing(key, value)
            else:
                raise ValueError(
                    'Indexing NDArray with index {} of type {} is not supported'
                    ''.format(key, type(key))
                )

    def _prepare_value_nd(self, value, bcast_shape, squeeze_axes=None):
        """Return a broadcast `ndarray` with same context and dtype as ``self``.
        For setting item, The returned `ndarray` is squeezed according to squeeze_axes since the
        value_nd is assigned to not yet expanded space in original array.
        `value`: numeric types or array like.
        `bcast_shape`: a shape tuple.
        `squeeze_axes`: a sequence of axes to squeeze in the value array.
        Note: mxnet.numpy.ndarray not support NDArray as assigned value.
        """
        if isinstance(value, numeric_types):
            value_nd = full(bcast_shape, value, ctx=self.ctx, dtype=self.dtype)
        elif isinstance(value, self.__class__):
            value_nd = value.as_in_ctx(self.ctx)
            if value_nd.dtype != self.dtype:
                value_nd = value_nd.astype(self.dtype)
        else:
            try:
                value_nd = array(value, ctx=self.ctx, dtype=self.dtype)
            except:
                raise TypeError('mxnet.np.ndarray does not support assignment with non-array-like '
                                'object {} of type {}'.format(value, type(value)))

        # For advanced indexing setitem, if there is None in indices, we need to squeeze the
        # assigned value_nd since None is also ignored in slicing the original array.
        if squeeze_axes and value_nd.ndim > len(bcast_shape):
            squeeze_axes = tuple([ax for ax in squeeze_axes if ax < len(value_nd.shape)])
            value_nd = value_nd.squeeze(axis=tuple(squeeze_axes))

        # handle the cases like the following
        # a = np.zeros((3, 3)), b = np.ones((1, 1, 1, 1, 3)), a[0] = b
        # b cannot broadcast directly to a[0].shape unless its leading 1-size axes are trimmed
        if value_nd.ndim > len(bcast_shape):
            squeeze_axes = []
            for i in range(value_nd.ndim - len(bcast_shape)):
                if value_nd.shape[i] == 1:
                    squeeze_axes.append(i)
                else:
                    break
            if squeeze_axes:
                value_nd = value_nd.squeeze(squeeze_axes)

        if value_nd.shape != bcast_shape:
            if value_nd.size == 0:
                value_nd = value_nd.reshape(bcast_shape)
            else:
                value_nd = value_nd.broadcast_to(bcast_shape)
        return value_nd

    def __add__(self, other):
        """x.__add__(y) <=> x + y"""
        return add(self, other)

    def __iadd__(self, other):
        """x.__iadd__(y) <=> x += y"""
        if not self.writable:
            raise ValueError('trying to add to a readonly ndarray')
        return add(self, other, out=self)

    def __sub__(self, other):
        """x.__sub__(y) <=> x - y"""
        return subtract(self, other)

    def __isub__(self, other):
        """x.__isub__(y) <=> x -= y"""
        if not self.writable:
            raise ValueError('trying to subtract from a readonly ndarray')
        return subtract(self, other, out=self)

    def __rsub__(self, other):
        """x.__rsub__(y) <=> y - x"""
        return subtract(other, self)

    def __mul__(self, other):
        """x.__mul__(y) <=> x * y"""
        return multiply(self, other)

    def __neg__(self):
        return self.__mul__(-1.0)

    def __imul__(self, other):
        """x.__imul__(y) <=> x *= y"""
        if not self.writable:
            raise ValueError('trying to add to a readonly ndarray')
        return multiply(self, other, out=self)

    def __rmul__(self, other):
        """x.__rmul__(y) <=> y * x"""
        return self.__mul__(other)

    def __div__(self, other):
        """x.__div__(y) <=> x / y"""
        return divide(self, other)

    def __rdiv__(self, other):
        """x.__rdiv__(y) <=> y / x"""
        return divide(other, self)

    def __idiv__(self, other):
        """x.__idiv__(y) <=> x /= y"""
        return divide(self, other, out=self)

    def __truediv__(self, other):
        """x.__truediv__(y) <=> x / y"""
        return divide(self, other)

    def __rtruediv__(self, other):
        """x.__rtruediv__(y) <=> y / x"""
        return divide(other, self)

    def __itruediv__(self, other):
        """x.__itruediv__(y) <=> x /= y"""
        return divide(self, other, out=self)

    def __mod__(self, other):
        """x.__mod__(y) <=> x % y"""
        return mod(self, other)

    def __rmod__(self, other):
        """x.__rmod__(y) <=> y % x"""
        return mod(other, self)

    def __imod__(self, other):
        """x.__imod__(y) <=> x %= y"""
        return mod(self, other, out=self)

    def __pow__(self, other):
        """x.__pow__(y) <=> x ** y"""
        return power(self, other)

    def __rpow__(self, other):
        """x.__rpow__(y) <=> y ** x"""
        return power(other, self)

    def __eq__(self, other):
        """x.__eq__(y) <=> x == y"""
        return equal(self, other)

    def __hash__(self):
        raise NotImplementedError

    def __ne__(self, other):
        """x.__ne__(y) <=> x != y"""
        return not_equal(self, other)

    def __gt__(self, other):
        """x.__gt__(y) <=> x > y"""
        return greater(self, other)

    def __ge__(self, other):
        """x.__ge__(y) <=> x >= y"""
        return greater_equal(self, other)

    def __lt__(self, other):
        """x.__lt__(y) <=> x < y"""
        return less(self, other)

    def __le__(self, other):
        """x.__le__(y) <=> x <= y"""
        return less_equal(self, other)

    def __bool__(self):
        num_elements = self.size
        if num_elements == 0:
            warnings.simplefilter('default')
            warnings.warn('The truth value of an empty array is ambiguous. Returning False, but in'
                          ' future this will result in an error.', DeprecationWarning)
            return False
        elif num_elements == 1:
            return bool(self.item())
        else:
            raise ValueError("The truth value of an ndarray with multiple elements is ambiguous.")

    __nonzero__ = __bool__

    def __float__(self):
        num_elements = self.size
        if num_elements != 1:
            raise TypeError('only size-1 arrays can be converted to Python scalars')
        return float(self.item())

    def __int__(self):
        num_elements = self.size
        if num_elements != 1:
            raise TypeError('only size-1 arrays can be converted to Python scalars')
        return int(self.item())

    def __len__(self):
        """Number of elements along the first axis."""
        shape = self.shape  # pylint: disable=redefined-outer-name
        if len(shape) == 0:
            raise TypeError('len() of unsized object')
        return self.shape[0]

    def __reduce__(self):
        return ndarray, (None,), self.__getstate__()

    def item(self, *args):
        """Copy an element of an array to a standard Python scalar and return it.

        Parameters
        ----------
        *args : Arguments (variable number and type)
            none: in this case, the method only works for arrays with one element (a.size == 1),
            which element is copied into a standard Python scalar object and returned.

            int_type: this argument is interpreted as a flat index into the array, specifying which
            element to copy and return.

            tuple of int_types: functions as does a single int_type argument, except that the
            argument is interpreted as an nd-index into the array.

        Returns
        -------
        z : Standard Python scalar object
            A copy of the specified element of the array as a suitable Python scalar.
        """
        # TODO(junwu): no need to call asnumpy() on the whole array.
        return self.asnumpy().item(*args)

    def nonzero(self):
        """Return the indices of the elements that are non-zero.

        Refer to `numpy.nonzero` for full documentation.

        See Also
        --------
        numpy.nonzero : equivalent function
        """
        return nonzero(self)

    @property
    # pylint: disable= invalid-name, undefined-variable
    def T(self):
        """Same as self.transpose(). This always returns a copy of self."""
        return self.transpose()
    # pylint: enable= invalid-name, undefined-variable

    def all(self, axis=None, out=None, keepdims=False):
        raise NotImplementedError

    def any(self, axis=None, out=None, keepdims=False):
        raise NotImplementedError

    def as_nd_ndarray(self):
        """Convert mxnet.numpy.ndarray to mxnet.ndarray.NDArray to use its fluent methods."""
        hdl = NDArrayHandle()
        check_call(_LIB.MXShallowCopyNDArray(self.handle, ctypes.byref(hdl)))
        return NDArray(handle=hdl, writable=self.writable)

    def as_np_ndarray(self):
        """A convenience function for creating a numpy ndarray from the current ndarray
        with zero copy. For this class, it just returns itself since it's already a
        numpy ndarray."""
        return self

    def __repr__(self):
        """
        Returns a string representation of the array. The dtype of the ndarray will not
        be appended to the string if it is `float32`. The context of the ndarray will
        be appended for devices other than CPU.

        Examples
        --------
        >>> from mxnet import np, npx
        >>> a = np.random.uniform(size=(2, 3))
        >>> a
        array([[0.5488135 , 0.5928446 , 0.71518934],
               [0.84426576, 0.60276335, 0.8579456 ]])
        >>> print(a)
        [[0.5488135  0.5928446  0.71518934]
         [0.84426576 0.60276335 0.8579456 ]]
        >>> a.dtype
        <class 'numpy.float32'>
        >>> b = a.astype(np.float64)
        >>> b
        array([[0.54881352, 0.59284461, 0.71518934],
               [0.84426576, 0.60276335, 0.85794562]], dtype=float64)
        >>> print(b)
        [[0.54881352 0.59284461 0.71518934]
         [0.84426576 0.60276335 0.85794562]]
        >>> b.dtype
        <class 'numpy.float64'>
        >>> c = a.copyto(npx.gpu(0))
        >>> c
        array([[0.5488135 , 0.5928446 , 0.71518934],
               [0.84426576, 0.60276335, 0.8579456 ]], ctx=gpu(0))
        >>> print(c)
        [[0.5488135  0.5928446  0.71518934]
         [0.84426576 0.60276335 0.8579456 ]] @gpu(0)
        >>> d = b.copyto(npx.gpu(0))
        >>> d
        array([[0.54881352, 0.59284461, 0.71518934],
               [0.84426576, 0.60276335, 0.85794562]], dtype=float64, ctx=gpu(0))
        >>> print(d)
        [[0.54881352 0.59284461 0.71518934]
         [0.84426576 0.60276335 0.85794562]] @gpu(0)
        """
        array_str = self.asnumpy().__repr__()
        dtype = self.dtype
        if 'dtype=' in array_str:
            if dtype == _np.float32:
                array_str = array_str[:array_str.rindex(',')] + ')'
        elif dtype not in (_np.float32, _np.bool_):
            array_str = array_str[:-1] + ', dtype={})'.format(dtype)

        context = self.ctx
        if context.device_type == 'cpu':
            return array_str
        return array_str[:-1] + ', ctx={})'.format(str(context))

    def __str__(self):
        """Returns a string representation of the array."""
        array_str = self.asnumpy().__str__()
        context = self.ctx
        if context.device_type == 'cpu' or self.ndim == 0:
            return array_str
        return '{array} @{ctx}'.format(array=array_str, ctx=context)

    def attach_grad(self, grad_req='write'):  # pylint: disable=arguments-differ
        """Attach a gradient buffer to this ndarray, so that `backward`
        can compute gradient with respect to it.

        Parameters
        ----------
        grad_req : {'write', 'add', 'null'}
            How gradient will be accumulated.
            - 'write': gradient will be overwritten on every backward.
            - 'add': gradient will be added to existing value on every backward.
            - 'null': do not compute gradient for this NDArray.
        """
        grad = _mx_nd_np.zeros_like(self)  # pylint: disable=undefined-variable
        grad_req = _GRAD_REQ_MAP[grad_req]
        check_call(_LIB.MXAutogradMarkVariables(
            1, ctypes.pointer(self.handle),
            ctypes.pointer(mx_uint(grad_req)),
            ctypes.pointer(grad.handle)))

    @property
    def grad(self):
        """Returns gradient buffer attached to this ndarray."""
        hdl = NDArrayHandle()
        check_call(_LIB.MXNDArrayGetGrad(self.handle, ctypes.byref(hdl)))
        if hdl.value is None:
            return None
        return _np_ndarray_cls(hdl)

    def detach(self):
        """Returns a new ndarray, detached from the current graph."""
        hdl = NDArrayHandle()
        check_call(_LIB.MXNDArrayDetach(self.handle, ctypes.byref(hdl)))
        return _np_ndarray_cls(hdl)

    def astype(self, dtype, **kwargs):  # pylint: disable=arguments-differ,unused-argument
        """
        Copy of the array, cast to a specified type.

        Parameters
        ----------
        dtype : str or dtype
            Typecode or data-type to which the array is cast.
        copy : bool, optional
            Default `True`. By default, astype always returns a newly
            allocated ndarray on the same context. If this is set to
            `False`, and the dtype requested is the same as the ndarray's
            dtype, the ndarray is returned instead of a copy.

        Returns
        -------
        arr_t : ndarray
            Unless `copy` is False and the other conditions for returning the input
            array are satisfied (see description for `copy` input parameter), `arr_t`
            is a new array of the same shape as the input array with `dtype`.
        """
        _sanity_check_params('astype', ['order', 'casting', 'subok'], kwargs)
        copy = kwargs.get('copy', True)
        if not copy and _np.dtype(dtype) == self.dtype:
            return self

        res = empty(self.shape, dtype=dtype, ctx=self.ctx)
        self.copyto(res)
        return res

    def copyto(self, other):
        """Copies the value of this array to another array.

        If ``other`` is a ``ndarray`` object, then ``other.shape`` and
        ``self.shape`` should be the same. This function copies the value from
        ``self`` to ``other``.

        If ``other`` is a context, a new ``np.ndarray`` will be first created on
        the target context, and the value of ``self`` is copied.

        Parameters
        ----------
        other : ndarray or Context
            The destination array or context.

        Returns
        -------
        out: ndarray
            The copied array. If ``other`` is an ``ndarray``, then the return value
            and ``other`` will point to the same ``ndarray``.

        Examples
        --------
        >>> x = np.ones((2, 3))
        >>> y = np.zeros((2, 3), ctx=npx.gpu(0))
        >>> z = x.copyto(y)
        >>> z is y
        True
        >>> y
        array([[ 1.,  1.,  1.],
               [ 1.,  1.,  1.]])
        """
        if isinstance(other, ndarray):
            if other.handle is self.handle:
                warnings.warn('You are attempting to copy an array to itself', RuntimeWarning)
                return False
            return _npi.copyto(self, out=other)
        elif isinstance(other, Context):
            hret = ndarray(_new_alloc_handle(self.shape, other, True, self.dtype))
            return _npi.copyto(self, out=hret)
        else:
            raise TypeError('copyto does not support type ' + str(type(other)))

    def asscalar(self):
        raise AttributeError('mxnet.numpy.ndarray object has no attribute asscalar')

    def argmax(self, axis=None, out=None):  # pylint: disable=arguments-differ
        """Return indices of the maximum values along the given axis.
        Refer to `mxnet.numpy.argmax` for full documentation."""
        return argmax(self, axis, out)

    def as_in_context(self, context):
        """This function has been deprecated. Please refer to ``ndarray.as_in_ctx``."""
        warnings.warn('ndarray.as_in_context has been renamed to'
                      ' ndarray.as_in_ctx', DeprecationWarning)
        return self.as_nd_ndarray().as_in_context(context).as_np_ndarray()

    def as_in_ctx(self, ctx):
        """Returns an array on the target device with the same value as this array.

        If the target context is the same as ``self.context``, then ``self`` is
        returned.  Otherwise, a copy is made.

        Parameters
        ----------
        context : Context
            The target context.

        Returns
        -------
        ndarray
            The target array.
        """
        if self.ctx == ctx:
            return self
        return self.copyto(ctx)

    @property
    def ctx(self):
        """Device context of the array.

        Examples
        --------
        >>> x = np.array([1, 2, 3, 4])
        >>> x.ctx
        cpu(0)
        >>> type(x.ctx)
        <class 'mxnet.context.Context'>
        >>> y = np.zeros((2, 3), npx.gpu(0))
        >>> y.ctx
        gpu(0)
        """
        dev_typeid = ctypes.c_int()
        dev_id = ctypes.c_int()
        check_call(_LIB.MXNDArrayGetContext(
            self.handle, ctypes.byref(dev_typeid), ctypes.byref(dev_id)))
        return Context(Context.devtype2str[dev_typeid.value], dev_id.value)

    @property
    def context(self):
        """This function has been deprecated. Please refer to ``ndarray.ctx``."""
        warnings.warn('ndarray.context has been renamed to ndarray.ctx', DeprecationWarning)
        return self.as_nd_ndarray().context

    def copy(self, order='C'):  # pylint: disable=arguments-differ
        """Return a coyp of the array, keeping the same context.

        Parameters
        ----------
        order : str
            The memory layout of the copy. Currently, only c-contiguous memory
            layout is supported.

        Examples
        --------
        >>> x = np.ones((2, 3))
        >>> y = x.copy()
        >>> y
        array([[ 1.,  1.,  1.],
               [ 1.,  1.,  1.]])
        """
        if order != 'C':
            raise NotImplementedError('ndarray.copy only supports order=\'C\', while '
                                      'received {}'.format(str(order)))
        return self.copyto(self.ctx)

    def dot(self, b, out=None):
        """Dot product of two arrays.
        Refer to ``numpy.dot`` for full documentation."""
        return _mx_np_op.dot(self, b, out=out)

    def reshape(self, *args, **kwargs):  # pylint: disable=arguments-differ
        """Returns a copy of the array with a new shape.

        Notes
        -----
        Unlike the free function `numpy.reshape`, this method on `ndarray` allows
        the elements of the shape parameter to be passed in as separate arguments.
        For example, ``a.reshape(10, 11)`` is equivalent to
        ``a.reshape((10, 11))``.
        """
        order = 'C'
        if len(kwargs) > 1:
            raise TypeError('function takes at most 1 keyword argument')
        if len(kwargs) == 1:
            if 'order' not in kwargs:
                raise TypeError('{} is an invalid keyword argument for this function'
                                .format(kwargs.keys()[0]))
            order = kwargs.pop('order', 'C')
            if order != 'C':
                raise NotImplementedError('only supports C-order,'
                                          ' while received {}'.format(order))
        if len(args) == 0:
            raise TypeError('reshape() takes exactly 1 argument (0 given)')
        if len(args) == 1 and isinstance(args[0], tuple):
            return _mx_np_op.reshape(self, newshape=args[0], order=order)
        else:
            return _mx_np_op.reshape(self, newshape=args, order=order)

    def reshape_like(self, *args, **kwargs):
        """Convenience fluent method for :py:func:`reshape_like`.

        The arguments are the same as for :py:func:`reshape_like`, with
        this array as data.
        """
        raise AttributeError('mxnet.numpy.ndarray object has no attribute reshape_like')

    def reshape_view(self, *shape, **kwargs):  # pylint: disable=redefined-outer-name
        """Returns a **view** of this array with a new shape without altering any data.
        Inheritated from NDArray.reshape.
        """
        return super(ndarray, self).reshape(*shape, **kwargs)

    def zeros_like(self, *args, **kwargs):
        """Convenience fluent method for :py:func:`zeros_like`.

        The arguments are the same as for :py:func:`zeros_like`, with
        this array as data.
        """
        raise AttributeError('mxnet.numpy.ndarray object has no attribute zeros_like')

    def ones_like(self, *args, **kwargs):
        """Convenience fluent method for :py:func:`ones_like`.

        The arguments are the same as for :py:func:`ones_like`, with
        this array as data.
        """
        raise AttributeError('mxnet.numpy.ndarray object has no attribute ones_like')

    def broadcast_axes(self, *args, **kwargs):
        """Convenience fluent method for :py:func:`broadcast_axes`.

        The arguments are the same as for :py:func:`broadcast_axes`, with
        this array as data.
        """
        raise AttributeError('mxnet.numpy.ndarray object has no attribute broadcast_like')

    def repeat(self, repeats, axis=None):  # pylint: disable=arguments-differ
        """Repeat elements of an array."""
        return _mx_np_op.repeat(self, repeats=repeats, axis=axis)

    def pad(self, *args, **kwargs):
        """Convenience fluent method for :py:func:`pad`.

        The arguments are the same as for :py:func:`pad`, with
        this array as data.
        """
        raise AttributeError('mxnet.numpy.ndarray object has no attribute pad')

    def swapaxes(self, axis1, axis2):  # pylint: disable=arguments-differ
        """Return a copy of the array with axis1 and axis2 interchanged.
        Refer to `mxnet.numpy.swapaxes` for full documentation.
        """
        return swapaxes(self, axis1, axis2)

    def split(self, *args, **kwargs):
        """Convenience fluent method for :py:func:`split`.

        The arguments are the same as for :py:func:`split`, with
        this array as data.
        """
        raise AttributeError('mxnet.numpy.ndarray object has no attribute split')

    def split_v2(self, *args, **kwargs):
        """Convenience fluent method for :py:func:`split_v2`.

        The arguments are the same as for :py:func:`split_v2`, with
        this array as data.
        """
        raise AttributeError('mxnet.numpy.ndarray object has no attribute split_v2')

    def slice(self, *args, **kwargs):
        """Convenience fluent method for :py:func:`slice`.

        The arguments are the same as for :py:func:`slice`, with
        this array as data.
        """
        raise AttributeError('mxnet.numpy.ndarray object has no attribute slice')

    def slice_axis(self, *args, **kwargs):
        """Convenience fluent method for :py:func:`slice_axis`.

        The arguments are the same as for :py:func:`slice_axis`, with
        this array as data.
        """
        raise AttributeError('mxnet.numpy.ndarray object has no attribute slice_axis')

    def slice_like(self, *args, **kwargs):
        """Convenience fluent method for :py:func:`slice_like`.

        The arguments are the same as for :py:func:`slice_like`, with
        this array as data.
        """
        raise AttributeError('mxnet.numpy.ndarray object has no attribute slice_like')

    def slice_assign_scalar(self, value, begin, end, step):
        """
        Assign the scalar to a cropped subset of this ndarray. Value will broadcast to the shape of the cropped shape
        and will be cast to the same dtype of the ndarray.

        Parameters
        ----------
        value: numeric value
            Value and this ndarray should be of the same data type.
            The shape of rhs should be the same as the cropped shape of this ndarray.
        begin: tuple of begin indices
        end: tuple of end indices
        step: tuple of step lenghths

        Returns
        -------
        This ndarray.

        Examples
        --------
        >>> x = np.ones((2, 2, 2))
        >>> y = x.slice_assign_scalar(0, (0, 0, None), (1, 1, None), (None, None, None))
        >>> y
        array([[[0., 0.],
                [1., 1.]],

               [[1., 1.],
                [1., 1.]]])
        >>> x
        array([[[0., 0.],
                [1., 1.]],

               [[1., 1.],
                [1., 1.]]])
        """
        return _npi.slice_assign_scalar(self, value, begin=begin, end=end, step=step, out=self)

    def slice_assign(self, rhs, begin, end, step):
        """
        Assign the rhs to a cropped subset of this ndarray in place.
        Returns the view of this ndarray.

        Parameters
        ----------
        rhs: ndarray.
            rhs and this NDArray should be of the same data type, and on the same device.
            The shape of rhs should be the same as the cropped shape of this ndarray.
        begin: tuple of begin indices
        end: tuple of end indices
        step: tuple of step lenghths

        Returns
        -------
        out : ndarray
            This ndarray.

        Examples
        --------
        >>> x = np.ones((2, 2, 2))
        >>> assigned = np.zeros((1, 1, 2))
        >>> y = x.slice_assign(assigned, (0, 0, None), (1, 1, None), (None, None, None))
        >>> y
        array([[[0., 0.],
                [1., 1.]],

               [[1., 1.],
                [1., 1.]]])
        >>> x
        array([[[0., 0.],
                [1., 1.]],

               [[1., 1.],
                [1., 1.]]])
        """
        return _npi.slice_assign(self, rhs, begin=begin, end=end, step=step, out=self)

    def take(self, indices, axis=None, mode='raise'):  # pylint: disable=arguments-differ, redefined-outer-name
        """Convenience fluent method for :py:func:`take`.

        The arguments are the same as for :py:func:`take`, with
        this array as data.
        """
        return take(self, indices, axis, mode=mode)

    def one_hot(self, *args, **kwargs):
        """Convenience fluent method for :py:func:`one_hot`.

        The arguments are the same as for :py:func:`one_hot`, with
        this array as data.
        """
        raise AttributeError('mxnet.numpy.ndarray object has no attribute one_hot')

    def pick(self, *args, **kwargs):
        """Convenience fluent method for :py:func:`pick`.

        The arguments are the same as for :py:func:`pick`, with
        this array as data.
        """
        raise AttributeError('mxnet.numpy.ndarray object has no attribute pick')

    def sort(self, *args, **kwargs):
        """Convenience fluent method for :py:func:`sort`.

        The arguments are the same as for :py:func:`sort`, with
        this array as data.
        """
        raise NotImplementedError

    def topk(self, *args, **kwargs):
        """Convenience fluent method for :py:func:`topk`.

        The arguments are the same as for :py:func:`topk`, with
        this array as data.
        """
        raise AttributeError('mxnet.numpy.ndarray object has no attribute topk')

    def argsort(self, axis=-1, kind=None, order=None):  # pylint: disable=arguments-differ
        """Convenience fluent method for :py:func:`argsort`.

        The arguments are the same as for :py:func:`argsort`, with
        this array as data.
        """
        raise argsort(self, axis=axis, kind=kind, order=order)

    def argmax_channel(self, *args, **kwargs):
        """Convenience fluent method for :py:func:`argmax_channel`.

        The arguments are the same as for :py:func:`argmax_channel`, with
        this array as data.
        """
        raise AttributeError('mxnet.numpy.ndarray object has no attribute argmax_channel')

    def argmin(self, axis=None, out=None):  # pylint: disable=arguments-differ
        """Return indices of the minium values along the given axis.
        Refer to `mxnet.numpy.argmin` for full documentation."""
        return argmin(self, axis, out)

    def clip(self, min=None, max=None, out=None):  # pylint: disable=arguments-differ
        """Return an array whose values are limited to [min, max].
        One of max or min must be given.
        """
        return clip(self, min, max, out=out)

    def abs(self, *args, **kwargs):
        """Convenience fluent method for :py:func:`abs`.

        The arguments are the same as for :py:func:`abs`, with
        this array as data.
        """
        raise AttributeError('mxnet.numpy.ndarray object has no attribute abs')

    def sign(self, *args, **kwargs):
        """Convenience fluent method for :py:func:`sign`.

        The arguments are the same as for :py:func:`sign`, with
        this array as data.
        """
        raise AttributeError('mxnet.numpy.ndarray object has no attribute sign')

    def flatten(self, order='C'):  # pylint: disable=arguments-differ
        """Return a copy of the array collapsed into one dimension."""
        return self.reshape(-1, order=order)

    def shape_array(self, *args, **kwargs):
        """Convenience fluent method for :py:func:`shape_array`.

        The arguments are the same as for :py:func:`shape_array`, with
        this array as data.
        """
        raise AttributeError('mxnet.numpy.ndarray object has no attribute shape_array')

    def size_array(self, *args, **kwargs):
        """Convenience fluent method for :py:func:`size_array`.

        The arguments are the same as for :py:func:`size_array`, with
        this array as data.
        """
        raise AttributeError('mxnet.numpy.ndarray object has no attribute size_array')

    def expand_dims(self, *args, **kwargs):  # pylint: disable=arguments-differ,unused-argument
        """Convenience fluent method for :py:func:`expand_dims`.

        The arguments are the same as for :py:func:`expand_dims`, with
        this array as data.
        """
        raise AttributeError('mxnet.numpy.ndarray object has no attribute expand_dims')

    def tile(self, *args, **kwargs):
        """Convenience fluent method for :py:func:`tile`.

        The arguments are the same as for :py:func:`tile`, with
        this array as data.
        """
        raise AttributeError('mxnet.numpy.ndarray object has no attribute tile')

    def transpose(self, *axes):  # pylint: disable=arguments-differ
        """Permute the dimensions of an array."""
        if len(axes) == 0:
            axes = None
        elif len(axes) == 1:
            if isinstance(axes[0], (tuple, list)):
                axes = axes[0]
            elif axes[0] is None:
                axes = None
        return _mx_np_op.transpose(self, axes=axes)

    def flip(self, *args, **kwargs):
        """Convenience fluent method for :py:func:`flip`.

        The arguments are the same as for :py:func:`flip`, with
        this array as data.
        """
        raise AttributeError('mxnet.numpy.ndarray object has no attribute flip')

    def depth_to_space(self, *args, **kwargs):
        """Convenience fluent method for :py:func:`depth_to_space`.

        The arguments are the same as for :py:func:`depth_to_space`, with
        this array as data.
        """
        raise AttributeError('mxnet.numpy.ndarray object has no attribute depth_to_space')

    def space_to_depth(self, *args, **kwargs):
        """Convenience fluent method for :py:func:`space_to_depth`.

        The arguments are the same as for :py:func:`space_to_depth`, with
        this array as data.
        """
        raise AttributeError('mxnet.numpy.ndarray object has no attribute space_to_depth')

    def diag(self, k=0, **kwargs):
        """Convenience fluent method for :py:func:`diag`.

        The arguments are the same as for :py:func:`diag`, with
        this array as data.
        """
        raise AttributeError('mxnet.numpy.ndarray object has no attribute diag')

    def sum(self, axis=None, dtype=None, out=None, keepdims=False):  # pylint: disable=arguments-differ
        """Return the sum of the array elements over the given axis."""
        return _mx_np_op.sum(self, axis=axis, dtype=dtype, out=out, keepdims=keepdims)

    def nansum(self, *args, **kwargs):
        """Convenience fluent method for :py:func:`nansum`.

        The arguments are the same as for :py:func:`nansum`, with
        this array as data.
        """
        raise AttributeError('mxnet.numpy.ndarray object has no attribute nansum')

    def prod(self, axis=None, dtype=None, out=None, keepdims=False):  # pylint: disable=arguments-differ
        """Return the product of the array elements over the given axis."""
        return _mx_np_op.prod(self, axis=axis, dtype=dtype, keepdims=keepdims, out=out)

    def nanprod(self, *args, **kwargs):
        """Convenience fluent method for :py:func:`nanprod`.

        The arguments are the same as for :py:func:`nanprod`, with
        this array as data.
        """
        raise AttributeError('mxnet.numpy.ndarray object has no attribute nanprod')

    def mean(self, axis=None, dtype=None, out=None, keepdims=False):  # pylint: disable=arguments-differ
        """Returns the average of the array elements along given axis."""
        return mean(self, axis=axis, dtype=dtype, out=out, keepdims=keepdims)

    # pylint: disable=too-many-arguments, arguments-differ
    def std(self, axis=None, dtype=None, out=None, ddof=0, keepdims=False):
        """Returns the standard deviation of the array elements along given axis."""
        return std(self, axis=axis, dtype=dtype, ddof=ddof, keepdims=keepdims, out=out)

    def var(self, axis=None, dtype=None, out=None, ddof=0, keepdims=False):
        """Returns the variance of the array elements, along given axis."""
        return var(self, axis=axis, dtype=dtype, out=out, ddof=ddof, keepdims=keepdims)
    # pylint: enable=too-many-arguments, arguments-differ

    def cumsum(self, axis=None, dtype=None, out=None):
        """Return the cumulative sum of the elements along the given axis."""
        return _mx_np_op.cumsum(self, axis=axis, dtype=dtype, out=out)

    def tolist(self):
        return self.asnumpy().tolist()

    def max(self, axis=None, out=None, keepdims=False):  # pylint: disable=arguments-differ
        """Return the maximum along a given axis."""
        return _mx_np_op.max(self, axis=axis, keepdims=keepdims, out=out)

    def min(self, axis=None, out=None, keepdims=False):  # pylint: disable=arguments-differ
        """Convenience fluent method for :py:func:`min`.

        The arguments are the same as for :py:func:`min`, with
        this array as data.
        """
        return _mx_np_op.min(self, axis=axis, keepdims=keepdims, out=out)

    def norm(self, *args, **kwargs):
        """Convenience fluent method for :py:func:`norm`.

        The arguments are the same as for :py:func:`norm`, with
        this array as data.
        """
        raise AttributeError('mxnet.numpy.ndarray object has no attribute norm')

    def round(self, *args, **kwargs):
        """Convenience fluent method for :py:func:`round`.

        The arguments are the same as for :py:func:`round`, with
        this array as data.
        """
        raise NotImplementedError

    def rint(self, *args, **kwargs):
        """Convenience fluent method for :py:func:`rint`.

        The arguments are the same as for :py:func:`rint`, with
        this array as data.
        """
        raise AttributeError('mxnet.numpy.ndarray object has no attribute rint')

    def fix(self, *args, **kwargs):
        """Convenience fluent method for :py:func:`fix`.

        The arguments are the same as for :py:func:`fix`, with
        this array as data.
        """
        raise AttributeError('mxnet.numpy.ndarray object has no attribute fix')

    def floor(self, *args, **kwargs):
        """Convenience fluent method for :py:func:`floor`.

        The arguments are the same as for :py:func:`floor`, with
        this array as data.
        """
        raise AttributeError('mxnet.numpy.ndarray object has no attribute floor')

    def ceil(self, *args, **kwargs):
        """Convenience fluent method for :py:func:`ceil`.

        The arguments are the same as for :py:func:`ceil`, with
        this array as data.
        """
        raise AttributeError('mxnet.numpy.ndarray object has no attribute ceil')

    def trunc(self, *args, **kwargs):
        """Convenience fluent method for :py:func:`trunc`.

        The arguments are the same as for :py:func:`trunc`, with
        this array as data.
        """
        raise AttributeError('mxnet.numpy.ndarray object has no attribute trunc')

    def sin(self, *args, **kwargs):
        """Convenience fluent method for :py:func:`sin`.

        The arguments are the same as for :py:func:`sin`, with
        this array as data.
        """
        raise AttributeError('mxnet.numpy.ndarray object has no attribute sin')

    def cos(self, *args, **kwargs):
        """Convenience fluent method for :py:func:`cos`.

        The arguments are the same as for :py:func:`cos`, with
        this array as data.
        """
        raise AttributeError('mxnet.numpy.ndarray object has no attribute cos')

    def tan(self, *args, **kwargs):
        """Convenience fluent method for :py:func:`tan`.

        The arguments are the same as for :py:func:`tan`, with
        this array as data.
        """
        raise AttributeError('mxnet.numpy.ndarray object has no attribute tan')

    def arcsin(self, *args, **kwargs):
        """Convenience fluent method for :py:func:`arcsin`.

        The arguments are the same as for :py:func:`arcsin`, with
        this array as data.
        """
        raise AttributeError('mxnet.numpy.ndarray object has no attribute arcsin')

    def arccos(self, *args, **kwargs):
        """Convenience fluent method for :py:func:`arccos`.

        The arguments are the same as for :py:func:`arccos`, with
        this array as data.
        """
        raise AttributeError('mxnet.numpy.ndarray object has no attribute arccos')

    def arctan(self, *args, **kwargs):
        """Convenience fluent method for :py:func:`arctan`.

        The arguments are the same as for :py:func:`arctan`, with
        this array as data.
        """
        raise AttributeError('mxnet.numpy.ndarray object has no attribute arctan')

    def degrees(self, *args, **kwargs):
        """Convenience fluent method for :py:func:`degrees`.

        The arguments are the same as for :py:func:`degrees`, with
        this array as data.
        """
        raise AttributeError('mxnet.numpy.ndarray object has no attribute degrees')

    def radians(self, *args, **kwargs):
        """Convenience fluent method for :py:func:`radians`.

        The arguments are the same as for :py:func:`radians`, with
        this array as data.
        """
        raise AttributeError('mxnet.numpy.ndarray object has no attribute radians')

    def sinh(self, *args, **kwargs):
        """Convenience fluent method for :py:func:`sinh`.

        The arguments are the same as for :py:func:`sinh`, with
        this array as data.
        """
        raise AttributeError('mxnet.numpy.ndarray object has no attribute sinh')

    def cosh(self, *args, **kwargs):
        """Convenience fluent method for :py:func:`cosh`.

        The arguments are the same as for :py:func:`cosh`, with
        this array as data.
        """
        raise AttributeError('mxnet.numpy.ndarray object has no attribute cosh')

    def tanh(self, *args, **kwargs):
        """Convenience fluent method for :py:func:`tanh`.

        The arguments are the same as for :py:func:`tanh`, with
        this array as data.
        """
        raise AttributeError('mxnet.numpy.ndarray object has no attribute tanh')

    def arcsinh(self, *args, **kwargs):
        """Convenience fluent method for :py:func:`arcsinh`.

        The arguments are the same as for :py:func:`arcsinh`, with
        this array as data.
        """
        raise AttributeError('mxnet.numpy.ndarray object has no attribute arcsinh')

    def arccosh(self, *args, **kwargs):
        """Convenience fluent method for :py:func:`arccosh`.

        The arguments are the same as for :py:func:`arccosh`, with
        this array as data.
        """
        raise AttributeError('mxnet.numpy.ndarray object has no attribute arccosh')

    def arctanh(self, *args, **kwargs):
        """Convenience fluent method for :py:func:`arctanh`.

        The arguments are the same as for :py:func:`arctanh`, with
        this array as data.
        """
        raise AttributeError('mxnet.numpy.ndarray object has no attribute arctanh')

    def exp(self, *args, **kwargs):
        """Convenience fluent method for :py:func:`exp`.

        The arguments are the same as for :py:func:`exp`, with
        this array as data.
        """
        raise AttributeError('mxnet.numpy.ndarray object has no attribute exp')

    def expm1(self, *args, **kwargs):
        """Convenience fluent method for :py:func:`expm1`.

        The arguments are the same as for :py:func:`expm1`, with
        this array as data.
        """
        raise AttributeError('mxnet.numpy.ndarray object has no attribute expm1')

    def log(self, *args, **kwargs):
        """Convenience fluent method for :py:func:`log`.

        The arguments are the same as for :py:func:`log`, with
        this array as data.
        """
        raise AttributeError('mxnet.numpy.ndarray object has no attribute log')

    def log10(self, *args, **kwargs):
        """Convenience fluent method for :py:func:`log10`.

        The arguments are the same as for :py:func:`log10`, with
        this array as data.
        """
        raise AttributeError('mxnet.numpy.ndarray object has no attribute log10')

    def log2(self, *args, **kwargs):
        """Convenience fluent method for :py:func:`log2`.

        The arguments are the same as for :py:func:`log2`, with
        this array as data.
        """
        raise AttributeError('mxnet.numpy.ndarray object has no attribute log2')

    def log1p(self, *args, **kwargs):
        """Convenience fluent method for :py:func:`log1p`.

        The arguments are the same as for :py:func:`log1p`, with
        this array as data.
        """
        raise AttributeError('mxnet.numpy.ndarray object has no attribute log1p')

    def sqrt(self, *args, **kwargs):
        """Convenience fluent method for :py:func:`sqrt`.

        The arguments are the same as for :py:func:`sqrt`, with
        this array as data.
        """
        raise AttributeError('mxnet.numpy.ndarray object has no attribute sqrt')

    def rsqrt(self, *args, **kwargs):
        """Convenience fluent method for :py:func:`rsqrt`.

        The arguments are the same as for :py:func:`rsqrt`, with
        this array as data.
        """
        raise AttributeError('mxnet.numpy.ndarray object has no attribute rsqrt')

    def cbrt(self, *args, **kwargs):
        """Convenience fluent method for :py:func:`cbrt`.

        The arguments are the same as for :py:func:`cbrt`, with
        this array as data.
        """
        raise AttributeError('mxnet.numpy.ndarray object has no attribute cqrt')

    def rcbrt(self, *args, **kwargs):
        """Convenience fluent method for :py:func:`rcbrt`.

        The arguments are the same as for :py:func:`rcbrt`, with
        this array as data.
        """
        raise AttributeError('mxnet.numpy.ndarray object has no attribute rcqrt')

    def square(self, *args, **kwargs):
        """Convenience fluent method for :py:func:`square`.

        The arguments are the same as for :py:func:`square`, with
        this array as data.
        """
        raise AttributeError('mxnet.numpy.ndarray object has no attribute square')

    def reciprocal(self, *args, **kwargs):
        """Convenience fluent method for :py:func:`reciprocal`.

        The arguments are the same as for :py:func:`reciprocal`, with
        this array as data.
        """
        raise AttributeError('mxnet.numpy.ndarray object has no attribute reciprocal')

    def relu(self, *args, **kwargs):
        """Convenience fluent method for :py:func:`relu`.

        The arguments are the same as for :py:func:`relu`, with
        this array as data.
        """
        raise AttributeError('mxnet.numpy.ndarray object has no attribute relu')

    def sigmoid(self, *args, **kwargs):
        """Convenience fluent method for :py:func:`sigmoid`.

        The arguments are the same as for :py:func:`sigmoid`, with
        this array as data.
        """
        raise AttributeError('mxnet.numpy.ndarray object has no attribute sigmoid')

    def softmax(self, *args, **kwargs):
        """Convenience fluent method for :py:func:`softmax`.

        The arguments are the same as for :py:func:`softmax`, with
        this array as data.
        """
        raise AttributeError('mxnet.numpy.ndarray object has no attribute softmax')

    def log_softmax(self, *args, **kwargs):
        """Convenience fluent method for :py:func:`log_softmax`.

        The arguments are the same as for :py:func:`log_softmax`, with
        this array as data.
        """
        raise AttributeError('mxnet.numpy.ndarray object has no attribute log_softmax')

    def softmin(self, *args, **kwargs):
        """Convenience fluent method for :py:func:`softmin`.

        The arguments are the same as for :py:func:`softmin`, with
        this array as data.
        """
        raise AttributeError('mxnet.numpy.ndarray object has no attribute softmin')

    def squeeze(self, axis=None):  # pylint: disable=arguments-differ
        """Remove single-dimensional entries from the shape of a."""
        return _mx_np_op.squeeze(self, axis=axis)

    def broadcast_to(self, shape):  # pylint: disable=redefined-outer-name
        return _mx_np_op.broadcast_to(self, shape)

    def broadcast_like(self, other):
        raise AttributeError('mxnet.numpy.ndarray object has no attribute broadcast_like')

    def _full(self, value):
        """
        Currently for internal use only. Implemented for __setitem__.
        Assign to self an array of self's same shape and type, filled with value.
        """
        return _mx_nd_np.full(self.shape, value, ctx=self.ctx, dtype=self.dtype, out=self)

    # pylint: disable=redefined-outer-name
    def _scatter_set_nd(self, value_nd, indices):
        """
        This is added as an ndarray class method in order to support polymorphism in NDArray and numpy.ndarray indexing
        """
        return _npi.scatter_set_nd(
            lhs=self, rhs=value_nd, indices=indices, shape=self.shape, out=self
        )
    # pylint: enable=redefined-outer-name

    @property
    def shape(self):
        return super(ndarray, self).shape

    @property
    def ndim(self):
        """Number of array dimensions."""
        return len(self.shape)

    @property
    def size(self):
        """Number of elements in the array."""
        return super(ndarray, self).size

    @property
    def dtype(self):
        """Data-type of the array's elements.

        Returns
        -------
        numpy.dtype
            This NDArray's data type.

        Examples
        --------
        >>> x = np.zeros((2,3))
        >>> x.dtype
        dtype('float32')
        >>> y = np.zeros((2,3), dtype='int32')
        >>> y.dtype
        dtype('int32')
        """
        return _np.dtype(super(ndarray, self).dtype)

    def tostype(self, stype):
        raise AttributeError('mxnet.numpy.ndarray object has no attribute tostype')


@set_module('mxnet.numpy')
def empty(shape, dtype=_np.float32, order='C', ctx=None):  # pylint: disable=redefined-outer-name
    """Return a new array of given shape and type, without initializing entries.

    Parameters
    ----------
    shape : int or tuple of int Shape of the empty array, e.g., ``(2, 3)`` or ``2``.
    dtype : data-type, optional
        Desired output data-type for the array, e.g, `numpy.int8`. Default is
        `numpy.float32`. Note that this behavior is different from NumPy's `empty`
        function where `float64` is the default value, because `float32` is
        considered as the default data type in deep learning.
    order : {'C'}, optional, default: 'C'
        How to store multi-dimensional data in memory, currently only row-major
        (C-style) is supported.
    ctx : device context, optional
        Device context on which the memory is allocated. Default is
        `mxnet.context.current_context()`.

    Returns
    -------
    out : ndarray
        Array of uninitialized (arbitrary) data of the given shape, dtype, and order.

    Examples
    --------
    >>> np.empty([2, 2])
    array([[ 0.000000e+00, -2.524355e-29],
           [          nan, -8.592023e+09]])  # uninitialized

    >>> np.empty([2, 2], dtype=int)
    array([[8751743591039004782, 3196766424264760104],
           [7583328881310196768,     562950123910254]], dtype=int64)  # uninitialized
    """
    if order != 'C':
        raise NotImplementedError('`empty` only supports order equal to `C`, while received {}'
                                  .format(str(order)))
    if ctx is None:
        ctx = current_context()
    if dtype is None:
        dtype = _np.float32
    if isinstance(shape, int):
        shape = (shape,)
    return ndarray(handle=_new_alloc_handle(shape, ctx, False, dtype))


@set_module('mxnet.numpy')
def array(object, dtype=None, ctx=None):
    """
    Create an array.

    Parameters
    ----------
    object : array_like or `numpy.ndarray` or `mxnet.numpy.ndarray`
        An array, any object exposing the array interface, an object whose
        __array__ method returns an array, or any (nested) sequence.
    dtype : data-type, optional
        The desired data-type for the array. Default is `float32`.
    ctx : device context, optional
        Device context on which the memory is allocated. Default is
        `mxnet.context.current_context()`.

    Returns
    -------
    out : ndarray
        An array object satisfying the specified requirements.

    Examples
    --------
    >>> np.array([1, 2, 3])
    array([1., 2., 3.])

    >>> np.array([[1, 2], [3, 4]])
    array([[1., 2.],
           [3., 4.]])

    >>> np.array([[1, 0], [0, 1]], dtype=bool)
    array([[ True, False],
           [False,  True]])
    """
    if ctx is None:
        ctx = current_context()
    if isinstance(object, (ndarray, _np.ndarray)):
        dtype = object.dtype if dtype is None else dtype
    elif isinstance(object, NDArray):
        raise ValueError("If you're trying to create a mxnet.numpy.ndarray "
                         "from mx.nd.NDArray, please use the zero-copy as_np_ndarray function.")
    else:
        if dtype is None:
            dtype = object.dtype if hasattr(object, "dtype") else _np.float32
        try:
            object = _np.array(object, dtype=dtype)
        except Exception as e:
            # printing out the error raised by official NumPy's array function
            # for transparency on users' side
            raise TypeError('{}'.format(str(e)))
    ret = empty(object.shape, dtype=dtype, ctx=ctx)
    if len(object.shape) == 0:
        ret[()] = object
    else:
        ret[:] = object
    return ret


@set_module('mxnet.numpy')
def shape(a):
    """
    Return the shape of an array.

    Parameters
    ----------
    a : array_like
        Input array.

    Returns
    -------
    shape : tuple of ints
        The elements of the shape tuple give the lengths of the
        corresponding array dimensions.

    See Also
    --------
    ndarray.shape : Equivalent array method.

    Examples
    --------
    >>> np.shape(np.eye(3))
    (3, 3)
    >>> np.shape([[1, 2]])
    (1, 2)
    >>> np.shape([0])
    (1,)
    >>> np.shape(0)
    ()
    """
    return _mx_nd_np.shape(a)


@set_module('mxnet.numpy')
def zeros(shape, dtype=_np.float32, order='C', ctx=None):  # pylint: disable=redefined-outer-name
    """Return a new array of given shape and type, filled with zeros.
    This function currently only supports storing multi-dimensional data
    in row-major (C-style).

    Parameters
    ----------
    shape : int or tuple of int
        The shape of the empty array.
    dtype : str or numpy.dtype, optional
        An optional value type (default is `numpy.float32`). Note that this
        behavior is different from NumPy's `zeros` function where `float64`
        is the default value, because `float32` is considered as the default
        data type in deep learning.
    order : {'C'}, optional, default: 'C'
        How to store multi-dimensional data in memory, currently only row-major
        (C-style) is supported.
    ctx : Context, optional
        An optional device context (default is the current default context).

    Returns
    -------
    out : ndarray
        Array of zeros with the given shape, dtype, and ctx.

    Examples
    --------
    >>> np.zeros(5)
    array([0., 0., 0., 0., 0.])

    >>> np.zeros((5,), dtype=int)
    array([0, 0, 0, 0, 0], dtype=int64)

    >>> np.zeros((2, 1))
    array([[0.],
           [0.]])
    """
    return _mx_nd_np.zeros(shape, dtype, order, ctx)


@set_module('mxnet.numpy')
def ones(shape, dtype=_np.float32, order='C', ctx=None):  # pylint: disable=redefined-outer-name
    """Return a new array of given shape and type, filled with ones.
    This function currently only supports storing multi-dimensional data
    in row-major (C-style).

    Parameters
    ----------
    shape : int or tuple of int
        The shape of the empty array.
    dtype : str or numpy.dtype, optional
        An optional value type. Default is `numpy.float32`. Note that this
        behavior is different from NumPy's `ones` function where `float64`
        is the default value, because `float32` is considered as the default
        data type in deep learning.
    order : {'C'}, optional, default: 'C'
        How to store multi-dimensional data in memory, currently only row-major
        (C-style) is supported.
    ctx : Context, optional
        An optional device context (default is the current default context).

    Returns
    -------
    out : ndarray
        Array of ones with the given shape, dtype, and ctx.

    Examples
    --------
    >>> np.ones(5)
    array([1., 1., 1., 1., 1.])

    >>> np.ones((5,), dtype=int)
    array([1, 1, 1, 1, 1], dtype=int64)

    >>> np.ones((2, 1))
    array([[1.],
           [1.]])

    >>> s = (2,2)
    >>> np.ones(s)
    array([[1., 1.],
           [1., 1.]])
    """
    return _mx_nd_np.ones(shape, dtype, order, ctx)


# pylint: disable=too-many-arguments, redefined-outer-name
@set_module('mxnet.numpy')
def full(shape, fill_value, dtype=None, order='C', ctx=None, out=None):
    """
    Return a new array of given shape and type, filled with `fill_value`.

    Parameters
    ----------
    shape : int or sequence of ints
        Shape of the new array, e.g., ``(2, 3)`` or ``2``.
    fill_value : scalar
        Fill value.
    dtype : data-type, optional
        The desired data-type for the array. The default, `None`, means
        `np.array(fill_value).dtype`.
    order : {'C'}, optional
        Whether to store multidimensional data in C- or Fortran-contiguous
        (row- or column-wise) order in memory. Currently only supports C order.
    ctx: to specify the device, e.g. the i-th GPU.
    out : ndarray or None, optional
        A location into which the result is stored.
        If provided, it must have the same shape and dtype as input ndarray.
        If not provided or `None`, a freshly-allocated array is returned.

    Returns
    -------
    out : ndarray
        Array of `fill_value` with the given shape, dtype, and order.

    Notes
    -----
    This function differs from the original `numpy.full
    https://docs.scipy.org/doc/numpy/reference/generated/numpy.full.html`_ in
    the following way(s):

    - Has an additional `ctx` argument to specify the device
    - Has an additional `out` argument
    - Currently does not support `order` selection

    See Also
    --------
    empty : Return a new uninitialized array.
    ones : Return a new array setting values to one.
    zeros : Return a new array setting values to zero.

    Examples
    --------
    >>> np.full((2, 2), 10)
    array([[10., 10.],
           [10., 10.]])
    >>> np.full((2, 2), 2, dtype=np.int32, ctx=mx.cpu(0))
    array([[2, 2],
           [2, 2]], dtype=int32)
    """
    return _mx_nd_np.full(shape, fill_value, order=order, ctx=ctx, dtype=dtype, out=out)
# pylint: enable=too-many-arguments, redefined-outer-name


@set_module('mxnet.numpy')
def identity(n, dtype=None, ctx=None):
    """
    Return the identity array.

    The identity array is a square array with ones on
    the main diagonal.

    Parameters
    ----------
    n : int
        Number of rows (and columns) in `n` x `n` output.
    dtype : data-type, optional
        Data-type of the output.  Defaults to ``numpy.float32``.
    ctx : Context, optional
        An optional device context (default is the current default context).

    Returns
    -------
    out : ndarray
        `n` x `n` array with its main diagonal set to one,
        and all other elements 0.

    Examples
    --------
    >>> np.identity(3)
    >>> np.identity(3)
    array([[1., 0., 0.],
           [0., 1., 0.],
           [0., 0., 1.]])
    """
    return _mx_nd_np.identity(n, dtype, ctx)


# pylint: disable=redefined-outer-name
@set_module('mxnet.numpy')
def take(a, indices, axis=None, mode='raise', out=None):
    r"""
    Take elements from an array along an axis.

    When axis is not None, this function does the same thing as "fancy"
    indexing (indexing arrays using arrays); however, it can be easier to use
    if you need elements along a given axis. A call such as
    ``np.take(arr, indices, axis=3)`` is equivalent to
    ``arr[:,:,:,indices,...]``.

    Explained without fancy indexing, this is equivalent to the following use
    of `ndindex`, which sets each of ``ii``, ``jj``, and ``kk`` to a tuple of
    indices::

        Ni, Nk = a.shape[:axis], a.shape[axis+1:]
        Nj = indices.shape
        for ii in ndindex(Ni):
            for jj in ndindex(Nj):
                for kk in ndindex(Nk):
                    out[ii + jj + kk] = a[ii + (indices[jj],) + kk]

    Parameters
    ----------
    a : ndarray
        The source array.
    indices : ndarray
        The indices of the values to extract. Also allow scalars for indices.
    axis : int, optional
        The axis over which to select values. By default, the flattened
        input array is used.
    out : ndarray, optional
        If provided, the result will be placed in this array. It should
        be of the appropriate shape and dtype.
    mode : {'clip', 'wrap'}, optional
        Specifies how out-of-bounds indices will behave.

        * 'clip' -- clip to the range (default)
        * 'wrap' -- wrap around

        'clip' mode means that all indices that are too large are replaced
        by the index that addresses the last element along that axis. Note
        that this disables indexing with negative numbers.

    Returns
    -------
    out : ndarray
        The returned array has the same type as `a`.

    Notes
    -----

    This function differs from the original `numpy.take
    <https://docs.scipy.org/doc/numpy/reference/generated/numpy.take.html>`_ in
    the following way(s):

    - Only ndarray or scalar ndarray is accepted as valid input.

    Examples
    --------
    >>> a = np.array([4, 3, 5, 7, 6, 8])
    >>> indices = np.array([0, 1, 4])
    >>> np.take(a, indices)
    array([4., 3., 6.])

    In this example for `a` is an ndarray, "fancy" indexing can be used.

    >>> a[indices]
    array([4., 3., 6.])

    If `indices` is not one dimensional, the output also has these dimensions.

    >>> np.take(a, np.array([[0, 1], [2, 3]]))
    array([[4., 3.],
           [5., 7.]])
    """
    return _mx_nd_np.take(a, indices, axis, mode, out)
# pylint: enable=redefined-outer-name


@set_module('mxnet.numpy')
def unique(ar, return_index=False, return_inverse=False, return_counts=False, axis=None):
    """
    Find the unique elements of an array.

    Returns the sorted unique elements of an array. There are three optional
    outputs in addition to the unique elements:

    * the indices of the input array that give the unique values
    * the indices of the unique array that reconstruct the input array
    * the number of times each unique value comes up in the input array

    Parameters
    ----------
    ar : ndarray
        Input array. Unless `axis` is specified, this will be flattened if it
        is not already 1-D.
    return_index : bool, optional
        If True, also return the indices of `ar` (along the specified axis,
        if provided, or in the flattened array) that result in the unique array.
    return_inverse : bool, optional
        If True, also return the indices of the unique array (for the specified
        axis, if provided) that can be used to reconstruct `ar`.
    return_counts : bool, optional
        If True, also return the number of times each unique item appears
        in `ar`.
    axis : int or None, optional
        The axis to operate on. If None, `ar` will be flattened. If an integer,
        the subarrays indexed by the given axis will be flattened and treated
        as the elements of a 1-D array with the dimension of the given axis,
        see the notes for more details. The default is None.

    Returns
    -------
    unique : ndarray
        The sorted unique values.
    unique_indices : ndarray, optional
        The indices of the first occurrences of the unique values in the
        original array. Only provided if `return_index` is True.
    unique_inverse : ndarray, optional
        The indices to reconstruct the original array from the
        unique array. Only provided if `return_inverse` is True.
    unique_counts : ndarray, optional
        The number of times each of the unique values comes up in the
        original array. Only provided if `return_counts` is True.

    Notes
    -----
    When an axis is specified the subarrays indexed by the axis are sorted.
    This is done by making the specified axis the first dimension of the array
    and then flattening the subarrays in C order. The flattened subarrays are
    then viewed as a structured type with each element given a label, with the
    effect that we end up with a 1-D array of structured types that can be
    treated in the same way as any other 1-D array. The result is that the
    flattened subarrays are sorted in lexicographic order starting with the
    first element.

    This function differs from the original `numpy.unique
    <https://docs.scipy.org/doc/numpy/reference/generated/numpy.unique.html>`_ in
    the following aspects:

    - Only support ndarray as input.
    - Object arrays or structured arrays are not supported.

    Examples
    --------
    >>> np.unique(np.array([1, 1, 2, 2, 3, 3]))
    array([1., 2., 3.])
    >>> a = np.array([[1, 1], [2, 3]])
    >>> np.unique(a)
    array([1., 2., 3.])

    Return the unique rows of a 2D array

    >>> a = np.array([[1, 0, 0], [1, 0, 0], [2, 3, 4]])
    >>> np.unique(a, axis=0)
    array([[1., 0., 0.],
           [2., 3., 4.]])

    Return the indices of the original array that give the unique values:

    >>> a = np.array([1, 2, 6, 4, 2, 3, 2])
    >>> u, indices = np.unique(a, return_index=True)
    >>> u
    array([1., 2., 3., 4., 6.])
    >>> indices
    array([0, 1, 5, 3, 2], dtype=int64)
    >>> a[indices]
    array([1., 2., 3., 4., 6.])

    Reconstruct the input array from the unique values:

    >>> a = np.array([1, 2, 6, 4, 2, 3, 2])
    >>> u, indices = np.unique(a, return_inverse=True)
    >>> u
    array([1., 2., 3., 4., 6.])
    >>> indices
    array([0, 1, 4, 3, 1, 2, 1], dtype=int64)
    >>> u[indices]
    array([1., 2., 6., 4., 2., 3., 2.])
    """
    return _mx_nd_np.unique(ar, return_index, return_inverse, return_counts, axis)


@set_module('mxnet.numpy')
@wrap_np_binary_func
def add(x1, x2, out=None, **kwargs):
    """
    Add arguments element-wise.

    Parameters
    ----------
    x1, x2 : ndarrays or scalar values
        The arrays to be added. If x1.shape != x2.shape, they must be broadcastable to
        a common shape (which may be the shape of one or the other).

    out : ndarray
        A location into which the result is stored. If provided, it must have a shape
        that the inputs broadcast to. If not provided or None, a freshly-allocated array
        is returned.

    Returns
    -------
    add : ndarray or scalar
        The sum of x1 and x2, element-wise. This is a scalar if both x1 and x2 are scalars.

    Notes
    -----
    This operator now supports automatic type promotion. The resulting type will be determined
    according to the following rules:
        * If both inputs are of floating number types, the output is the more precise type.
        * If only one of the inputs is floating number type, the result is that type.
        * If both inputs are of integer types (including boolean), not supported yet.

    Examples
    --------
    >>> np.add(1.0, 4.0)
    5.0
    >>>
    >>> x1 = np.arange(9.0).reshape((3, 3))
    >>> x2 = np.arange(3.0)
    >>> np.add(x1, x2)
    array([[ 0.,  2.,  4.],
           [ 3.,  5.,  7.],
           [ 6.,  8., 10.]])
    """
    return _mx_nd_np.add(x1, x2, out)


@set_module('mxnet.numpy')
@wrap_np_binary_func
def subtract(x1, x2, out=None, **kwargs):
    """
    Subtract arguments element-wise.

    Parameters
    ----------
    x1, x2 : ndarrays or scalar values
        The arrays to be subtracted from each other. If x1.shape != x2.shape,
        they must be broadcastable to a common shape (which may be the shape
        of one or the other).

    out : ndarray
        A location into which the result is stored. If provided, it must have a shape
        that the inputs broadcast to. If not provided or None, a freshly-allocated array
        is returned.

    Returns
    -------
    subtract : ndarray or scalar
        The difference of x1 and x2, element-wise. This is a scalar if both x1 and x2 are scalars.

    Notes
    -----
    This operator now supports automatic type promotion. The resulting type will be determined
    according to the following rules:
        * If both inputs are of floating number types, the output is the more precise type.
        * If only one of the inputs is floating number type, the result is that type.
        * If both inputs are of integer types (including boolean), not supported yet.

    Examples
    --------
    >>> np.subtract(1.0, 4.0)
    -3.0
    >>> x1 = np.arange(9.0).reshape((3, 3))
    >>> x2 = np.arange(3.0)
    >>> np.subtract(x1, x2)
    array([[0., 0., 0.],
           [3., 3., 3.],
           [6., 6., 6.]])
    """
    return _mx_nd_np.subtract(x1, x2, out)


@set_module('mxnet.numpy')
@wrap_np_binary_func
def multiply(x1, x2, out=None, **kwargs):
    """
    Multiply arguments element-wise.

    Parameters
    ----------
    x1, x2 : ndarrays or scalar values
        The arrays to be multiplied. If x1.shape != x2.shape, they must be broadcastable to
        a common shape (which may be the shape of one or the other).

    out : ndarray
        A location into which the result is stored. If provided, it must have a shape
        that the inputs broadcast to. If not provided or None, a freshly-allocated array
        is returned.

    Returns
    -------
    out : ndarray or scalar
        The difference of x1 and x2, element-wise. This is a scalar if both x1 and x2 are scalars.

    Notes
    -----
    This operator now supports automatic type promotion. The resulting type will be determined
    according to the following rules:
        * If both inputs are of floating number types, the output is the more precise type.
        * If only one of the inputs is floating number type, the result is that type.
        * If both inputs are of integer types (including boolean), not supported yet.

    Examples
    --------
    >>> np.multiply(2.0, 4.0)
    8.0
    >>> x1 = np.arange(9.0).reshape((3, 3))
    >>> x2 = np.arange(3.0)
    >>> np.multiply(x1, x2)
    array([[ 0.,  1.,  4.],
           [ 0.,  4., 10.],
           [ 0.,  7., 16.]])
    """
    return _mx_nd_np.multiply(x1, x2, out)


@set_module('mxnet.numpy')
@wrap_np_binary_func
def divide(x1, x2, out=None, **kwargs):
    """
    Returns a true division of the inputs, element-wise.

    Parameters
    ----------
    x1 : ndarray or scalar
        Dividend array.

    x2 : ndarray or scalar
        Divisor array.

    out : ndarray
        A location into which the result is stored. If provided, it must have a shape
        that the inputs broadcast to. If not provided or None, a freshly-allocated array
        is returned.

    Returns
    -------
    out : ndarray or scalar
        This is a scalar if both x1 and x2 are scalars.

    Notes
    -----
    This operator now supports automatic type promotion. The resulting type will be determined
    according to the following rules:
        * If both inputs are of floating number types, the output is the more precise type.
        * If only one of the inputs is floating number type, the result is that type.
        * If both inputs are of integer types (including boolean), the output is of float32 type.

    Examples
    --------
    >>> np.true_divide(x, 4)
    array([0.  , 0.25, 0.5 , 0.75, 1.  ])
    """
    return _mx_nd_np.divide(x1, x2, out=out)


@set_module('mxnet.numpy')
def true_divide(x1, x2, out=None):
    """Returns a true division of the inputs, element-wise.

    Instead of the Python traditional 'floor division', this returns a true
    division.  True division adjusts the output type to present the best
    answer, regardless of input types.

    Parameters
    ----------
    x1 : ndarray or scalar
        Dividend array.

    x2 : ndarray or scalar
        Divisor array.

    out : ndarray
        A location into which the result is stored. If provided, it must have a shape
        that the inputs broadcast to. If not provided or None, a freshly-allocated array
        is returned.

    Returns
    -------
    out : ndarray or scalar
        This is a scalar if both x1 and x2 are scalars.

    Notes
    -----
    This operator now supports automatic type promotion. The resulting type will be determined
    according to the following rules:
        * If both inputs are of floating number types, the output is the more precise type.
        * If only one of the inputs is floating number type, the result is that type.
        * If both inputs are of integer types (including boolean), the output is of float32 type.

    Examples
    --------
    >>> x = np.arange(5)
    >>> np.true_divide(x, 4)
    array([0.  , 0.25, 0.5 , 0.75, 1.  ])
    """
    return _mx_nd_np.true_divide(x1, x2, out=out)


@set_module('mxnet.numpy')
@wrap_np_binary_func
def mod(x1, x2, out=None, **kwargs):
    """
    Return element-wise remainder of division.

    Parameters
    ----------
    x1 : ndarray or scalar
        Dividend array.

    x2 : ndarray or scalar
        Divisor array.

    out : ndarray
        A location into which the result is stored. If provided, it must have a shape
        that the inputs broadcast to. If not provided or None, a freshly-allocated array
        is returned.

    Returns
    -------
    out : ndarray or scalar
        This is a scalar if both x1 and x2 are scalars.

    Examples
    --------
    >>> np.mod(np.arange(7), 5)
    array([0., 1., 2., 3., 4., 0., 1.])
    """
    return _mx_nd_np.mod(x1, x2, out=out)


@set_module('mxnet.numpy')
@wrap_np_binary_func
def remainder(x1, x2, out=None, **kwargs):
    """
    Return element-wise remainder of division.

    Parameters
    ----------
    x1 : ndarray or scalar
        Dividend array.

    x2 : ndarray or scalar
        Divisor array.

    out : ndarray
        A location into which the result is stored. If provided, it must have a shape
        that the inputs broadcast to. If not provided or None, a freshly-allocated array
        is returned.

    Returns
    -------
    out : ndarray or scalar
        This is a scalar if both x1 and x2 are scalars.

    Examples
    --------
    >>> np.remainder(np.arange(7), 5)
    array([0., 1., 2., 3., 4., 0., 1.])
    """
    return _mx_nd_np.remainder(x1, x2, out=out)


@set_module('mxnet.numpy')
@wrap_np_binary_func
def power(x1, x2, out=None, **kwargs):
    """
    First array elements raised to powers from second array, element-wise.

    Parameters
    ----------
    x1 : ndarray or scalar
        The bases.

    x2 : ndarray or scalar
        The exponent.

    out : ndarray
        A location into which the result is stored. If provided, it must have a shape
        that the inputs broadcast to. If not provided or None, a freshly-allocated array
        is returned.

    Returns
    -------
    out : ndarray or scalar
        The bases in x1 raised to the exponents in x2.
        This is a scalar if both x1 and x2 are scalars.

    Examples
    --------
    >>> x1 = np.arange(6)
    >>> np.power(x1, 3)
    array([  0.,   1.,   8.,  27.,  64., 125.])

    Raise the bases to different exponents.

    >>> x2 = np.array([1.0, 2.0, 3.0, 3.0, 2.0, 1.0])
    >>> np.power(x1, x2)
    array([ 0.,  1.,  8., 27., 16.,  5.])

    The effect of broadcasting.

    >>> x2 = np.array([[1, 2, 3, 3, 2, 1], [1, 2, 3, 3, 2, 1]])
    >>> x2
    array([[1., 2., 3., 3., 2., 1.],
           [1., 2., 3., 3., 2., 1.]])

    >>> np.power(x1, x2)
    array([[ 0.,  1.,  8., 27., 16.,  5.],
           [ 0.,  1.,  8., 27., 16.,  5.]])
    """
    return _mx_nd_np.power(x1, x2, out=out)


@set_module('mxnet.numpy')
@wrap_np_binary_func
def lcm(x1, x2, out=None, **kwargs):
    """
    Returns the lowest common multiple of ``|x1|`` and ``|x2|``

    Parameters
    ----------
    x1, x2 : ndarrays or scalar values
        The arrays for computing lowest common multiple. If x1.shape != x2.shape,
        they must be broadcastable to a common shape (which may be the shape of
        one or the other).

    out : ndarray or None, optional
        A location into which the result is stored. If provided, it must have a shape
        that the inputs broadcast to. If not provided or None, a freshly-allocated array
        is returned.

    Returns
    -------
    y : ndarray or scalar
        The lowest common multiple of the absolute value of the inputs
        This is a scalar if both `x1` and `x2` are scalars.

    See Also
    --------
    gcd : The greatest common divisor

    Examples
    --------
    >>> np.lcm(12, 20)
    60
    >>> np.lcm(np.arange(6, dtype=int), 20)
    array([ 0, 20, 20, 60, 20, 20], dtype=int64)
    """
    return _mx_nd_np.lcm(x1, x2, out=out)


@set_module('mxnet.numpy')
@wrap_np_unary_func
def sin(x, out=None, **kwargs):
    r"""
    Trigonometric sine, element-wise.

    Parameters
    ----------
    x : ndarray or scalar
        Angle, in radians (:math:`2 \pi` rad equals 360 degrees).
    out : ndarray or None
        A location into which the result is stored. If provided, it
        must have a shape that the inputs broadcast to. If not provided
        or None, a freshly-allocated array is returned. The dtype of the
        output is the same as that of the input if the input is an ndarray.

    Returns
    -------
    y : ndarray or scalar
        The sine of each element of x. This is a scalar if `x` is a scalar.

    Notes
    ----
    This function only supports input type of float.

    Examples
    --------
    >>> np.sin(np.pi/2.)
    1.0
    >>> np.sin(np.array((0., 30., 45., 60., 90.)) * np.pi / 180.)
    array([0.        , 0.5       , 0.70710677, 0.86602545, 1.        ])
    """
    return _mx_nd_np.sin(x, out=out, **kwargs)


@set_module('mxnet.numpy')
@wrap_np_unary_func
def cos(x, out=None, **kwargs):
    r"""
    Cosine, element-wise.

    Parameters
    ----------
    x : ndarray or scalar
        Angle, in radians (:math:`2 \pi` rad equals 360 degrees).
    out : ndarray or None
        A location into which the result is stored. If provided, it
        must have a shape that the inputs broadcast to. If not provided
        or None, a freshly-allocated array is returned. The dtype of the
        output is the same as that of the input if the input is an ndarray.

    Returns
    -------
    y : ndarray or scalar
        The corresponding cosine values. This is a scalar if x is a scalar.

    Notes
    ----
    This function only supports input type of float.

    Examples
    --------
    >>> np.cos(np.array([0, np.pi/2, np.pi]))
    array([ 1.000000e+00, -4.371139e-08, -1.000000e+00])
    >>> # Example of providing the optional output parameter
    >>> out1 = np.array([0], dtype='f')
    >>> out2 = np.cos(np.array([0.1]), out1)
    >>> out2 is out1
    True
    """
    return _mx_nd_np.cos(x, out=out, **kwargs)


@set_module('mxnet.numpy')
@wrap_np_unary_func
def sinh(x, out=None, **kwargs):
    """
    Hyperbolic sine, element-wise.
    Equivalent to ``1/2 * (np.exp(x) - np.exp(-x))`` or ``-1j * np.sin(1j*x)``.

    Parameters
    ----------
    x : ndarray or scalar
        Input array or scalar.
    out : ndarray or None
        A location into which the result is stored. If provided, it
        must have a shape that the inputs broadcast to. If not provided
        or None, a freshly-allocated array is returned. The dtype of the
        output is the same as that of the input if the input is an ndarray.

    Returns
    -------
    y : ndarray or scalar
        The corresponding hyperbolic sine values. This is a scalar if `x` is a scalar.

    Notes
    ----
    This function only supports input type of float.

    Examples
    --------
    >>> np.sinh(0)
    0.0
    >>> # Example of providing the optional output parameter
    >>> out1 = np.array([0], dtype='f')
    >>> out2 = np.sinh(np.array([0.1]), out1)
    >>> out2 is out1
    True
    """
    return _mx_nd_np.sinh(x, out=out, **kwargs)


@set_module('mxnet.numpy')
@wrap_np_unary_func
def cosh(x, out=None, **kwargs):
    """
    Hyperbolic cosine, element-wise.
    Equivalent to ``1/2 * (np.exp(x) + np.exp(-x))`` and ``np.cos(1j*x)``.

    Parameters
    ----------
    x : ndarray or scalar
        Input array or scalar.
    out : ndarray or None
        A location into which the result is stored. If provided, it
        must have a shape that the inputs broadcast to. If not provided
        or None, a freshly-allocated array is returned. The dtype of the
        output is the same as that of the input if the input is an ndarray.

    Returns
    -------
    y : ndarray or scalar
        The corresponding hyperbolic cosine values. This is a scalar if `x` is a scalar.

    Notes
    ----
    This function only supports input type of float.

    Examples
    --------
    >>> np.cosh(0)
    1.0
    """
    return _mx_nd_np.cosh(x, out=out, **kwargs)


@set_module('mxnet.numpy')
@wrap_np_unary_func
def tanh(x, out=None, **kwargs):
    """
    Compute hyperbolic tangent element-wise.
    Equivalent to ``np.sinh(x)/np.cosh(x)``.

    Parameters
    ----------
    x : ndarray or scalar.
        Input array.
    out : ndarray or None
        A location into which the result is stored. If provided, it
        must have a shape that the inputs fill into. If not provided
        or None, a freshly-allocated array is returned. The dtype of the
        output and input must be the same.

    Returns
    ----------
    y : ndarray or scalar
       The corresponding hyperbolic tangent values.

    Notes
    -----
    If `out` is provided, the function writes the result into it,
    and returns a reference to `out`.  (See Examples)
    - input x does not support complex computation (like imaginary number)
    >>> np.tanh(np.pi*1j)
    TypeError: type <type 'complex'> not supported

    Examples
    --------
    >>> np.tanh(np.array[0, np.pi]))
    array([0.       , 0.9962721])
    >>> np.tanh(np.pi)
    0.99627207622075
    >>> # Example of providing the optional output parameter illustrating
    >>> # that what is returned is a reference to said parameter
    >>> out1 = np.array(1)
    >>> out2 = np.tanh(np.array(0.1), out1)
    >>> out2 is out1
    True
    """
    return _mx_nd_np.tanh(x, out=out, **kwargs)


@set_module('mxnet.numpy')
@wrap_np_unary_func
def log10(x, out=None, **kwargs):
    """
    Return the base 10 logarithm of the input array, element-wise.

    Parameters
    ----------
    x : ndarray or scalar
        Input array or scalar.
    out : ndarray or None
        A location into which the result is stored. If provided, it
        must have a shape that the inputs broadcast to. If not provided
        or None, a freshly-allocated array is returned. The dtype of the
        output is the same as that of the input if the input is an ndarray.

    Returns
    -------
    y : ndarray or scalar
        The logarithm to the base 10 of `x`, element-wise. NaNs are
        returned where x is negative. This is a scalar if `x` is a scalar.

    Notes
    ----
    This function only supports input type of float.

    Examples
    --------
    >>> np.log10(np.array([1e-15, -3.]))
    array([-15.,  nan])
    """
    return _mx_nd_np.log10(x, out=out, **kwargs)


@set_module('mxnet.numpy')
@wrap_np_unary_func
def sqrt(x, out=None, **kwargs):
    """
    Return the non-negative square-root of an array, element-wise.

    Parameters
    ----------
    x : ndarray or scalar
        The values whose square-roots are required.
    out : ndarray, or None, optional
        A location into which the result is stored. If provided, it must have
        a shape that the inputs broadcast to. If not provided or `None`,
        a freshly-allocated array is returned.

    Returns
    -------
    y : ndarray or scalar
        An array of the same shape as `x`, containing the positive
        square-root of each element in `x`. This is a scalar if `x` is a scalar.

    Notes
    ----
    This function only supports input type of float.

    Examples
    --------
    >>> np.sqrt(np.array([1,4,9]))
    array([1., 2., 3.])
    >>> np.sqrt(np.array([4, -1, _np.inf]))
    array([ 2., nan, inf])
    """
    return _mx_nd_np.sqrt(x, out=out, **kwargs)


@set_module('mxnet.numpy')
@wrap_np_unary_func
def cbrt(x, out=None, **kwargs):
    """
    Return the cube-root of an array, element-wise.

    Parameters
    ----------
    x : ndarray
        The values whose cube-roots are required.
    out : ndarray, optional
        A location into which the result is stored. If provided, it must have a shape that the
        inputs broadcast to. If not provided or None, a freshly-allocated array is returned.
        A tuple (possible only as a keyword argument) must have length equal to the number of outputs.

    Returns
    ----------
    y : ndarray
        An array of the same shape as x, containing the cube cube-root of each element in x.
        If out was provided, y is a reference to it. This is a scalar if x is a scalar.

    Examples
    ----------
    >>> np.cbrt([1,8,27])
    array([ 1.,  2.,  3.])
    """
    return _mx_nd_np.cbrt(x, out=out, **kwargs)


@set_module('mxnet.numpy')
@wrap_np_unary_func
def abs(x, out=None, **kwargs):
    r"""
    Calculate the absolute value element-wise.

    Parameters
    ----------
    x : ndarray or scalar
        Input array.
    out : ndarray or None, optional
        A location into which the result is stored. If provided, it must have
        a shape that the inputs broadcast to. If not provided or `None`,
        a freshly-allocated array is returned.

    Returns
    -------
    absolute : ndarray
        An ndarray containing the absolute value of
        each element in `x`. This is a scalar if `x` is a scalar.

    Examples
    --------
    >>> x = np.array([-1.2, 1.2])
    >>> np.abs(x)
    array([1.2, 1.2])
    """
    return _mx_nd_np.abs(x, out=out, **kwargs)


@set_module('mxnet.numpy')
@wrap_np_unary_func
def absolute(x, out=None, **kwargs):
    """
    Calculate the absolute value element-wise.
    np.abs is a shorthand for this function.

    Parameters
    ----------
    x : ndarray
        Input array.
    out : ndarray, optional
        A location into which the result is stored. If provided, it must have a shape
        that the inputs broadcast to. If not provided or None, a freshly-allocated array is returned.
        A tuple (possible only as a keyword argument) must have length equal to the number of outputs.

    Returns
    ----------
    absolute : ndarray
        An ndarray containing the absolute value of each element in x.

    Examples
    ----------
    >>> x = np.array([-1.2, 1.2])
    >>> np.absolute(x)
    array([ 1.2,  1.2])
    """
    return _mx_nd_np.absolute(x, out=out, **kwargs)


@set_module('mxnet.numpy')
@wrap_np_unary_func
def exp(x, out=None, **kwargs):
    r"""
    Calculate the exponential of all elements in the input array.

    Parameters
    ----------
    x : ndarray or scalar
        Input values.
    out : ndarray or None, optional
        A location into which the result is stored. If provided, it must have
        a shape that the inputs broadcast to. If not provided or `None`,
        a freshly-allocated array is returned.

    Returns
    -------
    out : ndarray or scalar
        Output array, element-wise exponential of `x`.
        This is a scalar if `x` is a scalar.

    Examples
    --------
    >>> np.exp(1)
    2.718281828459045
    >>> x = np.array([-1, 1, -2, 2])
    >>> np.exp(x)
    array([0.36787945, 2.7182817 , 0.13533528, 7.389056  ])
    """
    return _mx_nd_np.exp(x, out=out, **kwargs)


@set_module('mxnet.numpy')
@wrap_np_unary_func
def expm1(x, out=None, **kwargs):
    r"""
    Calculate `exp(x) - 1` for all elements in the array.

    Parameters
    ----------
    x : ndarray or scalar
        Input values.
    out : ndarray or None, optional
        A location into which the result is stored. If provided, it must have
        a shape that the inputs broadcast to. If not provided or `None`,
        a freshly-allocated array is returned.

    Returns
    -------
    out : ndarray or scalar
        Output array, element-wise exponential minus one: `out = exp(x) - 1`.
        This is a scalar if `x` is a scalar.

    Examples
    --------
    >>> np.expm1(1)
    1.718281828459045
    >>> x = np.array([-1, 1, -2, 2])
    >>> np.exp(x)
    array([-0.63212056,  1.71828183, -0.86466472,  6.3890561])
    """
    return _mx_nd_np.expm1(x, out=out, **kwargs)


@set_module('mxnet.numpy')
@wrap_np_unary_func
def arcsin(x, out=None, **kwargs):
    r"""
    Inverse sine, element-wise.

    Parameters
    ----------
    x : ndarray or scalar
        `y`-coordinate on the unit circle.
    out : ndarray or None, optional
        A location into which the result is stored.
        If provided, it must have the same shape as the input.
        If not provided or None, a freshly-allocated array is returned.

    Returns
    -------
    angle : ndarray or scalar
        Output array is same shape and type as x. This is a scalar if x is a scalar.
        The inverse sine of each element in `x`, in radians and in the
        closed interval ``[-pi/2, pi/2]``.

    Examples
    --------
    >>> np.arcsin(1)     # pi/2
    1.5707963267948966
    >>> np.arcsin(-1)    # -pi/2
    -1.5707963267948966
    >>> np.arcsin(0)
    0.0

    Notes
    -----
    `arcsin` is a multivalued function: for each `x` there are infinitely
    many numbers `z` such that :math:`sin(z) = x`.  The convention is to
    return the angle `z` whose real part lies in [-pi/2, pi/2].
    For real-valued input data types, *arcsin* always returns real output.
    For each value that cannot be expressed as a real number or infinity,
    it yields ``nan`` and sets the `invalid` floating point error flag.
    The inverse sine is also known as `asin` or sin^{-1}.
    The output `ndarray` has the same `ctx` as the input `ndarray`.
    This function differs from the original `numpy.arcsin
    <https://docs.scipy.org/doc/numpy/reference/generated/numpy.arcsin.html>`_ in
    the following aspects:
    - Only support ndarray or scalar now.
    - `where` argument is not supported.
    - Complex input is not supported.

    References
    ----------
    Abramowitz, M. and Stegun, I. A., *Handbook of Mathematical Functions*,
    10th printing, New York: Dover, 1964, pp. 79ff.
    http://www.math.sfu.ca/~cbm/aands/
    """
    return _mx_nd_np.arcsin(x, out=out, **kwargs)


@set_module('mxnet.numpy')
@wrap_np_unary_func
def arccos(x, out=None, **kwargs):
    """
    Trigonometric inverse cosine, element-wise.
    The inverse of cos so that, if y = cos(x), then x = arccos(y).

    Parameters
    ----------
    x : ndarray
        x-coordinate on the unit circle. For real arguments, the domain is [-1, 1].
    out : ndarray, optional
        A location into which the result is stored. If provided, it must have a shape that
        the inputs broadcast to. If not provided or None, a freshly-allocated array is returned.
        A tuple (possible only as a keyword argument) must have length equal to the number of outputs.

    Returns
    ----------
    angle : ndarray
        The angle of the ray intersecting the unit circle at the given x-coordinate in radians [0, pi].
        This is a scalar if x is a scalar.

    Notes
    ----------
    arccos is a multivalued function: for each x there are infinitely many numbers z such that
    cos(z) = x. The convention is to return the angle z whose real part lies in [0, pi].
    For real-valued input data types, arccos always returns real output.
    For each value that cannot be expressed as a real number or infinity, it yields nan and sets
    the invalid floating point error flag.
    The inverse cos is also known as acos or cos^-1.

    Examples
    ----------
    >>> np.arccos([1, -1])
    array([ 0.        ,  3.14159265])
    """
    return _mx_nd_np.arccos(x, out=out, **kwargs)


@set_module('mxnet.numpy')
@wrap_np_unary_func
def arctan(x, out=None, **kwargs):
    r"""
    Trigonometric inverse tangent, element-wise.
    The inverse of tan, so that if ``y = tan(x)`` then ``x = arctan(y)``.

    Parameters
    ----------
    x : ndarray or scalar
        Input values.
    out : ndarray or None, optional
        A location into which the result is stored. If provided, it must have
        a shape that the inputs broadcast to. If not provided or `None`,
        a freshly-allocated array is returned.

    Returns
    -------
    out : ndarray or scalar
        Out has the same shape as `x`. It lies is in
        ``[-pi/2, pi/2]`` (``arctan(+/-inf)`` returns ``+/-pi/2``).
        This is a scalar if `x` is a scalar.

    Notes
    -----
    `arctan` is a multi-valued function: for each `x` there are infinitely
    many numbers `z` such that tan(`z`) = `x`.  The convention is to return
    the angle `z` whose real part lies in [-pi/2, pi/2].
    For real-valued input data types, `arctan` always returns real output.
    For each value that cannot be expressed as a real number or infinity,
    it yields ``nan`` and sets the `invalid` floating point error flag.
    For complex-valued input, we do not have support for them yet.
    The inverse tangent is also known as `atan` or tan^{-1}.

    Examples
    --------
    >>> x = np.array([0, 1])
    >>> np.arctan(x)
    array([0.       , 0.7853982])
    >>> np.pi/4
    0.7853981633974483
    """
    return _mx_nd_np.arctan(x, out=out, **kwargs)


@set_module('mxnet.numpy')
@wrap_np_unary_func
def sign(x, out=None, **kwargs):
    """
    Returns an element-wise indication of the sign of a number.
    The `sign` function returns ``-1 if x < 0, 0 if x==0, 1 if x > 0``. Only supports real number.

    Parameters
    ----------
    x : ndarray or a scalar
        Input values.
    out : ndarray or None, optional
        A location into which the result is stored.
        If provided, it must have the same shape and dtype as input ndarray.
        If not provided or `None`, a freshly-allocated array is returned.

    Returns
    -------
    y : ndarray
        The sign of `x`.
        This is a scalar if `x` is a scalar.

    Note
    -------
    - Only supports real number as input elements.
    - Input type does not support Python native iterables(list, tuple, ...).
    - ``out`` param: cannot perform auto broadcasting. ``out`` ndarray's shape must be the same as the expected output.
    - ``out`` param: cannot perform auto type cast. ``out`` ndarray's dtype must be the same as the expected output.
    - ``out`` param does not support scalar input case.

    Examples
    --------
    >>> a = np.array([-5., 4.5])
    >>> np.sign(a)
    array([-1.,  1.])
    Scalars as input:
    >>> np.sign(4.0)
    1.0
    >>> np.sign(0)
    0
    Use ``out`` parameter:
    >>> b = np.zeros((2, ))
    >>> np.sign(a, out=b)
    array([-1.,  1.])
    >>> b
    array([-1.,  1.])
    """
    return _mx_nd_np.sign(x, out=out)


@set_module('mxnet.numpy')
@wrap_np_unary_func
def log(x, out=None, **kwargs):
    """
    Natural logarithm, element-wise.
    The natural logarithm `log` is the inverse of the exponential function,
    so that `log(exp(x)) = x`. The natural logarithm is logarithm in base
    `e`.

    Parameters
    ----------
    x : ndarray
        Input value. Elements must be of real value.
    out : ndarray or None, optional
        A location into which the result is stored.
        If provided, it must have the same shape and dtype as input ndarray.
        If not provided or `None`, a freshly-allocated array is returned.

    Returns
    -------
    y : ndarray
        The natural logarithm of `x`, element-wise.
        This is a scalar if `x` is a scalar.

    Notes
    -----
    Currently only supports data of real values and ``inf`` as input. Returns data of real value, ``inf``, ``-inf`` and
    ``nan`` according to the input.
    This function differs from the original `numpy.log
    <https://docs.scipy.org/doc/numpy/reference/generated/numpy.log.html>`_ in
    the following aspects:
    - Does not support complex number for now
    - Input type does not support Python native iterables(list, tuple, ...).
    - ``out`` param: cannot perform auto broadcasting. ``out`` ndarray's shape must be the same as the expected output.
    - ``out`` param: cannot perform auto type cast. ``out`` ndarray's dtype must be the same as the expected output.
    - ``out`` param does not support scalar input case.

    Examples
    --------
    >>> a = np.array([1, np.exp(1), np.exp(2), 0], dtype=np.float64)
    >>> np.log(a)
    array([  0.,   1.,   2., -inf], dtype=float64)
    >>> # Using the default float32 dtype leads to slightly different behavior
    >>> a = np.array([1, np.exp(1), np.exp(2), 0])
    >>> np.log(a)
    array([  0.,  0.99999994,   2., -inf])
    >>> np.log(1)
    0.0
    """
    return _mx_nd_np.log(x, out=out, **kwargs)


@set_module('mxnet.numpy')
@wrap_np_unary_func
def rint(x, out=None, **kwargs):
    """
    Round elements of the array to the nearest integer.

    Parameters
    ----------
    x : ndarray or scalar
        Input array.
    out : ndarray or None
        A location into which the result is stored.
        If provided, it must have the same shape and type as the input.
        If not provided or None, a freshly-allocated array is returned.

    Returns
    -------
    out : ndarray or scalar
        Output array is same shape and type as x. This is a scalar if x is a scalar.

    Notes
    -----
    This function differs from the original `numpy.rint
    <https://docs.scipy.org/doc/numpy/reference/generated/numpy.rint.html>`_ in
    the following way(s):
    - only ndarray or scalar is accpted as valid input, tuple of ndarray is not supported
    - broadcasting to `out` of different shape is currently not supported
    - when input is plain python numerics, the result will not be stored in the `out` param

    Examples
    --------
    >>> a = np.array([-1.7, -1.5, -0.2, 0.2, 1.5, 1.7, 2.0])
    >>> np.rint(a)
    array([-2., -2., -0.,  0.,  1.,  2.,  2.])
    """
    return _mx_nd_np.rint(x, out=out, **kwargs)


@set_module('mxnet.numpy')
@wrap_np_unary_func
def log2(x, out=None, **kwargs):
    """
    Base-2 logarithm of x.

    Parameters
    ----------
    x : ndarray or scalar
        Input values.
    out : ndarray or None
        A location into which the result is stored.
        If provided, it must have the same shape and type as the input.
        If not provided or None, a freshly-allocated array is returned.

    Returns
    -------
    y : ndarray
        The logarithm base two of `x`, element-wise.
        This is a scalar if `x` is a scalar.

    Notes
    -----
    This function differs from the original `numpy.log2
    <https://www.google.com/search?q=numpy+log2>`_ in
    the following way(s):
    - only ndarray or scalar is accpted as valid input, tuple of ndarray is not supported
    - broadcasting to `out` of different shape is currently not supported
    - when input is plain python numerics, the result will not be stored in the `out` param

    Examples
    --------
    >>> x = np.array([0, 1, 2, 2**4])
    >>> np.log2(x)
    array([-inf,   0.,   1.,   4.])
    """
    return _mx_nd_np.log2(x, out=out, **kwargs)


@set_module('mxnet.numpy')
@wrap_np_unary_func
def log1p(x, out=None, **kwargs):
    """
    Return the natural logarithm of one plus the input array, element-wise.
    Calculates ``log(1 + x)``.

    Parameters
    ----------
    x : ndarray or scalar
        Input array.
    out : ndarray or None
        A location into which the result is stored. If provided, it
        must have a shape that the inputs fill into. If not provided
        or None, a freshly-allocated array is returned. The dtype of the
        output and input must be the same.

    Returns
    -------
    y : ndarray or scalar
        Natural logarithm of 1 + x, element-wise. This is a scalar
        if x is a scalar.

    Notes
    -----
    For real-valued input, `log1p` is accurate also for `x` so small
    that `1 + x == 1` in floating-point accuracy.
    Logarithm is a multivalued function: for each `x` there is an infinite
    number of `z` such that `exp(z) = 1 + x`. The convention is to return
    the `z` whose imaginary part lies in `[-pi, pi]`.
    For real-valued input data types, `log1p` always returns real output.
    For each value that cannot be expressed as a real number or infinity,
    it yields ``nan`` and sets the `invalid` floating point error flag.
    cannot support complex-valued input.

    Examples
    --------
    >>> np.log1p(1e-99)
    1e-99
    >>> a = np.array([3, 4, 5])
    >>> np.log1p(a)
    array([1.3862944, 1.609438 , 1.7917595])
    """
    return _mx_nd_np.log1p(x, out=out, **kwargs)


@set_module('mxnet.numpy')
@wrap_np_unary_func
def degrees(x, out=None, **kwargs):
    """
    Convert angles from radians to degrees.

    Parameters
    ----------
    x : ndarray
        Input value. Elements must be of real value.
    out : ndarray or None, optional
        A location into which the result is stored.
        If provided, it must have the same shape and dtype as input ndarray.
        If not provided or `None`, a freshly-allocated array is returned.

    Returns
    -------
    y : ndarray
        The corresponding degree values; if `out` was supplied this is a
        reference to it.
        This is a scalar if `x` is a scalar.

    Notes
    -------
    This function differs from the original `numpy.degrees
    <https://docs.scipy.org/doc/numpy/reference/generated/numpy.degrees.html>`_ in
    the following aspects:
    - Input type does not support Python native iterables(list, tuple, ...). Only ndarray is supported.
    - ``out`` param: cannot perform auto broadcasting. ``out`` ndarray's shape must be the same as the expected output.
    - ``out`` param: cannot perform auto type cast. ``out`` ndarray's dtype must be the same as the expected output.
    - ``out`` param does not support scalar input case.

    Examples
    --------
    >>> rad = np.arange(12.) * np.pi / 6
    >>> np.degrees(rad)
    array([  0.,  30.,  60.,  90., 120., 150., 180., 210., 240., 270., 300., 330.])
    >>> # Use specified ``out`` ndarray:
    >>> out = np.zeros((rad.shape))
    >>> np.degrees(rad, out)
    array([  0.,  30.,  60.,  90., 120., 150., 180., 210., 240., 270., 300., 330.])
    >>> out
    array([  0.,  30.,  60.,  90., 120., 150., 180., 210., 240., 270., 300., 330.])
    """
    return _mx_nd_np.degrees(x, out=out, **kwargs)


@set_module('mxnet.numpy')
@wrap_np_unary_func
def rad2deg(x, out=None, **kwargs):
    r"""
    Convert angles from radians to degrees.
    Parameters
    ----------
    x : ndarray or scalar
        Angles in degrees.
    out : ndarray or None, optional
        A location into which the result is stored. If not provided or `None`,
        a freshly-allocated array is returned.

    Returns
    -------
    y : ndarray or scalar
        The corresponding angle in radians.
        This is a scalar if `x` is a scalar.

    Notes
    -----
    "rad2deg(x)" is "x * 180 / pi".

    This function differs from the original numpy.arange in the following aspects:
        - Only support float32 and float64.
        - `out` must be in the same size of input.

    Examples
    --------
    >>> np.rad2deg(np.pi/2)
    90.0
    """
    return _mx_nd_np.rad2deg(x, out=out)


@set_module('mxnet.numpy')
@wrap_np_unary_func
def radians(x, out=None, **kwargs):
    """
    Convert angles from degrees to radians.

    Parameters
    ----------
    x : ndarray or scalar
        Input array in degrees.
    out : ndarray or None
        A location into which the result is stored.
        If provided, it must have the same shape and type as the input.
        If not provided or None, a freshly-allocated array is returned.

    Returns
    -------
    y : ndarray
        The corresponding radian values. This is a scalar if x is a scalar.

    Notes
    -----
    This function differs from the original `numpy.radians
    <https://docs.scipy.org/doc/numpy/reference/generated/numpy.radians.html>`_ in
    the following way(s):
    - only ndarray or scalar is accpted as valid input, tuple of ndarray is not supported
    - broadcasting to `out` of different shape is currently not supported
    - when input is plain python numerics, the result will not be stored in the `out` param

    Examples
    --------
    >>> deg = np.arange(12.) * 30.
    >>> np.radians(deg)
    array([0.       , 0.5235988, 1.0471976, 1.5707964, 2.0943952, 2.6179938,
           3.1415927, 3.6651914, 4.1887903, 4.712389 , 5.2359877, 5.7595863],
           dtype=float32)
    """
    return _mx_nd_np.radians(x, out=out, **kwargs)


@set_module('mxnet.numpy')
@wrap_np_unary_func
def deg2rad(x, out=None, **kwargs):
    r"""
    Convert angles from degrees to radians.

    Parameters
    ----------
    x : ndarray or scalar
        Angles in degrees.
    out : ndarray or None, optional
        A location into which the result is stored. If not provided or `None`,
        a freshly-allocated array is returned.

    Returns
    -------
    y : ndarray or scalar
        The corresponding angle in radians.
        This is a scalar if `x` is a scalar.

    Notes
    -----
    "deg2rad(x)" is "x * pi / 180".

    This function differs from the original numpy.arange in the following aspects:
        - Only support float32 and float64.
        - `out` must be in the same size of input.

    Examples
    --------
    >>> np.deg2rad(180)
    3.1415927
    """
    return _mx_nd_np.deg2rad(x, out=out)


@set_module('mxnet.numpy')
@wrap_np_unary_func
def reciprocal(x, out=None, **kwargs):
    r"""
    Return the reciprocal of the argument, element-wise.
    Calculates ``1/x``.

    Parameters
    ----------
    x : ndarray or scalar
        The values whose reciprocals are required.
    out : ndarray or None, optional
        A location into which the result is stored.
        If provided, it must have the same shape as the input.
        If not provided or None, a freshly-allocated array is returned.

    Returns
    -------
    y : ndarray or scalar
        Output array is same shape and type as x. This is a scalar if x is a scalar.

    Examples
    --------
    >>> np.reciprocal(2.)
    0.5
    >>> x = np.array([1, 2., 3.33])
    >>> np.reciprocal(x)
    array([1.       , 0.5      , 0.3003003])

    Notes
    -----
    .. note::
        This function is not designed to work with integers.
    For integer arguments with absolute value larger than 1 the result is
    always zero because of the way Python handles integer division.  For
    integer zero the result is an overflow.
    The output `ndarray` has the same `ctx` as the input `ndarray`.
    This function differs from the original `numpy.reciprocal
    <https://docs.scipy.org/doc/numpy/reference/generated/numpy.reciprocal.html>`_ in
    the following aspects:
    - Only support ndarray and scalar now.
    - `where` argument is not supported.
    """
    return _mx_nd_np.reciprocal(x, out=out, **kwargs)


@set_module('mxnet.numpy')
@wrap_np_unary_func
def square(x, out=None, **kwargs):
    r"""
    Return the element-wise square of the input.

    Parameters
    ----------
    x : ndarray or scalar
        The values whose squares are required.
    out : ndarray or None, optional
        A location into which the result is stored.
        If provided, it must have the same shape as the input.
        If not provided or None, a freshly-allocated array is returned.

    Returns
    -------
    y : ndarray or scalar
        Output array is same shape and type as x. This is a scalar if x is a scalar.

    Examples
    --------
    >>> np.square(2.)
    4.0
    >>> x = np.array([1, 2., -1])
    >>> np.square(x)
    array([1., 4., 1.])

    Notes
    -----
    The output `ndarray` has the same `ctx` as the input `ndarray`.
    This function differs from the original `numpy.square
    <https://docs.scipy.org/doc/numpy/reference/generated/numpy.square.html>`_ in
    the following aspects:
    - Only support ndarray and scalar now.
    - `where` argument is not supported.
    - Complex input is not supported.
    """
    return _mx_nd_np.square(x, out=out, **kwargs)


@set_module('mxnet.numpy')
@wrap_np_unary_func
def negative(x, out=None, **kwargs):
    r"""
    Numerical negative, element-wise.

    Parameters:
    ------------
    x : ndarray or scalar
        Input array.
    out : ndarray, None, or tuple of ndarray and None, optional
          A location into which the result is stored.
          If provided, it must have a shape that the inputs broadcast to.
          If not provided or None, a freshly-allocated array is returned.
          A tuple (possible only as a keyword argument) must have length
          equal to the number of outputs.

    Returns:
    -------
    y : ndarray or scalar
        Returned array or scalar: y = -x. This is a scalar if x is a scalar.

    Examples
    --------
    >>> np.negative(1)
    -1
    """
    return _mx_nd_np.negative(x, out=out)


@set_module('mxnet.numpy')
@wrap_np_unary_func
def fix(x, out=None, **kwargs):
    """
    Round an array of floats element-wise to nearest integer towards zero.
    The rounded values are returned as floats.

    Parameters:
    ----------
    x : ndarray
        An array of floats to be rounded
    out : ndarray, optional
        Output array

    Returns:
    -------
    y : ndarray or scalar
    Returned array or scalar: y = -x. This is a scalar if x is a scalar.ndarray of floats

    Examples
    ---------
    >>> np.fix(3.14)
    3
    """
    return _mx_nd_np.fix(x, out=out)


@set_module('mxnet.numpy')
@wrap_np_unary_func
def tan(x, out=None, **kwargs):
    r"""
    Compute tangent element-wise.
    Equivalent to np.sin(x)/np.cos(x) element-wise.

    Parameters:
    ----------
    x : ndarray
        Input array.
    out : ndarray or none, optional
          A location into which the result is stored. If provided,
          it must have a shape that the inputs broadcast to. If not provided or None,
          a freshly-allocated array is returned. A tuple (possible only as a keyword argument)
          must have length equal to the number of outputs.

    Returns:
    -------
    y : ndarray
    The corresponding tangent values. This is a scalar if x is a scalar.

    Examples
    ---------
    >>> np.tan(np.array([-np.pi, np.pi/2, np.pi]))
    array([-8.7422777e-08, -2.2877332e+07,  8.7422777e-08])
    """

    return _mx_nd_np.tan(x, out=out, **kwargs)


@set_module('mxnet.numpy')
@wrap_np_unary_func
def ceil(x, out=None, **kwargs):
    r"""
    Return the ceiling of the input, element-wise.
    The ceil of the ndarray `x` is the smallest integer `i`, such that
    `i >= x`.  It is often denoted as :math:`\lceil x \rceil`.

    Parameters
    ----------
    x : ndarray or scalar
        Input array.
    out : ndarray or None
        A location into which the result is stored. If provided, it
        must have a shape that the inputs fill into. If not provided
        or None, a freshly-allocated array is returned. The dtype of the
        output and input must be the same.

    Returns
    -------
    y : ndarray or scalar
        The ceiling of each element in `x`, with `float` dtype.
        This is a scalar if `x` is a scalar.

    Examples
    --------
    >>> a = np.array([-1.7, -1.5, -0.2, 0.2, 1.5, 1.7, 2.0])
    >>> np.ceil(a)
    array([-1., -1., -0.,  1.,  2.,  2.,  2.])
    >>> # if you use parameter out, x and out must be ndarray.
    >>> a = np.array(1)
    >>> np.ceil(np.array(3.5), a)
    array(4.)
    >>> a
    array(4.)
    """
    return _mx_nd_np.ceil(x, out=out, **kwargs)


@set_module('mxnet.numpy')
@wrap_np_unary_func
def floor(x, out=None, **kwargs):
    r"""
    Return the floor of the input, element-wise.
    The ceil of the ndarray `x` is the largest integer `i`, such that
    `i <= x`.  It is often denoted as :math:`\lfloor x \rfloor`.

    Parameters
    ----------
    x : ndarray or scalar
        Input array.
    out : ndarray or None
        A location into which the result is stored. If provided, it
        must have a shape that the inputs fill into. If not provided
        or None, a freshly-allocated array is returned. The dtype of the
        output and input must be the same.

    Returns
    -------
    y : ndarray or scalar
        The floor of each element in `x`, with `float` dtype.
        This is a scalar if `x` is a scalar.

    Examples
    --------
    >>> a = np.array([-1.7, -1.5, -0.2, 0.2, 1.5, 1.7, 2.0])
    >>> np.floor(a)
    array([-2., -2., -1.,  0.,  1.,  1.,  2.])
    >>> # if you use parameter out, x and out must be ndarray.
    >>> a = np.array(1)
    >>> np.floor(np.array(3.5), a)
    array(3.)
    >>> a
    array(3.)
    """
    return _mx_nd_np.floor(x, out=out, **kwargs)

@set_module('mxnet.numpy')
@wrap_np_unary_func
def invert(x, out=None, **kwargs):
    r"""
    Compute bit-wise inversion, or bit-wise NOT, element-wise.
    Computes the bit-wise NOT of the underlying binary representation of
    the integers in the input arrays. This ufunc implements the C/Python
    operator ``~``.

    Parameters
    ----------
    x : array_like
        Only integer and boolean types are handled.
    out : ndarray, None, or tuple of ndarray and None, optional
        A location into which the result is stored. If provided, it must have
        a shape that the inputs broadcast to. If not provided or `None`,
        a freshly-allocated array is returned. A tuple (possible only as a
        keyword argument) must have length equal to the number of outputs.

    Returns
    -------
    out : ndarray or scalar
        Result.
        This is a scalar if `x` is a scalar.

    See Also
    --------
    bitwise_and, bitwise_or, bitwise_xor
    logical_not
    binary_repr :
        Return the binary representation of the input number as a string.

    Examples
    --------
    We've seen that 13 is represented by ``00001101``.
    The invert or bit-wise NOT of 13 is then:

    >>> x = np.invert(np.array(13, dtype=np.uint8))
    >>> x
    242
    >>> np.binary_repr(x, width=8)
    '11110010'

    Notes
    -----
    `bitwise_not` is an alias for `invert`:

    >>> np.bitwise_not is np.invert
    True
    """
    return _mx_nd_np.bitwise_not(x, out=out, **kwargs)

@set_module('mxnet.numpy')
@wrap_np_unary_func
def bitwise_not(x, out=None, **kwargs):
    r"""
    Compute bit-wise inversion, or bit-wise NOT, element-wise.
    Computes the bit-wise NOT of the underlying binary representation of
    the integers in the input arrays. This ufunc implements the C/Python
    operator ``~``.

    Parameters
    ----------
    x : array_like
        Only integer and boolean types are handled.
    out : ndarray, None, or tuple of ndarray and None, optional
        A location into which the result is stored. If provided, it must have
        a shape that the inputs broadcast to. If not provided or `None`,
        a freshly-allocated array is returned. A tuple (possible only as a
        keyword argument) must have length equal to the number of outputs.

    Returns
    -------
    out : ndarray or scalar
        Result.
        This is a scalar if `x` is a scalar.

    See Also
    --------
    bitwise_and, bitwise_or, bitwise_xor
    logical_not
    binary_repr :
        Return the binary representation of the input number as a string.

    Examples
    --------
    We've seen that 13 is represented by ``00001101``.
    The invert or bit-wise NOT of 13 is then:

    >>> x = np.invert(np.array(13, dtype=np.uint8))
    >>> x
    242
    >>> np.binary_repr(x, width=8)
    '11110010'

    Notes
    -----
    `bitwise_not` is an alias for `invert`:

    >>> np.bitwise_not is np.invert
    True
    """
    return _mx_nd_np.bitwise_not(x, out=out, **kwargs)


@set_module('mxnet.numpy')
@wrap_np_unary_func
def trunc(x, out=None, **kwargs):
    r"""
    Return the truncated value of the input, element-wise.
    The truncated value of the scalar `x` is the nearest integer `i` which
    is closer to zero than `x` is. In short, the fractional part of the
    signed number `x` is discarded.

    Parameters
    ----------
    x : ndarray or scalar
        Input data.
    out : ndarray or None, optional
        A location into which the result is stored.

    Returns
    -------
    y : ndarray or scalar
        The truncated value of each element in `x`.
        This is a scalar if `x` is a scalar.
    Notes
    -----
    This function differs from the original numpy.trunc in the following aspects:
        - Do not support `where`, a parameter in numpy which indicates where to calculate.
        - Cannot cast type automatically. Dtype of `out` must be same as the expected one.
        - Cannot broadcast automatically. Shape of `out` must be same as the expected one.
        - If `x` is plain python numeric, the result won't be stored in out.

    Examples
    --------
    >>> a = np.array([-1.7, -1.5, -0.2, 0.2, 1.5, 1.7, 2.0])
    >>> np.trunc(a)
    array([-1., -1., -0.,  0.,  1.,  1.,  2.])
    """
    return _mx_nd_np.trunc(x, out=out, **kwargs)


@set_module('mxnet.numpy')
@wrap_np_unary_func
def logical_not(x, out=None, **kwargs):
    r"""
    Compute the truth value of NOT x element-wise.

    Parameters
    ----------
    x : ndarray or scalar
        Logical NOT is applied to the elements of `x`.
    out : ndarray or None, optional
        A location into which the result is stored.

    Returns
    -------
    y : bool or ndarray of bool
        Boolean result with the same shape as `x` of the NOT operation
        on elements of `x`.
        This is a scalar if `x` is a scalar.

    Notes
    -----
    This function differs from the original numpy.logical_not in the following aspects:
        - Do not support `where`, a parameter in numpy which indicates where to calculate.
        - Cannot cast type automatically. Dtype of `out` must be same as the expected one.
        - Cannot broadcast automatically. Shape of `out` must be same as the expected one.
        - If `x` is plain python numeric, the result won't be stored in out.

    Examples
    --------
    >>> x= np.array([True, False, 0, 1])
    >>> np.logical_not(x)
    array([False,  True,  True, False])

    >>> x = np.arange(5)
    >>> np.logical_not(x<3)
    array([False, False, False,  True,  True])
    """
    return _mx_nd_np.logical_not(x, out=out, **kwargs)


@set_module('mxnet.numpy')
@wrap_np_unary_func
def arcsinh(x, out=None, **kwargs):
    r"""
    Inverse hyperbolic cosine, element-wise.

    Parameters
    ----------
    x : ndarray or scalar
        Input array.
    out : ndarray or None, optional
        A location into which the result is stored.

    Returns
    -------
    arcsinh : ndarray
        Array of the same shape as `x`.
        This is a scalar if `x` is a scalar.

    Notes
    -----
    `arcsinh` is a multivalued function: for each `x` there are infinitely
    many numbers `z` such that `sinh(z) = x`.

    For real-valued input data types, `arcsinh` always returns real output.
    For each value that cannot be expressed as a real number or infinity, it
    yields ``nan`` and sets the `invalid` floating point error flag.

    This function differs from the original numpy.arcsinh in the following aspects:
        - Do not support `where`, a parameter in numpy which indicates where to calculate.
        - Do not support complex-valued input.
        - Cannot cast type automatically. DType of `out` must be same as the expected one.
        - Cannot broadcast automatically. Shape of `out` must be same as the expected one.
        - If `x` is plain python numeric, the result won't be stored in out.

    Examples
    --------
    >>> a = np.array([3.2, 5.0])
    >>> np.arcsinh(a)
    array([1.8309381, 2.2924316])

    >>> np.arcsinh(1)
    0.0
    """
    return _mx_nd_np.arcsinh(x, out=out, **kwargs)


@set_module('mxnet.numpy')
@wrap_np_unary_func
def arccosh(x, out=None, **kwargs):
    r"""
    Inverse hyperbolic cosine, element-wise.

    Parameters
    ----------
    x : ndarray or scalar
        Input array.
    out : ndarray or None, optional
        A location into which the result is stored.

    Returns
    -------
    arccosh : ndarray
        Array of the same shape as `x`.
        This is a scalar if `x` is a scalar.

    Notes
    -----
    `arccosh` is a multivalued function: for each `x` there are infinitely
    many numbers `z` such that `cosh(z) = x`.

    For real-valued input data types, `arccosh` always returns real output.
    For each value that cannot be expressed as a real number or infinity, it
    yields ``nan`` and sets the `invalid` floating point error flag.

    This function differs from the original numpy.arccosh in the following aspects:
        - Do not support `where`, a parameter in numpy which indicates where to calculate.
        - Do not support complex-valued input.
        - Cannot cast type automatically. Dtype of `out` must be same as the expected one.
        - Cannot broadcast automatically. Shape of `out` must be same as the expected one.
        - If `x` is plain python numeric, the result won't be stored in out.

    Examples
    --------
    >>> a = np.array([3.2, 5.0])
    >>> np.arccosh(a)
    array([1.8309381, 2.2924316])

    >>> np.arccosh(1)
    0.0
    """
    return _mx_nd_np.arccosh(x, out=out, **kwargs)


@set_module('mxnet.numpy')
@wrap_np_unary_func
def arctanh(x, out=None, **kwargs):
    r"""
    Inverse hyperbolic tangent, element-wise.

    Parameters
    ----------
    x : ndarray or scalar
        Input array.
    out : ndarray or None, optional
        A location into which the result is stored.

    Returns
    -------
    arctanh : ndarray
        Array of the same shape as `x`.
        This is a scalar if `x` is a scalar.

    Notes
    -----
    `arctanh` is a multivalued function: for each `x` there are infinitely
    many numbers `z` such that `tanh(z) = x`.

    For real-valued input data types, `arctanh` always returns real output.
    For each value that cannot be expressed as a real number or infinity, it
    yields ``nan`` and sets the `invalid` floating point error flag.

    This function differs from the original numpy.arctanh in the following aspects:
        - Do not support `where`, a parameter in numpy which indicates where to calculate.
        - Do not support complex-valued input.
        - Cannot cast type automatically. Dtype of `out` must be same as the expected one.
        - Cannot broadcast automatically. Shape of `out` must be same as the expected one.
        - If `x` is plain python numeric, the result won't be stored in out.

    Examples
    --------
    >>> a = np.array([0.0, -0.5])
    >>> np.arctanh(a)
    array([0., -0.54930615])

    >>> np.arctanh(1)
    0.0
    """
    return _mx_nd_np.arctanh(x, out=out, **kwargs)


@set_module('mxnet.numpy')
def argsort(a, axis=-1, kind=None, order=None):
    """
    Returns the indices that would sort an array.
    Perform an indirect sort along the given axis using the algorithm specified
    by the `kind` keyword. It returns an array of indices of the same shape as
    `a` that index data along the given axis in sorted order.

    Parameters
    ----------
    a : ndarray
        Array to sort.
    axis : int or None, optional
        Axis along which to sort.  The default is -1 (the last axis). If None,
        the flattened array is used.
    kind : string, optional
        This argument can take any string, but it does not have any effect on the
        final result.
    order : str or list of str, optional
        Not supported yet, will raise NotImplementedError if not None.

    Returns
    -------
    index_array : ndarray, int
        Array of indices that sort `a` along the specified `axis`.
        If `a` is one-dimensional, ``a[index_array]`` yields a sorted `a`.
        More generally, ``np.take_along_axis(a, index_array, axis=axis)``
        always yields the sorted `a`, irrespective of dimensionality.

    Notes
    -----
    This operator does not support different sorting algorithms.

    Examples
    --------
    One dimensional array:

    >>> x = np.array([3, 1, 2])
    >>> np.argsort(x)
    array([1, 2, 0])

    Two-dimensional array:

    >>> x = np.array([[0, 3], [2, 2]])
    >>> x
    array([[0, 3],
           [2, 2]])
    >>> ind = np.argsort(x, axis=0)  # sorts along first axis (down)
    >>> ind
    array([[0, 1],
           [1, 0]])
    >>> np.take_along_axis(x, ind, axis=0)  # same as np.sort(x, axis=0)
    array([[0, 2],
           [2, 3]])
    >>> ind = np.argsort(x, axis=1)  # sorts along last axis (across)
    >>> ind
    array([[0, 1],
           [0, 1]])
    >>> np.take_along_axis(x, ind, axis=1)  # same as np.sort(x, axis=1)
    array([[0, 3],
           [2, 2]])

    Indices of the sorted elements of a N-dimensional array:

    >>> ind = np.unravel_index(np.argsort(x, axis=None), x.shape)
    >>> ind
    (array([0, 1, 1, 0]), array([0, 0, 1, 1]))
    >>> x[ind]  # same as np.sort(x, axis=None)
    array([0, 2, 2, 3])
    """
    return _mx_nd_np.argsort(a, axis=axis, kind=kind, order=order)


@set_module('mxnet.numpy')
def tensordot(a, b, axes=2):
    r"""
    tensordot(a, b, axes=2)
    Compute tensor dot product along specified axes for arrays >= 1-D.
    Given two tensors (arrays of dimension greater than or equal to one),
    `a` and `b`, and an ndarray object containing two ndarray
    objects, ``(a_axes, b_axes)``, sum the products of `a`'s and `b`'s
    elements (components) over the axes specified by ``a_axes`` and
    ``b_axes``. The third argument can be a single non-negative
    integer_like scalar, ``N``; if it is such, then the last ``N``
    dimensions of `a` and the first ``N`` dimensions of `b` are summed
    over.

    Parameters
    ----------
    a, b : ndarray, len(shape) >= 1
        Tensors to "dot".
    axes : int or (2,) ndarray
        * integer_like
        If an int N, sum over the last N axes of `a` and the first N axes
        of `b` in order. The sizes of the corresponding axes must match.
        * (2,) ndarray
        Or, a list of axes to be summed over, first sequence applying to `a`,
        second to `b`. Both elements ndarray must be of the same length.

    See Also
    --------
    dot, einsum

    Notes
    -----
    Three common use cases are:
        * ``axes = 0`` : tensor product :math:`a\otimes b`
        * ``axes = 1`` : tensor dot product :math:`a\cdot b`
        * ``axes = 2`` : (default) tensor double contraction :math:`a:b`
    When `axes` is integer_like, the sequence for evaluation will be: first
    the -Nth axis in `a` and 0th axis in `b`, and the -1th axis in `a` and
    Nth axis in `b` last.
    When there is more than one axis to sum over - and they are not the last
    (first) axes of `a` (`b`) - the argument `axes` should consist of
    two sequences of the same length, with the first axis to sum over given
    first in both sequences, the second axis second, and so forth.

    Examples
    --------
    >>> a = np.arange(60.).reshape(3,4,5)
    >>> b = np.arange(24.).reshape(4,3,2)
    >>> c = np.tensordot(a,b, axes=([1,0],[0,1]))
    >>> c.shape
    (5, 2)
    >>> c
    array([[ 4400.,  4730.],
           [ 4532.,  4874.],
           [ 4664.,  5018.],
           [ 4796.,  5162.],
           [ 4928.,  5306.]])
    """
    return _mx_nd_np.tensordot(a, b, axes)


@set_module('mxnet.numpy')
def histogram(a, bins=10, range=None, normed=None, weights=None, density=None):  # pylint: disable=too-many-arguments
    """
    Compute the histogram of a set of data.

    Parameters
    ----------
    a : ndarray
        Input data. The histogram is computed over the flattened array.
    bins : int or ndarray
        If `bins` is an int, it defines the number of equal-width
        bins in the given range (10, by default). If `bins` is a
        sequence, it defines a monotonically increasing array of bin edges,
        including the rightmost edge, allowing for non-uniform bin widths.
        .. versionadded:: 1.11.0
        If `bins` is a string, it defines the method used to calculate the
        optimal bin width, as defined by `histogram_bin_edges`.
    range : (float, float)
        The lower and upper range of the bins. Required when `bins` is an integer.
        Values outside the range are ignored. The first element of the range must
        be less than or equal to the second.
    normed : bool, optional
        Not supported yet, coming soon.
    weights : array_like, optional
        Not supported yet, coming soon.
    density : bool, optional
        Not supported yet, coming soon.

    Examples
    --------
    >>> np.histogram(np.arange(4), bins=np.arange(5))
    [array([1, 1, 1, 1], dtype=int64), array([0., 1., 2., 3., 4.])]
    """
    return _mx_nd_np.histogram(a, bins=bins, range=range, normed=normed, weights=weights, density=density)


@set_module('mxnet.numpy')
def eye(N, M=None, k=0, dtype=_np.float32, **kwargs):
    """
    Return a 2-D array with ones on the diagonal and zeros elsewhere.

    Parameters
    ----------
    N : int
        Number of rows in the output.
    M : int, optional
        Number of columns in the output. If None, defaults to N.
    k : int, optional
        Index of the diagonal: 0 (the default) refers to the main diagonal,
        a positive value refers to an upper diagonal,
        and a negative value to a lower diagonal.
    dtype : data-type, optional
        Data-type of the returned array.

    Returns
    -------
    I : ndarray of shape (N,M)
        An array where all elements are equal to zero,
        except for the k-th diagonal, whose values are equal to one.

    Examples
    --------
    >>> np.eye(2, dtype=int)
    array([[1, 0],
           [0, 1]], dtype=int64)
    >>> np.eye(3, k=1)
    array([[0., 1., 0.],
           [0., 0., 1.],
           [0., 0., 0.]])
    """
    return _mx_nd_np.eye(N, M, k, dtype, **kwargs)


@set_module('mxnet.numpy')
def linspace(start, stop, num=50, endpoint=True, retstep=False, dtype=None, axis=0, ctx=None):  # pylint: disable=too-many-arguments
    r"""
    Return evenly spaced numbers over a specified interval.

    Returns num evenly spaced samples, calculated over the interval [start, stop].
    The endpoint of the interval can optionally be excluded.

    Parameters
    ----------
    start : real number
        The starting value of the sequence.
    stop : real number
        The end value of the sequence, unless endpoint is set to False. In
        that case, the sequence consists of all but the last of num + 1
        evenly spaced samples, so that stop is excluded. Note that the step
        size changes when endpoint is False.
    num : int, optional
        Number of samples to generate. Default is 50. Must be non-negative.
    endpoint : bool, optional
        If True, stop is the last sample. Otherwise, it is not included.
        Default is True.
    retstep : bool, optional
        If True, return (samples, step), where step is the spacing between samples.
    dtype : dtype, optional
        The type of the output array. If dtype is not given, infer the data
        type from the other input arguments.
    axis : int, optional
        The axis in the result to store the samples. Relevant only if start or
        stop are array-like. By default (0), the samples will be along a new
        axis inserted at the beginning. Use -1 to get an axis at the end.

    Returns
    -------
    samples : ndarray
        There are num equally spaced samples in the closed interval
        `[start, stop]` or the half-open interval `[start, stop)`
        (depending on whether endpoint is True or False).
    step : float, optional
        Only returned if retstep is True
        Size of spacing between samples.


    See Also
    --------
    arange : Similar to `linspace`, but uses a step size (instead of the
             number of samples).

    Examples
    --------
    >>> np.linspace(2.0, 3.0, num=5)
    array([2.  , 2.25, 2.5 , 2.75, 3.  ])
    >>> np.linspace(2.0, 3.0, num=5, endpoint=False)
    array([2. , 2.2, 2.4, 2.6, 2.8])
    >>> np.linspace(2.0, 3.0, num=5, retstep=True)
    (array([2.  , 2.25, 2.5 , 2.75, 3.  ]), 0.25)

    Graphical illustration:

    >>> import matplotlib.pyplot as plt
    >>> N = 8
    >>> y = np.zeros(N)
    >>> x1 = np.linspace(0, 10, N, endpoint=True)
    >>> x2 = np.linspace(0, 10, N, endpoint=False)
    >>> plt.plot(x1.asnumpy(), y.asnumpy(), 'o')
    [<matplotlib.lines.Line2D object at 0x...>]
    >>> plt.plot(x2.asnumpy(), (y + 0.5).asnumpy(), 'o')
    [<matplotlib.lines.Line2D object at 0x...>]
    >>> plt.ylim([-0.5, 1])
    (-0.5, 1)
    >>> plt.show()

    Notes
    -----

    This function differs from the original `numpy.linspace
    <https://docs.scipy.org/doc/numpy/reference/generated/numpy.linspace.html>`_ in
    the following aspects:

    - `start` and `stop` do not support list, numpy ndarray and mxnet ndarray
    - axis could only be 0
    - There could be an additional `ctx` argument to specify the device, e.g. the i-th
      GPU.
    """
    return _mx_nd_np.linspace(start, stop, num, endpoint, retstep, dtype, axis, ctx)


# pylint: disable=too-many-arguments
@set_module('mxnet.numpy')
def logspace(start, stop, num=50, endpoint=True, base=10.0, dtype=None, axis=0, ctx=None):
    r"""Return numbers spaced evenly on a log scale.

    In linear space, the sequence starts at ``base ** start``
    (`base` to the power of `start`) and ends with ``base ** stop``
    (see `endpoint` below).

        Non-scalar `start` and `stop` are now supported.

    Parameters
    ----------
    start : int or float
        ``base ** start`` is the starting value of the sequence.
    stop : int or float
        ``base ** stop`` is the final value of the sequence, unless `endpoint`
        is False.  In that case, ``num + 1`` values are spaced over the
        interval in log-space, of which all but the last (a sequence of
        length `num`) are returned.
    num : integer, optional
        Number of samples to generate.  Default is 50.
    endpoint : boolean, optional
        If true, `stop` is the last sample. Otherwise, it is not included.
        Default is True.
    base : float, optional
        The base of the log space. The step size between the elements in
        ``ln(samples) / ln(base)`` (or ``log_base(samples)``) is uniform.
        Default is 10.0.
    dtype : dtype
        The type of the output array.  If `dtype` is not given, infer the data
        type from the other input arguments.
    axis : int, optional
        The axis in the result to store the samples.  Relevant only if start
        or stop are array-like.  By default (0), the samples will be along a
        new axis inserted at the beginning. Now, axis only support axis = 0.
    ctx : Context, optional
        An optional device context (default is the current default context).

    Returns
    -------
    samples : ndarray
        `num` samples, equally spaced on a log scale.

    See Also
    --------
    arange : Similar to linspace, with the step size specified instead of the
             number of samples. Note that, when used with a float endpoint, the
             endpoint may or may not be included.
    linspace : Similar to logspace, but with the samples uniformly distributed
               in linear space, instead of log space.

    Notes
    -----
    Logspace is equivalent to the code

    >>> y = np.linspace(start, stop, num=num, endpoint=endpoint)
    ...
    >>> power(base, y).astype(dtype)
    ...

    Examples
    --------
    >>> np.logspace(2.0, 3.0, num=4)
    array([ 100.     ,  215.44347,  464.15887, 1000.     ])
    >>> np.logspace(2.0, 3.0, num=4, endpoint=False)
    array([100.     , 177.82794, 316.22775, 562.3413 ])
    >>> np.logspace(2.0, 3.0, num=4, base=2.0)
    array([4.       , 5.0396843, 6.349604 , 8.       ])
    >>> np.logspace(2.0, 3.0, num=4, base=2.0, dtype=np.int32)
    array([4, 5, 6, 8], dtype=int32)
    >>> np.logspace(2.0, 3.0, num=4, ctx=npx.gpu(0))
    array([ 100.     ,  215.44347,  464.15887, 1000.     ], ctx=gpu(0))
    """
    return _mx_nd_np.logspace(start, stop, num, endpoint, base, dtype, axis, ctx=ctx)
# pylint: enable=too-many-arguments


@set_module('mxnet.numpy')
def expand_dims(a, axis):
    """Expand the shape of an array.

    Insert a new axis that will appear at the `axis` position in the expanded array shape.

    Parameters
    ----------
    a : ndarray
        Input array.
    axis : int
        Position in the expanded axes where the new axis is placed.

    Returns
    -------
    res : ndarray
        Output array. The number of dimensions is one greater than that of
        the input array.

    See Also
    --------
    squeeze : The inverse operation, removing singleton dimensions
    reshape : Insert, remove, and combine dimensions, and resize existing ones

    Examples
    --------
    >>> x = np.array([1,2])
    >>> x.shape
    (2,)

    >>> y = np.expand_dims(x, axis=0)
    >>> y
    array([[1., 2.]])

    >>> y.shape
    (1, 2)

    >>> y = np.expand_dims(x, axis=1)  # Equivalent to x[:,np.newaxis]
    >>> y
    array([[1.],
           [2.]])

    >>> y.shape
    (2, 1)

    Note that some examples may use None instead of np.newaxis. These are the same objects:

    >>> np.newaxis is None
    True
    """
    return _npi.expand_dims(a, axis)


@set_module('mxnet.numpy')
def tile(A, reps):
    r"""
    Construct an array by repeating A the number of times given by reps.

    If `reps` has length ``d``, the result will have dimension of
    ``max(d, A.ndim)``.

    If ``A.ndim < d``, `A` is promoted to be d-dimensional by prepending new
    axes. So a shape (3,) array is promoted to (1, 3) for 2-D replication,
    or shape (1, 1, 3) for 3-D replication. If this is not the desired
    behavior, promote `A` to d-dimensions manually before calling this
    function.

    If ``A.ndim > d``, `reps` is promoted to `A`.ndim by pre-pending 1's to it.
    Thus for an `A` of shape (2, 3, 4, 5), a `reps` of (2, 2) is treated as
    (1, 1, 2, 2).

    Parameters
    ----------
    A : ndarray or scalar
        An input array or a scalar to repeat.
    reps : a single integer or tuple of integers
        The number of repetitions of `A` along each axis.

    Returns
    -------
    c : ndarray
        The tiled output array.

    Examples
    --------
    >>> a = np.array([0, 1, 2])
    >>> np.tile(a, 2)
    array([0., 1., 2., 0., 1., 2.])
    >>> np.tile(a, (2, 2))
    array([[0., 1., 2., 0., 1., 2.],
           [0., 1., 2., 0., 1., 2.]])
    >>> np.tile(a, (2, 1, 2))
    array([[[0., 1., 2., 0., 1., 2.]],
           [[0., 1., 2., 0., 1., 2.]]])

    >>> b = np.array([[1, 2], [3, 4]])
    >>> np.tile(b, 2)
    array([[1., 2., 1., 2.],
           [3., 4., 3., 4.]])
    >>> np.(b, (2, 1))
    array([[1., 2.],
           [3., 4.],
           [1., 2.],
           [3., 4.]])

    >>> c = np.array([1,2,3,4])
    >>> np.tile(c,(4,1))
    array([[1., 2., 3., 4.],
           [1., 2., 3., 4.],
           [1., 2., 3., 4.],
           [1., 2., 3., 4.]])

    Scalar as input:

    >>> np.tile(2, 3)
    array([2, 2, 2]) # repeating integer `2`

    """
    return _mx_nd_np.tile(A, reps)


@set_module('mxnet.numpy')
def tril(m, k=0):
    r"""
    Lower triangle of an array.

    Return a copy of an array with elements above the `k`-th diagonal zeroed.

    Parameters
    ----------
    m : ndarray, shape (M, N)
        Input array.
    k : int, optional
        Diagonal above which to zero elements.  `k = 0` (the default) is the
        main diagonal, `k < 0` is below it and `k > 0` is above.

    Returns
    -------
    tril : ndarray, shape (M, N)
        Lower triangle of `m`, of same shape and data-type as `m`.

    See Also
    --------
    triu : same thing, only for the upper triangle

    Examples
    --------
    >>> a = np.array([[1,2,3],[4,5,6],[7,8,9],[10,11,12]])
    >>> np.tril(a, -1)
    array([[ 0.,  0.,  0.],
           [ 4.,  0.,  0.],
           [ 7.,  8.,  0.],
           [10., 11., 12.]])
    """
    return _mx_nd_np.tril(m, k)


@set_module('mxnet.numpy')
def arange(start, stop=None, step=1, dtype=None, ctx=None):
    """Return evenly spaced values within a given interval.

    Values are generated within the half-open interval ``[start, stop)``
    (in other words, the interval including `start` but excluding `stop`).
    For integer arguments the function is equivalent to the Python built-in
    `range` function, but returns an ndarray rather than a list.

    Parameters
    ----------
    start : number, optional
        Start of interval. The interval includes this value.  The default
        start value is 0.
    stop : number
        End of interval. The interval does not include this value, except
        in some cases where `step` is not an integer and floating point
        round-off affects the length of `out`.
    step : number, optional
        Spacing between values. For any output `out`, this is the distance
        between two adjacent values, ``out[i+1] - out[i]``.  The default
        step size is 1.  If `step` is specified as a position argument,
        `start` must also be given.
    dtype : dtype
        The type of the output array. The default is `float32`.

    Returns
    -------
    arange : ndarray
        Array of evenly spaced values.

        For floating point arguments, the length of the result is
        ``ceil((stop - start)/step)``.  Because of floating point overflow,
        this rule may result in the last element of `out` being greater
        than `stop`.

    Examples
    --------
    >>> np.arange(3)
    array([0., 1., 2.])

    >>> np.arange(3.0)
    array([0., 1., 2.])

    >>> np.arange(3,7)
    array([3., 4., 5., 6.])

    >>> np.arange(3,7,2)
    array([3., 5.])
    """
    return _mx_nd_np.arange(start, stop, step, dtype, ctx)


@set_module('mxnet.numpy')
def split(ary, indices_or_sections, axis=0):
    """Split an array into multiple sub-arrays.

    Parameters
    ----------
    ary : ndarray
        Array to be divided into sub-arrays.
    indices_or_sections : int or 1-D Python tuple, list or set.
        If `indices_or_sections` is an integer, N, the array will be divided
        into N equal arrays along `axis`.  If such a split is not possible,
        an error is raised.
        If `indices_or_sections` is a 1-D array of sorted integers, the entries
        indicate where along `axis` the array is split.  For example,
        ``[2, 3]`` would, for ``axis=0``, result in
          - ary[:2]
          - ary[2:3]
          - ary[3:]
        If an index exceeds the dimension of the array along `axis`,
        an empty sub-array is returned correspondingly.
    axis : int, optional
        The axis along which to split, default is 0.

    Returns
    -------
    sub-arrays : list of ndarrays
        A list of sub-arrays.

    Raises
    ------
    ValueError
        If `indices_or_sections` is given as an integer, but
        a split does not result in equal division.

    See Also
    --------
    hsplit : Split array into multiple sub-arrays horizontally (column-wise).
    vsplit : Split array into multiple sub-arrays vertically (row wise).
    dsplit : Split array into multiple sub-arrays along the 3rd axis (depth).
    concatenate : Join a sequence of arrays along an existing axis.
    stack : Join a sequence of arrays along a new axis.
    hstack : Stack arrays in sequence horizontally (column wise).
    vstack : Stack arrays in sequence vertically (row wise).
    dstack : Stack arrays in sequence depth wise (along third dimension).

    Examples
    --------
    >>> x = np.arange(9.0)
    >>> np.split(x, 3)
    [array([0., 1., 2.]), array([3., 4., 5.]), array([6., 7., 8.])]

    >>> np.split(x, [3, 5, 6, 8])
    [array([0., 1., 2.]), array([3., 4.]), array([5.]), array([6., 7.]), array([])]
    """
    return _mx_nd_np.split(ary, indices_or_sections, axis=axis)


@set_module('mxnet.numpy')
def array_split(ary, indices_or_sections, axis=0):
    """Split an array into multiple sub-arrays.

    If `indices_or_sections` is an integer, N, the array will be divided
    into N equal arrays along `axis`.  If such a split is not possible,
    an array of length l that should be split into n sections, it returns
    l % n sub-arrays of size l//n + 1 and the rest of size l//n.

    If `indices_or_sections` is a 1-D array of sorted integers, the entries
        indicate where along `axis` the array is split.  For example,
        ``[2, 3]`` would, for ``axis=0``, result in
          - ary[:2]
          - ary[2:3]
          - ary[3:]
    If an index exceeds the dimension of the array along `axis`,
    an empty sub-array is returned correspondingly.

    Parameters
    ----------
    ary : ndarray
        Array to be divided into sub-arrays.
    indices_or_sections : int or 1-D Python tuple, list or set.
        Param used to determine the number and size of the subarray.
    axis : int, optional
        The axis along which to split, default is 0.

    Returns
    -------
    sub-arrays : list of ndarrays
        A list of sub-arrays.

    Examples
    --------
    >>> x = np.arange(9.0)
    >>> np.array_split(x, 3)
    [array([0., 1., 2.]), array([3., 4., 5.]), array([6., 7., 8.])]

    >>> np.array_split(x, [3, 5, 6, 8])
    [array([0., 1., 2.]), array([3., 4.]), array([5.]), array([6., 7.]), array([])]

    >>> x = np.arange(8.0)
    >>> np.array_split(x, 3)
    [array([0.,  1.,  2.]), array([3.,  4.,  5.]), array([6.,  7.])]

    >>> x = np.arange(7.0)
    >>> np.array_split(x, 3)
    [array([0.,  1.,  2.]), array([3.,  4.]), array([5.,  6.])]
    """
    return _mx_nd_np.array_split(ary, indices_or_sections, axis=axis)


@set_module('mxnet.numpy')
def vsplit(ary, indices_or_sections):
    r"""
    vsplit(ary, indices_or_sections)

    Split an array into multiple sub-arrays vertically (row-wise).

    ``vsplit`` is equivalent to ``split`` with `axis=0` (default): the array is always split
    along the first axis regardless of the array dimension.

    Parameters
    ----------
    ary : ndarray
        Array to be divided into sub-arrays.
    indices_or_sections : int or 1 - D Python tuple, list or set.
        If `indices_or_sections` is an integer, N, the array will be divided into N equal arrays
        along axis 0.  If such a split is not possible, an error is raised.

        If `indices_or_sections` is a 1-D array of sorted integers, the entries indicate where
        along axis 0 the array is split.  For example, ``[2, 3]`` would result in

          - ary[:2]
          - ary[2:3]
          - ary[3:]

        If an index exceeds the dimension of the array along axis 0, an error will be thrown.

    Returns
    -------
    sub-arrays : list of ndarrays
        A list of sub-arrays.

    See Also
    --------
    split : Split an array into multiple sub-arrays of equal size.

    Notes
    -------
    This function differs from the original `numpy.degrees
    <https://docs.scipy.org/doc/numpy/reference/generated/numpy.degrees.html>`_ in
    the following aspects:

    - Currently parameter ``indices_or_sections`` does not support ndarray, but supports scalar,
    tuple and list.
    - In ``indices_or_sections``, if an index exceeds the dimension of the array along axis 0,
    an error will be thrown.

    Examples
    --------
    >>> x = np.arange(16.0).reshape(4, 4)
    >>> x
    array([[  0.,   1.,   2.,   3.],
           [  4.,   5.,   6.,   7.],
           [  8.,   9.,  10.,  11.],
           [ 12.,  13.,  14.,  15.]])
    >>> np.vsplit(x, 2)
    [array([[0., 1., 2., 3.],
            [4., 5., 6., 7.]]), array([[ 8.,  9., 10., 11.],
            [12., 13., 14., 15.]])]

    >>> # With a higher dimensional array the split is still along the first axis.
    >>> x = np.arange(8.0).reshape(2, 2, 2)
    >>> x
    array([[[ 0.,  1.],
            [ 2.,  3.]],
           [[ 4.,  5.],
            [ 6.,  7.]]])
    >>> np.vsplit(x, 2)
    [array([[[0., 1.],
            [2., 3.]]]), array([[[4., 5.],
            [6., 7.]]])]

    """
    return split(ary, indices_or_sections, 0)


@set_module('mxnet.numpy')
def concatenate(seq, axis=0, out=None):
    """Join a sequence of arrays along an existing axis.

    Parameters
    ----------
    a1, a2, ... : sequence of array_like
        The arrays must have the same shape, except in the dimension
        corresponding to `axis` (the first, by default).
    axis : int, optional
        The axis along which the arrays will be joined.  If axis is None,
        arrays are flattened before use.  Default is 0.
    out : ndarray, optional
        If provided, the destination to place the result. The shape must be
        correct, matching that of what concatenate would have returned if no
        out argument were specified.

    Returns
    -------
    res : ndarray
        The concatenated array.

    See Also
    --------
    split : Split array into a list of multiple sub-arrays of equal size.
    hsplit : Split array into multiple sub-arrays horizontally (column wise)
    vsplit : Split array into multiple sub-arrays vertically (row wise)
    dsplit : Split array into multiple sub-arrays along the 3rd axis (depth).
    stack : Stack a sequence of arrays along a new axis.
    hstack : Stack arrays in sequence horizontally (column wise)
    vstack : Stack arrays in sequence vertically (row wise)
    dstack : Stack arrays in sequence depth wise (along third dimension)

    Examples
    --------
    >>> a = np.array([[1, 2], [3, 4]])
    >>> b = np.array([[5, 6]])
    >>> np.concatenate((a, b), axis=0)
    array([[1., 2.],
           [3., 4.],
           [5., 6.]])

    >>> np.concatenate((a, b.T), axis=1)
    array([[1., 2., 5.],
           [3., 4., 6.]])

    >>> np.concatenate((a, b), axis=None)
    array([1., 2., 3., 4., 5., 6.])
    """
    return _mx_nd_np.concatenate(seq, axis=axis, out=out)


@set_module('mxnet.numpy')
def append(arr, values, axis=None):  # pylint: disable=redefined-outer-name
    """
    Append values to the end of an array.

    Parameters
    ----------
    arr : ndarray
        Values are appended to a copy of this array.
    values : ndarray
        These values are appended to a copy of `arr`.  It must be of the
        correct shape (the same shape as `arr`, excluding `axis`).  If
        `axis` is not specified, `values` can be any shape and will be
        flattened before use.
    axis : int, optional
        The axis along which `values` are appended.  If `axis` is not
        given, both `arr` and `values` are flattened before use.

    Returns
    -------
    append : ndarray
        A copy of `arr` with `values` appended to `axis`.  Note that
        `append` does not occur in-place: a new array is allocated and
        filled.  If `axis` is None, `out` is a flattened array.

    Examples
    --------
    >>> np.append(np.array([1, 2, 3]), np.array([[4, 5, 6],[7, 8, 9]]))
    array([1., 2., 3., 4., 5., 6., 7., 8., 9.])

    When `axis` is specified, `values` must have the correct shape.

    >>> np.append(np.array([[1, 2, 3], [4, 5, 6]]), np.array([[7, 8, 9]]), axis=0)
    array([[1., 2., 3.],
           [4., 5., 6.],
           [7., 8., 9.]])
    """
    return _mx_nd_np.append(arr, values, axis=axis)


@set_module('mxnet.numpy')
def stack(arrays, axis=0, out=None):
    """Join a sequence of arrays along a new axis.
        The axis parameter specifies the index of the new axis in the dimensions of the result.
        For example, if `axis=0` it will be the first dimension and if `axis=-1` it will be the last dimension.

    Parameters
    ----------
    arrays : sequence of array_like
        Each array must have the same shape.
    axis : int, optional
        The axis in the result array along which the input arrays are stacked.
    out : ndarray, optional
        If provided, the destination to place the result. The shape must be correct,
        matching that of what stack would have returned if no out argument were specified.

    Returns
    -------
    stacked : ndarray
        The stacked array has one more dimension than the input arrays.

    See Also
    --------
    concatenate : Join a sequence of arrays along an existing axis.
    split : Split array into a list of multiple sub-arrays of equal size.

    Examples
    --------
    >>> arrays = [np.random.rand(3, 4) for _ in range(10)]
    >>> np.stack(arrays, axis=0).shape
    (10, 3, 4)

    >>> np.stack(arrays, axis=1).shape
    (3, 10, 4)

    >>> np.stack(arrays, axis=2).shape
    (3, 4, 10)

    >>> a = np.array([1, 2, 3])
    >>> b = np.array([2, 3, 4])
    >>> np.stack((a, b))
    array([[1., 2., 3.],
           [2., 3., 4.]])

    >>> np.stack((a, b), axis=-1)
    array([[1., 2.],
           [2., 3.],
           [3., 4.]])
    """
    return _mx_nd_np.stack(arrays, axis=axis, out=out)


@set_module('mxnet.numpy')
def vstack(arrays, out=None):
    r"""Stack arrays in sequence vertically (row wise).

    This is equivalent to concatenation along the first axis after 1-D arrays
    of shape `(N,)` have been reshaped to `(1,N)`. Rebuilds arrays divided by
    `vsplit`.

    This function makes most sense for arrays with up to 3 dimensions. For
    instance, for pixel-data with a height (first axis), width (second axis),
    and r/g/b channels (third axis). The functions `concatenate` and `stack`
    provide more general stacking and concatenation operations.

    Parameters
    ----------
    tup : sequence of ndarrays
        The arrays must have the same shape along all but the first axis.
        1-D arrays must have the same length.

    Returns
    -------
    stacked : ndarray
        The array formed by stacking the given arrays, will be at least 2-D.

    Examples
    --------
    >>> a = np.array([1, 2, 3])
    >>> b = np.array([2, 3, 4])
    >>> np.vstack((a, b))
    array([[1., 2., 3.],
           [2., 3., 4.]])

    >>> a = np.array([[1], [2], [3]])
    >>> b = np.array([[2], [3], [4]])
    >>> np.vstack((a, b))
    array([[1.],
           [2.],
           [3.],
           [2.],
           [3.],
           [4.]])
    """
    return _mx_nd_np.vstack(arrays)


@set_module('mxnet.numpy')
def row_stack(arrays, out=None):
    r"""Stack arrays in sequence vertically (row wise).

    This is equivalent to concatenation along the first axis after 1-D arrays
    of shape `(N,)` have been reshaped to `(1,N)`. Rebuilds arrays divided by
    `vsplit`.

    This function makes most sense for arrays with up to 3 dimensions. For
    instance, for pixel-data with a height (first axis), width (second axis),
    and r/g/b channels (third axis). The functions `concatenate` and `stack`
    provide more general stacking and concatenation operations.

    Parameters
    ----------
    tup : sequence of ndarrays
        The arrays must have the same shape along all but the first axis.
        1-D arrays must have the same length.

    Returns
    -------
    stacked : ndarray
        The array formed by stacking the given arrays, will be at least 2-D.

    Examples
    --------
    >>> a = np.array([1, 2, 3])
    >>> b = np.array([2, 3, 4])
    >>> np.vstack((a, b))
    array([[1., 2., 3.],
           [2., 3., 4.]])

    >>> a = np.array([[1], [2], [3]])
    >>> b = np.array([[2], [3], [4]])
    >>> np.vstack((a, b))
    array([[1.],
           [2.],
           [3.],
           [2.],
           [3.],
           [4.]])
    """
    return _mx_nd_np.row_stack(arrays)


@set_module('mxnet.numpy')
def column_stack(tup):
    """
    Stack 1-D arrays as columns into a 2-D array.

    Take a sequence of 1-D arrays and stack them as columns
    to make a single 2-D array. 2-D arrays are stacked as-is,
    just like with `hstack`.  1-D arrays are turned into 2-D columns
    first.

    Parameters
    ----------
    tup : sequence of 1-D or 2-D arrays.
        Arrays to stack. All of them must have the same first dimension.

    Returns
    --------
    stacked : 2-D array
        The array formed by stacking the given arrays.

    See Also
    --------
    stack, hstack, vstack, concatenate

    Examples
    --------
    >>> a = np.array((1,2,3))
    >>> b = np.array((2,3,4))
    >>> np.column_stack((a,b))
    array([[1., 2.],
           [2., 3.],
           [3., 4.]])
    """
    return _mx_nd_np.column_stack(tup)


@set_module('mxnet.numpy')
def dstack(arrays):
    """
    Stack arrays in sequence depth wise (along third axis).

    This is equivalent to concatenation along the third axis after 2-D arrays
    of shape `(M,N)` have been reshaped to `(M,N,1)` and 1-D arrays of shape
    `(N,)` have been reshaped to `(1,N,1)`. Rebuilds arrays divided by
    `dsplit`.

    This function makes most sense for arrays with up to 3 dimensions. For
    instance, for pixel-data with a height (first axis), width (second axis),
    and r/g/b channels (third axis). The functions `concatenate`, `stack` and
    `block` provide more general stacking and concatenation operations.

    Parameters
    ----------
    tup : sequence of arrays
        The arrays must have the same shape along all but the third axis.
        1-D or 2-D arrays must have the same shape.

    Returns
    -------
    stacked : ndarray
        The array formed by stacking the given arrays, will be at least 3-D.

    Examples
    --------
    >>> a = np.array((1,2,3))
    >>> b = np.array((2,3,4))
    >>> np.dstack((a,b))
    array([[[1, 2],
            [2, 3],
            [3, 4]]])
    >>> a = np.array([[1],[2],[3]])
    >>> b = np.array([[2],[3],[4]])
    >>> np.dstack((a,b))
    array([[[1, 2]],
           [[2, 3]],
           [[3, 4]]])
    """
    return _npi.dstack(*arrays)


@set_module('mxnet.numpy')
@wrap_np_binary_func
def maximum(x1, x2, out=None, **kwargs):
    """
    Returns element-wise maximum of the input arrays with broadcasting.

    Parameters
    ----------
    x1, x2 : scalar or mxnet.numpy.ndarray
        The arrays holding the elements to be compared. They must have the same shape,
        or shapes that can be broadcast to a single shape.

    Returns
    -------
    out : mxnet.numpy.ndarray or scalar
        The maximum of x1 and x2, element-wise. This is a scalar if both x1 and x2 are scalars.

    Examples
    --------
    >>> np.maximum(np.array([2, 3, 4]), np.array([1, 5, 2]))
    array([2., 5., 4.])

    >>> np.maximum(np.eye(2), np.array([0.5, 2])) # broadcasting
    array([[1. , 2. ],
           [0.5, 2. ]])
    """
    return _mx_nd_np.maximum(x1, x2, out=out)


@set_module('mxnet.numpy')
@wrap_np_binary_func
def minimum(x1, x2, out=None, **kwargs):
    """
    Returns element-wise minimum of the input arrays with broadcasting.

    Parameters
    ----------
    x1, x2 : scalar or mxnet.numpy.ndarray
        The arrays holding the elements to be compared. They must have the same shape,
        or shapes that can be broadcast to a single shape.

    Returns
    -------
    out : mxnet.numpy.ndarray or scalar
        The minimum of x1 and x2, element-wise. This is a scalar if both x1 and x2 are scalars.

    Examples
    --------
    >>> np.minimum(np.array([2, 3, 4]), np.array([1, 5, 2]))
    array([1., 3., 2.])

    >>> np.minimum(np.eye(2), np.array([0.5, 2])) # broadcasting
    array([[0.5, 0. ],
           [0. , 1. ]])
    """
    return _mx_nd_np.minimum(x1, x2, out=out)


@set_module('mxnet.numpy')
def swapaxes(a, axis1, axis2):
    """Interchange two axes of an array.

    Parameters
    ----------
    a : ndarray
        Input array.
    axis1 : int
        First axis.
    axis2 : int
        Second axis.

    Returns
    -------
    a_swapped : ndarray
        Swapped array. This is always a copy of the input array.

    Examples
    --------
    >>> x = np.array([[1,2,3]])
    >>> np.swapaxes(x,0,1)
    array([[1.],
           [2.],
           [3.]])

    >>> x = np.array([[[0,1],[2,3]],[[4,5],[6,7]]])
    >>> x
    array([[[0., 1.],
            [2., 3.]],

           [[4., 5.],
            [6., 7.]]])

    >>> np.swapaxes(x,0,2)
    array([[[0., 4.],
            [2., 6.]],

           [[1., 5.],
            [3., 7.]]])
    """
    return _npi.swapaxes(a, dim1=axis1, dim2=axis2)


@set_module('mxnet.numpy')
def clip(a, a_min, a_max, out=None):
    """clip(a, a_min, a_max, out=None)

    Clip (limit) the values in an array.
    Given an interval, values outside the interval are clipped to
    the interval edges.  For example, if an interval of ``[0, 1]``
    is specified, values smaller than 0 become 0, and values larger
    than 1 become 1.

    Parameters
    ----------
    a : ndarray
        Array containing elements to clip.
    a_min : scalar or `None`
        Minimum value. If `None`, clipping is not performed on lower
        interval edge. Not more than one of `a_min` and `a_max` may be
        `None`.
    a_max : scalar or `None`
        Maximum value. If `None`, clipping is not performed on upper
        interval edge. Not more than one of `a_min` and `a_max` may be
        `None`.
    out : ndarray, optional
        The results will be placed in this array. It may be the input
        array for in-place clipping.  `out` must be of the right shape
        to hold the output.  Its type is preserved.

    Returns
    -------
    clipped_array : ndarray
        An array with the elements of `a`, but where values
        < `a_min` are replaced with `a_min`, and those > `a_max`
        with `a_max`.

    Notes
    -----
    array_like `a_min` and `a_max` are not supported.

    Examples
    --------
    >>> a = np.arange(10)
    >>> np.clip(a, 1, 8)
    array([1., 1., 2., 3., 4., 5., 6., 7., 8., 8.], dtype=float32)
    >>> a
    array([0., 1., 2., 3., 4., 5., 6., 7., 8., 9.], dtype=float32)
    >>> np.clip(a, 3, 6, out=a)
    array([3., 3., 3., 3., 4., 5., 6., 6., 6., 6.], dtype=float32)
    """
    return _mx_nd_np.clip(a, a_min, a_max, out=out)


@set_module('mxnet.numpy')
def argmax(a, axis=None, out=None):
    r"""
    Returns the indices of the maximum values along an axis.

    Parameters
    ----------
    a : ndarray
        Input array. Only support ndarrays of dtype `float16`, `float32`, and `float64`.
    axis : int, optional
        By default, the index is into the flattened array, otherwise
        along the specified axis.
    out : ndarray or None, optional
        If provided, the result will be inserted into this array. It should
        be of the appropriate shape and dtype.

    Returns
    -------
    index_array : ndarray of indices whose dtype is same as the input ndarray.
        Array of indices into the array. It has the same shape as `a.shape`
        with the dimension along `axis` removed.

    Notes
    -----
    In case of multiple occurrences of the maximum values, the indices
    corresponding to the first occurrence are returned.

    This function differs from the original `numpy.argmax
    <https://docs.scipy.org/doc/numpy/reference/generated/numpy.argmax.html>`_ in
    the following aspects:

    - Input type does not support Python native iterables(list, tuple, ...).
    - Output has dtype that is same as the input ndarray.
    - ``out`` param: cannot perform auto broadcasting. ``out`` ndarray's shape must be the same as the expected output.
    - ``out`` param: cannot perform auto type cast. ``out`` ndarray's dtype must be the same as the expected output.
    - ``out`` param does not support scalar input case.

    Examples
    --------
    >>> a = np.arange(6).reshape(2,3) + 10
    >>> a
    array([[10., 11., 12.],
           [13., 14., 15.]])
    >>> np.argmax(a)
    array(5.)
    >>> np.argmax(a, axis=0)
    array([1., 1., 1.])
    >>> np.argmax(a, axis=1)
    array([2., 2.])

    >>> b = np.arange(6)
    >>> b[1] = 5
    >>> b
    array([0., 5., 2., 3., 4., 5.])
    >>> np.argmax(b)  # Only the first occurrence is returned.
    array(1.)

    Specify ``out`` ndarray:

    >>> a = np.arange(6).reshape(2,3) + 10
    >>> b = np.zeros((2,))
    >>> np.argmax(a, axis=1, out=b)
    array([2., 2.])
    >>> b
    array([2., 2.])
    """
    return _mx_nd_np.argmax(a, axis, out)


@set_module('mxnet.numpy')
def argmin(a, axis=None, out=None):
    r"""
    Returns the indices of the minimum values along an axis.

    Parameters
    ----------
    a : ndarray
        Input array. Only support ndarrays of dtype `float16`, `float32`, and `float64`.
    axis : int, optional
        By default, the index is into the flattened array, otherwise
        along the specified axis.
    out : ndarray or None, optional
        If provided, the result will be inserted into this array. It should
        be of the appropriate shape and dtype.

    Returns
    -------
    index_array : ndarray of indices whose dtype is same as the input ndarray.
        Array of indices into the array. It has the same shape as `a.shape`
        with the dimension along `axis` removed.

    Notes
    -----
    In case of multiple occurrences of the minimum values, the indices
    corresponding to the first occurrence are returned.

    This function differs from the original `numpy.argmin
    <https://docs.scipy.org/doc/numpy/reference/generated/numpy.argmin.html>`_ in
    the following aspects:

    - Input type does not support Python native iterables(list, tuple, ...).
    - Output has dtype that is same as the input ndarray.
    - ``out`` param: cannot perform auto broadcasting. ``out`` ndarray's shape must be the same as the expected output.
    - ``out`` param: cannot perform auto type cast. ``out`` ndarray's dtype must be the same as the expected output.
    - ``out`` param does not support scalar input case.

    Examples
    --------
    >>> a = np.arange(6).reshape(2,3) + 10
    >>> a
    array([[10., 11., 12.],
           [13., 14., 15.]])
    >>> np.argmin(a)
    array(0.)
    >>> np.argmin(a, axis=0)
    array([0., 0., 0.])
    >>> np.argmin(a, axis=1)
    array([0., 0.])

    >>> b = np.arange(6)
    >>> b[2] = 0
    >>> b
    array([0., 1., 0., 3., 4., 5.])
    >>> np.argmax(b)  # Only the first occurrence is returned.
    array(0.)

    Specify ``out`` ndarray:

    >>> a = np.arange(6).reshape(2,3) + 10
    >>> b = np.zeros((2,))
    >>> np.argmin(a, axis=1, out=b)
    array([0., 0.])
    >>> b
    array([0., 0.])
    """
    return _mx_nd_np.argmin(a, axis, out)


@set_module('mxnet.numpy')
def average(a, axis=None, weights=None, returned=False, out=None):
    """
    Compute the weighted average along the specified axis.

    Parameters
    --------
    a : ndarray
        Array containing data to be averaged.
    axis : None or int or tuple of ints, optional
        Axis or axes along which to average a.
        The default, axis=None, will average over
        all of the elements of the input array.
        If axis is negative it counts from the last to the first axis.
        New in version 1.7.0.
        If axis is a tuple of ints, averaging is
        performed on all of the axes specified in the tuple
        instead of a single axis or all the axes as before.
    weights : ndarray, optional
        An array of weights associated with the values in a, must be the same dtype with a.
        Each value in a contributes to the average according to its associated weight.
        The weights array can either be 1-D (in which case its length must be
        the size of a along the given axis) or of the same shape as a.
        If weights=None, then all data in a are assumed to have a weight equal to one.
        The 1-D calculation is: avg = sum(a * weights) / sum(weights)
        The only constraint on weights is that sum(weights) must not be 0.
    returned : bool, optional
        Default is False.
        If True, the tuple (average, sum_of_weights) is returned,
        otherwise only the average is returned.
        If weights=None, sum_of_weights is equivalent to
        the number of elements over which the average is taken.
    out : ndarray, optional
        If provided, the calculation is done into this array.

    Returns
    --------
    retval, [sum_of_weights] : ndarray
        Return the average along the specified axis.
        When returned is True, return a tuple with the average as the first element
        and the sum of the weights as the second element. sum_of_weights is of the same type as retval.
        If a is integral, the result dtype will be float32, otherwise it will be the same as dtype of a.

    Raises
    --------
        MXNetError
        - When all weights along axis sum to zero.
        - When the length of 1D weights is not the same as the shape of a along axis.
        - When given 1D weights, the axis is not specified or is not int.
        - When the shape of weights and a differ, but weights are not 1D.

    See also
    --------
        mean

    Notes
    --------
    This function differs from the original `numpy.average`
    <https://numpy.org/devdocs/reference/generated/numpy.average.html>`_ in
    the following way(s):

    - Does not guarantee the same behavior with numpy when given float16 dtype and overflow happens
    - Does not support complex dtype
    - The dtypes of a and weights must be the same
    - Integral a results in float32 returned dtype, not float64

    Examples
    --------
    >>> data = np.arange(1, 5)
    >>> data
    array([1., 2., 3., 4.])
    >>> np.average(data)
    array(2.5)
    >>> np.average(np.arange(1, 11), weights=np.arange(10, 0, -1))
    array(4.)
    >>> data = np.arange(6).reshape((3,2))
    >>> data
    array([[0., 1.],
           [2., 3.],
           [4., 5.]])
    >>> weights = np.array([0.25, 0.75])
    array([0.25, 0.75])
    >>> np.average(data, axis=1, weights=weights)
    array([0.75, 2.75, 4.75])
    """
    return _mx_nd_np.average(a, axis=axis, weights=weights, returned=returned, out=out)


@set_module('mxnet.numpy')
def mean(a, axis=None, dtype=None, out=None, keepdims=False):  # pylint: disable=arguments-differ
    """
    Compute the arithmetic mean along the specified axis.
    Returns the average of the array elements.
    The average is taken over the flattened array by default, otherwise over the specified axis.

    Parameters
    ----------
    a : ndarray
        ndarray containing numbers whose mean is desired.
    axis : None or int or tuple of ints, optional
        Axis or axes along which the means are computed. The default is to compute the mean of the flattened array.
        If this is a tuple of ints, a mean is performed over multiple axes,
        instead of a single axis or all the axes as before.
    dtype : data-type, optional
        Type to use in computing the mean. For integer inputs, the default is float32;
        for floating point inputs, it is the same as the input dtype.
    out : ndarray, optional
        Alternate output array in which to place the result. The default is None; if provided,
        it must have the same shape and type as the expected output.
    keepdims : bool, optional
        If this is set to True, the axes which are reduced are left in the result
        as dimensions with size one. With this option, the result will broadcast correctly
        against the input array.
        If the default value is passed, then keepdims will not be passed through to the mean
        method of sub-classes of ndarray, however any non-default value will be. If the sub-class
        method does not implement keepdims any exceptions will be raised.

    Returns
    -------
    m : ndarray, see dtype parameter above
        If out=None, returns a new array containing the mean values,
        otherwise a reference to the output array is returned.

    Notes
    -----
    This function differs from the original `numpy.mean
    <https://docs.scipy.org/doc/numpy/reference/generated/numpy.mean.html>`_ in
    the following way(s):
    - only ndarray is accepted as valid input, python iterables or scalar is not supported
    - default data type for integer input is float32

    Examples
    --------
    >>> a = np.array([[1, 2], [3, 4]])
    >>> np.mean(a)
    array(2.5)
    >>> a = np.zeros((2, 512*512), dtype=np.float32)
    >>> a[0,:] = 1.0
    >>> a[1,:] = 0.1
    >>> np.mean(a)
    array(0.55)
    >>> np.mean(a, dtype=np.float64)
    array(0.55)
    """
    return _npi.mean(a, axis=axis, dtype=dtype, keepdims=keepdims, out=out)



@set_module('mxnet.numpy')
def std(a, axis=None, dtype=None, out=None, ddof=0, keepdims=False):  # pylint: disable=too-many-arguments
    """
    Compute the standard deviation along the specified axis.
    Returns the standard deviation, a measure of the spread of a distribution,
    of the array elements. The standard deviation is computed for the
    flattened array by default, otherwise over the specified axis.

    Parameters
    ----------
    a : array_like
        Calculate the standard deviation of these values.
    axis : None or int or tuple of ints, optional
        Axis or axes along which the standard deviation is computed. The
        default is to compute the standard deviation of the flattened array.
        .. versionadded:: 1.7.0
        If this is a tuple of ints, a standard deviation is performed over
        multiple axes, instead of a single axis or all the axes as before.
    dtype : dtype, optional
        Type to use in computing the standard deviation. For arrays of
        integer type the default is float64, for arrays of float types it is
        the same as the array type.
    out : ndarray, optional
        Alternative output array in which to place the result. It must have
        the same shape as the expected output but the type (of the calculated
        values) will be cast if necessary.
    ddof : int, optional
        Means Delta Degrees of Freedom.  The divisor used in calculations
        is ``N - ddof``, where ``N`` represents the number of elements.
        By default `ddof` is zero.
    keepdims : bool, optional
        If this is set to True, the axes which are reduced are left
        in the result as dimensions with size one. With this option,
        the result will broadcast correctly against the input array.
        If the default value is passed, then `keepdims` will not be
        passed through to the `std` method of sub-classes of
        `ndarray`, however any non-default value will be.  If the
        sub-class' method does not implement `keepdims` any
        exceptions will be raised.

    Returns
    -------
    standard_deviation : ndarray, see dtype parameter above.
        If `out` is None, return a new array containing the standard deviation,
        otherwise return a reference to the output array.

    Examples
    --------
    >>> a = np.array([[1, 2], [3, 4]])
    >>> np.std(a)
    1.1180339887498949 # may vary
    >>> np.std(a, axis=0)
    array([1.,  1.])
    >>> np.std(a, axis=1)
    array([0.5,  0.5])
    In single precision, std() can be inaccurate:
    >>> a = np.zeros((2, 512*512), dtype=np.float32)
    >>> a[0, :] = 1.0
    >>> a[1, :] = 0.1
    >>> np.std(a)
    array(0.45)
    >>> np.std(a, dtype=np.float64)
    array(0.45, dtype=float64)
    """
    return _npi.std(a, axis=axis, dtype=dtype, ddof=ddof, keepdims=keepdims, out=out)


@set_module('mxnet.numpy')
def var(a, axis=None, dtype=None, out=None, ddof=0, keepdims=False):  # pylint: disable=too-many-arguments
    """
    Compute the variance along the specified axis.
    Returns the variance of the array elements, a measure of the spread of a
    distribution.  The variance is computed for the flattened array by
    default, otherwise over the specified axis.

    Parameters
    ----------
    a : array_like
        Array containing numbers whose variance is desired.  If `a` is not an
        array, a conversion is attempted.
    axis : None or int or tuple of ints, optional
        Axis or axes along which the variance is computed.  The default is to
        compute the variance of the flattened array.
        .. versionadded:: 1.7.0
        If this is a tuple of ints, a variance is performed over multiple axes,
        instead of a single axis or all the axes as before.
    dtype : data-type, optional
        Type to use in computing the variance.  For arrays of integer type
        the default is `float32`; for arrays of float types it is the same as
        the array type.
    out : ndarray, optional
        Alternate output array in which to place the result.  It must have
        the same shape as the expected output, but the type is cast if
        necessary.
    ddof : int, optional
        "Delta Degrees of Freedom": the divisor used in the calculation is
        ``N - ddof``, where ``N`` represents the number of elements. By
        default `ddof` is zero.
    keepdims : bool, optional
        If this is set to True, the axes which are reduced are left
        in the result as dimensions with size one. With this option,
        the result will broadcast correctly against the input array.
        If the default value is passed, then `keepdims` will not be
        passed through to the `var` method of sub-classes of
        `ndarray`, however any non-default value will be.  If the
        sub-class' method does not implement `keepdims` any
        exceptions will be raised.

    Returns
    -------
    variance : ndarray, see dtype parameter above
        If ``out=None``, returns a new array containing the variance;
        otherwise, a reference to the output array is returned.

    Examples
    --------
    >>> a = np.array([[1, 2], [3, 4]])
    >>> np.var(a)
    array(1.25)
    >>> np.var(a, axis=0)
    array([1.,  1.])
    >>> np.var(a, axis=1)
    array([0.25,  0.25])

    >>> a = np.zeros((2, 512*512), dtype=np.float32)
    >>> a[0, :] = 1.0
    >>> a[1, :] = 0.1
    >>> np.var(a)
    array(0.2025)
    >>> np.var(a, dtype=np.float64)
    array(0.2025, dtype=float64)
    >>> ((1-0.55)**2 + (0.1-0.55)**2)/2
    0.2025
    """
    return _npi.var(a, axis=axis, dtype=dtype, ddof=ddof, keepdims=keepdims, out=out)


# pylint: disable=redefined-outer-name
@set_module('mxnet.numpy')
def indices(dimensions, dtype=_np.int32, ctx=None):
    """Return an array representing the indices of a grid.

    Compute an array where the subarrays contain index values 0,1,...
    varying only along the corresponding axis.

    Parameters
    ----------
    dimensions : sequence of ints
        The shape of the grid.
    dtype : data-type, optional
        The desired data-type for the array. Default is `float32`.
    ctx : device context, optional
        Device context on which the memory is allocated. Default is
        `mxnet.context.current_context()`.

    Returns
    -------
    grid : ndarray
        The array of grid indices,
        ``grid.shape = (len(dimensions),) + tuple(dimensions)``.

    Notes
    -----
    The output shape is obtained by prepending the number of dimensions
    in front of the tuple of dimensions, i.e. if `dimensions` is a tuple
    ``(r0, ..., rN-1)`` of length ``N``, the output shape is
    ``(N,r0,...,rN-1)``.

    The subarrays ``grid[k]`` contains the N-D array of indices along the
    ``k-th`` axis. Explicitly::

        grid[k,i0,i1,...,iN-1] = ik

    Examples
    --------
    >>> grid = np.indices((2, 3))
    >>> grid.shape
    (2, 2, 3)
    >>> grid[0]        # row indices
    array([[0, 0, 0],
           [1, 1, 1]])
    >>> grid[1]        # column indices
    array([[0, 0, 0],
           [1, 1, 1]], dtype=int32)

    The indices can be used as an index into an array.

    >>> x = np.arange(20).reshape(5, 4)
    >>> row, col = np.indices((2, 3))
    >>> x[row, col]
    array([[0., 1., 2.],
           [4., 5., 6.]])

    Note that it would be more straightforward in the above example to
    extract the required elements directly with ``x[:2, :3]``.
    """
    return _mx_nd_np.indices(dimensions=dimensions, dtype=dtype, ctx=ctx)
# pylint: enable=redefined-outer-name


@set_module('mxnet.numpy')
@wrap_np_binary_func
def copysign(x1, x2, out=None, **kwargs):
    r"""
    Change the sign of x1 to that of x2, element-wise.

    If `x2` is a scalar, its sign will be copied to all elements of `x1`.

    Parameters
    ----------
    x1 : ndarray or scalar
        Values to change the sign of.
    x2 : ndarray or scalar
        The sign of `x2` is copied to `x1`.
    out : ndarray or None, optional
        A location into which the result is stored. It must be of the
        right shape and right type to hold the output. If not provided
        or `None`,a freshly-allocated array is returned.

    Returns
    -------
    out : ndarray or scalar
        The values of `x1` with the sign of `x2`.
        This is a scalar if both `x1` and `x2` are scalars.

    Notes
    -------
    This function differs from the original `numpy.copysign
    <https://docs.scipy.org/doc/numpy/reference/generated/numpy.copysign.html>`_ in
    the following aspects:

    - ``where`` param is not supported.

    Examples
    --------
    >>> np.copysign(1.3, -1)
    -1.3
    >>> 1/np.copysign(0, 1)
    inf
    >>> 1/np.copysign(0, -1)
    -inf

    >>> a = np.array([-1, 0, 1])
    >>> np.copysign(a, -1.1)
    array([-1., -0., -1.])
    >>> np.copysign(a, np.arange(3)-1)
    array([-1.,  0.,  1.])
    """
    return _mx_nd_np.copysign(x1, x2, out=out)


@set_module('mxnet.numpy')
def ravel(x, order='C'):
    r"""
    ravel(x)

    Return a contiguous flattened array.
    A 1-D array, containing the elements of the input, is returned.  A copy is
    made only if needed.

    Parameters
    ----------
    x : ndarray
        Input array.  The elements in `x` are read in row-major, C-style order and
        packed as a 1-D array.
    order : `C`, optional
        Only support row-major, C-style order.

    Returns
    -------
    y : ndarray
        y is an array of the same subtype as `x`, with shape ``(x.size,)``.
        Note that matrices are special cased for backward compatibility, if `x`
        is a matrix, then y is a 1-D ndarray.

    Notes
    -----
    This function differs from the original numpy.arange in the following aspects:
        - Only support row-major, C-style order.

    Examples
    --------
    It is equivalent to ``reshape(x, -1)``.

    >>> x = np.array([[1, 2, 3], [4, 5, 6]])
    >>> print(np.ravel(x))
    [1. 2. 3. 4. 5. 6.]

    >>> print(x.reshape(-1))
    [1. 2. 3. 4. 5. 6.]

    >>> print(np.ravel(x.T))
    [1. 4. 2. 5. 3. 6.]
    """
    return _mx_nd_np.ravel(x, order)


def unravel_index(indices, shape, order='C'): # pylint: disable=redefined-outer-name
    """
    Converts a flat index or array of flat indices into a tuple of coordinate arrays.

    Parameters:
    -------------
    indices : array_like
            An integer array whose elements are indices into the flattened version of an array of dimensions shape.
            Before version 1.6.0, this function accepted just one index value.
    shape : tuple of ints
            The shape of the array to use for unraveling indices.
    order : Only row-major is supported currently.

    Returns:
    -------------
    unraveled_coords : ndarray
            Each row in the ndarray has the same shape as the indices array.
            Each column in the ndarray represents the unravelled index

    Examples:
    -------------
    >>> np.unravel_index([22, 41, 37], (7,6))
    [[3. 6. 6.]
      [4. 5. 1.]]
    >>> np.unravel_index(1621, (6,7,8,9))
    [3, 1, 4, 1]
    """
    return _mx_nd_np.unravel_index(indices, shape, order=order)


@set_module('mxnet.numpy')
def hanning(M, dtype=_np.float32, ctx=None):
    r"""Return the Hanning window.

    The Hanning window is a taper formed by using a weighted cosine.

    Parameters
    ----------
    M : int
        Number of points in the output window. If zero or less, an
        empty array is returned.
    dtype : str or numpy.dtype, optional
        An optional value type. Default is `float32`. Note that you need
        select numpy.float32 or float64 in this operator.
    ctx : Context, optional
        An optional device context (default is the current default context).

    Returns
    -------
    out : ndarray, shape(M,)
        The window, with the maximum value normalized to one (the value
        one appears only if `M` is odd).

    See Also
    --------
    blackman, hamming

    Notes
    -----
    The Hanning window is defined as

    .. math::  w(n) = 0.5 - 0.5cos\left(\frac{2\pi{n}}{M-1}\right)
               \qquad 0 \leq n \leq M-1

    The Hanning was named for Julius von Hann, an Austrian meteorologist.
    It is also known as the Cosine Bell. Some authors prefer that it be
    called a Hann window, to help avoid confusion with the very similar
    Hamming window.

    Most references to the Hanning window come from the signal processing
    literature, where it is used as one of many windowing functions for
    smoothing values.  It is also known as an apodization (which means
    "removing the foot", i.e. smoothing discontinuities at the beginning
    and end of the sampled signal) or tapering function.

    References
    ----------
    .. [1] Blackman, R.B. and Tukey, J.W., (1958) The measurement of power
           spectra, Dover Publications, New York.
    .. [2] E.R. Kanasewich, "Time Sequence Analysis in Geophysics",
           The University of Alberta Press, 1975, pp. 106-108.
    .. [3] Wikipedia, "Window function",
           http://en.wikipedia.org/wiki/Window_function
    .. [4] W.H. Press,  B.P. Flannery, S.A. Teukolsky, and W.T. Vetterling,
           "Numerical Recipes", Cambridge University Press, 1986, page 425.

    Examples
    --------
    >>> np.hanning(12)
    array([0.        , 0.07937324, 0.29229254, 0.5711574 , 0.8274304 ,
           0.9797465 , 0.97974646, 0.82743025, 0.5711573 , 0.29229245,
           0.07937312, 0.        ])

    Plot the window and its frequency response:

    >>> import matplotlib.pyplot as plt
    >>> window = np.hanning(51)
    >>> plt.plot(window.asnumpy())
    [<matplotlib.lines.Line2D object at 0x...>]
    >>> plt.title("Hann window")
    Text(0.5, 1.0, 'Hann window')
    >>> plt.ylabel("Amplitude")
    Text(0, 0.5, 'Amplitude')
    >>> plt.xlabel("Sample")
    Text(0.5, 0, 'Sample')
    >>> plt.show()
    """
    return _mx_nd_np.hanning(M, dtype=dtype, ctx=ctx)


@set_module('mxnet.numpy')
def hamming(M, dtype=_np.float32, ctx=None):
    r"""Return the hamming window.

    The hamming window is a taper formed by using a weighted cosine.

    Parameters
    ----------
    M : int
        Number of points in the output window. If zero or less, an
        empty array is returned.
    dtype : str or numpy.dtype, optional
        An optional value type. Default is `float32`. Note that you need
        select numpy.float32 or float64 in this operator.
    ctx : Context, optional
        An optional device context (default is the current default context).

    Returns
    -------
    out : ndarray, shape(M,)
        The window, with the maximum value normalized to one (the value
        one appears only if `M` is odd).

    See Also
    --------
    blackman, hanning

    Notes
    -----
    The Hamming window is defined as

    .. math::  w(n) = 0.54 - 0.46cos\left(\frac{2\pi{n}}{M-1}\right)
               \qquad 0 \leq n \leq M-1

    The Hamming was named for R. W. Hamming, an associate of J. W. Tukey
    and is described in Blackman and Tukey. It was recommended for
    smoothing the truncated autocovariance function in the time domain.
    Most references to the Hamming window come from the signal processing
    literature, where it is used as one of many windowing functions for
    smoothing values.  It is also known as an apodization (which means
    "removing the foot", i.e. smoothing discontinuities at the beginning
    and end of the sampled signal) or tapering function.

    References
    ----------
    .. [1] Blackman, R.B. and Tukey, J.W., (1958) The measurement of power
           spectra, Dover Publications, New York.
    .. [2] E.R. Kanasewich, "Time Sequence Analysis in Geophysics", The
           University of Alberta Press, 1975, pp. 109-110.
    .. [3] Wikipedia, "Window function",
           https://en.wikipedia.org/wiki/Window_function
    .. [4] W.H. Press,  B.P. Flannery, S.A. Teukolsky, and W.T. Vetterling,
           "Numerical Recipes", Cambridge University Press, 1986, page 425.

    Examples
    --------
    >>> np.hamming(12)
    array([0.08000001, 0.15302339, 0.34890914, 0.6054648 , 0.841236  ,
           0.9813669 , 0.9813668 , 0.8412359 , 0.6054647 , 0.34890908,
           0.15302327, 0.08000001])

    Plot the window and its frequency response:

    >>> import matplotlib.pyplot as plt
    >>> window = np.hamming(51)
    >>> plt.plot(window.asnumpy())
    [<matplotlib.lines.Line2D object at 0x...>]
    >>> plt.title("hamming window")
    Text(0.5, 1.0, 'hamming window')
    >>> plt.ylabel("Amplitude")
    Text(0, 0.5, 'Amplitude')
    >>> plt.xlabel("Sample")
    Text(0.5, 0, 'Sample')
    >>> plt.show()
    """
    return _mx_nd_np.hamming(M, dtype=dtype, ctx=ctx)


@set_module('mxnet.numpy')
def blackman(M, dtype=_np.float32, ctx=None):
    r"""Return the Blackman window.

    The Blackman window is a taper formed by using the first three
    terms of a summation of cosines. It was designed to have close to the
    minimal leakage possible.  It is close to optimal, only slightly worse
    than a Kaiser window.

    Parameters
    ----------
    M : int
        Number of points in the output window. If zero or less, an
        empty array is returned.
    dtype : str or numpy.dtype, optional
        An optional value type. Default is `float32`. Note that you need
        select numpy.float32 or float64 in this operator.
    ctx : Context, optional
        An optional device context (default is the current default context).

    Returns
    -------
    out : ndarray
        The window, with the maximum value normalized to one (the value one
        appears only if the number of samples is odd).

    See Also
    --------
    hamming, hanning

    Notes
    -----
    The Blackman window is defined as

    .. math::  w(n) = 0.42 - 0.5 \cos(2\pi n/{M-1}) + 0.08 \cos(4\pi n/{M-1})

    Most references to the Blackman window come from the signal processing
    literature, where it is used as one of many windowing functions for
    smoothing values.  It is also known as an apodization (which means
    "removing the foot", i.e. smoothing discontinuities at the beginning
    and end of the sampled signal) or tapering function. It is known as a
    "near optimal" tapering function, almost as good (by some measures)
    as the kaiser window.

    References
    ----------
    Blackman, R.B. and Tukey, J.W., (1958) The measurement of power spectra,
    Dover Publications, New York.

    Oppenheim, A.V., and R.W. Schafer. Discrete-Time Signal Processing.
    Upper Saddle River, NJ: Prentice-Hall, 1999, pp. 468-471.

    Examples
    --------
    >>> np.blackman(12)
    array([-1.4901161e-08,  3.2606423e-02,  1.5990365e-01,  4.1439798e-01,
            7.3604530e-01,  9.6704686e-01,  9.6704674e-01,  7.3604506e-01,
            4.1439781e-01,  1.5990359e-01,  3.2606363e-02, -1.4901161e-08])

    Plot the window and its frequency response:

    >>> import matplotlib.pyplot as plt
    >>> window = np.blackman(51)
    >>> plt.plot(window.asnumpy())
    [<matplotlib.lines.Line2D object at 0x...>]
    >>> plt.title("blackman window")
    Text(0.5, 1.0, 'blackman window')
    >>> plt.ylabel("Amplitude")
    Text(0, 0.5, 'Amplitude')
    >>> plt.xlabel("Sample")
    Text(0.5, 0, 'Sample')
    >>> plt.show()
    """
    return _mx_nd_np.blackman(M, dtype=dtype, ctx=ctx)


@set_module('mxnet.numpy')
def flip(m, axis=None, out=None):
    r"""
    flip(m, axis=None, out=None)

    Reverse the order of elements in an array along the given axis.

    The shape of the array is preserved, but the elements are reordered.

    Parameters
    ----------
    m : ndarray or scalar
        Input array.
    axis : None or int or tuple of ints, optional
        Axis or axes along which to flip over. The default,
        axis=None, will flip over all of the axes of the input array.
        If axis is negative it counts from the last to the first axis.

        If axis is a tuple of ints, flipping is performed on all of the axes
        specified in the tuple.
    out : ndarray or scalar, optional
        Alternative output array in which to place the result. It must have
        the same shape and type as the expected output.

    Returns
    -------
    out : ndarray or scalar
        A view of `m` with the entries of axis reversed.  Since a view is
        returned, this operation is done in constant time.

    Examples
    --------
    >>> A = np.arange(8).reshape((2,2,2))
    >>> A
    array([[[0, 1],
            [2, 3]],
           [[4, 5],
            [6, 7]]])
    >>> np.flip(A, 0)
    array([[[4, 5],
            [6, 7]],
           [[0, 1],
            [2, 3]]])
    >>> np.flip(A, 1)
    array([[[2, 3],
            [0, 1]],
           [[6, 7],
            [4, 5]]])
    >>> np.flip(A)
    array([[[7, 6],
            [5, 4]],
           [[3, 2],
            [1, 0]]])
    >>> np.flip(A, (0, 2))
    array([[[5, 4],
            [7, 6]],
           [[1, 0],
            [3, 2]]])
    """
    return _mx_nd_np.flip(m, axis, out=out)


@set_module('mxnet.numpy')
def around(x, decimals=0, out=None, **kwargs):
    r"""
    around(x, decimals=0, out=None)

    Evenly round to the given number of decimals.

    Parameters
    ----------
    x : ndarray or scalar
        Input data.
    decimals : int, optional
        Number of decimal places to round to (default: 0).  If
        decimals is negative, it specifies the number of positions to
        the left of the decimal point.
    out : ndarray, optional
        Alternative output array in which to place the result. It must have
        the same shape and type as the expected output.

    Returns
    -------
    rounded_array : ndarray or scalar
        An array of the same type as `x`, containing the rounded values.
        A reference to the result is returned.

    Notes
    -----
    For values exactly halfway between rounded decimal values, NumPy
    rounds to the nearest even value. Thus 1.5 and 2.5 round to 2.0,
    -0.5 and 0.5 round to 0.0, etc.

    This function differs from the original numpy.prod in the following aspects:

        - Cannot cast type automatically. Dtype of `out` must be same as the expected one.
        - Cannot support complex-valued number.

    Examples
    --------
    >>> np.around([0.37, 1.64])
    array([ 0.,  2.])
    >>> np.around([0.37, 1.64], decimals=1)
    array([ 0.4,  1.6])
    >>> np.around([.5, 1.5, 2.5, 3.5, 4.5]) # rounds to nearest even value
    array([ 0.,  2.,  2.,  4.,  4.])
    >>> np.around([1, 2, 3, 11], decimals=1) # ndarray of ints is returned
    array([ 1,  2,  3, 11])
    >>> np.around([1, 2, 3, 11], decimals=-1)
    array([ 0,  0,  0, 10])
    """
    return _mx_nd_np.around(x, decimals, out=out, **kwargs)


@set_module('mxnet.numpy')
@wrap_np_binary_func
def arctan2(x1, x2, out=None, **kwargs):
    r"""
    Element-wise arc tangent of ``x1/x2`` choosing the quadrant correctly.

    The quadrant (i.e., branch) is chosen so that ``arctan2(x1, x2)`` is
    the signed angle in radians between the ray ending at the origin and
    passing through the point (1,0), and the ray ending at the origin and
    passing through the point (`x2`, `x1`).  (Note the role reversal: the
    "`y`-coordinate" is the first function parameter, the "`x`-coordinate"
    is the second.)  By IEEE convention, this function is defined for
    `x2` = +/-0 and for either or both of `x1` and `x2` = +/-inf (see
    Notes for specific values).

    This function is not defined for complex-valued arguments; for the
    so-called argument of complex values, use `angle`.

    Parameters
    ----------
    x1 : ndarray or scalar
        `y`-coordinates.
    x2 : ndarray or scalar
        `x`-coordinates. `x2` must be broadcastable to match the shape of
        `x1` or vice versa.
    out : ndarray or None, optional
        A location into which the result is stored. If provided, it must have
        a shape that the inputs broadcast to. If not provided or `None`,
        a freshly-allocated array is returned.

    Returns
    -------
    out : ndarray or scalar
        Array of angles in radians, in the range ``[-pi, pi]``. This is a scalar if
        `x1` and `x2` are scalars.

    Notes
    -----
    *arctan2* is identical to the `atan2` function of the underlying
    C library.  The following special values are defined in the C
    standard: [1]_

    ====== ====== ================
    `x1`   `x2`   `arctan2(x1,x2)`
    ====== ====== ================
    +/- 0  +0     +/- 0
    +/- 0  -0     +/- pi
        > 0   +/-inf +0 / +pi
        < 0   +/-inf -0 / -pi
    +/-inf +inf   +/- (pi/4)
    +/-inf -inf   +/- (3*pi/4)
    ====== ====== ================

    Note that +0 and -0 are distinct floating point numbers, as are +inf
    and -inf.

    This function differs from the original numpy.arange in the following aspects:
        - Only support float16, float32 and float64.

    References
    ----------
    .. [1] ISO/IEC standard 9899:1999, "Programming language C."

    Examples
    --------
    Consider four points in different quadrants:

    >>> x = np.array([-1, +1, +1, -1])
    >>> y = np.array([-1, -1, +1, +1])
    >>> np.arctan2(y, x) * 180 / np.pi
    array([-135.,  -45.,   45.,  135.])

    Note the order of the parameters. `arctan2` is defined also when `x2` = 0
    and at several other special points, obtaining values in
    the range ``[-pi, pi]``:

    >>> x = np.array([1, -1])
    >>> y = np.array([0, 0])
    >>> np.arctan2(x, y)
    array([ 1.5707964, -1.5707964])
    """
    return _mx_nd_np.arctan2(x1, x2, out=out)


@set_module('mxnet.numpy')
@wrap_np_binary_func
def hypot(x1, x2, out=None, **kwargs):
    r"""
    Given the "legs" of a right triangle, return its hypotenuse.

    Equivalent to ``sqrt(x1**2 + x2**2)``, element-wise.  If `x1` or
    `x2` is scalar_like (i.e., unambiguously cast-able to a scalar type),
    it is broadcast for use with each element of the other argument.

    Parameters
    ----------
    x1, x2 : array_like
        Leg of the triangle(s).
    out : ndarray, None, or tuple of ndarray and None, optional
        A location into which the result is stored. If provided, it must have
        a shape that the inputs broadcast to. If not provided or `None`,
        a freshly-allocated array is returned. A tuple (possible only as a
        keyword argument) must have length equal to the number of outputs.

    Returns
    -------
    z : ndarray
        The hypotenuse of the triangle(s).
        This is a scalar if both `x1` and `x2` are scalars.

    Notes
    -----
    This function differs from the original numpy.arange in the following aspects:
        - Only support float16, float32 and float64.

    Examples
    --------
    >>> np.hypot(3*np.ones((3, 3)), 4*np.ones((3, 3)))
    array([[ 5.,  5.,  5.],
           [ 5.,  5.,  5.],
           [ 5.,  5.,  5.]])

    Example showing broadcast of scalar_like argument:

    >>> np.hypot(3*np.ones((3, 3)), [4])
    array([[ 5.,  5.,  5.],
           [ 5.,  5.,  5.],
           [ 5.,  5.,  5.]])
    """
    return _mx_nd_np.hypot(x1, x2, out=out)


@set_module('mxnet.numpy')
@wrap_np_binary_func
def bitwise_xor(x1, x2, out=None, **kwargs):
    r"""
    Compute the bit-wise XOR of two arrays element-wise.

    Parameters
    ----------
    x1, x2 : ndarray or scalar
        Only integer and boolean types are handled. If x1.shape != x2.shape,
        they must be broadcastable to a common shape (which becomes the shape of the output).
    out : ndarray, optional
        A location into which the result is stored. If provided, it must have a shape that the
        inputs broadcast to. If not provided or None, a freshly-allocated array is returned.

    Returns
    -------
    out : ndarray
        Result.

    Examples
    --------
    >>> np.bitwise_xor(13, 17)
    28

    >>> np.bitwise_xor(31, 5)
    26
    >>> np.bitwise_xor(np.array([31,3], dtype=np.int32), 5)
    array([26,  6])

    >>> np.bitwise_xor(np.array([31,3], dtype='int32'), np.array([5,6], dtype='int32'))
    array([26,  5])
    >>> np.bitwise_xor(np.array([True, True], dtype='bool'), np.array([False, True], dtype='bool'))
    array([ True, False])
    """
    return _mx_nd_np.bitwise_xor(x1, x2, out=out)


@set_module('mxnet.numpy')
@wrap_np_binary_func
def bitwise_or(x1, x2, out=None, **kwargs):
    r"""
    Compute the bit-wise OR of two arrays element-wise.

    Parameters
    ----------
    x1, x2 : ndarray or scalar
        Only integer and boolean types are handled. If x1.shape != x2.shape,
        they must be broadcastable to a common shape (which becomes the shape of the output).
    out : ndarray, optional
        A location into which the result is stored. If provided, it must have a shape that the
        inputs broadcast to. If not provided or None, a freshly-allocated array is returned.

    Returns
    -------
    out : ndarray
        Result.

    Examples
    --------
    >>> np.bitwise_or(13, 17)
    29

    >>> np.bitwise_or(31, 5)
    31
    >>> np.bitwise_or(np.array([31,3], dtype=np.int32), 5)
    array([31,  7])

    >>> np.bitwise_or(np.array([31,3], dtype='int32'), np.array([5,6], dtype='int32'))
    array([31,  7])
    >>> np.bitwise_or(np.array([True, True], dtype='bool'), np.array([False, True], dtype='bool'))
    array([ True, True])
    """
    return _mx_nd_np.bitwise_or(x1, x2, out=out)


@set_module('mxnet.numpy')
@wrap_np_binary_func
def ldexp(x1, x2, out=None, **kwargs):
    """
    Returns x1 * 2**x2, element-wise.
    The mantissas `x1` and twos exponents `x2` are used to construct
    floating point numbers ``x1 * 2**x2``.

    Parameters
    ----------
    x1 : ndarray or scalar
        Array of multipliers.
    x2 : ndarray or scalar, int
        Array of twos exponents.
    out : ndarray, optional
        A location into which the result is stored. If provided, it must have
        a shape that the inputs broadcast to. If not, a freshly-allocated array is returned.

    Returns
    -------
    y : ndarray or scalar
        The result of ``x1 * 2**x2``.
        This is a scalar if both `x1` and `x2` are scalars.

    Notes
    -----
    Complex dtypes are not supported, they will raise a TypeError.
    Different from numpy, we allow x2 to be float besides int.
    `ldexp` is useful as the inverse of `frexp`, if used by itself it is
    more clear to simply use the expression ``x1 * 2**x2``.

    Examples
    --------
    >>> np.ldexp(5, np.arange(4))
    array([  5.,  10.,  20.,  40.])
    """
    return _mx_nd_np.ldexp(x1, x2, out)


@set_module('mxnet.numpy')
def inner(a, b):
    r"""Inner product of two arrays.
    Ordinary inner product of vectors for 1-D arrays (without complex
    conjugation), in higher dimensions a sum product over the last axes.

    Parameters
    ----------
    a, b : ndarray
        If `a` and `b` are nonscalar, their last dimensions must match.

    Returns
    -------
    out : ndarray
        `out.shape = a.shape[:-1] + b.shape[:-1]`

    Raises
    ------
    ValueError
        If the last dimension of `a` and `b` has different size.

    See Also
    --------
    tensordot : Sum products over arbitrary axes.
    dot : Generalised matrix product, using second last dimension of `b`.
    einsum : Einstein summation convention.

    Notes
    -----
    For vectors (1-D arrays) it computes the ordinary inner-product::
        np.inner(a, b) = sum(a[:]*b[:])
    More generally, if `ndim(a) = r > 0` and `ndim(b) = s > 0`::
        np.inner(a, b) = np.tensordot(a, b, axes=(-1,-1))
    or explicitly::
        np.inner(a, b)[i0,...,ir-1,j0,...,js-1]
            = sum(a[i0,...,ir-1,:]*b[j0,...,js-1,:])
    In addition `a` or `b` may be scalars, in which case::
    np.inner(a,b) = a*b

    Examples
    --------
    Ordinary inner product for vectors:

    >>> a = np.array([1,2,3])
    >>> b = np.array([0,1,0])
    >>> np.inner(a, b)
    array(2.)

    A multidimensional example:

    >>> a = np.arange(24).reshape((2,3,4))
    >>> b = np.arange(4)
    >>> np.inner(a, b)
    array([[ 14.,  38.,  62.],
           [ 86., 110., 134.]])
    """
    return tensordot(a, b, [-1, -1])


@set_module('mxnet.numpy')
def outer(a, b):
    r"""Compute the outer product of two vectors.
    Given two vectors, ``a = [a0, a1, ..., aM]`` and
    ``b = [b0, b1, ..., bN]``,
    the outer product [1]_ is::
    [[a0*b0  a0*b1 ... a0*bN ]
    [a1*b0    .
    [ ...          .
    [aM*b0            aM*bN ]]

    Parameters
    ----------
    a : (M,) ndarray
        First input vector.  Input is flattened if
        not already 1-dimensional.
    b : (N,) ndarray
        Second input vector.  Input is flattened if
        not already 1-dimensional.

    Returns
    -------
    out : (M, N) ndarray
        ``out[i, j] = a[i] * b[j]``

    See also
    --------
    inner
    einsum : ``einsum('i,j->ij', a.ravel(), b.ravel())`` is the equivalent.
    ufunc.outer : A generalization to N dimensions and other operations.
                ``np.multiply.outer(a.ravel(), b.ravel())`` is the equivalent.

    References
    ----------
    .. [1] : G. H. Golub and C. F. Van Loan, *Matrix Computations*, 3rd
            ed., Baltimore, MD, Johns Hopkins University Press, 1996,
            pg. 8.

    Examples
    --------
    Make a (*very* coarse) grid for computing a Mandelbrot set:

    >>> rl = np.outer(np.ones((5,)), np.linspace(-2, 2, 5))
    >>> rl
    array([[-2., -1.,  0.,  1.,  2.],
           [-2., -1.,  0.,  1.,  2.],
           [-2., -1.,  0.,  1.,  2.],
           [-2., -1.,  0.,  1.,  2.],
           [-2., -1.,  0.,  1.,  2.]])
    """
    return tensordot(a.flatten(), b.flatten(), 0)


@set_module('mxnet.numpy')
def vdot(a, b):
    r"""
    Return the dot product of two vectors.
    Note that `vdot` handles multidimensional arrays differently than `dot`:
    it does *not* perform a matrix product, but flattens input arguments
    to 1-D vectors first. Consequently, it should only be used for vectors.

    Parameters
    ----------
    a : ndarray
        First argument to the dot product.
    b : ndarray
        Second argument to the dot product.

    Returns
    -------
    output : ndarray
        Dot product of `a` and `b`.

    See Also
    --------
    dot : Return the dot product without using the complex conjugate of the
        first argument.

    Examples
    --------
    Note that higher-dimensional arrays are flattened!

    >>> a = np.array([[1, 4], [5, 6]])
    >>> b = np.array([[4, 1], [2, 2]])
    >>> np.vdot(a, b)
    array(30.)
    >>> np.vdot(b, a)
    array(30.)
    >>> 1*4 + 4*1 + 5*2 + 6*2
    30
    """
    return tensordot(a.flatten(), b.flatten(), 1)


@set_module('mxnet.numpy')
def equal(x1, x2, out=None):
    """
    Return (x1 == x2) element-wise.
    Parameters
    ----------
    x1, x2 : ndarrays or scalars
        Input arrays. If ``x1.shape != x2.shape``, they must be broadcastable to
        a common shape (which becomes the shape of the output).
    out : ndarray, None, or tuple of ndarray and None, optional
        A location into which the result is stored. If provided, it must have
        a shape that the inputs broadcast to. If not provided or `None`,
        a freshly-allocated array is returned.
    Returns
    -------
    out : ndarray or scalar
        Output array of type bool, element-wise comparison of `x1` and `x2`.
        This is a scalar if both `x1` and `x2` are scalars.
    See Also
    --------
    not_equal, greater_equal, less_equal, greater, less
    Examples
    --------
    >>> np.equal(np.ones(2, 1)), np.zeros(1, 3))
    array([[False, False, False],
           [False, False, False]])
    >>> np.equal(1, np.ones(1))
    array([ True])
    """
    return _mx_nd_np.equal(x1, x2, out)


@set_module('mxnet.numpy')
def not_equal(x1, x2, out=None):
    """
    Return (x1 != x2) element-wise.
    Parameters
    ----------
    x1, x2 : ndarrays or scalars
        Input arrays. If ``x1.shape != x2.shape``, they must be broadcastable to
        a common shape (which becomes the shape of the output).
    out : ndarray, None, or tuple of ndarray and None, optional
        A location into which the result is stored. If provided, it must have
        a shape that the inputs broadcast to. If not provided or `None`,
        a freshly-allocated array is returned.
    Returns
    -------
    out : ndarray or scalar
        Output array of type bool, element-wise comparison of `x1` and `x2`.
        This is a scalar if both `x1` and `x2` are scalars.
    See Also
    --------
    equal, greater, greater_equal, less, less_equal
    Examples
    --------
    >>> np.not_equal(np.ones(2, 1)), np.zeros(1, 3))
    array([[ True,  True,  True],
           [ True,  True,  True]])
    >>> np.not_equal(1, np.ones(1))
    array([False])
    """
    return _mx_nd_np.not_equal(x1, x2, out)


@set_module('mxnet.numpy')
def greater(x1, x2, out=None):
    """
    Return the truth value of (x1 > x2) element-wise.
    Parameters
    ----------
    x1, x2 : ndarrays or scalars
        Input arrays. If ``x1.shape != x2.shape``, they must be broadcastable to
        a common shape (which becomes the shape of the output).
    out : ndarray, None, or tuple of ndarray and None, optional
        A location into which the result is stored. If provided, it must have
        a shape that the inputs broadcast to. If not provided or `None`,
        a freshly-allocated array is returned.
    Returns
    -------
    out : ndarray or scalar
        Output array of type bool, element-wise comparison of `x1` and `x2`.
        This is a scalar if both `x1` and `x2` are scalars.
    See Also
    --------
    equal, greater, greater_equal, less, less_equal
    Examples
    --------
    >>> np.greater(np.ones(2, 1)), np.zeros(1, 3))
    array([[ True,  True,  True],
           [ True,  True,  True]])
    >>> np.greater(1, np.ones(1))
    array([False])
    """
    return _mx_nd_np.greater(x1, x2, out)


@set_module('mxnet.numpy')
def less(x1, x2, out=None):
    """
    Return the truth value of (x1 < x2) element-wise.
    Parameters
    ----------
    x1, x2 : ndarrays or scalars
        Input arrays. If ``x1.shape != x2.shape``, they must be broadcastable to
        a common shape (which becomes the shape of the output).
    out : ndarray, None, or tuple of ndarray and None, optional
        A location into which the result is stored. If provided, it must have
        a shape that the inputs broadcast to. If not provided or `None`,
        a freshly-allocated array is returned.
    Returns
    -------
    out : ndarray or scalar
        Output array of type bool, element-wise comparison of `x1` and `x2`.
        This is a scalar if both `x1` and `x2` are scalars.
    See Also
    --------
    equal, greater, greater_equal, less, less_equal
    Examples
    --------
    >>> np.less(np.ones(2, 1)), np.zeros(1, 3))
    array([[ True,  True,  True],
           [ True,  True,  True]])
    >>> np.less(1, np.ones(1))
    array([False])
    """
    return _mx_nd_np.less(x1, x2, out)


@set_module('mxnet.numpy')
def greater_equal(x1, x2, out=None):
    """
    Return the truth value of (x1 >= x2) element-wise.
    Parameters
    ----------
    x1, x2 : ndarrays or scalars
        Input arrays. If ``x1.shape != x2.shape``, they must be broadcastable to
        a common shape (which becomes the shape of the output).
    out : ndarray, None, or tuple of ndarray and None, optional
        A location into which the result is stored. If provided, it must have
        a shape that the inputs broadcast to. If not provided or `None`,
        a freshly-allocated array is returned.
    Returns
    -------
    out : ndarray or scalar
        Output array of type bool, element-wise comparison of `x1` and `x2`.
        This is a scalar if both `x1` and `x2` are scalars.
    See Also
    --------
    equal, greater, greater_equal, less, less_equal
    Examples
    --------
    >>> np.greater_equal(np.ones(2, 1)), np.zeros(1, 3))
    array([[ True,  True,  True],
           [ True,  True,  True]])
    >>> np.greater_equal(1, np.ones(1))
    array([True])
    """
    return _mx_nd_np.greater_equal(x1, x2, out)


@set_module('mxnet.numpy')
def less_equal(x1, x2, out=None):
    """
    Return the truth value of (x1 <= x2) element-wise.
    Parameters
    ----------
    x1, x2 : ndarrays or scalars
        Input arrays. If ``x1.shape != x2.shape``, they must be broadcastable to
        a common shape (which becomes the shape of the output).
    out : ndarray, None, or tuple of ndarray and None, optional
        A location into which the result is stored. If provided, it must have
        a shape that the inputs broadcast to. If not provided or `None`,
        a freshly-allocated array is returned.
    Returns
    -------
    out : ndarray or scalar
        Output array of type bool, element-wise comparison of `x1` and `x2`.
        This is a scalar if both `x1` and `x2` are scalars.
    See Also
    --------
    equal, greater, greater_equal, less, less_equal
    Examples
    --------
    >>> np.less_equal(np.ones(2, 1)), np.zeros(1, 3))
    array([[False, False, False],
           [False, False, False]])
    >>> np.less_equal(1, np.ones(1))
    array([True])
    """
    return _mx_nd_np.less_equal(x1, x2, out)


@set_module('mxnet.numpy')
def rot90(m, k=1, axes=(0, 1)):
    """
    Rotate an array by 90 degrees in the plane specified by axes.
    Rotation direction is from the first towards the second axis.

    Parameters
    ----------
    m : ndarray
        Array of two or more dimensions.
    k : integer
        Number of times the array is rotated by 90 degrees.
    axes: (2,) array_like
        The array is rotated in the plane defined by the axes.
        Axes must be different.

    Returns
    -------
    y : ndarray
        A rotated view of `m`.

    Notes
    -----
    rot90(m, k=1, axes=(1,0)) is the reverse of rot90(m, k=1, axes=(0,1))
    rot90(m, k=1, axes=(1,0)) is equivalent to rot90(m, k=-1, axes=(0,1))

    Examples
    --------
    >>> m = np.array([[1,2],[3,4]], 'int')
    >>> m
    array([[1, 2],
           [3, 4]], dtype=int64)
    >>> np.rot90(m)
    array([[2, 4],
           [1, 3]], dtype=int64)
    >>> np.rot90(m, 2)
    array([[4, 3],
           [2, 1]], dtype=int64)
    >>> m = np.arange(8).reshape((2,2,2))
    >>> np.rot90(m, 1, (1,2))
    array([[[1., 3.],
            [0., 2.]],

           [[5., 7.],
            [4., 6.]]])
    """
    return _mx_nd_np.rot90(m, k=k, axes=axes)


@set_module('mxnet.numpy')
def hsplit(ary, indices_or_sections):
    """Split an array into multiple sub-arrays horizontally (column-wise).
    This is equivalent to ``split`` with ``axis=0`` if ``ary`` has one
    dimension, and otherwise that with ``axis=1``.

    Parameters
    ----------
    ary : ndarray
        Array to be divided into sub-arrays.
    indices_or_sections : int, list of ints or tuple of ints.
        If `indices_or_sections` is an integer, N, the array will be divided
        into N equal arrays along `axis`.  If such a split is not possible,
        an error is raised.
        If `indices_or_sections` is a list of sorted integers, the entries
        indicate where along `axis` the array is split.
        If an index exceeds the dimension of the array along `axis`,
        it will raises errors. so index must less than or euqal to
        the dimension of the array along axis.

    Returns
    -------
    sub-arrays : list of ndarrays
        A list of sub-arrays.

    Notes
    ------
    - If `indices_or_sections` is given as an integer, but a split
      does not result in equal division.It will raises ValueErrors.
    - If indices_or_sections is an integer, and the number is 1, it will
      raises an error. Because single output from split is not supported yet...

    See Also
    --------
    split : Split an array into multiple sub-arrays of equal size.

    Examples
    --------
    >>> x = np.arange(16.0).reshape(4, 4)
    >>> x
    array([[ 0.,  1.,  2.,  3.],
           [ 4.,  5.,  6.,  7.],
           [ 8.,  9., 10., 11.],
           [12., 13., 14., 15.]])
    >>> np.hsplit(x, 2)
    [array([[ 0.,  1.],
           [ 4.,  5.],
           [ 8.,  9.],
           [12., 13.]]),
    array([[ 2.,  3.],
           [ 6.,  7.],
           [10., 11.],
           [14., 15.]])]
    >>> np.hsplit(x, [3, 6])
    [array([[ 0.,  1.,  2.],
           [ 4.,  5.,  6.],
           [ 8.,  9., 10.],
           [12., 13., 14.]]),
    array([[ 3.],
           [ 7.],
           [11.],
           [15.]]),
    array([], shape=(4, 0), dtype=float32)]
    With a higher dimensional array the split is still along the second axis.
    >>> x = np.arange(8.0).reshape(2, 2, 2)
    >>> x
    array([[[ 0.,  1.],
            [ 2.,  3.]],
           [[ 4.,  5.],
            [ 6.,  7.]]])
    >>> np.hsplit(x, 2)
    [array([[[ 0.,  1.]],
            [[ 4.,  5.]]]),
     array([[[ 2.,  3.]],
            [[ 6.,  7.]]])]
    If ``ary`` has one dimension, 'axis' = 0.
    >>> x = np.arange(4)
    array([0., 1., 2., 3.])
    >>> np.hsplit(x, 2)
    [array([0., 1.]), array([2., 3.])]
    If you want to produce an empty sub-array, you can see an example.
    >>> np.hsplit(x, [2, 2])
    [array([0., 1.]), array([], dtype=float32), array([2., 3.])]
    """
    return _mx_nd_np.hsplit(ary, indices_or_sections)


@set_module('mxnet.numpy')
def einsum(*operands, **kwargs):
    r"""
    einsum(subscripts, *operands, out=None, optimize=False)

    Evaluates the Einstein summation convention on the operands.

    Using the Einstein summation convention, many common multi-dimensional,
    linear algebraic array operations can be represented in a simple fashion.
    In *implicit* mode `einsum` computes these values.

    In *explicit* mode, `einsum` provides further flexibility to compute
    other array operations that might not be considered classical Einstein
    summation operations, by disabling, or forcing summation over specified
    subscript labels.

    See the notes and examples for clarification.

    Parameters
    ----------
    subscripts : str
        Specifies the subscripts for summation as comma separated list of
        subscript labels. An implicit (classical Einstein summation)
        calculation is performed unless the explicit indicator '->' is
        included as well as subscript labels of the precise output form.
    operands : list of ndarray
        These are the arrays for the operation.
    out : ndarray, optional
        If provided, the calculation is done into this array.
    optimize : {False, True}, optional
        Controls if intermediate optimization should occur. No optimization
        will occur if False. Defaults to False.

    Returns
    -------
    output : ndarray
        The calculation based on the Einstein summation convention.

    Notes
    -----
    The Einstein summation convention can be used to compute
    many multi-dimensional, linear algebraic array operations. `einsum`
    provides a succinct way of representing these.

    A non-exhaustive list of these operations,
    which can be computed by `einsum`, is shown below along with examples:

    * Trace of an array, :py:func:`np.trace`.
    * Return a diagonal, :py:func:`np.diag`.
    * Array axis summations, :py:func:`np.sum`.
    * Transpositions and permutations, :py:func:`np.transpose`.
    * Matrix multiplication and dot product, :py:func:`np.matmul` :py:func:`np.dot`.
    * Vector inner and outer products, :py:func:`np.inner` :py:func:`np.outer`.
    * Broadcasting, element-wise and scalar multiplication, :py:func:`np.multiply`.
    * Tensor contractions, :py:func:`np.tensordot`.

    The subscripts string is a comma-separated list of subscript labels,
    where each label refers to a dimension of the corresponding operand.
    Whenever a label is repeated it is summed, so ``np.einsum('i,i', a, b)``
    is equivalent to :py:func:`np.inner(a,b) <np.inner>`. If a label
    appears only once, it is not summed, so ``np.einsum('i', a)`` produces a
    view of ``a`` with no changes. A further example ``np.einsum('ij,jk', a, b)``
    describes traditional matrix multiplication and is equivalent to
    :py:func:`np.matmul(a,b) <np.matmul>`. Repeated subscript labels in one
    operand take the diagonal. For example, ``np.einsum('ii', a)`` is equivalent
    to :py:func:`np.trace(a) <np.trace>`.

    In *implicit mode*, the chosen subscripts are important
    since the axes of the output are reordered alphabetically.  This
    means that ``np.einsum('ij', a)`` doesn't affect a 2D array, while
    ``np.einsum('ji', a)`` takes its transpose. Additionally,
    ``np.einsum('ij,jk', a, b)`` returns a matrix multiplication, while,
    ``np.einsum('ij,jh', a, b)`` returns the transpose of the
    multiplication since subscript 'h' precedes subscript 'i'.

    In *explicit mode* the output can be directly controlled by
    specifying output subscript labels.  This requires the
    identifier '->' as well as the list of output subscript labels.
    This feature increases the flexibility of the function since
    summing can be disabled or forced when required. The call
    ``np.einsum('i->', a)`` is like :py:func:`np.sum(a, axis=-1) <np.sum>`,
    and ``np.einsum('ii->i', a)`` is like :py:func:`np.diag(a) <np.diag>`.
    The difference is that `einsum` does not allow broadcasting by default.
    Additionally ``np.einsum('ij,jh->ih', a, b)`` directly specifies the
    order of the output subscript labels and therefore returns matrix
    multiplication, unlike the example above in implicit mode.

    To enable and control broadcasting, use an ellipsis.  Default
    NumPy-style broadcasting is done by adding an ellipsis
    to the left of each term, like ``np.einsum('...ii->...i', a)``.
    To take the trace along the first and last axes,
    you can do ``np.einsum('i...i', a)``, or to do a matrix-matrix
    product with the left-most indices instead of rightmost, one can do
    ``np.einsum('ij...,jk...->ik...', a, b)``.

    When there is only one operand, no axes are summed, and no output
    parameter is provided, a view into the operand is returned instead
    of a new array.  Thus, taking the diagonal as ``np.einsum('ii->i', a)``
    produces a view.

    The ``optimize`` argument which will optimize the contraction order
    of an einsum expression. For a contraction with three or more operands this
    can greatly increase the computational efficiency at the cost of a larger
    memory footprint during computation.

    Typically a 'greedy' algorithm is applied which empirical tests have shown
    returns the optimal path in the majority of cases. 'optimal' is not supported
    for now.

    This function differs from the original `numpy.einsum
    <https://docs.scipy.org/doc/numpy/reference/generated/numpy.einsum.html>`_ in
    the following way(s):

    - Does not support 'optimal' strategy
    - Does not support the alternative subscript like
        `einsum(op0, sublist0, op1, sublist1, ..., [sublistout])`
    - Does not produce view in any cases

    Examples
    --------
    >>> a = np.arange(25).reshape(5,5)
    >>> b = np.arange(5)
    >>> c = np.arange(6).reshape(2,3)

    Trace of a matrix:

    >>> np.einsum('ii', a)
    array(60.)

    Extract the diagonal (requires explicit form):

    >>> np.einsum('ii->i', a)
    array([ 0.,  6., 12., 18., 24.])

    Sum over an axis (requires explicit form):

    >>> np.einsum('ij->i', a)
    array([ 10.,  35.,  60.,  85., 110.])
    >>> np.sum(a, axis=1)
    array([ 10.,  35.,  60.,  85., 110.])

    For higher dimensional arrays summing a single axis can be done with ellipsis:

    >>> np.einsum('...j->...', a)
    array([ 10.,  35.,  60.,  85., 110.])

    Compute a matrix transpose, or reorder any number of axes:

    >>> np.einsum('ji', c)
    array([[0., 3.],
           [1., 4.],
           [2., 5.]])
    >>> np.einsum('ij->ji', c)
    array([[0., 3.],
           [1., 4.],
           [2., 5.]])
    >>> np.transpose(c)
    array([[0., 3.],
           [1., 4.],
           [2., 5.]])

    Vector inner products:

    >>> np.einsum('i,i', b, b)
    array(30.)

    Matrix vector multiplication:

    >>> np.einsum('ij,j', a, b)
    array([ 30.,  80., 130., 180., 230.])
    >>> np.dot(a, b)
    array([ 30.,  80., 130., 180., 230.])
    >>> np.einsum('...j,j', a, b)
    array([ 30.,  80., 130., 180., 230.])

    Broadcasting and scalar multiplication:

    >>> np.einsum('..., ...', np.array(3), c)
    array([[ 0.,  3.,  6.],
           [ 9., 12., 15.]])
    >>> np.einsum(',ij', np.array(3), c)
    array([[ 0.,  3.,  6.],
           [ 9., 12., 15.]])
    >>> np.multiply(3, c)
    array([[ 0.,  3.,  6.],
           [ 9., 12., 15.]])

    Vector outer product:

    >>> np.einsum('i,j', np.arange(2)+1, b)
    array([[0., 1., 2., 3., 4.],
           [0., 2., 4., 6., 8.]])

    Tensor contraction:

    >>> a = np.arange(60.).reshape(3,4,5)
    >>> b = np.arange(24.).reshape(4,3,2)
    >>> np.einsum('ijk,jil->kl', a, b)
    array([[4400., 4730.],
           [4532., 4874.],
           [4664., 5018.],
           [4796., 5162.],
           [4928., 5306.]])

    Example of ellipsis use:

    >>> a = np.arange(6).reshape((3,2))
    >>> b = np.arange(12).reshape((4,3))
    >>> np.einsum('ki,jk->ij', a, b)
    array([[10., 28., 46., 64.],
           [13., 40., 67., 94.]])
    >>> np.einsum('ki,...k->i...', a, b)
    array([[10., 28., 46., 64.],
           [13., 40., 67., 94.]])
    >>> np.einsum('k...,jk', a, b)
    array([[10., 28., 46., 64.],
           [13., 40., 67., 94.]])

    Chained array operations. For more complicated contractions, speed ups
    might be achieved by repeatedly computing a 'greedy' path. Performance
    improvements can be particularly significant with larger arrays:

    >>> a = np.ones(64).reshape(2,4,8)
    # Basic `einsum`: ~42.22ms  (benchmarked on 3.4GHz Intel Xeon.)
    >>> for iteration in range(500):
    ...     np.einsum('ijk,ilm,njm,nlk,abc->',a,a,a,a,a)
    # Greedy `einsum` (faster optimal path approximation): ~0.117ms
    >>> for iteration in range(500):
    ...     np.einsum('ijk,ilm,njm,nlk,abc->',a,a,a,a,a, optimize=True)
    """
    return _mx_nd_np.einsum(*operands, **kwargs)


@set_module('mxnet.numpy')
def nonzero(a):
    """
    Return the indices of the elements that are non-zero.

    Returns a tuple of arrays, one for each dimension of `a`,
    containing the indices of the non-zero elements in that
    dimension. The values in `a` are always returned in
    row-major, C-style order.

    To group the indices by element, rather than dimension, use `argwhere`,
    which returns a row for each non-zero element.

    Parameters
    ----------
    a : ndarray
        Input array.

    Returns
    -------
    tuple_of_arrays : tuple
        Indices of elements that are non-zero.

    See Also
    --------
    ndarray.nonzero :
        Equivalent ndarray method.

    Notes
    -----
    While the nonzero values can be obtained with ``a[nonzero(a)]``, it is
    recommended to use ``x[x.astype(bool)]`` or ``x[x != 0]`` instead, which
    will correctly handle 0-d arrays.

    Examples
    --------
    >>> x = np.array([[3, 0, 0], [0, 4, 0], [5, 6, 0]])
    >>> x
    array([[3, 0, 0],
           [0, 4, 0],
           [5, 6, 0]], dtype=int32)
    >>> np.nonzero(x)
    (array([0, 1, 2, 2], dtype=int64), array([0, 1, 0, 1], dtype=int64))

    >>> x[np.nonzero(x)]
    array([3, 4, 5, 6])
    >>> np.transpose(np.stack(np.nonzero(x)))
    array([[0, 0],
           [1, 1],
           [2, 0],
           [2, 1]], dtype=int64)

    A common use for ``nonzero`` is to find the indices of an array, where
    a condition is True.  Given an array `a`, the condition `a` > 3 is a
    boolean array and since False is interpreted as 0, np.nonzero(a > 3)
    yields the indices of the `a` where the condition is true.

    >>> a = np.array([[1, 2, 3], [4, 5, 6], [7, 8, 9]], dtype=np.int32)
    >>> a > 3
    array([[False, False, False],
           [ True,  True,  True],
           [ True,  True,  True]])
    >>> np.nonzero(a > 3)
    (array([1, 1, 1, 2, 2, 2], dtype=int64), array([0, 1, 2, 0, 1, 2], dtype=int64))

    Using this result to index `a` is equivalent to using the mask directly:

    >>> a[np.nonzero(a > 3)]
    array([4, 5, 6, 7, 8, 9], dtype=int32)
    >>> a[a > 3]
    array([4, 5, 6, 7, 8, 9], dtype=int32)

    ``nonzero`` can also be called as a method of the array.

    >>> (a > 3).nonzero()
    (array([1, 1, 1, 2, 2, 2], dtype=int64), array([0, 1, 2, 0, 1, 2], dtype=int64))
    """
    return _mx_nd_np.nonzero(a)


@set_module('mxnet.numpy')
def shares_memory(a, b, max_work=None):
    """
    Determine if two arrays share memory

    Parameters
    ----------
    a, b : ndarray
        Input arrays

    Returns
    -------
    out : bool

    See Also
    --------
    may_share_memory

    Examples
    --------
    >>> np.may_share_memory(np.array([1,2]), np.array([5,8,9]))
    False

    This function differs from the original `numpy.shares_memory
    <https://docs.scipy.org/doc/numpy/reference/generated/numpy.shares_memory.html>`_ in
    the following way(s):

    - Does not support `max_work`, it is a dummy argument
    - Actually it is same as `may_share_memory` in MXNet DeepNumPy
    """
    return _mx_nd_np.shares_memory(a, b, max_work)


@set_module('mxnet.numpy')
def may_share_memory(a, b, max_work=None):
    """
    Determine if two arrays might share memory

    A return of True does not necessarily mean that the two arrays
    share any element.  It just means that they *might*.

    Only the memory bounds of a and b are checked by default.

    Parameters
    ----------
    a, b : ndarray
        Input arrays

    Returns
    -------
    out : bool

    See Also
    --------
    shares_memory

    Examples
    --------
    >>> np.may_share_memory(np.array([1,2]), np.array([5,8,9]))
    False
    >>> x = np.zeros([3, 4])
    >>> np.may_share_memory(x[:,0], x[:,1])
    True

    This function differs from the original `numpy.may_share_memory
    <https://docs.scipy.org/doc/numpy/reference/generated/numpy.may_share_memory.html>`_ in
    the following way(s):

    - Does not support `max_work`, it is a dummy argument
    - Actually it is same as `shares_memory` in MXNet DeepNumPy
    """
    return _mx_nd_np.may_share_memory(a, b, max_work)


@set_module('mxnet.numpy')
def diff(a, n=1, axis=-1, prepend=None, append=None):  # pylint: disable=redefined-outer-name
    r"""
    Calculate the n-th discrete difference along the given axis.

    Parameters
    ----------
    a : ndarray
        Input array
    n : int, optional
        The number of times values are differenced. If zero, the input is returned as-is.
    axis : int, optional
        The axis along which the difference is taken, default is the last axis.
    prepend, append : ndarray, optional
        Not supported yet

    Returns
    -------
    diff : ndarray
        The n-th differences.
        The shape of the output is the same as a except along axis where the dimension is smaller by n.
        The type of the output is the same as the type of the difference between any two elements of a.
        This is the same as the type of a in most cases.

    Examples
    --------
    >>> x = np.array([1, 2, 4, 7, 0])
    >>> np.diff(x)
    array([ 1,  2,  3, -7])
    >>> np.diff(x, n=2)
    array([  1,   1, -10])

    >>> x = np.array([[1, 3, 6, 10], [0, 5, 6, 8]])
    >>> np.diff(x)
    array([[2, 3, 4],
        [5, 1, 2]])
    >>> np.diff(x, axis=0)
    array([[-1,  2,  0, -2]])

    Notes
    -----
    Optional inputs `prepend` and `append` are not supported yet
    """
    if (prepend or append):
        raise NotImplementedError('prepend and append options are not supported yet')
    return _mx_nd_np.diff(a, n=n, axis=axis)


@set_module('mxnet.numpy')
def resize(a, new_shape):
    """
    Return a new array with the specified shape.
    If the new array is larger than the original array, then the new
    array is filled with repeated copies of `a`.  Note that this behavior
    is different from a.resize(new_shape) which fills with zeros instead
    of repeated copies of `a`.

    Parameters
    ----------
    a : ndarray
        Array to be resized.
    new_shape : int or tuple of int
        Shape of resized array.

    Returns
    -------
    reshaped_array : ndarray
        The new array is formed from the data in the old array, repeated
        if necessary to fill out the required number of elements.  The
        data are repeated in the order that they are stored in memory.

    See Also
    --------
    ndarray.resize : resize an array in-place.

    Notes
    -----
    Warning: This functionality does **not** consider axes separately,
    i.e. it does not apply interpolation/extrapolation.
    It fills the return array with the required number of elements, taken
    from `a` as they are laid out in memory, disregarding strides and axes.
    (This is in case the new shape is smaller. For larger, see above.)
    This functionality is therefore not suitable to resize images,
    or data where each axis represents a separate and distinct entity.

    Examples
    --------
    >>> a = np.array([[0, 1], [2, 3]])
    >>> np.resize(a, (2, 3))
    array([[0., 1., 2.],
           [3., 0., 1.]])
    >>> np.resize(a, (1, 4))
    array([[0., 1., 2., 3.]])
    >>> np.resize(a,(2, 4))
    array([[0., 1., 2., 3.],
           [0., 1., 2., 3.]])
    """
    return _mx_nd_np.resize(a, new_shape)


@set_module('mxnet.numpy')
def full_like(a, fill_value, dtype=None, order='C', ctx=None, out=None): # pylint: disable=too-many-arguments
    """
    Return a full array with the same shape and type as a given array.

    Parameters
    ----------
    a : ndarray
        The shape and data-type of `a` define these same attributes of
        the returned array.
    fill_value : scalar
        Fill value.
    dtype : data-type, optional
        Overrides the data type of the result.
        Temporarily do not support boolean type.
    order : {'C'}, optional
        Whether to store multidimensional data in C- or Fortran-contiguous
        (row- or column-wise) order in memory. Currently only supports C order.
    ctx: to specify the device, e.g. the i-th GPU.
    out : ndarray or None, optional
        A location into which the result is stored.
        If provided, it must have the same shape and dtype as input ndarray.
        If not provided or `None`, a freshly-allocated array is returned.

    Returns
    -------
    out : ndarray
        Array of `fill_value` with the same shape and type as `a`.

    See Also
    --------
    empty_like : Return an empty array with shape and type of input.
    ones_like : Return an array of ones with shape and type of input.
    zeros_like : Return an array of zeros with shape and type of input.
    full : Return a new array of given shape filled with value.

    Examples
    --------
    >>> x = np.arange(6, dtype=int)
    >>> np.full_like(x, 1)
    array([1, 1, 1, 1, 1, 1], dtype=int64)
    >>> np.full_like(x, 0.1)
    array([0, 0, 0, 0, 0, 0], dtype=int64)
    >>> np.full_like(x, 0.1, dtype=np.float64)
    array([0.1, 0.1, 0.1, 0.1, 0.1, 0.1], dtype=float64)
    >>> np.full_like(x, np.nan, dtype=np.float64)
    array([nan, nan, nan, nan, nan, nan], dtype=float64)
    >>> y = np.arange(6, dtype=np.float32)
    >>> np.full_like(y, 0.1)
    array([0.1, 0.1, 0.1, 0.1, 0.1, 0.1])
    """
    return _mx_nd_np.full_like(a, fill_value=fill_value, dtype=dtype, order=order, ctx=None, out=None)


@set_module('mxnet.numpy')
def zeros_like(a, dtype=None, order='C', ctx=None, out=None):
    """
    Return an array of zeros with the same shape and type as a given array.

    Parameters
    ----------
    a : ndarray
        The shape and data-type of `a` define these same attributes of
        the returned array.
    dtype : data-type, optional
        Overrides the data type of the result.
        Temporarily do not support boolean type.
    order : {'C'}, optional
        Whether to store multidimensional data in C- or Fortran-contiguous
        (row- or column-wise) order in memory. Currently only supports C order.
    ctx: to specify the device, e.g. the i-th GPU.
    out : ndarray or None, optional
        A location into which the result is stored.
        If provided, it must have the same shape and dtype as input ndarray.
        If not provided or `None`, a freshly-allocated array is returned.

    Returns
    -------
    out : ndarray
          Array of zeros with the same shape and type as a.

    See Also
    --------
    empty_like : Return an empty array with shape and type of input.
    ones_like : Return an array of ones with shape and type of input.
    zeros_like : Return an array of zeros with shape and type of input.
    full : Return a new array of given shape filled with value.

    Examples
    --------
    >>> x = np.arange(6)
    >>> x = x.reshape((2, 3))
    >>> x
    array([[0., 1., 2.],
           [3., 4., 5.]])
    >>> np.zeros_like(x)
    array([[0., 0., 0.],
           [0., 0., 0.]])
    >>> np.zeros_like(x, int)
    array([[0, 0, 0],
           [0, 0, 0]], dtype=int64)
    >>> y = np.arange(3, dtype=float)
    >>> y
    array([0., 1., 2.], dtype=float64)
    >>> np.zeros_like(y)
    array([0., 0., 0.], dtype=float64)
    """
    return _mx_nd_np.full_like(a, fill_value=0, dtype=dtype, order=order, ctx=None, out=None)


@set_module('mxnet.numpy')
def ones_like(a, dtype=None, order='C', ctx=None, out=None):
    """
    Return an array of ones with the same shape and type as a given array.

    Parameters
    ----------
    a : ndarray
        The shape and data-type of `a` define these same attributes of
        the returned array.
    dtype : data-type, optional
        Overrides the data type of the result.
        Temporarily do not support boolean type.
    order : {'C'}, optional
        Whether to store multidimensional data in C- or Fortran-contiguous
        (row- or column-wise) order in memory. Currently only supports C order.
    ctx: to specify the device, e.g. the i-th GPU.
    out : ndarray or None, optional
        A location into which the result is stored.
        If provided, it must have the same shape and dtype as input ndarray.
        If not provided or `None`, a freshly-allocated array is returned.

    Returns
    -------
    out : ndarray
        Array of ones with the same shape and type as a.

    See Also
    --------
    empty_like : Return an empty array with shape and type of input.
    zeros_like : Return an array of zeros with shape and type of input.
    full_like : Return a new array with shape of input filled with value.
    ones : Return a new array setting values to one.

    Examples
    --------
    >>> x = np.arange(6)
    >>> x = x.reshape((2, 3))
    >>> x
    array([[0., 1., 2.],
           [3., 4., 5.]])
    >>> np.ones_like(x)
    array([[1., 1., 1.],
           [1., 1., 1.]])
    >>> np.ones_like(x, int)
    array([[1, 1, 1],
           [1, 1, 1]], dtype=int64)
    >>> y = np.arange(3, dtype=float)
    >>> y
    array([0., 1., 2.], dtype=float64)
    >>> np.ones_like(y)
    array([1., 1., 1.], dtype=float64)
    """
    return _mx_nd_np.full_like(a, fill_value=1, dtype=dtype, order=order, ctx=None, out=None)


@set_module('mxnet.numpy')
def nan_to_num(x, copy=True, nan=0.0, posinf=None, neginf=None, **kwargs):
    """
    Replace NaN with zero and infinity with large finite numbers (default
    behaviour) or with the numbers defined by the user using the `nan`,
    `posinf` and/or `neginf` keywords.

    If `x` is inexact, NaN is replaced by zero or by the user defined value in
    `nan` keyword, infinity is replaced by the largest finite floating point
    values representable by ``x.dtype`` or by the user defined value in
    `posinf` keyword and -infinity is replaced by the most negative finite
    floating point values representable by ``x.dtype`` or by the user defined
    value in `neginf` keyword.

    For complex dtypes, the above is applied to each of the real and
    imaginary components of `x` separately.

    If `x` is not inexact, then no replacements are made.

    Parameters
    ----------
    x : scalar
        ndarray
        Input data.
    copy : bool, optional
        Whether to create a copy of `x` (True) or to replace values
        in-place (False). The in-place operation only occurs if
        casting to an array does not require a copy.
        Default is True.
        Gluon does not support copy = False.
    nan : int, float, optional
        Value to be used to fill NaN values. If no value is passed
        then NaN values will be replaced with 0.0.
    posinf : int, float, optional
        Value to be used to fill positive infinity values. If no value is
        passed then positive infinity values will be replaced with a very
        large number.
    neginf : int, float, optional
        Value to be used to fill negative infinity values. If no value is
        passed then negative infinity values will be replaced with a very
        small (or negative) number.

        .. versionadded:: 1.13

    Returns
    -------
    out : ndarray
        `x`, with the non-finite values replaced. If `copy` is False, this may
        be `x` itself.

    Notes
    -----
    NumPy uses the IEEE Standard for Binary Floating-Point for Arithmetic
    (IEEE 754). This means that Not a Number is not equivalent to infinity.

    Examples
    --------
    >>> np.nan_to_num(np.inf)
    1.7976931348623157e+308
    >>> np.nan_to_num(-np.inf)
    -1.7976931348623157e+308
    >>> np.nan_to_num(np.nan)
    0.0
    >>> x = np.array([np.inf, -np.inf, np.nan, -128, 128])
    >>> np.nan_to_num(x)
    array([ 3.4028235e+38, -3.4028235e+38,  0.0000000e+00, -1.2800000e+02,
            1.2800000e+02])
    >>> np.nan_to_num(x, nan=-9999, posinf=33333333, neginf=33333333)
    array([ 3.3333332e+07,  3.3333332e+07, -9.9990000e+03, -1.2800000e+02,
            1.2800000e+02])
    >>> y = np.array([[-1, 0, 1],[9999,234,-14222]],dtype="float64")/0
    array([[-inf,  nan,  inf],
        [ inf,  inf, -inf]], dtype=float64)
    >>> np.nan_to_num(y)
    array([[-1.79769313e+308,  0.00000000e+000,  1.79769313e+308],
        [ 1.79769313e+308,  1.79769313e+308, -1.79769313e+308]], dtype=float64)
    >>> np.nan_to_num(y, nan=111111, posinf=222222)
    array([[-1.79769313e+308,  1.11111000e+005,  2.22222000e+005],
        [ 2.22222000e+005,  2.22222000e+005, -1.79769313e+308]], dtype=float64)
    >>> y
    array([[-inf,  nan,  inf],
       [ inf,  inf, -inf]], dtype=float64)
    >>> np.nan_to_num(y, copy=False, nan=111111, posinf=222222)
    array([[-1.79769313e+308,  1.11111000e+005,  2.22222000e+005],
       [ 2.22222000e+005,  2.22222000e+005, -1.79769313e+308]], dtype=float64)
    >>> y
    array([[-1.79769313e+308,  1.11111000e+005,  2.22222000e+005],
       [ 2.22222000e+005,  2.22222000e+005, -1.79769313e+308]], dtype=float64)
    """
    return _mx_nd_np.nan_to_num(x, copy=copy, nan=nan, posinf=posinf, neginf=neginf)


@set_module('mxnet.numpy')
def where(condition, x=None, y=None):
    """where(condition, [x, y])
    Return elements chosen from `x` or `y` depending on `condition`.

    .. note::
        When only `condition` is provided, this function is a shorthand for
        ``np.asarray(condition).nonzero()``. The rest of this documentation
        covers only the case where all three arguments are provided.

    Parameters
    ----------
    condition : ndarray
        Where True, yield `x`, otherwise yield `y`.
    x, y : ndarray
        Values from which to choose. `x`, `y` and `condition` need to be
        broadcastable to some shape. `x` and `y` must have the same dtype.

    Returns
    -------
    out : ndarray
        An array with elements from `x` where `condition` is True, and elements
        from `y` elsewhere.

    Notes
    -----
    If all the arrays are 1-D, `where` is equivalent to::

        [xv if c else yv
        for c, xv, yv in zip(condition, x, y)]

    Examples
    --------
    >>> a = np.arange(10)
    >>> a
    array([0., 1., 2., 3., 4., 5., 6., 7., 8., 9.])
    >>> np.where(a < 5, a, 10*a)
    array([ 0.,  1.,  2.,  3.,  4., 50., 60., 70., 80., 90.])

    This can be used on multidimensional arrays too:

    >>> cond = np.array([[True, False], [True, True]])
    >>> x = np.array([[1, 2], [3, 4]])
    >>> y = np.array([[9, 8], [7, 6]])
    >>> np.where(cond, x, y)
    array([[1., 8.],
           [3., 4.]])

    The shapes of x, y, and the condition are broadcast together:

    >>> x, y = onp.ogrid[:3, :4]
    >>> x = np.array(x)
    >>> y = np.array(y)
    >>> np.where(x < y, x, 10 + y)  # both x and 10+y are broadcast
    array([[10,  0,  0,  0],
           [10, 11,  1,  1],
           [10, 11, 12,  2]], dtype=int64)

    >>> a = np.array([[0, 1, 2],
    ...               [0, 2, 4],
    ...               [0, 3, 6]])
    >>> np.where(a < 4, a, np.array(-1))  # -1 is broadcast
    array([[ 0.,  1.,  2.],
           [ 0.,  2., -1.],
           [ 0.,  3., -1.]])
    """
    return _mx_nd_np.where(condition, x, y)


@set_module('mxnet.numpy')
def bincount(x, weights=None, minlength=0):
    """
    Count number of occurrences of each value in array of non-negative ints.

    Parameters
    ----------
    x : ndarray
        input array, 1 dimension, nonnegative ints.
    weights: ndarray
        input weigths same shape as x. (Optional)
    minlength: int
        A minimum number of bins for the output. (Optional)

    Returns
    --------
    out : ndarray
        the result of binning the input array. The length of out is equal to amax(x)+1.

    Raises
    --------
    Value Error
        If the input is not 1-dimensional, or contains elements with negative values,
        or if minlength is negative
    TypeError
        If the type of the input is float or complex.

    Examples
    --------
    >>> np.bincount(np.arange(5))
    array([1, 1, 1, 1, 1])
    >>> np.bincount(np.array([0, 1, 1, 3, 2, 1, 7]))
    array([1, 3, 1, 1, 0, 0, 0, 1])

    >>> x = np.array([0, 1, 1, 3, 2, 1, 7, 23])
    >>> np.bincount(x).size == np.amax(x)+1
    True

    >>> np.bincount(np.arange(5, dtype=float))
    Traceback (most recent call last):
    File "<stdin>", line 1, in <module>
    TypeError: array cannot be safely cast to required type

    >>> w = np.array([0.3, 0.5, 0.2, 0.7, 1., -0.6]) # weights
    >>> x = np.array([0, 1, 1, 2, 2, 2])
    >>> np.bincount(x,  weights=w)
    array([ 0.3,  0.7,  1.1])
    """
    return _mx_nd_np.bincount(x, weights=weights, minlength=minlength)<|MERGE_RESOLUTION|>--- conflicted
+++ resolved
@@ -50,28 +50,16 @@
            'add', 'subtract', 'multiply', 'divide', 'mod', 'remainder', 'power', 'bitwise_not',
            'arctan2', 'sin', 'cos', 'tan', 'sinh', 'cosh', 'tanh', 'log10', 'invert',
            'sqrt', 'cbrt', 'abs', 'absolute', 'exp', 'expm1', 'arcsin', 'arccos', 'arctan', 'sign', 'log',
-<<<<<<< HEAD
            'degrees', 'log2', 'log1p', 'rint', 'radians', 'reciprocal', 'square', 'negative',
            'fix', 'ceil', 'floor', 'trunc', 'logical_not', 'arcsinh', 'arccosh', 'arctanh', 'append',
            'tensordot', 'histogram', 'eye', 'linspace', 'logspace', 'expand_dims', 'tile', 'arange',
-           'split', 'vsplit', 'concatenate', 'stack', 'vstack', 'row_stack', 'column_stack', 'dstack', 'mean', 'maximum', 'minimum',
+           'split', 'vsplit', 'concatenate', 'stack', 'vstack', 'column_stack', 'dstack', 'mean', 'maximum', 'minimum',
            'swapaxes', 'clip', 'argmax', 'argmin', 'std', 'var', 'indices', 'copysign', 'ravel', 'unravel_index',
            'hanning', 'hamming', 'blackman', 'flip', 'around', 'arctan2', 'hypot', 'bitwise_xor', 'bitwise_or',
            'rad2deg', 'deg2rad', 'unique', 'lcm', 'tril', 'identity', 'take', 'ldexp', 'vdot', 'inner', 'outer',
            'equal', 'not_equal', 'greater', 'less', 'greater_equal', 'less_equal', 'hsplit', 'rot90', 'einsum',
-           'true_divide', 'nonzero', 'shares_memory', 'may_share_memory', 'diff', 'resize', 'nan_to_num', 'where']
-=======
-           'degrees', 'log2', 'log1p', 'rint', 'radians', 'reciprocal', 'square', 'negative', 'histogram',
-           'fix', 'ceil', 'floor', 'trunc', 'logical_not', 'arcsinh', 'arccosh', 'arctanh', 'append', 'argsort',
-           'tensordot', 'eye', 'linspace', 'logspace', 'expand_dims', 'tile', 'arange', 'array_split',
-           'split', 'vsplit', 'concatenate', 'stack', 'vstack', 'column_stack', 'dstack', 'average', 'mean',
-           'maximum', 'minimum', 'swapaxes', 'clip', 'argmax', 'argmin', 'std', 'var', 'indices', 'copysign',
-           'ravel', 'unravel_index', 'hanning', 'hamming', 'blackman', 'flip', 'around', 'arctan2', 'hypot',
-           'bitwise_xor', 'bitwise_or', 'rad2deg', 'deg2rad', 'unique', 'lcm', 'tril', 'identity', 'take',
-           'ldexp', 'vdot', 'inner', 'outer', 'equal', 'not_equal', 'greater', 'less', 'greater_equal',
-           'less_equal', 'hsplit', 'rot90', 'einsum', 'true_divide', 'nonzero', 'shares_memory',
-           'may_share_memory', 'diff', 'resize', 'nan_to_num', 'where', 'bincount']
->>>>>>> efc4ad83
+           'true_divide', 'nonzero', 'shares_memory', 'may_share_memory', 'diff', 'resize', 'nan_to_num', 'where', 
+           'bincount', 'row_stack']
 
 # Return code for dispatching indexing function call
 _NDARRAY_UNSUPPORTED_INDEXING = -1
