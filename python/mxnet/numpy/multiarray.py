--- conflicted
+++ resolved
@@ -50,15 +50,9 @@
            'sqrt', 'cbrt', 'abs', 'absolute', 'exp', 'expm1', 'arcsin', 'arccos', 'arctan', 'sign', 'log',
            'degrees', 'log2', 'log1p', 'rint', 'radians', 'reciprocal', 'square', 'negative',
            'fix', 'ceil', 'floor', 'trunc', 'logical_not', 'arcsinh', 'arccosh', 'arctanh',
-<<<<<<< HEAD
-           'tensordot', 'eye', 'histogram', 'linspace', 'expand_dims', 'tile', 'arange', 'split', 'concatenate',
-           'stack', 'vstack', 'mean', 'maximum', 'minimum', 'swapaxes', 'clip', 'argmax', 'std', 'var', 'indices',
-           'copysign', 'ravel', 'hanning', 'hamming', 'blackman', 'flip', 'around', 'arctan2', 'hypot',
-=======
-           'tensordot', 'histogram', 'linspace', 'expand_dims', 'tile', 'arange', 'split', 'concatenate',
+           'tensordot', 'histogram', 'eye', 'linspace', 'expand_dims', 'tile', 'arange', 'split', 'concatenate',
            'stack', 'vstack', 'dstack', 'mean', 'maximum', 'minimum', 'swapaxes', 'clip', 'argmax', 'std', 'var',
            'indices', 'copysign', 'ravel', 'hanning', 'hamming', 'blackman', 'flip', 'around', 'arctan2', 'hypot',
->>>>>>> c13806bd
            'rad2deg', 'deg2rad', 'unique', 'lcm', 'tril', 'identity', 'take', 'ldexp', 'vdot', 'inner', 'outer',
            'equal', 'not_equal', 'greater', 'less', 'greater_equal', 'less_equal']
 
