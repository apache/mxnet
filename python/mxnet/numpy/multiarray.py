--- conflicted
+++ resolved
@@ -68,12 +68,8 @@
            'indices', 'copysign', 'ravel', 'unravel_index', 'diag_indices_from', 'hanning', 'hamming', 'blackman',
            'flip', 'flipud', 'fliplr', 'around', 'round', 'round_', 'arctan2', 'hypot',
            'bitwise_and', 'bitwise_xor', 'bitwise_or', 'rad2deg', 'deg2rad',
-<<<<<<< HEAD
-           'unique', 'lcm', 'tril', 'triu', 'identity', 'take', 'ldexp', 'vdot', 'inner', 'outer', 'equal', 'not_equal',
-=======
-           'unique', 'lcm', 'tril', 'identity', 'take', 'ldexp', 'vdot', 'inner', 'outer', 'kron',
+           'unique', 'lcm', 'tril', 'triu', 'identity', 'take', 'ldexp', 'vdot', 'inner', 'outer', 'kron',
            'equal', 'not_equal', 'interp',
->>>>>>> 7a59239a
            'greater', 'less', 'greater_equal', 'less_equal', 'roll', 'rot90', 'einsum', 'true_divide', 'nonzero',
            'quantile', 'percentile', 'shares_memory', 'may_share_memory', 'diff', 'ediff1d', 'resize', 'matmul',
            'nan_to_num', 'isnan', 'isinf', 'isposinf', 'isneginf', 'isfinite', 'polyval', 'where', 'bincount',
