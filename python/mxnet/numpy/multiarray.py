--- conflicted
+++ resolved
@@ -45,14 +45,9 @@
 from ..runtime import Features
 from ..device import Device
 from ..util import set_module, wrap_np_unary_func, wrap_np_binary_func,\
-<<<<<<< HEAD
                    is_np_default_dtype, wrap_ctx_to_device_func,\
                    dtype_from_number
 from ..device import current_device
-=======
-                   is_np_default_dtype, wrap_data_api_statical_func
-from ..context import current_context
->>>>>>> f1f96696
 from ..ndarray import numpy as _mx_nd_np
 from ..ndarray.numpy import _internal as _npi
 from ..ndarray.ndarray import _storage_type
