#!/usr/bin/env python

# Licensed to the Apache Software Foundation (ASF) under one
# or more contributor license agreements.  See the NOTICE file
# distributed with this work for additional information
# regarding copyright ownership.  The ASF licenses this file
# to you under the Apache License, Version 2.0 (the
# "License"); you may not use this file except in compliance
# with the License.  You may obtain a copy of the License at
#
#   http://www.apache.org/licenses/LICENSE-2.0
#
# Unless required by applicable law or agreed to in writing,
# software distributed under the License is distributed on an
# "AS IS" BASIS, WITHOUT WARRANTIES OR CONDITIONS OF ANY
# KIND, either express or implied.  See the License for the
# specific language governing permissions and limitations
# under the License.

# pylint: disable=too-many-lines, unused-argument
"""numpy ndarray and util functions."""


try:
    from __builtin__ import all as py_all
    from __builtin__ import slice as py_slice
except ImportError:
    from builtins import all as py_all
    from builtins import slice as py_slice

from array import array as native_array
import functools
import ctypes
import sys
import datetime
import warnings
import numpy as _np
from .. import _deferred_compute as dc
from ..autograd import is_recording
from ..ndarray import NDArray, _DTYPE_NP_TO_MX, _GRAD_REQ_MAP
from ..ndarray import indexing_key_expand_implicit_axes, get_indexing_dispatch_code,\
                      get_oshape_of_gather_nd_op
from ..ndarray._internal import _set_np_ndarray_class
from . import _op as _mx_np_op
from ..base import check_call, _LIB, NDArrayHandle, c_array, mx_int, mx_int64
from ..base import mx_real_t, c_array_buf, mx_uint, numeric_types, integer_types
from ..runtime import Features
from ..device import Device
from ..util import set_module, wrap_np_unary_func, wrap_np_binary_func,\
<<<<<<< HEAD
                   is_np_default_dtype, wrap_ctx_to_device_func,\
                   dtype_from_number, wrap_data_api_statical_func
from ..device import current_device
=======
                   is_np_default_dtype, wrap_data_api_statical_func,\
                   wrap_sort_functions
from ..context import current_context
>>>>>>> 9e6dd928
from ..ndarray import numpy as _mx_nd_np
from ..ndarray.numpy import _internal as _npi
from ..ndarray.ndarray import _storage_type
from ..dlpack import ndarray_from_numpy, ndarray_from_dlpack
from .utils import _get_np_op
from .fallback import *  # pylint: disable=wildcard-import,unused-wildcard-import
from . import fallback


__all__ = ['ndarray', 'empty', 'empty_like', 'array', 'shape', 'median',
           'zeros', 'zeros_like', 'ones', 'ones_like', 'full', 'full_like', 'all', 'any', 'broadcast_to',
           'add', 'subtract', 'multiply', 'divide', 'mod', 'remainder', 'fmod', 'pow', 'power', 'bitwise_not',
           'delete', 'trace', 'transpose', 'copy', 'moveaxis', 'reshape', 'dot',
           'arctan2', 'atan2', 'sin', 'cos', 'tan', 'sinh', 'cosh', 'tanh', 'log10', 'bitwise_invert', 'invert',
           'sqrt', 'cbrt', 'abs', 'absolute', 'fabs', 'exp', 'expm1', 'arcsin', 'asin', 'arccos', 'acos', 'arctan',
           'atan', 'sign', 'log', 'degrees', 'log2', 'log1p', 'rint', 'radians', 'reciprocal', 'square',
           'negative', 'histogram', 'fix', 'ceil', 'floor', 'trunc', 'logical_not', 'arcsinh', 'asinh',
           'arccosh', 'acosh', 'arctanh', 'atanh', 'append', 'argsort', 'sort', 'tensordot', 'eye', 'linspace',
           'logspace', 'expand_dims', 'tile', 'arange', 'array_split', 'split', 'hsplit', 'vsplit',
           'dsplit', 'flatnonzero', 'tril_indices', 'concatenate', 'concat', 'stack', 'vstack', 'row_stack',
           'column_stack', 'hstack', 'dstack', 'average', 'mean', 'maximum', 'fmax', 'minimum', 'fmin',
           'amax', 'amin', 'max', 'min', 'swapaxes', 'clip', 'argmax', 'argmin', 'std', 'var', 'insert',
           'indices', 'copysign', 'ravel', 'unravel_index', 'diag_indices_from', 'hanning', 'hamming', 'blackman',
           'logical_and', 'logical_or', 'logical_xor',
           'flip', 'flipud', 'fliplr', 'around', 'round', 'round_', 'arctan2', 'hypot',
           'triu_indices_from', 'triu_indices', 'tri',
           'bitwise_and', 'bitwise_xor', 'bitwise_or', 'rad2deg', 'deg2rad',
           'unique', 'lcm', 'gcd', 'tril', 'triu', 'identity', 'take', 'ldexp', 'vdot', 'inner', 'outer',
           'cross', 'kron', 'equal', 'not_equal', 'interp',
           'greater', 'less', 'greater_equal', 'less_equal', 'roll', 'rot90', 'einsum', 'true_divide', 'nonzero',
           'quantile', 'percentile', 'shares_memory', 'may_share_memory', 'diff', 'ediff1d', 'resize', 'matmul',
           'nan_to_num', 'isnan', 'isinf', 'isposinf', 'isneginf', 'isfinite', 'polyval', 'where', 'bincount',
           'atleast_1d', 'atleast_2d', 'atleast_3d', 'fill_diagonal', 'squeeze',
           'diagflat', 'repeat', 'prod', 'pad', 'cumsum', 'sum', 'rollaxis', 'diag', 'diagonal',
           'positive', 'logaddexp', 'floor_divide', 'permute_dims', 'bitwise_left_shift', 'bitwise_right_shift',
           'asarray', 'from_dlpack']

__all__ += fallback.__all__

# Return code for dispatching indexing function call
_NDARRAY_UNSUPPORTED_INDEXING = -1
_NDARRAY_BASIC_INDEXING = 0
_NDARRAY_ADVANCED_INDEXING = 1
_NDARRAY_EMPTY_TUPLE_INDEXING = 2

# Return code for 0-d boolean array handler
_NDARRAY_NO_ZERO_DIM_BOOL_ARRAY = -1
_NDARRAY_ZERO_DIM_BOOL_ARRAY_FALSE = 0
_NDARRAY_ZERO_DIM_BOOL_ARRAY_TRUE = 1
_SIGNED_INT32_UPPER_LIMIT = (2**31 - 1)

# Caching whether MXNet was built with INT64 support or not
_INT64_TENSOR_SIZE_ENABLED = None

def _int64_enabled():
    global _INT64_TENSOR_SIZE_ENABLED
    if _INT64_TENSOR_SIZE_ENABLED is None:
        _INT64_TENSOR_SIZE_ENABLED = Features().is_enabled('INT64_TENSOR_SIZE')
    return _INT64_TENSOR_SIZE_ENABLED

# This function is copied from ndarray.py since pylint
# keeps giving false alarm error of undefined-all-variable
def _new_alloc_handle(shape, device, delay_alloc, dtype=mx_real_t):  # pylint: disable=redefined-outer-name
    """Return a new handle with specified shape and device.

    Empty handle is only used to hold results.

    Returns
    -------
    handle
        A new empty `ndarray` handle.
    """
    hdl = NDArrayHandle()
    if _int64_enabled():
        check_call(_LIB.MXNDArrayCreate64(
            c_array_buf(mx_int64, native_array('q', shape)),
            ctypes.c_int(len(shape)),
            ctypes.c_int(device.device_typeid),
            ctypes.c_int(device.device_id),
            ctypes.c_int(int(delay_alloc)),
            ctypes.c_int(int(_DTYPE_NP_TO_MX[_np.dtype(dtype).type])),
            ctypes.byref(hdl)))
    else:
        # When shape is larger than uint32 then there is an overflow error at python end itself.
        # It needs to be caught here since the call doesn't even reach backend.
        array_size = 1
        for idx in shape:
            array_size = array_size * idx
        if array_size > _SIGNED_INT32_UPPER_LIMIT:
            raise Exception("[_new_alloc_handle] Size of tensor you are trying to allocate is " +
                            "larger than 2^31 elements. Please build with flag " +
                            "USE_INT64_TENSOR_SIZE=1")
        if _np.dtype(dtype) == _np.dtype([('bfloat16', _np.uint16)]):
            dtype_type = _np.dtype(dtype)
        else:
            dtype_type = _np.dtype(dtype).type
        check_call(_LIB.MXNDArrayCreate(
            c_array_buf(mx_uint, native_array('I', shape)),
            mx_uint(len(shape)),
            ctypes.c_int(device.device_typeid),
            ctypes.c_int(device.device_id),
            ctypes.c_int(int(delay_alloc)),
            ctypes.c_int(int(_DTYPE_NP_TO_MX[dtype_type])),
            ctypes.byref(hdl)))
    return hdl


def _reshape_view(a, *shape):  # pylint: disable=redefined-outer-name
    """Returns a **view** of this array with a new shape without altering any data.

    Parameters
    ----------
    shape : tuple of int, or n ints
        The new shape should not change the array size, namely
        ``np.prod(new_shape)`` should be equal to ``np.prod(a.shape)``.
        Some dimensions of the shape can take special value -1, which
        infers the dimension of the output shape by using the remainder of the
        input dimensions keeping the size of the new array same as that of the input array.
        At most one dimension of shape can be -1.

    Returns
    -------
    ndarray
        An array with desired shape that shares data with this array.
    """
    if len(shape) == 1 and isinstance(shape[0], (list, tuple)):
        shape = shape[0]
    handle = NDArrayHandle()
    check_call(_LIB.MXNDArrayReshape64(a.handle,
                                       len(shape),
                                       c_array(ctypes.c_int64, shape),
                                       False,
                                       ctypes.byref(handle)))
    return ndarray(handle=handle, writable=a.writable)

def _as_mx_np_array(object, device=None, zero_copy=False):
    """Convert arrays or any array member of container to mxnet.numpy.ndarray on device."""
    if object is None or isinstance(object, ndarray):
        return object
    elif isinstance(object, _np.ndarray):
        from_numpy = ndarray_from_numpy(ndarray, array)
        return from_numpy(object, zero_copy and object.flags['C_CONTIGUOUS'])
    elif isinstance(object, (integer_types, numeric_types)):
        return object
    elif isinstance(object, (_np.bool_, _np.bool)):
        return array(object, dtype=_np.bool_, device=device)
    elif isinstance(object, (list, tuple)):
        tmp = [_as_mx_np_array(arr, device=device, zero_copy=zero_copy) for arr in object]
        return object.__class__(tmp)
    else:
        raise TypeError('Does not support converting {} to mx.np.ndarray.'.format(str(type(object))))


def _as_onp_array(object, cur_device=None):
    """Convert object to numpy.ndarray."""
    def _update_device(cur_device, tmp_device):
        if cur_device is None:
            cur_device = tmp_device
        elif tmp_device is not None and cur_device != tmp_device:
            raise ValueError('Ambiguous to set the device for the output ndarray since'  # pylint: disable=too-few-format-args
                             ' input ndarrays are allocated on different devices: {} and {}'
                             .format(str(cur_device, tmp_device)))
        return cur_device

    if isinstance(object, ndarray):
        return object.asnumpy(), object.device
    elif isinstance(object, (list, tuple)):
        tmp = []
        for arr in object:
            arr, tmp_device = _as_onp_array(arr, cur_device)
            tmp.append(arr)
            cur_device = _update_device(cur_device, tmp_device)
        return object.__class__(tmp), cur_device
    elif isinstance(object, dict):
        tmp = dict()
        for key, value in object.items():
            value, tmp_device = _as_onp_array(value, cur_device)
            tmp[key] = value
            cur_device = _update_device(cur_device, tmp_device)
        return object.__class__(tmp), cur_device
    else:
        return object, cur_device


# Have to use 0 as default value for stype since pylint does not allow
# importing _STORAGE_TYPE_DEFAULT from ndarray.py.
def _np_ndarray_cls(handle, writable=True, stype=0):
    if stype == -1:
        stype = _storage_type(handle)
    if stype != 0:
        raise ValueError('_np_ndarray_cls currently only supports default storage '
                         'type, while received stype = {}'.format(stype))
    return ndarray(handle, writable=writable)


_set_np_ndarray_class(_np_ndarray_cls)

_NUMPY_ARRAY_FUNCTION_DICT = {}
_NUMPY_ARRAY_UFUNC_DICT = {}
_FALLBACK_ARRAY_FUNCTION_WARNED_RECORD = {}
_FALLBACK_ARRAY_UFUNC_WARNED_RECORD = {}

def wrap_mxnp_np_ufunc(func):
    """
    A convenience decorator for wrapping for python overload-able ops to provide type
    casting for mixed use of mx_np and onp inputs.

    Parameters
    ----------
    func : a python overload-able binary function to be wrapped for type casting.

    Returns
    -------
    Function
        A function wrapped with type casted.
    """
    @functools.wraps(func)
    def _wrap_mxnp_np_ufunc(x1, x2):
        if isinstance(x2, _np.ndarray):
            x2 = _as_mx_np_array(x2, device=x1.device)
        return func(x1, x2)
    return _wrap_mxnp_np_ufunc

@set_module('mxnet.numpy')
class ndarray(NDArray):  # pylint: disable=invalid-name
    """
    ndarray(handle, writable=True):

    An array object represents a multidimensional, homogeneous array of fixed-size items.
    An associated data-type object describes the format of each element in the array
    (its byte-order, how many bytes it occupies in memory, whether it is an integer, a
    floating point number, or something else, etc.). Arrays should be constructed using
    `array`, `zeros` or `empty`. Currently, only c-contiguous arrays are supported.

    Arrays should be constructed using `array`, `zeros` or `empty` (refer
    to the See Also section below).  The parameters given here refer to
    a low-level method (`ndarray(...)`) for instantiating an array.

    For more information, refer to the `mxnet.numpy` module and examine the
    methods and attributes of an array.

    Parameters
    ----------
    handle: int
        The ndarray handle in backend (C++).
    writable: bool
        Indicates whether inplace-assignment is allowed for the array.

    Attributes
    ----------
    T : ndarray
        Transpose of the array.
    dtype : dtype object
        Describes the format of the elements in the array.
    size : int
        Number of elements in the array.
    ndim : int
        The array's number of dimensions.
    shape : tuple of ints
        Shape of the array.

    See Also
    --------
    array : Construct an array.
    zeros : Create an array, each element of which is zero.
    empty : Create an array, but leave its allocated memory unchanged (i.e.,
            it contains "garbage").
    """

    @staticmethod
    def __array_ufunc__(self, ufunc, method, *inputs, **kwargs):  # pylint: disable=bad-staticmethod-argument
        """
        Dispatch official NumPy unary/binary operator calls on mxnet.numpy.ndarray
        to this function. The operators must comply with the ufunc definition in NumPy.
        The following code is adapted from CuPy.
        Casting rules for operator with mx_np and onp (inplace op will keep its type)
        | Expression | a type | b type | out type|
        | --- | --- | --- | --- |
        | `a += b` | onp | mx_np | onp |
        | `a += b` | mx_np | onp | mx_np |
        | `c = a + b` | onp | mx_np | mx_np |
        | `c = a + b` | mx_np | onp | mx_np |
        """
        ufunc_list = ["add", "subtract", "multiply", "divide", "true_divide", "floor_divide", "power",
                      "remainder", "bitwise_and", "bitwise_or", "bitwise_xor", "left_shift", "right_shift",
                      "greater", "greater_equal", "less", "less_equal", "not_equal", "equal", "matmul"]
        if 'out' in kwargs:
            # need to unfold tuple argument in kwargs
            out = kwargs['out']
            if len(out) != 1:
                raise ValueError('The `out` parameter must have exactly one ndarray')
            kwargs['out'] = out[0]

        if method == '__call__':
            name = ufunc.__name__
            mx_ufunc = _NUMPY_ARRAY_UFUNC_DICT.get(name, None)
            onp_op = _get_np_op(name)
            if mx_ufunc is None:
                # try to fallback to official NumPy op
                if is_recording():
                    raise ValueError("Falling back to NumPy operator {} with autograd active is not supported."
                                     "Please consider moving the operator to the outside of the autograd scope.")\
                                     .format(name)
                new_inputs = [arg.asnumpy() if isinstance(arg, ndarray) else arg for arg in inputs]
                if onp_op not in _FALLBACK_ARRAY_UFUNC_WARNED_RECORD:
                    import logging
                    logging.warning("np.%s is a fallback operator, "
                                    "which is actually using official numpy's implementation", name)
                    _FALLBACK_ARRAY_UFUNC_WARNED_RECORD[onp_op] = True
                out = onp_op(*new_inputs, **kwargs)
                return _as_mx_np_array(out, device=inputs[0].device)
            # ops with np mx_np
            elif name in ufunc_list and isinstance(inputs[0], _np.ndarray):
                # inplace
                if 'out' in kwargs:
                    new_inputs = [arg.asnumpy() if isinstance(arg, ndarray) else arg for arg in inputs]
                    return onp_op(*new_inputs, **kwargs)
                else:
                    new_inputs = [_as_mx_np_array(arg, device=inputs[1].device)
                                  if isinstance(arg, _np.ndarray) else arg for arg in inputs]
                    return mx_ufunc(*new_inputs, **kwargs)
            else:
                return mx_ufunc(*inputs, **kwargs)
        else:
            return NotImplemented

    @staticmethod
    def __array_function__(self, func, types, args, kwargs):  # pylint: disable=bad-staticmethod-argument
        """
        Dispatch official NumPy operators that comply with the array function protocol to
        this function.
        """
        mx_np_func = _NUMPY_ARRAY_FUNCTION_DICT.get(func, None)
        func_name = func.__name__
        if mx_np_func is None:
            # try to fallback to official NumPy op
            if is_recording():
                raise ValueError("Falling back to NumPy operator {} with autograd active is not supported."
                                 "Please consider moving the operator to the outside of the autograd scope.")\
                                 .format(func)
            cur_device = None
            new_args, cur_device = _as_onp_array(args, cur_device)
            new_kwargs, cur_device = _as_onp_array(kwargs, cur_device)
            if cur_device is None:
                raise ValueError('Unknown device for the input ndarrays. It is probably a bug. Please'
                                 ' create an issue on GitHub.')
            if func not in _FALLBACK_ARRAY_FUNCTION_WARNED_RECORD:
                import logging
                logging.warning("np.%s is a fallback operator, "
                                "which is actually using official numpy's implementation.", func_name)
                _FALLBACK_ARRAY_FUNCTION_WARNED_RECORD[func] = True
            out = func(*new_args, **new_kwargs)
            return _as_mx_np_array(out, device=cur_device)
        else:
            if py_all(issubclass(t, ndarray) for t in types):
                return mx_np_func(*args, **kwargs)
            else:
                try:
                    cur_device = next(a.device for a in args if hasattr(a, 'device'))
                except StopIteration:
                    cur_device = next(a.device for a in kwargs.values() if hasattr(a, 'device'))
                new_args = _as_mx_np_array(args, device=cur_device,
                                           zero_copy=func_name in {'may_share_memory', 'shares_memory'})
                new_kwargs = {k: _as_mx_np_array(v, cur_device) for k, v in kwargs.items()}
                return mx_np_func(*new_args, **new_kwargs)


    def __array_namespace__(self, api_version=None):
        """
        Returns an object that has all the array API functions on it.

        Notes
        -----
        This is a standard API in
        https://data-apis.org/array-api/latest/API_specification/array_object.html#array-namespace-self-api-version-none.

        Parameters
        ----------
        self : ndarray
            The indexing key.
        api_version : Optional, string
            string representing the version of the array API specification to be returned, in `YYYY.MM` form.
            If it is None, it should return the namespace corresponding to latest version of the array API
            specification.
        """
        if api_version is not None:
            try:
                date = datetime.datetime.strptime(api_version, '%Y.%m')
                if date.year != 2021:
                    raise ValueError
            except ValueError:
                raise ValueError(f"Unrecognized array API version: {api_version!r}")
        return sys.modules[self.__module__]


    def _get_np_basic_indexing(self, key):
        """
        This function indexes ``self`` with a tuple of `slice` objects only.
        """
        key_nd = tuple(idx for idx in key if idx is not None)
        if len(key_nd) < self.ndim:
            raise RuntimeError(
                'too few indices after normalization: expected `ndim` ({}) '
                'but got {}. This is a bug, please report it!'
                ''.format(self.ndim, len(key_nd))
            )
        if len(key_nd) > self.ndim:
            raise IndexError(
                'too many indices ({}) for array with {} dimensions'
                ''.format(len(key_nd), self.ndim)
            )

        none_axes = [ax for ax in range(len(key)) if key[ax] is None]  # pylint: disable=invalid-name
        slc_key, int_axes = self._basic_indexing_key_int_to_slice(key_nd)
        new_axes = self._new_axes_after_basic_indexing(none_axes, key)

        # Check bounds for integer axes
        for ax in int_axes:  # pylint: disable=invalid-name
            if not -self.shape[ax] <= key_nd[ax] < self.shape[ax]:
                raise IndexError(
                    'index {} is out of bounds for axis {} with size {}'
                    ''.format(key_nd[ax], ax, self.shape[ax]))

        if self._basic_indexing_slice_is_contiguous(slc_key, self.shape):
            # Create a shared-memory view by using low-level flat slicing
            flat_begin, flat_end = self._basic_indexing_contiguous_flat_begin_end(
                slc_key, self.shape
            )
            handle = NDArrayHandle()
            flat_self = self.reshape_view(-1)
            if _int64_enabled():
                check_call(
                    _LIB.MXNDArraySlice64(
                        flat_self.handle,
                        ctypes.c_int64(flat_begin),
                        ctypes.c_int64(flat_end),
                        ctypes.byref(handle),
                    )
                )
            else:
                check_call(
                    _LIB.MXNDArraySlice(
                        flat_self.handle,
                        ctypes.c_uint32(flat_begin),
                        ctypes.c_uint32(flat_end),
                        ctypes.byref(handle),
                    )
                )
            sliced_shape = self._basic_indexing_sliced_shape(slc_key, self.shape)
            sliced = self.__class__(handle=handle, writable=self.writable)
            if 0 in sliced_shape:
                sliced = sliced.reshape(sliced_shape)
            else:
                sliced = sliced.reshape_view(sliced_shape)

        else:
            begin, end, step = self._basic_indexing_key_to_begin_end_step(
                slc_key, self.shape, keep_none=True
            )
            sliced = _npi.slice(self, begin, end, step)

        # Reshape to final shape due to integer and `None` entries in `key`.
        final_shape = [sliced.shape[i] for i in range(sliced.ndim) if i not in int_axes]
        for ax in new_axes:  # pylint: disable=invalid-name
            final_shape.insert(ax, 1)

        if sliced.size == 0:
            return sliced.reshape(tuple(final_shape))
        else:
            return sliced.reshape_view(tuple(final_shape))

    def _get_np_empty_tuple_indexing(self, key):
        new_shape = []
        num_none = 0
        for i, idx in enumerate(key):
            if idx is None:
                new_shape.append(1) # expand dimension
                num_none += 1
            elif idx == ():
                new_shape.append(0) # 0 shape
            elif idx == slice(None, None, None):
                new_shape.append(self.shape[i - num_none])
        return empty(new_shape, dtype=self.dtype)

    def _get_np_advanced_indexing(self, key):
        idcs, new_axes = self._get_index_nd(key)
        if type(idcs) == NDArray:  # pylint: disable=unidiomatic-typecheck
            idcs = idcs.as_np_ndarray()
        else:
            idcs = _mx_nd_np.stack([i if isinstance(i, self.__class__) else i.as_np_ndarray() for i in idcs])
        sliced = _npi.gather_nd(self, idcs)
        # Reshape due to `None` entries in `key`.
        if new_axes:
            final_shape = [sliced.shape[i] for i in range(sliced.ndim)]
            for ax in new_axes:  # pylint: disable=invalid-name
                final_shape.insert(ax, 1)
            return sliced.reshape(tuple(final_shape))
        else:
            return sliced

    def _set_np_advanced_indexing(self, key, value):
        """This function is called by __setitem__ when key is an advanced index."""
        idcs, new_axes = self._get_index_nd(key)
        if type(idcs) == NDArray:  # pylint: disable=unidiomatic-typecheck
            idcs = idcs.as_np_ndarray()
        else:
            idcs = _mx_nd_np.stack([i if isinstance(i, self.__class__) else i.as_np_ndarray() for i in idcs])
        vshape = get_oshape_of_gather_nd_op(self.shape, idcs.shape)
        value_nd = self._prepare_value_nd(value, bcast_shape=vshape, squeeze_axes=new_axes)
        self._scatter_set_nd(value_nd, idcs)

    # pylint: disable=redefined-outer-name
    def _get_np_boolean_indexing(self, key, ndim, shape):
        """
        There are two types of boolean indices (which are equivalent,
        for the most part though). This function will handle single
        boolean indexing for higher speed.
        If this is not the case, it is instead expanded into (multiple)
        integer array indices and will be handled by advanced indexing.
        """
        key_shape = key.shape
        key_ndim = len(key_shape)
        if ndim < key_ndim:
            raise IndexError('too many indices, whose ndim = {}, for array with ndim = {}'
                             .format(key_ndim, ndim))
        for i in range(key_ndim):
            if key_shape[i] != shape[i]:
                raise IndexError('boolean index did not match indexed array along dimension {};'
                                 ' dimension is {} but corresponding boolean dimension is {}'
                                 .format(i, shape[i], key_shape[i]))
        remaining_dims = shape[key_ndim:]
        data = _reshape_view(self, -1, *remaining_dims)
        key = _reshape_view(key, -1)
        return _reshape_view(_npi.boolean_mask(data, key), -1, *remaining_dims)

    def _set_np_boolean_indexing(self, key, value):
        """
        There are two types of boolean indices (which are equivalent,
        for the most part though). This function will handle single boolean assign for higher speed.
        If this is not the case, it is instead expanded into (multiple)
        integer array indices and will be handled by advanced assign.
        """
        if isinstance(value, numeric_types):
            _npi.boolean_mask_assign_scalar(data=self, mask=key,
                                            value=int(value) if isinstance(value, bool) else value,
                                            start_axis=0, out=self)
        elif isinstance(value, ndarray):
            _npi.boolean_mask_assign_tensor(data=self, mask=key, value=value, start_axis=0, out=self)
        else:
            raise NotImplementedError('type %s is not supported.'%(type(value)))

    # pylint: disable=too-many-return-statements
    def __getitem__(self, key):
        """Return self[key].

        Returns a sliced view of this array if the elements fetched are contiguous in memory;
        otherwise, returns a newly created NDArray.
        This functions supports advanced indexing defined in the following reference with
        some restrictions. Boolean indexing is supported only for a single boolean ndarray
        as a key. Mixing boolean ndarray with other index types is not supported in ``advanced``
        indexing.

        For basic indexing, i.e., if ``key`` consists only of integers,
        ``slice``, ``Ellipsis`` (``...``) and ``None``, a mutable view is
        returned that shares memory with this array if the accessed portion is
        contiguous in memory.
        Otherwise, a newly created ``ndarray`` is returned.

        This functions supports advanced indexing as defined in `the NumPy
        advanced indexing documentation
        <https://docs.scipy.org/doc/numpy/reference/arrays.indexing.html#advanced-indexing>`_.

        Parameters
        ----------
        key : int, slice, list, np.ndarray, mx.np.ndarray, or tuple of all previous types
            Indexing key.

        Examples
        --------
        The default is to give explicit indices for all axes:

        >>> x = np.arange(6).reshape(2, 3)
        >>> x
        array([[0., 1., 2.],
               [3., 4., 5.]])
        >>> x[0, :2]
        array([0., 1.])
        >>> x[:, :-1]
        array([[0., 1.],
               [3., 4.]])

        If fewer indices are given, they are automatically supplemented by an
        appropriate number of ``slice(None)`` ("``:``") to the right. For
        instance, a single integer indexes along the first axis:

        >>> x[0]
        array([0., 1., 2.])
        >>> x[1:]
        array([[3., 4., 5.]])

        To omit a range of axes that should be kept as-is, an `Ellipsis`
        ("``...``") can be used:

        >>> x = np.arange(16).reshape(2, 2, 2, 2)
        >>> x[0, ..., 1]
        array([[1., 3.],
               [5., 7.]])
        >>> x[0, :, :, 1]  # equivalent
        array([[1., 3.],
               [5., 7.]])

        New axes of length 1 can be created by inserting ``None``
        (`numpy.newaxis`) in the index:

        >>> x = np.arange(6).reshape(2, 3)
        >>> x[None, :, :]
        array([[[0., 1., 2.],
                [3., 4., 5.]]])
        >>> x[None, :, :].shape
        (1, 2, 3)

        If the indexed portion of the array is contiguous in memory, no data
        is copied. Instead, a shared-memory view of the original array is
        returned, and changes to that view affect the original array:

        >>> x = np.arange(8).reshape(2, 2, 2)
        >>> y = x[0]  # contiguous
        >>> y
        array([[0., 1.],
               [2., 3.]])
        >>> y[:] = -1
        >>> x
        array([[[-1., -1.],
                [-1., -1.]],
               [[ 4.,  5.],
                [ 6.,  7.]]])
        >>> x = np.arange(8).reshape(2, 2, 2)
        >>> y = x[1, :1, :]  # contiguous
        >>> y
        array([[4., 5.]])
        >>> y[:] = -1
        >>> x
        array([[[ 0.,  1.],
                [ 2.,  3.]],
               [[-1., -1.],
                [ 6.,  7.]]])
        >>> x = np.arange(0, 8).reshape(2, 2, 2)
        >>> y = x[:, :, 1]  # not contiguous
        >>> y
        array([[1., 3.],
               [5., 7.]])
        >>> y[:] = -1
        >>> x
        array([[[0., 1.],
                [2., 3.]],
               [[4., 5.],
                [6., 7.]]])

        If the indexing key contains `list`, `numpy.ndarray` or `NDArray`
        objects, advanced indexing is triggered, which always returns a
        copy:

        >>> x = np.arange(8).reshape(2, 2, 2)
        >>> x[[0, 1]]
        array([[[0., 1.],
                [2., 3.]],
               [[4., 5.],
                [6., 7.]]])
        >>> x[[0, 1], :]  # equivalent
        array([[[0., 1.],
                [2., 3.]],
               [[4., 5.],
                [6., 7.]]])
        >>> y = np.array([0, 1], dtype='int32')
        >>> x[1:, y]
        array([[[4., 5.],
                [6., 7.]]])
        >>> y = np.array([0, 1], dtype='int32')
        >>> x[1:, y]
        array([[[4., 5.],
                [6., 7.]]])

        Get negative elements in an ndarray through boolean array indexing
        >>> x = np.array([1., -1., -2., 3])
        >>> x[x < 0]
        array([-1., -2.])

        For more imformation related to boolean indexing, please refer to
        https://docs.scipy.org/doc/numpy-1.17.0/reference/arrays.indexing.html.
        """
        ndim = self.ndim  # pylint: disable=redefined-outer-name
        shape = self.shape  # pylint: disable=redefined-outer-name
        if isinstance(key, bool): # otherwise will be treated as 0 and 1
            key = array(key, dtype=_np.bool, device=self.device)
        if isinstance(key, list):
            try:
                new_key = _np.array(key)
                if new_key.dtype == _np.bool_:
                    key = new_key
            except Exception as err:
                raise TypeError('{}'.format(str(err)))
        if isinstance(key, _np.ndarray):
            if dc.is_deferred_compute():
                raise TypeError('Indexing with a numpy array is not supported in HybridBlock.')
            if key.dtype == _np.bool_:
                key = array(key, dtype='bool', device=self.device)

        # Handle single boolean index of matching dimensionality and size first for higher speed
        # If the boolean array is mixed with other idices, it is instead expanded into (multiple)
        # integer array indices and will be handled by advanced indexing.
        # Come before the check self.dim == 0 as it also handle the 0-dim case.
        if isinstance(key, ndarray) and key.dtype == _np.bool_:
            return self._get_np_boolean_indexing(key, ndim, shape)

        all = __builtins__['all']  # `def all` below shadows the all builtin
        if ndim == 0 and key != ():
            raise IndexError('scalar tensor can only accept `()` as index')
        # Handle simple cases for higher speed
        if isinstance(key, tuple) and len(key) == 0:
            return self
        if isinstance(key, tuple) and len(key) == ndim\
                and py_all(isinstance(idx, integer_types) for idx in key):
            out = self
            for idx in key:
                out = out[idx]
            return out
        if isinstance(key, integer_types):
            # Equivalent to isinstance(key, integer_types) case in numpy/_symbol.py
            if key > shape[0] - 1:
                raise IndexError(
                    'index {} is out of bounds for axis 0 with size {}'.format(
                        key, shape[0]))
            return self._at(key)
        elif isinstance(key, py_slice):
            # Unlike numpy/_symbol.py, calls MXNDArraySlice64 writable memory
            # sharing if key.step not in [None, 1]. Equivalent otherwise to
            # isinstance(key, py_slice) case in _symbol.py otherwise.
            if key.step is None or key.step == 1:
                if key.start is not None or key.stop is not None:
                    return self._slice(key.start, key.stop)
                else:
                    return self
            elif key.step != 0:
                start = [None] if key.start is None else key.start
                stop = [None] if key.stop is None else key.stop
                return _npi.slice(self, start, stop, key.step)
            else:
                raise ValueError("slice step cannot be zero")
        elif isinstance(key, tuple) and \
           all((isinstance(arr, NDArray) and _np.issubdtype(arr.dtype, _np.integer) and \
                arr.ndim > 0) for arr in key):
            # Equivalent case in numpy/_symbol.py
            return _npi.advanced_indexing_multiple(self, _mx_nd_np.stack(key))
        elif isinstance(key, tuple) and dc.is_deferred_compute():
            # Equivalent to isinstance(key, tuple) case in numpy/_symbol.py
            # Only enabled in deferred compute mode, as this codepath prevents
            # memory sharing which may be desired in non-deferred compute
            # imperative mode.
            begin = []
            end = []
            step = []
            new_shape = ()
            assert len(key)  # len(key) == 0 is handled a above
            unsupported = False
            for index in key:
                if isinstance(index, py_slice):
                    if index.step is not None and index.step == 0:
                        raise ValueError("slice step cannot be zero")
                    begin.append(index.start)
                    end.append(index.stop)
                    step.append(index.step)
                    new_shape += (-2,)
                elif isinstance(index, integer_types):
                    if index >= 0:
                        begin.append(index)
                        end.append(index+1)
                        step.append(1)
                    else:
                        begin.append(index)
                        end.append(index - 1)
                        step.append(-1)
                    new_shape += (-3,)
                else:
                    unsupported = True
                    break
            if not unsupported:
                new_shape += (-4,)
                sliced = _npi.slice(self, begin, end, step)
                return _mx_nd_np.reshape(sliced, new_shape)

        # Special handling for cases only supported in imperative mode
        if dc.is_deferred_compute():
            raise TypeError('The type of indexing used is not supported in HybridBlock.')
        # For 0-d boolean indices: A new axis is added,
        # but at the same time no axis is "used". So if we have True,
        # we add a new axis (a bit like with np.newaxis). If it is
        # False, we add a new axis, but this axis has 0 entries.
        # prepend is defined to handle this case.
        # prepend = _NDARRAY_NO_ZERO_DIM_BOOL_ARRAY/-1 means there is no 0-d boolean scalar
        # prepend = _NDARRAY_ZERO_DIM_BOOL_ARRAY_FALSE/0 means an zero dim must be expanded
        # prepend = _NDARRAY_ZERO_DIM_BOOL_ARRAY_TRUE/1 means a new axis must be prepended
        key, prepend = indexing_key_expand_implicit_axes(key, self.shape)
        indexing_dispatch_code = get_indexing_dispatch_code(key)
        if indexing_dispatch_code == _NDARRAY_EMPTY_TUPLE_INDEXING:
            # won't be affected by zero-dim boolean indices
            return self._get_np_empty_tuple_indexing(key)
        elif indexing_dispatch_code == _NDARRAY_BASIC_INDEXING:
            if prepend == _NDARRAY_ZERO_DIM_BOOL_ARRAY_FALSE:
                return empty((0,) + self._get_np_basic_indexing(key).shape,
                             dtype=self.dtype, device=self.device)
            if prepend == _NDARRAY_ZERO_DIM_BOOL_ARRAY_TRUE:
                key = (_np.newaxis,) + key
            return self._get_np_basic_indexing(key)
        elif indexing_dispatch_code == _NDARRAY_ADVANCED_INDEXING:
            if prepend == _NDARRAY_ZERO_DIM_BOOL_ARRAY_FALSE:
                return empty((0,) + self._get_np_adanced_indexing(key).shape,
                             dtype=self.dtype, device=self.device)
            if prepend == _NDARRAY_ZERO_DIM_BOOL_ARRAY_TRUE:
                key = (_np.newaxis,) + key
            return self._get_np_advanced_indexing(key)
        else:
            raise RuntimeError

    # pylint: disable=inconsistent-return-statements
    def __setitem__(self, key, value):
        """Sets ``self[key]`` to ``value``.

        This functions supports advanced indexing as defined in `the NumPy
        advanced indexing documentation
        <https://docs.scipy.org/doc/numpy/reference/arrays.indexing.html#advanced-indexing>`_,
        with the restriction that boolean array indexing is not supported.

        Parameters
        ----------
        key : int, slice, list, np.ndarray, mx.np.ndarray, or tuple of all previous types
            The indexing key.
        value : scalar or array-like object that can be broadcast to the shape of self[key]
            The value to set.

        Examples
        --------
        >>> x = np.zeros((2, 3))
        >>> x[:] = 1
        >>> x
        array([[ 1.,  1.,  1.],
               [ 1.,  1.,  1.]])
        >>> x[:, 1:2] = 2
        >>> x
        array([[ 1.,  2.,  1.],
               [ 1.,  2.,  1.]])
        >>> x[1:2, 1:] = 3
        >>> x
        array([[ 1.,  2.,  1.],
               [ 1.,  3.,  3.]])
        >>> x[1:, 0:2] = np.zeros((1, 2))
        >>> x
        array([[ 1.,  2.,  1.],
               [ 0.,  0.,  3.]])
        >>> x[1, 2] = 4
        >>> x
        array([[ 1.,  2.,  1.],
               [ 0.,  0.,  4.]])
        >>> x[[0], [1, 2]] = 5
        >>> x
        array([[ 1.,  5.,  5.],
               [ 0.,  0.,  4.]])
        >>> x[::-1, 0:2:2] = [6]
        >>> x
        array([[ 6.,  5.,  5.],
               [ 6.,  0.,  4.]])

        For imformation related to boolean indexing, please refer to
        https://docs.scipy.org/doc/numpy-1.17.0/reference/arrays.indexing.html.
        """
        if isinstance(value, NDArray) and not isinstance(value, ndarray):
            raise TypeError('Cannot assign mx.nd.NDArray to mxnet.numpy.ndarray')
        if isinstance(key, bool): # otherwise will be treated as 0 and 1
            key = array(key, dtype=_np.bool)

        # Handle single boolean assign of matching dimensionality and size first for higher speed
        # If the boolean array is mixed with other idices, it is instead expanded into (multiple)
        # integer array indices and will be handled by advanced assign.
        # Come before the check self.dim == 0 as it also handle the 0-dim case.
        if isinstance(key, ndarray) and key.dtype == _np.bool:
            return self._set_np_boolean_indexing(key, value)

        # handle basic and advanced indexing
        if self.ndim == 0:
            if not isinstance(key, tuple) or len(key) != 0:
                raise IndexError('scalar tensor can only accept `()` as index')
            if isinstance(value, numeric_types):
                self._full(value)
            elif isinstance(value, ndarray) and value.size == 1:
                if value.shape != self.shape:
                    value = value.reshape(self.shape)
                value.copyto(self)
            elif isinstance(value, (_np.ndarray, _np.generic)) and value.size == 1:
                if isinstance(value, _np.generic) or value.shape != self.shape:
                    value = value.reshape(self.shape)
                self._sync_copyfrom(value)
            else:
                raise ValueError('setting an array element with a sequence.')
        else:
            # For 0-d boolean indices: A new axis is added,
            # but at the same time no axis is "used". So if we have True,
            # we add a new axis (a bit like with np.newaxis). If it is
            # False, we add a new axis, but this axis has 0 entries.
            # prepend is defined to handle this case.
            # prepend == _NDARRAY_NO_ZERO_DIM_BOOL_ARRAY/-1 means there is no 0-d boolean scalar
            # prepend == _NDARRAY_ZERO_DIM_BOOL_ARRAY_FALSE/0 means an zero dim must be expanded
            # prepend == _NDARRAY_ZERO_DIM_BOOL_ARRAY_TRUE/1 means a new axis must be expanded
            # prepend actually has no influence on __setitem__
            key, prepend = indexing_key_expand_implicit_axes(key, self.shape)
            if prepend == _NDARRAY_ZERO_DIM_BOOL_ARRAY_FALSE:
                return # no action is needed
            slc_key = tuple(idx for idx in key if idx is not None)
            if len(slc_key) < self.ndim:
                raise RuntimeError(
                    'too few indices after normalization: expected `ndim` ({}) '
                    'but got {}. This is a bug, please report it!'
                    ''.format(self.ndim, len(slc_key))
                )
            if len(slc_key) > self.ndim and self.ndim != 0:
                raise IndexError(
                    'too many indices ({}) for array with {} dimensions'
                    ''.format(len(slc_key), self.ndim)
                )
            indexing_dispatch_code = get_indexing_dispatch_code(slc_key)
            if indexing_dispatch_code == _NDARRAY_BASIC_INDEXING:
                self._set_nd_basic_indexing(key, value)  # function is inheritated from NDArray class
            elif indexing_dispatch_code == _NDARRAY_EMPTY_TUPLE_INDEXING:
                pass # no action needed
            elif indexing_dispatch_code == _NDARRAY_ADVANCED_INDEXING:
                self._set_np_advanced_indexing(key, value)
            else:
                raise ValueError(
                    'Indexing NDArray with index {} of type {} is not supported'
                    ''.format(key, type(key))
                )

    def _prepare_value_nd(self, value, bcast_shape, squeeze_axes=None):
        """Return a broadcast `ndarray` with same device and dtype as ``self``.
        For setting item, The returned `ndarray` is squeezed according to squeeze_axes since the
        value_nd is assigned to not yet expanded space in original array.
        `value`: numeric types or array like.
        `bcast_shape`: a shape tuple.
        `squeeze_axes`: a sequence of axes to squeeze in the value array.
        Note: mxnet.numpy.ndarray not support NDArray as assigned value.
        """
        if isinstance(value, numeric_types):
            value_nd = full(bcast_shape, value, device=self.device, dtype=self.dtype)
        elif isinstance(value, self.__class__):
            value_nd = value.to_device(self.device)
            if value_nd.dtype != self.dtype:
                value_nd = value_nd.astype(self.dtype)
        else:
            try:
                value_nd = array(value, device=self.device, dtype=self.dtype)
            except:
                raise TypeError('mxnet.np.ndarray does not support assignment with non-array-like '
                                'object {} of type {}'.format(value, type(value)))

        # For advanced indexing setitem, if there is None in indices, we need to squeeze the
        # assigned value_nd since None is also ignored in slicing the original array.
        if squeeze_axes and value_nd.ndim > len(bcast_shape):
            squeeze_axes = tuple([ax for ax in squeeze_axes if ax < len(value_nd.shape)])
            value_nd = value_nd.squeeze(axis=tuple(squeeze_axes))

        # handle the cases like the following
        # a = np.zeros((3, 3)), b = np.ones((1, 1, 1, 1, 3)), a[0] = b
        # b cannot broadcast directly to a[0].shape unless its leading 1-size axes are trimmed
        if value_nd.ndim > len(bcast_shape):
            squeeze_axes = []
            for i in range(value_nd.ndim - len(bcast_shape)):
                if value_nd.shape[i] == 1:
                    squeeze_axes.append(i)
                else:
                    break
            if squeeze_axes:
                value_nd = value_nd.squeeze(squeeze_axes)

        if value_nd.shape != bcast_shape:
            if value_nd.size == 0:
                value_nd = value_nd.reshape(bcast_shape)
            else:
                value_nd = value_nd.broadcast_to(bcast_shape)
        return value_nd

    @wrap_mxnp_np_ufunc
    def __add__(self, other):
        """x.__add__(y) <=> x + y"""
        return add(self, other)

    @wrap_mxnp_np_ufunc
    def __iadd__(self, other):
        """x.__iadd__(y) <=> x += y"""
        if not self.writable:
            raise ValueError('trying to add to a readonly ndarray')
        return add(self, other, out=self)

    @wrap_mxnp_np_ufunc
    def __radd__(self, other):
        """x.__radd__(y) <=> y + x"""
        return add(other, self)

    def __invert__(self):
        """x.__invert__() <=> ~x"""
        return invert(self)

    @wrap_mxnp_np_ufunc
    def __and__(self, other):
        """x.__and__(y) <=> x & y"""
        return bitwise_and(self, other)

    @wrap_mxnp_np_ufunc
    def __rand__(self, other):
        """x.__rand__(y) <=> y & x"""
        return bitwise_and(other, self)

    @wrap_mxnp_np_ufunc
    def __or__(self, other):
        """x.__or__(y) <=> x | y"""
        return bitwise_or(self, other)

    @wrap_mxnp_np_ufunc
    def __ror__(self, other):
        """x.__ror__(y) <=> y | x"""
        return bitwise_or(other, self)

    @wrap_mxnp_np_ufunc
    def __xor__(self, other):
        """x.__xor__(y) <=> x ^ y"""
        return bitwise_xor(self, other)

    @wrap_mxnp_np_ufunc
    def __rxor__(self, other):
        """x.__rxor__(y) <=> y ^ x"""
        return bitwise_xor(other, self)

    @wrap_mxnp_np_ufunc
    def __lshift__(self, other):
        """x.__lshift__(y) <=> x << y"""
        return bitwise_left_shift(self, other)

    @wrap_mxnp_np_ufunc
    def __rshift__(self, other):
        """x.__rshift__(y) <=> x >> y"""
        return bitwise_right_shift(self, other)

    @wrap_mxnp_np_ufunc
    def __iand__(self, other):
        """x.__iand__(y) <=> x &= y"""
        return bitwise_and(self, other, out=self)

    @wrap_mxnp_np_ufunc
    def __ior__(self, other):
        r"""x.__ior__(y) <=> x \|= y"""
        return bitwise_or(self, other, out=self)

    @wrap_mxnp_np_ufunc
    def __ixor__(self, other):
        """x.__ixor__(y) <=> x ^= y"""
        return bitwise_xor(self, other, out=self)

    @wrap_mxnp_np_ufunc
    def __ilshift__(self, other):
        """x.__ilshift__(y) <=> x <<= y"""
        return bitwise_left_shift(self, other, out=self)

    @wrap_mxnp_np_ufunc
    def __irshift__(self, other):
        """x.__irshift__(y) <=> x >>= y"""
        return bitwise_right_shift(self, other, out=self)

    @wrap_mxnp_np_ufunc
    def __rlshift__(self, other):
        """x.__rlshift__(y) <=> y << x"""
        return bitwise_left_shift(other, self)

    @wrap_mxnp_np_ufunc
    def __rrshift__(self, other):
        """x.__rrshift__(y) <=> y >> x"""
        return bitwise_right_shift(other, self)

    def __round__(self, n=0):
        """x.__round__(n)"""
        return round(self, decimals=n)

    def __abs__(self):
        """x.__abs__()"""
        return absolute(self)

    def __ceil__(self):
        """x.__ceil__()"""
        return ceil(self)

    def __floor__(self):
        """x.__floor__()"""
        return floor(self)

    def __trunc__(self):
        """x.__trunc__()"""
        return trunc(self)

    @wrap_mxnp_np_ufunc
    def __sub__(self, other):
        """x.__sub__(y) <=> x - y"""
        return subtract(self, other)

    @wrap_mxnp_np_ufunc
    def __isub__(self, other):
        """x.__isub__(y) <=> x -= y"""
        if not self.writable:
            raise ValueError('trying to subtract from a readonly ndarray')
        return subtract(self, other, out=self)

    @wrap_mxnp_np_ufunc
    def __rsub__(self, other):
        """x.__rsub__(y) <=> y - x"""
        return subtract(other, self)

    @wrap_mxnp_np_ufunc
    def __mul__(self, other):
        """x.__mul__(y) <=> x * y"""
        return multiply(self, other)

    @wrap_mxnp_np_ufunc
    def __floordiv__(self, other):
        """x.__floordiv__(y) <=> x // y"""
        return floor_divide(self, other)

    @wrap_mxnp_np_ufunc
    def __ifloordiv__(self, other):
        """x.__ifloordiv__(y) <=> x //= y"""
        if not self.writable:
            raise ValueError('trying to divide from a readonly ndarray')
        return floor_divide(self, other, out=self)

    @wrap_mxnp_np_ufunc
    def __rfloordiv__(self, other):
        """x.__rfloordiv__(y) <=> y // x"""
        return floor_divide(other, self)

    def __neg__(self):
        """x.__neg__() <=> -x"""
        return negative(self)

    def __pos__(self):
        """x.__pos__() <=> +x"""
        return positive(self)

    @wrap_mxnp_np_ufunc
    def __imul__(self, other):
        r"""x.__imul__(y) <=> x \*= y"""
        if not self.writable:
            raise ValueError('trying to add to a readonly ndarray')
        return multiply(self, other, out=self)

    @wrap_mxnp_np_ufunc
    def __rmul__(self, other):
        """x.__rmul__(y) <=> y * x"""
        return self.__mul__(other)

    @wrap_mxnp_np_ufunc
    def __div__(self, other):
        """x.__div__(y) <=> x / y"""
        return divide(self, other)

    @wrap_mxnp_np_ufunc
    def __rdiv__(self, other):
        """x.__rdiv__(y) <=> y / x"""
        return divide(other, self)

    @wrap_mxnp_np_ufunc
    def __idiv__(self, other):
        """x.__idiv__(y) <=> x /= y"""
        return divide(self, other, out=self)

    @wrap_mxnp_np_ufunc
    def __truediv__(self, other):
        """x.__truediv__(y) <=> x / y"""
        return divide(self, other)

    @wrap_mxnp_np_ufunc
    def __rtruediv__(self, other):
        """x.__rtruediv__(y) <=> y / x"""
        return divide(other, self)

    @wrap_mxnp_np_ufunc
    def __itruediv__(self, other):
        """x.__itruediv__(y) <=> x /= y"""
        return divide(self, other, out=self)

    @wrap_mxnp_np_ufunc
    def __mod__(self, other):
        """x.__mod__(y) <=> x % y"""
        return mod(self, other)

    @wrap_mxnp_np_ufunc
    def __rmod__(self, other):
        """x.__rmod__(y) <=> y % x"""
        return mod(other, self)

    @wrap_mxnp_np_ufunc
    def __imod__(self, other):
        """x.__imod__(y) <=> x %= y"""
        return mod(self, other, out=self)

    @wrap_mxnp_np_ufunc
    def __pow__(self, other):
        """x.__pow__(y) <=> x ** y"""
        return power(self, other)

    @wrap_mxnp_np_ufunc
    def __rpow__(self, other):
        """x.__rpow__(y) <=> y ** x"""
        return power(other, self)

    @wrap_mxnp_np_ufunc
    def __ipow__(self, other):
        """x.__ipow__(y) <=> x **= y"""
        return power(self, other, out=self)

    @wrap_mxnp_np_ufunc
    def __eq__(self, other):
        """x.__eq__(y) <=> x == y"""
        return equal(self, other)

    def __hash__(self):
        raise NotImplementedError

    @wrap_mxnp_np_ufunc
    def __ne__(self, other):
        """x.__ne__(y) <=> x != y"""
        return not_equal(self, other)

    @wrap_mxnp_np_ufunc
    def __gt__(self, other):
        """x.__gt__(y) <=> x > y"""
        return greater(self, other)

    @wrap_mxnp_np_ufunc
    def __ge__(self, other):
        """x.__ge__(y) <=> x >= y"""
        return greater_equal(self, other)

    @wrap_mxnp_np_ufunc
    def __lt__(self, other):
        """x.__lt__(y) <=> x < y"""
        return less(self, other)

    @wrap_mxnp_np_ufunc
    def __le__(self, other):
        """x.__le__(y) <=> x <= y"""
        return less_equal(self, other)

    @wrap_mxnp_np_ufunc
    def __matmul__(self, other):
        """x.__matmul__(y) <=> x @ y"""
        return matmul(self, other)

    @wrap_mxnp_np_ufunc
    def __rmatmul__(self, other):
        """x.__rmatmul__(y) <=> y @ x"""
        return matmul(other, self)

    @wrap_mxnp_np_ufunc
    def __imatmul__(self, other):
        """x.__imatmul__(y) <=> x @= y"""
        return matmul(self, other, out=self)

    def __bool__(self):
        num_elements = self.size
        if num_elements == 0:
            warnings.simplefilter('default')
            warnings.warn('The truth value of an empty array is ambiguous. Returning False, but in'
                          ' future this will result in an error.', DeprecationWarning)
            return False
        elif num_elements == 1:
            return bool(self.item())
        else:
            raise ValueError("The truth value of an ndarray with multiple elements is ambiguous.")

    __nonzero__ = __bool__

    def __index__(self):
        if self.ndim == 0 and _np.issubdtype(self.dtype, _np.integer):
            return self.item()
        raise TypeError('only integer scalar arrays can be converted to a scalar index')

    def __float__(self):
        num_elements = self.size
        if num_elements != 1:
            raise TypeError('only size-1 arrays can be converted to Python scalars')
        return float(self.item())

    def __int__(self):
        num_elements = self.size
        if num_elements != 1:
            raise TypeError('only size-1 arrays can be converted to Python scalars')
        return int(self.item())

    def __len__(self):
        """Number of elements along the first axis."""
        shape = self.shape  # pylint: disable=redefined-outer-name
        if len(shape) == 0:
            raise TypeError('len() of unsized object')
        return self.shape[0]

    def __reduce__(self):
        return ndarray, (None,), self.__getstate__()

    def item(self, *args):
        """Copy an element of an array to a standard Python scalar and return it.

        Parameters
        ----------
        *args : Arguments (variable number and type)
            none: in this case, the method only works for arrays with one element (a.size == 1),
            which element is copied into a standard Python scalar object and returned.

            int_type: this argument is interpreted as a flat index into the array, specifying which
            element to copy and return.

            tuple of int_types: functions as does a single int_type argument, except that the
            argument is interpreted as an nd-index into the array.

        Returns
        -------
        z : Standard Python scalar object
            A copy of the specified element of the array as a suitable Python scalar.
        """
        # TODO(junwu): no need to call asnumpy() on the whole array.
        return self.asnumpy().item(*args)

    def nonzero(self):
        """Return the indices of the elements that are non-zero.

        Refer to `numpy.nonzero` for full documentation.

        See Also
        --------
        numpy.nonzero : equivalent function
        """
        return nonzero(self)

    @property
    # pylint: disable= invalid-name, undefined-variable
    def T(self):
        """Same as self.transpose(). This always returns a copy of self."""
        if self.ndim != 2:
            warnings.warn('x.T requires x to have 2 dimensions. '
                          'Use x.mT to transpose stacks of matrices and '
                          'permute_dims() to permute dimensions.')
        return self.transpose()
    # pylint: enable= invalid-name, undefined-variable

    @property
    # pylint: disable= invalid-name, undefined-variable
    def mT(self):
        """Same as self.transpose(). This always returns a copy of self."""
        if self.ndim < 2:
            raise ValueError("x must be at least 2-dimensional for matrix_transpose")
        return _mx_nd_np.swapaxes(self, -1, -2)
    # pylint: enable= invalid-name, undefined-variable

    def all(self, axis=None, out=None, keepdims=False):
        return _mx_nd_np.all(self, axis=axis, out=out, keepdims=keepdims)

    def any(self, axis=None, out=None, keepdims=False):
        return _mx_nd_np.any(self, axis=axis, out=out, keepdims=keepdims)

    def as_nd_ndarray(self):
        """Convert mxnet.numpy.ndarray to mxnet.ndarray.NDArray to use its fluent methods."""
        hdl = NDArrayHandle()
        check_call(_LIB.MXShallowCopyNDArray(self.handle, ctypes.byref(hdl)))
        return NDArray(handle=hdl, writable=self.writable)

    def as_np_ndarray(self):
        """A convenience function for creating a numpy ndarray from the current ndarray
        with zero copy. For this class, it just returns itself since it's already a
        numpy ndarray."""
        return self

    def __repr__(self):
        """
        Returns a string representation of the array.
        The dtype of the ndarray will be appended if it's inconsistent with current dtype.
        The device of the ndarray will be appended for devices other than CPU.

        Examples
        --------
        >>> from mxnet import np, npx
        >>> a = np.random.uniform(size=(2, 3))
        >>> a
        array([[0.5488135 , 0.5928446 , 0.71518934],
               [0.84426576, 0.60276335, 0.8579456 ]])
        >>> print(a)
        [[0.5488135  0.5928446  0.71518934]
         [0.84426576 0.60276335 0.8579456 ]]
        >>> a.dtype
        dtype('float32')
        >>> npx.set_np_float64()
        >>> a
        array([[0.5488135 , 0.5928446 , 0.71518934],
               [0.84426576, 0.60276335, 0.8579456 ]], dtype=float32)
        >>> npx.set_np_float64(default_float64=False)
        >>> a
        array([[0.5488135 , 0.5928446 , 0.71518934],
               [0.84426576, 0.60276335, 0.8579456 ]])
        >>> b = a.astype(np.float64)
        >>> b
        array([[0.54881352, 0.59284461, 0.71518934],
               [0.84426576, 0.60276335, 0.85794562]], dtype=float64)
        >>> print(b)
        [[0.54881352 0.59284461 0.71518934]
         [0.84426576 0.60276335 0.85794562]]
        >>> b.dtype
        dtype('float64')
        >>> c = a.copyto(npx.gpu(0))
        >>> c
        array([[0.5488135 , 0.5928446 , 0.71518934],
               [0.84426576, 0.60276335, 0.8579456 ]], device=gpu(0))
        >>> print(c)
        [[0.5488135  0.5928446  0.71518934]
         [0.84426576 0.60276335 0.8579456 ]] @gpu(0)
        >>> d = b.copyto(npx.gpu(0))
        >>> d
        array([[0.54881352, 0.59284461, 0.71518934],
               [0.84426576, 0.60276335, 0.85794562]], dtype=float64, device=gpu(0))
        >>> print(d)
        [[0.54881352 0.59284461 0.71518934]
         [0.84426576 0.60276335 0.85794562]] @gpu(0)

        """
        if self._alive:
            array_str = self.asnumpy().__repr__()
            dtype = self.dtype
            default_dtype = _np.float64 if is_np_default_dtype() else _np.float32
            if 'dtype=' in array_str:
                if dtype == default_dtype:
                    array_str = array_str[:array_str.rindex(',')] + ')'
            elif dtype not in (default_dtype, _np.bool_):
                array_str = array_str[:-1] + ', dtype={})'.format(dtype)

            device = self.device
            if device.device_type == 'cpu':
                return array_str
            return array_str[:-1] + ', device={})'.format(str(device))
        else:
            return '<FREED {}>'.format(self.__class__.__name__)

    def __str__(self):
        """Returns a string representation of the array."""
        array_str = self.asnumpy().__str__()
        device = self.device
        if device.device_type == 'cpu' or self.ndim == 0:
            return array_str
        return '{array} @{device}'.format(array=array_str, device=device)

    def __format__(self, fmt):
        """Return value.__format__(format_spec). Overwrite to include 0-d array"""
        if self.ndim == 0:
            return self.item().__format__(fmt)
        elif len(fmt) == 0:
            return self.__str__().__format__(fmt)
        else:
            raise TypeError("Cannot format mxnet.numpy.ndarray with format_spec")

    def attach_grad(self, grad_req='write'):  # pylint: disable=arguments-differ
        """Attach a gradient buffer to this ndarray, so that `backward`
        can compute gradient with respect to it.

        Parameters
        ----------
        grad_req : {'write', 'add', 'null'}
            How gradient will be accumulated.
            * 'write': gradient will be overwritten on every backward.
            * 'add': gradient will be added to existing value on every backward.
            * 'null': do not compute gradient for this NDArray.
        """
        grad = _mx_nd_np.zeros_like(self)  # pylint: disable=undefined-variable
        grad_req = _GRAD_REQ_MAP[grad_req]
        check_call(_LIB.MXAutogradMarkVariables(
            1, ctypes.pointer(self.handle),
            ctypes.pointer(mx_uint(grad_req)),
            ctypes.pointer(grad.handle)))

    def drop_grad(self):
        """Free the memory of the marked ndarray."""
        check_call(_LIB.MXAutogradDropGrads(
            1, ctypes.pointer(self.handle)))

    @property
    def grad(self):
        """Returns gradient buffer attached to this ndarray."""
        hdl = NDArrayHandle()
        check_call(_LIB.MXNDArrayGetGrad(self.handle, ctypes.byref(hdl)))
        if hdl.value is None:
            return None
        return _np_ndarray_cls(hdl)

    def detach(self):
        """Returns a new ndarray, detached from the current graph."""
        hdl = NDArrayHandle()
        check_call(_LIB.MXNDArrayDetach(self.handle, ctypes.byref(hdl)))
        return _np_ndarray_cls(hdl)

    def astype(self, dtype, order='K', casting='unsafe', subok=True, copy=True):  # pylint: disable=arguments-differ,unused-argument, too-many-arguments
        """
        Copy of the array, cast to a specified type.

        Parameters
        ----------
        dtype : str or dtype
            Typecode or data-type to which the array is cast.
        order : {'C', 'F', 'A', 'K'}, optional
            Controls the memory layout order of the result.
            'C' means C order, 'F' means Fortran order, 'A'
            means 'F' order if all the arrays are Fortran contiguous,
            'C' order otherwise, and 'K' means as close to the
            order the array elements appear in memory as possible.
            Default is 'K'.
        casting : {'no', 'equiv', 'safe', 'same_kind', 'unsafe'}, optional
            Controls what kind of data casting may occur. Defaults to 'unsafe'
            for backwards compatibility.

              * 'no' means the data types should not be cast at all.
              * 'equiv' means only byte-order changes are allowed.
              * 'safe' means only casts which can preserve values are allowed.
              * 'same_kind' means only safe casts or casts within a kind,
                like float64 to float32, are allowed.
              * 'unsafe' means any data conversions may be done.
        subok : bool, optional
            If True, then sub-classes will be passed-through (default), otherwise
            the returned array will be forced to be a base-class array.
        copy : bool, optional
            Default `True`. By default, astype always returns a newly
            allocated ndarray on the same device. If this is set to
            `False`, and the dtype requested is the same as the ndarray's
            dtype, the ndarray is returned instead of a copy.

        Returns
        -------
        arr_t : ndarray
            Unless `copy` is False and the other conditions for returning the input
            array are satisfied (see description for `copy` input parameter), `arr_t`
            is a new array of the same shape as the input array with `dtype`.

        Notes
        -----
        This function differs from the official `ndarray`'s ``astype`` function in the following
        aspects:
            * `order` only supports 'C' and 'K'.
            * `casting` only supports 'unsafe'.
            * `subok` only supports ``True``.
        """
        if order is not None and order != 'K' and order != 'C':
            raise ValueError('order must be either \'K\' or \'C\'')
        if casting != 'unsafe':
            raise ValueError('casting must be equal to \'unsafe\'')
        if not subok:
            raise ValueError('subok must be equal to True')
        if dtype is None:
            dtype = _np.float32
        if not copy and _np.dtype(dtype) == self.dtype:
            return self

        return _npi.cast(self, dtype=dtype)

    def copyto(self, other):
        """Copies the value of this array to another array.

        If ``other`` is a ``ndarray`` object, then ``other.shape`` and
        ``self.shape`` should be the same. This function copies the value from
        ``self`` to ``other``.

        If ``other`` is a device, a new ``np.ndarray`` will be first created on
        the target device, and the value of ``self`` is copied.

        Parameters
        ----------
        other : ndarray or Device
            The destination array or device.

        Returns
        -------
        out: ndarray
            The copied array. If ``other`` is an ``ndarray``, then the return value
            and ``other`` will point to the same ``ndarray``.

        Examples
        --------
        >>> x = np.ones((2, 3))
        >>> y = np.zeros((2, 3), device=npx.gpu(0))
        >>> z = x.copyto(y)
        >>> z is y
        True
        >>> y
        array([[ 1.,  1.,  1.],
               [ 1.,  1.,  1.]])
        """
        if isinstance(other, ndarray):
            if other.handle is self.handle:
                warnings.warn('You are attempting to copy an array to itself', RuntimeWarning)
                return False
            return _npi.copyto(self, out=other)
        elif isinstance(other, Device):
            hret = ndarray(_new_alloc_handle(self.shape, other, True, self.dtype))
            return _npi.copyto(self, out=hret)
        else:
            raise TypeError('copyto does not support type ' + str(type(other)))

    def asscalar(self):
        raise AttributeError('mxnet.numpy.ndarray object has no attribute asscalar')

    def argmax(self, axis=None, out=None, keepdims=False):  # pylint: disable=arguments-differ
        """Return indices of the maximum values along the given axis.
        Refer to `mxnet.numpy.argmax` for full documentation."""
        return argmax(self, axis, out, keepdims)

    def as_in_context(self, context):
        """This function has been deprecated. Please refer to ``ndarray.to_device``."""
        warnings.warn('ndarray.as_in_context has been renamed to'
                      ' ndarray.to_device', DeprecationWarning)
        return self.as_nd_ndarray().as_in_context(context).as_np_ndarray()

    def default_device(self, ctx):
        """This function has been deprecated. Please refer to ``ndarray.to_device``."""
        warnings.warn('ndarray.to_device has been renamed to'
                      ' ndarray.to_device', DeprecationWarning)
        return self.to_device(ctx)

    @property
    def ctx(self):
        """This property has been deprecated. Please refer to ``ndarray.device``."""
        warnings.warn('ndarray.ctx has been renamed to ndarray.device', DeprecationWarning)
        return self.device


    def to_device(self, device):
        """Returns an array on the target device with the same value as this array.

        If the target device is the same as ``self.device``, then ``self`` is
        returned.  Otherwise, a copy is made.

        Parameters
        ----------
        device : Device
            The target device.

        Returns
        -------
        ndarray
            The target array.
        """
        if self.device == device:
            return self
        return self.copyto(device)

    @property
    def device(self):
        """Hardware device the array data resides on.

        Examples
        --------
        >>> x = np.array([1, 2, 3, 4])
        >>> x.device
        cpu(0)
        >>> type(x.device)
        <class 'mxnet.device.Device'>
        >>> y = np.zeros((2, 3), npx.gpu(0))
        >>> y.device
        gpu(0)
        """
        dev_typeid = ctypes.c_int()
        dev_id = ctypes.c_int()
        check_call(_LIB.MXNDArrayGetContext(
            self.handle, ctypes.byref(dev_typeid), ctypes.byref(dev_id)))
        return Device(Device.devtype2str[dev_typeid.value], dev_id.value)


    @property
    def context(self):
        """This function has been deprecated. Please refer to ``ndarray.ctx``."""
        warnings.warn('ndarray.context has been renamed to ndarray.ctx', DeprecationWarning)
        return self.as_nd_ndarray().context

    def copy(self, order='C'):  # pylint: disable=arguments-differ
        """Return a coyp of the array, keeping the same device.

        Parameters
        ----------
        order : str
            The memory layout of the copy. Currently, only c-contiguous memory
            layout is supported.

        Examples
        --------
        >>> x = np.ones((2, 3))
        >>> y = x.copy()
        >>> y
        array([[ 1.,  1.,  1.],
               [ 1.,  1.,  1.]])
        """
        if order != 'C':
            raise NotImplementedError('ndarray.copy only supports order=\'C\', while '
                                      'received {}'.format(str(order)))
        return self.copyto(self.device)

    def dot(self, b, out=None):
        """Dot product of two arrays.
        Refer to ``numpy.dot`` for full documentation."""
        return dot(self, b, out=out)

    def reshape(self, *args, **kwargs):  # pylint: disable=arguments-differ
        """Returns a copy of the array with a new shape.

        Notes
        -----
        Unlike the free function `numpy.reshape`, this method on `ndarray` allows
        the elements of the shape parameter to be passed in as separate arguments.
        For example, ``a.reshape(10, 11)`` is equivalent to
        ``a.reshape((10, 11))``.
        """
        order = 'C'
        if len(kwargs) > 1:
            raise TypeError('function takes at most 1 keyword argument')
        if len(kwargs) == 1:
            if 'order' not in kwargs:
                raise TypeError("'{}' is an invalid keyword argument for this function"
                                .format(list(kwargs.keys())[0]))
            order = kwargs.pop('order', 'C')
            if order != 'C':
                raise NotImplementedError('only supports C-order,'
                                          ' while received {}'.format(order))
        if len(args) == 0:
            raise TypeError('reshape() takes exactly 1 argument (0 given)')
        if len(args) == 1 and isinstance(args[0], tuple):
            return _mx_nd_np.reshape(self, newshape=args[0], order=order)
        else:
            return _mx_nd_np.reshape(self, newshape=args, order=order)

    def reshape_like(self, *args, **kwargs):
        """Convenience fluent method for :py:func:`reshape_like`.

        The arguments are the same as for :py:func:`reshape_like`, with
        this array as data.
        """
        raise AttributeError('mxnet.numpy.ndarray object has no attribute reshape_like')

    def reshape_view(self, *shape, **kwargs):  # pylint: disable=redefined-outer-name
        """Returns a **view** of this array with a new shape without altering any data.
        Inheritated from NDArray.reshape.
        """
        return super(ndarray, self).reshape(*shape, **kwargs)

    def zeros_like(self, *args, **kwargs):
        """Convenience fluent method for :py:func:`zeros_like`.

        The arguments are the same as for :py:func:`zeros_like`, with
        this array as data.
        """
        raise AttributeError('mxnet.numpy.ndarray object has no attribute zeros_like')

    def ones_like(self, *args, **kwargs):
        """Convenience fluent method for :py:func:`ones_like`.

        The arguments are the same as for :py:func:`ones_like`, with
        this array as data.
        """
        raise AttributeError('mxnet.numpy.ndarray object has no attribute ones_like')

    def broadcast_axes(self, *args, **kwargs):
        """Convenience fluent method for :py:func:`broadcast_axes`.

        The arguments are the same as for :py:func:`broadcast_axes`, with
        this array as data.
        """
        raise AttributeError('mxnet.numpy.ndarray object has no attribute broadcast_like')

    def repeat(self, repeats, axis=None):  # pylint: disable=arguments-differ
        """Repeat elements of an array."""
        return repeat(self, repeats=repeats, axis=axis)

    def pad(self, *args, **kwargs):
        """Convenience fluent method for :py:func:`pad`.

        The arguments are the same as for :py:func:`pad`, with
        this array as data.
        """
        raise AttributeError('mxnet.numpy.ndarray object has no attribute pad')

    def swapaxes(self, axis1, axis2):  # pylint: disable=arguments-differ
        """Return a copy of the array with axis1 and axis2 interchanged.
        Refer to `mxnet.numpy.swapaxes` for full documentation.
        """
        return swapaxes(self, axis1, axis2)

    def split(self, *args, **kwargs):
        """Convenience fluent method for :py:func:`split`.

        The arguments are the same as for :py:func:`split`, with
        this array as data.
        """
        raise AttributeError('mxnet.numpy.ndarray object has no attribute split')

    def split_v2(self, *args, **kwargs):
        """Convenience fluent method for :py:func:`split_v2`.

        The arguments are the same as for :py:func:`split_v2`, with
        this array as data.
        """
        raise AttributeError('mxnet.numpy.ndarray object has no attribute split_v2')

    def slice(self, *args, **kwargs):
        """Convenience fluent method for :py:func:`slice`.

        The arguments are the same as for :py:func:`slice`, with
        this array as data.
        """
        raise AttributeError('mxnet.numpy.ndarray object has no attribute slice')

    def slice_axis(self, *args, **kwargs):
        """Convenience fluent method for :py:func:`slice_axis`.

        The arguments are the same as for :py:func:`slice_axis`, with
        this array as data.
        """
        raise AttributeError('mxnet.numpy.ndarray object has no attribute slice_axis')

    def slice_like(self, *args, **kwargs):
        """Convenience fluent method for :py:func:`slice_like`.

        The arguments are the same as for :py:func:`slice_like`, with
        this array as data.
        """
        raise AttributeError('mxnet.numpy.ndarray object has no attribute slice_like')

    def slice_assign_scalar(self, value, begin, end, step):
        """
        Assign the scalar to a cropped subset of this ndarray. Value will broadcast to the shape of the cropped shape
        and will be cast to the same dtype of the ndarray.

        Parameters
        ----------
        value: numeric value
            Value and this ndarray should be of the same data type.
            The shape of rhs should be the same as the cropped shape of this ndarray.
        begin: tuple of begin indices
        end: tuple of end indices
        step: tuple of step lenghths

        Returns
        -------
        This ndarray.

        Examples
        --------
        >>> x = np.ones((2, 2, 2))
        >>> y = x.slice_assign_scalar(0, (0, 0, None), (1, 1, None), (None, None, None))
        >>> y
        array([[[0., 0.],
                [1., 1.]],

               [[1., 1.],
                [1., 1.]]])
        >>> x
        array([[[0., 0.],
                [1., 1.]],

               [[1., 1.],
                [1., 1.]]])
        """
        return _npi.slice_assign_scalar(self, value, begin=begin, end=end, step=step, out=self)

    def slice_assign(self, rhs, begin, end, step):
        """
        Assign the rhs to a cropped subset of this ndarray in place.
        Returns the view of this ndarray.

        Parameters
        ----------
        rhs: ndarray.
            rhs and this NDArray should be of the same data type, and on the same device.
            The shape of rhs should be the same as the cropped shape of this ndarray.
        begin: tuple of begin indices
        end: tuple of end indices
        step: tuple of step lenghths

        Returns
        -------
        out : ndarray
            This ndarray.

        Examples
        --------
        >>> x = np.ones((2, 2, 2))
        >>> assigned = np.zeros((1, 1, 2))
        >>> y = x.slice_assign(assigned, (0, 0, None), (1, 1, None), (None, None, None))
        >>> y
        array([[[0., 0.],
                [1., 1.]],

               [[1., 1.],
                [1., 1.]]])
        >>> x
        array([[[0., 0.],
                [1., 1.]],

               [[1., 1.],
                [1., 1.]]])
        """
        return _npi.slice_assign(self, rhs, begin=begin, end=end, step=step, out=self)

    def take(self, indices, axis=None, mode='raise'):  # pylint: disable=arguments-differ, redefined-outer-name
        """Convenience fluent method for :py:func:`take`.

        The arguments are the same as for :py:func:`take`, with
        this array as data.
        """
        return take(self, indices, axis, mode=mode)

    def one_hot(self, *args, **kwargs):
        """Convenience fluent method for :py:func:`one_hot`.

        The arguments are the same as for :py:func:`one_hot`, with
        this array as data.
        """
        raise AttributeError('mxnet.numpy.ndarray object has no attribute one_hot')

    def pick(self, *args, **kwargs):
        """Convenience fluent method for :py:func:`pick`.

        The arguments are the same as for :py:func:`pick`, with
        this array as data.
        """
        raise AttributeError('mxnet.numpy.ndarray object has no attribute pick')

    def sort(self, axis=-1, descending=False, stable=True):  # pylint: disable=arguments-differ
        """Convenience fluent method for :py:func:`sort`.

        The arguments are the same as for :py:func:`sort`, with
        this array as data.
        """
        return sort(self, axis=axis, descending=descending, stable=stable)

    def topk(self, *args, **kwargs):
        """Convenience fluent method for :py:func:`topk`.

        The arguments are the same as for :py:func:`topk`, with
        this array as data.
        """
        raise AttributeError('mxnet.numpy.ndarray object has no attribute topk')

    def argsort(self, axis=-1, descending=False, stable=True):  # pylint: disable=arguments-differ
        """Convenience fluent method for :py:func:`argsort`.

        The arguments are the same as for :py:func:`argsort`, with
        this array as data.
        """
        return argsort(self, axis=axis, descending=descending, stable=stable)

    def argmax_channel(self, *args, **kwargs):
        """Convenience fluent method for :py:func:`argmax_channel`.

        The arguments are the same as for :py:func:`argmax_channel`, with
        this array as data.
        """
        raise AttributeError('mxnet.numpy.ndarray object has no attribute argmax_channel')

    def argmin(self, axis=None, out=None, keepdims=False):  # pylint: disable=arguments-differ
        """Return indices of the minium values along the given axis.
        Refer to `mxnet.numpy.argmin` for full documentation."""
        return argmin(self, axis, out, keepdims)

    def clip(self, min=None, max=None, out=None):  # pylint: disable=arguments-differ
        """Return an array whose values are limited to [min, max].
        One of max or min must be given.
        """
        return clip(self, min, max, out=out)

    def abs(self, *args, **kwargs):
        """Convenience fluent method for :py:func:`abs`.

        The arguments are the same as for :py:func:`abs`, with
        this array as data.
        """
        raise AttributeError('mxnet.numpy.ndarray object has no attribute abs')

    def sign(self, *args, **kwargs):
        """Convenience fluent method for :py:func:`sign`.

        The arguments are the same as for :py:func:`sign`, with
        this array as data.
        """
        raise AttributeError('mxnet.numpy.ndarray object has no attribute sign')

    def flatten(self, order='C'):  # pylint: disable=arguments-differ
        """Return a copy of the array collapsed into one dimension."""
        return self.reshape(-1, order=order)

    def shape_array(self, *args, **kwargs):
        """Convenience fluent method for :py:func:`shape_array`.

        The arguments are the same as for :py:func:`shape_array`, with
        this array as data.
        """
        raise AttributeError('mxnet.numpy.ndarray object has no attribute shape_array')

    def size_array(self, *args, **kwargs):
        """Convenience fluent method for :py:func:`size_array`.

        The arguments are the same as for :py:func:`size_array`, with
        this array as data.
        """
        raise AttributeError('mxnet.numpy.ndarray object has no attribute size_array')

    def expand_dims(self, *args, **kwargs):  # pylint: disable=arguments-differ,unused-argument
        """Convenience fluent method for :py:func:`expand_dims`.

        The arguments are the same as for :py:func:`expand_dims`, with
        this array as data.
        """
        raise AttributeError('mxnet.numpy.ndarray object has no attribute expand_dims')

    def tile(self, reps):  # pylint: disable=arguments-differ
        """Construct an array by repeating A the number of times given by reps.
        Refer to `mxnet.numpy.tile` for full documentation."""
        return tile(self, reps=reps)

    def transpose(self, *axes):  # pylint: disable=arguments-differ
        """Permute the dimensions of an array."""
        if len(axes) == 0:
            axes = None
        elif len(axes) == 1:
            if isinstance(axes[0], (tuple, list)):
                axes = axes[0]
            elif axes[0] is None:
                axes = None
        return transpose(self, axes=axes)

    def flip(self, *args, **kwargs):
        """Convenience fluent method for :py:func:`flip`.

        The arguments are the same as for :py:func:`flip`, with
        this array as data.
        """
        raise AttributeError('mxnet.numpy.ndarray object has no attribute flip')

    def depth_to_space(self, *args, **kwargs):
        """Convenience fluent method for :py:func:`depth_to_space`.

        The arguments are the same as for :py:func:`depth_to_space`, with
        this array as data.
        """
        raise AttributeError('mxnet.numpy.ndarray object has no attribute depth_to_space')

    def space_to_depth(self, *args, **kwargs):
        """Convenience fluent method for :py:func:`space_to_depth`.

        The arguments are the same as for :py:func:`space_to_depth`, with
        this array as data.
        """
        raise AttributeError('mxnet.numpy.ndarray object has no attribute space_to_depth')

    def diag(self, k=0, **kwargs):
        """Convenience fluent method for :py:func:`diag`.

        The arguments are the same as for :py:func:`diag`, with
        this array as data.
        """
        raise AttributeError('mxnet.numpy.ndarray object has no attribute diag')

    def diagonal(self, offset=0, axis1=0, axis2=1):  # pylint: disable=arguments-differ
        """Return the diagonal with the given offset.

        If array has more than two dimensions, then the axes specified by axis1 and
        axis2 are used to determine the 2-D sub-array whose diagonal is returned.

        Refer to `mxnet.numpy.diagonal` for full documents.
        """
        return diagonal(self, offset=offset, axis1=axis1, axis2=axis2)

    def sum(self, axis=None, dtype=None, out=None, keepdims=False):  # pylint: disable=arguments-differ
        """Return the sum of the array elements over the given axis."""
        return sum(self, axis=axis, dtype=dtype, out=out, keepdims=keepdims)

    def nansum(self, *args, **kwargs):
        """Convenience fluent method for :py:func:`nansum`.

        The arguments are the same as for :py:func:`nansum`, with
        this array as data.
        """
        raise AttributeError('mxnet.numpy.ndarray object has no attribute nansum')

    def prod(self, axis=None, dtype=None, out=None, keepdims=False):  # pylint: disable=arguments-differ
        """Return the product of the array elements over the given axis."""
        return _mx_np_op.prod(self, axis=axis, dtype=dtype, keepdims=keepdims, out=out)

    def nanprod(self, *args, **kwargs):
        """Convenience fluent method for :py:func:`nanprod`.

        The arguments are the same as for :py:func:`nanprod`, with
        this array as data.
        """
        raise AttributeError('mxnet.numpy.ndarray object has no attribute nanprod')

    def mean(self, axis=None, dtype=None, out=None, keepdims=False):  # pylint: disable=arguments-differ
        """Returns the average of the array elements along given axis."""
        return mean(self, axis=axis, dtype=dtype, out=out, keepdims=keepdims)

    # pylint: disable=too-many-arguments, arguments-differ

    @wrap_data_api_statical_func
    def std(self, axis=None, dtype=None, out=None, correction=0, keepdims=False):
        """Returns the standard deviation of the array elements along given axis."""
        return std(self, axis=axis, dtype=dtype, correction=correction, keepdims=keepdims, out=out)

    @wrap_data_api_statical_func
    def var(self, axis=None, dtype=None, out=None, correction=0, keepdims=False):
        """Returns the variance of the array elements, along given axis."""
        return var(self, axis=axis, dtype=dtype, out=out, correction=correction, keepdims=keepdims)
    # pylint: enable=too-many-arguments, arguments-differ

    def cumsum(self, axis=None, dtype=None, out=None):
        """Return the cumulative sum of the elements along the given axis."""
        return _mx_nd_np.cumsum(self, axis=axis, dtype=dtype, out=out)

    def tolist(self):
        return self.asnumpy().tolist()

    def max(self, axis=None, out=None, keepdims=False):  # pylint: disable=arguments-differ
        """Return the maximum along a given axis."""
        return _mx_nd_np.max(self, axis=axis, out=out, keepdims=keepdims)

    def min(self, axis=None, out=None, keepdims=False):  # pylint: disable=arguments-differ
        """Convenience fluent method for :py:func:`min`.

        The arguments are the same as for :py:func:`min`, with
        this array as data.
        """
        return _mx_nd_np.min(self, axis=axis, out=out, keepdims=keepdims)

    def norm(self, *args, **kwargs):
        """Convenience fluent method for :py:func:`norm`.

        The arguments are the same as for :py:func:`norm`, with
        this array as data.
        """
        raise AttributeError('mxnet.numpy.ndarray object has no attribute norm')

    def round(self, decimals=0, out=None, **kwargs): # pylint: disable=arguments-differ
        """Convenience fluent method for :py:func:`round`.

        The arguments are the same as for :py:func:`round`, with
        this array as data.
        """
        return round(self, decimals=decimals, out=out, **kwargs)

    def rint(self, *args, **kwargs):
        """Convenience fluent method for :py:func:`rint`.

        The arguments are the same as for :py:func:`rint`, with
        this array as data.
        """
        raise AttributeError('mxnet.numpy.ndarray object has no attribute rint')

    def fix(self, *args, **kwargs):
        """Convenience fluent method for :py:func:`fix`.

        The arguments are the same as for :py:func:`fix`, with
        this array as data.
        """
        raise AttributeError('mxnet.numpy.ndarray object has no attribute fix')

    def floor(self, *args, **kwargs):
        """Convenience fluent method for :py:func:`floor`.

        The arguments are the same as for :py:func:`floor`, with
        this array as data.
        """
        raise AttributeError('mxnet.numpy.ndarray object has no attribute floor')

    def ceil(self, *args, **kwargs):
        """Convenience fluent method for :py:func:`ceil`.

        The arguments are the same as for :py:func:`ceil`, with
        this array as data.
        """
        raise AttributeError('mxnet.numpy.ndarray object has no attribute ceil')

    def trunc(self, *args, **kwargs):
        """Convenience fluent method for :py:func:`trunc`.

        The arguments are the same as for :py:func:`trunc`, with
        this array as data.
        """
        raise AttributeError('mxnet.numpy.ndarray object has no attribute trunc')

    def sin(self, *args, **kwargs):
        """Convenience fluent method for :py:func:`sin`.

        The arguments are the same as for :py:func:`sin`, with
        this array as data.
        """
        raise AttributeError('mxnet.numpy.ndarray object has no attribute sin')

    def cos(self, *args, **kwargs):
        """Convenience fluent method for :py:func:`cos`.

        The arguments are the same as for :py:func:`cos`, with
        this array as data.
        """
        raise AttributeError('mxnet.numpy.ndarray object has no attribute cos')

    def tan(self, *args, **kwargs):
        """Convenience fluent method for :py:func:`tan`.

        The arguments are the same as for :py:func:`tan`, with
        this array as data.
        """
        raise AttributeError('mxnet.numpy.ndarray object has no attribute tan')

    def arcsin(self, *args, **kwargs):
        """Convenience fluent method for :py:func:`arcsin`.

        The arguments are the same as for :py:func:`arcsin`, with
        this array as data.
        """
        raise AttributeError('mxnet.numpy.ndarray object has no attribute arcsin')

    def arccos(self, *args, **kwargs):
        """Convenience fluent method for :py:func:`arccos`.

        The arguments are the same as for :py:func:`arccos`, with
        this array as data.
        """
        raise AttributeError('mxnet.numpy.ndarray object has no attribute arccos')

    def arctan(self, *args, **kwargs):
        """Convenience fluent method for :py:func:`arctan`.

        The arguments are the same as for :py:func:`arctan`, with
        this array as data.
        """
        raise AttributeError('mxnet.numpy.ndarray object has no attribute arctan')

    def degrees(self, *args, **kwargs):
        """Convenience fluent method for :py:func:`degrees`.

        The arguments are the same as for :py:func:`degrees`, with
        this array as data.
        """
        raise AttributeError('mxnet.numpy.ndarray object has no attribute degrees')

    def radians(self, *args, **kwargs):
        """Convenience fluent method for :py:func:`radians`.

        The arguments are the same as for :py:func:`radians`, with
        this array as data.
        """
        raise AttributeError('mxnet.numpy.ndarray object has no attribute radians')

    def sinh(self, *args, **kwargs):
        """Convenience fluent method for :py:func:`sinh`.

        The arguments are the same as for :py:func:`sinh`, with
        this array as data.
        """
        raise AttributeError('mxnet.numpy.ndarray object has no attribute sinh')

    def cosh(self, *args, **kwargs):
        """Convenience fluent method for :py:func:`cosh`.

        The arguments are the same as for :py:func:`cosh`, with
        this array as data.
        """
        raise AttributeError('mxnet.numpy.ndarray object has no attribute cosh')

    def tanh(self, *args, **kwargs):
        """Convenience fluent method for :py:func:`tanh`.

        The arguments are the same as for :py:func:`tanh`, with
        this array as data.
        """
        raise AttributeError('mxnet.numpy.ndarray object has no attribute tanh')

    def arcsinh(self, *args, **kwargs):
        """Convenience fluent method for :py:func:`arcsinh`.

        The arguments are the same as for :py:func:`arcsinh`, with
        this array as data.
        """
        raise AttributeError('mxnet.numpy.ndarray object has no attribute arcsinh')

    def arccosh(self, *args, **kwargs):
        """Convenience fluent method for :py:func:`arccosh`.

        The arguments are the same as for :py:func:`arccosh`, with
        this array as data.
        """
        raise AttributeError('mxnet.numpy.ndarray object has no attribute arccosh')

    def arctanh(self, *args, **kwargs):
        """Convenience fluent method for :py:func:`arctanh`.

        The arguments are the same as for :py:func:`arctanh`, with
        this array as data.
        """
        raise AttributeError('mxnet.numpy.ndarray object has no attribute arctanh')

    def exp(self, *args, **kwargs):
        """Convenience fluent method for :py:func:`exp`.

        The arguments are the same as for :py:func:`exp`, with
        this array as data.
        """
        raise AttributeError('mxnet.numpy.ndarray object has no attribute exp')

    def expm1(self, *args, **kwargs):
        """Convenience fluent method for :py:func:`expm1`.

        The arguments are the same as for :py:func:`expm1`, with
        this array as data.
        """
        raise AttributeError('mxnet.numpy.ndarray object has no attribute expm1')

    def log(self, *args, **kwargs):
        """Convenience fluent method for :py:func:`log`.

        The arguments are the same as for :py:func:`log`, with
        this array as data.
        """
        raise AttributeError('mxnet.numpy.ndarray object has no attribute log')

    def log10(self, *args, **kwargs):
        """Convenience fluent method for :py:func:`log10`.

        The arguments are the same as for :py:func:`log10`, with
        this array as data.
        """
        raise AttributeError('mxnet.numpy.ndarray object has no attribute log10')

    def log2(self, *args, **kwargs):
        """Convenience fluent method for :py:func:`log2`.

        The arguments are the same as for :py:func:`log2`, with
        this array as data.
        """
        raise AttributeError('mxnet.numpy.ndarray object has no attribute log2')

    def log1p(self, *args, **kwargs):
        """Convenience fluent method for :py:func:`log1p`.

        The arguments are the same as for :py:func:`log1p`, with
        this array as data.
        """
        raise AttributeError('mxnet.numpy.ndarray object has no attribute log1p')

    def log_sigmoid(self, *args, **kwargs):
        """Convenience fluent method for :py:func:`log_sigmoid`.

        The arguments are the same as for :py:func:`log_sigmoid`, with
        this array as data.
        """
        raise AttributeError('mxnet.numpy.ndarray object has no attribute log_sigmoid')

    def sqrt(self, *args, **kwargs):
        """Convenience fluent method for :py:func:`sqrt`.

        The arguments are the same as for :py:func:`sqrt`, with
        this array as data.
        """
        raise AttributeError('mxnet.numpy.ndarray object has no attribute sqrt')

    def rsqrt(self, *args, **kwargs):
        """Convenience fluent method for :py:func:`rsqrt`.

        The arguments are the same as for :py:func:`rsqrt`, with
        this array as data.
        """
        raise AttributeError('mxnet.numpy.ndarray object has no attribute rsqrt')

    def cbrt(self, *args, **kwargs):
        """Convenience fluent method for :py:func:`cbrt`.

        The arguments are the same as for :py:func:`cbrt`, with
        this array as data.
        """
        raise AttributeError('mxnet.numpy.ndarray object has no attribute cqrt')

    def rcbrt(self, *args, **kwargs):
        """Convenience fluent method for :py:func:`rcbrt`.

        The arguments are the same as for :py:func:`rcbrt`, with
        this array as data.
        """
        raise AttributeError('mxnet.numpy.ndarray object has no attribute rcqrt')

    def square(self, *args, **kwargs):
        """Convenience fluent method for :py:func:`square`.

        The arguments are the same as for :py:func:`square`, with
        this array as data.
        """
        raise AttributeError('mxnet.numpy.ndarray object has no attribute square')

    def reciprocal(self, *args, **kwargs):
        """Convenience fluent method for :py:func:`reciprocal`.

        The arguments are the same as for :py:func:`reciprocal`, with
        this array as data.
        """
        raise AttributeError('mxnet.numpy.ndarray object has no attribute reciprocal')

    def relu(self, *args, **kwargs):
        """Convenience fluent method for :py:func:`relu`.

        The arguments are the same as for :py:func:`relu`, with
        this array as data.
        """
        raise AttributeError('mxnet.numpy.ndarray object has no attribute relu')

    def sigmoid(self, *args, **kwargs):
        """Convenience fluent method for :py:func:`sigmoid`.

        The arguments are the same as for :py:func:`sigmoid`, with
        this array as data.
        """
        raise AttributeError('mxnet.numpy.ndarray object has no attribute sigmoid')

    def softmax(self, *args, **kwargs):
        """Convenience fluent method for :py:func:`softmax`.

        The arguments are the same as for :py:func:`softmax`, with
        this array as data.
        """
        raise AttributeError('mxnet.numpy.ndarray object has no attribute softmax')

    def log_softmax(self, *args, **kwargs):
        """Convenience fluent method for :py:func:`log_softmax`.

        The arguments are the same as for :py:func:`log_softmax`, with
        this array as data.
        """
        raise AttributeError('mxnet.numpy.ndarray object has no attribute log_softmax')

    def softmin(self, *args, **kwargs):
        """Convenience fluent method for :py:func:`softmin`.

        The arguments are the same as for :py:func:`softmin`, with
        this array as data.
        """
        raise AttributeError('mxnet.numpy.ndarray object has no attribute softmin')

    def mish(self, *args, **kwargs):
        """Convenience fluent method for :py:func:`mish`.

        The arguments are the same as for :py:func:`mish`, with
        this array as data.
        """
        raise AttributeError('mxnet.numpy.ndarray object has no attribute mish')

    def squeeze(self, axis=None):  # pylint: disable=arguments-differ
        """Remove single-dimensional entries from the shape of a."""
        return squeeze(self, axis=axis)

    def broadcast_to(self, shape):  # pylint: disable=redefined-outer-name
        return _mx_nd_np.broadcast_to(self, shape)

    def broadcast_like(self, other):
        raise AttributeError('mxnet.numpy.ndarray object has no attribute broadcast_like')

    def _full(self, value):
        """
        Currently for internal use only. Implemented for __setitem__.
        Assign to self an array of self's same shape and type, filled with value.
        """
        return _mx_nd_np.full(self.shape, value, device=self.device, dtype=self.dtype, out=self)

    # pylint: disable=redefined-outer-name
    def _scatter_set_nd(self, value_nd, indices):
        """
        This is added as an ndarray class method in order to support polymorphism in NDArray and numpy.ndarray indexing
        """
        return _npi.scatter_set_nd(
            lhs=self, rhs=value_nd, indices=indices, shape=self.shape, out=self
        )
    # pylint: enable=redefined-outer-name

    @property
    def shape(self):
        """Tuple of array dimensions.

        Examples
        --------
        >>> x = mx.np.array([1, 2, 3, 4])
        >>> x.shape
        (4L,)
        >>> y = mx.np.zeros((2, 3, 4))
        >>> y.shape
        (2L, 3L, 4L)
        >>> z = mx.np.array(3)
        >>> z.shape
        ()
        """
        num_dim = mx_int()
        if _int64_enabled():
            pdata = ctypes.POINTER(mx_int64)()
            check_call(_LIB.MXNDArrayGetShape64(
                self.handle, ctypes.byref(num_dim), ctypes.byref(pdata)))
        else:
            pdata = ctypes.POINTER(mx_int)()
            check_call(_LIB.MXNDArrayGetShape(
                self.handle, ctypes.byref(num_dim), ctypes.byref(pdata)))
        if num_dim.value == -1:
            return None
        else:
            return tuple(pdata[:num_dim.value])  # pylint: disable=invalid-slice-index

    @property
    def ndim(self):
        """Number of array dimensions."""
        return len(self.shape)

    @property
    def size(self):
        """Number of elements in the array."""
        return super(ndarray, self).size

    @property
    def dtype(self):
        """Data-type of the array's elements.

        Returns
        -------
        numpy.dtype
            This NDArray's data type.

        Examples
        --------
        >>> x = np.zeros((2,3))
        >>> x.dtype
        dtype('float32')
        >>> y = np.zeros((2,3), dtype='int32')
        >>> y.dtype
        dtype('int32')
        """
        return _np.dtype(super(ndarray, self).dtype)

    def tostype(self, stype):
        raise AttributeError('mxnet.numpy.ndarray object has no attribute tostype')


@set_module('mxnet.numpy')
@wrap_ctx_to_device_func
def empty(shape, dtype=None, order='C', device=None):  # pylint: disable=redefined-outer-name
    """Return a new array of given shape and type, without initializing entries.

    Parameters
    ----------
    shape : int or tuple of int Shape of the empty array, e.g., ``(2, 3)`` or ``2``.
    dtype : data-type, optional
        Desired output data-type for the array, e.g, `numpy.int8`.
        Note that this behavior is different from NumPy's `empty` function where `float64`
        is the default value, here you can set your default dtype as 'float32' or 'float64'
        because `float32` is considered as the default data type in deep learning.
        When npx.is_np_default_dtype() returns False, default dtype is float32;
        When npx.is_np_default_dtype() returns True, default dtype is float64.
    order : {'C'}, optional, default: 'C'
        How to store multi-dimensional data in memory, currently only row-major
        (C-style) is supported.
    device : Device, optional
        Device context on which the memory is allocated. Default is
        `mxnet.device.current_device()`.

    Returns
    -------
    out : ndarray
        Array of uninitialized (arbitrary) data of the given shape, dtype, and order.

    Examples
    --------
    >>> np.empty([2, 2])
    array([[ 0.000000e+00, -2.524355e-29],
           [          nan, -8.592023e+09]])  # uninitialized

    >>> np.empty([2, 2], dtype=int)
    array([[8751743591039004782, 3196766424264760104],
           [7583328881310196768,     562950123910254]], dtype=int64)  # uninitialized
    """
    if order != 'C':
        raise NotImplementedError('`empty` only supports order equal to `C`, while received {}'
                                  .format(str(order)))
    if device is None:
        device = current_device()
    if dtype is None or dtype is float:
        dtype = _np.float64 if is_np_default_dtype() else _np.float32
    if isinstance(shape, int):
        shape = (shape,)
    return ndarray(handle=_new_alloc_handle(shape, device, False, dtype))


# pylint: disable=redefined-outer-name
@set_module('mxnet.numpy')
@wrap_ctx_to_device_func
def array(object, dtype=None, device=None):
    """
    Create an array.

    Parameters
    ----------
    object : array_like or `numpy.ndarray` or `mxnet.numpy.ndarray`
        An array, any object exposing the array interface, an object whose
        __array__ method returns an array, or any (nested) sequence.
    dtype : data-type, optional
        The desired data-type for the array.
        The default dtype is ``object.dtype`` if `object` is an `ndarray`, `float32` otherwise.
        Default dtype can be set to be consistent with offical numpy by `npx.set_np(dtype=True)`.

        * When npx.is_np_default_dtype() returns False, default dtype is float32;
        * When npx.is_np_default_dtype() returns True, default dtype is float64.

    device : Device, optional
        Device context on which the memory is allocated. Default is
        `mxnet.device.current_device()`.

    Returns
    -------
    out : ndarray
        An array object satisfying the specified requirements.

    Examples
    --------
    >>> np.array([1, 2, 3])
    array([1., 2., 3.])

    >>> np.array([[1, 2], [3, 4]])
    array([[1., 2.],
           [3., 4.]])

    >>> np.array([[1, 0], [0, 1]], dtype=bool)
    array([[ True, False],
           [False,  True]])

    >>> np.array([1, 2, 3]).dtype
    dtype('float32')

    >>> npx.set_np(dtype=True)
    >>> np.array([1, 2, 3]).dtype
    dtype('float64')
    """
    if device is None:
        device = current_device()
    if isinstance(object, _np.ndarray):
        if is_np_default_dtype():
            dtype = object.dtype if dtype is None else dtype
        else:
            dtype = _np.float32 if dtype is None or object.dtype is _np.float64 else dtype
    if isinstance(object, ndarray):
        dtype = object.dtype if dtype is None else dtype
    elif isinstance(object, NDArray):
        raise ValueError("If you're trying to create a mxnet.numpy.ndarray "
                         "from mx.nd.NDArray, please use the zero-copy as_np_ndarray function.")
    else:
        if dtype is None:
            default_dtype = _np.float64 if is_np_default_dtype() else _np.float32
            dtype = object.dtype if hasattr(object, "dtype") else default_dtype
        try:
            object = _np.array(object, dtype=dtype)
        except Exception as e:
            # printing out the error raised by official NumPy's array function
            # for transparency on users' side
            raise TypeError('{}'.format(str(e)))
    ret = empty(object.shape, dtype=dtype, device=device)
    if len(object.shape) == 0:
        ret[()] = object
    else:
        ret[:] = object
    return ret
# pylint: enable=redefined-outer-name


@set_module('mxnet.numpy')
def shape(a):
    """
    Return the shape of an array.

    Parameters
    ----------
    a : array_like
        Input array.

    Returns
    -------
    shape : tuple of ints
        The elements of the shape tuple give the lengths of the
        corresponding array dimensions.

    See Also
    --------
    ndarray.shape : Equivalent array method.

    Examples
    --------
    >>> np.shape(np.eye(3))
    (3, 3)
    >>> np.shape([[1, 2]])
    (1, 2)
    >>> np.shape([0])
    (1,)
    >>> np.shape(0)
    ()
    """
    return _mx_nd_np.shape(a)


@set_module('mxnet.numpy')
@wrap_ctx_to_device_func
def zeros(shape, dtype=None, order='C', device=None):  # pylint: disable=redefined-outer-name
    """Return a new array of given shape and type, filled with zeros.
    This function currently only supports storing multi-dimensional data
    in row-major (C-style).

    Parameters
    ----------
    shape : int or tuple of int
        The shape of the empty array.
    dtype : str or numpy.dtype, optional
        An optional value type,
        When npx.is_np_default_dtype() returns False, default dtype is float32,
        When npx.is_np_default_dtype() returns True, default dtype is float64.
        Note that this behavior is different from NumPy's `zeros` function where `float64`
        is the default value, here we can set 'float32' or 'float64' as your default dtype,
        because `float32` is considered as the default data type in deep learning.
    order : {'C'}, optional, default: 'C'
        How to store multi-dimensional data in memory, currently only row-major
        (C-style) is supported.
    device : Device, optional
        Device context on which the memory is allocated. Default is
        `mxnet.device.current_device()`.

    Returns
    -------
    out : ndarray
        Array of zeros with the given shape, dtype, and device.

    Examples
    --------
    >>> np.zeros(5)
    array([0., 0., 0., 0., 0.])

    >>> np.zeros((5,), dtype=int)
    array([0, 0, 0, 0, 0], dtype=int64)

    >>> np.zeros((2, 1))
    array([[0.],
           [0.]])
    """
    return _mx_nd_np.zeros(shape, dtype, order, device)


@set_module('mxnet.numpy')
@wrap_ctx_to_device_func
def ones(shape, dtype=None, order='C', device=None):  # pylint: disable=redefined-outer-name
    """Return a new array of given shape and type, filled with ones.
    This function currently only supports storing multi-dimensional data
    in row-major (C-style).

    Parameters
    ----------
    shape : int or tuple of int
        The shape of the empty array.
    dtype : str or numpy.dtype, optional
        An optional value type. Default is depend on your current default dtype.
        When npx.is_np_default_dtype() returns False, default dtype is float32;
        When npx.is_np_default_dtype() returns True, default dtype is float64.
        Note that this behavior is different from NumPy's `ones` function where
        `float64` is the default value.
    order : {'C'}, optional, default: 'C'
        How to store multi-dimensional data in memory, currently only row-major
        (C-style) is supported.
    device : Device, optional
        Device context on which the memory is allocated. Default is
        `mxnet.device.current_device()`.

    Returns
    -------
    out : ndarray
        Array of ones with the given shape, dtype, and device.

    Examples
    --------
    >>> np.ones(5)
    array([1., 1., 1., 1., 1.])

    >>> np.ones((5,), dtype=int)
    array([1, 1, 1, 1, 1], dtype=int64)

    >>> np.ones((2, 1))
    array([[1.],
           [1.]])

    >>> s = (2,2)
    >>> np.ones(s)
    array([[1., 1.],
           [1., 1.]])
    """
    return _mx_nd_np.ones(shape, dtype, order, device)


@set_module('mxnet.numpy')
def broadcast_to(array, shape):  # pylint: disable=redefined-outer-name
    """
    Broadcast an array to a new shape.

    Parameters
    ----------
    array : ndarray or scalar
        The array to broadcast.
    shape : tuple
        The shape of the desired array.

    Returns
    -------
    broadcast : array
        A readonly view on the original array with the given shape. It is
        typically not contiguous. Furthermore, more than one element of a
        broadcasted array may refer to a single memory location.

    Raises
    ------
    MXNetError
        If the array is not compatible with the new shape according to NumPy's
        broadcasting rules.
    """
    return _mx_nd_np.broadcast_to(array, shape)


# pylint: disable=too-many-arguments, redefined-outer-name
@set_module('mxnet.numpy')
@wrap_ctx_to_device_func
def full(shape, fill_value, dtype=None, order='C', device=None, out=None):
    r"""Return a new array of given shape and type, filled with `fill_value`.

    Parameters
    ----------
    shape : int or sequence of ints
        Shape of the new array, e.g., ``(2, 3)`` or ``2``.
    fill_value : scalar or ndarray
        Fill value.
    dtype : data-type, optional
        If dtype is None, the output array data type must be inferred from fill_value.
        If it’s an int, the output array dtype must be the default integer dtype;
        If it’s a float, then the output array dtype must be the default floating-point data type;
        If it’s a bool then the output array must have boolean dtype. Default: None.
    order : {'C'}, optional
        Whether to store multidimensional data in C- or Fortran-contiguous
        (row- or column-wise) order in memory. Currently only supports C order.
    device : Device, optional
        Device context on which the memory is allocated. Default is
        `mxnet.device.current_device()`.
    out : ndarray or None, optional
        A location into which the result is stored.
        If provided, it must have the same shape and dtype as input ndarray.
        If not provided or `None`, a freshly-allocated array is returned.

    Returns
    -------
    out : ndarray
        Array of `fill_value` with the given shape, dtype, and order.
        If `fill_value` is an ndarray, out will have the same device as `fill_value`
        regardless of the provided `device`.

    .. note::
       This function differs from the original numpy.full in the following way(s):

       * Has an additional `device` argument to specify the device
       * Has an additional `out` argument
       * Currently does not support `order` selection

    See Also
    --------
    empty : Return a new uninitialized array.
    ones : Return a new array setting values to one.
    zeros : Return a new array setting values to zero.

    Examples
    --------
    >>> np.full((2, 2), 10)
    array([[10., 10.],
           [10., 10.]])
    >>> np.full((2, 2), 2, dtype=np.int32, device=mx.cpu(0))
    array([[2, 2],
           [2, 2]], dtype=int32)
    """
    return _mx_nd_np.full(shape, fill_value, order=order, device=device, dtype=dtype, out=out)
# pylint: enable=too-many-arguments, redefined-outer-name


# pylint: disable=redefined-outer-name, too-many-arguments
@set_module('mxnet.numpy')
@wrap_ctx_to_device_func
def empty_like(prototype, dtype=None, device=None, order='C', subok=False, shape=None): # pylint: disable=W0621
    """
    Return a new array with the same shape and type as a given array.

    Parameters
    ----------
    prototype : ndarray
        The shape and data-type of `prototype` define these same attributes
        of the returned array.
    dtype : data-type, optional
        Overrides the data type of the result.
    device : Device, optional
        Device context on which the memory is allocated. Default is
        `mxnet.device.current_device()`.
    order : {'C'}, optional
        Whether to store multidimensional data in C- or Fortran-contiguous
        (row- or column-wise) order in memory. Currently only supports C order.
    subok : {False}, optional
        If True, then the newly created array will use the sub-class
        type of 'a', otherwise it will be a base-class array. Defaults
        to False.
        (Only support False at this moment)
    shape : int or sequence of ints, optional.
        Overrides the shape of the result. If order='K' and the number of
        dimensions is unchanged, will try to keep order, otherwise,
        order='C' is implied.
        (Not supported at this moment)

    Returns
    -------
    out : ndarray
        Array of uninitialized (arbitrary) data with the same
        shape and type as `prototype`.

    See Also
    --------
    ones_like : Return an array of ones with shape and type of input.
    zeros_like : Return an array of zeros with shape and type of input.
    full_like : Return a new array with shape of input filled with value.
    empty : Return a new uninitialized array.

    Notes
    -----
    This function does *not* initialize the returned array; to do that use
    `zeros_like` or `ones_like` instead.  It may be marginally faster than
    the functions that do set the array values.

    Examples
    --------
    >>> a = np.array([[1,2,3], [4,5,6]])
    >>> np.empty_like(a)
    array([[-5764607523034234880, -2305834244544065442,           4563075075], # uninitialized
           [          4567052944, -5764607523034234880,      844424930131968]])
    >>> a = np.array([[1., 2., 3.],[4.,5.,6.]])
    >>> np.empty_like(a)
    array([[4.9e-324, 9.9e-324, 1.5e-323], # uninitialized
           [2.0e-323, 2.5e-323, 3.0e-323]])
    """
    ret = _mx_nd_np.empty_like(prototype, dtype=dtype, order=order, subok=subok, shape=shape)
    if device is not None:
        ret.to_device(device)
    return ret
# pylint: enable=redefined-outer-name


# pylint: disable=redefined-outer-name
@set_module('mxnet.numpy')
def all(a, axis=None, out=None, keepdims=False):
    """
    Test whether all array elements along a given axis evaluate to True.

    Parameters
    ----------
    a : ndarray
        Input array or object that can be converted to an array.
    axis : None or int or tuple of ints, optional
        Axis or axes along which a logical AND reduction is performed.
        The default (axis = None) is to perform a logical AND over
        all the dimensions of the input array.
    keepdims : bool, optional
        If this is set to True, the axes which are reduced are left in
        the result as dimensions with size one. With this option,
        the result will broadcast correctly against the input array.
    out : ndarray, optional
        Alternate output array in which to place the result. It must have
        the same shape as the expected output and its type is preserved

    Returns
    --------
    all : ndarray, bool
        A new boolean or array is returned unless out is specified,
        in which case a reference to out is returned.

    Examples:
    ---------
    >>> np.all([[True,False],[True,True]])
    False

    >>> np.all([[True,False],[True,True]], axis=0)
    array([ True, False])

    >>> np.all([-1, 4, 5])
    True

    >>> np.all([1.0, np.nan])
    True

    >>> o=np.array(False)
    >>> z=np.all([-1, 4, 5], out=o)
    >>> id(z), id(o), z
    (28293632, 28293632, array(True)) # may vary
    """
    return _mx_nd_np.all(a, axis=axis, out=out, keepdims=keepdims)


@set_module('mxnet.numpy')
def any(a, axis=None, out=None, keepdims=False):
    """
    Test whether any array element along a given axis evaluates to True.
    Returns single boolean unless axis is not None

    Parameters
    ----------
    a : ndarray
        Input array or object that can be converted to an array.
    axis : None or int or tuple of ints, optional
        Axis or axes along which a logical AND reduction is performed.
        The default (axis = None) is to perform a logical AND over
        all the dimensions of the input array.
    keepdims : bool, optional
        If this is set to True, the axes which are reduced are left in
        the result as dimensions with size one. With this option,
        the result will broadcast correctly against the input array.
    out : ndarray, optional
        Alternate output array in which to place the result. It must have
        the same shape as the expected output and its type is preserved

    Returns
    --------
    any : bool or ndarray
        A new boolean or ndarray is returned unless out is specified,
        in which case a reference to out is returned.

    Examples:
    ---------
    >>> np.any([[True, False], [True, True]])
    True

    >>> np.any([[True, False], [False, False]], axis=0)
    array([ True, False])

    >>> np.any([-1, 0, 5])
    True

    >>> np.any(np.nan)
    True

    >>> o=np.array(False)
    >>> z=np.any([-1, 4, 5], out=o)
    >>> z, o
    (array(True), array(True))
    >>> # Check now that z is a reference to o
    >>> z is o
    True
    >>> id(z), id(o) # identity of z and o              # doctest: +SKIP
    (191614240, 191614240)
    """
    return _mx_nd_np.any(a, axis=axis, out=out, keepdims=keepdims)


@set_module('mxnet.numpy')
@wrap_ctx_to_device_func
def identity(n, dtype=None, device=None):
    """
    Return the identity array.

    The identity array is a square array with ones on
    the main diagonal.

    Parameters
    ----------
    n : int
        Number of rows (and columns) in `n` x `n` output.
    dtype : data-type, optional
        Data-type of the output.
        When npx.is_np_default_dtype() returns False, default dtype is float32;
        When npx.is_np_default_dtype() returns True, default dtype is float64.
    device : Device, optional
        Device context on which the memory is allocated. Default is
        `mxnet.device.current_device()`.

    Returns
    -------
    out : ndarray
        `n` x `n` array with its main diagonal set to one,
        and all other elements 0.

    Examples
    --------
    >>> np.identity(3)
    >>> np.identity(3)
    array([[1., 0., 0.],
           [0., 1., 0.],
           [0., 0., 1.]])
    """
    return _mx_nd_np.identity(n, dtype, device)
# pylint: enable=redefined-outer-name


# pylint: disable=redefined-outer-name
@set_module('mxnet.numpy')
def take(a, indices, axis=None, mode='raise', out=None):
    r"""
    Take elements from an array along an axis.

    When axis is not None, this function does the same thing as "fancy"
    indexing (indexing arrays using arrays); however, it can be easier to use
    if you need elements along a given axis. A call such as
    ``np.take(arr, indices, axis=3)`` is equivalent to
    ``arr[:,:,:,indices,...]``.

    Explained without fancy indexing, this is equivalent to the following use
    of `ndindex`, which sets each of ``ii``, ``jj``, and ``kk`` to a tuple of
    indices::

        Ni, Nk = a.shape[:axis], a.shape[axis+1:]
        Nj = indices.shape
        for ii in ndindex(Ni):
            for jj in ndindex(Nj):
                for kk in ndindex(Nk):
                    out[ii + jj + kk] = a[ii + (indices[jj],) + kk]

    Parameters
    ----------
    a : ndarray
        The source array.
    indices : ndarray
        The indices of the values to extract. Also allow scalars for indices.
    axis : int, optional
        The axis over which to select values. By default, the flattened
        input array is used.
    out : ndarray, optional
        If provided, the result will be placed in this array. It should
        be of the appropriate shape and dtype.
    mode : {'clip', 'wrap'}, optional
        Specifies how out-of-bounds indices will behave.

        * 'clip' -- clip to the range (default)
        * 'wrap' -- wrap around

        'clip' mode means that all indices that are too large are replaced
        by the index that addresses the last element along that axis. Note
        that this disables indexing with negative numbers.

    Returns
    -------
    out : ndarray
        The returned array has the same type as `a`.

    .. note::

       This function differs from the original `numpy.take
       <https://docs.scipy.org/doc/numpy/reference/generated/numpy.take.html>`_ in
       the following way(s):

       * Only ndarray or scalar ndarray is accepted as valid input.

    Examples
    --------
    >>> a = np.array([4, 3, 5, 7, 6, 8])
    >>> indices = np.array([0, 1, 4])
    >>> np.take(a, indices)
    array([4., 3., 6.])

    In this example for `a` is an ndarray, "fancy" indexing can be used.

    >>> a[indices]
    array([4., 3., 6.])

    If `indices` is not one dimensional, the output also has these dimensions.

    >>> np.take(a, np.array([[0, 1], [2, 3]]))
    array([[4., 3.],
           [5., 7.]])
    """
    return _mx_nd_np.take(a, indices, axis, mode, out)
# pylint: enable=redefined-outer-name


@set_module('mxnet.numpy')
def unique(ar, return_index=False, return_inverse=False, return_counts=False, axis=None):
    """
    Find the unique elements of an array.

    Returns the sorted unique elements of an array. There are three optional
    outputs in addition to the unique elements:

    * the indices of the input array that give the unique values
    * the indices of the unique array that reconstruct the input array
    * the number of times each unique value comes up in the input array

    Parameters
    ----------
    ar : ndarray
        Input array. Unless `axis` is specified, this will be flattened if it
        is not already 1-D.
    return_index : bool, optional
        If True, also return the indices of `ar` (along the specified axis,
        if provided, or in the flattened array) that result in the unique array.
    return_inverse : bool, optional
        If True, also return the indices of the unique array (for the specified
        axis, if provided) that can be used to reconstruct `ar`.
    return_counts : bool, optional
        If True, also return the number of times each unique item appears
        in `ar`.
    axis : int or None, optional
        The axis to operate on. If None, `ar` will be flattened. If an integer,
        the subarrays indexed by the given axis will be flattened and treated
        as the elements of a 1-D array with the dimension of the given axis,
        see the notes for more details. The default is None.

    Returns
    -------
    unique : ndarray
        The sorted unique values.
    unique_indices : ndarray, optional
        The indices of the first occurrences of the unique values in the
        original array. Only provided if `return_index` is True.
    unique_inverse : ndarray, optional
        The indices to reconstruct the original array from the
        unique array. Only provided if `return_inverse` is True.
    unique_counts : ndarray, optional
        The number of times each of the unique values comes up in the
        original array. Only provided if `return_counts` is True.

    .. note::

       When an axis is specified the subarrays indexed by the axis are sorted.
       This is done by making the specified axis the first dimension of the array
       and then flattening the subarrays in C order. The flattened subarrays are
       then viewed as a structured type with each element given a label, with the
       effect that we end up with a 1-D array of structured types that can be
       treated in the same way as any other 1-D array. The result is that the
       flattened subarrays are sorted in lexicographic order starting with the
       first element.

       This function differs from the original `numpy.unique
       <https://docs.scipy.org/doc/numpy/reference/generated/numpy.unique.html>`_ in
       the following aspects:

       * Only support ndarray as input.
       * Object arrays or structured arrays are not supported.

    Examples
    --------
    >>> np.unique(np.array([1, 1, 2, 2, 3, 3]))
    array([1., 2., 3.])
    >>> a = np.array([[1, 1], [2, 3]])
    >>> np.unique(a)
    array([1., 2., 3.])

    Return the unique rows of a 2D array

    >>> a = np.array([[1, 0, 0], [1, 0, 0], [2, 3, 4]])
    >>> np.unique(a, axis=0)
    array([[1., 0., 0.],
           [2., 3., 4.]])

    Return the indices of the original array that give the unique values:

    >>> a = np.array([1, 2, 6, 4, 2, 3, 2])
    >>> u, indices = np.unique(a, return_index=True)
    >>> u
    array([1., 2., 3., 4., 6.])
    >>> indices
    array([0, 1, 5, 3, 2], dtype=int64)
    >>> a[indices]
    array([1., 2., 3., 4., 6.])

    Reconstruct the input array from the unique values:

    >>> a = np.array([1, 2, 6, 4, 2, 3, 2])
    >>> u, indices = np.unique(a, return_inverse=True)
    >>> u
    array([1., 2., 3., 4., 6.])
    >>> indices
    array([0, 1, 4, 3, 1, 2, 1], dtype=int64)
    >>> u[indices]
    array([1., 2., 6., 4., 2., 3., 2.])
    """
    return _mx_nd_np.unique(ar, return_index, return_inverse, return_counts, axis)


@set_module('mxnet.numpy')
@wrap_np_binary_func
def add(x1, x2, out=None, **kwargs):
    """
    Add arguments element-wise.

    Parameters
    ----------
    x1, x2 : ndarrays or scalar values
        The arrays to be added. If x1.shape != x2.shape, they must be broadcastable to
        a common shape (which may be the shape of one or the other).

    out : ndarray
        A location into which the result is stored. If provided, it must have a shape
        that the inputs broadcast to. If not provided or None, a freshly-allocated array
        is returned.

    Returns
    -------
    The sum of x1 and x2, element-wise. This is a scalar if both x1 and x2 are scalars.

    .. note::

       This operator now supports automatic type promotion. The resulting type will be determined
       according to the following rules:
       * If both inputs are of floating number types, the output is the more precise type.
       * If only one of the inputs is floating number type, the result is that type.
       * If both inputs are of integer types (including boolean), not supported yet.

    Examples
    --------
    >>> np.add(1.0, 4.0)
    5.0
    >>>
    >>> x1 = np.arange(9.0).reshape((3, 3))
    >>> x2 = np.arange(3.0)
    >>> np.add(x1, x2)
    array([[ 0.,  2.,  4.],
           [ 3.,  5.,  7.],
           [ 6.,  8., 10.]])
    """
    return _mx_nd_np.add(x1, x2, out)


@set_module('mxnet.numpy')
@wrap_np_binary_func
def subtract(x1, x2, out=None, **kwargs):
    r"""Subtract arguments element-wise.

    Parameters
    ----------
    x1, x2 : ndarrays or scalar values
        The arrays to be subtracted from each other. If x1.shape != x2.shape,
        they must be broadcastable to a common shape (which may be the shape
        of one or the other).
    out : ndarray
        A location into which the result is stored. If provided, it must have a shape
        that the inputs broadcast to. If not provided or None, a freshly-allocated array
        is returned.

    Returns
    -------
    subtract : ndarray or scalar
        The difference of x1 and x2, element-wise. This is a scalar if both x1 and x2 are scalars.

    .. note::
       This operator now supports automatic type promotion. The resulting type will be determined
       according to the following rules:
       * If both inputs are of floating number types, the output is the more precise type.
       * If only one of the inputs is floating number type, the result is that type.
       * If both inputs are of integer types (including boolean), not supported yet.

    Examples
    --------
    >>> np.subtract(1.0, 4.0)
    -3.0
    >>> x1 = np.arange(9.0).reshape((3, 3))
    >>> x2 = np.arange(3.0)
    >>> np.subtract(x1, x2)
    array([[0., 0., 0.],
           [3., 3., 3.],
           [6., 6., 6.]])
    """
    return _mx_nd_np.subtract(x1, x2, out)


@set_module('mxnet.numpy')
@wrap_np_binary_func
def multiply(x1, x2, out=None, **kwargs):
    """
    Multiply arguments element-wise.

    Parameters
    ----------
    x1, x2 : ndarrays or scalar values
        The arrays to be multiplied. If x1.shape != x2.shape, they must be broadcastable to
        a common shape (which may be the shape of one or the other).

    out : ndarray
        A location into which the result is stored. If provided, it must have a shape
        that the inputs broadcast to. If not provided or None, a freshly-allocated array
        is returned.

    Returns
    -------
    out : ndarray or scalar
        The difference of x1 and x2, element-wise. This is a scalar if both x1 and x2 are scalars.

    .. note::
       This operator now supports automatic type promotion. The resulting type will be determined
       according to the following rules:

       * If both inputs are of floating number types, the output is the more precise type.
       * If only one of the inputs is floating number type, the result is that type.
       * If both inputs are of integer types (including boolean), not supported yet.

    Examples
    --------
    >>> np.multiply(2.0, 4.0)
    8.0
    >>> x1 = np.arange(9.0).reshape((3, 3))
    >>> x2 = np.arange(3.0)
    >>> np.multiply(x1, x2)
    array([[ 0.,  1.,  4.],
           [ 0.,  4., 10.],
           [ 0.,  7., 16.]])
    """
    return _mx_nd_np.multiply(x1, x2, out)


@set_module('mxnet.numpy')
@wrap_np_binary_func
def divide(x1, x2, out=None, **kwargs):
    """Returns a true division of the inputs, element-wise.

    .. note::
       This operator now supports automatic type promotion. The resulting type will be determined
       according to the following rules:

       * If both inputs are of floating number types, the output is the more precise type.
       * If only one of the inputs is floating number type, the result is that type.
       * If both inputs are of integer types including boolean, the output is of float32 or
         float64 type, which depends on your current default dtype:

         * When ``npx.is_np_default_dtype()`` returns False, default dtype is float32.
         * When ``npx.is_np_default_dtype()`` returns True, default dtype is float64.

    Parameters
    ----------
    x1 : ndarray or scalar
        Dividend array.
    x2 : ndarray or scalar
        Divisor array.
    out : ndarray
        A location into which the result is stored. If provided, it must have a shape
        that the inputs broadcast to. If not provided or None, a freshly-allocated array
        is returned.

    Returns
    -------
    out : ndarray or scalar
        This is a scalar if both x1 and x2 are scalars.

    Examples
    --------
    >>> np.true_divide(x, 4)
    array([0.  , 0.25, 0.5 , 0.75, 1.  ])
    """
    return _mx_nd_np.divide(x1, x2, out=out)


@set_module('mxnet.numpy')
def true_divide(x1, x2, out=None):
    """Returns a true division of the inputs, element-wise.

    Instead of the Python traditional 'floor division', this returns a true
    division.  True division adjusts the output type to present the best
    answer, regardless of input types.

    Parameters
    ----------
    x1 : ndarray or scalar
        Dividend array.
    x2 : ndarray or scalar
        Divisor array.
    out : ndarray
        A location into which the result is stored. If provided, it must have a shape
        that the inputs broadcast to. If not provided or None, a freshly-allocated array
        is returned.

    Returns
    -------
    out : ndarray or scalar
        This is a scalar if both x1 and x2 are scalars.

    .. note::

       This operator now supports automatic type promotion. The resulting type will be determined
       according to the following rules:

       * If both inputs are of floating number types, the output is the more precise type.
       * If only one of the inputs is floating number type, the result is that type.
       * If both inputs are of integer types (including boolean), the output is of float32 or
         float64 type, which depends on your current default dtype.
         When npx.is_np_default_dtype() returns False, default dtype is float32;
         When npx.is_np_default_dtype() returns True, default dtype is float64.

    Examples
    --------
    >>> x = np.arange(5)
    >>> np.true_divide(x, 4)
    array([0.  , 0.25, 0.5 , 0.75, 1.  ])
    """
    return _mx_nd_np.true_divide(x1, x2, out=out)


@set_module('mxnet.numpy')
@wrap_np_binary_func
def floor_divide(x1, x2, out=None):
    """Return the largest integer smaller or equal to the division of the inputs.

    It is equivalent to the Python // operator and pairs with the Python % (remainder),
    function so that a = a % b + b * (a // b) up to roundoff.

    Parameters
    ----------
    x1 : ndarray or scalar
        Dividend array.
    x2 : ndarray or scalar
        Divisor array.
    out : ndarray
        A location into which the result is stored. If provided, it must have a shape
        that the inputs broadcast to. If not provided or None, a freshly-allocated array
        is returned.

    Returns
    -------
    out : ndarray or scalar
        This is a scalar if both x1 and x2 are scalars.

    .. note::

       This operator now supports automatic type promotion. The resulting type will be determined
       according to the following rules:

       * If both inputs are of floating number types, the output is the more precise type.
       * If only one of the inputs is floating number type, the result is that type.
       * If both inputs are of integer types (including boolean), the output is the more
         precise type

    Examples
    --------
    >>> np.floor_divide(7,3)
    2
    >>> np.floor_divide([1., 2., 3., 4.], 2.5)
    array([ 0.,  0.,  1.,  1.])
    """
    return _mx_nd_np.floor_divide(x1, x2, out=out)


@set_module('mxnet.numpy')
@wrap_np_binary_func
def mod(x1, x2, out=None, **kwargs):
    """
    Return element-wise remainder of division.

    Parameters
    ----------
    x1 : ndarray or scalar
        Dividend array.

    x2 : ndarray or scalar
        Divisor array.

    out : ndarray
        A location into which the result is stored. If provided, it must have a shape
        that the inputs broadcast to. If not provided or None, a freshly-allocated array
        is returned.

    Returns
    -------
    out : ndarray or scalar
        This is a scalar if both x1 and x2 are scalars.

    Examples
    --------
    >>> np.mod(np.arange(7), 5)
    array([0., 1., 2., 3., 4., 0., 1.])
    """
    return _mx_nd_np.mod(x1, x2, out=out)


@set_module('mxnet.numpy')
@wrap_np_binary_func
def fmod(x1, x2, out=None, **kwargs):
    """
    Return element-wise remainder of division.

    Parameters
    ----------
    x1 : ndarray or scalar
        Dividend array.

    x2 : ndarray or scalar
        Divisor array.

    out : ndarray
        A location into which the result is stored. If provided, it must have a shape
        that the inputs broadcast to. If not provided or None, a freshly-allocated array
        is returned.

    Returns
    -------
    out : ndarray or scalar
        This is a scalar if both x1 and x2 are scalars.

    Examples
    --------
    >>> np.fmod(np.arange(7), 5)
    array([0., 1., 2., 3., 4., 0., 1.])
    """
    return _mx_nd_np.fmod(x1, x2, out=out)


@set_module('mxnet.numpy')
@wrap_np_binary_func
def matmul(a, b, out=None, **kwargs):
    r"""Matrix product of two arrays.

    Parameters
    ----------
    a, b : ndarray
        Input arrays, scalars not allowed.
    out : ndarray, optional
        A location into which the result is stored.
        If provided, it must have a shape that matches the signature (n,k),(k,m)->(n,m).
        If not provided or None, a freshly-allocated array is returned.

    Returns
    -------
    y : ndarray
        The matrix product of the inputs.
        This is a scalar only when both x1, x2 are 1-d vectors.

    Raises
    ------
    MXNetError
        If the last dimension of a is not the same size as the second-to-last dimension of b.
        If a scalar value is passed in.

    See Also
    --------
    tensordot : Sum products over arbitrary axes.
    dot : alternative matrix product with different broadcasting rules.
    einsum : Einstein summation convention.

    .. note::

       The behavior depends on the arguments in the following way.

       * If both arguments are ``2-D`` they are multiplied like conventional matrices.
       * If either argument is ``N-D``, ``N > 2``, it is treated as a stack of matrices
         residing in the last two indexes and broadcast accordingly.
       * If the first argument is ``1-D``, it is promoted to a matrix by prepending
         a 1 to its dimensions. After matrix multiplication the prepended 1 is removed.
       * If the second argument is ``1-D``, it is promoted to a matrix by appending a 1
         to its dimensions. After matrix multiplication the appended 1 is removed.

       matmul differs from dot in two important ways:

       * Multiplication by scalars is not allowed, use multiply instead.
       * Stacks of matrices are broadcast together as if the matrices were elements,
         respecting the signature ``(n,k),(k,m)->(n,m)``:

       >>> a = np.ones([9, 5, 7, 4])
       >>> c = np.ones([9, 5, 4, 3])
       >>> np.dot(a, c).shape
       (9, 5, 7, 9, 5, 3)
       >>> np.matmul(a, c).shape
       (9, 5, 7, 3)
       >>> # n is 7, k is 4, m is 3

    Examples
    --------
    For 2-D arrays it is the matrix product:

    >>> a = np.array([[1, 0],
    ...               [0, 1]])
    >>> b = np.array([[4, 1],
    ...               [2, 2]])
    >>> np.matmul(a, b)
    array([[4., 1.],
           [2., 2.]])

    For 2-D mixed with 1-D, the result is the usual.

    >>> a = np.array([[1, 0],
    ...               [0, 1]])
    >>> b = np.array([1, 2])
    >>> np.matmul(a, b)
    array([1., 2.])
    >>> np.matmul(b, a)
    array([1., 2.])

    Broadcasting is conventional for stacks of arrays

    >>> a = np.arange(2 * 2 * 4).reshape((2, 2, 4))
    >>> b = np.arange(2 * 2 * 4).reshape((2, 4, 2))
    >>> np.matmul(a, b).shape
    (2, 2, 2)
    >>> np.matmul(a, b)[0, 1, 1]
    array(98.)
    >>> sum(a[0, 1, :] * b[0, :, 1])
    array(98.)

    Scalar multiplication raises an error.

    >>> np.matmul([1, 2], 3)
    Traceback (most recent call last):
    ...
    mxnet.base.MXNetError: ... : Multiplication by scalars is not allowed.

    """
    return _mx_nd_np.matmul(a, b, out=out)


@set_module('mxnet.numpy')
@wrap_np_binary_func
def remainder(x1, x2, out=None, **kwargs):
    """
    Return element-wise remainder of division.

    Parameters
    ----------
    x1 : ndarray or scalar
        Dividend array.

    x2 : ndarray or scalar
        Divisor array.

    out : ndarray
        A location into which the result is stored. If provided, it must have a shape
        that the inputs broadcast to. If not provided or None, a freshly-allocated array
        is returned.

    Returns
    -------
    out : ndarray or scalar
        This is a scalar if both x1 and x2 are scalars.

    Examples
    --------
    >>> np.remainder(np.arange(7), 5)
    array([0., 1., 2., 3., 4., 0., 1.])
    """
    return _mx_nd_np.remainder(x1, x2, out=out)



@set_module('mxnet.numpy')
@wrap_np_binary_func
def power(x1, x2, out=None, **kwargs):
    """
    First array elements raised to powers from second array, element-wise.

    Parameters
    ----------
    x1 : ndarray or scalar
        The bases.

    x2 : ndarray or scalar
        The exponent.

    out : ndarray
        A location into which the result is stored. If provided, it must have a shape
        that the inputs broadcast to. If not provided or None, a freshly-allocated array
        is returned.

    Returns
    -------
    out : ndarray or scalar
        The bases in x1 raised to the exponents in x2.
        This is a scalar if both x1 and x2 are scalars.

    Examples
    --------
    >>> x1 = np.arange(6)
    >>> np.power(x1, 3)
    array([  0.,   1.,   8.,  27.,  64., 125.])

    Raise the bases to different exponents.

    >>> x2 = np.array([1.0, 2.0, 3.0, 3.0, 2.0, 1.0])
    >>> np.power(x1, x2)
    array([ 0.,  1.,  8., 27., 16.,  5.])

    The effect of broadcasting.

    >>> x2 = np.array([[1, 2, 3, 3, 2, 1], [1, 2, 3, 3, 2, 1]])
    >>> x2
    array([[1., 2., 3., 3., 2., 1.],
           [1., 2., 3., 3., 2., 1.]])

    >>> np.power(x1, x2)
    array([[ 0.,  1.,  8., 27., 16.,  5.],
           [ 0.,  1.,  8., 27., 16.,  5.]])
    """
    return _mx_nd_np.power(x1, x2, out=out)

pow = power
pow.__doc_ = """
    First array elements raised to powers from second array, element-wise.
    
    Notes 
    ----- 
    `pow` is an alias for `power`. It is a standard API in 
    https://data-apis.org/array-api/latest/API_specification/elementwise_functions.html#pow-x1-x2 
    instead of an official NumPy operator. 
    
    >>> np.pow is np.power 
    True 

    Parameters
    ----------
    x1 : ndarray or scalar
        The bases.

    x2 : ndarray or scalar
        The exponent.

    out : ndarray
        A location into which the result is stored. If provided, it must have a shape
        that the inputs broadcast to. If not provided or None, a freshly-allocated array
        is returned.

    Returns
    -------
    out : ndarray or scalar
        The bases in x1 raised to the exponents in x2.
        This is a scalar if both x1 and x2 are scalars.

    Examples
    --------
    >>> x1 = np.arange(6)
    >>> np.pow(x1, 3)
    array([  0.,   1.,   8.,  27.,  64., 125.])

    Raise the bases to different exponents.

    >>> x2 = np.array([1.0, 2.0, 3.0, 3.0, 2.0, 1.0])
    >>> np.pow(x1, x2)
    array([ 0.,  1.,  8., 27., 16.,  5.])

    The effect of broadcasting.

    >>> x2 = np.array([[1, 2, 3, 3, 2, 1], [1, 2, 3, 3, 2, 1]])
    >>> x2
    array([[1., 2., 3., 3., 2., 1.],
           [1., 2., 3., 3., 2., 1.]])

    >>> np.pow(x1, x2)
    array([[ 0.,  1.,  8., 27., 16.,  5.],
           [ 0.,  1.,  8., 27., 16.,  5.]])
    """

@set_module('mxnet.numpy')
@wrap_np_binary_func
def gcd(x1, x2, out=None, **kwargs):
    """
    Returns the greatest common divisor of ``|x1|`` and ``|x2|``

    Parameters
    ----------
    x1, x2 : ndarrays or scalar values
        The arrays for computing greatest common divisor. If x1.shape != x2.shape,
        they must be broadcastable to a common shape (which may be the shape of
        one or the other).

    out : ndarray or None, optional
        A location into which the result is stored. If provided, it must have a shape
        that the inputs broadcast to. If not provided or None, a freshly-allocated array
        is returned.

    Returns
    -------
    y : ndarray or scalar
        The greatest common divisor of the absolute value of the inputs
        This is a scalar if both `x1` and `x2` are scalars.

    See Also
    --------
    gcd : The lowest common multiple

    Examples
    --------
    >>> np.gcd(12, 20)
    4
    >>> np.gcd(np.arange(6, dtype=int), 20)
    array([20,  1,  2,  1,  4,  5], dtype=int64)
    """
    return _mx_nd_np.gcd(x1, x2, out=out)


@set_module('mxnet.numpy')
@wrap_np_binary_func
def lcm(x1, x2, out=None, **kwargs):
    """
    Returns the lowest common multiple of ``|x1|`` and ``|x2|``

    Parameters
    ----------
    x1, x2 : ndarrays or scalar values
        The arrays for computing lowest common multiple. If x1.shape != x2.shape,
        they must be broadcastable to a common shape (which may be the shape of
        one or the other).

    out : ndarray or None, optional
        A location into which the result is stored. If provided, it must have a shape
        that the inputs broadcast to. If not provided or None, a freshly-allocated array
        is returned.

    Returns
    -------
    y : ndarray or scalar
        The lowest common multiple of the absolute value of the inputs
        This is a scalar if both `x1` and `x2` are scalars.

    See Also
    --------
    gcd : The greatest common divisor

    Examples
    --------
    >>> np.lcm(12, 20)
    60
    >>> np.lcm(np.arange(6, dtype=int), 20)
    array([ 0, 20, 20, 60, 20, 20], dtype=int64)
    """
    return _mx_nd_np.lcm(x1, x2, out=out)


@set_module('mxnet.numpy')
@wrap_np_unary_func
def sin(x, out=None, **kwargs):
    r"""
    Trigonometric sine, element-wise.

    Parameters
    ----------
    x : ndarray or scalar
        Angle, in radians (:math:`2 \pi` rad equals 360 degrees).
    out : ndarray or None
        A location into which the result is stored. If provided, it
        must have a shape that the inputs broadcast to. If not provided
        or None, a freshly-allocated array is returned. The dtype of the
        output is the same as that of the input if the input is an ndarray.

    Returns
    -------
    y : ndarray or scalar
        The sine of each element of x. This is a scalar if `x` is a scalar.

    Notes
    ----
    This function only supports input type of float.

    Examples
    --------
    >>> np.sin(np.pi/2.)
    1.0
    >>> np.sin(np.array((0., 30., 45., 60., 90.)) * np.pi / 180.)
    array([0.        , 0.5       , 0.70710677, 0.86602545, 1.        ])
    """
    return _mx_nd_np.sin(x, out=out, **kwargs)


@set_module('mxnet.numpy')
@wrap_np_unary_func
def cos(x, out=None, **kwargs):
    r"""
    Cosine, element-wise.

    Parameters
    ----------
    x : ndarray or scalar
        Angle, in radians (:math:`2 \pi` rad equals 360 degrees).
    out : ndarray or None
        A location into which the result is stored. If provided, it
        must have a shape that the inputs broadcast to. If not provided
        or None, a freshly-allocated array is returned. The dtype of the
        output is the same as that of the input if the input is an ndarray.

    Returns
    -------
    y : ndarray or scalar
        The corresponding cosine values. This is a scalar if x is a scalar.

    Notes
    ----
    This function only supports input type of float.

    Examples
    --------
    >>> np.cos(np.array([0, np.pi/2, np.pi]))
    array([ 1.000000e+00, -4.371139e-08, -1.000000e+00])
    >>> # Example of providing the optional output parameter
    >>> out1 = np.array([0], dtype='f')
    >>> out2 = np.cos(np.array([0.1]), out1)
    >>> out2 is out1
    True
    """
    return _mx_nd_np.cos(x, out=out, **kwargs)


@set_module('mxnet.numpy')
@wrap_np_unary_func
def sinh(x, out=None, **kwargs):
    """
    Hyperbolic sine, element-wise.
    Equivalent to ``1/2 * (np.exp(x) - np.exp(-x))`` or ``-1j * np.sin(1j*x)``.

    Parameters
    ----------
    x : ndarray or scalar
        Input array or scalar.
    out : ndarray or None
        A location into which the result is stored. If provided, it
        must have a shape that the inputs broadcast to. If not provided
        or None, a freshly-allocated array is returned. The dtype of the
        output is the same as that of the input if the input is an ndarray.

    Returns
    -------
    y : ndarray or scalar
        The corresponding hyperbolic sine values. This is a scalar if `x` is a scalar.

    Notes
    ----
    This function only supports input type of float.

    Examples
    --------
    >>> np.sinh(0)
    0.0
    >>> # Example of providing the optional output parameter
    >>> out1 = np.array([0], dtype='f')
    >>> out2 = np.sinh(np.array([0.1]), out1)
    >>> out2 is out1
    True
    """
    return _mx_nd_np.sinh(x, out=out, **kwargs)


@set_module('mxnet.numpy')
@wrap_np_unary_func
def cosh(x, out=None, **kwargs):
    """
    Hyperbolic cosine, element-wise.
    Equivalent to ``1/2 * (np.exp(x) + np.exp(-x))`` and ``np.cos(1j*x)``.

    Parameters
    ----------
    x : ndarray or scalar
        Input array or scalar.
    out : ndarray or None
        A location into which the result is stored. If provided, it
        must have a shape that the inputs broadcast to. If not provided
        or None, a freshly-allocated array is returned. The dtype of the
        output is the same as that of the input if the input is an ndarray.

    Returns
    -------
    y : ndarray or scalar
        The corresponding hyperbolic cosine values. This is a scalar if `x` is a scalar.

    Notes
    ----
    This function only supports input type of float.

    Examples
    --------
    >>> np.cosh(0)
    1.0
    """
    return _mx_nd_np.cosh(x, out=out, **kwargs)


@set_module('mxnet.numpy')
@wrap_np_unary_func
def tanh(x, out=None, **kwargs):
    """
    Compute hyperbolic tangent element-wise.
    Equivalent to ``np.sinh(x)/np.cosh(x)``.

    Parameters
    ----------
    x : ndarray or scalar.
        Input array.
    out : ndarray or None
        A location into which the result is stored. If provided, it
        must have a shape that the inputs fill into. If not provided
        or None, a freshly-allocated array is returned. The dtype of the
        output and input must be the same.

    Returns
    ----------
    y : ndarray or scalar
       The corresponding hyperbolic tangent values.

    .. note::
       If `out` is provided, the function writes the result into it,
       and returns a reference to `out`.  (See Examples)

       * input x does not support complex computation (like imaginary number)

       >>> np.tanh(np.pi*1j)
       TypeError: type <type 'complex'> not supported

    Examples
    --------
    >>> np.tanh(np.array[0, np.pi]))
    array([0.       , 0.9962721])
    >>> np.tanh(np.pi)
    0.99627207622075
    >>> # Example of providing the optional output parameter illustrating
    >>> # that what is returned is a reference to said parameter
    >>> out1 = np.array(1)
    >>> out2 = np.tanh(np.array(0.1), out1)
    >>> out2 is out1
    True
    """
    return _mx_nd_np.tanh(x, out=out, **kwargs)


@set_module('mxnet.numpy')
@wrap_np_unary_func
def log10(x, out=None, **kwargs):
    """
    Return the base 10 logarithm of the input array, element-wise.

    Parameters
    ----------
    x : ndarray or scalar
        Input array or scalar.
    out : ndarray or None
        A location into which the result is stored. If provided, it
        must have a shape that the inputs broadcast to. If not provided
        or None, a freshly-allocated array is returned. The dtype of the
        output is the same as that of the input if the input is an ndarray.

    Returns
    -------
    y : ndarray or scalar
        The logarithm to the base 10 of `x`, element-wise. NaNs are
        returned where x is negative. This is a scalar if `x` is a scalar.

    Notes
    ----
    This function only supports input type of float.

    Examples
    --------
    >>> np.log10(np.array([1e-15, -3.]))
    array([-15.,  nan])
    """
    return _mx_nd_np.log10(x, out=out, **kwargs)


@set_module('mxnet.numpy')
@wrap_np_unary_func
def sqrt(x, out=None, **kwargs):
    """
    Return the non-negative square-root of an array, element-wise.

    Parameters
    ----------
    x : ndarray or scalar
        The values whose square-roots are required.
    out : ndarray, or None, optional
        A location into which the result is stored. If provided, it must have
        a shape that the inputs broadcast to. If not provided or `None`,
        a freshly-allocated array is returned.

    Returns
    -------
    y : ndarray or scalar
        An array of the same shape as `x`, containing the positive
        square-root of each element in `x`. This is a scalar if `x` is a scalar.

    Notes
    ----
    This function only supports input type of float.

    Examples
    --------
    >>> np.sqrt(np.array([1,4,9]))
    array([1., 2., 3.])
    >>> np.sqrt(np.array([4, -1, _np.inf]))
    array([ 2., nan, inf])
    """
    return _mx_nd_np.sqrt(x, out=out, **kwargs)


@set_module('mxnet.numpy')
@wrap_np_unary_func
def cbrt(x, out=None, **kwargs):
    """
    Return the cube-root of an array, element-wise.

    Parameters
    ----------
    x : ndarray
        The values whose cube-roots are required.
    out : ndarray, optional
        A location into which the result is stored. If provided, it must have a shape that the
        inputs broadcast to. If not provided or None, a freshly-allocated array is returned.
        A tuple (possible only as a keyword argument) must have length equal to the number of outputs.

    Returns
    ----------
    y : ndarray
        An array of the same shape as x, containing the cube cube-root of each element in x.
        If out was provided, y is a reference to it. This is a scalar if x is a scalar.

    Examples
    ----------
    >>> np.cbrt([1,8,27])
    array([ 1.,  2.,  3.])
    """
    return _mx_nd_np.cbrt(x, out=out, **kwargs)


@set_module('mxnet.numpy')
@wrap_np_unary_func
def abs(x, out=None, **kwargs):
    r"""
    Calculate the absolute value element-wise.

    Parameters
    ----------
    x : ndarray or scalar
        Input array.
    out : ndarray or None, optional
        A location into which the result is stored. If provided, it must have
        a shape that the inputs broadcast to. If not provided or `None`,
        a freshly-allocated array is returned.

    Returns
    -------
    absolute : ndarray
        An ndarray containing the absolute value of
        each element in `x`. This is a scalar if `x` is a scalar.

    Examples
    --------
    >>> x = np.array([-1.2, 1.2])
    >>> np.abs(x)
    array([1.2, 1.2])
    """
    return _mx_nd_np.abs(x, out=out, **kwargs)


@set_module('mxnet.numpy')
@wrap_np_unary_func
def fabs(x, out=None, **kwargs):
    r"""
    Calculate the absolute value element-wise.

    This function returns the absolute values (positive magnitude) of the
    data in `x`. Complex values are not handled, use `absolute` to find the
    absolute values of complex data.

    Parameters
    ----------
    x : ndarray or scalar
        Input array.
    out : ndarray or None, optional
        A location into which the result is stored. If provided, it must have
        a shape that the inputs broadcast to. If not provided or `None`,
        a freshly-allocated array is returned.

    Returns
    -------
    absolute : ndarray
        An ndarray containing the absolute value of
        each element in `x`. This is a scalar if `x` is a scalar.

    Examples
    --------
    >>> np.fabs(-1)
    1.0
    >>> np.fabs(np.array([-1.2, 1.2]))s
    array([ 1.2,  1.2])
    """
    return _mx_nd_np.fabs(x, out=out, **kwargs)


@set_module('mxnet.numpy')
@wrap_np_unary_func
def absolute(x, out=None, **kwargs):
    """
    Calculate the absolute value element-wise.
    np.abs is a shorthand for this function.

    Parameters
    ----------
    x : ndarray
        Input array.
    out : ndarray, optional
        A location into which the result is stored. If provided, it must have a shape
        that the inputs broadcast to. If not provided or None, a freshly-allocated array is returned.
        A tuple (possible only as a keyword argument) must have length equal to the number of outputs.

    Returns
    ----------
    absolute : ndarray
        An ndarray containing the absolute value of each element in x.

    Examples
    ----------
    >>> x = np.array([-1.2, 1.2])
    >>> np.absolute(x)
    array([ 1.2,  1.2])
    """
    return _mx_nd_np.absolute(x, out=out, **kwargs)


@set_module('mxnet.numpy')
@wrap_np_unary_func
def exp(x, out=None, **kwargs):
    r"""
    Calculate the exponential of all elements in the input array.

    Parameters
    ----------
    x : ndarray or scalar
        Input values.
    out : ndarray or None, optional
        A location into which the result is stored. If provided, it must have
        a shape that the inputs broadcast to. If not provided or `None`,
        a freshly-allocated array is returned.

    Returns
    -------
    out : ndarray or scalar
        Output array, element-wise exponential of `x`.
        This is a scalar if `x` is a scalar.

    Examples
    --------
    >>> np.exp(1)
    2.718281828459045
    >>> x = np.array([-1, 1, -2, 2])
    >>> np.exp(x)
    array([0.36787945, 2.7182817 , 0.13533528, 7.389056  ])
    """
    return _mx_nd_np.exp(x, out=out, **kwargs)


@set_module('mxnet.numpy')
@wrap_np_unary_func
def expm1(x, out=None, **kwargs):
    r"""
    Calculate `exp(x) - 1` for all elements in the array.

    Parameters
    ----------
    x : ndarray or scalar
        Input values.
    out : ndarray or None, optional
        A location into which the result is stored. If provided, it must have
        a shape that the inputs broadcast to. If not provided or `None`,
        a freshly-allocated array is returned.

    Returns
    -------
    out : ndarray or scalar
        Output array, element-wise exponential minus one: `out = exp(x) - 1`.
        This is a scalar if `x` is a scalar.

    Examples
    --------
    >>> np.expm1(1)
    1.718281828459045
    >>> x = np.array([-1, 1, -2, 2])
    >>> np.exp(x)
    array([-0.63212056,  1.71828183, -0.86466472,  6.3890561])
    """
    return _mx_nd_np.expm1(x, out=out, **kwargs)


@set_module('mxnet.numpy')
@wrap_np_unary_func
def arcsin(x, out=None, **kwargs):
    r"""
    Inverse sine, element-wise.

    Parameters
    ----------
    x : ndarray or scalar
        `y`-coordinate on the unit circle.
    out : ndarray or None, optional
        A location into which the result is stored.
        If provided, it must have the same shape as the input.
        If not provided or None, a freshly-allocated array is returned.

    Returns
    -------
    angle : ndarray or scalar
        Output array is same shape and type as x. This is a scalar if x is a scalar.
        The inverse sine of each element in `x`, in radians and in the
        closed interval ``[-pi/2, pi/2]``.

    Examples
    --------
    >>> np.arcsin(1)     # pi/2
    1.5707963267948966
    >>> np.arcsin(-1)    # -pi/2
    -1.5707963267948966
    >>> np.arcsin(0)
    0.0

    .. note::
       `arcsin` is a multivalued function: for each `x` there are infinitely
       many numbers `z` such that :math:`sin(z) = x`.  The convention is to
       return the angle `z` whose real part lies in [-pi/2, pi/2].
       For real-valued input data types, *arcsin* always returns real output.
       For each value that cannot be expressed as a real number or infinity,
       it yields ``nan`` and sets the `invalid` floating point error flag.
       The inverse sine is also known as `asin` or sin^{-1}.
       The output `ndarray` has the same `device` as the input `ndarray`.
       This function differs from the original `numpy.arcsin
       <https://docs.scipy.org/doc/numpy/reference/generated/numpy.arcsin.html>`_ in
       the following aspects:

       * Only support ndarray or scalar now.
       * `where` argument is not supported.
       * Complex input is not supported.

    References
    ----------
    Abramowitz, M. and Stegun, I. A., *Handbook of Mathematical Functions*,
    10th printing, New York: Dover, 1964, pp. 79ff.
    http://www.math.sfu.ca/~cbm/aands/
    """
    return _mx_nd_np.arcsin(x, out=out, **kwargs)

asin = arcsin
asin.__doc__ = """
    Inverse sine, element-wise.
    
    >>>np.asin is np.asin
    True

    Parameters
    ----------
    x : ndarray or scalar
        `y`-coordinate on the unit circle.
    out : ndarray or None, optional
        A location into which the result is stored.
        If provided, it must have the same shape as the input.
        If not provided or None, a freshly-allocated array is returned.

    Returns
    -------
    angle : ndarray or scalar
        Output array is same shape and type as x. This is a scalar if x is a scalar.
        The inverse sine of each element in `x`, in radians and in the
        closed interval ``[-pi/2, pi/2]``.

    Examples
    --------
    >>> np.asin(1)     # pi/2
    1.5707963267948966
    >>> np.asin(-1)    # -pi/2
    -1.5707963267948966
    >>> np.asin(0)
    0.0

    .. note::
       `asin` is a alias for `arcsin`. It is a standard API in
       https://data-apis.org/array-api/latest/API_specification/elementwise_functions.html#asin-x
       instead of an official NumPy operator.
       
       `asin` is a multivalued function: for each `x` there are infinitely
       many numbers `z` such that :math:`sin(z) = x`.  The convention is to
       return the angle `z` whose real part lies in [-pi/2, pi/2].
       For real-valued input data types, *asin* always returns real output.
       For each value that cannot be expressed as a real number or infinity,
       it yields ``nan`` and sets the `invalid` floating point error flag.
       The inverse sine is also known as `asin` or sin^{-1}.
       The output `ndarray` has the same `ctx` as the input `ndarray`.
       This function differs from the original `numpy.arcsin
       <https://docs.scipy.org/doc/numpy/reference/generated/numpy.arcsin.html>`_ in
       the following aspects:

       * Only support ndarray or scalar now.
       * `where` argument is not supported.
       * Complex input is not supported.

    References
    ----------
    Abramowitz, M. and Stegun, I. A., *Handbook of Mathematical Functions*,
    10th printing, New York: Dover, 1964, pp. 79ff.
    http://www.math.sfu.ca/~cbm/aands/
    """


@set_module('mxnet.numpy')
@wrap_np_unary_func
def arccos(x, out=None, **kwargs):
    """
    Trigonometric inverse cosine, element-wise.
    The inverse of cos so that, if y = cos(x), then x = arccos(y).

    Parameters
    ----------
    x : ndarray
        x-coordinate on the unit circle. For real arguments, the domain is [-1, 1].
    out : ndarray, optional
        A location into which the result is stored. If provided, it must have a shape that
        the inputs broadcast to. If not provided or None, a freshly-allocated array is returned.
        A tuple (possible only as a keyword argument) must have length equal to the number of outputs.

    Returns
    ----------
    angle : ndarray
        The angle of the ray intersecting the unit circle at the given x-coordinate in radians [0, pi].
        This is a scalar if x is a scalar.

    Notes
    ----------
    arccos is a multivalued function: for each x there are infinitely many numbers z such that
    cos(z) = x. The convention is to return the angle z whose real part lies in [0, pi].
    For real-valued input data types, arccos always returns real output.
    For each value that cannot be expressed as a real number or infinity, it yields nan and sets
    the invalid floating point error flag.
    The inverse cos is also known as acos or cos^-1.

    Examples
    ----------
    >>> np.arccos([1, -1])
    array([ 0.        ,  3.14159265])
    """
    return _mx_nd_np.arccos(x, out=out, **kwargs)

acos = arccos
acos.__doc__ = """
    Trigonometric inverse cosine, element-wise.
    The inverse of cos so that, if y = cos(x), then x = acos(y).
    
    >>>np.acos is np.arccos
    True

    Parameters
    ----------
    x : ndarray
        x-coordinate on the unit circle. For real arguments, the domain is [-1, 1].
    out : ndarray, optional
        A location into which the result is stored. If provided, it must have a shape that
        the inputs broadcast to. If not provided or None, a freshly-allocated array is returned.
        A tuple (possible only as a keyword argument) must have length equal to the number of outputs.

    Returns
    ----------
    angle : ndarray
        The angle of the ray intersecting the unit circle at the given x-coordinate in radians [0, pi].
        This is a scalar if x is a scalar.

    Notes
    ----------
    `acos` is a alias for `arccos`. It is a standard API in
    https://data-apis.org/array-api/latest/API_specification/elementwise_functions.html#acos-x
    instead of an official NumPy operator.
    
    acos is a multivalued function: for each x there are infinitely many numbers z such that
    cos(z) = x. The convention is to return the angle z whose real part lies in [0, pi].
    For real-valued input data types, acos always returns real output.
    For each value that cannot be expressed as a real number or infinity, it yields nan and sets
    the invalid floating point error flag.
    The inverse cos is also known as acos or cos^-1.

    Examples
    ----------
    >>> np.acos([1, -1])
    array([ 0.        ,  3.14159265])
    """

@set_module('mxnet.numpy')
@wrap_np_unary_func
def arctan(x, out=None, **kwargs):
    r"""
    Trigonometric inverse tangent, element-wise.
    The inverse of tan, so that if ``y = tan(x)`` then ``x = arctan(y)``.

    Parameters
    ----------
    x : ndarray or scalar
        Input values.
    out : ndarray or None, optional
        A location into which the result is stored. If provided, it must have
        a shape that the inputs broadcast to. If not provided or `None`,
        a freshly-allocated array is returned.

    Returns
    -------
    out : ndarray or scalar
        Out has the same shape as `x`. It lies is in
        ``[-pi/2, pi/2]`` (``arctan(+/-inf)`` returns ``+/-pi/2``).
        This is a scalar if `x` is a scalar.

    Notes
    -----
    `arctan` is a multi-valued function: for each `x` there are infinitely
    many numbers `z` such that tan(`z`) = `x`.  The convention is to return
    the angle `z` whose real part lies in [-pi/2, pi/2].
    For real-valued input data types, `arctan` always returns real output.
    For each value that cannot be expressed as a real number or infinity,
    it yields ``nan`` and sets the `invalid` floating point error flag.
    For complex-valued input, we do not have support for them yet.
    The inverse tangent is also known as `atan` or tan^{-1}.

    Examples
    --------
    >>> x = np.array([0, 1])
    >>> np.arctan(x)
    array([0.       , 0.7853982])
    >>> np.pi/4
    0.7853981633974483
    """
    return _mx_nd_np.arctan(x, out=out, **kwargs)

atan = arctan
atan.__doc__ = """
    Trigonometric inverse tangent, element-wise.
    The inverse of tan, so that if ``y = tan(x)`` then ``x = atan(y)``.
    
    >>>np.atan is np.arctan
    True
    
    Parameters
    ----------
    x : ndarray or scalar
        Input values.
    out : ndarray or None, optional
        A location into which the result is stored. If provided, it must have
        a shape that the inputs broadcast to. If not provided or `None`,
        a freshly-allocated array is returned.

    Returns
    -------
    out : ndarray or scalar
        Out has the same shape as `x`. It lies is in
        ``[-pi/2, pi/2]`` (``atan(+/-inf)`` returns ``+/-pi/2``).
        This is a scalar if `x` is a scalar.

    Notes
    -----
    `atan` is a alias for `arctan`. It is a standard API in
    https://data-apis.org/array-api/latest/API_specification/elementwise_functions.html#atan-x
    instead of an official NumPy operator.
    
    `atan` is a multi-valued function: for each `x` there are infinitely
    many numbers `z` such that tan(`z`) = `x`.  The convention is to return
    the angle `z` whose real part lies in [-pi/2, pi/2].
    For real-valued input data types, `atan` always returns real output.
    For each value that cannot be expressed as a real number or infinity,
    it yields ``nan`` and sets the `invalid` floating point error flag.
    For complex-valued input, we do not have support for them yet.
    The inverse tangent is also known as `atan` or tan^{-1}.

    Examples
    --------
    >>> x = np.array([0, 1])
    >>> np.atan(x)
    array([0.       , 0.7853982])
    >>> np.pi/4
    0.7853981633974483
    """


@set_module('mxnet.numpy')
@wrap_np_unary_func
def sign(x, out=None, **kwargs):
    """
    Returns an element-wise indication of the sign of a number.
    The `sign` function returns ``-1 if x < 0, 0 if x==0, 1 if x > 0``. Only supports real number.

    Parameters
    ----------
    x : ndarray or a scalar
        Input values.
    out : ndarray or None, optional
        A location into which the result is stored.
        If provided, it must have the same shape and dtype as input ndarray.
        If not provided or `None`, a freshly-allocated array is returned.

    Returns
    -------
    y : ndarray
        The sign of `x`.
        This is a scalar if `x` is a scalar.

    .. note::
       * Only supports real number as input elements.
       * Input type does not support Python native iterables(list, tuple, ...).
       * ``out`` param: cannot perform auto broadcasting. ``out`` ndarray's shape must be
         the same as the expected output.
       * ``out`` param: cannot perform auto type cast. ``out`` ndarray's dtype must be the
         same as the expected output.
       * ``out`` param does not support scalar input case.

    Examples
    --------
    >>> a = np.array([-5., 4.5])
    >>> np.sign(a)
    array([-1.,  1.])
    Scalars as input:
    >>> np.sign(4.0)
    1.0
    >>> np.sign(0)
    0
    Use ``out`` parameter:
    >>> b = np.zeros((2, ))
    >>> np.sign(a, out=b)
    array([-1.,  1.])
    >>> b
    array([-1.,  1.])
    """
    return _mx_nd_np.sign(x, out=out)


@set_module('mxnet.numpy')
@wrap_np_unary_func
def log(x, out=None, **kwargs):
    """
    Natural logarithm, element-wise.
    The natural logarithm `log` is the inverse of the exponential function,
    so that `log(exp(x)) = x`. The natural logarithm is logarithm in base
    `e`.

    Parameters
    ----------
    x : ndarray
        Input value. Elements must be of real value.
    out : ndarray or None, optional
        A location into which the result is stored.
        If provided, it must have the same shape and dtype as input ndarray.
        If not provided or `None`, a freshly-allocated array is returned.

    Returns
    -------
    y : ndarray
        The natural logarithm of `x`, element-wise.
        This is a scalar if `x` is a scalar.

    .. note::
       Currently only supports data of real values and ``inf`` as input. Returns data of
       real value, ``inf``, ``-inf`` and ``nan`` according to the input.
       This function differs from the original `numpy.log
       <https://docs.scipy.org/doc/numpy/reference/generated/numpy.log.html>`_ in
       the following aspects:

       * Does not support complex number for now
       * Input type does not support Python native iterables(list, tuple, ...).
       * ``out`` param: cannot perform auto broadcasting. ``out`` ndarray's shape must be
         the same as the expected output.
       * ``out`` param: cannot perform auto type cast. ``out`` ndarray's dtype must be the
         same as the expected output.
       * ``out`` param does not support scalar input case.

    Examples
    --------
    >>> a = np.array([1, np.exp(1), np.exp(2), 0], dtype=np.float64)
    >>> np.log(a)
    array([  0.,   1.,   2., -inf], dtype=float64)
    >>> # Using the default float32 dtype leads to slightly different behavior
    >>> a = np.array([1, np.exp(1), np.exp(2), 0])
    >>> np.log(a)
    array([  0.,  0.99999994,   2., -inf])
    >>> np.log(1)
    0.0
    """
    return _mx_nd_np.log(x, out=out, **kwargs)


@set_module('mxnet.numpy')
@wrap_np_unary_func
def rint(x, out=None, **kwargs):
    """
    Round elements of the array to the nearest integer.

    Parameters
    ----------
    x : ndarray or scalar
        Input array.
    out : ndarray or None
        A location into which the result is stored.
        If provided, it must have the same shape and type as the input.
        If not provided or None, a freshly-allocated array is returned.

    Returns
    -------
    out : ndarray or scalar
        Output array is same shape and type as x. This is a scalar if x is a scalar.

    .. note::
       This function differs from the original `numpy.rint
       <https://docs.scipy.org/doc/numpy/reference/generated/numpy.rint.html>`_ in
       the following way(s):

       * only ndarray or scalar is accpted as valid input, tuple of ndarray is not supported
       * broadcasting to `out` of different shape is currently not supported
       * when input is plain python numerics, the result will not be stored in the `out` param

    Examples
    --------
    >>> a = np.array([-1.7, -1.5, -0.2, 0.2, 1.5, 1.7, 2.0])
    >>> np.rint(a)
    array([-2., -2., -0.,  0.,  1.,  2.,  2.])
    """
    return _mx_nd_np.rint(x, out=out, **kwargs)


@set_module('mxnet.numpy')
@wrap_np_unary_func
def log2(x, out=None, **kwargs):
    """
    Base-2 logarithm of x.

    Parameters
    ----------
    x : ndarray or scalar
        Input values.
    out : ndarray or None
        A location into which the result is stored.
        If provided, it must have the same shape and type as the input.
        If not provided or None, a freshly-allocated array is returned.

    Returns
    -------
    y : ndarray
        The logarithm base two of `x`, element-wise.
        This is a scalar if `x` is a scalar.

    .. note::
       This function differs from the original `numpy.log2
       <https://www.google.com/search?q=numpy+log2>`_ in
       the following way(s):

       * only ndarray or scalar is accpted as valid input, tuple of ndarray is not supported
       * broadcasting to `out` of different shape is currently not supported
       * when input is plain python numerics, the result will not be stored in the `out` param

    Examples
    --------
    >>> x = np.array([0, 1, 2, 2**4])
    >>> np.log2(x)
    array([-inf,   0.,   1.,   4.])
    """
    return _mx_nd_np.log2(x, out=out, **kwargs)


@set_module('mxnet.numpy')
@wrap_np_unary_func
def log1p(x, out=None, **kwargs):
    """
    Return the natural logarithm of one plus the input array, element-wise.
    Calculates ``log(1 + x)``.

    Parameters
    ----------
    x : ndarray or scalar
        Input array.
    out : ndarray or None
        A location into which the result is stored. If provided, it
        must have a shape that the inputs fill into. If not provided
        or None, a freshly-allocated array is returned. The dtype of the
        output and input must be the same.

    Returns
    -------
    y : ndarray or scalar
        Natural logarithm of 1 + x, element-wise. This is a scalar
        if x is a scalar.

    Notes
    -----
    For real-valued input, `log1p` is accurate also for `x` so small
    that `1 + x == 1` in floating-point accuracy.
    Logarithm is a multivalued function: for each `x` there is an infinite
    number of `z` such that `exp(z) = 1 + x`. The convention is to return
    the `z` whose imaginary part lies in `[-pi, pi]`.
    For real-valued input data types, `log1p` always returns real output.
    For each value that cannot be expressed as a real number or infinity,
    it yields ``nan`` and sets the `invalid` floating point error flag.
    cannot support complex-valued input.

    Examples
    --------
    >>> np.log1p(1e-99)
    1e-99
    >>> a = np.array([3, 4, 5])
    >>> np.log1p(a)
    array([1.3862944, 1.609438 , 1.7917595])
    """
    return _mx_nd_np.log1p(x, out=out, **kwargs)


@set_module('mxnet.numpy')
@wrap_np_unary_func
def degrees(x, out=None, **kwargs):
    """
    Convert angles from radians to degrees.

    Parameters
    ----------
    x : ndarray
        Input value. Elements must be of real value.
    out : ndarray or None, optional
        A location into which the result is stored.
        If provided, it must have the same shape and dtype as input ndarray.
        If not provided or `None`, a freshly-allocated array is returned.

    Returns
    -------
    y : ndarray
        The corresponding degree values; if `out` was supplied this is a
        reference to it.
        This is a scalar if `x` is a scalar.

    .. note::
       This function differs from the original `numpy.degrees
       <https://docs.scipy.org/doc/numpy/reference/generated/numpy.degrees.html>`_ in
       the following aspects:

       * Input type does not support Python native iterables(list, tuple, ...).
         Only ndarray is supported.
       * ``out`` param: cannot perform auto broadcasting. ``out`` ndarray's shape must be
         the same as the expected output.
       * ``out`` param: cannot perform auto type cast. ``out`` ndarray's dtype must be the
         same as the expected output.
       * ``out`` param does not support scalar input case.

    Examples
    --------
    >>> rad = np.arange(12.) * np.pi / 6
    >>> np.degrees(rad)
    array([  0.,  30.,  60.,  90., 120., 150., 180., 210., 240., 270., 300., 330.])
    >>> # Use specified ``out`` ndarray:
    >>> out = np.zeros((rad.shape))
    >>> np.degrees(rad, out)
    array([  0.,  30.,  60.,  90., 120., 150., 180., 210., 240., 270., 300., 330.])
    >>> out
    array([  0.,  30.,  60.,  90., 120., 150., 180., 210., 240., 270., 300., 330.])
    """
    return _mx_nd_np.degrees(x, out=out, **kwargs)


@set_module('mxnet.numpy')
@wrap_np_unary_func
def rad2deg(x, out=None, **kwargs):
    r"""Convert angles from radians to degrees.

    Parameters
    ----------
    x : ndarray or scalar
        Angles in degrees.
    out : ndarray or None, optional
        A location into which the result is stored. If not provided or `None`,
        a freshly-allocated array is returned.

    Returns
    -------
    y : ndarray or scalar
        The corresponding angle in radians.
        This is a scalar if `x` is a scalar.

    .. note::

       "rad2deg(x)" is "x * 180 / pi".

       This function differs from the original numpy.arange in the following aspects:

       * Only support float32 and float64.
       * `out` must be in the same size of input.

    Examples
    --------
    >>> np.rad2deg(np.pi/2)
    90.0
    """
    return _mx_nd_np.rad2deg(x, out=out)


@set_module('mxnet.numpy')
@wrap_np_unary_func
def radians(x, out=None, **kwargs):
    """
    Convert angles from degrees to radians.

    Parameters
    ----------
    x : ndarray or scalar
        Input array in degrees.
    out : ndarray or None
        A location into which the result is stored.
        If provided, it must have the same shape and type as the input.
        If not provided or None, a freshly-allocated array is returned.

    Returns
    -------
    y : ndarray
        The corresponding radian values. This is a scalar if x is a scalar.

    .. note::
       This function differs from the original `numpy.radians
       <https://docs.scipy.org/doc/numpy/reference/generated/numpy.radians.html>`_ in
       the following way(s):

       * only ndarray or scalar is accpted as valid input, tuple of ndarray is not supported
       * broadcasting to `out` of different shape is currently not supported
       * when input is plain python numerics, the result will not be stored in the `out` param

    Examples
    --------
    >>> deg = np.arange(12.) * 30.
    >>> np.radians(deg)
    array([0.       , 0.5235988, 1.0471976, 1.5707964, 2.0943952, 2.6179938,
           3.1415927, 3.6651914, 4.1887903, 4.712389 , 5.2359877, 5.7595863],
           dtype=float32)
    """
    return _mx_nd_np.radians(x, out=out, **kwargs)


@set_module('mxnet.numpy')
@wrap_np_unary_func
def deg2rad(x, out=None, **kwargs):
    r"""
    Convert angles from degrees to radians.

    Parameters
    ----------
    x : ndarray or scalar
        Angles in degrees.
    out : ndarray or None, optional
        A location into which the result is stored. If not provided or `None`,
        a freshly-allocated array is returned.

    Returns
    -------
    y : ndarray or scalar
        The corresponding angle in radians.
        This is a scalar if `x` is a scalar.

    .. note::
       "deg2rad(x)" is "x * pi / 180".

       This function differs from the original numpy.arange in the following aspects:

       * Only support float32 and float64.
       * `out` must be in the same size of input.

    Examples
    --------
    >>> np.deg2rad(180)
    3.1415927
    """
    return _mx_nd_np.deg2rad(x, out=out)


@set_module('mxnet.numpy')
@wrap_np_unary_func
def reciprocal(x, out=None, **kwargs):
    r"""Return the reciprocal of the argument, element-wise.
    Calculates ``1/x``.

    Parameters
    ----------
    x : ndarray or scalar
        The values whose reciprocals are required.
    out : ndarray or None, optional
        A location into which the result is stored.
        If provided, it must have the same shape as the input.
        If not provided or None, a freshly-allocated array is returned.

    Returns
    -------
    y : ndarray or scalar
        Output array is same shape and type as x. This is a scalar if x is a scalar.

    Examples
    --------
    >>> np.reciprocal(2.)
    0.5
    >>> x = np.array([1, 2., 3.33])
    >>> np.reciprocal(x)
    array([1.       , 0.5      , 0.3003003])

    .. note::

       This function is not designed to work with integers.
       For integer arguments with absolute value larger than 1 the result is
       always zero because of the way Python handles integer division.  For
       integer zero the result is an overflow.
       The output `ndarray` has the same `device` as the input `ndarray`.
       This function differs from the original `numpy.reciprocal
       <https://docs.scipy.org/doc/numpy/reference/generated/numpy.reciprocal.html>`_ in
       the following aspects:

       * Only support ndarray and scalar now.
       * `where` argument is not supported.

    """
    return _mx_nd_np.reciprocal(x, out=out, **kwargs)


@set_module('mxnet.numpy')
@wrap_np_unary_func
def square(x, out=None, **kwargs):
    r"""
    Return the element-wise square of the input.

    Parameters
    ----------
    x : ndarray or scalar
        The values whose squares are required.
    out : ndarray or None, optional
        A location into which the result is stored.
        If provided, it must have the same shape as the input.
        If not provided or None, a freshly-allocated array is returned.

    Returns
    -------
    y : ndarray or scalar
        Output array is same shape and type as x. This is a scalar if x is a scalar.

    Examples
    --------
    >>> np.square(2.)
    4.0
    >>> x = np.array([1, 2., -1])
    >>> np.square(x)
    array([1., 4., 1.])

    .. note::
       The output `ndarray` has the same `device` as the input `ndarray`.
       This function differs from the original `numpy.square
       <https://docs.scipy.org/doc/numpy/reference/generated/numpy.square.html>`_ in
       the following aspects:

       * Only support ndarray and scalar now.
       * `where` argument is not supported.
       * Complex input is not supported.

    """
    return _mx_nd_np.square(x, out=out, **kwargs)


@set_module('mxnet.numpy')
@wrap_np_unary_func
def negative(x, out=None, **kwargs):
    r"""
    Numerical negative, element-wise.

    Parameters
    ----------
    x : ndarray or scalar
        Input array.
    out : ndarray, None, or tuple of ndarray and None, optional
          A location into which the result is stored.
          If provided, it must have a shape that the inputs broadcast to.
          If not provided or None, a freshly-allocated array is returned.
          A tuple (possible only as a keyword argument) must have length
          equal to the number of outputs.

    Returns
    -------
    y : ndarray or scalar
        Returned array or scalar: y = -x. This is a scalar if x is a scalar.

    Examples
    --------
    >>> np.negative(1)
    -1
    """
    return _mx_nd_np.negative(x, out=out)


@set_module('mxnet.numpy')
@wrap_np_unary_func
def positive(x, out=None, **kwargs):
    r"""
    Computes the numerical positive of each element `x_i` (i.e.,`y_i = +x_i`)
    of the input array x .

    Parameters
    ----------
    x : ndarray or scalar
        Input array.

    Returns
    -------
    y : ndarray or scalar
        Returned array or scalar: y = +x. This is a scalar if x is a scalar.

    Notes
    -----
    Equivalent to `x.copy()`, but only defined for types that support arithmetic.

    Examples
    --------
    >>> x1 = np.array(([1., -1.]))
    >>> np.positive(x1)
    array([ 1., -1.])
    >>> +x1
    array([ 1., -1.])
    """
    return _mx_nd_np.positive(x, out=out)


@set_module('mxnet.numpy')
@wrap_np_unary_func
def fix(x, out=None, **kwargs):
    """
    Round an array of floats element-wise to nearest integer towards zero.
    The rounded values are returned as floats.

    Parameters
    ----------
    x : ndarray
        An array of floats to be rounded
    out : ndarray, optional
        Output array

    Returns
    -------
    y : ndarray or scalar
    Returned array or scalar: y = -x. This is a scalar if x is a scalar.ndarray of floats

    Examples
    ---------
    >>> np.fix(3.14)
    3
    """
    return _mx_nd_np.fix(x, out=out)


@set_module('mxnet.numpy')
@wrap_np_unary_func
def tan(x, out=None, **kwargs):
    r"""
    Compute tangent element-wise.
    Equivalent to np.sin(x)/np.cos(x) element-wise.

    Parameters
    ----------
    x : ndarray
        Input array.
    out : ndarray or none, optional
          A location into which the result is stored. If provided,
          it must have a shape that the inputs broadcast to. If not provided or None,
          a freshly-allocated array is returned. A tuple (possible only as a keyword argument)
          must have length equal to the number of outputs.

    Returns
    -------
    y : ndarray
    The corresponding tangent values. This is a scalar if x is a scalar.

    Examples
    ---------
    >>> np.tan(np.array([-np.pi, np.pi/2, np.pi]))
    array([-8.7422777e-08, -2.2877332e+07,  8.7422777e-08])
    """

    return _mx_nd_np.tan(x, out=out, **kwargs)


@set_module('mxnet.numpy')
@wrap_np_unary_func
def ceil(x, out=None, **kwargs):
    r"""
    Return the ceiling of the input, element-wise.
    The ceil of the ndarray `x` is the smallest integer `i`, such that
    `i >= x`.  It is often denoted as :math:`\lceil x \rceil`.

    Parameters
    ----------
    x : ndarray or scalar
        Input array.
    out : ndarray or None
        A location into which the result is stored. If provided, it
        must have a shape that the inputs fill into. If not provided
        or None, a freshly-allocated array is returned. The dtype of the
        output and input must be the same.

    Returns
    -------
    y : ndarray or scalar
        The ceiling of each element in `x`, with `float` dtype.
        This is a scalar if `x` is a scalar.

    Examples
    --------
    >>> a = np.array([-1.7, -1.5, -0.2, 0.2, 1.5, 1.7, 2.0])
    >>> np.ceil(a)
    array([-1., -1., -0.,  1.,  2.,  2.,  2.])
    >>> # if you use parameter out, x and out must be ndarray.
    >>> a = np.array(1)
    >>> np.ceil(np.array(3.5), a)
    array(4.)
    >>> a
    array(4.)
    """
    return _mx_nd_np.ceil(x, out=out, **kwargs)


@set_module('mxnet.numpy')
@wrap_np_unary_func
def floor(x, out=None, **kwargs):
    r"""
    Return the floor of the input, element-wise.
    The ceil of the ndarray `x` is the largest integer `i`, such that
    `i <= x`.  It is often denoted as :math:`\lfloor x \rfloor`.

    Parameters
    ----------
    x : ndarray or scalar
        Input array.
    out : ndarray or None
        A location into which the result is stored. If provided, it
        must have a shape that the inputs fill into. If not provided
        or None, a freshly-allocated array is returned. The dtype of the
        output and input must be the same.

    Returns
    -------
    y : ndarray or scalar
        The floor of each element in `x`, with `float` dtype.
        This is a scalar if `x` is a scalar.

    Examples
    --------
    >>> a = np.array([-1.7, -1.5, -0.2, 0.2, 1.5, 1.7, 2.0])
    >>> np.floor(a)
    array([-2., -2., -1.,  0.,  1.,  1.,  2.])
    >>> # if you use parameter out, x and out must be ndarray.
    >>> a = np.array(1)
    >>> np.floor(np.array(3.5), a)
    array(3.)
    >>> a
    array(3.)
    """
    return _mx_nd_np.floor(x, out=out, **kwargs)

@set_module('mxnet.numpy')
@wrap_np_unary_func
def bitwise_invert(x, out=None, **kwargs):
    r"""
    Compute bit-wise inversion, or bit-wise NOT, element-wise.
    Computes the bit-wise NOT of the underlying binary representation of
    the integers in the input arrays. This ufunc implements the C/Python
    operator ``~``.

    Parameters
    ----------
    x : array_like
        Only integer and boolean types are handled.
    out : ndarray, None, or tuple of ndarray and None, optional
        A location into which the result is stored. If provided, it must have
        a shape that the inputs broadcast to. If not provided or `None`,
        a freshly-allocated array is returned. A tuple (possible only as a
        keyword argument) must have length equal to the number of outputs.

    Returns
    -------
    out : ndarray or scalar
        Result.
        This is a scalar if `x` is a scalar.

    See Also
    --------
    bitwise_and, bitwise_or, bitwise_xor
    logical_not
    binary_repr :
        Return the binary representation of the input number as a string.

    Examples
    --------
    We've seen that 13 is represented by ``00001101``.
    The invert or bit-wise NOT of 13 is then:

    >>> x = np.bitwise_invert(np.array(13, dtype=np.uint8))
    >>> x
    242
    >>> np.binary_repr(x, width=8)
    '11110010'

    Notes
    -----
    `bitwise_not` is an alias for `invert`:

    >>> np.bitwise_not is np.invert
    True
    """
    return _mx_nd_np.bitwise_not(x, out=out, **kwargs)


@set_module('mxnet.numpy')
@wrap_np_unary_func
def invert(x, out=None, **kwargs):
    r"""
    Compute bit-wise inversion, or bit-wise NOT, element-wise.
    Computes the bit-wise NOT of the underlying binary representation of
    the integers in the input arrays. This ufunc implements the C/Python
    operator ``~``.

    Parameters
    ----------
    x : array_like
        Only integer and boolean types are handled.
    out : ndarray, None, or tuple of ndarray and None, optional
        A location into which the result is stored. If provided, it must have
        a shape that the inputs broadcast to. If not provided or `None`,
        a freshly-allocated array is returned. A tuple (possible only as a
        keyword argument) must have length equal to the number of outputs.

    Returns
    -------
    out : ndarray or scalar
        Result.
        This is a scalar if `x` is a scalar.

    See Also
    --------
    bitwise_and, bitwise_or, bitwise_xor
    logical_not
    binary_repr :
        Return the binary representation of the input number as a string.

    Examples
    --------
    We've seen that 13 is represented by ``00001101``.
    The invert or bit-wise NOT of 13 is then:

    >>> x = np.invert(np.array(13, dtype=np.uint8))
    >>> x
    242
    >>> np.binary_repr(x, width=8)
    '11110010'

    Notes
    -----
    `bitwise_not` is an alias for `invert`:

    >>> np.bitwise_not is np.invert
    True
    """
    return _mx_nd_np.bitwise_not(x, out=out, **kwargs)

@set_module('mxnet.numpy')
@wrap_np_unary_func
def bitwise_not(x, out=None, **kwargs):
    r"""
    Compute bit-wise inversion, or bit-wise NOT, element-wise.
    Computes the bit-wise NOT of the underlying binary representation of
    the integers in the input arrays. This ufunc implements the C/Python
    operator ``~``.

    Parameters
    ----------
    x : array_like
        Only integer and boolean types are handled.
    out : ndarray, None, or tuple of ndarray and None, optional
        A location into which the result is stored. If provided, it must have
        a shape that the inputs broadcast to. If not provided or `None`,
        a freshly-allocated array is returned. A tuple (possible only as a
        keyword argument) must have length equal to the number of outputs.

    Returns
    -------
    out : ndarray or scalar
        Result.
        This is a scalar if `x` is a scalar.

    See Also
    --------
    bitwise_and, bitwise_or, bitwise_xor
    logical_not
    binary_repr :
        Return the binary representation of the input number as a string.

    Examples
    --------
    We've seen that 13 is represented by ``00001101``.
    The invert or bit-wise NOT of 13 is then:

    >>> x = np.invert(np.array(13, dtype=np.uint8))
    >>> x
    242
    >>> np.binary_repr(x, width=8)
    '11110010'

    Notes
    -----
    `bitwise_not` is an alias for `invert`:

    >>> np.bitwise_not is np.invert
    True
    """
    return _mx_nd_np.bitwise_not(x, out=out, **kwargs)


@set_module('mxnet.numpy')
@wrap_np_unary_func
def trunc(x, out=None, **kwargs):
    r"""
    Return the truncated value of the input, element-wise.
    The truncated value of the scalar `x` is the nearest integer `i` which
    is closer to zero than `x` is. In short, the fractional part of the
    signed number `x` is discarded.

    Parameters
    ----------
    x : ndarray or scalar
        Input data.
    out : ndarray or None, optional
        A location into which the result is stored.

    Returns
    -------
    y : ndarray or scalar
        The truncated value of each element in `x`.
        This is a scalar if `x` is a scalar.

    .. note::
       This function differs from the original numpy.trunc in the following aspects:

       * Do not support `where`, a parameter in numpy which indicates where to calculate.
       * Cannot cast type automatically. Dtype of `out` must be same as the expected one.
       * Cannot broadcast automatically. Shape of `out` must be same as the expected one.
       * If `x` is plain python numeric, the result won't be stored in out.

    Examples
    --------
    >>> a = np.array([-1.7, -1.5, -0.2, 0.2, 1.5, 1.7, 2.0])
    >>> np.trunc(a)
    array([-1., -1., -0.,  0.,  1.,  1.,  2.])
    """
    return _mx_nd_np.trunc(x, out=out, **kwargs)


@set_module('mxnet.numpy')
@wrap_np_unary_func
def logical_not(x, out=None, **kwargs):
    r"""
    Compute the truth value of NOT x element-wise.

    Parameters
    ----------
    x : ndarray or scalar
        Logical NOT is applied to the elements of `x`.
    out : ndarray or None, optional
        A location into which the result is stored.

    Returns
    -------
    y : bool or ndarray of bool
        Boolean result with the same shape as `x` of the NOT operation
        on elements of `x`.
        This is a scalar if `x` is a scalar.

    .. note::
       This function differs from the original numpy.logical_not in the following aspects:
       * Do not support `where`, a parameter in numpy which indicates where to calculate.
       * Cannot cast type automatically. Dtype of `out` must be same as the expected one.
       * Cannot broadcast automatically. Shape of `out` must be same as the expected one.
       * If `x` is plain python numeric, the result won't be stored in out.

    Examples
    --------
    >>> x= np.array([True, False, 0, 1])
    >>> np.logical_not(x)
    array([False,  True,  True, False])

    >>> x = np.arange(5)
    >>> np.logical_not(x<3)
    array([False, False, False,  True,  True])
    """
    return _mx_nd_np.logical_not(x, out=out, **kwargs)


@set_module('mxnet.numpy')
@wrap_np_unary_func
def arcsinh(x, out=None, **kwargs):
    r"""
    Inverse hyperbolic cosine, element-wise.

    Parameters
    ----------
    x : ndarray or scalar
        Input array.
    out : ndarray or None, optional
        A location into which the result is stored.

    Returns
    -------
    arcsinh : ndarray
        Array of the same shape as `x`.
        This is a scalar if `x` is a scalar.

    .. note::
       `arcsinh` is a multivalued function: for each `x` there are infinitely
       many numbers `z` such that `sinh(z) = x`.

       For real-valued input data types, `arcsinh` always returns real output.
       For each value that cannot be expressed as a real number or infinity, it
       yields ``nan`` and sets the `invalid` floating point error flag.

       This function differs from the original numpy.arcsinh in the following aspects:

       * Do not support `where`, a parameter in numpy which indicates where to calculate.
       * Do not support complex-valued input.
       * Cannot cast type automatically. DType of `out` must be same as the expected one.
       * Cannot broadcast automatically. Shape of `out` must be same as the expected one.
       * If `x` is plain python numeric, the result won't be stored in out.

    Examples
    --------
    >>> a = np.array([3.2, 5.0])
    >>> np.arcsinh(a)
    array([1.8309381, 2.2924316])

    >>> np.arcsinh(1)
    0.0
    """
    return _mx_nd_np.arcsinh(x, out=out, **kwargs)

asinh = arcsinh
asinh.__doc__ = """
    Inverse hyperbolic cosine, element-wise.
    
    >>>np.asinh is np.arcsinh
    True

    Parameters
    ----------
    x : ndarray or scalar
        Input array.
    out : ndarray or None, optional
        A location into which the result is stored.

    Returns
    -------
    asinh : ndarray
        Array of the same shape as `x`.
        This is a scalar if `x` is a scalar.

    .. note::
       `asinh` is a alias for `arcsinh`. It is a standard API in
       https://data-apis.org/array-api/latest/API_specification/elementwise_functions.html#asinh-x
       instead of an official NumPy operator.
       
       `asinh` is a multivalued function: for each `x` there are infinitely
       many numbers `z` such that `sinh(z) = x`.

       For real-valued input data types, `asinh` always returns real output.
       For each value that cannot be expressed as a real number or infinity, it
       yields ``nan`` and sets the `invalid` floating point error flag.

       This function differs from the original numpy.arcsinh in the following aspects:

       * Do not support `where`, a parameter in numpy which indicates where to calculate.
       * Do not support complex-valued input.
       * Cannot cast type automatically. DType of `out` must be same as the expected one.
       * Cannot broadcast automatically. Shape of `out` must be same as the expected one.
       * If `x` is plain python numeric, the result won't be stored in out.

    Examples
    --------
    >>> a = np.array([3.2, 5.0])
    >>> np.asinh(a)
    array([1.8309381, 2.2924316])

    >>> np.asinh(1)
    0.0
    """


@set_module('mxnet.numpy')
@wrap_np_unary_func
def arccosh(x, out=None, **kwargs):
    r"""
    Inverse hyperbolic cosine, element-wise.

    Parameters
    ----------
    x : ndarray or scalar
        Input array.
    out : ndarray or None, optional
        A location into which the result is stored.

    Returns
    -------
    arccosh : ndarray
        Array of the same shape as `x`.
        This is a scalar if `x` is a scalar.

    .. note::
       `arccosh` is a multivalued function: for each `x` there are infinitely
       many numbers `z` such that `cosh(z) = x`.

       For real-valued input data types, `arccosh` always returns real output.
       For each value that cannot be expressed as a real number or infinity, it
       yields ``nan`` and sets the `invalid` floating point error flag.

       This function differs from the original numpy.arccosh in the following aspects:

       * Do not support `where`, a parameter in numpy which indicates where to calculate.
       * Do not support complex-valued input.
       * Cannot cast type automatically. Dtype of `out` must be same as the expected one.
       * Cannot broadcast automatically. Shape of `out` must be same as the expected one.
       * If `x` is plain python numeric, the result won't be stored in out.

    Examples
    --------
    >>> a = np.array([3.2, 5.0])
    >>> np.arccosh(a)
    array([1.8309381, 2.2924316])

    >>> np.arccosh(1)
    0.0
    """
    return _mx_nd_np.arccosh(x, out=out, **kwargs)

acosh = arccosh
acosh.__doc__ = """
    Inverse hyperbolic cosine, element-wise.
    
    >>>np.acosh is np.arccosh
    True

    Parameters
    ----------
    x : ndarray or scalar
        Input array.
    out : ndarray or None, optional
        A location into which the result is stored.

    Returns
    -------
    acosh : ndarray
        Array of the same shape as `x`.
        This is a scalar if `x` is a scalar.

    .. note::
       `acosh` is a alias for `arccosh`. It is a standard API in
       https://data-apis.org/array-api/latest/API_specification/elementwise_functions.html#acosh-x
       instead of an official NumPy operator.
       
       `acosh` is a multivalued function: for each `x` there are infinitely
       many numbers `z` such that `cosh(z) = x`.

       For real-valued input data types, `acosh` always returns real output.
       For each value that cannot be expressed as a real number or infinity, it
       yields ``nan`` and sets the `invalid` floating point error flag.

       This function differs from the original numpy.arccosh in the following aspects:

       * Do not support `where`, a parameter in numpy which indicates where to calculate.
       * Do not support complex-valued input.
       * Cannot cast type automatically. Dtype of `out` must be same as the expected one.
       * Cannot broadcast automatically. Shape of `out` must be same as the expected one.
       * If `x` is plain python numeric, the result won't be stored in out.

    Examples
    --------
    >>> a = np.array([3.2, 5.0])
    >>> np.acosh(a)
    array([1.8309381, 2.2924316])

    >>> np.acosh(1)
    0.0
    """

@set_module('mxnet.numpy')
@wrap_np_unary_func
def arctanh(x, out=None, **kwargs):
    r"""
    Inverse hyperbolic tangent, element-wise.

    Parameters
    ----------
    x : ndarray or scalar
        Input array.
    out : ndarray or None, optional
        A location into which the result is stored.

    Returns
    -------
    arctanh : ndarray
        Array of the same shape as `x`.
        This is a scalar if `x` is a scalar.

    .. note::
       `arctanh` is a multivalued function: for each `x` there are infinitely
       many numbers `z` such that `tanh(z) = x`.

       For real-valued input data types, `arctanh` always returns real output.
       For each value that cannot be expressed as a real number or infinity, it
       yields ``nan`` and sets the `invalid` floating point error flag.

       This function differs from the original numpy.arctanh in the following aspects:

       * Do not support `where`, a parameter in numpy which indicates where to calculate.
       * Do not support complex-valued input.
       * Cannot cast type automatically. Dtype of `out` must be same as the expected one.
       * Cannot broadcast automatically. Shape of `out` must be same as the expected one.
       * If `x` is plain python numeric, the result won't be stored in out.

    Examples
    --------
    >>> a = np.array([0.0, -0.5])
    >>> np.arctanh(a)
    array([0., -0.54930615])

    >>> np.arctanh(1)
    0.0
    """
    return _mx_nd_np.arctanh(x, out=out, **kwargs)

atanh = arctanh
atanh.__doc__ = """
    Inverse hyperbolic tangent, element-wise.

    >>>np.atanh is np.arctanh
    True

    Parameters
    ----------
    x : ndarray or scalar
        Input array.
    out : ndarray or None, optional
        A location into which the result is stored.

    Returns
    -------
    atanh : ndarray
        Array of the same shape as `x`.
        This is a scalar if `x` is a scalar.

    .. note::
       `atanh` is a alias for `arctanh`. It is a standard API in
       https://data-apis.org/array-api/latest/API_specification/elementwise_functions.html#atanh-x
       instead of an official NumPy operator.
    
       `atanh` is a multivalued function: for each `x` there are infinitely
       many numbers `z` such that `tanh(z) = x`.

       For real-valued input data types, `atanh` always returns real output.
       For each value that cannot be expressed as a real number or infinity, it
       yields ``nan`` and sets the `invalid` floating point error flag.

       This function differs from the original numpy.arctanh in the following aspects:

       * Do not support `where`, a parameter in numpy which indicates where to calculate.
       * Do not support complex-valued input.
       * Cannot cast type automatically. Dtype of `out` must be same as the expected one.
       * Cannot broadcast automatically. Shape of `out` must be same as the expected one.
       * If `x` is plain python numeric, the result won't be stored in out.

    Examples
    --------
    >>> a = np.array([0.0, -0.5])
    >>> np.atanh(a)
    array([0., -0.54930615])

    >>> np.atanh(1)
    0.0
    """


@set_module('mxnet.numpy')
@wrap_sort_functions
def argsort(a, axis=-1, descending=False, stable=True):
    """
    Returns the indices that sort an array `x` along a specified axis.

    Notes
    -----
    `argsort` is a standard API in
    https://data-apis.org/array-api/latest/API_specification/sorting_functions.html#argsort-x-axis-1-descending-false-stable-true
    instead of an official NumPy operator.

    Parameters
    ----------
    a : ndarray
        Array to sort.
    axis : int or None, optional
        Axis along which to sort.  The default is -1 (the last axis). If None,
        the flattened array is used.
    descending : bool, optional
        sort order. If `True`, the returned indices sort x in descending order (by value).
        If `False`, the returned indices sort x in ascending order (by value).Default: False.
    stable : bool, optional
        sort stability. If `True`, the returned indices must maintain the relative order
        of x values which compare as equal. If `False`, the returned indices may or may not
        maintain the relative order of x values which compare as equal. Default: True.

    Returns
    -------
    index_array : ndarray, int
        Array of indices that sort `a` along the specified `axis`.
        If `a` is one-dimensional, ``a[index_array]`` yields a sorted `a`.
        More generally, ``np.take_along_axis(a, index_array, axis=axis)``
        always yields the sorted `a`, irrespective of dimensionality.

    Notes
    -----
    This operator does not support different sorting algorithms.

    Examples
    --------
    One dimensional array:

    >>> x = np.array([3, 1, 2])
    >>> np.argsort(x)
    array([1, 2, 0])

    Two-dimensional array:

    >>> x = np.array([[0, 3], [2, 2]])
    >>> x
    array([[0, 3],
           [2, 2]])
    >>> ind = np.argsort(x, axis=0)  # sorts along first axis (down)
    >>> ind
    array([[0, 1],
           [1, 0]])
    >>> np.take_along_axis(x, ind, axis=0)  # same as np.sort(x, axis=0)
    array([[0, 2],
           [2, 3]])
    >>> ind = np.argsort(x, axis=1)  # sorts along last axis (across)
    >>> ind
    array([[0, 1],
           [0, 1]])
    >>> np.take_along_axis(x, ind, axis=1)  # same as np.sort(x, axis=1)
    array([[0, 3],
           [2, 2]])

    Indices of the sorted elements of a N-dimensional array:

    >>> ind = np.unravel_index(np.argsort(x, axis=None), x.shape)
    >>> ind
    (array([0, 1, 1, 0]), array([0, 0, 1, 1]))
    >>> x[ind]  # same as np.sort(x, axis=None)
    array([0, 2, 2, 3])
    """
    if stable:
        warnings.warn("Currently, MXNet only support quicksort in backend, which is not stable")
    return _mx_nd_np.argsort(a, axis=axis, descending=descending)


@set_module('mxnet.numpy')
@wrap_sort_functions
def sort(a, axis=-1, descending=False, stable=True):
    """
    Return a sorted copy of an array.

    Notes
    -----
    `sort` is a standard API in
    https://data-apis.org/array-api/latest/API_specification/sorting_functions.html#sort-x-axis-1-descending-false-stable-true
    instead of an official NumPy operator.

    Parameters
    ----------
    a : ndarray
        Array to sort.
    axis : int or None, optional
        Axis along which to sort.  The default is -1 (the last axis). If None,
        the flattened array is used.
    descending : bool, optional
        sort order. If `True`, the returned indices sort x in descending order (by value).
        If `False`, the returned indices sort x in ascending order (by value).Default: False.
    stable : bool, optional
        sort stability. If `True`, the returned indices must maintain the relative order
        of x values which compare as equal. If `False`, the returned indices may or may not
        maintain the relative order of x values which compare as equal. Default: True.

    Returns
    -------
    sorted_array : ndarray
        Array of the same type and shape as `a`.

    Notes
    -----
    This operator does not support different sorting algorithms.

    Examples
    --------
    >>> a = np.array([[1,4],[3,1]])
    >>> np.sort(a)                # sort along the last axis
    array([[1, 4],
           [1, 3]])
    >>> np.sort(a, axis=None)     # sort the flattened array
    array([1, 1, 3, 4])
    >>> np.sort(a, axis=0)        # sort along the first axis
    array([[1, 1],
           [3, 4]])
    """
    return _mx_nd_np.sort(a, axis=axis, descending=descending)


@set_module('mxnet.numpy')
def tensordot(a, b, axes=2):
    r"""Compute tensor dot product along specified axes for arrays >= 1-D.
    Given two tensors (arrays of dimension greater than or equal to one),
    ``a`` and ``b``, and an ndarray object containing two ndarray
    objects, ``(a_axes, b_axes)``, sum the products of ``a``'s and ``b``'s
    elements (components) over the axes specified by ``a_axes`` and
    ``b_axes``. The third argument can be a single non-negative
    integer_like scalar, ``N``; if it is such, then the last ``N``
    dimensions of ``a`` and the first ``N`` dimensions of ``b`` are summed
    over.

    Parameters
    ----------
    a, b : ndarray, len(shape) >= 1
        Tensors to "dot".
    axes : int or (2,) ndarray

        * integer_like
          If an int N, sum over the last N axes of `a` and the first N axes
          of `b` in order. The sizes of the corresponding axes must match.
        * (2,) ndarray
          Or, a list of axes to be summed over, first sequence applying to `a`,
          second to `b`. Both elements ndarray must be of the same length.

    See Also
    --------
    dot, einsum

    .. note::

       Three common use cases are:

           * ``axes = 0`` : tensor product :math:`a\otimes b`
           * ``axes = 1`` : tensor dot product :math:`a\cdot b`
           * ``axes = 2`` : (default) tensor double contraction :math:`a:b`
       When `axes` is integer_like, the sequence for evaluation will be: first
       the -Nth axis in `a` and 0th axis in `b`, and the -1th axis in `a` and
       Nth axis in `b` last.
       When there is more than one axis to sum over - and they are not the last
       (first) axes of `a` (`b`) - the argument `axes` should consist of
       two sequences of the same length, with the first axis to sum over given
       first in both sequences, the second axis second, and so forth.

    Examples
    --------
    >>> a = np.arange(60.).reshape(3,4,5)
    >>> b = np.arange(24.).reshape(4,3,2)
    >>> c = np.tensordot(a,b, axes=([1,0],[0,1]))
    >>> c.shape
    (5, 2)
    >>> c
    array([[ 4400.,  4730.],
           [ 4532.,  4874.],
           [ 4664.,  5018.],
           [ 4796.,  5162.],
           [ 4928.,  5306.]])
    """
    return _mx_nd_np.tensordot(a, b, axes)


@set_module('mxnet.numpy')
def histogram(a, bins=10, range=None, normed=None, weights=None, density=None):  # pylint: disable=too-many-arguments
    """
    Compute the histogram of a set of data.

    Parameters
    ----------
    a : ndarray
        Input data. The histogram is computed over the flattened array.
    bins : int or ndarray
        If `bins` is an int, it defines the number of equal-width
        bins in the given range (10, by default). If `bins` is a
        sequence, it defines a monotonically increasing array of bin edges,
        including the rightmost edge, allowing for non-uniform bin widths.
        .. versionadded:: 1.11.0
        If `bins` is a string, it defines the method used to calculate the
        optimal bin width, as defined by `histogram_bin_edges`.
    range : (float, float)
        The lower and upper range of the bins. Required when `bins` is an integer.
        Values outside the range are ignored. The first element of the range must
        be less than or equal to the second.
    normed : bool, optional
        Not supported yet, coming soon.
    weights : array_like, optional
        Not supported yet, coming soon.
    density : bool, optional
        Not supported yet, coming soon.

    Examples
    --------
    >>> np.histogram(np.arange(4), bins=np.arange(5))
    [array([1, 1, 1, 1], dtype=int64), array([0., 1., 2., 3., 4.])]
    """
    return _mx_nd_np.histogram(a, bins=bins, range=range, normed=normed, weights=weights, density=density)


# pylint: disable=redefined-outer-name
@set_module('mxnet.numpy')
@wrap_ctx_to_device_func
def eye(N, M=None, k=0, dtype=None, device=None, **kwargs):
    """
    Return a 2-D array with ones on the diagonal and zeros elsewhere.

    Parameters
    ----------
    N : int
        Number of rows in the output.
    M : int, optional
        Number of columns in the output. If None, defaults to N.
    k : int, optional
        Index of the diagonal: 0 (the default) refers to the main diagonal,
        a positive value refers to an upper diagonal,
        and a negative value to a lower diagonal.
    dtype : data-type, optional
        Data-type of the returned array.
        When npx.is_np_default_dtype() returns False, default dtype is float32;
        When npx.is_np_default_dtype() returns True, default dtype is float64.
    device : Device, optional
        Device context on which the memory is allocated. Default is
        `mxnet.device.current_device()`.

    Returns
    -------
    I : ndarray of shape (N,M)
        An array where all elements are equal to zero,
        except for the k-th diagonal, whose values are equal to one.

    Examples
    --------
    >>> np.eye(2, dtype=int)
    array([[1, 0],
           [0, 1]], dtype=int64)
    >>> np.eye(3, k=1)
    array([[0., 1., 0.],
           [0., 0., 1.],
           [0., 0., 0.]])
    """
    return _mx_nd_np.eye(N, M, k, dtype, device=device, **kwargs)
# pylint: enable=redefined-outer-name


# pylint: disable=redefined-outer-name
@set_module('mxnet.numpy')
@wrap_ctx_to_device_func
def linspace(start, stop, num=50, endpoint=True, retstep=False, dtype=None, axis=0, device=None):  # pylint: disable=too-many-arguments
    r"""
    Return evenly spaced numbers over a specified interval.

    Returns num evenly spaced samples, calculated over the interval [start, stop].
    The endpoint of the interval can optionally be excluded.

    Parameters
    ----------
    start : int or float
        The starting value of the sequence.
    stop : int or float
        The end value of the sequence, unless endpoint is set to False. In
        that case, the sequence consists of all but the last of num + 1
        evenly spaced samples, so that stop is excluded. Note that the step
        size changes when endpoint is False.
    num : int, optional
        Number of samples to generate. Default is 50. Must be non-negative.
    endpoint : bool, optional
        If True, stop is the last sample. Otherwise, it is not included.
        Default is True.
    retstep : bool, optional
        If True, return (samples, step), where step is the spacing between samples.
    dtype : dtype, optional
        The type of the output array. If dtype is not given, infer the data
        type from the other input arguments.
    axis : int, optional
        The axis in the result to store the samples. Relevant only if start or
        stop are array-like. By default (0), the samples will be along a new
        axis inserted at the beginning. Use -1 to get an axis at the end.
    device : Device, optional
        Device context on which the memory is allocated. Default is
        `mxnet.device.current_device()`.

    Returns
    -------
    samples : ndarray
        There are num equally spaced samples in the closed interval
        `[start, stop]` or the half-open interval `[start, stop)`
        (depending on whether endpoint is True or False).
    step : float, optional
        Only returned if retstep is True
        Size of spacing between samples.


    See Also
    --------
    arange : Similar to `linspace`, but uses a step size (instead of the
             number of samples).

    Examples
    --------
    >>> np.linspace(2.0, 3.0, num=5)
    array([2.  , 2.25, 2.5 , 2.75, 3.  ])
    >>> np.linspace(2.0, 3.0, num=5, endpoint=False)
    array([2. , 2.2, 2.4, 2.6, 2.8])
    >>> np.linspace(2.0, 3.0, num=5, retstep=True)
    (array([2.  , 2.25, 2.5 , 2.75, 3.  ]), 0.25)

    Graphical illustration:

    >>> import matplotlib.pyplot as plt
    >>> N = 8
    >>> y = np.zeros(N)
    >>> x1 = np.linspace(0, 10, N, endpoint=True)
    >>> x2 = np.linspace(0, 10, N, endpoint=False)
    >>> plt.plot(x1.asnumpy(), y.asnumpy(), 'o')
    [<matplotlib.lines.Line2D object at 0x...>]
    >>> plt.plot(x2.asnumpy(), (y + 0.5).asnumpy(), 'o')
    [<matplotlib.lines.Line2D object at 0x...>]
    >>> plt.ylim([-0.5, 1])
    (-0.5, 1)
    >>> plt.show()

    .. note::

       This function differs from the original `numpy.linspace
       <https://docs.scipy.org/doc/numpy/reference/generated/numpy.linspace.html>`_ in
       the following aspects:

       * `start` and `stop` do not support list, numpy ndarray and mxnet ndarray
       * axis could only be 0
       * There could be an additional `device` argument to specify the device, e.g. the i-th
         GPU.
    """
    return _mx_nd_np.linspace(start, stop, num, endpoint, retstep, dtype, axis, device)
# pylint: enable=redefined-outer-name


# pylint: disable=too-many-arguments, redefined-outer-name
@set_module('mxnet.numpy')
@wrap_ctx_to_device_func
def logspace(start, stop, num=50, endpoint=True, base=10.0, dtype=None, axis=0, device=None):
    r"""Return numbers spaced evenly on a log scale.

    In linear space, the sequence starts at ``base ** start``
    (`base` to the power of `start`) and ends with ``base ** stop``
    (see `endpoint` below).

        Non-scalar `start` and `stop` are now supported.

    Parameters
    ----------
    start : int or float
        ``base ** start`` is the starting value of the sequence.
    stop : int or float
        ``base ** stop`` is the final value of the sequence, unless `endpoint`
        is False.  In that case, ``num + 1`` values are spaced over the
        interval in log-space, of which all but the last (a sequence of
        length `num`) are returned.
    num : integer, optional
        Number of samples to generate.  Default is 50.
    endpoint : boolean, optional
        If true, `stop` is the last sample. Otherwise, it is not included.
        Default is True.
    base : float, optional
        The base of the log space. The step size between the elements in
        ``ln(samples) / ln(base)`` (or ``log_base(samples)``) is uniform.
        Default is 10.0.
    dtype : dtype
        The type of the output array.  If `dtype` is not given, infer the data
        type from the other input arguments.
    axis : int, optional
        The axis in the result to store the samples.  Relevant only if start
        or stop are array-like.  By default (0), the samples will be along a
        new axis inserted at the beginning. Now, axis only support axis = 0.
    device : Device, optional
        Device context on which the memory is allocated. Default is
        `mxnet.device.current_device()`.

    Returns
    -------
    samples : ndarray
        `num` samples, equally spaced on a log scale.

    See Also
    --------
    arange : Similar to linspace, with the step size specified instead of the
             number of samples. Note that, when used with a float endpoint, the
             endpoint may or may not be included.
    linspace : Similar to logspace, but with the samples uniformly distributed
               in linear space, instead of log space.

    Notes
    -----
    Logspace is equivalent to the code

    >>> y = np.linspace(start, stop, num=num, endpoint=endpoint)
    ...
    >>> power(base, y).astype(dtype)
    ...

    Examples
    --------
    >>> np.logspace(2.0, 3.0, num=4)
    array([ 100.     ,  215.44347,  464.15887, 1000.     ])
    >>> np.logspace(2.0, 3.0, num=4, endpoint=False)
    array([100.     , 177.82794, 316.22775, 562.3413 ])
    >>> np.logspace(2.0, 3.0, num=4, base=2.0)
    array([4.       , 5.0396843, 6.349604 , 8.       ])
    >>> np.logspace(2.0, 3.0, num=4, base=2.0, dtype=np.int32)
    array([4, 5, 6, 8], dtype=int32)
    >>> np.logspace(2.0, 3.0, num=4, device=npx.gpu(0))
    array([ 100.     ,  215.44347,  464.15887, 1000.     ], device=gpu(0))
    """
    return _mx_nd_np.logspace(start, stop, num, endpoint, base, dtype, axis, device=device)
# pylint: enable=too-many-arguments, redefined-outer-name


@set_module('mxnet.numpy')
def expand_dims(a, axis):
    """Expand the shape of an array.

    Insert a new axis that will appear at the `axis` position in the expanded array shape.

    Parameters
    ----------
    a : ndarray
        Input array.
    axis : int
        Position in the expanded axes where the new axis is placed.

    Returns
    -------
    res : ndarray
        Output array. The number of dimensions is one greater than that of
        the input array.

    See Also
    --------
    squeeze : The inverse operation, removing singleton dimensions
    reshape : Insert, remove, and combine dimensions, and resize existing ones

    Examples
    --------
    >>> x = np.array([1,2])
    >>> x.shape
    (2,)

    >>> y = np.expand_dims(x, axis=0)
    >>> y
    array([[1., 2.]])

    >>> y.shape
    (1, 2)

    >>> y = np.expand_dims(x, axis=1)  # Equivalent to x[:,np.newaxis]
    >>> y
    array([[1.],
           [2.]])

    >>> y.shape
    (2, 1)

    Note that some examples may use None instead of np.newaxis. These are the same objects:

    >>> np.newaxis is None
    True
    """
    return _mx_nd_np.expand_dims(a, axis)


@set_module('mxnet.numpy')
def tile(A, reps):
    r"""
    Construct an array by repeating A the number of times given by reps.

    If `reps` has length ``d``, the result will have dimension of
    ``max(d, A.ndim)``.

    If ``A.ndim < d``, `A` is promoted to be d-dimensional by prepending new
    axes. So a shape (3,) array is promoted to (1, 3) for 2-D replication,
    or shape (1, 1, 3) for 3-D replication. If this is not the desired
    behavior, promote `A` to d-dimensions manually before calling this
    function.

    If ``A.ndim > d``, `reps` is promoted to `A`.ndim by pre-pending 1's to it.
    Thus for an `A` of shape (2, 3, 4, 5), a `reps` of (2, 2) is treated as
    (1, 1, 2, 2).

    Parameters
    ----------
    A : ndarray or scalar
        An input array or a scalar to repeat.
    reps : a single integer or tuple of integers
        The number of repetitions of `A` along each axis.

    Returns
    -------
    c : ndarray
        The tiled output array.

    Examples
    --------
    >>> a = np.array([0, 1, 2])
    >>> np.tile(a, 2)
    array([0., 1., 2., 0., 1., 2.])
    >>> np.tile(a, (2, 2))
    array([[0., 1., 2., 0., 1., 2.],
           [0., 1., 2., 0., 1., 2.]])
    >>> np.tile(a, (2, 1, 2))
    array([[[0., 1., 2., 0., 1., 2.]],
           [[0., 1., 2., 0., 1., 2.]]])

    >>> b = np.array([[1, 2], [3, 4]])
    >>> np.tile(b, 2)
    array([[1., 2., 1., 2.],
           [3., 4., 3., 4.]])
    >>> np.tile(b, (2, 1))
    array([[1., 2.],
           [3., 4.],
           [1., 2.],
           [3., 4.]])

    >>> c = np.array([1,2,3,4])
    >>> np.tile(c,(4,1))
    array([[1., 2., 3., 4.],
           [1., 2., 3., 4.],
           [1., 2., 3., 4.],
           [1., 2., 3., 4.]])

    Scalar as input:

    >>> np.tile(2, 3)
    array([2, 2, 2]) # repeating integer `2`

    """
    return _mx_nd_np.tile(A, reps)


@set_module('mxnet.numpy')
def trace(a, offset=0, axis1=0, axis2=1, out=None):
    """
    Return the sum along diagonals of the array.
    If `a` is 2-D, the sum along its diagonal with the given offset
    is returned, i.e., the sum of elements ``a[i,i+offset]`` for all i.
    If `a` has more than two dimensions, then the axes specified by axis1 and
    axis2 are used to determine the 2-D sub-arrays whose traces are returned.
    The shape of the resulting array is the same as that of `a` with `axis1`
    and `axis2` removed.

    Parameters
    ----------
    a : ndarray
        Input array, from which the diagonals are taken.
    offset : int, optional
        Offset of the diagonal from the main diagonal. Can be both positive
        and negative. Defaults to 0.
    axis1, axis2 : int, optional
        Axes to be used as the first and second axis of the 2-D sub-arrays
        from which the diagonals should be taken. Defaults are the first two
        axes of `a`.
    out : ndarray, optional
        Array into which the output is placed. It must be of the right shape
        and right type to hold the output.

    Returns
    -------
    sum_along_diagonals : ndarray
        If `a` is 2-D, the sum along the diagonal is returned.  If `a` has
        larger dimensions, then an array of sums along diagonals is returned.

    Examples
    --------
    >>> a = np.array([[1, 0, 0], [0, 1, 0], [0, 0, 1]])
    >>> np.trace(a)
    array(3.)
    >>> a = np.arange(8).reshape((2, 2, 2))
    >>> np.trace(a)
    array([6., 8.])
    >>> a = np.arange(24).reshape((2, 2, 2, 3))
    >>> np.trace(a).shape
    (2, 3)
    """
    return _mx_nd_np.trace(a, offset, axis1, axis2, out)


@set_module('mxnet.numpy')
def transpose(a, axes=None):
    """
    Permute the dimensions of an array.

    Parameters
    ----------
    a : ndarray
        Input array.
    axes : list of ints, optional
        By default, reverse the dimensions,
        otherwise permute the axes according to the values given.

    Returns
    -------
    p : ndarray
        a with its axes permuted.

    .. note::

       This function differs from the original `numpy.transpose
       <https://docs.scipy.org/doc/numpy/reference/generated/numpy.transpose.html>`_ in
       the following way(s):

       * only ndarray is accepted as valid input, python iterables are not supported
       * the operator always returns an `ndarray` that does not share the memory with the input

    Examples
    --------
    >>> x = np.arange(4).reshape((2,2))
    >>> x
    array([[0., 1.],
           [2., 3.]])
    >>> np.transpose(x)
    array([[0., 2.],
           [1., 3.]])
    >>> x = np.ones((1, 2, 3))
    >>> np.transpose(x, (1, 0, 2)).shape
    (2, 1, 3)
    """
    return _mx_nd_np.transpose(a, axes)


@set_module('mxnet.numpy')
def permute_dims(a, axes=None):
    """
    Permute the dimensions of an array.

    Parameters
    ----------
    a : ndarray
        Input array.
    axes : list of ints, optional
        By default, reverse the dimensions,
        otherwise permute the axes according to the values given.

    Returns
    -------
    p : ndarray
        a with its axes permuted.

    Note
    --------
    `permute_dims` is a alias for `transpose`. It is a standard API in
    https://data-apis.org/array-api/latest/API_specification/manipulation_functions.html#permute-dims-x-axes
    instead of an official NumPy operator.

    Examples
    --------
    >>> x = np.arange(4).reshape((2,2))
    >>> x
    array([[0., 1.],
           [2., 3.]])
    >>> np.permute_dims(x)
    array([[0., 2.],
           [1., 3.]])
    >>> x = np.ones((1, 2, 3))
    >>> np.permute_dims(x, (1, 0, 2)).shape
    (2, 1, 3)
    """
    return _mx_nd_np.transpose(a, axes)


@set_module('mxnet.numpy')
def repeat(a, repeats, axis=None):
    """
    Repeat elements of an array.

    Parameters
    ----------
    a : array_like
        Input array.
    repeats : int
        The number of repetitions for each element.
    axis : int, optional
        The axis along which to repeat values.  By default, use the
        flattened input array, and return a flat output array.

    Returns
    -------
    repeated_array : ndarray
        Output array which has the same shape as `a`, except along
        the given axis.

    See Also
    --------
    tile : Tile an array.

    Examples
    --------
    >>> np.repeat(3, 4)
    array([3, 3, 3, 3])
    >>> x = np.array([[1,2],[3,4]])
    >>> np.repeat(x, 2)
    array([1, 1, 2, 2, 3, 3, 4, 4])
    >>> np.repeat(x, 3, axis=1)
    array([[1, 1, 1, 2, 2, 2],
           [3, 3, 3, 4, 4, 4]])
    >>> np.repeat(x, [1, 2], axis=0)
    array([[1, 2],
           [3, 4],
           [3, 4]])
    """
    return _mx_nd_np.repeat(a, repeats, axis)


@set_module('mxnet.numpy')
def tril(m, k=0):
    r"""
    Lower triangle of an array.

    Return a copy of an array with elements above the `k`-th diagonal zeroed.

    Parameters
    ----------
    m : ndarray, shape (M, N)
        Input array.
    k : int, optional
        Diagonal above which to zero elements.  `k = 0` (the default) is the
        main diagonal, `k < 0` is below it and `k > 0` is above.

    Returns
    -------
    tril : ndarray, shape (M, N)
        Lower triangle of `m`, of same shape and data-type as `m`.

    See Also
    --------
    triu : same thing, only for the upper triangle

    Examples
    --------
    >>> a = np.array([[1,2,3],[4,5,6],[7,8,9],[10,11,12]])
    >>> np.tril(a, -1)
    array([[ 0.,  0.,  0.],
           [ 4.,  0.,  0.],
           [ 7.,  8.,  0.],
           [10., 11., 12.]])
    """
    return _mx_nd_np.tril(m, k)


@set_module('mxnet.numpy')
@wrap_ctx_to_device_func
def tri(N, M=None, k=0, dtype=None, device=None):    # pylint: disable=redefined-outer-name
    r"""
    An array with ones at and below the given diagonal and zeros elsewhere.
    Parameters
    ----------
    N : int
        Number of rows in the array.
    M : int, optional
        Number of columns in the array.
        By default, `M` is taken equal to `N`.
    k : int, optional
        The sub-diagonal at and below which the array is filled.
        `k` = 0 is the main diagonal, while `k` < 0 is below it,
        and `k` > 0 is above.  The default is 0.
    dtype : dtype, optional
        Data type of the returned array.  The default is float.
    Returns
    -------
    tri : ndarray of shape (N, M)
        Array with its lower triangle filled with ones and zero elsewhere;
        in other words ``T[i,j] == 1`` for ``i <= j + k``, 0 otherwise.
    Examples
    --------
    >>> np.tri(3, 5, 2, dtype=int)
    array([[1, 1, 1, 0, 0],
           [1, 1, 1, 1, 0],
           [1, 1, 1, 1, 1]])
    >>> np.tri(3, 5, -1)
    array([[0.,  0.,  0.,  0.,  0.],
           [1.,  0.,  0.,  0.,  0.],
           [1.,  1.,  0.,  0.,  0.]])
    """
    return _mx_nd_np.tri(N, M, k, dtype, device)


@set_module('mxnet.numpy')
def triu_indices(n, k=0, m=None, device=None):    # pylint: disable=redefined-outer-name
    r"""
    Return the indices for the upper-triangle of an (n, m) array.
    Parameters
    ----------
    n : int
        The size of the arrays for which the returned indices will
        be valid.
    k : int, optional
        Diagonal offset (see `triu` for details).
    m : int, optional
        .. versionadded:: 1.9.0
        The column dimension of the arrays for which the returned
        arrays will be valid.
        By default `m` is taken equal to `n`.
    Returns
    -------
    inds : tuple, shape(2) of ndarrays, shape(`n`)
        The indices for the triangle. The returned tuple contains two arrays,
        each with the indices along one dimension of the array.  Can be used
        to slice a ndarray of shape(`n`, `n`).
    See also
    --------
    tril_indices : similar function, for lower-triangular.
    mask_indices : generic function accepting an arbitrary mask function.
    triu, tril
    Examples
    --------
    Compute two different sets of indices to access 4x4 arrays, one for the
    upper triangular part starting at the main diagonal, and one starting two
    diagonals further right:
    >>> iu1 = np.triu_indices(4)
    >>> iu2 = np.triu_indices(4, 2)
    Here is how they can be used with a sample array:
    >>> a = np.arange(16).reshape(4, 4)
    >>> a
    array([[ 0,  1,  2,  3],
           [ 4,  5,  6,  7],
           [ 8,  9, 10, 11],
           [12, 13, 14, 15]])
    Both for indexing:
    >>> a[iu1]
    array([ 0,  1,  2, ..., 10, 11, 15])
    And for assigning values:
    >>> a[iu1] = -1
    >>> a
    array([[-1, -1, -1, -1],
           [ 4, -1, -1, -1],
           [ 8,  9, -1, -1],
           [12, 13, 14, -1]])
    These cover only a small part of the whole array (two diagonals right
    of the main one):
    >>> a[iu2] = -10
    >>> a
    array([[ -1,  -1, -10, -10],
           [  4,  -1,  -1, -10],
           [  8,   9,  -1,  -1],
           [ 12,  13,  14,  -1]])
        """
    return _mx_nd_np.triu_indices(n, k, m, device)


@set_module('mxnet.numpy')
def triu_indices_from(arr, k=0):
    """
    Return the indices for the upper-triangle of arr.
    See `triu_indices` for full details.
    Parameters
    ----------
    arr : ndarray, shape(N, N)
        The indices will be valid for square arrays.
    k : int, optional
        Diagonal offset (see `triu` for details).
    Returns
    -------
    triu_indices_from : tuple, shape(2) of ndarray, shape(N)
        Indices for the upper-triangle of `arr`.
    See Also
    --------
    triu_indices, triu
    """
    return _mx_nd_np.triu_indices_from(arr, k)


@set_module('mxnet.numpy')
def tril_indices(n, k=0, m=None):
    """
    Return the indices for the lower-triangle of an (n, m) array.

    Parameters
    ----------
    n : int
        The row dimension of the arrays for which the returned
        indices will be valid.
    k : int, optional
        Diagonal offset (see `tril` for details).
    m : int, optional
        .. versionadded:: 1.9.0

        The column dimension of the arrays for which the returned
        arrays will be valid.
        By default `m` is taken equal to `n`.

    Returns
    -------
    inds : tuple of arrays
        The indices for the triangle. The returned tuple contains two arrays,
        each with the indices along one dimension of the array.

    See also
    --------
    triu_indices : similar function, for upper-triangular.
    mask_indices : generic function accepting an arbitrary mask function.
    tril, triu

    Examples
    --------
    Compute two different sets of indices to access 4x4 arrays, one for the
    lower triangular part starting at the main diagonal, and one starting two
    diagonals further right:

    >>> il1 = np.tril_indices(4)
    >>> il2 = np.tril_indices(4, 2)

    Here is how they can be used with a sample array:

    >>> a = np.arange(16).reshape(4, 4)
    >>> a
    array([[ 0,  1,  2,  3],
           [ 4,  5,  6,  7],
           [ 8,  9, 10, 11],
           [12, 13, 14, 15]])

    Both for indexing:

    >>> a[il1]
    array([ 0,  4,  5,  8,  9, 10, 12, 13, 14, 15])

    And for assigning values:

    >>> a[il1] = -1
    >>> a
    array([[-1,  1,  2,  3],
           [-1, -1,  6,  7],
           [-1, -1, -1, 11],
           [-1, -1, -1, -1]])

    These cover almost the whole array (two diagonals right of the main one):

    >>> a[il2] = -10
    >>> a
    array([[-10, -10, -10,   3],
           [-10, -10, -10, -10],
           [-10, -10, -10, -10],
           [-10, -10, -10, -10]])

    """
    if m is None:
        m = n
    return _mx_nd_np.tril_indices(n, k, m)


# pylint: disable=redefined-outer-name
@set_module('mxnet.numpy')
def triu(m, k=0):
    r"""
    Upper triangle of an array.

    Return a copy of a matrix with the elements below the `k`-th diagonal
    zeroed.

    Please refer to the documentation for `tril` for further details.

    See Also
    --------
    tril : lower triangle of an array

    Examples
    --------
    >>> np.triu(np.array([[1,2,3],[4,5,6],[7,8,9],[10,11,12]]), -1)
    array([[ 1,  2,  3],
           [ 4,  5,  6],
           [ 0,  8,  9],
           [ 0,  0, 12]])
    """
    return _mx_nd_np.triu(m, k)


@set_module('mxnet.numpy')
@wrap_ctx_to_device_func
def arange(start, stop=None, step=1, dtype=None, device=None):
    """Return evenly spaced values within a given interval.

    Values are generated within the half-open interval ``[start, stop)``
    (in other words, the interval including `start` but excluding `stop`).
    For integer arguments the function is equivalent to the Python built-in
    `range` function, but returns an ndarray rather than a list.

    Parameters
    ----------
    start : number, optional
        Start of interval. The interval includes this value.  The default
        start value is 0.
    stop : number
        End of interval. The interval does not include this value, except
        in some cases where `step` is not an integer and floating point
        round-off affects the length of `out`.
    step : number, optional
        Spacing between values. For any output `out`, this is the distance
        between two adjacent values, ``out[i+1] - out[i]``.  The default
        step size is 1.  If `step` is specified as a position argument,
        `start` must also be given.
    dtype : dtype
        The type of the output array.
        Default dtype can be set to be consistent with offical numpy by `npx.set_np(dtype=True)`.
        * When npx.is_np_default_dtype() returns False, default dtype is float32;
        * When npx.is_np_default_dtype() returns True, default dtype is int64.
    device : device context, optional
        Device context on which the memory is allocated. Default is
        `mxnet.device.current_device()`.

    Returns
    -------
    arange : ndarray
        Array of evenly spaced values.

        For floating point arguments, the length of the result is
        ``ceil((stop - start)/step)``.  Because of floating point overflow,
        this rule may result in the last element of `out` being greater
        than `stop`.

    Examples
    --------
    >>> np.arange(3)
    array([0., 1., 2.])

    >>> np.arange(3.0)
    array([0., 1., 2.])

    >>> np.arange(3,7)
    array([3., 4., 5., 6.])

    >>> np.arange(3,7,2)
    array([3., 5.])

    >>> np.arange(3).dtype
    dtype('float32')
    >>> npx.set_np(dtype=True)
    >>> np.arange(3).dtype
    dtype('int64')
    """
    return _mx_nd_np.arange(start, stop, step, dtype, device)
# pylint: enable=redefined-outer-name


@set_module('mxnet.numpy')
def split(ary, indices_or_sections, axis=0):
    """Split an array into multiple sub-arrays.

    Parameters
    ----------
    ary : ndarray
        Array to be divided into sub-arrays.
    indices_or_sections : int or 1-D Python tuple, list or set.
        If `indices_or_sections` is an integer, N, the array will be divided
        into N equal arrays along `axis`.  If such a split is not possible,
        an error is raised.
        If `indices_or_sections` is a 1-D array of sorted integers, the entries
        indicate where along `axis` the array is split.  For example,
        ``[2, 3]`` would, for ``axis=0``, result in

        * ary[:2]
        * ary[2:3]
        * ary[3:]

        If an index exceeds the dimension of the array along `axis`,
        an empty sub-array is returned correspondingly.
    axis : int, optional
        The axis along which to split, default is 0.

    Returns
    -------
    sub-arrays : list of ndarrays
        A list of sub-arrays.

    Raises
    ------
    ValueError
        If `indices_or_sections` is given as an integer, but
        a split does not result in equal division.

    See Also
    --------
    hsplit : Split array into multiple sub-arrays horizontally (column-wise).
    vsplit : Split array into multiple sub-arrays vertically (row wise).
    dsplit : Split array into multiple sub-arrays along the 3rd axis (depth).
    concatenate : Join a sequence of arrays along an existing axis.
    stack : Join a sequence of arrays along a new axis.
    hstack : Stack arrays in sequence horizontally (column wise).
    vstack : Stack arrays in sequence vertically (row wise).
    dstack : Stack arrays in sequence depth wise (along third dimension).

    Examples
    --------
    >>> x = np.arange(9.0)
    >>> np.split(x, 3)
    [array([0., 1., 2.]), array([3., 4., 5.]), array([6., 7., 8.])]

    >>> np.split(x, [3, 5, 6, 8])
    [array([0., 1., 2.]), array([3., 4.]), array([5.]), array([6., 7.]), array([])]
    """
    return _mx_nd_np.split(ary, indices_or_sections, axis=axis)


@set_module('mxnet.numpy')
def array_split(ary, indices_or_sections, axis=0):
    """Split an array into multiple sub-arrays.

    If `indices_or_sections` is an integer, N, the array will be divided
    into N equal arrays along `axis`.  If such a split is not possible,
    an array of length l that should be split into n sections, it returns
    l % n sub-arrays of size l//n + 1 and the rest of size l//n.

    If `indices_or_sections` is a 1-D array of sorted integers, the entries
    indicate where along `axis` the array is split.  For example, ``[2, 3]``
    would, for ``axis=0``, result in
    * ary[:2]
    * ary[2:3]
    * ary[3:]

    If an index exceeds the dimension of the array along `axis`,
    an empty sub-array is returned correspondingly.

    Parameters
    ----------
    ary : ndarray
        Array to be divided into sub-arrays.
    indices_or_sections : int or 1-D Python tuple, list or set.
        Param used to determine the number and size of the subarray.
    axis : int, optional
        The axis along which to split, default is 0.

    Returns
    -------
    sub-arrays : list of ndarrays
        A list of sub-arrays.

    Examples
    --------
    >>> x = np.arange(9.0)
    >>> np.array_split(x, 3)
    [array([0., 1., 2.]), array([3., 4., 5.]), array([6., 7., 8.])]

    >>> np.array_split(x, [3, 5, 6, 8])
    [array([0., 1., 2.]), array([3., 4.]), array([5.]), array([6., 7.]), array([])]

    >>> x = np.arange(8.0)
    >>> np.array_split(x, 3)
    [array([0.,  1.,  2.]), array([3.,  4.,  5.]), array([6.,  7.])]

    >>> x = np.arange(7.0)
    >>> np.array_split(x, 3)
    [array([0.,  1.,  2.]), array([3.,  4.]), array([5.,  6.])]
    """
    return _mx_nd_np.array_split(ary, indices_or_sections, axis=axis)


@set_module('mxnet.numpy')
def vsplit(ary, indices_or_sections):
    r"""Split an array into multiple sub-arrays vertically (row-wise).

    ``vsplit`` is equivalent to ``split`` with `axis=0` (default): the array is always split
    along the first axis regardless of the array dimension.

    Parameters
    ----------
    ary : ndarray
        Array to be divided into sub-arrays.
    indices_or_sections : int or 1 - D Python tuple, list or set.
        If `indices_or_sections` is an integer, N, the array will be divided into N equal arrays
        along axis 0.  If such a split is not possible, an error is raised.

        If `indices_or_sections` is a 1-D array of sorted integers, the entries indicate where
        along axis 0 the array is split.  For example, ``[2, 3]`` would result in

        * ary[:2]
        * ary[2:3]
        * ary[3:]

        If an index exceeds the dimension of the array along axis 0, an error will be thrown.

    Returns
    -------
    sub-arrays : list of ndarrays
        A list of sub-arrays.

    See Also
    --------
    split : Split an array into multiple sub-arrays of equal size.

    .. note::
       This function differs from the original `numpy.vsplit
       <https://docs.scipy.org/doc/numpy/reference/generated/numpy.vsplit.html>`_ in
       the following aspects:

       * Currently parameter ``indices_or_sections`` does not support ndarray, but supports scalar,
         tuple and list.
       * In ``indices_or_sections``, if an index exceeds the dimension of the array along axis 0,
         an error will be thrown.


    Examples
    --------
    >>> x = np.arange(16.0).reshape(4, 4)
    >>> x
    array([[  0.,   1.,   2.,   3.],
           [  4.,   5.,   6.,   7.],
           [  8.,   9.,  10.,  11.],
           [ 12.,  13.,  14.,  15.]])
    >>> np.vsplit(x, 2)
    [array([[0., 1., 2., 3.],
            [4., 5., 6., 7.]]), array([[ 8.,  9., 10., 11.],
            [12., 13., 14., 15.]])]

    >>> # With a higher dimensional array the split is still along the first axis.
    >>> x = np.arange(8.0).reshape(2, 2, 2)
    >>> x
    array([[[ 0.,  1.],
            [ 2.,  3.]],
           [[ 4.,  5.],
            [ 6.,  7.]]])
    >>> np.vsplit(x, 2)
    [array([[[0., 1.],
            [2., 3.]]]), array([[[4., 5.],
            [6., 7.]]])]

    """
    return _mx_nd_np.vsplit(ary, indices_or_sections)


@set_module('mxnet.numpy')
def dsplit(ary, indices_or_sections):
    r"""
    Split array into multiple sub-arrays along the 3rd axis (depth).
    Please refer to the `split` documentation.  `dsplit` is equivalent
    to `split` with ``axis=2``, the array is always split along the third
    axis provided the array dimension is greater than or equal to 3.

    Parameters
    ----------
    ary : ndarray
        Array to be divided into sub-arrays.
    indices_or_sections : int or 1 - D Python tuple, list or set.
        If `indices_or_sections` is an integer, N, the array will be divided into N equal arrays
        along axis 2.  If such a split is not possible, an error is raised.

        If `indices_or_sections` is a 1-D array of sorted integers, the entries indicate where
        along axis 2 the array is split.  For example, ``[2, 3]`` would result in

        * ary[:, :, :2]
        * ary[:, :, 2:3]
        * ary[:, :, 3:]

        If an index exceeds the dimension of the array along axis 2, an error will be thrown.

    Returns
    -------
    sub-arrays : list of ndarrays
        A list of sub-arrays.

    See Also
    --------
    split : Split an array into multiple sub-arrays of equal size.

    .. note::
       This function differs from the original `numpy.dsplit
       <https://docs.scipy.org/doc/numpy/reference/generated/numpy.dsplit.html>`_ in
       the following aspects:
       * Currently parameter ``indices_or_sections`` does not support ndarray, but supports scalar,
       tuple and list.
       * In ``indices_or_sections``, if an index exceeds the dimension of the array along axis 2,
       an error will be thrown.

    Examples
    --------
    >>> x = np.arange(16.0).reshape(2, 2, 4)
    >>> x
    array([[[ 0.,   1.,   2.,   3.],
            [ 4.,   5.,   6.,   7.]],
           [[ 8.,   9.,  10.,  11.],
            [12.,  13.,  14.,  15.]]])
    >>> np.dsplit(x, 2)
    [array([[[ 0.,  1.],
            [ 4.,  5.]],
           [[ 8.,  9.],
            [12., 13.]]]), array([[[ 2.,  3.],
            [ 6.,  7.]],
           [[10., 11.],
            [14., 15.]]])]
    >>> np.dsplit(x, np.array([3, 6]))
    [array([[[ 0.,   1.,   2.],
            [ 4.,   5.,   6.]],
           [[ 8.,   9.,  10.],
            [12.,  13.,  14.]]]),
     array([[[ 3.],
            [ 7.]],
           [[11.],
            [15.]]]),
    array([], shape=(2, 2, 0), dtype=float64)]

    """
    return _mx_nd_np.dsplit(ary, indices_or_sections)

@set_module('mxnet.numpy')
def concat(seq, axis=0, out=None):
    """Join a sequence of arrays along an existing axis.

    Parameters
    ----------
    a1, a2, ... : sequence of array_like
        The arrays must have the same shape, except in the dimension
        corresponding to `axis` (the first, by default).
    axis : int, optional
        The axis along which the arrays will be joined.  If axis is None,
        arrays are flattened before use.  Default is 0.
    out : ndarray, optional
        If provided, the destination to place the result. The shape must be
        correct, matching that of what concatenate would have returned if no
        out argument were specified.

    Returns
    -------
    res : ndarray
        The concatenated array.

    Note
    --------
    `concate` is a alias for `concatante`. It is a standard API in
    https://data-apis.org/array-api/latest/API_specification/manipulation_functions.html#concat-arrays-axis-0
    instead of an official NumPy operator.

    See Also
    --------
    split : Split array into a list of multiple sub-arrays of equal size.
    hsplit : Split array into multiple sub-arrays horizontally (column wise)
    vsplit : Split array into multiple sub-arrays vertically (row wise)
    dsplit : Split array into multiple sub-arrays along the 3rd axis (depth).
    stack : Stack a sequence of arrays along a new axis.
    hstack : Stack arrays in sequence horizontally (column wise)
    vstack : Stack arrays in sequence vertically (row wise)
    dstack : Stack arrays in sequence depth wise (along third dimension)

    Examples
    --------
    >>> a = np.array([[1, 2], [3, 4]])
    >>> b = np.array([[5, 6]])
    >>> np.concat((a, b), axis=0)
    array([[1., 2.],
           [3., 4.],
           [5., 6.]])

    >>> np.concat((a, b.T), axis=1)
    array([[1., 2., 5.],
           [3., 4., 6.]])

    >>> np.concat((a, b), axis=None)
    array([1., 2., 3., 4., 5., 6.])
    """
    return _mx_nd_np.concatenate(seq, axis=axis, out=out)

@set_module('mxnet.numpy')
def concatenate(seq, axis=0, out=None):
    """Join a sequence of arrays along an existing axis.

    Parameters
    ----------
    a1, a2, ... : sequence of array_like
        The arrays must have the same shape, except in the dimension
        corresponding to `axis` (the first, by default).
    axis : int, optional
        The axis along which the arrays will be joined.  If axis is None,
        arrays are flattened before use.  Default is 0.
    out : ndarray, optional
        If provided, the destination to place the result. The shape must be
        correct, matching that of what concatenate would have returned if no
        out argument were specified.

    Returns
    -------
    res : ndarray
        The concatenated array.

    See Also
    --------
    split : Split array into a list of multiple sub-arrays of equal size.
    hsplit : Split array into multiple sub-arrays horizontally (column wise)
    vsplit : Split array into multiple sub-arrays vertically (row wise)
    dsplit : Split array into multiple sub-arrays along the 3rd axis (depth).
    stack : Stack a sequence of arrays along a new axis.
    hstack : Stack arrays in sequence horizontally (column wise)
    vstack : Stack arrays in sequence vertically (row wise)
    dstack : Stack arrays in sequence depth wise (along third dimension)

    Examples
    --------
    >>> a = np.array([[1, 2], [3, 4]])
    >>> b = np.array([[5, 6]])
    >>> np.concatenate((a, b), axis=0)
    array([[1., 2.],
           [3., 4.],
           [5., 6.]])

    >>> np.concatenate((a, b.T), axis=1)
    array([[1., 2., 5.],
           [3., 4., 6.]])

    >>> np.concatenate((a, b), axis=None)
    array([1., 2., 3., 4., 5., 6.])
    """
    return _mx_nd_np.concatenate(seq, axis=axis, out=out)


@set_module('mxnet.numpy')
def append(arr, values, axis=None):  # pylint: disable=redefined-outer-name
    """
    Append values to the end of an array.

    Parameters
    ----------
    arr : ndarray
        Values are appended to a copy of this array.
    values : ndarray
        These values are appended to a copy of `arr`.  It must be of the
        correct shape (the same shape as `arr`, excluding `axis`).  If
        `axis` is not specified, `values` can be any shape and will be
        flattened before use.
    axis : int, optional
        The axis along which `values` are appended.  If `axis` is not
        given, both `arr` and `values` are flattened before use.

    Returns
    -------
    append : ndarray
        A copy of `arr` with `values` appended to `axis`.  Note that
        `append` does not occur in-place: a new array is allocated and
        filled.  If `axis` is None, `out` is a flattened array.

    Examples
    --------
    >>> np.append(np.array([1, 2, 3]), np.array([[4, 5, 6],[7, 8, 9]]))
    array([1., 2., 3., 4., 5., 6., 7., 8., 9.])

    When `axis` is specified, `values` must have the correct shape.

    >>> np.append(np.array([[1, 2, 3], [4, 5, 6]]), np.array([[7, 8, 9]]), axis=0)
    array([[1., 2., 3.],
           [4., 5., 6.],
           [7., 8., 9.]])
    """
    return _mx_nd_np.append(arr, values, axis=axis)


@set_module('mxnet.numpy')
def stack(arrays, axis=0, out=None):
    """Join a sequence of arrays along a new axis.
        The axis parameter specifies the index of the new axis in the dimensions of the result.
        For example, if `axis=0` it will be the first dimension and if `axis=-1` it will be the last dimension.

    Parameters
    ----------
    arrays : sequence of array_like
        Each array must have the same shape.
    axis : int, optional
        The axis in the result array along which the input arrays are stacked.
    out : ndarray, optional
        If provided, the destination to place the result. The shape must be correct,
        matching that of what stack would have returned if no out argument were specified.

    Returns
    -------
    stacked : ndarray
        The stacked array has one more dimension than the input arrays.

    See Also
    --------
    concatenate : Join a sequence of arrays along an existing axis.
    split : Split array into a list of multiple sub-arrays of equal size.

    Examples
    --------
    >>> arrays = [np.random.rand(3, 4) for _ in range(10)]
    >>> np.stack(arrays, axis=0).shape
    (10, 3, 4)

    >>> np.stack(arrays, axis=1).shape
    (3, 10, 4)

    >>> np.stack(arrays, axis=2).shape
    (3, 4, 10)

    >>> a = np.array([1, 2, 3])
    >>> b = np.array([2, 3, 4])
    >>> np.stack((a, b))
    array([[1., 2., 3.],
           [2., 3., 4.]])

    >>> np.stack((a, b), axis=-1)
    array([[1., 2.],
           [2., 3.],
           [3., 4.]])
    """
    return _mx_nd_np.stack(arrays, axis=axis, out=out)


@set_module('mxnet.numpy')
def vstack(arrays, out=None):
    r"""Stack arrays in sequence vertically (row wise).

    This is equivalent to concatenation along the first axis after 1-D arrays
    of shape `(N,)` have been reshaped to `(1,N)`. Rebuilds arrays divided by
    `vsplit`.

    This function makes most sense for arrays with up to 3 dimensions. For
    instance, for pixel-data with a height (first axis), width (second axis),
    and r/g/b channels (third axis). The functions `concatenate` and `stack`
    provide more general stacking and concatenation operations.

    Parameters
    ----------
    tup : sequence of ndarrays
        The arrays must have the same shape along all but the first axis.
        1-D arrays must have the same length.

    Returns
    -------
    stacked : ndarray
        The array formed by stacking the given arrays, will be at least 2-D.

    Examples
    --------
    >>> a = np.array([1, 2, 3])
    >>> b = np.array([2, 3, 4])
    >>> np.vstack((a, b))
    array([[1., 2., 3.],
           [2., 3., 4.]])

    >>> a = np.array([[1], [2], [3]])
    >>> b = np.array([[2], [3], [4]])
    >>> np.vstack((a, b))
    array([[1.],
           [2.],
           [3.],
           [2.],
           [3.],
           [4.]])
    """
    return _mx_nd_np.vstack(arrays)


@set_module('mxnet.numpy')
def row_stack(arrays):
    r"""Stack arrays in sequence vertically (row wise).
    This is equivalent to concatenation along the first axis after 1-D arrays
    of shape `(N,)` have been reshaped to `(1,N)`. Rebuilds arrays divided by
    `vsplit`.
    This function makes most sense for arrays with up to 3 dimensions. For
    instance, for pixel-data with a height (first axis), width (second axis),
    and r/g/b channels (third axis). The functions `concatenate` and `stack`
    provide more general stacking and concatenation operations.
    Parameters
    ----------
    tup : sequence of ndarrays
        The arrays must have the same shape along all but the first axis.
        1-D arrays must have the same length.
    Returns
    -------
    stacked : ndarray
        The array formed by stacking the given arrays, will be at least 2-D.
    Examples
    --------
    >>> a = np.array([1, 2, 3])
    >>> b = np.array([2, 3, 4])
    >>> np.vstack((a, b))
    array([[1., 2., 3.],
           [2., 3., 4.]])
    >>> a = np.array([[1], [2], [3]])
    >>> b = np.array([[2], [3], [4]])
    >>> np.vstack((a, b))
    array([[1.],
           [2.],
           [3.],
           [2.],
           [3.],
           [4.]])
    """
    return _mx_nd_np.row_stack(arrays)


@set_module('mxnet.numpy')
def column_stack(tup):
    """
    Stack 1-D arrays as columns into a 2-D array.

    Take a sequence of 1-D arrays and stack them as columns
    to make a single 2-D array. 2-D arrays are stacked as-is,
    just like with `hstack`.  1-D arrays are turned into 2-D columns
    first.

    Parameters
    ----------
    tup : sequence of 1-D or 2-D arrays.
        Arrays to stack. All of them must have the same first dimension.

    Returns
    --------
    stacked : 2-D array
        The array formed by stacking the given arrays.

    See Also
    --------
    stack, hstack, vstack, concatenate

    Examples
    --------
    >>> a = np.array((1,2,3))
    >>> b = np.array((2,3,4))
    >>> np.column_stack((a,b))
    array([[1., 2.],
           [2., 3.],
           [3., 4.]])
    """
    return _mx_nd_np.column_stack(tup)


@set_module('mxnet.numpy')
def hstack(arrays):
    """
    Stack arrays in sequence horizontally (column wise).
    This is equivalent to concatenation along the second axis,
    except for 1-D arrays where it concatenates along the first axis.
    Rebuilds arrays divided by hsplit.
    This function makes most sense for arrays with up to 3 dimensions.
    For instance, for pixel-data with a height (first axis), width (second axis),
    and r/g/b channels (third axis). The functions concatenate,
    stack and block provide more general stacking and concatenation operations.

    Parameters
    ----------
    tup : sequence of ndarrays
        The arrays must have the same shape along all but the second axis, except 1-D arrays which can be any length.

    Returns
    -------
    stacked : ndarray
        The array formed by stacking the given arrays.

    Examples
    --------
    >>> from mxnet import np,npx
    >>> a = np.array((1,2,3))
    >>> b = np.array((2,3,4))
    >>> np.hstack((a,b))
    array([1., 2., 3., 2., 3., 4.])
    >>> a = np.array([[1],[2],[3]])
    >>> b = np.array([[2],[3],[4]])
    >>> np.hstack((a,b))
    array([[1., 2.],
           [2., 3.],
           [3., 4.]])
    """
    return _mx_nd_np.hstack(arrays)


@set_module('mxnet.numpy')
def dstack(arrays):
    """
    Stack arrays in sequence depth wise (along third axis).

    This is equivalent to concatenation along the third axis after 2-D arrays
    of shape `(M,N)` have been reshaped to `(M,N,1)` and 1-D arrays of shape
    `(N,)` have been reshaped to `(1,N,1)`. Rebuilds arrays divided by
    `dsplit`.

    This function makes most sense for arrays with up to 3 dimensions. For
    instance, for pixel-data with a height (first axis), width (second axis),
    and r/g/b channels (third axis). The functions `concatenate`, `stack` and
    `block` provide more general stacking and concatenation operations.

    Parameters
    ----------
    tup : sequence of arrays
        The arrays must have the same shape along all but the third axis.
        1-D or 2-D arrays must have the same shape.

    Returns
    -------
    stacked : ndarray
        The array formed by stacking the given arrays, will be at least 3-D.

    Examples
    --------
    >>> a = np.array((1,2,3))
    >>> b = np.array((2,3,4))
    >>> np.dstack((a,b))
    array([[[1, 2],
            [2, 3],
            [3, 4]]])
    >>> a = np.array([[1],[2],[3]])
    >>> b = np.array([[2],[3],[4]])
    >>> np.dstack((a,b))
    array([[[1, 2]],
           [[2, 3]],
           [[3, 4]]])
    """
    return _npi.dstack(*arrays)


@set_module('mxnet.numpy')
@wrap_np_binary_func
def maximum(x1, x2, out=None, **kwargs):
    """
    Returns element-wise maximum of the input arrays with broadcasting.

    Parameters
    ----------
    x1, x2 : scalar or mxnet.numpy.ndarray
        The arrays holding the elements to be compared. They must have the same shape,
        or shapes that can be broadcast to a single shape.

    Returns
    -------
    out : mxnet.numpy.ndarray or scalar
        The maximum of x1 and x2, element-wise. This is a scalar if both x1 and x2 are scalars.

    Examples
    --------
    >>> np.maximum(np.array([2, 3, 4]), np.array([1, 5, 2]))
    array([2., 5., 4.])

    >>> np.maximum(np.eye(2), np.array([0.5, 2])) # broadcasting
    array([[1. , 2. ],
           [0.5, 2. ]])
    """
    return _mx_nd_np.maximum(x1, x2, out=out)


@set_module('mxnet.numpy')
@wrap_np_binary_func
def fmax(x1, x2, out=None, **kwargs):
    """
    Returns element-wise maximum of the input arrays with broadcasting. (Ignores NaNs)

    Parameters
    ----------
    x1, x2 : scalar or mxnet.numpy.ndarray
        The arrays holding the elements to be compared. They must have the same shape,
        or shapes that can be broadcast to a single shape.

    Returns
    -------
    out : mxnet.numpy.ndarray or scalar
        The maximum of x1 and x2, element-wise. This is a scalar if both x1 and x2 are scalars.

    Examples
    --------
    >>> np.fmax(np.array([2, 3, 4]), np.array([1, 5, 2]))
    array([2., 5., 4.])

    >>> np.fmax(np.eye(2), np.array([0.5, 2])) # broadcasting
    array([[1. , 2. ],
           [0.5, 2. ]])
    """
    return _mx_nd_np.fmax(x1, x2, out=out)


@set_module('mxnet.numpy')
@wrap_np_binary_func
def minimum(x1, x2, out=None, **kwargs):
    """
    Returns element-wise minimum of the input arrays with broadcasting.

    Parameters
    ----------
    x1, x2 : scalar or mxnet.numpy.ndarray
        The arrays holding the elements to be compared. They must have the same shape,
        or shapes that can be broadcast to a single shape.

    Returns
    -------
    out : mxnet.numpy.ndarray or scalar
        The minimum of x1 and x2, element-wise. This is a scalar if both x1 and x2 are scalars.

    Examples
    --------
    >>> np.minimum(np.array([2, 3, 4]), np.array([1, 5, 2]))
    array([1., 3., 2.])

    >>> np.minimum(np.eye(2), np.array([0.5, 2])) # broadcasting
    array([[0.5, 0. ],
           [0. , 1. ]])
    """
    return _mx_nd_np.minimum(x1, x2, out=out)


@set_module('mxnet.numpy')
@wrap_np_binary_func
def fmin(x1, x2, out=None, **kwargs):
    """
    Returns element-wise minimum of the input arrays with broadcasting. (Ignores NaNs)

    Parameters
    ----------
    x1, x2 : scalar or mxnet.numpy.ndarray
        The arrays holding the elements to be compared. They must have the same shape,
        or shapes that can be broadcast to a single shape.

    Returns
    -------
    out : mxnet.numpy.ndarray or scalar
        The fmin of x1 and x2, element-wise. This is a scalar if both x1 and x2 are scalars.

    Examples
    --------
    >>> np.fmin(np.array([2, 3, 4]), np.array([1, 5, 2]))
    array([1., 3., 2.])

    >>> np.fmin(np.eye(2), np.array([0.5, 2])) # broadcasting
    array([[0.5, 0. ],
           [0. , 1. ]])
    """
    return _mx_nd_np.fmin(x1, x2, out=out)


@set_module('mxnet.numpy')
def max(a, axis=None, out=None, keepdims=False):
    """
    Return the maximum of an array or maximum along an axis.

    Parameters
    ----------
    a : ndarray
        Input data.
    axis : int, optional
        Axis along which to operate.  By default, flattened input is used.
    out : ndarray, optional
        Alternative output array in which to place the result.  Must
        be of the same shape and buffer length as the expected output.
        See `doc.ufuncs` (Section "Output arguments") for more details.
    keepdims : bool, optional
        If this is set to True, the axes which are reduced are left
        in the result as dimensions with size one. With this option,
        the result will broadcast correctly against the original `arr`.

    Returns
    -------
    max : ndarray
        Maximum of `a`. If `axis` is None, the result is an array of dimension 1.
        If `axis` is given, the result is an array of dimension
        ``a.ndim - 1``.

    See Also
    --------
    min :
        The minimum value of an array along a given axis, ignoring any nan.
    maximum :
        Element-wise maximum of two arrays, ignoring any nan.
    argmax :
        Return the indices of the maximum values.

    Notes
    -----
    NaN in the orginal `numpy` is denoted as nan and will be ignored.

    Don't use `max` for element-wise comparison of 2 arrays; when
    ``a.shape[0]`` is 2, ``maximum(a[0], a[1])`` is faster than
    ``max(a, axis=0)``.

    Examples
    --------
    >>> a = np.arange(4).reshape((2,2))
    >>> a
    array([[0., 1.],
        [2., 3.]])
    >>> np.max(a)            # Maximum of the flattened array
    array(3.)
    >>> np.max(a, axis=0)    # Maxima along the first axis
    array([2., 3.])
    >>> np.max(a, axis=1)    # Maxima along the second axis
    array([1., 3.])

    >>> b = np.arange(5, dtype=np.float32)
    >>> b[2] = np.nan
    >>> np.max(b)
    array(4.)
    """
    return _mx_nd_np.max(a, axis=axis, out=out, keepdims=keepdims)


@set_module('mxnet.numpy')
def min(a, axis=None, out=None, keepdims=False):
    """
    Return the minimum of an array or minimum along an axis.

    Parameters
    ----------
    a : ndarray
        Input data.
    axis : int, optional
        Axis along which to operate.  By default, flattened input is used.
    out : ndarray, optional
        Alternative output array in which to place the result.  Must
        be of the same shape and buffer length as the expected output.
        See `doc.ufuncs` (Section "Output arguments") for more details.
    keepdims : bool, optional
        If this is set to True, the axes which are reduced are left
        in the result as dimensions with size one. With this option,
        the result will broadcast correctly against the original `arr`.

    Returns
    -------
    min : ndarray
        Minimum of `a`. If `axis` is None, the result is an array of dimension 1.
        If `axis` is given, the result is an array of dimension
        ``a.ndim - 1``.

    See Also
    --------
    max :
        The maximum value of an array along a given axis, ignoring any nan.
    minimum :
        Element-wise minimum of two arrays, ignoring any nan.

    Notes
    -----
    NaN in the orginal `numpy` is denoted as nan and will be ignored.

    Don't use `min` for element-wise comparison of 2 arrays; when
    ``a.shape[0]`` is 2, ``minimum(a[0], a[1])`` is faster than
    ``min(a, axis=0)``.

    Examples
    --------
    >>> a = np.arange(4).reshape((2,2))
    >>> a
    array([[0., 1.],
        [2., 3.]])
    >>> np.min(a)           # Minimum of the flattened array
    array(0.)
    >>> np.min(a, axis=0)   # Minima along the first axis
    array([0., 1.])
    >>> np.min(a, axis=1)   # Minima along the second axis
    array([0., 2.])
    >>> b = np.arange(5, dtype=np.float32)
    >>> b[2] = np.nan
    >>> np.min(b)
    array(0.) # nan will be ignored
    """
    return _mx_nd_np.min(a, axis=axis, out=out, keepdims=keepdims)


@set_module('mxnet.numpy')
def swapaxes(a, axis1, axis2):
    """Interchange two axes of an array.

    Parameters
    ----------
    a : ndarray
        Input array.
    axis1 : int
        First axis.
    axis2 : int
        Second axis.

    Returns
    -------
    a_swapped : ndarray
        Swapped array. This is always a copy of the input array.

    Examples
    --------
    >>> x = np.array([[1,2,3]])
    >>> np.swapaxes(x,0,1)
    array([[1.],
           [2.],
           [3.]])

    >>> x = np.array([[[0,1],[2,3]],[[4,5],[6,7]]])
    >>> x
    array([[[0., 1.],
            [2., 3.]],

           [[4., 5.],
            [6., 7.]]])

    >>> np.swapaxes(x,0,2)
    array([[[0., 4.],
            [2., 6.]],

           [[1., 5.],
            [3., 7.]]])
    """
    return _npi.swapaxes(a, dim1=axis1, dim2=axis2)


@set_module('mxnet.numpy')
def clip(a, a_min, a_max, out=None):
    """clip(a, a_min, a_max, out=None)

    Clip (limit) the values in an array.
    Given an interval, values outside the interval are clipped to
    the interval edges.  For example, if an interval of ``[0, 1]``
    is specified, values smaller than 0 become 0, and values larger
    than 1 become 1.

    Parameters
    ----------
    a : ndarray
        Array containing elements to clip.
    a_min : scalar or `None`
        Minimum value. If `None`, clipping is not performed on lower
        interval edge. Not more than one of `a_min` and `a_max` may be
        `None`.
    a_max : scalar or `None`
        Maximum value. If `None`, clipping is not performed on upper
        interval edge. Not more than one of `a_min` and `a_max` may be
        `None`.
    out : ndarray, optional
        The results will be placed in this array. It may be the input
        array for in-place clipping.  `out` must be of the right shape
        to hold the output.  Its type is preserved.

    Returns
    -------
    clipped_array : ndarray
        An array with the elements of `a`, but where values
        < `a_min` are replaced with `a_min`, and those > `a_max`
        with `a_max`.

    Notes
    -----
    array_like `a_min` and `a_max` are not supported.

    Examples
    --------
    >>> a = np.arange(10)
    >>> np.clip(a, 1, 8)
    array([1., 1., 2., 3., 4., 5., 6., 7., 8., 8.])
    >>> a
    array([0., 1., 2., 3., 4., 5., 6., 7., 8., 9.])
    >>> np.clip(a, 3, 6, out=a)
    array([3., 3., 3., 3., 4., 5., 6., 6., 6., 6.])
    """
    from numbers import Number
    if isinstance(a, Number):
        # In case input is a scalar, the computation would fall back to native numpy.
        # The value returned would be a python scalar.
        return _np.clip(a, a_min, a_max, out=None)
    return _mx_nd_np.clip(a, a_min, a_max, out=out)


@set_module('mxnet.numpy')
def argmax(a, axis=None, out=None, keepdims=False):
    r"""
    Returns the indices of the maximum values along an axis.

    Parameters
    ----------
    a : ndarray
        Input array. Only support ndarrays of dtype `float16`, `float32`, and `float64`.
    axis : int, optional
        By default, the index is into the flattened array, otherwise
        along the specified axis.
    out : ndarray or None, optional
        If provided, the result will be inserted into this array. It should
        be of the appropriate shape and dtype.
    keepdims : bool
        If True, the reduced axes (dimensions) must be included in the result as
        singleton dimensions, and, accordingly, the result must be compatible with
        the input array. Otherwise, if False, the reduced axes (dimensions) must
        not be included in the result. Default: False .

    Returns
    -------
    index_array : ndarray of indices whose dtype is same as the input ndarray.
        Array of indices into the array. It has the same shape as `a.shape`
        with the dimension along `axis` removed.

    .. note::
       ``keepdims`` param is part of request in data-api-standard
       <https://data-apis.org/array-api/latest/API_specification/searching_functions.html#argmax-x-axis-none-keepdims-false>`_,
       which is not the parameter in official NumPy

       In case of multiple occurrences of the maximum values, the indices
       corresponding to the first occurrence are returned.

       This function differs from the original `numpy.argmax
       <https://docs.scipy.org/doc/numpy/reference/generated/numpy.argmax.html>`_ in
       the following aspects:

       * Input type does not support Python native iterables(list, tuple, ...).
       * ``out`` param: cannot perform auto broadcasting. ``out`` ndarray's shape must be
         the same as the expected output.
       * ``out`` param: cannot perform auto type cast. ``out`` ndarray's dtype must be the
         same as the expected output.
       * ``out`` param does not support scalar input case.

    Examples
    --------
    >>> a = np.arange(6).reshape(2,3) + 10
    >>> a
    array([[10., 11., 12.],
           [13., 14., 15.]])
    >>> np.argmax(a)
    array(5.)
    >>> np.argmax(a, axis=0)
    array([1., 1., 1.])
    >>> np.argmax(a, axis=1)
    array([2., 2.])

    >>> b = np.arange(6)
    >>> b[1] = 5
    >>> b
    array([0., 5., 2., 3., 4., 5.])
    >>> np.argmax(b)  # Only the first occurrence is returned.
    array(1.)

    Specify ``out`` ndarray:

    >>> a = np.arange(6).reshape(2,3) + 10
    >>> b = np.zeros((2,))
    >>> np.argmax(a, axis=1, out=b)
    array([2., 2.])
    >>> b
    array([2., 2.])
    """
    return _mx_nd_np.argmax(a, axis, out, keepdims)


@set_module('mxnet.numpy')
def argmin(a, axis=None, out=None, keepdims=False):
    r"""
    Returns the indices of the minimum values along an axis.

    Parameters
    ----------
    a : ndarray
        Input array. Only support ndarrays of dtype `float16`, `float32`, and `float64`.
    axis : int, optional
        By default, the index is into the flattened array, otherwise
        along the specified axis.
    out : ndarray or None, optional
        If provided, the result will be inserted into this array. It should
        be of the appropriate shape and dtype.
    keepdims : bool
        If True, the reduced axes (dimensions) must be included in the result as
        singleton dimensions, and, accordingly, the result must be compatible with
        the input array. Otherwise, if False, the reduced axes (dimensions) must
        not be included in the result. Default: False .

    Returns
    -------
    index_array : ndarray of indices whose dtype is same as the input ndarray.
        Array of indices into the array. It has the same shape as `a.shape`
        with the dimension along `axis` removed.

    .. note::
       ``keepdims`` param is part of request in data-api-standard
       <https://data-apis.org/array-api/latest/API_specification/searching_functions.html#argmin-x-axis-none-keepdims-false>`_,
       which is not the parameter in official NumPy

       In case of multiple occurrences of the minimum values, the indices
       corresponding to the first occurrence are returned.

       This function differs from the original `numpy.argmin
       <https://docs.scipy.org/doc/numpy/reference/generated/numpy.argmin.html>`_ in
       the following aspects:

       * Input type does not support Python native iterables(list, tuple, ...).
       * ``out`` param: cannot perform auto broadcasting. ``out`` ndarray's shape must be
         the same as the expected output.
       * ``out`` param: cannot perform auto type cast. ``out`` ndarray's dtype must be the
         same as the expected output.
       * ``out`` param does not support scalar input case.

    Examples
    --------
    >>> a = np.arange(6).reshape(2,3) + 10
    >>> a
    array([[10., 11., 12.],
           [13., 14., 15.]])
    >>> np.argmin(a)
    array(0.)
    >>> np.argmin(a, axis=0)
    array([0., 0., 0.])
    >>> np.argmin(a, axis=1)
    array([0., 0.])

    >>> b = np.arange(6)
    >>> b[2] = 0
    >>> b
    array([0., 1., 0., 3., 4., 5.])
    >>> np.argmax(b)  # Only the first occurrence is returned.
    array(0.)

    Specify ``out`` ndarray:

    >>> a = np.arange(6).reshape(2,3) + 10
    >>> b = np.zeros((2,))
    >>> np.argmin(a, axis=1, out=b)
    array([0., 0.])
    >>> b
    array([0., 0.])
    """
    return _mx_nd_np.argmin(a, axis, out, keepdims)


@set_module('mxnet.numpy')
def amax(a, axis=None, out=None, keepdims=False):
    """
    Return the maximum of an array or maximum along an axis.

    Parameters
    ----------
    a : ndarray
        Input data.
    axis : int, optional
        Axis along which to operate.  By default, flattened input is used.
    out : ndarray, optional
        Alternative output array in which to place the result.  Must
        be of the same shape and buffer length as the expected output.
        See `doc.ufuncs` (Section "Output arguments") for more details.
    keepdims : bool, optional
        If this is set to True, the axes which are reduced are left
        in the result as dimensions with size one. With this option,
        the result will broadcast correctly against the original `arr`.

    Returns
    -------
    max : ndarray
        Maximum of `a`. If `axis` is None, the result is an array of dimension 1.
        If `axis` is given, the result is an array of dimension
        ``a.ndim - 1``.

    See Also
    --------
    min :
        The minimum value of an array along a given axis, ignoring any nan.
    maximum :
        Element-wise maximum of two arrays, ignoring any nan.
    argmax :
        Return the indices of the maximum values.

    Notes
    -----
    NaN in the orginal `numpy` is denoted as nan and will be ignored.

    Don't use `max` for element-wise comparison of 2 arrays; when
    ``a.shape[0]`` is 2, ``maximum(a[0], a[1])`` is faster than
    ``max(a, axis=0)``.

    Examples
    --------
    >>> a = np.arange(4).reshape((2,2))
    >>> a
    array([[0., 1.],
        [2., 3.]])
    >>> np.max(a)            # Maximum of the flattened array
    array(3.)
    >>> np.max(a, axis=0)    # Maxima along the first axis
    array([2., 3.])
    >>> np.max(a, axis=1)    # Maxima along the second axis
    array([1., 3.])

    >>> b = np.arange(5, dtype=np.float32)
    >>> b[2] = np.nan
    >>> np.max(b)
    array(4.)
    """
    return _mx_nd_np.amax(a, axis=axis, out=out, keepdims=keepdims)


@set_module('mxnet.numpy')
def amin(a, axis=None, out=None, keepdims=False):
    """
    Return the minimum of an array or minimum along an axis.

    Parameters
    ----------
    a : ndarray
        Input data.
    axis : int, optional
        Axis along which to operate.  By default, flattened input is used.
    out : ndarray, optional
        Alternative output array in which to place the result.  Must
        be of the same shape and buffer length as the expected output.
        See `doc.ufuncs` (Section "Output arguments") for more details.
    keepdims : bool, optional
        If this is set to True, the axes which are reduced are left
        in the result as dimensions with size one. With this option,
        the result will broadcast correctly against the original `arr`.

    Returns
    -------
    min : ndarray
        Minimum of `a`. If `axis` is None, the result is an array of dimension 1.
        If `axis` is given, the result is an array of dimension
        ``a.ndim - 1``.

    See Also
    --------
    max :
        The maximum value of an array along a given axis, ignoring any nan.
    minimum :
        Element-wise minimum of two arrays, ignoring any nan.

    Notes
    -----
    NaN in the orginal `numpy` is denoted as nan and will be ignored.

    Don't use `min` for element-wise comparison of 2 arrays; when
    ``a.shape[0]`` is 2, ``minimum(a[0], a[1])`` is faster than
    ``min(a, axis=0)``.

    Examples
    --------
    >>> a = np.arange(4).reshape((2,2))
    >>> a
    array([[0., 1.],
        [2., 3.]])
    >>> np.min(a)           # Minimum of the flattened array
    array(0.)
    >>> np.min(a, axis=0)   # Minima along the first axis
    array([0., 1.])
    >>> np.min(a, axis=1)   # Minima along the second axis
    array([0., 2.])
    >>> b = np.arange(5, dtype=np.float32)
    >>> b[2] = np.nan
    >>> np.min(b)
    array(0.) # nan will be ignored
    """
    return _mx_nd_np.amin(a, axis=axis, out=out, keepdims=keepdims)


@set_module('mxnet.numpy')
def average(a, axis=None, weights=None, returned=False, out=None):
    """
    Compute the weighted average along the specified axis.

    Parameters
    --------
    a : ndarray
        Array containing data to be averaged.
    axis : None or int or tuple of ints, optional
        Axis or axes along which to average a.
        The default, axis=None, will average over
        all of the elements of the input array.
        If axis is negative it counts from the last to the first axis.
        New in version 1.7.0.
        If axis is a tuple of ints, averaging is
        performed on all of the axes specified in the tuple
        instead of a single axis or all the axes as before.
    weights : ndarray, optional
        An array of weights associated with the values in a, must be the same dtype with a.
        Each value in a contributes to the average according to its associated weight.
        The weights array can either be 1-D (in which case its length must be
        the size of a along the given axis) or of the same shape as a.
        If weights=None, then all data in a are assumed to have a weight equal to one.
        The 1-D calculation is: avg = sum(a * weights) / sum(weights)
        The only constraint on weights is that sum(weights) must not be 0.
    returned : bool, optional
        Default is False.
        If True, the tuple (average, sum_of_weights) is returned,
        otherwise only the average is returned.
        If weights=None, sum_of_weights is equivalent to
        the number of elements over which the average is taken.
    out : ndarray, optional
        If provided, the calculation is done into this array.

    Returns
    --------
    retval, [sum_of_weights] : ndarray
        Return the average along the specified axis.
        When returned is True, return a tuple with the average as the first element
        and the sum of the weights as the second element. sum_of_weights is of the same type as retval.
        If a is integral, the result dtype will be current default dtype,
        When npx.is_np_default_dtype() returns False, default dtype is float32,
        When npx.is_np_default_dtype() returns True, default dtype is float64;
        otherwise it will be the same as dtype of a.

    Raises
    --------
        MXNetError
        * When all weights along axis sum to zero.
        * When the length of 1D weights is not the same as the shape of a along axis.
        * When given 1D weights, the axis is not specified or is not int.
        * When the shape of weights and a differ, but weights are not 1D.

    See also
    --------
        mean

    .. note::
       This function differs from the original `numpy.average`
       <https://numpy.org/devdocs/reference/generated/numpy.average.html>`_ in
       the following way(s):

       * Does not guarantee the same behavior with numpy when given float16 dtype and overflow happens
       * Does not support complex dtype
       * The dtypes of a and weights must be the same
       * Integral a results in float32 or float64 returned dtype:

         * When npx.is_np_default_dtype() returns False, default dtype is float32,
         * When npx.is_np_default_dtype() returns True, default dtype is float64;

    Examples
    --------
    >>> data = np.arange(1, 5)
    >>> data
    array([1., 2., 3., 4.])
    >>> np.average(data)
    array(2.5)
    >>> np.average(np.arange(1, 11), weights=np.arange(10, 0, -1))
    array(4.)
    >>> data = np.arange(6).reshape((3,2))
    >>> data
    array([[0., 1.],
           [2., 3.],
           [4., 5.]])
    >>> weights = np.array([0.25, 0.75])
    array([0.25, 0.75])
    >>> np.average(data, axis=1, weights=weights)
    array([0.75, 2.75, 4.75])
    """
    return _mx_nd_np.average(a, axis=axis, weights=weights, returned=returned, out=out)


# pylint: disable=redefined-outer-name
@set_module('mxnet.numpy')
def mean(a, axis=None, dtype=None, out=None, keepdims=False):  # pylint: disable=arguments-differ
    """
    Compute the arithmetic mean along the specified axis.
    Returns the average of the array elements.
    The average is taken over the flattened array by default, otherwise over the specified axis.

    Parameters
    ----------
    a : ndarray
        ndarray containing numbers whose mean is desired.
    axis : None or int or tuple of ints, optional
        Axis or axes along which the means are computed. The default is to compute the mean of the flattened array.
        If this is a tuple of ints, a mean is performed over multiple axes,
        instead of a single axis or all the axes as before.
    dtype : data-type, optional
        Type to use in computing the mean.
        For integer inputs, the default is of your current default dtype,
        When npx.is_np_default_dtype() returns False, default dtype is float32,
        When npx.is_np_default_dtype() returns True, default dtype is float64;
        For floating point inputs, it is the same as the input dtype.
    out : ndarray, optional
        Alternate output array in which to place the result. The default is None; if provided,
        it must have the same shape and type as the expected output.
    keepdims : bool, optional
        If this is set to True, the axes which are reduced are left in the result
        as dimensions with size one. With this option, the result will broadcast correctly
        against the input array.
        If the default value is passed, then keepdims will not be passed through to the mean
        method of sub-classes of ndarray, however any non-default value will be. If the sub-class
        method does not implement keepdims any exceptions will be raised.

    Returns
    -------
    m : ndarray, see dtype parameter above
        If out=None, returns a new array containing the mean values,
        otherwise a reference to the output array is returned.

    .. note::

       This function differs from the original `numpy.mean
       <https://docs.scipy.org/doc/numpy/reference/generated/numpy.mean.html>`_ in
       the following way(s):

       * only ndarray is accepted as valid input, python iterables or scalar is not supported
       * default data type for integer input is float32 or float64, which depends on your current default dtype

    Examples
    --------
    >>> a = np.array([[1, 2], [3, 4]])
    >>> np.mean(a)
    array(2.5)
    >>> a = np.zeros((2, 512*512), dtype=np.float32)
    >>> a[0,:] = 1.0
    >>> a[1,:] = 0.1
    >>> np.mean(a)
    array(0.55)
    >>> np.mean(a, dtype=np.float64)
    array(0.55, dtype=float64)
    """
    return _mx_nd_np.mean(a, axis=axis, dtype=dtype, keepdims=keepdims, out=out)
# pylint: enable=redefined-outer-name


# pylint: disable=redefined-outer-name
@set_module('mxnet.numpy')
@wrap_data_api_statical_func
def std(a, axis=None, dtype=None, out=None, correction=0, keepdims=False):  # pylint: disable=too-many-arguments
    """
    Compute the standard deviation along the specified axis.
    Returns the standard deviation, a measure of the spread of a distribution,
    of the array elements. The standard deviation is computed for the
    flattened array by default, otherwise over the specified axis.

    Parameters
    ----------
    a : array_like
        Calculate the standard deviation of these values.
    axis : None or int or tuple of ints, optional
        Axis or axes along which the standard deviation is computed. The
        default is to compute the standard deviation of the flattened array.
        .. versionadded:: 1.7.0
        If this is a tuple of ints, a standard deviation is performed over
        multiple axes, instead of a single axis or all the axes as before.
    dtype : dtype, optional
        Type to use in computing the standard deviation. For arrays of
        integer type the default is float64, for arrays of float types it is
        the same as the array type.
    out : ndarray, optional
        Alternative output array in which to place the result. It must have
        the same shape as the expected output but the type (of the calculated
        values) will be cast if necessary.
    correction : int, optional
        Means Delta Degrees of Freedom.  The divisor used in calculations
        is ``N - correction``, where ``N`` represents the number of elements.
        By default `correction` is zero.
    keepdims : bool, optional
        If this is set to True, the axes which are reduced are left
        in the result as dimensions with size one. With this option,
        the result will broadcast correctly against the input array.
        If the default value is passed, then `keepdims` will not be
        passed through to the `std` method of sub-classes of
        `ndarray`, however any non-default value will be.  If the
        sub-class' method does not implement `keepdims` any
        exceptions will be raised.

    Returns
    -------
    standard_deviation : ndarray, see dtype parameter above.
        If `out` is None, return a new array containing the standard deviation,
        otherwise return a reference to the output array.

    Examples
    --------
    >>> a = np.array([[1, 2], [3, 4]])
    >>> np.std(a)
    1.1180339887498949 # may vary
    >>> np.std(a, axis=0)
    array([1.,  1.])
    >>> np.std(a, axis=1)
    array([0.5,  0.5])
    In single precision, std() can be inaccurate:
    >>> a = np.zeros((2, 512*512), dtype=np.float32)
    >>> a[0, :] = 1.0
    >>> a[1, :] = 0.1
    >>> np.std(a)
    array(0.45)
    >>> np.std(a, dtype=np.float64)
    array(0.45, dtype=float64)
    """
    return _mx_nd_np.std(a, axis=axis, dtype=dtype, ddof=correction, keepdims=keepdims, out=out)
# pylint: enable=redefined-outer-name


@set_module('mxnet.numpy')
def delete(arr, obj, axis=None):
    """
    Return a new array with sub-arrays along an axis deleted. For a one
    dimensional array, this returns those entries not returned by
    `arr[obj]`.

    Parameters
    ----------
    arr : ndarray
      Input array.
    obj : slice, int or ndarray of ints
      Indicate indices of sub-arrays to remove along the specified axis.
    axis : int, optional
      The axis along which to delete the subarray defined by `obj`.
      If `axis` is None, `obj` is applied to the flattened array.

    Returns
    -------
    out : ndarray
        A copy of `arr` with the elements specified by `obj` removed. Note
        that `delete` does not occur in-place. If `axis` is None, `out` is
        a flattened array.

    Examples
    --------
    >>> arr = np.array([[1,2,3,4], [5,6,7,8], [9,10,11,12]])
    >>> arr
    array([[ 1.,  2.,  3.,  4.],
           [ 5.,  6.,  7.,  8.],
           [ 9., 10., 11., 12.]])

    >>> np.delete(arr, 1, 0)
    array([[ 1.,  2.,  3.,  4.],
           [ 9., 10., 11., 12.]])

    >>> np.delete(arr, slice(None, None, 2), 1)
    array([[ 2.,  4.],
           [ 6.,  8.],
           [10., 12.]])

    >>> np.delete(arr, np.array([1,3,5]), None)
    array([ 1.,  3.,  5.,  7.,  8.,  9., 10., 11., 12.])
    >>> np.delete(arr, np.array([1,1,5]), None)
    array([ 1.,  3.,  4.,  5.,  7.,  8.,  9., 10., 11., 12.])
    """
    return _mx_nd_np.delete(arr, obj, axis=axis)


# pylint: disable=redefined-outer-name
@set_module('mxnet.numpy')
@wrap_data_api_statical_func
def var(a, axis=None, dtype=None, out=None, correction=0, keepdims=False):  # pylint: disable=too-many-arguments
    """
    Compute the variance along the specified axis.
    Returns the variance of the array elements, a measure of the spread of a
    distribution.  The variance is computed for the flattened array by
    default, otherwise over the specified axis.

    Parameters
    ----------
    a : array_like
        Array containing numbers whose variance is desired.  If `a` is not an
        array, a conversion is attempted.
    axis : None or int or tuple of ints, optional
        Axis or axes along which the variance is computed.  The default is to
        compute the variance of the flattened array.
        .. versionadded:: 1.7.0
        If this is a tuple of ints, a variance is performed over multiple axes,
        instead of a single axis or all the axes as before.
    dtype : data-type, optional
        Type to use in computing the variance.
        For arrays of integer type, the default is of your current default dtype,
        When npx.is_np_default_dtype() returns False, default dtype is float32,
        When npx.is_np_default_dtype() returns True, default dtype is float64.
        For arrays of float types it is the same as the array type.
    out : ndarray, optional
        Alternate output array in which to place the result.  It must have
        the same shape as the expected output, but the type is cast if
        necessary.
    correction : int, optional
        "Delta Degrees of Freedom": the divisor used in the calculation is
        ``N - correction``, where ``N`` represents the number of elements. By
        default `correction` is zero.
    keepdims : bool, optional
        If this is set to True, the axes which are reduced are left
        in the result as dimensions with size one. With this option,
        the result will broadcast correctly against the input array.
        If the default value is passed, then `keepdims` will not be
        passed through to the `var` method of sub-classes of
        `ndarray`, however any non-default value will be.  If the
        sub-class' method does not implement `keepdims` any
        exceptions will be raised.

    Returns
    -------
    variance : ndarray, see dtype parameter above
        If ``out=None``, returns a new array containing the variance;
        otherwise, a reference to the output array is returned.

    Examples
    --------
    >>> a = np.array([[1, 2], [3, 4]])
    >>> np.var(a)
    array(1.25)
    >>> np.var(a, axis=0)
    array([1.,  1.])
    >>> np.var(a, axis=1)
    array([0.25,  0.25])

    >>> a = np.zeros((2, 512*512), dtype=np.float32)
    >>> a[0, :] = 1.0
    >>> a[1, :] = 0.1
    >>> np.var(a)
    array(0.2025)
    >>> np.var(a, dtype=np.float64)
    array(0.2025, dtype=float64)
    >>> ((1-0.55)**2 + (0.1-0.55)**2)/2
    0.2025
    """
    return _mx_nd_np.var(a, axis=axis, dtype=dtype, ddof=correction, keepdims=keepdims, out=out)


# pylint: disable=redefined-outer-name
@set_module('mxnet.numpy')
@wrap_ctx_to_device_func
def indices(dimensions, dtype=None, device=None):
    """Return an array representing the indices of a grid.

    Compute an array where the subarrays contain index values 0,1,...
    varying only along the corresponding axis.

    Parameters
    ----------
    dimensions : sequence of ints
        The shape of the grid.
    dtype : data-type, optional
        The desired data-type for the array. Default is `int64`.
    device : Device, optional
        Device context on which the memory is allocated. Default is
        `mxnet.device.current_device()`.

    Returns
    -------
    grid : ndarray
        The array of grid indices,
        ``grid.shape = (len(dimensions),) + tuple(dimensions)``.

    Notes
    -----
    The output shape is obtained by prepending the number of dimensions
    in front of the tuple of dimensions, i.e. if `dimensions` is a tuple
    ``(r0, ..., rN-1)`` of length ``N``, the output shape is
    ``(N,r0,...,rN-1)``.

    The subarrays ``grid[k]`` contains the N-D array of indices along the
    ``k-th`` axis. Explicitly::

        grid[k,i0,i1,...,iN-1] = ik

    Examples
    --------
    >>> grid = np.indices((2, 3))
    >>> grid.shape
    (2, 2, 3)
    >>> grid[0]        # row indices
    array([[0, 0, 0],
           [1, 1, 1]], dtype=int64)
    >>> grid[1]        # column indices
    array([[0, 0, 0],
           [1, 1, 1]], dtype=int64)

    The indices can be used as an index into an array.

    >>> x = np.arange(20).reshape(5, 4)
    >>> row, col = np.indices((2, 3))
    >>> x[row, col]
    array([[0., 1., 2.],
           [4., 5., 6.]])

    Note that it would be more straightforward in the above example to
    extract the required elements directly with ``x[:2, :3]``.
    """
    return _mx_nd_np.indices(dimensions=dimensions, dtype=dtype, device=device)
# pylint: enable=redefined-outer-name


@set_module('mxnet.numpy')
@wrap_np_binary_func
def copysign(x1, x2, out=None, **kwargs):
    r"""
    Change the sign of x1 to that of x2, element-wise.

    If `x2` is a scalar, its sign will be copied to all elements of `x1`.

    Parameters
    ----------
    x1 : ndarray or scalar
        Values to change the sign of.
    x2 : ndarray or scalar
        The sign of `x2` is copied to `x1`.
    out : ndarray or None, optional
        A location into which the result is stored. It must be of the
        right shape and right type to hold the output. If not provided
        or `None`,a freshly-allocated array is returned.

    Returns
    -------
    out : ndarray or scalar
        The values of `x1` with the sign of `x2`.
        This is a scalar if both `x1` and `x2` are scalars.

    .. note::
       This function differs from the original `numpy.copysign
       <https://docs.scipy.org/doc/numpy/reference/generated/numpy.copysign.html>`_ in
       the following aspects:

       * ``where`` param is not supported.

    Examples
    --------
    >>> np.copysign(1.3, -1)
    -1.3
    >>> 1/np.copysign(0, 1)
    inf
    >>> 1/np.copysign(0, -1)
    -inf

    >>> a = np.array([-1, 0, 1])
    >>> np.copysign(a, -1.1)
    array([-1., -0., -1.])
    >>> np.copysign(a, np.arange(3)-1)
    array([-1.,  0.,  1.])
    """
    return _mx_nd_np.copysign(x1, x2, out=out)


@set_module('mxnet.numpy')
def ravel(x, order='C'):
    r"""
    ravel(x)

    Return a contiguous flattened array.
    A 1-D array, containing the elements of the input, is returned.  A copy is
    made only if needed.

    Parameters
    ----------
    x : ndarray
        Input array.  The elements in `x` are read in row-major, C-style order and
        packed as a 1-D array.
    order : `C`, optional
        Only support row-major, C-style order.

    Returns
    -------
    y : ndarray
        y is an array of the same subtype as `x`, with shape ``(x.size,)``.
        Note that matrices are special cased for backward compatibility, if `x`
        is a matrix, then y is a 1-D ndarray.

    .. note::
       This function differs from the original numpy.arange in the following aspects:

       * Only support row-major, C-style order.

    Examples
    --------
    It is equivalent to ``reshape(x, -1)``.

    >>> x = np.array([[1, 2, 3], [4, 5, 6]])
    >>> print(np.ravel(x))
    [1. 2. 3. 4. 5. 6.]

    >>> print(x.reshape(-1))
    [1. 2. 3. 4. 5. 6.]

    >>> print(np.ravel(x.T))
    [1. 4. 2. 5. 3. 6.]
    """
    return _mx_nd_np.ravel(x, order)


@set_module('mxnet.numpy')
def unravel_index(indices, shape, order='C'): # pylint: disable=redefined-outer-name
    """
    Converts a flat index or array of flat indices into a tuple of coordinate arrays.

    Parameters
    ----------
    indices : array_like
            An integer array whose elements are indices into the flattened version of an array of dimensions shape.
            Before version 1.6.0, this function accepted just one index value.
    shape : tuple of ints
            The shape of the array to use for unraveling indices.
    order : Only row-major is supported currently.

    Returns
    -------
    unraveled_coords : ndarray
            Each row in the ndarray has the same shape as the indices array.
            Each column in the ndarray represents the unravelled index

    Examples:
    -------------
    >>> np.unravel_index([22, 41, 37], (7,6))
    [[3. 6. 6.]
      [4. 5. 1.]]
    >>> np.unravel_index(1621, (6,7,8,9))
    [3, 1, 4, 1]
    """
    return _mx_nd_np.unravel_index(indices, shape, order=order)


@set_module('mxnet.numpy')
def flatnonzero(a):
    r"""
    Return indices that are non-zero in the flattened version of a.

    This is equivalent to np.nonzero(np.ravel(a))[0].

    Parameters
    ----------
    a : array_like
        Input data.

    Returns
    -------
    res : ndarray
        Output array, containing the indices of the elements of `a.ravel()`
        that are non-zero.

    See Also
    --------
    nonzero : Return the indices of the non-zero elements of the input array.
    ravel : Return a 1-D array containing the elements of the input array.

    Examples
    --------
    >>> x = np.arange(-2, 3)
    >>> x
    array([-2, -1,  0,  1,  2])
    >>> np.flatnonzero(x)
    array([0, 1, 3, 4])

    Use the indices of the non-zero elements as an index array to extract
    these elements:

    >>> x.ravel()[np.flatnonzero(x)]
    array([-2, -1,  1,  2])
    """
    return _mx_nd_np.flatnonzero(a)


@set_module('mxnet.numpy')
def diag_indices_from(arr):
    """
    This returns a tuple of indices that can be used to access the main diagonal of an array
    a with a.ndim >= 2 dimensions and shape (n, n, ..., n). For a.ndim = 2 this is
    the usual diagonal, for a.ndim > 2 this is the set of indices to access
    a[i, i, ..., i] for i = [0..n-1].

    Parameters
    ----------
    arr : ndarray
        Input array for acessing the main diagonal. All dimensions
        should have equal length.

    Return:
    -------------
    diag: tuple of ndarray
        indices of the main diagonal.

    Examples:
    -------------
    >>> a = np.arange(16).reshape(4, 4)
    >>> a
    array([[ 0,  1,  2,  3],
        [ 4,  5,  6,  7],
        [ 8,  9, 10, 11],
        [12, 13, 14, 15]])
    >>> idx = np.diag_indices_from(a)
    >>> idx
    (array([0, 1, 2, 3]), array([0, 1, 2, 3]))
    >>> a[idx] = 100
    >>> a
    array([[100,   1,   2,   3],
        [  4, 100,   6,   7],
        [  8,   9, 100,  11],
        [ 12,  13,  14, 100]])
    """
    return _mx_nd_np.diag_indices_from(arr)


# pylint: disable=redefined-outer-name
@set_module('mxnet.numpy')
@wrap_ctx_to_device_func
def hanning(M, dtype=None, device=None):
    r"""Return the Hanning window.

    The Hanning window is a taper formed by using a weighted cosine.

    Parameters
    ----------
    M : int
        Number of points in the output window. If zero or less, an
        empty array is returned.
    device : Device, optional
        Device context on which the memory is allocated. Default is
        `mxnet.device.current_device()`.

    Returns
    -------
    out : ndarray, shape(M,)
        The window, with the maximum value normalized to one (the value
        one appears only if `M` is odd).
        When npx.is_np_default_dtype() returns False, default dtype is float32;
        When npx.is_np_default_dtype() returns True, default dtype is float64.
        Note that you need select numpy.float32 or float64 in this operator.

    See Also
    --------
    blackman, hamming

    Notes
    -----
    The Hanning window is defined as

    .. math::  w(n) = 0.5 - 0.5cos\left(\frac{2\pi{n}}{M-1}\right)
               \qquad 0 \leq n \leq M-1

    The Hanning was named for Julius von Hann, an Austrian meteorologist.
    It is also known as the Cosine Bell. Some authors prefer that it be
    called a Hann window, to help avoid confusion with the very similar
    Hamming window.

    Most references to the Hanning window come from the signal processing
    literature, where it is used as one of many windowing functions for
    smoothing values.  It is also known as an apodization (which means
    "removing the foot", i.e. smoothing discontinuities at the beginning
    and end of the sampled signal) or tapering function.

    References
    ----------
    .. [1] Blackman, R.B. and Tukey, J.W., (1958) The measurement of power
           spectra, Dover Publications, New York.
    .. [2] E.R. Kanasewich, "Time Sequence Analysis in Geophysics",
           The University of Alberta Press, 1975, pp. 106-108.
    .. [3] Wikipedia, "Window function",
           http://en.wikipedia.org/wiki/Window_function
    .. [4] W.H. Press,  B.P. Flannery, S.A. Teukolsky, and W.T. Vetterling,
           "Numerical Recipes", Cambridge University Press, 1986, page 425.

    Examples
    --------
    >>> np.hanning(12)
    array([0.        , 0.07937324, 0.29229254, 0.5711574 , 0.8274304 ,
           0.9797465 , 0.97974646, 0.82743025, 0.5711573 , 0.29229245,
           0.07937312, 0.        ])

    Plot the window and its frequency response:

    >>> import matplotlib.pyplot as plt
    >>> window = np.hanning(51)
    >>> plt.plot(window.asnumpy())
    [<matplotlib.lines.Line2D object at 0x...>]
    >>> plt.title("Hann window")
    Text(0.5, 1.0, 'Hann window')
    >>> plt.ylabel("Amplitude")
    Text(0, 0.5, 'Amplitude')
    >>> plt.xlabel("Sample")
    Text(0.5, 0, 'Sample')
    >>> plt.show()
    """
    return _mx_nd_np.hanning(M, dtype=dtype, device=device)


# pylint: disable=redefined-outer-name
@set_module('mxnet.numpy')
@wrap_ctx_to_device_func
def hamming(M, dtype=None, device=None):
    r"""Return the hamming window.

    The hamming window is a taper formed by using a weighted cosine.

    Parameters
    ----------
    M : int
        Number of points in the output window. If zero or less, an
        empty array is returned.
    device : Device, optional
        Device context on which the memory is allocated. Default is
        `mxnet.device.current_device()`.

    Returns
    -------
    out : ndarray, shape(M,)
        The window, with the maximum value normalized to one (the value
        one appears only if `M` is odd).
        When npx.is_np_default_dtype() returns False, default dtype is float32;
        When npx.is_np_default_dtype() returns True, default dtype is float64.
        Note that you need select numpy.float32 or float64 in this operator.

    See Also
    --------
    blackman, hanning

    Notes
    -----
    The Hamming window is defined as

    .. math::  w(n) = 0.54 - 0.46cos\left(\frac{2\pi{n}}{M-1}\right)
               \qquad 0 \leq n \leq M-1

    The Hamming was named for R. W. Hamming, an associate of J. W. Tukey
    and is described in Blackman and Tukey. It was recommended for
    smoothing the truncated autocovariance function in the time domain.
    Most references to the Hamming window come from the signal processing
    literature, where it is used as one of many windowing functions for
    smoothing values.  It is also known as an apodization (which means
    "removing the foot", i.e. smoothing discontinuities at the beginning
    and end of the sampled signal) or tapering function.

    References
    ----------
    .. [1] Blackman, R.B. and Tukey, J.W., (1958) The measurement of power
           spectra, Dover Publications, New York.
    .. [2] E.R. Kanasewich, "Time Sequence Analysis in Geophysics", The
           University of Alberta Press, 1975, pp. 109-110.
    .. [3] Wikipedia, "Window function",
           https://en.wikipedia.org/wiki/Window_function
    .. [4] W.H. Press,  B.P. Flannery, S.A. Teukolsky, and W.T. Vetterling,
           "Numerical Recipes", Cambridge University Press, 1986, page 425.

    Examples
    --------
    >>> np.hamming(12)
    array([0.08000001, 0.15302339, 0.34890914, 0.6054648 , 0.841236  ,
           0.9813669 , 0.9813668 , 0.8412359 , 0.6054647 , 0.34890908,
           0.15302327, 0.08000001])

    Plot the window and its frequency response:

    >>> import matplotlib.pyplot as plt
    >>> window = np.hamming(51)
    >>> plt.plot(window.asnumpy())
    [<matplotlib.lines.Line2D object at 0x...>]
    >>> plt.title("hamming window")
    Text(0.5, 1.0, 'hamming window')
    >>> plt.ylabel("Amplitude")
    Text(0, 0.5, 'Amplitude')
    >>> plt.xlabel("Sample")
    Text(0.5, 0, 'Sample')
    >>> plt.show()
    """
    return _mx_nd_np.hamming(M, dtype=dtype, device=device)


# pylint: disable=redefined-outer-name
@set_module('mxnet.numpy')
@wrap_ctx_to_device_func
def blackman(M, dtype=None, device=None):
    r"""Return the Blackman window.

    The Blackman window is a taper formed by using the first three
    terms of a summation of cosines. It was designed to have close to the
    minimal leakage possible.  It is close to optimal, only slightly worse
    than a Kaiser window.

    Parameters
    ----------
    M : int
        Number of points in the output window. If zero or less, an
        empty array is returned.
    device : Device, optional
        Device context on which the memory is allocated. Default is
        `mxnet.device.current_device()`.

    Returns
    -------
    out : ndarray
        The window, with the maximum value normalized to one (the value one
        appears only if the number of samples is odd).
        When npx.is_np_default_dtype() returns False, default dtype is float32;
        When npx.is_np_default_dtype() returns True, default dtype is float64.
        Note that you need select numpy.float32 or float64 in this operator.

    See Also
    --------
    hamming, hanning

    Notes
    -----
    The Blackman window is defined as

    .. math::  w(n) = 0.42 - 0.5 \cos(2\pi n/{M-1}) + 0.08 \cos(4\pi n/{M-1})

    Most references to the Blackman window come from the signal processing
    literature, where it is used as one of many windowing functions for
    smoothing values.  It is also known as an apodization (which means
    "removing the foot", i.e. smoothing discontinuities at the beginning
    and end of the sampled signal) or tapering function. It is known as a
    "near optimal" tapering function, almost as good (by some measures)
    as the kaiser window.

    References
    ----------
    Blackman, R.B. and Tukey, J.W., (1958) The measurement of power spectra,
    Dover Publications, New York.

    Oppenheim, A.V., and R.W. Schafer. Discrete-Time Signal Processing.
    Upper Saddle River, NJ: Prentice-Hall, 1999, pp. 468-471.

    Examples
    --------
    >>> np.blackman(12)
    array([-1.4901161e-08,  3.2606423e-02,  1.5990365e-01,  4.1439798e-01,
            7.3604530e-01,  9.6704686e-01,  9.6704674e-01,  7.3604506e-01,
            4.1439781e-01,  1.5990359e-01,  3.2606363e-02, -1.4901161e-08])

    Plot the window and its frequency response:

    >>> import matplotlib.pyplot as plt
    >>> window = np.blackman(51)
    >>> plt.plot(window.asnumpy())
    [<matplotlib.lines.Line2D object at 0x...>]
    >>> plt.title("blackman window")
    Text(0.5, 1.0, 'blackman window')
    >>> plt.ylabel("Amplitude")
    Text(0, 0.5, 'Amplitude')
    >>> plt.xlabel("Sample")
    Text(0.5, 0, 'Sample')
    >>> plt.show()
    """
    return _mx_nd_np.blackman(M, dtype=dtype, device=device)


@set_module('mxnet.numpy')
def flip(m, axis=None, out=None):
    r"""
    flip(m, axis=None, out=None)

    Reverse the order of elements in an array along the given axis.

    The shape of the array is preserved, but the elements are reordered.

    Parameters
    ----------
    m : ndarray or scalar
        Input array.
    axis : None or int or tuple of ints, optional
        Axis or axes along which to flip over. The default,
        axis=None, will flip over all of the axes of the input array.
        If axis is negative it counts from the last to the first axis.

        If axis is a tuple of ints, flipping is performed on all of the axes
        specified in the tuple.
    out : ndarray or scalar, optional
        Alternative output array in which to place the result. It must have
        the same shape and type as the expected output.

    Returns
    -------
    out : ndarray or scalar
        A view of `m` with the entries of axis reversed.  Since a view is
        returned, this operation is done in constant time.

    Examples
    --------
    >>> A = np.arange(8).reshape((2,2,2))
    >>> A
    array([[[0, 1],
            [2, 3]],
           [[4, 5],
            [6, 7]]])
    >>> np.flip(A, 0)
    array([[[4, 5],
            [6, 7]],
           [[0, 1],
            [2, 3]]])
    >>> np.flip(A, 1)
    array([[[2, 3],
            [0, 1]],
           [[6, 7],
            [4, 5]]])
    >>> np.flip(A)
    array([[[7, 6],
            [5, 4]],
           [[3, 2],
            [1, 0]]])
    >>> np.flip(A, (0, 2))
    array([[[5, 4],
            [7, 6]],
           [[1, 0],
            [3, 2]]])
    """
    return _mx_nd_np.flip(m, axis, out=out)


@set_module('mxnet.numpy')
def flipud(m):
    r"""
    flipud(*args, **kwargs)

    Flip array in the up/down direction.

    Flip the entries in each column in the up/down direction.
    Rows are preserved, but appear in a different order than before.

    Parameters
    ----------
    m : array_like
        Input array.

    Returns
    -------
    out : array_like
        A view of `m` with the rows reversed.  Since a view is
        returned, this operation is :math:`\mathcal O(1)`.

    See Also
    --------
    fliplr : Flip array in the left/right direction.
    rot90 : Rotate array counterclockwise.

    Notes
    -----
    Equivalent to ``m[::-1,...]``.
    Does not require the array to be two-dimensional.

    Examples
    --------
    >>> A = np.diag(np.array([1.0, 2, 3]))
    >>> A
    array([[1.,  0.,  0.],
           [0.,  2.,  0.],
           [0.,  0.,  3.]])
    >>> np.flipud(A)
    array([[0.,  0.,  3.],
           [0.,  2.,  0.],
           [1.,  0.,  0.]])

    >>> A = np.random.randn(2,3,5)
    >>> np.all(np.flipud(A) == A[::-1,...])
    array(True)

    >>> np.flipud(np.array([1,2]))
    array([2., 1.])
    """
    return flip(m, 0)


@set_module('mxnet.numpy')
def fliplr(m):
    r"""
    fliplr(*args, **kwargs)

    Flip array in the left/right direction.

    Flip the entries in each row in the left/right direction.
    Columns are preserved, but appear in a different order than before.

    Parameters
    ----------
    m : array_like
        Input array, must be at least 2-D.

    Returns
    -------
    f : ndarray
        A view of `m` with the columns reversed.  Since a view
        is returned, this operation is :math:`\mathcal O(1)`.

    See Also
    --------
    flipud : Flip array in the up/down direction.
    rot90 : Rotate array counterclockwise.

    Notes
    -----
    Equivalent to m[:,::-1]. Requires the array to be at least 2-D.

    Examples
    --------
    >>> A = np.diag([1.,2.,3.])
    >>> A
    array([[1.,  0.,  0.],
        [0.,  2.,  0.],
        [0.,  0.,  3.]])
    >>> np.fliplr(A)
    array([[0.,  0.,  1.],
        [0.,  2.,  0.],
        [3.,  0.,  0.]])

    >>> A = np.random.randn(2,3,5)
    >>> np.all(np.fliplr(A) == A[:,::-1,...])
    array(True)
    """
    return flip(m, 1)


@set_module('mxnet.numpy')
def around(x, decimals=0, out=None, **kwargs):
    r"""
    around(x, decimals=0, out=None)

    Evenly round to the given number of decimals.

    Parameters
    ----------
    x : ndarray or scalar
        Input data.
    decimals : int, optional
        Number of decimal places to round to (default: 0).  If
        decimals is negative, it specifies the number of positions to
        the left of the decimal point.
    out : ndarray, optional
        Alternative output array in which to place the result. It must have
        the same shape and type as the expected output.

    Returns
    -------
    rounded_array : ndarray or scalar
        An array of the same type as `x`, containing the rounded values.
        A reference to the result is returned.

    .. note::
       For values exactly halfway between rounded decimal values, NumPy
       rounds to the nearest even value. Thus 1.5 and 2.5 round to 2.0,
       -0.5 and 0.5 round to 0.0, etc.

       This function differs from the original numpy.prod in the following aspects:

       * Cannot cast type automatically. Dtype of `out` must be same as the expected one.
       * Cannot support complex-valued number.

    Examples
    --------
    >>> np.around([0.37, 1.64])
    array([ 0.,  2.])
    >>> np.around([0.37, 1.64], decimals=1)
    array([ 0.4,  1.6])
    >>> np.around([.5, 1.5, 2.5, 3.5, 4.5]) # rounds to nearest even value
    array([ 0.,  2.,  2.,  4.,  4.])
    >>> np.around([1, 2, 3, 11], decimals=1) # ndarray of ints is returned
    array([ 1,  2,  3, 11])
    >>> np.around([1, 2, 3, 11], decimals=-1)
    array([ 0,  0,  0, 10])
    """
    return _mx_nd_np.around(x, decimals, out=out, **kwargs)


@set_module('mxnet.numpy')
def round(x, decimals=0, out=None, **kwargs):
    r"""
    round(a, decimals=0, out=None)
    Round an array to the given number of decimals.

    See Also
    --------
    around : equivalent function; see for details.
    """
    return _mx_nd_np.round(x, decimals, out=out, **kwargs)


@set_module('mxnet.numpy')
def round_(x, decimals=0, out=None, **kwargs):
    r"""
    round_(a, decimals=0, out=None)
    Round an array to the given number of decimals.

    See Also
    --------
    around : equivalent function; see for details.
    """
    return _mx_nd_np.round_(x, decimals, out=out, **kwargs)


@set_module('mxnet.numpy')
@wrap_np_binary_func
def arctan2(x1, x2, out=None, **kwargs):
    r"""
    Element-wise arc tangent of ``x1/x2`` choosing the quadrant correctly.

    The quadrant (i.e., branch) is chosen so that ``arctan2(x1, x2)`` is
    the signed angle in radians between the ray ending at the origin and
    passing through the point (1,0), and the ray ending at the origin and
    passing through the point (`x2`, `x1`).  (Note the role reversal: the
    "`y`-coordinate" is the first function parameter, the "`x`-coordinate"
    is the second.)  By IEEE convention, this function is defined for
    `x2` = +/-0 and for either or both of `x1` and `x2` = +/-inf (see
    Notes for specific values).

    This function is not defined for complex-valued arguments; for the
    so-called argument of complex values, use `angle`.

    Parameters
    ----------
    x1 : ndarray or scalar
        `y`-coordinates.
    x2 : ndarray or scalar
        `x`-coordinates. `x2` must be broadcastable to match the shape of
        `x1` or vice versa.
    out : ndarray or None, optional
        A location into which the result is stored. If provided, it must have
        a shape that the inputs broadcast to. If not provided or `None`,
        a freshly-allocated array is returned.

    Returns
    -------
    out : ndarray or scalar
        Array of angles in radians, in the range ``[-pi, pi]``. This is a scalar if
        `x1` and `x2` are scalars.

    .. notes::
       *arctan2* is identical to the ``atan2`` function of the underlying
       C library.  The following special values are defined in the C
       standard: [1]_

       +========+========+==================+
       | `x1`   | `x2`   | `arctan2(x1,x2)` |
       +========+========+==================+
       | +/- 0  | +0     | +/- 0            |
       +========+========+==================+
       | +/- 0  | -0     | +/- pi           |
       +========+========+==================+
       | > 0    | +/-inf | +0 / +pi         |
       +========+========+==================+
       | < 0    | +/-inf | -0 / -pi         |
       +========+========+==================+
       | +/-inf | +inf   | +/- (pi/4)       |
       +========+========+==================+
       | +/-inf | -inf   | +/- (3*pi/4)     |
       +========+========+==================+

       Note that +0 and -0 are distinct floating point numbers, as are +inf
       and -inf.

       This function differs from the original numpy.arange in the following aspects:

       * Only support float16, float32 and float64.

    References
    ----------
    .. [1] ISO/IEC standard 9899:1999, "Programming language C."

    Examples
    --------
    Consider four points in different quadrants:

    >>> x = np.array([-1, +1, +1, -1])
    >>> y = np.array([-1, -1, +1, +1])
    >>> np.arctan2(y, x) * 180 / np.pi
    array([-135.,  -45.,   45.,  135.])

    Note the order of the parameters. `arctan2` is defined also when `x2` = 0
    and at several other special points, obtaining values in
    the range ``[-pi, pi]``:

    >>> x = np.array([1, -1])
    >>> y = np.array([0, 0])
    >>> np.arctan2(x, y)
    array([ 1.5707964, -1.5707964])
    """
    return _mx_nd_np.arctan2(x1, x2, out=out)

atan2 = arctan2
atan2.__doc__ = """
    Element-wise arc tangent of ``x1/x2`` choosing the quadrant correctly.

    The quadrant (i.e., branch) is chosen so that ``atan2(x1, x2)`` is
    the signed angle in radians between the ray ending at the origin and
    passing through the point (1,0), and the ray ending at the origin and
    passing through the point (`x2`, `x1`).  (Note the role reversal: the
    "`y`-coordinate" is the first function parameter, the "`x`-coordinate"
    is the second.)  By IEEE convention, this function is defined for
    `x2` = +/-0 and for either or both of `x1` and `x2` = +/-inf (see
    Notes for specific values).

    This function is not defined for complex-valued arguments; for the
    so-called argument of complex values, use `angle`.
    
    >>>np.atan2 is np.arctan2
    True

    Parameters
    ----------
    x1 : ndarray or scalar
        `y`-coordinates.
    x2 : ndarray or scalar
        `x`-coordinates. `x2` must be broadcastable to match the shape of
        `x1` or vice versa.
    out : ndarray or None, optional
        A location into which the result is stored. If provided, it must have
        a shape that the inputs broadcast to. If not provided or `None`,
        a freshly-allocated array is returned.

    Returns
    -------
    out : ndarray or scalar
        Array of angles in radians, in the range ``[-pi, pi]``. This is a scalar if
        `x1` and `x2` are scalars.

    .. notes::
       `atan2` is a alias for `arctan2`. It is a standard API in
       https://data-apis.org/array-api/latest/API_specification/elementwise_functions.html#atan2-x1-x2
       instead of an official NumPy operator.
       
       *atan2* is identical to the ``atan2`` function of the underlying
       C library.  The following special values are defined in the C
       standard: [1]_

       +========+========+==================+
       | `x1`   | `x2`   | `atan2(x1,x2)` |
       +========+========+==================+
       | +/- 0  | +0     | +/- 0            |
       +========+========+==================+
       | +/- 0  | -0     | +/- pi           |
       +========+========+==================+
       | > 0    | +/-inf | +0 / +pi         |
       +========+========+==================+
       | < 0    | +/-inf | -0 / -pi         |
       +========+========+==================+
       | +/-inf | +inf   | +/- (pi/4)       |
       +========+========+==================+
       | +/-inf | -inf   | +/- (3*pi/4)     |
       +========+========+==================+

       Note that +0 and -0 are distinct floating point numbers, as are +inf
       and -inf.

       This function differs from the original numpy.arange in the following aspects:

       * Only support float16, float32 and float64.

    References
    ----------
    .. [1] ISO/IEC standard 9899:1999, "Programming language C."

    Examples
    --------
    Consider four points in different quadrants:

    >>> x = np.array([-1, +1, +1, -1])
    >>> y = np.array([-1, -1, +1, +1])
    >>> np.atan2(y, x) * 180 / np.pi
    array([-135.,  -45.,   45.,  135.])

    Note the order of the parameters. `atan2` is defined also when `x2` = 0
    and at several other special points, obtaining values in
    the range ``[-pi, pi]``:

    >>> x = np.array([1, -1])
    >>> y = np.array([0, 0])
    >>> np.atan2(x, y)
    array([ 1.5707964, -1.5707964])
    """

@set_module('mxnet.numpy')
@wrap_np_binary_func
def hypot(x1, x2, out=None, **kwargs):
    r"""
    Given the "legs" of a right triangle, return its hypotenuse.

    Equivalent to ``sqrt(x1**2 + x2**2)``, element-wise.  If `x1` or
    `x2` is scalar_like (i.e., unambiguously cast-able to a scalar type),
    it is broadcast for use with each element of the other argument.

    Parameters
    ----------
    x1, x2 : array_like
        Leg of the triangle(s).
    out : ndarray, None, or tuple of ndarray and None, optional
        A location into which the result is stored. If provided, it must have
        a shape that the inputs broadcast to. If not provided or `None`,
        a freshly-allocated array is returned. A tuple (possible only as a
        keyword argument) must have length equal to the number of outputs.

    Returns
    -------
    z : ndarray
        The hypotenuse of the triangle(s).
        This is a scalar if both `x1` and `x2` are scalars.

    .. note::
       This function differs from the original numpy.arange in the following aspects:

       * Only support float16, float32 and float64.

    Examples
    --------
    >>> np.hypot(3*np.ones((3, 3)), 4*np.ones((3, 3)))
    array([[ 5.,  5.,  5.],
           [ 5.,  5.,  5.],
           [ 5.,  5.,  5.]])

    Example showing broadcast of scalar_like argument:

    >>> np.hypot(3*np.ones((3, 3)), [4])
    array([[ 5.,  5.,  5.],
           [ 5.,  5.,  5.],
           [ 5.,  5.,  5.]])
    """
    return _mx_nd_np.hypot(x1, x2, out=out)


@set_module('mxnet.numpy')
@wrap_np_binary_func
def bitwise_and(x1, x2, out=None, **kwargs):
    r"""
    Compute the bit-wise XOR of two arrays element-wise.

    Parameters
    ----------
    x1, x2 : ndarray or scalar
        Only integer and boolean types are handled. If x1.shape != x2.shape,
        they must be broadcastable to a common shape (which becomes the shape of the output).
    out : ndarray, optional
        A location into which the result is stored. If provided, it must have a shape that the
        inputs broadcast to. If not provided or None, a freshly-allocated array is returned.

    Returns
    -------
    out : ndarray
        Result.

    Examples
    --------
    >>> np.bitwise_and(13, 17)
    1

    >>> np.bitwise_and(14, 13)
    12
    >>> np.bitwise_and(np.array([14,3], dtype='int32'), 13)
    array([26,  5], dtype=int32)

    >>> np.bitwise_and(np.array([11,7], dtype='int32'), np.array([4,25], dtype='int32'))
    array([0, 1], dtype=int32)
    >>> np.bitwise_and(np.array([2,5,255], dtype='int32'), np.array([3,14,16], dtype='int32'))
    array([ 2,  4, 16], dtype=int32)
    >>> np.bitwise_and(np.array([True, True], dtype='bool'), np.array([False, True], dtype='bool'))
    array([False,  True])
    """
    return _mx_nd_np.bitwise_and(x1, x2, out=out)


@set_module('mxnet.numpy')
@wrap_np_binary_func
def bitwise_xor(x1, x2, out=None, **kwargs):
    r"""
    Compute the bit-wise XOR of two arrays element-wise.

    Parameters
    ----------
    x1, x2 : ndarray or scalar
        Only integer and boolean types are handled. If x1.shape != x2.shape,
        they must be broadcastable to a common shape (which becomes the shape of the output).
    out : ndarray, optional
        A location into which the result is stored. If provided, it must have a shape that the
        inputs broadcast to. If not provided or None, a freshly-allocated array is returned.

    Returns
    -------
    out : ndarray
        Result.

    Examples
    --------
    >>> np.bitwise_xor(13, 17)
    28

    >>> np.bitwise_xor(31, 5)
    26
    >>> np.bitwise_xor(np.array([31,3], dtype=np.int32), 5)
    array([26,  6], dtype=int32)

    >>> np.bitwise_xor(np.array([31,3], dtype='int32'), np.array([5,6], dtype='int32'))
    array([26,  5], dtype=int32)
    >>> np.bitwise_xor(np.array([True, True], dtype='bool'), np.array([False, True], dtype='bool'))
    array([ True, False])
    """
    return _mx_nd_np.bitwise_xor(x1, x2, out=out)


@set_module('mxnet.numpy')
@wrap_np_binary_func
def bitwise_or(x1, x2, out=None, **kwargs):
    r"""
    Compute the bit-wise OR of two arrays element-wise.

    Parameters
    ----------
    x1, x2 : ndarray or scalar
        Only integer and boolean types are handled. If x1.shape != x2.shape,
        they must be broadcastable to a common shape (which becomes the shape of the output).
    out : ndarray, optional
        A location into which the result is stored. If provided, it must have a shape that the
        inputs broadcast to. If not provided or None, a freshly-allocated array is returned.

    Returns
    -------
    out : ndarray
        Result.

    Examples
    --------
    >>> np.bitwise_or(13, 17)
    29

    >>> np.bitwise_or(31, 5)
    31
    >>> np.bitwise_or(np.array([31,3], dtype=np.int32), 5)
    array([31,  7])

    >>> np.bitwise_or(np.array([31,3], dtype='int32'), np.array([5,6], dtype='int32'))
    array([31,  7])
    >>> np.bitwise_or(np.array([True, True], dtype='bool'), np.array([False, True], dtype='bool'))
    array([ True, True])
    """
    return _mx_nd_np.bitwise_or(x1, x2, out=out)


@set_module('mxnet.numpy')
@wrap_np_binary_func
def ldexp(x1, x2, out=None, **kwargs):
    """
    Returns x1 * 2**x2, element-wise.
    The mantissas `x1` and twos exponents `x2` are used to construct
    floating point numbers ``x1 * 2**x2``.

    Parameters
    ----------
    x1 : ndarray or scalar
        Array of multipliers.
    x2 : ndarray or scalar, int
        Array of twos exponents.
    out : ndarray, optional
        A location into which the result is stored. If provided, it must have
        a shape that the inputs broadcast to. If not, a freshly-allocated array is returned.

    Returns
    -------
    y : ndarray or scalar
        The result of ``x1 * 2**x2``.
        This is a scalar if both `x1` and `x2` are scalars.

    Notes
    -----
    Complex dtypes are not supported, they will raise a TypeError.
    Different from numpy, we allow x2 to be float besides int.
    `ldexp` is useful as the inverse of `frexp`, if used by itself it is
    more clear to simply use the expression ``x1 * 2**x2``.

    Examples
    --------
    >>> np.ldexp(5, np.arange(4))
    array([  5.,  10.,  20.,  40.])
    """
    return _mx_nd_np.ldexp(x1, x2, out)


@set_module('mxnet.numpy')
@wrap_np_binary_func
def logaddexp(x1, x2, out=None, **kwargs):
    """
    Logarithm of the sum of exponentiations of the inputs.

    Calculates log(exp(x1) + exp(x2)). This function is useful in statistics where
    the calculated probabilities of events may be so small as to exceed the range of
    normal floating point numbers. In such cases the logarithm of the calculate
    probability is stored. This function allows adding probabilities stored
    in such a fashion.

    Parameters
    ----------
    x1 : ndarray or scalar
        Array of multipliers.
    x2 : ndarray or scalar, int
        Array of twos exponents.
    out : ndarray, optional
        A location into which the result is stored. If provided, it must have
        a shape that the inputs broadcast to. If not, a freshly-allocated array is returned.

    Returns
    -------
    y : ndarray or scalar
        Logarithm of exp(x1) + exp(x2). This is a scalar if both x1 and x2 are scalars.

    Examples
    --------
    >>> prob1 = np.log(1e-50)
    >>> prob2 = np.log(2.5e-50)
    >>> prob12 = np.logaddexp(prob1, prob2)
    >>> prob12
    -113.87649168120691
    >>> np.exp(prob12)
    3.5000000000000057e-50
    """
    return _mx_nd_np.logaddexp(x1, x2, out)


@set_module('mxnet.numpy')
def vdot(a, b):
    r"""
    Return the dot product of two vectors.
    Note that `vdot` handles multidimensional arrays differently than `dot`:
    it does *not* perform a matrix product, but flattens input arguments
    to 1-D vectors first. Consequently, it should only be used for vectors.

    Parameters
    ----------
    a : ndarray
        First argument to the dot product.
    b : ndarray
        Second argument to the dot product.

    Returns
    -------
    output : ndarray
        Dot product of `a` and `b`.

    See Also
    --------
    dot : Return the dot product without using the complex conjugate of the
        first argument.

    Examples
    --------
    Note that higher-dimensional arrays are flattened!

    >>> a = np.array([[1, 4], [5, 6]])
    >>> b = np.array([[4, 1], [2, 2]])
    >>> np.vdot(a, b)
    array(30.)
    >>> np.vdot(b, a)
    array(30.)
    >>> 1*4 + 4*1 + 5*2 + 6*2
    30
    """
    return tensordot(a.flatten(), b.flatten(), 1)


@set_module('mxnet.numpy')
def inner(a, b):
    r"""Inner product of two arrays.
    Ordinary inner product of vectors for 1-D arrays (without complex
    conjugation), in higher dimensions a sum product over the last axes.

    Parameters
    ----------
    a, b : ndarray
        If `a` and `b` are nonscalar, their last dimensions must match.

    Returns
    -------
    out : ndarray
        `out.shape = a.shape[:-1] + b.shape[:-1]`

    Raises
    ------
    ValueError
        If the last dimension of `a` and `b` has different size.

    See Also
    --------
    tensordot : Sum products over arbitrary axes.
    dot : Generalised matrix product, using second last dimension of `b`.
    einsum : Einstein summation convention.

    .. note::

       For vectors (1-D arrays) it computes the ordinary inner-product::

           np.inner(a, b) = sum(a[:]*b[:])

       More generally, if `ndim(a) = r > 0` and `ndim(b) = s > 0`::

           np.inner(a, b) = np.tensordot(a, b, axes=(-1,-1))

       or explicitly::

           np.inner(a, b)[i0,...,ir-1,j0,...,js-1]
               = sum(a[i0,...,ir-1,:]*b[j0,...,js-1,:])

       In addition `a` or `b` may be scalars, in which case::

           np.inner(a,b) = a*b

    Examples
    --------
    Ordinary inner product for vectors:

    >>> a = np.array([1,2,3])
    >>> b = np.array([0,1,0])
    >>> np.inner(a, b)
    array(2.)

    A multidimensional example:

    >>> a = np.arange(24).reshape((2,3,4))
    >>> b = np.arange(4)
    >>> np.inner(a, b)
    array([[ 14.,  38.,  62.],
           [ 86., 110., 134.]])
    """
    return tensordot(a, b, [-1, -1])


@set_module('mxnet.numpy')
def outer(a, b):
    r"""Compute the outer product of two vectors.
    Given two vectors, ``a = [a0, a1, ..., aM]`` and
    ``b = [b0, b1, ..., bN]``,
    the outer product [1]_ is::
    [[a0*b0  a0*b1 ... a0*bN ]
    [a1*b0    .
    [ ...          .
    [aM*b0            aM*bN ]]

    Parameters
    ----------
    a : (M,) ndarray
        First input vector.  Input is flattened if
        not already 1-dimensional.
    b : (N,) ndarray
        Second input vector.  Input is flattened if
        not already 1-dimensional.

    Returns
    -------
    out : (M, N) ndarray
        ``out[i, j] = a[i] * b[j]``

    See also
    --------
    inner
    einsum : ``einsum('i,j->ij', a.ravel(), b.ravel())`` is the equivalent.
    ufunc.outer : A generalization to N dimensions and other operations.
                ``np.multiply.outer(a.ravel(), b.ravel())`` is the equivalent.

    References
    ----------
    .. [1] : G. H. Golub and C. F. Van Loan, *Matrix Computations*, 3rd
            ed., Baltimore, MD, Johns Hopkins University Press, 1996,
            pg. 8.

    Examples
    --------
    Make a (*very* coarse) grid for computing a Mandelbrot set:

    >>> rl = np.outer(np.ones((5,)), np.linspace(-2, 2, 5))
    >>> rl
    array([[-2., -1.,  0.,  1.,  2.],
           [-2., -1.,  0.,  1.,  2.],
           [-2., -1.,  0.,  1.,  2.],
           [-2., -1.,  0.,  1.,  2.],
           [-2., -1.,  0.,  1.,  2.]])
    """
    return tensordot(a.flatten(), b.flatten(), 0)


@set_module('mxnet.numpy')
def cross(a, b, axisa=-1, axisb=-1, axisc=-1, axis=None): # pylint: disable=too-many-arguments
    """
    Return the cross product of two (arrays of) vectors.

    The cross product of `a` and `b` in :math:`R^3` is a vector perpendicular
    to both `a` and `b`.  If `a` and `b` are arrays of vectors, the vectors
    are defined by the last axis of `a` and `b` by default, and these axes
    can have dimensions 2 or 3.  Where the dimension of either `a` or `b` is
    2, the third component of the input vector is assumed to be zero and the
    cross product calculated accordingly.  In cases where both input vectors
    have dimension 2, the z-component of the cross product is returned.

    Parameters
    ----------
    a : ndarray
        Components of the first vector(s).
    b : ndarray
        Components of the second vector(s).
    axisa : int, optional
        Axis of `a` that defines the vector(s).  By default, the last axis.
    axisb : int, optional
        Axis of `b` that defines the vector(s).  By default, the last axis.
    axisc : int, optional
        Axis of `c` containing the cross product vector(s).  Ignored if
        both input vectors have dimension 2, as the return is scalar.
        By default, the last axis.
    axis : int, optional
        If defined, the axis of `a`, `b` and `c` that defines the vector(s)
        and cross product(s).  Overrides `axisa`, `axisb` and `axisc`.

    Returns
    -------
    c : ndarray
        Vector cross product(s).

    Raises
    ------
    ValueError
        When the dimension of the vector(s) in `a` and/or `b` does not
        equal 2 or 3.

    Notes
    -----
    Supports full broadcasting of the inputs.

    Examples
    --------
    Vector cross-product.

    >>> x = np.array([1., 2., 3.])
    >>> y = np.array([4., 5., 6.])
    >>> np.cross(x, y)
    array([-3.,  6., -3.])

    One vector with dimension 2.

    >>> x = np.array([1., 2.])
    >>> y = np.array([4., 5., 6.])
    >>> np.cross(x, y)
    array([12., -6., -3.])

    Equivalently:

    >>> x = np.array([1., 2., 0.])
    >>> y = np.array([4., 5., 6.])
    >>> np.cross(x, y)
    array([12., -6., -3.])

    Both vectors with dimension 2.

    >>> x = np.array([1., 2.])
    >>> y = np.array([4., 5.])
    >>> np.cross(x, y)
    array(-3.)

    Multiple vector cross-products. Note that the direction of the cross
    product vector is defined by the `right-hand rule`.

    >>> x = np.array([[1., 2., 3.], [4., 5., 6.]])
    >>> y = np.array([[4., 5., 6.], [1., 2., 3.]])
    >>> np.cross(x, y)
    array([[-3.,  6., -3.],
           [ 3., -6.,  3.]])

    The orientation of `c` can be changed using the `axisc` keyword.

    >>> np.cross(x, y, axisc=0)
    array([[-3.,  3.],
           [ 6., -6.],
           [-3.,  3.]])

    Change the vector definition of `x` and `y` using `axisa` and `axisb`.

    >>> x = np.array([[1., 2., 3.], [4., 5., 6.], [7., 8., 9.]])
    >>> y = np.array([[7., 8., 9.], [4., 5., 6.], [1., 2., 3.]])
    >>> np.cross(x, y)
    array([[ -6.,  12.,  -6.],
           [  0.,   0.,   0.],
           [  6., -12.,   6.]])
    >>> np.cross(x, y, axisa=0, axisb=0)
    array([[-24.,  48., -24.],
           [-30.,  60., -30.],
           [-36.,  72., -36.]])
    """
    return _mx_nd_np.cross(a, b, axisa=axisa, axisb=axisb, axisc=axisc, axis=axis)


@set_module('mxnet.numpy')
def kron(a, b):
    r"""Kronecker product of two arrays.

    Computes the Kronecker product, a composite array made of blocks of the
    second array scaled by the first.

    Parameters
    ----------
    a, b : ndarray

    Returns
    -------
    out : ndarray

    See Also
    --------
    outer : The outer product

    .. note::
       The function assumes that the number of dimensions of `a` and `b`
       are the same, if necessary prepending the smallest with ones.
       If `a.shape = (r0,r1,..,rN)` and `b.shape = (s0,s1,...,sN)`,
       the Kronecker product has shape `(r0*s0, r1*s1, ..., rN*SN)`.
       The elements are products of elements from `a` and `b`, organized
       explicitly by::

           kron(a,b)[k0,k1,...,kN] = a[i0,i1,...,iN] * b[j0,j1,...,jN]

       where::

           kt = it * st + jt,  t = 0,...,N

       In the common 2-D case (N=1), the block structure can be visualized::

           [[ a[0,0]*b,   a[0,1]*b,  ... , a[0,-1]*b  ],
           [  ...                              ...   ],
           [ a[-1,0]*b,  a[-1,1]*b, ... , a[-1,-1]*b ]]


    Examples
    --------
    >>> np.kron([1,10,100], [5,6,7])
    array([  5,   6,   7,  50,  60,  70, 500, 600, 700])
    >>> np.kron([5,6,7], [1,10,100])
    array([  5,  50, 500,   6,  60, 600,   7,  70, 700])
    """
    return _mx_nd_np.kron(a, b)


@set_module('mxnet.numpy')
def equal(x1, x2, out=None):
    """
    Return (x1 == x2) element-wise.
    Parameters
    ----------
    x1, x2 : ndarrays or scalars
        Input arrays. If ``x1.shape != x2.shape``, they must be broadcastable to
        a common shape (which becomes the shape of the output).
    out : ndarray, None, or tuple of ndarray and None, optional
        A location into which the result is stored. If provided, it must have
        a shape that the inputs broadcast to. If not provided or `None`,
        a freshly-allocated array is returned.
    Returns
    -------
    out : ndarray or scalar
        Output array of type bool, element-wise comparison of `x1` and `x2`.
        This is a scalar if both `x1` and `x2` are scalars.
    See Also
    --------
    not_equal, greater_equal, less_equal, greater, less
    Examples
    --------
    >>> np.equal(np.ones(2, 1)), np.zeros(1, 3))
    array([[False, False, False],
           [False, False, False]])
    >>> np.equal(1, np.ones(1))
    array([ True])
    """
    return _mx_nd_np.equal(x1, x2, out)


@set_module('mxnet.numpy')
def not_equal(x1, x2, out=None):
    """
    Return (x1 != x2) element-wise.
    Parameters
    ----------
    x1, x2 : ndarrays or scalars
        Input arrays. If ``x1.shape != x2.shape``, they must be broadcastable to
        a common shape (which becomes the shape of the output).
    out : ndarray, None, or tuple of ndarray and None, optional
        A location into which the result is stored. If provided, it must have
        a shape that the inputs broadcast to. If not provided or `None`,
        a freshly-allocated array is returned.
    Returns
    -------
    out : ndarray or scalar
        Output array of type bool, element-wise comparison of `x1` and `x2`.
        This is a scalar if both `x1` and `x2` are scalars.
    See Also
    --------
    equal, greater, greater_equal, less, less_equal
    Examples
    --------
    >>> np.not_equal(np.ones(2, 1)), np.zeros(1, 3))
    array([[ True,  True,  True],
           [ True,  True,  True]])
    >>> np.not_equal(1, np.ones(1))
    array([False])
    """
    return _mx_nd_np.not_equal(x1, x2, out)


@set_module('mxnet.numpy')
def greater(x1, x2, out=None):
    """
    Return the truth value of (x1 > x2) element-wise.
    Parameters
    ----------
    x1, x2 : ndarrays or scalars
        Input arrays. If ``x1.shape != x2.shape``, they must be broadcastable to
        a common shape (which becomes the shape of the output).
    out : ndarray, None, or tuple of ndarray and None, optional
        A location into which the result is stored. If provided, it must have
        a shape that the inputs broadcast to. If not provided or `None`,
        a freshly-allocated array is returned.
    Returns
    -------
    out : ndarray or scalar
        Output array of type bool, element-wise comparison of `x1` and `x2`.
        This is a scalar if both `x1` and `x2` are scalars.
    See Also
    --------
    equal, greater, greater_equal, less, less_equal
    Examples
    --------
    >>> np.greater(np.ones(2, 1)), np.zeros(1, 3))
    array([[ True,  True,  True],
           [ True,  True,  True]])
    >>> np.greater(1, np.ones(1))
    array([False])
    """
    return _mx_nd_np.greater(x1, x2, out)


@set_module('mxnet.numpy')
def less(x1, x2, out=None):
    """
    Return the truth value of (x1 < x2) element-wise.
    Parameters
    ----------
    x1, x2 : ndarrays or scalars
        Input arrays. If ``x1.shape != x2.shape``, they must be broadcastable to
        a common shape (which becomes the shape of the output).
    out : ndarray, None, or tuple of ndarray and None, optional
        A location into which the result is stored. If provided, it must have
        a shape that the inputs broadcast to. If not provided or `None`,
        a freshly-allocated array is returned.
    Returns
    -------
    out : ndarray or scalar
        Output array of type bool, element-wise comparison of `x1` and `x2`.
        This is a scalar if both `x1` and `x2` are scalars.
    See Also
    --------
    equal, greater, greater_equal, less, less_equal
    Examples
    --------
    >>> np.less(np.ones(2, 1)), np.zeros(1, 3))
    array([[ True,  True,  True],
           [ True,  True,  True]])
    >>> np.less(1, np.ones(1))
    array([False])
    """
    return _mx_nd_np.less(x1, x2, out)


@set_module('mxnet.numpy')
@wrap_np_binary_func
def logical_and(x1, x2, out=None):
    r"""
    Compute the truth value of x1 AND x2 element-wise.
    Parameters
    ----------
    x1, x2 : array_like
        Logical AND is applied to the elements of `x1` and `x2`.
        If ``x1.shape != x2.shape``, they must be broadcastable to a common
        shape (which becomes the shape of the output).
    out : ndarray, None, or tuple of ndarray and None, optional
        A location into which the result is stored. If provided, it must have
        a shape that the inputs broadcast to. If not provided or `None`,
        a freshly-allocated array is returned. A tuple (possible only as a
        keyword argument) must have length equal to the number of outputs.
    Returns
    -------
    y : ndarray or bool
        Boolean result of the logical AND operation applied to the elements
        of `x1` and `x2`; the shape is determined by broadcasting.
        This is a scalar if both `x1` and `x2` are scalars.
    See Also
    --------
    logical_or, logical_not, logical_xor, bitwise_or
    Examples
    --------
    >>> np.logical_and(True, False)
    False
    >>> np.logical_and(np.array([True, True], dtype='bool'), np.array([False, True], dtype='bool'))
    array([False,  True])
    """
    return _mx_nd_np.logical_and(x1, x2, out)


@set_module('mxnet.numpy')
@wrap_np_binary_func
def logical_or(x1, x2, out=None):
    r"""
    Compute the truth value of x1 OR x2 element-wise.
    Parameters
    ----------
    x1, x2 : array_like
        Logical OR is applied to the elements of `x1` and `x2`.
        If ``x1.shape != x2.shape``, they must be broadcastable to a common
        shape (which becomes the shape of the output).
    out : ndarray, None, or tuple of ndarray and None, optional
        A location into which the result is stored. If provided, it must have
        a shape that the inputs broadcast to. If not provided or `None`,
        a freshly-allocated array is returned. A tuple (possible only as a
        keyword argument) must have length equal to the number of outputs.
    Returns
    -------
    y : ndarray or bool
        Boolean result of the logical OR operation applied to the elements
        of `x1` and `x2`; the shape is determined by broadcasting.
        This is a scalar if both `x1` and `x2` are scalars.
    See Also
    --------
    logical_and, logical_not, logical_xor, bitwise_or
    Examples
    --------
    >>> np.logical_or(True, False)
    True
    >>> np.logical_or(np.array([True, True], dtype='bool'), np.array([False, True], dtype='bool'))
    array([True,  True])
    """
    return _mx_nd_np.logical_or(x1, x2, out)


@set_module('mxnet.numpy')
@wrap_np_binary_func
def logical_xor(x1, x2, out=None):
    r"""
    Compute the truth value of x1 XOR x2 element-wise.
    Parameters
    ----------
    x1, x2 : array_like
        Logical XOR is applied to the elements of `x1` and `x2`.
        If ``x1.shape != x2.shape``, they must be broadcastable to a common
        shape (which becomes the shape of the output).
    out : ndarray, None, or tuple of ndarray and None, optional
        A location into which the result is stored. If provided, it must have
        a shape that the inputs broadcast to. If not provided or `None`,
        a freshly-allocated array is returned. A tuple (possible only as a
        keyword argument) must have length equal to the number of outputs.
    Returns
    -------
    y : ndarray or bool
        Boolean result of the logical XOR operation applied to the elements
        of `x1` and `x2`; the shape is determined by broadcasting.
        This is a scalar if both `x1` and `x2` are scalars.
    See Also
    --------
    logical_and, logical_not, logical_or, bitwise_or
    Examples
    --------
    >>> np.logical_xor(True, False)
    True
    >>> np.logical_xor(np.array([True, True], dtype='bool'), np.array([False, True], dtype='bool'))
    array([ True, False])
    """
    return _mx_nd_np.logical_xor(x1, x2, out)


@set_module('mxnet.numpy')
def greater_equal(x1, x2, out=None):
    """
    Return the truth value of (x1 >= x2) element-wise.
    Parameters
    ----------
    x1, x2 : ndarrays or scalars
        Input arrays. If ``x1.shape != x2.shape``, they must be broadcastable to
        a common shape (which becomes the shape of the output).
    out : ndarray, None, or tuple of ndarray and None, optional
        A location into which the result is stored. If provided, it must have
        a shape that the inputs broadcast to. If not provided or `None`,
        a freshly-allocated array is returned.
    Returns
    -------
    out : ndarray or scalar
        Output array of type bool, element-wise comparison of `x1` and `x2`.
        This is a scalar if both `x1` and `x2` are scalars.
    See Also
    --------
    equal, greater, greater_equal, less, less_equal
    Examples
    --------
    >>> np.greater_equal(np.ones(2, 1)), np.zeros(1, 3))
    array([[ True,  True,  True],
           [ True,  True,  True]])
    >>> np.greater_equal(1, np.ones(1))
    array([True])
    """
    return _mx_nd_np.greater_equal(x1, x2, out)


@set_module('mxnet.numpy')
def less_equal(x1, x2, out=None):
    """
    Return the truth value of (x1 <= x2) element-wise.
    Parameters
    ----------
    x1, x2 : ndarrays or scalars
        Input arrays. If ``x1.shape != x2.shape``, they must be broadcastable to
        a common shape (which becomes the shape of the output).
    out : ndarray, None, or tuple of ndarray and None, optional
        A location into which the result is stored. If provided, it must have
        a shape that the inputs broadcast to. If not provided or `None`,
        a freshly-allocated array is returned.
    Returns
    -------
    out : ndarray or scalar
        Output array of type bool, element-wise comparison of `x1` and `x2`.
        This is a scalar if both `x1` and `x2` are scalars.
    See Also
    --------
    equal, greater, greater_equal, less, less_equal
    Examples
    --------
    >>> np.less_equal(np.ones(2, 1)), np.zeros(1, 3))
    array([[False, False, False],
           [False, False, False]])
    >>> np.less_equal(1, np.ones(1))
    array([True])
    """
    return _mx_nd_np.less_equal(x1, x2, out)


@set_module('mxnet.numpy')
def roll(a, shift, axis=None):
    """
    Roll array elements along a given axis.

    Elements that roll beyond the last position are re-introduced at
    the first.

    Parameters
    ----------
    a : ndarray
        Input array.
    shift : int or tuple of ints
        The number of places by which elements are shifted.  If a tuple,
        then `axis` must be a tuple of the same size, and each of the
        given axes is shifted by the corresponding number.  If an int
        while `axis` is a tuple of ints, then the same value is used for
        all given axes.
    axis : int or tuple of ints, optional
        Axis or axes along which elements are shifted.  By default, the
        array is flattened before shifting, after which the original
        shape is restored.

    Returns
    -------
    res : ndarray
        Output array, with the same shape as `a`.

    Notes
    -----
    Supports rolling over multiple dimensions simultaneously.

    Examples
    --------
    >>> x = np.arange(10)
    >>> np.roll(x, 2)
    array([8., 9., 0., 1., 2., 3., 4., 5., 6., 7.])
    >>> np.roll(x, -2)
    array([2., 3., 4., 5., 6., 7., 8., 9., 0., 1.])

    >>> x2 = np.reshape(x, (2,5))
    >>> x2
    array([[0., 1., 2., 3., 4.],
           [5., 6., 7., 8., 9.]])
    >>> np.roll(x2, 1)
    array([[9., 0., 1., 2., 3.],
           [4., 5., 6., 7., 8.]])
    >>> np.roll(x2, -1)
    array([[1., 2., 3., 4., 5.],
           [6., 7., 8., 9., 0.]])
    >>> np.roll(x2, 1, axis=0)
    array([[5., 6., 7., 8., 9.],
           [0., 1., 2., 3., 4.]])
    >>> np.roll(x2, -1, axis=0)
    array([[5., 6., 7., 8., 9.],
           [0., 1., 2., 3., 4.]])
    >>> np.roll(x2, 1, axis=1)
    array([[4., 0., 1., 2., 3.],
           [9., 5., 6., 7., 8.]])
    >>> np.roll(x2, -1, axis=1)
    array([[1., 2., 3., 4., 0.],
           [6., 7., 8., 9., 5.]])
   """
    return _mx_nd_np.roll(a, shift, axis=axis)


@set_module('mxnet.numpy')
def rot90(m, k=1, axes=(0, 1)):
    """
    Rotate an array by 90 degrees in the plane specified by axes.
    Rotation direction is from the first towards the second axis.

    Parameters
    ----------
    m : ndarray
        Array of two or more dimensions.
    k : integer
        Number of times the array is rotated by 90 degrees.
    axes: (2,) array_like
        The array is rotated in the plane defined by the axes.
        Axes must be different.

    Returns
    -------
    y : ndarray
        A rotated view of `m`.

    Notes
    -----
    rot90(m, k=1, axes=(1,0)) is the reverse of rot90(m, k=1, axes=(0,1))
    rot90(m, k=1, axes=(1,0)) is equivalent to rot90(m, k=-1, axes=(0,1))

    Examples
    --------
    >>> m = np.array([[1,2],[3,4]], 'int')
    >>> m
    array([[1, 2],
           [3, 4]], dtype=int64)
    >>> np.rot90(m)
    array([[2, 4],
           [1, 3]], dtype=int64)
    >>> np.rot90(m, 2)
    array([[4, 3],
           [2, 1]], dtype=int64)
    >>> m = np.arange(8).reshape((2,2,2))
    >>> np.rot90(m, 1, (1,2))
    array([[[1., 3.],
            [0., 2.]],

           [[5., 7.],
            [4., 6.]]])
    """
    return _mx_nd_np.rot90(m, k=k, axes=axes)


@set_module('mxnet.numpy')
def hsplit(ary, indices_or_sections):
    """Split an array into multiple sub-arrays horizontally (column-wise).
    This is equivalent to ``split`` with ``axis=0`` if ``ary`` has one
    dimension, and otherwise that with ``axis=1``.

    Parameters
    ----------
    ary : ndarray
        Array to be divided into sub-arrays.
    indices_or_sections : int, list of ints or tuple of ints.
        If `indices_or_sections` is an integer, N, the array will be divided
        into N equal arrays along `axis`.  If such a split is not possible,
        an error is raised.
        If `indices_or_sections` is a list of sorted integers, the entries
        indicate where along `axis` the array is split.
        If an index exceeds the dimension of the array along `axis`,
        it will raises errors. so index must less than or euqal to
        the dimension of the array along axis.

    Returns
    -------
    sub-arrays : list of ndarrays
        A list of sub-arrays.

    .. note::
       * If `indices_or_sections` is given as an integer, but a split
         does not result in equal division.It will raises ValueErrors.
       * If indices_or_sections is an integer, and the number is 1, it will
         raises an error. Because single output from split is not supported yet...

    See Also
    --------
    split : Split an array into multiple sub-arrays of equal size.

    Examples
    --------
    >>> x = np.arange(16.0).reshape(4, 4)
    >>> x
    array([[ 0.,  1.,  2.,  3.],
           [ 4.,  5.,  6.,  7.],
           [ 8.,  9., 10., 11.],
           [12., 13., 14., 15.]])
    >>> np.hsplit(x, 2)
    [array([[ 0.,  1.],
           [ 4.,  5.],
           [ 8.,  9.],
           [12., 13.]]),
    array([[ 2.,  3.],
           [ 6.,  7.],
           [10., 11.],
           [14., 15.]])]
    >>> np.hsplit(x, [3, 6])
    [array([[ 0.,  1.,  2.],
           [ 4.,  5.,  6.],
           [ 8.,  9., 10.],
           [12., 13., 14.]]),
    array([[ 3.],
           [ 7.],
           [11.],
           [15.]]),
    array([], shape=(4, 0), dtype=float32)]
    With a higher dimensional array the split is still along the second axis.
    >>> x = np.arange(8.0).reshape(2, 2, 2)
    >>> x
    array([[[ 0.,  1.],
            [ 2.,  3.]],
           [[ 4.,  5.],
            [ 6.,  7.]]])
    >>> np.hsplit(x, 2)
    [array([[[ 0.,  1.]],
            [[ 4.,  5.]]]),
     array([[[ 2.,  3.]],
            [[ 6.,  7.]]])]
    If ``ary`` has one dimension, 'axis' = 0.
    >>> x = np.arange(4)
    array([0., 1., 2., 3.])
    >>> np.hsplit(x, 2)
    [array([0., 1.]), array([2., 3.])]
    If you want to produce an empty sub-array, you can see an example.
    >>> np.hsplit(x, [2, 2])
    [array([0., 1.]), array([], dtype=float32), array([2., 3.])]
    """
    return _mx_nd_np.hsplit(ary, indices_or_sections)


@set_module('mxnet.numpy')
def einsum(*operands, **kwargs):
    r"""
    einsum(subscripts, *operands, out=None, optimize=False)

    Evaluates the Einstein summation convention on the operands.

    Using the Einstein summation convention, many common multi-dimensional,
    linear algebraic array operations can be represented in a simple fashion.
    In *implicit* mode `einsum` computes these values.

    In *explicit* mode, `einsum` provides further flexibility to compute
    other array operations that might not be considered classical Einstein
    summation operations, by disabling, or forcing summation over specified
    subscript labels.

    See the notes and examples for clarification.

    Parameters
    ----------
    subscripts : str
        Specifies the subscripts for summation as comma separated list of
        subscript labels. An implicit (classical Einstein summation)
        calculation is performed unless the explicit indicator '->' is
        included as well as subscript labels of the precise output form.
    operands : list of ndarray
        These are the arrays for the operation.
    out : ndarray, optional
        If provided, the calculation is done into this array.
    optimize : {False, True}, optional
        Controls if intermediate optimization should occur. No optimization
        will occur if False. Defaults to False.

    Returns
    -------
    output : ndarray
        The calculation based on the Einstein summation convention.

    Notes
    -----
    The Einstein summation convention can be used to compute
    many multi-dimensional, linear algebraic array operations. `einsum`
    provides a succinct way of representing these.

    A non-exhaustive list of these operations,
    which can be computed by `einsum`, is shown below along with examples:

    * Trace of an array, :py:func:`np.trace`.
    * Return a diagonal, :py:func:`np.diag`.
    * Array axis summations, :py:func:`np.sum`.
    * Transpositions and permutations, :py:func:`np.transpose`.
    * Matrix multiplication and dot product, :py:func:`np.matmul` :py:func:`np.dot`.
    * Vector inner and outer products, :py:func:`np.inner` :py:func:`np.outer`.
    * Broadcasting, element-wise and scalar multiplication, :py:func:`np.multiply`.
    * Tensor contractions, :py:func:`np.tensordot`.

    The subscripts string is a comma-separated list of subscript labels,
    where each label refers to a dimension of the corresponding operand.
    Whenever a label is repeated it is summed, so ``np.einsum('i,i', a, b)``
    is equivalent to :py:func:`np.inner(a,b) <np.inner>`. If a label
    appears only once, it is not summed, so ``np.einsum('i', a)`` produces a
    view of ``a`` with no changes. A further example ``np.einsum('ij,jk', a, b)``
    describes traditional matrix multiplication and is equivalent to
    :py:func:`np.matmul(a,b) <np.matmul>`. Repeated subscript labels in one
    operand take the diagonal. For example, ``np.einsum('ii', a)`` is equivalent
    to :py:func:`np.trace(a) <np.trace>`.

    In *implicit mode*, the chosen subscripts are important
    since the axes of the output are reordered alphabetically.  This
    means that ``np.einsum('ij', a)`` doesn't affect a 2D array, while
    ``np.einsum('ji', a)`` takes its transpose. Additionally,
    ``np.einsum('ij,jk', a, b)`` returns a matrix multiplication, while,
    ``np.einsum('ij,jh', a, b)`` returns the transpose of the
    multiplication since subscript 'h' precedes subscript 'i'.

    In *explicit mode* the output can be directly controlled by
    specifying output subscript labels.  This requires the
    identifier '->' as well as the list of output subscript labels.
    This feature increases the flexibility of the function since
    summing can be disabled or forced when required. The call
    ``np.einsum('i->', a)`` is like :py:func:`np.sum(a, axis=-1) <np.sum>`,
    and ``np.einsum('ii->i', a)`` is like :py:func:`np.diag(a) <np.diag>`.
    The difference is that `einsum` does not allow broadcasting by default.
    Additionally ``np.einsum('ij,jh->ih', a, b)`` directly specifies the
    order of the output subscript labels and therefore returns matrix
    multiplication, unlike the example above in implicit mode.

    To enable and control broadcasting, use an ellipsis.  Default
    NumPy-style broadcasting is done by adding an ellipsis
    to the left of each term, like ``np.einsum('...ii->...i', a)``.
    To take the trace along the first and last axes,
    you can do ``np.einsum('i...i', a)``, or to do a matrix-matrix
    product with the left-most indices instead of rightmost, one can do
    ``np.einsum('ij...,jk...->ik...', a, b)``.

    When there is only one operand, no axes are summed, and no output
    parameter is provided, a view into the operand is returned instead
    of a new array.  Thus, taking the diagonal as ``np.einsum('ii->i', a)``
    produces a view.

    The ``optimize`` argument which will optimize the contraction order
    of an einsum expression. For a contraction with three or more operands this
    can greatly increase the computational efficiency at the cost of a larger
    memory footprint during computation.

    Typically a 'greedy' algorithm is applied which empirical tests have shown
    returns the optimal path in the majority of cases. 'optimal' is not supported
    for now.

    .. note::
       This function differs from the original `numpy.einsum
       <https://docs.scipy.org/doc/numpy/reference/generated/numpy.einsum.html>`_ in
       the following way(s):

       * Does not support 'optimal' strategy
       * Does not support the alternative subscript like
           `einsum(op0, sublist0, op1, sublist1, ..., [sublistout])`
       * Does not produce view in any cases

    Examples
    --------
    >>> a = np.arange(25).reshape(5,5)
    >>> b = np.arange(5)
    >>> c = np.arange(6).reshape(2,3)

    Trace of a matrix:

    >>> np.einsum('ii', a)
    array(60.)

    Extract the diagonal (requires explicit form):

    >>> np.einsum('ii->i', a)
    array([ 0.,  6., 12., 18., 24.])

    Sum over an axis (requires explicit form):

    >>> np.einsum('ij->i', a)
    array([ 10.,  35.,  60.,  85., 110.])
    >>> np.sum(a, axis=1)
    array([ 10.,  35.,  60.,  85., 110.])

    For higher dimensional arrays summing a single axis can be done with ellipsis:

    >>> np.einsum('...j->...', a)
    array([ 10.,  35.,  60.,  85., 110.])

    Compute a matrix transpose, or reorder any number of axes:

    >>> np.einsum('ji', c)
    array([[0., 3.],
           [1., 4.],
           [2., 5.]])
    >>> np.einsum('ij->ji', c)
    array([[0., 3.],
           [1., 4.],
           [2., 5.]])
    >>> np.transpose(c)
    array([[0., 3.],
           [1., 4.],
           [2., 5.]])

    Vector inner products:

    >>> np.einsum('i,i', b, b)
    array(30.)

    Matrix vector multiplication:

    >>> np.einsum('ij,j', a, b)
    array([ 30.,  80., 130., 180., 230.])
    >>> np.dot(a, b)
    array([ 30.,  80., 130., 180., 230.])
    >>> np.einsum('...j,j', a, b)
    array([ 30.,  80., 130., 180., 230.])

    Broadcasting and scalar multiplication:

    >>> np.einsum('..., ...', np.array(3), c)
    array([[ 0.,  3.,  6.],
           [ 9., 12., 15.]])
    >>> np.einsum(',ij', np.array(3), c)
    array([[ 0.,  3.,  6.],
           [ 9., 12., 15.]])
    >>> np.multiply(3, c)
    array([[ 0.,  3.,  6.],
           [ 9., 12., 15.]])

    Vector outer product:

    >>> np.einsum('i,j', np.arange(2)+1, b)
    array([[0., 1., 2., 3., 4.],
           [0., 2., 4., 6., 8.]])

    Tensor contraction:

    >>> a = np.arange(60.).reshape(3,4,5)
    >>> b = np.arange(24.).reshape(4,3,2)
    >>> np.einsum('ijk,jil->kl', a, b)
    array([[4400., 4730.],
           [4532., 4874.],
           [4664., 5018.],
           [4796., 5162.],
           [4928., 5306.]])

    Example of ellipsis use:

    >>> a = np.arange(6).reshape((3,2))
    >>> b = np.arange(12).reshape((4,3))
    >>> np.einsum('ki,jk->ij', a, b)
    array([[10., 28., 46., 64.],
           [13., 40., 67., 94.]])
    >>> np.einsum('ki,...k->i...', a, b)
    array([[10., 28., 46., 64.],
           [13., 40., 67., 94.]])
    >>> np.einsum('k...,jk', a, b)
    array([[10., 28., 46., 64.],
           [13., 40., 67., 94.]])

    Chained array operations. For more complicated contractions, speed ups
    might be achieved by repeatedly computing a 'greedy' path. Performance
    improvements can be particularly significant with larger arrays:

    >>> a = np.ones(64).reshape(2,4,8)
    # Basic `einsum`: ~42.22ms  (benchmarked on 3.4GHz Intel Xeon.)
    >>> for iteration in range(500):
    ...     np.einsum('ijk,ilm,njm,nlk,abc->',a,a,a,a,a)
    # Greedy `einsum` (faster optimal path approximation): ~0.117ms
    >>> for iteration in range(500):
    ...     np.einsum('ijk,ilm,njm,nlk,abc->',a,a,a,a,a, optimize=True)
    """
    return _mx_nd_np.einsum(*operands, **kwargs)


@set_module('mxnet.numpy')
def insert(arr, obj, values, axis=None):
    r"""Insert values along the given axis before the given indices.

    Parameters
    ----------
    arr : ndarray
        Input array.
    obj : int, slice or ndarray of int64
        Object that defines the index or indices before which `values` is
        inserted.
        Support for multiple insertions when `obj` is a single scalar or a
        sequence with one element (only support int32 and int64 element).
    values : ndarray
        Values to insert into `arr`.
        If the type of values is different from that of arr, values is converted
        to the type of arr.
    axis : int, optional
        Axis along which to insert `values`.  If `axis` is None then `arr`
        is flattened first.

    Returns
    -------
    out : ndarray
        A copy of `arr` with `values` inserted.  Note that `insert`
        does not occur in-place: a new array is returned. If
        `axis` is None, `out` is a flattened array.

    .. note::
       * Note that for higher dimensional inserts `obj=0` behaves very different
         from `obj=[0]` just like `arr[:,0,:] = values` is different from
         `arr[:,[0],:] = values`.
       * If obj is a ndarray, it's dtype only supports int64

    Examples
    --------
    >>> a = np.array([[1, 1], [2, 2], [3, 3]])
    >>> a
    array([[1., 1.],
           [2., 2.],
           [3., 3.]])
    >>> np.insert(a, 1, np.array(5))
    array([1., 5., 1., 2., 2., 3., 3.])
    >>> np.insert(a, 1, np.array(5), axis=1)
    array([[1., 5., 1.],
           [2., 5., 2.],
           [3., 5., 3.]])

    Difference between sequence and scalars:

    >>> np.insert(a, np.array([1], dtype=np.int64), np.array([[1],[2],[3]]), axis=1)
    array([[1., 1., 1.],
           [2., 2., 2.],
           [3., 3., 3.]])
    >>> np.insert(a, 1, np.array([1, 2, 3]), axis=1)
    array([[1., 1., 1.],
           [2., 2., 2.],
           [3., 3., 3.]])

    >>> b = a.flatten()
    >>> b
    array([1., 1., 2., 2., 3., 3.])
    >>> np.insert(b, np.array([2, 2], dtype=np.int64), np.array([5, 6]))
    array([1., 1., 5., 6., 2., 2., 3., 3.])

    >>> np.insert(b, slice(2, 4), np.array([5, 6]))
    array([1., 1., 5., 2., 6., 2., 3., 3.])

    # type casting
    >>> np.insert(b.astype(np.int32), np.array([2, 2],dtype='int64'), np.array([7.13, False]))
    array([1, 1, 7, 0, 2, 2, 3, 3], dtype=int32)

    >>> x = np.arange(8).reshape(2, 4)
    >>> idx = np.array([1, 3], dtype=np.int64)
    >>> np.insert(x, idx, np.array([999]), axis=1)
    array([[  0., 999.,   1.,   2., 999.,   3.],
           [  4., 999.,   5.,   6., 999.,   7.]])
    """
    return _mx_nd_np.insert(arr, obj, values, axis=axis)


@set_module('mxnet.numpy')
def nonzero(a):
    """
    Return the indices of the elements that are non-zero.

    Returns a tuple of arrays, one for each dimension of `a`,
    containing the indices of the non-zero elements in that
    dimension. The values in `a` are always returned in
    row-major, C-style order.

    To group the indices by element, rather than dimension, use `argwhere`,
    which returns a row for each non-zero element.

    Parameters
    ----------
    a : ndarray
        Input array.

    Returns
    -------
    tuple_of_arrays : tuple
        Indices of elements that are non-zero.

    See Also
    --------
    ndarray.nonzero :
        Equivalent ndarray method.

    Notes
    -----
    While the nonzero values can be obtained with ``a[nonzero(a)]``, it is
    recommended to use ``x[x.astype(bool)]`` or ``x[x != 0]`` instead, which
    will correctly handle 0-d arrays.

    Examples
    --------
    >>> x = np.array([[3, 0, 0], [0, 4, 0], [5, 6, 0]])
    >>> x
    array([[3, 0, 0],
           [0, 4, 0],
           [5, 6, 0]], dtype=int32)
    >>> np.nonzero(x)
    (array([0, 1, 2, 2], dtype=int64), array([0, 1, 0, 1], dtype=int64))

    >>> x[np.nonzero(x)]
    array([3, 4, 5, 6])
    >>> np.transpose(np.stack(np.nonzero(x)))
    array([[0, 0],
           [1, 1],
           [2, 0],
           [2, 1]], dtype=int64)

    A common use for ``nonzero`` is to find the indices of an array, where
    a condition is True.  Given an array `a`, the condition `a` > 3 is a
    boolean array and since False is interpreted as 0, np.nonzero(a > 3)
    yields the indices of the `a` where the condition is true.

    >>> a = np.array([[1, 2, 3], [4, 5, 6], [7, 8, 9]], dtype=np.int32)
    >>> a > 3
    array([[False, False, False],
           [ True,  True,  True],
           [ True,  True,  True]])
    >>> np.nonzero(a > 3)
    (array([1, 1, 1, 2, 2, 2], dtype=int64), array([0, 1, 2, 0, 1, 2], dtype=int64))

    Using this result to index `a` is equivalent to using the mask directly:

    >>> a[np.nonzero(a > 3)]
    array([4, 5, 6, 7, 8, 9], dtype=int32)
    >>> a[a > 3]
    array([4, 5, 6, 7, 8, 9], dtype=int32)

    ``nonzero`` can also be called as a method of the array.

    >>> (a > 3).nonzero()
    (array([1, 1, 1, 2, 2, 2], dtype=int64), array([0, 1, 2, 0, 1, 2], dtype=int64))
    """
    return _mx_nd_np.nonzero(a)


@set_module('mxnet.numpy')
def percentile(a, q, axis=None, out=None, overwrite_input=None, interpolation='linear', keepdims=False): # pylint: disable=too-many-arguments
    """
    Compute the q-th percentile of the data along the specified axis.
    Returns the q-th percentile(s) of the array elements.

    Parameters
    ----------
    a : array_like
        Input array
    q : array_like
        Percentile or sequence of percentiles to compute.
    axis : {int, tuple of int, None}, optional
        Axis or axes along which the percentiles are computed. The default is to
        compute the percentile(s) along a flattened version of the array.
    out : ndarray, optional
        Alternative output array in which to place the result. It must have the same
        shape and buffer length as the expected output, but the type (of the output)
        will be cast if necessary.
    overwrite_input : bool, optional (Not supported yet)
        If True, then allow the input array a to be modified by intermediate calculations,
        to save memory. In this case, the contents of the input a after this function
        completes is undefined.
    interpolation : {'linear', 'lower', 'higher', 'midpoint', 'nearest'}
        This optional parameter specifies the interpolation method to use when the
        desired percentile lies between two data points i < j:
        'linear': i + (j - i) * fraction, where fraction is the fractional part of the
        index surrounded by i and j.
        'lower': i.
        'higher': j.
        'nearest': i or j, whichever is nearest.
        'midpoint': (i + j) / 2.
    keepdims : bool, optional
        If this is set to True, the axes which are reduced are left in the result as
        dimensions with size one. With this option, the result will broadcast
        correctly against the original array a.

    Returns
    -------
    percentile : scalar or ndarray
        Output array.

    Examples
    --------
    >>> a = np.array([[10, 7, 4], [3, 2, 1]])
    >>> a
    array([[10,  7,  4],
        [ 3,  2,  1]])
    >>> np.percentile(a, np.array(50))
    array(3.5)
    >>> np.percentile(a, np.array(50), axis=0)
    array([6.5, 4.5, 2.5])
    >>> np.percentile(a, np.array(50), axis=1)
    array([7.,  2.])
    >>> np.percentile(a, np.array(50), axis=1, keepdims=True)
    array([[7.],
        [2.]])

    >>> m = np.percentile(a, np.array(50), axis=0)
    >>> out = np.zeros_like(m)
    >>> np.percentile(a, np.array(50), axis=0, out=out)
    array([6.5, 4.5, 2.5])
    >>> m
    array([6.5, 4.5, 2.5])
    """
    return _mx_nd_np.percentile(a, q, axis=axis, out=out, overwrite_input=overwrite_input,
                                interpolation=interpolation, keepdims=keepdims)


@set_module('mxnet.numpy')
def median(a, axis=None, out=None, overwrite_input=None, keepdims=False):
    r"""Compute the median along the specified axis.
    Returns the median of the array elements.

    Parameters
    ----------
    a : array_like
        Input array or object that can be converted to an array.
    axis : {int, sequence of int, None}, optional
        Axis or axes along which the medians are computed. The default
        is to compute the median along a flattened version of the array.
        A sequence of axes is supported since version 1.9.0.
    out : ndarray, optional
        Alternative output array in which to place the result. It must
        have the same shape and buffer length as the expected output,
        but the type (of the output) will be cast if necessary.
    keepdims : bool, optional
        If this is set to True, the axes which are reduced are left
        in the result as dimensions with size one. With this option,
        the result will broadcast correctly against the original `arr`.

    Returns
    -------
    median : ndarray
        A new array holding the result. If the input contains integers
        or floats smaller than ``float32``, then the output data-type is
        ``np.float32``.  Otherwise, the data-type of the output is the
        same as that of the input. If `out` is specified, that array is
        returned instead.

    See Also
    --------
    mean, percentile

    Examples
    --------
    >>> a = np.array([[10, 7, 4], [3, 2, 1]])
    >>> a
    array([[10,  7,  4],
        [ 3,  2,  1]])
    >>> np.median(a)
    3.5
    >>> np.median(a, axis=0)
    array([6.5, 4.5, 2.5])
    >>> np.median(a, axis=1)
    array([7.,  2.])
    """
    return _mx_nd_np.median(a, axis=axis, overwrite_input=overwrite_input,
                            keepdims=keepdims, out=out)


@set_module('mxnet.numpy')
def quantile(a, q, axis=None, out=None, overwrite_input=None, interpolation='linear', keepdims=False): # pylint: disable=too-many-arguments
    """Compute the q-th quantile of the data along the specified axis.
    New in version 1.15.0.

    Parameters
    ----------
    a : ndarray
        Input array or object that can be converted to an array.
    q : ndarray
        Quantile or sequence of quantiles to compute, which must be between 0 and 1 inclusive.
    axis : {int, tuple of int, None}, optional
        Axis or axes along which the quantiles are computed.
        The default is to compute the quantile(s) along a flattened version of the array.
    out : ndarray, optional
        Alternative output array in which to place the result.
        It must have the same shape and buffer length as the expected output,
        but the type (of the output) will be cast if necessary.
    interpolation : {'linear', 'lower', 'higher', 'midpoint', 'nearest'}
        This optional parameter specifies the interpolation method to use
        when the desired quantile lies between two data points i < j:

        * linear: i + (j - i) * fraction, where fraction is the fractional part of the index surrounded by i and j.
        * lower: i.
        * higher: j.
        * nearest: i or j, whichever is nearest.
        * midpoint: (i + j) / 2.

    keepdims : bool, optional
        If this is set to True, the axes which are reduced are left in the result as dimensions with size one.
        With this option, the result will broadcast correctly against the original array a.

    Returns
    -------
    quantile : ndarray
        If q is a single quantile and axis=None, then the result is a scalar.
        If multiple quantiles are given, first axis of the result corresponds to the quantiles.
        The other axes are the axes that remain after the reduction of a.
        If out is specified, that array is returned instead.

    See also
    --------
    mean

    .. note::
       Given a vector V of length N, the q-th quantile of V is the value q of the way from the minimum
       to the maximum in a sorted copy of V. The values and distances of the two nearest neighbors
       as well as the interpolation parameter will determine the quantile if the normalized ranking
       does not match the location of q exactly. This function is the same as the median if q=0.5,
       the same as the minimum if q=0.0 and the same as the maximum if q=1.0.
       This function differs from the original `numpy.quantile
       <https://numpy.org/devdocs/reference/generated/numpy.quantile.html>`_ in
       the following aspects:

       * q must be ndarray type even if it is a scalar
       * do not support overwrite_input

    Examples
    --------
    >>> a = np.array([[10, 7, 4], [3, 2, 1]])
    >>> a
    array([[10., 7., 4.],
           [3., 2., 1.]])
    >>> q = np.array(0.5)
    >>> q
    array(0.5)
    >>> np.quantile(a, q)
    array(3.5)
    >>> np.quantile(a, q, axis=0)
    array([6.5, 4.5, 2.5])
    >>> np.quantile(a, q, axis=1)
    array([7., 2.])
    >>> np.quantile(a, q, axis=1, keepdims=True)
    array([[7.],
           [2.]])
    >>> m = np.quantile(a, q, axis=0)
    >>> out = np.zeros_like(m)
    >>> np.quantile(a, q, axis=0, out=out)
    array([6.5, 4.5, 2.5])
    >>> out
    array([6.5, 4.5, 2.5])
    """
    return _mx_nd_np.quantile(a, q, axis=axis, out=out, overwrite_input=overwrite_input,
                              interpolation=interpolation, keepdims=keepdims)


@set_module('mxnet.numpy')
def shares_memory(a, b, max_work=None):
    """
    Determine if two arrays share memory

    Parameters
    ----------
    a, b : ndarray
        Input arrays

    Returns
    -------
    out : bool

    See Also
    --------
    may_share_memory

    Examples
    --------
    >>> np.may_share_memory(np.array([1,2]), np.array([5,8,9]))
    False

    .. note::
       This function differs from the original `numpy.shares_memory
       <https://docs.scipy.org/doc/numpy/reference/generated/numpy.shares_memory.html>`_ in
       the following way(s):

       * Does not support `max_work`, it is a dummy argument
       * Actually it is same as `may_share_memory` in MXNet np
    """
    return _mx_nd_np.shares_memory(a, b, max_work)


@set_module('mxnet.numpy')
def may_share_memory(a, b, max_work=None):
    """
    Determine if two arrays might share memory

    A return of True does not necessarily mean that the two arrays
    share any element.  It just means that they *might*.

    Only the memory bounds of a and b are checked by default.

    Parameters
    ----------
    a, b : ndarray
        Input arrays

    Returns
    -------
    out : bool

    See Also
    --------
    shares_memory

    Examples
    --------
    >>> np.may_share_memory(np.array([1,2]), np.array([5,8,9]))
    False
    >>> x = np.zeros([3, 4])
    >>> np.may_share_memory(x[:,0], x[:,1])
    True

    .. note::
       This function differs from the original `numpy.may_share_memory
       <https://docs.scipy.org/doc/numpy/reference/generated/numpy.may_share_memory.html>`_ in
       the following way(s):

       * Does not support `max_work`, it is a dummy argument
       * Actually it is same as `shares_memory` in MXNet np
    """
    return _mx_nd_np.may_share_memory(a, b, max_work)


@set_module('mxnet.numpy')
def diff(a, n=1, axis=-1, prepend=None, append=None):  # pylint: disable=redefined-outer-name
    r"""
    Calculate the n-th discrete difference along the given axis.

    Parameters
    ----------
    a : ndarray
        Input array
    n : int, optional
        The number of times values are differenced. If zero, the input is returned as-is.
    axis : int, optional
        The axis along which the difference is taken, default is the last axis.
    prepend, append : ndarray, optional
        Not supported yet

    Returns
    -------
    diff : ndarray
        The n-th differences.
        The shape of the output is the same as a except along axis where the dimension is smaller by n.
        The type of the output is the same as the type of the difference between any two elements of a.
        This is the same as the type of a in most cases.

    Examples
    --------
    >>> x = np.array([1, 2, 4, 7, 0])
    >>> np.diff(x)
    array([ 1,  2,  3, -7])
    >>> np.diff(x, n=2)
    array([  1,   1, -10])

    >>> x = np.array([[1, 3, 6, 10], [0, 5, 6, 8]])
    >>> np.diff(x)
    array([[2, 3, 4],
        [5, 1, 2]])
    >>> np.diff(x, axis=0)
    array([[-1,  2,  0, -2]])

    Notes
    -----
    Optional inputs `prepend` and `append` are not supported yet
    """
    if (prepend or append):
        raise NotImplementedError('prepend and append options are not supported yet')
    return _mx_nd_np.diff(a, n=n, axis=axis)


@set_module('mxnet.numpy')
def ediff1d(ary, to_end=None, to_begin=None):
    """
    The differences between consecutive elements of an array.

    Parameters
    ----------
    ary : ndarray
        If necessary, will be flattened before the differences are taken.
    to_end : ndarray or scalar, optional
        Number(s) to append at the end of the returned differences.
    to_begin : ndarray or scalar, optional
        Number(s) to prepend at the beginning of the returned differences.

    Returns
    -------
    ediff1d : ndarray
        The differences. Loosely, this is ``ary.flat[1:] - ary.flat[:-1]``.

    Examples
    --------
    >>> x = np.array([1, 2, 4, 7, 0])
    >>> np.ediff1d(x)
    array([ 1.,  2.,  3., -7.])

    >>> np.ediff1d(x, to_begin=-99, to_end=np.array([88, 99]))
    rray([-99.,   1.,   2.,   3.,  -7.,  88.,  99.])

    The returned array is always 1D.

    >>> y = np.array([[1, 2, 4], [1, 6, 24]])
    >>> np.ediff1d(y)
    array([ 1.,  2., -3.,  5., 18.])

    >>> np.ediff1d(x, to_begin=y)
    array([ 1.,  2.,  4.,  1.,  6., 24.,  1.,  2.,  3., -7.])
    """
    return _mx_nd_np.ediff1d(ary, to_end=to_end, to_begin=to_begin)


@set_module('mxnet.numpy')
def resize(a, new_shape):
    """
    Return a new array with the specified shape.
    If the new array is larger than the original array, then the new
    array is filled with repeated copies of `a`.  Note that this behavior
    is different from a.resize(new_shape) which fills with zeros instead
    of repeated copies of `a`.

    Parameters
    ----------
    a : ndarray
        Array to be resized.
    new_shape : int or tuple of int
        Shape of resized array.

    Returns
    -------
    reshaped_array : ndarray
        The new array is formed from the data in the old array, repeated
        if necessary to fill out the required number of elements.  The
        data are repeated in the order that they are stored in memory.

    See Also
    --------
    ndarray.resize : resize an array in-place.

    Notes
    -----
    Warning: This functionality does **not** consider axes separately,
    i.e. it does not apply interpolation/extrapolation.
    It fills the return array with the required number of elements, taken
    from `a` as they are laid out in memory, disregarding strides and axes.
    (This is in case the new shape is smaller. For larger, see above.)
    This functionality is therefore not suitable to resize images,
    or data where each axis represents a separate and distinct entity.

    Examples
    --------
    >>> a = np.array([[0, 1], [2, 3]])
    >>> np.resize(a, (2, 3))
    array([[0., 1., 2.],
           [3., 0., 1.]])
    >>> np.resize(a, (1, 4))
    array([[0., 1., 2., 3.]])
    >>> np.resize(a,(2, 4))
    array([[0., 1., 2., 3.],
           [0., 1., 2., 3.]])
    """
    return _mx_nd_np.resize(a, new_shape)


@set_module('mxnet.numpy')
def interp(x, xp, fp, left=None, right=None, period=None):  # pylint: disable=too-many-arguments
    r"""One-dimensional linear interpolation.

    Returns the one-dimensional piecewise linear interpolant to a function
    with given values at discrete data-points.

    Parameters
    ----------
    x : ndarray
        The x-coordinates of the interpolated values.
    xp : 1-D array of floats
        The x-coordinates of the data points, must be increasing if argument
        `period` is not specified. Otherwise, `xp` is internally sorted after
        normalizing the periodic boundaries with ``xp = xp % period``.
    fp : 1-D array of floats
        The y-coordinates of the data points, same length as `xp`.
    left : optional float corresponding to fp
        Value to return for `x < xp[0]`, default is `fp[0]`.
    right : optional float corresponding to fp
        Value to return for `x > xp[-1]`, default is `fp[-1]`.
    period : None or float, optional
        A period for the x-coordinates. This parameter allows the proper
        interpolation of angular x-coordinates. Parameters `left` and `right`
        are ignored if `period` is specified.

    Returns
    -------
    y : float (corresponding to fp) or ndarray
        The interpolated values, same shape as `x`.

    Raises
    ------
    ValueError
        If `xp` and `fp` have different length
        If `xp` or `fp` are not 1-D sequences
        If `period == 0`

    .. note::
       Does not check that the x-coordinate sequence `xp` is increasing.
       If `xp` is not increasing, the results are nonsense.
       A simple check for increasing is::

           np.all(np.diff(xp) > 0)


    Examples
    --------
    >>> xp = [1, 2, 3]
    >>> fp = [3, 2, 0]
    >>> np.interp(2.5, xp, fp)
    1.0
    >>> np.interp([0, 1, 1.5, 2.72, 3.14], xp, fp)
    array([ 3. ,  3. ,  2.5 ,  0.56,  0. ])
    >>> UNDEF = -99.0
    >>> np.interp(3.14, xp, fp, right=UNDEF)
    -99.0
    Plot an interpolant to the sine function:
    >>> x = np.linspace(0, 2*np.pi, 10)
    >>> y = np.sin(x)
    >>> xvals = np.linspace(0, 2*np.pi, 50)
    >>> yinterp = np.interp(xvals, x, y)
    >>> import matplotlib.pyplot as plt
    >>> plt.plot(x, y, 'o')
    [<matplotlib.lines.Line2D object at 0x...>]
    >>> plt.plot(xvals, yinterp, '-x')
    [<matplotlib.lines.Line2D object at 0x...>]
    >>> plt.show()
    Interpolation with periodic x-coordinates:
    >>> x = [-180, -170, -185, 185, -10, -5, 0, 365]
    >>> xp = [190, -190, 350, -350]
    >>> fp = [5, 10, 3, 4]
    >>> np.interp(x, xp, fp, period=360)
    array([7.5, 5., 8.75, 6.25, 3., 3.25, 3.5, 3.75])
    """
    return _mx_nd_np.interp(x, xp, fp, left=left, right=right, period=period)


# pylint: disable=redefined-outer-name
@set_module('mxnet.numpy')
@wrap_ctx_to_device_func
def full_like(a, fill_value, dtype=None, order='C', device=None, out=None): # pylint: disable=too-many-arguments
    """
    Return a full array with the same shape and type as a given array.

    Parameters
    ----------
    a : ndarray
        The shape and data-type of `a` define these same attributes of
        the returned array.
    fill_value : scalar
        Fill value.
    dtype : data-type, optional
        Overrides the data type of the result.
        Temporarily do not support boolean type.
    order : {'C'}, optional
        Whether to store multidimensional data in C- or Fortran-contiguous
        (row- or column-wise) order in memory. Currently only supports C order.
    device : Device, optional
        Device context on which the memory is allocated. Default is
        `mxnet.device.current_device()`.
    out : ndarray or None, optional
        A location into which the result is stored.
        If provided, it must have the same shape and dtype as input ndarray.
        If not provided or `None`, a freshly-allocated array is returned.

    Returns
    -------
    out : ndarray
        Array of `fill_value` with the same shape and type as `a`.

    See Also
    --------
    empty_like : Return an empty array with shape and type of input.
    ones_like : Return an array of ones with shape and type of input.
    zeros_like : Return an array of zeros with shape and type of input.
    full : Return a new array of given shape filled with value.

    Examples
    --------
    >>> x = np.arange(6, dtype=int)
    >>> np.full_like(x, 1)
    array([1, 1, 1, 1, 1, 1], dtype=int64)
    >>> np.full_like(x, 0.1)
    array([0, 0, 0, 0, 0, 0], dtype=int64)
    >>> np.full_like(x, 0.1, dtype=np.float64)
    array([0.1, 0.1, 0.1, 0.1, 0.1, 0.1], dtype=float64)
    >>> np.full_like(x, np.nan, dtype=np.float64)
    array([nan, nan, nan, nan, nan, nan], dtype=float64)
    >>> y = np.arange(6, dtype=np.float32)
    >>> np.full_like(y, 0.1)
    array([0.1, 0.1, 0.1, 0.1, 0.1, 0.1])
    """
    return _mx_nd_np.full_like(a, fill_value=fill_value, dtype=dtype, order=order, device=device, out=out)
# pylint: enable=redefined-outer-name


# pylint: disable=redefined-outer-name
@set_module('mxnet.numpy')
@wrap_ctx_to_device_func
def zeros_like(a, dtype=None, order='C', device=None, out=None):
    """
    Return an array of zeros with the same shape and type as a given array.

    Parameters
    ----------
    a : ndarray
        The shape and data-type of `a` define these same attributes of
        the returned array.
    dtype : data-type, optional
        Overrides the data type of the result.
        Temporarily do not support boolean type.
    order : {'C'}, optional
        Whether to store multidimensional data in C- or Fortran-contiguous
        (row- or column-wise) order in memory. Currently only supports C order.
    device : Device, optional
        Device context on which the memory is allocated. Default is
        `mxnet.device.current_device()`.
    out : ndarray or None, optional
        A location into which the result is stored.
        If provided, it must have the same shape and dtype as input ndarray.
        If not provided or `None`, a freshly-allocated array is returned.

    Returns
    -------
    out : ndarray
          Array of zeros with the same shape and type as a.

    See Also
    --------
    empty_like : Return an empty array with shape and type of input.
    ones_like : Return an array of ones with shape and type of input.
    zeros_like : Return an array of zeros with shape and type of input.
    full : Return a new array of given shape filled with value.

    Examples
    --------
    >>> x = np.arange(6)
    >>> x = x.reshape((2, 3))
    >>> x
    array([[0., 1., 2.],
           [3., 4., 5.]])
    >>> np.zeros_like(x)
    array([[0., 0., 0.],
           [0., 0., 0.]])
    >>> np.zeros_like(x, int)
    array([[0, 0, 0],
           [0, 0, 0]], dtype=int64)
    >>> y = np.arange(3, dtype=float)
    >>> y
    array([0., 1., 2.], dtype=float64)
    >>> np.zeros_like(y)
    array([0., 0., 0.], dtype=float64)
    """
    return _mx_nd_np.full_like(a, fill_value=0, dtype=dtype, order=order, device=device, out=out)
# pylint: enable=redefined-outer-name


# pylint: disable=redefined-outer-name
@set_module('mxnet.numpy')
@wrap_ctx_to_device_func
def ones_like(a, dtype=None, order='C', device=None, out=None):
    """
    Return an array of ones with the same shape and type as a given array.

    Parameters
    ----------
    a : ndarray
        The shape and data-type of `a` define these same attributes of
        the returned array.
    dtype : data-type, optional
        Overrides the data type of the result.
        Temporarily do not support boolean type.
    order : {'C'}, optional
        Whether to store multidimensional data in C- or Fortran-contiguous
        (row- or column-wise) order in memory. Currently only supports C order.
    device : Device, optional
        Device context on which the memory is allocated. Default is
        `mxnet.device.current_device()`.
    out : ndarray or None, optional
        A location into which the result is stored.
        If provided, it must have the same shape and dtype as input ndarray.
        If not provided or `None`, a freshly-allocated array is returned.

    Returns
    -------
    out : ndarray
        Array of ones with the same shape and type as a.

    See Also
    --------
    empty_like : Return an empty array with shape and type of input.
    zeros_like : Return an array of zeros with shape and type of input.
    full_like : Return a new array with shape of input filled with value.
    ones : Return a new array setting values to one.

    Examples
    --------
    >>> x = np.arange(6)
    >>> x = x.reshape((2, 3))
    >>> x
    array([[0., 1., 2.],
           [3., 4., 5.]])
    >>> np.ones_like(x)
    array([[1., 1., 1.],
           [1., 1., 1.]])
    >>> np.ones_like(x, int)
    array([[1, 1, 1],
           [1, 1, 1]], dtype=int64)
    >>> y = np.arange(3, dtype=float)
    >>> y
    array([0., 1., 2.], dtype=float64)
    >>> np.ones_like(y)
    array([1., 1., 1.], dtype=float64)
    """
    return _mx_nd_np.full_like(a, fill_value=1, dtype=dtype, order=order, device=device, out=out)
# pylint: enable=redefined-outer-name


@set_module('mxnet.numpy')
def fill_diagonal(a, val, wrap=False):
    """
    Fill the main diagonal of the given array of any dimensionality.
    For an array `a` with ``a.ndim >= 2``, the diagonal is the list of
    locations with indices ``a[i, ..., i]`` all identical. This function
    modifies the input array in-place, it does not return a value.
    Parameters
    ----------
    a : array, at least 2-D.
      Array whose diagonal is to be filled, it gets modified in-place.
    val : scalar
      Value to be written on the diagonal, its type must be compatible with
      that of the array a.
    wrap : bool
      For tall matrices in NumPy version up to 1.6.2, the
      diagonal "wrapped" after N columns. You can have this behavior
      with this option. This affects only tall matrices.

    Examples
    --------
    >>> a = np.zeros((3, 3), int)
    >>> np.fill_diagonal(a, 5)
    >>> a
    array([[5, 0, 0],
           [0, 5, 0],
           [0, 0, 5]])
    The same function can operate on a 4-D array:
    >>> a = np.zeros((3, 3, 3, 3), int)
    >>> np.fill_diagonal(a, 4)
    We only show a few blocks for clarity:
    >>> a[0, 0]
    array([[4, 0, 0],
           [0, 0, 0],
           [0, 0, 0]])
    >>> a[1, 1]
    array([[0, 0, 0],
           [0, 4, 0],
           [0, 0, 0]])
    >>> a[2, 2]
    array([[0, 0, 0],
           [0, 0, 0],
           [0, 0, 4]])
    The wrap option affects only tall matrices:
    >>> # tall matrices no wrap
    >>> a = np.zeros((5, 3), int)
    >>> np.fill_diagonal(a, 4)
    >>> a
    array([[4, 0, 0],
           [0, 4, 0],
           [0, 0, 4],
           [0, 0, 0],
           [0, 0, 0]])
    >>> # tall matrices wrap
    >>> a = np.zeros((5, 3), int)
    >>> np.fill_diagonal(a, 4, wrap=True)
    >>> a
    array([[4, 0, 0],
           [0, 4, 0],
           [0, 0, 4],
           [0, 0, 0],
           [4, 0, 0]])
    >>> # wide matrices
    >>> a = np.zeros((3, 5), int)
    >>> np.fill_diagonal(a, 4, wrap=True)
    >>> a
    array([[4, 0, 0, 0, 0],
           [0, 4, 0, 0, 0],
           [0, 0, 4, 0, 0]])
    The anti-diagonal can be filled by reversing the order of elements
    using either `numpy.flipud` or `numpy.fliplr`.
    >>> a = np.zeros((3, 3), int);
    >>> np.fill_diagonal(np.fliplr(a), [1,2,3])  # Horizontal flip
    >>> a
    array([[0, 0, 1],
           [0, 2, 0],
           [3, 0, 0]])
    >>> np.fill_diagonal(np.flipud(a), [1,2,3])  # Vertical flip
    >>> a
    array([[0, 0, 3],
           [0, 2, 0],
           [1, 0, 0]])
    Note that the order in which the diagonal is filled varies depending
    on the flip function.
    """
    _mx_nd_np.fill_diagonal(a, val=val, wrap=wrap)

# pylint: disable=redefined-outer-name
@set_module('mxnet.numpy')
def nan_to_num(x, copy=True, nan=0.0, posinf=None, neginf=None, **kwargs):
    """
    Replace NaN with zero and infinity with large finite numbers (default
    behaviour) or with the numbers defined by the user using the `nan`,
    `posinf` and/or `neginf` keywords.

    If `x` is inexact, NaN is replaced by zero or by the user defined value in
    `nan` keyword, infinity is replaced by the largest finite floating point
    values representable by ``x.dtype`` or by the user defined value in
    `posinf` keyword and -infinity is replaced by the most negative finite
    floating point values representable by ``x.dtype`` or by the user defined
    value in `neginf` keyword.

    For complex dtypes, the above is applied to each of the real and
    imaginary components of `x` separately.

    If `x` is not inexact, then no replacements are made.

    Parameters
    ----------
    x : scalar
        ndarray
        Input data.
    copy : bool, optional
        Whether to create a copy of `x` (True) or to replace values
        in-place (False). The in-place operation only occurs if
        casting to an array does not require a copy.
        Default is True.
        Gluon does not support copy = False.
    nan : int, float, optional
        Value to be used to fill NaN values. If no value is passed
        then NaN values will be replaced with 0.0.
    posinf : int, float, optional
        Value to be used to fill positive infinity values. If no value is
        passed then positive infinity values will be replaced with a very
        large number.
    neginf : int, float, optional
        Value to be used to fill negative infinity values. If no value is
        passed then negative infinity values will be replaced with a very
        small (or negative) number.

        .. versionadded:: 1.13

    Returns
    -------
    out : ndarray
        `x`, with the non-finite values replaced. If `copy` is False, this may
        be `x` itself.

    Notes
    -----
    NumPy uses the IEEE Standard for Binary Floating-Point for Arithmetic
    (IEEE 754). This means that Not a Number is not equivalent to infinity.

    Examples
    --------
    >>> np.nan_to_num(np.inf)
    1.7976931348623157e+308
    >>> np.nan_to_num(-np.inf)
    -1.7976931348623157e+308
    >>> np.nan_to_num(np.nan)
    0.0
    >>> x = np.array([np.inf, -np.inf, np.nan, -128, 128])
    >>> np.nan_to_num(x)
    array([ 3.4028235e+38, -3.4028235e+38,  0.0000000e+00, -1.2800000e+02,
            1.2800000e+02])
    >>> np.nan_to_num(x, nan=-9999, posinf=33333333, neginf=33333333)
    array([ 3.3333332e+07,  3.3333332e+07, -9.9990000e+03, -1.2800000e+02,
            1.2800000e+02])
    >>> y = np.array([[-1, 0, 1],[9999,234,-14222]],dtype="float64")/0
    array([[-inf,  nan,  inf],
        [ inf,  inf, -inf]], dtype=float64)
    >>> np.nan_to_num(y)
    array([[-1.79769313e+308,  0.00000000e+000,  1.79769313e+308],
        [ 1.79769313e+308,  1.79769313e+308, -1.79769313e+308]], dtype=float64)
    >>> np.nan_to_num(y, nan=111111, posinf=222222)
    array([[-1.79769313e+308,  1.11111000e+005,  2.22222000e+005],
        [ 2.22222000e+005,  2.22222000e+005, -1.79769313e+308]], dtype=float64)
    >>> y
    array([[-inf,  nan,  inf],
       [ inf,  inf, -inf]], dtype=float64)
    >>> np.nan_to_num(y, copy=False, nan=111111, posinf=222222)
    array([[-1.79769313e+308,  1.11111000e+005,  2.22222000e+005],
       [ 2.22222000e+005,  2.22222000e+005, -1.79769313e+308]], dtype=float64)
    >>> y
    array([[-1.79769313e+308,  1.11111000e+005,  2.22222000e+005],
       [ 2.22222000e+005,  2.22222000e+005, -1.79769313e+308]], dtype=float64)
    """
    return _mx_nd_np.nan_to_num(x, copy=copy, nan=nan, posinf=posinf, neginf=neginf)


@set_module('mxnet.numpy')
def squeeze(x, axis=None):
    r"""Remove single-dimensional entries from the shape of an array.

    Parameters
    ----------
    a : array_like
        Input data.
    axis : None or int or tuple of ints, optional
        Selects a subset of the single-dimensional entries in the
        shape. If an axis is selected with shape entry greater than
        one, an error is raised.

    Returns
    -------
    squeezed : ndarray
        The input array, but with all or a subset of the
        dimensions of length 1 removed. This is always `a` itself
        or a view into `a`.

    Raises
    ------
    ValueError
        If `axis` is not `None`, and an axis being squeezed is not of length 1

    See Also
    --------
    expand_dims : The inverse operation, adding singleton dimensions
    reshape : Insert, remove, and combine dimensions, and resize existing ones

    Examples
    --------
    >>> x = np.array([[[0], [1], [2]]])
    >>> x.shape
    (1, 3, 1)
    >>> np.squeeze(x).shape
    (3,)
    >>> np.squeeze(x, axis=0).shape
    (3, 1)
    >>> np.squeeze(x, axis=1).shape
    Traceback (most recent call last):
    ...
    ValueError: cannot select an axis to squeeze out which has size not equal to one
    >>> np.squeeze(x, axis=2).shape
    (1, 3)
    """
    return _mx_nd_np.squeeze(x, axis=axis)


@set_module('mxnet.numpy')
@wrap_np_unary_func
def isnan(x, out=None, **kwargs):
    """
    Test element-wise for NaN and return result as a boolean array.

    Parameters
    ----------
    x : ndarray
        Input array.
    out : ndarray or None, optional
        A location into which the result is stored.
        If provided, it must have the same shape and dtype as input ndarray.
        If not provided or `None`, a freshly-allocated array is returned.

    Returns
    -------
    y : ndarray or bool
        True where x is NaN, false otherwise.
        This is a scalar if x is a scalar.

    Notes
    -----
    NumPy uses the IEEE Standard for Binary Floating-Point for Arithmetic (IEEE 754).

    .. note::

       This function differs from the original `numpy.isinf
       <https://docs.scipy.org/doc/numpy/reference/generated/numpy.isnan.html>`_ in
       the following aspects:

       * Does not support complex number for now
       * Input type does not support Python native iterables(list, tuple, ...).
       * ``out`` param: cannot perform auto broadcasting. ``out`` ndarray's shape must be
         the same as the expected output.
       * ``out`` param: cannot perform auto type cast. ``out`` ndarray's dtype must be the
         same as the expected output.
       * ``out`` param does not support scalar input case.

    Examples
    --------
    >>> np.isnan(np.nan)
    True
    >>> np.isnan(np.inf)
    False
    >>> np.isnan(np.array([np.log(-1.),1.,np.log(0)]))
    array([ True, False, False])
    """
    return _mx_nd_np.isnan(x, out=out, **kwargs)


@set_module('mxnet.numpy')
@wrap_np_unary_func
def isinf(x, out=None, **kwargs):
    """
    Test element-wise for positive or negative infinity.

    Parameters
    ----------
    x : ndarray
        Input array.
    out : ndarray or None, optional
        A location into which the result is stored.
        If provided, it must have the same shape and dtype as input ndarray.
        If not provided or `None`, a freshly-allocated array is returned.

    Returns
    -------
    y : ndarray or bool
        True where x is positive or negative infinity, false otherwise.
        This is a scalar if x is a scalar.

    Notes
    -----
    NumPy uses the IEEE Standard for Binary Floating-Point for Arithmetic (IEEE 754).
    This means that Not a Number is not equivalent to infinity.

    .. note::

       This function differs from the original `numpy.isnan
       <https://docs.scipy.org/doc/numpy/reference/generated/numpy.isnan.html>`_ in
       the following aspects:

       * Does not support complex number for now
       * Input type does not support Python native iterables(list, tuple, ...).
       * ``out`` param: cannot perform auto broadcasting. ``out`` ndarray's shape must be
         the same as the expected output.
       * ``out`` param: cannot perform auto type cast. ``out`` ndarray's dtype must be the
         same as the expected output.
       * ``out`` param does not support scalar input case.

    Examples
    --------
    >>> np.isinf(np.inf)
    True
    >>> np.isinf(np.nan)
    False
    >>> np.isinf(np.array([np.inf, -np.inf, 1.0, np.nan]))
    array([ True,  True, False, False])
    >>> x = np.array([-np.inf, 0., np.inf])
    >>> y = np.array([True, True, True], dtype=np.bool_)
    >>> np.isinf(x, y)
    array([ True, False,  True])
    >>> y
    array([ True, False,  True])
    """
    return _mx_nd_np.isinf(x, out=out, **kwargs)


@set_module('mxnet.ndarray.numpy')
@wrap_np_unary_func
def isposinf(x, out=None, **kwargs):
    """
    Test element-wise for positive infinity, return result as bool array.

    Parameters
    ----------
    x : ndarray
        Input array.
    out : ndarray or None, optional
        A location into which the result is stored.
        If provided, it must have the same shape and dtype as input ndarray.
        If not provided or `None`, a freshly-allocated array is returned.

    Returns
    -------
    y : ndarray or bool
        True where x is positive infinity, false otherwise.
        This is a scalar if x is a scalar.

    Notes
    -----
    NumPy uses the IEEE Standard for Binary Floating-Point for Arithmetic (IEEE 754).
    This means that Not a Number is not equivalent to infinity.

    Examples
    --------
    >>> np.isposinf(np.inf)
    True
    >>> np.isposinf(-np.inf)
    False
    >>> np.isposinf(np.nan)
    False
    >>> np.isposinf(np.array([-np.inf, 0., np.inf]))
    array([False, False,  True])
    >>> x = np.array([-np.inf, 0., np.inf])
    >>> y = np.array([True, True, True], dtype=np.bool)
    >>> np.isposinf(x, y)
    array([False, False,  True])
    >>> y
    array([False, False,  True])
    """
    return _mx_nd_np.isposinf(x, out=out, **kwargs)


@set_module('mxnet.numpy')
@wrap_np_unary_func
def isneginf(x, out=None, **kwargs):
    """
    Test element-wise for negative infinity, return result as bool array.

    Parameters
    ----------
    x : ndarray
        Input array.
    out : ndarray or None, optional
        A location into which the result is stored.
        If provided, it must have the same shape and dtype as input ndarray.
        If not provided or `None`, a freshly-allocated array is returned.

    Returns
    -------
    y : ndarray or bool
        True where x is negative infinity, false otherwise.
        This is a scalar if x is a scalar.

    Notes
    -----
    NumPy uses the IEEE Standard for Binary Floating-Point for Arithmetic (IEEE 754).
    This means that Not a Number is not equivalent to infinity.

    Examples
    --------
    >>> np.isneginf(-np.inf)
    True
    >>> np.isneginf(np.inf)
    False
    >>> np.isneginf(float('-inf'))
    True
    >>> np.isneginf(np.array([-np.inf, 0., np.inf]))
    array([ True, False, False])
    >>> x = np.array([-np.inf, 0., np.inf])
    >>> y = np.array([True, True, True], dtype=np.bool)
    >>> np.isneginf(x, y)
    array([ True, False, False])
    >>> y
    array([ True, False, False])
    """
    return _mx_nd_np.isneginf(x, out=out, **kwargs)


@set_module('mxnet.numpy')
@wrap_np_unary_func
def isfinite(x, out=None, **kwargs):
    """
    Test element-wise for finiteness (not infinity or not Not a Number).

    Parameters
    ----------
    x : ndarray
        Input array.
    out : ndarray or None, optional
        A location into which the result is stored.
        If provided, it must have the same shape and dtype as input ndarray.
        If not provided or `None`, a freshly-allocated array is returned.

    Returns
    -------
    y : ndarray or bool
        True where x is negative infinity, false otherwise.
        This is a scalar if x is a scalar.

    Notes
    -----
    Not a Number, positive infinity and negative infinity are considered to be non-finite.

    NumPy uses the IEEE Standard for Binary Floating-Point for Arithmetic (IEEE 754).
    This means that Not a Number is not equivalent to infinity.
    Also that positive infinity is not equivalent to negative infinity.
    But infinity is equivalent to positive infinity. Errors result if the second argument
    is also supplied when x is a scalar input, or if first and second arguments have different shapes.

    Examples
    --------
    >>> np.isfinite(1)
    True
    >>> np.isfinite(0)
    True
    >>> np.isfinite(np.nan)
    False
    >>> np.isfinite(np.inf)
    False
    >>> np.isfinite(-np.inf)
    False
    >>> np.isfinite(np.array([np.log(-1.),1.,np.log(0)]))
    array([False,  True, False])
    >>> x = np.array([-np.inf, 0., np.inf])
    >>> y = np.array([True, True, True], dtype=np.bool)
    >>> np.isfinite(x, y)
    array([False,  True, False])
    >>> y
    array([False,  True, False])
    """
    return _mx_nd_np.isfinite(x, out=out, **kwargs)


@set_module('mxnet.numpy')
def where(condition, x=None, y=None):
    """where(condition, [x, y])
    Return elements chosen from `x` or `y` depending on `condition`.

    .. note::
        When only `condition` is provided, this function is a shorthand for
        ``np.asarray(condition).nonzero()``. The rest of this documentation
        covers only the case where all three arguments are provided.

    Parameters
    ----------
    condition : ndarray
        Where True, yield `x`, otherwise yield `y`.
    x, y : ndarray
        Values from which to choose. `x`, `y` and `condition` need to be
        broadcastable to some shape. `x` and `y` must have the same dtype.

    Returns
    -------
    out : ndarray
        An array with elements from `x` where `condition` is True, and elements
        from `y` elsewhere.

    Notes
    -----
    If all the arrays are 1-D, `where` is equivalent to::

        [xv if c else yv
        for c, xv, yv in zip(condition, x, y)]

    Examples
    --------
    >>> a = np.arange(10)
    >>> a
    array([0., 1., 2., 3., 4., 5., 6., 7., 8., 9.])
    >>> np.where(a < 5, a, 10*a)
    array([ 0.,  1.,  2.,  3.,  4., 50., 60., 70., 80., 90.])

    This can be used on multidimensional arrays too:

    >>> cond = np.array([[True, False], [True, True]])
    >>> x = np.array([[1, 2], [3, 4]])
    >>> y = np.array([[9, 8], [7, 6]])
    >>> np.where(cond, x, y)
    array([[1., 8.],
           [3., 4.]])

    The shapes of x, y, and the condition are broadcast together:

    >>> x, y = onp.ogrid[:3, :4]
    >>> x = np.array(x)
    >>> y = np.array(y)
    >>> np.where(x < y, x, 10 + y)  # both x and 10+y are broadcast
    array([[10,  0,  0,  0],
           [10, 11,  1,  1],
           [10, 11, 12,  2]], dtype=int64)

    >>> a = np.array([[0, 1, 2],
    ...               [0, 2, 4],
    ...               [0, 3, 6]])
    >>> np.where(a < 4, a, -1)  # -1 is broadcast
    array([[ 0.,  1.,  2.],
           [ 0.,  2., -1.],
           [ 0.,  3., -1.]])
    """
    return _mx_nd_np.where(condition, x, y)


@set_module('mxnet.numpy')
def polyval(p, x):
    """
    Evaluate a polynomial at specific values.
    If p is of length N, this function returns the value:
    p[0]*x**(N-1) + p[1]*x**(N-2) + ... + p[N-2]*x + p[N-1]
    If x is a sequence, then p(x) is returned for each element of x.
    If x is another polynomial then the composite polynomial p(x(t)) is returned.

    Parameters
    ----------
    p : ndarray
        1D array of polynomial coefficients (including coefficients equal to zero)
        from highest degree to the constant term.
    x : ndarray
        An array of numbers, at which to evaluate p.

    Returns
    -------
    values : ndarray
        Result array of polynomials

    .. note::
       This function differs from the original `numpy.polyval
       <https://numpy.org/devdocs/reference/generated/numpy.polyval.html>`_ in
       the following way(s):

       * Does not support poly1d.
       * X should be ndarray type even if it contains only one element.

    Examples
    --------
    >>> p = np.array([3, 0, 1])
    array([3., 0., 1.])
    >>> x = np.array([5])
    array([5.])
    >>> np.polyval(p, x)  # 3 * 5**2 + 0 * 5**1 + 1
    array([76.])
    >>> x = np.array([5, 4])
    array([5., 4.])
    >>> np.polyval(p, x)
    array([76., 49.])
    """
    return _mx_nd_np.polyval(p, x)


@set_module('mxnet.numpy')
def bincount(x, weights=None, minlength=0):
    """
    Count number of occurrences of each value in array of non-negative ints.

    Parameters
    ----------
    x : ndarray
        input array, 1 dimension, nonnegative ints.
    weights: ndarray
        input weigths same shape as x. (Optional)
    minlength: int
        A minimum number of bins for the output. (Optional)

    Returns
    --------
    out : ndarray
        the result of binning the input array. The length of out is equal to amax(x)+1.

    Raises
    --------
    Value Error
        If the input is not 1-dimensional, or contains elements with negative values,
        or if minlength is negative
    TypeError
        If the type of the input is float or complex.

    Examples
    --------
    >>> np.bincount(np.arange(5))
    array([1, 1, 1, 1, 1])
    >>> np.bincount(np.array([0, 1, 1, 3, 2, 1, 7]))
    array([1, 3, 1, 1, 0, 0, 0, 1])

    >>> x = np.array([0, 1, 1, 3, 2, 1, 7, 23])
    >>> np.bincount(x).size == np.amax(x)+1
    True

    >>> np.bincount(np.arange(5, dtype=float))
    Traceback (most recent call last):
    File "<stdin>", line 1, in <module>
    TypeError: array cannot be safely cast to required type

    >>> w = np.array([0.3, 0.5, 0.2, 0.7, 1., -0.6]) # weights
    >>> x = np.array([0, 1, 1, 2, 2, 2])
    >>> np.bincount(x,  weights=w)
    array([ 0.3,  0.7,  1.1])
    """
    return _mx_nd_np.bincount(x, weights=weights, minlength=minlength)


@set_module('mxnet.numpy')
def atleast_1d(*arys):
    """
    Convert inputs to arrays with at least one dimension.

    Scalar inputs are converted to 1-dimensional arrays, whilst higher-dimensional inputs are preserved.

    Parameters
    ----------
    arys1, arys2, ... : ndarray
        One or more input arrays.

    Returns
    -------
    ret : ndarray
        An array, or list of arrays, each with a.ndim >= 1. Copies are made only if necessary.

    See also
    --------
    atleast_2d, atleast_3d

    Examples
    --------
    >>> np.atleast_1d(1.0)
    array([1.])
    >>> x = np.arange(9.0).reshape(3,3)
    >>> np.atleast_1d(x)
    array([[0., 1., 2.],
           [3., 4., 5.],
           [6., 7., 8.]])
    >>> np.atleast_1d(np.array(1), np.array([3, 4]))
    [array([1.]), array([3., 4.])]
    """
    res = []
    for ary in arys:
        if not isinstance(ary, NDArray):
            ary = array(ary)
        res.append(ary)
    return _mx_nd_np.atleast_1d(*res)


@set_module('mxnet.numpy')
def atleast_2d(*arys):
    """
    Convert inputs to arrays with at least two dimensions.

    Parameters
    ----------
    arys1, arys2, ... : ndarray
        One or more input arrays.

    Returns
    -------
    ret : ndarray
        An array, or list of arrays, each with a.ndim >= 2. Copies are made only if necessary.

    See also
    --------
    atleast_1d, atleast_3d

    Examples
    --------
    >>> np.atleast_2d(3.0)
    array([[3.]])
    >>> x = np.arange(3.0)
    >>> np.atleast_2d(x)
    array([[0., 1., 2.]])
    >>> np.atleast_2d(np.array(1), np.array([1, 2]), np.array([[1, 2]]))
    [array([[1.]]), array([[1., 2.]]), array([[1., 2.]])]
    """
    res = []
    for ary in arys:
        if not isinstance(ary, NDArray):
            ary = array(ary)
        res.append(ary)
    return _mx_nd_np.atleast_2d(*res)


@set_module('mxnet.numpy')
def atleast_3d(*arys):
    """
    Convert inputs to arrays with at least three dimension.

    Parameters
    ----------
    arys1, arys2, ... : ndarray
        One or more input arrays.

    Returns
    -------
    ret : ndarray
        An array, or list of arrays, each with a.ndim >= 3.
        For example, a 1-D array of shape (N,) becomes a view of shape (1, N, 1),
        and a 2-D array of shape (M, N) becomes a view of shape (M, N, 1).

    See also
    --------
    atleast_1d, atleast_2d

    Examples
    --------
    >>> np.atleast_3d(3.0)
    array([[[3.]]])
    >>> x = np.arange(3.0)
    >>> np.atleast_3d(x).shape
    (1, 3, 1)
    >>> x = np.arange(12.0).reshape(4,3)
    >>> np.atleast_3d(x).shape
    (4, 3, 1)
    >>> for arr in np.atleast_3d(np.array([1, 2]), np.array([[1, 2]]), np.array([[[1, 2]]])):
    ...     print(arr, arr.shape)
    ...
    [[[1.]
      [2.]]] (1, 2, 1)
    [[[1.]
      [2.]]] (1, 2, 1)
    [[[1. 2.]]] (1, 1, 2)
    """
    res = []
    for ary in arys:
        if not isinstance(ary, NDArray):
            ary = array(ary)
        res.append(ary)
    return _mx_nd_np.atleast_3d(*res)


@set_module('mxnet.numpy')
def pad(x, pad_width=None, mode="constant", **kwargs): # pylint: disable=too-many-arguments
    # pylint: disable=too-many-return-statements
    """
    Pad an array.

    Parameters
    ----------
    array : array_like of rank N
        The array to pad.
    pad_width : {sequence, array_like, int}
        Number of values padded to the edges of each axis.
        ((before_1, after_1), ... (before_N, after_N)) unique pad widths
        for each axis.
        ((before, after),) yields same before and after pad for each axis.
        (pad,) or int is a shortcut for before = after = pad width for all
        axes.
    mode : str or function, optional
        One of the following string values or a user supplied function.
        'constant' (default)
            Pads with a constant value.
        'edge'
            Pads with the edge values of array.
        'linear_ramp'
            not supported yet
        'maximum'
            Pads with the maximum value of all of the
            vector along each axis.
        'mean'
            not supported yet
        'median'
            not supported yet
        'minimum'
            Pads with the minimum value of all of the
            vector along each axis.
        'reflect'
            Pads with the reflection of the vector mirrored on
            the first and last values of the vector along each
            axis.
        'symmetric'
            Pads with the reflection of the vector mirrored
            along the edge of the array.
        'wrap'
            not supported yet.
        'empty'
            not supported yet.
        <function>
            not supported yet.
    stat_length : not supported yet
    constant_values : scalar, optional
        Used in 'constant'.  The values to set the padded values for each
        axis.
        Default is 0.

    end_values : not supported yet
    reflect_type : {'even', 'odd'}, optional
        only support even now

    Returns
    -------
    pad : ndarray
        Padded array of rank equal to `array` with shape increased
        according to `pad_width`.

    Examples
    --------
    >>> a = [1, 2, 3, 4, 5]
    >>> np.pad(a, (2, 3), 'edge')
    array([1, 1, 1, ..., 5, 5, 5])
    >>> np.pad(a, (2, 2), 'maximum')
    array([5, 5, 1, 2, 3, 4, 5, 5, 5])
    >>> np.pad(a, (2, 2), 'mean')
    array([3, 3, 1, 2, 3, 4, 5, 3, 3])
    >>> a = [[1, 2], [3, 4]]
    >>> np.pad(a, ((3, 2), (2, 3)), 'minimum')
    array([[1, 1, 1, 2, 1, 1, 1],
           [1, 1, 1, 2, 1, 1, 1],
           [1, 1, 1, 2, 1, 1, 1],
           [1, 1, 1, 2, 1, 1, 1],
           [3, 3, 3, 4, 3, 3, 3],
           [1, 1, 1, 2, 1, 1, 1],
           [1, 1, 1, 2, 1, 1, 1]])
    >>> a = [1, 2, 3, 4, 5]
    >>> np.pad(a, (2, 3), 'reflect')
    array([3, 2, 1, 2, 3, 4, 5, 4, 3, 2])
    >>> np.pad(a, (2, 3), 'symmetric')
    array([2, 1, 1, 2, 3, 4, 5, 5, 4, 3])
    >>> a = np.arange(6)
    >>> a = a.reshape((2, 3))
    >>> np.pad(a, ((2, 2), (2, 2)), pad_with)
    array([[10, 10, 10, 10, 10, 10, 10],
           [10, 10, 10, 10, 10, 10, 10],
           [10, 10,  0,  1,  2, 10, 10],
           [10, 10,  3,  4,  5, 10, 10],
           [10, 10, 10, 10, 10, 10, 10],
           [10, 10, 10, 10, 10, 10, 10]])
    """
    return _mx_nd_np.pad(x, pad_width=pad_width, mode=mode, **kwargs)


# pylint: disable=redefined-outer-name
@set_module('mxnet.numpy')
def prod(a, axis=None, dtype=None, out=None, keepdims=False, initial=None): # pylint: disable=too-many-arguments
    """
    Return the product of array elements over a given axis.

    Parameters
    ----------
    a : array_like
        Input data.
    axis : None or int or tuple of ints, optional
        Axis or axes along which a product is performed.  The default,
        axis=None, will calculate the product of all the elements in the
        input array. If axis is negative it counts from the last to the
        first axis.
        .. versionadded:: 1.7.0
        If axis is a tuple of ints, a product is performed on all of the
        axes specified in the tuple instead of a single axis or all the
        axes as before.
    dtype : dtype, optional
        The type of the returned array, as well as of the accumulator in
        which the elements are multiplied.  The dtype of `a` is used by
        default unless `a` has an integer dtype of less precision than the
        default platform integer.  In that case, if `a` is signed then the
        platform integer is used while if `a` is unsigned then an unsigned
        integer of the same precision as the platform integer is used.
    out : ndarray, optional
        Alternative output array in which to place the result. It must have
        the same shape as the expected output, but the type of the output
        values will be cast if necessary.
    keepdims : bool, optional
        If this is set to True, the axes which are reduced are left in the
        result as dimensions with size one. With this option, the result
        will broadcast correctly against the input array.
        If the default value is passed, then `keepdims` will not be
        passed through to the `prod` method of sub-classes of
        `ndarray`, however any non-default value will be.  If the
        sub-class' method does not implement `keepdims` any
        exceptions will be raised.
    initial : scalar, optional
        The starting value for this product. See `~numpy.ufunc.reduce` for details.
    where : not supported

    Returns
    -------
    product_along_axis : ndarray, see `dtype` parameter above.
        An array shaped as `a` but with the specified axis removed.
        Returns a reference to `out` if specified.

    Examples
    --------
    By default, calculate the product of all elements:
    >>> np.prod([1.,2.])
    2.0
    Even when the input array is two-dimensional:
    >>> np.prod([[1.,2.],[3.,4.]])
    24.0
    But we can also specify the axis over which to multiply:
    >>> np.prod([[1.,2.],[3.,4.]], axis=1)
    array([  2.,  12.])
    Or select specific elements to include:
    >>> np.prod([1., np.nan, 3.], where=[True, False, True])
    3.0
    If the type of `x` is unsigned, then the output type is
    the unsigned platform integer:
    >>> x = np.array([1, 2, 3], dtype=np.uint8)
    >>> np.prod(x).dtype == np.uint
    True
    If `x` is of a signed integer type, then the output type
    is the default platform integer:
    >>> x = np.array([1, 2, 3], dtype=np.int8)
    >>> np.prod(x).dtype == int
    True
    You can also start the product with a value other than one:
    >>> np.prod([1, 2], initial=5)
    10
    """
    return _mx_nd_np.prod(a, axis=axis, dtype=dtype, keepdims=keepdims, initial=initial, out=out)

@set_module('mxnet.numpy')
def dot(a, b, out=None):
    """
    Dot product of two arrays. Specifically,

    * If both `a` and `b` are 1-D arrays, it is inner product of vectors

    * If both `a` and `b` are 2-D arrays, it is matrix multiplication,

    * If either `a` or `b` is 0-D (scalar), it is equivalent to :func:`multiply`
      and using ``np.multiply(a, b)`` or ``a * b`` is preferred.

    * If `a` is an N-D array and `b` is a 1-D array, it is a sum product over
      the last axis of `a` and `b`.

    * If `a` is an N-D array and `b` is a 2-D array, it is a
      sum product over the last axis of `a` and the second-to-last axis of `b`::

        dot(a, b)[i,j,k] = sum(a[i,j,:] * b[:,k])

    Parameters
    ----------
    a : ndarray
        First argument.
    b : ndarray
        Second argument.

    out : ndarray, optional
        Output argument. It must have the same shape and type as the expected output.

    Returns
    -------
    output : ndarray
        Returns the dot product of `a` and `b`.  If `a` and `b` are both
        scalars or both 1-D arrays then a scalar is returned; otherwise
        an array is returned.
        If `out` is given, then it is returned

    Examples
    --------
    >>> a = np.array(3)
    >>> b = np.array(4)
    >>> np.dot(a, b)
    array(12.)

    For 2-D arrays it is the matrix product:

    >>> a = np.array([[1, 0], [0, 1]])
    >>> b = np.array([[4, 1], [2, 2]])
    >>> np.dot(a, b)
    array([[4., 1.],
           [2., 2.]])

    >>> a = np.arange(3*4*5*6).reshape((3,4,5,6))
    >>> b = np.arange(5*6)[::-1].reshape((6,5))
    >>> np.dot(a, b)[2,3,2,2]
    array(29884.)
    >>> np.sum(a[2,3,2,:] * b[:,2])
    array(29884.)
    """
    return _mx_nd_np.dot(a, b, out=out)

# pylint: disable=redefined-outer-name
@set_module('mxnet.numpy')
def cumsum(a, axis=None, dtype=None, out=None):
    """
    Return the cumulative sum of the elements along a given axis.

    Parameters
    ----------
    a : array_like
        Input array.
    axis : int, optional
        Axis along which the cumulative sum is computed. The default
        (None) is to compute the cumsum over the flattened array.
    dtype : dtype, optional
        Type of the returned array and of the accumulator in which the
        elements are summed.  If `dtype` is not specified, it defaults
        to the dtype of `a`, unless `a` has an integer dtype with a
        precision less than that of the default platform integer.  In
        that case, the default platform integer is used.
    out : ndarray, optional
        Alternative output array in which to place the result. It must
        have the same shape and buffer length as the expected output
        but the type will be cast if necessary. See `doc.ufuncs`
        (Section "Output arguments") for more details.

    Returns
    -------
    cumsum_along_axis : ndarray.
        A new array holding the result is returned unless `out` is
        specified, in which case a reference to `out` is returned. The
        result has the same size as `a`, and the same shape as `a` if
        `axis` is not None or `a` is a 1-d array.

    Examples
    --------
    >>> a = np.array([[1,2,3], [4,5,6]])
    >>> a
    array([[1, 2, 3],
           [4, 5, 6]])
    >>> np.cumsum(a)
    array([ 1,  3,  6, 10, 15, 21])
    >>> np.cumsum(a, dtype=float)     # specifies type of output value(s)
    array([  1.,   3.,   6.,  10.,  15.,  21.])
    >>> np.cumsum(a,axis=0)      # sum over rows for each of the 3 columns
    array([[1, 2, 3],
           [5, 7, 9]])
    >>> np.cumsum(a,axis=1)      # sum over columns for each of the 2 rows
    array([[ 1,  3,  6],
           [ 4,  9, 15]])
    """
    return _mx_nd_np.cumsum(a, axis=axis, dtype=dtype, out=out)

@set_module('mxnet.numpy')
def reshape(a, newshape, order='C'):
    """
    Gives a new shape to an array without changing its data.
    This function always returns a copy of the input array if
    ``out`` is not provided.

    Parameters
    ----------
    a : ndarray
        Array to be reshaped.

    newshape : int or tuple of ints
        The new shape should be compatible with the original shape. If
        an integer, then the result will be a 1-D array of that length.
        One shape dimension can be -1. In this case, the value is
        inferred from the length of the array and remaining dimensions.

    order : {'C'}, optional
        Read the elements of `a` using this index order, and place the
        elements into the reshaped array using this index order.  'C'
        means to read / write the elements using C-like index order,
        with the last axis index changing fastest, back to the first
        axis index changing slowest. Other order types such as 'F'/'A'
        may be added in the future.

    Returns
    -------
    reshaped_array : ndarray
        It will be always a copy of the original array. This behavior is different
        from the official NumPy ``reshape`` operator where views of the original array may be
        generated.

    See Also
    --------
    ndarray.reshape : Equivalent method.

    Examples
    --------
    >>> a = np.arange(6).reshape((3, 2))
    >>> a
    array([[0., 1.],
           [2., 3.],
           [4., 5.]])

    >>> np.reshape(a, (2, 3)) # C-like index ordering
    array([[0., 1., 2.],
           [3., 4., 5.]])

    >>> np.reshape(np.ravel(a), (2, 3)) # equivalent to C ravel then C reshape
    array([[0., 1., 2.],
           [3., 4., 5.]])

    >>> a = np.array([[1,2,3], [4,5,6]])
    >>> np.reshape(a, 6)
    array([1., 2., 3., 4., 5., 6.])

    >>> np.reshape(a, (3,-1))       # the unspecified value is inferred to be 2
    array([[1., 2.],
           [3., 4.],
           [5., 6.]])
    """
    return _mx_nd_np.reshape(a, newshape, order)

@set_module('mxnet.numpy')
def moveaxis(a, source, destination):
    """Move axes of an array to new positions.
    Other axes remain in their original order.

    Parameters
    ----------
    a : ndarray
        The array whose axes should be reordered.
        source : int or sequence of int
        Original positions of the axes to move. These must be unique.
        destination : int or sequence of int
        Destination positions for each of the original axes. These must also be
        unique.

    Returns
    -------
    result : ndarray
        Array with moved axes. This array is a view of the input array.

    See Also
    --------
        transpose: Permute the dimensions of an array.
        swapaxes: Interchange two axes of an array.

    Examples
    --------
    >>> x = np.zeros((3, 4, 5))
    >>> np.moveaxis(x, 0, -1).shape
    (4, 5, 3)
    >>> np.moveaxis(x, -1, 0).shape
    (5, 3, 4)
    These all achieve the same result:
    >>> np.transpose(x).shape
    (5, 4, 3)
    >>> np.swapaxes(x, 0, -1).shape
    (5, 4, 3)
    >>> np.moveaxis(x, [0, 1], [-1, -2]).shape
    (5, 4, 3)
    >>> np.moveaxis(x, [0, 1, 2], [-1, -2, -3]).shape
    (5, 4, 3)
    """
    return _mx_nd_np.moveaxis(a, source, destination)

@set_module('mxnet.numpy')
def copy(a): # pylint: disable=redefined-outer-name
    """
    Return an array copy of the given object.

    Parameters
    ----------
    a : _Symbol
        Input array.

    Returns
    -------
    arr : _Symbol
        Array interpretation of a.

    -----
    Examples
    --------
    >>> x = np.array([1, 2, 3])
    >>> y = x
    >>> z = np.copy(x)
    >>> x[0] = 10
    >>> x[0] == y[0]
        True
    >>> x[0] == z[0]
        False
    """
    return _mx_nd_np.copy(a)

# pylint: disable=redefined-outer-name
@set_module('mxnet.numpy')
def rollaxis(a, axis, start=0):
    """
    Roll the specified axis backwards, until it lies in a given position.

    Parameters
    ----------
    a : ndarray
        Input array.
    axis : integer
        The axis to roll backwards. The positions of the other axes do not
        change relative to one another.
    start: int, optional
        The axis is rolled until it lies before this position.
        The default, 0, results in a “complete” roll.

    Returns
    -------
    res : ndarray
        A view after applying rollaxis to `a` is returned.

    -----
    Examples
    --------
    >>> a = np.ones((3,4,5,6))
    >>> np.rollaxis(a, 3, 1).shape
    (3, 6, 4, 5)
    >>> np.rollaxis(a, 2).shape
    (5, 3, 4, 6)
    >>> np.rollaxis(a, 1, 4).shape
    (3, 5, 6, 4)
    """
    return _mx_nd_np.rollaxis(a, axis, start)


@set_module('mxnet.numpy')
def diag(v, k=0):
    """
    Extracts a diagonal or constructs a diagonal array.
    * 1-D arrays: constructs a 2-D array with the input as its diagonal, all other elements are zero.
    * 2-D arrays: extracts the k-th Diagonal

    Parameters
    ----------
    array : ndarray
        The array to apply diag method.
    k : offset
        extracts or constructs kth diagonal given input array

    Returns
    ----------
    out : ndarray
    The extracted diagonal or constructed diagonal array.

    Examples
    --------
    >>> x = np.arange(9).reshape((3,3))
    >>> x
    array([[0, 1, 2],
           [3, 4, 5],
           [6, 7, 8]])
    >>> np.diag(x)
    array([0, 4, 8])
    >>> np.diag(x, k=1)
    array([1, 5])
    >>> np.diag(x, k=-1)
    array([3, 7])

    >>> np.diag(np.diag(x))
    array([[0, 0, 0],
           [0, 4, 0],
           [0, 0, 8]])
    """
    return _mx_nd_np.diag(v, k=k)


@set_module('mxnet.numpy')
def diagflat(v, k=0):
    """
    Create a two-dimensional array with the flattened input as a diagonal.

    Parameters
    ----------
    v : array_like
        Input data, which is flattened and set as the `k`-th
        diagonal of the output.
    k : int, optional
        Diagonal to set; 0, the default, corresponds to the "main" diagonal,
        a positive (negative) `k` giving the number of the diagonal above
        (below) the main.

    Returns
    -------
    out : ndarray
        The 2-D output array.

    See Also
    --------
    diag : MATLAB work-alike for 1-D and 2-D arrays.
    diagonal : Return specified diagonals.
    trace : Sum along diagonals.

    Examples
    --------
    >>> np.diagflat([[1,2], [3,4]])
    array([[1, 0, 0, 0],
           [0, 2, 0, 0],
           [0, 0, 3, 0],
           [0, 0, 0, 4]])
    >>> np.diagflat([1,2], 1)
    array([[0, 1, 0],
           [0, 0, 2],
           [0, 0, 0]])
    """
    return _mx_nd_np.diagflat(v, k=k)


@set_module('mxnet.numpy')
def diagonal(a, offset=0, axis1=0, axis2=1):
    """
    If a is 2-D, returns the diagonal of a with the given offset, i.e., the collection of elements of
    the form a[i, i+offset]. If a has more than two dimensions, then the axes specified by axis1 and
    axis2 are used to determine the 2-D sub-array whose diagonal is returned. The shape of the
    resulting array can be determined by removing axis1 and axis2 and appending an index to the
    right equal to the size of the resulting diagonals.

    Parameters
    ----------
    a : ndarray
        Input data from which diagonal are taken.
    offset: int, Optional
        Offset of the diagonal from the main diagonal
    axis1: int, Optional
        Axis to be used as the first axis of the 2-D sub-arrays
    axis2: int, Optional
        Axis to be used as the second axis of the 2-D sub-arrays

    Returns
    -------
    out : ndarray
        Output result

    Raises
    -------
    ValueError:  If the dimension of a is less than 2.

    Examples
    --------
    >>> a = np.arange(4).reshape(2,2)
    >>> a
    array([[0, 1],
        [2, 3]])
    >>> np.diagonal(a)
    array([0, 3])
    >>> np.diagonal(a, 1)
    array([1])

    >>> a = np.arange(8).reshape(2,2,2)
    >>>a
    array([[[0, 1],
            [2, 3]],
            [[4, 5],
            [6, 7]]])
    >>> np.diagonal(a, 0, 0, 1)
    array([[0, 6],
            [1, 7]])
    """
    return _mx_nd_np.diagonal(a, offset=offset, axis1=axis1, axis2=axis2)


# pylint: disable=redefined-outer-name, too-many-arguments
@set_module('mxnet.numpy')
def sum(a, axis=None, dtype=None, out=None, keepdims=None, initial=None, where=None):
    r"""
    Sum of array elements over a given axis.

    Parameters
    ----------
    a : ndarray
        Input data.
    axis : None or int, optional
        Axis or axes along which a sum is performed.  The default,
        axis=None, will sum all of the elements of the input array.  If
        axis is negative it counts from the last to the first axis.
    dtype : dtype, optional
        The type of the returned array and of the accumulator in which the
        elements are summed. The default type is float32.
    keepdims : bool, optional
        If this is set to True, the axes which are reduced are left
        in the result as dimensions with size one. With this option,
        the result will broadcast correctly against the input array.

        If the default value is passed, then `keepdims` will not be
        passed through to the `sum` method of sub-classes of
        `ndarray`, however any non-default value will be.  If the
        sub-classes `sum` method does not implement `keepdims` any
        exceptions will be raised.
    initial: Currently only supports None as input, optional
        Starting value for the sum.
        Currently not implemented. Please use ``None`` as input or skip this argument.
    out : ndarray or None, optional
        Alternative output array in which to place the result. It must have
        the same shape and dtype as the expected output.

    Returns
    -------
    sum_along_axis : ndarray
        An ndarray with the same shape as `a`, with the specified
        axis removed. If an output array is specified, a reference to
        `out` is returned.

    Notes
    -----
    * Input type does not support Python native iterables.
    * "out" param: cannot perform auto type change. out ndarray's dtype must be the same as the expected output.
    * "initial" param is not supported yet. Please use None as input.
    * Arithmetic is modular when using integer types, and no error is raised on overflow.
    * The sum of an empty array is the neutral element 0:

    >>> a = np.empty(1)
    >>> np.sum(a)
    array(0.)

    This function differs from the original `numpy.sum
    <https://docs.scipy.org/doc/numpy/reference/generated/numpy.sum.html>`_ in
    the following aspects:

    * Input type does not support Python native iterables(list, tuple, ...).
    * "out" param: cannot perform auto type cast. out ndarray's dtype must be the same as the expected output.
    * "initial" param is not supported yet. Please use ``None`` as input or skip it.
    * The default type is float32.

    Examples
    --------
    >>> a = np.array([0.5, 1.5])
    >>> np.sum(a)
    array(2.)
    >>> a = np.array([0.5, 0.7, 0.2, 1.5])
    >>> np.sum(a, dtype=np.int32)
    array(2, dtype=int32)
    >>> a = np.array([[0, 1], [0, 5]])
    >>> np.sum(a)
    array(6.)
    >>> np.sum(a, axis=0)
    array([0., 6.])
    >>> np.sum(a, axis=1)
    array([1., 5.])

    With output ndarray:

    >>> a = np.array([[0, 1], [0, 5]])
    >>> b = np.ones((2,), dtype=np.float32)
    >>> np.sum(a, axis = 0, out=b)
    array([0., 6.])
    >>> b
    array([0., 6.])

    If the accumulator is too small, overflow occurs:

    >>> np.ones(128, dtype=np.int8).sum(dtype=np.int8)
    array(-128, dtype=int8)
    """
    return _mx_nd_np.sum(a, axis=axis, dtype=dtype, out=out, keepdims=keepdims, initial=initial, where=where)
# pylint: enable=redefined-outer-name, too-many-arguments


@set_module('mxnet.numpy')
def bitwise_left_shift(x1, x2, out=None):
    r"""
    Shift the bits of and integer to the left. Bits are shifted to the left by
    appending x2 0s at the right of x1. Since the internal representation of numbers
    is in binary format, this operation is equivalent to ``x1 * 2**x2``

    Parameters
    ----------
    x1 : ndarray or scalar
        Input values.
    x2 : ndarray or scalar
        Number of zeros to append to x1. Has to be non-negative. If x1.shape != x2.shape,
        they must be broadcastable to a common shape (which becomes the shape of the output).
    out : ndarray, optional
        A location into which the result is stored. If provided, it must have a shape that the
        inputs broadcast to. If not provided or None, a freshly-allocated array is returned.

    Returns
    -------
    out : ndarray
        Result.

    Examples
    --------
    >>> np.binary_repr(5)
    '101'
    >>> np.left_shift(5, 2)
    20
    >>> np.binary_repr(20)
    '10100'
    """
    return _mx_nd_np.bitwise_left_shift(x1, x2, out)


@set_module('mxnet.numpy')
def bitwise_right_shift(x1, x2, out=None):
    r"""
    Shift the bits of and integer to the right. Bits are shifted to the right by
    x2. Because the internal representation of numbers is in binary format,
    this operation is equivalent to ``x1 / 2**x2``

    Parameters
    ----------
    x1 : ndarray or scalar
        Input values.
    x1 : ndarray or scalar
        Number of bits to remove at the right of x1. If x1.shape != x2.shape,
        they must be broadcastable to a common shape (which becomes the shape of the output).
    out : ndarray, optional
        A location into which the result is stored. If provided, it must have a shape that the
        inputs broadcast to. If not provided or None, a freshly-allocated array is returned.

    Returns
    -------
    out : ndarray
        Result.

    Examples
    --------
    >>> np.binary_repr(10)
    '1010'
    >>> np.right_shift(10, 1)
    5
    >>> np.binary_repr(5)
    '101'
    >>> np.right_shift(10, np.array([1,2,3]))
    array([5, 2, 1])
    """
    return _mx_nd_np.bitwise_right_shift(x1, x2, out)


# pylint: disable=redefined-outer-name
@set_module('mxnet.numpy')
@wrap_ctx_to_device_func
def asarray(obj, dtype=None, device=None, copy=None):
    """
    Convert the input to an array.

    Parameters
    ----------
    obj : <array>, bool, int, float, NestedSequence[ bool | int | float ]
        Object to be converted to an array. Can be a Python scalar,
        a (possibly nested) sequence of Python scalars,
        or an object supporting DLPack or the Python buffer protocol.
    dtype : dtype, Optional
        output array data type. Default: None .
    device : Device, optional
        Device context on which the memory is allocated. Default is
        `mxnet.device.current_device()`.
    copy : bool, Optional
        Whether or not to make a copy of the input.
        If True, always copies.
        If False, never copies for input which supports DLPack or the buffer protocol,
        and raises ValueError in case that would be necessary.
        If None, reuses existing memory buffer if possible, copies otherwise. Default: None .

        An array containing the data from obj.

    Examples
    --------
    >>> a = np.arange(4).reshape(2,2)
    >>> a
    array([[0, 1],
        [2, 3]])
    >>> np.diagonal(a)
    array([0, 3])
    >>> np.diagonal(a, 1)
    array([1])

    >>> a = np.arange(8).reshape(2,2,2)
    >>>a
    array([[[0, 1],
            [2, 3]],
            [[4, 5],
            [6, 7]]])
    >>> np.diagonal(a, 0, 0, 1)
    array([[0, 6],
            [1, 7]])
    """
    if isinstance(obj, numeric_types):
        dtype = dtype_from_number(obj) if dtype is None else dtype
        obj = _np.asarray(obj, dtype=dtype)
    elif isinstance(obj, _np.ndarray):
        dtype = obj.dtype if dtype is None else dtype
    elif isinstance(obj, ndarray):
        dtype = obj.dtype if dtype is None else dtype
    array = _as_mx_np_array(obj, device=device, zero_copy=copy)
    return array.astype(dtype)


# pylint: disable=redefined-outer-name
@set_module('mxnet.numpy')
def from_dlpack(x):
    """
    Returns a np.ndarray backed by a dlpack tensor.

    Parameters
    ----------
    dlpack : an object with __dlpack__ method or PyCapsule (the pointer of DLManagedTensor)
        input data

    Returns
    -------
    out : np.ndarray
        an ndarray backed by a dlpack tensor

    Examples
    --------
    >>> x = mx.np.ones((2,3))
    >>> y = mx.np.from_dlpack(x)
    >>> y
    array([[1., 1., 1.],
           [1., 1., 1.]])
    >>> y += 1
    >>> x
    array([[2., 2., 2.],
           [2., 2., 2.]])
    """
    from_dlpack = ndarray_from_dlpack(ndarray)
    return from_dlpack(x)<|MERGE_RESOLUTION|>--- conflicted
+++ resolved
@@ -47,15 +47,10 @@
 from ..runtime import Features
 from ..device import Device
 from ..util import set_module, wrap_np_unary_func, wrap_np_binary_func,\
-<<<<<<< HEAD
                    is_np_default_dtype, wrap_ctx_to_device_func,\
-                   dtype_from_number, wrap_data_api_statical_func
+                   dtype_from_number, wrap_data_api_statical_func,\
+                   wrap_sort_functions
 from ..device import current_device
-=======
-                   is_np_default_dtype, wrap_data_api_statical_func,\
-                   wrap_sort_functions
-from ..context import current_context
->>>>>>> 9e6dd928
 from ..ndarray import numpy as _mx_nd_np
 from ..ndarray.numpy import _internal as _npi
 from ..ndarray.ndarray import _storage_type
