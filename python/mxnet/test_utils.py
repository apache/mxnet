--- conflicted
+++ resolved
@@ -710,15 +710,11 @@
     ---------
     ..[1] https://github.com/Theano/Theano/blob/master/theano/gradient.py
     """
-<<<<<<< HEAD
     def as_stype(var, stype):
         return mx.nd.cast_storage(mx.nd.array(var), stype=stype)
 
-    approx_grads = {k: np.zeros(v.shape, dtype=np.float32)
-=======
     assert dtype == np.float32 or dtype == np.float64
     approx_grads = {k: np.zeros(v.shape, dtype=dtype)
->>>>>>> 890e8f2a
                     for k, v in location.items()}
     for k, v in location.items():
         stype = executor.arg_dict[k].stype
@@ -870,15 +866,10 @@
     executor.backward()
     symbolic_grads = {k:executor.grad_dict[k].asnumpy() for k in grad_nodes}
 
-<<<<<<< HEAD
-    numeric_gradients = numeric_grad(executor, location_npy, aux_states_npy,
-                                     eps=numeric_eps, use_forward_train=use_forward_train)
-
-=======
     numeric_gradients = numeric_grad(
-        executor, location_npy, aux_states_npy, eps=numeric_eps,
-        use_forward_train=use_forward_train, dtype=dtype)
->>>>>>> 890e8f2a
+        executor, location_npy, aux_states_npy,
+        eps=numeric_eps, use_forward_train=use_forward_train, dtype=dtype)
+
     for name in grad_nodes:
         fd_grad = numeric_gradients[name]
         orig_grad = args_grad_npy[name]
@@ -897,12 +888,8 @@
 
 
 def check_symbolic_forward(sym, location, expected, rtol=1E-4, atol=None,
-<<<<<<< HEAD
-                           aux_states=None, ctx=None,
-                           equal_nan=False):
-=======
-                           aux_states=None, ctx=None, dtype=default_dtype()):
->>>>>>> 890e8f2a
+                           aux_states=None, ctx=None, equal_nan=False,
+                           dtype=default_dtype()):
     """Compares a symbol's forward results with the expected ones.
     Prints error messages if the forward results are not the same as the expected ones.
 
@@ -976,11 +963,7 @@
 
 def check_symbolic_backward(sym, location, out_grads, expected, rtol=1e-5, atol=None,
                             aux_states=None, grad_req='write', ctx=None, grad_stypes=None,
-<<<<<<< HEAD
-                            equal_nan=False):
-=======
-                            dtype=default_dtype()):
->>>>>>> 890e8f2a
+                            equal_nan=False, dtype=default_dtype()):
     """Compares a symbol's backward results with the expected ones.
     Prints error messages if the backward results are not the same as the expected results.
 
@@ -1018,13 +1001,10 @@
         Running context.
     grad_stypes: dict of str->str
         dictionary of mapping argument name to stype for the gradient
-<<<<<<< HEAD
     equal_nan: Boolean
         if True, `nan` is a valid value for checking equivalency (ie `nan` == `nan`)
-=======
     dtype: np.float32 or np.float64
         Datatype for mx.nd.array.
->>>>>>> 890e8f2a
 
     Example
     -------
@@ -1076,11 +1056,10 @@
     executor.forward(is_train=True)
 
     if isinstance(out_grads, (tuple, list)):
-<<<<<<< HEAD
         outg = list()
         for arr in out_grads:
             if isinstance(arr, np.ndarray):
-                outg.append(mx.nd.array(arr, ctx=ctx))
+                outg.append(mx.nd.array(arr, ctx=ctx, dtype=dtype))
             else:
                 outg.append(arr)
         out_grads = outg
@@ -1088,16 +1067,10 @@
         outg = dict()
         for k, v in out_grads.items():
             if isinstance(v, np.ndarray):
-                outg[k] = mx.nd.array(v, ctx=ctx)
+                outg[k] = mx.nd.array(v, ctx=ctx, dtype=dtype)
             else:
                 outg[k] = v
         out_grads = outg
-=======
-        out_grads = [mx.nd.array(v, ctx=ctx, dtype=dtype) for v in out_grads]
-    elif isinstance(out_grads, (dict)):
-        out_grads = {k:mx.nd.array(v, ctx=ctx, dtype=dtype)
-                     for k, v in out_grads.items()}
->>>>>>> 890e8f2a
     else:
         assert out_grads is None
 
