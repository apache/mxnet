# Licensed to the Apache Software Foundation (ASF) under one
# or more contributor license agreements.  See the NOTICE file
# distributed with this work for additional information
# regarding copyright ownership.  The ASF licenses this file
# to you under the Apache License, Version 2.0 (the
# "License"); you may not use this file except in compliance
# with the License.  You may obtain a copy of the License at
#
#   http://www.apache.org/licenses/LICENSE-2.0
#
# Unless required by applicable law or agreed to in writing,
# software distributed under the License is distributed on an
# "AS IS" BASIS, WITHOUT WARRANTIES OR CONDITIONS OF ANY
# KIND, either express or implied.  See the License for the
# specific language governing permissions and limitations
# under the License.

"""Tools for testing."""
# pylint: disable=too-many-lines
from __future__ import absolute_import, print_function, division
import time
import gzip
import struct
import traceback
import numbers
import sys
import os
import errno
import logging
import bz2
import zipfile
import json
from contextlib import contextmanager
from collections import OrderedDict
import numpy as np
import numpy.testing as npt
import numpy.random as rnd
try:
    import scipy.stats as ss
except ImportError:
    ss = None
try:
    import requests
except ImportError:
    # in rare cases requests may be not installed
    pass
import mxnet as mx
from .context import Context, current_context
from .ndarray.ndarray import _STORAGE_TYPE_STR_TO_ID
from .ndarray import array
from .symbol import Symbol
from .symbol.numpy import _Symbol as np_symbol
from .util import use_np  # pylint: disable=unused-import


def default_context():
    """Get default context for regression test."""
    # _TODO: get context from environment variable to support
    # testing with GPUs
    return current_context()


def set_default_context(ctx):
    """Set default context."""
    Context._default_ctx.value = ctx


def default_dtype():
    """Get default data type for regression test."""
    # _TODO: get default dtype from environment variable
    return np.float32


def get_atol(atol=None):
    """Get default numerical threshold for regression test."""
    # _TODO: get from env variable, different threshold might
    # be needed for different device and dtype
    return 1e-20 if atol is None else atol


def get_rtol(rtol=None):
    """Get default numerical threshold for regression test."""
    # _TODO: get from env variable, different threshold might
    # be needed for different device and dtype
    return 1e-5 if rtol is None else rtol

def get_etol(etol=None):
    """Get default numerical threshold for regression test."""
    # _TODO: get from env variable, different threshold might
    # be needed for different device and dtype
    return 0 if etol is None else etol

def random_arrays(*shapes):
    """Generate some random numpy arrays."""
    arrays = [np.array(np.random.randn(), dtype=default_dtype())
              if len(s) == 0 else np.random.randn(*s).astype(default_dtype())
              for s in shapes]
    if len(arrays) == 1:
        return arrays[0]
    return arrays


def random_sample(population, k):
    """Return a k length list of the elements chosen from the population sequence."""
    assert 0 <= k <= len(population)
    population_copy = population[:]
    np.random.shuffle(population_copy)
    return population_copy[0:k]


def _sorted_items(d):
    """Return (key, value) pairs of dict 'd' in a deterministic order (sorted by key)."""
    return sorted(d.items(), key=lambda t: t[0])


def _sorted_dict(d):
    """Return ordered dictionary containing items ordered by their keys."""
    return OrderedDict(_sorted_items(d))


def _validate_csr_generation_inputs(num_rows, num_cols, density,
                                    distribution="uniform"):
    """Validates inputs for csr generation helper functions
    """
    total_nnz = int(num_rows * num_cols * density)
    if density < 0 or density > 1:
        raise ValueError("density has to be between 0 and 1")

    if num_rows <= 0 or num_cols <= 0:
        raise ValueError("num_rows or num_cols should be greater than 0")

    if distribution == "powerlaw":
        if total_nnz < 2 * num_rows:
            raise ValueError("not supported for this density: %s"
                             " for this shape (%s, %s)"
                             " Please keep :"
                             " num_rows * num_cols * density >= 2 * num_rows"
                             % (density, num_rows, num_cols))


def shuffle_csr_column_indices(csr):
    """Shuffle CSR column indices per row
    This allows validation of unordered column indices, which is not a requirement
    for a valid CSR matrix
    """
    row_count = len(csr.indptr) - 1
    for i in range(row_count):
        start_index = csr.indptr[i]
        end_index = csr.indptr[i + 1]
        sublist = np.array(csr.indices[start_index : end_index])
        np.random.shuffle(sublist)
        csr.indices[start_index : end_index] = sublist


def _get_uniform_dataset_csr(num_rows, num_cols, density=0.1, dtype=None,
                             data_init=None, shuffle_csr_indices=False):
    """Returns CSRNDArray with uniform distribution
    This generates a csr matrix with totalnnz unique randomly chosen numbers
    from num_rows*num_cols and arranges them in the 2d array in the
    following way:
    row_index = (random_number_generated / num_rows)
    col_index = random_number_generated - row_index * num_cols
    """
    _validate_csr_generation_inputs(num_rows, num_cols, density,
                                    distribution="uniform")
    try:
        from scipy import sparse as spsp
        csr = spsp.rand(num_rows, num_cols, density, dtype=dtype, format="csr")
        if data_init is not None:
            csr.data.fill(data_init)
        if shuffle_csr_indices is True:
            shuffle_csr_column_indices(csr)
        result = mx.nd.sparse.csr_matrix((csr.data, csr.indices, csr.indptr),
                                         shape=(num_rows, num_cols), dtype=dtype)
    except ImportError:
        assert(data_init is None), \
               "data_init option is not supported when scipy is absent"
        assert(not shuffle_csr_indices), \
               "shuffle_csr_indices option is not supported when scipy is absent"
        # scipy not available. try to generate one from a dense array
        dns = mx.nd.random.uniform(shape=(num_rows, num_cols), dtype=dtype)
        masked_dns = dns * (dns < density)
        result = masked_dns.tostype('csr')
    return result

def _get_powerlaw_dataset_csr(num_rows, num_cols, density=0.1, dtype=None):
    """Returns CSRNDArray with powerlaw distribution
    with exponentially increasing number of non zeros in each row.
    Not supported for cases where total_nnz < 2*num_rows. This is because
    the algorithm first tries to ensure that there are rows with no zeros by
    putting non zeros at beginning of each row.
    """

    _validate_csr_generation_inputs(num_rows, num_cols, density,
                                    distribution="powerlaw")

    total_nnz = int(num_rows * num_cols * density)

    unused_nnz = total_nnz
    output_arr = np.zeros((num_rows, num_cols), dtype=dtype)
    # Start with ones on each row so that no row is empty
    for row in range(num_rows):
        output_arr[row][0] = 1 + rnd.uniform(0.001, 2)
        unused_nnz = unused_nnz - 1
        if unused_nnz <= 0:
            return mx.nd.array(output_arr).tostype("csr")

    # Populate rest of matrix with 2^i items in ith row.
    # if we have used all total nnz return the sparse matrix
    # else if we reached max column size then fill up full columns until we use all nnz
    col_max = 2
    for row in range(num_rows):
        col_limit = min(num_cols, col_max)
        # In case col_limit reached assign same value to all elements, which is much faster
        if col_limit == num_cols and unused_nnz > col_limit:
            output_arr[row] = 1 + rnd.uniform(0.001, 2)
            unused_nnz = unused_nnz - col_limit + 1
            if unused_nnz <= 0:
                return mx.nd.array(output_arr).tostype("csr")
            else:
                continue
        for col_index in range(1, col_limit):
            output_arr[row][col_index] = 1 + rnd.uniform(0.001, 2)
            unused_nnz = unused_nnz - 1
            if unused_nnz <= 0:
                return mx.nd.array(output_arr).tostype("csr")
        col_max = col_max * 2

    if unused_nnz > 0:
        raise ValueError("not supported for this density: %s"
                         " for this shape (%s,%s)" % (density, num_rows, num_cols))

    return mx.nd.array(output_arr).tostype("csr")


def assign_each(the_input, function):
    """Return ndarray composed of passing each array value through some function"""
    if function is None:
        output = np.array(the_input)
    else:
        it_input = np.nditer(the_input, flags=['f_index'])

        output = np.zeros(the_input.shape)
        it_out = np.nditer(output, flags=['f_index'], op_flags=['writeonly'])

        while not it_input.finished:
            val_input = it_input[0]
            it_out[0] = function(val_input)
            it_input.iternext()
            it_out.iternext()

    return output

def assign_each2(input1, input2, function):
    """Return ndarray composed of passing two array values through some function"""
    if function is None:
        output = np.array(input1)
    else:
        assert input1.shape == input2.shape
        it_input1 = np.nditer(input1, flags=['f_index'])
        it_input2 = np.nditer(input2, flags=['f_index'])

        output = np.zeros(input1.shape)
        it_out = np.nditer(output, flags=['f_index'], op_flags=['writeonly'])

        while not it_input1.finished:
            val_input1 = it_input1[0]
            val_input2 = it_input2[0]
            it_out[0] = function(val_input1, val_input2)
            it_input1.iternext()
            it_input2.iternext()
            it_out.iternext()

    return output

def rand_sparse_ndarray(shape, stype, density=None, dtype=None, distribution=None,
                        data_init=None, rsp_indices=None, modifier_func=None,
                        shuffle_csr_indices=False, ctx=None):
    """Generate a random sparse ndarray. Returns the ndarray, value(np) and indices(np)

    Parameters
    ----------
    shape: list or tuple
    stype: str
        valid values: "csr" or "row_sparse"
    density: float, optional
        should be between 0 and 1
    distribution: str, optional
        valid values: "uniform" or "powerlaw"
    dtype: numpy.dtype, optional
        default value is None

    Returns
    -------
    Result of type CSRNDArray or RowSparseNDArray

    Examples
    --------
    Below is an example of the powerlaw distribution with csr as the stype.
    It calculates the nnz using the shape and density.
    It fills up the ndarray with exponentially increasing number of elements.
    If there are enough unused_nnzs, n+1th row will have twice more nnzs compared to nth row.
    else, remaining unused_nnzs will be used in n+1th row
    If number of cols is too small and we have already reached column size it will fill up
    all following columns in all followings rows until we reach the required density.

    >>> csr_arr, _ = rand_sparse_ndarray(shape=(5, 16), stype="csr",
                                         density=0.50, distribution="powerlaw")
    >>> indptr = csr_arr.indptr.asnumpy()
    >>> indices = csr_arr.indices.asnumpy()
    >>> data = csr_arr.data.asnumpy()
    >>> row2nnz = len(data[indptr[1]:indptr[2]])
    >>> row3nnz = len(data[indptr[2]:indptr[3]])
    >>> assert(row3nnz == 2*row2nnz)
    >>> row4nnz = len(data[indptr[3]:indptr[4]])
    >>> assert(row4nnz == 2*row3nnz)

    """
    ctx = ctx if ctx else default_context()
    density = rnd.rand() if density is None else density
    dtype = default_dtype() if dtype is None else dtype
    distribution = "uniform" if distribution is None else distribution
    if stype == 'row_sparse':
        assert (distribution == "uniform"), \
               "Distribution %s not supported for row_sparse" % (distribution)
        # sample index
        if rsp_indices is not None:
            indices = rsp_indices
            assert(len(indices) <= shape[0])
        else:
            idx_sample = rnd.rand(shape[0])
            indices = np.argwhere(idx_sample < density).flatten()
        if indices.shape[0] == 0:
            result = mx.nd.zeros(shape, stype='row_sparse', dtype=dtype, ctx=ctx)
            return result, (np.array([], dtype=dtype), np.array([]))
        # generate random values
        val = rnd.rand(indices.shape[0], *shape[1:]).astype(dtype)

        # Allow caller to override or adjust random values
        if data_init is not None:
            val.fill(data_init)
        if modifier_func is not None:
            val = assign_each(val, modifier_func)

        arr = mx.nd.sparse.row_sparse_array((val, indices), shape=shape, dtype=dtype, ctx=ctx)
        return arr, (val, indices)
    elif stype == 'csr':
        assert len(shape) == 2
        if distribution == "uniform":
            csr = _get_uniform_dataset_csr(shape[0], shape[1], density,
                                           data_init=data_init,
                                           shuffle_csr_indices=shuffle_csr_indices, dtype=dtype).as_in_context(ctx)
            return csr, (csr.indptr, csr.indices, csr.data)
        elif distribution == "powerlaw":
            csr = _get_powerlaw_dataset_csr(shape[0], shape[1], density=density, dtype=dtype).as_in_context(ctx)
            return csr, (csr.indptr, csr.indices, csr.data)
        else:
            assert(False), "Distribution not supported: %s" % (distribution)
            return False
    else:
        assert(False), "unknown storage type"
        return False

def rand_ndarray(shape, stype='default', density=None, dtype=None, modifier_func=None,
                 shuffle_csr_indices=False, distribution=None, ctx=None):
    """Generate a random sparse ndarray. Returns the generated ndarray."""
    ctx = ctx if ctx else default_context()
    if stype == 'default':
        arr = mx.nd.array(random_arrays(shape), dtype=dtype, ctx=ctx)
    else:
        arr, _ = rand_sparse_ndarray(shape, stype, density=density,
                                     modifier_func=modifier_func, dtype=dtype,
                                     shuffle_csr_indices=shuffle_csr_indices,
                                     distribution=distribution, ctx=ctx)
    return arr


def create_sparse_array(shape, stype, data_init=None, rsp_indices=None,
                        dtype=None, modifier_func=None, density=.5,
                        shuffle_csr_indices=False):
    """Create a sparse array, For Rsp, assure indices are in a canonical format"""
    if stype == 'row_sparse':
        if rsp_indices is not None:
            arr_indices = np.asarray(rsp_indices)
            arr_indices.sort()
        else:
            arr_indices = None
        arr_data, (_, _) = rand_sparse_ndarray(shape, stype,
                                               density=density,
                                               data_init=data_init,
                                               rsp_indices=arr_indices,
                                               dtype=dtype,
                                               modifier_func=modifier_func)
    elif stype == 'csr':
        arr_data, (_, _, _) = rand_sparse_ndarray(shape,
                                                  stype,
                                                  density=density,
                                                  data_init=data_init,
                                                  dtype=dtype,
                                                  modifier_func=modifier_func,
                                                  shuffle_csr_indices=shuffle_csr_indices)
    else:
        msg = "Unknown storage type: " + stype
        raise AssertionError(msg)

    return arr_data


def create_sparse_array_zd(shape, stype, density, data_init=None,
                           rsp_indices=None, dtype=None, modifier_func=None,
                           shuffle_csr_indices=False):
    """Create sparse array, using only rsp_indices to determine density"""
    if stype == 'row_sparse':
        density = 0.0
        if rsp_indices is not None:
            assert len(rsp_indices) <= shape[0]
    return create_sparse_array(shape, stype,
                               data_init=data_init,
                               rsp_indices=rsp_indices,
                               dtype=dtype,
                               modifier_func=modifier_func,
                               density=density,
                               shuffle_csr_indices=shuffle_csr_indices)


def rand_shape_2d(dim0=10, dim1=10, allow_zero_size=False):
    low = 0 if allow_zero_size else 1
    return rnd.randint(low, dim0 + 1), rnd.randint(low, dim1 + 1)


def rand_shape_3d(dim0=10, dim1=10, dim2=10, allow_zero_size=False):
    low = 0 if allow_zero_size else 1
    return rnd.randint(low, dim0 + 1), rnd.randint(low, dim1 + 1), rnd.randint(low, dim2 + 1)


def rand_shape_nd(num_dim, dim=10, allow_zero_size=False):
    low = 0 if allow_zero_size else 1
    return tuple(rnd.randint(low, dim+1, size=num_dim))


def rand_coord_2d(x_low, x_high, y_low, y_high):
    x = np.random.randint(x_low, x_high, dtype=np.int64)
    y = np.random.randint(y_low, y_high, dtype=np.int64)
    return x, y


def np_reduce(dat, axis, keepdims, numpy_reduce_func):
    """Compatible reduce for old version of NumPy.

    Parameters
    ----------
    dat : np.ndarray
        Same as NumPy.

    axis : None or int or list-like
        Same as NumPy.

    keepdims : bool
        Same as NumPy.

    numpy_reduce_func : function
        A NumPy reducing function like ``np.sum`` or ``np.max``.
    """
    if isinstance(axis, int):
        axis = [axis]
    else:
        axis = list(axis) if axis is not None else range(len(dat.shape))
    ret = dat
    for i in reversed(sorted(axis)):
        ret = numpy_reduce_func(ret, axis=i)
    if keepdims:
        keepdims_shape = list(dat.shape)
        for i in axis:
            keepdims_shape[i] = 1
        ret = ret.reshape(tuple(keepdims_shape))
    return ret


def find_max_violation(a, b, rtol=None, atol=None):
    """Finds and returns the location of maximum violation."""
    rtol = get_rtol(rtol)
    atol = get_atol(atol)
    # 'smart' absdiff that considers inf's as equals (to match np.allclose)
    absdiff = np.where(np.equal(a, b), 0, np.abs(a-b))
    tol = atol + rtol*np.abs(b)
    violation = absdiff/(tol+1e-20)
    loc = np.argmax(violation)
    idx = np.unravel_index(loc, violation.shape)
    return idx, np.max(violation)


def same(a, b):
    """Test if two NumPy arrays are the same.

    Parameters
    ----------
    a : np.ndarray
    b : np.ndarray
    """
    return np.array_equal(a, b)

<<<<<<< HEAD

def almost_equal(a, b, rtol=None, atol=None, equal_nan=False):
=======
def almost_equal(a, b, rtol=None, atol=None, equal_nan=False, use_broadcast=True):
>>>>>>> 40593c6f
    """Test if two numpy arrays are almost equal."""
    # pylint: disable=unexpected-keyword-arg
    if (not use_broadcast) and a.shape != b.shape:
        msg = npt.build_err_msg([a, b],
                                err_msg="a.shape = {} and b.shape = {} are not equal"
                                .format(str(a.shape), str(b.shape)))
        raise AssertionError(msg)
    return np.allclose(a, b, rtol=get_rtol(rtol), atol=get_atol(atol), equal_nan=equal_nan)
    # pylint: enable=unexpected-keyword-arg

<<<<<<< HEAD

def assert_almost_equal(a, b, rtol=None, atol=None, names=('a', 'b'), equal_nan=False, mismatches=(10, 10)):
=======
def assert_almost_equal(a, b, rtol=None, atol=None, names=('a', 'b'), equal_nan=False, use_broadcast=True):
>>>>>>> 40593c6f
    """Test that two numpy arrays are almost equal. Raise exception message if not.

    Parameters
    ----------
    a : np.ndarray or mx.nd.array
    b : np.ndarray or mx.nd.array
    rtol : None or float
        The relative threshold. Default threshold will be used if set to ``None``.
    atol : None or float
        The absolute threshold. Default threshold will be used if set to ``None``.
    names : tuple of names, optional
        The names used in error message when an exception occurs
    equal_nan : boolean, optional
        The flag determining how to treat NAN values in comparison
    mismatches : tuple of mismatches
        Maximum number of mismatches to be printed (mismatches[0]) and determine (mismatches[1])
    """
    rtol = get_rtol(rtol)
    atol = get_atol(atol)
<<<<<<< HEAD
    use_np_allclose = isinstance(a, np.ndarray) and isinstance(b, np.ndarray)
    if not use_np_allclose:
        if not (hasattr(a, 'context') and hasattr(b, 'context') and a.context == b.context and a.dtype == b.dtype):
            use_np_allclose = True
            if isinstance(a, mx.nd.NDArray):
                a = a.asnumpy()
            if isinstance(b, mx.nd.NDArray):
                b = b.asnumpy()

    if use_np_allclose:
        if almost_equal(a, b, rtol, atol, equal_nan=equal_nan):
            return
    else:
        output = mx.nd.contrib.allclose(a, b, rtol, atol, equal_nan)
        if output.asnumpy() == 1:
            return

        a = a.asnumpy()
        b = b.asnumpy()

    def locationError(a, b, index, names, maxError=False):
        """Create element mismatch comment

        Parameters
        ----------
        a, b : compared np.ndarray's
        index : tuple of coordinate arrays
            Location of violation
        names : tuple of names
            The names of compared arrays.
        maxError: boolean, optional
            Flag indicating that maximum error is reporting.
        """
        maximum = "maximum " if maxError else ""
        return "Location of %serror: %s, %s=%.8f, %s=%.8f" \
               % (maximum, str(index), names[0], a[index], names[1], b[index])

=======
    if almost_equal(a, b, rtol, atol, equal_nan=equal_nan, use_broadcast=use_broadcast):
        return
>>>>>>> 40593c6f
    index, rel = find_max_violation(a, b, rtol, atol)
    indexErr = index
    relErr = rel

    print('\n*** Maximum errors for vector of size {}:  rtol={}, atol={}\n'.format(a.size, rtol, atol))
    aTmp = a.copy()
    bTmp = b.copy()
    i = 1
    while i < a.size:
        if i <= mismatches[0]:
            print("%3d: Error %f  %s" %(i, rel, locationError(a, b, index, names)))

        aTmp[index] = bTmp[index] = 0
        if almost_equal(aTmp, bTmp, rtol, atol, equal_nan=equal_nan):
            break

        i += 1
        if i <= mismatches[1] or mismatches[1] <= 0:
            index, rel = find_max_violation(aTmp, bTmp, rtol, atol)
        else:
            break

    mismatchDegree = "at least " if mismatches[1] > 0 and i > mismatches[1] else ""
    errMsg = "Error %f exceeds tolerance rtol=%e, atol=%e (mismatch %s%f%%).\n%s" % \
             (relErr, rtol, atol, mismatchDegree, 100*i/a.size, \
             locationError(a, b, indexErr, names, maxError=True))
    np.set_printoptions(threshold=4, suppress=True)
    msg = npt.build_err_msg([a, b], err_msg=errMsg)

    raise AssertionError(msg)


def assert_allclose(a, b, rtol=1e-07, atol=0, equal_nan=True):
    assert_almost_equal(a, b, rtol=rtol, atol=atol, equal_nan=equal_nan)


def assert_almost_equal_with_err(a, b, rtol=None, atol=None, etol=None, names=('a', 'b'), equal_nan=False):
    """Test that two numpy arrays are almost equal within given error rate. Raise exception message if not.

    Parameters
    ----------
    a : np.ndarray
    b : np.ndarray
    threshold : None or float
        The checking threshold. Default threshold will be used if set to ``None``.
    etol : None or float
        The error rate threshold. If etol is float, return true if error_rate < etol even if
        any error is found.
    """
    rtol = get_rtol(rtol)
    atol = get_atol(atol)
    etol = get_etol(etol)
    if etol:
        equals = np.isclose(a, b, rtol=rtol, atol=atol)
        err = 1 - np.count_nonzero(equals) / equals.size
        if err > etol:
            index, rel = find_max_violation(a, b, rtol, atol)
            np.set_printoptions(threshold=4, suppress=True)
            msg = npt.build_err_msg([a, b],
                                    err_msg="Error %f exceeds tolerance rtol=%f, atol=%f, etol=%f."
                                            " Error_rate=%f. Location of maximum error:%s, a=%f, b=%f"
                                    % (rel, rtol, atol, etol, err, str(index), a[index], b[index]),
                                    names=names)
            raise AssertionError(msg)

        if almost_equal(a, b, rtol, atol, equal_nan=equal_nan):
            return
    else:
        if almost_equal(a, b, rtol, atol, equal_nan=equal_nan):
            return
        index, rel = find_max_violation(a, b, rtol, atol)
        np.set_printoptions(threshold=4, suppress=True)
        msg = npt.build_err_msg([a, b],
                                err_msg="Error %f exceeds tolerance rtol=%f, atol=%f. "
                                        " Location of maximum error:%s, a=%f, b=%f"
                                % (rel, rtol, atol, str(index), a[index], b[index]),
                                names=names)
        raise AssertionError(msg)


def almost_equal_ignore_nan(a, b, rtol=None, atol=None):
    """Test that two NumPy arrays are almost equal (ignoring NaN in either array).
    Combines a relative and absolute measure of approximate eqality.
    If either the relative or absolute check passes, the arrays are considered equal.
    Including an absolute check resolves issues with the relative check where all
    array values are close to zero.

    Parameters
    ----------
    a : np.ndarray
    b : np.ndarray
    rtol : None or float
        The relative threshold. Default threshold will be used if set to ``None``.
    atol : None or float
        The absolute threshold. Default threshold will be used if set to ``None``.
    """
    a = np.copy(a)
    b = np.copy(b)
    nan_mask = np.logical_or(np.isnan(a), np.isnan(b))
    a[nan_mask] = 0
    b[nan_mask] = 0

    return almost_equal(a, b, rtol, atol)


def assert_almost_equal_ignore_nan(a, b, rtol=None, atol=None, names=('a', 'b')):
    """Test that two NumPy arrays are almost equal (ignoring NaN in either array).
    Combines a relative and absolute measure of approximate eqality.
    If either the relative or absolute check passes, the arrays are considered equal.
    Including an absolute check resolves issues with the relative check where all
    array values are close to zero.

    Parameters
    ----------
    a : np.ndarray
    b : np.ndarray
    rtol : None or float
        The relative threshold. Default threshold will be used if set to ``None``.
    atol : None or float
        The absolute threshold. Default threshold will be used if set to ``None``.
    """
    a = np.copy(a)
    b = np.copy(b)
    nan_mask = np.logical_or(np.isnan(a), np.isnan(b))
    a[nan_mask] = 0
    b[nan_mask] = 0

    assert_almost_equal(a, b, rtol, atol, names)

def assert_exception(f, exception_type, *args, **kwargs):
    """Test that function f will throw an exception of type given by `exception_type`"""
    try:
        f(*args, **kwargs)
        assert(False)
    except exception_type:
        return

def retry(n):
    """Retry n times before failing for stochastic test cases."""
    assert n > 0
    def decorate(f):
        """Decorate a test case."""
        def wrapper(*args, **kwargs):
            """Wrapper for tests function."""
            for _ in range(n):
                try:
                    f(*args, **kwargs)
                except AssertionError as e:
                    err = e
                    continue
                return
            raise err
        return wrapper
    return decorate


def simple_forward(sym, ctx=None, is_train=False, **inputs):
    """A simple forward function for a symbol.

    Primarily used in doctest to test the functionality of a symbol.
    Takes NumPy arrays as inputs and outputs are also converted to NumPy arrays.

    Parameters
    ----------
    ctx : Context
        If ``None``, will take the default context.
    inputs : keyword arguments
        Mapping each input name to a NumPy array.

    Returns
    -------
    The result as a numpy array. Multiple results will
    be returned as a list of NumPy arrays.
    """
    ctx = ctx or default_context()
    inputs = {k: array(v) for k, v in inputs.items()}
    exe = sym.bind(ctx, args=inputs)
    exe.forward(is_train=is_train)
    outputs = [x.asnumpy() for x in exe.outputs]
    if len(outputs) == 1:
        outputs = outputs[0]
    return outputs


def _parse_location(sym, location, ctx, dtype=default_dtype()):
    """Parses the given location to a ordered dictionary.

    Arguments of the provided op `sym` are used as dictionary keys
    and elements of `location` are used as values.

    Parameters
    ----------
    sym : Symbol
        Symbol containing op
    location : list or tuple or dict
        Argument values location

        - if type is list or tuple of `np.ndarray`
            inner elements are arrays correspoding to
            ``sym.list_arguments()``.
        - if type is dict of str -> `np.ndarray`
            maps the name of arguments to the corresponding `np.ndarray`.
        *In either case, value of all the arguments must be provided.*
    ctx : Context
        Device context.
    dtype: "asnumpy" or np.float16 or np.float32 or np.float64
        If dtype is "asnumpy" then the mx.nd.array created will have the same
        type as th numpy array from which it is copied.
        Otherwise, dtype is the explicit datatype for all mx.nd.array objects
        created in this function.

    Returns
    -------
    dict
        Dictionary with `sym` arguments as keys and `location` elements as
        values.

    Examples
    -------
    >>> a = mx.symbol.Variable('a')
    >>> b = mx.symbol.Variable('b')
    >>> l1 = np.ndarray([2,3])
    >>> l2 = np.ndarray([3,4])
    >>> _parse_location(a * b, [l1, l2], None)
    {'a': <NDArray 2x3 @cpu(0)>, 'b': <NDArray 3x4 @cpu(0)>}
    >>> _parse_location(a * b, {'a': l1, 'b': l2}, None)
    {'a': <NDArray 2x3 @cpu(0)>, 'b': <NDArray 3x4 @cpu(0)>}
    >>> _parse_location(a * b, {'a': l1}, None)
    ValueError: Symbol arguments and keys of the given location do not match.
    """
    assert isinstance(location, (dict, list, tuple))
    assert dtype == "asnumpy" or dtype in (np.float16, np.float32, np.float64)
    if isinstance(location, dict):
        if set(location.keys()) != set(sym.list_arguments()):
            raise ValueError("Symbol arguments and keys of the given location do not match."
                             "symbol args:%s, location.keys():%s"
                             % (str(set(sym.list_arguments())), str(set(location.keys()))))
    else:
        location = {k: v for k, v in zip(sym.list_arguments(), location)}
    location = {k: mx.nd.array(v, ctx=ctx, dtype=v.dtype if dtype == "asnumpy" else dtype) \
               if isinstance(v, np.ndarray) else v for k, v in location.items()}
    return _sorted_dict(location)


def _parse_aux_states(sym, aux_states, ctx, dtype=default_dtype()):
    """Parses the given auxiliary states to a dictionary.

    Auxiliary states of the provided op `sym` are used as dictionary
    keys and elements of `aux_states` are used as values.

    Parameters
    ----------
    sym : Symbol
        Symbol containing op
    aux_states : None or list or dict
        Aux states

        - if type is list or tuple of `np.ndarray`
            inner elements are arrays correspoding to
            ``sym.list_auxiliary_states()``.
        - if type is dict of str -> `np.ndarray`
            maps the name of arguments to the corresponding `np.ndarray`.
        *In either case, all aux states of `sym` must be provided.*
    ctx : Context
        Device context.
    dtype: "asnumpy" or np.float16 or np.float32 or np.float64
        If dtype is "asnumpy" then the mx.nd.array created will have the same
        type as th numpy array from which it is copied.
        Otherwise, dtype is the explicit datatype for all mx.nd.array objects
        created in this function.

    Returns
    -------
    dict
        Dictionary with `sym` aux states as keys and `aux_states` elements
        as values.

    Examples
    -------
    >>> data = mx.symbol.Variable('data')
    >>> weight = mx.sym.Variable(name='fc1_weight')
    >>> fc1 = mx.symbol.FullyConnected(data = data, weight=weight, name='fc1', num_hidden=128)
    >>> fc2 = mx.symbol.BatchNorm(fc1, name='batchnorm0')
    >>> mean_states = np.ones(3)
    >>> var_states = np.ones(3)
    >>> _parse_aux_states(fc2, [mean_states, var_states], None)
    {'batchnorm0_moving_var': <NDArray 3 @cpu(0)>, 'batchnorm0_moving_mean': <NDArray 3 @cpu(0)>}
    >>> _parse_aux_states(fc2, {'batchnorm0_moving_var': mean_states,
    ...                         'batchnorm0_moving_mean': var_states}, None)
    {'batchnorm0_moving_var': <NDArray 3 @cpu(0)>, 'batchnorm0_moving_mean': <NDArray 3 @cpu(0)>}
    >>> _parse_aux_states(fc2, {'batchnorm0_moving_var': mean_states}, None)
    ValueError: Symbol aux_states names and given aux_states do not match.
    """
    assert dtype == "asnumpy" or dtype in (np.float16, np.float32, np.float64)
    if aux_states is not None:
        if isinstance(aux_states, dict):
            if set(aux_states.keys()) != set(sym.list_auxiliary_states()):
                raise ValueError("Symbol aux_states names and given aux_states do not match."
                                 "symbol aux_names:%s, aux_states.keys:%s"
                                 % (str(set(sym.list_auxiliary_states())),
                                    str(set(aux_states.keys()))))
        elif isinstance(aux_states, (list, tuple)):
            aux_names = sym.list_auxiliary_states()
            aux_states = {k:v for k, v in zip(aux_names, aux_states)}
        aux_states = {k: mx.nd.array(v, ctx=ctx, dtype=v.dtype if dtype == "asnumpy" else dtype) \
                      for k, v in aux_states.items()}
    return aux_states


def numeric_grad(executor, location, aux_states=None, eps=1e-4,
                 use_forward_train=True, dtype=default_dtype()):
    """Calculates a numeric gradient via finite difference method.

    Class based on Theano's `theano.gradient.numeric_grad` [1]

    Parameters
    ----------
    executor : Executor
        Executor that computes the forward pass.
    location : list of numpy.ndarray or dict of str to numpy.ndarray
        Argument values used as location to compute gradient
        Maps the name of arguments to the corresponding numpy.ndarray.
        Value of all the arguments must be provided.
    aux_states : None or list of numpy.ndarray or dict of str to numpy.ndarray, optional
        Auxiliary states values used as location to compute gradient
        Maps the name of aux_states to the corresponding numpy.ndarray.
        Value of all the auxiliary arguments must be provided.
    eps : float, optional
        Epsilon for the finite-difference method.
    use_forward_train : bool, optional
        Whether to use `is_train=True` in testing.
    dtype: np.float16 or np.float32 or np.float64
        Datatype for mx.nd.array.

    References
    ---------
    ..[1] https://github.com/Theano/Theano/blob/master/theano/gradient.py
    """
    def as_stype(var, stype, dtype):
        return mx.nd.cast_storage(mx.nd.array(var, dtype=dtype), stype=stype)

    assert dtype in (np.float16, np.float32, np.float64)
    approx_grads = {k: np.zeros(v.shape, dtype=dtype)
                    for k, v in location.items()}
    for k, v in location.items():
        stype = executor.arg_dict[k].stype
        if stype == 'default':
            executor.arg_dict[k][:] = as_stype(v, stype, dtype=dtype)
    for k in location:
        location[k] = np.asarray(location[k], order='C')
    for k, v in location.items():
        if v.dtype.kind != 'f':
            continue
        stype = executor.arg_dict[k].stype
        old_value = v.copy()
        for i in range(int(np.prod(v.shape))):
            # inplace update
            v.ravel()[i] += eps/2.0
            executor.arg_dict[k][:] = as_stype(v, stype, dtype=dtype)
            if aux_states is not None:
                for key, val in aux_states.items():
                    executor.aux_dict[key][:] = val
            executor.forward(is_train=use_forward_train)
            f_peps = executor.outputs[0].asnumpy()

            v.ravel()[i] -= eps
            executor.arg_dict[k][:] = as_stype(v, stype, dtype=dtype)
            if aux_states is not None:
                for key, val in aux_states.items():
                    adstype = executor.aux_dict[key].stype
                    executor.aux_dict[key][:] = as_stype(val, adstype, dtype=dtype)
            executor.forward(is_train=use_forward_train)
            f_neps = executor.outputs[0].asnumpy()

            approx_grad = (f_peps - f_neps).sum() / eps
            approx_grads[k].ravel()[i] = approx_grad
            v.ravel()[i] = old_value.ravel()[i]
        # copy back the original value
        executor.arg_dict[k][:] = as_stype(old_value, stype, dtype=dtype)

    return approx_grads


def check_numeric_gradient(sym, location, aux_states=None, numeric_eps=1e-3, rtol=1e-2,
                           atol=None, grad_nodes=None, use_forward_train=True, ctx=None,
                           grad_stype_dict=None, dtype=default_dtype()):
    """Verify an operation by checking backward pass via finite difference method.

    Based on Theano's `theano.gradient.verify_grad` [1]

    Parameters
    ----------
    sym : Symbol
        Symbol containing op to test
    location : list or tuple or dict
        Argument values used as location to compute gradient

        - if type is list of numpy.ndarray, \
            inner elements should have the same order as mxnet.sym.list_arguments().

        - if type is dict of str -> numpy.ndarray, \
            maps the name of arguments to the corresponding numpy.ndarray.

        *In either case, value of all the arguments must be provided.*
    aux_states : list or tuple or dict, optional
        The auxiliary states required when generating the executor for the symbol.
    numeric_eps : float, optional
        Delta for the finite difference method that approximates the gradient.
    check_eps : float, optional
        relative error eps used when comparing numeric grad to symbolic grad.
    grad_nodes : None or list or tuple or dict, optional
        Names of the nodes to check gradient on
    use_forward_train : bool
        Whether to use is_train=True when computing the finite-difference.
    ctx : Context, optional
        Check the gradient computation on the specified device.
    grad_stype_dict : dict of str->str, optional
        Storage type dictionary for gradient ndarrays.
    dtype: np.float16 or np.float32 or np.float64
        Datatype for mx.nd.array.

    References
    ---------
    [1] https://github.com/Theano/Theano/blob/master/theano/gradient.py
    """
    assert dtype in (np.float16, np.float32, np.float64)
    # cannot use finite differences with small eps without high precision
    if dtype in (np.float32, np.float16):
        assert numeric_eps >= 1e-5
    if ctx is None:
        ctx = default_context()

    def random_projection(shape):
        """Get a random weight matrix with not too small elements

        Parameters
        ----------
        shape : list or tuple
        """
        # random_projection should not have elements too small,
        # otherwise too much precision is lost in numerical gradient
        plain = np.random.rand(*shape) + 0.1
        return plain

    location = _parse_location(sym=sym, location=location, ctx=ctx, dtype=dtype)
    location_npy = {k:v.asnumpy() for k, v in location.items()}
    aux_states = _parse_aux_states(sym=sym, aux_states=aux_states, ctx=ctx,
                                   dtype=dtype)
    if aux_states is not None:
        aux_states_npy = {k: v.asnumpy() for k, v in aux_states.items()}
    else:
        aux_states_npy = None
    if grad_nodes is None:
        grad_nodes = sym.list_arguments()
        grad_req = {k: 'write' for k in grad_nodes}
    elif isinstance(grad_nodes, (list, tuple)):
        grad_nodes = list(grad_nodes)
        grad_req = {k: 'write' for k in grad_nodes}
    elif isinstance(grad_nodes, dict):
        grad_req = grad_nodes.copy()
        grad_nodes = grad_nodes.keys()
    else:
        raise ValueError

    input_shape = {k: v.shape for k, v in location.items()}
    _, out_shape, _ = sym.infer_shape(**input_shape)
    proj = mx.sym.Variable("__random_proj")
    is_np_sym = bool(isinstance(sym, np_symbol))
    if is_np_sym:  # convert to np symbol for using element-wise multiplication
        proj = proj.as_np_ndarray()
    out = sym * proj
    if is_np_sym:  # convert to classic symbol so that make_loss can be used
        out = out.as_nd_ndarray()
    out = mx.sym.make_loss(out)

    location = dict(list(location.items()) +
                    [("__random_proj", mx.nd.array(random_projection(out_shape[0]),
                                                   ctx=ctx, dtype=dtype))])
    args_grad_npy = dict([(k, np.random.normal(0, 0.01, size=location[k].shape))
                          for k in grad_nodes]
                         + [("__random_proj", np.random.normal(0, 0.01, size=out_shape[0]))])

    args_grad = {k: mx.nd.array(v, ctx=ctx, dtype=dtype) for k, v in args_grad_npy.items()}
    if grad_stype_dict is not None:
        assert isinstance(grad_stype_dict, dict), "grad_stype_dict must be a dict"
        for k, v in grad_stype_dict.items():
            if k in args_grad and v in _STORAGE_TYPE_STR_TO_ID and v != 'default':
                # create an uninitialized sparse ndarray for executor
                # if the symbolic grad is expected to be zero, it should not be initialized at all
                args_grad[k] = mx.nd.zeros(args_grad[k].shape, args_grad[k].context,
                                           args_grad[k].dtype, v)

    executor = out.bind(ctx, grad_req=grad_req,
                        args=location, args_grad=args_grad, aux_states=aux_states)

    inps = executor.arg_arrays
    if len(inps) != len(location):
        raise ValueError("Executor arg_arrays and and location len do not match."
                         "Got %d inputs and %d locations"%(len(inps), len(location)))
    assert len(executor.outputs) == 1

    executor.forward(is_train=True)
    executor.backward()
    symbolic_grads = {k:executor.grad_dict[k].asnumpy() for k in grad_nodes}

    numeric_gradients = numeric_grad(
        executor, location_npy, aux_states_npy,
        eps=numeric_eps, use_forward_train=use_forward_train, dtype=dtype)

    for name in grad_nodes:
        fd_grad = numeric_gradients[name]
        orig_grad = args_grad_npy[name]
        sym_grad = symbolic_grads[name]
        if grad_req[name] == 'write':
            assert_almost_equal(fd_grad, sym_grad, rtol, atol,
                                ("NUMERICAL_%s"%name, "BACKWARD_%s"%name))
        elif grad_req[name] == 'add':
            assert_almost_equal(fd_grad, sym_grad - orig_grad, rtol, atol,
                                ("NUMERICAL_%s"%name, "BACKWARD_%s"%name))
        elif grad_req[name] == 'null':
            assert_almost_equal(orig_grad, sym_grad, rtol, atol,
                                ("NUMERICAL_%s"%name, "BACKWARD_%s"%name))
        else:
            raise ValueError("Invalid grad_req %s for argument %s"%(grad_req[name], name))


def check_symbolic_forward(sym, location, expected, rtol=1E-4, atol=None,
                           aux_states=None, ctx=None, equal_nan=False,
                           dtype=default_dtype()):
    """Compares a symbol's forward results with the expected ones.
    Prints error messages if the forward results are not the same as the expected ones.

    Parameters
    ---------
    sym : Symbol
        output symbol
    location : list of np.ndarray or dict of str to np.ndarray
        The evaluation point

        - if type is list of np.ndarray
            Contains all the numpy arrays corresponding to `sym.list_arguments()`.
        - if type is dict of str to np.ndarray
            Contains the mapping between argument names and their values.
    expected : list of np.ndarray or dict of str to np.ndarray
        The expected output value

        - if type is list of np.ndarray
            Contains arrays corresponding to exe.outputs.
        - if type is dict of str to np.ndarray
            Contains mapping between sym.list_output() and exe.outputs.
    check_eps : float, optional
        Relative error to check to.
    aux_states : list of np.ndarray of dict, optional
        - if type is list of np.ndarray
            Contains all the NumPy arrays corresponding to sym.list_auxiliary_states
        - if type is dict of str to np.ndarray
            Contains the mapping between names of auxiliary states and their values.
    ctx : Context, optional
        running context
    dtype: "asnumpy" or np.float16 or np.float32 or np.float64
        If dtype is "asnumpy" then the mx.nd.array created will have the same
        type as th numpy array from which it is copied.
        Otherwise, dtype is the explicit datatype for all mx.nd.array objects
        created in this function.

    equal_nan: Boolean
        if True, `nan` is a valid value for checking equivalency (ie `nan` == `nan`)

    Example
    -------
    >>> shape = (2, 2)
    >>> lhs = mx.symbol.Variable('lhs')
    >>> rhs = mx.symbol.Variable('rhs')
    >>> sym_dot = mx.symbol.dot(lhs, rhs)
    >>> mat1 = np.array([[1, 2], [3, 4]])
    >>> mat2 = np.array([[5, 6], [7, 8]])
    >>> ret_expected = np.array([[19, 22], [43, 50]])
    >>> check_symbolic_forward(sym_dot, [mat1, mat2], [ret_expected])
    """
    assert dtype == "asnumpy" or dtype in (np.float16, np.float32, np.float64)
    if ctx is None:
        ctx = default_context()

    location = _parse_location(sym=sym, location=location, ctx=ctx, dtype=dtype)
    aux_states = _parse_aux_states(sym=sym, aux_states=aux_states, ctx=ctx,
                                   dtype=dtype)
    if isinstance(expected, dict):
        expected = [expected[k] for k in sym.list_outputs()]
    args_grad_data = {k:mx.nd.empty(v.shape, ctx=ctx, dtype=v.dtype if dtype == "asnumpy" else dtype) \
                      for k, v in location.items()}

    executor = sym.bind(ctx=ctx, args=location, args_grad=args_grad_data, aux_states=aux_states)
    for g in executor.grad_arrays:
        print(g.shape)
        if g.ndim == 0:
            g[()] = 0
        else:
            g[:] = 0

    executor.forward(is_train=False)

    outputs = [x.asnumpy() for x in executor.outputs]
    for output_name, expect, output in zip(sym.list_outputs(), expected, outputs):
        assert_almost_equal(expect, output, rtol, atol,
                            ("EXPECTED_%s"%output_name, "FORWARD_%s"%output_name),
                            equal_nan=equal_nan)
    return executor.outputs

def check_symbolic_backward(sym, location, out_grads, expected, rtol=1e-5, atol=None,
                            aux_states=None, grad_req='write', ctx=None, grad_stypes=None,
                            equal_nan=False, dtype=default_dtype()):
    """Compares a symbol's backward results with the expected ones.
    Prints error messages if the backward results are not the same as the expected results.

    Parameters
    ---------
    sym : Symbol
        output symbol
    location : list of np.ndarray or dict of str to np.ndarray
        The evaluation point

        - if type is list of np.ndarray
            Contains all the NumPy arrays corresponding to ``mx.sym.list_arguments``.
        - if type is dict of str to np.ndarray
            Contains the mapping between argument names and their values.
    out_grads : None or list of np.ndarray or dict of str to np.ndarray
        NumPys arrays corresponding to sym.outputs for incomming gradient.

        - if type is list of np.ndarray
            Contains arrays corresponding to ``exe.outputs``.
        - if type is dict of str to np.ndarray
            contains mapping between mxnet.sym.list_output() and Executor.outputs
    expected : list of np.ndarray or dict of str to np.ndarray
        expected gradient values

        - if type is list of np.ndarray
            Contains arrays corresponding to exe.grad_arrays
        - if type is dict of str to np.ndarray
            Contains mapping between ``sym.list_arguments()`` and exe.outputs.
    check_eps: float, optional
        Relative error to check to.
    aux_states : list of np.ndarray or dict of str to np.ndarray
    grad_req : str or list of str or dict of str to str, optional
        Gradient requirements. 'write', 'add' or 'null'.
    ctx : Context, optional
        Running context.
    grad_stypes: dict of str->str
        dictionary of mapping argument name to stype for the gradient
    equal_nan: Boolean
        if True, `nan` is a valid value for checking equivalency (ie `nan` == `nan`)
    dtype: np.float16 or np.float32 or np.float64
        Datatype for mx.nd.array.

    Example
    -------
    >>> lhs = mx.symbol.Variable('lhs')
    >>> rhs = mx.symbol.Variable('rhs')
    >>> sym_add = mx.symbol.elemwise_add(lhs, rhs)
    >>> mat1 = np.array([[1, 2], [3, 4]])
    >>> mat2 = np.array([[5, 6], [7, 8]])
    >>> grad1 = mx.nd.zeros(shape)
    >>> grad2 = mx.nd.zeros(shape)
    >>> exec_add = sym_add.bind(default_context(), args={'lhs': mat1, 'rhs': mat2},
    ... args_grad={'lhs': grad1, 'rhs': grad2}, grad_req={'lhs': 'write', 'rhs': 'write'})
    >>> exec_add.forward(is_train=True)
    >>> ograd = mx.nd.ones(shape)
    >>> grad_expected = ograd.copy().asnumpy()
    >>> check_symbolic_backward(sym_add, [mat1, mat2], [ograd], [grad_expected, grad_expected])
    """
    assert dtype == 'asnumpy' or dtype in (np.float16, np.float32, np.float64)
    if ctx is None:
        ctx = default_context()

    location = _parse_location(sym=sym, location=location, ctx=ctx, dtype=dtype)
    aux_states = _parse_aux_states(sym=sym, aux_states=aux_states, ctx=ctx,
                                   dtype=dtype)
    if isinstance(expected, (list, tuple)):
        expected = {k:v for k, v in zip(sym.list_arguments(), expected)}

    # Dirty the output buffer deterministically, for reproducibility.
    args_grad_npy = {k:np.random.normal(size=v.shape) for k, v in _sorted_items(expected)}
    args_grad_data = {}
    for k, v in args_grad_npy.items():
        nd = mx.nd.array(v, ctx=ctx, dtype=expected[k].dtype if dtype == "asnumpy" else dtype)
        if grad_stypes is not None and k in grad_stypes:
            stype = grad_stypes[k]
            if stype is not None and stype != 'default':
                out = create_sparse_array(v.shape, stype, density=0.0)
            else:
                out = nd
            args_grad_data[k] = out
        else:
            args_grad_data[k] = nd

    if isinstance(grad_req, str):
        grad_req = {k:grad_req for k in sym.list_arguments()}
    elif isinstance(grad_req, (list, tuple)):
        grad_req = {k:v for k, v in zip(sym.list_arguments(), grad_req)}

    executor = sym.bind(ctx=ctx, args=location, args_grad=args_grad_data,
                        aux_states=aux_states, grad_req=grad_req)
    executor.forward(is_train=True)

    if isinstance(out_grads, (tuple, list)):
        outg = list()
        for arr in out_grads:
            if isinstance(arr, np.ndarray):
                outg.append(mx.nd.array(arr, ctx=ctx, dtype=arr.dtype if dtype == "asnumpy" else dtype))
            else:
                outg.append(arr)
        out_grads = outg
    elif isinstance(out_grads, dict):
        outg = dict()
        for k, v in out_grads.items():
            if isinstance(v, np.ndarray):
                outg[k] = mx.nd.array(v, ctx=ctx, dtype=v.dtype if dtype == "asnumpy" else dtype)
            else:
                outg[k] = v
        out_grads = outg
    else:
        assert out_grads is None

    executor.backward(out_grads)

    grads = {k: v.asnumpy() for k, v in args_grad_data.items()}

    for name in expected:
        if grad_req[name] == 'write':
            assert_almost_equal(expected[name], grads[name], rtol, atol,
                                ("EXPECTED_%s"%name, "BACKWARD_%s"%name),
                                equal_nan=equal_nan)
        elif grad_req[name] == 'add':
            assert_almost_equal(expected[name], grads[name] - args_grad_npy[name],
                                rtol, atol, ("EXPECTED_%s"%name, "BACKWARD_%s"%name),
                                equal_nan=equal_nan)
        elif grad_req[name] == 'null':
            assert_almost_equal(args_grad_npy[name], grads[name],
                                rtol, atol, ("EXPECTED_%s"%name, "BACKWARD_%s"%name),
                                equal_nan=equal_nan)
        else:
            raise ValueError("Invalid grad_req %s for argument %s"%(grad_req[name], name))
    return args_grad_data

def check_speed(sym, location=None, ctx=None, N=20, grad_req=None, typ="whole",
                **kwargs):
    """Check the running speed of a symbol.

    Parameters
    ----------
    sym : Symbol
        Symbol to run the speed test.
    location : none or dict of str to np.ndarray
        Location to evaluate the inner executor.
    ctx : Context
        Running context.
    N : int, optional
        Repeat times.
    grad_req : None or str or list of str or dict of str to str, optional
        Gradient requirements.
    typ : str, optional
        "whole" or "forward"

        - "whole"
            Test the forward_backward speed.
        - "forward"
            Only test the forward speed.
    """
    if ctx is None:
        ctx = default_context()

    if grad_req is None:
        grad_req = 'write'
    if location is None:
        exe = sym.simple_bind(grad_req=grad_req, ctx=ctx, **kwargs)
        location = {k: np.random.normal(size=arr.shape, scale=1.0) for k, arr in
                    exe.arg_dict.items()}
    else:
        assert isinstance(location, dict), "Expect dict, get \"location\"=%s" %str(location)
        exe = sym.simple_bind(grad_req=grad_req, ctx=ctx,
                              **{k: v.shape for k, v in location.items()})

    for name, iarr in location.items():
        exe.arg_dict[name][:] = iarr.astype(exe.arg_dict[name].dtype)

    if typ == "whole":
        # Warm up
        exe.forward(is_train=True)
        exe.backward(out_grads=exe.outputs)
        for output in exe.outputs:
            output.wait_to_read()
        # Test forward + backward
        tic = time.time()
        for _ in range(N):
            exe.forward(is_train=True)
            exe.backward(out_grads=exe.outputs)
        mx.nd.waitall()
        toc = time.time()
        forward_backward_time = (toc - tic) * 1.0 / N
        return forward_backward_time
    elif typ == "forward":
        # Warm up
        exe.forward(is_train=False)
        for output in exe.outputs:
            output.wait_to_read()

        # Test forward only
        tic = time.time()
        for _ in range(N):
            exe.forward(is_train=False)
        mx.nd.waitall()
        toc = time.time()
        forward_time = (toc - tic) * 1.0 / N
        return forward_time
    else:
        raise ValueError('typ can only be "whole" or "forward".')


def get_tolerance(rtol, ctx):
    if 'atol' in ctx:
        return ctx['atol']
    if 'atol_mult' in ctx:
        return ctx['atol_mult'] * rtol
    return rtol


def check_consistency(sym, ctx_list, scale=1.0, grad_req='write',
                      arg_params=None, aux_params=None, tol=None,
                      raise_on_err=True, ground_truth=None, equal_nan=False,
                      use_uniform=False, rand_type=np.float64):
    """Check symbol gives the same output for different running context

    Parameters
    ----------
    sym : Symbol or list of Symbols
        Symbol(s) to run the consistency test.
    ctx_list : list
        Running context. See example for more detail.
    scale : float, optional
        Standard deviation of the inner normal distribution. Used in initialization.
    grad_req : str or list of str or dict of str to str
        Gradient requirement.
    use_unifrom: bool
        Optional, When flag set to true,
        random input data generated follows uniform distribution,
        not normal distribution
    rand_type: np.dtype
        casts the randomly generated data to this type
        Optional, when input data is passed via arg_params,
        defaults to np.float64 (numpy float default)

    Examples
    --------
    >>> # create the symbol
    >>> sym = mx.sym.Convolution(num_filter=3, kernel=(3,3), name='conv')
    >>> # initialize the running context
    >>> ctx_list =\
[{'ctx': mx.gpu(0), 'conv_data': (2, 2, 10, 10), 'type_dict': {'conv_data': np.float64}},\
 {'ctx': mx.gpu(0), 'conv_data': (2, 2, 10, 10), 'type_dict': {'conv_data': np.float32}},\
 {'ctx': mx.gpu(0), 'conv_data': (2, 2, 10, 10), 'type_dict': {'conv_data': np.float16}},\
 {'ctx': mx.cpu(0), 'conv_data': (2, 2, 10, 10), 'type_dict': {'conv_data': np.float64}},\
 {'ctx': mx.cpu(0), 'conv_data': (2, 2, 10, 10), 'type_dict': {'conv_data': np.float32}}]
    >>> check_consistency(sym, ctx_list)
    >>> sym = mx.sym.Concat(name='concat', num_args=2)
    >>> ctx_list = \
[{'ctx': mx.gpu(0), 'concat_arg1': (2, 10), 'concat_arg0': (2, 10),\
  'type_dict': {'concat_arg0': np.float64, 'concat_arg1': np.float64}},\
 {'ctx': mx.gpu(0), 'concat_arg1': (2, 10), 'concat_arg0': (2, 10),\
  'type_dict': {'concat_arg0': np.float32, 'concat_arg1': np.float32}},\
 {'ctx': mx.gpu(0), 'concat_arg1': (2, 10), 'concat_arg0': (2, 10),\
  'type_dict': {'concat_arg0': np.float16, 'concat_arg1': np.float16}},\
 {'ctx': mx.cpu(0), 'concat_arg1': (2, 10), 'concat_arg0': (2, 10),\
  'type_dict': {'concat_arg0': np.float64, 'concat_arg1': np.float64}},\
 {'ctx': mx.cpu(0), 'concat_arg1': (2, 10), 'concat_arg0': (2, 10),\
  'type_dict': {'concat_arg0': np.float32, 'concat_arg1': np.float32}}]
    >>> check_consistency(sym, ctx_list)
    """
    if tol is None:
        tol = {np.dtype(np.float16): 1e-1,
               np.dtype(np.float32): 1e-3,
               np.dtype(np.float64): 1e-5,
               np.dtype(np.uint8): 0,
               np.dtype(np.int32): 0,
               np.dtype(np.int64): 0}
    elif isinstance(tol, numbers.Number):
        tol = {np.dtype(np.float16): tol,
               np.dtype(np.float32): tol,
               np.dtype(np.float64): tol,
               np.dtype(np.uint8): tol,
               np.dtype(np.int32): tol,
               np.dtype(np.int64): tol}

    assert len(ctx_list) > 1
    if isinstance(sym, Symbol):
        sym = [sym]*len(ctx_list)
    else:
        assert len(sym) == len(ctx_list)

    output_names = sym[0].list_outputs()
    arg_names = sym[0].list_arguments()
    exe_list = []
    for s, ctx in zip(sym, ctx_list):
        assert s.list_arguments() == arg_names
        assert s.list_outputs() == output_names
        exe_list.append(s.simple_bind(grad_req=grad_req, **ctx))

    arg_params = {} if arg_params is None else arg_params
    aux_params = {} if aux_params is None else aux_params
    for n, arr in exe_list[0].arg_dict.items():
        if n not in arg_params:
            if use_uniform:
                arg_params[n] = np.random.uniform(low=-0.92, high=0.92,
                                                  size=arr.shape).astype(rand_type)
            else:
                arg_params[n] = np.random.normal(size=arr.shape,
                                                 scale=scale).astype(rand_type)
    for n, arr in exe_list[0].aux_dict.items():
        if n not in aux_params:
            aux_params[n] = 0
    for exe in exe_list:
        for name, arr in exe.arg_dict.items():
            arr[:] = arg_params[name]
        for name, arr in exe.aux_dict.items():
            arr[:] = aux_params[name]
        # We need to initialize the gradient arrays if it's add.
        if (grad_req == "add"):
            for arr in exe.grad_arrays:
                arr[:] = np.zeros(arr.shape, dtype=arr.dtype)

    dtypes = [np.dtype(exe.outputs[0].dtype) for exe in exe_list]
    max_idx = np.argmax(dtypes)
    gt = ground_truth
    if gt is None:
        gt = exe_list[max_idx].output_dict.copy()
        if grad_req != 'null':
            gt.update(exe_list[max_idx].grad_dict)

    # test
    for exe in exe_list:
        exe.forward(is_train=False)

    for i, exe in enumerate(exe_list):
        if i == max_idx:
            continue

        rtol = tol[dtypes[i]]
        atol = get_tolerance(rtol, ctx_list[i])
        for name, arr in zip(output_names, exe.outputs):
            # Previously, the cast was to dtypes[i], but symbol may be mixed-precision,
            # so casting the ground truth to the actual output type seems more correct.
            gtarr = gt[name].astype(arr.dtype)
            try:
                assert_almost_equal(arr, gtarr, rtol=rtol, atol=atol, equal_nan=equal_nan)
            except AssertionError as e:
                print('Predict Err: ctx %d vs ctx %d at %s'%(i, max_idx, name))
                traceback.print_exc()
                if raise_on_err:
                    raise e

                print(str(e))

    # train
    if grad_req != 'null':
        for exe in exe_list:
            exe.forward(is_train=True)
            exe.backward(exe.outputs)

        for i, exe in enumerate(exe_list):
            if i == max_idx:
                continue

            rtol = tol[dtypes[i]]
            atol = get_tolerance(rtol, ctx_list[i])
            curr = zip(output_names + arg_names, exe.outputs + exe.grad_arrays)
            for name, arr in curr:
                if gt[name] is None:
                    assert arr is None
                    continue

                # Previous cast was to dtypes[i], but symbol may be mixed-precision,
                # so casting the ground truth to the actual output type seems more correct.
                gtarr = gt[name].astype(arr.dtype)
                try:
                    assert_almost_equal(arr, gtarr, rtol=rtol, atol=atol, equal_nan=equal_nan)
                except AssertionError as e:
                    print('Train Err: ctx %d vs ctx %d at %s'%(i, max_idx, name))
                    traceback.print_exc()
                    if raise_on_err:
                        raise e

                    print(str(e))

    return gt

def list_gpus():
    """Return a list of GPUs

    Returns
    -------
    list of int:
        If there are n GPUs, then return a list [0,1,...,n-1]. Otherwise returns
        [].
    """
    return range(mx.util.get_gpu_count())

def download(url, fname=None, dirname=None, overwrite=False, retries=5):
    """Download an given URL

    Parameters
    ----------

    url : str
        URL to download
    fname : str, optional
        filename of the downloaded file. If None, then will guess a filename
        from url.
    dirname : str, optional
        output directory name. If None, then guess from fname or use the current
        directory
    overwrite : bool, optional
        Default is false, which means skipping download if the local file
        exists. If true, then download the url to overwrite the local file if
        exists.
    retries : integer, default 5
        The number of times to attempt the download in case of failure or non 200 return codes

    Returns
    -------
    str
        The filename of the downloaded file
    """

    assert retries >= 0, "Number of retries should be at least 0"

    if fname is None:
        fname = url.split('/')[-1]

    if dirname is None:
        dirname = os.path.dirname(fname)
    else:
        fname = os.path.join(dirname, fname)
    if dirname != "":
        if not os.path.exists(dirname):
            try:
                logging.info('create directory %s', dirname)
                os.makedirs(dirname)
            except OSError as exc:
                if exc.errno != errno.EEXIST:
                    raise OSError('failed to create ' + dirname)

    if not overwrite and os.path.exists(fname):
        logging.info("%s exists, skipping download", fname)
        return fname

    while retries+1 > 0:
        # Disable pyling too broad Exception
        # pylint: disable=W0703
        try:
            r = requests.get(url, stream=True)
            assert r.status_code == 200, "failed to open %s" % url
            with open(fname, 'wb') as f:
                for chunk in r.iter_content(chunk_size=1024):
                    if chunk: # filter out keep-alive new chunks
                        f.write(chunk)
                break
        except Exception as e:
            retries -= 1
            if retries <= 0:
                raise e

            print("download failed, retrying, {} attempt{} left"
                  .format(retries, 's' if retries > 1 else ''))
    logging.info("downloaded %s into %s successfully", url, fname)
    return fname

def download_model(model_name, dst_dir='./', meta_info=None):
    """Download a model from data.mxnet.io

    Parameters
    ----------
    model_name : str
        Model name to download
    dst_dir : str
        Destination Directory to download the model
    meta_info : dict of dict
        Mapping from model_name to dict of the following structure:
        {'symbol': url, 'params': url}

    Returns
    -------
    Two element tuple containing model_name and epoch for the params saved
    """
    _base_model_url = 'http://data.mxnet.io/models/'
    _default_model_info = {
        'imagenet1k-inception-bn': {'symbol':_base_model_url+'imagenet/inception-bn/Inception-BN-symbol.json',
                                    'params':_base_model_url+'imagenet/inception-bn/Inception-BN-0126.params'},
        'imagenet1k-resnet-18': {'symbol':_base_model_url+'imagenet/resnet/18-layers/resnet-18-symbol.json',
                                 'params':_base_model_url+'imagenet/resnet/18-layers/resnet-18-0000.params'},
        'imagenet1k-resnet-34': {'symbol':_base_model_url+'imagenet/resnet/34-layers/resnet-34-symbol.json',
                                 'params':_base_model_url+'imagenet/resnet/34-layers/resnet-34-0000.params'},
        'imagenet1k-resnet-50': {'symbol':_base_model_url+'imagenet/resnet/50-layers/resnet-50-symbol.json',
                                 'params':_base_model_url+'imagenet/resnet/50-layers/resnet-50-0000.params'},
        'imagenet1k-resnet-101': {'symbol':_base_model_url+'imagenet/resnet/101-layers/resnet-101-symbol.json',
                                  'params':_base_model_url+'imagenet/resnet/101-layers/resnet-101-0000.params'},
        'imagenet1k-resnet-152': {'symbol':_base_model_url+'imagenet/resnet/152-layers/resnet-152-symbol.json',
                                  'params':_base_model_url+'imagenet/resnet/152-layers/resnet-152-0000.params'},
        'imagenet1k-resnext-50': {'symbol':_base_model_url+'imagenet/resnext/50-layers/resnext-50-symbol.json',
                                  'params':_base_model_url+'imagenet/resnext/50-layers/resnext-50-0000.params'},
        'imagenet1k-resnext-101': {'symbol':_base_model_url+'imagenet/resnext/101-layers/resnext-101-symbol.json',
                                   'params':_base_model_url+'imagenet/resnext/101-layers/resnext-101-0000.params'},
        'imagenet1k-resnext-101-64x4d':
            {'symbol':_base_model_url+'imagenet/resnext/101-layers/resnext-101-64x4d-symbol.json',
             'params':_base_model_url+'imagenet/resnext/101-layers/resnext-101-64x4d-0000.params'},
        'imagenet11k-resnet-152':
            {'symbol':_base_model_url+'imagenet-11k/resnet-152/resnet-152-symbol.json',
             'params':_base_model_url+'imagenet-11k/resnet-152/resnet-152-0000.params'},
        'imagenet11k-place365ch-resnet-152':
            {'symbol':_base_model_url+'imagenet-11k-place365-ch/resnet-152-symbol.json',
             'params':_base_model_url+'imagenet-11k-place365-ch/resnet-152-0000.params'},
        'imagenet11k-place365ch-resnet-50':
            {'symbol':_base_model_url+'imagenet-11k-place365-ch/resnet-50-symbol.json',
             'params':_base_model_url+'imagenet-11k-place365-ch/resnet-50-0000.params'},
    }


    if meta_info is None:
        meta_info = _default_model_info
    meta_info = dict(meta_info)
    if model_name not in meta_info:
        return (None, 0)
    if not os.path.isdir(dst_dir):
        os.mkdir(dst_dir)
    meta = dict(meta_info[model_name])
    assert 'symbol' in meta, "missing symbol url"
    model_name = os.path.join(dst_dir, model_name)
    mx.test_utils.download(meta['symbol'], model_name+'-symbol.json')
    assert 'params' in meta, "mssing parameter file url"
    mx.test_utils.download(meta['params'], model_name+'-0000.params')
    return (model_name, 0)


def get_mnist():
    """Download and load the MNIST dataset

    Returns
    -------
    dict
        A dict containing the data
    """
    def read_data(label_url, image_url):
        with gzip.open(mx.test_utils.download(label_url)) as flbl:
            struct.unpack(">II", flbl.read(8))
            label = np.frombuffer(flbl.read(), dtype=np.int8)
        with gzip.open(mx.test_utils.download(image_url), 'rb') as fimg:
            _, _, rows, cols = struct.unpack(">IIII", fimg.read(16))
            image = np.frombuffer(fimg.read(), dtype=np.uint8).reshape(len(label), rows, cols)
            image = image.reshape(image.shape[0], 1, 28, 28).astype(np.float32)/255
        return (label, image)

    # changed to mxnet.io for more stable hosting
    # path = 'http://yann.lecun.com/exdb/mnist/'
    path = 'http://data.mxnet.io/data/mnist/'
    (train_lbl, train_img) = read_data(
        path+'train-labels-idx1-ubyte.gz', path+'train-images-idx3-ubyte.gz')
    (test_lbl, test_img) = read_data(
        path+'t10k-labels-idx1-ubyte.gz', path+'t10k-images-idx3-ubyte.gz')
    return {'train_data':train_img, 'train_label':train_lbl,
            'test_data':test_img, 'test_label':test_lbl}

def get_mnist_pkl():
    """Downloads MNIST dataset as a pkl.gz into a directory in the current directory
    with the name `data`
    """
    if not os.path.isdir("data"):
        os.makedirs('data')
    if not os.path.exists('data/mnist.pkl.gz'):
        download('http://deeplearning.net/data/mnist/mnist.pkl.gz',
                 dirname='data')

def get_mnist_ubyte():
    """Downloads ubyte version of the MNIST dataset into a directory in the current directory
    with the name `data` and extracts all files in the zip archive to this directory.
    """
    if not os.path.isdir("data"):
        os.makedirs('data')
    if (not os.path.exists('data/train-images-idx3-ubyte')) or \
            (not os.path.exists('data/train-labels-idx1-ubyte')) or \
            (not os.path.exists('data/t10k-images-idx3-ubyte')) or \
            (not os.path.exists('data/t10k-labels-idx1-ubyte')):
        zip_file_path = download('http://data.mxnet.io/mxnet/data/mnist.zip',
                                 dirname='data')
        with zipfile.ZipFile(zip_file_path) as zf:
            zf.extractall('data')

def get_cifar10():
    """Downloads CIFAR10 dataset into a directory in the current directory with the name `data`,
    and then extracts all files into the directory `data/cifar`.
    """
    if not os.path.isdir("data"):
        os.makedirs('data')
    if (not os.path.exists('data/cifar/train.rec')) or \
            (not os.path.exists('data/cifar/test.rec')) or \
            (not os.path.exists('data/cifar/train.lst')) or \
            (not os.path.exists('data/cifar/test.lst')):
        zip_file_path = download('http://data.mxnet.io/mxnet/data/cifar10.zip',
                                 dirname='data')
        with zipfile.ZipFile(zip_file_path) as zf:
            zf.extractall('data')

def get_mnist_iterator(batch_size, input_shape, num_parts=1, part_index=0):
    """Returns training and validation iterators for MNIST dataset
    """

    get_mnist_ubyte()
    flat = len(input_shape) != 3

    train_dataiter = mx.io.MNISTIter(
        image="data/train-images-idx3-ubyte",
        label="data/train-labels-idx1-ubyte",
        input_shape=input_shape,
        batch_size=batch_size,
        shuffle=True,
        flat=flat,
        num_parts=num_parts,
        part_index=part_index)

    val_dataiter = mx.io.MNISTIter(
        image="data/t10k-images-idx3-ubyte",
        label="data/t10k-labels-idx1-ubyte",
        input_shape=input_shape,
        batch_size=batch_size,
        flat=flat,
        num_parts=num_parts,
        part_index=part_index)

    return (train_dataiter, val_dataiter)

def get_zip_data(data_dir, url, data_origin_name):
    """Download and extract zip data.

    Parameters
    ----------

    data_dir : str
        Absolute or relative path of the directory name to store zip files
    url : str
        URL to download data from
    data_origin_name : str
        Name of the downloaded zip file

    Examples
    --------
    >>> get_zip_data("data_dir",
                     "http://files.grouplens.org/datasets/movielens/ml-10m.zip",
                     "ml-10m.zip")
    """
    data_origin_name = os.path.join(data_dir, data_origin_name)
    if not os.path.exists(data_origin_name):
        download(url, dirname=data_dir, overwrite=False)
        zip_file = zipfile.ZipFile(data_origin_name)
        zip_file.extractall(path=data_dir)

def get_bz2_data(data_dir, data_name, url, data_origin_name):
    """Download and extract bz2 data.

    Parameters
    ----------

    data_dir : str
        Absolute or relative path of the directory name to store bz2 files
    data_name : str
        Name of the output file in which bz2 contents will be extracted
    url : str
        URL to download data from
    data_origin_name : str
        Name of the downloaded b2 file

    Examples
    --------
    >>> get_bz2_data("data_dir", "kdda.t",
                     "https://www.csie.ntu.edu.tw/~cjlin/libsvmtools/datasets/binary/kdda.t.bz2",
                     "kdda.t.bz2")
    """

    data_name = os.path.join(data_dir, data_name)
    data_origin_name = os.path.join(data_dir, data_origin_name)
    if not os.path.exists(data_name):
        download(url, fname=data_origin_name, dirname=data_dir, overwrite=False)
        bz_file = bz2.BZ2File(data_origin_name, 'rb')
        with open(data_name, 'wb') as fout:
            for line in bz_file:
                fout.write(line)
            bz_file.close()
        os.remove(data_origin_name)

def set_env_var(key, val, default_val=""):
    """Set environment variable

    Parameters
    ----------

    key : str
        Env var to set
    val : str
        New value assigned to the env var
    default_val : str, optional
        Default value returned if the env var doesn't exist

    Returns
    -------
    str
        The value of env var before it is set to the new value
    """
    prev_val = os.environ.get(key, default_val)
    os.environ[key] = val
    return prev_val

def same_array(array1, array2):
    """Check whether two NDArrays sharing the same memory block

    Parameters
    ----------

    array1 : NDArray
        First NDArray to be checked
    array2 : NDArray
        Second NDArray to be checked

    Returns
    -------
    bool
        Whether two NDArrays share the same memory
    """
    array1[:] += 1
    if not same(array1.asnumpy(), array2.asnumpy()):
        array1[:] -= 1
        return False
    array1[:] -= 1
    return same(array1.asnumpy(), array2.asnumpy())

@contextmanager
def discard_stderr():
    """
    Discards error output of a routine if invoked as:

    with discard_stderr():
        ...
    """
    with open(os.devnull, 'w') as bit_bucket:
        try:
            stderr_fileno = sys.stderr.fileno()
            old_stderr = os.dup(stderr_fileno)
            try:
                os.dup2(bit_bucket.fileno(), stderr_fileno)
                yield
            finally:
                os.dup2(old_stderr, stderr_fileno)
        except AttributeError:
            # On some systems is stderr not a file descriptor but actually a virtual pipeline
            # that can not be copied
            yield


class DummyIter(mx.io.DataIter):
    """A dummy iterator that always returns the same batch of data
    (the first data batch of the real data iter). This is usually used for speed testing.

    Parameters
    ----------
    real_iter: mx.io.DataIter
        The real data iterator where the first batch of data comes from
    """
    def __init__(self, real_iter):
        super(DummyIter, self).__init__()
        self.real_iter = real_iter
        self.provide_data = real_iter.provide_data
        self.provide_label = real_iter.provide_label
        self.batch_size = real_iter.batch_size
        self.the_batch = next(real_iter)

    def __iter__(self):
        return self

    def next(self):
        """Get a data batch from iterator. The first data batch of real iter is always returned.
        StopIteration will never be raised.

        Returns
        -------
        DataBatch
            The data of next batch.
        """
        return self.the_batch

def gen_buckets_probs_with_ppf(ppf, nbuckets):
    """Generate the buckets and probabilities for chi_square test when the ppf (Quantile function)
     is specified.

    Parameters
    ----------
    ppf : function
        The Quantile function that takes a probability and maps it back to a value.
        It's the inverse of the cdf function
    nbuckets : int
        size of the buckets

    Returns
    -------
    buckets : list of tuple
        The generated buckets
    probs : list
        The generate probabilities
    """
    assert nbuckets > 0
    probs = [1.0 / nbuckets for _ in range(nbuckets)]
    buckets = [(ppf(i / float(nbuckets)), ppf((i + 1) / float(nbuckets))) for i in range(nbuckets)]
    return buckets, probs

def mean_check(generator, mu, sigma, nsamples=1000000):
    """Test the generator by matching the mean.

    We test the sample mean by checking if it falls inside the range
        (mu - 3 * sigma / sqrt(n), mu + 3 * sigma / sqrt(n))

    References::

        @incollection{goucher2009beautiful,
              title={Beautiful Testing: Leading Professionals Reveal How They Improve Software},
              author={Goucher, Adam and Riley, Tim},
              year={2009},
              chapter=10
        }

    Examples::

        generator = lambda x: np.random.normal(0, 1.0, size=x)
        mean_check_ret = mean_check(generator, 0, 1.0)

    Parameters
    ----------
    generator : function
        The generator function. It's expected to generate N i.i.d samples by calling generator(N).
    mu : float
    sigma : float
    nsamples : int

    Returns
    -------
    ret : bool
        Whether the mean test succeeds
    """
    samples = np.array(generator(nsamples))
    sample_mean = samples.mean()
    ret = (sample_mean > mu - 3 * sigma / np.sqrt(nsamples)) and\
          (sample_mean < mu + 3 * sigma / np.sqrt(nsamples))
    return ret

def get_im2rec_path(home_env="MXNET_HOME"):
    """Get path to the im2rec.py tool

    Parameters
    ----------

    home_env : str
        Env variable that holds the path to the MXNET folder

    Returns
    -------
    str
        The path to im2rec.py
    """
    # Check first if the path to MXNET is passed as an env variable
    if home_env in os.environ:
        mxnet_path = os.environ[home_env]
    else:
        # Else use currently imported mxnet as reference
        mxnet_path = os.path.dirname(mx.__file__)
    # If MXNet was installed through pip, the location of im2rec.py
    im2rec_path = os.path.join(mxnet_path, 'tools', 'im2rec.py')
    if os.path.isfile(im2rec_path):
        return im2rec_path
    # If MXNet has been built locally
    im2rec_path = os.path.join(mxnet_path, '..', '..', 'tools', 'im2rec.py')
    if os.path.isfile(im2rec_path):
        return im2rec_path
    raise IOError('Could not find path to tools/im2rec.py')

def var_check(generator, sigma, nsamples=1000000):
    """Test the generator by matching the variance.
    It will need a large number of samples and is not recommended to use

    We test the sample variance by checking if it falls inside the range
        (sigma^2 - 3 * sqrt(2 * sigma^4 / (n-1)), sigma^2 + 3 * sqrt(2 * sigma^4 / (n-1)))

    References::

        @incollection{goucher2009beautiful,
              title={Beautiful Testing: Leading Professionals Reveal How They Improve Software},
              author={Goucher, Adam and Riley, Tim},
              year={2009},
              chapter=10
        }

    Examples::

        generator = lambda x: np.random.normal(0, 1.0, size=x)
        var_check_ret = var_check(generator, 0, 1.0)

    Parameters
    ----------
    generator : function
        The generator function. It's expected to generate N i.i.d samples by calling generator(N).
    sigma : float
    nsamples : int

    Returns
    -------
    ret : bool
        Whether the variance test succeeds
    """
    samples = np.array(generator(nsamples))
    sample_var = samples.var(ddof=1)
    ret = (sample_var > sigma ** 2 - 3 * np.sqrt(2 * sigma ** 4 / (nsamples - 1))) and\
          (sample_var < sigma ** 2 + 3 * np.sqrt(2 * sigma ** 4 / (nsamples - 1)))
    return ret

def chi_square_check(generator, buckets, probs, nsamples=1000000):
    """Run the chi-square test for the generator. The generator can be both continuous and discrete.

    If the generator is continuous, the buckets should contain tuples of (range_min, range_max) \
    and the probs should be the corresponding ideal probability within the specific ranges. \
    Otherwise, the buckets should contain all the possible values generated over the discrete distribution and the \
    probs should be groud-truth probability.

    Usually the user is required to specify the probs parameter.

    After obtaining the p value, we could further use the standard p > 0.05 (alpha) threshold to get \
    the final result.

    Examples::

      buckets, probs = gen_buckets_probs_with_ppf(lambda x: ss.norm.ppf(x, 0, 1), 5)
      generator = lambda x: np.random.normal(0, 1.0, size=x)
      p = chi_square_check(generator=generator, buckets=buckets, probs=probs)
      assert(p > 0.05)

    Parameters
    ----------
    generator: function
        A function that is assumed to generate i.i.d samples from a specific distribution.
        generator(N) should generate N random samples.
    buckets: list of tuple or list of number
        The buckets to run the chi-square the test. Make sure that the buckets cover
        the whole range of the distribution. Also, the buckets must be in ascending order and have
        no intersection
    probs: list or tuple
        The ground-truth probability of the random value fall in a specific bucket.
    nsamples:int
        The number of samples to generate for the testing

    Returns
    -------
    p : float
        p value that the generator has the expected distribution.
        A higher value indicates a larger confidence
    obs_freq : list
        Observed frequency of buckets
    expected_freq : list
        The expected (ground-truth) frequency of the buckets
    """
    if not ss:
        raise ImportError("scipy is not available."
                          " Please check if the scipy python bindings are installed.")
    assert isinstance(buckets, list)
    samples = generator(nsamples)
    assert len(probs) == len(buckets)
    if isinstance(buckets[0], (list, tuple)):
        # Check whether the buckets are valid and fill them into a npy array
        continuous_dist = True
        buckets_npy = np.zeros((len(buckets) * 2, ), dtype=np.float32)
        for i, _ in enumerate(buckets):
            assert(buckets[i][0] <= buckets[i][1])
            if i < len(buckets) - 1:
                assert(buckets[i][1] <= buckets[i + 1][0])
            buckets_npy[i * 2] = buckets[i][0]
            buckets_npy[i * 2 + 1] = buckets[i][1]
    else:
        continuous_dist = False
    expected_freq = (nsamples * np.array(probs, dtype=np.float32)).astype(np.int32)
    if continuous_dist:
        sample_bucket_ids = np.searchsorted(buckets_npy, samples, side='right')
    else:
        sample_bucket_ids = np.array(samples)
    if continuous_dist:
        sample_bucket_ids = sample_bucket_ids // 2
    obs_freq = np.zeros(shape=len(buckets), dtype=np.int)
    for i, _ in enumerate(buckets):
        if continuous_dist:
            obs_freq[i] = (sample_bucket_ids == i).sum()
        else:
            obs_freq[i] = (sample_bucket_ids == buckets[i]).sum()
    _, p = ss.chisquare(f_obs=obs_freq, f_exp=expected_freq)
    return p, obs_freq, expected_freq

def verify_generator(generator, buckets, probs, nsamples=1000000, nrepeat=5, success_rate=0.2, alpha=0.05):
    """Verify whether the generator is correct using chi-square testing.

    The test is repeated for "nrepeat" times and we check if the success rate is
     above the threshold (25% by default).

    Parameters
    ----------
    generator: function
        A function that is assumed to generate i.i.d samples from a specific distribution.
            generator(N) should generate N random samples.
    buckets: list of tuple or list of number
        The buckets to run the chi-square the test. Make sure that the buckets cover
         the whole range of the distribution. Also, the buckets must be in ascending order and
         have no intersection
    probs: list or tuple
        The ground-truth probability of the random value fall in a specific bucket.
    nsamples: int
        The number of samples to generate for the testing
    nrepeat: int
        The times to repeat the test
    success_rate: float
        The desired success rate
    alpha: float
        The desired threshold for type-I error i.e. when a true null hypothesis is rejected

    Returns
    -------
    cs_ret_l: list
        The p values of the chi-square test.
    """
    cs_ret_l = []
    obs_freq_l = []
    expected_freq_l = []
    for _ in range(nrepeat):
        cs_ret, obs_freq, expected_freq = chi_square_check(generator=generator, buckets=buckets,
                                                           probs=probs, nsamples=nsamples)
        cs_ret_l.append(cs_ret)
        obs_freq_l.append(obs_freq)
        expected_freq_l.append(expected_freq)
    success_num = (np.array(cs_ret_l) > alpha).sum()
    if success_num < nrepeat * success_rate:
        raise AssertionError("Generator test fails, Chi-square p=%s, obs_freq=%s, expected_freq=%s."
                             "\nbuckets=%s, probs=%s"
                             % (str(cs_ret_l), str(obs_freq_l), str(expected_freq_l),
                                str(buckets), str(probs)))
    return cs_ret_l

def compare_ndarray_tuple(t1, t2, rtol=None, atol=None):
    """Compare ndarray tuple."""
    if t1 is None or t2 is None:
        return

    if isinstance(t1, tuple):
        for s1, s2 in zip(t1, t2):
            compare_ndarray_tuple(s1, s2, rtol, atol)
    else:
        assert_almost_equal(t1, t2, rtol=rtol, atol=atol)


def compare_optimizer(opt1, opt2, shape, dtype, w_stype='default', g_stype='default',
                      rtol=1e-4, atol=1e-5, compare_states=True):
    """Compare opt1 and opt2."""
    if w_stype == 'default':
        w2 = mx.random.uniform(shape=shape, ctx=default_context(), dtype=dtype)
        w1 = w2.copyto(default_context())
    elif w_stype in ('row_sparse', 'csr'):
        w2 = rand_ndarray(shape, w_stype, density=1, dtype=dtype)
        w1 = w2.copyto(default_context()).tostype('default')
    else:
        raise Exception("type not supported yet")
    if g_stype == 'default':
        g2 = mx.random.uniform(shape=shape, ctx=default_context(), dtype=dtype)
        g1 = g2.copyto(default_context())
    elif g_stype in ('row_sparse', 'csr'):
        g2 = rand_ndarray(shape, g_stype, dtype=dtype)
        g1 = g2.copyto(default_context()).tostype('default')
    else:
        raise Exception("type not supported yet")

    state1 = opt1.create_state_multi_precision(0, w1)
    state2 = opt2.create_state_multi_precision(0, w2)
    if compare_states:
        compare_ndarray_tuple(state1, state2)

    opt1.update_multi_precision(0, w1, g1, state1)
    opt2.update_multi_precision(0, w2, g2, state2)
    if compare_states:
        compare_ndarray_tuple(state1, state2, rtol=rtol, atol=atol)
    assert_almost_equal(w1, w2, rtol=rtol, atol=atol)


def same_symbol_structure(sym1, sym2):
    """Compare two symbols to check if they have the same computation graph structure.
    Returns true if operator corresponding to a particular node id is same in both
    symbols for all nodes
    """
    conf = json.loads(sym1.tojson())
    nodes = conf["nodes"]
    conf2 = json.loads(sym2.tojson())
    nodes2 = conf2["nodes"]
    for node1, node2 in zip(nodes, nodes2):
        if node1["op"] != node2["op"]:
            return False
    return True


class EnvManager(object):
    """Environment variable setter and unsetter via with idiom"""
    def __init__(self, key, val):
        self._key = key
        self._next_val = val
        self._prev_val = None

    def __enter__(self):
        self._prev_val = os.environ.get(self._key)
        os.environ[self._key] = self._next_val

    def __exit__(self, ptype, value, trace):
        if self._prev_val:
            os.environ[self._key] = self._prev_val
        else:
            del os.environ[self._key]


def collapse_sum_like(a, shape):
    """Given `a` as a numpy ndarray, perform reduce_sum on `a` over the axes that do not
    exist in `shape`. Note that an ndarray with `shape` must be broadcastable to `a`."""
    assert len(a.shape) >= len(shape)
    if np.prod(shape) == 0 or a.size == 0:
        return np.zeros(shape, dtype=a.dtype)
    axes = []
    ndim_diff = len(a.shape) - len(shape)
    for i in range(ndim_diff):
        axes.append(i)
    for i, s in enumerate(shape):
        if s != a.shape[i+ndim_diff]:
            assert s == 1
            axes.append(i+ndim_diff)
    return np.sum(a, axis=tuple(axes)).reshape(shape)<|MERGE_RESOLUTION|>--- conflicted
+++ resolved
@@ -499,28 +499,26 @@
     """
     return np.array_equal(a, b)
 
-<<<<<<< HEAD
-
-def almost_equal(a, b, rtol=None, atol=None, equal_nan=False):
-=======
+
+def checkShapes(a, b):
+    if a.shape != b.shape:
+        msg = npt.build_err_msg([a, b],
+                        err_msg="a.shape = {} and b.shape = {} are not equal"
+                        .format(str(a.shape), str(b.shape)))
+        raise AssertionError(msg)
+
+ 
 def almost_equal(a, b, rtol=None, atol=None, equal_nan=False, use_broadcast=True):
->>>>>>> 40593c6f
     """Test if two numpy arrays are almost equal."""
     # pylint: disable=unexpected-keyword-arg
-    if (not use_broadcast) and a.shape != b.shape:
-        msg = npt.build_err_msg([a, b],
-                                err_msg="a.shape = {} and b.shape = {} are not equal"
-                                .format(str(a.shape), str(b.shape)))
-        raise AssertionError(msg)
+    if not use_broadcast:
+        checkShapes(a, b)
+        
     return np.allclose(a, b, rtol=get_rtol(rtol), atol=get_atol(atol), equal_nan=equal_nan)
     # pylint: enable=unexpected-keyword-arg
 
-<<<<<<< HEAD
-
-def assert_almost_equal(a, b, rtol=None, atol=None, names=('a', 'b'), equal_nan=False, mismatches=(10, 10)):
-=======
-def assert_almost_equal(a, b, rtol=None, atol=None, names=('a', 'b'), equal_nan=False, use_broadcast=True):
->>>>>>> 40593c6f
+
+def assert_almost_equal(a, b, rtol=None, atol=None, names=('a', 'b'), equal_nan=False, use_broadcast=True, mismatches=(10, 10)):
     """Test that two numpy arrays are almost equal. Raise exception message if not.
 
     Parameters
@@ -538,9 +536,11 @@
     mismatches : tuple of mismatches
         Maximum number of mismatches to be printed (mismatches[0]) and determine (mismatches[1])
     """
+    if not use_broadcast:
+        checkShapes(a, b)
+
     rtol = get_rtol(rtol)
     atol = get_atol(atol)
-<<<<<<< HEAD
     use_np_allclose = isinstance(a, np.ndarray) and isinstance(b, np.ndarray)
     if not use_np_allclose:
         if not (hasattr(a, 'context') and hasattr(b, 'context') and a.context == b.context and a.dtype == b.dtype):
@@ -578,10 +578,6 @@
         return "Location of %serror: %s, %s=%.8f, %s=%.8f" \
                % (maximum, str(index), names[0], a[index], names[1], b[index])
 
-=======
-    if almost_equal(a, b, rtol, atol, equal_nan=equal_nan, use_broadcast=use_broadcast):
-        return
->>>>>>> 40593c6f
     index, rel = find_max_violation(a, b, rtol, atol)
     indexErr = index
     relErr = rel
@@ -682,7 +678,7 @@
     b = np.copy(b)
     nan_mask = np.logical_or(np.isnan(a), np.isnan(b))
     a[nan_mask] = 0
-    b[nan_mask] = 0
+    b[nan_mask] = 0mismatches
 
     return almost_equal(a, b, rtol, atol)
 
