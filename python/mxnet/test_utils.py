--- conflicted
+++ resolved
@@ -579,10 +579,11 @@
 
     raise AssertionError(msg)
 
-<<<<<<< HEAD
+
 def assert_allclose(a, b, rtol=1e-07, atol=0, equal_nan=True):
     assert_almost_equal(a, b, rtol=rtol, atol=atol, equal_nan=equal_nan)
-=======
+
+
 def assert_almost_equal_with_err(a, b, rtol=None, atol=None, etol=None, names=('a', 'b'), equal_nan=False):
     """Test that two numpy arrays are almost equal within given error rate. Raise exception message if not.
 
@@ -627,7 +628,6 @@
                                 names=names)
         raise AssertionError(msg)
 
->>>>>>> 90b66b8f
 
 def almost_equal_ignore_nan(a, b, rtol=None, atol=None):
     """Test that two NumPy arrays are almost equal (ignoring NaN in either array).
