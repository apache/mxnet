--- conflicted
+++ resolved
@@ -38,12 +38,8 @@
     pass
 
 from . import sampler as _sampler
-<<<<<<< HEAD
-from ... import ndarray as nd, context
-=======
 from . import batchify as _batchify
 from ... import nd, context
->>>>>>> a0e67353
 from ...util import is_np_shape, is_np_array, set_np
 from ... import numpy as _mx_np  # pylint: disable=reimported
 
