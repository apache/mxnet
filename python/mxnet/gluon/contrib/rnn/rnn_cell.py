# Licensed to the Apache Software Foundation (ASF) under one
# or more contributor license agreements.  See the NOTICE file
# distributed with this work for additional information
# regarding copyright ownership.  The ASF licenses this file
# to you under the Apache License, Version 2.0 (the
# "License"); you may not use this file except in compliance
# with the License.  You may obtain a copy of the License at
#
#   http://www.apache.org/licenses/LICENSE-2.0
#
# Unless required by applicable law or agreed to in writing,
# software distributed under the License is distributed on an
# "AS IS" BASIS, WITHOUT WARRANTIES OR CONDITIONS OF ANY
# KIND, either express or implied.  See the License for the
# specific language governing permissions and limitations
# under the License.

# coding: utf-8
"""Definition of various recurrent neural network cells."""
__all__ = ['VariationalDropoutCell', 'LSTMPCell']

<<<<<<< HEAD
from ...rnn import BidirectionalCell, SequentialRNNCell, ModifierCell, HybridRecurrentCell
from ...rnn.rnn_cell import _format_sequence, _get_begin_state
=======
from ...rnn import BidirectionalCell, SequentialRNNCell, ModifierCell
from ...rnn.rnn_cell import _format_sequence, _get_begin_state, _mask_sequence_variable_length
from ... import tensor_types
>>>>>>> 574f469e


class VariationalDropoutCell(ModifierCell):
    """
    Applies Variational Dropout on base cell.
    (https://arxiv.org/pdf/1512.05287.pdf,
     https://www.stat.berkeley.edu/~tsmoon/files/Conference/asru2015.pdf).

    Variational dropout uses the same dropout mask across time-steps. It can be applied to RNN
    inputs, outputs, and states. The masks for them are not shared.

    The dropout mask is initialized when stepping forward for the first time and will remain
    the same until .reset() is called. Thus, if using the cell and stepping manually without calling
    .unroll(), the .reset() should be called after each sequence.

    Parameters
    ----------
    base_cell : RecurrentCell
        The cell on which to perform variational dropout.
    drop_inputs : float, default 0.
        The dropout rate for inputs. Won't apply dropout if it equals 0.
    drop_states : float, default 0.
        The dropout rate for state inputs on the first state channel.
        Won't apply dropout if it equals 0.
    drop_outputs : float, default 0.
        The dropout rate for outputs. Won't apply dropout if it equals 0.
    """
    def __init__(self, base_cell, drop_inputs=0., drop_states=0., drop_outputs=0.):
        assert not drop_states or not isinstance(base_cell, BidirectionalCell), \
            "BidirectionalCell doesn't support variational state dropout. " \
            "Please add VariationalDropoutCell to the cells underneath instead."
        assert not drop_states \
               or not isinstance(base_cell, SequentialRNNCell) or not base_cell._bidirectional, \
            "Bidirectional SequentialRNNCell doesn't support variational state dropout. " \
            "Please add VariationalDropoutCell to the cells underneath instead."
        super(VariationalDropoutCell, self).__init__(base_cell)
        self.drop_inputs = drop_inputs
        self.drop_states = drop_states
        self.drop_outputs = drop_outputs
        self.drop_inputs_mask = None
        self.drop_states_mask = None
        self.drop_outputs_mask = None

    def _alias(self):
        return 'vardrop'

    def reset(self):
        super(VariationalDropoutCell, self).reset()
        self.drop_inputs_mask = None
        self.drop_states_mask = None
        self.drop_outputs_mask = None

    def _initialize_input_masks(self, F, inputs, states):
        if self.drop_states and self.drop_states_mask is None:
            self.drop_states_mask = F.Dropout(F.ones_like(states[0]),
                                              p=self.drop_states)

        if self.drop_inputs and self.drop_inputs_mask is None:
            self.drop_inputs_mask = F.Dropout(F.ones_like(inputs),
                                              p=self.drop_inputs)

    def _initialize_output_mask(self, F, output):
        if self.drop_outputs and self.drop_outputs_mask is None:
            self.drop_outputs_mask = F.Dropout(F.ones_like(output),
                                               p=self.drop_outputs)


    def hybrid_forward(self, F, inputs, states):
        cell = self.base_cell
        self._initialize_input_masks(F, inputs, states)

        if self.drop_states:
            states = list(states)
            # state dropout only needs to be applied on h, which is always the first state.
            states[0] = states[0] * self.drop_states_mask

        if self.drop_inputs:
            inputs = inputs * self.drop_inputs_mask

        next_output, next_states = cell(inputs, states)

        self._initialize_output_mask(F, next_output)
        if self.drop_outputs:
            next_output = next_output * self.drop_outputs_mask

        return next_output, next_states

    def __repr__(self):
        s = '{name}(p_out = {drop_outputs}, p_state = {drop_states})'
        return s.format(name=self.__class__.__name__,
                        **self.__dict__)

    def unroll(self, length, inputs, begin_state=None, layout='NTC', merge_outputs=None,
               valid_length=None):
        """Unrolls an RNN cell across time steps.

        Parameters
        ----------
        length : int
            Number of steps to unroll.
        inputs : Symbol, list of Symbol, or None
            If `inputs` is a single Symbol (usually the output
            of Embedding symbol), it should have shape
            (batch_size, length, ...) if `layout` is 'NTC',
            or (length, batch_size, ...) if `layout` is 'TNC'.

            If `inputs` is a list of symbols (usually output of
            previous unroll), they should all have shape
            (batch_size, ...).
        begin_state : nested list of Symbol, optional
            Input states created by `begin_state()`
            or output state of another cell.
            Created from `begin_state()` if `None`.
        layout : str, optional
            `layout` of input symbol. Only used if inputs
            is a single Symbol.
        merge_outputs : bool, optional
            If `False`, returns outputs as a list of Symbols.
            If `True`, concatenates output across time steps
            and returns a single symbol with shape
            (batch_size, length, ...) if layout is 'NTC',
            or (length, batch_size, ...) if layout is 'TNC'.
            If `None`, output whatever is faster.
        valid_length : Symbol, NDArray or None
            `valid_length` specifies the length of the sequences in the batch without padding.
            This option is especially useful for building sequence-to-sequence models where
            the input and output sequences would potentially be padded.
            If `valid_length` is None, all sequences are assumed to have the same length.
            If `valid_length` is a Symbol or NDArray, it should have shape (batch_size,).
            The ith element will be the length of the ith sequence in the batch.
            The last valid state will be return and the padded outputs will be masked with 0.
            Note that `valid_length` must be smaller or equal to `length`.

        Returns
        -------
        outputs : list of Symbol or Symbol
            Symbol (if `merge_outputs` is True) or list of Symbols
            (if `merge_outputs` is False) corresponding to the output from
            the RNN from this unrolling.

        states : list of Symbol
            The new state of this RNN after this unrolling.
            The type of this symbol is same as the output of `begin_state()`.
        """

        # Dropout on inputs and outputs can be performed on the whole sequence
        # only when state dropout is not present.
        if self.drop_states:
            return super(VariationalDropoutCell, self).unroll(length, inputs, begin_state,
                                                              layout, merge_outputs,
                                                              valid_length=valid_length)

        self.reset()

        inputs, axis, F, batch_size = _format_sequence(length, inputs, layout, True)
        states = _get_begin_state(self, F, begin_state, inputs, batch_size)

        if self.drop_inputs:
            inputs = F.Dropout(inputs, p=self.drop_inputs, axes=(axis,))

        outputs, states = self.base_cell.unroll(length, inputs, states, layout, merge_outputs=True,
                                                valid_length=valid_length)
        if self.drop_outputs:
            outputs = F.Dropout(outputs, p=self.drop_outputs, axes=(axis,))
        merge_outputs = isinstance(outputs, tensor_types) if merge_outputs is None else \
            merge_outputs
        outputs, _, _, _ = _format_sequence(length, outputs, layout, merge_outputs)
<<<<<<< HEAD

        return outputs, states


class LSTMPCell(HybridRecurrentCell):
    r"""Long-Short Term Memory Projected (LSTMP) network cell.
    (https://arxiv.org/abs/1402.1128)
    Each call computes the following function:
    .. math::
        \begin{array}{ll}
        i_t = sigmoid(W_{ii} x_t + b_{ii} + W_{ri} r_{(t-1)} + b_{ri}) \\
        f_t = sigmoid(W_{if} x_t + b_{if} + W_{rf} r_{(t-1)} + b_{rf}) \\
        g_t = \tanh(W_{ig} x_t + b_{ig} + W_{rc} r_{(t-1)} + b_{rg}}) \\
        o_t = sigmoid(W_{io} x_t + b_{io} + W_{ro} r_{(t-1)} + b_{ro}) \\
        c_t = f_t * c_{(t-1)} + i_t * g_t \\
        h_t = o_t * \tanh(c_t) \\
        r_t = W_{hr} h_t
        \end{array}
    where :math:`r_t` is the projected recurrent activation at time `t`,
    math:`h_t` is the hidden state at time `t`, :math:`c_t` is the
    cell state at time `t`, :math:`x_t` is the input at time `t`, and :math:`i_t`,
    :math:`f_t`, :math:`g_t`, :math:`o_t` are the input, forget, cell, and
    out gates, respectively.
    Parameters
    ----------
    hidden_size : int
        Number of units in cell state symbol.
    projection_size : int
        Number of units in output symbol.
    i2h_weight_initializer : str or Initializer
        Initializer for the input weights matrix, used for the linear
        transformation of the inputs.
    h2h_weight_initializer : str or Initializer
        Initializer for the recurrent weights matrix, used for the linear
        transformation of the hidden state.
    h2r_weight_initializer : str or Initializer
        Initializer for the projection weights matrix, used for the linear
        transformation of the recurrent state.
    i2h_bias_initializer : str or Initializer, default 'lstmbias'
        Initializer for the bias vector. By default, bias for the forget
        gate is initialized to 1 while all other biases are initialized
        to zero.
    h2h_bias_initializer : str or Initializer
        Initializer for the bias vector.
    prefix : str, default 'lstmp_'
        Prefix for name of `Block`s
        (and name of weight if params is `None`).
    params : Parameter or None
        Container for weight sharing between cells.
        Created if `None`.
    Inputs:
        - **data**: input tensor with shape `(batch_size, input_size)`.
        - **states**: a list of two initial recurrent state tensors, with shape
          `(batch_size, projection_size)` and `(batch_size, hidden_size)` respectively.
    Outputs:
        - **out**: output tensor with shape `(batch_size, num_hidden)`.
        - **next_states**: a list of two output recurrent state tensors. Each has
          the same shape as `states`.
    """
    def __init__(self, hidden_size, projection_size,
                 i2h_weight_initializer=None, h2h_weight_initializer=None,
                 h2r_weight_initializer=None,
                 i2h_bias_initializer='zeros', h2h_bias_initializer='zeros',
                 input_size=0, prefix=None, params=None):
        super(LSTMPCell, self).__init__(prefix=prefix, params=params)

        self._hidden_size = hidden_size
        self._input_size = input_size
        self._projection_size = projection_size
        self.i2h_weight = self.params.get('i2h_weight', shape=(4*hidden_size, input_size),
                                          init=i2h_weight_initializer,
                                          allow_deferred_init=True)
        self.h2h_weight = self.params.get('h2h_weight', shape=(4*hidden_size, projection_size),
                                          init=h2h_weight_initializer,
                                          allow_deferred_init=True)
        self.h2r_weight = self.params.get('h2r_weight', shape=(projection_size, hidden_size),
                                          init=h2r_weight_initializer,
                                          allow_deferred_init=True)
        self.i2h_bias = self.params.get('i2h_bias', shape=(4*hidden_size,),
                                        init=i2h_bias_initializer,
                                        allow_deferred_init=True)
        self.h2h_bias = self.params.get('h2h_bias', shape=(4*hidden_size,),
                                        init=h2h_bias_initializer,
                                        allow_deferred_init=True)

    def state_info(self, batch_size=0):
        return [{'shape': (batch_size, self._projection_size), '__layout__': 'NC'},
                {'shape': (batch_size, self._hidden_size), '__layout__': 'NC'}]

    def _alias(self):
        return 'lstmp'

    def __repr__(self):
        s = '{name}({mapping})'
        shape = self.i2h_weight.shape
        proj_shape = self.h2r_weight.shape
        mapping = '{0} -> {1} -> {2}'.format(shape[1] if shape[1] else None,
                                             shape[0], proj_shape[0])
        return s.format(name=self.__class__.__name__,
                        mapping=mapping,
                        **self.__dict__)

    # pylint: disable= arguments-differ
    def hybrid_forward(self, F, inputs, states, i2h_weight,
                       h2h_weight, h2r_weight, i2h_bias, h2h_bias):
        prefix = 't%d_'%self._counter
        i2h = F.FullyConnected(data=inputs, weight=i2h_weight, bias=i2h_bias,
                               num_hidden=self._hidden_size*4, name=prefix+'i2h')
        h2h = F.FullyConnected(data=states[0], weight=h2h_weight, bias=h2h_bias,
                               num_hidden=self._hidden_size*4, name=prefix+'h2h')
        gates = i2h + h2h
        slice_gates = F.SliceChannel(gates, num_outputs=4, name=prefix+'slice')
        in_gate = F.Activation(slice_gates[0], act_type="sigmoid", name=prefix+'i')
        forget_gate = F.Activation(slice_gates[1], act_type="sigmoid", name=prefix+'f')
        in_transform = F.Activation(slice_gates[2], act_type="tanh", name=prefix+'c')
        out_gate = F.Activation(slice_gates[3], act_type="sigmoid", name=prefix+'o')
        next_c = F._internal._plus(forget_gate * states[1], in_gate * in_transform,
                                   name=prefix+'state')
        hidden = F._internal._mul(out_gate, F.Activation(next_c, act_type="tanh"),
                                  name=prefix+'hidden')
        next_r = F.FullyConnected(data=hidden, num_hidden=self._projection_size,
                                  weight=h2r_weight, no_bias=True, name=prefix+'out')

        return next_r, [next_r, next_c]
    # pylint: enable= arguments-differ
=======
        if valid_length is not None:
            outputs = _mask_sequence_variable_length(F, outputs, length, valid_length, axis,
                                                     merge_outputs)
        return outputs, states
>>>>>>> 574f469e
<|MERGE_RESOLUTION|>--- conflicted
+++ resolved
@@ -19,15 +19,9 @@
 """Definition of various recurrent neural network cells."""
 __all__ = ['VariationalDropoutCell', 'LSTMPCell']
 
-<<<<<<< HEAD
 from ...rnn import BidirectionalCell, SequentialRNNCell, ModifierCell, HybridRecurrentCell
-from ...rnn.rnn_cell import _format_sequence, _get_begin_state
-=======
-from ...rnn import BidirectionalCell, SequentialRNNCell, ModifierCell
 from ...rnn.rnn_cell import _format_sequence, _get_begin_state, _mask_sequence_variable_length
 from ... import tensor_types
->>>>>>> 574f469e
-
 
 class VariationalDropoutCell(ModifierCell):
     """
@@ -194,8 +188,9 @@
         merge_outputs = isinstance(outputs, tensor_types) if merge_outputs is None else \
             merge_outputs
         outputs, _, _, _ = _format_sequence(length, outputs, layout, merge_outputs)
-<<<<<<< HEAD
-
+        if valid_length is not None:
+            outputs = _mask_sequence_variable_length(F, outputs, length, valid_length, axis,
+                                                     merge_outputs)
         return outputs, states
 
 
@@ -319,10 +314,4 @@
                                   weight=h2r_weight, no_bias=True, name=prefix+'out')
 
         return next_r, [next_r, next_c]
-    # pylint: enable= arguments-differ
-=======
-        if valid_length is not None:
-            outputs = _mask_sequence_variable_length(F, outputs, length, valid_length, axis,
-                                                     merge_outputs)
-        return outputs, states
->>>>>>> 574f469e
+    # pylint: enable= arguments-differ