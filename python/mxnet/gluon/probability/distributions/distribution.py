import mxnet as mx
from mxnet import np, npx


<<<<<<< HEAD
def _getF(*params):
=======
def getF(*params):
    r"""
    Get running mode from parameters,
    return mx.ndarray if inputs are python scalar.
    """
>>>>>>> a172adc1
    for param in params:
        if isinstance(param, np.ndarray):
            return mx.ndarray
        elif isinstance(param, mx.symbol.numpy._Symbol):
            return mx.symbol.numpy._Symbol
    return mx.ndarray


<<<<<<< HEAD
class Distribution(object):
=======
class Distribution:
    r"""Base class for distribution.
    
    Parameters
    ----------
    F : mx.ndarray or mx.symbol.numpy._Symbol
        Variable that stores the running mode.
    """          

    # Variable indicating whether the sampling method has
    # pathwise gradient.
>>>>>>> a172adc1
    has_grad = False

    def __init__(self, F=None):
        self.F = F

    def log_prob(self, x):
<<<<<<< HEAD
        """
        Returns the log of the probability density/mass function evaluated at `x`.
=======
        r"""
        Return the log likehood given input x.
>>>>>>> a172adc1
        """
        raise NotImplementedError()

    def prob(self, x):
<<<<<<< HEAD
        """
        Returns the probability density/mass function evaluated at `x`.
        """
        raise NotImplementedError

    def sample(self, shape):
        """
        Generates a `shape` shaped sample.
        """
        raise NotImplementedError

    def sample_n(self, n):
        """
        As MxNet does not support symbolic shape, the following
        code cannot be hybridized.
            normal = Normal(loc=loc, scale=scale)
            samples = normal.sample(size=(n,) + loc.shape)
        Thus, we introduce another function sample_n that infers loc.shape in the backend.
        """
        raise NotImplementedError
=======
        r"""
        Return the density given input x.
        """
        raise NotImplementedError

    def sample(self, size):
        r"""
        Generate samples of `size` from the distribution.
        """
        raise NotImplementedError

    def sample_n(self, batch_size):
        r"""
        Generate samples of (batch_size + parameter_size) from the distribution.
        """
        raise NotImplementedError

    @property
    def mean(self):
        r"""
        Return the mean of the distribution.
        """
        raise NotImplementedError

    @property
    def variance(self):
        r"""
        Return the variance of the distribution.
        """
        return NotImplementedError
>>>>>>> a172adc1
<|MERGE_RESOLUTION|>--- conflicted
+++ resolved
@@ -1,16 +1,33 @@
+# Licensed to the Apache Software Foundation (ASF) under one
+# or more contributor license agreements.  See the NOTICE file
+# distributed with this work for additional information
+# regarding copyright ownership.  The ASF licenses this file
+# to you under the Apache License, Version 2.0 (the
+# "License"); you may not use this file except in compliance
+# with the License.  You may obtain a copy of the License at
+#
+#   http://www.apache.org/licenses/LICENSE-2.0
+#
+# Unless required by applicable law or agreed to in writing,
+# software distributed under the License is distributed on an
+# "AS IS" BASIS, WITHOUT WARRANTIES OR CONDITIONS OF ANY
+# KIND, either express or implied.  See the License for the
+# specific language governing permissions and limitations
+# under the License.
+
+# coding: utf-8
+# pylint: disable=wildcard-import
+"""Base distribution class"""
+__all__ = ['Distribution']
 import mxnet as mx
 from mxnet import np, npx
 
 
-<<<<<<< HEAD
 def _getF(*params):
-=======
-def getF(*params):
     r"""
     Get running mode from parameters,
     return mx.ndarray if inputs are python scalar.
     """
->>>>>>> a172adc1
     for param in params:
         if isinstance(param, np.ndarray):
             return mx.ndarray
@@ -19,10 +36,7 @@
     return mx.ndarray
 
 
-<<<<<<< HEAD
 class Distribution(object):
-=======
-class Distribution:
     r"""Base class for distribution.
     
     Parameters
@@ -33,60 +47,32 @@
 
     # Variable indicating whether the sampling method has
     # pathwise gradient.
->>>>>>> a172adc1
     has_grad = False
 
     def __init__(self, F=None):
         self.F = F
 
     def log_prob(self, x):
-<<<<<<< HEAD
-        """
+        r"""
         Returns the log of the probability density/mass function evaluated at `x`.
-=======
-        r"""
-        Return the log likehood given input x.
->>>>>>> a172adc1
         """
         raise NotImplementedError()
 
     def prob(self, x):
-<<<<<<< HEAD
-        """
+        r"""
         Returns the probability density/mass function evaluated at `x`.
         """
         raise NotImplementedError
 
     def sample(self, shape):
-        """
+        r"""
         Generates a `shape` shaped sample.
         """
         raise NotImplementedError
 
     def sample_n(self, n):
-        """
-        As MxNet does not support symbolic shape, the following
-        code cannot be hybridized.
-            normal = Normal(loc=loc, scale=scale)
-            samples = normal.sample(size=(n,) + loc.shape)
-        Thus, we introduce another function sample_n that infers loc.shape in the backend.
-        """
-        raise NotImplementedError
-=======
         r"""
-        Return the density given input x.
-        """
-        raise NotImplementedError
-
-    def sample(self, size):
-        r"""
-        Generate samples of `size` from the distribution.
-        """
-        raise NotImplementedError
-
-    def sample_n(self, batch_size):
-        r"""
-        Generate samples of (batch_size + parameter_size) from the distribution.
+        Generate samples of (n + parameter_shape) from the distribution.
         """
         raise NotImplementedError
 
@@ -102,5 +88,4 @@
         r"""
         Return the variance of the distribution.
         """
-        return NotImplementedError
->>>>>>> a172adc1
+        return NotImplementedError