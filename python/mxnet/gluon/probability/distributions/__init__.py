# Licensed to the Apache Software Foundation (ASF) under one
# or more contributor license agreements.  See the NOTICE file
# distributed with this work for additional information
# regarding copyright ownership.  The ASF licenses this file
# to you under the Apache License, Version 2.0 (the
# "License"); you may not use this file except in compliance
# with the License.  You may obtain a copy of the License at
#
#   http://www.apache.org/licenses/LICENSE-2.0
#
# Unless required by applicable law or agreed to in writing,
# software distributed under the License is distributed on an
# "AS IS" BASIS, WITHOUT WARRANTIES OR CONDITIONS OF ANY
# KIND, either express or implied.  See the License for the
# specific language governing permissions and limitations
# under the License.

# coding: utf-8
# pylint: disable=wildcard-import
"""Distribution classes."""

<<<<<<< HEAD
from .distribution import *

from .exp_family import *

from .normal import *
=======
from .normal import Normal

from .bernoulli import Bernoulli

from .divergence import *

from .utils import getF

__all__ = [
    "Distribution",
    "ExponentialFamily",
    "Normal",
    "Bernoulli",
    "getF"
]

__all__.extend(divergence.__all__)
>>>>>>> 7b1e7c77
<|MERGE_RESOLUTION|>--- conflicted
+++ resolved
@@ -19,28 +19,16 @@
 # pylint: disable=wildcard-import
 """Distribution classes."""
 
-<<<<<<< HEAD
 from .distribution import *
 
 from .exp_family import *
 
 from .normal import *
-=======
-from .normal import Normal
 
-from .bernoulli import Bernoulli
+from .bernoulli import *
+
+from .categorical import *
 
 from .divergence import *
 
-from .utils import getF
-
-__all__ = [
-    "Distribution",
-    "ExponentialFamily",
-    "Normal",
-    "Bernoulli",
-    "getF"
-]
-
-__all__.extend(divergence.__all__)
->>>>>>> 7b1e7c77
+from .utils import *