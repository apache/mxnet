--- conflicted
+++ resolved
@@ -475,7 +475,6 @@
         return _apply_weighting(F, loss, self._weight, sample_weight)
 
 
-<<<<<<< HEAD
 class HuberLoss(Loss):
     r"""Calculates smoothed L1 loss that is equal to L1 loss if absolute error
     exceeds rho but is equal to L2 loss otherwise. Also called SmoothedL1 loss.
@@ -697,7 +696,8 @@
                      axis=self._batch_axis, exclude=True)
         loss = F.relu(loss + self._margin)
         return _apply_weighting(F, loss, self._weight, None)
-=======
+
+
 class CenterLoss(Loss):
     r""" Center Loss
     """
@@ -727,4 +727,3 @@
             self._centers[lb] += diff[i] / (counts[lb] + 1)
 
         return F.mean(loss, axis=self._batch_axis, exclude=True)
->>>>>>> 0e25497d
