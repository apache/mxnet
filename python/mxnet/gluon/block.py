# Licensed to the Apache Software Foundation (ASF) under one
# or more contributor license agreements.  See the NOTICE file
# distributed with this work for additional information
# regarding copyright ownership.  The ASF licenses this file
# to you under the Apache License, Version 2.0 (the
# "License"); you may not use this file except in compliance
# with the License.  You may obtain a copy of the License at
#
#   http://www.apache.org/licenses/LICENSE-2.0
#
# Unless required by applicable law or agreed to in writing,
# software distributed under the License is distributed on an
# "AS IS" BASIS, WITHOUT WARRANTIES OR CONDITIONS OF ANY
# KIND, either express or implied.  See the License for the
# specific language governing permissions and limitations
# under the License.

# coding: utf-8
# pylint: disable= arguments-differ
"""Base container class for all neural network models."""
__all__ = ['Block', 'HybridBlock', 'SymbolBlock']

import copy
import warnings
import re

from .. import symbol, ndarray, initializer
from ..symbol import Symbol
from ..ndarray import NDArray
from .. import name as _name
from .parameter import Parameter, ParameterDict, DeferredInitializationError
from .utils import _indent


class _BlockScope(object):
    """Scope for collecting child `Block` s."""
    _current = None

    def __init__(self, block):
        self._block = block
        self._counter = {}
        self._old_scope = None
        self._name_scope = None

    @staticmethod
    def create(prefix, params, hint):
        """Creates prefix and params for new `Block`."""
        current = _BlockScope._current
        if current is None:
            if prefix is None:
                prefix = _name.NameManager.current.get(None, hint) + '_'
            if params is None:
                params = ParameterDict(prefix)
            else:
                params = ParameterDict(params.prefix, params)
            return prefix, params

        if prefix is None:
            count = current._counter.get(hint, 0)
            prefix = '%s%d_'%(hint, count)
            current._counter[hint] = count + 1
        if params is None:
            parent = current._block.params
            params = ParameterDict(parent.prefix+prefix, parent._shared)
        else:
            params = ParameterDict(params.prefix, params)
        return current._block.prefix+prefix, params

    def __enter__(self):
        if self._block._empty_prefix:
            return
        self._old_scope = _BlockScope._current
        _BlockScope._current = self
        self._name_scope = _name.Prefix(self._block.prefix)
        self._name_scope.__enter__()
        return self

    def __exit__(self, ptype, value, trace):
        if self._block._empty_prefix:
            return
        self._name_scope.__exit__(ptype, value, trace)
        self._name_scope = None
        _BlockScope._current = self._old_scope


def _flatten(args):
    if isinstance(args, NDArray):
        return [args], int(0)
    if isinstance(args, Symbol):
        length = len(args.list_outputs())
        length = length if length > 1 else 0
        return [args], int(length)

    assert isinstance(args, (list, tuple)), \
        "HybridBlock input must be (nested) list of Symbol or NDArray, " \
        "but got %s of type %s"%(str(args), str(type(args)))
    flat = []
    fmts = []
    for i in args:
        arg, fmt = _flatten(i)
        flat.extend(arg)
        fmts.append(fmt)
    return flat, fmts


def _regroup(args, fmt):
    if isinstance(fmt, int):
        if fmt == 0:
            return args[0], args[1:]
        return args[:fmt], args[fmt:]

    assert isinstance(args, (list, tuple)), \
        "HybridBlock output must be (nested) list of Symbol or NDArray, " \
        "but got %s of type %s"%(str(args), str(type(args)))
    ret = []
    for i in fmt:
        res, args = _regroup(args, i)
        ret.append(res)
    return ret, args


class Block(object):
    """Base class for all neural network layers and models. Your models should
    subclass this class.

    :py:class:`Block` can be nested recursively in a tree structure. You can create and
    assign child :py:class:`Block` as regular attributes::

        from mxnet.gluon import Block, nn
        from mxnet import ndarray as F

        class Model(Block):
            def __init__(self, **kwargs):
                super(Model, self).__init__(**kwargs)
                # use name_scope to give child Blocks appropriate names.
                # It also allows sharing Parameters between Blocks recursively.
                with self.name_scope():
                    self.dense0 = nn.Dense(20)
                    self.dense1 = nn.Dense(20)

            def forward(self, x):
                x = F.relu(self.dense0(x))
                return F.relu(self.dense1(x))

        model = Model()
        model.initialize(ctx=mx.cpu(0))
        model(F.zeros((10, 10), ctx=mx.cpu(0)))


    Child :py:class:`Block` assigned this way will be registered and :py:meth:`collect_params`
    will collect their Parameters recursively.

    Parameters
    ----------
    prefix : str
        Prefix acts like a name space. It will be prepended to the names of all
        Parameters and child :py:class:`Block` s in this :py:class:`Block` 's
        :py:meth:`name_scope` .
        Prefix should be unique within one model to prevent name collisions.
    params : ParameterDict or None
        :py:class:`ParameterDict` for sharing weights with the new :py:class:`Block`. For example,
        if you want ``dense1`` to share ``dense0``'s weights, you can do::

            dense0 = nn.Dense(20)
            dense1 = nn.Dense(20, params=dense0.collect_params())
    """
    def __init__(self, prefix=None, params=None):
        self._empty_prefix = prefix == ''
        self._prefix, self._params = _BlockScope.create(prefix, params, self._alias())
        self._name = self._prefix[:-1] if self._prefix.endswith('_') else self._prefix
        self._scope = _BlockScope(self)
        self._children = []

    def __repr__(self):
        s = '{name}(\n{modstr}\n)'
        modstr = '\n'.join(['  ({key}): {block}'.format(key=key,
                                                        block=_indent(block.__repr__(), 2))
                            for key, block in self.__dict__.items() if isinstance(block, Block)])
        return s.format(name=self.__class__.__name__,
                        modstr=modstr)

    def __setattr__(self, name, value):
        """Registers parameters."""

        if hasattr(self, name):
            existing = getattr(self, name)
            if isinstance(existing, (Parameter, Block)) and not isinstance(value, type(existing)):
                raise TypeError('Changing attribute type for {name} from {type1} to {type2}' \
                                'is not allowed.'.format(name=name,
                                                         type1=type(existing),
                                                         type2=type(value)))
            if isinstance(existing, Block):
                for i, c in enumerate(self._children):
                    if c is existing:
                        self._children[i] = value
            elif isinstance(value, Block):
                self.register_child(value)
        elif isinstance(value, Block):
            self.register_child(value)

        super(Block, self).__setattr__(name, value)

    def _alias(self):
        return self.__class__.__name__.lower()

    @property
    def prefix(self):
        """Prefix of this :py:class:`Block`."""
        return self._prefix

    @property
    def name(self):
        """Name of this :py:class:`Block`, without '_' in the end."""
        return self._name

    def name_scope(self):
        """Returns a name space object managing a child :py:class:`Block` and parameter
        names. Should be used within a ``with`` statement::

            with self.name_scope():
                self.dense = nn.Dense(20)
        """
        return self._scope

    @property
    def params(self):
        """Returns this :py:class:`Block`'s parameter dictionary (does not include its
        children's parameters)."""
        return self._params

    def collect_params(self, select=None):
        """Returns a :py:class:`ParameterDict` containing this :py:class:`Block` and all of its
        children's Parameters(default), also can returns the select :py:class:`ParameterDict`
        which match some given regular expressions.

        For example, collect the specified parameter in ['conv1_weight', 'conv1_bias', 'fc_weight',
        'fc_bias']::

            model.collect_params('conv1_weight|conv1_bias|fc_weight|fc_bias')

        or collect all paramters which their name ends with 'weight' or 'bias', this can be done
        using regular expressions::

            model.collect_params('.*weight|.*bias')

        Parameters
        ----------
        select : str
            regular expressions

        Returns
        -------
        The selected :py:class:`ParameterDict`
        """
        ret = ParameterDict(self._params.prefix)
<<<<<<< HEAD
        if select is None:
=======
        if not select:
>>>>>>> d565e6d7
            ret.update(self.params)
        else:
            pattern = re.compile(select)
            ret.update({name:value for name, value in self.params.items() if pattern.match(name)})
        for cld in self._children:
            ret.update(cld.collect_params(select=select))
        return ret

    def save_params(self, filename):
        """Save parameters to file.

        filename : str
            Path to file.
        """
        self.collect_params().save(filename, strip_prefix=self.prefix)

    def load_params(self, filename, ctx, allow_missing=False,
                    ignore_extra=False):
        """Load parameters from file.

        filename : str
            Path to parameter file.
        ctx : Context or list of Context
            Context(s) initialize loaded parameters on.
        allow_missing : bool, default False
            Whether to silently skip loading parameters not represents in the file.
        ignore_extra : bool, default False
            Whether to silently ignore parameters from the file that are not
            present in this Block.
        """
        self.collect_params().load(filename, ctx, allow_missing, ignore_extra,
                                   self.prefix)

    def register_child(self, block):
        """Registers block as a child of self. :py:class:`Block` s assigned to self as
        attributes will be registered automatically."""
        self._children.append(block)

    def initialize(self, init=initializer.Uniform(), ctx=None, verbose=False):
        """Initializes :py:class:`Parameter` s of this :py:class:`Block` and its children.

        Equivalent to ``block.collect_params().initialize(...)``
        """
        self.collect_params().initialize(init, ctx, verbose)

    def hybridize(self, active=True, **kwargs):
        """Activates or deactivates :py:class:`HybridBlock` s recursively. Has no effect on
        non-hybrid children.

        Parameters
        ----------
        active : bool, default True
            Whether to turn hybrid on or off.
        **kwargs : string
            Additional flags for hybridized operator.
        """
        for cld in self._children:
            cld.hybridize(active, **kwargs)

    def cast(self, dtype):
        """Cast this Block to use another data type.

        Parameters
        ----------
        dtype : str or numpy.dtype
            The new data type.
        """
        for child in self._children:
            child.cast(dtype)
        for _, param in self.params.items():
            param.cast(dtype)

    def __call__(self, *args):
        """Calls forward. Only accepts positional arguments."""
        return self.forward(*args)

    def forward(self, *args):
        """Overrides to implement forward computation using :py:class:`NDArray`. Only
        accepts positional arguments.

        Parameters
        ----------
        *args : list of NDArray
            Input tensors.
        """
        # pylint: disable= invalid-name
        raise NotImplementedError


class HybridBlock(Block):
    """`HybridBlock` supports forwarding with both Symbol and NDArray.

    Forward computation in :py:class:`HybridBlock` must be static to work with :py:class:`Symbol` s,
    i.e. you cannot call :py:meth:`NDArray.asnumpy`, :py:attr:`NDArray.shape`,
    :py:attr:`NDArray.dtype`, etc on tensors.
    Also, you cannot use branching or loop logic that bases on non-constant
    expressions like random numbers or intermediate results, since they change
    the graph structure for each iteration.

    Before activating with :py:meth:`hybridize()`, :py:class:`HybridBlock` works just like normal
    :py:class:`Block`. After activation, :py:class:`HybridBlock` will create a symbolic graph
    representing the forward computation and cache it. On subsequent forwards,
    the cached graph will be used instead of :py:meth:`hybrid_forward`.

    Refer `Hybrid tutorial <http://mxnet.io/tutorials/gluon/hybrid.html>`_ to see
    the end-to-end usage.
    """
    def __init__(self, prefix=None, params=None):
        super(HybridBlock, self).__init__(prefix=prefix, params=params)
        self._reg_params = {}
        self._cached_graph = ()
        self._cached_op = None
        self._cached_op_args = None
        self._out_format = None
        self._in_format = None
        self._active = False
        self._flags = {}

    def __setattr__(self, name, value):
        """Registers parameters."""
        super(HybridBlock, self).__setattr__(name, value)
        if isinstance(value, HybridBlock):
            self._clear_cached_op()
        if isinstance(value, Parameter):
            assert name not in self._reg_params or \
                not isinstance(self._reg_params[name], Parameter), \
                "Overriding Parameter attribute %s is not allowed. " \
                "Please pass in Parameters by specifying `params` at " \
                "Block construction instead."
            self._reg_params[name] = value

    def _get_graph(self, *args):
        if not self._cached_graph:
            args, self._in_format = _flatten(args)
            if len(args) > 1:
                inputs = [symbol.var('data%d'%i) for i in range(len(args))]
            else:
                inputs = [symbol.var('data')]
            grouped_inputs = _regroup(inputs, self._in_format)[0]

            params = {i: j.var() for i, j in self._reg_params.items()}
            with self.name_scope():
                out = self.hybrid_forward(symbol, *grouped_inputs, **params)  # pylint: disable=no-value-for-parameter
            out, self._out_format = _flatten(out)

            self._cached_graph = inputs, symbol.Group(out)

        return self._cached_graph

    def _build_cache(self, *args):
        inputs, out = self._get_graph(*args)
        input_idx = {var.name: i for i, var in enumerate(inputs)}
        self._cached_op = ndarray.CachedOp(out, self._flags)
        params = dict(self.collect_params().items())

        # verify graph inputs
        expected_inputs = set(out.list_inputs())
        for name in expected_inputs:
            assert name in params or name in input_idx, \
                "Unknown input to HybridBlock: %s"%name
        for name, i in input_idx.items():
            if name not in expected_inputs:
                warnings.warn("The %d-th input to HybridBlock is not used by any "
                              "computation. Is this intended?"%i)
        for name in params:
            if name not in expected_inputs:
                warnings.warn("Parameter %s is not used by any computation. "
                              "Is this intended?"%name)

        self._cached_op_args = [(False, params[name]) if name in params
                                else (True, input_idx[name])
                                for name in out.list_inputs()]

    def _finish_deferred_init(self, hybrid, *args):
        self.infer_shape(*args)
        if hybrid:
            for is_arg, i in self._cached_op_args:
                if not is_arg:
                    i._finish_deferred_init()
        else:
            for _, i in self.params.items():
                i._finish_deferred_init()

    def _call_cached_op(self, *args):
        if self._cached_op is None:
            self._build_cache(*args)

        args, fmt = _flatten(args)
        assert fmt == self._in_format, "Invalid input format"
        cargs = [args[i] if is_arg else i.data()
                 for is_arg, i in self._cached_op_args]
        out = self._cached_op(*cargs)
        if isinstance(out, NDArray):
            out = [out]
        return _regroup(out, self._out_format)[0]

    def _clear_cached_op(self):
        self._cached_graph = ()
        self._cached_op = None
        self._cached_op_args = None

    def register_child(self, block):
        if not isinstance(block, HybridBlock):
            raise ValueError(
                "Children of HybridBlock must also be HybridBlock, " \
                "but %s has type %s. If you are using Sequential, " \
                "please try HybridSequential instead"%(
                    str(block), str(type(block))))
        super(HybridBlock, self).register_child(block)
        self._clear_cached_op()

    def hybridize(self, active=True, **kwargs):
        self._active = active
        self._flags = kwargs.items()
        self._clear_cached_op()
        super(HybridBlock, self).hybridize(active, **kwargs)

    def cast(self, dtype):
        self._clear_cached_op()
        super(HybridBlock, self).cast(dtype)

    def _infer_attrs(self, infer_fn, attr, *args):
        """Generic infer attributes."""
        inputs, out = self._get_graph(*args)
        args, _ = _flatten(args)
        arg_attrs, _, aux_attrs = getattr(out, infer_fn)(
            **{i.name: getattr(j, attr) for i, j in zip(inputs, args)})
        sdict = {i: j for i, j in zip(out.list_arguments(), arg_attrs)}
        sdict.update({name : attr for name, attr in \
                      zip(out.list_auxiliary_states(), aux_attrs)})
        for i in self.collect_params().values():
            setattr(i, attr, sdict[i.name])

    def infer_shape(self, *args):
        """Infers shape of Parameters from inputs."""
        self._infer_attrs('infer_shape', 'shape', *args)

    def infer_type(self, *args):
        """Infers data type of Parameters from inputs."""
        self._infer_attrs('infer_type', 'dtype', *args)

    def export(self, path, epoch=0):
        """Export HybridBlock to json format that can be loaded by `mxnet.mod.Module`
        or the C++ interface.

        .. note:: When there are only one input, it will have name `data`. When there
                  Are more than one inputs, they will be named as `data0`, `data1`, etc.

        Parameters
        ----------
        path : str
            Path to save model. Two files `path-symbol.json` and `path-xxxx.params`
            will be created, where xxxx is the 4 digits epoch number.
        epoch : int
            Epoch number of saved model.
        """
        if not self._cached_graph:
            raise RuntimeError(
                "Please first call block.hybridize() and then run forward with "
                "this block at least once before calling export.")
        sym = self._cached_graph[1]
        sym.save('%s-symbol.json'%path)

        arg_names = set(sym.list_arguments())
        aux_names = set(sym.list_auxiliary_states())
        arg_dict = {}
        for name, param in self.collect_params().items():
            if name in arg_names:
                arg_dict['arg:%s'%name] = param._reduce()
            else:
                assert name in aux_names
                arg_dict['aux:%s'%name] = param._reduce()
        ndarray.save('%s-%04d.params'%(path, epoch), arg_dict)

    def forward(self, x, *args):
        """Defines the forward computation. Arguments can be either
        :py:class:`NDArray` or :py:class:`Symbol`."""
        if isinstance(x, NDArray):
            with x.context as ctx:
                try:
                    if self._active:
                        return self._call_cached_op(x, *args)
                    params = {i: j.data(ctx) for i, j in self._reg_params.items()}
                except DeferredInitializationError:
                    self._finish_deferred_init(self._active, x, *args)

                if self._active:
                    return self._call_cached_op(x, *args)
                params = {i: j.data(ctx) for i, j in self._reg_params.items()}
                return self.hybrid_forward(ndarray, x, *args, **params)

        assert isinstance(x, Symbol), \
            "HybridBlock requires the first argument to forward be either " \
            "Symbol or NDArray, but got %s"%type(x)
        params = {i: j.var() for i, j in self._reg_params.items()}
        with self.name_scope():
            return self.hybrid_forward(symbol, x, *args, **params)

    def hybrid_forward(self, F, x, *args, **kwargs):
        """Overrides to construct symbolic graph for this `Block`.

        Parameters
        ----------
        x : Symbol or NDArray
            The first input tensor.
        *args : list of Symbol or list of NDArray
            Additional input tensors.
        """
        # pylint: disable= invalid-name
        raise NotImplementedError


class SymbolBlock(HybridBlock):
    """Construct block from symbol. This is useful for using pre-trained models
    as feature extractors. For example, you may want to extract get the output
    from fc2 layer in AlexNet.

    Parameters
    ----------
    outputs : Symbol or list of Symbol
        The desired output for SymbolBlock.
    inputs : Symbol or list of Symbol
        The Variables in output's argument that should be used as inputs.
    params : ParameterDict
        Parameter dictionary for arguments and auxililary states of outputs
        that are not inputs.

    Examples
    --------
    >>> # To extract the feature from fc1 and fc2 layers of AlexNet:
    >>> alexnet = gluon.model_zoo.vision.alexnet(pretrained=True, ctx=mx.cpu(),
                                                 prefix='model_')
    >>> inputs = mx.sym.var('data')
    >>> out = alexnet(inputs)
    >>> internals = out.get_internals()
    >>> print(internals.list_outputs())
    ['data', ..., 'model_dense0_relu_fwd_output', ..., 'model_dense1_relu_fwd_output', ...]
    >>> outputs = [internals['model_dense0_relu_fwd_output'],
                   internals['model_dense1_relu_fwd_output']]
    >>> # Create SymbolBlock that shares parameters with alexnet
    >>> feat_model = gluon.SymbolBlock(outputs, inputs, params=alexnet.collect_params())
    >>> x = mx.nd.random.normal(shape=(16, 3, 224, 224))
    >>> print(feat_model(x))
    """
    def __init__(self, outputs, inputs, params=None):
        super(SymbolBlock, self).__init__(prefix=None, params=None)
        self._prefix = ''
        self._params = ParameterDict('', params)
        if isinstance(inputs, symbol.Symbol) and len(inputs.list_outputs()) == 1:
            inputs = [inputs]
        if isinstance(outputs, (list, tuple)) and len(outputs) == 1:
            outputs = outputs[0]

        syms, self._in_format = _flatten(inputs)
        out, self._out_format = _flatten(outputs)
        out = symbol.Group(out)

        input_names = set()
        for i in syms:
            assert len(i.get_internals().list_outputs()) == 1, \
                "Input symbols must be variable, but %s is an output of operators"%str(i)
            input_names.add(i.name)

        for i in out.list_arguments():
            if i not in input_names:
                self.params.get(i, allow_deferred_init=True)

        for i in out.list_auxiliary_states():
            if i not in input_names:
                self.params.get(i, grad_req='null', allow_deferred_init=True)

        self._cached_graph = syms, out
        self._build_cache()

    def forward(self, x, *args):
        if isinstance(x, NDArray):
            with x.context:
                try:
                    return self._call_cached_op(x, *args)
                except DeferredInitializationError:
                    self._finish_deferred_init(True, x, *args)

                return self._call_cached_op(x, *args)

        assert isinstance(x, Symbol), \
            "HybridBlock requires the first argument to forward be either " \
            "Symbol or NDArray, but got %s"%type(x)
        args, in_fmt = _flatten([x] + list(args))
        assert in_fmt == self._in_format, "Invalid input format"
        ret = copy.copy(self._cached_graph[1])
        ret._compose(**{k.name: v for k, v in zip(self._cached_graph[0], args)})
        return _regroup(list(ret), self._out_format)[0]

    def _clear_cached_op(self):
        tmp = self._cached_graph
        super(SymbolBlock, self)._clear_cached_op()
        self._cached_graph = tmp

    def hybrid_forward(self, F, x, *args, **kwargs):
        raise NotImplementedError<|MERGE_RESOLUTION|>--- conflicted
+++ resolved
@@ -253,11 +253,7 @@
         The selected :py:class:`ParameterDict`
         """
         ret = ParameterDict(self._params.prefix)
-<<<<<<< HEAD
-        if select is None:
-=======
         if not select:
->>>>>>> d565e6d7
             ret.update(self.params)
         else:
             pattern = re.compile(select)
