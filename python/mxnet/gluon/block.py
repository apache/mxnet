# Licensed to the Apache Software Foundation (ASF) under one
# or more contributor license agreements.  See the NOTICE file
# distributed with this work for additional information
# regarding copyright ownership.  The ASF licenses this file
# to you under the Apache License, Version 2.0 (the
# "License"); you may not use this file except in compliance
# with the License.  You may obtain a copy of the License at
#
#   http://www.apache.org/licenses/LICENSE-2.0
#
# Unless required by applicable law or agreed to in writing,
# software distributed under the License is distributed on an
# "AS IS" BASIS, WITHOUT WARRANTIES OR CONDITIONS OF ANY
# KIND, either express or implied.  See the License for the
# specific language governing permissions and limitations
# under the License.

# coding: utf-8
# pylint: disable= arguments-differ, too-many-lines
"""Base container class for all neural network models."""
__all__ = ['Block', 'HybridBlock', 'SymbolBlock']

import threading
import copy
import warnings
import re
from collections import OrderedDict

from .. import symbol, ndarray, initializer
from ..symbol import Symbol
from ..ndarray import NDArray
from .. import name as _name
from .parameter import Parameter, ParameterDict, DeferredInitializationError
from .utils import _indent, _brief_print_list, HookHandle


class _BlockScope(object):
    """Scope for collecting child `Block` s."""
    _current = threading.local()

    def __init__(self, block):
        self._block = block
        self._counter = {}
        self._old_scope = None
        self._name_scope = None

    @staticmethod
    def create(prefix, params, hint):
        """Creates prefix and params for new `Block`."""
        current = getattr(_BlockScope._current, "value", None)
        if current is None:
            if prefix is None:
                prefix = _name.NameManager._current.value.get(None, hint) + '_'
            if params is None:
                params = ParameterDict(prefix)
            else:
                params = ParameterDict(params.prefix, params)
            return prefix, params

        if prefix is None:
            count = current._counter.get(hint, 0)
            prefix = '%s%d_'%(hint, count)
            current._counter[hint] = count + 1
        if params is None:
            parent = current._block.params
            params = ParameterDict(parent.prefix+prefix, parent._shared)
        else:
            params = ParameterDict(params.prefix, params)
        return current._block.prefix+prefix, params

    def __enter__(self):
        if self._block._empty_prefix:
            return self
        self._old_scope = getattr(_BlockScope._current, "value", None)
        _BlockScope._current.value = self
        self._name_scope = _name.Prefix(self._block.prefix)
        self._name_scope.__enter__()
        return self

    def __exit__(self, ptype, value, trace):
        if self._block._empty_prefix:
            return
        self._name_scope.__exit__(ptype, value, trace)
        self._name_scope = None
        _BlockScope._current.value = self._old_scope


def _flatten(args, inout_str):
    if isinstance(args, NDArray):
        return [args], int(0)
    if isinstance(args, Symbol):
        length = len(args.list_outputs())
        length = length if length > 1 else 0
        return [args], int(length)

    assert isinstance(args, (list, tuple)), \
        "HybridBlock %s must be (nested) list of Symbol or NDArray, " \
        "but got %s of type %s"%(inout_str, str(args), str(type(args)))
    flat = []
    fmts = []
    for i in args:
        arg, fmt = _flatten(i, inout_str)
        flat.extend(arg)
        fmts.append(fmt)
    return flat, fmts


def _regroup(args, fmt):
    if isinstance(fmt, int):
        if fmt == 0:
            return args[0], args[1:]
        return args[:fmt], args[fmt:]

    assert isinstance(args, (list, tuple)), \
        "HybridBlock output must be (nested) list of Symbol or NDArray, " \
        "but got %s of type %s"%(str(args), str(type(args)))
    ret = []
    for i in fmt:
        res, args = _regroup(args, i)
        ret.append(res)
    return ret, args


class Block(object):
    """Base class for all neural network layers and models. Your models should
    subclass this class.

    :py:class:`Block` can be nested recursively in a tree structure. You can create and
    assign child :py:class:`Block` as regular attributes::

        from mxnet.gluon import Block, nn
        from mxnet import ndarray as F

        class Model(Block):
            def __init__(self, **kwargs):
                super(Model, self).__init__(**kwargs)
                # use name_scope to give child Blocks appropriate names.
                with self.name_scope():
                    self.dense0 = nn.Dense(20)
                    self.dense1 = nn.Dense(20)

            def forward(self, x):
                x = F.relu(self.dense0(x))
                return F.relu(self.dense1(x))

        model = Model()
        model.initialize(ctx=mx.cpu(0))
        model(F.zeros((10, 10), ctx=mx.cpu(0)))


    Child :py:class:`Block` assigned this way will be registered and :py:meth:`collect_params`
    will collect their Parameters recursively.

    Parameters
    ----------
    prefix : str
        Prefix acts like a name space. All children blocks created in parent block's
        :py:meth:`name_scope` will have parent block's prefix in their name.
        Please refer to
        `naming tutorial <http://mxnet.incubator.apache.org/tutorials/gluon/naming.html>`_
        for more info on prefix and naming.
    params : ParameterDict or None
        :py:class:`ParameterDict` for sharing weights with the new :py:class:`Block`. For example,
        if you want ``dense1`` to share ``dense0``'s weights, you can do::

            dense0 = nn.Dense(20)
            dense1 = nn.Dense(20, params=dense0.collect_params())
    """
    def __init__(self, prefix=None, params=None):
        self._empty_prefix = prefix == ''
        self._prefix, self._params = _BlockScope.create(prefix, params, self._alias())
        self._name = self._prefix[:-1] if self._prefix.endswith('_') else self._prefix
        self._scope = _BlockScope(self)
        self._children = OrderedDict()
        self._reg_params = {}
        self._forward_hooks = OrderedDict()
        self._forward_pre_hooks = OrderedDict()

    def __repr__(self):
        s = '{name}(\n{modstr}\n)'
        modstr = '\n'.join(['  ({key}): {block}'.format(key=key,
                                                        block=_indent(block.__repr__(), 2))
                            for key, block in self.__dict__.items() if isinstance(block, Block)])
        return s.format(name=self.__class__.__name__, modstr=modstr)

    def __setattr__(self, name, value):
        """Registers parameters."""

        if hasattr(self, name):
            existing = getattr(self, name)
            if isinstance(existing, (Parameter, Block)) and not isinstance(value, type(existing)):
                raise TypeError('Changing attribute type for {name} from {type1} to {type2}' \
                                'is not allowed.'.format(
                                    name=name, type1=type(existing), type2=type(value)))

        if isinstance(value, Block):
            self.register_child(value, name)
        elif isinstance(value, Parameter):
            assert name not in self._reg_params, \
                "Overriding Parameter attribute %s is not allowed. " \
                "If you want to share parameters between blocks, please set " \
                "'params' at Block construction instead."
            self._reg_params[name] = value

        super(Block, self).__setattr__(name, value)

    def _check_container_with_block(self):
        def _find_block_in_container(data):
            # Find whether a nested container structure contains Blocks
            if isinstance(data, (list, tuple)):
                for ele in data:
                    if _find_block_in_container(ele):
                        return True
                return False
            elif isinstance(data, dict):
                for _, v in data.items():
                    if _find_block_in_container(v):
                        return True
                return False
            elif isinstance(data, Block):
                return True
            else:
                return False
        for k, v in self.__dict__.items():
            if isinstance(v, (list, tuple, dict)) and not (k.startswith('__') or k == '_children'):
                if _find_block_in_container(v):
                    warnings.warn('"{name}" is a container with Blocks. '
                                  'Note that Blocks inside the list, tuple or dict will not be '
                                  'registered automatically. Make sure to register them using '
                                  'register_child() or switching to '
                                  'nn.Sequential/nn.HybridSequential instead. '
                                  .format(name=self.__class__.__name__ + "." + k), stacklevel=3)

    def _alias(self):
        return self.__class__.__name__.lower()

    @property
    def prefix(self):
        """Prefix of this :py:class:`Block`."""
        return self._prefix

    @property
    def name(self):
        """Name of this :py:class:`Block`, without '_' in the end."""
        return self._name

    def name_scope(self):
        """Returns a name space object managing a child :py:class:`Block` and parameter
        names. Should be used within a ``with`` statement::

            with self.name_scope():
                self.dense = nn.Dense(20)

        Please refer to
        `naming tutorial <http://mxnet.incubator.apache.org/tutorials/gluon/naming.html>`_
        for more info on prefix and naming.
        """
        return self._scope

    @property
    def params(self):
        """Returns this :py:class:`Block`'s parameter dictionary (does not include its
        children's parameters)."""
        return self._params

    def collect_params(self, select=None):
        """Returns a :py:class:`ParameterDict` containing this :py:class:`Block` and all of its
        children's Parameters(default), also can returns the select :py:class:`ParameterDict`
        which match some given regular expressions.

        For example, collect the specified parameters in ['conv1_weight', 'conv1_bias', 'fc_weight',
        'fc_bias']::

            model.collect_params('conv1_weight|conv1_bias|fc_weight|fc_bias')

        or collect all parameters whose names end with 'weight' or 'bias', this can be done
        using regular expressions::

            model.collect_params('.*weight|.*bias')

        Parameters
        ----------
        select : str
            regular expressions

        Returns
        -------
        The selected :py:class:`ParameterDict`
        """
        # We need to check here because blocks inside containers are not supported.
        self._check_container_with_block()
        ret = ParameterDict(self._params.prefix)
        if not select:
            ret.update(self.params)
        else:
            pattern = re.compile(select)
            ret.update({name:value for name, value in self.params.items() if pattern.match(name)})
        for cld in self._children.values():
            ret.update(cld.collect_params(select=select))
        return ret

    def _collect_params_with_prefix(self, prefix=''):
        if prefix:
            prefix += '.'
        ret = {prefix + key : val for key, val in self._reg_params.items()}
        for name, child in self._children.items():
            ret.update(child._collect_params_with_prefix(prefix + name))
        return ret

    def save_parameters(self, filename):
        """Save parameters to file.
        This function is to be used to save parameters of a Gluon model, note that
        the saved parameters are not meant to be loaded in a different language binding for now.
        Saving parameters using `.save_params()` is different than
        `.collect_params().save()`, which is a deprecated way to save parameters of a model
        and should be avoided.
        If your model is hybridizable and you want to export a serialized version of the
        structure of the model as well as its parameters please refer to
        :py:meth:`HybridBlock.export`. Such model can then be loaded back in any language binding
        or even in Gluon using a :py:class:`SymbolBlock`.
        Refer to this tutorial for a complete overview of saving/loading models with
        MXNet: https://mxnet.incubator.apache.org/tutorials/gluon/save_load_params.html

        filename : str
            Path to file.
        """
        params = self._collect_params_with_prefix()
        arg_dict = {key : val._reduce() for key, val in params.items()}
        ndarray.save(filename, arg_dict)

    def save_params(self, filename):
        """[Deprecated] Please use save_parameters.

        Save parameters to file.

        filename : str
            Path to file.
        """
        warnings.warn("save_params is deprecated. Please use save_parameters.")
        try:
            self.collect_params().save(filename, strip_prefix=self.prefix)
        except ValueError as e:
            raise ValueError('%s\nsave_params is deprecated. Using ' \
                              'save_parameters may resolve this error.'%e.message)

    def load_parameters(self, filename, ctx=None, allow_missing=False,
                        ignore_extra=False):
        """Load parameters from file.
        This function is to be used to load parameters of a Gluon model that were
        saved using the `.save_params()` function. Any other use is undefined behaviour.
        Refer to this tutorial for a complete overview of saving/loading models with
        MXNet: https://mxnet.incubator.apache.org/tutorials/gluon/save_load_params.html

        filename : str
            Path to parameter file.
        ctx : Context or list of Context, default cpu()
            Context(s) initialize loaded parameters on.
        allow_missing : bool, default False
            Whether to silently skip loading parameters not represents in the file.
        ignore_extra : bool, default False
            Whether to silently ignore parameters from the file that are not
            present in this Block.
        """
        loaded = ndarray.load(filename)
        params = self._collect_params_with_prefix()
        if not loaded and not params:
            return

        if not any('.' in i for i in loaded.keys()):
            # legacy loading
            del loaded
            self.collect_params().load(
                filename, ctx, allow_missing, ignore_extra, self.prefix)
            return

        if not allow_missing:
            for name in params.keys():
                assert name in loaded, \
                    "Parameter '%s' is missing in file '%s', which contains parameters: %s. " \
                    "Set allow_missing=True to ignore missing parameters."%(
                        name, filename, _brief_print_list(loaded.keys()))
        for name in loaded:
            if not ignore_extra and name not in params:
                raise ValueError(
                    "Parameter '%s' loaded from file '%s' is not present in ParameterDict, " \
                    "which contains parameters %s. Set ignore_extra=True to ignore. "%(
                        name, filename, _brief_print_list(self._params.keys())))
            if name in params:
                params[name]._load_init(loaded[name], ctx)

    def load_params(self, filename, ctx=None, allow_missing=False,
                    ignore_extra=False):
        """[Deprecated] Please use load_parameters.

        Load parameters from file.

        filename : str
            Path to parameter file.
        ctx : Context or list of Context, default cpu()
            Context(s) initialize loaded parameters on.
        allow_missing : bool, default False
            Whether to silently skip loading parameters not represents in the file.
        ignore_extra : bool, default False
            Whether to silently ignore parameters from the file that are not
            present in this Block.
        """
        warnings.warn("load_params is deprecated. Please use load_parameters.")
        self.load_parameters(filename, ctx, allow_missing, ignore_extra)

    def register_child(self, block, name=None):
        """Registers block as a child of self. :py:class:`Block` s assigned to self as
        attributes will be registered automatically."""
        if name is None:
            name = str(len(self._children))
        self._children[name] = block

    def register_forward_pre_hook(self, hook):
        r"""Registers a forward pre-hook on the block.

        The hook function is called immediately before :func:`forward`.
        It should not modify the input or output.

        Parameters
        ----------
        hook : callable
            The forward hook function of form `hook(block, input) -> None`.

        Returns
        -------
        :class:`mxnet.gluon.utils.HookHandle`
        """
        handle = HookHandle()
        handle.attach(self._forward_pre_hooks, hook)
        return handle

    def register_forward_hook(self, hook):
        r"""Registers a forward hook on the block.

        The hook function is called immediately after :func:`forward`.
        It should not modify the input or output.

        Parameters
        ----------
        hook : callable
            The forward hook function of form `hook(block, input, output) -> None`.

        Returns
        -------
        :class:`mxnet.gluon.utils.HookHandle`
        """
        handle = HookHandle()
        handle.attach(self._forward_hooks, hook)
        return handle

    def apply(self, fn):
        r"""Applies ``fn`` recursively to every child block as well as self.

        Parameters
        ----------
        fn : callable
            Function to be applied to each submodule, of form `fn(block)`.

        Returns
        -------
        this block
        """
        for cld in self._children.values():
            cld.apply(fn)
        fn(self)
        return self

    def initialize(self, init=initializer.Uniform(), ctx=None, verbose=False,
                   force_reinit=False):
        """Initializes :py:class:`Parameter` s of this :py:class:`Block` and its children.
        Equivalent to ``block.collect_params().initialize(...)``

        Parameters
        ----------
        init : Initializer
            Global default Initializer to be used when :py:meth:`Parameter.init` is ``None``.
            Otherwise, :py:meth:`Parameter.init` takes precedence.
        ctx : Context or list of Context
            Keeps a copy of Parameters on one or many context(s).
        verbose : bool, default False
            Whether to verbosely print out details on initialization.
        force_reinit : bool, default False
            Whether to force re-initialization if parameter is already initialized.
        """
        self.collect_params().initialize(init, ctx, verbose, force_reinit)

    def hybridize(self, active=True, **kwargs):
        """Activates or deactivates :py:class:`HybridBlock` s recursively. Has no effect on
        non-hybrid children.

        Parameters
        ----------
        active : bool, default True
            Whether to turn hybrid on or off.
        static_alloc : bool, default False
            Statically allocate memory to improve speed. Memory usage may increase.
        static_shape : bool, default False
            Optimize for invariant input shapes between iterations. Must also
            set static_alloc to True. Change of input shapes is still allowed
            but slower.
        forward_bulk_size : int, default 15
            Segment size of bulk execution during forward pass.
        backward_bulk_size : int, default 15
            Segment size of bulk execution during backward pass.
        """
        for cld in self._children.values():
            cld.hybridize(active, **kwargs)

    def cast(self, dtype):
        """Cast this Block to use another data type.

        Parameters
        ----------
        dtype : str or numpy.dtype
            The new data type.
        """
        for child in self._children.values():
            child.cast(dtype)
        for _, param in self.params.items():
            param.cast(dtype)

    def __call__(self, *args):
        """Calls forward. Only accepts positional arguments."""
        for hook in self._forward_pre_hooks.values():
            hook(self, args)

        out = self.forward(*args)

        for hook in self._forward_hooks.values():
            hook(self, args, out)

        return out

    def forward(self, *args):
        """Overrides to implement forward computation using :py:class:`NDArray`. Only
        accepts positional arguments.

        Parameters
        ----------
        *args : list of NDArray
            Input tensors.
        """
        # pylint: disable= invalid-name
        raise NotImplementedError

    def summary(self, *inputs):
        """Print the summary of the model's output and parameters.

        The network must have been initialized, and must not have been hybridized.

        Parameters
        ----------
        inputs : object
            Any input that the model supports. For any tensor in the input, only
            :class:`mxnet.ndarray.NDArray` is supported.
        """
        summary = OrderedDict()
        hooks = []

        def _get_shape_str(args):
            def flatten(args):
                if not isinstance(args, (list, tuple)):
                    return [args], int(0)
                flat = []
                fmts = []
                for i in args:
                    arg, fmt = flatten(i)
                    flat.extend(arg)
                    fmts.append(fmt)
                return flat, fmts

            def regroup(args, fmt):
                if isinstance(fmt, int):
                    if fmt == 0:
                        return args[0], args[1:]
                    return args[:fmt], args[fmt:]
                ret = []
                for i in fmt:
                    res, args = regroup(args, i)
                    ret.append(res)
                return ret, args

            flat_args, fmts = flatten(args)
            flat_arg_shapes = [x.shape if isinstance(x, ndarray.NDArray) else x
                               for x in flat_args]
            shapes = regroup(flat_arg_shapes, fmts)[0]
            if isinstance(shapes, list):
                shape_str = str(shapes)[1:-1]
            else:
                shape_str = str(shapes)
            return shape_str.replace('L', '')

        def _register_summary_hook(block):
            assert not isinstance(block, HybridBlock) or not block._active, \
                    '"{}" must not be hybridized to print summary.'.format(block.name)
            def _summary_hook(block, _, outputs):
                class_name = block.__class__.__name__
                block_idx = len(summary) - 1

                m_key = '%s-%i' % (class_name, block_idx+1)
                summary[m_key] = OrderedDict()
                summary[m_key]['output_shape'] = _get_shape_str(outputs)

                params = 0
                summary[m_key]['trainable'] = 0
                for p in block._reg_params.values():
                    params += p.data().size
                    summary[m_key]['trainable'] += 0 if p.grad_req == 'null' else p.data().size
                summary[m_key]['n_params'] = params

            from .nn.basic_layers import Sequential, HybridSequential
            if not isinstance(block, (Sequential, HybridSequential)):
                hooks.append(block.register_forward_hook(_summary_hook))

        summary['Input'] = OrderedDict()
        summary['Input']['output_shape'] = _get_shape_str(inputs)
        summary['Input']['n_params'] = 0
        summary['Input']['trainable'] = 0

        try:
            self.apply(_register_summary_hook)
            self(*inputs)

            line_format = '{:>20}  {:>42} {:>15}'
            print('-'*80)
            print(line_format.format('Layer (type)', 'Output Shape', 'Param #'))
            print('='*80)
            total_params = 0
            trainable_params = 0
            for layer in summary:
                print(line_format.format(layer,
                                         str(summary[layer]['output_shape']),
                                         summary[layer]['n_params']))
                total_params += summary[layer]['n_params']
                trainable_params += summary[layer]['trainable']
            print('='*80)
            print('Total params: ' + str(total_params))
            print('Trainable params: ' + str(trainable_params))
            print('Non-trainable params: ' + str(total_params - trainable_params))
            print('-'*80)
        finally:
            for h in hooks:
                h.detach()


class HybridBlock(Block):
    """`HybridBlock` supports forwarding with both Symbol and NDArray.

    Forward computation in :py:class:`HybridBlock` must be static to work with :py:class:`Symbol` s,
    i.e. you cannot call :py:meth:`NDArray.asnumpy`, :py:attr:`NDArray.shape`,
    :py:attr:`NDArray.dtype`, etc on tensors.
    Also, you cannot use branching or loop logic that bases on non-constant
    expressions like random numbers or intermediate results, since they change
    the graph structure for each iteration.

    Before activating with :py:meth:`hybridize()`, :py:class:`HybridBlock` works just like normal
    :py:class:`Block`. After activation, :py:class:`HybridBlock` will create a symbolic graph
    representing the forward computation and cache it. On subsequent forwards,
    the cached graph will be used instead of :py:meth:`hybrid_forward`.

    Refer `Hybrid tutorial <http://mxnet.io/tutorials/gluon/hybrid.html>`_ to see
    the end-to-end usage.

    """
    def __init__(self, prefix=None, params=None):
        super(HybridBlock, self).__init__(prefix=prefix, params=params)
        self._cached_graph = ()
        self._cached_op = None
        self._out_format = None
        self._in_format = None
        self._active = False
        self._flags = []

    def __setattr__(self, name, value):
        """Registers parameters."""
        super(HybridBlock, self).__setattr__(name, value)
        if isinstance(value, HybridBlock):
            self._clear_cached_op()

    def _get_graph(self, *args):
        if not self._cached_graph:
            args, self._in_format = _flatten(args, "input")
            if len(args) > 1:
                inputs = [symbol.var('data%d'%i) for i in range(len(args))]
            else:
                inputs = [symbol.var('data')]
            grouped_inputs = _regroup(inputs, self._in_format)[0]

            params = {i: j.var() for i, j in self._reg_params.items()}
            with self.name_scope():
                out = self.hybrid_forward(symbol, *grouped_inputs, **params)  # pylint: disable=no-value-for-parameter
            out, self._out_format = _flatten(out, "output")

            self._cached_graph = inputs, symbol.Group(out)

        return self._cached_graph

    def _build_cache(self, *args):
        data, out = self._get_graph(*args)
        data_names = {data.name : i for i, data in enumerate(data)}
        params = self.collect_params()
        input_names = out.list_inputs()

        param_names = set(params.keys())
        expected_names = set(input_names)
        for name in expected_names:
            assert name in param_names or name in data_names, \
                "Unknown input to HybridBlock: %s"%name

        used_data_names = [i for i in data_names if i in expected_names]
        if len(used_data_names) != len(data_names):
            unused = ', '.join(['%d-th'%i for name, i in data_names.items()
                                if name not in expected_names])
            warnings.warn("The %s input to HybridBlock is not used by any "
                          "computation. Is this intended?"%unused, stacklevel=4)

        used_param_names = [i for i in param_names if i in expected_names]
        if len(used_param_names) != len(param_names):
            unused = ', '.join(list(param_names - set(used_param_names)))
            warnings.warn("Parameter %s is not used by any computation. "
                          "Is this intended?"%unused, stacklevel=4)

        data_indices = []
        param_indices = []
        self._cached_op_args = []
        for i, name in enumerate(input_names):
            if name in data_names:
                data_indices.append(i)
                self._cached_op_args.append((True, data_names[name]))
            else:
                param_indices.append(i)
                self._cached_op_args.append((False, params[name]))
        flags = [('data_indices', data_indices), ('param_indices', param_indices)] + \
                self._flags
        self._cached_op = ndarray.CachedOp(out, flags)

    def _deferred_infer_shape(self, *args):
        try:
            self.infer_shape(*args)
        except Exception as e:
            error_msg = "Deferred initialization failed because shape"\
                        " cannot be inferred. {}".format(e)
            raise ValueError(error_msg)

    def _call_cached_op(self, *args):
        if self._cached_op is None:
            self._build_cache(*args)

        args, fmt = _flatten(args, "input")
        assert fmt == self._in_format, "Invalid input format"
        try:
            cargs = [args[i] if is_arg else i.data()
                     for is_arg, i in self._cached_op_args]
        except DeferredInitializationError:
            self._deferred_infer_shape(*args)
            cargs = []
            for is_arg, i in self._cached_op_args:
                if is_arg:
                    cargs.append(args[i])
                else:
                    i._finish_deferred_init()
                    cargs.append(i.data())
        out = self._cached_op(*cargs)
        if isinstance(out, NDArray):
            out = [out]
        return _regroup(out, self._out_format)[0]

    def _clear_cached_op(self):
        self._cached_graph = ()
        self._cached_op = None

    def register_child(self, block, name=None):
        if not isinstance(block, HybridBlock):
            raise ValueError(
                "Children of HybridBlock must also be HybridBlock, " \
                "but %s has type %s. If you are using Sequential, " \
                "please try HybridSequential instead."%(
                    str(block), str(type(block))))
        super(HybridBlock, self).register_child(block, name)
        self._clear_cached_op()

    def hybridize(self, active=True, **kwargs):
        self._active = active
        self._flags = list(kwargs.items())
        self._clear_cached_op()
        if active and self._forward_hooks or self._forward_pre_hooks:
            warnings.warn('"{}" is being hybridized while still having forward hook/pre-hook. '
                          'If "{}" is a child of HybridBlock, the hooks will not take effect.')
        super(HybridBlock, self).hybridize(active, **kwargs)

    def cast(self, dtype):
        self._clear_cached_op()
        super(HybridBlock, self).cast(dtype)

    def _infer_attrs(self, infer_fn, attr, *args):
        """Generic infer attributes."""
        inputs, out = self._get_graph(*args)
        args, _ = _flatten(args, "input")
        with warnings.catch_warnings(record=True) as w:
            arg_attrs, _, aux_attrs = getattr(out, infer_fn)(
                **{i.name: getattr(j, attr) for i, j in zip(inputs, args)})
            if arg_attrs is None:
                raise ValueError(w[0].message)
        sdict = {i: j for i, j in zip(out.list_arguments(), arg_attrs)}
        sdict.update({name : attr for name, attr in \
             zip(out.list_auxiliary_states(), aux_attrs)})
        for i in self.collect_params().values():
            setattr(i, attr, sdict[i.name])

    def infer_shape(self, *args):
        """Infers shape of Parameters from inputs."""
        self._infer_attrs('infer_shape', 'shape', *args)

    def infer_type(self, *args):
        """Infers data type of Parameters from inputs."""
        self._infer_attrs('infer_type', 'dtype', *args)

    def export(self, path, epoch=0):
<<<<<<< HEAD
        """Export HybridBlock to json format that can be loaded by `mxnet.mod.Module`,
        `gluon.nn.SymbolBlock` or the C++ interface.
=======
        """Export HybridBlock to json format that can be loaded by
        `SymbolBlock.imports`, `mxnet.mod.Module` or the C++ interface.
>>>>>>> 66ab27e6

        .. note:: When there are only one input, it will have name `data`. When there
                  Are more than one inputs, they will be named as `data0`, `data1`, etc.

        Parameters
        ----------
        path : str
            Path to save model. Two files `path-symbol.json` and `path-xxxx.params`
            will be created, where xxxx is the 4 digits epoch number.
        epoch : int
            Epoch number of saved model.
        """
        if not self._cached_graph:
            raise RuntimeError(
                "Please first call block.hybridize() and then run forward with "
                "this block at least once before calling export.")
        sym = self._cached_graph[1]
        sym.save('%s-symbol.json'%path)

        arg_names = set(sym.list_arguments())
        aux_names = set(sym.list_auxiliary_states())
        arg_dict = {}
        for name, param in self.collect_params().items():
            if name in arg_names:
                arg_dict['arg:%s'%name] = param._reduce()
            else:
                assert name in aux_names
                arg_dict['aux:%s'%name] = param._reduce()
        ndarray.save('%s-%04d.params'%(path, epoch), arg_dict)

    def forward(self, x, *args):
        """Defines the forward computation. Arguments can be either
        :py:class:`NDArray` or :py:class:`Symbol`."""
        if isinstance(x, NDArray):
            with x.context as ctx:
                if self._active:
                    return self._call_cached_op(x, *args)

                try:
                    params = {i: j.data(ctx) for i, j in self._reg_params.items()}
                except DeferredInitializationError:
                    self._deferred_infer_shape(x, *args)
                    for _, i in self.params.items():
                        i._finish_deferred_init()
                    params = {i: j.data(ctx) for i, j in self._reg_params.items()}

                return self.hybrid_forward(ndarray, x, *args, **params)

        assert isinstance(x, Symbol), \
            "HybridBlock requires the first argument to forward be either " \
            "Symbol or NDArray, but got %s"%type(x)
        params = {i: j.var() for i, j in self._reg_params.items()}
        with self.name_scope():
            return self.hybrid_forward(symbol, x, *args, **params)

    def hybrid_forward(self, F, x, *args, **kwargs):
        """Overrides to construct symbolic graph for this `Block`.

        Parameters
        ----------
        x : Symbol or NDArray
            The first input tensor.
        *args : list of Symbol or list of NDArray
            Additional input tensors.
        """
        # pylint: disable= invalid-name
        raise NotImplementedError

def _common_prefix(names):
    """Get the common prefix for all names"""
    if not names:
        return ''
    prefix = names[0]
    for name in names:
        i = 0
        while i < len(prefix) and i < len(name) and prefix[i] == name[i]:
            i += 1
        prefix = prefix[:i]
    return prefix


class SymbolBlock(HybridBlock):
    """Construct block from symbol. This is useful for using pre-trained models
    as feature extractors. For example, you may want to extract the output
    from fc2 layer in AlexNet.

    Parameters
    ----------
    outputs : Symbol or list of Symbol
        The desired output for SymbolBlock.
    inputs : Symbol or list of Symbol
        The Variables in output's argument that should be used as inputs.
    params : ParameterDict
        Parameter dictionary for arguments and auxililary states of outputs
        that are not inputs.

    Examples
    --------
    >>> # To extract the feature from fc1 and fc2 layers of AlexNet:
    >>> alexnet = gluon.model_zoo.vision.alexnet(pretrained=True, ctx=mx.cpu(),
                                                 prefix='model_')
    >>> inputs = mx.sym.var('data')
    >>> out = alexnet(inputs)
    >>> internals = out.get_internals()
    >>> print(internals.list_outputs())
    ['data', ..., 'model_dense0_relu_fwd_output', ..., 'model_dense1_relu_fwd_output', ...]
    >>> outputs = [internals['model_dense0_relu_fwd_output'],
                   internals['model_dense1_relu_fwd_output']]
    >>> # Create SymbolBlock that shares parameters with alexnet
    >>> feat_model = gluon.SymbolBlock(outputs, inputs, params=alexnet.collect_params())
    >>> x = mx.nd.random.normal(shape=(16, 3, 224, 224))
    >>> print(feat_model(x))
    """
    @staticmethod
    def imports(symbol_file, input_names, param_file=None, ctx=None):
        """Import model previously saved by `HybridBlock.export` or
        `Module.save_checkpoint` as a SymbolBlock for use in Gluon.

        Parameters
        ----------
        symbol_file : str
            Path to symbol file.
        input_names : list of str
            List of input variable names
        param_file : str, optional
            Path to parameter file.
        ctx : Context, default None
            The context to initialize SymbolBlock on.

        Returns
        -------
        SymbolBlock
            SymbolBlock loaded from symbol and parameter files.

        Examples
        --------
        >>> net1 = gluon.model_zoo.vision.resnet18_v1(
        ...     prefix='resnet', pretrained=True)
        >>> net1.hybridize()
        >>> x = mx.nd.random.normal(shape=(1, 3, 32, 32))
        >>> out1 = net1(x)
        >>> net1.export('net1', epoch=1)
        >>>
        >>> net2 = gluon.SymbolBlock.imports(
        ...     'net1-symbol.json', ['data'], 'net1-0001.params')
        >>> out2 = net2(x)
        """
        sym = symbol.load(symbol_file)
        if isinstance(input_names, str):
            input_names = [input_names]
        inputs = [symbol.var(i) for i in input_names]
        ret = SymbolBlock(sym, inputs)
        if param_file is not None:
            ret.collect_params().load(param_file, ctx=ctx)
        return ret


    def __init__(self, outputs, inputs, params=None):
        super(SymbolBlock, self).__init__(prefix=None, params=None)
        self._prefix = ''
        self._params = ParameterDict('', params)
        if isinstance(inputs, symbol.Symbol) and len(inputs.list_outputs()) == 1:
            inputs = [inputs]
        if isinstance(outputs, (list, tuple)) and len(outputs) == 1:
            outputs = outputs[0]

        syms, self._in_format = _flatten(inputs, "input")
        out, self._out_format = _flatten(outputs, "output")
        out = symbol.Group(out)

        input_names = set()
        for i in syms:
            assert len(i.get_internals().list_outputs()) == 1, \
                "Input symbols must be variable, but %s is an output of operators"%str(i)
            input_names.add(i.name)

        # check if any symbol is row_sparse
        row_sparse_storage = ndarray.ndarray._STORAGE_TYPE_STR_TO_ID['row_sparse']
        for i in out:
            for j in i.get_internals():
                assert(j.attr("__storage_type__") != str(row_sparse_storage)), \
                    "SymbolBlock doesn't support Parameter '%s' because its storage " \
                    "type is 'row_sparse'." % j.name

        for i in out.list_arguments():
            if i not in input_names:
                self.params.get(i, allow_deferred_init=True)

        for i in out.list_auxiliary_states():
            if i not in input_names:
                self.params.get(i, grad_req='null', allow_deferred_init=True)

        self._cached_graph = syms, out
        len_prefix = len(_common_prefix(list(self._params.keys())))
        self._reg_params = {key[len_prefix:]: val for key, val in self._params.items()}

    def forward(self, x, *args):
        if isinstance(x, NDArray):
            with x.context:
                return self._call_cached_op(x, *args)

        assert isinstance(x, Symbol), \
            "HybridBlock requires the first argument to forward be either " \
            "Symbol or NDArray, but got %s"%type(x)
        args, in_fmt = _flatten([x] + list(args), "input")
        assert in_fmt == self._in_format, "Invalid input format"
        ret = copy.copy(self._cached_graph[1])
        ret._compose(**{k.name: v for k, v in zip(self._cached_graph[0], args)})
        return _regroup(list(ret), self._out_format)[0]

    def _clear_cached_op(self):
        tmp = self._cached_graph
        super(SymbolBlock, self)._clear_cached_op()
        self._cached_graph = tmp

    def hybrid_forward(self, F, x, *args, **kwargs):
        raise NotImplementedError<|MERGE_RESOLUTION|>--- conflicted
+++ resolved
@@ -311,9 +311,10 @@
         """Save parameters to file.
         This function is to be used to save parameters of a Gluon model, note that
         the saved parameters are not meant to be loaded in a different language binding for now.
-        Saving parameters using `.save_params()` is different than
-        `.collect_params().save()`, which is a deprecated way to save parameters of a model
-        and should be avoided.
+        Saving parameters using `.save_parameters()` is different than
+        `.collect_params().save()` and `.save_params()`, which are a deprecated ways
+        to save parameters of a model and should be avoided.
+        
         If your model is hybridizable and you want to export a serialized version of the
         structure of the model as well as its parameters please refer to
         :py:meth:`HybridBlock.export`. Such model can then be loaded back in any language binding
@@ -347,7 +348,7 @@
                         ignore_extra=False):
         """Load parameters from file.
         This function is to be used to load parameters of a Gluon model that were
-        saved using the `.save_params()` function. Any other use is undefined behaviour.
+        saved using the `.save_parameters()` function. Any other use is undefined behaviour.
         Refer to this tutorial for a complete overview of saving/loading models with
         MXNet: https://mxnet.incubator.apache.org/tutorials/gluon/save_load_params.html
 
@@ -820,13 +821,8 @@
         self._infer_attrs('infer_type', 'dtype', *args)
 
     def export(self, path, epoch=0):
-<<<<<<< HEAD
-        """Export HybridBlock to json format that can be loaded by `mxnet.mod.Module`,
-        `gluon.nn.SymbolBlock` or the C++ interface.
-=======
         """Export HybridBlock to json format that can be loaded by
         `SymbolBlock.imports`, `mxnet.mod.Module` or the C++ interface.
->>>>>>> 66ab27e6
 
         .. note:: When there are only one input, it will have name `data`. When there
                   Are more than one inputs, they will be named as `data0`, `data1`, etc.
