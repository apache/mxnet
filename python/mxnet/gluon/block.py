# Licensed to the Apache Software Foundation (ASF) under one
# or more contributor license agreements.  See the NOTICE file
# distributed with this work for additional information
# regarding copyright ownership.  The ASF licenses this file
# to you under the Apache License, Version 2.0 (the
# "License"); you may not use this file except in compliance
# with the License.  You may obtain a copy of the License at
#
#   http://www.apache.org/licenses/LICENSE-2.0
#
# Unless required by applicable law or agreed to in writing,
# software distributed under the License is distributed on an
# "AS IS" BASIS, WITHOUT WARRANTIES OR CONDITIONS OF ANY
# KIND, either express or implied.  See the License for the
# specific language governing permissions and limitations
# under the License.

# coding: utf-8
# pylint: disable= arguments-differ, too-many-lines, reimported
"""Base container class for all neural network models."""
__all__ = ['Block', 'HybridBlock', 'SymbolBlock']

import threading
import copy
import warnings
import re
from collections import OrderedDict, defaultdict
import numpy as np

from ..base import mx_real_t, MXNetError
from .. import symbol, ndarray, initializer, np_symbol
from ..symbol import Symbol
from ..ndarray import NDArray
from .. import name as _name
from .parameter import Parameter, ParameterDict, DeferredInitializationError
from .utils import _indent, _brief_print_list, HookHandle
from .utils import _check_same_symbol_type, _check_all_np_ndarrays
from .. import numpy_extension as _mx_npx
from .. import numpy as _mx_np
from .. util import is_np_array, np_shape, np_array



class _BlockScope(object):
    """Scope for collecting child `Block` s."""
    _current = threading.local()

    def __init__(self, block):
        self._block = block
        self._counter = {}
        self._old_scope = None
        self._name_scope = None

    @staticmethod
    def create(prefix, params, hint):
        """Creates prefix and params for new `Block`."""
        current = getattr(_BlockScope._current, "value", None)
        if current is None:
            if prefix is None:
                if not hasattr(_name.NameManager._current, "value"):
                    _name.NameManager._current.value = _name.NameManager()
                prefix = _name.NameManager._current.value.get(None, hint) + '_'
            if params is None:
                params = ParameterDict(prefix)
            else:
                params = ParameterDict(params.prefix, params)
            return prefix, params

        if prefix is None:
            count = current._counter.get(hint, 0)
            prefix = '%s%d_'%(hint, count)
            current._counter[hint] = count + 1
        if params is None:
            parent = current._block.params
            params = ParameterDict(parent.prefix+prefix, parent._shared)
        else:
            params = ParameterDict(params.prefix, params)
        return current._block.prefix+prefix, params

    def __enter__(self):
        if self._block._empty_prefix:
            return self
        self._old_scope = getattr(_BlockScope._current, "value", None)
        _BlockScope._current.value = self
        self._name_scope = _name.Prefix(self._block.prefix)
        self._name_scope.__enter__()
        return self

    def __exit__(self, ptype, value, trace):
        if self._block._empty_prefix:
            return
        self._name_scope.__exit__(ptype, value, trace)
        self._name_scope = None
        _BlockScope._current.value = self._old_scope


def _gather_type_ctx_info(args):
    """Analyze the elements inside the nested args object and find:
        - If there exists ndarray
        - If there exists symbol
        - All contexts appearing in args

    Parameters
    ----------
    args : list or NDArray or Symbol
        Could be a nested architecture.

    Returns
    -------
    has_symbol : bool
        Whether the elements in args contains symbols
    has_ndarray : bool
        Whether the elements in args contains ndarrays
    ctx_set : set of mxnet.context.Context
        Contains all possible contexts of the inner ndarrays in args. Can be empty if there is no
        ndarray inside args.
    first_ctx : mxnet.context.Context or None
        Context of the first appeared NDArray (for backward-compatibility)
    """
    if isinstance(args, NDArray):
        return False, True, {args.ctx}, args.ctx
    elif isinstance(args, Symbol):
        return True, False, set(), None
    elif isinstance(args, (list, tuple)):
        has_symbol = False
        has_ndarray = False
        ctx_set = set()
        first_ctx = None
        for ele in args:
            ele_has_sym, ele_has_nd, ele_ctx_set, ele_first_ctx =\
                _gather_type_ctx_info(ele)
            has_symbol = has_symbol or ele_has_sym
            has_ndarray = has_ndarray or ele_has_nd
            if first_ctx is None and ele_first_ctx is not None:
                first_ctx = ele_first_ctx
            ctx_set = ctx_set | ele_ctx_set
            if has_symbol and has_ndarray:
                break
        return has_symbol, has_ndarray, ctx_set, first_ctx
    else:
        return False, False, set(), None


def _flatten(args, inout_str):
    """Parse the arguments into a flattened list + an additional format array.
    The format array stores the structure of the original arguments to help reconstruct the inputs.

    Parameters
    ----------
    args : NDArray, Symbol, or (nested) list of Symbol or NDArray
        We allow None inside the args.
    inout_str : str
        The name of the HybridBlock

    Returns
    -------
    flat : list of Symbol or NDArray
        The flatten version of the input args.
    fmts : (nested) list of ints
        Stores the format information of the original structured args.
    """
    if isinstance(args, NDArray):
        return [args], int(0)
    if isinstance(args, Symbol):
        length = len(args.list_outputs())
        length = length if length > 1 else 0
        return [args], int(length)
    if args is None:
        return [None], int(-1)

    if not isinstance(args, (list, tuple)):
        raise ValueError("When hybridized, the input of HybridBlock {}"
                         " must be (nested) list of Symbol"
                         " or NDArray, "
                         "but got {} of type {}".format(inout_str, str(args), str(type(args))))
    flat = []
    fmts = []
    for i in args:
        arg, fmt = _flatten(i, inout_str)
        flat.extend(arg)
        fmts.append(fmt)
    return flat, fmts


def _regroup(args, fmt):
    """Reconstruct the structured arguments based on the flattened version.

    Parameters
    ----------
    args : NDArray, Symbol, or (nested) list of Symbol or NDArray
        We allow None inside the args.
    fmt : (nested) list of ints
        Stores the format information of the original structured args.

    Returns
    -------
    ret : NDArray, Symbol, or (nested) list of Symbol or NDArray

    """
    def _merger(args, fmt):
        """Recursive call to merge the arguments"""
        if isinstance(fmt, int):
            if fmt < -1:
                raise ValueError("Unsupported encoded format {}.".format(fmt))
            if fmt == 0:
                return args[0], args[1:]
            if fmt == -1:
                if args[0] is not None:
                    raise ValueError('We do not support passing types that are not None'
                                     ' when the initial HybridBlock has received NoneType and'
                                     ' has been hybridized.'
                                     ' Received arg = {}, fmt = {}.'.format(args[0], fmt))
                return None, args[1:]
            else:
                return args[:fmt], args[fmt:]

        if not isinstance(args, (list, tuple)):
            raise ValueError("When hybridized, the output of HybridBlock must be (nested)"
                             " list of Symbol or NDArray, "
                             "but got {} of type {}".format(args, type(args)))
        ret = []
        for i in fmt:
            res, args = _merger(args, i)
            ret.append(res)
        return ret, args
    return _merger(args, fmt)[0]


class Block(object):
    """Base class for all neural network layers and models. Your models should
    subclass this class.

    :py:class:`Block` can be nested recursively in a tree structure. You can create and
    assign child :py:class:`Block` as regular attributes::

        from mxnet.gluon import Block, nn
        from mxnet import ndarray as F

        class Model(Block):
            def __init__(self, **kwargs):
                super(Model, self).__init__(**kwargs)
                # use name_scope to give child Blocks appropriate names.
                with self.name_scope():
                    self.dense0 = nn.Dense(20)
                    self.dense1 = nn.Dense(20)

            def forward(self, x):
                x = F.relu(self.dense0(x))
                return F.relu(self.dense1(x))

        model = Model()
        model.initialize(ctx=mx.cpu(0))
        model(F.zeros((10, 10), ctx=mx.cpu(0)))


    Child :py:class:`Block` assigned this way will be registered and :py:meth:`collect_params`
    will collect their Parameters recursively. You can also manually register
    child blocks with :py:meth:`register_child`.

    Parameters
    ----------
    prefix : str
        Prefix acts like a name space. All children blocks created in parent block's
        :py:meth:`name_scope` will have parent block's prefix in their name.
        Please refer to
        `naming tutorial </api/python/docs/tutorials/packages/gluon/blocks/naming.html>`_
        for more info on prefix and naming.
    params : ParameterDict or None
        :py:class:`ParameterDict` for sharing weights with the new :py:class:`Block`. For example,
        if you want ``dense1`` to share ``dense0``'s weights, you can do::

            dense0 = nn.Dense(20)
            dense1 = nn.Dense(20, params=dense0.collect_params())
    """
    def __init__(self, prefix=None, params=None):
        self._empty_prefix = prefix == ''
        self._prefix, self._params = _BlockScope.create(prefix, params, self._alias())
        self._name = self._prefix[:-1] if self._prefix.endswith('_') else self._prefix
        self._scope = _BlockScope(self)
        self._children = OrderedDict()
        self._reg_params = {}
        self._forward_hooks = OrderedDict()
        self._forward_pre_hooks = OrderedDict()

    def __repr__(self):
        s = '{name}(\n{modstr}\n)'
        modstr = '\n'.join(['  ({key}): {block}'.format(key=key,
                                                        block=_indent(block.__repr__(), 2))
                            for key, block in self.__dict__.items() if isinstance(block, Block)])
        return s.format(name=self.__class__.__name__, modstr=modstr)

    def __setattr__(self, name, value):
        """Registers parameters."""

        if hasattr(self, name):
            existing = getattr(self, name)
            if isinstance(existing, (Parameter, Block)) and not isinstance(value, type(existing)):
                raise TypeError('Changing attribute type for {name} from {type1} to {type2}' \
                                'is not allowed.'.format(
                                    name=name, type1=type(existing), type2=type(value)))

        if isinstance(value, Block):
            self.register_child(value, name)
        elif isinstance(value, Parameter):
            assert name not in self._reg_params, \
                "Overriding Parameter attribute %s is not allowed. " \
                "If you want to share parameters between blocks, please set " \
                "'params' at Block construction instead."
            self._reg_params[name] = value

        super(Block, self).__setattr__(name, value)

    def _check_container_with_block(self):
        children = set(self._children.values())
        def _find_unregistered_block_in_container(data):
            # Find whether a nested container structure contains Blocks
            if isinstance(data, (list, tuple)):
                for ele in data:
                    if _find_unregistered_block_in_container(ele):
                        return True
                return False
            elif isinstance(data, dict):
                for _, v in data.items():
                    if _find_unregistered_block_in_container(v):
                        return True
                return False
            elif isinstance(data, Block):
                return not data in children
            else:
                return False
        for k, v in self.__dict__.items():
            if isinstance(v, (list, tuple, dict)) and not (k.startswith('__') or k == '_children'):
                if _find_unregistered_block_in_container(v):
                    warnings.warn('"{name}" is an unregistered container with Blocks. '
                                  'Note that Blocks inside the list, tuple or dict will not be '
                                  'registered automatically. Make sure to register them using '
                                  'register_child() or switching to '
                                  'nn.Sequential/nn.HybridSequential instead. '
                                  .format(name=self.__class__.__name__ + "." + k), stacklevel=3)

    def _alias(self):
        return self.__class__.__name__.lower()

    @property
    def prefix(self):
        """Prefix of this :py:class:`Block`."""
        return self._prefix

    @property
    def name(self):
        """Name of this :py:class:`Block`, without '_' in the end."""
        return self._name

    def name_scope(self):
        """Returns a name space object managing a child :py:class:`Block` and parameter
        names. Should be used within a ``with`` statement::

            with self.name_scope():
                self.dense = nn.Dense(20)

        Please refer to
        `the naming tutorial </api/python/docs/tutorials/packages/gluon/blocks/naming.html>`_
        for more info on prefix and naming.
        """
        return self._scope

    @property
    def params(self):
        """Returns this :py:class:`Block`'s parameter dictionary (does not include its
        children's parameters)."""
        return self._params

    def collect_params(self, select=None):
        """Returns a :py:class:`ParameterDict` containing this :py:class:`Block` and all of its
        children's Parameters(default), also can returns the select :py:class:`ParameterDict`
        which match some given regular expressions.

        For example, collect the specified parameters in ['conv1_weight', 'conv1_bias', 'fc_weight',
        'fc_bias']::

            model.collect_params('conv1_weight|conv1_bias|fc_weight|fc_bias')

        or collect all parameters whose names end with 'weight' or 'bias', this can be done
        using regular expressions::

            model.collect_params('.*weight|.*bias')

        Parameters
        ----------
        select : str
            regular expressions

        Returns
        -------
        The selected :py:class:`ParameterDict`
        """
        # We need to check here because blocks inside containers are not supported.
        self._check_container_with_block()
        ret = ParameterDict(self._params.prefix)
        if not select:
            ret.update(self.params)
        else:
            pattern = re.compile(select)
            ret.update({name:value for name, value in self.params.items() if pattern.match(name)})
        for cld in self._children.values():
            ret.update(cld.collect_params(select=select))
        return ret

    def _collect_params_with_prefix(self, prefix=''):
        if prefix:
            prefix += '.'
        ret = {prefix + key : val for key, val in self._reg_params.items()}
        for name, child in self._children.items():
            ret.update(child._collect_params_with_prefix(prefix + name))
        return ret

    def save_parameters(self, filename, deduplicate=False):
        """Save parameters to file.

        Saved parameters can only be loaded with `load_parameters`. Note that this
        method only saves parameters, not model structure. If you want to save
        model structures, please use :py:meth:`HybridBlock.export`.

        Parameters
        ----------
        filename : str
            Path to file.
        deduplicate : bool, default False
            If True, save shared parameters only once. Otherwise, if a Block
            contains multiple sub-blocks that share parameters, each of the
            shared parameters will be separately saved for every sub-block.

        References
        ----------
        `Saving and Loading Gluon Models \
        <https://mxnet.apache.org/api/python/docs/tutorials/packages/gluon/blocks/save_load_params.html>`_
        """
        params = self._collect_params_with_prefix()

        if deduplicate:
            # Shared parameters are stored only a single time as of MXNet 1.6.
            # Shared parameters are registered under multiple prefixes returned by
            # _collect_params_with_prefix. We select a single one and only store
            # it. In load_parameters it is sufficient for a shared parameter to
            # only set it for a single prefix.
            reverse_params = {v: k for k, v in params.items()}
            params = {v: k for k, v in reverse_params.items()}

        arg_dict = {key: val._reduce() for key, val in params.items()}
        save_fn = _mx_npx.save if is_np_array() else ndarray.save
        save_fn(filename, arg_dict)

    def save_params(self, filename):
        """[Deprecated] Please use save_parameters. Note that if you want load
        from SymbolBlock later, please use export instead.

        Save parameters to file.

        filename : str
            Path to file.
        """
        warnings.warn("save_params is deprecated. Please use save_parameters. "
                      "Note that if you want load from SymbolBlock later, please "
                      "use export instead. For details, see "
                      "https://mxnet.apache.org/tutorials/gluon/save_lo"
                      "ad_params.html")
        try:
            self.collect_params().save(filename, strip_prefix=self.prefix)
        except ValueError as e:
            raise ValueError('%s\nsave_params is deprecated. Using ' \
                              'save_parameters may resolve this error.'%e.message)

    def load_parameters(self, filename, ctx=None, allow_missing=False,
                        ignore_extra=False, cast_dtype=False, dtype_source='current'):
        """Load parameters from file previously saved by `save_parameters`.

        Parameters
        ----------
        filename : str
            Path to parameter file.
        ctx : Context or list of Context, default cpu()
            Context(s) to initialize loaded parameters on.
        allow_missing : bool, default False
            Whether to silently skip loading parameters not represents in the file.
        ignore_extra : bool, default False
            Whether to silently ignore parameters from the file that are not
            present in this Block.
        cast_dtype : bool, default False
            Cast the data type of the NDArray loaded from the checkpoint to the dtype
            provided by the Parameter if any.
        dtype_source : str, default 'current'
            must be in {'current', 'saved'}
            Only valid if cast_dtype=True, specify the source of the dtype for casting
            the parameters
        References
        ----------
        `Saving and Loading Gluon Models \
        <https://mxnet.apache.org/api/python/docs/tutorials/packages/gluon/blocks/save_load_params.html>`_
        """
        if is_np_array():
            # failure may happen when loading parameters saved as NDArrays within
            # NumPy semantics. Check the failure type and recover from it if it happens.
            try:
                loaded = _mx_npx.load(filename)
            except MXNetError as e:
                err_msg = str(e)
                if 'is_np_shape' in err_msg:
                    # Loading failure due to parameters saved without numpy semantics.
                    # Temporarily disable numpy semantics and load parameters. After it's
                    # done, resume the numpy semantics. This is fine because the cases
                    # numpy ndarray covers is a superset of the legacy ndarray's.
                    with np_array(False):
                        with np_shape(False):
                            loaded_nds = ndarray.load(filename)
                    assert isinstance(loaded_nds, dict),\
                        'expecting a dict type, got {}'.format(str(type(loaded_nds)))
                    loaded = {k: loaded_nds[k].as_np_ndarray() for k in loaded_nds}
                else:
                    raise ValueError(err_msg)
        else:
            loaded = ndarray.load(filename)
        params = self._collect_params_with_prefix()
        if not loaded and not params:
            return

        if not any('.' in i for i in loaded.keys()):
            # legacy loading
            loaded = None  # This should be changed to `del loaded` when dropping Python 2
            self.collect_params().load(
                filename, ctx, allow_missing, ignore_extra, self.prefix,
                cast_dtype=cast_dtype, dtype_source=dtype_source)
            return

        if not allow_missing:
            # Shared parameters are stored only a single time as of MXNet 1.6.
            # We thus retrieve all prefixes (through _collect_params_with_prefix)
            # that a shared parameter is used with. Check that there are no
            # missing parameters that were not yet already loaded from the
            # shared version.
            params_inv = defaultdict(list)
            for k, v in params.items():
                params_inv[v].append(k)

            for name, param in params.items():
                assert any(p in loaded for p in params_inv[param]), \
                    "Parameter '%s' is missing in file '%s', which contains parameters: %s. " \
                    "Set allow_missing=True to ignore missing parameters."%(
                        name, filename, _brief_print_list(loaded.keys()))
        for name in loaded:
            if not ignore_extra and name not in params:
                raise ValueError(
                    "Parameter '%s' loaded from file '%s' is not present in ParameterDict, " \
                    "which contains parameters %s. Set ignore_extra=True to ignore. "%(
                        name, filename, _brief_print_list(self._params.keys())))
            if name in params:
                params[name]._load_init(loaded[name], ctx, cast_dtype=cast_dtype, dtype_source=dtype_source)

    def load_params(self, filename, ctx=None, allow_missing=False,
                    ignore_extra=False):
        """[Deprecated] Please use load_parameters.

        Load parameters from file.

        filename : str
            Path to parameter file.
        ctx : Context or list of Context, default cpu()
            Context(s) to initialize loaded parameters on.
        allow_missing : bool, default False
            Whether to silently skip loading parameters not represents in the file.
        ignore_extra : bool, default False
            Whether to silently ignore parameters from the file that are not
            present in this Block.
        """
        warnings.warn("load_params is deprecated. Please use load_parameters.")
        self.load_parameters(filename, ctx, allow_missing, ignore_extra)

    def register_child(self, block, name=None):
        """Registers block as a child of self. :py:class:`Block` s assigned to self as
        attributes will be registered automatically."""
        if name is None:
            name = str(len(self._children))
        self._children[name] = block

    def register_forward_pre_hook(self, hook):
        r"""Registers a forward pre-hook on the block.

        The hook function is called immediately before :func:`forward`.
        It should not modify the input or output.

        Parameters
        ----------
        hook : callable
            The forward hook function of form `hook(block, input) -> None`.

        Returns
        -------
        :class:`mxnet.gluon.utils.HookHandle`
        """
        handle = HookHandle()
        handle.attach(self._forward_pre_hooks, hook)
        return handle

    def register_forward_hook(self, hook):
        r"""Registers a forward hook on the block.

        The hook function is called immediately after :func:`forward`.
        It should not modify the input or output.

        Parameters
        ----------
        hook : callable
            The forward hook function of form `hook(block, input, output) -> None`.

        Returns
        -------
        :class:`mxnet.gluon.utils.HookHandle`
        """
        handle = HookHandle()
        handle.attach(self._forward_hooks, hook)
        return handle

    def apply(self, fn):
        r"""Applies ``fn`` recursively to every child block as well as self.

        Parameters
        ----------
        fn : callable
            Function to be applied to each submodule, of form `fn(block)`.

        Returns
        -------
        this block
        """
        for cld in self._children.values():
            cld.apply(fn)
        fn(self)
        return self

    def initialize(self, init=initializer.Uniform(), ctx=None, verbose=False,
                   force_reinit=False):
        """Initializes :py:class:`Parameter` s of this :py:class:`Block` and its children.
        Equivalent to ``block.collect_params().initialize(...)``

        Parameters
        ----------
        init : Initializer
            Global default Initializer to be used when :py:meth:`Parameter.init` is ``None``.
            Otherwise, :py:meth:`Parameter.init` takes precedence.
        ctx : Context or list of Context
            Keeps a copy of Parameters on one or many context(s).
        verbose : bool, default False
            Whether to verbosely print out details on initialization.
        force_reinit : bool, default False
            Whether to force re-initialization if parameter is already initialized.
        """
        self.collect_params().initialize(init, ctx, verbose, force_reinit)

    def hybridize(self, active=True, **kwargs):
        """Activates or deactivates :py:class:`HybridBlock` s recursively. Has no effect on
        non-hybrid children.

        Parameters
        ----------
        active : bool, default True
            Whether to turn hybrid on or off.
        static_alloc : bool, default False
            Statically allocate memory to improve speed. Memory usage may increase.
        static_shape : bool, default False
            Optimize for invariant input shapes between iterations. Must also
            set static_alloc to True. Change of input shapes is still allowed
            but slower.
        """
        for cld in self._children.values():
            cld.hybridize(active, **kwargs)

    def cast(self, dtype):
        """Cast this Block to use another data type.

        Parameters
        ----------
        dtype : str or numpy.dtype
            The new data type.
        """
        for child in self._children.values():
            child.cast(dtype)
        for _, param in self.params.items():
            param.cast(dtype)

    def __call__(self, *args):
        """Calls forward. Only accepts positional arguments."""
        for hook in self._forward_pre_hooks.values():
            hook(self, args)

        out = self.forward(*args)

        for hook in self._forward_hooks.values():
            hook(self, args, out)
        if _mx_npx.is_np_array():
            _check_all_np_ndarrays(out)
        return out

    def forward(self, *args):
        """Overrides to implement forward computation using :py:class:`NDArray`. Only
        accepts positional arguments.

        Parameters
        ----------
        *args : list of NDArray
            Input tensors.
        """
        # pylint: disable= invalid-name
        raise NotImplementedError

    def register_op_hook(self, callback, monitor_all=False):
        """Install callback monitor.

        Parameters
        ----------
        callback : function
            Takes a string and a NDArrayHandle.
        monitor_all : bool, default False
            If true, monitor both input and output, otherwise monitor output only.
        """
        for cld in self._children.values():
            cld.register_op_hook(callback, monitor_all)

    def summary(self, *inputs):
        """Print the summary of the model's output and parameters.

        The network must have been initialized, and must not have been hybridized.

        Parameters
        ----------
        inputs : object
            Any input that the model supports. For any tensor in the input, only
            :class:`mxnet.ndarray.NDArray` is supported.
        """
        summary = OrderedDict()
        seen = set()
        hooks = []

        def _get_shape_str(args):
            def flatten(args):
                if not isinstance(args, (list, tuple)):
                    return [args], int(0)
                flat = []
                fmts = []
                for i in args:
                    arg, fmt = flatten(i)
                    flat.extend(arg)
                    fmts.append(fmt)
                return flat, fmts

            def regroup(args, fmt):
                if isinstance(fmt, int):
                    if fmt == 0:
                        return args[0], args[1:]
                    return args[:fmt], args[fmt:]
                ret = []
                for i in fmt:
                    res, args = regroup(args, i)
                    ret.append(res)
                return ret, args

            flat_args, fmts = flatten(args)
            flat_arg_shapes = [x.shape if isinstance(x, ndarray.NDArray) else x
                               for x in flat_args]
            shapes = regroup(flat_arg_shapes, fmts)[0]
            if isinstance(shapes, list):
                shape_str = str(shapes)[1:-1]
            else:
                shape_str = str(shapes)
            return shape_str.replace('L', '')

        def _register_summary_hook(block):
            assert not isinstance(block, HybridBlock) or not block._active, \
                    '"{}" must not be hybridized to print summary.'.format(block.name)
            def _summary_hook(block, _, outputs):
                class_name = block.__class__.__name__
                block_idx = len(summary) - 1

                m_key = '%s-%i' % (class_name, block_idx+1)
                summary[m_key] = OrderedDict()
                summary[m_key]['output_shape'] = _get_shape_str(outputs)

                params = 0
                summary[m_key]['trainable'] = 0
                summary[m_key]['shared'] = 0
                for p in block.params.values():
                    params += p.data().size
                    summary[m_key]['trainable'] += 0 if p.grad_req == 'null' else p.data().size
                    if p in seen:
                        summary[m_key]['shared'] += p.data().size
                    else:
                        seen.add(p)
                summary[m_key]['n_params'] = params

            from .nn.basic_layers import Sequential, HybridSequential
            if not isinstance(block, (Sequential, HybridSequential)):
                hooks.append(block.register_forward_hook(_summary_hook))

        summary['Input'] = OrderedDict()
        summary['Input']['output_shape'] = _get_shape_str(inputs)
        summary['Input']['n_params'] = 0
        summary['Input']['trainable'] = 0
        summary['Input']['shared'] = 0

        try:
            self.apply(_register_summary_hook)
            self(*inputs)

            line_format = '{:>20}  {:>42} {:>15}'
            print('-'*80)
            print(line_format.format('Layer (type)', 'Output Shape', 'Param #'))
            print('='*80)
            total_params = 0
            trainable_params = 0
            shared_params = 0
            for layer in summary:
                print(line_format.format(layer,
                                         str(summary[layer]['output_shape']),
                                         summary[layer]['n_params']))
                total_params += summary[layer]['n_params']
                trainable_params += summary[layer]['trainable']
                shared_params += summary[layer]['shared']
            print('='*80)
            print('Parameters in forward computation graph, duplicate included')
            print('   Total params: ' + str(total_params))
            print('   Trainable params: ' + str(trainable_params))
            print('   Non-trainable params: ' + str(total_params - trainable_params))
            print('Shared params in forward computation graph: ' + str(shared_params))
            print('Unique parameters in model: ' + str(total_params - shared_params))
            print('-'*80)
        finally:
            for h in hooks:
                h.detach()


class HybridBlock(Block):
    """`HybridBlock` supports forwarding with both Symbol and NDArray.

    `HybridBlock` is similar to `Block`, with a few differences::

        import mxnet as mx
        from mxnet.gluon import HybridBlock, nn

        class Model(HybridBlock):
            def __init__(self, **kwargs):
                super(Model, self).__init__(**kwargs)
                # use name_scope to give child Blocks appropriate names.
                with self.name_scope():
                    self.dense0 = nn.Dense(20)
                    self.dense1 = nn.Dense(20)

            def hybrid_forward(self, F, x):
                x = F.relu(self.dense0(x))
                return F.relu(self.dense1(x))

        model = Model()
        model.initialize(ctx=mx.cpu(0))
        model.hybridize()
        model(mx.nd.zeros((10, 10), ctx=mx.cpu(0)))

    Forward computation in :py:class:`HybridBlock` must be static to work with :py:class:`Symbol` s,
    i.e. you cannot call :py:meth:`NDArray.asnumpy`, :py:attr:`NDArray.shape`,
    :py:attr:`NDArray.dtype`, `NDArray` indexing (`x[i]`) etc on tensors.
    Also, you cannot use branching or loop logic that bases on non-constant
    expressions like random numbers or intermediate results, since they change
    the graph structure for each iteration.

    Before activating with :py:meth:`hybridize()`, :py:class:`HybridBlock` works just like normal
    :py:class:`Block`. After activation, :py:class:`HybridBlock` will create a symbolic graph
    representing the forward computation and cache it. On subsequent forwards,
    the cached graph will be used instead of :py:meth:`hybrid_forward`.

    Please see references for detailed tutorial.

    References
    ----------
        `Hybrid - Faster training and easy deployment
        <https://mxnet.io/tutorials/gluon/hybrid.html>`_
    """
    def __init__(self, prefix=None, params=None):
        super(HybridBlock, self).__init__(prefix=prefix, params=params)
        self._cached_graph = ()
        self._cached_op = None
        self._out_format = None
        self._in_format = None
        self._active = False
        self._flags = []
        self._callback = None
        self._monitor_all = False
        self._backend = None
        self._backend_args = {}

    def __setattr__(self, name, value):
        """Registers parameters."""
        super(HybridBlock, self).__setattr__(name, value)
        if isinstance(value, HybridBlock):
            self._clear_cached_op()

    def _get_graph(self, *args):
        if not self._cached_graph:
            flatten_args, self._in_format = _flatten(args, "input")
            flatten_inputs = []
            symbol_inputs = []
            cnt = 0
            real_arg_num = sum([ele is not None for ele in flatten_args])
            if real_arg_num == 0:
                raise ValueError('All args are None and we do not support such a case.'
                                 ' Received args={}'.format(args))
            for arg in flatten_args:
                if arg is not None:
                    if real_arg_num > 1:
                        arg_sym = symbol.var('data{}'.format(cnt))
                    else:
                        arg_sym = symbol.var('data')
                    if isinstance(arg, _mx_np.ndarray):
                        arg_sym = arg_sym.as_np_ndarray()
                    cnt += 1
                    flatten_inputs.append(arg_sym)
                    symbol_inputs.append(arg_sym)
                else:
                    flatten_inputs.append(None)
            grouped_inputs = _regroup(flatten_inputs, self._in_format)
            params = {i: j.var() for i, j in self._reg_params.items()}
            with self.name_scope():
                out = self.hybrid_forward(symbol, *grouped_inputs, **params)  # pylint: disable=no-value-for-parameter
            out, self._out_format = _flatten(out, "output")

            self._cached_graph = symbol_inputs, symbol.Group(out, _check_same_symbol_type(out))

        return self._cached_graph

    def _build_cache(self, *args):
        data, out = self._get_graph(*args)
        data_names = {data.name: i for i, data in enumerate(data)}
        params = self.collect_params()
        input_names = out.list_inputs()
        param_names = set(params.keys())
        expected_names = set(input_names)
        for name in expected_names:
            assert name in param_names or name in data_names, \
                "Unknown input to HybridBlock: %s" %name

        used_data_names = [i for i in data_names if i in expected_names]
        if len(used_data_names) != len(data_names):
            unused = ', '.join(['%d-th'%i for name, i in data_names.items()
                                if name not in expected_names])
            warnings.warn("The %s input to HybridBlock is not used by any "
                          "computation. Is this intended?"%unused, stacklevel=4)

        used_param_names = [i for i in param_names if i in expected_names]
        if len(used_param_names) != len(param_names):
            unused = ', '.join(list(param_names - set(used_param_names)))
            warnings.warn("Parameter %s is not used by any computation. "
                          "Is this intended?"%unused, stacklevel=4)
        if self._backend:
            ctx = args[0].context
            arg_array = []
<<<<<<< HEAD
            ctx = args[0].context
=======
            # Build args list if params are initialized
>>>>>>> efb6b0c8
            try:
                for name in out.list_arguments():
                    if name in data_names.keys():
                        arg_array.append(args[data_names[name]])
                    else:
                        arg_array.append(params.get(name).data())
<<<<<<< HEAD

            except DeferredInitializationError:
=======
            # Exceptions are thrown, because the params are not initialized.
            # In this case, we don't care and will just not use the params.
            except DeferredInitializationError:
                self._deferred_infer_shape(*args)
                # To do: get arg_array.
>>>>>>> efb6b0c8
                arg_array = None
            except RuntimeError:
                arg_array = None
            # Partition the graph.
            out = out.optimize_for(self._backend, arg_array, ctx, **self._backend_args)

        data_indices = []
        param_indices = []
        self._cached_op_args = []
        for i, name in enumerate(input_names):
            if name in data_names:
                data_indices.append(i)
                self._cached_op_args.append((True, data_names[name]))
            else:
                param_indices.append(i)
                self._cached_op_args.append((False, params[name]))
        flags = [('data_indices', data_indices), ('param_indices', param_indices)] + \
                self._flags
        self._cached_op = ndarray.CachedOp(out, flags)

    def _deferred_infer_shape(self, *args):
        try:
            self.infer_shape(*args)
        except Exception as e:
            error_msg = "Deferred initialization failed because shape"\
                        " cannot be inferred. {}".format(e)
            raise ValueError(error_msg)

    def _call_cached_op(self, *args):
        if self._cached_op is None:
            self._build_cache(*args)
        assert self._cached_op, "Gluon failed to build the cache. " \
                                "This should never happen. " \
                                "Please submit an issue on Github" \
                                " https://github.com/apache/incubator-mxnet."
        if self._callback:
            self._cached_op._register_op_hook(self._callback, self._monitor_all)
            if len(self._flags) >= 2 and (self._flags[1] or self._flags[0]):
                warnings.warn("register_op_hook is experimental when static_alloc=True / static_shape=True "
                              " and may not work correctly")

        args, fmt = _flatten(args, "input")
        if fmt != self._in_format:
            # Do not raise in the case that the fmt or stored_fmt ends with None and
            # We are relying on the default values.
            if len(self._in_format) > len(fmt):
                valid = all([self._in_format[i] == -1
                             for i in range(len(fmt), len(self._in_format))])
                valid = valid and (fmt == self._in_format[:len(fmt)])
            elif len(self._in_format) < len(fmt):
                valid = all([fmt[i] == -1
                             for i in range(len(self._in_format), len(fmt))])
                valid = valid and (fmt[:len(self._in_format)] == self._in_format)
            else:
                valid = False
            if not valid:
                raise ValueError("The argument structure of HybridBlock does not match"
                                 " the cached version. Stored format = {}, input format = {}"
                                 .format(fmt, self._in_format))
        args_without_none = [ele for ele in args if ele is not None]
        try:
            cargs = [args_without_none[i] if is_arg else i.data()
                     for is_arg, i in self._cached_op_args]
        except DeferredInitializationError:
            self._deferred_infer_shape(*args)
            cargs = []
            for is_arg, i in self._cached_op_args:
                if is_arg:
                    cargs.append(args_without_none[i])
                else:
                    i._finish_deferred_init()
                    cargs.append(i.data())
        out = self._cached_op(*cargs)
        if isinstance(out, NDArray):
            out = [out]
        return _regroup(out, self._out_format)

    def _clear_cached_op(self):
        self._cached_graph = ()
        self._cached_op = None

    def register_child(self, block, name=None):
        if not isinstance(block, HybridBlock):
            raise ValueError(
                "Children of HybridBlock must also be HybridBlock, " \
                "but %s has type %s. If you are using Sequential, " \
                "please try HybridSequential instead."%(
                    str(block), str(type(block))))
        super(HybridBlock, self).register_child(block, name)
        self._clear_cached_op()

    def hybridize(self, active=True, backend=None, backend_args=None, **kwargs):
        self._backend = backend
        if backend_args is None:
            self._backend_args = {}
        else:
            self._backend_args = backend_args
        self._active = active
        self._flags = list(kwargs.items())
        self._clear_cached_op()
        if active and self._forward_hooks or self._forward_pre_hooks:
            warnings.warn('"{block}" is being hybridized while still having forward hook/pre-hook. '
                          'If "{block}" is a child of HybridBlock, the hooks will not take effect.'
                          .format(block=self))
        super(HybridBlock, self).hybridize(active, **kwargs)

    def cast(self, dtype):
        self._clear_cached_op()
        super(HybridBlock, self).cast(dtype)

    def _infer_attrs(self, infer_fn, attr, *args):
        """Generic infer attributes."""
        inputs, out = self._get_graph(*args)
        args, _ = _flatten(args, "input")
        args_without_none = [ele for ele in args if ele is not None]
        with warnings.catch_warnings(record=True) as w:
            arg_attrs, _, aux_attrs = getattr(out, infer_fn)(
                **{i.name: getattr(j, attr) for i, j in zip(inputs, args_without_none)})
            if arg_attrs is None:
                raise ValueError(w[0].message)
        sdict = {i: j for i, j in zip(out.list_arguments(), arg_attrs)}
        sdict.update({name : attr for name, attr in \
             zip(out.list_auxiliary_states(), aux_attrs)})
        for i in self.collect_params().values():
            setattr(i, attr, sdict[i.name])

    def infer_shape(self, *args):
        """Infers shape of Parameters from inputs."""
        self._infer_attrs('infer_shape', 'shape', *args)

    def infer_type(self, *args):
        """Infers data type of Parameters from inputs."""
        self._infer_attrs('infer_type', 'dtype', *args)

    def export(self, path, epoch=0, remove_amp_cast=True):
        """Export HybridBlock to json format that can be loaded by
        `gluon.SymbolBlock.imports`, `mxnet.mod.Module` or the C++ interface.

        .. note:: When there are only one input, it will have name `data`. When there
                  Are more than one inputs, they will be named as `data0`, `data1`, etc.

        Parameters
        ----------
        path : str
            Path to save model. Two files `path-symbol.json` and `path-xxxx.params`
            will be created, where xxxx is the 4 digits epoch number.
        epoch : int
            Epoch number of saved model.
        """
        if not self._cached_graph:
            raise RuntimeError(
                "Please first call block.hybridize() and then run forward with "
                "this block at least once before calling export.")
        sym = self._cached_graph[1]
        sym.save('%s-symbol.json'%path, remove_amp_cast=remove_amp_cast)

        arg_names = set(sym.list_arguments())
        aux_names = set(sym.list_auxiliary_states())
        arg_dict = {}
        for name, param in self.collect_params().items():
            if name in arg_names:
                arg_dict['arg:%s'%name] = param._reduce()
            else:
                assert name in aux_names
                arg_dict['aux:%s'%name] = param._reduce()
        save_fn = _mx_npx.save if is_np_array() else ndarray.save
        save_fn('%s-%04d.params'%(path, epoch), arg_dict)

    def register_op_hook(self, callback, monitor_all=False):
        """Install op hook for block recursively.

        Parameters
        ----------
        callback : function
            Takes a string and a NDArrayHandle.
        monitor_all : bool, default False
            If true, monitor both input and output, otherwise monitor output only.
        """
        self._callback = callback
        self._monitor_all = monitor_all
        for cld in self._children.values():
            cld._callback = callback
            cld._monitor_all = monitor_all

    def forward(self, x, *args):
        """Defines the forward computation. Arguments can be either
        :py:class:`NDArray` or :py:class:`Symbol`."""

        has_symbol, has_ndarray, ctx_set, first_ctx = _gather_type_ctx_info([x] + list(args))
        if has_symbol and has_ndarray:
            raise ValueError('In HybridBlock, we do not support mixed NDArrays and Symbols'
                             ' types for the input. Please check the type of the args.\n')
        if not has_symbol and not has_ndarray:
            raise ValueError('In HybridBlock, there must be one NDArray or one Symbol in the input.'
                             ' Please check the type of the args.\n')
        if has_ndarray:
            ctx = first_ctx
            if self._active:
                if len(ctx_set) > 1:
                    raise ValueError('Find multiple contexts in the input, '
                                     'After hybridized, the HybridBlock only supports one input '
                                     'context. You can print the ele.ctx in the '
                                     'input arguments to inspect their contexts. '
                                     'Find all contexts = {}'.format(ctx_set))
                with ctx:
                    return self._call_cached_op(x, *args)
            with ctx:
                try:
                    params = {k: v.data(ctx) for k, v in self._reg_params.items()}
                except DeferredInitializationError:
                    self._deferred_infer_shape(x, *args)
                    for _, v in self.params.items():
                        v._finish_deferred_init()
                    params = {k: v.data(ctx) for k, v in self._reg_params.items()}

                return self.hybrid_forward(ndarray, x, *args, **params)
        params = {i: j.var() for i, j in self._reg_params.items()}
        with self.name_scope():
            return self.hybrid_forward(symbol, x, *args, **params)

    def hybrid_forward(self, F, x, *args, **kwargs):
        """Overrides to construct symbolic graph for this `Block`.

        Parameters
        ----------
        x : Symbol or NDArray
            The first input tensor.
        *args : list of Symbol or list of NDArray
            Additional input tensors.
        """
        # pylint: disable= invalid-name
        raise NotImplementedError

def _common_prefix(names):
    """Get the common prefix for all names"""
    if not names:
        return ''
    prefix = names[0]
    for name in names:
        i = 0
        while i < len(prefix) and i < len(name) and prefix[i] == name[i]:
            i += 1
        prefix = prefix[:i]
    return prefix


class SymbolBlock(HybridBlock):
    """Construct block from symbol. This is useful for using pre-trained models
    as feature extractors. For example, you may want to extract the output
    from fc2 layer in AlexNet.

    Parameters
    ----------
    outputs : Symbol or list of Symbol
        The desired output for SymbolBlock.
    inputs : Symbol or list of Symbol
        The Variables in output's argument that should be used as inputs.
    params : ParameterDict
        Parameter dictionary for arguments and auxililary states of outputs
        that are not inputs.

    Examples
    --------
    >>> # To extract the feature from fc1 and fc2 layers of AlexNet:
    >>> alexnet = gluon.model_zoo.vision.alexnet(pretrained=True, ctx=mx.cpu(),
                                                 prefix='model_')
    >>> inputs = mx.sym.var('data')
    >>> out = alexnet(inputs)
    >>> internals = out.get_internals()
    >>> print(internals.list_outputs())
    ['data', ..., 'model_dense0_relu_fwd_output', ..., 'model_dense1_relu_fwd_output', ...]
    >>> outputs = [internals['model_dense0_relu_fwd_output'],
                   internals['model_dense1_relu_fwd_output']]
    >>> # Create SymbolBlock that shares parameters with alexnet
    >>> feat_model = gluon.SymbolBlock(outputs, inputs, params=alexnet.collect_params())
    >>> x = mx.nd.random.normal(shape=(16, 3, 224, 224))
    >>> print(feat_model(x))
    """
    @staticmethod
    def imports(symbol_file, input_names, param_file=None, ctx=None):
        """Import model previously saved by `gluon.HybridBlock.export` or
        `Module.save_checkpoint` as a `gluon.SymbolBlock` for use in Gluon.

        Parameters
        ----------
        symbol_file : str
            Path to symbol file.
        input_names : list of str
            List of input variable names
        param_file : str, optional
            Path to parameter file.
        ctx : Context, default None
            The context to initialize `gluon.SymbolBlock` on.

        Returns
        -------
        gluon.SymbolBlock
            `gluon.SymbolBlock` loaded from symbol and parameter files.

        Examples
        --------
        >>> net1 = gluon.model_zoo.vision.resnet18_v1(
        ...     prefix='resnet', pretrained=True)
        >>> net1.hybridize()
        >>> x = mx.nd.random.normal(shape=(1, 3, 32, 32))
        >>> out1 = net1(x)
        >>> net1.export('net1', epoch=1)
        >>>
        >>> net2 = gluon.SymbolBlock.imports(
        ...     'net1-symbol.json', ['data'], 'net1-0001.params')
        >>> out2 = net2(x)
        """
        if is_np_array():
            sym = np_symbol.load(symbol_file)
        else:
            sym = symbol.load(symbol_file)
        if isinstance(input_names, str):
            input_names = [input_names]
        if param_file is None:
            # Get a valid type inference by using fp32
            inputs = [symbol.var(i, dtype=mx_real_t) for i in input_names]
        else:
            # Do not specify type, rely on saved params type instead
            inputs = [symbol.var(i).as_np_ndarray() if is_np_array() else symbol.var(i) for i in input_names]
        ret = SymbolBlock(sym, inputs)
        if param_file is not None:
            ret.collect_params().load(param_file, ctx=ctx, cast_dtype=True, dtype_source='saved')
        return ret

    def __repr__(self):
        s = '{name}(\n{modstr}\n)'
        modstr = '\n'.join(['{block} : {numinputs} -> {numoutputs}'.format(block=self._cached_graph[1],
                                                                           numinputs=len(self._cached_graph[0]),
                                                                           numoutputs=len(self._cached_graph[1].
                                                                                          list_outputs()))])
        return s.format(name=self.__class__.__name__,
                        modstr=modstr)

    def __init__(self, outputs, inputs, params=None):
        super(SymbolBlock, self).__init__(prefix=None, params=None)
        self._prefix = ''
        self._params = ParameterDict('', params)
        if isinstance(inputs, symbol.Symbol) and len(inputs.list_outputs()) == 1:
            inputs = [inputs]
        if isinstance(outputs, (list, tuple)) and len(outputs) == 1:
            outputs = outputs[0]

        syms, self._in_format = _flatten(inputs, "input")
        out, self._out_format = _flatten(outputs, "output")
        input_names = set()
        for i in syms:
            assert len(i.get_internals().list_outputs()) == 1, \
                "Input symbols must be variable, but %s is an output of operators"%str(i)
            input_names.add(i.name)

        # check if any symbol is row_sparse
        row_sparse_storage = ndarray.ndarray._STORAGE_TYPE_STR_TO_ID['row_sparse']

        for i in out:
            for j in i.get_internals():
                assert(j.attr("__storage_type__") != str(row_sparse_storage)), \
                    "SymbolBlock doesn't support Parameter '%s' because its storage " \
                    "type is 'row_sparse'." % j.name
        if len(out) > 1:
            out = symbol.Group(out, _check_same_symbol_type(out))
        else:
            out = out[0]

        # Infer type of parameters. Without this, every parameter will be created with
        # default type i.e., fp32
        arg_params = out.list_arguments()
        aux_params = out.list_auxiliary_states()

        arg_types, aux_types = _infer_param_types(syms, out, arg_params, aux_params)

        for i, arg in enumerate(arg_params):
            if arg not in input_names:
                self.params.get(arg, allow_deferred_init=True, dtype=arg_types[i])

        for i, aux in enumerate(aux_params):
            if aux not in input_names:
                self.params.get(aux, grad_req='null', allow_deferred_init=True, dtype=aux_types[i])

        self._cached_graph = syms, out
        len_prefix = len(_common_prefix(list(self._params.keys())))
        self._reg_params = {key[len_prefix:]: val for key, val in self._params.items()}

    def forward(self, x, *args):
        if isinstance(x, NDArray):
            with x.ctx:
                return self._call_cached_op(x, *args)

        assert isinstance(x, Symbol), \
            "HybridBlock requires the first argument to forward be either " \
            "Symbol or NDArray, but got %s"%type(x)
        args, in_fmt = _flatten([x] + list(args), "input")
        assert in_fmt == self._in_format, "Invalid input format"
        ret = copy.copy(self._cached_graph[1])
        ret._compose(**{k.name: v for k, v in zip(self._cached_graph[0], args)})
        return _regroup(list(ret), self._out_format)

    def _clear_cached_op(self):
        tmp = self._cached_graph
        super(SymbolBlock, self)._clear_cached_op()
        self._cached_graph = tmp

    def cast(self, dtype):
        self._clear_cached_op()
        super(SymbolBlock, self).cast(dtype)
        if np.dtype(dtype).name == 'float16':
            # correct BatchNorm types back to float32 due to its special requirement
            out = self._cached_graph[1]
            params_list = out.get_internals().list_inputs()
            for node in params_list:
                if node.endswith('running_var'):
                    prefix = node[:-11]
                    sibs = [prefix + t for t in ('running_mean', 'gamma', 'beta')]
                    is_bn = all(p in params_list for p in sibs)
                    if is_bn:
                        self.params.get(node).cast('float32')
                        for sib in sibs:
                            self.params.get(sib).cast('float32')
                if node.endswith('moving_var'):
                    # another convention used
                    prefix = node[:-10]
                    sibs = [prefix + t for t in ('moving_mean', 'gamma', 'beta')]
                    is_bn = all(p in params_list for p in sibs)
                    if is_bn:
                        self.params.get(node).cast('float32')
                        for sib in sibs:
                            self.params.get(sib).cast('float32')

    def hybrid_forward(self, F, x, *args, **kwargs):
        raise NotImplementedError

def _infer_param_types(in_params, out_params, arg_params, aux_params, default_dtype=mx_real_t):
    """Utility function that helps in inferring DType of args and auxs params
    from given input param.

    Parameters
    ----------
    in_params: List of Symbol
        List of input symbol variables.
    out_params: Symbol
        Output symbol variable.
    arg_params: List of Str
        List of names of argument parametrs.
    aux_params: List of Str
        List of names of auxiliary parameters.
    default_dtype: numpy.dtype or str, default 'float32'
        Default data type for arg_params and aux_params, if unable to infer the type.

    Returns
    -------
    arg_types: List of numpy.dtype
        List of arg_params type. Order is same as arg_params.
        Defaults to 'float32', if unable to infer type.
    aux_types: List of numpy.dtype
        List of aux_params type. Order is same as aux_params.
        Defaults to 'float32', if unable to infer type.
    """
    arg_types = None
    aux_types = None

    # Get Input symbol details. This will be used to infer types of
    # other parameters.
    input_sym_names = [in_param.name for in_param in in_params]

    # Try to infer input types. If not successful, we will set default dtype.
    # If successful, we will try to infer other params in the graph.
    input_sym_arg_types = []
    can_infer_input_type = True
    for in_param in in_params:
        input_sym_arg_type = in_param.infer_type()[0]
        if not input_sym_arg_type or len(input_sym_arg_type) < 1:
            can_infer_input_type = False
            break
        else:
            input_sym_arg_types.append(in_param.infer_type()[0][0])

    # Try to infer types of other parameters.
    if can_infer_input_type:
        params = {k:v for k, v in zip(input_sym_names, input_sym_arg_types)}
        try:
            arg_types, _, aux_types = out_params.infer_type(**params)
        except MXNetError:
            # Cannot infer type with current input
            arg_types, aux_types = None, None

    if arg_types is None or len(arg_types) != len(arg_params):
        arg_types = []
        for _ in arg_params:
            arg_types.append(default_dtype)

    if aux_types is None or len(aux_types) != len(aux_params):
        aux_types = []
        for _ in aux_params:
            aux_types.append(default_dtype)

    return (arg_types, aux_types)<|MERGE_RESOLUTION|>--- conflicted
+++ resolved
@@ -958,30 +958,21 @@
         if self._backend:
             ctx = args[0].context
             arg_array = []
-<<<<<<< HEAD
-            ctx = args[0].context
-=======
             # Build args list if params are initialized
->>>>>>> efb6b0c8
             try:
                 for name in out.list_arguments():
                     if name in data_names.keys():
                         arg_array.append(args[data_names[name]])
                     else:
                         arg_array.append(params.get(name).data())
-<<<<<<< HEAD
-
-            except DeferredInitializationError:
-=======
             # Exceptions are thrown, because the params are not initialized.
             # In this case, we don't care and will just not use the params.
             except DeferredInitializationError:
                 self._deferred_infer_shape(*args)
-                # To do: get arg_array.
->>>>>>> efb6b0c8
                 arg_array = None
-            except RuntimeError:
-                arg_array = None
+                if not hasattr(self,OPTIMIZE_FOR_DEFERRED):
+                    self.OPTIMIZE_FOR_DEFERRED = True
+                    print('Warning: cannot gather params when calling optimize_for for backend "%s"' % self._backend)
             # Partition the graph.
             out = out.optimize_for(self._backend, arg_array, ctx, **self._backend_args)
 
