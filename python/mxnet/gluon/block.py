--- conflicted
+++ resolved
@@ -80,19 +80,12 @@
             return self
         self._local._old_scope = getattr(_BlockScope._current, "value", None)
         _BlockScope._current.value = self
-<<<<<<< HEAD
-        self._name_scope = _name.Prefix(block.prefix)
-        self._name_scope.__enter__()
+        self._local._name_scope = _name.Prefix(block.prefix)
+        self._local._name_scope.__enter__()
         _profiler_scope_name = (block.prefix[:-1] if block.prefix.endswith('_') \
                                 else block.prefix) + ":"
-        self._profiler_scope = _profiler.Scope(_profiler_scope_name)
-        self._profiler_scope.__enter__()
-=======
-        self._local._name_scope = _name.Prefix(block.prefix)
-        self._local._name_scope.__enter__()
-        self._local._profiler_scope = _profiler.Scope(block._profiler_scope_name)
+        self._local._profiler_scope = _profiler.Scope(_profiler_scope_name)
         self._local._profiler_scope.__enter__()
->>>>>>> ca2bdb6c
         return self
 
     def __exit__(self, ptype, value, trace):
@@ -416,9 +409,9 @@
                 val._name = name # use the name of the first occurence as the name of the shared parameter.
 
         for name, child in self._children.items():
-            if isinstance(child, SymbolBlock):
+            if isinstance(child(), SymbolBlock):
                 continue
-            child._set_prefix(recorded, prefix + name)
+            child()._set_prefix(recorded, prefix + name)
 
     def _collect_params_with_prefix(self, prefix='', select=None):
         if prefix:
@@ -427,27 +420,16 @@
             ret = {prefix + key : val for key, val in self._reg_params.items()}
         else:
             pattern = re.compile(select)
-<<<<<<< HEAD
             ret = {prefix + key : val for key, val in self._reg_params.items() if pattern.match(prefix + key)}
-=======
-            ret.update({name:value for name, value in self.params.items() if pattern.match(name)})
-        for cld in self._children.values():
-            ret.update(cld().collect_params(select=select))
-        return ret
->>>>>>> ca2bdb6c
 
         for name, child in self._children.items():
-<<<<<<< HEAD
-            child_ret = child._collect_params_with_prefix(prefix + name if not isinstance(child, SymbolBlock) else '', select)
+            child_ret = child()._collect_params_with_prefix(prefix + name if not isinstance(child(), SymbolBlock) else '', select)
             commons = set(child_ret.keys()) & set(ret.keys())
             if len(commons) > 0:
                 for common in commons:
                     warnings.warn('Parmeter name "{}" occurs more than once. \
                                   Please change the corresponding attribute name to avoid conflict.'.format(common))
             ret.update(child_ret)
-=======
-            ret.update(child()._collect_params_with_prefix(prefix + name))
->>>>>>> ca2bdb6c
         return ret
 
     def save_parameters(self, filename, deduplicate=False):
@@ -714,13 +696,8 @@
             The new data type.
         """
         for child in self._children.values():
-<<<<<<< HEAD
-            child.cast(dtype)
-        for param in self.params.values():
-=======
             child().cast(dtype)
         for _, param in self.params.items():
->>>>>>> ca2bdb6c
             param.cast(dtype)
 
     def zero_grad(self):
@@ -826,7 +803,7 @@
                 setattr(self, name, shared[key])
                 shared_set.remove(key)
         for name, child in self._children.items():
-            child._shared_parameters(shared, shared_set, prefix + name)
+            child()._shared_parameters(shared, shared_set, prefix + name)
 
     def __call__(self, *args):
         """Calls forward. Only accepts positional arguments."""
