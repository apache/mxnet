--- conflicted
+++ resolved
@@ -27,6 +27,7 @@
 import logging
 import os
 import shutil
+import warnings
 import numpy as np
 from ..base import _LIB, check_call, py_str
 from ..base import c_array, c_str, mx_uint, c_str_array
@@ -633,11 +634,7 @@
 def quantize_graph(sym, arg_params, aux_params, ctx=cpu(),
                    excluded_sym_names=None, excluded_op_names=None,
                    calib_mode='entropy', quantized_dtype='int8', quantize_mode='full',
-<<<<<<< HEAD
                    LayerOutputCollector=None, logger=None):
-=======
-                   LayerOutputCollector=None, logger=logging):
->>>>>>> 76023c4b
     """User-level API for generating a quantized model from a FP32 model w/o calibration
     and a collector for naive or entropy calibration.
     The backend quantized operators are only enabled for Linux systems. Please do not run
@@ -719,7 +716,6 @@
         elif calib_mode == 'naive':
             collector = _LayerOutputMinMaxCollector(quantized_dtype=quantized_dtype,
                                                     include_layer=calib_layer, logger=logger)
-<<<<<<< HEAD
             if logger:
                 logger.info(
                     'Create a layer output minmax collector for naive calibration')
@@ -734,19 +730,6 @@
         if logger:
             logger.info('Collector created, please use set_monitor_callback'
                         ' to collect calibration information.')
-=======
-            logger.info(
-                'Create a layer output minmax collector for naive calibration')
-        elif calib_mode == 'customize' and LayerOutputCollector != None:
-            collector = LayerOutputCollector
-            logger.info(
-                'Create a customize layer output minmax collector for calibration')
-        else:
-            raise ValueError('unknown calibration mode %s received,'
-                             ' expected `none`, `naive`, `entropy` or `customize`' % calib_mode)
-        logger.info('Collector created, please use set_monitor_callback'
-                    ' to collect calibration information.')
->>>>>>> 76023c4b
 
     if logger:
         logger.info('Quantizing parameters')
@@ -815,14 +798,10 @@
 
     return qsym, qarg_params, aux_params
 
-def quantize_net(network, quantized_dtype='auto', quantize_mode='full',
-                 exclude_layers=None, exclude_layers_match=None, exclude_operators=None,
-                 calib_data=None, data_shapes=None, calib_mode='none',
-<<<<<<< HEAD
-                 num_calib_examples=None, ctx=cpu(), LayerOutputCollector=None, logger=None):
-=======
-                 num_calib_examples=None, ctx=cpu(), LayerOutputCollector=None, logger=logging):
->>>>>>> 76023c4b
+def quantize_net_v2(network, quantized_dtype='auto', quantize_mode='full',
+                    exclude_layers=None, exclude_layers_match=None, exclude_operators=None,
+                    calib_data=None, data_shapes=None, calib_mode='none',
+                    num_calib_examples=None, ctx=cpu(), LayerOutputCollector=None, logger=None):
     """User-level API for Gluon users to generate a quantized SymbolBlock from a FP32 HybridBlock w/ or w/o calibration.
     The backend quantized operators are only enabled for Linux systems. Please do not run
     inference using the quantized models on Windows for now.
@@ -866,6 +845,8 @@
     ctx : Context
         Defines the device that users want to run forward propagation on the calibration
         dataset for collecting layer output statistics. Currently, only supports single context.
+    LayerOutputCollector : class
+        For customize calibration method usage.
     logger : Object
         A logging object for printing information during the process of quantization.
 
@@ -992,4 +973,20 @@
         nd_save(param_name, save_dict)
         net.collect_params().load(param_name, cast_dtype=True, dtype_source='saved')
         net.collect_params().reset_ctx(ctx)
-    return net+    return net
+
+def quantize_net(network, quantized_dtype='auto', quantize_mode='full',
+                 exclude_layers=None, exclude_layers_match=None, exclude_operators=None,
+                 calib_data=None, data_shapes=None, calib_mode='none',
+                 num_calib_examples=None, ctx=cpu(), logger=None):
+    """User-level API for Gluon users to generate a quantized SymbolBlock from a FP32 HybridBlock w/ or w/o calibration.
+       Will be deprecated after MXNet 2.0, please use quantize_net_v2.
+    """
+    warnings.warn('WARNING: This will be deprecated after MXNet 2.0, please use quantize_net_v2.')
+    return quantize_net_v2(network=network, quantized_dtype=quantized_dtype,
+                           quantize_mode=quantize_mode, exclude_layers=exclude_layers,
+                           exclude_layers_match=exclude_layers_match,
+                           exclude_operators=exclude_operators,
+                           calib_data=calib_data, data_shapes=data_shapes,
+                           calib_mode=calib_mode, num_calib_examples=num_calib_examples,
+                           ctx=ctx, LayerOutputCollector=None, logger=logger)