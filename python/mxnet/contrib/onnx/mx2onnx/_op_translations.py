--- conflicted
+++ resolved
@@ -4111,9 +4111,6 @@
         ]
 
     return nodes
-<<<<<<< HEAD
-=======
-
 
 @mx_op.register("RNN")
 def convert_RNN(node, **kwargs):
@@ -4199,5 +4196,4 @@
                   [name+'0_', name+'1', name+'2'], hidden_size=state_size),
         make_node('Squeeze', [name+'0_'], [name], axes=[1]),
     ]
-    return nodes
->>>>>>> 98cb0b31
+    return nodes