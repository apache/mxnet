# Licensed to the Apache Software Foundation (ASF) under one
# or more contributor license agreements.  See the NOTICE file
# distributed with this work for additional information
# regarding copyright ownership.  The ASF licenses this file
# to you under the Apache License, Version 2.0 (the
# "License"); you may not use this file except in compliance
# with the License.  You may obtain a copy of the License at
#
#   http://www.apache.org/licenses/LICENSE-2.0
#
# Unless required by applicable law or agreed to in writing,
# software distributed under the License is distributed on an
# "AS IS" BASIS, WITHOUT WARRANTIES OR CONDITIONS OF ANY
# KIND, either express or implied.  See the License for the
# specific language governing permissions and limitations
# under the License.
#
# Based on
#  https://github.com/NVIDIA/mxnet_to_onnx/blob/master/mx2onnx_converter/
# mx2onnx_converter_functions.py
#  Copyright (c) 2017, NVIDIA CORPORATION. All rights reserved.
#
#  Redistribution and use in source and binary forms, with or without
#  modification, are permitted provided that the following conditions
#  are met:
#  * Redistributions of source code must retain the above copyright
#    notice, this list of conditions and the following disclaimer.
#  * Redistributions in binary form must reproduce the above copyright
#    notice, this list of conditions and the following disclaimer in the
#    documentation and/or other materials provided with the distribution.
#  * Neither the name of NVIDIA CORPORATION nor the names of its
#    contributors may be used to endorse or promote products derived
#    from this software without specific prior written permission.
#
#  THIS SOFTWARE IS PROVIDED BY THE COPYRIGHT HOLDERS ``AS IS'' AND ANY
#  EXPRESS OR IMPLIED WARRANTIES, INCLUDING, BUT NOT LIMITED TO, THE
#  IMPLIED WARRANTIES OF MERCHANTABILITY AND FITNESS FOR A PARTICULAR
#  PURPOSE ARE DISCLAIMED.  IN NO EVENT SHALL THE COPYRIGHT OWNER OR
#  CONTRIBUTORS BE LIABLE FOR ANY DIRECT, INDIRECT, INCIDENTAL, SPECIAL,
#  EXEMPLARY, OR CONSEQUENTIAL DAMAGES (INCLUDING, BUT NOT LIMITED TO,
#  PROCUREMENT OF SUBSTITUTE GOODS OR SERVICES; LOSS OF USE, DATA, OR
#  PROFITS; OR BUSINESS INTERRUPTION) HOWEVER CAUSED AND ON ANY THEORY
#  OF LIABILITY, WHETHER IN CONTRACT, STRICT LIABILITY, OR TORT
#  (INCLUDING NEGLIGENCE OR OTHERWISE) ARISING IN ANY WAY OUT OF THE USE
#  OF THIS SOFTWARE, EVEN IF ADVISED OF THE POSSIBILITY OF SUCH DAMAGE.

# coding: utf-8
# pylint: disable=too-many-locals,no-else-return,too-many-lines
# pylint: disable=anomalous-backslash-in-string,eval-used
# pylint: disable=too-many-function-args
"""
Conversion Functions for common layers.
Add new functions here with a decorator.
"""

import re
import logging
import numpy as np
from .export_onnx import MXNetGraph as mx_op
try:
    import onnx
except ImportError:
    onnx = None


def parse_helper(attrs, attrs_name, alt_value=None):
    """Helper function to parse operator attributes in required format."""
    tuple_re = re.compile(r'\([0-9L|,| ]+\)')
    if not attrs:
        return alt_value
    attrs_str = None if attrs.get(attrs_name) is None else str(attrs.get(attrs_name))
    if attrs_str is None:
        return alt_value
    attrs_match = tuple_re.search(attrs_str)
    if attrs_match is not None:
        if attrs_match.span() == (0, len(attrs_str)):
            dims = eval(attrs_str)
            return dims
        else:
            raise AttributeError("Malformed %s dimensions: %s" % (attrs_name, str(attrs_str)))
    return alt_value

def transform_padding(pad_width):
    """Helper function to convert padding format for pad operator.
    """
    num_pad_values = len(pad_width)
    onnx_pad_width = [0]*num_pad_values

    start_index = 0
    # num_pad_values will always be multiple of 2
    end_index = int(num_pad_values/2)
    for idx in range(0, num_pad_values):
        if idx % 2 == 0:
            onnx_pad_width[start_index] = pad_width[idx]
            start_index += 1
        else:
            onnx_pad_width[end_index] = pad_width[idx]
            end_index += 1

    return onnx_pad_width


def convert_string_to_list(string_val):
    """Helper function to convert string to list.
     Used to convert shape attribute string to list format.
    """
    result_list = []

    list_string = string_val.split(',')
    for val in list_string:
        val = str(val.strip())
        val = val.replace("(", "")
        val = val.replace(")", "")
        val = val.replace("L", "")
        val = val.replace("[", "")
        val = val.replace("]", "")
        if val == "None":
            result_list.append(None)
        elif val != "":
            result_list.append(int(val))

    return result_list

def get_boolean_attribute_value(attrs, attr_name):
    """ Helper function to convert a string version
    of Boolean attributes to integer for ONNX.
    Takes attribute dictionary and attr_name as
    parameters.
    """
    return 1 if attrs.get(attr_name, 0) in ["True", "1"] else 0

def get_inputs(node, kwargs):
    """Helper function to get inputs"""
    name = node["name"]
    outputs_lookup = kwargs["outputs_lookup"]
    inputs = node["inputs"]
    attrs = node.get("attrs", {})

    input_nodes = []
    for ip in inputs:
        input_node_name = outputs_lookup[ip[0]][ip[1]]
        input_nodes.append(input_node_name)

    return name, input_nodes, attrs

def create_basic_op_node(op_name, node, kwargs):
    """Helper function to create a basic operator
    node that doesn't contain op specific attrs"""
    name, input_nodes, _ = get_inputs(node, kwargs)

    node = onnx.helper.make_node(
        op_name,
        input_nodes,
        [name],
        name=name
    )
    return [node]

def create_const_scalar_node(input_name, value, kwargs):
    """Helper function to create a tensor value node and a
    initializer tensor node with constant value."""
    from onnx.helper import make_tensor
    initializer = kwargs["initializer"]
    input_type = onnx.mapping.NP_TYPE_TO_TENSOR_TYPE[value.dtype]
    tensor_node = make_tensor(input_name, input_type, (), ([value]))
    initializer.append(tensor_node)

def create_const_node(input_name, value, kwargs):
    """Helper function to create a tensor value node and a
    initializer tensor node with constant value."""
    from onnx.helper import make_tensor
    initializer = kwargs["initializer"]
    input_type = onnx.mapping.NP_TYPE_TO_TENSOR_TYPE[value.dtype]
    input_shape = value.shape
    tensor_node = make_tensor(input_name, input_type, input_shape, value)
    initializer.append(tensor_node)

def create_tensor(tensor_list, tensor_name, initializer, dtype='int64'):
    """Helper function to create a tensor value node and a
    initializer tensor node with constant value."""
    tensor_np = np.array(tensor_list, dtype=dtype)
    data_type = onnx.mapping.NP_TYPE_TO_TENSOR_TYPE[tensor_np.dtype]
    dims = np.shape(tensor_np)
    if dtype == np.float16:
        tensor_np = tensor_np.view(dtype=np.uint16)
    initializer.append(
        onnx.helper.make_tensor(
            name=tensor_name,
            data_type=data_type,
            dims=dims,
            vals=tensor_np.flatten().tolist(),
            raw=False
        )
    )

@mx_op.register("null")
def convert_weights_and_inputs(node, **kwargs):
    """Helper function to convert weights and inputs.
    """
    name, _, _ = get_inputs(node, kwargs)

    if kwargs["is_input"] is False:
        weights = kwargs["weights"]
        initializer = kwargs["initializer"]
        np_arr = weights[name]
        data_type = onnx.mapping.NP_TYPE_TO_TENSOR_TYPE[np_arr.dtype]
        dims = np.shape(np_arr)

        tensor_node = onnx.helper.make_tensor_value_info(name, data_type, dims)

        initializer.append(
            onnx.helper.make_tensor(
                name=name,
                data_type=data_type,
                dims=dims,
                vals=np_arr.flatten().tolist(),
                raw=False
            )
        )

        return [tensor_node]
    else:
        tval_node = onnx.helper.make_tensor_value_info(name, kwargs["in_type"], kwargs["in_shape"])
        return [tval_node]


@mx_op.register('Convolution')
def convert_convolution(node, **kwargs):
    """Map MXNet's convolution operator attributes to onnx's Conv operator
    and return the created node.
    """
    from onnx.helper import make_node
    name, input_nodes, attrs = get_inputs(node, kwargs)

    kernel = convert_string_to_list(attrs.get('kernel', '()'))
    stride = convert_string_to_list(attrs.get('stride', '()'))
    dilate = convert_string_to_list(attrs.get('dilate', '()'))
    pad = convert_string_to_list(attrs.get('pad', '()'))
    num_group = int(attrs.get('num_group', 1))
    no_bias = attrs.get('no_bias', 'False')
    layout = attrs.get('layout', 'NCHW')

    if layout not in ['NCHW', 'NCDHW']:
        raise NotImplementedError('Convolution currently does not support layout not in '
                                  '[\'NCHW\', \'NCDHW\']')

    if no_bias == 'True':
        assert len(input_nodes) == 2, 'Convolution takes 2 input if no_bias==True'
    else:
        assert len(input_nodes) == 3, 'Convolution takes 3 input if no_bias==False'

    kwargs_ = {}
    if kernel:
        kwargs_['kernel_shape'] = tuple(kernel)
    if pad:
        kwargs_['pads'] = tuple(pad) + tuple(pad)
    if stride:
        kwargs_['strides'] = stride
    if dilate:
        kwargs_['dilations'] = dilate

    nodes = [
        make_node('Conv', input_nodes, [name], group=num_group, **kwargs_)
    ]

    return nodes


@mx_op.register("Deconvolution")
def convert_deconvolution(node, **kwargs):
    """Map MXNet's deconvolution operator attributes to onnx's ConvTranspose operator
    and return the created node.
    """
    name, inputs, attrs = get_inputs(node, kwargs)

    kernel_dims = list(parse_helper(attrs, "kernel"))
    stride_dims = list(parse_helper(attrs, "stride", [1, 1]))
    pad_dims = list(parse_helper(attrs, "pad", [0, 0]))
    num_group = int(attrs.get("num_group", 1))
    dilations = list(parse_helper(attrs, "dilate", [1, 1]))
    adj_dims = list(parse_helper(attrs, "adj", [0, 0]))

    pad_dims = pad_dims + pad_dims

    deconv_node = onnx.helper.make_node(
        "ConvTranspose",
        inputs=inputs,
        outputs=[name],
        kernel_shape=kernel_dims,
        strides=stride_dims,
        dilations=dilations,
        output_padding=adj_dims,
        pads=pad_dims,
        group=num_group,
        name=name
    )

    return [deconv_node]


@mx_op.register("Crop")
def convert_crop(node, **kwargs):
    """Map MXNet's crop operator attributes to onnx's Crop operator
    and return the created node.
    """
    name, inputs, attrs = get_inputs(node, kwargs)
    num_inputs = len(inputs)

    y, x = list(parse_helper(attrs, "offset", [0, 0]))
    h, w = list(parse_helper(attrs, "h_w", [0, 0]))
    if num_inputs > 1:
        h, w = kwargs["out_shape"][-2:]
    border = [x, y, x + w, y + h]

    crop_node = onnx.helper.make_node(
        "Crop",
        inputs=[inputs[0]],
        outputs=[name],
        border=border,
        scale=[1, 1],
        name=name
    )

    logging.warning(
        "Using an experimental ONNX operator: Crop. " \
        "Its definition can change.")

    return [crop_node]


@mx_op.register("FullyConnected")
def convert_fully_connected(node, **kwargs):
    """Map MXNet's FullyConnected operator attributes to onnx's Gemm operator
    and return the created node.
    """
    from onnx.helper import make_node
    name, input_nodes, attrs = get_inputs(node, kwargs)

    input_type = kwargs['in_type']
    dtype = onnx.mapping.TENSOR_TYPE_TO_NP_TYPE[input_type]
    flatten = get_boolean_attribute_value(attrs, 'flatten')
    no_bias = get_boolean_attribute_value(attrs, 'no_bias')
    num_hidden = int(attrs.get('num_hidden'))

    nodes = []
    if flatten:
        nodes += [
            make_node('Flatten', [input_nodes[0]], [name+'_data_flattened'])
        ]
    else:
        nodes += [
            make_node('Shape', [input_nodes[0]], [name+'_orig_shape']),
            make_node('Shape', [name+'_orig_shape'], [name+'_dim']),
            make_node('Flatten', [input_nodes[0]], [name+'_data_flattened'], axis=-1),
        ]

    in_nodes = [name+'_data_flattened', input_nodes[1]]

    if no_bias:
        create_const_scalar_node(name+'_bias', np.int32(0).astype(dtype), kwargs)
        in_nodes.append(name+'_bias')
    else:
        in_nodes.append(input_nodes[2])

    if flatten:
        nodes += [
            make_node('Gemm', in_nodes, [name], alpha=1.0, beta=1.0, transA=0, transB=1, name=name)
        ]
    else:
        create_tensor([0], name+'_0', kwargs['initializer'])
        create_tensor([1], name+'_1', kwargs['initializer'])
        create_tensor([num_hidden], name+'_num_hidden', kwargs['initializer'])
        nodes += [
            make_node('Gemm', in_nodes, [name+'_gemm'], alpha=1.0, beta=1.0, transA=0, transB=1),
            make_node('Sub', [name+'_dim', name+'_1'], [name+'dim_minus_1']),
            make_node('Slice', [name+'_orig_shape', name+'_0', name+'dim_minus_1'],
                      [name+'_shape_sliced']),
            make_node('Concat', [name+'_shape_sliced', name+'_num_hidden'],
                      [name+'_shape_new'], axis=0),
            make_node('Reshape', [name+'_gemm', name+'_shape_new'], [name], name=name)
        ]

    return nodes


@mx_op.register("BatchNorm")
def convert_batchnorm(node, **kwargs):
    """Map MXNet's BatchNorm operator attributes to onnx's BatchNormalization operator
    and return the created node.
    """
    name, input_nodes, attrs = get_inputs(node, kwargs)

    momentum = float(attrs.get("momentum", 0.9))
    eps = float(attrs.get("eps", 0.001))
    axis = int(attrs.get("axis", 1))

    if axis != 1:
        raise NotImplementedError("batchnorm axis != 1 is currently not supported.")

    bn_node = onnx.helper.make_node(
        "BatchNormalization",
        input_nodes,
        [name],
        name=name,
        epsilon=eps,
        momentum=momentum
        # MXNet computes mean and variance per channel for batchnorm.
        # Default for onnx is across all spatial features. Relying on default
        # ONNX behavior of spatial=1 for ONNX opset 8 and below. As the spatial
        # attribute is deprecated in opset 9 and above, not explicitly encoding it.
    )
    return [bn_node]


@mx_op.register("tanh")
def convert_tanh(node, **kwargs):
    """Map MXNet's tanh operator attributes to onnx's Tanh operator
    and return the created node.
    """
    return create_basic_op_node('Tanh', node, kwargs)

@mx_op.register("cos")
def convert_cos(node, **kwargs):
    """Map MXNet's cos operator attributes to onnx's Cos operator
    and return the created node.
    """
    return create_basic_op_node('Cos', node, kwargs)

@mx_op.register("sin")
def convert_sin(node, **kwargs):
    """Map MXNet's sin operator attributes to onnx's Sin operator
    and return the created node.
    """
    return create_basic_op_node('Sin', node, kwargs)

@mx_op.register("tan")
def convert_tan(node, **kwargs):
    """Map MXNet's tan operator attributes to onnx's tan operator
    and return the created node.
    """
    return create_basic_op_node('Tan', node, kwargs)

@mx_op.register("arccos")
def convert_acos(node, **kwargs):
    """Map MXNet's acos operator attributes to onnx's acos operator
    and return the created node.
    """
    return create_basic_op_node('Acos', node, kwargs)

@mx_op.register("arcsin")
def convert_asin(node, **kwargs):
    """Map MXNet's asin operator attributes to onnx's asin operator
    and return the created node.
    """
    return create_basic_op_node('Asin', node, kwargs)

@mx_op.register("arctan")
def convert_atan(node, **kwargs):
    """Map MXNet's atan operator attributes to onnx's atan operator
    and return the created node.
    """
    return create_basic_op_node('Atan', node, kwargs)

#Basic neural network functions
@mx_op.register("sigmoid")
def convert_sigmoid(node, **kwargs):
    """Map MXNet's sigmoid operator attributes to onnx's Sigmoid operator
    and return the created node.
    """
    return create_basic_op_node('Sigmoid', node, kwargs)

@mx_op.register("relu")
def convert_relu(node, **kwargs):
    """Map MXNet's relu operator attributes to onnx's Relu operator
    and return the created node.
    """
    return create_basic_op_node('Relu', node, kwargs)

@mx_op.register("Activation")
def convert_activation(node, **kwargs):
    """Map MXNet's Activation operator attributes to onnx's Tanh/Relu operator
    and return the created node.
    """
    name, input_nodes, attrs = get_inputs(node, kwargs)

    act_type = attrs["act_type"]

    # Creating a dictionary here, but if this titlecase pattern
    # mxnet_name.title()
    act_types = {
        "tanh": "Tanh",
        "relu": "Relu",
        "sigmoid": "Sigmoid",
        "softrelu": "Softplus",
        "softsign": "Softsign"
    }

    act_name = act_types.get(act_type)
    if act_name:
        node = onnx.helper.make_node(
            act_name,
            input_nodes,
            [name],
            name=name
        )
    else:
        raise AttributeError(
            "Activation %s not implemented or recognized in the converter" % act_type
        )

    return [node]


@mx_op.register("Pad")
def convert_pad(node, **kwargs):
    """Map MXNet's pad operator attributes to onnx's Pad operator
    and return the created node.
    """
    from onnx.helper import make_node
    opset_version = kwargs["opset_version"]
    name, input_nodes, attrs = get_inputs(node, kwargs)

    mxnet_pad_width = convert_string_to_list(attrs.get("pad_width"))
    onnx_pad_width = transform_padding(mxnet_pad_width)

    pad_mode = attrs.get("mode")
    pad_value = np.float32(attrs.get("constant_value", 0.0))

    if opset_version >= 11:
        # starting with opset 11, pads and constant_value are inputs instead of attributes
        create_const_node(name+"_pads", np.array(onnx_pad_width, dtype='int64'), kwargs)
        nodes = []
        if pad_mode == "constant":
            create_const_scalar_node(name+"_const", pad_value, kwargs)
            nodes += [
                make_node("Pad", [input_nodes[0], name+"_pads", name+"_const"], [name], mode=pad_mode, name=name)
            ]
        else:
            nodes += [
                make_node("Pad", [input_nodes[0], name+"_pads"], [name], mode=pad_mode, name=name)
            ]
        return nodes
    else:
        if pad_mode == "constant":
            node = onnx.helper.make_node(
                'Pad',
                inputs=input_nodes,
                outputs=[name],
                mode='constant',
                value=pad_value,
                pads=onnx_pad_width,
                name=name
            )
        else:
            node = onnx.helper.make_node(
                'Pad',
                inputs=input_nodes,
                outputs=[name],
                mode=pad_mode,
                pads=onnx_pad_width,
                name=name
            )
        return [node]


def create_helper_trans_node(node_name, input_node):
    """create extra transpose node for dot operator"""
    trans_node = onnx.helper.make_node(
        'Transpose',
        inputs=[input_node],
        outputs=[node_name],
        name=node_name
    )
    return trans_node


@mx_op.register("dot")
def convert_dot(node, **kwargs):
    """Map MXNet's dot operator attributes to onnx's
    MatMul and Transpose operators based on the values set for
    transpose_a, transpose_b attributes."""
    name, input_nodes, attrs = get_inputs(node, kwargs)

    trans_a = get_boolean_attribute_value(attrs, "transpose_a")
    trans_b = get_boolean_attribute_value(attrs, "transpose_b")

    nodes = []
    input_nodes = []
    if trans_a:
        nodes.append(create_helper_trans_node(name+"_a", input_nodes[0]))
        input_nodes.append(name+"_a")
    else:
        input_nodes.append(input_nodes[0])

    if trans_b:
        nodes.append(create_helper_trans_node(name+"_b", input_nodes[1]))
        input_nodes.append(name+"_b")
    else:
        input_nodes.append(input_nodes[1])

    nodes.appennd(onnx.helper.make_node('MatMul', input_nodes, [name], name=name))
    return nodes


@mx_op.register("_linalg_gemm2")
def convert_linalg_gemm2(node, **kwargs):
    """Map MXNet's _linalg_gemm2 operator attributes to onnx's
    MatMul and Transpose operators based on the values set for
    transpose_a, transpose_b attributes.
    Return multiple nodes created.
    """
    name, input_nodes, attrs = get_inputs(node, kwargs)

    # Getting the attributes and assigning default values.
    alpha = float(attrs.get("alpha", 1.0))
    trans_a = get_boolean_attribute_value(attrs, "transpose_a")
    trans_b = get_boolean_attribute_value(attrs, "transpose_b")

    op_name = "transpose" + str(kwargs["idx"])

    if alpha == 1.0 and trans_a == 0 and trans_b == 0:
        matmul_node = onnx.helper.make_node(
            'MatMul',
            inputs=input_nodes,
            outputs=[name],
            name=name
        )
        return [matmul_node]
    elif trans_a == 1 and trans_b == 0:
        op_name = "transpose" + str(kwargs["idx"])
        node_name = op_name+"_a"
        trans_a_node = onnx.helper.make_node(
            'Transpose',
            inputs=[input_nodes[0]],
            outputs=[op_name+"_a"],
            name=node_name
        )

        matmul_node = onnx.helper.make_node(
            'MatMul',
            inputs=[node_name, input_nodes[1]],
            outputs=[name],
            name=name
        )
        return [trans_a_node, matmul_node]

    elif trans_a == 0 and trans_b == 1:
        node_name = op_name + "_b"
        trans_b_node = onnx.helper.make_node(
            'Transpose',
            inputs=[input_nodes[1]],
            outputs=[op_name+"_b"],
            name=node_name
        )

        matmul_node = onnx.helper.make_node(
            'MatMul',
            inputs=[input_nodes[0], node_name],
            outputs=[name],
            name=name
        )

        return [trans_b_node, matmul_node]
    else:
        node_name_a = op_name+"_a"
        trans_a_node = onnx.helper.make_node(
            'Transpose',
            inputs=[input_nodes[0]],
            outputs=[op_name+"_a"],
            name=node_name_a
        )

        node_name_b = op_name + "_b"
        trans_b_node = onnx.helper.make_node(
            'Transpose',
            inputs=[input_nodes[1]],
            outputs=[op_name+"_b"],
            name=node_name_b
        )

        matmul_node = onnx.helper.make_node(
            'MatMul',
            inputs=input_nodes,
            outputs=[name],
            name=name
        )

        return [trans_a_node, trans_b_node, matmul_node]


@mx_op.register('Pooling')
def convert_pooling(node, **kwargs):
    """Map MXNet's Pooling operator attributes to onnx's
    MaxPool/AveragePool/GlobalMaxPool/GlobalAveragePool operators
    """
    from onnx.helper import make_node
    name, input_nodes, attrs = get_inputs(node, kwargs)

    kernel = convert_string_to_list(attrs.get('kernel', '()'))
    pool_type = attrs.get('pool_type', 'max')
    global_pool = attrs.get('global_pool', 'False')
    _ = attrs.get('cudnn_off', 'False')
    pooling_convention = attrs.get('pooling_convention', 'valid')
    stride = convert_string_to_list(attrs.get('stride', '()'))
    pad = convert_string_to_list(attrs.get('pad', '()'))
    p_value = int(attrs.get('p_value', '0'))
    count_include_pad = attrs.get('count_include_pad', 'True')
    layout = attrs.get('layout', 'NCHW')

    if pooling_convention == 'same':
        raise NotImplementedError('Pooling currently does not support '
                                  'pooling_convention==\'same\'')
    if pool_type == 'sum':
        raise NotImplementedError('Pooling currently does not support pool_type==\'sum\'')
    if pool_type == 'lp' and global_pool == 'False' and pooling_convention != 'valid':
        raise NotImplementedError('Pooling currently does not support '
                                  'pooling_convention!=\'valid\' when pool_type==\'lp\' and global_pool==False')

    if layout not in ['NCHW', 'NCDHW']:
        raise NotImplementedError('Pooling currently does not support layout not in '
                                  '[\'NCHW\', \'NCDHW\']')

    kwargs_ = {}
    if kernel:
        kwargs_['kernel_shape'] = tuple(kernel)
    if pad:
        kwargs_['pads'] = tuple(pad) + tuple(pad)
    if stride:
        kwargs_['strides'] = stride

    ceil_mode = 1 if pooling_convention == 'full' else 0
    count_include_pad = 1 if count_include_pad == 'True' else 0

    nodes = []
    if pool_type == 'avg' and global_pool == 'False':
        nodes += [
            make_node('AveragePool', [input_nodes[0]], [name], ceil_mode=ceil_mode,
                      count_include_pad=count_include_pad, **kwargs_)
        ]
    elif pool_type == 'max' and global_pool == 'False':
        nodes += [
            make_node('MaxPool', [input_nodes[0]], [name], ceil_mode=ceil_mode, **kwargs_)
        ]
    elif pool_type == 'lp' and global_pool == 'False':
        nodes += [
            make_node('LpPool', [input_nodes[0]], [name], p=p_value, **kwargs_)
        ]
    elif pool_type == 'avg' and global_pool == 'True':
        nodes += [
            make_node('GlobalAveragePool', [input_nodes[0]], [name])
        ]
    elif pool_type == 'max' and global_pool == 'True':
        nodes += [
            make_node('GlobalMaxPool', [input_nodes[0]], [name])
        ]
    elif pool_type == 'lp' and global_pool == 'True':
        nodes += [
            make_node('GlobalLpPool', [input_nodes[0]], [name], p=p_value)
        ]
    else:
        raise NotImplementedError('Unknown parameter values in Pooling')

    return nodes


@mx_op.register("exp")
def convert_exp(node, **kwargs):
    """Map MXNet's exp operator attributes to onnx's Exp operator
    and return the created node.
    """
    return create_basic_op_node('Exp', node, kwargs)

@mx_op.register("_copy")
def convert_copy(node, **kwargs):
    """Map MXNet's _copy operator attributes to onnx's Identity operator
    and return the created node.
    """
    return create_basic_op_node('Identity', node, kwargs)

@mx_op.register("identity")
def convert_identity(node, **kwargs):
    """Map MXNet's identity operator attributes to onnx's Identity operator
    and return the created node.
    """
    return create_basic_op_node('Identity', node, kwargs)

@mx_op.register("InstanceNorm")
def convert_instancenorm(node, **kwargs):
    """Map MXNet's InstanceNorm operator attributes to onnx's InstanceNormalization operator
    based on the input node's attributes and return the created node.
    """
    name, input_nodes, attrs = get_inputs(node, kwargs)

    eps = float(attrs.get("eps", 0.001))

    node = onnx.helper.make_node(
        'InstanceNormalization',
        inputs=input_nodes,
        outputs=[name],
        name=name,
        epsilon=eps)

    return [node]

@mx_op.register("LeakyReLU")
def convert_leakyrelu(node, **kwargs):
    """Map MXNet's LeakyReLU operator attributes to onnx's Elu/LeakyRelu/PRelu operators
    based on the input node's attributes and return the created node.
    """
    from onnx.helper import make_node
    name, input_nodes, attrs = get_inputs(node, kwargs)

    act_type = attrs.get("act_type", "leaky")
    alpha = float(attrs.get("slope", 0.25))

    act_name = {"elu": "Elu", "leaky": "LeakyRelu", "prelu": "PRelu",
                "selu": "Selu"}

    if act_type in ("prelu", "selu"):
        node = onnx.helper.make_node(
            act_name[act_type],
            inputs=input_nodes,
            outputs=[name],
            name=name)
    elif act_type in ('gelu'):
        sqrt2 = np.float32(1.4142135623730951)
        create_const_scalar_node(name+"_sqrt2", sqrt2, kwargs)
        create_const_scalar_node(name+"_one", np.float32(1.0), kwargs)
        create_const_scalar_node(name+"_half", np.float32(0.5), kwargs)
        nodes = [
            make_node("Div", [input_nodes[0], name+"_sqrt2"], [name+"_div0_out"]),
            make_node("Erf", [name+"_div0_out"], [name+"_erf0_out"]),
            make_node("Add", [name+"_erf0_out", name+"_one"], [name+"_add0_out"]),
            make_node("Mul", [input_nodes[0], name+"_add0_out"], [name+"_mul0_out"]),
            make_node("Mul", [name+"_mul0_out", name+"_half"], [name], name=name)
        ]
        return nodes
    else:
        node = onnx.helper.make_node(
            act_name[act_type],
            inputs=input_nodes,
            outputs=[name],
            name=name,
            alpha=alpha)

    return [node]


@mx_op.register("softmax")
def convert_softmax(node, **kwargs):
    """Map MXNet's softmax operator attributes to onnx's Softmax operator
    and return the created node.
    """
    from onnx.helper import make_node
    from onnx import TensorProto
    name, input_nodes, attrs = get_inputs(node, kwargs)

    axis = int(attrs.get("axis", -1))
    temperature = str(attrs.get("temperature", 'None'))
    if temperature == 'None':
        temperature = 1.
    else:
        temperature = float(temperature)

    use_length = str(attrs.get("use_length", 'None'))
    input_type = kwargs["in_type"]
    dtype = onnx.mapping.TENSOR_TYPE_TO_NP_TYPE[input_type]
    data = input_nodes[0]

    # use op set 11 ONNX Softmax
    if axis == -1 and temperature == 1.:
        nodes = []
        if use_length == "True":
            # magic number, this is fp16 min
            create_tensor([-65500.0], name+"_mask_val", kwargs["initializer"], dtype=dtype)
            create_tensor([1], name+"_1", kwargs["initializer"])
            create_const_scalar_node(name+"_0_s", np.int64(0), kwargs)
            create_const_scalar_node(name+"_1_s", np.int64(1), kwargs)
            nodes += [
                make_node("Shape", [data], [name+"_shape"]),
                make_node("Shape", [name+"_shape"], [name+"_dim"]),
                make_node("Sub", [name+"_dim", name+"_1"], [name+"_dim_m1"]),
                make_node("Slice", [name+"_shape", name+"_dim_m1", name+"_dim"],
                          [name+"_dim_last_"]),
                make_node("Squeeze", [name+"_dim_last_"], [name+"_dim_last"]),
                make_node("Range", [name+"_0_s", name+"_dim_last", name+"_1_s"], [name+"_range"]),
                make_node("Cast", [input_nodes[1]], [name+"_len"], to=int(TensorProto.INT64)),
                make_node("Unsqueeze", [name+"_len"], [name+"_len_unsqueezed"], axes=(-1,)),
                make_node("Less", [name+"_range", name+"_len_unsqueezed"], [name+"_less"]),
                make_node("Where", [name+'_less', data, name+"_mask_val"], [name+"_data_masked"])
            ]
            data = name+"_data_masked"

        nodes += [
            make_node("Softmax", [data], [name], axis=-1)
        ]

        return nodes

    create_tensor([temperature], name+"_tmp", kwargs["initializer"], dtype=dtype)
    nodes = [
        make_node("Div", [data, name+"_tmp"], [name+'_data']),
        make_node("Exp", [name+'_data'], [name+"_exp_out"]),
        make_node("ReduceSum", [name+"_exp_out"], [name+"_rsum_out"], axes=[axis], keepdims=1)
    ]
    if len(input_nodes) == 1:
        nodes += [
            make_node("Div", [name+"_exp_out", name+"_rsum_out"], [name], name=name)
        ]
        return nodes
    elif use_length == "True":
        length = input_nodes[1]

        create_tensor([axis], name+"_axis", kwargs["initializer"])
        create_tensor([0], name+"_0", kwargs["initializer"])
        create_tensor([1], name+"_1", kwargs["initializer"])
        create_const_scalar_node(name+'_-1_s', np.int64(-1), kwargs)
        create_const_scalar_node(name+'_0_s', np.int64(0), kwargs)
        create_const_scalar_node(name+'_1_s', np.int64(1), kwargs)
        nodes += [
            # cast data type
            make_node("Cast", [length], [name+"_length"], to=int(TensorProto.INT64)),
            make_node("Cast", [name+"_0"], [name+"_0_itype"], to=input_type),
            make_node("Cast", [name+"_1"], [name+"_1_itype"], to=input_type),
            # softmax output
            make_node("Div", [name+"_exp_out", name+"_rsum_out"], [name+"_div1_out"]),
            # update axis
            make_node("Shape", [data], [name+"_shape0_out"]),
            make_node("Shape", [name+"_shape0_out"], [name+"_in_dim"]),
            make_node("Add", [name+"_in_dim", name+"_axis"], [name+"_dim+axis"]),
            make_node("Less", [name+"_axis", name+"_0_s"], [name+"_less0_out"]),
            make_node("Where", [name+"_less0_out", name+"_dim+axis", name+"_axis"], [name+"_final_axis"]),
            # data mask
            make_node("Add", [name+"_final_axis", name+"_1_s"], [name+"_final_axis+1"]),
            make_node("Slice", [name+"_shape0_out", name+"_final_axis", name+"_final_axis+1"], [name+"_axis_dim"]),
            make_node("Squeeze", [name+"_axis_dim"], [name+"_axis_dim_s"]),
            make_node("Range", [name+"_0_s", name+"_axis_dim_s", name+"_1_s"], [name+"_range0_out"]),
            # one hot for axis
            make_node("Squeeze", [name+"_in_dim"], [name+"_in_dim_s"]),
            make_node("Range", [name+"_0_s", name+"_in_dim_s", name+"_1_s"], [name+"_range1_out"]),
            make_node("Equal", [name+"_range1_out", name+"_final_axis"], [name+"_equal_out"]),
            make_node("Cast", [name+"_equal_out"], [name+"_one_hot"], to=int(TensorProto.INT64)),
            # reshape data mask for less
            make_node("Sub", [name+"_axis_dim_s", name+"_1_s"], [name+"_sub0_out"]),
            make_node("Mul", [name+"_one_hot", name+"_sub0_out"], [name+"_mul0_out"]),
            make_node("Add", [name+"_mul0_out", name+"_1_s"], [name+"_add0_out"]),
            make_node('Reshape', [name+"_range0_out", name+"_add0_out"], [name+"_reshape0_out"]),
            # reshape length for less
            make_node("Mul", [name+"_one_hot", name+"_-1_s"], [name+"_mul1_out"]),
            make_node("Add", [name+"_mul1_out", name+"_1_s"], [name+"_add1_out"]),
            make_node("Sub", [name+"_shape0_out", name+"_1_s"], [name+"_sub1_out"]),
            make_node("Mul", [name+"_add1_out", name+"_sub1_out"], [name+"_mul2_out"]),
            make_node("Add", [name+"_mul2_out", name+"_1_s"], [name+"_add2_out"]),
            make_node('Reshape', [name+"_length", name+"_add2_out"], [name+"_reshape1_out"]),
            # mask output
            make_node("Less", [name+"_reshape0_out", name+"_reshape1_out"], [name+"_less_out"]),
            make_node("Cast", [name+"_less_out"], [name+"_mask"], to=input_type),
            make_node("Mul", [name+"_div1_out", name+"_mask"], [name+"_mul3_out"]),
            make_node("ReduceSum", [name+"_mul3_out"], [name+"_rsum1_out"], axes=[axis], keepdims=1),
            make_node("Equal", [name+"_rsum1_out", name+"_0_itype"], [name+"_equal1_out"]),
            make_node("Where", [name+"_equal1_out", name+"_1_itype", name+"_rsum1_out"], [name+"_where_out"]),
            make_node("Div", [name+"_mul3_out", name+"_where_out"], [name], name=name)
        ]
        return nodes

    else:
        raise NotImplementedError("use_length must be true when both data and length are paased in.")

# There's also mx.sym.softmax(), which doesn't do cross-entropy loss,
# just softmax for inference - hence the name convert_softmax_output.
@mx_op.register("SoftmaxOutput")
def convert_softmax_output(node, **kwargs):
    """Map MXNet's SoftmaxOutput operator attributes to onnx's Softmax operator
    and return the created node.
    """
    name = node["name"]

    input1 = kwargs["outputs_lookup"][node["inputs"][0][0]][node["inputs"][0][1]]

    softmax_node = onnx.helper.make_node(
        "Softmax",
        [input1],
        [name],
        axis=1,
        name=name
    )

    return [softmax_node]

@mx_op.register("LogisticRegressionOutput")
def convert_logistic_regression_output(node, **kwargs):
    """Map MXNet's SoftmaxOutput operator attributes to onnx's Softmax operator
    and return the created node.
    """
    name = node["name"]
    input1 = kwargs["outputs_lookup"][node["inputs"][0][0]][node["inputs"][0][1]]

    sigmoid_node = onnx.helper.make_node(
        "Sigmoid",
        [input1],
        [name],
        name=name
    )
    return [sigmoid_node]

@mx_op.register("BlockGrad")
def convert_blockgrad(node, **kwargs):
    """ Skip operator  """
    return create_basic_op_node('Identity', node, kwargs)

@mx_op.register("MakeLoss")
def convert_makeloss(node, **kwargs):
    """ Skip operator  """
    return create_basic_op_node('Identity', node, kwargs)

@mx_op.register("Concat")
def convert_concat(node, **kwargs):
    """Map MXNet's Concat operator attributes to onnx's Concat operator
    and return the created node.
    """
    name, input_nodes, attrs = get_inputs(node, kwargs)

    axis = int(attrs.get("dim", 1))
    concat_node = onnx.helper.make_node(
        "Concat",
        input_nodes,
        [name],
        axis=axis,
        name=name
    )
    return [concat_node]


@mx_op.register("transpose")
def convert_transpose(node, **kwargs):
    """Map MXNet's transpose operator attributes to onnx's Transpose operator
    and return the created node.
    """
    name, input_nodes, attrs = get_inputs(node, kwargs)

    axes = attrs.get("axes", ())
    if axes:
        axes = tuple(map(int, re.findall(r'\d+', axes)))

        transpose_node = onnx.helper.make_node(
            "Transpose",
            input_nodes,
            [name],
            perm=axes,
            name=name
        )
    else:
        transpose_node = onnx.helper.make_node(
            "Transpose",
            input_nodes,
            [name],
            name=name
        )

    return [transpose_node]


@mx_op.register("LRN")
def convert_lrn(node, **kwargs):
    """Map MXNet's LRN operator attributes to onnx's LRN operator
    and return the created node.
    """
    name, input_nodes, attrs = get_inputs(node, kwargs)

    alpha = float(attrs.get("alpha", 0.0001))
    beta = float(attrs.get("beta", 0.75))
    bias = float(attrs.get("knorm", 1.0))
    size = int(attrs.get("nsize"))

    lrn_node = onnx.helper.make_node(
        "LRN",
        inputs=input_nodes,
        outputs=[name],
        name=name,
        alpha=alpha,
        beta=beta,
        bias=bias,
        size=size
    )

    return [lrn_node]


@mx_op.register("L2Normalization")
def convert_l2normalization(node, **kwargs):
    """Map MXNet's L2Normalization operator attributes to onnx's LpNormalization operator
    and return the created node.
    """
    name, input_nodes, attrs = get_inputs(node, kwargs)

    mode = attrs.get("mode", "instance")

    if mode != "channel":
        raise AttributeError("L2Normalization: ONNX currently supports channel mode only")

    l2norm_node = onnx.helper.make_node(
        "LpNormalization",
        input_nodes,
        [name],
        axis=1,  # channel only
        name=name
    )
    return [l2norm_node]


@mx_op.register("Dropout")
def convert_dropout(node, **kwargs):
    """Map MXNet's Dropout operator attributes to onnx's Dropout operator
    and return the created node.
    """
    from onnx.helper import make_node
    name, input_nodes, attrs = get_inputs(node, kwargs)

    _ = float(attrs.get("p", 0.5))
    _ = convert_string_to_list(attrs.get("axes", "None"))
    mode = attrs.get('mode', 'training')

    if mode != 'training':
        raise NotImplementedError("Dropout does not currently support mode!=\'training\'")

    nodes = [
        make_node('Identity', [input_nodes[0]], [name])
    ]

    return nodes


@mx_op.register("Flatten")
def convert_flatten(node, **kwargs):
    """Map MXNet's Flatten operator attributes to onnx's Flatten operator
    and return the created node.
    """
    return create_basic_op_node('Flatten', node, kwargs)

@mx_op.register("clip")
def convert_clip(node, **kwargs):
    """Map MXNet's Clip operator attributes to onnx's Clip operator
    and return the created node.
    """
    from onnx.helper import make_node
    name, input_nodes, attrs = get_inputs(node, kwargs)
    opset_version = kwargs["opset_version"]

    a_min = float(attrs.get('a_min', -np.inf))
    a_max = float(attrs.get('a_max', np.inf))

    if opset_version >= 11:
        # opset >= 11 requires min/max to be inputs
        create_const_scalar_node(name+"_min", np.float32(a_min), kwargs)
        create_const_scalar_node(name+"_max", np.float32(a_max), kwargs)
        nodes = [
            make_node("Clip", [input_nodes[0], name+"_min", name+"_max"], [name], name=name)
        ]
    else:
        nodes = [
            make_node("Clip", input_nodes, [name], name=name, min=a_min, max=a_max)
        ]
    return nodes


def scalar_op_helper(node, op_name, **kwargs):
    """Helper function for scalar arithmetic operations"""
    name, input_nodes, attrs = get_inputs(node, kwargs)
    from onnx import numpy_helper
    input_type = kwargs["in_type"]
    scalar_value = np.array([attrs.get("scalar", 1)],
                            dtype=onnx.mapping.TENSOR_TYPE_TO_NP_TYPE[input_type])

    initializer = kwargs["initializer"]
    flag = True
    # If the input value is in initializer, just multiply with scalar input
    # and create a new initializer
    for i in initializer:
        if i.name == input_nodes[0]:
            if op_name == 'Mul':
                new_initializer = numpy_helper.to_array(i) * scalar_value[0]
            elif op_name == 'Sub':
                if name.startswith("_rminusscalar"):
                    new_initializer = scalar_value[0] - numpy_helper.to_array(i)
                else:
                    new_initializer = numpy_helper.to_array(i) - scalar_value[0]
            elif op_name == 'Add':
                new_initializer = numpy_helper.to_array(i) + scalar_value[0]
            elif op_name == 'Div':
                if name.startswith("_rdivscalar"):
                    new_initializer = scalar_value[0] / numpy_helper.to_array(i)
                else:
                    new_initializer = numpy_helper.to_array(i) / scalar_value[0]
            elif op_name == 'Pow':
                new_initializer = numpy_helper.to_array(i) ** scalar_value[0]
            flag = False
            break

    # else create a new tensor of the scalar value, add it in initializer
    if flag is True:
        dims = np.shape(scalar_value)

        scalar_op_name = "scalar_op" + str(kwargs["idx"])
        tensor_node = onnx.helper.make_tensor_value_info(scalar_op_name, input_type, dims)

        initializer.append(
            onnx.helper.make_tensor(
                name=scalar_op_name,
                data_type=input_type,
                dims=dims,
                vals=scalar_value,
                raw=False,
            )
        )

        mul_node = onnx.helper.make_node(
            op_name,
            [input_nodes[0], scalar_op_name],
            [name],
            name=name
        )

        return [tensor_node, mul_node]
    else:
        data_type = onnx.mapping.NP_TYPE_TO_TENSOR_TYPE[new_initializer.dtype]
        dims = np.shape(new_initializer)

        new_a_node = input_nodes[0] + str(kwargs["idx"])
        tensor_node = onnx.helper.make_tensor_value_info(new_a_node, data_type, dims)

        initializer.append(
            onnx.helper.make_tensor(
                name=new_a_node,
                data_type=data_type,
                dims=dims,
                vals=new_initializer,
                raw=False,
            )
        )
        return [tensor_node]

# Convert scalar value into node and pass it as input to mul_node
@mx_op.register("_mul_scalar")
def convert_mul_scalar(node, **kwargs):
    """Map MXNet's _mul_scalar operator attributes to onnx's Mul operator.
    Creates a new node for the input scalar value, adds it to the initializer
    and return multiple created nodes.
    """
    return scalar_op_helper(node, 'Mul', **kwargs)


# Convert scalar value into node and pass it as input to mul_node
@mx_op.register("_minus_scalar")
def convert_minus_scalar(node, **kwargs):
    """Map MXNet's _minus_scalar operator attributes to onnx's Minus operator.
    Creates a new node for the input scalar value, adds it to the initializer
    and return multiple created nodes.
    """
    return scalar_op_helper(node, 'Sub', **kwargs)

@mx_op.register("_rminus_scalar")
def convert_rminus_scalar(node, **kwargs):
    """Map MXNet's _rminus_scalar operator attributes to onnx's Sub operator.
    Creates a new node for the input scalar value, adds it to the initializer
    and return multiple created nodes.
    """
    return scalar_op_helper(node, 'Sub', **kwargs)

# Convert scalar value into node and pass it as input to mul_node
@mx_op.register("_plus_scalar")
def convert_add_scalar(node, **kwargs):
    """Map MXNet's _plus_scalar operator attributes to onnx's Add operator.
    Creates a new node for the input scalar value, adds it to the initializer
    and return multiple created nodes.
    """
    return scalar_op_helper(node, 'Add', **kwargs)

# Convert scalar value into node and pass it as input to mul_node
@mx_op.register("_div_scalar")
def convert_div_scalar(node, **kwargs):
    """Map MXNet's _div_scalar operator attributes to onnx's Div operator.
    Creates a new node for the input scalar value, adds it to the initializer
    and return multiple created nodes.
    """
    return scalar_op_helper(node, 'Div', **kwargs)

@mx_op.register("_rdiv_scalar")
def convert_rdiv_scalar(node, **kwargs):
    """Map MXNet's _rdiv_scalar operator attributes to onnx's Div operator.
    Creates a new node for the input scalar value, adds it to the initializer
    and return multiple created nodes.
    """
    return scalar_op_helper(node, 'Div', **kwargs)

@mx_op.register("_power_scalar")
def convert_pow_scalar(node, **kwargs):
    """Map MXNet's _pow_scalar operator attributes to onnx's Pow operator.
    Creates a new node for the input scalar value, adds it to the initializer
    and return multiple created nodes.
    """
    return scalar_op_helper(node, 'Pow', **kwargs)

# Sorting and Searching
@mx_op.register("argmax")
def convert_argmax(node, **kwargs):
    """Map MXNet's argmax operator attributes to onnx's ArgMax operator
    and return the created node.
    """
    name, input_nodes, attrs = get_inputs(node, kwargs)

    axis = int(attrs.get("axis"))
    keepdims = get_boolean_attribute_value(attrs, "keepdims")

    node = onnx.helper.make_node(
        'ArgMax',
        inputs=input_nodes,
        axis=axis,
        keepdims=keepdims,
        outputs=[name],
        name=name
    )
    return [node]

@mx_op.register("argmin")
def convert_argmin(node, **kwargs):
    """Map MXNet's argmin operator attributes to onnx's ArgMin operator
    and return the created node.
    """
    name, input_nodes, attrs = get_inputs(node, kwargs)

    axis = int(attrs.get("axis"))
    keepdims = get_boolean_attribute_value(attrs, "keepdims")

    node = onnx.helper.make_node(
        'ArgMin',
        inputs=input_nodes,
        axis=axis,
        keepdims=keepdims,
        outputs=[name],
        name=name
    )
    return [node]

@mx_op.register("_maximum")
def convert_maximum(node, **kwargs):
    """Map MXNet's _maximum operator attributes to onnx's Max operator
    and return the created node.
    """
    return create_basic_op_node('Max', node, kwargs)


@mx_op.register("_minimum")
def convert_minimum(node, **kwargs):
    """Map MXNet's _minimum operator attributes to onnx's Min operator
    and return the created node.
    """
    return create_basic_op_node('Min', node, kwargs)

@mx_op.register("min")
def convert_min(node, **kwargs):
    """Map MXNet's min operator attributes to onnx's ReduceMin operator
    and return the created node.
    """
    name, input_nodes, attrs = get_inputs(node, kwargs)

    mx_axis = attrs.get("axis", None)
    axes = convert_string_to_list(str(mx_axis)) if mx_axis is not None else None

    keepdims = get_boolean_attribute_value(attrs, "keepdims")

    if axes is not None:
        node = onnx.helper.make_node(
            'ReduceMin',
            inputs=input_nodes,
            outputs=[name],
            axes=axes,
            keepdims=keepdims,
            name=name
        )

        return [node]
    else:
        node = onnx.helper.make_node(
            'ReduceMin',
            inputs=input_nodes,
            outputs=[name],
            keepdims=keepdims,
            name=name
        )

        return [node]


@mx_op.register("max")
def convert_max(node, **kwargs):
    """Map MXNet's max operator attributes to onnx's ReduceMax operator
    and return the created node.
    """
    name, input_nodes, attrs = get_inputs(node, kwargs)

    mx_axis = attrs.get("axis", None)
    axes = convert_string_to_list(str(mx_axis)) if mx_axis is not None else None

    keepdims = get_boolean_attribute_value(attrs, "keepdims")

    if axes is not None:
        node = onnx.helper.make_node(
            'ReduceMax',
            inputs=input_nodes,
            outputs=[name],
            axes=axes,
            keepdims=keepdims,
            name=name
        )

        return [node]
    else:
        node = onnx.helper.make_node(
            'ReduceMax',
            inputs=input_nodes,
            outputs=[name],
            keepdims=keepdims,
            name=name
        )

        return [node]


@mx_op.register("mean")
def convert_mean(node, **kwargs):
    """Map MXNet's mean operator attributes to onnx's ReduceMean operator
    and return the created node.
    """
    name, input_nodes, attrs = get_inputs(node, kwargs)

    mx_axis = attrs.get("axis", None)
    axes = convert_string_to_list(str(mx_axis)) if mx_axis is not None else None

    keepdims = get_boolean_attribute_value(attrs, "keepdims")

    if axes is not None:
        node = onnx.helper.make_node(
            'ReduceMean',
            inputs=input_nodes,
            outputs=[name],
            axes=axes,
            keepdims=keepdims,
            name=name
        )

        return [node]
    else:
        node = onnx.helper.make_node(
            'ReduceMean',
            inputs=input_nodes,
            outputs=[name],
            keepdims=keepdims,
            name=name
        )

        return [node]


@mx_op.register("prod")
def convert_prod(node, **kwargs):
    """Map MXNet's prod operator attributes to onnx's ReduceProd operator
    and return the created node.
    """
    name, input_nodes, attrs = get_inputs(node, kwargs)

    mx_axis = attrs.get("axis", None)
    axes = convert_string_to_list(str(mx_axis)) if mx_axis is not None else None

    keepdims = get_boolean_attribute_value(attrs, "keepdims")

    if axes is not None:
        node = onnx.helper.make_node(
            'ReduceProd',
            inputs=input_nodes,
            outputs=[name],
            axes=axes,
            keepdims=keepdims,
            name=name
        )

        return [node]
    else:
        node = onnx.helper.make_node(
            'ReduceProd',
            inputs=input_nodes,
            outputs=[name],
            keepdims=keepdims,
            name=name
        )

        return [node]


# Arithmetic Operations
@mx_op.register("elemwise_add")
def convert_elementwise_add(node, **kwargs):
    """Map MXNet's elemwise_add operator attributes to onnx's Add operator
    and return the created node.
    """
    return create_basic_op_node('Add', node, kwargs)


@mx_op.register("broadcast_add")
def covert_broadcast_add(node, **kwargs):
    """Map MXNet's broadcast_add operator attributes to onnx's Add operator
    and return the created node.
    """
    return create_basic_op_node('Add', node, kwargs)


@mx_op.register("elemwise_sub")
def convert_elementwise_sub(node, **kwargs):
    """Map MXNet's elemwise_sub operator attributes to onnx's Sub operator
    and return the created node.
    """
    return create_basic_op_node('Sub', node, kwargs)

@mx_op.register("broadcast_sub")
def covert_broadcast_sub(node, **kwargs):
    """Map MXNet's broadcast_sub operator attributes to onnx's Sub operator
    and return the created node.
    """
    return create_basic_op_node('Sub', node, kwargs)

@mx_op.register("elemwise_mul")
def convert_elemwise_mul(node, **kwargs):
    """Map MXNet's elemwise_mul operator attributes to onnx's Mul operator
    and return the created node.
    """
    return create_basic_op_node('Mul', node, kwargs)

@mx_op.register("broadcast_mul")
def convert_broadcast_mul(node, **kwargs):
    """Map MXNet's broadcast_mul operator attributes to onnx's Mul operator
    and return the created node.
    """
    return create_basic_op_node('Mul', node, kwargs)

@mx_op.register("broadcast_minimum")
def convert_broadcast_min(node, **kwargs):
    """Map MXNet's broadcast_minimum operator attributes to onnx's Min operator
    and return the created node.
    """
    return create_basic_op_node('Min', node, kwargs)

@mx_op.register("elemwise_div")
def convert_elemwise_div(node, **kwargs):
    """Map MXNet's elemwise_div operator attributes to onnx's Div operator
    and return the created node.
    """
    return create_basic_op_node('Div', node, kwargs)

@mx_op.register("broadcast_div")
def convert_broadcast_div(node, **kwargs):
    """Map MXNet's broadcast_div operator attributes to onnx's Div operator
    and return the created node.
    """
    return create_basic_op_node('Div', node, kwargs)

@mx_op.register("negative")
def convert_negative(node, **kwargs):
    """Map MXNet's negative operator attributes to onnx's Neg operator
    and return the created node.
    """
    return create_basic_op_node('Neg', node, kwargs)

@mx_op.register("abs")
def convert_abs(node, **kwargs):
    """Map MXNet's abs operator attributes to onnx's Abs operator
    and return the created node.
    """
    return create_basic_op_node('Abs', node, kwargs)

@mx_op.register("add_n")
def convert_addn(node, **kwargs):
    """Map MXNet's add_n operator attributes to onnx's Sum operator
    and return the created node.
    """
    return create_basic_op_node('Sum', node, kwargs)

 # Rounding
@mx_op.register("ceil")
def convert_ceil(node, **kwargs):
    """Map MXNet's ceil operator attributes to onnx's Ceil operator
    and return the created node.
    """
    return create_basic_op_node('Ceil', node, kwargs)

@mx_op.register("floor")
def convert_floor(node, **kwargs):
    """Map MXNet's floor operator attributes to onnx's Floor operator
    and return the created node.
    """
    return create_basic_op_node('Floor', node, kwargs)


# Changing shape and type.
@mx_op.register("Reshape")
def convert_reshape(node, **kwargs):
    """Map MXNet's Reshape operator attributes to onnx's Reshape operator.
    Converts output shape attribute to output shape tensor
    and return multiple created nodes.
    """
    from onnx.helper import make_node

    name, input_nodes, attrs = get_inputs(node, kwargs)

    reverse = attrs.get('reverse', 'False')
    targ_shape = convert_string_to_list(attrs["shape"])

    # In general -2, -3, -4 in the target shape are not supoorted, but there are
    # a few special cases that we can convert to supported scenarios

    # If -2 and -3 are not used and there is no 0 to the right of -4, then we can just remove -4
    if -4 in targ_shape and -3 not in targ_shape and -2 not in targ_shape and reverse != 'True':
        if 0 not in targ_shape:
            targ_shape = [i for i in targ_shape if i != -4]
        else:
            # index of first -4
            ind_4 = targ_shape.index(-4)
            # index of last 0
            ind0 = len(targ_shape) - 1 - targ_shape[::-1].index(0)
            if ind_4 > ind0:
                targ_shape = [i for i in targ_shape if i != -4]

    if targ_shape == [-3, 0] and reverse != 'True':
        targ_shape = [-1, 0]
        reverse = 'True'

    if targ_shape == [0, 0, -3, -3] and reverse != 'True':
        nodes = [
            make_node('Shape', [input_nodes[0]], [name+'_shape']),
            make_node('Split', [name+'_shape'], [name+'_dim0', name+'_dim1', name+'_dim2',
                                                 name+'_dim3', name+'_dim4', name+'_dim5'],
                      axis=0),
            make_node('Mul', [name+'_dim2', name+'_dim3'], [name+'_mul_1']),
            make_node('Mul', [name+'_dim4', name+'_dim5'], [name+'_mul_2']),
            make_node('Concat', [name+'_dim0', name+'_dim1', name+'_mul_1', name+'_mul_2'],
                      [name+'_shape_new'], axis=0),
            make_node('Reshape', [input_nodes[0], name+'_shape_new'], [name], name=name)
        ]
        return nodes

    if targ_shape == [0, -4, -1, 4, 0, 0] and reverse != 'True':
        create_tensor([4], name+'_4', kwargs['initializer'])
        nodes = [
            make_node('Shape', [input_nodes[0]], [name+'_shape']),
            make_node('Split', [name+'_shape'], [name+'_dim0', name+'_dim1', name+'_dim2',
                                                 name+'_dim3'], axis=0),
            make_node('Div', [name+'_dim1', name+'_4'], [name+'_div']),
            make_node('Concat', [name+'_dim0', name+'_div', name+'_4', name+'_dim2', name+'_dim3'],
                      [name+'_shape_new'], axis=0),
            make_node('Reshape', [input_nodes[0], name+'_shape_new'], [name], name=name)
        ]
        return nodes

    if targ_shape == [0, 0, -4, 2, 2, 0, 0] and reverse != 'True':
        create_tensor([2], name+'_2', kwargs['initializer'])
        nodes = [
            make_node('Shape', [input_nodes[0]], [name+'_shape']),
            make_node('Split', [name+'_shape'], [name+'_dim0', name+'_dim1', name+'_dim2',
                                                 name+'_dim3', name+'_dim4'], axis=0),
            make_node('Concat', [name+'_dim0', name+'_dim1', name+'_2', name+'_2',
                                 name+'_dim3', name+'_dim4'], [name+'_shape_new'], axis=0),
            make_node('Reshape', [input_nodes[0], name+'_shape_new'], [name], name=name)
        ]
        return nodes

    if targ_shape == [-4, 1, -1, 0, 0, 0] and reverse != 'True':
        create_tensor([1], name+'_1', kwargs['initializer'])
        create_tensor([-1], name+'_m1', kwargs['initializer'])
        nodes = [
            make_node('Shape', [input_nodes[0]], [name+'_shape']),
            make_node('Split', [name+'_shape'], [name+'_dim0', name+'_dim1', name+'_dim2',
                                                 name+'_dim3'], axis=0),
            make_node('Concat', [name+'_1', name+'_m1', name+'_dim1', name+'_dim2', name+'_dim3'],
                      [name+'_shape_new'], axis=0),
            make_node('Reshape', [input_nodes[0], name+'_shape_new'], [name], name=name)
        ]
        return nodes

    if targ_shape == [-4, 1, 1000, 0, 0] and reverse != 'True':
        create_tensor([1], name+'_1', kwargs['initializer'])
        create_tensor([1000], name+'_1000', kwargs['initializer'])
        nodes = [
            make_node('Shape', [input_nodes[0]], [name+'_shape']),
            make_node('Split', [name+'_shape'], [name+'_dim0', name+'_dim1', name+'_dim2'], axis=0),
            make_node('Concat', [name+'_1', name+'_1000', name+'_dim1', name+'_dim2'],
                      [name+'_shape_new'], axis=0),
            make_node('Reshape', [input_nodes[0], name+'_shape_new'], [name], name=name)
        ]
        return nodes

    not_supported_shape = [-2, -3, -4]
    for val in targ_shape:
        if val in not_supported_shape:
            raise AttributeError("Reshape: Shape value not supported in ONNX", val)

    create_tensor(targ_shape, name+'_targ_shape', kwargs['initializer'])

    nodes = []
    if reverse == 'False':
        nodes += [
            make_node('Reshape', [input_nodes[0], name+'_targ_shape'], [name], name=name)
            ]
    else:
        create_tensor([0], name+'_0', kwargs['initializer'])
        create_tensor([1], name+'_1', kwargs['initializer'])
        nodes += [
            make_node('Shape', [name+'_targ_shape'], [name+'_targ_dim']),
            make_node('Shape', [input_nodes[0]], [name+'_orig_shape']),
            make_node('Shape', [name+'_orig_shape'], [name+'_orig_dim']),
            make_node('Sub', [name+'_targ_dim', name+'_orig_dim'], [name+'_dim_diff']),
            make_node('Abs', [name+'_dim_diff'], [name+'_pad_len']),
            make_node('Less', [name+'_targ_dim', name+'_orig_dim'], [name+'_targ_less_orig']),
            make_node('Less', [name+'_orig_dim', name+'_targ_dim'], [name+'_orig_less_targ']),
            make_node('Where', [name+'_targ_less_orig', name+'_pad_len', name+'_0'],
                      [name+'_targ_pad_len']),
            make_node('Where', [name+'_orig_less_targ', name+'_pad_len', name+'_0'],
                      [name+'_orig_pad_len']),
            make_node('Concat', [name+'_targ_pad_len', name+'_0'], [name+'_targ_pads'], axis=0),
            make_node('Concat', [name+'_orig_pad_len', name+'_0'], [name+'_orig_pads'], axis=0),
            make_node('Pad', [name+'_targ_shape', name+'_targ_pads', name+'_1'],
                      [name+'_targ_shape_padded'], mode='constant'),
            make_node('Pad', [name+'_orig_shape', name+'_orig_pads', name+'_1'],
                      [name+'_orig_shape_padded'], mode='constant'),
            make_node('Equal', [name+'_targ_shape_padded', name+'_0'],
                      [name+'_targ_shape_0_mask']),
            make_node('Where', [name+'_targ_shape_0_mask', name+'_orig_shape_padded',
                                name+'_targ_shape_padded'], [name+'_targ_shape_new']),
            make_node('Shape', [name+'_targ_shape_new'], [name+'_targ_new_dim']),
            make_node('Slice', [name+'_targ_shape_new', name+'_targ_pad_len',
                                name+'_targ_new_dim'], [name+'_targ_shape_final']),
            make_node('Reshape', [input_nodes[0], name+'_targ_shape_final'], [name], name=name)
            ]

    return nodes

@mx_op.register("Cast")
def convert_cast(node, **kwargs):
    """Map MXNet's Cast operator attributes to onnx's Cast operator
    and return the created node.
    """
    name, input_nodes, attrs = get_inputs(node, kwargs)

    dtype = attrs.get('dtype')
    to_dtype = onnx.mapping.NP_TYPE_TO_TENSOR_TYPE[np.dtype(dtype)]
    nodes = [
        onnx.helper.make_node("Cast", input_nodes, [name], to=to_dtype, name=name)
    ]
    return nodes


@mx_op.register("slice_axis")
def convert_slice_axis(node, **kwargs):
    """Map MXNet's slice_axis operator attributes to onnx's Slice operator
    and return the created node.
    """
    from onnx.helper import make_node
    name, input_nodes, attrs = get_inputs(node, kwargs)

    axis = int(attrs.get("axis"))
    begin = int(attrs.get("begin"))
    end = attrs.get("end", None)

    nodes = []
    create_tensor([axis], name+'_axis', kwargs["initializer"])
    create_tensor([begin], name+'_begin', kwargs["initializer"])
    if not end or end == 'None':
        # ONNX doesn't support None for ends. Since ends=None depicts
        # length of dimension, passing dimension in this case.
        nodes += [
            make_node('Shape', [input_nodes[0]], [name+"_data_shape"])
        ]
        # corner case when end = None and axis = -1
        if axis == -1:
            create_tensor([-1], name+'_-1', kwargs["initializer"])
            nodes += [
                make_node('Shape', [name+'_data_shape'], [name+'_data_dim']),
                make_node('Add', [name+'_data_dim', name+'_-1'], [name+'_axis_max']),
                make_node('Slice', [name+'_data_shape', name+'_axis_max', name+'_data_dim'], [name+'_end']),
            ]
        else:
            create_tensor([axis+1], name+"_axis_plus_1", kwargs["initializer"])
            nodes += [
                make_node('Slice', [name+'_data_shape', name+'_axis', name+'_axis_plus_1'],
                          [name+"_end"])
            ]
    else:
        create_tensor([int(end)], name+'_end', kwargs["initializer"])

    nodes += [
        make_node('Slice', [input_nodes[0], name+'_begin', name+'_end', name+'_axis'],
                  [name], name=name)
        ]

    return nodes


@mx_op.register('SliceChannel')
def convert_slice_channel(node, **kwargs):
    """Map MXNet's SliceChannel operator attributes to onnx's Squeeze or Split
    operator based on squeeze_axis attribute
    and return the created node.
    """
    from onnx.helper import make_node
    name, input_nodes, attrs = get_inputs(node, kwargs)

    num_outputs = int(attrs.get('num_outputs'))
    axis = int(attrs.get('axis', 1))
    squeeze_axis = attrs.get('squeeze_axis', 'False')

    create_tensor([axis], name+'_axis', kwargs['initializer'])
    create_tensor([axis+1], name+'axis_p1', kwargs['initializer'])

    nodes = []
    if squeeze_axis in ['True', '1']:
        nodes += [
            make_node('Split', [input_nodes[0]], [name+str(i)+'_' for i in range(num_outputs)],
                      axis=axis)
        ]
        for i in range(num_outputs):
            nodes += [
                make_node('Squeeze', [name+str(i)+'_'], [name+str(i)], axes=[axis])
            ]
    else:
        nodes += [
            make_node('Split', [input_nodes[0]], [name+str(i) for i in range(num_outputs)],
                      axis=axis)
        ]

    return nodes

@mx_op.register("expand_dims")
def convert_expand_dims(node, **kwargs):
    """Map MXNet's expand_dims operator attributes to onnx's Unsqueeze operator
    and return the created node.
    """
    name, input_nodes, attrs = get_inputs(node, kwargs)

    axis = int(attrs.get("axis"))

    node = onnx.helper.make_node(
        "Unsqueeze",
        input_nodes,
        [name],
        axes=[axis],
        name=name,
    )
    return [node]

@mx_op.register("squeeze")
def convert_squeeze(node, **kwargs):
    """Map MXNet's squeeze operator attributes to onnx's squeeze operator
    and return the created node.
    """
    name, input_nodes, attrs = get_inputs(node, kwargs)

    axis = attrs.get("axis", None)
    if not axis:
        node = onnx.helper.make_node(
            "Squeeze",
            input_nodes,
            [name],
            name=name
        )
    else:
        axis = convert_string_to_list(axis)

        node = onnx.helper.make_node(
            "Squeeze",
            input_nodes,
            [name],
            axes=axis,
            name=name,
        )
    return [node]


@mx_op.register("log")
def convert_log(node, **kwargs):
    """Map MXNet's log operator attributes to onnx's Log operator
    and return the created node.
    """
    return create_basic_op_node('Log', node, kwargs)

@mx_op.register("reciprocal")
def convert_reciprocal(node, **kwargs):
    """Map MXNet's reciprocal operator attributes to onnx's Reciprocal operator
    and return the created node.
    """
    return create_basic_op_node('Reciprocal', node, kwargs)

@mx_op.register("_power")
def convert_power(node, **kwargs):
    """Map MXNet's _power operator attributes to onnx's Pow operator
    and return the created node.
    """
    return create_basic_op_node('Pow', node, kwargs)

@mx_op.register("broadcast_power")
def convert_broadcast_power(node, **kwargs):
    """Map MXNet's _power operator attributes to onnx's Pow operator
    and return the created node.
    """
    return create_basic_op_node('Pow', node, kwargs)

@mx_op.register("sqrt")
def convert_sqrt(node, **kwargs):
    """Map MXNet's sqrt operator attributes to onnx's Sqrt operator
    and return the created node.
    """
    return create_basic_op_node('Sqrt', node, kwargs)

@mx_op.register("depth_to_space")
def convert_depthtospace(node, **kwargs):
    """Map MXNet's depth_to_space operator attributes to onnx's
    DepthToSpace operator and return the created node.
    """
    name, input_nodes, attrs = get_inputs(node, kwargs)

    blksize = int(attrs.get("block_size", 0))

    node = onnx.helper.make_node(
        "DepthToSpace",
        input_nodes,
        [name],
        blocksize=blksize,
        name=name,
    )
    return [node]

@mx_op.register("space_to_depth")
def convert_spacetodepth(node, **kwargs):
    """Map MXNet's space_to_depth operator attributes to onnx's
    SpaceToDepth operator and return the created node.
    """
    name, input_nodes, attrs = get_inputs(node, kwargs)

    blksize = int(attrs.get("block_size", 0))

    node = onnx.helper.make_node(
        "SpaceToDepth",
        input_nodes,
        [name],
        blocksize=blksize,
        name=name,
    )
    return [node]

@mx_op.register("square")
def convert_square(node, **kwargs):
    """Map MXNet's square operator attributes to onnx's Pow operator
    and return the created node.
    """
    name, input_nodes, _ = get_inputs(node, kwargs)

    initializer = kwargs["initializer"]
    data_type = onnx.mapping.NP_TYPE_TO_TENSOR_TYPE[np.dtype('int64')]

    power2_name = "square_tensor" + str(kwargs["idx"])
    tensor_node = onnx.helper.make_tensor_value_info(power2_name, data_type, (1,))
    initializer.append(
        onnx.helper.make_tensor(
            name=power2_name,
            data_type=data_type,
            dims=(1,),
            vals=[2],
            raw=False,
        )
    )

    input_nodes.append(power2_name)

    node = onnx.helper.make_node(
        "Pow",
        input_nodes,
        [name],
        name=name
    )
    return [tensor_node, node]

@mx_op.register("sum")
def convert_sum(node, **kwargs):
    """Map MXNet's sum operator attributes to onnx's ReduceSum operator
    and return the created node.
    """
    name, input_nodes, attrs = get_inputs(node, kwargs)

    mx_axis = attrs.get("axis", None)
    axes = convert_string_to_list(str(mx_axis)) if mx_axis is not None else None

    keepdims = get_boolean_attribute_value(attrs, "keepdims")

    if axes:
        node = onnx.helper.make_node(
            'ReduceSum',
            inputs=input_nodes,
            outputs=[name],
            axes=axes,
            keepdims=keepdims,
            name=name
        )
    else:
        node = onnx.helper.make_node(
            'ReduceSum',
            inputs=input_nodes,
            outputs=[name],
            keepdims=keepdims,
            name=name
        )
    return [node]


@mx_op.register("shape_array")
def convert_shape(node, **kwargs):
    """Map MXNet's shape_array operator attributes to onnx's Shape operator
    and return the created node.
    """
    return create_basic_op_node('Shape', node, kwargs)


@mx_op.register("hard_sigmoid")
def convert_hardsigmoid(node, **kwargs):
    """Map MXNet's hard_sigmoid operator attributes to onnx's HardSigmoid operator
    and return the created node.
    """
    name, input_nodes, attrs = get_inputs(node, kwargs)

    # Converting to float32
    alpha = float(attrs.get("alpha", 0.2))
    beta = float(attrs.get("beta", 0.5))

    node = onnx.helper.make_node(
        'HardSigmoid',
        input_nodes,
        [name],
        alpha=alpha,
        beta=beta,
        name=name
    )
    return [node]

@mx_op.register("broadcast_lesser")
def convert_broadcast_lesser(node, **kwargs):
    """Map MXNet's broadcast_lesser operator attributes to onnx's Less operator
    and return the created node.
    """
    return create_basic_op_node('Less', node, kwargs)

@mx_op.register("broadcast_greater")
def convert_broadcast_greater(node, **kwargs):
    """Map MXNet's broadcast_greater operator attributes to onnx's Greater operator
    and return the created node.
    """
    return create_basic_op_node('Greater', node, kwargs)

@mx_op.register("broadcast_equal")
def convert_broadcast_equal(node, **kwargs):
    """Map MXNet's broadcast_equal operator attributes to onnx's Equal operator
    and return the created node.
    """
    from onnx.helper import make_node
    name, input_nodes, _ = get_inputs(node, kwargs)
    input_type = kwargs['in_type']

    nodes = [
        make_node("Equal", input_nodes, [name+"_equal"]),
        make_node("Cast", [name+"_equal"], [name], name=name, to=int(input_type))
    ]
    return nodes


@mx_op.register("broadcast_logical_and")
def convert_broadcast_logical_and(node, **kwargs):
    """Map MXNet's broadcast logical and operator attributes to onnx's Add operator
    and return the created node.
    """
    return create_basic_op_node('And', node, kwargs)


@mx_op.register("broadcast_logical_or")
def convert_broadcast_logical_or(node, **kwargs):
    """Map MXNet's broadcast logical or operator attributes to onnx's Or operator
    and return the created node.
    """
    return create_basic_op_node('Or', node, kwargs)


@mx_op.register("broadcast_logical_xor")
def convert_broadcast_logical_xor(node, **kwargs):
    """Map MXNet's broadcast logical xor operator attributes to onnx's Xor operator
    and return the created node.
    """
    return create_basic_op_node('Xor', node, kwargs)


@mx_op.register("logical_not")
def convert_logical_not(node, **kwargs):
    """Map MXNet's logical not operator attributes to onnx's Not operator
    and return the created node.
    """
    return create_basic_op_node('Not', node, kwargs)


@mx_op.register("size_array")
def convert_size(node, **kwargs):
    """Map MXNet's size_array operator attributes to onnx's Size operator
    and return the created node.
    """
    return create_basic_op_node('Size', node, kwargs)


@mx_op.register("log_softmax")
def convert_logsoftmax(node, **kwargs):
    """Map MXNet's log_softmax operator attributes to onnx's LogSoftMax operator
    and return the created node.
    """
    name, input_nodes, attrs = get_inputs(node, kwargs)

    # Converting to int
    axis = int(attrs.get("axis", -1))
    temp = attrs.get("temperature", 'None')
    if temp != 'None':
        raise AttributeError("LogSoftMax: ONNX supports only temperature=None")

    node = onnx.helper.make_node(
        'LogSoftmax',
        input_nodes,
        [name],
        axis=axis,
        name=name
    )
    return [node]

@mx_op.register("norm")
def convert_norm(node, **kwargs):
    """Map MXNet's norm operator attributes to onnx's ReduceL1 and ReduceL2 operators
    and return the created node.
    """
    name, input_nodes, attrs = get_inputs(node, kwargs)

    mx_axis = attrs.get("axis", None)
    axes = convert_string_to_list(str(mx_axis)) if mx_axis else None

    keepdims = get_boolean_attribute_value(attrs, "keepdims")
    ord = int(attrs.get("ord", 2))

    onnx_op_name = "ReduceL1" if ord == 1 else "ReduceL2"

    if axes:
        reduce_node = onnx.helper.make_node(
            onnx_op_name,
            input_nodes,
            [name],
            axes=axes,
            keepdims=keepdims,
            name=name
        )
        return [reduce_node]
    else:
        reduce_node = onnx.helper.make_node(
            onnx_op_name,
            input_nodes,
            [name],
            keepdims=keepdims,
            name=name
        )
        return [reduce_node]

@mx_op.register("_sample_multinomial")
def convert_multinomial(node, **kwargs):
    """Map MXNet's multinomial operator attributes to onnx's
    Multinomial operator and return the created node.
    """
    name, input_nodes, attrs = get_inputs(node, kwargs)
    dtype = onnx.mapping.NP_TYPE_TO_TENSOR_TYPE[np.dtype(attrs.get("dtype", 'int32'))]
    sample_size = convert_string_to_list(attrs.get("shape", '1'))
    if len(sample_size) < 2:
        sample_size = sample_size[-1]
    else:
        raise AttributeError("ONNX currently supports integer sample_size only")
    node = onnx.helper.make_node(
        "Multinomial",
        input_nodes,
        [name],
        dtype=dtype,
        sample_size=sample_size,
        name=name,
    )
    return [node]


@mx_op.register("_random_uniform")
def convert_random_uniform(node, **kwargs):
    """Map MXNet's random_uniform operator attributes to onnx's RandomUniform
    operator and return the created node.
    """
    name, input_nodes, attrs = get_inputs(node, kwargs)

    # Converting to float32
    low = float(attrs.get("low", 0))
    high = float(attrs.get("high", 1.0))
    shape = convert_string_to_list(attrs.get('shape', '[]'))
    dtype = onnx.mapping.NP_TYPE_TO_TENSOR_TYPE[np.dtype(attrs.get('dtype', 'float32'))]

    node = onnx.helper.make_node(
        'RandomUniform',
        input_nodes,
        [name],
        low=low,
        high=high,
        dtype=dtype,
        shape=shape,
        name=name
    )
    return [node]


@mx_op.register("_random_normal")
def convert_random_normal(node, **kwargs):
    """Map MXNet's random_normal operator attributes to onnx's RandomNormal
    operator and return the created node.
    """
    name, input_nodes, attrs = get_inputs(node, kwargs)

    # Converting to float32
    mean = float(attrs.get("loc", 0))
    scale = float(attrs.get("scale", 1.0))
    shape = convert_string_to_list(attrs.get('shape', '[]'))
    dtype = onnx.mapping.NP_TYPE_TO_TENSOR_TYPE[np.dtype(attrs.get('dtype', 'float32'))]

    node = onnx.helper.make_node(
        'RandomNormal',
        input_nodes,
        [name],
        mean=mean,
        scale=scale,
        dtype=dtype,
        shape=shape,
        name=name
    )
    return [node]


@mx_op.register("ROIPooling")
def convert_roipooling(node, **kwargs):
    """Map MXNet's ROIPooling operator attributes to onnx's MaxRoiPool
    operator and return the created node.
    """
    name, input_nodes, attrs = get_inputs(node, kwargs)

    pooled_shape = convert_string_to_list(attrs.get('pooled_size'))
    scale = float(attrs.get("spatial_scale"))

    node = onnx.helper.make_node(
        'MaxRoiPool',
        input_nodes,
        [name],
        pooled_shape=pooled_shape,
        spatial_scale=scale,
        name=name
    )
    return [node]


@mx_op.register("tile")
def convert_tile(node, **kwargs):
    """Map MXNet's Tile operator attributes to onnx's Tile
    operator and return the created node.
    """
    from onnx.helper import make_node
    name, input_nodes, attrs = get_inputs(node, kwargs)

    data = input_nodes[0]
    reps = convert_string_to_list(attrs["reps"])

    create_tensor([0], name+'_0', kwargs['initializer'])
    create_tensor([1], name+'_1', kwargs['initializer'])
    create_tensor(reps, name+'_reps', kwargs['initializer'], dtype='int64')
    create_tensor([len(reps)], name+'_reps_len', kwargs['initializer'])

    nodes = [
        make_node('Shape', [data], [name+'_data_shape']),
        make_node('Shape', [name+'_data_shape'], [name+'_data_dim']),
        make_node('Max', [name+'_data_dim', name+'_reps_len'], [name+'_max']),
        make_node('Sub', [name+'_max', name+'_data_dim'], [name+'_data_diff']),
        make_node('Concat', [name+'_data_diff', name+'_0'], [name+'_concat0_out'], axis=0),
        make_node('Pad', [name+'_data_shape', name+'_concat0_out', name+'_1'], [name+'_data_shape_pad']),
        make_node('Reshape', [data, name+'_data_shape_pad'], [name+'_data']),
        make_node('Sub', [name+'_max', name+'_reps_len'], [name+'_reps_diff']),
        make_node('Concat', [name+'_reps_diff', name+'_0'], [name+'_concat1_out'], axis=0),
        make_node('Pad', [name+'_reps', name+'_concat1_out', name+'_1'], [name+'_reps_pad']),
        make_node('Tile', [name+'_data', name+'_reps_pad'], [name], name=name),
    ]

    return nodes


@mx_op.register("broadcast_to")
def convert_broadcast_to(node, **kwargs):
    """Map MXNet's broadcast_to operator attributes to onnx's Expand
    operator and return the created node.
    """
    name, input_nodes, attrs = get_inputs(node, kwargs)

    shape_list = convert_string_to_list(attrs["shape"])

    initializer = kwargs["initializer"]
    output_shape_np = np.array(shape_list, dtype='int64')
    data_type = onnx.mapping.NP_TYPE_TO_TENSOR_TYPE[output_shape_np.dtype]
    dims = np.shape(output_shape_np)

    output_shape_name = "expand_attr_tensor" + str(kwargs["idx"])
    tensor_node = onnx.helper.make_tensor_value_info(output_shape_name, data_type, dims)

    initializer.append(
        onnx.helper.make_tensor(
            name=output_shape_name,
            data_type=data_type,
            dims=dims,
            vals=shape_list,
            raw=False,
        )
    )

    input_nodes.append(output_shape_name)
    expand_node = onnx.helper.make_node(
        "Expand",
        input_nodes,
        [name],
        name=name
    )

    return [tensor_node, expand_node]


@mx_op.register('topk')
def convert_topk(node, **kwargs):
    """Map MXNet's topk operator attributes to onnx's TopK operator
    and return the created node.
    """
    from onnx.helper import make_node
    name, input_nodes, attrs = get_inputs(node, kwargs)

    opset_version = kwargs['opset_version']
    if opset_version < 11:
        raise AttributeError('ONNX opset 11 or greater is required to export this operator')

    axis = int(attrs.get('axis', '-1'))
    k = int(attrs.get('k', '1'))
    ret_type = attrs.get('ret_typ', 'indices')
    is_ascend = attrs.get('is_ascend', 'False')
    is_ascend = is_ascend in ['1', 'True']
    dtype = attrs.get('dtype', 'float32')

    if ret_type == 'mask':
        raise NotImplementedError('topk does not currently support ret_type==\'mask\'')

    create_tensor([k], name+'_k', kwargs['initializer'])

    nodes = []

    if ret_type == 'both':
        if dtype == 'int64':
            nodes += [
                make_node('TopK', [input_nodes[0], name+'_k'], [name+'0', name+'1'], axis=axis,
                          largest=(not is_ascend), sorted=1),
            ]
        else:
            nodes += [
                make_node('TopK', [input_nodes[0], name+'_k'], [name+'0', name+'_1_i'], axis=axis,
                          largest=(not is_ascend), sorted=1),
                make_node('Cast', [name+'_1_i'], [name+'1'],
                          to=onnx.mapping.NP_TYPE_TO_TENSOR_TYPE[np.dtype(dtype)])
            ]
    elif ret_type == 'value':
        nodes += [
            make_node('TopK', [input_nodes[0], name+'_k'], [name+'0', name+'_'], axis=axis,
                      largest=(not is_ascend), sorted=1),
        ]
    else:
        if dtype == 'int64':
            nodes += [
                make_node('TopK', [input_nodes[0], name+'_k'], [name+'_', name], axis=axis,
                          largest=(not is_ascend), sorted=1),
            ]
        else:
            nodes += [
                make_node('TopK', [input_nodes[0], name+'_k'], [name+'__', name+'_tmp'], axis=axis,
                          largest=(not is_ascend), sorted=1),
                make_node('Cast', [name+'_tmp'], [name],
                          to=onnx.mapping.NP_TYPE_TO_TENSOR_TYPE[np.dtype(dtype)])
            ]

    return nodes


@mx_op.register("take")
def convert_take(node, **kwargs):
    """Map MXNet's Take operator attributes to onnx's Gather operator.
    """
    from onnx.helper import make_node
    from onnx import TensorProto
    name, input_nodes, attrs = get_inputs(node, kwargs)
    axis = int(attrs.get('axis', 0))
    mode = str(attrs.get('mode', 'clip'))

    data = input_nodes[0]
    indices = input_nodes[1]

    nodes = [
        make_node('Cast', [indices], [name+'_indices'], to=int(TensorProto.INT64)),
    ]

    if mode == 'raise':
        nodes += [
            make_node('Gather', [data, name+'_indices'], [name], axis=axis, name=name)
        ]

        return nodes

    create_tensor([-1], name+'_-1', kwargs["initializer"])
    nodes += [
        make_node('Shape', [data], [name+'_data_shape']),
    ]

    # corner case
    if axis == -1:
        nodes += [
            make_node('Shape', [name+'_data_shape'], [name+'_data_dim']),
            make_node('Add', [name+'_data_dim', name+'_-1'], [name+'_axis_max']),
            make_node('Slice', [name+'_data_shape', name+'_axis_max', name+'_data_dim'], [name+'_slice0_out']),
        ]

    else:
        create_tensor([axis], name+'_axis', kwargs["initializer"])
        create_tensor([axis+1], name+'_axis+1', kwargs["initializer"])
        nodes += [
            make_node('Slice', [name+'_data_shape', name+'_axis', name+'_axis+1'], [name+'_slice0_out']),
        ]

    if mode == 'clip':
        create_tensor([0], name+'_0', kwargs["initializer"])
        nodes += [
            make_node('Add', [name+'_slice0_out', name+'_-1'], [name+'_max']),
            make_node('Greater', [name+'_indices', name+'_max'], [name+'_max_mask']),
            make_node('Where', [name+'_max_mask', name+'_max', name+'_indices'], [name+'_where0_out']),
            make_node('Less', [name+'_indices', name+'_0'], [name+'_min_mask']),
            make_node('Where', [name+'_min_mask', name+'_0', name+'_where0_out'], [name+'_where1_out']),
            make_node('Gather', [data, name+'_where1_out'], [name], axis=axis, name=name)
        ]

    elif mode == 'wrap':
        nodes += [
            make_node('Mod', [name+'_indices', name+'_slice0_out'], [name+'_mod0_out']),
            make_node('Gather', [data, name+'_mod0_out'], [name], axis=axis, name=name)
        ]

    else:
        raise NotImplementedError("mode must be clip, wrap or raise.")

    return nodes


@mx_op.register("LayerNorm")
def convert_layer_norm(node, **kwargs):
    """Map MXNet's LayerNorm operator attributes to onnx operators.
    """
    from onnx.helper import make_node
    from onnx import TensorProto
    name, input_nodes, attrs = get_inputs(node, kwargs)
    axes = int(attrs.get('axis', -1))
    eps = attrs.get('eps', 9.99999975e-06)

    input_type = int(kwargs['in_type'])
    dtype = onnx.mapping.TENSOR_TYPE_TO_NP_TYPE[input_type]

    create_tensor([axes], name+"_axes", kwargs["initializer"])
    create_tensor([axes+1], name+"_axes+1", kwargs["initializer"])
    create_const_scalar_node(name+'_0_s', np.int64(0), kwargs)
    create_const_scalar_node(name+'_1_s', np.int64(1), kwargs)
    create_const_scalar_node(name+"_2_s", np.int64(2).astype(dtype), kwargs)
    create_const_scalar_node(name+"_eps", np.float32(eps), kwargs)

    nodes = [
        make_node("ReduceMean", [input_nodes[0]], [name+"_rm0_out"], axes=[axes]),
        make_node("Sub", [input_nodes[0], name+"_rm0_out"], [name+"_sub0_out"]),
        make_node("Pow", [name+"_sub0_out", name+"_2_s"], [name+"_pow0_out"]),
        make_node("ReduceMean", [name+"_pow0_out"], [name+"_rm1_out"], axes=[axes]),
        make_node("Add", [name+"_rm1_out", name+"_eps"], [name+"_add0_out"]),
        make_node("Sqrt", [name+"_add0_out"], [name+"_sqrt0_out"]),
        make_node("Div", [name+"_sub0_out", name+"_sqrt0_out"], [name+"_div0_out"]),
    ]

    if axes == -1:
        nodes += [
            make_node("Mul", [name+"_div0_out", input_nodes[1]], [name+"_mul0_out"]),
            make_node("Add", [name+"_mul0_out", input_nodes[2]], [name], name=name)
        ]
    else:
        nodes += [
            make_node("Shape", [input_nodes[0]], [name+"_shape0_out"]),
            make_node("Shape", [name+"_shape0_out"], [name+"_in_dim"]),
            make_node("Squeeze", [name+"_in_dim"], [name+"_in_dim_s"]),
            make_node("Range", [name+"_0_s", name+"_in_dim_s", name+"_1_s"], [name+"_range"]),
            make_node("Equal", [name+"_range", name+"_axes"], [name+"_equal"]),
            make_node("Cast", [name+"_equal"], [name+"_one_hot"], to=int(TensorProto.INT64)),
            make_node("Slice", [name+"_shape0_out", name+"_axes", name+"_axes+1"], [name+"_slice_out"]),
            make_node("Squeeze", [name+"_slice_out"], [name+"_slice_out_s"]),
            make_node("Sub", [name+"_slice_out_s", name+"_1_s"], [name+"_sub1_out"]),
            make_node("Mul", [name+"_one_hot", name+"_sub1_out"], [name+"_mul0_out"]),
            make_node("Add", [name+"_mul0_out", name+"_1_s"], [name+"_add1_out"]),
            make_node('Reshape', [input_nodes[1], name+"_add1_out"], [name+"gamma_exp"]),
            make_node('Reshape', [input_nodes[2], name+"_add1_out"], [name+"beta_exp"]),
            make_node('Expand', [name+"gamma_exp", name+"_shape0_out"], [name+"gamma_exp1"]),
            make_node('Expand', [name+"beta_exp", name+"_shape0_out"], [name+"beta_exp1"]),
            make_node("Mul", [name+"_div0_out", name+"gamma_exp1"], [name+"_mul1_out"]),
            make_node("Add", [name+"_mul1_out", name+"beta_exp1"], [name], name=name)
        ]

    return nodes


@mx_op.register("_contrib_interleaved_matmul_selfatt_qk")
def convert_matmul_selfatt_qk(node, **kwargs):
    """Map MXNet's _contrib_interleaved_matmul_selfatt_qk operator
    """
    from onnx.helper import make_node
    from onnx import TensorProto
    name, input_nodes, attrs = get_inputs(node, kwargs)

    heads = int(attrs.get('heads'))

    # a, b, c, d, e are seq_len, batch_size, num_heads, 3, head_dim respectively
    create_tensor([0], name+"_0", kwargs["initializer"])
    create_tensor([1], name+"_1", kwargs["initializer"])
    create_tensor([1], name+"_1_f", kwargs["initializer"], dtype='float32')
    create_tensor([2], name+"_2", kwargs["initializer"])
    create_tensor([3], name+"_3", kwargs["initializer"])
    create_tensor([heads], name+"_c", kwargs["initializer"])
    create_tensor([3], name+"_d", kwargs["initializer"])
    nodes = [
        make_node('Shape', [input_nodes[0]], [name+"_data_shape"]),
        make_node('Slice', [name+'_data_shape', name+'_0', name+'_1'], [name+"_a"]),
        make_node('Slice', [name+'_data_shape', name+'_1', name+'_2'], [name+"_b"]),
        make_node('Slice', [name+'_data_shape', name+'_2', name+'_3'], [name+"_cde"]),
        make_node('Div', [name+'_cde', name+'_c'], [name+'_de']),
        make_node('Div', [name+'_de', name+'_d'], [name+'_e']),
        make_node('Cast', [name+'_e'], [name+'_e_f'], to=int(TensorProto.FLOAT)),
        make_node('Sqrt', [name+'_e_f'], [name+'_sqrt_e']),
        make_node('Div', [name+'_1_f', name+'_sqrt_e'], [name+'_1_over_sqrt_e']),
        make_node('Mul', [name+'_b', name+'_c'], [name+'_bc']),

        make_node("Concat", [name+'_a', name+'_b', name+'_c', name+'_d', name+'_e'], \
            [name+'_shape0'], axis=0),
        make_node("Concat", [name+'_0', name+'_0', name+'_0', name+'_0', name+'_0'], \
            [name+'_slice_start0'], axis=0),
        make_node("Concat", [name+'_a', name+'_b', name+'_c', name+'_1', name+'_e'], \
            [name+'_slice_end0'], axis=0),
        make_node("Concat", [name+'_a', name+'_b', name+'_c', name+'_e'], \
            [name+'_shape1'], axis=0),
        make_node("Concat", [name+'_bc', name+'_a', name+'_e'], \
            [name+'_shape2'], axis=0),
        make_node("Concat", [name+'_0', name+'_0', name+'_0', name+'_1', name+'_0'], \
            [name+'_slice_start1'], axis=0),
        make_node("Concat", [name+'_a', name+'_b', name+'_c', name+'_2', name+'_e'], \
            [name+'_slice_end1'], axis=0),

        make_node('Reshape', [input_nodes[0], name+'_shape0'], [name+'_reshape0_out']),
        make_node('Slice', [name+'_reshape0_out', name+'_slice_start0', name+'_slice_end0'], \
            [name+'_slice0_out']),
        make_node('Reshape', [name+'_slice0_out', name+'_shape1'], [name+'_reshape1_out']),
        make_node('Transpose', [name+'_reshape1_out'], [name+'_transpose0_out'], \
            perm=(1, 2, 0, 3)),
        make_node('Reshape', [name+'_transpose0_out', name+'_shape2'], [name+'_reshape2_out']),
        make_node('Mul', [name+'_reshape2_out', name+'_1_over_sqrt_e'], [name+'_mul0_out']),
        make_node('Slice', [name+'_reshape0_out', name+'_slice_start1', name+'_slice_end1'], \
            [name+'_slice1_out']),
        make_node('Reshape', [name+'_slice1_out', name+'_shape1'], [name+'_reshape3_out']),
        make_node('Transpose', [name+'_reshape3_out'], [name+'_transpose1_out'], \
            perm=(1, 2, 0, 3)),
        make_node('Reshape', [name+'_transpose1_out', name+'_shape2'], [name+'_reshape4_out']),
        make_node('Transpose', [name+'_reshape4_out'], [name+'_transpose2_out'], \
            perm=(0, 2, 1)),
        make_node('MatMul', [name+'_mul0_out', name+'_transpose2_out'], [name], name=name)
    ]

    return nodes

@mx_op.register("_contrib_interleaved_matmul_selfatt_valatt")
def convert_contrib_interleaved_matmul_selfatt_valatt(node, **kwargs):
    """Map MXNet's _contrib_interleaved_matmul_selfatt_valatt operator attributes to onnx's operator.
    """
    from onnx.helper import make_node
    name, input_nodes, attrs = get_inputs(node, kwargs)
    qkv = input_nodes[0]
    att = input_nodes[1]
    num_heads = int(attrs.get('heads'))

    create_tensor([num_heads], name+"_const_num_heads", kwargs["initializer"])
    create_tensor([0], name+"_const_0", kwargs["initializer"])
    create_tensor([1], name+"_const_1", kwargs["initializer"])
    create_tensor([2], name+"_const_2", kwargs["initializer"])
    create_tensor([3], name+"_const_3", kwargs["initializer"])
    create_tensor([4], name+"_const_4", kwargs["initializer"])
    create_tensor([5], name+"_const_5", kwargs["initializer"])
    create_tensor([0, 0, num_heads, 3, -1], name+"_reshape0_shape", kwargs["initializer"])
    create_tensor([0, 0, 0, 2, 0], name+"_slice_start", kwargs["initializer"])
    create_tensor([0, 0, 0, -1], name+"_reshape1_shape", kwargs["initializer"])
    create_tensor([0, 0, -1], name+"_reshape4_shape", kwargs["initializer"])

    nodes = [
        make_node("Shape", [qkv], [name+"_shape_qkv"]),
        make_node("Slice", [name+"_shape_qkv", name+"_const_0", name+"_const_1"], [name+"_qkv_d0"]),
        make_node("Slice", [name+"_shape_qkv", name+"_const_1", name+"_const_2"], [name+"_qkv_d1"]),
        make_node("Slice", [name+"_shape_qkv", name+"_const_2", name+"_const_3"], [name+"_qkv_d2"]),
        make_node('Mul', [name+"_qkv_d1", name+'_const_num_heads'], [name+'_mul_out']),
        make_node("Reshape", [qkv, name+"_reshape0_shape"], [name+"_reshape0_output"]),
        make_node("Shape", [name+"_reshape0_output"], [name+"_shape_reshape0"]),
        make_node("Slice", [name+"_shape_reshape0", name+"_const_4", name+"_const_5"], [name+"_d4"]),
        make_node("Concat", [name+"_mul_out", name+"_qkv_d0", name+"_d4"], [name+"_reshape2_shape"], axis=0),
        make_node("Concat", [name+"_qkv_d1", name+"_const_num_heads", name+"_qkv_d0", name+"_d4"], \
            [name+"_reshape3_shape"], axis=0),
        make_node("Concat", [name+"_qkv_d0", name+"_qkv_d1", name+"_qkv_d2", name+"_const_3", name+"_d4"], \
            [name+"_slice_end"], axis=0),
        make_node("Slice", [name+"_reshape0_output", name+"_slice_start", name+"_slice_end"], [name+"_slice_output"]),
        make_node("Reshape", [name+"_slice_output", name+"_reshape1_shape"], [name+"_reshape1_output"]),
        make_node("Transpose", [name+"_reshape1_output"], [name+"_transpose0_output"], perm=[1, 2, 0, 3]),
        make_node("Reshape", [name+"_transpose0_output", name+"_reshape2_shape"], [name+"_reshape2_output"]),
        make_node("MatMul", [att, name+"_reshape2_output"], [name+"_matmul_output"]),
        make_node("Reshape", [name+"_matmul_output", name+"_reshape3_shape"], [name+"_reshape3_output"]),
        make_node("Transpose", [name+"_reshape3_output"], [name+"_transpose2_output"], perm=[2, 0, 1, 3]),
        make_node("Reshape", [name+"_transpose2_output", name+"_reshape4_shape"], [name], name=name)
    ]
    return nodes


@mx_op.register("broadcast_axis")
def convert_broadcast_axis(node, **kwargs):
    """Map MXNet's broadcast_axis
    """
    from onnx.helper import make_node
    from onnx import TensorProto
    name, input_nodes, attrs = get_inputs(node, kwargs)

    axis = convert_string_to_list(attrs.get('axis', '()'))
    size = convert_string_to_list(attrs.get('size', '()'))
    assert len(axis) == len(size)

    shape_name = name+'_shape_0'

    create_tensor([0], name+'_0', kwargs["initializer"])
    create_tensor([1], name+'_1', kwargs["initializer"])
    create_const_scalar_node(name+'_0_s', np.int64(0), kwargs)
    create_const_scalar_node(name+'_1_s', np.int64(1), kwargs)

    nodes = [
        make_node('Shape', [input_nodes[0]], [shape_name]),
        make_node('Shape', [shape_name], [name+'_in_dim']),
        make_node('Squeeze', [name+'_in_dim'], [name+'_in_dim_s']),
        make_node('Range', [name+'_0_s', name+'_in_dim_s', name+'_1_s'], [name+'_range']),
    ]

    for i, axis in enumerate(axis):
        if axis not in (0, 1):
            create_tensor([axis], name+'_'+str(axis), kwargs["initializer"])
        create_tensor([size[i]-1], name+'_size_'+str(i), kwargs["initializer"])
        nodes += [
            make_node('Equal', [name+'_range', name+'_'+str(axis)], [name+'_equal_'+str(i)]),
            make_node('Cast', [name+'_equal_'+str(i)], [name+'_cast_'+str(i)], to=int(TensorProto.INT64)),
            make_node('Mul', [name+'_size_'+str(i), name+'_cast_'+str(i)], [name+'_mul_'+str(i)]),
            make_node('Add', [name+'_mul_'+str(i), name+'_1'], [name+'_add_'+str(i)]),
            make_node('Mul', [name+'_add_'+str(i), shape_name], [name+'_shape_'+str(i+1)])
        ]
        shape_name = name+'_shape_'+str(i+1)

    nodes += [
        make_node('Expand', [input_nodes[0], shape_name], [name], name=name)
    ]

    return nodes


@mx_op.register("SequenceMask")
def convert_sequencemask(node, **kwargs):
    """Map MXNet's SequenceMask operator
    """
    from onnx.helper import make_node
    from onnx import TensorProto

    name, input_nodes, attrs = get_inputs(node, kwargs)

    use_sequence_length = attrs.get('use_sequence_length', 'False')
    mask_val = float(attrs.get('value', '0'))
    axis = int(attrs.get('axis', '0'))

    if(use_sequence_length == 'False'):
        return [make_node('Identity', [input_nodes[0]], [name], name=name)]

    create_tensor([0], name+'_0', kwargs["initializer"])
    create_tensor([1], name+'_1', kwargs["initializer"])
    create_tensor([2], name+'_2', kwargs["initializer"])
    create_const_scalar_node(name+'_0_s', np.int64(0), kwargs)
    create_const_scalar_node(name+'_1_s', np.int64(1), kwargs)
    create_const_scalar_node(name+'_2_s', np.int64(2), kwargs)
    create_tensor([mask_val], name+'_mask_val', kwargs["initializer"], dtype='float32')

    nodes = [
        make_node('Shape', [input_nodes[0]], [name+'_in_shape']),
        make_node('Slice', [name+'_in_shape', name+'_0', name+'_1'], [name+'_slice_0']),
        make_node('Slice', [name+'_in_shape', name+'_1', name+'_2'], [name+'_slice_1']),
        make_node('Concat', [name+'_slice_0', name+'_1'], [name+'_shape_0'], axis=0),
        make_node('Shape', [name+'_in_shape'], [name+'_in_dim']),
        make_node('Squeeze', [name+'_in_dim'], [name+'_in_dim_s']),
        make_node('Range', [name+'_0_s', name+'_in_dim_s', name+'_1_s'], [name+'_range_0']),
        make_node('Less', [name+'_range_0', name+'_2'], [name+'_less_0']),
        make_node('Where', [name+'_less_0', name+'_in_shape', name+'_1'], [name+'_shape_1'])
    ]

    if(axis == 0):
        nodes += [
            make_node('Squeeze', [name+'_slice_0'], [name+'_max_len']),
            make_node('Range', [name+'_0_s', name+'_max_len', name+'_1_s'], [name+'_range_1']),
            make_node('Reshape', [name+'_range_1', name+'_shape_0'], [name+"_reshape_0"]),
            make_node('Cast', [input_nodes[1]], [name+'_cast'], to=int(TensorProto.INT64)),
            make_node('Less', [name+'_reshape_0', name+'_cast'], [name+'_less_1']),
            make_node('Reshape', [name+'_less_1', name+'_shape_1'], [name+"_reshape_1"]),
            make_node('Where', [name+'_reshape_1', input_nodes[0], name+'_mask_val'], [name], name=name),
        ]
    else:
        nodes += [
            make_node('Squeeze', [name+'_slice_1'], [name+'_max_len']),
            make_node('Range', [name+'_0_s', name+'_max_len', name+'_1_s'], [name+'_range_1']),
            make_node('Reshape', [input_nodes[1], name+'_shape_0'], [name+"_reshape_0"]),
            make_node('Cast', [name+"_reshape_0"], [name+'_cast'], to=int(TensorProto.INT64)),
            make_node('Less', [name+'_range_1', name+'_cast'], [name+'_less_1']),
            make_node('Reshape', [name+'_less_1', name+'_shape_1'], [name+"_reshape_1"]),
            make_node('Where', [name+'_reshape_1', input_nodes[0], name+'_mask_val'], [name], name=name),
        ]
    return nodes


@mx_op.register("Embedding")
def convert_embedding(node, **kwargs):
    """Map MXNet's Embedding operator attributes to onnx's
    Gather operator."""
    from onnx.helper import make_node
    from onnx import TensorProto

    name, input_nodes, attrs = get_inputs(node, kwargs)
    axis = int(attrs.get('axis', 0))

    nodes = [
        make_node('Cast', [input_nodes[0]], [name+'_indices_casted'], to=int(TensorProto.INT64)),
        make_node('Gather', [input_nodes[1], name+'_indices_casted'], [name], axis=axis, name=name)
    ]

    return nodes


@mx_op.register("stack")
def convert_stack(node, **kwargs):
    """Map MXNet's stack operator to onnx operators.
    """
    name, input_nodes, attrs = get_inputs(node, kwargs)
    axis = int(attrs.get('axis', 0))
    idx = 0
    nodes = []
    for input_node in input_nodes:
        nodes.append(onnx.helper.make_node(
            "Unsqueeze",
            inputs=[input_node],
            outputs=[name+"_unsqueeze"+str(idx)],
            axes=[axis]
        ))
        idx += 1

    nodes.append(onnx.helper.make_node(
        "Concat",
        inputs=[name+"_unsqueeze"+str(i) for i in range(len(nodes))],
        outputs=[name],
        name=name,
        axis=axis
    ))
    return nodes


@mx_op.register("slice")
def convert_slice(node, **kwargs):
    """Map MXNet's slice operator to onnx Slice operator."""
    from onnx.helper import make_node

    name, input_nodes, attrs = get_inputs(node, kwargs)

    starts = convert_string_to_list(attrs.get('begin'))
    ends = convert_string_to_list(attrs.get('end'))
    steps = convert_string_to_list(attrs.get('step', '[]'))

    assert len(starts) == len(ends)
    if len(steps) == 0 or (len(steps) == 1 and steps[0] is None):
        steps = [1 for x in starts]
    else:
        assert len(steps) == len(starts)
    steps = [1 if x is None else x for x in steps]
    for i, s in enumerate(steps):
        if s < 0:
            raise NotImplementedError('slice operator does not support negative steps yet')
        if starts[i] is None:
            starts[i] = 0
        if ends[i] is None:
            ends[i] = 2**63-1

    create_const_scalar_node(name+'_0_s', np.int64(0), kwargs)
    create_const_scalar_node(name+'_1_s', np.int64(1), kwargs)
    create_const_scalar_node(name+'_len_s', np.int64(len(starts)), kwargs)
    create_tensor(starts, name+'_starts', kwargs['initializer'])
    create_tensor(ends, name+'_ends', kwargs['initializer'])
    create_tensor(steps, name+'_steps', kwargs['initializer'])

    nodes = [
        make_node('Range', [name+'_0_s', name+'_len_s', name+'_1_s'], [name+'_axes']),
        make_node("Slice", [input_nodes[0], name+'_starts', name+'_ends', name+'_axes',
                            name+'_steps'], [name], name=name)
    ]

    return nodes


@mx_op.register("_zeros")
def convert_zeros(node, **kwargs):
    """Map MXNet's zeros operator attributes to onnx's ConstantOfShape operator.
    """
    from onnx.helper import make_node, make_tensor
    name, _, attrs = get_inputs(node, kwargs)
    dtype = attrs.get('dtype')
    data_type = onnx.mapping.NP_TYPE_TO_TENSOR_TYPE[np.dtype(dtype)]
    shape = convert_string_to_list(attrs.get('shape'))
    create_tensor(shape, name+'_shape', kwargs['initializer'])
    tensor_value = make_tensor(name+'_zero', data_type, [1], [0])
    nodes = [
        make_node('ConstantOfShape', [name+'_shape'], [name], name=name, value=tensor_value)
    ]
    return nodes


@mx_op.register("_ones")
def convert_ones(node, **kwargs):
    """Map MXNet's ones operator attributes to onnx's ConstantOfShape operator.
    """
    from onnx.helper import make_node, make_tensor
    name, _, attrs = get_inputs(node, kwargs)
    dtype = attrs.get('dtype')
    data_type = onnx.mapping.NP_TYPE_TO_TENSOR_TYPE[np.dtype(dtype)]
    shape = convert_string_to_list(attrs.get('shape'))
    create_tensor(shape, name+'_shape', kwargs['initializer'])
    tensor_value = make_tensor(name+'_one', data_type, [1], [1])
    nodes = [
        make_node('ConstantOfShape', [name+'_shape'], [name], name=name, value=tensor_value)
    ]
    return nodes


@mx_op.register("zeros_like")
def convert_zeros_like(node, **kwargs):
    """Map MXNet's zeros_like operator attributes to onnx's ConstantOfShape operator.
    """
    from onnx.helper import make_node, make_tensor
    name, input_nodes, attrs = get_inputs(node, kwargs)
    dtype = attrs.get('dtype')
    if dtype is not None:
        data_type = onnx.mapping.NP_TYPE_TO_TENSOR_TYPE[np.dtype(dtype)]
    else:
        data_type = kwargs['in_type']

    # create tensor with shape of input
    tensor_value = make_tensor(name+"_zero", data_type, [1], [0])
    nodes = [
        make_node("Shape", [input_nodes[0]], [name+"_shape"]),
        make_node("ConstantOfShape", [name+"_shape"], [name], name=name, value=tensor_value)
    ]
    return nodes


@mx_op.register("ones_like")
def convert_ones_like(node, **kwargs):
    """Map MXNet's ones_like operator attributes to onnx's ConstantOfShape operator.
    """
    from onnx.helper import make_node, make_tensor
    name, input_nodes, attrs = get_inputs(node, kwargs)
    dtype = attrs.get('dtype')
    if dtype is not None:
        data_type = onnx.mapping.NP_TYPE_TO_TENSOR_TYPE[np.dtype(dtype)]
    else:
        data_type = kwargs['in_type']
    # create tensor with shape of input
    tensor_value = make_tensor(name+"_one", data_type, [1], [1])
    nodes = [
        make_node("Shape", [input_nodes[0]], [name+"_shape"]),
        make_node("ConstantOfShape", [name+"_shape"], [name], name=name, value=tensor_value)
    ]
    return nodes


@mx_op.register("_contrib_arange_like")
def convert_arange_like(node, **kwargs):
    """Map MXNet's arange_like operator attributes to onnx's Range and Reshape operators.
    """
    from onnx.helper import make_node
    name, input_nodes, attrs = get_inputs(node, kwargs)

    opset_version = kwargs['opset_version']
    if opset_version < 11:
        raise AttributeError("ONNX opset 11 or greater is required to export this operator")

    input_type = kwargs['in_type']
    dtype = onnx.mapping.TENSOR_TYPE_TO_NP_TYPE[input_type]
    axis = attrs.get('axis', 'None')
    start = attrs.get('start', 0.)
    step = attrs.get('step', 1.)
    repeat = int(attrs.get('repeat', 1))
    if repeat != 1:
        raise NotImplementedError("arange_like operator with repeat != 1 not yet implemented.")

    create_const_scalar_node(name+"_start", np.dtype(dtype).type(start), kwargs)
    create_const_scalar_node(name+"_step", np.dtype(dtype).type(step), kwargs)
    create_const_scalar_node(name+"_half_step", np.dtype(dtype).type(float(step)*0.5), kwargs)

    nodes = []
    if axis == 'None':
        # output will be same shape as input
        nodes += [
            make_node('Shape', [input_nodes[0]], [name+"_shape0_out"]),
            make_node("ReduceProd", [name+"_shape0_out"], [name+"_redprod0_out"]),
            make_node('Squeeze', [name+'_redprod0_out'], [name+'_reshape0_out']),
            make_node("Cast", [name+"_reshape0_out"], [name+"_cast0_out"], to=input_type),
            make_node("Mul", [name+"_cast0_out", name+"_step"], [name+"_mul0_out"]),
            make_node("Add", [name+"_mul0_out", name+"_start"], [name+"_add1_out"]),
            make_node("Sub", [name+"_add1_out", name+"_half_step"], [name+"_sub0_out"]),
            make_node("Range", [name+"_start", name+"_sub0_out", name+"_step"], [name+"_range0_out"]),
            make_node("Reshape", [name+"_range0_out", name+"_shape0_out"], [name], name=name)
        ]
    else:
        # determine shape of axis
        create_tensor([int(axis)], name+"_axis_start", kwargs["initializer"], dtype='int64')
        create_tensor([int(axis)+1], name+"_axis_end", kwargs["initializer"], dtype='int64')
        nodes += [
            make_node('Shape', [input_nodes[0]], [name+"_shape0_out"]),
            make_node('Slice', [name+"_shape0_out", name+"_axis_start", name+"_axis_end"], [name+"_slice0_out"]),
            make_node("ReduceProd", [name+"_slice0_out"], [name+"_reprod0_out"]),
            make_node('Squeeze', [name+'_reprod0_out'], [name+'_reshape0_out']),
            make_node("Cast", [name+"_reshape0_out"], [name+"_cast0_out"], to=input_type),
            make_node("Mul", [name+"_cast0_out", name+"_step"], [name+"_mul0_out"]),
            make_node("Add", [name+"_mul0_out", name+"_start"], [name+"_add1_out"]),
            make_node("Sub", [name+"_add1_out", name+"_half_step"], [name+"_sub0_out"]),
            make_node("Range", [name+"_start", name+"_sub0_out", name+"_step"], [name], name=name)
        ]

    return nodes


@mx_op.register("_contrib_BilinearResize2D")
def convert_contrib_BilinearResize2D(node, **kwargs):
    """Map MXNet's contrib_BilinearResize2D operator attributes to onnx.
    """
    from onnx.helper import make_node
    from onnx import TensorProto
    name, input_nodes, attrs = get_inputs(node, kwargs)

    opset_version = kwargs['opset_version']
    if opset_version < 11:
        raise AttributeError("ONNX opset 11 or greater is required to export this operator")

    height = int(attrs.get('height', 0))
    width = int(attrs.get('width', 0))

    scale_height = float(attrs.get('scale_height', 0))
    scale_width = float(attrs.get('scale_width', 0))

    if height * width == 0 and scale_height * scale_width == 0:
        raise AttributeError('height, width or scale_height, scale_width cannot be 0')

    mode = attrs.get('mode', 'size')
    if mode != 'size':
        raise NotImplementedError('contrib_BilinearResize2D with mode other than "size" is \
                                   not supported')

    create_tensor([], name+'_roi', kwargs['initializer'], dtype='float32')

    nodes = []
    if scale_height == 0:
        create_tensor([0], name+'_0', kwargs['initializer'])
        create_tensor([2], name+'_2', kwargs['initializer'])
        create_tensor([height, width], name+'_h_w', kwargs['initializer'], dtype='int64')
        nodes += [
            make_node('Shape', [input_nodes[0]], [name+'_shape']),
            make_node('Slice', [name+'_shape', name+'_0', name+'_2'], [name+'_shape_01']),
            make_node('Concat', [name+'_shape_01', name+'_h_w'], [name+'_new_shape'], axis=0),
            make_node('Cast', [name+'_shape'], [name+'_shape_f'], to=int(TensorProto.FLOAT)),
            make_node('Cast', [name+'_new_shape'], [name+'_new_shape_f'],
                      to=int(TensorProto.FLOAT)),
            make_node('Div', [name+'_new_shape_f', name+'_shape_f'], [name+'_scales']),
            make_node('Resize', [input_nodes[0], name+'_roi', name+'_scales'], [name],
                      mode='linear', coordinate_transformation_mode='align_corners', name=name)
        ]
    else:
        create_tensor([1, 1, scale_height, scale_width], name+'_scales', kwargs['initializer'],
                      dtype='float32')
        nodes += [
            make_node('Resize', [input_nodes[0], name+'_roi', name+'_scales'], [name],
                      mode='linear', coordinate_transformation_mode='align_corners', name=name)
        ]

    return nodes


@mx_op.register("_arange")
def convert_arange(node, **kwargs):
    """Map MXNet's arange operator attributes to onnx's Range operator.
    """
    from onnx.helper import make_node
    name, _, attrs = get_inputs(node, kwargs)

    opset_version = kwargs['opset_version']
    if opset_version < 11:
        raise AttributeError("ONNX opset 11 or greater is required to export this operator")

    start = attrs.get('start', 0.)
    stop = attrs.get('stop')
    step = attrs.get('step', 1.)
    dtype = attrs.get('dtype', 'float32')
    repeat = int(attrs.get('repeat', 1))

    if stop == 'None':
        stop = start
        start = 0

    if repeat != 1:
        raise NotImplementedError("arange operator with repeat != 1 not yet implemented.")

    create_const_scalar_node(name+"_start", np.dtype(dtype).type(start), kwargs)
    create_const_scalar_node(name+"_stop", np.dtype(dtype).type(stop), kwargs)
    create_const_scalar_node(name+"_step", np.dtype(dtype).type(step), kwargs)

    nodes = [
        make_node("Range", [name+"_start", name+"_stop", name+"_step"], [name], name=name)
    ]

    return nodes


@mx_op.register("reverse")
def convert_reverse(node, **kwargs):
    """Map MXNet's reverse operator attributes to ONNX
    """
    from onnx.helper import make_node
    name, input_nodes, attrs = get_inputs(node, kwargs)

    axis = int(attrs.get('axis', 0))

    # Transpose takes perm as a parameter, so we must 'pad' the input to a known dim (10 here)
    perm = [i for i in range(10)]
    perm[0], perm[axis] = axis, 0

    create_tensor([10], name+'_10', kwargs['initializer'])
    create_tensor([0], name+'_0', kwargs['initializer'])
    create_tensor([1], name+'_1', kwargs['initializer'])
    create_tensor([-1], name+'_m1', kwargs['initializer'])
    create_tensor([axis], name+'_axis', kwargs['initializer'])
    create_tensor([axis+1], name+'_axis_p1', kwargs['initializer'])
    create_const_scalar_node(name+'_m1_s', np.int64(-1), kwargs)

    nodes = [
        make_node('Shape', [input_nodes[0]], [name+'_shape']),
        make_node('Shape', [name+'_shape'], [name+'_dim']),
        make_node('Sub', [name+'_10', name+'_dim'], [name+'_sub']),
        make_node('Concat', [name+'_0', name+'_sub'], [name+'_concat'], axis=0),
        make_node('Pad', [name+'_shape', name+'_concat', name+'_1'], [name+'_shape_10_dim']),
        make_node('Reshape', [input_nodes[0], name+'_shape_10_dim'], [name+'_data_10_dim']),
        make_node('Transpose', [name+'_data_10_dim'], [name+'_data_t'], perm=perm),
        make_node('Slice', [name+'_shape', name+'_axis', name+'_axis_p1'], [name+'_axis_len']),
        make_node('Sub', [name+'_axis_len', name+'_1'], [name+'_axis_len_m1']),
        make_node('Squeeze', [name+'_axis_len_m1'], [name+'_axis_len_m1_s']),
        make_node('Range', [name+'_axis_len_m1_s', name+'_m1_s', name+'_m1_s'], [name+'_indices']),
        make_node('Gather', [name+'_data_t', name+'_indices'], [name+'_gather']),
        make_node('Transpose', [name+'_gather'], [name+'_data_reversed'], perm=perm),
        make_node('Reshape', [name+'_data_reversed', name+'_shape'], [name], name=name)
    ]

    return nodes


@mx_op.register('repeat')
def convert_repeat(node, **kwargs):
    """Map MXNet's repeat operator attributes to onnx's Tile operator.
    """
    from onnx.helper import make_node
    from onnx import TensorProto
    name, input_nodes, attrs = get_inputs(node, kwargs)

    opset_version = kwargs['opset_version']
    if opset_version < 11:
        raise AttributeError('ONNX opset 11 or greater is required to export this operator')

    repeats = int(attrs.get('repeats', 1))
    axis = attrs.get('axis', 'None')

    if repeats <= 0:
        raise NotImplementedError('repeat operator does not support parameter repeats==0')

    nodes = []
    if axis == 'None':
        create_tensor([repeats], name+'_rep', kwargs['initializer'])
        create_tensor([1, repeats], name+'_repeats', kwargs['initializer'])
        nodes += [
            make_node('Shape', [input_nodes[0]], [name+'_shape']),
            make_node('ReduceProd', [name+'_shape'], [name+'_size']),
            make_node('Reshape', [input_nodes[0], name+'_size'], [name+'_flat']),
            make_node('Unsqueeze', [name+'_flat'], [name+'_unsqueeze'], axes=[-1]),
            make_node('Tile', [name+'_unsqueeze', name+'_repeats'], [name+'_tile']),
            make_node('Mul', [name+'_size', name+'_rep'], [name+'_new_size']),
            make_node('Reshape', [name+'_tile', name+'_new_size'], [name], name=name)
        ]
    else:
        axis = int(axis)
        repeats -= 1
        create_tensor([repeats], name+'_repeats', kwargs['initializer'])
        create_tensor([1], name+'_1', kwargs['initializer'])
        create_tensor([0], name+'_0', kwargs['initializer'])
        create_tensor([axis], name+'_axis', kwargs['initializer'])
        create_const_scalar_node(name+"_0_s", np.int64(0), kwargs)
        create_const_scalar_node(name+"_1_s", np.int64(1), kwargs)
        nodes += [
            make_node('Shape', [input_nodes[0]], [name+'_shape']),
            make_node('Shape', [name+'_shape'], [name+'_dim']),
            make_node('Squeeze', [name+'_dim'], [name+'_dim_s']),
            make_node('Range', [name+'_0_s', name+'_dim_s', name+'_1_s'], [name+'_range'])
        ]
        if axis < 0:
            nodes += [
                make_node('Add', [name+'_axis', name+'_dim'], [name+'_true_axis']),
                make_node('Equal', [name+'_range', name+'_true_axis'], [name+'_one_hot'])
                ]
        else:
            nodes += [
                make_node('Equal', [name+'_range', name+'_axis'], [name+'_one_hot'])
                ]
        nodes += [
            make_node('Cast', [name+'_one_hot'], [name+'_one_hot_int'], to=int(TensorProto.INT64)),
            make_node('Mul', [name+'_repeats', name+'_one_hot_int'], [name+'_mul']),
            make_node('Add', [name+'_mul', name+'_1'], [name+'_add']),
            make_node('Concat', [name+'_1', name+'_add'], [name+'_repeats_tensor'], axis=0)
            ]
        if axis == -1:
            nodes += [
                make_node('Concat', [name+'_shape', name+'_1'], [name+'_unsqueeze_shape'], axis=0),
                make_node('Reshape', [input_nodes[0], name+'_unsqueeze_shape'],
                          [name+'_unsqueeze'])
                ]
        else:
            nodes += [
                make_node('Unsqueeze', [input_nodes[0]], [name+'_unsqueeze'], axes=[axis+1])
                ]
        nodes += [
            make_node('Tile', [name+'_unsqueeze', name+'_repeats_tensor'], [name+'_tile']),
            make_node('Mul', [name+'_shape', name+'_add'], [name+'_new_shape']),
            make_node('Reshape', [name+'_tile', name+'_new_shape'], [name], name=name)
            ]

    return nodes


@mx_op.register('_contrib_box_nms')
def convert_contrib_box_nms(node, **kwargs):
    """Map MXNet's _contrib_box_nms operator to ONNX
    """
    from onnx.helper import make_node
    name, input_nodes, attrs = get_inputs(node, kwargs)

    opset_version = kwargs['opset_version']
    if opset_version < 11:
        raise AttributeError('ONNX opset 11 or greater is required to export this operator')

    input_type = kwargs['in_type']
    dtype = onnx.mapping.TENSOR_TYPE_TO_NP_TYPE[input_type]

    overlap_thresh = float(attrs.get('overlap_thresh', '0.5'))
    valid_thresh = float(attrs.get('valid_thresh', '0'))
    topk = int(attrs.get('topk', '-1'))
    coord_start = int(attrs.get('coord_start', '2'))
    score_index = int(attrs.get('score_index', '1'))
    id_index = int(attrs.get('id_index', '-1'))
    force_suppress = attrs.get('force_suppress', 'True')
    background_id = int(attrs.get('background_id', '-1'))
    in_format = attrs.get('in_format', 'corner')
    out_format = attrs.get('out_format', 'corner')

    center_point_box = 0 if in_format == 'corner' else 1

    if in_format != out_format:
        raise NotImplementedError('box_nms does not currently support in_fomat != out_format')

    if background_id != -1:
        raise NotImplementedError('box_nms does not currently support background_id != -1')

    if id_index != -1 or force_suppress == 'False':
        logging.warning('box_nms: id_idex != -1 or/and force_suppress == False detected. '
                        'However, due to ONNX limitations, boxes of different categories will NOT '
                        'be exempted from suppression. This might lead to different behavior than '
                        'native MXNet')

    create_tensor([coord_start], name+'_cs', kwargs['initializer'])
    create_tensor([coord_start+4], name+'_cs_p4', kwargs['initializer'])
    create_tensor([score_index], name+'_si', kwargs['initializer'])
    create_tensor([score_index+1], name+'_si_p1', kwargs['initializer'])
    create_tensor([topk], name+'_topk', kwargs['initializer'])
    create_tensor([overlap_thresh], name+'_ot', kwargs['initializer'], dtype=np.float32)
    create_tensor([valid_thresh], name+'_vt', kwargs['initializer'], dtype=np.float32)
    create_tensor([-1], name+'_m1', kwargs['initializer'])
    create_tensor([-1], name+'_m1_f', kwargs['initializer'], dtype=dtype)
    create_tensor([0], name+'_0', kwargs['initializer'])
    create_tensor([1], name+'_1', kwargs['initializer'])
    create_tensor([2], name+'_2', kwargs['initializer'])
    create_tensor([3], name+'_3', kwargs['initializer'])
    create_tensor([0, 1, -1], name+'_scores_shape', kwargs['initializer'])
    create_tensor([0, 0, 1, 0], name+'_pad', kwargs['initializer'])
    create_tensor([0, -1], name+'_bat_spat_helper', kwargs['initializer'])
    create_const_scalar_node(name+"_0_s", np.int64(0), kwargs)
    create_const_scalar_node(name+"_1_s", np.int64(1), kwargs)

    nodes = [
        make_node('Shape', [input_nodes[0]], [name+'_shape']),
        make_node('Shape', [name+'_shape'], [name+'_dim']),
        make_node('Sub', [name+'_dim', name+'_2'], [name+'_dim_m2']),
        make_node('Slice', [name+'_shape', name+'_dim_m2', name+'_dim'], [name+'_shape_last2']),
        make_node('Concat', [name+'_m1', name+'_shape_last2'], [name+'_shape_3d'], axis=0),
        make_node('Reshape', [input_nodes[0], name+'_shape_3d'], [name+'_data_3d']),
        make_node('Slice', [name+'_data_3d', name+'_cs', name+'_cs_p4', name+'_m1'],
                  [name+'_boxes']),
        make_node('Slice', [name+'_data_3d', name+'_si', name+'_si_p1', name+'_m1'],
                  [name+'_scores_raw']),
        make_node('Reshape', [name+'_scores_raw', name+'_scores_shape'], [name+'_scores']),
        make_node('Shape', [name+'_scores'], [name+'_scores_shape_actual']),
        make_node('NonMaxSuppression',
                  [name+'_boxes', name+'_scores', name+'_topk', name+'_ot', name+'_vt'],
                  [name+'_nms'], center_point_box=center_point_box),
        make_node('Slice', [name+'_nms', name+'_0', name+'_3', name+'_m1', name+'_2'],
                  [name+'_nms_sliced']),
        make_node('GatherND', [name+'_data_3d', name+'_nms_sliced'], [name+'_candidates']),
        make_node('Pad', [name+'_candidates', name+'_pad', name+'_m1_f'], [name+'_cand_padded']),
        make_node('Shape', [name+'_nms'], [name+'_nms_shape']),
        make_node('Slice', [name+'_nms_shape', name+'_0', name+'_1'], [name+'_cand_cnt']),
        make_node('Squeeze', [name+'_cand_cnt'], [name+'_cc_s']),
        make_node('Range', [name+'_0_s', name+'_cc_s', name+'_1_s'], [name+'_cand_indices']),
        make_node('Slice', [name+'_scores_shape_actual', name+'_0', name+'_3', name+'_m1',
                            name+'_2'], [name+'_shape_bat_spat']),
        make_node('Slice', [name+'_shape_bat_spat', name+'_1', name+'_2'], [name+'_spat_dim']),
        make_node('Expand', [name+'_cand_cnt', name+'_shape_bat_spat'], [name+'_base_indices']),
        make_node('ScatterND', [name+'_base_indices', name+'_nms_sliced', name+'_cand_indices'],
                  [name+'_indices']),
        make_node('TopK', [name+'_indices', name+'_spat_dim'], [name+'_indices_sorted', name+'__'],
                  largest=0, axis=-1, sorted=1),
        make_node('Gather', [name+'_cand_padded', name+'_indices_sorted'], [name+'_gather']),
        make_node('Reshape', [name+'_gather', name+'_shape'], [name+'0'])
    ]

    return nodes


@mx_op.register("_greater_scalar")
def convert_greater_scalar(node, **kwargs):
    """Map MXNet's greater_scalar operator attributes to onnx's Greater
    operator and return the created node.
    """
    from onnx.helper import make_node, make_tensor
    name, input_nodes, attrs = get_inputs(node, kwargs)

    scalar = float(attrs.get('scalar'))
    input_type = kwargs['in_type']
    dtype = onnx.mapping.TENSOR_TYPE_TO_NP_TYPE[input_type]

    if str(dtype).startswith('int'):
        scalar = int(scalar)
    else:
        if dtype == 'float16':
            # when using float16, we must convert it to np.uint16 view first
            scalar = np.float16(scalar).view(np.uint16)

    tensor_value = make_tensor(name+"_scalar", input_type, [1], [scalar])
    nodes = [
        make_node("Constant", [], [name+"_rhs"], value=tensor_value),
        make_node("Greater", [input_nodes[0], name+"_rhs"], [name+"_gt"]),
        make_node("Cast", [name+"_gt"], [name], to=input_type, name=name)
    ]
    return nodes


@mx_op.register("_lesser_scalar")
def convert_lesser_scalar(node, **kwargs):
    """Map MXNet's lesser_scalar operator attributes to onnx's Less
    operator and return the created node.
    """
    from onnx.helper import make_node, make_tensor
    name, input_nodes, attrs = get_inputs(node, kwargs)

    scalar = float(attrs.get('scalar'))
    input_type = kwargs['in_type']
    dtype = onnx.mapping.TENSOR_TYPE_TO_NP_TYPE[input_type]

    if str(dtype).startswith('int'):
        scalar = int(scalar)
    else:
        if dtype == 'float16':
            # when using float16, we must convert it to np.uint16 view first
            scalar = np.float16(scalar).view(np.uint16)

    tensor_value = make_tensor(name+"_scalar", input_type, [1], [scalar])
    nodes = [
        make_node("Constant", [], [name+"_rhs"], value=tensor_value),
        make_node("Less", [input_nodes[0], name+"_rhs"], [name+"_lt"]),
        make_node("Cast", [name+"_lt"], [name], to=input_type, name=name)
    ]
    return nodes


@mx_op.register("_equal_scalar")
def convert_equal_scalar(node, **kwargs):
    """Map MXNet's equal_scalar operator attributes to onnx.
    """
    from onnx.helper import make_node, make_tensor
    name, input_nodes, attrs = get_inputs(node, kwargs)

    scalar = float(attrs.get('scalar'))
    input_type = kwargs['in_type']
    dtype = onnx.mapping.TENSOR_TYPE_TO_NP_TYPE[input_type]

    if str(dtype).startswith('int'):
        scalar = int(scalar)
    else:
        if dtype == 'float16':
            # when using float16, we must convert it to np.uint16 view first
            scalar = np.float16(scalar).view(np.uint16)

    tensor_value = make_tensor(name+"_scalar", input_type, [1], [scalar])
    nodes = [
        make_node("Constant", [], [name+"_rhs"], value=tensor_value),
        make_node("Equal", [input_nodes[0], name+"_rhs"], [name+"_eq"]),
        make_node("Cast", [name+"_eq"], [name], to=input_type, name=name)
    ]
    return nodes


@mx_op.register("where")
def convert_where(node, **kwargs):
    """Map MXNet's where operator attributes to onnx's Where
    operator and return the created node.
    """
    from onnx.helper import make_node
    from onnx import TensorProto
    name, input_nodes, _ = get_inputs(node, kwargs)
    nodes = [
        make_node("Cast", [input_nodes[0]], [name+"_bool"], to=int(TensorProto.BOOL)),
        make_node("Where", [name+"_bool", input_nodes[1], input_nodes[2]], [name], name=name)
    ]
    return nodes


@mx_op.register('_maximum_scalar')
def convert_maximum_scalar(node, **kwargs):
    """Map MXNet's _maximum_scalar
    """
    from onnx.helper import make_node
    name, input_nodes, attrs = get_inputs(node, kwargs)

    input_type = int(kwargs['in_type'])
    dtype = onnx.mapping.TENSOR_TYPE_TO_NP_TYPE[input_type]

    scalar = None
    if 'float' in str(dtype):
        scalar = float(attrs.get('scalar', '0'))
    else:
        scalar = int(attrs.get('scalar', '0'))

    create_tensor([scalar], name+'_scalar', kwargs['initializer'], dtype=dtype)
    nodes = [
        make_node('Max', [input_nodes[0], name+'_scalar'], [name], name=name)
    ]

    return nodes

@mx_op.register('_minimum_scalar')
def convert_minimum_scalar(node, **kwargs):
    """Map MXNet's _minimum_scalar
    """
    from onnx.helper import make_node
    name, input_nodes, attrs = get_inputs(node, kwargs)

    input_type = int(kwargs['in_type'])
    dtype = onnx.mapping.TENSOR_TYPE_TO_NP_TYPE[input_type]

    scalar = None
    if 'float' in str(dtype):
        scalar = float(attrs.get('scalar', '0'))
    else:
        scalar = int(attrs.get('scalar', '0'))

    create_tensor([scalar], name+'_scalar', kwargs['initializer'], dtype=dtype)
    nodes = [
        make_node('Min', [input_nodes[0], name+'_scalar'], [name], name=name)
    ]

    return nodes

@mx_op.register("_contrib_box_decode")
def convert_contrib_box_decode(node, **kwargs):
    """Map MXNet's _contrib_box_decode operator attributes to onnx's operator.
    """
    from onnx.helper import make_node
    name, input_nodes, attrs = get_inputs(node, kwargs)

    data = input_nodes[0]
    anchors = input_nodes[1]
    input_type = kwargs['in_type']
    fmt = attrs.get('format', 'center')
    std0 = float(attrs.get('std0', '1.'))
    std1 = float(attrs.get('std1', '1.'))
    std2 = float(attrs.get('std2', '1.'))
    std3 = float(attrs.get('std3', '1.'))
    clip = float(attrs.get('clip', '-1.'))

    if fmt not in ['center', 'corner']:
        raise NotImplementedError("format must be either corner or center.")

    create_tensor([0], name+'_0', kwargs["initializer"])
    create_tensor([2], name+'_2', kwargs["initializer"])
    create_tensor([4], name+'_4', kwargs["initializer"])
    create_tensor([2], name+'_2f', kwargs["initializer"], dtype='float32')
    create_tensor([clip], name+'_clip', kwargs["initializer"], dtype='float32')
    create_tensor([std0, std1, std2, std3], name+'_std_1d', kwargs["initializer"], dtype='float32')
    create_tensor([1, 4], name+'_std_shape', kwargs["initializer"])

    nodes = [
        make_node("Cast", [data], [name+'_data'], to=int(onnx.TensorProto.FLOAT)),
        make_node("Cast", [anchors], [name+'_anchors'], to=int(onnx.TensorProto.FLOAT)),
        make_node('Reshape', [name+'_std_1d', name+'_std_shape'], [name+'_std']),
        make_node("Mul", [name+'_data', name+'_std'], [name+'_mul0_out']),
        make_node('Slice', [name+'_mul0_out', name+'_0', name+'_2', name+'_2'], [name+'_data_xy']),
        make_node('Slice', [name+'_mul0_out', name+'_2', name+'_4', name+'_2'], [name+'_data_wh']),
    ]

    if fmt == 'corner':
        nodes += [
            make_node('Slice', [name+'_anchors', name+'_0', name+'_2', name+'_2'], [name+'_slice0_out']),
            make_node('Slice', [name+'_anchors', name+'_2', name+'_4', name+'_2'], [name+'_slice1_out']),
            make_node('Sub', [name+'_slice1_out', name+'_slice0_out'], [name+'_anchor_wh']),
            make_node('Div', [name+'_anchor_wh', name+'_2f'], [name+'_div0_out']),
            make_node("Add", [name+'_slice0_out', name+'_div0_out'], [name+'_anchor_xy']),
        ]
    else:
        nodes += [
            make_node('Slice', [name+'_anchors', name+'_0', name+'_2', name+'_2'], [name+'_anchor_xy']),
            make_node('Slice', [name+'_anchors', name+'_2', name+'_4', name+'_2'], [name+'_anchor_wh']),
        ]

    nodes += [
        make_node("Mul", [name+'_data_xy', name+'_anchor_wh'], [name+'_mul1_out']),
        make_node("Add", [name+'_mul1_out', name+'_anchor_xy'], [name+'_add0_out']),
    ]

    if clip > 0.:
        nodes += [
            make_node("Less", [name+"_data_wh", name+"_clip"], [name+"_less0_out"]),
            make_node('Where', [name+'_less0_out', name+'_data_wh', name+'_clip'], [name+'_where0_out']),
            make_node("Exp", [name+'_where0_out'], [name+'_exp0_out']),
        ]
    else:
        nodes += [
            make_node("Exp", [name+'_data_wh'], [name+'_exp0_out']),
        ]

    nodes += [
        make_node("Mul", [name+'_exp0_out', name+'_anchor_wh'], [name+'_mul2_out']),
        make_node('Div', [name+'_mul2_out', name+'_2f'], [name+'_div1_out']),
        make_node('Sub', [name+'_add0_out', name+'_div1_out'], [name+'_sub0_out']),
        make_node('Add', [name+'_add0_out', name+'_div1_out'], [name+'_add1_out']),
        make_node('Concat', [name+'_sub0_out', name+'_add1_out'], [name+'concat0_out'], axis=2),
        make_node("Cast", [name+'concat0_out'], [name], to=input_type, name=name)
    ]

    return nodes

@mx_op.register("_contrib_AdaptiveAvgPooling2D")
def convert_contrib_AdaptiveAvgPooling2D(node, **kwargs):
    """Map MXNet's _contrib_BilinearResize2D operator attributes to onnx's operator.
    """
    from onnx.helper import make_node
    name, input_nodes, attrs = get_inputs(node, kwargs)

    output_size = attrs.get('output_size', '1')
    output_size = convert_string_to_list(output_size)

    if len(output_size) <= 2:
        if output_size[0] != 1 or (len(output_size) == 2 and output_size[1] != 1):
            raise NotImplementedError("_contrib_AdaptiveAvgPooling2D operator with output_size != 1 \
                                not yet implemented.")
    nodes = [
        make_node("GlobalAveragePool", [input_nodes[0]], [name], name=name)
    ]

    return nodes


@mx_op.register('broadcast_mod')
def convert_broadcast_mod(node, **kwargs):
    """Map MXNet's broadcast_mod operator
    """
    from onnx.helper import make_node
    name, input_nodes, _ = get_inputs(node, kwargs)

    # The behavior of MXNet mod is a mixture of np.mod and np.fmod
    # note: the behavior when divison by 0 is supposed to be platform dependent
    #       but here we set the result to 0 to be consistent with MXNet
    nodes = [
        make_node('Sub', [input_nodes[1], input_nodes[1]], [name+'_zero']),
        make_node('Mod', [input_nodes[0], input_nodes[1]], [name+'_mod'], fmod=1),
        make_node('Less', [input_nodes[0], name+'_zero'], [name+'_mask_0']),
        make_node('Less', [input_nodes[1], name+'_zero'], [name+'_mask_1']),
        make_node('Equal', [name+'_mod', name+'_zero'], [name+'_mask_2_']),
        make_node('Not', [name+'_mask_2_'], [name+'_mask_2']),
        make_node('Xor', [name+'_mask_0', name+'_mask_1'], [name+'_mask_']),
        make_node('And', [name+'_mask_', name+'_mask_2'], [name+'_mask']),
        make_node('Where', [name+'_mask', input_nodes[1], name+'_zero'], [name+'_adjustment']),
        make_node('Add', [name+'_mod', name+'_adjustment'], [name+'_adjusted']),
        make_node('Equal', [input_nodes[1], name+'_zero'], [name+'_mask_div_0']),
        make_node('Where', [name+'_mask_div_0', name+'_zero', name+'_adjusted'], [name], name=name)
        ]

    return nodes


@mx_op.register("reshape_like")
def convert_reshape_like(node, **kwargs):
    """Map MXNet's reshape_like operator attributes to onnx's operator.
    """
    from onnx.helper import make_node
    name, input_nodes, attrs = get_inputs(node, kwargs)

    lhs = input_nodes[0]
    rhs = input_nodes[1]

    lhs_begin = str(attrs.get('lhs_begin', '0'))
    rhs_begin = str(attrs.get('rhs_begin', '0'))
    lhs_end = str(attrs.get('lhs_end', 'None'))
    rhs_end = str(attrs.get('rhs_end', 'None'))

    if lhs_begin == 'None' or rhs_begin == 'None':
        raise NotImplementedError("lhs_begin and rhs_begin should not be None.")

    lhs_begin = int(lhs_begin)
    rhs_begin = int(rhs_begin)

    # basic case
    if lhs_begin == 0 and lhs_end == 'None' and rhs_begin == 0 and rhs_end == 'None':
        nodes = [
            make_node('Shape', [rhs], [name+'_shape_rhs']),
            make_node('Reshape', [lhs, name+'_shape_rhs'], [name], name=name)
        ]
        return nodes

    create_tensor([0], name+'_0', kwargs["initializer"])
    nodes = [
        make_node('Shape', [lhs], [name+'_lhs_shape']),
        make_node('Shape', [name+'_lhs_shape'], [name+'_lhs_dim']),
        make_node('Shape', [rhs], [name+'_rhs_shape']),
        make_node('Shape', [name+'_rhs_shape'], [name+'_rhs_dim']),
    ]

    if lhs_begin >= 0:
        create_tensor([lhs_begin], name+'_lhs_begin', kwargs["initializer"])
    else:
        create_tensor([lhs_begin], name+'_lhs_begin_neg', kwargs["initializer"])
        nodes += [
            make_node('Add', [name+'_lhs_dim', name+'_lhs_begin_neg'], [name+'_lhs_begin']),
        ]

    if rhs_begin >= 0:
        create_tensor([rhs_begin], name+'_rhs_begin', kwargs["initializer"])
    else:
        create_tensor([rhs_begin], name+'_rhs_begin_neg', kwargs["initializer"])
        nodes += [
            make_node('Add', [name+'_rhs_dim', name+'_rhs_begin_neg'], [name+'_rhs_begin']),
        ]

    if lhs_end == 'None':
        nodes += [
            make_node('Add', [name+'_lhs_dim', name+'_0'], [name+'_lhs_end']),
        ]
    else:
        lhs_end = int(lhs_end)
        if lhs_end >= 0:
            create_tensor([lhs_end], name+'_lhs_end', kwargs["initializer"])
        else:
            create_tensor([lhs_end], name+'_lhs_end_neg', kwargs["initializer"])
            nodes += [
                make_node('Add', [name+'_lhs_dim', name+'_lhs_end_neg'], [name+'_lhs_end']),
            ]

    if rhs_end == 'None':
        nodes += [
            make_node('Add', [name+'_rhs_dim', name+'_0'], [name+'_rhs_end']),
        ]
    else:
        rhs_end = int(rhs_end)
        if rhs_end >= 0:
            create_tensor([rhs_end], name+'_rhs_end', kwargs["initializer"])
        else:
            create_tensor([rhs_end], name+'_rhs_end_neg', kwargs["initializer"])
            nodes += [
                make_node('Add', [name+'_rhs_dim', name+'_rhs_end_neg'], [name+'_rhs_end']),
            ]

    nodes += [
        make_node('Slice', [name+'_lhs_shape', name+'_0', name+'_lhs_begin'], [name+'_slice0_out']),
        make_node('Slice', [name+'_rhs_shape', name+'_rhs_begin', name+'_rhs_end'], [name+'_slice1_out']),
        make_node('Concat', [name+'_slice0_out', name+'_slice1_out'], [name+'_concat0_out'], axis=0),
        make_node('Slice', [name+'_lhs_shape', name+'_lhs_end', name+'_lhs_dim'], [name+'_slice2_out']),
        make_node('Concat', [name+'_concat0_out', name+'_slice2_out'], [name+'_concat1_out'], axis=0),
        make_node('Reshape', [lhs, name+'_concat1_out'], [name], name=name)
    ]

    return nodes


@mx_op.register("gather_nd")
def convert_gather_nd(node, **kwargs):
    """Map MXNet's gather_ND operator attributes to onnx's operator.
    """
    from onnx.helper import make_node
    name, input_nodes, _ = get_inputs(node, kwargs)

    data = input_nodes[0]
    indices = input_nodes[1]

    # Onnx Transpose operator takes perm as a parameter, so we need to 'pad'
    # the input to a known dim (10 here)
    perm = [9] + [i for i in range(1, 9)] + [0]

    create_tensor([0], name+'_0', kwargs['initializer'])
    create_tensor([1], name+'_1', kwargs['initializer'])
    create_tensor([10], name+'_10', kwargs['initializer'])
    nodes = [
        # Generate 10-d filter
        make_node('Shape', [indices], [name+'_indices_shape']),
        make_node('Shape', [name+'_indices_shape'], [name+'_indices_dim']),
        make_node('Sub', [name+'_10', name+'_indices_dim'], [name+'_sub0_out']),
        make_node('Concat', [name+'_0', name+'_sub0_out'], [name+'_concat0_out'], axis=0),
        make_node('Pad', [name+'_indices_shape', name+'_concat0_out', name+'_1'], [name+'_shape_10_dim']),
        make_node('Reshape', [indices, name+'_shape_10_dim'], [name+'_indices_10_dim']),
        make_node('Transpose', [name+'_indices_10_dim'], [name+'_transpose0_output'], perm=perm),
        # Reshape filter to acutall dim for GatherND computation
        make_node('Slice', [name+'_indices_shape', name+'_0', name+'_1'],
                  [name+'_slice0_out']),
        make_node('Slice', [name+'_indices_shape', name+'_1', name+'_indices_dim'],
                  [name+'_slice1_out']),
        make_node('Concat', [name+'_slice1_out', name+'_slice0_out'], [name+'_concat1_out'], axis=0),
        make_node('Reshape', [name+'_transpose0_output', name+'_concat1_out'], [name+'_reshape0_out']),
        # Cast data type for indicies
        make_node('Cast', [name+'_reshape0_out'], [name+'_cast0_out'], to=int(onnx.TensorProto.INT64)),
        make_node('GatherND', [data, name+'_cast0_out'], [name], name=name)
    ]

    return nodes


@mx_op.register('UpSampling')
def convert_upsampling(node, **kwargs):
    """Map MXNet's UpSampling operator to onnx.
    """
    from onnx.helper import make_node
    name, input_nodes, attrs = get_inputs(node, kwargs)

    scale = int(attrs.get('scale', '1'))
    sample_type = attrs.get('sample_type')
    num_args = int(attrs.get('num_args', '1'))

    if num_args > 1:
        raise NotImplementedError('Upsampling conversion does not currently support num_args > 1')

    if sample_type != 'nearest':
        raise NotImplementedError('Upsampling conversion does not currently support \
                                   sample_type != nearest')

    create_tensor([], name+'_roi', kwargs['initializer'], dtype='float32')
    create_tensor([1, 1, scale, scale], name+'_scales', kwargs['initializer'],
                  dtype='float32')
    nodes = [
        make_node('Resize', [input_nodes[0], name+'_roi', name+'_scales'], [name], mode='nearest',
                  coordinate_transformation_mode='half_pixel')
    ]

    return nodes


@mx_op.register('SwapAxis')
def convert_swapaxis(node, **kwargs):
    """Map MXNet's SwapAxis operator
    """
    from onnx.helper import make_node
    name, input_nodes, attrs = get_inputs(node, kwargs)

    dim1 = int(attrs.get('dim1', '0'))
    dim2 = int(attrs.get('dim2', '0'))

    if dim1 < 0 or dim2 < 0:
        raise NotImplementedError('SwapAxis conversion does not support dim1 < 0\
                                   or dim2 < 0')

    indices = [[dim1], [dim2]]
    vals = [dim2, dim1]
    perm = [i for i in range(10)]
    perm[dim1], perm[dim2] = dim2, dim1

    create_tensor(indices, name+'_ind', kwargs['initializer'])
    create_tensor(indices[::-1], name+'_ind_rev', kwargs['initializer'])
    create_tensor(vals, name+'_vals', kwargs['initializer'])
    create_tensor(perm, name+'_perm', kwargs['initializer'])
    create_tensor([0], name+'_0', kwargs['initializer'])
    create_tensor([1], name+'_1', kwargs['initializer'])
    create_tensor([10], name+'_10', kwargs['initializer'])

    nodes = [
        make_node('Shape', [input_nodes[0]], [name+'_shape']),
        make_node('Shape', [name+'_shape'], [name+'_dim']),
        make_node('Sub', [name+'_10', name+'_dim'], [name+'_sub']),
        make_node('ScatterND', [name+'_perm', name+'_ind', name+'_vals'],
                  [name+'_perm_new']),
        make_node('GatherND', [name+'_shape', name+'_ind'], [name+'_gather']),
        make_node('ScatterND', [name+'_shape', name+'_ind_rev', name+'_gather'],
                  [name+'_shape_new']),
        make_node('Concat', [name+'_0', name+'_sub'], [name+'_pad'], axis=0),
        make_node('Pad', [name+'_shape', name+'_pad', name+'_1'], [name+'_shape_padded']),
        make_node('Reshape', [input_nodes[0], name+'_shape_padded'], [name+'_data_padded']),
        make_node('Transpose', [name+'_data_padded'], [name+'_trans'], perm=perm),
        make_node('Reshape', [name+'_trans', name+'_shape_new'], [name])
    ]

    return nodes


@mx_op.register('slice_like')
def convert_slice_like(node, **kwargs):
    """Map MXNet's slice_like operator to onnx Slice operator."""
    from onnx.helper import make_node, make_tensor
    from onnx import TensorProto

    name, input_nodes, attrs = get_inputs(node, kwargs)

    axes = convert_string_to_list(attrs.get('axes', 'None'))
    zero = make_tensor(name+'_zero', TensorProto.INT64, [1], [0])

    nodes = []
    if axes == [None]:
        nodes += [
            make_node('Shape', [input_nodes[1]], [name+'_shape_1']),
            make_node('Shape', [name+'_shape_1'], [name+'_dim_1']),
            make_node('ConstantOfShape', [name+'_dim_1'], [name+'_starts'], value=zero),
            make_node('Slice', [input_nodes[0], name+'_starts', name+'_shape_1'], [name])
        ]
    else:
        axes = [[i] for i in axes]
        create_tensor([0], name+'_0', kwargs['initializer'])
        create_tensor(axes, name+'_axes_', kwargs['initializer'])
        nodes += [
            make_node('Shape', [input_nodes[0]], [name+'_shape_0']),
            make_node('Shape', [input_nodes[1]], [name+'_shape_1']),
            make_node('Shape', [name+'_shape_0'], [name+'_dim_0']),
            make_node('Less', [name+'_axes_', name+'_0'], [name+'_less']),
            make_node('Cast', [name+'_less'], [name+'_mask'], to=int(TensorProto.INT64)),
            make_node('Mul', [name+'_mask', name+'_dim_0'], [name+'_mul']),
            make_node('Add', [name+'_axes_', name+'_mul'], [name+'_axes']),
            make_node('ConstantOfShape', [name+'_dim_0'], [name+'_starts'], value=zero),
            make_node('GatherND', [name+'_shape_1', name+'_axes'], [name+'_gather']),
            make_node('ScatterND', [name+'_shape_0', name+'_axes', name+'_gather'],
                      [name+'_ends']),
            make_node('Slice', [input_nodes[0], name+'_starts', name+'_ends'], [name])
            ]

    return nodes


@mx_op.register("broadcast_like")
def convert_broadcast_like(node, **kwargs):
    """Map MXNet's broadcast_like operator attributes to onnx's operator.
    """
    from onnx.helper import make_node
    name, input_nodes, attrs = get_inputs(node, kwargs)

    lhs = input_nodes[0]
    rhs = input_nodes[1]
    lhs_axes = convert_string_to_list(str(attrs.get('lhs_axes', 'None')))
    rhs_axes = convert_string_to_list(str(attrs.get('rhs_axes', 'None')))

    if lhs_axes[0] is None or rhs_axes[0] is None:
        nodes = [
            make_node('Shape', [rhs], [name+'_rhs_shape']),
            make_node('Expand', [lhs, name+'_rhs_shape'], [name], name=name)
        ]
        return nodes

    lhs_axes = [[i] for i in lhs_axes]
    rhs_axes = [[i] for i in rhs_axes]

    create_tensor([0], name+'_0', kwargs['initializer'])
    create_tensor(lhs_axes, name+'_lhs_axes', kwargs['initializer'])
    create_tensor(rhs_axes, name+'_rhs_axes', kwargs['initializer'])

    nodes = [
        make_node('Shape', [lhs], [name+'_lhs_shape']),
        make_node('Shape', [rhs], [name+'_rhs_shape']),
        make_node('Shape', [name+'_lhs_shape'], [name+'_lhs_dim']),
        make_node('Less', [name+'_lhs_axes', name+'_0'], [name+'_less']),
        make_node('Cast', [name+'_less'], [name+'_mask'], to=int(onnx.TensorProto.INT64)),
        make_node('Mul', [name+'_mask', name+'_lhs_dim'], [name+'_mul']),
        make_node('Add', [name+'_lhs_axes', name+'_mul'], [name+'_lhs_axes_positive']),
        make_node('GatherND', [name+'_rhs_shape', name+'_rhs_axes'], [name+'_gather']),
        make_node('ScatterND', [name+'_lhs_shape', name+'_lhs_axes_positive', name+'_gather'],
                  [name+'_scatter']),
        make_node('Expand', [lhs, name+'_scatter'], [name], name=name)
    ]

    return nodes


@mx_op.register('_contrib_ROIAlign')
def convert_contrib_roialign(node, **kwargs):
    """Map MXNet's _contrib_ROIAlign
    """
    from onnx.helper import make_node
    from onnx import TensorProto
    name, input_nodes, attrs = get_inputs(node, kwargs)

    pooled_size = convert_string_to_list(str(attrs.get('pooled_size')))
    spatial_scale = float(attrs.get('spatial_scale'))
    sample_ratio = int(attrs.get('sample_ratio', '0'))
    position_sensitive = attrs.get('position_sensitive', 'False')
    aligned = attrs.get('aligned', 'False')

    if position_sensitive != 'False':
        raise NotImplementedError('_contrib_ROIAlign does not currently support \
                                   position_sensitive!=False')
    if aligned != 'False':
        raise NotImplementedError('_contrib_ROIAlign does not currently support \
                                   aligned!=False')

    create_tensor([0], name+'_0', kwargs['initializer'])
    create_tensor([1], name+'_1', kwargs['initializer'])
    create_tensor([5], name+'_5', kwargs['initializer'])

    nodes = [
        make_node('Slice', [input_nodes[1], name+'_1', name+'_5', name+'_1'], [name+'_rois']),
        make_node('Slice', [input_nodes[1], name+'_0', name+'_1', name+'_1'], [name+'_inds__']),
        make_node('Squeeze', [name+'_inds__'], [name+'_inds_'], axes=(1,)),
        make_node('Cast', [name+'_inds_'], [name+'_inds'], to=int(TensorProto.INT64)),
        make_node('RoiAlign', [input_nodes[0], name+'_rois', name+'_inds'], [name],
                  mode='avg', output_height=pooled_size[0], output_width=pooled_size[1],
                  sampling_ratio=sample_ratio, spatial_scale=spatial_scale)
    ]

    return nodes


@mx_op.register("batch_dot")
def convert_batch_dot(node, **kwargs):
    """Map MXNet's batch_dot operator attributes to onnx's operator.
    """
    from onnx.helper import make_node
    name, input_nodes, attrs = get_inputs(node, kwargs)

    lhs = input_nodes[0]
    rhs = input_nodes[1]
    transpose_a = str(attrs.get('transpose_a', 'False'))
    transpose_b = str(attrs.get('transpose_b', 'False'))
    perm = [0, 2, 1]

    if transpose_a == 'False' and transpose_b == 'False':
        nodes = [
            make_node('MatMul', [lhs, rhs], [name]),
        ]
        return nodes

    create_tensor([-2], name+'_-2', kwargs['initializer'])
    create_tensor([-1], name+'_-1', kwargs['initializer'])
    create_tensor([0], name+'_0', kwargs['initializer'])
    create_tensor([100], name+'_100', kwargs['initializer'])

    nodes = []
    if transpose_a != 'False' and transpose_b == 'False':
        nodes += [
            make_node('Shape', [lhs], [name+'_lhs_shape']),
            make_node('Shape', [name+'_lhs_shape'], [name+'_lhs_dim']),
            make_node('Slice', [name+'_lhs_shape', name+'_0', name+'_-2'],
                      [name+'_lhs_slice0']),
            make_node('Slice', [name+'_lhs_shape', name+'_-2', name+'_100'],
                      [name+'_lhs_slice1']),
            make_node('Concat', [name+'_-1', name+'_lhs_slice1'], [name+'_lhs_concat1'], axis=0),
            make_node('Reshape', [lhs, name+'_lhs_concat1'], [name+'_lhs_3d']),
            make_node('Transpose', [name+'_lhs_3d'], [name+'_lhs_3d_transpose'], perm=perm),
            make_node('Shape', [name+'_lhs_3d_transpose'], [name+'_lhs_shape_3d']),
            make_node('Slice', [name+'_lhs_shape_3d', name+'_-2', name+'_100'],
                      [name+'_lhs_slice2']),
            make_node('Concat', [name+'_lhs_slice0', name+'_lhs_slice2'], [name+'_lhs_concat2'], axis=0),
            make_node('Reshape', [name+'_lhs_3d_transpose', name+'_lhs_concat2'], [name+'_lhs']),
            make_node('MatMul', [name+'_lhs', rhs], [name]),
        ]

    elif transpose_a == 'False' and transpose_b != 'False':
        nodes += [
            make_node('Shape', [rhs], [name+'_rhs_shape']),
            make_node('Shape', [name+'_rhs_shape'], [name+'_rhs_dim']),
            make_node('Slice', [name+'_rhs_shape', name+'_0', name+'_-2'],
                      [name+'_rhs_slice0']),
            make_node('Slice', [name+'_rhs_shape', name+'_-2', name+'_100'],
                      [name+'_rhs_slice1']),
            make_node('Concat', [name+'_-1', name+'_rhs_slice1'], [name+'_rhs_concat1'], axis=0),
            make_node('Reshape', [rhs, name+'_rhs_concat1'], [name+'_rhs_3d']),
            make_node('Transpose', [name+'_rhs_3d'], [name+'_rhs_3d_transpose'], perm=perm),
            make_node('Shape', [name+'_rhs_3d_transpose'], [name+'_rhs_shape_3d']),
            make_node('Slice', [name+'_rhs_shape_3d', name+'_-2', name+'_100'],
                      [name+'_rhs_slice2']),
            make_node('Concat', [name+'_rhs_slice0', name+'_rhs_slice2'], [name+'_rhs_concat2'], axis=0),
            make_node('Reshape', [name+'_rhs_3d_transpose', name+'_rhs_concat2'], [name+'_rhs']),
            make_node('MatMul', [lhs, name+'_rhs'], [name]),
        ]

    else:
        nodes += [
            make_node('Shape', [lhs], [name+'_lhs_shape']),
            make_node('Shape', [name+'_lhs_shape'], [name+'_lhs_dim']),
            make_node('Slice', [name+'_lhs_shape', name+'_0', name+'_-2'],
                      [name+'_lhs_slice0']),
            make_node('Slice', [name+'_lhs_shape', name+'_-2', name+'_100'],
                      [name+'_lhs_slice1']),
            make_node('Concat', [name+'_-1', name+'_lhs_slice1'], [name+'_lhs_concat1'], axis=0),
            make_node('Reshape', [lhs, name+'_lhs_concat1'], [name+'_lhs_3d']),
            make_node('Transpose', [name+'_lhs_3d'], [name+'_lhs_3d_transpose'], perm=perm),
            make_node('Shape', [name+'_lhs_3d_transpose'], [name+'_lhs_shape_3d']),
            make_node('Slice', [name+'_lhs_shape_3d', name+'_-2', name+'_100'],
                      [name+'_lhs_slice2']),
            make_node('Concat', [name+'_lhs_slice0', name+'_lhs_slice2'], [name+'_lhs_concat2'], axis=0),
            make_node('Reshape', [name+'_lhs_3d_transpose', name+'_lhs_concat2'], [name+'_lhs']),

            make_node('Shape', [rhs], [name+'_rhs_shape']),
            make_node('Shape', [name+'_rhs_shape'], [name+'_rhs_dim']),
            make_node('Slice', [name+'_rhs_shape', name+'_0', name+'_-2'],
                      [name+'_rhs_slice0']),
            make_node('Slice', [name+'_rhs_shape', name+'_-2', name+'_100'],
                      [name+'_rhs_slice1']),
            make_node('Concat', [name+'_-1', name+'_rhs_slice1'], [name+'_rhs_concat1'], axis=0),
            make_node('Reshape', [rhs, name+'_rhs_concat1'], [name+'_rhs_3d']),
            make_node('Transpose', [name+'_rhs_3d'], [name+'_rhs_3d_transpose'], perm=perm),
            make_node('Shape', [name+'_rhs_3d_transpose'], [name+'_rhs_shape_3d']),
            make_node('Slice', [name+'_rhs_shape_3d', name+'_-2', name+'_100'],
                      [name+'_rhs_slice2']),
            make_node('Concat', [name+'_rhs_slice0', name+'_rhs_slice2'], [name+'_rhs_concat2'], axis=0),
            make_node('Reshape', [name+'_rhs_3d_transpose', name+'_rhs_concat2'], [name+'_rhs']),
            make_node('MatMul', [name+'_lhs', name+'_rhs'], [name]),
        ]

    return nodes


@mx_op.register("log2")
def convert_log2(node, **kwargs):
    """Map MXNet's log2 operator attributes to onnx's operator.
    """
    from onnx.helper import make_node, make_tensor
    name, input_nodes, _ = get_inputs(node, kwargs)

    input_type = kwargs["in_type"]
    dtype = onnx.mapping.TENSOR_TYPE_TO_NP_TYPE[input_type]

    ln2 = np.array([0.693147180559945309], dtype=dtype)
    if dtype == 'float16':
        ln2 = ln2.view(dtype=np.uint16)
    ln2v = make_tensor(name+'_ln2', input_type, [1], ln2)

    nodes = [
        make_node('Log', [input_nodes[0]], [name+'_log']),
        make_node('Constant', [], [name+'_ln2'], value=ln2v),
        make_node('Div', [name+'_log', name+'_ln2'], [name], name=name)
    ]

    return nodes


@mx_op.register('argsort')
def convert_argsort(node, **kwargs):
    """Map MXNet's argsort operator attributes to onnx's TopK operator
    """
    from onnx.helper import make_node
    name, input_nodes, attrs = get_inputs(node, kwargs)

    opset_version = kwargs['opset_version']
    if opset_version < 11:
        raise AttributeError('ONNX opset 11 or greater is required to export this operator')

    axis = int(attrs.get('axis', '-1'))
    is_ascend = attrs.get('is_ascend', 'True')
    is_ascend = is_ascend in ['True', '1']
    dtype = attrs.get('dtype', 'float32')

    create_tensor([axis], name+'_axis', kwargs['initializer'])
    nodes = [
        make_node('Shape', [input_nodes[0]], [name+'_shape']),
        make_node('Gather', [name+'_shape', name+'_axis'], [name+'_k'])
    ]
    if dtype == 'int64':
        nodes += [
            make_node('TopK', [input_nodes[0], name+'_k'], [name+'_', name], axis=axis,
                      largest=(not is_ascend), sorted=1),
        ]
    else:
        nodes += [
            make_node('TopK', [input_nodes[0], name+'_k'], [name+'_', name+'_temp'], axis=axis,
                      largest=(not is_ascend), sorted=1),
            make_node('Cast', [name+'_temp'], [name],
                      to=onnx.mapping.NP_TYPE_TO_TENSOR_TYPE[np.dtype(dtype)])
        ]

    return nodes


@mx_op.register('one_hot')
def convert_one_hot(node, **kwargs):
    """Map MXNet's one_hot operator attributes to onnx's OneHot operator
    """
    from onnx.helper import make_node
    name, input_nodes, attrs = get_inputs(node, kwargs)

    depth = int(attrs.get('depth'))
    on_value = float(attrs.get('on_value', 1.))
    off_value = float(attrs.get('off_value', 0.))
    dtype = attrs.get('dtype', 'float32')

    create_tensor([off_value, on_value], name+'_values', kwargs['initializer'], dtype=dtype)
    create_tensor([depth], name+'_depth', kwargs['initializer'])
    nodes = [
        make_node('OneHot', [input_nodes[0], name+'_depth', name+'_values'], [name], name=name)
    ]

    return nodes

<<<<<<< HEAD
=======

>>>>>>> 5b8b02c1
@mx_op.register('_random_uniform_like')
def convert_random_uniform_like(node, **kwargs):
    """Map MXNet's random_uniform_like operator attributes to onnx's RandomUniformLike operator
    """
    from onnx.helper import make_node
    name, input_nodes, attrs = get_inputs(node, kwargs)

    low = float(attrs.get('low', 0.))
    high = float(attrs.get('high', 1.))
    dtype = attrs.get('dtype', 'float32')

    nodes = [
        make_node('RandomUniformLike', [input_nodes[0]], [name], name=name,
                  dtype=onnx.mapping.NP_TYPE_TO_TENSOR_TYPE[np.dtype(dtype)],
                  low=low, high=high)
    ]

<<<<<<< HEAD
=======
    return nodes


@mx_op.register('SequenceReverse')
def convert_sequence_reverse(node, **kwargs):
    """Map MXNet's SequenceReverse op
    """
    from onnx.helper import make_node
    from onnx import TensorProto
    name, input_nodes, attrs = get_inputs(node, kwargs)

    batch_axis = 1
    time_axis = 0
    use_sequence_length = attrs.get('use_sequence_length', 'False')

    nodes = []
    if use_sequence_length == 'False':
        nodes += [
            make_node('Shape', [input_nodes[0]], [name+'_shape']),
            make_node('Split', [name+'_shape'], [name+'_dim0', name+'_dim1', name+'_dim2']),
            make_node('Expand', [name+'_dim0', name+'_dim1'], [name+'_seq_len']),
            make_node('ReverseSequence', [input_nodes[0], name+'_seq_len'], [name],
                      batch_axis=batch_axis, time_axis=time_axis)
        ]
    else:
        nodes += [
            make_node('Cast', [input_nodes[1]], [name+'_seq_len'], to=int(TensorProto.INT64)),
            make_node('ReverseSequence', [input_nodes[0], name+'_seq_len'], [name],
                      batch_axis=batch_axis, time_axis=time_axis)
        ]

>>>>>>> 5b8b02c1
    return nodes<|MERGE_RESOLUTION|>--- conflicted
+++ resolved
@@ -4055,10 +4055,7 @@
 
     return nodes
 
-<<<<<<< HEAD
-=======
-
->>>>>>> 5b8b02c1
+
 @mx_op.register('_random_uniform_like')
 def convert_random_uniform_like(node, **kwargs):
     """Map MXNet's random_uniform_like operator attributes to onnx's RandomUniformLike operator
@@ -4076,8 +4073,6 @@
                   low=low, high=high)
     ]
 
-<<<<<<< HEAD
-=======
     return nodes
 
 
@@ -4109,5 +4104,4 @@
                       batch_axis=batch_axis, time_axis=time_axis)
         ]
 
->>>>>>> 5b8b02c1
     return nodes