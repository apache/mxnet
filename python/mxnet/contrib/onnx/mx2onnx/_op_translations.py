# Licensed to the Apache Software Foundation (ASF) under one
# or more contributor license agreements.  See the NOTICE file
# distributed with this work for additional information
# regarding copyright ownership.  The ASF licenses this file
# to you under the Apache License, Version 2.0 (the
# "License"); you may not use this file except in compliance
# with the License.  You may obtain a copy of the License at
#
#   http://www.apache.org/licenses/LICENSE-2.0
#
# Unless required by applicable law or agreed to in writing,
# software distributed under the License is distributed on an
# "AS IS" BASIS, WITHOUT WARRANTIES OR CONDITIONS OF ANY
# KIND, either express or implied.  See the License for the
# specific language governing permissions and limitations
# under the License.
#
# Based on
#  https://github.com/NVIDIA/mxnet_to_onnx/blob/master/mx2onnx_converter/
# mx2onnx_converter_functions.py
#  Copyright (c) 2017, NVIDIA CORPORATION. All rights reserved.
#
#  Redistribution and use in source and binary forms, with or without
#  modification, are permitted provided that the following conditions
#  are met:
#  * Redistributions of source code must retain the above copyright
#    notice, this list of conditions and the following disclaimer.
#  * Redistributions in binary form must reproduce the above copyright
#    notice, this list of conditions and the following disclaimer in the
#    documentation and/or other materials provided with the distribution.
#  * Neither the name of NVIDIA CORPORATION nor the names of its
#    contributors may be used to endorse or promote products derived
#    from this software without specific prior written permission.
#
#  THIS SOFTWARE IS PROVIDED BY THE COPYRIGHT HOLDERS ``AS IS'' AND ANY
#  EXPRESS OR IMPLIED WARRANTIES, INCLUDING, BUT NOT LIMITED TO, THE
#  IMPLIED WARRANTIES OF MERCHANTABILITY AND FITNESS FOR A PARTICULAR
#  PURPOSE ARE DISCLAIMED.  IN NO EVENT SHALL THE COPYRIGHT OWNER OR
#  CONTRIBUTORS BE LIABLE FOR ANY DIRECT, INDIRECT, INCIDENTAL, SPECIAL,
#  EXEMPLARY, OR CONSEQUENTIAL DAMAGES (INCLUDING, BUT NOT LIMITED TO,
#  PROCUREMENT OF SUBSTITUTE GOODS OR SERVICES; LOSS OF USE, DATA, OR
#  PROFITS; OR BUSINESS INTERRUPTION) HOWEVER CAUSED AND ON ANY THEORY
#  OF LIABILITY, WHETHER IN CONTRACT, STRICT LIABILITY, OR TORT
#  (INCLUDING NEGLIGENCE OR OTHERWISE) ARISING IN ANY WAY OUT OF THE USE
#  OF THIS SOFTWARE, EVEN IF ADVISED OF THE POSSIBILITY OF SUCH DAMAGE.

# coding: utf-8
# pylint: disable=too-many-locals,no-else-return,too-many-lines
# pylint: disable=anomalous-backslash-in-string,eval-used
"""
Conversion Functions for common layers.
Add new functions here with a decorator.
"""

import re
import logging
import numpy as np
from .export_onnx import MXNetGraph as mx_op
try:
    import onnx
except ImportError:
    onnx = None


def parse_helper(attrs, attrs_name, alt_value=None):
    """Helper function to parse operator attributes in required format."""
    tuple_re = re.compile(r'\([0-9L|,| ]+\)')
    if not attrs:
        return alt_value
    attrs_str = None if attrs.get(attrs_name) is None else str(attrs.get(attrs_name))
    if attrs_str is None:
        return alt_value
    attrs_match = tuple_re.search(attrs_str)
    if attrs_match is not None:
        if attrs_match.span() == (0, len(attrs_str)):
            dims = eval(attrs_str)
            return dims
        else:
            raise AttributeError("Malformed %s dimensions: %s" % (attrs_name, str(attrs_str)))
    return alt_value

def transform_padding(pad_width):
    """Helper function to convert padding format for pad operator.
    """
    num_pad_values = len(pad_width)
    onnx_pad_width = [0]*num_pad_values

    start_index = 0
    # num_pad_values will always be multiple of 2
    end_index = int(num_pad_values/2)
    for idx in range(0, num_pad_values):
        if idx % 2 == 0:
            onnx_pad_width[start_index] = pad_width[idx]
            start_index += 1
        else:
            onnx_pad_width[end_index] = pad_width[idx]
            end_index += 1

    return onnx_pad_width


def convert_string_to_list(string_val):
    """Helper function to convert string to list.
     Used to convert shape attribute string to list format.
    """
    result_list = []

    list_string = string_val.split(',')
    for val in list_string:
        val = str(val.strip())
        val = val.replace("(", "")
        val = val.replace(")", "")
        val = val.replace("L", "")
        val = val.replace("[", "")
        val = val.replace("]", "")
        if val == "None":
            result_list.append(None)
        elif val != "":
            result_list.append(int(val))

    return result_list

def get_boolean_attribute_value(attrs, attr_name):
    """ Helper function to convert a string version
    of Boolean attributes to integer for ONNX.
    Takes attribute dictionary and attr_name as
    parameters.
    """
    return 1 if attrs.get(attr_name, 0) in ["True", "1"] else 0

def get_inputs(node, kwargs):
    """Helper function to get inputs"""
    name = node["name"]
    outputs_lookup = kwargs["outputs_lookup"]
    inputs = node["inputs"]
    attrs = node.get("attrs", {})

    input_nodes = []
    for ip in inputs:
        input_node_name = outputs_lookup[ip[0]][ip[1]]
        input_nodes.append(input_node_name)

    return name, input_nodes, attrs

def create_basic_op_node(op_name, node, kwargs):
    """Helper function to create a basic operator
    node that doesn't contain op specific attrs"""
    name, input_nodes, _ = get_inputs(node, kwargs)

    node = onnx.helper.make_node(
        op_name,
        input_nodes,
        [name],
        name=name
    )
    return [node]

def create_const_scalar_node(input_name, value, kwargs):
    """Helper function to create a tensor value node and a
    initializer tensor node with constant value."""
    from onnx.helper import make_tensor, make_tensor_value_info
    initializer = kwargs["initializer"]
    input_type = onnx.mapping.NP_TYPE_TO_TENSOR_TYPE[value.dtype]
    value_node = make_tensor_value_info(input_name, input_type, ())
    tensor_node = make_tensor(input_name, input_type, (), (value,))
    initializer.append(tensor_node)
    return value_node

def create_const_node(input_name, value, kwargs):
    """Helper function to create a tensor value node and a
    initializer tensor node with constant value."""
    from onnx.helper import make_tensor, make_tensor_value_info
    initializer = kwargs["initializer"]
    input_type = onnx.mapping.NP_TYPE_TO_TENSOR_TYPE[value.dtype]
    input_shape = value.shape
    value_node = make_tensor_value_info(input_name, input_type, input_shape)
    tensor_node = make_tensor(input_name, input_type, input_shape, value)
    initializer.append(tensor_node)
    return value_node

def create_tensor(tensor_list, tensor_name, initializer, dtype='int64'):
    """Helper function to create a tensor value node and a
    initializer tensor node with constant value."""
    tensor_np = np.array(tensor_list, dtype=dtype)
    data_type = onnx.mapping.NP_TYPE_TO_TENSOR_TYPE[tensor_np.dtype]
    dims = np.shape(tensor_np)
    tensor_node = onnx.helper.make_tensor_value_info(tensor_name, data_type, dims)
    if dtype == np.float16:
        tensor_np = tensor_np.view(dtype=np.uint16)
    initializer.append(
        onnx.helper.make_tensor(
            name=tensor_name,
            data_type=data_type,
            dims=dims,
            vals=tensor_np.flatten().tolist(),
            raw=False
        )
    )
    return tensor_node

@mx_op.register("null")
def convert_weights_and_inputs(node, **kwargs):
    """Helper function to convert weights and inputs.
    """
    name, _, _ = get_inputs(node, kwargs)

    if kwargs["is_input"] is False:
        weights = kwargs["weights"]
        initializer = kwargs["initializer"]
        np_arr = weights[name]
        data_type = onnx.mapping.NP_TYPE_TO_TENSOR_TYPE[np_arr.dtype]
        dims = np.shape(np_arr)

        tensor_node = onnx.helper.make_tensor_value_info(name, data_type, dims)

        initializer.append(
            onnx.helper.make_tensor(
                name=name,
                data_type=data_type,
                dims=dims,
                vals=np_arr.flatten().tolist(),
                raw=False
            )
        )

        return [tensor_node]
    else:
        tval_node = onnx.helper.make_tensor_value_info(name, kwargs["in_type"], kwargs["in_shape"])
        return [tval_node]


@mx_op.register("Convolution")
def convert_convolution(node, **kwargs):
    """Map MXNet's convolution operator attributes to onnx's Conv operator
    and return the created node.
    """
    name, input_nodes, attrs = get_inputs(node, kwargs)

    kernel_dims = list(parse_helper(attrs, "kernel"))
    stride_dims = list(parse_helper(attrs, "stride", [1, 1]))
    pad_dims = list(parse_helper(attrs, "pad", [0, 0]))
    num_group = int(attrs.get("num_group", 1))
    dilations = list(parse_helper(attrs, "dilate", [1, 1]))

    pad_dims = pad_dims + pad_dims

    conv_node = onnx.helper.make_node(
        "Conv",
        inputs=input_nodes,
        outputs=[name],
        kernel_shape=kernel_dims,
        strides=stride_dims,
        dilations=dilations,
        pads=pad_dims,
        group=num_group,
        name=name
    )

    return [conv_node]


@mx_op.register("Deconvolution")
def convert_deconvolution(node, **kwargs):
    """Map MXNet's deconvolution operator attributes to onnx's ConvTranspose operator
    and return the created node.
    """
    name, inputs, attrs = get_inputs(node, kwargs)

    kernel_dims = list(parse_helper(attrs, "kernel"))
    stride_dims = list(parse_helper(attrs, "stride", [1, 1]))
    pad_dims = list(parse_helper(attrs, "pad", [0, 0]))
    num_group = int(attrs.get("num_group", 1))
    dilations = list(parse_helper(attrs, "dilate", [1, 1]))
    adj_dims = list(parse_helper(attrs, "adj", [0, 0]))

    pad_dims = pad_dims + pad_dims

    deconv_node = onnx.helper.make_node(
        "ConvTranspose",
        inputs=inputs,
        outputs=[name],
        kernel_shape=kernel_dims,
        strides=stride_dims,
        dilations=dilations,
        output_padding=adj_dims,
        pads=pad_dims,
        group=num_group,
        name=name
    )

    return [deconv_node]


@mx_op.register("Crop")
def convert_crop(node, **kwargs):
    """Map MXNet's crop operator attributes to onnx's Crop operator
    and return the created node.
    """
    name, inputs, attrs = get_inputs(node, kwargs)
    num_inputs = len(inputs)

    y, x = list(parse_helper(attrs, "offset", [0, 0]))
    h, w = list(parse_helper(attrs, "h_w", [0, 0]))
    if num_inputs > 1:
        h, w = kwargs["out_shape"][-2:]
    border = [x, y, x + w, y + h]

    crop_node = onnx.helper.make_node(
        "Crop",
        inputs=[inputs[0]],
        outputs=[name],
        border=border,
        scale=[1, 1],
        name=name
    )

    logging.warning(
        "Using an experimental ONNX operator: Crop. " \
        "Its definition can change.")

    return [crop_node]


@mx_op.register("FullyConnected")
def convert_fully_connected(node, **kwargs):
    """Map MXNet's FullyConnected operator attributes to onnx's Gemm operator
    and return the created node.
    """
    from onnx.helper import make_node
    name, input_nodes, attrs = get_inputs(node, kwargs)

    input_type = kwargs['in_type']
    dtype = onnx.mapping.TENSOR_TYPE_TO_NP_TYPE[input_type]
    flatten = get_boolean_attribute_value(attrs, 'flatten')
    no_bias = get_boolean_attribute_value(attrs, 'no_bias')
    num_hidden = int(attrs.get('num_hidden'))

    nodes = []
    if flatten:
        nodes += [
            make_node('Flatten', [input_nodes[0]], [name+'_data_flattened'])
            ]
    else:
        nodes += [
            make_node('Shape', [input_nodes[0]], [name+'_orig_shape']),
            make_node('Shape', [name+'_orig_shape'], [name+'_dim']),
            make_node('Flatten', [input_nodes[0]], [name+'_data_flattened'], axis=-1),
            ]

    in_nodes = [name+'_data_flattened', input_nodes[1]]

    if no_bias:
        nodes.append(create_const_scalar_node(name+'_bias', np.array([0], dtype=dtype), kwargs))
        in_nodes.append(name+'_bias')
    else:
        in_nodes.append(input_nodes[2])

    if flatten:
        nodes += [
            make_node('Gemm', in_nodes, [name], alpha=1.0, beta=1.0, transA=0, transB=1, name=name)
            ]
    else:
        nodes += [
            make_node('Gemm', in_nodes, [name+'_gemm'], alpha=1.0, beta=1.0, transA=0, transB=1),
            create_tensor([0], name+'_0', kwargs['initializer']),
            create_tensor([1], name+'_1', kwargs['initializer']),
            create_tensor([num_hidden], name+'_num_hidden', kwargs['initializer']),
            make_node('Sub', [name+'_dim', name+'_1'], [name+'dim_minus_1']),
            make_node('Slice', [name+'_orig_shape', name+'_0', name+'dim_minus_1'],
                      [name+'_shape_sliced']),
            make_node('Concat', [name+'_shape_sliced', name+'_num_hidden'],
                      [name+'_shape_new'], axis=0),
            make_node('Reshape', [name+'_gemm', name+'_shape_new'], [name], name=name)
            ]

    return nodes


@mx_op.register("BatchNorm")
def convert_batchnorm(node, **kwargs):
    """Map MXNet's BatchNorm operator attributes to onnx's BatchNormalization operator
    and return the created node.
    """
    name, input_nodes, attrs = get_inputs(node, kwargs)

    momentum = float(attrs.get("momentum", 0.9))
    eps = float(attrs.get("eps", 0.001))

    bn_node = onnx.helper.make_node(
        "BatchNormalization",
        input_nodes,
        [name],
        name=name,
        epsilon=eps,
        momentum=momentum
        # MXNet computes mean and variance per channel for batchnorm.
        # Default for onnx is across all spatial features. Relying on default
        # ONNX behavior of spatial=1 for ONNX opset 8 and below. As the spatial
        # attribute is deprecated in opset 9 and above, not explicitly encoding it.
    )
    return [bn_node]


@mx_op.register("tanh")
def convert_tanh(node, **kwargs):
    """Map MXNet's tanh operator attributes to onnx's Tanh operator
    and return the created node.
    """
    return create_basic_op_node('Tanh', node, kwargs)

@mx_op.register("cos")
def convert_cos(node, **kwargs):
    """Map MXNet's cos operator attributes to onnx's Cos operator
    and return the created node.
    """
    return create_basic_op_node('Cos', node, kwargs)

@mx_op.register("sin")
def convert_sin(node, **kwargs):
    """Map MXNet's sin operator attributes to onnx's Sin operator
    and return the created node.
    """
    return create_basic_op_node('Sin', node, kwargs)

@mx_op.register("tan")
def convert_tan(node, **kwargs):
    """Map MXNet's tan operator attributes to onnx's tan operator
    and return the created node.
    """
    return create_basic_op_node('Tan', node, kwargs)

@mx_op.register("arccos")
def convert_acos(node, **kwargs):
    """Map MXNet's acos operator attributes to onnx's acos operator
    and return the created node.
    """
    return create_basic_op_node('Acos', node, kwargs)

@mx_op.register("arcsin")
def convert_asin(node, **kwargs):
    """Map MXNet's asin operator attributes to onnx's asin operator
    and return the created node.
    """
    return create_basic_op_node('Asin', node, kwargs)

@mx_op.register("arctan")
def convert_atan(node, **kwargs):
    """Map MXNet's atan operator attributes to onnx's atan operator
    and return the created node.
    """
    return create_basic_op_node('Atan', node, kwargs)

#Basic neural network functions
@mx_op.register("sigmoid")
def convert_sigmoid(node, **kwargs):
    """Map MXNet's sigmoid operator attributes to onnx's Sigmoid operator
    and return the created node.
    """
    return create_basic_op_node('Sigmoid', node, kwargs)

@mx_op.register("relu")
def convert_relu(node, **kwargs):
    """Map MXNet's relu operator attributes to onnx's Relu operator
    and return the created node.
    """
    return create_basic_op_node('Relu', node, kwargs)

@mx_op.register("Activation")
def convert_activation(node, **kwargs):
    """Map MXNet's Activation operator attributes to onnx's Tanh/Relu operator
    and return the created node.
    """
    name, input_nodes, attrs = get_inputs(node, kwargs)

    act_type = attrs["act_type"]

    # Creating a dictionary here, but if this titlecase pattern
    # mxnet_name.title()
    act_types = {
        "tanh": "Tanh",
        "relu": "Relu",
        "sigmoid": "Sigmoid",
        "softrelu": "Softplus",
        "softsign": "Softsign"
    }

    act_name = act_types.get(act_type)
    if act_name:
        node = onnx.helper.make_node(
            act_name,
            input_nodes,
            [name],
            name=name
        )
    else:
        raise AttributeError(
            "Activation %s not implemented or recognized in the converter" % act_type
        )

    return [node]


@mx_op.register("Pad")
def convert_pad(node, **kwargs):
    """Map MXNet's pad operator attributes to onnx's Pad operator
    and return the created node.
    """
    from onnx.helper import make_node
    opset_version = kwargs["opset_version"]
    name, input_nodes, attrs = get_inputs(node, kwargs)

    mxnet_pad_width = convert_string_to_list(attrs.get("pad_width"))
    onnx_pad_width = transform_padding(mxnet_pad_width)

    pad_mode = attrs.get("mode")
    pad_value = np.float32(attrs.get("constant_value", 0.0))

    if opset_version >= 11:
        # starting with opset 11, pads and constant_value are inputs instead of attributes
        nodes = [
            create_const_node(name+"_pads", np.array(onnx_pad_width, dtype='int64'), kwargs)
        ]

        if pad_mode == "constant":
            nodes += [
                create_const_scalar_node(name+"_const", pad_value, kwargs),
                make_node("Pad", [input_nodes[0], name+"_pads", name+"_const"], [name], mode=pad_mode, name=name)
            ]
        else:
            nodes += [
                make_node("Pad", [input_nodes[0], name+"_pads"], [name], mode=pad_mode, name=name)
            ]
        return nodes
    else:
        if pad_mode == "constant":
            node = onnx.helper.make_node(
                'Pad',
                inputs=input_nodes,
                outputs=[name],
                mode='constant',
                value=pad_value,
                pads=onnx_pad_width,
                name=name
            )
        else:
            node = onnx.helper.make_node(
                'Pad',
                inputs=input_nodes,
                outputs=[name],
                mode=pad_mode,
                pads=onnx_pad_width,
                name=name
            )
        return [node]


def create_helper_trans_node(node_name, input_node):
    """create extra transpose node for dot operator"""
    trans_node = onnx.helper.make_node(
        'Transpose',
        inputs=[input_node],
        outputs=[node_name],
        name=node_name
    )
    return trans_node


@mx_op.register("dot")
def convert_dot(node, **kwargs):
    """Map MXNet's dot operator attributes to onnx's
    MatMul and Transpose operators based on the values set for
    transpose_a, transpose_b attributes."""
    name, input_nodes, attrs = get_inputs(node, kwargs)

    trans_a = get_boolean_attribute_value(attrs, "transpose_a")
    trans_b = get_boolean_attribute_value(attrs, "transpose_b")

    nodes = []
    input_nodes = []
    if trans_a:
        nodes.append(create_helper_trans_node(name+"_a", input_nodes[0]))
        input_nodes.append(name+"_a")
    else:
        input_nodes.append(input_nodes[0])

    if trans_b:
        nodes.append(create_helper_trans_node(name+"_b", input_nodes[1]))
        input_nodes.append(name+"_b")
    else:
        input_nodes.append(input_nodes[1])

    nodes.appennd(onnx.helper.make_node('MatMul', input_nodes, [name], name=name))
    return nodes


@mx_op.register("_linalg_gemm2")
def convert_linalg_gemm2(node, **kwargs):
    """Map MXNet's _linalg_gemm2 operator attributes to onnx's
    MatMul and Transpose operators based on the values set for
    transpose_a, transpose_b attributes.
    Return multiple nodes created.
    """
    name, input_nodes, attrs = get_inputs(node, kwargs)

    # Getting the attributes and assigning default values.
    alpha = float(attrs.get("alpha", 1.0))
    trans_a = get_boolean_attribute_value(attrs, "transpose_a")
    trans_b = get_boolean_attribute_value(attrs, "transpose_b")

    op_name = "transpose" + str(kwargs["idx"])

    if alpha == 1.0 and trans_a == 0 and trans_b == 0:
        matmul_node = onnx.helper.make_node(
            'MatMul',
            inputs=input_nodes,
            outputs=[name],
            name=name
        )
        return [matmul_node]
    elif trans_a == 1 and trans_b == 0:
        op_name = "transpose" + str(kwargs["idx"])
        node_name = op_name+"_a"
        trans_a_node = onnx.helper.make_node(
            'Transpose',
            inputs=[input_nodes[0]],
            outputs=[op_name+"_a"],
            name=node_name
        )

        matmul_node = onnx.helper.make_node(
            'MatMul',
            inputs=[node_name, input_nodes[1]],
            outputs=[name],
            name=name
        )
        return [trans_a_node, matmul_node]

    elif trans_a == 0 and trans_b == 1:
        node_name = op_name + "_b"
        trans_b_node = onnx.helper.make_node(
            'Transpose',
            inputs=[input_nodes[1]],
            outputs=[op_name+"_b"],
            name=node_name
        )

        matmul_node = onnx.helper.make_node(
            'MatMul',
            inputs=[input_nodes[0], node_name],
            outputs=[name],
            name=name
        )

        return [trans_b_node, matmul_node]
    else:
        node_name_a = op_name+"_a"
        trans_a_node = onnx.helper.make_node(
            'Transpose',
            inputs=[input_nodes[0]],
            outputs=[op_name+"_a"],
            name=node_name_a
        )

        node_name_b = op_name + "_b"
        trans_b_node = onnx.helper.make_node(
            'Transpose',
            inputs=[input_nodes[1]],
            outputs=[op_name+"_b"],
            name=node_name_b
        )

        matmul_node = onnx.helper.make_node(
            'MatMul',
            inputs=input_nodes,
            outputs=[name],
            name=name
        )

        return [trans_a_node, trans_b_node, matmul_node]


@mx_op.register("Pooling")
def convert_pooling(node, **kwargs):
    """Map MXNet's Pooling operator attributes to onnx's
    MaxPool/AveragePool/GlobalMaxPool/GlobalAveragePool operators
    based on the input node's attributes and return the created node.
    """
    opset_version = kwargs["opset_version"]
    name, input_nodes, attrs = get_inputs(node, kwargs)

    kernel = eval(attrs["kernel"])
    pool_type = attrs["pool_type"] if attrs.get("pool_type") else "max"
    stride = eval(attrs["stride"]) if attrs.get("stride") else (1, 1)
    global_pool = get_boolean_attribute_value(attrs, "global_pool")
    p_value = attrs.get('p_value', 'None')

    pooling_convention = attrs.get('pooling_convention', 'valid')
    ceil_mode = False
    if pooling_convention == 'full':
        if opset_version < 10:
            pooling_warning = "Pooling: ONNX lower than 1.5.0 doesn't support pooling_convention. " \
                              "This might lead to shape or accuracy issues. " \
                              "https://github.com/onnx/onnx/issues/549"
            logging.warning(pooling_warning)
        ceil_mode = True

    pad_dims = list(parse_helper(attrs, "pad", [0, 0]))
    pad_dims = pad_dims + pad_dims
    pool_types = {"max": "MaxPool", "avg": "AveragePool", "lp": "LpPool"}
    global_pool_types = {"max": "GlobalMaxPool", "avg": "GlobalAveragePool",
                         "lp": "GlobalLpPool"}

    if pool_type == 'lp' and p_value == 'None':
        raise AttributeError('ONNX requires a p value for LpPool and GlobalLpPool')

    if global_pool:
        if pool_type == 'lp':
            node = onnx.helper.make_node(
                global_pool_types[pool_type],
                input_nodes,  # input
                [name],
                p=int(p_value),
                name=name
            )
        else:
            node = onnx.helper.make_node(
                global_pool_types[pool_type],
                input_nodes,  # input
                [name],
                name=name
            )
    else:
        if pool_type == 'lp':
            node = onnx.helper.make_node(
                pool_types[pool_type],
                input_nodes,  # input
                [name],
                p=int(p_value),
                kernel_shape=kernel,
                pads=pad_dims,
                strides=stride,
                name=name
            )
        else:
            if opset_version >= 10:
                node = onnx.helper.make_node(
                    pool_types[pool_type],
                    input_nodes,  # input
                    [name],
                    kernel_shape=kernel,
                    pads=pad_dims,
                    strides=stride,
                    name=name,
                    ceil_mode=ceil_mode
                )
            else:
                node = onnx.helper.make_node(
                    pool_types[pool_type],
                    input_nodes,  # input
                    [name],
                    kernel_shape=kernel,
                    pads=pad_dims,
                    strides=stride,
                    name=name
                )

    return [node]


@mx_op.register("exp")
def convert_exp(node, **kwargs):
    """Map MXNet's exp operator attributes to onnx's Exp operator
    and return the created node.
    """
    return create_basic_op_node('Exp', node, kwargs)

@mx_op.register("_copy")
def convert_copy(node, **kwargs):
    """Map MXNet's _copy operator attributes to onnx's Identity operator
    and return the created node.
    """
    return create_basic_op_node('Identity', node, kwargs)

@mx_op.register("identity")
def convert_identity(node, **kwargs):
    """Map MXNet's identity operator attributes to onnx's ConstantFill operator
    and return the created node.
    """
    return create_basic_op_node('ConstantFill', node, kwargs)

@mx_op.register("InstanceNorm")
def convert_instancenorm(node, **kwargs):
    """Map MXNet's InstanceNorm operator attributes to onnx's InstanceNormalization operator
    based on the input node's attributes and return the created node.
    """
    name, input_nodes, attrs = get_inputs(node, kwargs)

    eps = float(attrs.get("eps", 0.001))

    node = onnx.helper.make_node(
        'InstanceNormalization',
        inputs=input_nodes,
        outputs=[name],
        name=name,
        epsilon=eps)

    return [node]

@mx_op.register("LeakyReLU")
def convert_leakyrelu(node, **kwargs):
    """Map MXNet's LeakyReLU operator attributes to onnx's Elu/LeakyRelu/PRelu operators
    based on the input node's attributes and return the created node.
    """
    from onnx.helper import make_node
    name, input_nodes, attrs = get_inputs(node, kwargs)

    act_type = attrs.get("act_type", "leaky")
    alpha = float(attrs.get("slope", 0.25))

    act_name = {"elu": "Elu", "leaky": "LeakyRelu", "prelu": "PRelu",
                "selu": "Selu"}

    if act_type in ("prelu", "selu"):
        node = onnx.helper.make_node(
            act_name[act_type],
            inputs=input_nodes,
            outputs=[name],
            name=name)
    elif act_type in ('gelu'):
        sqrt2 = np.float32(1.4142135623730951)
        nodes = [
            create_const_scalar_node(name+"_sqrt2", sqrt2, kwargs),
            make_node("Div", [input_nodes[0], name+"_sqrt2"], [name+"_div0_out"]),
            make_node("Erf", [name+"_div0_out"], [name+"_erf0_out"]),
            create_const_scalar_node(name+"_one", np.float32(1.0), kwargs),
            create_const_scalar_node(name+"_half", np.float32(0.5), kwargs),
            make_node("Add", [name+"_erf0_out", name+"_one"], [name+"_add0_out"]),
            make_node("Mul", [input_nodes[0], name+"_add0_out"], [name+"_mul0_out"]),
            make_node("Mul", [name+"_mul0_out", name+"_half"], [name], name=name)
        ]
        return nodes
    else:
        node = onnx.helper.make_node(
            act_name[act_type],
            inputs=input_nodes,
            outputs=[name],
            name=name,
            alpha=alpha)

    return [node]


@mx_op.register("softmax")
def convert_softmax(node, **kwargs):
    """Map MXNet's softmax operator attributes to onnx's Softmax operator
    and return the created node.
    """
    from onnx.helper import make_node
    from onnx import TensorProto
    name, input_nodes, attrs = get_inputs(node, kwargs)

    axis = int(attrs.get("axis", -1))
    temperature = str(attrs.get("temperature", 'None'))
    if temperature == 'None':
        temperature = 1.
    else:
        temperature = float(temperature)

    use_length = str(attrs.get("use_length", 'None'))
    input_type = kwargs["in_type"]
    dtype = onnx.mapping.TENSOR_TYPE_TO_NP_TYPE[input_type]
    data = input_nodes[0]

    # use op set 11 ONNX Softmax
    if axis == -1 and temperature == 'None':
        nodes = []
        if use_length == "True":
            nodes += [
                create_const_scalar_node(name+"_0_s", np.int64(0), kwargs),
                create_const_scalar_node(name+"_1_s", np.int64(1), kwargs),
                create_tensor([np.finfo(dtype).min], name+"_mask_val", kwargs["initializer"],
                              dtype=dtype),
                create_tensor([], name+"_void", kwargs["initializer"]),
                create_tensor([1], name+"_1", kwargs["initializer"]),
                make_node("Shape", [data], [name+"_shape"]),
                make_node("Shape", [name+"_shape"], [name+"_dim"]),
                make_node("Sub", [name+"_dim", name+"_1"], [name+"_dim_m1"]),
                make_node("Slice", [name+"_shape", name+"_dim_m1", name+"_dim"],
                          [name+"_dim_last_"]),
                make_node("Reshape", [name+"_dim_last_", name+"_void"], [name+"_dim_last"]),
                make_node("Range", [name+"_0_s", name+"_dim_last", name+"_1_s"], [name+"_range"]),
                make_node("Cast", [input_nodes[1]], [name+"_len"], to=int(TensorProto.INT64)),
                make_node("Unsqueeze", [name+"_len"], [name+"_len_unsqueezed"], axes=(-1,)),
                make_node("Less", [name+"_range", name+"_len_unsqueezed"], [name+"_less"]),
                make_node("Where", [name+'_less', data, name+"_mask_val"], [name+"_data_masked"])
            ]
            data = name+"_data_masked"

        nodes += [
            make_node("Softmax", [data], [name], axis=-1)
        ]

        return nodes

    nodes = [
        create_tensor([temperature], name+"_tmp", kwargs["initializer"], dtype=dtype),
        make_node("Div", [data, name+"_tmp"], [name+'_data']),
        make_node("Exp", [name+'_data'], [name+"_exp_out"]),
        make_node("ReduceSum", [name+"_exp_out"], [name+"_rsum_out"], axes=[axis], keepdims=1)
    ]
    if len(input_nodes) == 1:
        nodes += [
            make_node("Div", [name+"_exp_out", name+"_rsum_out"], [name], name=name)
        ]
        return nodes
    elif use_length == "True":
        length = input_nodes[1]

        nodes += [
            # const nodes
            create_tensor([axis], name+"_axis", kwargs["initializer"]),
            create_tensor([], name+"_void", kwargs["initializer"]),
            create_tensor([0], name+"_0", kwargs["initializer"]),
            create_tensor([1], name+"_1", kwargs["initializer"]),
            create_const_scalar_node(name+'_-1_s', np.int64(-1), kwargs),
            create_const_scalar_node(name+'_0_s', np.int64(0), kwargs),
            create_const_scalar_node(name+'_1_s', np.int64(1), kwargs),
            # cast data type
            make_node("Cast", [length], [name+"_length"], to=int(TensorProto.INT64)),
            make_node("Cast", [name+"_0"], [name+"_0_itype"], to=input_type),
            make_node("Cast", [name+"_1"], [name+"_1_itype"], to=input_type),
            # softmax output
            make_node("Div", [name+"_exp_out", name+"_rsum_out"], [name+"_div1_out"]),
            # update axis
            make_node("Shape", [data], [name+"_shape0_out"]),
            make_node("Shape", [name+"_shape0_out"], [name+"_in_dim"]),
            make_node("Add", [name+"_in_dim", name+"_axis"], [name+"_dim+axis"]),
            make_node("Less", [name+"_axis", name+"_0_s"], [name+"_less0_out"]),
            make_node("Where", [name+"_less0_out", name+"_dim+axis", name+"_axis"], [name+"_final_axis"]),
            # data mask
            make_node("Add", [name+"_final_axis", name+"_1_s"], [name+"_final_axis+1"]),
            make_node("Slice", [name+"_shape0_out", name+"_final_axis", name+"_final_axis+1"], [name+"_axis_dim"]),
            make_node("Reshape", [name+"_axis_dim", name+"_void"], [name+"_axis_dim_s"]),
            make_node("Range", [name+"_0_s", name+"_axis_dim_s", name+"_1_s"], [name+"_range0_out"]),
            # one hot for axis
            make_node("Reshape", [name+"_in_dim", name+"_void"], [name+"_in_dim_s"]),
            make_node("Range", [name+"_0_s", name+"_in_dim_s", name+"_1_s"], [name+"_range1_out"]),
            make_node("Equal", [name+"_range1_out", name+"_final_axis"], [name+"_equal_out"]),
            make_node("Cast", [name+"_equal_out"], [name+"_one_hot"], to=int(TensorProto.INT64)),
            # reshape data mask for less
            make_node("Sub", [name+"_axis_dim_s", name+"_1_s"], [name+"_sub0_out"]),
            make_node("Mul", [name+"_one_hot", name+"_sub0_out"], [name+"_mul0_out"]),
            make_node("Add", [name+"_mul0_out", name+"_1_s"], [name+"_add0_out"]),
            make_node('Reshape', [name+"_range0_out", name+"_add0_out"], [name+"_reshape0_out"]),
            # reshape length for less
            make_node("Mul", [name+"_one_hot", name+"_-1_s"], [name+"_mul1_out"]),
            make_node("Add", [name+"_mul1_out", name+"_1_s"], [name+"_add1_out"]),
            make_node("Sub", [name+"_shape0_out", name+"_1_s"], [name+"_sub1_out"]),
            make_node("Mul", [name+"_add1_out", name+"_sub1_out"], [name+"_mul2_out"]),
            make_node("Add", [name+"_mul2_out", name+"_1_s"], [name+"_add2_out"]),
            make_node('Reshape', [name+"_length", name+"_add2_out"], [name+"_reshape1_out"]),
            # mask output
            make_node("Less", [name+"_reshape0_out", name+"_reshape1_out"], [name+"_less_out"]),
            make_node("Cast", [name+"_less_out"], [name+"_mask"], to=input_type),
            make_node("Mul", [name+"_div1_out", name+"_mask"], [name+"_mul3_out"]),
            make_node("ReduceSum", [name+"_mul3_out"], [name+"_rsum1_out"], axes=[axis], keepdims=1),
            make_node("Equal", [name+"_rsum1_out", name+"_0_itype"], [name+"_equal1_out"]),
            make_node("Where", [name+"_equal1_out", name+"_1_itype", name+"_rsum1_out"], [name+"_where_out"]),
            make_node("Div", [name+"_mul3_out", name+"_where_out"], [name], name=name)
        ]
        return nodes

    else:
        raise NotImplementedError("use_length must be true when both data and length are paased in.")

# There's also mx.sym.softmax(), which doesn't do cross-entropy loss,
# just softmax for inference - hence the name convert_softmax_output.
@mx_op.register("SoftmaxOutput")
def convert_softmax_output(node, **kwargs):
    """Map MXNet's SoftmaxOutput operator attributes to onnx's Softmax operator
    and return the created node.
    """
    name = node["name"]

    input1 = kwargs["outputs_lookup"][node["inputs"][0][0]][node["inputs"][0][1]]

    softmax_node = onnx.helper.make_node(
        "Softmax",
        [input1],
        [name],
        axis=1,
        name=name
    )

    return [softmax_node]

@mx_op.register("LogisticRegressionOutput")
def convert_logistic_regression_output(node, **kwargs):
    """Map MXNet's SoftmaxOutput operator attributes to onnx's Softmax operator
    and return the created node.
    """
    name = node["name"]
    input1 = kwargs["outputs_lookup"][node["inputs"][0][0]][node["inputs"][0][1]]

    sigmoid_node = onnx.helper.make_node(
        "Sigmoid",
        [input1],
        [name],
        name=name
    )
    return [sigmoid_node]

@mx_op.register("BlockGrad")
def convert_blockgrad(node, **kwargs):
    """ Skip operator  """
    return create_basic_op_node('ConstantFill', node, kwargs)

@mx_op.register("MakeLoss")
def convert_makeloss(node, **kwargs):
    """ Skip operator  """
    return create_basic_op_node('ConstantFill', node, kwargs)

@mx_op.register("Concat")
def convert_concat(node, **kwargs):
    """Map MXNet's Concat operator attributes to onnx's Concat operator
    and return the created node.
    """
    name, input_nodes, attrs = get_inputs(node, kwargs)

    axis = int(attrs.get("dim", 1))
    concat_node = onnx.helper.make_node(
        "Concat",
        input_nodes,
        [name],
        axis=axis,
        name=name
    )
    return [concat_node]


@mx_op.register("transpose")
def convert_transpose(node, **kwargs):
    """Map MXNet's transpose operator attributes to onnx's Transpose operator
    and return the created node.
    """
    name, input_nodes, attrs = get_inputs(node, kwargs)

    axes = attrs.get("axes", ())
    if axes:
        axes = tuple(map(int, re.findall(r'\d+', axes)))

        transpose_node = onnx.helper.make_node(
            "Transpose",
            input_nodes,
            [name],
            perm=axes,
            name=name
        )
    else:
        transpose_node = onnx.helper.make_node(
            "Transpose",
            input_nodes,
            [name],
            name=name
        )

    return [transpose_node]


@mx_op.register("LRN")
def convert_lrn(node, **kwargs):
    """Map MXNet's LRN operator attributes to onnx's LRN operator
    and return the created node.
    """
    name, input_nodes, attrs = get_inputs(node, kwargs)

    alpha = float(attrs.get("alpha", 0.0001))
    beta = float(attrs.get("beta", 0.75))
    bias = float(attrs.get("knorm", 1.0))
    size = int(attrs.get("nsize"))

    lrn_node = onnx.helper.make_node(
        "LRN",
        inputs=input_nodes,
        outputs=[name],
        name=name,
        alpha=alpha,
        beta=beta,
        bias=bias,
        size=size
    )

    return [lrn_node]


@mx_op.register("L2Normalization")
def convert_l2normalization(node, **kwargs):
    """Map MXNet's L2Normalization operator attributes to onnx's LpNormalization operator
    and return the created node.
    """
    name, input_nodes, attrs = get_inputs(node, kwargs)

    mode = attrs.get("mode", "instance")

    if mode != "channel":
        raise AttributeError("L2Normalization: ONNX currently supports channel mode only")

    l2norm_node = onnx.helper.make_node(
        "LpNormalization",
        input_nodes,
        [name],
        axis=1,  # channel only
        name=name
    )
    return [l2norm_node]


@mx_op.register("Dropout")
def convert_dropout(node, **kwargs):
    """Map MXNet's Dropout operator attributes to onnx's Dropout operator
    and return the created node.
    """
    from onnx.helper import make_node
    name, input_nodes, attrs = get_inputs(node, kwargs)
    opset_version = kwargs["opset_version"]

    probability = float(attrs.get("p", 0.5))

    if opset_version >= 12:
        # opset >= 12 requires the ratio to be an input
        nodes = [
            create_const_scalar_node(name+"_ratio0", np.float32(probability), kwargs),
            make_node("Dropout", [input_nodes[0], name+"_ratio0"], [name], name=name)
        ]
        return nodes
    else:
        return [make_node("Dropout", input_nodes, [name], ratio=probability, name=name)]


@mx_op.register("Flatten")
def convert_flatten(node, **kwargs):
    """Map MXNet's Flatten operator attributes to onnx's Flatten operator
    and return the created node.
    """
    return create_basic_op_node('Flatten', node, kwargs)

@mx_op.register("clip")
def convert_clip(node, **kwargs):
    """Map MXNet's Clip operator attributes to onnx's Clip operator
    and return the created node.
    """
    from onnx.helper import make_node
    name, input_nodes, attrs = get_inputs(node, kwargs)
    opset_version = kwargs["opset_version"]

    a_min = float(attrs.get('a_min', -np.inf))
    a_max = float(attrs.get('a_max', np.inf))

    if opset_version >= 11:
        # opset >= 11 requires min/max to be inputs
        nodes = [
            create_const_scalar_node(name+"_min", np.float32(a_min), kwargs),
            create_const_scalar_node(name+"_max", np.float32(a_max), kwargs),
            make_node("Clip", [input_nodes[0], name+"_min", name+"_max"], [name], name=name)
        ]
    else:
        nodes = [
            make_node("Clip", input_nodes, [name], name=name, min=a_min, max=a_max)
        ]
    return nodes


def scalar_op_helper(node, op_name, **kwargs):
    """Helper function for scalar arithmetic operations"""
    name, input_nodes, attrs = get_inputs(node, kwargs)
    from onnx import numpy_helper
    input_type = kwargs["in_type"]
    scalar_value = np.array([attrs.get("scalar", 1)],
                            dtype=onnx.mapping.TENSOR_TYPE_TO_NP_TYPE[input_type])

    initializer = kwargs["initializer"]
    flag = True
    # If the input value is in initializer, just multiply with scalar input
    # and create a new initializer
    for i in initializer:
        if i.name == input_nodes[0]:
            if op_name == 'Mul':
                new_initializer = numpy_helper.to_array(i) * scalar_value[0]
            elif op_name == 'Sub':
                if name.startswith("_rminusscalar"):
                    new_initializer = scalar_value[0] - numpy_helper.to_array(i)
                else:
                    new_initializer = numpy_helper.to_array(i) - scalar_value[0]
            elif op_name == 'Add':
                new_initializer = numpy_helper.to_array(i) + scalar_value[0]
            elif op_name == 'Div':
                if name.startswith("_rdivscalar"):
                    new_initializer = scalar_value[0] / numpy_helper.to_array(i)
                else:
                    new_initializer = numpy_helper.to_array(i) / scalar_value[0]
            elif op_name == 'Pow':
                new_initializer = numpy_helper.to_array(i) ** scalar_value[0]
            flag = False
            break

    # else create a new tensor of the scalar value, add it in initializer
    if flag is True:
        dims = np.shape(scalar_value)

        scalar_op_name = "scalar_op" + str(kwargs["idx"])
        tensor_node = onnx.helper.make_tensor_value_info(scalar_op_name, input_type, dims)

        initializer.append(
            onnx.helper.make_tensor(
                name=scalar_op_name,
                data_type=input_type,
                dims=dims,
                vals=scalar_value,
                raw=False,
            )
        )

        mul_node = onnx.helper.make_node(
            op_name,
            [input_nodes[0], scalar_op_name],
            [name],
            name=name
        )

        return [tensor_node, mul_node]
    else:
        data_type = onnx.mapping.NP_TYPE_TO_TENSOR_TYPE[new_initializer.dtype]
        dims = np.shape(new_initializer)

        new_a_node = input_nodes[0] + str(kwargs["idx"])
        tensor_node = onnx.helper.make_tensor_value_info(new_a_node, data_type, dims)

        initializer.append(
            onnx.helper.make_tensor(
                name=new_a_node,
                data_type=data_type,
                dims=dims,
                vals=new_initializer,
                raw=False,
            )
        )
        return [tensor_node]

# Convert scalar value into node and pass it as input to mul_node
@mx_op.register("_mul_scalar")
def convert_mul_scalar(node, **kwargs):
    """Map MXNet's _mul_scalar operator attributes to onnx's Mul operator.
    Creates a new node for the input scalar value, adds it to the initializer
    and return multiple created nodes.
    """
    return scalar_op_helper(node, 'Mul', **kwargs)


# Convert scalar value into node and pass it as input to mul_node
@mx_op.register("_minus_scalar")
def convert_minus_scalar(node, **kwargs):
    """Map MXNet's _minus_scalar operator attributes to onnx's Minus operator.
    Creates a new node for the input scalar value, adds it to the initializer
    and return multiple created nodes.
    """
    return scalar_op_helper(node, 'Sub', **kwargs)

@mx_op.register("_rminus_scalar")
def convert_rminus_scalar(node, **kwargs):
    """Map MXNet's _rminus_scalar operator attributes to onnx's Sub operator.
    Creates a new node for the input scalar value, adds it to the initializer
    and return multiple created nodes.
    """
    return scalar_op_helper(node, 'Sub', **kwargs)

# Convert scalar value into node and pass it as input to mul_node
@mx_op.register("_plus_scalar")
def convert_add_scalar(node, **kwargs):
    """Map MXNet's _plus_scalar operator attributes to onnx's Add operator.
    Creates a new node for the input scalar value, adds it to the initializer
    and return multiple created nodes.
    """
    return scalar_op_helper(node, 'Add', **kwargs)

# Convert scalar value into node and pass it as input to mul_node
@mx_op.register("_div_scalar")
def convert_div_scalar(node, **kwargs):
    """Map MXNet's _div_scalar operator attributes to onnx's Div operator.
    Creates a new node for the input scalar value, adds it to the initializer
    and return multiple created nodes.
    """
    return scalar_op_helper(node, 'Div', **kwargs)

@mx_op.register("_rdiv_scalar")
def convert_rdiv_scalar(node, **kwargs):
    """Map MXNet's _rdiv_scalar operator attributes to onnx's Div operator.
    Creates a new node for the input scalar value, adds it to the initializer
    and return multiple created nodes.
    """
    return scalar_op_helper(node, 'Div', **kwargs)

@mx_op.register("_power_scalar")
def convert_pow_scalar(node, **kwargs):
    """Map MXNet's _pow_scalar operator attributes to onnx's Pow operator.
    Creates a new node for the input scalar value, adds it to the initializer
    and return multiple created nodes.
    """
    return scalar_op_helper(node, 'Pow', **kwargs)

# Sorting and Searching
@mx_op.register("argmax")
def convert_argmax(node, **kwargs):
    """Map MXNet's argmax operator attributes to onnx's ArgMax operator
    and return the created node.
    """
    name, input_nodes, attrs = get_inputs(node, kwargs)

    axis = int(attrs.get("axis"))
    keepdims = get_boolean_attribute_value(attrs, "keepdims")

    node = onnx.helper.make_node(
        'ArgMax',
        inputs=input_nodes,
        axis=axis,
        keepdims=keepdims,
        outputs=[name],
        name=name
    )
    return [node]

@mx_op.register("argmin")
def convert_argmin(node, **kwargs):
    """Map MXNet's argmin operator attributes to onnx's ArgMin operator
    and return the created node.
    """
    name, input_nodes, attrs = get_inputs(node, kwargs)

    axis = int(attrs.get("axis"))
    keepdims = get_boolean_attribute_value(attrs, "keepdims")

    node = onnx.helper.make_node(
        'ArgMin',
        inputs=input_nodes,
        axis=axis,
        keepdims=keepdims,
        outputs=[name],
        name=name
    )
    return [node]

@mx_op.register("_maximum")
def convert_maximum(node, **kwargs):
    """Map MXNet's _maximum operator attributes to onnx's Max operator
    and return the created node.
    """
    return create_basic_op_node('Max', node, kwargs)


@mx_op.register("_minimum")
def convert_minimum(node, **kwargs):
    """Map MXNet's _minimum operator attributes to onnx's Min operator
    and return the created node.
    """
    return create_basic_op_node('Min', node, kwargs)

@mx_op.register("min")
def convert_min(node, **kwargs):
    """Map MXNet's min operator attributes to onnx's ReduceMin operator
    and return the created node.
    """
    name, input_nodes, attrs = get_inputs(node, kwargs)

    mx_axis = attrs.get("axis", None)
    axes = convert_string_to_list(str(mx_axis)) if mx_axis is not None else None

    keepdims = get_boolean_attribute_value(attrs, "keepdims")

    if axes is not None:
        node = onnx.helper.make_node(
            'ReduceMin',
            inputs=input_nodes,
            outputs=[name],
            axes=axes,
            keepdims=keepdims,
            name=name
        )

        return [node]
    else:
        node = onnx.helper.make_node(
            'ReduceMin',
            inputs=input_nodes,
            outputs=[name],
            keepdims=keepdims,
            name=name
        )

        return [node]


@mx_op.register("max")
def convert_max(node, **kwargs):
    """Map MXNet's max operator attributes to onnx's ReduceMax operator
    and return the created node.
    """
    name, input_nodes, attrs = get_inputs(node, kwargs)

    mx_axis = attrs.get("axis", None)
    axes = convert_string_to_list(str(mx_axis)) if mx_axis is not None else None

    keepdims = get_boolean_attribute_value(attrs, "keepdims")

    if axes is not None:
        node = onnx.helper.make_node(
            'ReduceMax',
            inputs=input_nodes,
            outputs=[name],
            axes=axes,
            keepdims=keepdims,
            name=name
        )

        return [node]
    else:
        node = onnx.helper.make_node(
            'ReduceMax',
            inputs=input_nodes,
            outputs=[name],
            keepdims=keepdims,
            name=name
        )

        return [node]


@mx_op.register("mean")
def convert_mean(node, **kwargs):
    """Map MXNet's mean operator attributes to onnx's ReduceMean operator
    and return the created node.
    """
    name, input_nodes, attrs = get_inputs(node, kwargs)

    mx_axis = attrs.get("axis", None)
    axes = convert_string_to_list(str(mx_axis)) if mx_axis is not None else None

    keepdims = get_boolean_attribute_value(attrs, "keepdims")

    if axes is not None:
        node = onnx.helper.make_node(
            'ReduceMean',
            inputs=input_nodes,
            outputs=[name],
            axes=axes,
            keepdims=keepdims,
            name=name
        )

        return [node]
    else:
        node = onnx.helper.make_node(
            'ReduceMean',
            inputs=input_nodes,
            outputs=[name],
            keepdims=keepdims,
            name=name
        )

        return [node]


@mx_op.register("prod")
def convert_prod(node, **kwargs):
    """Map MXNet's prod operator attributes to onnx's ReduceProd operator
    and return the created node.
    """
    name, input_nodes, attrs = get_inputs(node, kwargs)

    mx_axis = attrs.get("axis", None)
    axes = convert_string_to_list(str(mx_axis)) if mx_axis is not None else None

    keepdims = get_boolean_attribute_value(attrs, "keepdims")

    if axes is not None:
        node = onnx.helper.make_node(
            'ReduceProd',
            inputs=input_nodes,
            outputs=[name],
            axes=axes,
            keepdims=keepdims,
            name=name
        )

        return [node]
    else:
        node = onnx.helper.make_node(
            'ReduceProd',
            inputs=input_nodes,
            outputs=[name],
            keepdims=keepdims,
            name=name
        )

        return [node]


# Arithmetic Operations
@mx_op.register("elemwise_add")
def convert_elementwise_add(node, **kwargs):
    """Map MXNet's elemwise_add operator attributes to onnx's Add operator
    and return the created node.
    """
    return create_basic_op_node('Add', node, kwargs)


@mx_op.register("broadcast_add")
def covert_broadcast_add(node, **kwargs):
    """Map MXNet's broadcast_add operator attributes to onnx's Add operator
    and return the created node.
    """
    return create_basic_op_node('Add', node, kwargs)


@mx_op.register("elemwise_sub")
def convert_elementwise_sub(node, **kwargs):
    """Map MXNet's elemwise_sub operator attributes to onnx's Sub operator
    and return the created node.
    """
    return create_basic_op_node('Sub', node, kwargs)

@mx_op.register("broadcast_sub")
def covert_broadcast_sub(node, **kwargs):
    """Map MXNet's broadcast_sub operator attributes to onnx's Sub operator
    and return the created node.
    """
    return create_basic_op_node('Sub', node, kwargs)

@mx_op.register("elemwise_mul")
def convert_elemwise_mul(node, **kwargs):
    """Map MXNet's elemwise_mul operator attributes to onnx's Mul operator
    and return the created node.
    """
    return create_basic_op_node('Mul', node, kwargs)

@mx_op.register("broadcast_mul")
def convert_broadcast_mul(node, **kwargs):
    """Map MXNet's broadcast_mul operator attributes to onnx's Mul operator
    and return the created node.
    """
    return create_basic_op_node('Mul', node, kwargs)

@mx_op.register("elemwise_div")
def convert_elemwise_div(node, **kwargs):
    """Map MXNet's elemwise_div operator attributes to onnx's Div operator
    and return the created node.
    """
    return create_basic_op_node('Div', node, kwargs)

@mx_op.register("broadcast_div")
def convert_broadcast_div(node, **kwargs):
    """Map MXNet's broadcast_div operator attributes to onnx's Div operator
    and return the created node.
    """
    return create_basic_op_node('Div', node, kwargs)

@mx_op.register("negative")
def convert_negative(node, **kwargs):
    """Map MXNet's negative operator attributes to onnx's Neg operator
    and return the created node.
    """
    return create_basic_op_node('Neg', node, kwargs)

@mx_op.register("abs")
def convert_abs(node, **kwargs):
    """Map MXNet's abs operator attributes to onnx's Abs operator
    and return the created node.
    """
    return create_basic_op_node('Abs', node, kwargs)

@mx_op.register("add_n")
def convert_addn(node, **kwargs):
    """Map MXNet's add_n operator attributes to onnx's Sum operator
    and return the created node.
    """
    return create_basic_op_node('Sum', node, kwargs)

 # Rounding
@mx_op.register("ceil")
def convert_ceil(node, **kwargs):
    """Map MXNet's ceil operator attributes to onnx's Ceil operator
    and return the created node.
    """
    return create_basic_op_node('Ceil', node, kwargs)

@mx_op.register("floor")
def convert_floor(node, **kwargs):
    """Map MXNet's floor operator attributes to onnx's Floor operator
    and return the created node.
    """
    return create_basic_op_node('Floor', node, kwargs)

# Changing shape and type.
@mx_op.register("Reshape")
def convert_reshape(node, **kwargs):
    """Map MXNet's Reshape operator attributes to onnx's Reshape operator.
    Converts output shape attribute to output shape tensor
    and return multiple created nodes.
    """
    from onnx.helper import make_node

    name, input_nodes, attrs = get_inputs(node, kwargs)

    reverse = attrs.get('reverse', 'False')
    targ_shape = convert_string_to_list(attrs["shape"])

    not_supported_shape = [-2, -3, -4]
    for val in targ_shape:
        if val in not_supported_shape:
            raise AttributeError("Reshape: Shape value not supported in ONNX", val)

    nodes = [
        create_tensor(targ_shape, name+'_targ_shape', kwargs['initializer'])
        ]

    if reverse == 'False':
        nodes += [
            make_node('Reshape', [input_nodes[0], name+'_targ_shape'], [name], name=name)
            ]
    else:
        nodes += [
            create_tensor([0], name+'_0', kwargs['initializer']),
            create_tensor([1], name+'_1', kwargs['initializer']),
            make_node('Shape', [name+'_targ_shape'], [name+'_targ_dim']),
            make_node('Shape', [input_nodes[0]], [name+'_orig_shape']),
            make_node('Shape', [name+'_orig_shape'], [name+'_orig_dim']),
            make_node('Sub', [name+'_targ_dim', name+'_orig_dim'], [name+'_dim_diff']),
            make_node('Abs', [name+'_dim_diff'], [name+'_pad_len']),
            make_node('Less', [name+'_targ_dim', name+'_orig_dim'], [name+'_targ_less_orig']),
            make_node('Less', [name+'_orig_dim', name+'_targ_dim'], [name+'_orig_less_targ']),
            make_node('Where', [name+'_targ_less_orig', name+'_pad_len', name+'_0'],
                      [name+'_targ_pad_len']),
            make_node('Where', [name+'_orig_less_targ', name+'_pad_len', name+'_0'],
                      [name+'_orig_pad_len']),
            make_node('Concat', [name+'_targ_pad_len', name+'_0'], [name+'_targ_pads'], axis=0),
            make_node('Concat', [name+'_orig_pad_len', name+'_0'], [name+'_orig_pads'], axis=0),
            make_node('Pad', [name+'_targ_shape', name+'_targ_pads', name+'_1'],
                      [name+'_targ_shape_padded'], mode='constant'),
            make_node('Pad', [name+'_orig_shape', name+'_orig_pads', name+'_1'],
                      [name+'_orig_shape_padded'], mode='constant'),
            make_node('Equal', [name+'_targ_shape_padded', name+'_0'],
                      [name+'_targ_shape_0_mask']),
            make_node('Where', [name+'_targ_shape_0_mask', name+'_orig_shape_padded',
                                name+'_targ_shape_padded'], [name+'_targ_shape_new']),
            make_node('Shape', [name+'_targ_shape_new'], [name+'_targ_new_dim']),
            make_node('Slice', [name+'_targ_shape_new', name+'_targ_pad_len',
                                name+'_targ_new_dim'], [name+'_targ_shape_final']),
            make_node('Reshape', [input_nodes[0], name+'_targ_shape_final'], [name], name=name)
            ]

    return nodes

@mx_op.register("Cast")
def convert_cast(node, **kwargs):
    """Map MXNet's Cast operator attributes to onnx's Cast operator
    and return the created node.
    """
    name, input_nodes, attrs = get_inputs(node, kwargs)

    dtype = attrs.get('dtype')
    to_dtype = onnx.mapping.NP_TYPE_TO_TENSOR_TYPE[np.dtype(dtype)]
    nodes = [
        onnx.helper.make_node("Cast", input_nodes, [name], to=to_dtype, name=name)
    ]
    return nodes


@mx_op.register("slice_axis")
def convert_slice_axis(node, **kwargs):
    """Map MXNet's slice_axis operator attributes to onnx's Slice operator
    and return the created node.
    """
    from onnx.helper import make_node
    name, input_nodes, attrs = get_inputs(node, kwargs)

    axis = int(attrs.get("axis"))
    begin = int(attrs.get("begin"))
    end = attrs.get("end", None)

    nodes = [
        create_tensor([axis], name+'_axis', kwargs["initializer"]),
        create_tensor([begin], name+'_begin', kwargs["initializer"])
    ]
    if not end or end == 'None':
        # ONNX doesn't support None for ends. Since ends=None depicts
        # length of dimension, passing dimension in this case.
        nodes += [
            create_tensor([axis+1], name+"_axis_plus_1", kwargs["initializer"]),
            make_node('Shape', [input_nodes[0]], [name+"_data_shape"]),
            make_node('Slice', [name+'_data_shape', name+'_axis', name+'_axis_plus_1'],
                      [name+"_end"])
        ]
    else:
        nodes += [
            create_tensor([int(end)], name+'_end', kwargs["initializer"])
        ]

    nodes += [
        make_node('Slice', [input_nodes[0], name+'_begin', name+'_end', name+'_axis'],
                  [name], name=name)
    ]

    return nodes


@mx_op.register("SliceChannel")
def convert_slice_channel(node, **kwargs):
    """Map MXNet's SliceChannel operator attributes to onnx's Squeeze or Split
    operator based on squeeze_axis attribute
    and return the created node.
    """
    name, input_nodes, attrs = get_inputs(node, kwargs)

    num_outputs = int(attrs.get("num_outputs"))
    axis = int(attrs.get("axis", 1))
    squeeze_axis = int(attrs.get("squeeze_axis", 0))

    if squeeze_axis == 1 and num_outputs == 1:
        node = onnx.helper.make_node(
            "Squeeze",
            input_nodes,
            [name],
            axes=[axis],
            name=name,
        )
        return [node]
    elif squeeze_axis == 0 and num_outputs > 1:
        in_shape = kwargs.get('in_shape')[0]
        split = in_shape[axis] // num_outputs
        node = onnx.helper.make_node(
            "Split",
            input_nodes,
            [name+'_output'+str(i) for i in range(num_outputs)],
            axis=axis,
            split=[split for _ in range(num_outputs)],
            name=name,
        )
        return [node]
    else:
        raise NotImplementedError("SliceChannel operator with num_outputs>1 and"
                                  "squeeze_axis true is not implemented.")


@mx_op.register("expand_dims")
def convert_expand_dims(node, **kwargs):
    """Map MXNet's expand_dims operator attributes to onnx's Unsqueeze operator
    and return the created node.
    """
    name, input_nodes, attrs = get_inputs(node, kwargs)

    axis = int(attrs.get("axis"))

    node = onnx.helper.make_node(
        "Unsqueeze",
        input_nodes,
        [name],
        axes=[axis],
        name=name,
    )
    return [node]

@mx_op.register("squeeze")
def convert_squeeze(node, **kwargs):
    """Map MXNet's squeeze operator attributes to onnx's squeeze operator
    and return the created node.
    """
    name, input_nodes, attrs = get_inputs(node, kwargs)

    axis = attrs.get("axis", None)
    if not axis:
        raise AttributeError("Squeeze: Missing axis attribute: ONNX currently requires axis to "
                             "be specified for squeeze operator")
    axis = convert_string_to_list(axis)

    node = onnx.helper.make_node(
        "Squeeze",
        input_nodes,
        [name],
        axes=axis,
        name=name,
    )
    return [node]


@mx_op.register("log")
def convert_log(node, **kwargs):
    """Map MXNet's log operator attributes to onnx's Log operator
    and return the created node.
    """
    return create_basic_op_node('Log', node, kwargs)

@mx_op.register("reciprocal")
def convert_reciprocal(node, **kwargs):
    """Map MXNet's reciprocal operator attributes to onnx's Reciprocal operator
    and return the created node.
    """
    return create_basic_op_node('Reciprocal', node, kwargs)

@mx_op.register("_power")
def convert_power(node, **kwargs):
    """Map MXNet's _power operator attributes to onnx's Pow operator
    and return the created node.
    """
    return create_basic_op_node('Pow', node, kwargs)

@mx_op.register("broadcast_power")
def convert_broadcast_power(node, **kwargs):
    """Map MXNet's _power operator attributes to onnx's Pow operator
    and return the created node.
    """
    return create_basic_op_node('Pow', node, kwargs)

@mx_op.register("sqrt")
def convert_sqrt(node, **kwargs):
    """Map MXNet's sqrt operator attributes to onnx's Sqrt operator
    and return the created node.
    """
    return create_basic_op_node('Sqrt', node, kwargs)

@mx_op.register("depth_to_space")
def convert_depthtospace(node, **kwargs):
    """Map MXNet's depth_to_space operator attributes to onnx's
    DepthToSpace operator and return the created node.
    """
    name, input_nodes, attrs = get_inputs(node, kwargs)

    blksize = int(attrs.get("block_size", 0))

    node = onnx.helper.make_node(
        "DepthToSpace",
        input_nodes,
        [name],
        blocksize=blksize,
        name=name,
    )
    return [node]

@mx_op.register("space_to_depth")
def convert_spacetodepth(node, **kwargs):
    """Map MXNet's space_to_depth operator attributes to onnx's
    SpaceToDepth operator and return the created node.
    """
    name, input_nodes, attrs = get_inputs(node, kwargs)

    blksize = int(attrs.get("block_size", 0))

    node = onnx.helper.make_node(
        "SpaceToDepth",
        input_nodes,
        [name],
        blocksize=blksize,
        name=name,
    )
    return [node]

@mx_op.register("square")
def convert_square(node, **kwargs):
    """Map MXNet's square operator attributes to onnx's Pow operator
    and return the created node.
    """
    name, input_nodes, _ = get_inputs(node, kwargs)

    initializer = kwargs["initializer"]
    data_type = onnx.mapping.NP_TYPE_TO_TENSOR_TYPE[np.dtype('int64')]

    power2_name = "square_tensor" + str(kwargs["idx"])
    tensor_node = onnx.helper.make_tensor_value_info(power2_name, data_type, (1,))
    initializer.append(
        onnx.helper.make_tensor(
            name=power2_name,
            data_type=data_type,
            dims=(1,),
            vals=[2],
            raw=False,
        )
    )

    input_nodes.append(power2_name)

    node = onnx.helper.make_node(
        "Pow",
        input_nodes,
        [name],
        name=name
    )
    return [tensor_node, node]

@mx_op.register("sum")
def convert_sum(node, **kwargs):
    """Map MXNet's sum operator attributes to onnx's ReduceSum operator
    and return the created node.
    """
    name, input_nodes, attrs = get_inputs(node, kwargs)

    mx_axis = attrs.get("axis", None)
    axes = convert_string_to_list(str(mx_axis)) if mx_axis is not None else None

    keepdims = get_boolean_attribute_value(attrs, "keepdims")

    if axes:
        node = onnx.helper.make_node(
            'ReduceSum',
            inputs=input_nodes,
            outputs=[name],
            axes=axes,
            keepdims=keepdims,
            name=name
        )
    else:
        node = onnx.helper.make_node(
            'ReduceSum',
            inputs=input_nodes,
            outputs=[name],
            keepdims=keepdims,
            name=name
        )
    return [node]


@mx_op.register("shape_array")
def convert_shape(node, **kwargs):
    """Map MXNet's shape_array operator attributes to onnx's Shape operator
    and return the created node.
    """
    return create_basic_op_node('Shape', node, kwargs)


@mx_op.register("hard_sigmoid")
def convert_hardsigmoid(node, **kwargs):
    """Map MXNet's hard_sigmoid operator attributes to onnx's HardSigmoid operator
    and return the created node.
    """
    name, input_nodes, attrs = get_inputs(node, kwargs)

    # Converting to float32
    alpha = float(attrs.get("alpha", 0.2))
    beta = float(attrs.get("beta", 0.5))

    node = onnx.helper.make_node(
        'HardSigmoid',
        input_nodes,
        [name],
        alpha=alpha,
        beta=beta,
        name=name
    )
    return [node]

@mx_op.register("broadcast_lesser")
def convert_broadcast_lesser(node, **kwargs):
    """Map MXNet's broadcast_lesser operator attributes to onnx's Less operator
    and return the created node.
    """
    return create_basic_op_node('Less', node, kwargs)

@mx_op.register("broadcast_greater")
def convert_broadcast_greater(node, **kwargs):
    """Map MXNet's broadcast_greater operator attributes to onnx's Greater operator
    and return the created node.
    """
    return create_basic_op_node('Greater', node, kwargs)

@mx_op.register("broadcast_equal")
def convert_broadcast_equal(node, **kwargs):
    """Map MXNet's broadcast_equal operator attributes to onnx's Equal operator
    and return the created node.
    """
    return create_basic_op_node('Equal', node, kwargs)


@mx_op.register("broadcast_logical_and")
def convert_broadcast_logical_and(node, **kwargs):
    """Map MXNet's broadcast logical and operator attributes to onnx's Add operator
    and return the created node.
    """
    return create_basic_op_node('And', node, kwargs)


@mx_op.register("broadcast_logical_or")
def convert_broadcast_logical_or(node, **kwargs):
    """Map MXNet's broadcast logical or operator attributes to onnx's Or operator
    and return the created node.
    """
    return create_basic_op_node('Or', node, kwargs)


@mx_op.register("broadcast_logical_xor")
def convert_broadcast_logical_xor(node, **kwargs):
    """Map MXNet's broadcast logical xor operator attributes to onnx's Xor operator
    and return the created node.
    """
    return create_basic_op_node('Xor', node, kwargs)


@mx_op.register("logical_not")
def convert_logical_not(node, **kwargs):
    """Map MXNet's logical not operator attributes to onnx's Not operator
    and return the created node.
    """
    return create_basic_op_node('Not', node, kwargs)


@mx_op.register("size_array")
def convert_size(node, **kwargs):
    """Map MXNet's size_array operator attributes to onnx's Size operator
    and return the created node.
    """
    return create_basic_op_node('Size', node, kwargs)


@mx_op.register("log_softmax")
def convert_logsoftmax(node, **kwargs):
    """Map MXNet's log_softmax operator attributes to onnx's LogSoftMax operator
    and return the created node.
    """
    name, input_nodes, attrs = get_inputs(node, kwargs)

    # Converting to int
    axis = int(attrs.get("axis", -1))
    temp = attrs.get("temperature", 'None')
    if temp != 'None':
        raise AttributeError("LogSoftMax: ONNX supports only temperature=None")

    node = onnx.helper.make_node(
        'LogSoftmax',
        input_nodes,
        [name],
        axis=axis,
        name=name
    )
    return [node]

@mx_op.register("norm")
def convert_norm(node, **kwargs):
    """Map MXNet's norm operator attributes to onnx's ReduceL1 and ReduceL2 operators
    and return the created node.
    """
    name, input_nodes, attrs = get_inputs(node, kwargs)

    mx_axis = attrs.get("axis", None)
    axes = convert_string_to_list(str(mx_axis)) if mx_axis else None

    keepdims = get_boolean_attribute_value(attrs, "keepdims")
    ord = int(attrs.get("ord", 2))

    onnx_op_name = "ReduceL1" if ord == 1 else "ReduceL2"

    if axes:
        reduce_node = onnx.helper.make_node(
            onnx_op_name,
            input_nodes,
            [name],
            axes=axes,
            keepdims=keepdims,
            name=name
        )
        return [reduce_node]
    else:
        reduce_node = onnx.helper.make_node(
            onnx_op_name,
            input_nodes,
            [name],
            keepdims=keepdims,
            name=name
        )
        return [reduce_node]

@mx_op.register("_sample_multinomial")
def convert_multinomial(node, **kwargs):
    """Map MXNet's multinomial operator attributes to onnx's
    Multinomial operator and return the created node.
    """
    name, input_nodes, attrs = get_inputs(node, kwargs)
    dtype = onnx.mapping.NP_TYPE_TO_TENSOR_TYPE[np.dtype(attrs.get("dtype", 'int32'))]
    sample_size = convert_string_to_list(attrs.get("shape", '1'))
    if len(sample_size) < 2:
        sample_size = sample_size[-1]
    else:
        raise AttributeError("ONNX currently supports integer sample_size only")
    node = onnx.helper.make_node(
        "Multinomial",
        input_nodes,
        [name],
        dtype=dtype,
        sample_size=sample_size,
        name=name,
    )
    return [node]


@mx_op.register("_random_uniform")
def convert_random_uniform(node, **kwargs):
    """Map MXNet's random_uniform operator attributes to onnx's RandomUniform
    operator and return the created node.
    """
    name, input_nodes, attrs = get_inputs(node, kwargs)

    # Converting to float32
    low = float(attrs.get("low", 0))
    high = float(attrs.get("high", 1.0))
    shape = convert_string_to_list(attrs.get('shape', '[]'))
    dtype = onnx.mapping.NP_TYPE_TO_TENSOR_TYPE[np.dtype(attrs.get('dtype', 'float32'))]

    node = onnx.helper.make_node(
        'RandomUniform',
        input_nodes,
        [name],
        low=low,
        high=high,
        dtype=dtype,
        shape=shape,
        name=name
    )
    return [node]


@mx_op.register("_random_normal")
def convert_random_normal(node, **kwargs):
    """Map MXNet's random_normal operator attributes to onnx's RandomNormal
    operator and return the created node.
    """
    name, input_nodes, attrs = get_inputs(node, kwargs)

    # Converting to float32
    mean = float(attrs.get("loc", 0))
    scale = float(attrs.get("scale", 1.0))
    shape = convert_string_to_list(attrs.get('shape', '[]'))
    dtype = onnx.mapping.NP_TYPE_TO_TENSOR_TYPE[np.dtype(attrs.get('dtype', 'float32'))]

    node = onnx.helper.make_node(
        'RandomNormal',
        input_nodes,
        [name],
        mean=mean,
        scale=scale,
        dtype=dtype,
        shape=shape,
        name=name
    )
    return [node]


@mx_op.register("ROIPooling")
def convert_roipooling(node, **kwargs):
    """Map MXNet's ROIPooling operator attributes to onnx's MaxRoiPool
    operator and return the created node.
    """
    name, input_nodes, attrs = get_inputs(node, kwargs)

    pooled_shape = convert_string_to_list(attrs.get('pooled_size'))
    scale = float(attrs.get("spatial_scale"))

    node = onnx.helper.make_node(
        'MaxRoiPool',
        input_nodes,
        [name],
        pooled_shape=pooled_shape,
        spatial_scale=scale,
        name=name
    )
    return [node]


@mx_op.register("tile")
def convert_tile(node, **kwargs):
    """Map MXNet's Tile operator attributes to onnx's Tile
    operator and return the created node.
    """
    name, input_nodes, attrs = get_inputs(node, kwargs)

    reps_list = convert_string_to_list(attrs["reps"])

    initializer = kwargs["initializer"]
    reps_shape_np = np.array(reps_list, dtype='int64')
    data_type = onnx.mapping.NP_TYPE_TO_TENSOR_TYPE[reps_shape_np.dtype]
    dims = np.shape(reps_shape_np)

    output_shape_name = "reps_attr_tensor" + str(kwargs["idx"])
    tensor_node = onnx.helper.make_tensor_value_info(output_shape_name, data_type, dims)

    initializer.append(
        onnx.helper.make_tensor(
            name=output_shape_name,
            data_type=data_type,
            dims=dims,
            vals=reps_list,
            raw=False,
        )
    )

    input_nodes.append(output_shape_name)
    tile_node = onnx.helper.make_node(
        "Tile",
        input_nodes,
        [name],
        name=name
    )

    return [tensor_node, tile_node]


@mx_op.register("broadcast_to")
def convert_broadcast_to(node, **kwargs):
    """Map MXNet's broadcast_to operator attributes to onnx's Expand
    operator and return the created node.
    """
    name, input_nodes, attrs = get_inputs(node, kwargs)

    shape_list = convert_string_to_list(attrs["shape"])

    initializer = kwargs["initializer"]
    output_shape_np = np.array(shape_list, dtype='int64')
    data_type = onnx.mapping.NP_TYPE_TO_TENSOR_TYPE[output_shape_np.dtype]
    dims = np.shape(output_shape_np)

    output_shape_name = "expand_attr_tensor" + str(kwargs["idx"])
    tensor_node = onnx.helper.make_tensor_value_info(output_shape_name, data_type, dims)

    initializer.append(
        onnx.helper.make_tensor(
            name=output_shape_name,
            data_type=data_type,
            dims=dims,
            vals=shape_list,
            raw=False,
        )
    )

    input_nodes.append(output_shape_name)
    expand_node = onnx.helper.make_node(
        "Expand",
        input_nodes,
        [name],
        name=name
    )

    return [tensor_node, expand_node]


@mx_op.register('topk')
def convert_topk(node, **kwargs):
    """Map MXNet's topk operator attributes to onnx's TopK operator
    and return the created node.
    """
    from onnx.helper import make_node
    name, input_nodes, attrs = get_inputs(node, kwargs)

    opset_version = kwargs['opset_version']
    if opset_version < 11:
        raise AttributeError('ONNX opset 11 or greater is required to export this operator')

    axis = int(attrs.get('axis', '-1'))
    k = int(attrs.get('k', '1'))
    ret_type = attrs.get('ret_typ', 'indices')
    is_ascend = int(attrs.get('is_ascend', '0'))
    dtype = attrs.get('dtype', 'float32')

    if ret_type == 'mask':
        raise NotImplementedError('topk does not currently support ret_type==\'mask\'')

    nodes = [
        create_tensor([k], name+'_k', kwargs['initializer']),
        ]

    if ret_type == 'both':
        if dtype == 'int64':
            nodes += [
                make_node('TopK', [input_nodes[0], name+'_k'], [name+'0', name+'1'], axis=axis,
                          largest=(0 if is_ascend else 1), sorted=1),
                ]
        else:
            nodes += [
                make_node('TopK', [input_nodes[0], name+'_k'], [name+'0', name+'_1_i'], axis=axis,
                          largest=(0 if is_ascend else 1), sorted=1),
                make_node('Cast', [name+'_1_i'], [name+'1'],
                          to=onnx.mapping.NP_TYPE_TO_TENSOR_TYPE[np.dtype(dtype)])
                ]
    elif ret_type == 'value':
        nodes += [
            make_node('TopK', [input_nodes[0], name+'_k'], [name+'0', name+'_'], axis=axis,
                      largest=(0 if is_ascend else 1), sorted=1),
            ]
    else:
        if dtype == 'int64':
            nodes += [
                make_node('TopK', [input_nodes[0], name+'_k'], [name+'_', name], axis=axis,
                          largest=(0 if is_ascend else 1), sorted=1),
                ]
        else:
            nodes += [
                make_node('TopK', [input_nodes[0], name+'_k'], [name+'__', name+'_tmp'], axis=axis,
                          largest=(0 if is_ascend else 1), sorted=1),
                make_node('Cast', [name+'_tmp'], [name],
                          to=onnx.mapping.NP_TYPE_TO_TENSOR_TYPE[np.dtype(dtype)])
                ]

    return nodes


@mx_op.register("take")
def convert_take(node, **kwargs):
    """Map MXNet's Take operator attributes to onnx's Gather operator.
    """
    name, input_nodes, attrs = get_inputs(node, kwargs)

    axis = int(attrs.get('axis', 0))

    node = onnx.helper.make_node(
        "Gather",
        input_nodes,
        [name],
        axis=axis,
        name=name,
    )
    return [node]


@mx_op.register("LayerNorm")
def convert_layer_norm(node, **kwargs):
    """Map MXNet's LayerNorm operator attributes to onnx operators.
    """
    from onnx.helper import make_node
    from onnx import TensorProto
    name, input_nodes, attrs = get_inputs(node, kwargs)
    axes = int(attrs.get('axis', -1))
    eps = attrs.get('eps', 9.99999975e-06)


    nodes = [
        create_tensor([axes], name+"_axes", kwargs["initializer"]),
        create_tensor([axes+1], name+"_axes+1", kwargs["initializer"]),
        create_tensor([], name+"_void", kwargs["initializer"]),
        create_const_scalar_node(name+'_0_s', np.int64(0), kwargs),
        create_const_scalar_node(name+'_1_s', np.int64(1), kwargs),
        create_const_scalar_node(name+"_2_s", np.int64(2), kwargs),
        create_const_scalar_node(name+"_eps", np.float32(eps), kwargs),
        make_node("ReduceMean", [input_nodes[0]], [name+"_rm0_out"], axes=[axes]),
        make_node("Sub", [input_nodes[0], name+"_rm0_out"], [name+"_sub0_out"]),
        make_node("Pow", [name+"_sub0_out", name+"_2_s"], [name+"_pow0_out"]),
        make_node("ReduceMean", [name+"_pow0_out"], [name+"_rm1_out"], axes=[axes]),
        make_node("Add", [name+"_rm1_out", name+"_eps"], [name+"_add0_out"]),
        make_node("Sqrt", [name+"_add0_out"], [name+"_sqrt0_out"]),
        make_node("Div", [name+"_sub0_out", name+"_sqrt0_out"], [name+"_div0_out"]),
    ]

    if axes == -1:
        nodes += [
            make_node("Mul", [name+"_div0_out", input_nodes[1]], [name+"_mul0_out"]),
            make_node("Add", [name+"_mul0_out", input_nodes[2]], [name], name=name)
        ]
    else:
        nodes += [
            make_node("Shape", [input_nodes[0]], [name+"_shape0_out"]),
            make_node("Shape", [name+"_shape0_out"], [name+"_in_dim"]),
            make_node("Reshape", [name+"_in_dim", name+"_void"], [name+"_in_dim_s"]),
            make_node("Range", [name+"_0_s", name+"_in_dim_s", name+"_1_s"], [name+"_range"]),
            make_node("Equal", [name+"_range", name+"_axes"], [name+"_equal"]),
            make_node("Cast", [name+"_equal"], [name+"_one_hot"], to=int(TensorProto.INT64)),
            make_node("Slice", [name+"_shape0_out", name+"_axes", name+"_axes+1"], [name+"_slice_out"]),
            make_node("Reshape", [name+"_slice_out", name+"_void"], [name+"_slice_out_s"]),
            make_node("Sub", [name+"_slice_out_s", name+"_1_s"], [name+"_sub1_out"]),
            make_node("Mul", [name+"_one_hot", name+"_sub1_out"], [name+"_mul0_out"]),
            make_node("Add", [name+"_mul0_out", name+"_1_s"], [name+"_add1_out"]),
            make_node('Reshape', [input_nodes[1], name+"_add1_out"], [name+"gamma_exp"]),
            make_node('Reshape', [input_nodes[2], name+"_add1_out"], [name+"beta_exp"]),
            make_node('Expand', [name+"gamma_exp", name+"_shape0_out"], [name+"gamma_exp1"]),
            make_node('Expand', [name+"beta_exp", name+"_shape0_out"], [name+"beta_exp1"]),
            make_node("Mul", [name+"_div0_out", name+"gamma_exp1"], [name+"_mul1_out"]),
            make_node("Add", [name+"_mul1_out", name+"beta_exp1"], [name], name=name)
        ]
    return nodes


@mx_op.register("_contrib_interleaved_matmul_selfatt_qk")
def convert_matmul_selfatt_qk(node, **kwargs):
    """Map MXNet's _contrib_interleaved_matmul_selfatt_qk operator
    """
    from onnx.helper import make_node
    from onnx import TensorProto
    name, input_nodes, attrs = get_inputs(node, kwargs)

    heads = int(attrs.get('heads'))

    # a, b, c, d, e are seq_len, batch_size, num_heads, 3, head_dim respectively
    nodes = [
        create_tensor([0], name+"_0", kwargs["initializer"]),
        create_tensor([1], name+"_1", kwargs["initializer"]),
        create_tensor([1], name+"_1_f", kwargs["initializer"], dtype='float32'),
        create_tensor([2], name+"_2", kwargs["initializer"]),
        create_tensor([3], name+"_3", kwargs["initializer"]),
        create_tensor([heads], name+"_c", kwargs["initializer"]),
        create_tensor([3], name+"_d", kwargs["initializer"]),
        make_node('Shape', [input_nodes[0]], [name+"_data_shape"]),
        make_node('Slice', [name+'_data_shape', name+'_0', name+'_1'], [name+"_a"]),
        make_node('Slice', [name+'_data_shape', name+'_1', name+'_2'], [name+"_b"]),
        make_node('Slice', [name+'_data_shape', name+'_2', name+'_3'], [name+"_cde"]),
        make_node('Div', [name+'_cde', name+'_c'], [name+'_de']),
        make_node('Div', [name+'_de', name+'_d'], [name+'_e']),
        make_node('Cast', [name+'_e'], [name+'_e_f'], to=int(TensorProto.FLOAT)),
        make_node('Sqrt', [name+'_e_f'], [name+'_sqrt_e']),
        make_node('Div', [name+'_1_f', name+'_sqrt_e'], [name+'_1_over_sqrt_e']),
        make_node('Mul', [name+'_b', name+'_c'], [name+'_bc']),

        make_node("Concat", [name+'_a', name+'_b', name+'_c', name+'_d', name+'_e'], \
            [name+'_shape0'], axis=0),
        make_node("Concat", [name+'_0', name+'_0', name+'_0', name+'_0', name+'_0'], \
            [name+'_slice_start0'], axis=0),
        make_node("Concat", [name+'_a', name+'_b', name+'_c', name+'_1', name+'_e'], \
            [name+'_slice_end0'], axis=0),
        make_node("Concat", [name+'_a', name+'_b', name+'_c', name+'_e'], \
            [name+'_shape1'], axis=0),
        make_node("Concat", [name+'_bc', name+'_a', name+'_e'], \
            [name+'_shape2'], axis=0),
        make_node("Concat", [name+'_0', name+'_0', name+'_0', name+'_1', name+'_0'], \
            [name+'_slice_start1'], axis=0),
        make_node("Concat", [name+'_a', name+'_b', name+'_c', name+'_2', name+'_e'], \
            [name+'_slice_end1'], axis=0),

        make_node('Reshape', [input_nodes[0], name+'_shape0'], [name+'_reshape0_out']),
        make_node('Slice', [name+'_reshape0_out', name+'_slice_start0', name+'_slice_end0'], \
            [name+'_slice0_out']),
        make_node('Reshape', [name+'_slice0_out', name+'_shape1'], [name+'_reshape1_out']),
        make_node('Transpose', [name+'_reshape1_out'], [name+'_transpose0_out'], \
            perm=(1, 2, 0, 3)),
        make_node('Reshape', [name+'_transpose0_out', name+'_shape2'], [name+'_reshape2_out']),
        make_node('Mul', [name+'_reshape2_out', name+'_1_over_sqrt_e'], [name+'_mul0_out']),
        make_node('Slice', [name+'_reshape0_out', name+'_slice_start1', name+'_slice_end1'], \
            [name+'_slice1_out']),
        make_node('Reshape', [name+'_slice1_out', name+'_shape1'], [name+'_reshape3_out']),
        make_node('Transpose', [name+'_reshape3_out'], [name+'_transpose1_out'], \
            perm=(1, 2, 0, 3)),
        make_node('Reshape', [name+'_transpose1_out', name+'_shape2'], [name+'_reshape4_out']),
        make_node('Transpose', [name+'_reshape4_out'], [name+'_transpose2_out'], \
            perm=(0, 2, 1)),
        make_node('MatMul', [name+'_mul0_out', name+'_transpose2_out'], [name], name=name)
        ]

    return nodes

@mx_op.register("_contrib_interleaved_matmul_selfatt_valatt")
def convert_contrib_interleaved_matmul_selfatt_valatt(node, **kwargs):
    """Map MXNet's _contrib_interleaved_matmul_selfatt_valatt operator attributes to onnx's operator.
    """
    from onnx.helper import make_node
    name, input_nodes, attrs = get_inputs(node, kwargs)
    qkv = input_nodes[0]
    att = input_nodes[1]
    num_heads = int(attrs.get('heads'))


    nodes = [
        create_tensor([num_heads], name+"_const_num_heads", kwargs["initializer"]),
        create_tensor([0], name+"_const_0", kwargs["initializer"]),
        create_tensor([1], name+"_const_1", kwargs["initializer"]),
        create_tensor([2], name+"_const_2", kwargs["initializer"]),
        create_tensor([3], name+"_const_3", kwargs["initializer"]),
        create_tensor([4], name+"_const_4", kwargs["initializer"]),
        create_tensor([5], name+"_const_5", kwargs["initializer"]),
        create_tensor([0, 0, num_heads, 3, -1], name+"_reshape0_shape", kwargs["initializer"]),
        create_tensor([0, 0, 0, 2, 0], name+"_slice_start", kwargs["initializer"]),
        create_tensor([0, 0, 0, -1], name+"_reshape1_shape", kwargs["initializer"]),
        create_tensor([0, 0, -1], name+"_reshape4_shape", kwargs["initializer"]),
        make_node("Shape", [qkv], [name+"_shape_qkv"]),
        make_node("Slice", [name+"_shape_qkv", name+"_const_0", name+"_const_1"], [name+"_qkv_d0"]),
        make_node("Slice", [name+"_shape_qkv", name+"_const_1", name+"_const_2"], [name+"_qkv_d1"]),
        make_node("Slice", [name+"_shape_qkv", name+"_const_2", name+"_const_3"], [name+"_qkv_d2"]),
        make_node('Mul', [name+"_qkv_d1", name+'_const_num_heads'], [name+'_mul_out']),
        make_node("Reshape", [qkv, name+"_reshape0_shape"], [name+"_reshape0_output"]),
        make_node("Shape", [name+"_reshape0_output"], [name+"_shape_reshape0"]),
        make_node("Slice", [name+"_shape_reshape0", name+"_const_4", name+"_const_5"], [name+"_d4"]),
        make_node("Concat", [name+"_mul_out", name+"_qkv_d0", name+"_d4"], [name+"_reshape2_shape"], axis=0),
        make_node("Concat", [name+"_qkv_d1", name+"_const_num_heads", name+"_qkv_d0", name+"_d4"], \
            [name+"_reshape3_shape"], axis=0),
        make_node("Concat", [name+"_qkv_d0", name+"_qkv_d1", name+"_qkv_d2", name+"_const_3", name+"_d4"], \
            [name+"_slice_end"], axis=0),
        make_node("Slice", [name+"_reshape0_output", name+"_slice_start", name+"_slice_end"], [name+"_slice_output"]),
        make_node("Reshape", [name+"_slice_output", name+"_reshape1_shape"], [name+"_reshape1_output"]),
        make_node("Transpose", [name+"_reshape1_output"], [name+"_transpose0_output"], perm=[1, 2, 0, 3]),
        make_node("Reshape", [name+"_transpose0_output", name+"_reshape2_shape"], [name+"_reshape2_output"]),
        make_node("MatMul", [att, name+"_reshape2_output"], [name+"_matmul_output"]),
        make_node("Reshape", [name+"_matmul_output", name+"_reshape3_shape"], [name+"_reshape3_output"]),
        make_node("Transpose", [name+"_reshape3_output"], [name+"_transpose2_output"], perm=[2, 0, 1, 3]),
        make_node("Reshape", [name+"_transpose2_output", name+"_reshape4_shape"], [name], name=name)
    ]
    return nodes

@mx_op.register("broadcast_axis")
def convert_broadcast_axis(node, **kwargs):
    """Map MXNet's broadcast_axis
    """
    from onnx.helper import make_node
    from onnx import TensorProto
    name, input_nodes, attrs = get_inputs(node, kwargs)

    axis = convert_string_to_list(attrs.get('axis', '()'))
    size = convert_string_to_list(attrs.get('size', '()'))
    assert len(axis) == len(size)

    shape_name = name+'_shape_0'
    nodes = [
        create_tensor([0], name+'_0', kwargs["initializer"]),
        create_tensor([1], name+'_1', kwargs["initializer"]),
        create_tensor([], name+'_void', kwargs["initializer"]),
        create_const_scalar_node(name+'_0_s', np.int64(0), kwargs),
        create_const_scalar_node(name+'_1_s', np.int64(1), kwargs),
        make_node('Shape', [input_nodes[0]], [shape_name]),
        make_node('Shape', [shape_name], [name+'_in_dim']),
        make_node('Reshape', [name+'_in_dim', name+'_void'], [name+'_in_dim_s']),
        make_node('Range', [name+'_0_s', name+'_in_dim_s', name+'_1_s'], [name+'_range']),
    ]

    for i, axis in enumerate(axis):
        if axis not in (0, 1):
            nodes += [create_tensor([axis], name+'_'+str(axis), kwargs["initializer"])]
        nodes += [
            create_tensor([size[i]-1], name+'_size_'+str(i), kwargs["initializer"]),
            make_node('Equal', [name+'_range', name+'_'+str(axis)], [name+'_equal_'+str(i)]),
            make_node('Cast', [name+'_equal_'+str(i)], [name+'_cast_'+str(i)], to=int(TensorProto.INT64)),
            make_node('Mul', [name+'_size_'+str(i), name+'_cast_'+str(i)], [name+'_mul_'+str(i)]),
            make_node('Add', [name+'_mul_'+str(i), name+'_1'], [name+'_add_'+str(i)]),
            make_node('Mul', [name+'_add_'+str(i), shape_name], [name+'_shape_'+str(i+1)])
        ]
        shape_name = name+'_shape_'+str(i+1)

    nodes += [make_node('Expand', [input_nodes[0], shape_name], [name], name=name)]

    return nodes


@mx_op.register("SequenceMask")
def convert_sequencemask(node, **kwargs):
    """Map MXNet's SequenceMask operator
    """
    from onnx.helper import make_node
    from onnx import TensorProto

    name, input_nodes, attrs = get_inputs(node, kwargs)

    use_sequence_length = attrs.get('use_sequence_length', 'False')
    mask_val = float(attrs.get('value', '0'))
    axis = int(attrs.get('axis', '0'))

    if(use_sequence_length == 'False'):
        return [make_node('Identity', [input_nodes[0]], [name], name=name)]

    nodes = [
        create_tensor([], name+'_void', kwargs["initializer"]),
        create_tensor([0], name+'_0', kwargs["initializer"]),
        create_tensor([1], name+'_1', kwargs["initializer"]),
        create_tensor([2], name+'_2', kwargs["initializer"]),
        create_const_scalar_node(name+'_0_s', np.int64(0), kwargs),
        create_const_scalar_node(name+'_1_s', np.int64(1), kwargs),
        create_const_scalar_node(name+'_2_s', np.int64(2), kwargs),
        create_tensor([mask_val], name+'_mask_val', kwargs["initializer"], dtype='float32'),
        make_node('Shape', [input_nodes[0]], [name+'_in_shape']),
        make_node('Slice', [name+'_in_shape', name+'_0', name+'_1'], [name+'_slice_0']),
        make_node('Slice', [name+'_in_shape', name+'_1', name+'_2'], [name+'_slice_1']),
        make_node('Concat', [name+'_slice_0', name+'_1'], [name+'_shape_0'], axis=0),
        make_node('Shape', [name+'_in_shape'], [name+'_in_dim']),
        make_node('Reshape', [name+'_in_dim', name+'_void'], [name+'_in_dim_s']),
        make_node('Range', [name+'_0_s', name+'_in_dim_s', name+'_1_s'], [name+'_range_0']),
        make_node('Less', [name+'_range_0', name+'_2'], [name+'_less_0']),
        make_node('Where', [name+'_less_0', name+'_in_shape', name+'_1'], [name+'_shape_1'])
    ]

    if(axis == 0):
        nodes += [
            make_node('Reshape', [name+'_slice_0', name+'_void'], [name+'_max_len']),
            make_node('Range', [name+'_0_s', name+'_max_len', name+'_1_s'], [name+'_range_1']),
            make_node('Reshape', [name+'_range_1', name+'_shape_0'], [name+"_reshape_0"]),
            make_node('Cast', [input_nodes[1]], [name+'_cast'], to=int(TensorProto.INT64)),
            make_node('Less', [name+'_reshape_0', name+'_cast'], [name+'_less_1']),
            make_node('Reshape', [name+'_less_1', name+'_shape_1'], [name+"_reshape_1"]),
            make_node('Where', [name+'_reshape_1', input_nodes[0], name+'_mask_val'], [name], name=name),
        ]
    else:
        nodes += [
            make_node('Reshape', [name+'_slice_1', name+'_void'], [name+'_max_len']),
            make_node('Range', [name+'_0_s', name+'_max_len', name+'_1_s'], [name+'_range_1']),
            make_node('Reshape', [input_nodes[1], name+'_shape_0'], [name+"_reshape_0"]),
            make_node('Cast', [name+"_reshape_0"], [name+'_cast'], to=int(TensorProto.INT64)),
            make_node('Less', [name+'_range_1', name+'_cast'], [name+'_less_1']),
            make_node('Reshape', [name+'_less_1', name+'_shape_1'], [name+"_reshape_1"]),
            make_node('Where', [name+'_reshape_1', input_nodes[0], name+'_mask_val'], [name], name=name),
        ]
    return nodes


@mx_op.register("Embedding")
def convert_embedding(node, **kwargs):
    """Map MXNet's Embedding operator attributes to onnx's
    Gather operator."""
    from onnx.helper import make_node
    from onnx import TensorProto

    name, input_nodes, attrs = get_inputs(node, kwargs)
    axis = int(attrs.get('axis', 0))

    nodes = [
        make_node('Cast', [input_nodes[0]], [name+'_indices_casted'], to=int(TensorProto.INT64)),
        make_node('Gather', [input_nodes[1], name+'_indices_casted'], [name], axis=axis, name=name)
        ]
    return nodes

@mx_op.register("stack")
def convert_stack(node, **kwargs):
    """Map MXNet's stack operator to onnx operators.
    """
    name, input_nodes, attrs = get_inputs(node, kwargs)
    axis = int(attrs.get('axis', 0))
    idx = 0
    nodes = []
    for input_node in input_nodes:
        nodes.append(onnx.helper.make_node(
            "Unsqueeze",
            inputs=[input_node],
            outputs=[name+"_unsqueeze"+str(idx)],
            axes=[axis]
        ))
        idx += 1

    nodes.append(onnx.helper.make_node(
        "Concat",
        inputs=[name+"_unsqueeze"+str(i) for i in range(len(nodes))],
        outputs=[name],
        name=name,
        axis=axis
    ))
    return nodes


@mx_op.register("slice")
def convert_slice(node, **kwargs):
    """Map MXNet's slice operator to onnx Slice operator."""
    from onnx.helper import make_node

    name, input_nodes, attrs = get_inputs(node, kwargs)

    starts = convert_string_to_list(attrs.get('begin'))
    ends = convert_string_to_list(attrs.get('end'))
    steps = convert_string_to_list(attrs.get('step', '[]'))

    assert len(starts) == len(ends)
    if len(steps) == 0 or (len(steps) == 1 and steps[0] is None):
        steps = [1 for x in starts]
    else:
        assert len(steps) == len(starts)
    steps = [1 if x is None else x for x in steps]
    for i, s in enumerate(steps):
        if s < 0:
            raise NotImplementedError('slice operator does not support negative steps yet')
        if starts[i] is None:
            starts[i] = 0
        if ends[i] is None:
            ends[i] = 2**63-1

    nodes = [
        create_const_scalar_node(name+'_0_s', np.int64(0), kwargs),
        create_const_scalar_node(name+'_1_s', np.int64(1), kwargs),
        create_const_scalar_node(name+'_len_s', np.int64(len(starts)), kwargs),
        make_node('Range', [name+'_0_s', name+'_len_s', name+'_1_s'], [name+'_axes']),
        create_tensor(starts, name+'_starts', kwargs['initializer']),
        create_tensor(ends, name+'_ends', kwargs['initializer']),
        create_tensor(steps, name+'_steps', kwargs['initializer']),
        make_node("Slice", [input_nodes[0], name+'_starts', name+'_ends', name+'_axes',
                            name+'_steps'], [name], name=name)
    ]

    return nodes


@mx_op.register("zeros_like")
def convert_zeros_like(node, **kwargs):
    """Map MXNet's zeros_like operator attributes to onnx's ConstantOfShape operator.
    """
    from onnx.helper import make_node, make_tensor
    name, input_nodes, _ = get_inputs(node, kwargs)

    # create tensor with shape of input
    tensor_value = make_tensor(name+"_zero", kwargs['in_type'], [1], [0])
    nodes = [
        make_node("Shape", [input_nodes[0]], [name+"_shape"]),
        make_node("ConstantOfShape", [name+"_shape"], [name], name=name, value=tensor_value)
    ]
    return nodes


@mx_op.register("ones_like")
def convert_ones_like(node, **kwargs):
    """Map MXNet's ones_like operator attributes to onnx's ConstantOfShape operator.
    """
    from onnx.helper import make_node, make_tensor
    name, input_nodes, _ = get_inputs(node, kwargs)

    # create tensor with shape of input
    tensor_value = make_tensor(name+"_one", kwargs['in_type'], [1], [1])
    nodes = [
        make_node("Shape", [input_nodes[0]], [name+"_shape"]),
        make_node("ConstantOfShape", [name+"_shape"], [name], name=name, value=tensor_value)
    ]
    return nodes


@mx_op.register("_contrib_arange_like")
def convert_arange_like(node, **kwargs):
    """Map MXNet's arange_like operator attributes to onnx's Range and Reshape operators.
    """
    from onnx.helper import make_node
    name, input_nodes, attrs = get_inputs(node, kwargs)

    opset_version = kwargs['opset_version']
    if opset_version < 11:
        raise AttributeError("ONNX opset 11 or greater is required to export this operator")

    input_type = kwargs['in_type']
    dtype = onnx.mapping.TENSOR_TYPE_TO_NP_TYPE[input_type]
    axis = attrs.get('axis', 'None')
    start = attrs.get('start', 0.)
    step = attrs.get('step', 1.)
    repeat = int(attrs.get('repeat', 1))
    if repeat != 1:
        raise NotImplementedError("arange_like operator with repeat != 1 not yet implemented.")

    nodes = [
        create_const_scalar_node(name+"_start", np.array([start], dtype=dtype), kwargs),
        create_const_scalar_node(name+"_step", np.array([step], dtype=dtype), kwargs),
        create_const_scalar_node(name+"_half_step", np.array([float(step)*0.5], dtype=dtype), kwargs),
        create_tensor([], name+'_void', kwargs["initializer"])
    ]
    if axis == 'None':
        # output will be same shape as input
        nodes += [
            make_node('Shape', [input_nodes[0]], [name+"_shape0_out"]),
            make_node("ReduceProd", [name+"_shape0_out"], [name+"_redprod0_out"]),
            make_node('Reshape', [name+'_redprod0_out', name+'_void'], [name+'_reshape0_out']),
            make_node("Cast", [name+"_reshape0_out"], [name+"_cast0_out"], to=input_type),
            make_node("Mul", [name+"_cast0_out", name+"_step"], [name+"_mul0_out"]),
            make_node("Add", [name+"_mul0_out", name+"_start"], [name+"_add1_out"]),
            make_node("Sub", [name+"_add1_out", name+"_half_step"], [name+"_sub0_out"]),
            make_node("Range", [name+"_start", name+"_sub0_out", name+"_step"], [name+"_range0_out"]),
            make_node("Reshape", [name+"_range0_out", name+"_shape0_out"], [name], name=name)
        ]
    else:
        # determine shape of axis
        nodes += [
            create_tensor([int(axis)], name+"_axis_start", kwargs["initializer"], dtype='int64'),
            create_tensor([int(axis)+1], name+"_axis_end", kwargs["initializer"], dtype='int64'),
            make_node('Shape', [input_nodes[0]], [name+"_shape0_out"]),
            make_node('Slice', [name+"_shape0_out", name+"_axis_start", name+"_axis_end"], [name+"_slice0_out"]),
            make_node("ReduceProd", [name+"_slice0_out"], [name+"_reprod0_out"]),
            make_node('Reshape', [name+'_reprod0_out', name+'_void'], [name+'_reshape0_out']),
            make_node("Cast", [name+"_reshape0_out"], [name+"_cast0_out"], to=input_type),
            make_node("Mul", [name+"_cast0_out", name+"_step"], [name+"_mul0_out"]),
            make_node("Add", [name+"_mul0_out", name+"_start"], [name+"_add1_out"]),
            make_node("Sub", [name+"_add1_out", name+"_half_step"], [name+"_sub0_out"]),
            make_node("Range", [name+"_start", name+"_sub0_out", name+"_step"], [name], name=name)
        ]

    return nodes


@mx_op.register("_contrib_BilinearResize2D")
def convert_contrib_BilinearResize2D(node, **kwargs):
    """Map MXNet's contrib_BilinearResize2D operator attributes to onnx.
    """
    from onnx.helper import make_node
    from onnx import TensorProto
    name, input_nodes, attrs = get_inputs(node, kwargs)

    opset_version = kwargs['opset_version']
    if opset_version < 11:
        raise AttributeError("ONNX opset 11 or greater is required to export this operator")

    height = int(attrs.get('height', 0))
    width = int(attrs.get('width', 0))

    scale_height = float(attrs.get('scale_height', 0))
    scale_width = float(attrs.get('scale_width', 0))

    if height * width == 0 and scale_height * scale_width == 0:
        raise AttributeError('height, width or scale_height, scale_width cannot be 0')

    mode = attrs.get('mode', 'size')
    if mode != 'size':
        raise NotImplementedError('contrib_BilinearResize2D with mode other than "size" is \
                                   not supported')

    nodes = [
        create_tensor([], name+'_roi', kwargs['initializer'], dtype='float32'),
        ]

    if scale_height == 0:
        nodes += [
            create_tensor([0], name+'_0', kwargs['initializer']),
            create_tensor([2], name+'_2', kwargs['initializer']),
            create_tensor([height, width], name+'_h_w', kwargs['initializer'], dtype='int64'),
            make_node('Shape', [input_nodes[0]], [name+'_shape']),
            make_node('Slice', [name+'_shape', name+'_0', name+'_2'], [name+'_shape_01']),
            make_node('Concat', [name+'_shape_01', name+'_h_w'], [name+'_new_shape'], axis=0),
            make_node('Cast', [name+'_shape'], [name+'_shape_f'], to=int(TensorProto.FLOAT)),
            make_node('Cast', [name+'_new_shape'], [name+'_new_shape_f'],
                      to=int(TensorProto.FLOAT)),
            make_node('Div', [name+'_new_shape_f', name+'_shape_f'], [name+'_scales']),
            make_node('Resize', [input_nodes[0], name+'_roi', name+'_scales'], [name],
                      mode='linear', coordinate_transformation_mode='align_corners', name=name)
            ]
    else:
        nodes += [
            create_tensor([1, 1, scale_height, scale_width], name+'_scales', kwargs['initializer'],
                          dtype='float32'),
            make_node('Resize', [input_nodes[0], name+'_roi', name+'_scales'], [name],
                      mode='linear', coordinate_transformation_mode='align_corners', name=name)
            ]

    return nodes


@mx_op.register("_arange")
def convert_arange(node, **kwargs):
    """Map MXNet's arange operator attributes to onnx's Range operator.
    """
    from onnx.helper import make_node
    name, _, attrs = get_inputs(node, kwargs)

    opset_version = kwargs['opset_version']
    if opset_version < 11:
        raise AttributeError("ONNX opset 11 or greater is required to export this operator")

    start = attrs.get('start', 0.)
    stop = attrs.get('stop')
    step = attrs.get('step', 1.)
    dtype = attrs.get('dtype', 'float32')
    repeat = int(attrs.get('repeat', 1))
    if repeat != 1:
        raise NotImplementedError("arange operator with repeat != 1 not yet implemented.")

    nodes = [
        create_const_scalar_node(name+"_start", np.array([start], dtype=dtype), kwargs),
        create_const_scalar_node(name+"_stop", np.array([stop], dtype=dtype), kwargs),
        create_const_scalar_node(name+"_step", np.array([step], dtype=dtype), kwargs),
        make_node("Range", [name+"_start", name+"_stop", name+"_step"], [name], name=name)
    ]

    return nodes


@mx_op.register("reverse")
def convert_reverse(node, **kwargs):
    """Map MXNet's reverse operator attributes to ONNX
    """
    from onnx.helper import make_node
    name, input_nodes, attrs = get_inputs(node, kwargs)

    axis = int(attrs.get('axis', 0))

    # Transpose takes perm as a parameter, so we must 'pad' the input to a known dim (10 here)
    perm = [i for i in range(10)]
    perm[0], perm[axis] = axis, 0

    nodes = [
        create_tensor([10], name+'_10', kwargs['initializer']),
        create_tensor([0], name+'_0', kwargs['initializer']),
        create_tensor([1], name+'_1', kwargs['initializer']),
        create_tensor([-1], name+'_m1', kwargs['initializer']),
        create_tensor([axis], name+'_axis', kwargs['initializer']),
        create_tensor([axis+1], name+'_axis_p1', kwargs['initializer']),
        create_tensor([], name+'_void', kwargs['initializer']),
        create_const_scalar_node(name+'_m1_s', np.array([-1], dtype='int64'), kwargs),
        make_node('Shape', [input_nodes[0]], [name+'_shape']),
        make_node('Shape', [name+'_shape'], [name+'_dim']),
        make_node('Sub', [name+'_10', name+'_dim'], [name+'_sub']),
        make_node('Concat', [name+'_0', name+'_sub'], [name+'_concat'], axis=0),
        make_node('Pad', [name+'_shape', name+'_concat', name+'_1'], [name+'_shape_10_dim']),
        make_node('Reshape', [input_nodes[0], name+'_shape_10_dim'], [name+'_data_10_dim']),
        make_node('Transpose', [name+'_data_10_dim'], [name+'_data_t'], perm=perm),
        make_node('Slice', [name+'_shape', name+'_axis', name+'_axis_p1'], [name+'_axis_len']),
        make_node('Sub', [name+'_axis_len', name+'_1'], [name+'_axis_len_m1']),
        make_node('Reshape', [name+'_axis_len_m1', name+'_void'], [name+'_axis_len_m1_s']),
        make_node('Range', [name+'_axis_len_m1_s', name+'_m1_s', name+'_m1_s'], [name+'_indices']),
        make_node('Gather', [name+'_data_t', name+'_indices'], [name+'_gather']),
        make_node('Transpose', [name+'_gather'], [name+'_data_reversed'], perm=perm),
        make_node('Reshape', [name+'_data_reversed', name+'_shape'], [name], name=name)
        ]

    return nodes


@mx_op.register('repeat')
def convert_repeat(node, **kwargs):
    """Map MXNet's repeat operator attributes to onnx's Tile operator.
    """
    from onnx.helper import make_node
    from onnx import TensorProto
    name, input_nodes, attrs = get_inputs(node, kwargs)

    opset_version = kwargs['opset_version']
    if opset_version < 11:
        raise AttributeError('ONNX opset 11 or greater is required to export this operator')

    repeats = int(attrs.get('repeats', 1))
    axis = attrs.get('axis', 'None')

    if repeats <= 0:
        raise NotImplementedError('repeat operator does not support parameter repeats==0')

    nodes = []
    if axis == 'None':
        nodes += [
            create_tensor([repeats], name+'_rep', kwargs['initializer']),
            create_tensor([1, repeats], name+'_repeats', kwargs['initializer']),
            make_node('Shape', [input_nodes[0]], [name+'_shape']),
            make_node('ReduceProd', [name+'_shape'], [name+'_size']),
            make_node('Reshape', [input_nodes[0], name+'_size'], [name+'_flat']),
            make_node('Unsqueeze', [name+'_flat'], [name+'_unsqueeze'], axes=[-1]),
            make_node('Tile', [name+'_unsqueeze', name+'_repeats'], [name+'_tile']),
            make_node('Mul', [name+'_size', name+'_rep'], [name+'_new_size']),
            make_node('Reshape', [name+'_tile', name+'_new_size'], [name], name=name)
            ]
    else:
        axis = int(axis)
        repeats -= 1
        nodes += [
            create_tensor([repeats], name+'_repeats', kwargs['initializer']),
            create_tensor([1], name+'_1', kwargs['initializer']),
            create_tensor([0], name+'_0', kwargs['initializer']),
            create_tensor([], name+'_void', kwargs['initializer']),
            create_tensor([axis], name+'_axis', kwargs['initializer']),
            make_node('Shape', [input_nodes[0]], [name+'_shape']),
            make_node('Shape', [name+'_shape'], [name+'_dim']),
            make_node('Reshape', [name+'_dim', name+'_void'], [name+'_dim_s']),
            make_node('Range', [name+'_0', name+'_dim_s', name+'_1'], [name+'_range'])
            ]
        if axis < 0:
            nodes += [
                make_node('Add', [name+'_axis', name+'_dim'], [name+'_true_axis']),
                make_node('Equal', [name+'_range', name+'_true_axis'], [name+'_one_hot'])
                ]
        else:
            nodes += [
                make_node('Equal', [name+'_range', name+'_axis'], [name+'_one_hot'])
                ]
        nodes += [
            make_node('Cast', [name+'_one_hot'], [name+'_one_hot_int'], to=int(TensorProto.INT64)),
            make_node('Mul', [name+'_repeats', name+'_one_hot_int'], [name+'_mul']),
            make_node('Add', [name+'_mul', name+'_1'], [name+'_add']),
            make_node('Concat', [name+'_1', name+'_add'], [name+'_repeats_tensor'], axis=0)
            ]
        if axis == -1:
            nodes += [
                make_node('Concat', [name+'_shape', name+'_1'], [name+'_unsqueeze_shape'], axis=0),
                make_node('Reshape', [input_nodes[0], name+'_unsqueeze_shape'],
                          [name+'_unsqueeze'])
                ]
        else:
            nodes += [
                make_node('Unsqueeze', [input_nodes[0]], [name+'_unsqueeze'], axes=[axis+1])
                ]
        nodes += [
            make_node('Tile', [name+'_unsqueeze', name+'_repeats_tensor'], [name+'_tile']),
            make_node('Mul', [name+'_shape', name+'_add'], [name+'_new_shape']),
            make_node('Reshape', [name+'_tile', name+'_new_shape'], [name], name=name)
            ]

    return nodes


@mx_op.register('_contrib_box_nms')
def convert_contrib_box_nms(node, **kwargs):
    """Map MXNet's _contrib_box_nms operator to ONNX
    """
    from onnx.helper import make_node
    name, input_nodes, attrs = get_inputs(node, kwargs)

    opset_version = kwargs['opset_version']
    if opset_version < 11:
        raise AttributeError('ONNX opset 11 or greater is required to export this operator')

    input_type = kwargs['in_type']
    dtype = onnx.mapping.TENSOR_TYPE_TO_NP_TYPE[input_type]

    overlap_thresh = float(attrs.get('overlap_thresh', '0.5'))
    valid_thresh = float(attrs.get('valid_thresh', '0'))
    topk = int(attrs.get('topk', '-1'))
    coord_start = int(attrs.get('coord_start', '2'))
    score_index = int(attrs.get('score_index', '1'))
    id_index = int(attrs.get('id_index', '-1'))
    background_id = int(attrs.get('background_id', '-1'))
    in_format = attrs.get('in_format', 'corner')
    out_format = attrs.get('out_format', 'corner')

    center_point_box = 0 if in_format == 'corner' else 1

    if in_format != out_format:
        raise NotImplementedError('box_nms does not currently support in_fomat != out_format')

    if background_id != -1:
        raise NotImplementedError('box_nms does not currently support background_id != -1')

    if id_index != -1:
        raise NotImplementedError('box_nms does not currently support id_index != -1')

    nodes = [
        create_tensor([coord_start], name+'_cs', kwargs['initializer']),
        create_tensor([coord_start+4], name+'_cs_p4', kwargs['initializer']),
        create_tensor([score_index], name+'_si', kwargs['initializer']),
        create_tensor([score_index+1], name+'_si_p1', kwargs['initializer']),
        create_tensor([topk], name+'_topk', kwargs['initializer']),
        create_tensor([overlap_thresh], name+'_ot', kwargs['initializer'], dtype=np.float32),
        create_tensor([valid_thresh], name+'_vt', kwargs['initializer'], dtype=np.float32),
        create_tensor([-1], name+'_m1', kwargs['initializer']),
        create_tensor([-1], name+'_m1_f', kwargs['initializer'], dtype=dtype),
        create_tensor([0], name+'_0', kwargs['initializer']),
        create_tensor([1], name+'_1', kwargs['initializer']),
        create_tensor([2], name+'_2', kwargs['initializer']),
        create_tensor([3], name+'_3', kwargs['initializer']),
        create_tensor([], name+'_void', kwargs['initializer']),
        create_tensor([0, 1, -1], name+'_scores_shape', kwargs['initializer']),
        create_tensor([0, 0, 1, 0], name+'_pad', kwargs['initializer']),
        create_tensor([0, -1], name+'_bat_spat_helper', kwargs['initializer']),
        make_node('Shape', [input_nodes[0]], [name+'_shape']),
        make_node('Shape', [name+'_shape'], [name+'_dim']),
        make_node('Sub', [name+'_dim', name+'_2'], [name+'_dim_m2']),
        make_node('Slice', [name+'_shape', name+'_dim_m2', name+'_dim'], [name+'_shape_last2']),
        make_node('Concat', [name+'_m1', name+'_shape_last2'], [name+'_shape_3d'], axis=0),
        make_node('Reshape', [input_nodes[0], name+'_shape_3d'], [name+'_data_3d']),
        make_node('Slice', [name+'_data_3d', name+'_cs', name+'_cs_p4', name+'_m1'],
                  [name+'_boxes']),
        make_node('Slice', [name+'_data_3d', name+'_si', name+'_si_p1', name+'_m1'],
                  [name+'_scores_raw']),
        make_node('Reshape', [name+'_scores_raw', name+'_scores_shape'], [name+'_scores']),
        make_node('Shape', [name+'_scores'], [name+'_scores_shape_actual']),
        make_node('NonMaxSuppression',
                  [name+'_boxes', name+'_scores', name+'_topk', name+'_ot', name+'_vt'],
                  [name+'_nms'], center_point_box=center_point_box),
        make_node('Slice', [name+'_nms', name+'_0', name+'_3', name+'_m1', name+'_2'],
                  [name+'_nms_sliced']),
        make_node('GatherND', [name+'_data_3d', name+'_nms_sliced'], [name+'_candidates']),
        make_node('Pad', [name+'_candidates', name+'_pad', name+'_m1_f'], [name+'_cand_padded']),
        make_node('Shape', [name+'_nms'], [name+'_nms_shape']),
        make_node('Slice', [name+'_nms_shape', name+'_0', name+'_1'], [name+'_cand_cnt']),
        make_node('Reshape', [name+'_cand_cnt', name+'_void'], [name+'_cc_s']),
        make_node('Range', [name+'_0', name+'_cc_s', name+'_1'], [name+'_cand_indices']),
        make_node('Slice', [name+'_scores_shape_actual', name+'_0', name+'_3', name+'_m1',
                            name+'_2'], [name+'_shape_bat_spat']),
        make_node('Slice', [name+'_shape_bat_spat', name+'_1', name+'_2'], [name+'_spat_dim']),
        make_node('Expand', [name+'_cand_cnt', name+'_shape_bat_spat'], [name+'_base_indices']),
        make_node('ScatterND', [name+'_base_indices', name+'_nms_sliced', name+'_cand_indices'],
                  [name+'_indices']),
        make_node('TopK', [name+'_indices', name+'_spat_dim'], [name+'_indices_sorted', name+'__'],
                  largest=0, axis=-1, sorted=1),
        make_node('Gather', [name+'_cand_padded', name+'_indices_sorted'], [name+'_gather']),
        make_node('Reshape', [name+'_gather', name+'_shape'], [name+'0'])
        ]

    return nodes


@mx_op.register("_greater_scalar")
def convert_greater_scalar(node, **kwargs):
    """Map MXNet's greater_scalar operator attributes to onnx's Greater
    operator and return the created node.
    """
    from onnx.helper import make_node, make_tensor
    name, input_nodes, attrs = get_inputs(node, kwargs)

    scalar = float(attrs.get('scalar'))
    input_type = kwargs['in_type']
    dtype = onnx.mapping.TENSOR_TYPE_TO_NP_TYPE[input_type]

    if str(dtype).startswith('int'):
        scalar = int(scalar)
    else:
        if dtype == 'float16':
            # when using float16, we must convert it to np.uint16 view first
            # pylint: disable=too-many-function-args
            scalar = np.float16(scalar).view(np.uint16)

    tensor_value = make_tensor(name+"_scalar", input_type, [1], [scalar])
    nodes = [
        make_node("Shape", [input_nodes[0]], [name+"_shape"]),
        make_node("ConstantOfShape", [name+"_shape"], [name+"_rhs"], value=tensor_value),
        make_node("Greater", [input_nodes[0], name+"_rhs"], [name+"_gt"]),
        make_node("Cast", [name+"_gt"], [name], to=input_type, name=name)
    ]
    return nodes


@mx_op.register("where")
def convert_where(node, **kwargs):
    """Map MXNet's where operator attributes to onnx's Where
    operator and return the created node.
    """
    from onnx.helper import make_node
    from onnx import TensorProto
    name, input_nodes, _ = get_inputs(node, kwargs)
    nodes = [
        make_node("Cast", [input_nodes[0]], [name+"_bool"], to=int(TensorProto.BOOL)),
        make_node("Where", [name+"_bool", input_nodes[1], input_nodes[2]], [name], name=name)
    ]
    return nodes


@mx_op.register('_maximum_scalar')
def convert_maximum_scalar(node, **kwargs):
    """Map MXNet's _maximum_scalar
    """
    from onnx.helper import make_node
    name, input_nodes, attrs = get_inputs(node, kwargs)

    input_type = int(kwargs['in_type'])
    dtype = onnx.mapping.TENSOR_TYPE_TO_NP_TYPE[input_type]

    scalar = None
    if 'float' in str(dtype):
        scalar = float(attrs.get('scalar', '0'))
    else:
        scalar = int(attrs.get('scalar', '0'))

    nodes = [
        create_tensor([scalar], name+'_scalar', kwargs['initializer'], dtype=dtype),
        make_node('Max', [input_nodes[0], name+'_scalar'], [name], name=name)
        ]

    return nodes


@mx_op.register("_contrib_box_decode")
def convert_contrib_box_decode(node, **kwargs):
    """Map MXNet's _contrib_box_decode operator attributes to onnx's operator.
    """
    from onnx.helper import make_node
    name, input_nodes, attrs = get_inputs(node, kwargs)

    data = input_nodes[0]
    anchors = input_nodes[1]
    input_type = kwargs['in_type']
    fmt = attrs.get('format', 'center')
    std0 = float(attrs.get('std0', '1.'))
    std1 = float(attrs.get('std1', '1.'))
    std2 = float(attrs.get('std2', '1.'))
    std3 = float(attrs.get('std3', '1.'))
    clip = float(attrs.get('clip', '-1.'))

    if fmt not in ['center', 'corner']:
        raise NotImplementedError("format must be either corner or center.")

    nodes = [
        create_tensor([0], name+'_0', kwargs["initializer"]),
        create_tensor([2], name+'_2', kwargs["initializer"]),
        create_tensor([4], name+'_4', kwargs["initializer"]),
        create_tensor([2], name+'_2f', kwargs["initializer"], dtype='float32'),
        create_tensor([clip], name+'_clip', kwargs["initializer"], dtype='float32'),
        create_tensor([std0, std1, std2, std3], name+'_std_1d', kwargs["initializer"], dtype='float32'),
        create_tensor([1, 4], name+'_std_shape', kwargs["initializer"]),
        make_node("Cast", [data], [name+'_data'], to=int(onnx.TensorProto.FLOAT)),
        make_node("Cast", [anchors], [name+'_anchors'], to=int(onnx.TensorProto.FLOAT)),
        make_node('Reshape', [name+'_std_1d', name+'_std_shape'], [name+'_std']),
        make_node("Mul", [name+'_data', name+'_std'], [name+'_mul0_out']),
        make_node('Slice', [name+'_mul0_out', name+'_0', name+'_2', name+'_2'], [name+'_data_xy']),
        make_node('Slice', [name+'_mul0_out', name+'_2', name+'_4', name+'_2'], [name+'_data_wh']),
    ]

    if fmt == 'corner':
        nodes += [
            make_node('Slice', [name+'_anchors', name+'_0', name+'_2', name+'_2'], [name+'_slice0_out']),
            make_node('Slice', [name+'_anchors', name+'_2', name+'_4', name+'_2'], [name+'_slice1_out']),
            make_node('Sub', [name+'_slice1_out', name+'_slice0_out'], [name+'_anchor_wh']),
            make_node('Div', [name+'_anchor_wh', name+'_2f'], [name+'_div0_out']),
            make_node("Add", [name+'_slice0_out', name+'_div0_out'], [name+'_anchor_xy']),
        ]
    else:
        nodes += [
            make_node('Slice', [name+'_anchors', name+'_0', name+'_2', name+'_2'], [name+'_anchor_xy']),
            make_node('Slice', [name+'_anchors', name+'_2', name+'_4', name+'_2'], [name+'_anchor_wh']),
        ]

    nodes += [
        make_node("Mul", [name+'_data_xy', name+'_anchor_wh'], [name+'_mul1_out']),
        make_node("Add", [name+'_mul1_out', name+'_anchor_xy'], [name+'_add0_out']),
    ]

    if clip > 0.:
        nodes += [
            make_node("Less", [name+"_data_wh", name+"_clip"], [name+"_less0_out"]),
            make_node('Where', [name+'_less0_out', name+'_data_wh', name+'_clip'], [name+'_where0_out']),
            make_node("Exp", [name+'_where0_out'], [name+'_exp0_out']),
        ]
    else:
        nodes += [
            make_node("Exp", [name+'_data_wh'], [name+'_exp0_out']),
        ]

    nodes += [
        make_node("Mul", [name+'_exp0_out', name+'_anchor_wh'], [name+'_mul2_out']),
        make_node('Div', [name+'_mul2_out', name+'_2f'], [name+'_div1_out']),
        make_node('Sub', [name+'_add0_out', name+'_div1_out'], [name+'_sub0_out']),
        make_node('Add', [name+'_add0_out', name+'_div1_out'], [name+'_add1_out']),
        make_node('Concat', [name+'_sub0_out', name+'_add1_out'], [name+'concat0_out'], axis=2),
        make_node("Cast", [name+'concat0_out'], [name], to=input_type, name=name)
    ]

    return nodes

@mx_op.register("_contrib_AdaptiveAvgPooling2D")
def convert_contrib_AdaptiveAvgPooling2D(node, **kwargs):
    """Map MXNet's _contrib_BilinearResize2D operator attributes to onnx's operator.
    """
    from onnx.helper import make_node
    name, input_nodes, attrs = get_inputs(node, kwargs)

    output_size = attrs.get('output_size', '1')
    output_size = convert_string_to_list(output_size)

    if len(output_size) <= 2:
        if output_size[0] != 1 or (len(output_size) == 2 and output_size[1] != 1):
            raise NotImplementedError("_contrib_AdaptiveAvgPooling2D operator with output_size != 1 \
                                not yet implemented.")
    nodes = [
        make_node("GlobalAveragePool", [input_nodes[0]], [name], name=name)
    ]

    return nodes


@mx_op.register('broadcast_mod')
def convert_broadcast_mod(node, **kwargs):
    """Map MXNet's broadcast_mod operator
    """
    from onnx.helper import make_node
    name, input_nodes, _ = get_inputs(node, kwargs)

    # The behavior of MXNet mod is a mixture of np.mod and np.fmod
    # note: the behavior when divison by 0 is supposed to be platform dependent
    #       but here we set the result to 0 to be consistent with MXNet
    nodes = [
        make_node('Sub', [input_nodes[1], input_nodes[1]], [name+'_zero']),
        make_node('Mod', [input_nodes[0], input_nodes[1]], [name+'_mod'], fmod=1),
        make_node('Less', [input_nodes[0], name+'_zero'], [name+'_mask_0']),
        make_node('Less', [input_nodes[1], name+'_zero'], [name+'_mask_1']),
        make_node('Equal', [name+'_mod', name+'_zero'], [name+'_mask_2_']),
        make_node('Not', [name+'_mask_2_'], [name+'_mask_2']),
        make_node('Xor', [name+'_mask_0', name+'_mask_1'], [name+'_mask_']),
        make_node('And', [name+'_mask_', name+'_mask_2'], [name+'_mask']),
        make_node('Where', [name+'_mask', input_nodes[1], name+'_zero'], [name+'_adjustment']),
        make_node('Add', [name+'_mod', name+'_adjustment'], [name+'_adjusted']),
        make_node('Equal', [input_nodes[1], name+'_zero'], [name+'_mask_div_0']),
        make_node('Where', [name+'_mask_div_0', name+'_zero', name+'_adjusted'], [name])
        ]

    return nodes


@mx_op.register("reshape_like")
def convert_reshape_like(node, **kwargs):
    """Map MXNet's reshape_like operator attributes to onnx's operator.
    """
    from onnx.helper import make_node
    name, input_nodes, attrs = get_inputs(node, kwargs)

    lhs = input_nodes[0]
    rhs = input_nodes[1]

    lhs_begin = str(attrs.get('lhs_begin', '0'))
    rhs_begin = str(attrs.get('rhs_begin', '0'))
    lhs_end = str(attrs.get('lhs_end', 'None'))
    rhs_end = str(attrs.get('rhs_end', 'None'))

    if lhs_begin == 'None' or rhs_begin == 'None':
        raise NotImplementedError("lhs_begin and rhs_begin should not be None.")

    lhs_begin = int(lhs_begin)
    rhs_begin = int(rhs_begin)

    # basic case
    if lhs_begin == 0 and lhs_end == 'None' and rhs_begin == 0 and rhs_end == 'None':
        nodes = [
            make_node('Shape', [rhs], [name+'_shape_rhs']),
            make_node('Reshape', [lhs, name+'_shape_rhs'], [name], name=name)
        ]
        return nodes

    nodes = [
        create_tensor([0], name+'_0', kwargs["initializer"]),
        make_node('Shape', [lhs], [name+'_lhs_shape']),
        make_node('Shape', [name+'_lhs_shape'], [name+'_lhs_dim']),
        make_node('Shape', [rhs], [name+'_rhs_shape']),
        make_node('Shape', [name+'_rhs_shape'], [name+'_rhs_dim']),
    ]

    if lhs_begin >= 0:
        nodes += [
            create_tensor([lhs_begin], name+'_lhs_begin', kwargs["initializer"]),
        ]
    else:
        nodes += [
            create_tensor([lhs_begin], name+'_lhs_begin_neg', kwargs["initializer"]),
            make_node('Add', [name+'_lhs_dim', name+'_lhs_begin_neg'], [name+'_lhs_begin']),
        ]

    if rhs_begin >= 0:
        nodes += [
            create_tensor([rhs_begin], name+'_rhs_begin', kwargs["initializer"]),
        ]
    else:
        nodes += [
            create_tensor([rhs_begin], name+'_rhs_begin_neg', kwargs["initializer"]),
            make_node('Add', [name+'_rhs_dim', name+'_rhs_begin_neg'], [name+'_rhs_begin']),
        ]

    if lhs_end == 'None':
        nodes += [
            make_node('Add', [name+'_lhs_dim', name+'_0'], [name+'_lhs_end']),
        ]
    else:
        lhs_end = int(lhs_end)
        if lhs_end >= 0:
            nodes += [
                create_tensor([lhs_end], name+'_lhs_end', kwargs["initializer"]),
            ]
        else:
            nodes += [
                create_tensor([lhs_end], name+'_lhs_end_neg', kwargs["initializer"]),
                make_node('Add', [name+'_lhs_dim', name+'_lhs_end_neg'], [name+'_lhs_end']),
            ]

    if rhs_end == 'None':
        nodes += [
            make_node('Add', [name+'_rhs_dim', name+'_0'], [name+'_rhs_end']),
        ]
    else:
        rhs_end = int(rhs_end)
        if rhs_end >= 0:
            nodes += [
                create_tensor([rhs_end], name+'_rhs_end', kwargs["initializer"]),
            ]
        else:
            nodes += [
                create_tensor([rhs_end], name+'_rhs_end_neg', kwargs["initializer"]),
                make_node('Add', [name+'_rhs_dim', name+'_rhs_end_neg'], [name+'_rhs_end']),
            ]

    nodes += [
        make_node('Slice', [name+'_lhs_shape', name+'_0', name+'_lhs_begin'], [name+'_slice0_out']),
        make_node('Slice', [name+'_rhs_shape', name+'_rhs_begin', name+'_rhs_end'], [name+'_slice1_out']),
        make_node('Concat', [name+'_slice0_out', name+'_slice1_out'], [name+'_concat0_out'], axis=0),
        make_node('Slice', [name+'_lhs_shape', name+'_lhs_end', name+'_lhs_dim'], [name+'_slice2_out']),
        make_node('Concat', [name+'_concat0_out', name+'_slice2_out'], [name+'_concat1_out'], axis=0),
        make_node('Reshape', [lhs, name+'_concat1_out'], [name], name=name)
    ]

    return nodes


@mx_op.register("gather_nd")
def convert_gather_nd(node, **kwargs):
    """Map MXNet's gather_ND operator attributes to onnx's operator.
    """
    from onnx.helper import make_node
    name, input_nodes, _ = get_inputs(node, kwargs)

    data = input_nodes[0]
    indices = input_nodes[1]

    # Onnx Transpose operator takes perm as a parameter, so we need to 'pad'
    # the input to a known dim (10 here)
    perm = [9] + [i for i in range(1, 9)] + [0]

    nodes = [
        create_tensor([0], name+'_0', kwargs['initializer']),
        create_tensor([1], name+'_1', kwargs['initializer']),
        create_tensor([10], name+'_10', kwargs['initializer']),
        # Generate 10-d filter
        make_node('Shape', [indices], [name+'_indices_shape']),
        make_node('Shape', [name+'_indices_shape'], [name+'_indices_dim']),
        make_node('Sub', [name+'_10', name+'_indices_dim'], [name+'_sub0_out']),
        make_node('Concat', [name+'_0', name+'_sub0_out'], [name+'_concat0_out'], axis=0),
        make_node('Pad', [name+'_indices_shape', name+'_concat0_out', name+'_1'], [name+'_shape_10_dim']),
        make_node('Reshape', [indices, name+'_shape_10_dim'], [name+'_indices_10_dim']),
        make_node('Transpose', [name+'_indices_10_dim'], [name+'_transpose0_output'], perm=perm),
        # Reshape filter to acutall dim for GatherND computation
        make_node('Slice', [name+'_indices_shape', name+'_0', name+'_1'],
                  [name+'_slice0_out']),
        make_node('Slice', [name+'_indices_shape', name+'_1', name+'_indices_dim'],
                  [name+'_slice1_out']),
        make_node('Concat', [name+'_slice1_out', name+'_slice0_out'], [name+'_concat1_out'], axis=0),
        make_node('Reshape', [name+'_transpose0_output', name+'_concat1_out'], [name+'_reshape0_out']),
        # Cast data type for indicies
        make_node('Cast', [name+'_reshape0_out'], [name+'_cast0_out'], to=int(onnx.TensorProto.INT64)),
        make_node('GatherND', [data, name+'_cast0_out'], [name], name=name)
    ]

    return nodes


<<<<<<< HEAD
@mx_op.register('SwapAxis')
def convert_swapaxis(node, **kwargs):
    """Map MXNet's SwapAxis operator
=======

@mx_op.register('slice_like')
def convert_slice_like(node, **kwargs):
    """Map MXNet's slice_like operator to onnx Slice operator."""
    from onnx.helper import make_node, make_tensor
    from onnx import TensorProto

    name, input_nodes, attrs = get_inputs(node, kwargs)

    axes = convert_string_to_list(attrs.get('axes', 'None'))
    zero = make_tensor(name+'_zero', TensorProto.INT64, [1], [0])

    nodes = []
    if axes == [None]:
        nodes += [
            make_node('Shape', [input_nodes[1]], [name+'_shape_1']),
            make_node('Shape', [name+'_shape_1'], [name+'_dim_1']),
            make_node('ConstantOfShape', [name+'_dim_1'], [name+'_starts'], value=zero),
            make_node('Slice', [input_nodes[0], name+'_starts', name+'_shape_1'], [name])
            ]
    else:
        axes = [[i] for i in axes]
        nodes += [
            create_tensor([0], name+'_0', kwargs['initializer']),
            create_tensor(axes, name+'_axes_', kwargs['initializer']),
            make_node('Shape', [input_nodes[0]], [name+'_shape_0']),
            make_node('Shape', [input_nodes[1]], [name+'_shape_1']),
            make_node('Shape', [name+'_shape_0'], [name+'_dim_0']),
            make_node('Less', [name+'_axes_', name+'_0'], [name+'_less']),
            make_node('Cast', [name+'_less'], [name+'_mask'], to=int(TensorProto.INT64)),
            make_node('Mul', [name+'_mask', name+'_dim_0'], [name+'_mul']),
            make_node('Add', [name+'_axes_', name+'_mul'], [name+'_axes']),
            make_node('ConstantOfShape', [name+'_dim_0'], [name+'_starts'], value=zero),
            make_node('GatherND', [name+'_shape_1', name+'_axes'], [name+'_gather']),
            make_node('ScatterND', [name+'_shape_0', name+'_axes', name+'_gather'],
                      [name+'_ends']),
            make_node('Slice', [input_nodes[0], name+'_starts', name+'_ends'], [name])
            ]

    return nodes


@mx_op.register("broadcast_like")
def convert_broadcast_like(node, **kwargs):
    """Map MXNet's broadcast_like operator attributes to onnx's operator.
>>>>>>> 5c2de1da
    """
    from onnx.helper import make_node
    name, input_nodes, attrs = get_inputs(node, kwargs)

<<<<<<< HEAD
    dim1 = int(attrs.get('dim1', '0'))
    dim2 = int(attrs.get('dim2', '0'))

    if dim1 < 0 or dim2 < 0:
        raise NotImplementedError('SwapAxis conversion does not support dim1 < 0\
                                   or dim2 < 0')

    indices = [[dim1], [dim2]]
    vals = [dim2, dim1]
    perm = [i for i in range(10)]
    perm[dim1], perm[dim2] = dim2, dim1

    nodes = [
        create_tensor(indices, name+'_ind', kwargs['initializer']),
        create_tensor(indices[::-1], name+'_ind_rev', kwargs['initializer']),
        create_tensor(vals, name+'_vals', kwargs['initializer']),
        create_tensor(perm, name+'_perm', kwargs['initializer']),
        create_tensor([0], name+'_0', kwargs['initializer']),
        create_tensor([1], name+'_1', kwargs['initializer']),
        create_tensor([10], name+'_10', kwargs['initializer']),
        make_node('Shape', [input_nodes[0]], [name+'_shape']),
        make_node('Shape', [name+'_shape'], [name+'_dim']),
        make_node('Sub', [name+'_10', name+'_dim'], [name+'_sub']),
        make_node('ScatterND', [name+'_perm', name+'_ind', name+'_vals'],
                  [name+'_perm_new']),
        make_node('GatherND', [name+'_shape', name+'_ind'], [name+'_gather']),
        make_node('ScatterND', [name+'_shape', name+'_ind_rev', name+'_gather'],
                  [name+'_shape_new']),
        make_node('Concat', [name+'_0', name+'_sub'], [name+'_pad'], axis=0),
        make_node('Pad', [name+'_shape', name+'_pad', name+'_1'], [name+'_shape_padded']),
        make_node('Reshape', [input_nodes[0], name+'_shape_padded'], [name+'_data_padded']),
        make_node('Transpose', [name+'_data_padded'], [name+'_trans'], perm=perm),
        make_node('Reshape', [name+'_trans', name+'_shape_new'], [name])
        ]
=======
    lhs = input_nodes[0]
    rhs = input_nodes[1]
    lhs_axes = convert_string_to_list(str(attrs.get('lhs_axes', 'None')))
    rhs_axes = convert_string_to_list(str(attrs.get('rhs_axes', 'None')))

    if lhs_axes[0] is None or rhs_axes[0] is None:
        nodes = [
            make_node('Shape', [rhs], [name+'_rhs_shape']),
            make_node('Expand', [lhs, name+'_rhs_shape'], [name], name=name)
        ]
        return nodes

    lhs_axes = [[i] for i in lhs_axes]
    rhs_axes = [[i] for i in rhs_axes]

    nodes = [
        create_tensor([0], name+'_0', kwargs['initializer']),
        create_tensor(lhs_axes, name+'_lhs_axes', kwargs['initializer']),
        create_tensor(rhs_axes, name+'_rhs_axes', kwargs['initializer']),
        make_node('Shape', [lhs], [name+'_lhs_shape']),
        make_node('Shape', [rhs], [name+'_rhs_shape']),
        make_node('Shape', [name+'_lhs_shape'], [name+'_lhs_dim']),
        make_node('Less', [name+'_lhs_axes', name+'_0'], [name+'_less']),
        make_node('Cast', [name+'_less'], [name+'_mask'], to=int(onnx.TensorProto.INT64)),
        make_node('Mul', [name+'_mask', name+'_lhs_dim'], [name+'_mul']),
        make_node('Add', [name+'_lhs_axes', name+'_mul'], [name+'_lhs_axes_positive']),
        make_node('GatherND', [name+'_rhs_shape', name+'_rhs_axes'], [name+'_gather']),
        make_node('ScatterND', [name+'_lhs_shape', name+'_lhs_axes_positive', name+'_gather'],
                  [name+'_scatter']),
        make_node('Expand', [lhs, name+'_scatter'], [name], name=name)
    ]
>>>>>>> 5c2de1da

    return nodes<|MERGE_RESOLUTION|>--- conflicted
+++ resolved
@@ -3400,62 +3400,13 @@
     return nodes
 
 
-<<<<<<< HEAD
 @mx_op.register('SwapAxis')
 def convert_swapaxis(node, **kwargs):
     """Map MXNet's SwapAxis operator
-=======
-
-@mx_op.register('slice_like')
-def convert_slice_like(node, **kwargs):
-    """Map MXNet's slice_like operator to onnx Slice operator."""
-    from onnx.helper import make_node, make_tensor
-    from onnx import TensorProto
-
-    name, input_nodes, attrs = get_inputs(node, kwargs)
-
-    axes = convert_string_to_list(attrs.get('axes', 'None'))
-    zero = make_tensor(name+'_zero', TensorProto.INT64, [1], [0])
-
-    nodes = []
-    if axes == [None]:
-        nodes += [
-            make_node('Shape', [input_nodes[1]], [name+'_shape_1']),
-            make_node('Shape', [name+'_shape_1'], [name+'_dim_1']),
-            make_node('ConstantOfShape', [name+'_dim_1'], [name+'_starts'], value=zero),
-            make_node('Slice', [input_nodes[0], name+'_starts', name+'_shape_1'], [name])
-            ]
-    else:
-        axes = [[i] for i in axes]
-        nodes += [
-            create_tensor([0], name+'_0', kwargs['initializer']),
-            create_tensor(axes, name+'_axes_', kwargs['initializer']),
-            make_node('Shape', [input_nodes[0]], [name+'_shape_0']),
-            make_node('Shape', [input_nodes[1]], [name+'_shape_1']),
-            make_node('Shape', [name+'_shape_0'], [name+'_dim_0']),
-            make_node('Less', [name+'_axes_', name+'_0'], [name+'_less']),
-            make_node('Cast', [name+'_less'], [name+'_mask'], to=int(TensorProto.INT64)),
-            make_node('Mul', [name+'_mask', name+'_dim_0'], [name+'_mul']),
-            make_node('Add', [name+'_axes_', name+'_mul'], [name+'_axes']),
-            make_node('ConstantOfShape', [name+'_dim_0'], [name+'_starts'], value=zero),
-            make_node('GatherND', [name+'_shape_1', name+'_axes'], [name+'_gather']),
-            make_node('ScatterND', [name+'_shape_0', name+'_axes', name+'_gather'],
-                      [name+'_ends']),
-            make_node('Slice', [input_nodes[0], name+'_starts', name+'_ends'], [name])
-            ]
-
-    return nodes
-
-
-@mx_op.register("broadcast_like")
-def convert_broadcast_like(node, **kwargs):
-    """Map MXNet's broadcast_like operator attributes to onnx's operator.
->>>>>>> 5c2de1da
     """
     from onnx.helper import make_node
     name, input_nodes, attrs = get_inputs(node, kwargs)
 
-<<<<<<< HEAD
     dim1 = int(attrs.get('dim1', '0'))
     dim2 = int(attrs.get('dim2', '0'))
 
@@ -3490,7 +3441,58 @@
         make_node('Transpose', [name+'_data_padded'], [name+'_trans'], perm=perm),
         make_node('Reshape', [name+'_trans', name+'_shape_new'], [name])
         ]
-=======
+
+    return nodes
+
+
+@mx_op.register('slice_like')
+def convert_slice_like(node, **kwargs):
+    """Map MXNet's slice_like operator to onnx Slice operator."""
+    from onnx.helper import make_node, make_tensor
+    from onnx import TensorProto
+
+    name, input_nodes, attrs = get_inputs(node, kwargs)
+
+    axes = convert_string_to_list(attrs.get('axes', 'None'))
+    zero = make_tensor(name+'_zero', TensorProto.INT64, [1], [0])
+
+    nodes = []
+    if axes == [None]:
+        nodes += [
+            make_node('Shape', [input_nodes[1]], [name+'_shape_1']),
+            make_node('Shape', [name+'_shape_1'], [name+'_dim_1']),
+            make_node('ConstantOfShape', [name+'_dim_1'], [name+'_starts'], value=zero),
+            make_node('Slice', [input_nodes[0], name+'_starts', name+'_shape_1'], [name])
+            ]
+    else:
+        axes = [[i] for i in axes]
+        nodes += [
+            create_tensor([0], name+'_0', kwargs['initializer']),
+            create_tensor(axes, name+'_axes_', kwargs['initializer']),
+            make_node('Shape', [input_nodes[0]], [name+'_shape_0']),
+            make_node('Shape', [input_nodes[1]], [name+'_shape_1']),
+            make_node('Shape', [name+'_shape_0'], [name+'_dim_0']),
+            make_node('Less', [name+'_axes_', name+'_0'], [name+'_less']),
+            make_node('Cast', [name+'_less'], [name+'_mask'], to=int(TensorProto.INT64)),
+            make_node('Mul', [name+'_mask', name+'_dim_0'], [name+'_mul']),
+            make_node('Add', [name+'_axes_', name+'_mul'], [name+'_axes']),
+            make_node('ConstantOfShape', [name+'_dim_0'], [name+'_starts'], value=zero),
+            make_node('GatherND', [name+'_shape_1', name+'_axes'], [name+'_gather']),
+            make_node('ScatterND', [name+'_shape_0', name+'_axes', name+'_gather'],
+                      [name+'_ends']),
+            make_node('Slice', [input_nodes[0], name+'_starts', name+'_ends'], [name])
+            ]
+
+    return nodes
+
+
+@mx_op.register("broadcast_like")
+def convert_broadcast_like(node, **kwargs):
+    """Map MXNet's broadcast_like operator attributes to onnx's operator.
+    """
+    from onnx.helper import make_node
+    name, input_nodes, attrs = get_inputs(node, kwargs)
+
     lhs = input_nodes[0]
     rhs = input_nodes[1]
     lhs_axes = convert_string_to_list(str(attrs.get('lhs_axes', 'None')))
@@ -3522,6 +3524,5 @@
                   [name+'_scatter']),
         make_node('Expand', [lhs, name+'_scatter'], [name], name=name)
     ]
->>>>>>> 5c2de1da
 
     return nodes