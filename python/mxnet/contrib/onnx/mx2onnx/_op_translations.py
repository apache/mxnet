# Licensed to the Apache Software Foundation (ASF) under one
# or more contributor license agreements.  See the NOTICE file
# distributed with this work for additional information
# regarding copyright ownership.  The ASF licenses this file
# to you under the Apache License, Version 2.0 (the
# "License"); you may not use this file except in compliance
# with the License.  You may obtain a copy of the License at
#
#   http://www.apache.org/licenses/LICENSE-2.0
#
# Unless required by applicable law or agreed to in writing,
# software distributed under the License is distributed on an
# "AS IS" BASIS, WITHOUT WARRANTIES OR CONDITIONS OF ANY
# KIND, either express or implied.  See the License for the
# specific language governing permissions and limitations
# under the License.
#
# Based on
#  https://github.com/NVIDIA/mxnet_to_onnx/blob/master/mx2onnx_converter/
# mx2onnx_converter_functions.py
#  Copyright (c) 2017, NVIDIA CORPORATION. All rights reserved.
#
#  Redistribution and use in source and binary forms, with or without
#  modification, are permitted provided that the following conditions
#  are met:
#  * Redistributions of source code must retain the above copyright
#    notice, this list of conditions and the following disclaimer.
#  * Redistributions in binary form must reproduce the above copyright
#    notice, this list of conditions and the following disclaimer in the
#    documentation and/or other materials provided with the distribution.
#  * Neither the name of NVIDIA CORPORATION nor the names of its
#    contributors may be used to endorse or promote products derived
#    from this software without specific prior written permission.
#
#  THIS SOFTWARE IS PROVIDED BY THE COPYRIGHT HOLDERS ``AS IS'' AND ANY
#  EXPRESS OR IMPLIED WARRANTIES, INCLUDING, BUT NOT LIMITED TO, THE
#  IMPLIED WARRANTIES OF MERCHANTABILITY AND FITNESS FOR A PARTICULAR
#  PURPOSE ARE DISCLAIMED.  IN NO EVENT SHALL THE COPYRIGHT OWNER OR
#  CONTRIBUTORS BE LIABLE FOR ANY DIRECT, INDIRECT, INCIDENTAL, SPECIAL,
#  EXEMPLARY, OR CONSEQUENTIAL DAMAGES (INCLUDING, BUT NOT LIMITED TO,
#  PROCUREMENT OF SUBSTITUTE GOODS OR SERVICES; LOSS OF USE, DATA, OR
#  PROFITS; OR BUSINESS INTERRUPTION) HOWEVER CAUSED AND ON ANY THEORY
#  OF LIABILITY, WHETHER IN CONTRACT, STRICT LIABILITY, OR TORT
#  (INCLUDING NEGLIGENCE OR OTHERWISE) ARISING IN ANY WAY OUT OF THE USE
#  OF THIS SOFTWARE, EVEN IF ADVISED OF THE POSSIBILITY OF SUCH DAMAGE.

# coding: utf-8
# pylint: disable=too-many-locals,no-else-return,too-many-lines
# pylint: disable=anomalous-backslash-in-string,eval-used
"""
Conversion Functions for common layers.
Add new functions here with a decorator.
"""

import re
import logging
import numpy as np
from .export_onnx import MXNetGraph as mx_op
try:
    import onnx
except ImportError:
    onnx = None


def parse_helper(attrs, attrs_name, alt_value=None):
    """Helper function to parse operator attributes in required format."""
    tuple_re = re.compile(r'\([0-9L|,| ]+\)')
    if not attrs:
        return alt_value
    attrs_str = None if attrs.get(attrs_name) is None else str(attrs.get(attrs_name))
    if attrs_str is None:
        return alt_value
    attrs_match = tuple_re.search(attrs_str)
    if attrs_match is not None:
        if attrs_match.span() == (0, len(attrs_str)):
            dims = eval(attrs_str)
            return dims
        else:
            raise AttributeError("Malformed %s dimensions: %s" % (attrs_name, str(attrs_str)))
    return alt_value

def transform_padding(pad_width):
    """Helper function to convert padding format for pad operator.
    """
    num_pad_values = len(pad_width)
    onnx_pad_width = [0]*num_pad_values

    start_index = 0
    # num_pad_values will always be multiple of 2
    end_index = int(num_pad_values/2)
    for idx in range(0, num_pad_values):
        if idx % 2 == 0:
            onnx_pad_width[start_index] = pad_width[idx]
            start_index += 1
        else:
            onnx_pad_width[end_index] = pad_width[idx]
            end_index += 1

    return onnx_pad_width


def convert_string_to_list(string_val):
    """Helper function to convert string to list.
     Used to convert shape attribute string to list format.
    """
    result_list = []

    list_string = string_val.split(',')
    for val in list_string:
        val = str(val.strip())
        val = val.replace("(", "")
        val = val.replace(")", "")
        val = val.replace("L", "")
        val = val.replace("[", "")
        val = val.replace("]", "")
        if val == "None":
            result_list.append(None)
        elif val != "":
            result_list.append(int(val))

    return result_list

def get_boolean_attribute_value(attrs, attr_name):
    """ Helper function to convert a string version
    of Boolean attributes to integer for ONNX.
    Takes attribute dictionary and attr_name as
    parameters.
    """
    return 1 if attrs.get(attr_name, 0) in ["True", "1"] else 0

def get_inputs(node, kwargs):
    """Helper function to get inputs"""
    name = node["name"]
    proc_nodes = kwargs["proc_nodes"]
    index_lookup = kwargs["index_lookup"]
    inputs = node["inputs"]
    attrs = node.get("attrs", {})

    input_nodes = []
    for ip in inputs:
        input_node_id = index_lookup[ip[0]]
        input_nodes.append(proc_nodes[input_node_id].name)

    return name, input_nodes, attrs

def create_basic_op_node(op_name, node, kwargs):
    """Helper function to create a basic operator
    node that doesn't contain op specific attrs"""
    name, input_nodes, _ = get_inputs(node, kwargs)

    node = onnx.helper.make_node(
        op_name,
        input_nodes,
        [name],
        name=name
    )
    return [node]

def create_const_scalar_node(input_name, value, kwargs):
    """Helper function to create a tensor value node and a
    initializer tensor node with constant value."""
    from onnx.helper import make_tensor, make_tensor_value_info
    initializer = kwargs["initializer"]
    input_type = onnx.mapping.NP_TYPE_TO_TENSOR_TYPE[value.dtype]
    value_node = make_tensor_value_info(input_name, input_type, ())
    tensor_node = make_tensor(input_name, input_type, (), (value,))
    initializer.append(tensor_node)
    return value_node

def create_const_node(input_name, value, kwargs):
    """Helper function to create a tensor value node and a
    initializer tensor node with constant value."""
    from onnx.helper import make_tensor, make_tensor_value_info
    initializer = kwargs["initializer"]
    input_type = onnx.mapping.NP_TYPE_TO_TENSOR_TYPE[value.dtype]
    input_shape = value.shape
    value_node = make_tensor_value_info(input_name, input_type, input_shape)
    tensor_node = make_tensor(input_name, input_type, input_shape, value)
    initializer.append(tensor_node)
    return value_node

def create_tensor(shape_list, shape_name, initializer, dtype='int64'):
    """Helper function to create a tensor value node and a
    initializer tensor node with constant value."""
    shape_np = np.array(shape_list, dtype=dtype)
    data_type = onnx.mapping.NP_TYPE_TO_TENSOR_TYPE[shape_np.dtype]
    dims = np.shape(shape_np)
    tensor_node = onnx.helper.make_tensor_value_info(shape_name, data_type, dims)
    initializer.append(
        onnx.helper.make_tensor(
            name=shape_name,
            data_type=data_type,
            dims=dims,
            vals=shape_list,
            raw=False
        )
    )
    return tensor_node

@mx_op.register("null")
def convert_weights_and_inputs(node, **kwargs):
    """Helper function to convert weights and inputs.
    """
    name, _, _ = get_inputs(node, kwargs)

    if kwargs["is_input"] is False:
        weights = kwargs["weights"]
        initializer = kwargs["initializer"]
        np_arr = weights[name]
        data_type = onnx.mapping.NP_TYPE_TO_TENSOR_TYPE[np_arr.dtype]
        dims = np.shape(np_arr)

        tensor_node = onnx.helper.make_tensor_value_info(name, data_type, dims)

        initializer.append(
            onnx.helper.make_tensor(
                name=name,
                data_type=data_type,
                dims=dims,
                vals=np_arr.flatten().tolist(),
                raw=False
            )
        )

        return [tensor_node]
    else:
        tval_node = onnx.helper.make_tensor_value_info(name, kwargs["in_type"], kwargs["in_shape"])
        return [tval_node]


@mx_op.register("Convolution")
def convert_convolution(node, **kwargs):
    """Map MXNet's convolution operator attributes to onnx's Conv operator
    and return the created node.
    """
    name, input_nodes, attrs = get_inputs(node, kwargs)

    kernel_dims = list(parse_helper(attrs, "kernel"))
    stride_dims = list(parse_helper(attrs, "stride", [1, 1]))
    pad_dims = list(parse_helper(attrs, "pad", [0, 0]))
    num_group = int(attrs.get("num_group", 1))
    dilations = list(parse_helper(attrs, "dilate", [1, 1]))

    pad_dims = pad_dims + pad_dims

    conv_node = onnx.helper.make_node(
        "Conv",
        inputs=input_nodes,
        outputs=[name],
        kernel_shape=kernel_dims,
        strides=stride_dims,
        dilations=dilations,
        pads=pad_dims,
        group=num_group,
        name=name
    )

    return [conv_node]


@mx_op.register("Deconvolution")
def convert_deconvolution(node, **kwargs):
    """Map MXNet's deconvolution operator attributes to onnx's ConvTranspose operator
    and return the created node.
    """
    name, inputs, attrs = get_inputs(node, kwargs)

    kernel_dims = list(parse_helper(attrs, "kernel"))
    stride_dims = list(parse_helper(attrs, "stride", [1, 1]))
    pad_dims = list(parse_helper(attrs, "pad", [0, 0]))
    num_group = int(attrs.get("num_group", 1))
    dilations = list(parse_helper(attrs, "dilate", [1, 1]))
    adj_dims = list(parse_helper(attrs, "adj", [0, 0]))

    pad_dims = pad_dims + pad_dims

    deconv_node = onnx.helper.make_node(
        "ConvTranspose",
        inputs=inputs,
        outputs=[name],
        kernel_shape=kernel_dims,
        strides=stride_dims,
        dilations=dilations,
        output_padding=adj_dims,
        pads=pad_dims,
        group=num_group,
        name=name
    )

    return [deconv_node]


@mx_op.register("Crop")
def convert_crop(node, **kwargs):
    """Map MXNet's crop operator attributes to onnx's Crop operator
    and return the created node.
    """
    name, inputs, attrs = get_inputs(node, kwargs)
    num_inputs = len(inputs)

    y, x = list(parse_helper(attrs, "offset", [0, 0]))
    h, w = list(parse_helper(attrs, "h_w", [0, 0]))
    if num_inputs > 1:
        h, w = kwargs["out_shape"][-2:]
    border = [x, y, x + w, y + h]

    crop_node = onnx.helper.make_node(
        "Crop",
        inputs=[inputs[0]],
        outputs=[name],
        border=border,
        scale=[1, 1],
        name=name
    )

    logging.warning(
        "Using an experimental ONNX operator: Crop. " \
        "Its definition can change.")

    return [crop_node]


@mx_op.register("FullyConnected")
def convert_fully_connected(node, **kwargs):
    """Map MXNet's FullyConnected operator attributes to onnx's Gemm operator
    and return the created node.
    """
    from onnx.helper import make_node
    name, input_nodes, attrs = get_inputs(node, kwargs)

    input_type = kwargs['in_type']
    dtype = onnx.mapping.TENSOR_TYPE_TO_NP_TYPE[input_type]
    flatten = get_boolean_attribute_value(attrs, 'flatten')
    no_bias = get_boolean_attribute_value(attrs, 'no_bias')
    num_hidden = int(attrs.get('num_hidden'))

    nodes = []
    if flatten:
        nodes += [
            make_node('Flatten', [input_nodes[0]], [name+'_data_flattened'])
            ]
    else:
        nodes += [
            make_node('Shape', [input_nodes[0]], [name+'_orig_shape']),
            make_node('Shape', [name+'_orig_shape'], [name+'_dim']),
            make_node('Flatten', [input_nodes[0]], [name+'_data_flattened'], axis=-1),
            ]

    in_nodes = [name+'_data_flattened', input_nodes[1]]

    if no_bias:
        nodes.append(create_const_scalar_node(name+'_bias', np.array([0], dtype=dtype), kwargs))
        in_nodes.append(name+'_bias')
    else:
        in_nodes.append(input_nodes[2])

    if flatten:
        nodes += [
            make_node('Gemm', in_nodes, [name], alpha=1.0, beta=1.0, transA=0, transB=1, name=name)
            ]
    else:
        nodes += [
            make_node('Gemm', in_nodes, [name+'_gemm'], alpha=1.0, beta=1.0, transA=0, transB=1),
            create_tensor([0], name+'_0', kwargs['initializer']),
            create_tensor([1], name+'_1', kwargs['initializer']),
            create_tensor([num_hidden], name+'_num_hidden', kwargs['initializer']),
            make_node('Sub', [name+'_dim', name+'_1'], [name+'dim_minus_1']),
            make_node('Slice', [name+'_orig_shape', name+'_0', name+'dim_minus_1'],
                      [name+'_shape_sliced']),
            make_node('Concat', [name+'_shape_sliced', name+'_num_hidden'],
                      [name+'_shape_new'], axis=0),
            make_node('Reshape', [name+'_gemm', name+'_shape_new'], [name], name=name)
            ]

    return nodes


@mx_op.register("BatchNorm")
def convert_batchnorm(node, **kwargs):
    """Map MXNet's BatchNorm operator attributes to onnx's BatchNormalization operator
    and return the created node.
    """
    name, input_nodes, attrs = get_inputs(node, kwargs)

    momentum = float(attrs.get("momentum", 0.9))
    eps = float(attrs.get("eps", 0.001))

    bn_node = onnx.helper.make_node(
        "BatchNormalization",
        input_nodes,
        [name],
        name=name,
        epsilon=eps,
        momentum=momentum
        # MXNet computes mean and variance per channel for batchnorm.
        # Default for onnx is across all spatial features. Relying on default
        # ONNX behavior of spatial=1 for ONNX opset 8 and below. As the spatial
        # attribute is deprecated in opset 9 and above, not explicitly encoding it.
    )
    return [bn_node]


@mx_op.register("tanh")
def convert_tanh(node, **kwargs):
    """Map MXNet's tanh operator attributes to onnx's Tanh operator
    and return the created node.
    """
    return create_basic_op_node('Tanh', node, kwargs)

@mx_op.register("cos")
def convert_cos(node, **kwargs):
    """Map MXNet's cos operator attributes to onnx's Cos operator
    and return the created node.
    """
    return create_basic_op_node('Cos', node, kwargs)

@mx_op.register("sin")
def convert_sin(node, **kwargs):
    """Map MXNet's sin operator attributes to onnx's Sin operator
    and return the created node.
    """
    return create_basic_op_node('Sin', node, kwargs)

@mx_op.register("tan")
def convert_tan(node, **kwargs):
    """Map MXNet's tan operator attributes to onnx's tan operator
    and return the created node.
    """
    return create_basic_op_node('Tan', node, kwargs)

@mx_op.register("arccos")
def convert_acos(node, **kwargs):
    """Map MXNet's acos operator attributes to onnx's acos operator
    and return the created node.
    """
    return create_basic_op_node('Acos', node, kwargs)

@mx_op.register("arcsin")
def convert_asin(node, **kwargs):
    """Map MXNet's asin operator attributes to onnx's asin operator
    and return the created node.
    """
    return create_basic_op_node('Asin', node, kwargs)

@mx_op.register("arctan")
def convert_atan(node, **kwargs):
    """Map MXNet's atan operator attributes to onnx's atan operator
    and return the created node.
    """
    return create_basic_op_node('Atan', node, kwargs)

#Basic neural network functions
@mx_op.register("sigmoid")
def convert_sigmoid(node, **kwargs):
    """Map MXNet's sigmoid operator attributes to onnx's Sigmoid operator
    and return the created node.
    """
    return create_basic_op_node('Sigmoid', node, kwargs)

@mx_op.register("relu")
def convert_relu(node, **kwargs):
    """Map MXNet's relu operator attributes to onnx's Relu operator
    and return the created node.
    """
    return create_basic_op_node('Relu', node, kwargs)

@mx_op.register("Activation")
def convert_activation(node, **kwargs):
    """Map MXNet's Activation operator attributes to onnx's Tanh/Relu operator
    and return the created node.
    """
    name, input_nodes, attrs = get_inputs(node, kwargs)

    act_type = attrs["act_type"]

    # Creating a dictionary here, but if this titlecase pattern
    # mxnet_name.title()
    act_types = {
        "tanh": "Tanh",
        "relu": "Relu",
        "sigmoid": "Sigmoid",
        "softrelu": "Softplus",
        "softsign": "Softsign"
    }

    act_name = act_types.get(act_type)
    if act_name:
        node = onnx.helper.make_node(
            act_name,
            input_nodes,
            [name],
            name=name
        )
    else:
        raise AttributeError(
            "Activation %s not implemented or recognized in the converter" % act_type
        )

    return [node]


@mx_op.register("Pad")
def convert_pad(node, **kwargs):
    """Map MXNet's pad operator attributes to onnx's Pad operator
    and return the created node.
    """
    from onnx.helper import make_node
    opset_version = kwargs["opset_version"]
    name, input_nodes, attrs = get_inputs(node, kwargs)

    mxnet_pad_width = convert_string_to_list(attrs.get("pad_width"))
    onnx_pad_width = transform_padding(mxnet_pad_width)

    pad_mode = attrs.get("mode")
    pad_value = np.float32(attrs.get("constant_value", 0.0))

    if opset_version >= 11:
        # starting with opset 11, pads and constant_value are inputs instead of attributes
        nodes = [
            create_const_node(name+"_pads", np.array(onnx_pad_width, dtype='int64'), kwargs)
        ]

        if pad_mode == "constant":
            nodes += [
                create_const_scalar_node(name+"_const", pad_value, kwargs),
                make_node("Pad", [input_nodes[0], name+"_pads", name+"_const"], [name], mode=pad_mode, name=name)
            ]
        else:
            nodes += [
                make_node("Pad", [input_nodes[0], name+"_pads"], [name], mode=pad_mode, name=name)
            ]
        return nodes
    else:
        if pad_mode == "constant":
            node = onnx.helper.make_node(
                'Pad',
                inputs=input_nodes,
                outputs=[name],
                mode='constant',
                value=pad_value,
                pads=onnx_pad_width,
                name=name
            )
        else:
            node = onnx.helper.make_node(
                'Pad',
                inputs=input_nodes,
                outputs=[name],
                mode=pad_mode,
                pads=onnx_pad_width,
                name=name
            )
        return [node]


def create_helper_trans_node(node_name, input_node):
    """create extra transpose node for dot operator"""
    trans_node = onnx.helper.make_node(
        'Transpose',
        inputs=[input_node],
        outputs=[node_name],
        name=node_name
    )
    return trans_node


@mx_op.register("dot")
def convert_dot(node, **kwargs):
    """Map MXNet's dot operator attributes to onnx's
    MatMul and Transpose operators based on the values set for
    transpose_a, transpose_b attributes."""
    name, input_nodes, attrs = get_inputs(node, kwargs)

    trans_a = get_boolean_attribute_value(attrs, "transpose_a")
    trans_b = get_boolean_attribute_value(attrs, "transpose_b")

    nodes = []
    input_nodes = []
    if trans_a:
        nodes.append(create_helper_trans_node(name+"_a", input_nodes[0]))
        input_nodes.append(name+"_a")
    else:
        input_nodes.append(input_nodes[0])

    if trans_b:
        nodes.append(create_helper_trans_node(name+"_b", input_nodes[1]))
        input_nodes.append(name+"_b")
    else:
        input_nodes.append(input_nodes[1])

    nodes.appennd(onnx.helper.make_node('MatMul', input_nodes, [name], name=name))
    return nodes


@mx_op.register("_linalg_gemm2")
def convert_linalg_gemm2(node, **kwargs):
    """Map MXNet's _linalg_gemm2 operator attributes to onnx's
    MatMul and Transpose operators based on the values set for
    transpose_a, transpose_b attributes.
    Return multiple nodes created.
    """
    name, input_nodes, attrs = get_inputs(node, kwargs)

    # Getting the attributes and assigning default values.
    alpha = float(attrs.get("alpha", 1.0))
    trans_a = get_boolean_attribute_value(attrs, "transpose_a")
    trans_b = get_boolean_attribute_value(attrs, "transpose_b")

    op_name = "transpose" + str(kwargs["idx"])

    if alpha == 1.0 and trans_a == 0 and trans_b == 0:
        matmul_node = onnx.helper.make_node(
            'MatMul',
            inputs=input_nodes,
            outputs=[name],
            name=name
        )
        return [matmul_node]
    elif trans_a == 1 and trans_b == 0:
        op_name = "transpose" + str(kwargs["idx"])
        node_name = op_name+"_a"
        trans_a_node = onnx.helper.make_node(
            'Transpose',
            inputs=[input_nodes[0]],
            outputs=[op_name+"_a"],
            name=node_name
        )

        matmul_node = onnx.helper.make_node(
            'MatMul',
            inputs=[node_name, input_nodes[1]],
            outputs=[name],
            name=name
        )
        return [trans_a_node, matmul_node]

    elif trans_a == 0 and trans_b == 1:
        node_name = op_name + "_b"
        trans_b_node = onnx.helper.make_node(
            'Transpose',
            inputs=[input_nodes[1]],
            outputs=[op_name+"_b"],
            name=node_name
        )

        matmul_node = onnx.helper.make_node(
            'MatMul',
            inputs=[input_nodes[0], node_name],
            outputs=[name],
            name=name
        )

        return [trans_b_node, matmul_node]
    else:
        node_name_a = op_name+"_a"
        trans_a_node = onnx.helper.make_node(
            'Transpose',
            inputs=[input_nodes[0]],
            outputs=[op_name+"_a"],
            name=node_name_a
        )

        node_name_b = op_name + "_b"
        trans_b_node = onnx.helper.make_node(
            'Transpose',
            inputs=[input_nodes[1]],
            outputs=[op_name+"_b"],
            name=node_name_b
        )

        matmul_node = onnx.helper.make_node(
            'MatMul',
            inputs=input_nodes,
            outputs=[name],
            name=name
        )

        return [trans_a_node, trans_b_node, matmul_node]


@mx_op.register("Pooling")
def convert_pooling(node, **kwargs):
    """Map MXNet's Pooling operator attributes to onnx's
    MaxPool/AveragePool/GlobalMaxPool/GlobalAveragePool operators
    based on the input node's attributes and return the created node.
    """
    opset_version = kwargs["opset_version"]
    name, input_nodes, attrs = get_inputs(node, kwargs)

    kernel = eval(attrs["kernel"])
    pool_type = attrs["pool_type"] if attrs.get("pool_type") else "max"
    stride = eval(attrs["stride"]) if attrs.get("stride") else (1, 1)
    global_pool = get_boolean_attribute_value(attrs, "global_pool")
    p_value = attrs.get('p_value', 'None')

    pooling_convention = attrs.get('pooling_convention', 'valid')
    ceil_mode = False
    if pooling_convention == 'full':
        if opset_version < 10:
            pooling_warning = "Pooling: ONNX lower than 1.5.0 doesn't support pooling_convention. " \
                              "This might lead to shape or accuracy issues. " \
                              "https://github.com/onnx/onnx/issues/549"
            logging.warning(pooling_warning)
        ceil_mode = True

    pad_dims = list(parse_helper(attrs, "pad", [0, 0]))
    pad_dims = pad_dims + pad_dims
    pool_types = {"max": "MaxPool", "avg": "AveragePool", "lp": "LpPool"}
    global_pool_types = {"max": "GlobalMaxPool", "avg": "GlobalAveragePool",
                         "lp": "GlobalLpPool"}

    if pool_type == 'lp' and p_value == 'None':
        raise AttributeError('ONNX requires a p value for LpPool and GlobalLpPool')

    if global_pool:
        if pool_type == 'lp':
            node = onnx.helper.make_node(
                global_pool_types[pool_type],
                input_nodes,  # input
                [name],
                p=int(p_value),
                name=name
            )
        else:
            node = onnx.helper.make_node(
                global_pool_types[pool_type],
                input_nodes,  # input
                [name],
                name=name
            )
    else:
        if pool_type == 'lp':
            node = onnx.helper.make_node(
                pool_types[pool_type],
                input_nodes,  # input
                [name],
                p=int(p_value),
                kernel_shape=kernel,
                pads=pad_dims,
                strides=stride,
                name=name
            )
        else:
            if opset_version >= 10:
                node = onnx.helper.make_node(
                    pool_types[pool_type],
                    input_nodes,  # input
                    [name],
                    kernel_shape=kernel,
                    pads=pad_dims,
                    strides=stride,
                    name=name,
                    ceil_mode=ceil_mode
                )
            else:
                node = onnx.helper.make_node(
                    pool_types[pool_type],
                    input_nodes,  # input
                    [name],
                    kernel_shape=kernel,
                    pads=pad_dims,
                    strides=stride,
                    name=name
                )

    return [node]


@mx_op.register("exp")
def convert_exp(node, **kwargs):
    """Map MXNet's exp operator attributes to onnx's Exp operator
    and return the created node.
    """
    return create_basic_op_node('Exp', node, kwargs)

@mx_op.register("_copy")
def convert_copy(node, **kwargs):
    """Map MXNet's _copy operator attributes to onnx's Identity operator
    and return the created node.
    """
    return create_basic_op_node('Identity', node, kwargs)

@mx_op.register("identity")
def convert_identity(node, **kwargs):
    """Map MXNet's identity operator attributes to onnx's ConstantFill operator
    and return the created node.
    """
    return create_basic_op_node('ConstantFill', node, kwargs)

@mx_op.register("InstanceNorm")
def convert_instancenorm(node, **kwargs):
    """Map MXNet's InstanceNorm operator attributes to onnx's InstanceNormalization operator
    based on the input node's attributes and return the created node.
    """
    name, input_nodes, attrs = get_inputs(node, kwargs)

    eps = float(attrs.get("eps", 0.001))

    node = onnx.helper.make_node(
        'InstanceNormalization',
        inputs=input_nodes,
        outputs=[name],
        name=name,
        epsilon=eps)

    return [node]

@mx_op.register("LeakyReLU")
def convert_leakyrelu(node, **kwargs):
    """Map MXNet's LeakyReLU operator attributes to onnx's Elu/LeakyRelu/PRelu operators
    based on the input node's attributes and return the created node.
    """
    from onnx.helper import make_node
    name, input_nodes, attrs = get_inputs(node, kwargs)

    act_type = attrs.get("act_type", "leaky")
    alpha = float(attrs.get("slope", 0.25))

    act_name = {"elu": "Elu", "leaky": "LeakyRelu", "prelu": "PRelu",
                "selu": "Selu"}

    if act_type in ("prelu", "selu"):
        node = onnx.helper.make_node(
            act_name[act_type],
            inputs=input_nodes,
            outputs=[name],
            name=name)
    elif act_type in ('gelu'):
        sqrt2 = np.float32(1.4142135623730951)
        nodes = [
            create_const_scalar_node(name+"_sqrt2", sqrt2, kwargs),
            make_node("Div", [input_nodes[0], name+"_sqrt2"], [name+"_div0_out"]),
            make_node("Erf", [name+"_div0_out"], [name+"_erf0_out"]),
            create_const_scalar_node(name+"_one", np.float32(1.0), kwargs),
            create_const_scalar_node(name+"_half", np.float32(0.5), kwargs),
            make_node("Add", [name+"_erf0_out", name+"_one"], [name+"_add0_out"]),
            make_node("Mul", [input_nodes[0], name+"_add0_out"], [name+"_mul0_out"]),
            make_node("Mul", [name+"_mul0_out", name+"_half"], [name], name=name)
        ]
        return nodes
    else:
        node = onnx.helper.make_node(
            act_name[act_type],
            inputs=input_nodes,
            outputs=[name],
            name=name,
            alpha=alpha)

    return [node]


@mx_op.register("softmax")
def convert_softmax(node, **kwargs):
    """Map MXNet's softmax operator attributes to onnx's Softmax operator
    and return the created node.
    """
    from onnx.helper import make_node
    from onnx import TensorProto
    name, input_nodes, attrs = get_inputs(node, kwargs)

    axis = int(attrs.get("axis", -1))
    temperature = attrs.get("temperature", None)
    if temperature and float(temperature) != 1.0:
        raise NotImplementedError("Temperature is not supported for now.")
    use_length = attrs.get("use_length", None)
    input_type = kwargs["in_type"]
    data = input_nodes[0]

    nodes = [
        make_node("Exp", [data], [name+"_exp_out"]),
        make_node("ReduceSum", [name+"_exp_out"], [name+"_rsum_out"], axes=[axis], keepdims=1)
    ]
    if len(input_nodes) == 1:
        nodes += [
            make_node("Div", [name+"_exp_out", name+"_rsum_out"], [name], name=name)
        ]
        return nodes
    elif use_length == "True":
        length = input_nodes[1]

        nodes += [
            # const nodes
            create_tensor([axis], name+"_axis", kwargs["initializer"]),
            create_tensor([], name+"_void", kwargs["initializer"]),
            create_tensor([0], name+"_0", kwargs["initializer"]),
            create_tensor([1], name+"_1", kwargs["initializer"]),
            create_const_scalar_node(name+'_-1_s', np.int64(-1), kwargs),
            create_const_scalar_node(name+'_0_s', np.int64(0), kwargs),
            create_const_scalar_node(name+'_1_s', np.int64(1), kwargs),
            # cast data type
            make_node("Cast", [length], [name+"_length"], to=int(TensorProto.INT64)),
            make_node("Cast", [name+"_0"], [name+"_0_itype"], to=input_type),
            make_node("Cast", [name+"_1"], [name+"_1_itype"], to=input_type),
            # softmax output
            make_node("Div", [name+"_exp_out", name+"_rsum_out"], [name+"_div1_out"]),
            # update axis
            make_node("Shape", [data], [name+"_shape0_out"]),
            make_node("Shape", [name+"_shape0_out"], [name+"_in_dim"]),
            make_node("Add", [name+"_in_dim", name+"_axis"], [name+"_dim+axis"]),
            make_node("Less", [name+"_axis", name+"_0_s"], [name+"_less0_out"]),
            make_node("Where", [name+"_less0_out", name+"_dim+axis", name+"_axis"], [name+"_final_axis"]),
            # data mask
            make_node("Add", [name+"_final_axis", name+"_1_s"], [name+"_final_axis+1"]),
            make_node("Slice", [name+"_shape0_out", name+"_final_axis", name+"_final_axis+1"], [name+"_axis_dim"]),
            make_node("Reshape", [name+"_axis_dim", name+"_void"], [name+"_axis_dim_s"]),
            make_node("Range", [name+"_0_s", name+"_axis_dim_s", name+"_1_s"], [name+"_range0_out"]),
            # one hot for axis
            make_node("Reshape", [name+"_in_dim", name+"_void"], [name+"_in_dim_s"]),
            make_node("Range", [name+"_0_s", name+"_in_dim_s", name+"_1_s"], [name+"_range1_out"]),
            make_node("Equal", [name+"_range1_out", name+"_final_axis"], [name+"_equal_out"]),
            make_node("Cast", [name+"_equal_out"], [name+"_one_hot"], to=int(TensorProto.INT64)),
            # reshape data mask for less
            make_node("Sub", [name+"_axis_dim_s", name+"_1_s"], [name+"_sub0_out"]),
            make_node("Mul", [name+"_one_hot", name+"_sub0_out"], [name+"_mul0_out"]),
            make_node("Add", [name+"_mul0_out", name+"_1_s"], [name+"_add0_out"]),
            make_node('Reshape', [name+"_range0_out", name+"_add0_out"], [name+"_reshape0_out"]),
            # reshape length for less
            make_node("Mul", [name+"_one_hot", name+"_-1_s"], [name+"_mul1_out"]),
            make_node("Add", [name+"_mul1_out", name+"_1_s"], [name+"_add1_out"]),
            make_node("Sub", [name+"_shape0_out", name+"_1_s"], [name+"_sub1_out"]),
            make_node("Mul", [name+"_add1_out", name+"_sub1_out"], [name+"_mul2_out"]),
            make_node("Add", [name+"_mul2_out", name+"_1_s"], [name+"_add2_out"]),
            make_node('Reshape', [name+"_length", name+"_add2_out"], [name+"_reshape1_out"]),
            # mask output
            make_node("Less", [name+"_reshape0_out", name+"_reshape1_out"], [name+"_less_out"]),
            make_node("Cast", [name+"_less_out"], [name+"_mask"], to=input_type),
            make_node("Mul", [name+"_div1_out", name+"_mask"], [name+"_mul3_out"]),
            make_node("ReduceSum", [name+"_mul3_out"], [name+"_rsum1_out"], axes=[axis], keepdims=1),
            make_node("Equal", [name+"_rsum1_out", name+"_0_itype"], [name+"_equal1_out"]),
            make_node("Where", [name+"_equal1_out", name+"_1_itype", name+"_rsum1_out"], [name+"_where_out"]),
            make_node("Div", [name+"_mul3_out", name+"_where_out"], [name], name=name)
        ]
        return nodes

    else:
        raise NotImplementedError("use_length must be true when both data and length are paased in.")

# There's also mx.sym.softmax(), which doesn't do cross-entropy loss,
# just softmax for inference - hence the name convert_softmax_output.
@mx_op.register("SoftmaxOutput")
def convert_softmax_output(node, **kwargs):
    """Map MXNet's SoftmaxOutput operator attributes to onnx's Softmax operator
    and return the created node.
    """
    name = node["name"]

    input1_idx = kwargs["index_lookup"][node["inputs"][0][0]]
    input1 = kwargs["proc_nodes"][input1_idx]

    softmax_node = onnx.helper.make_node(
        "Softmax",
        [input1.name],
        [name],
        axis=1,
        name=name
    )

    return [softmax_node]

@mx_op.register("LogisticRegressionOutput")
def convert_logistic_regression_output(node, **kwargs):
    """Map MXNet's SoftmaxOutput operator attributes to onnx's Softmax operator
    and return the created node.
    """
    name = node["name"]
    input1_idx = kwargs["index_lookup"][node["inputs"][0][0]]
    input1 = kwargs["proc_nodes"][input1_idx]
    sigmoid_node = onnx.helper.make_node(
        "Sigmoid",
        [input1.name],
        [name],
        name=name
    )
    return [sigmoid_node]

@mx_op.register("BlockGrad")
def convert_blockgrad(node, **kwargs):
    """ Skip operator  """
    return create_basic_op_node('ConstantFill', node, kwargs)

@mx_op.register("MakeLoss")
def convert_makeloss(node, **kwargs):
    """ Skip operator  """
    return create_basic_op_node('ConstantFill', node, kwargs)

@mx_op.register("Concat")
def convert_concat(node, **kwargs):
    """Map MXNet's Concat operator attributes to onnx's Concat operator
    and return the created node.
    """
    name, input_nodes, attrs = get_inputs(node, kwargs)

    axis = int(attrs.get("dim", 1))
    concat_node = onnx.helper.make_node(
        "Concat",
        input_nodes,
        [name],
        axis=axis,
        name=name
    )
    return [concat_node]


@mx_op.register("transpose")
def convert_transpose(node, **kwargs):
    """Map MXNet's transpose operator attributes to onnx's Transpose operator
    and return the created node.
    """
    name, input_nodes, attrs = get_inputs(node, kwargs)

    axes = attrs.get("axes", ())
    if axes:
        axes = tuple(map(int, re.findall(r'\d+', axes)))

        transpose_node = onnx.helper.make_node(
            "Transpose",
            input_nodes,
            [name],
            perm=axes,
            name=name
        )
    else:
        transpose_node = onnx.helper.make_node(
            "Transpose",
            input_nodes,
            [name],
            name=name
        )

    return [transpose_node]


@mx_op.register("LRN")
def convert_lrn(node, **kwargs):
    """Map MXNet's LRN operator attributes to onnx's LRN operator
    and return the created node.
    """
    name, input_nodes, attrs = get_inputs(node, kwargs)

    alpha = float(attrs.get("alpha", 0.0001))
    beta = float(attrs.get("beta", 0.75))
    bias = float(attrs.get("knorm", 1.0))
    size = int(attrs.get("nsize"))

    lrn_node = onnx.helper.make_node(
        "LRN",
        inputs=input_nodes,
        outputs=[name],
        name=name,
        alpha=alpha,
        beta=beta,
        bias=bias,
        size=size
    )

    return [lrn_node]


@mx_op.register("L2Normalization")
def convert_l2normalization(node, **kwargs):
    """Map MXNet's L2Normalization operator attributes to onnx's LpNormalization operator
    and return the created node.
    """
    name, input_nodes, attrs = get_inputs(node, kwargs)

    mode = attrs.get("mode", "instance")

    if mode != "channel":
        raise AttributeError("L2Normalization: ONNX currently supports channel mode only")

    l2norm_node = onnx.helper.make_node(
        "LpNormalization",
        input_nodes,
        [name],
        axis=1,  # channel only
        name=name
    )
    return [l2norm_node]


@mx_op.register("Dropout")
def convert_dropout(node, **kwargs):
    """Map MXNet's Dropout operator attributes to onnx's Dropout operator
    and return the created node.
    """
    from onnx.helper import make_node
    name, input_nodes, attrs = get_inputs(node, kwargs)
    opset_version = kwargs["opset_version"]

    probability = float(attrs.get("p", 0.5))

    if opset_version >= 12:
        # opset >= 12 requires the ratio to be an input
        nodes = [
            create_const_scalar_node(name+"_ratio0", np.float32(probability), kwargs),
            make_node("Dropout", [input_nodes[0], name+"_ratio0"], [name], name=name)
        ]
        return nodes
    else:
        return [make_node("Dropout", input_nodes, [name], ratio=probability, name=name)]


@mx_op.register("Flatten")
def convert_flatten(node, **kwargs):
    """Map MXNet's Flatten operator attributes to onnx's Flatten operator
    and return the created node.
    """
    return create_basic_op_node('Flatten', node, kwargs)

@mx_op.register("clip")
def convert_clip(node, **kwargs):
    """Map MXNet's Clip operator attributes to onnx's Clip operator
    and return the created node.
    """
    from onnx.helper import make_node
    name, input_nodes, attrs = get_inputs(node, kwargs)
    opset_version = kwargs["opset_version"]

    a_min = float(attrs.get('a_min', -np.inf))
    a_max = float(attrs.get('a_max', np.inf))

    if opset_version >= 11:
        # opset >= 11 requires min/max to be inputs
        nodes = [
            create_const_scalar_node(name+"_min", np.float32(a_min), kwargs),
            create_const_scalar_node(name+"_max", np.float32(a_max), kwargs),
            make_node("Clip", [input_nodes[0], name+"_min", name+"_max"], [name], name=name)
        ]
    else:
        nodes = [
            make_node("Clip", input_nodes, [name], name=name, min=a_min, max=a_max)
        ]
    return nodes


def scalar_op_helper(node, op_name, **kwargs):
    """Helper function for scalar arithmetic operations"""
    name, input_nodes, attrs = get_inputs(node, kwargs)
    from onnx import numpy_helper
    input_type = kwargs["in_type"]
    scalar_value = np.array([attrs.get("scalar", 1)],
                            dtype=onnx.mapping.TENSOR_TYPE_TO_NP_TYPE[input_type])

    initializer = kwargs["initializer"]
    flag = True
    # If the input value is in initializer, just multiply with scalar input
    # and create a new initializer
    for i in initializer:
        if i.name == input_nodes[0]:
            if op_name == 'Mul':
                new_initializer = numpy_helper.to_array(i) * scalar_value[0]
            elif op_name == 'Sub':
                if name.startswith("_rminusscalar"):
                    new_initializer = scalar_value[0] - numpy_helper.to_array(i)
                else:
                    new_initializer = numpy_helper.to_array(i) - scalar_value[0]
            elif op_name == 'Add':
                new_initializer = numpy_helper.to_array(i) + scalar_value[0]
            elif op_name == 'Div':
                if name.startswith("_rdivscalar"):
                    new_initializer = scalar_value[0] / numpy_helper.to_array(i)
                else:
                    new_initializer = numpy_helper.to_array(i) / scalar_value[0]
            elif op_name == 'Pow':
                new_initializer = numpy_helper.to_array(i) ** scalar_value[0]
            flag = False
            break

    # else create a new tensor of the scalar value, add it in initializer
    if flag is True:
        dims = np.shape(scalar_value)

        scalar_op_name = "scalar_op" + str(kwargs["idx"])
        tensor_node = onnx.helper.make_tensor_value_info(scalar_op_name, input_type, dims)

        initializer.append(
            onnx.helper.make_tensor(
                name=scalar_op_name,
                data_type=input_type,
                dims=dims,
                vals=scalar_value,
                raw=False,
            )
        )

        mul_node = onnx.helper.make_node(
            op_name,
            [input_nodes[0], scalar_op_name],
            [name],
            name=name
        )

        return [tensor_node, mul_node]
    else:
        data_type = onnx.mapping.NP_TYPE_TO_TENSOR_TYPE[new_initializer.dtype]
        dims = np.shape(new_initializer)

        new_a_node = input_nodes[0] + str(kwargs["idx"])
        tensor_node = onnx.helper.make_tensor_value_info(new_a_node, data_type, dims)

        initializer.append(
            onnx.helper.make_tensor(
                name=new_a_node,
                data_type=data_type,
                dims=dims,
                vals=new_initializer,
                raw=False,
            )
        )
        return [tensor_node]

# Convert scalar value into node and pass it as input to mul_node
@mx_op.register("_mul_scalar")
def convert_mul_scalar(node, **kwargs):
    """Map MXNet's _mul_scalar operator attributes to onnx's Mul operator.
    Creates a new node for the input scalar value, adds it to the initializer
    and return multiple created nodes.
    """
    return scalar_op_helper(node, 'Mul', **kwargs)


# Convert scalar value into node and pass it as input to mul_node
@mx_op.register("_minus_scalar")
def convert_minus_scalar(node, **kwargs):
    """Map MXNet's _minus_scalar operator attributes to onnx's Minus operator.
    Creates a new node for the input scalar value, adds it to the initializer
    and return multiple created nodes.
    """
    return scalar_op_helper(node, 'Sub', **kwargs)

@mx_op.register("_rminus_scalar")
def convert_rminus_scalar(node, **kwargs):
    """Map MXNet's _rminus_scalar operator attributes to onnx's Sub operator.
    Creates a new node for the input scalar value, adds it to the initializer
    and return multiple created nodes.
    """
    return scalar_op_helper(node, 'Sub', **kwargs)

# Convert scalar value into node and pass it as input to mul_node
@mx_op.register("_plus_scalar")
def convert_add_scalar(node, **kwargs):
    """Map MXNet's _plus_scalar operator attributes to onnx's Add operator.
    Creates a new node for the input scalar value, adds it to the initializer
    and return multiple created nodes.
    """
    return scalar_op_helper(node, 'Add', **kwargs)

# Convert scalar value into node and pass it as input to mul_node
@mx_op.register("_div_scalar")
def convert_div_scalar(node, **kwargs):
    """Map MXNet's _div_scalar operator attributes to onnx's Div operator.
    Creates a new node for the input scalar value, adds it to the initializer
    and return multiple created nodes.
    """
    return scalar_op_helper(node, 'Div', **kwargs)

@mx_op.register("_rdiv_scalar")
def convert_rdiv_scalar(node, **kwargs):
    """Map MXNet's _rdiv_scalar operator attributes to onnx's Div operator.
    Creates a new node for the input scalar value, adds it to the initializer
    and return multiple created nodes.
    """
    return scalar_op_helper(node, 'Div', **kwargs)

@mx_op.register("_power_scalar")
def convert_pow_scalar(node, **kwargs):
    """Map MXNet's _pow_scalar operator attributes to onnx's Pow operator.
    Creates a new node for the input scalar value, adds it to the initializer
    and return multiple created nodes.
    """
    return scalar_op_helper(node, 'Pow', **kwargs)

# Sorting and Searching
@mx_op.register("argmax")
def convert_argmax(node, **kwargs):
    """Map MXNet's argmax operator attributes to onnx's ArgMax operator
    and return the created node.
    """
    name, input_nodes, attrs = get_inputs(node, kwargs)

    axis = int(attrs.get("axis"))
    keepdims = get_boolean_attribute_value(attrs, "keepdims")

    node = onnx.helper.make_node(
        'ArgMax',
        inputs=input_nodes,
        axis=axis,
        keepdims=keepdims,
        outputs=[name],
        name=name
    )
    return [node]

@mx_op.register("argmin")
def convert_argmin(node, **kwargs):
    """Map MXNet's argmin operator attributes to onnx's ArgMin operator
    and return the created node.
    """
    name, input_nodes, attrs = get_inputs(node, kwargs)

    axis = int(attrs.get("axis"))
    keepdims = get_boolean_attribute_value(attrs, "keepdims")

    node = onnx.helper.make_node(
        'ArgMin',
        inputs=input_nodes,
        axis=axis,
        keepdims=keepdims,
        outputs=[name],
        name=name
    )
    return [node]

@mx_op.register("_maximum")
def convert_maximum(node, **kwargs):
    """Map MXNet's _maximum operator attributes to onnx's Max operator
    and return the created node.
    """
    return create_basic_op_node('Max', node, kwargs)


@mx_op.register("_minimum")
def convert_minimum(node, **kwargs):
    """Map MXNet's _minimum operator attributes to onnx's Min operator
    and return the created node.
    """
    return create_basic_op_node('Min', node, kwargs)

@mx_op.register("min")
def convert_min(node, **kwargs):
    """Map MXNet's min operator attributes to onnx's ReduceMin operator
    and return the created node.
    """
    name, input_nodes, attrs = get_inputs(node, kwargs)

    mx_axis = attrs.get("axis", None)
    axes = convert_string_to_list(str(mx_axis)) if mx_axis is not None else None

    keepdims = get_boolean_attribute_value(attrs, "keepdims")

    if axes is not None:
        node = onnx.helper.make_node(
            'ReduceMin',
            inputs=input_nodes,
            outputs=[name],
            axes=axes,
            keepdims=keepdims,
            name=name
        )

        return [node]
    else:
        node = onnx.helper.make_node(
            'ReduceMin',
            inputs=input_nodes,
            outputs=[name],
            keepdims=keepdims,
            name=name
        )

        return [node]


@mx_op.register("max")
def convert_max(node, **kwargs):
    """Map MXNet's max operator attributes to onnx's ReduceMax operator
    and return the created node.
    """
    name, input_nodes, attrs = get_inputs(node, kwargs)

    mx_axis = attrs.get("axis", None)
    axes = convert_string_to_list(str(mx_axis)) if mx_axis is not None else None

    keepdims = get_boolean_attribute_value(attrs, "keepdims")

    if axes is not None:
        node = onnx.helper.make_node(
            'ReduceMax',
            inputs=input_nodes,
            outputs=[name],
            axes=axes,
            keepdims=keepdims,
            name=name
        )

        return [node]
    else:
        node = onnx.helper.make_node(
            'ReduceMax',
            inputs=input_nodes,
            outputs=[name],
            keepdims=keepdims,
            name=name
        )

        return [node]


@mx_op.register("mean")
def convert_mean(node, **kwargs):
    """Map MXNet's mean operator attributes to onnx's ReduceMean operator
    and return the created node.
    """
    name, input_nodes, attrs = get_inputs(node, kwargs)

    mx_axis = attrs.get("axis", None)
    axes = convert_string_to_list(str(mx_axis)) if mx_axis is not None else None

    keepdims = get_boolean_attribute_value(attrs, "keepdims")

    if axes is not None:
        node = onnx.helper.make_node(
            'ReduceMean',
            inputs=input_nodes,
            outputs=[name],
            axes=axes,
            keepdims=keepdims,
            name=name
        )

        return [node]
    else:
        node = onnx.helper.make_node(
            'ReduceMean',
            inputs=input_nodes,
            outputs=[name],
            keepdims=keepdims,
            name=name
        )

        return [node]


@mx_op.register("prod")
def convert_prod(node, **kwargs):
    """Map MXNet's prod operator attributes to onnx's ReduceProd operator
    and return the created node.
    """
    name, input_nodes, attrs = get_inputs(node, kwargs)

    mx_axis = attrs.get("axis", None)
    axes = convert_string_to_list(str(mx_axis)) if mx_axis is not None else None

    keepdims = get_boolean_attribute_value(attrs, "keepdims")

    if axes is not None:
        node = onnx.helper.make_node(
            'ReduceProd',
            inputs=input_nodes,
            outputs=[name],
            axes=axes,
            keepdims=keepdims,
            name=name
        )

        return [node]
    else:
        node = onnx.helper.make_node(
            'ReduceProd',
            inputs=input_nodes,
            outputs=[name],
            keepdims=keepdims,
            name=name
        )

        return [node]


# Arithmetic Operations
@mx_op.register("elemwise_add")
def convert_elementwise_add(node, **kwargs):
    """Map MXNet's elemwise_add operator attributes to onnx's Add operator
    and return the created node.
    """
    return create_basic_op_node('Add', node, kwargs)


@mx_op.register("broadcast_add")
def covert_broadcast_add(node, **kwargs):
    """Map MXNet's broadcast_add operator attributes to onnx's Add operator
    and return the created node.
    """
    return create_basic_op_node('Add', node, kwargs)


@mx_op.register("elemwise_sub")
def convert_elementwise_sub(node, **kwargs):
    """Map MXNet's elemwise_sub operator attributes to onnx's Sub operator
    and return the created node.
    """
    return create_basic_op_node('Sub', node, kwargs)

@mx_op.register("broadcast_sub")
def covert_broadcast_sub(node, **kwargs):
    """Map MXNet's broadcast_sub operator attributes to onnx's Sub operator
    and return the created node.
    """
    return create_basic_op_node('Sub', node, kwargs)

@mx_op.register("elemwise_mul")
def convert_elemwise_mul(node, **kwargs):
    """Map MXNet's elemwise_mul operator attributes to onnx's Mul operator
    and return the created node.
    """
    return create_basic_op_node('Mul', node, kwargs)

@mx_op.register("broadcast_mul")
def convert_broadcast_mul(node, **kwargs):
    """Map MXNet's broadcast_mul operator attributes to onnx's Mul operator
    and return the created node.
    """
    return create_basic_op_node('Mul', node, kwargs)

@mx_op.register("elemwise_div")
def convert_elemwise_div(node, **kwargs):
    """Map MXNet's elemwise_div operator attributes to onnx's Div operator
    and return the created node.
    """
    return create_basic_op_node('Div', node, kwargs)

@mx_op.register("broadcast_div")
def convert_broadcast_div(node, **kwargs):
    """Map MXNet's broadcast_div operator attributes to onnx's Div operator
    and return the created node.
    """
    return create_basic_op_node('Div', node, kwargs)

@mx_op.register("negative")
def convert_negative(node, **kwargs):
    """Map MXNet's negative operator attributes to onnx's Neg operator
    and return the created node.
    """
    return create_basic_op_node('Neg', node, kwargs)

@mx_op.register("abs")
def convert_abs(node, **kwargs):
    """Map MXNet's abs operator attributes to onnx's Abs operator
    and return the created node.
    """
    return create_basic_op_node('Abs', node, kwargs)

@mx_op.register("add_n")
def convert_addn(node, **kwargs):
    """Map MXNet's add_n operator attributes to onnx's Sum operator
    and return the created node.
    """
    return create_basic_op_node('Sum', node, kwargs)

 # Rounding
@mx_op.register("ceil")
def convert_ceil(node, **kwargs):
    """Map MXNet's ceil operator attributes to onnx's Ceil operator
    and return the created node.
    """
    return create_basic_op_node('Ceil', node, kwargs)

@mx_op.register("floor")
def convert_floor(node, **kwargs):
    """Map MXNet's floor operator attributes to onnx's Floor operator
    and return the created node.
    """
    return create_basic_op_node('Floor', node, kwargs)

# Changing shape and type.
@mx_op.register("Reshape")
def convert_reshape(node, **kwargs):
    """Map MXNet's Reshape operator attributes to onnx's Reshape operator.
    Converts output shape attribute to output shape tensor
    and return multiple created nodes.
    """
    from onnx.helper import make_node

    name, input_nodes, attrs = get_inputs(node, kwargs)

    reverse = attrs.get('reverse', 'False')
    targ_shape = convert_string_to_list(attrs["shape"])

    not_supported_shape = [-2, -3, -4]
    for val in targ_shape:
        if val in not_supported_shape:
            raise AttributeError("Reshape: Shape value not supported in ONNX", val)

    nodes = [
        create_tensor(targ_shape, name+'_targ_shape', kwargs['initializer'])
        ]

    if reverse == 'False':
        nodes += [
            make_node('Reshape', [input_nodes[0], name+'_targ_shape'], [name], name=name)
            ]
    else:
        nodes += [
            create_tensor([0], name+'_0', kwargs['initializer']),
            create_tensor([1], name+'_1', kwargs['initializer']),
            make_node('Shape', [name+'_targ_shape'], [name+'_targ_dim']),
            make_node('Shape', [input_nodes[0]], [name+'_orig_shape']),
            make_node('Shape', [name+'_orig_shape'], [name+'_orig_dim']),
            make_node('Sub', [name+'_targ_dim', name+'_orig_dim'], [name+'_dim_diff']),
            make_node('Abs', [name+'_dim_diff'], [name+'_pad_len']),
            make_node('Less', [name+'_targ_dim', name+'_orig_dim'], [name+'_targ_less_orig']),
            make_node('Less', [name+'_orig_dim', name+'_targ_dim'], [name+'_orig_less_targ']),
            make_node('Where', [name+'_targ_less_orig', name+'_pad_len', name+'_0'],
                      [name+'_targ_pad_len']),
            make_node('Where', [name+'_orig_less_targ', name+'_pad_len', name+'_0'],
                      [name+'_orig_pad_len']),
            make_node('Concat', [name+'_targ_pad_len', name+'_0'], [name+'_targ_pads'], axis=0),
            make_node('Concat', [name+'_orig_pad_len', name+'_0'], [name+'_orig_pads'], axis=0),
            make_node('Pad', [name+'_targ_shape', name+'_targ_pads', name+'_1'],
                      [name+'_targ_shape_padded'], mode='constant'),
            make_node('Pad', [name+'_orig_shape', name+'_orig_pads', name+'_1'],
                      [name+'_orig_shape_padded'], mode='constant'),
            make_node('Equal', [name+'_targ_shape_padded', name+'_0'],
                      [name+'_targ_shape_0_mask']),
            make_node('Where', [name+'_targ_shape_0_mask', name+'_orig_shape_padded',
                                name+'_targ_shape_padded'], [name+'_targ_shape_new']),
            make_node('Shape', [name+'_targ_shape_new'], [name+'_targ_new_dim']),
            make_node('Slice', [name+'_targ_shape_new', name+'_targ_pad_len',
                                name+'_targ_new_dim'], [name+'_targ_shape_final']),
            make_node('Reshape', [input_nodes[0], name+'_targ_shape_final'], [name], name=name)
            ]

    return nodes

@mx_op.register("Cast")
def convert_cast(node, **kwargs):
    """Map MXNet's Cast operator attributes to onnx's Cast operator
    and return the created node.
    """
    name, input_nodes, attrs = get_inputs(node, kwargs)

    dtype = attrs.get('dtype')
    to_dtype = onnx.mapping.NP_TYPE_TO_TENSOR_TYPE[np.dtype(dtype)]
    nodes = [
        onnx.helper.make_node("Cast", input_nodes, [name], to=to_dtype, name=name)
    ]
    return nodes


@mx_op.register("slice_axis")
def convert_slice_axis(node, **kwargs):
    """Map MXNet's slice_axis operator attributes to onnx's Slice operator
    and return the created node.
    """
    from onnx.helper import make_node
    name, input_nodes, attrs = get_inputs(node, kwargs)

    axis = int(attrs.get("axis"))
    begin = int(attrs.get("begin"))
    end = attrs.get("end", None)

    nodes = [
        create_tensor([axis], name+'_axis', kwargs["initializer"]),
        create_tensor([begin], name+'_begin', kwargs["initializer"])
    ]
    if not end or end == 'None':
        # ONNX doesn't support None for ends. Since ends=None depicts
        # length of dimension, passing dimension in this case.
        nodes += [
            create_tensor([axis+1], name+"_axis_plus_1", kwargs["initializer"]),
            make_node('Shape', [input_nodes[0]], [name+"_data_shape"]),
            make_node('Slice', [name+'_data_shape', name+'_axis', name+'_axis_plus_1'],
                      [name+"_end"])
        ]
    else:
        nodes += [
            create_tensor([int(end)], name+'_end', kwargs["initializer"])
        ]

    nodes += [
        make_node('Slice', [input_nodes[0], name+'_begin', name+'_end', name+'_axis'],
                  [name], name=name)
    ]

    return nodes


@mx_op.register("SliceChannel")
def convert_slice_channel(node, **kwargs):
    """Map MXNet's SliceChannel operator attributes to onnx's Squeeze or Split
    operator based on squeeze_axis attribute
    and return the created node.
    """
    name, input_nodes, attrs = get_inputs(node, kwargs)

    num_outputs = int(attrs.get("num_outputs"))
    axis = int(attrs.get("axis", 1))
    squeeze_axis = int(attrs.get("squeeze_axis", 0))

    if squeeze_axis == 1 and num_outputs == 1:
        node = onnx.helper.make_node(
            "Squeeze",
            input_nodes,
            [name],
            axes=[axis],
            name=name,
        )
        return [node]
    elif squeeze_axis == 0 and num_outputs > 1:
        in_shape = kwargs.get('in_shape')[0]
        split = in_shape[axis] // num_outputs
        node = onnx.helper.make_node(
            "Split",
            input_nodes,
            [name+'_output'+str(i) for i in range(num_outputs)],
            axis=axis,
            split=[split for _ in range(num_outputs)],
            name=name,
        )
        return [node]
    else:
        raise NotImplementedError("SliceChannel operator with num_outputs>1 and"
                                  "squeeze_axis true is not implemented.")


@mx_op.register("expand_dims")
def convert_expand_dims(node, **kwargs):
    """Map MXNet's expand_dims operator attributes to onnx's Unsqueeze operator
    and return the created node.
    """
    name, input_nodes, attrs = get_inputs(node, kwargs)

    axis = int(attrs.get("axis"))

    node = onnx.helper.make_node(
        "Unsqueeze",
        input_nodes,
        [name],
        axes=[axis],
        name=name,
    )
    return [node]

@mx_op.register("squeeze")
def convert_squeeze(node, **kwargs):
    """Map MXNet's squeeze operator attributes to onnx's squeeze operator
    and return the created node.
    """
    name, input_nodes, attrs = get_inputs(node, kwargs)

    axis = attrs.get("axis", None)
    if not axis:
        raise AttributeError("Squeeze: Missing axis attribute: ONNX currently requires axis to "
                             "be specified for squeeze operator")
    axis = convert_string_to_list(axis)

    node = onnx.helper.make_node(
        "Squeeze",
        input_nodes,
        [name],
        axes=axis,
        name=name,
    )
    return [node]


@mx_op.register("log")
def convert_log(node, **kwargs):
    """Map MXNet's log operator attributes to onnx's Log operator
    and return the created node.
    """
    return create_basic_op_node('Log', node, kwargs)

@mx_op.register("reciprocal")
def convert_reciprocal(node, **kwargs):
    """Map MXNet's reciprocal operator attributes to onnx's Reciprocal operator
    and return the created node.
    """
    return create_basic_op_node('Reciprocal', node, kwargs)

@mx_op.register("_power")
def convert_power(node, **kwargs):
    """Map MXNet's _power operator attributes to onnx's Pow operator
    and return the created node.
    """
    return create_basic_op_node('Pow', node, kwargs)

@mx_op.register("broadcast_power")
def convert_broadcast_power(node, **kwargs):
    """Map MXNet's _power operator attributes to onnx's Pow operator
    and return the created node.
    """
    return create_basic_op_node('Pow', node, kwargs)

@mx_op.register("sqrt")
def convert_sqrt(node, **kwargs):
    """Map MXNet's sqrt operator attributes to onnx's Sqrt operator
    and return the created node.
    """
    return create_basic_op_node('Sqrt', node, kwargs)

@mx_op.register("depth_to_space")
def convert_depthtospace(node, **kwargs):
    """Map MXNet's depth_to_space operator attributes to onnx's
    DepthToSpace operator and return the created node.
    """
    name, input_nodes, attrs = get_inputs(node, kwargs)

    blksize = int(attrs.get("block_size", 0))

    node = onnx.helper.make_node(
        "DepthToSpace",
        input_nodes,
        [name],
        blocksize=blksize,
        name=name,
    )
    return [node]

@mx_op.register("space_to_depth")
def convert_spacetodepth(node, **kwargs):
    """Map MXNet's space_to_depth operator attributes to onnx's
    SpaceToDepth operator and return the created node.
    """
    name, input_nodes, attrs = get_inputs(node, kwargs)

    blksize = int(attrs.get("block_size", 0))

    node = onnx.helper.make_node(
        "SpaceToDepth",
        input_nodes,
        [name],
        blocksize=blksize,
        name=name,
    )
    return [node]

@mx_op.register("square")
def convert_square(node, **kwargs):
    """Map MXNet's square operator attributes to onnx's Pow operator
    and return the created node.
    """
    name, input_nodes, _ = get_inputs(node, kwargs)

    initializer = kwargs["initializer"]
    data_type = onnx.mapping.NP_TYPE_TO_TENSOR_TYPE[np.dtype('int64')]

    power2_name = "square_tensor" + str(kwargs["idx"])
    tensor_node = onnx.helper.make_tensor_value_info(power2_name, data_type, (1,))
    initializer.append(
        onnx.helper.make_tensor(
            name=power2_name,
            data_type=data_type,
            dims=(1,),
            vals=[2],
            raw=False,
        )
    )

    input_nodes.append(power2_name)

    node = onnx.helper.make_node(
        "Pow",
        input_nodes,
        [name],
        name=name
    )
    return [tensor_node, node]

@mx_op.register("sum")
def convert_sum(node, **kwargs):
    """Map MXNet's sum operator attributes to onnx's ReduceSum operator
    and return the created node.
    """
    name, input_nodes, attrs = get_inputs(node, kwargs)

    mx_axis = attrs.get("axis", None)
    axes = convert_string_to_list(str(mx_axis)) if mx_axis is not None else None

    keepdims = get_boolean_attribute_value(attrs, "keepdims")

    if axes:
        node = onnx.helper.make_node(
            'ReduceSum',
            inputs=input_nodes,
            outputs=[name],
            axes=axes,
            keepdims=keepdims,
            name=name
        )
    else:
        node = onnx.helper.make_node(
            'ReduceSum',
            inputs=input_nodes,
            outputs=[name],
            keepdims=keepdims,
            name=name
        )
    return [node]


@mx_op.register("shape_array")
def convert_shape(node, **kwargs):
    """Map MXNet's shape_array operator attributes to onnx's Shape operator
    and return the created node.
    """
    return create_basic_op_node('Shape', node, kwargs)


@mx_op.register("hard_sigmoid")
def convert_hardsigmoid(node, **kwargs):
    """Map MXNet's hard_sigmoid operator attributes to onnx's HardSigmoid operator
    and return the created node.
    """
    name, input_nodes, attrs = get_inputs(node, kwargs)

    # Converting to float32
    alpha = float(attrs.get("alpha", 0.2))
    beta = float(attrs.get("beta", 0.5))

    node = onnx.helper.make_node(
        'HardSigmoid',
        input_nodes,
        [name],
        alpha=alpha,
        beta=beta,
        name=name
    )
    return [node]

@mx_op.register("broadcast_lesser")
def convert_broadcast_lesser(node, **kwargs):
    """Map MXNet's broadcast_lesser operator attributes to onnx's Less operator
    and return the created node.
    """
    return create_basic_op_node('Less', node, kwargs)

@mx_op.register("broadcast_greater")
def convert_broadcast_greater(node, **kwargs):
    """Map MXNet's broadcast_greater operator attributes to onnx's Greater operator
    and return the created node.
    """
    return create_basic_op_node('Greater', node, kwargs)

@mx_op.register("broadcast_equal")
def convert_broadcast_equal(node, **kwargs):
    """Map MXNet's broadcast_equal operator attributes to onnx's Equal operator
    and return the created node.
    """
    return create_basic_op_node('Equal', node, kwargs)


@mx_op.register("broadcast_logical_and")
def convert_broadcast_logical_and(node, **kwargs):
    """Map MXNet's broadcast logical and operator attributes to onnx's Add operator
    and return the created node.
    """
    return create_basic_op_node('And', node, kwargs)


@mx_op.register("broadcast_logical_or")
def convert_broadcast_logical_or(node, **kwargs):
    """Map MXNet's broadcast logical or operator attributes to onnx's Or operator
    and return the created node.
    """
    return create_basic_op_node('Or', node, kwargs)


@mx_op.register("broadcast_logical_xor")
def convert_broadcast_logical_xor(node, **kwargs):
    """Map MXNet's broadcast logical xor operator attributes to onnx's Xor operator
    and return the created node.
    """
    return create_basic_op_node('Xor', node, kwargs)


@mx_op.register("logical_not")
def convert_logical_not(node, **kwargs):
    """Map MXNet's logical not operator attributes to onnx's Not operator
    and return the created node.
    """
    return create_basic_op_node('Not', node, kwargs)


@mx_op.register("size_array")
def convert_size(node, **kwargs):
    """Map MXNet's size_array operator attributes to onnx's Size operator
    and return the created node.
    """
    return create_basic_op_node('Size', node, kwargs)


@mx_op.register("log_softmax")
def convert_logsoftmax(node, **kwargs):
    """Map MXNet's log_softmax operator attributes to onnx's LogSoftMax operator
    and return the created node.
    """
    name, input_nodes, attrs = get_inputs(node, kwargs)

    # Converting to int
    axis = int(attrs.get("axis", -1))
    temp = attrs.get("temperature", 'None')
    if temp != 'None':
        raise AttributeError("LogSoftMax: ONNX supports only temperature=None")

    node = onnx.helper.make_node(
        'LogSoftmax',
        input_nodes,
        [name],
        axis=axis,
        name=name
    )
    return [node]

@mx_op.register("norm")
def convert_norm(node, **kwargs):
    """Map MXNet's norm operator attributes to onnx's ReduceL1 and ReduceL2 operators
    and return the created node.
    """
    name, input_nodes, attrs = get_inputs(node, kwargs)

    mx_axis = attrs.get("axis", None)
    axes = convert_string_to_list(str(mx_axis)) if mx_axis else None

    keepdims = get_boolean_attribute_value(attrs, "keepdims")
    ord = int(attrs.get("ord", 2))

    onnx_op_name = "ReduceL1" if ord == 1 else "ReduceL2"

    if axes:
        reduce_node = onnx.helper.make_node(
            onnx_op_name,
            input_nodes,
            [name],
            axes=axes,
            keepdims=keepdims,
            name=name
        )
        return [reduce_node]
    else:
        reduce_node = onnx.helper.make_node(
            onnx_op_name,
            input_nodes,
            [name],
            keepdims=keepdims,
            name=name
        )
        return [reduce_node]

@mx_op.register("_sample_multinomial")
def convert_multinomial(node, **kwargs):
    """Map MXNet's multinomial operator attributes to onnx's
    Multinomial operator and return the created node.
    """
    name, input_nodes, attrs = get_inputs(node, kwargs)
    dtype = onnx.mapping.NP_TYPE_TO_TENSOR_TYPE[np.dtype(attrs.get("dtype", 'int32'))]
    sample_size = convert_string_to_list(attrs.get("shape", '1'))
    if len(sample_size) < 2:
        sample_size = sample_size[-1]
    else:
        raise AttributeError("ONNX currently supports integer sample_size only")
    node = onnx.helper.make_node(
        "Multinomial",
        input_nodes,
        [name],
        dtype=dtype,
        sample_size=sample_size,
        name=name,
    )
    return [node]


@mx_op.register("_random_uniform")
def convert_random_uniform(node, **kwargs):
    """Map MXNet's random_uniform operator attributes to onnx's RandomUniform
    operator and return the created node.
    """
    name, input_nodes, attrs = get_inputs(node, kwargs)

    # Converting to float32
    low = float(attrs.get("low", 0))
    high = float(attrs.get("high", 1.0))
    shape = convert_string_to_list(attrs.get('shape', '[]'))
    dtype = onnx.mapping.NP_TYPE_TO_TENSOR_TYPE[np.dtype(attrs.get('dtype', 'float32'))]

    node = onnx.helper.make_node(
        'RandomUniform',
        input_nodes,
        [name],
        low=low,
        high=high,
        dtype=dtype,
        shape=shape,
        name=name
    )
    return [node]


@mx_op.register("_random_normal")
def convert_random_normal(node, **kwargs):
    """Map MXNet's random_normal operator attributes to onnx's RandomNormal
    operator and return the created node.
    """
    name, input_nodes, attrs = get_inputs(node, kwargs)

    # Converting to float32
    mean = float(attrs.get("loc", 0))
    scale = float(attrs.get("scale", 1.0))
    shape = convert_string_to_list(attrs.get('shape', '[]'))
    dtype = onnx.mapping.NP_TYPE_TO_TENSOR_TYPE[np.dtype(attrs.get('dtype', 'float32'))]

    node = onnx.helper.make_node(
        'RandomNormal',
        input_nodes,
        [name],
        mean=mean,
        scale=scale,
        dtype=dtype,
        shape=shape,
        name=name
    )
    return [node]


@mx_op.register("ROIPooling")
def convert_roipooling(node, **kwargs):
    """Map MXNet's ROIPooling operator attributes to onnx's MaxRoiPool
    operator and return the created node.
    """
    name, input_nodes, attrs = get_inputs(node, kwargs)

    pooled_shape = convert_string_to_list(attrs.get('pooled_size'))
    scale = float(attrs.get("spatial_scale"))

    node = onnx.helper.make_node(
        'MaxRoiPool',
        input_nodes,
        [name],
        pooled_shape=pooled_shape,
        spatial_scale=scale,
        name=name
    )
    return [node]


@mx_op.register("tile")
def convert_tile(node, **kwargs):
    """Map MXNet's Tile operator attributes to onnx's Tile
    operator and return the created node.
    """
    name, input_nodes, attrs = get_inputs(node, kwargs)

    reps_list = convert_string_to_list(attrs["reps"])

    initializer = kwargs["initializer"]
    reps_shape_np = np.array(reps_list, dtype='int64')
    data_type = onnx.mapping.NP_TYPE_TO_TENSOR_TYPE[reps_shape_np.dtype]
    dims = np.shape(reps_shape_np)

    output_shape_name = "reps_attr_tensor" + str(kwargs["idx"])
    tensor_node = onnx.helper.make_tensor_value_info(output_shape_name, data_type, dims)

    initializer.append(
        onnx.helper.make_tensor(
            name=output_shape_name,
            data_type=data_type,
            dims=dims,
            vals=reps_list,
            raw=False,
        )
    )

    input_nodes.append(output_shape_name)
    tile_node = onnx.helper.make_node(
        "Tile",
        input_nodes,
        [name],
        name=name
    )

    return [tensor_node, tile_node]


@mx_op.register("broadcast_to")
def convert_broadcast_to(node, **kwargs):
    """Map MXNet's broadcast_to operator attributes to onnx's Expand
    operator and return the created node.
    """
    name, input_nodes, attrs = get_inputs(node, kwargs)

    shape_list = convert_string_to_list(attrs["shape"])

    initializer = kwargs["initializer"]
    output_shape_np = np.array(shape_list, dtype='int64')
    data_type = onnx.mapping.NP_TYPE_TO_TENSOR_TYPE[output_shape_np.dtype]
    dims = np.shape(output_shape_np)

    output_shape_name = "expand_attr_tensor" + str(kwargs["idx"])
    tensor_node = onnx.helper.make_tensor_value_info(output_shape_name, data_type, dims)

    initializer.append(
        onnx.helper.make_tensor(
            name=output_shape_name,
            data_type=data_type,
            dims=dims,
            vals=shape_list,
            raw=False,
        )
    )

    input_nodes.append(output_shape_name)
    expand_node = onnx.helper.make_node(
        "Expand",
        input_nodes,
        [name],
        name=name
    )

    return [tensor_node, expand_node]


@mx_op.register("topk")
def convert_topk(node, **kwargs):
    """Map MXNet's topk operator attributes to onnx's TopK operator
    and return the created node.
    """
    from onnx.helper import make_node
    name, input_nodes, attrs = get_inputs(node, kwargs)

    axis = int(attrs.get('axis', '-1'))
    k = int(attrs.get('k', '1'))
    ret_type = attrs.get('ret_typ')
    outputs = [name]

    if ret_type and ret_type == 'both':
        outputs.append(name + '_output1')
    else:
        raise NotImplementedError("ONNX expects both value and indices as output")

    opset_version = kwargs['opset_version']
    if opset_version >= 10:
        nodes = [
            create_const_scalar_node(name+"_k", np.int64(k), kwargs),
            make_node("TopK", [input_nodes[0], name+"_k"], outputs, axis=axis, name=name)
        ]
        return nodes
    else:
        return [make_node("TopK", input_nodes, outputs, axis=axis, k=k, name=name)]


@mx_op.register("take")
def convert_take(node, **kwargs):
    """Map MXNet's Take operator attributes to onnx's Gather operator.
    """
    name, input_nodes, attrs = get_inputs(node, kwargs)

    axis = int(attrs.get('axis', 0))

    node = onnx.helper.make_node(
        "Gather",
        input_nodes,
        [name],
        axis=axis,
        name=name,
    )
    return [node]


@mx_op.register("LayerNorm")
def convert_layer_norm(node, **kwargs):
    """Map MXNet's LayerNorm operator attributes to onnx operators.
    """
    from onnx.helper import make_node
    from onnx import TensorProto
    name, input_nodes, attrs = get_inputs(node, kwargs)
    axes = int(attrs.get('axis', -1))
    eps = attrs.get('eps', 9.99999975e-06)


    nodes = [
        create_tensor([axes], name+"_axes", kwargs["initializer"]),
        create_tensor([axes+1], name+"_axes+1", kwargs["initializer"]),
        create_tensor([], name+"_void", kwargs["initializer"]),
        create_const_scalar_node(name+'_0_s', np.int64(0), kwargs),
        create_const_scalar_node(name+'_1_s', np.int64(1), kwargs),
        create_const_scalar_node(name+"_2_s", np.int64(2), kwargs),
        create_const_scalar_node(name+"_eps", np.float32(eps), kwargs),
        make_node("ReduceMean", [input_nodes[0]], [name+"_rm0_out"], axes=[axes]),
        make_node("Sub", [input_nodes[0], name+"_rm0_out"], [name+"_sub0_out"]),
        make_node("Pow", [name+"_sub0_out", name+"_2_s"], [name+"_pow0_out"]),
        make_node("ReduceMean", [name+"_pow0_out"], [name+"_rm1_out"], axes=[axes]),
        make_node("Add", [name+"_rm1_out", name+"_eps"], [name+"_add0_out"]),
        make_node("Sqrt", [name+"_add0_out"], [name+"_sqrt0_out"]),
        make_node("Div", [name+"_sub0_out", name+"_sqrt0_out"], [name+"_div0_out"]),
    ]

    if axes == -1:
        nodes += [
            make_node("Mul", [name+"_div0_out", input_nodes[1]], [name+"_mul0_out"]),
            make_node("Add", [name+"_mul0_out", input_nodes[2]], [name], name=name)
        ]
    else:
        nodes += [
            make_node("Shape", [input_nodes[0]], [name+"_shape0_out"]),
            make_node("Shape", [name+"_shape0_out"], [name+"_in_dim"]),
            make_node("Reshape", [name+"_in_dim", name+"_void"], [name+"_in_dim_s"]),
            make_node("Range", [name+"_0_s", name+"_in_dim_s", name+"_1_s"], [name+"_range"]),
            make_node("Equal", [name+"_range", name+"_axes"], [name+"_equal"]),
            make_node("Cast", [name+"_equal"], [name+"_one_hot"], to=int(TensorProto.INT64)),
            make_node("Slice", [name+"_shape0_out", name+"_axes", name+"_axes+1"], [name+"_slice_out"]),
            make_node("Reshape", [name+"_slice_out", name+"_void"], [name+"_slice_out_s"]),
            make_node("Sub", [name+"_slice_out_s", name+"_1_s"], [name+"_sub1_out"]),
            make_node("Mul", [name+"_one_hot", name+"_sub1_out"], [name+"_mul0_out"]),
            make_node("Add", [name+"_mul0_out", name+"_1_s"], [name+"_add1_out"]),
            make_node('Reshape', [input_nodes[1], name+"_add1_out"], [name+"gamma_exp"]),
            make_node('Reshape', [input_nodes[2], name+"_add1_out"], [name+"beta_exp"]),
            make_node('Expand', [name+"gamma_exp", name+"_shape0_out"], [name+"gamma_exp1"]),
            make_node('Expand', [name+"beta_exp", name+"_shape0_out"], [name+"beta_exp1"]),
            make_node("Mul", [name+"_div0_out", name+"gamma_exp1"], [name+"_mul1_out"]),
            make_node("Add", [name+"_mul1_out", name+"beta_exp1"], [name], name=name)
        ]
    return nodes


@mx_op.register("_contrib_interleaved_matmul_selfatt_qk")
def convert_matmul_selfatt_qk(node, **kwargs):
    """Map MXNet's _contrib_interleaved_matmul_selfatt_qk operator
    """
    from onnx.helper import make_node
    from onnx import TensorProto
    name, input_nodes, attrs = get_inputs(node, kwargs)

    heads = int(attrs.get('heads'))

    # a, b, c, d, e are seq_len, batch_size, num_heads, 3, head_dim respectively
    nodes = [
        create_tensor([0], name+"_0", kwargs["initializer"]),
        create_tensor([1], name+"_1", kwargs["initializer"]),
        create_tensor([1], name+"_1_f", kwargs["initializer"], dtype='float32'),
        create_tensor([2], name+"_2", kwargs["initializer"]),
        create_tensor([3], name+"_3", kwargs["initializer"]),
        create_tensor([heads], name+"_c", kwargs["initializer"]),
        create_tensor([3], name+"_d", kwargs["initializer"]),
        make_node('Shape', [input_nodes[0]], [name+"_data_shape"]),
        make_node('Slice', [name+'_data_shape', name+'_0', name+'_1'], [name+"_a"]),
        make_node('Slice', [name+'_data_shape', name+'_1', name+'_2'], [name+"_b"]),
        make_node('Slice', [name+'_data_shape', name+'_2', name+'_3'], [name+"_cde"]),
        make_node('Div', [name+'_cde', name+'_c'], [name+'_de']),
        make_node('Div', [name+'_de', name+'_d'], [name+'_e']),
        make_node('Cast', [name+'_e'], [name+'_e_f'], to=int(TensorProto.FLOAT)),
        make_node('Sqrt', [name+'_e_f'], [name+'_sqrt_e']),
        make_node('Div', [name+'_1_f', name+'_sqrt_e'], [name+'_1_over_sqrt_e']),
        make_node('Mul', [name+'_b', name+'_c'], [name+'_bc']),

        make_node("Concat", [name+'_a', name+'_b', name+'_c', name+'_d', name+'_e'], \
            [name+'_shape0'], axis=0),
        make_node("Concat", [name+'_0', name+'_0', name+'_0', name+'_0', name+'_0'], \
            [name+'_slice_start0'], axis=0),
        make_node("Concat", [name+'_a', name+'_b', name+'_c', name+'_1', name+'_e'], \
            [name+'_slice_end0'], axis=0),
        make_node("Concat", [name+'_a', name+'_b', name+'_c', name+'_e'], \
            [name+'_shape1'], axis=0),
        make_node("Concat", [name+'_bc', name+'_a', name+'_e'], \
            [name+'_shape2'], axis=0),
        make_node("Concat", [name+'_0', name+'_0', name+'_0', name+'_1', name+'_0'], \
            [name+'_slice_start1'], axis=0),
        make_node("Concat", [name+'_a', name+'_b', name+'_c', name+'_2', name+'_e'], \
            [name+'_slice_end1'], axis=0),

        make_node('Reshape', [input_nodes[0], name+'_shape0'], [name+'_reshape0_out']),
        make_node('Slice', [name+'_reshape0_out', name+'_slice_start0', name+'_slice_end0'], \
            [name+'_slice0_out']),
        make_node('Reshape', [name+'_slice0_out', name+'_shape1'], [name+'_reshape1_out']),
        make_node('Transpose', [name+'_reshape1_out'], [name+'_transpose0_out'], \
            perm=(1, 2, 0, 3)),
        make_node('Reshape', [name+'_transpose0_out', name+'_shape2'], [name+'_reshape2_out']),
        make_node('Mul', [name+'_reshape2_out', name+'_1_over_sqrt_e'], [name+'_mul0_out']),
        make_node('Slice', [name+'_reshape0_out', name+'_slice_start1', name+'_slice_end1'], \
            [name+'_slice1_out']),
        make_node('Reshape', [name+'_slice1_out', name+'_shape1'], [name+'_reshape3_out']),
        make_node('Transpose', [name+'_reshape3_out'], [name+'_transpose1_out'], \
            perm=(1, 2, 0, 3)),
        make_node('Reshape', [name+'_transpose1_out', name+'_shape2'], [name+'_reshape4_out']),
        make_node('Transpose', [name+'_reshape4_out'], [name+'_transpose2_out'], \
            perm=(0, 2, 1)),
        make_node('MatMul', [name+'_mul0_out', name+'_transpose2_out'], [name], name=name)
        ]

    return nodes

@mx_op.register("_contrib_interleaved_matmul_selfatt_valatt")
def convert_contrib_interleaved_matmul_selfatt_valatt(node, **kwargs):
    """Map MXNet's _contrib_interleaved_matmul_selfatt_valatt operator attributes to onnx's operator.
    """
    from onnx.helper import make_node
    name, input_nodes, attrs = get_inputs(node, kwargs)
    qkv = input_nodes[0]
    att = input_nodes[1]
    num_heads = int(attrs.get('heads'))


    nodes = [
        create_tensor([num_heads], name+"_const_num_heads", kwargs["initializer"]),
        create_tensor([0], name+"_const_0", kwargs["initializer"]),
        create_tensor([1], name+"_const_1", kwargs["initializer"]),
        create_tensor([2], name+"_const_2", kwargs["initializer"]),
        create_tensor([3], name+"_const_3", kwargs["initializer"]),
        create_tensor([4], name+"_const_4", kwargs["initializer"]),
        create_tensor([5], name+"_const_5", kwargs["initializer"]),
        create_tensor([0, 0, num_heads, 3, -1], name+"_reshape0_shape", kwargs["initializer"]),
        create_tensor([0, 0, 0, 2, 0], name+"_slice_start", kwargs["initializer"]),
        create_tensor([0, 0, 0, -1], name+"_reshape1_shape", kwargs["initializer"]),
        create_tensor([0, 0, -1], name+"_reshape4_shape", kwargs["initializer"]),
        make_node("Shape", [qkv], [name+"_shape_qkv"]),
        make_node("Slice", [name+"_shape_qkv", name+"_const_0", name+"_const_1"], [name+"_qkv_d0"]),
        make_node("Slice", [name+"_shape_qkv", name+"_const_1", name+"_const_2"], [name+"_qkv_d1"]),
        make_node("Slice", [name+"_shape_qkv", name+"_const_2", name+"_const_3"], [name+"_qkv_d2"]),
        make_node('Mul', [name+"_qkv_d1", name+'_const_num_heads'], [name+'_mul_out']),
        make_node("Reshape", [qkv, name+"_reshape0_shape"], [name+"_reshape0_output"]),
        make_node("Shape", [name+"_reshape0_output"], [name+"_shape_reshape0"]),
        make_node("Slice", [name+"_shape_reshape0", name+"_const_4", name+"_const_5"], [name+"_d4"]),
        make_node("Concat", [name+"_mul_out", name+"_qkv_d0", name+"_d4"], [name+"_reshape2_shape"], axis=0),
        make_node("Concat", [name+"_qkv_d1", name+"_const_num_heads", name+"_qkv_d0", name+"_d4"], \
            [name+"_reshape3_shape"], axis=0),
        make_node("Concat", [name+"_qkv_d0", name+"_qkv_d1", name+"_qkv_d2", name+"_const_3", name+"_d4"], \
            [name+"_slice_end"], axis=0),
        make_node("Slice", [name+"_reshape0_output", name+"_slice_start", name+"_slice_end"], [name+"_slice_output"]),
        make_node("Reshape", [name+"_slice_output", name+"_reshape1_shape"], [name+"_reshape1_output"]),
        make_node("Transpose", [name+"_reshape1_output"], [name+"_transpose0_output"], perm=[1, 2, 0, 3]),
        make_node("Reshape", [name+"_transpose0_output", name+"_reshape2_shape"], [name+"_reshape2_output"]),
        make_node("MatMul", [att, name+"_reshape2_output"], [name+"_matmul_output"]),
        make_node("Reshape", [name+"_matmul_output", name+"_reshape3_shape"], [name+"_reshape3_output"]),
        make_node("Transpose", [name+"_reshape3_output"], [name+"_transpose2_output"], perm=[2, 0, 1, 3]),
        make_node("Reshape", [name+"_transpose2_output", name+"_reshape4_shape"], [name], name=name)
    ]
    return nodes

@mx_op.register("broadcast_axis")
def convert_broadcast_axis(node, **kwargs):
    """Map MXNet's broadcast_axis
    """
    from onnx.helper import make_node
    from onnx import TensorProto
    name, input_nodes, attrs = get_inputs(node, kwargs)

    axis = convert_string_to_list(attrs.get('axis', '()'))
    size = convert_string_to_list(attrs.get('size', '()'))
    assert len(axis) == len(size)

    shape_name = name+'_shape_0'
    nodes = [
        create_tensor([0], name+'_0', kwargs["initializer"]),
        create_tensor([1], name+'_1', kwargs["initializer"]),
        create_tensor([], name+'_void', kwargs["initializer"]),
        create_const_scalar_node(name+'_0_s', np.int64(0), kwargs),
        create_const_scalar_node(name+'_1_s', np.int64(1), kwargs),
        make_node('Shape', [input_nodes[0]], [shape_name]),
        make_node('Shape', [shape_name], [name+'_in_dim']),
        make_node('Reshape', [name+'_in_dim', name+'_void'], [name+'_in_dim_s']),
        make_node('Range', [name+'_0_s', name+'_in_dim_s', name+'_1_s'], [name+'_range']),
    ]

    for i, axis in enumerate(axis):
        if axis not in (0, 1):
            nodes += [create_tensor([axis], name+'_'+str(axis), kwargs["initializer"])]
        nodes += [
            create_tensor([size[i]-1], name+'_size_'+str(i), kwargs["initializer"]),
            make_node('Equal', [name+'_range', name+'_'+str(axis)], [name+'_equal_'+str(i)]),
            make_node('Cast', [name+'_equal_'+str(i)], [name+'_cast_'+str(i)], to=int(TensorProto.INT64)),
            make_node('Mul', [name+'_size_'+str(i), name+'_cast_'+str(i)], [name+'_mul_'+str(i)]),
            make_node('Add', [name+'_mul_'+str(i), name+'_1'], [name+'_add_'+str(i)]),
            make_node('Mul', [name+'_add_'+str(i), shape_name], [name+'_shape_'+str(i+1)])
        ]
        shape_name = name+'_shape_'+str(i+1)

    nodes += [make_node('Expand', [input_nodes[0], shape_name], [name], name=name)]

    return nodes


@mx_op.register("SequenceMask")
def convert_sequencemask(node, **kwargs):
    """Map MXNet's SequenceMask operator
    """
    from onnx.helper import make_node
    from onnx import TensorProto

    name, input_nodes, attrs = get_inputs(node, kwargs)

    use_sequence_length = attrs.get('use_sequence_length', 'False')
    mask_val = float(attrs.get('value', '0'))
    axis = int(attrs.get('axis', '0'))

    if(use_sequence_length == 'False'):
        return [make_node('Identity', [input_nodes[0]], [name], name=name)]

    nodes = [
        create_tensor([], name+'_void', kwargs["initializer"]),
        create_tensor([0], name+'_0', kwargs["initializer"]),
        create_tensor([1], name+'_1', kwargs["initializer"]),
        create_tensor([2], name+'_2', kwargs["initializer"]),
        create_const_scalar_node(name+'_0_s', np.int64(0), kwargs),
        create_const_scalar_node(name+'_1_s', np.int64(1), kwargs),
        create_const_scalar_node(name+'_2_s', np.int64(2), kwargs),
        create_tensor([mask_val], name+'_mask_val', kwargs["initializer"], dtype='float32'),
        make_node('Shape', [input_nodes[0]], [name+'_in_shape']),
        make_node('Slice', [name+'_in_shape', name+'_0', name+'_1'], [name+'_slice_0']),
        make_node('Slice', [name+'_in_shape', name+'_1', name+'_2'], [name+'_slice_1']),
        make_node('Concat', [name+'_slice_0', name+'_1'], [name+'_shape_0'], axis=0),
        make_node('Shape', [name+'_in_shape'], [name+'_in_dim']),
        make_node('Reshape', [name+'_in_dim', name+'_void'], [name+'_in_dim_s']),
        make_node('Range', [name+'_0_s', name+'_in_dim_s', name+'_1_s'], [name+'_range_0']),
        make_node('Less', [name+'_range_0', name+'_2'], [name+'_less_0']),
        make_node('Where', [name+'_less_0', name+'_in_shape', name+'_1'], [name+'_shape_1'])
    ]

    if(axis == 0):
        nodes += [
            make_node('Reshape', [name+'_slice_0', name+'_void'], [name+'_max_len']),
            make_node('Range', [name+'_0_s', name+'_max_len', name+'_1_s'], [name+'_range_1']),
            make_node('Reshape', [name+'_range_1', name+'_shape_0'], [name+"_reshape_0"]),
            make_node('Cast', [input_nodes[1]], [name+'_cast'], to=int(TensorProto.INT64)),
            make_node('Less', [name+'_reshape_0', name+'_cast'], [name+'_less_1']),
            make_node('Reshape', [name+'_less_1', name+'_shape_1'], [name+"_reshape_1"]),
            make_node('Where', [name+'_reshape_1', input_nodes[0], name+'_mask_val'], [name], name=name),
        ]
    else:
        nodes += [
            make_node('Reshape', [name+'_slice_1', name+'_void'], [name+'_max_len']),
            make_node('Range', [name+'_0_s', name+'_max_len', name+'_1_s'], [name+'_range_1']),
            make_node('Reshape', [input_nodes[1], name+'_shape_0'], [name+"_reshape_0"]),
            make_node('Cast', [name+"_reshape_0"], [name+'_cast'], to=int(TensorProto.INT64)),
            make_node('Less', [name+'_range_1', name+'_cast'], [name+'_less_1']),
            make_node('Reshape', [name+'_less_1', name+'_shape_1'], [name+"_reshape_1"]),
            make_node('Where', [name+'_reshape_1', input_nodes[0], name+'_mask_val'], [name], name=name),
        ]
    return nodes


@mx_op.register("Embedding")
def convert_embedding(node, **kwargs):
    """Map MXNet's Embedding operator attributes to onnx's
    Gather operator."""
    from onnx.helper import make_node
    from onnx import TensorProto

    name, input_nodes, attrs = get_inputs(node, kwargs)
    axis = int(attrs.get('axis', 0))

    nodes = [
        make_node('Cast', [input_nodes[0]], [name+'_indices_casted'], to=int(TensorProto.INT64)),
        make_node('Gather', [input_nodes[1], name+'_indices_casted'], [name], axis=axis, name=name)
        ]
    return nodes

@mx_op.register("stack")
def convert_stack(node, **kwargs):
    """Map MXNet's stack operator to onnx operators.
    """
    name, input_nodes, attrs = get_inputs(node, kwargs)
    axis = int(attrs.get('axis', 0))
    idx = 0
    nodes = []
    for input_node in input_nodes:
        nodes.append(onnx.helper.make_node(
            "Unsqueeze",
            inputs=[input_node],
            outputs=[name+"_unsqueeze"+str(idx)],
            axes=[axis]
        ))
        idx += 1

    nodes.append(onnx.helper.make_node(
        "Concat",
        inputs=[name+"_unsqueeze"+str(i) for i in range(len(nodes))],
        outputs=[name],
        name=name,
        axis=axis
    ))
    return nodes


@mx_op.register("slice")
def convert_slice(node, **kwargs):
    """Map MXNet's slice operator to onnx Slice operator."""
    from onnx.helper import make_node

    name, input_nodes, attrs = get_inputs(node, kwargs)

    starts = convert_string_to_list(attrs.get('begin'))
    ends = convert_string_to_list(attrs.get('end'))
    steps = convert_string_to_list(attrs.get('step', '[]'))

    assert len(starts) == len(ends)
    if len(steps) == 0 or (len(steps) == 1 and steps[0] is None):
        steps = [1 for x in starts]
    else:
        assert len(steps) == len(starts)
    steps = [1 if x is None else x for x in steps]
    for i, s in enumerate(steps):
        if s < 0:
            raise NotImplementedError('slice operator does not support negative steps yet')
        if starts[i] is None:
            starts[i] = 0
        if ends[i] is None:
            ends[i] = 2**63-1

    nodes = [
        create_const_scalar_node(name+'_0_s', np.int64(0), kwargs),
        create_const_scalar_node(name+'_1_s', np.int64(1), kwargs),
        create_const_scalar_node(name+'_len_s', np.int64(len(starts)), kwargs),
        make_node('Range', [name+'_0_s', name+'_len_s', name+'_1_s'], [name+'_axes']),
        create_tensor(starts, name+'_starts', kwargs['initializer']),
        create_tensor(ends, name+'_ends', kwargs['initializer']),
        create_tensor(steps, name+'_steps', kwargs['initializer']),
        make_node("Slice", [input_nodes[0], name+'_starts', name+'_ends', name+'_axes',
                            name+'_steps'], [name], name=name)
    ]

    return nodes


@mx_op.register("zeros_like")
def convert_zeros_like(node, **kwargs):
    """Map MXNet's zeros_like operator attributes to onnx's ConstantOfShape operator.
    """
    from onnx.helper import make_node, make_tensor
    name, input_nodes, _ = get_inputs(node, kwargs)

    # create tensor with shape of input
    tensor_value = make_tensor(name+"_zero", kwargs['in_type'], [1], [0])
    nodes = [
        make_node("Shape", [input_nodes[0]], [name+"_shape"]),
        make_node("ConstantOfShape", [name+"_shape"], [name], name=name, value=tensor_value)
    ]
    return nodes


@mx_op.register("ones_like")
def convert_ones_like(node, **kwargs):
    """Map MXNet's ones_like operator attributes to onnx's ConstantOfShape operator.
    """
    from onnx.helper import make_node, make_tensor
    name, input_nodes, _ = get_inputs(node, kwargs)

    # create tensor with shape of input
    tensor_value = make_tensor(name+"_one", kwargs['in_type'], [1], [1])
    nodes = [
        make_node("Shape", [input_nodes[0]], [name+"_shape"]),
        make_node("ConstantOfShape", [name+"_shape"], [name], name=name, value=tensor_value)
    ]
    return nodes


@mx_op.register("_contrib_arange_like")
def convert_arange_like(node, **kwargs):
    """Map MXNet's arange_like operator attributes to onnx's Range and Reshape operators.
    """
    from onnx.helper import make_node
    name, input_nodes, attrs = get_inputs(node, kwargs)

    opset_version = kwargs['opset_version']
    if opset_version < 11:
        raise AttributeError("ONNX opset 11 or greater is required to export this operator")

    input_type = kwargs['in_type']
    dtype = onnx.mapping.TENSOR_TYPE_TO_NP_TYPE[input_type]
    axis = attrs.get('axis', 'None')
    start = attrs.get('start', 0.)
    step = attrs.get('step', 1.)
    repeat = int(attrs.get('repeat', 1))
    if repeat != 1:
        raise NotImplementedError("arange_like operator with repeat != 1 not yet implemented.")

    nodes = [
        create_const_scalar_node(name+"_start", np.array([start], dtype=dtype), kwargs),
        create_const_scalar_node(name+"_step", np.array([step], dtype=dtype), kwargs),
        create_const_scalar_node(name+"_half_step", np.array([float(step)*0.5], dtype=dtype), kwargs),
        create_tensor([], name+'_void', kwargs["initializer"])
    ]
    if axis == 'None':
        # output will be same shape as input
        nodes += [
            make_node('Shape', [input_nodes[0]], [name+"_shape0_out"]),
            make_node("ReduceProd", [name+"_shape0_out"], [name+"_redprod0_out"]),
            make_node('Reshape', [name+'_redprod0_out', name+'_void'], [name+'_reshape0_out']),
            make_node("Cast", [name+"_reshape0_out"], [name+"_cast0_out"], to=input_type),
            make_node("Mul", [name+"_cast0_out", name+"_step"], [name+"_mul0_out"]),
            make_node("Add", [name+"_mul0_out", name+"_start"], [name+"_add1_out"]),
            make_node("Sub", [name+"_add1_out", name+"_half_step"], [name+"_sub0_out"]),
            make_node("Range", [name+"_start", name+"_sub0_out", name+"_step"], [name+"_range0_out"]),
            make_node("Reshape", [name+"_range0_out", name+"_shape0_out"], [name], name=name)
        ]
    else:
        # determine shape of axis
        nodes += [
            create_tensor([int(axis)], name+"_axis_start", kwargs["initializer"], dtype='int64'),
            create_tensor([int(axis)+1], name+"_axis_end", kwargs["initializer"], dtype='int64'),
            make_node('Shape', [input_nodes[0]], [name+"_shape0_out"]),
            make_node('Slice', [name+"_shape0_out", name+"_axis_start", name+"_axis_end"], [name+"_slice0_out"]),
            make_node("ReduceProd", [name+"_slice0_out"], [name+"_reprod0_out"]),
            make_node('Reshape', [name+'_reprod0_out', name+'_void'], [name+'_reshape0_out']),
            make_node("Cast", [name+"_reshape0_out"], [name+"_cast0_out"], to=input_type),
            make_node("Mul", [name+"_cast0_out", name+"_step"], [name+"_mul0_out"]),
            make_node("Add", [name+"_mul0_out", name+"_start"], [name+"_add1_out"]),
            make_node("Sub", [name+"_add1_out", name+"_half_step"], [name+"_sub0_out"]),
            make_node("Range", [name+"_start", name+"_sub0_out", name+"_step"], [name], name=name)
        ]

    return nodes


@mx_op.register("_contrib_BilinearResize2D")
def convert_contrib_BilinearResize2D(node, **kwargs):
    """Map MXNet's contrib_BilinearResize2D operator attributes to onnx.
    """
    from onnx.helper import make_node
    from onnx import TensorProto
    name, input_nodes, attrs = get_inputs(node, kwargs)

    opset_version = kwargs['opset_version']
    if opset_version < 11:
        raise AttributeError("ONNX opset 11 or greater is required to export this operator")

    height = int(attrs.get('height', 0))
    width = int(attrs.get('width', 0))

    scale_height = float(attrs.get('scale_height', 0))
    scale_width = float(attrs.get('scale_width', 0))

    if height * width == 0 and scale_height * scale_width == 0:
        raise AttributeError('height, width or scale_height, scale_width cannot be 0')

    mode = attrs.get('mode', 'size')
    if mode != 'size':
        raise NotImplementedError('contrib_BilinearResize2D with mode other than "size" is \
                                   not supported')

    nodes = [
        create_tensor([], name+'_roi', kwargs['initializer'], dtype='float32'),
        ]

    if scale_height == 0:
        nodes += [
            create_tensor([0], name+'_0', kwargs['initializer']),
            create_tensor([2], name+'_2', kwargs['initializer']),
            create_tensor([height, width], name+'_h_w', kwargs['initializer'], dtype='int64'),
            make_node('Shape', [input_nodes[0]], [name+'_shape']),
            make_node('Slice', [name+'_shape', name+'_0', name+'_2'], [name+'_shape_01']),
            make_node('Concat', [name+'_shape_01', name+'_h_w'], [name+'_new_shape'], axis=0),
            make_node('Cast', [name+'_shape'], [name+'_shape_f'], to=int(TensorProto.FLOAT)),
            make_node('Cast', [name+'_new_shape'], [name+'_new_shape_f'],
                      to=int(TensorProto.FLOAT)),
            make_node('Div', [name+'_new_shape_f', name+'_shape_f'], [name+'_scales']),
            make_node('Resize', [input_nodes[0], name+'_roi', name+'_scales'], [name],
                      mode='linear', coordinate_transformation_mode='align_corners', name=name)
            ]
    else:
        nodes += [
            create_tensor([1, 1, scale_height, scale_width], name+'_scales', kwargs['initializer'],
                          dtype='float32'),
            make_node('Resize', [input_nodes[0], name+'_roi', name+'_scales'], [name],
                      mode='linear', coordinate_transformation_mode='align_corners', name=name)
            ]

    return nodes


@mx_op.register("_arange")
def convert_arange(node, **kwargs):
    """Map MXNet's arange operator attributes to onnx's Range operator.
    """
    from onnx.helper import make_node
    name, _, attrs = get_inputs(node, kwargs)

    opset_version = kwargs['opset_version']
    if opset_version < 11:
        raise AttributeError("ONNX opset 11 or greater is required to export this operator")

    start = attrs.get('start', 0.)
    stop = attrs.get('stop')
    step = attrs.get('step', 1.)
    dtype = attrs.get('dtype', 'float32')
    repeat = int(attrs.get('repeat', 1))
    if repeat != 1:
        raise NotImplementedError("arange operator with repeat != 1 not yet implemented.")

    nodes = [
        create_const_scalar_node(name+"_start", np.array([start], dtype=dtype), kwargs),
        create_const_scalar_node(name+"_stop", np.array([stop], dtype=dtype), kwargs),
        create_const_scalar_node(name+"_step", np.array([step], dtype=dtype), kwargs),
        make_node("Range", [name+"_start", name+"_stop", name+"_step"], [name], name=name)
    ]

    return nodes


@mx_op.register("reverse")
def convert_reverse(node, **kwargs):
    """Map MXNet's reverse operator attributes to ONNX
    """
    from onnx.helper import make_node
    name, input_nodes, attrs = get_inputs(node, kwargs)

    axis = int(attrs.get('axis', 0))

    # Transpose takes perm as a parameter, so we must 'pad' the input to a known dim (10 here)
    perm = [i for i in range(10)]
    perm[0], perm[axis] = axis, 0

    nodes = [
        create_tensor([10], name+'_10', kwargs['initializer']),
        create_tensor([0], name+'_0', kwargs['initializer']),
        create_tensor([1], name+'_1', kwargs['initializer']),
        create_tensor([-1], name+'_m1', kwargs['initializer']),
        create_tensor([axis], name+'_axis', kwargs['initializer']),
        create_tensor([axis+1], name+'_axis_p1', kwargs['initializer']),
        create_tensor([], name+'_void', kwargs['initializer']),
        create_const_scalar_node(name+'_m1_s', np.array([-1], dtype='int64'), kwargs),
        make_node('Shape', [input_nodes[0]], [name+'_shape']),
        make_node('Shape', [name+'_shape'], [name+'_dim']),
        make_node('Sub', [name+'_10', name+'_dim'], [name+'_sub']),
        make_node('Concat', [name+'_0', name+'_sub'], [name+'_concat'], axis=0),
        make_node('Pad', [name+'_shape', name+'_concat', name+'_1'], [name+'_shape_10_dim']),
        make_node('Reshape', [input_nodes[0], name+'_shape_10_dim'], [name+'_data_10_dim']),
        make_node('Transpose', [name+'_data_10_dim'], [name+'_data_t'], perm=perm),
        make_node('Slice', [name+'_shape', name+'_axis', name+'_axis_p1'], [name+'_axis_len']),
        make_node('Sub', [name+'_axis_len', name+'_1'], [name+'_axis_len_m1']),
        make_node('Reshape', [name+'_axis_len_m1', name+'_void'], [name+'_axis_len_m1_s']),
        make_node('Range', [name+'_axis_len_m1_s', name+'_m1_s', name+'_m1_s'], [name+'_indices']),
        make_node('Gather', [name+'_data_t', name+'_indices'], [name+'_gather']),
        make_node('Transpose', [name+'_gather'], [name+'_data_reversed'], perm=perm),
        make_node('Reshape', [name+'_data_reversed', name+'_shape'], [name], name=name)
        ]

    return nodes


@mx_op.register('repeat')
def convert_repeat(node, **kwargs):
    """Map MXNet's repeat operator attributes to onnx's Tile operator.
    """
    from onnx.helper import make_node
    from onnx import TensorProto
    name, input_nodes, attrs = get_inputs(node, kwargs)

    opset_version = kwargs['opset_version']
    if opset_version < 11:
        raise AttributeError('ONNX opset 11 or greater is required to export this operator')

    repeats = int(attrs.get('repeats', 1))
    axis = attrs.get('axis', 'None')

    if repeats <= 0:
        raise NotImplementedError('repeat operator does not support parameter repeats==0')

    nodes = []
    if axis == 'None':
        nodes += [
            create_tensor([repeats], name+'_rep', kwargs['initializer']),
            create_tensor([1, repeats], name+'_repeats', kwargs['initializer']),
            make_node('Shape', [input_nodes[0]], [name+'_shape']),
            make_node('ReduceProd', [name+'_shape'], [name+'_size']),
            make_node('Reshape', [input_nodes[0], name+'_size'], [name+'_flat']),
            make_node('Unsqueeze', [name+'_flat'], [name+'_unsqueeze'], axes=[-1]),
            make_node('Tile', [name+'_unsqueeze', name+'_repeats'], [name+'_tile']),
            make_node('Mul', [name+'_size', name+'_rep'], [name+'_new_size']),
            make_node('Reshape', [name+'_tile', name+'_new_size'], [name], name=name)
            ]
    else:
        axis = int(axis)
        repeats -= 1
        nodes += [
            create_tensor([repeats], name+'_repeats', kwargs['initializer']),
            create_tensor([1], name+'_1', kwargs['initializer']),
            create_tensor([0], name+'_0', kwargs['initializer']),
            create_tensor([], name+'_void', kwargs['initializer']),
            create_tensor([axis], name+'_axis', kwargs['initializer']),
            make_node('Shape', [input_nodes[0]], [name+'_shape']),
            make_node('Shape', [name+'_shape'], [name+'_dim']),
            make_node('Reshape', [name+'_dim', name+'_void'], [name+'_dim_s']),
            make_node('Range', [name+'_0', name+'_dim_s', name+'_1'], [name+'_range'])
            ]
        if axis < 0:
            nodes += [
                make_node('Add', [name+'_axis', name+'_dim'], [name+'_true_axis']),
                make_node('Equal', [name+'_range', name+'_true_axis'], [name+'_one_hot'])
                ]
        else:
            nodes += [
                make_node('Equal', [name+'_range', name+'_axis'], [name+'_one_hot'])
                ]
        nodes += [
            make_node('Cast', [name+'_one_hot'], [name+'_one_hot_int'], to=int(TensorProto.INT64)),
            make_node('Mul', [name+'_repeats', name+'_one_hot_int'], [name+'_mul']),
            make_node('Add', [name+'_mul', name+'_1'], [name+'_add']),
            make_node('Concat', [name+'_1', name+'_add'], [name+'_repeats_tensor'], axis=0)
            ]
        if axis == -1:
            nodes += [
                make_node('Concat', [name+'_shape', name+'_1'], [name+'_unsqueeze_shape'], axis=0),
                make_node('Reshape', [input_nodes[0], name+'_unsqueeze_shape'],
                          [name+'_unsqueeze'])
                ]
        else:
            nodes += [
                make_node('Unsqueeze', [input_nodes[0]], [name+'_unsqueeze'], axes=[axis+1])
                ]
        nodes += [
            make_node('Tile', [name+'_unsqueeze', name+'_repeats_tensor'], [name+'_tile']),
            make_node('Mul', [name+'_shape', name+'_add'], [name+'_new_shape']),
            make_node('Reshape', [name+'_tile', name+'_new_shape'], [name], name=name)
            ]

    return nodes

<<<<<<< HEAD

@mx_op.register('_contrib_box_nms')
def convert_contrib_box_nms(node, **kwargs):
    """Map MXNet's _contrib_box_nms operator to ONNX
    """
    from onnx.helper import make_node
    from onnx import TensorProto
    name, input_nodes, attrs = get_inputs(node, kwargs)

    opset_version = kwargs['opset_version']
    if opset_version < 11:
        raise AttributeError('ONNX opset 11 or greater is required to export this operator')

    input_type = kwargs['in_type']
    dtype = onnx.mapping.TENSOR_TYPE_TO_NP_TYPE[input_type]

    overlap_thresh = float(attrs.get('overlap_thresh', '0.5'))
    valid_thresh = float(attrs.get('valid_thresh', '0'))
    topk = int(attrs.get('topk', '-1'))
    coord_start = int(attrs.get('coord_start', '2'))
    score_index = int(attrs.get('score_index', '1'))
    id_index = int(attrs.get('id_index', '-1'))
    background_id = int(attrs.get('background_id', '-1'))
    force_suppress = attrs.get('force_suppress', 'False')
    in_format = attrs.get('in_format', 'corner')
    out_format = attrs.get('out_format', 'corner')

    center_point_box = 0 if in_format == 'corner' else 1
    
    if in_format != out_format:
        raise NotImplementedError('box_nms does not currently support in_fomat != out_format')

    if background_id != -1:
        raise NotImplementedError('box_nms does not currently support background_id != -1')

    if id_index != -1:
        raise NotImplementedError('box_nms does not currently support id_index != -1')

    nodes = [
        create_tensor([coord_start], name+'_cs', kwargs['initializer']),
        create_tensor([coord_start+4], name+'_cs_p4', kwargs['initializer']),
        create_tensor([score_index], name+'_si', kwargs['initializer']),
        create_tensor([score_index+1], name+'_si_p1', kwargs['initializer']),
        create_tensor([topk], name+'_topk', kwargs['initializer']),
        create_tensor([overlap_thresh], name+'_ot', kwargs['initializer'], dtype=np.float32),
        create_tensor([valid_thresh], name+'_vt', kwargs['initializer'], dtype=np.float32),
        create_tensor([-1], name+'_m1', kwargs['initializer']),
        create_tensor([-1], name+'_m1_f', kwargs['initializer'], dtype=dtype),
        create_tensor([0], name+'_0', kwargs['initializer']),
        create_tensor([1], name+'_1', kwargs['initializer']),
        create_tensor([2], name+'_2', kwargs['initializer']),
        create_tensor([3], name+'_3', kwargs['initializer']),
        create_tensor([], name+'_void', kwargs['initializer']),
        create_tensor([0, 1, -1], name+'_scores_shape', kwargs['initializer']),
        create_tensor([0, 0, 1, 0], name+'_pad', kwargs['initializer']),
        create_tensor([0, -1], name+'_bat_spat_helper', kwargs['initializer']),
        make_node('Shape', [input_nodes[0]], [name+'_shape']),
        make_node('Shape', [name+'_shape'], [name+'_dim']),
        make_node('Sub', [name+'_dim', name+'_2'], [name+'_dim_m2']),
        make_node('Slice', [name+'_shape', name+'_dim_m2', name+'_dim'], [name+'_shape_last2']),
        make_node('Concat', [name+'_m1', name+'_shape_last2'], [name+'_shape_3d'], axis=0),
        make_node('Reshape', [input_nodes[0], name+'_shape_3d'], [name+'_data_3d']),
        make_node('Slice', [name+'_data_3d', name+'_cs', name+'_cs_p4', name+'_m1'],
                  [name+'_boxes']),
        make_node('Slice', [name+'_data_3d', name+'_si', name+'_si_p1', name+'_m1'],
                  [name+'_scores_raw']),
        make_node('Reshape', [name+'_scores_raw', name+'_scores_shape'], [name+'_scores']),
        make_node('Shape', [name+'_scores'], [name+'_scores_shape_actual']),
        make_node('NonMaxSuppression', [name+'_boxes', name+'_scores', name+'_topk', name+'_ot',
                  name+'_vt'], [name+'_nms'], center_point_box=center_point_box),
        make_node('Slice', [name+'_nms', name+'_0', name+'_3', name+'_m1', name+'_2'],
                  [name+'_nms_sliced']),
        make_node('GatherND', [name+'_data_3d', name+'_nms_sliced'], [name+'_candidates']),
        make_node('Pad', [name+'_candidates', name+'_pad', name+'_m1_f'], [name+'_cand_padded']),
        make_node('Shape', [name+'_nms'], [name+'_nms_shape']),
        make_node('Slice', [name+'_nms_shape', name+'_0', name+'_1'], [name+'_cand_cnt']),
        make_node('Reshape', [name+'_cand_cnt', name+'_void'], [name+'_cc_s']),
        make_node('Range', [name+'_0', name+'_cc_s', name+'_1'], [name+'_cand_indices']),
        make_node('Slice', [name+'_scores_shape_actual', name+'_0', name+'_3', name+'_m1',
                            name+'_2'], [name+'_shape_bat_spat']),
        make_node('Slice', [name+'_shape_bat_spat', name+'_1', name+'_2'], [name+'_spat_dim']),
        make_node('Expand', [name+'_cand_cnt', name+'_shape_bat_spat'], [name+'_base_indices']),
        make_node('ScatterND', [name+'_base_indices', name+'_nms_sliced', name+'_cand_indices'],
                  [name+'_indices']),
        make_node('TopK', [name+'_indices', name+'_spat_dim'], [name+'_indices_sorted', name+'__'],
                  largest=0, axis=-1, sorted=1),
        make_node('Gather', [name+'_cand_padded', name+'_indices_sorted'], [name+'_gather']),
        make_node('Reshape', [name+'_gather', name+'_shape'], [name+'0'])
        ]

    return nodes
=======
@mx_op.register("_greater_scalar")
def convert_greater_scalar(node, **kwargs):
    """Map MXNet's greater_scalar operator attributes to onnx's Greater
    operator and return the created node.
    """
    from onnx.helper import make_node, make_tensor
    name, input_nodes, attrs = get_inputs(node, kwargs)

    scalar = float(attrs.get('scalar'))
    input_type = kwargs['in_type']
    dtype = onnx.mapping.TENSOR_TYPE_TO_NP_TYPE[input_type]

    if str(dtype).startswith('int'):
        scalar = int(scalar)
    else:
        if dtype == 'float16':
            # when using float16, we must convert it to np.uint16 view first
            # pylint: disable=too-many-function-args
            scalar = np.float16(scalar).view(np.uint16)

    tensor_value = make_tensor(name+"_scalar", input_type, [1], [scalar])
    nodes = [
        make_node("Shape", [input_nodes[0]], [name+"_shape"]),
        make_node("ConstantOfShape", [name+"_shape"], [name+"_rhs"], value=tensor_value),
        make_node("Greater", [input_nodes[0], name+"_rhs"], [name+"_gt"]),
        make_node("Cast", [name+"_gt"], [name], to=input_type, name=name)
    ]
    return nodes


@mx_op.register("where")
def convert_where(node, **kwargs):
    """Map MXNet's where operator attributes to onnx's Where
    operator and return the created node.
    """
    from onnx.helper import make_node
    from onnx import TensorProto
    name, input_nodes, _ = get_inputs(node, kwargs)
    nodes = [
        make_node("Cast", [input_nodes[0]], [name+"_bool"], to=int(TensorProto.BOOL)),
        make_node("Where", [name+"_bool", input_nodes[1], input_nodes[2]], [name], name=name)
    ]
    return nodes
>>>>>>> 91e84298
<|MERGE_RESOLUTION|>--- conflicted
+++ resolved
@@ -2903,7 +2903,6 @@
 
     return nodes
 
-<<<<<<< HEAD
 
 @mx_op.register('_contrib_box_nms')
 def convert_contrib_box_nms(node, **kwargs):
@@ -2995,7 +2994,8 @@
         ]
 
     return nodes
-=======
+
+
 @mx_op.register("_greater_scalar")
 def convert_greater_scalar(node, **kwargs):
     """Map MXNet's greater_scalar operator attributes to onnx's Greater
@@ -3038,5 +3038,4 @@
         make_node("Cast", [input_nodes[0]], [name+"_bool"], to=int(TensorProto.BOOL)),
         make_node("Where", [name+"_bool", input_nodes[1], input_nodes[2]], [name], name=name)
     ]
-    return nodes
->>>>>>> 91e84298
+    return nodes