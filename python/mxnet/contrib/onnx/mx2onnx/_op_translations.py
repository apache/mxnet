# Licensed to the Apache Software Foundation (ASF) under one
# or more contributor license agreements.  See the NOTICE file
# distributed with this work for additional information
# regarding copyright ownership.  The ASF licenses this file
# to you under the Apache License, Version 2.0 (the
# "License"); you may not use this file except in compliance
# with the License.  You may obtain a copy of the License at
#
#   http://www.apache.org/licenses/LICENSE-2.0
#
# Unless required by applicable law or agreed to in writing,
# software distributed under the License is distributed on an
# "AS IS" BASIS, WITHOUT WARRANTIES OR CONDITIONS OF ANY
# KIND, either express or implied.  See the License for the
# specific language governing permissions and limitations
# under the License.
#
# Based on
#  https://github.com/NVIDIA/mxnet_to_onnx/blob/master/mx2onnx_converter/
# mx2onnx_converter_functions.py
#  Copyright (c) 2017, NVIDIA CORPORATION. All rights reserved.
#
#  Redistribution and use in source and binary forms, with or without
#  modification, are permitted provided that the following conditions
#  are met:
#  * Redistributions of source code must retain the above copyright
#    notice, this list of conditions and the following disclaimer.
#  * Redistributions in binary form must reproduce the above copyright
#    notice, this list of conditions and the following disclaimer in the
#    documentation and/or other materials provided with the distribution.
#  * Neither the name of NVIDIA CORPORATION nor the names of its
#    contributors may be used to endorse or promote products derived
#    from this software without specific prior written permission.
#
#  THIS SOFTWARE IS PROVIDED BY THE COPYRIGHT HOLDERS ``AS IS'' AND ANY
#  EXPRESS OR IMPLIED WARRANTIES, INCLUDING, BUT NOT LIMITED TO, THE
#  IMPLIED WARRANTIES OF MERCHANTABILITY AND FITNESS FOR A PARTICULAR
#  PURPOSE ARE DISCLAIMED.  IN NO EVENT SHALL THE COPYRIGHT OWNER OR
#  CONTRIBUTORS BE LIABLE FOR ANY DIRECT, INDIRECT, INCIDENTAL, SPECIAL,
#  EXEMPLARY, OR CONSEQUENTIAL DAMAGES (INCLUDING, BUT NOT LIMITED TO,
#  PROCUREMENT OF SUBSTITUTE GOODS OR SERVICES; LOSS OF USE, DATA, OR
#  PROFITS; OR BUSINESS INTERRUPTION) HOWEVER CAUSED AND ON ANY THEORY
#  OF LIABILITY, WHETHER IN CONTRACT, STRICT LIABILITY, OR TORT
#  (INCLUDING NEGLIGENCE OR OTHERWISE) ARISING IN ANY WAY OUT OF THE USE
#  OF THIS SOFTWARE, EVEN IF ADVISED OF THE POSSIBILITY OF SUCH DAMAGE.

# coding: utf-8
# pylint: disable=too-many-locals,no-else-return,too-many-lines
# pylint: disable=anomalous-backslash-in-string,eval-used
"""
Conversion Functions for common layers.
Add new functions here with a decorator.
"""
from __future__ import absolute_import
from __future__ import division
from __future__ import print_function
from __future__ import unicode_literals

import re
import logging
import numpy as np
from .export_onnx import MXNetGraph as mx_op
try:
    import onnx
except ImportError:
    onnx = None


def parse_helper(attrs, attrs_name, alt_value=None):
    """Helper function to parse operator attributes in required format."""
    tuple_re = re.compile('\([0-9L|,| ]+\)')
    if not attrs:
        return alt_value
    attrs_str = None if attrs.get(attrs_name) is None else str(attrs.get(attrs_name))
    if attrs_str is None:
        return alt_value
    attrs_match = tuple_re.search(attrs_str)
    if attrs_match is not None:
        if attrs_match.span() == (0, len(attrs_str)):
            dims = eval(attrs_str)
            return dims
        else:
            raise AttributeError("Malformed %s dimensions: %s" % (attrs_name, str(attrs_str)))
    return alt_value

def transform_padding(pad_width):
    """Helper function to convert padding format for pad operator.
    """
    num_pad_values = len(pad_width)
    onnx_pad_width = [0]*num_pad_values

    start_index = 0
    # num_pad_values will always be multiple of 2
    end_index = int(num_pad_values/2)
    for idx in range(0, num_pad_values):
        if idx % 2 == 0:
            onnx_pad_width[start_index] = pad_width[idx]
            start_index += 1
        else:
            onnx_pad_width[end_index] = pad_width[idx]
            end_index += 1

    return onnx_pad_width


def convert_string_to_list(string_val):
    """Helper function to convert string to list.
     Used to convert shape attribute string to list format.
    """
    result_list = []

    list_string = string_val.split(',')
    for val in list_string:
        val = str(val.strip())
        val = val.replace("(", "")
        val = val.replace(")", "")
        val = val.replace("L", "")
        val = val.replace("[", "")
        val = val.replace("]", "")
        if val not in ("", "None"):
            result_list.append(int(val))

    return result_list

def get_boolean_attribute_value(attrs, attr_name):
    """ Helper function to convert a string version
    of Boolean attributes to integer for ONNX.
    Takes attribute dictionary and attr_name as
    parameters.
    """
    return 1 if attrs.get(attr_name, 0) in ["True", "1"] else 0

def get_inputs(node, kwargs):
    """Helper function to get inputs"""
    name = node["name"]
    proc_nodes = kwargs["proc_nodes"]
    index_lookup = kwargs["index_lookup"]
    inputs = node["inputs"]
    attrs = node.get("attrs", {})

    input_nodes = []
    for ip in inputs:
        input_node_id = index_lookup[ip[0]]
        input_nodes.append(proc_nodes[input_node_id].name)

    return name, input_nodes, attrs

def create_basic_op_node(op_name, node, kwargs):
    """Helper function to create a basic operator
    node that doesn't contain op specific attrs"""
    name, input_nodes, _ = get_inputs(node, kwargs)

    node = onnx.helper.make_node(
        op_name,
        input_nodes,
        [name],
        name=name
    )
    return [node]

@mx_op.register("null")
def convert_weights_and_inputs(node, **kwargs):
    """Helper function to convert weights and inputs.
    """
    name, _, _ = get_inputs(node, kwargs)

    if kwargs["is_input"] is False:
        weights = kwargs["weights"]
        initializer = kwargs["initializer"]
        np_arr = weights[name]
        data_type = onnx.mapping.NP_TYPE_TO_TENSOR_TYPE[np_arr.dtype]
        dims = np.shape(np_arr)

        tensor_node = onnx.helper.make_tensor_value_info(name, data_type, dims)

        initializer.append(
            onnx.helper.make_tensor(
                name=name,
                data_type=data_type,
                dims=dims,
                vals=np_arr.flatten().tolist(),
                raw=False,
            )
        )

        return [tensor_node]
    else:
        tval_node = onnx.helper.make_tensor_value_info(name, kwargs["in_type"], kwargs["in_shape"])
        return [tval_node]


@mx_op.register("Convolution")
def convert_convolution(node, **kwargs):
    """Map MXNet's convolution operator attributes to onnx's Conv operator
    and return the created node.
    """
    name, input_nodes, attrs = get_inputs(node, kwargs)

    kernel_dims = list(parse_helper(attrs, "kernel"))
    stride_dims = list(parse_helper(attrs, "stride", [1, 1]))
    pad_dims = list(parse_helper(attrs, "pad", [0, 0]))
    num_group = int(attrs.get("num_group", 1))
    dilations = list(parse_helper(attrs, "dilate", [1, 1]))

    pad_dims = pad_dims + pad_dims

    conv_node = onnx.helper.make_node(
        "Conv",
        inputs=input_nodes,
        outputs=[name],
        kernel_shape=kernel_dims,
        strides=stride_dims,
        dilations=dilations,
        pads=pad_dims,
        group=num_group,
        name=name
    )

    return [conv_node]


@mx_op.register("Deconvolution")
def convert_deconvolution(node, **kwargs):
    """Map MXNet's deconvolution operator attributes to onnx's ConvTranspose operator
    and return the created node.
    """
    name, inputs, attrs = get_inputs(node, kwargs)

    kernel_dims = list(parse_helper(attrs, "kernel"))
    stride_dims = list(parse_helper(attrs, "stride", [1, 1]))
    pad_dims = list(parse_helper(attrs, "pad", [0, 0]))
    num_group = int(attrs.get("num_group", 1))
    dilations = list(parse_helper(attrs, "dilate", [1, 1]))
    adj_dims = list(parse_helper(attrs, "adj", [0, 0]))

    pad_dims = pad_dims + pad_dims

    deconv_node = onnx.helper.make_node(
        "ConvTranspose",
        inputs=inputs,
        outputs=[name],
        kernel_shape=kernel_dims,
        strides=stride_dims,
        dilations=dilations,
        output_padding=adj_dims,
        pads=pad_dims,
        group=num_group,
        name=name
    )

    return [deconv_node]


@mx_op.register("Crop")
def convert_crop(node, **kwargs):
    """Map MXNet's crop operator attributes to onnx's Crop operator
    and return the created node.
    """
    name, inputs, attrs = get_inputs(node, kwargs)
    num_inputs = len(inputs)

    y, x = list(parse_helper(attrs, "offset", [0, 0]))
    h, w = list(parse_helper(attrs, "h_w", [0, 0]))
    if num_inputs > 1:
        h, w = kwargs["out_shape"][-2:]
    border = [x, y, x + w, y + h]

    crop_node = onnx.helper.make_node(
        "Crop",
        inputs=[inputs[0]],
        outputs=[name],
        border=border,
        scale=[1, 1],
        name=name
    )

    logging.warning(
        "Using an experimental ONNX operator: Crop. " \
        "Its definition can change.")

    return [crop_node]


@mx_op.register("FullyConnected")
def convert_fully_connected(node, **kwargs):
    """Map MXNet's FullyConnected operator attributes to onnx's Gemm operator
    and return the created node.
    """
    name, input_nodes, attrs = get_inputs(node, kwargs)

    initializer = kwargs["initializer"]

    no_bias = get_boolean_attribute_value(attrs, "no_bias")

    fcnode = []

    op_name = "flatten_" + str(kwargs["idx"])
    flatten_node = onnx.helper.make_node(
        'Flatten',
        inputs=[input_nodes[0]],
        outputs=[op_name],
        name=op_name
    )

    input_nodes[0] = op_name
    fcnode.append(flatten_node)

    if no_bias:
        data_type = onnx.mapping.NP_TYPE_TO_TENSOR_TYPE[np.dtype('int64')]
        bias_name = "bias" + str(kwargs["idx"])
        tensor_node = onnx.helper.make_tensor_value_info(bias_name, data_type, (1,))
        initializer.append(
            onnx.helper.make_tensor(
                name=bias_name,
                data_type=data_type,
                dims=(1,),
                vals=[0],
                raw=False,
            )
        )
        input_nodes.append(bias_name)
        fcnode.append(tensor_node)

    node = onnx.helper.make_node(
        "Gemm",
        input_nodes,  # input (A, B, C) - C can be in place
        [name],  # output
        alpha=1.0,
        beta=1.0,
        transA=False,
        transB=True,
        name=name
    )

    fcnode.append(node)

    return fcnode


@mx_op.register("BatchNorm")
def convert_batchnorm(node, **kwargs):
    """Map MXNet's BatchNorm operator attributes to onnx's BatchNormalization operator
    and return the created node.
    """
    name, input_nodes, attrs = get_inputs(node, kwargs)

    momentum = float(attrs.get("momentum", 0.9))
    eps = float(attrs.get("eps", 0.001))

    bn_node = onnx.helper.make_node(
        "BatchNormalization",
        input_nodes,
        [name],
        name=name,
        epsilon=eps,
        momentum=momentum,
        # MXNet computes mean and variance per feature for batchnorm
        # Default for onnx is across all spatial features. So disabling the parameter.
        spatial=0
    )
    return [bn_node]


@mx_op.register("tanh")
def convert_tanh(node, **kwargs):
    """Map MXNet's tanh operator attributes to onnx's Tanh operator
    and return the created node.
    """
    return create_basic_op_node('Tanh', node, kwargs)

@mx_op.register("cos")
def convert_cos(node, **kwargs):
    """Map MXNet's cos operator attributes to onnx's Cos operator
    and return the created node.
    """
    return create_basic_op_node('Cos', node, kwargs)

@mx_op.register("sin")
def convert_sin(node, **kwargs):
    """Map MXNet's sin operator attributes to onnx's Sin operator
    and return the created node.
    """
    return create_basic_op_node('Sin', node, kwargs)

@mx_op.register("tan")
def convert_tan(node, **kwargs):
    """Map MXNet's tan operator attributes to onnx's tan operator
    and return the created node.
    """
    return create_basic_op_node('Tan', node, kwargs)

@mx_op.register("arccos")
def convert_acos(node, **kwargs):
    """Map MXNet's acos operator attributes to onnx's acos operator
    and return the created node.
    """
    return create_basic_op_node('Acos', node, kwargs)

@mx_op.register("arcsin")
def convert_asin(node, **kwargs):
    """Map MXNet's asin operator attributes to onnx's asin operator
    and return the created node.
    """
    return create_basic_op_node('Asin', node, kwargs)

@mx_op.register("arctan")
def convert_atan(node, **kwargs):
    """Map MXNet's atan operator attributes to onnx's atan operator
    and return the created node.
    """
    return create_basic_op_node('Atan', node, kwargs)

#Basic neural network functions
@mx_op.register("sigmoid")
def convert_sigmoid(node, **kwargs):
    """Map MXNet's sigmoid operator attributes to onnx's Sigmoid operator
    and return the created node.
    """
    return create_basic_op_node('Sigmoid', node, kwargs)

@mx_op.register("relu")
def convert_relu(node, **kwargs):
    """Map MXNet's relu operator attributes to onnx's Relu operator
    and return the created node.
    """
    return create_basic_op_node('Relu', node, kwargs)

@mx_op.register("Activation")
def convert_activation(node, **kwargs):
    """Map MXNet's Activation operator attributes to onnx's Tanh/Relu operator
    and return the created node.
    """
    name, input_nodes, attrs = get_inputs(node, kwargs)

    act_type = attrs["act_type"]

    # Creating a dictionary here, but if this titlecase pattern
    # mxnet_name.title()
    act_types = {
        "tanh": "Tanh",
        "relu": "Relu",
        "sigmoid": "Sigmoid",
        "softrelu": "Softplus",
        "softsign": "Softsign"
    }

    act_name = act_types.get(act_type)
    if act_name:
        node = onnx.helper.make_node(
            act_name,
            input_nodes,
            [name],
            name=name
        )
    else:
        raise AttributeError(
            "Activation %s not implemented or recognized in the converter" % act_type
        )

    return [node]


@mx_op.register("Pad")
def convert_pad(node, **kwargs):
    """Map MXNet's pad operator attributes to onnx's Pad operator
    and return the created node.
    """
    name, input_nodes, attrs = get_inputs(node, kwargs)

    mxnet_pad_width = convert_string_to_list(attrs.get("pad_width"))
    onnx_pad_width = transform_padding(mxnet_pad_width)

    pad_mode = attrs.get("mode")

    if pad_mode == "constant":
        pad_value = float(attrs.get("constant_value")) \
            if "constant_value" in attrs else 0.0
        node = onnx.helper.make_node(
            'Pad',
            inputs=input_nodes,
            outputs=[name],
            mode='constant',
            value=pad_value,
            pads=onnx_pad_width,
            name=name
        )
    else:
        node = onnx.helper.make_node(
            'Pad',
            inputs=input_nodes,
            outputs=[name],
            mode=pad_mode,
            pads=onnx_pad_width,
            name=name
        )

    return [node]


def create_helper_trans_node(op_name, input_node, node_name):
    """create extra transpose node for dot operator"""
    node_name = op_name + "_" + node_name
    trans_node = onnx.helper.make_node(
        'Transpose',
        inputs=[input_node],
        outputs=[node_name],
        name=node_name
    )
    return trans_node


@mx_op.register("dot")
def convert_dot(node, **kwargs):
    """Map MXNet's dot operator attributes to onnx's
    MatMul and Transpose operators based on the values set for
    transpose_a, transpose_b attributes."""
    name, input_nodes, attrs = get_inputs(node, kwargs)
    input_node_a = input_nodes[0]
    input_node_b = input_nodes[1]

    trans_a_node = None
    trans_b_node = None

    trans_a = get_boolean_attribute_value(attrs, "transpose_a")
    trans_b = get_boolean_attribute_value(attrs, "transpose_b")

    op_name = "transpose" + str(kwargs["idx"])

    if trans_a:
        trans_a_node = create_helper_trans_node(op_name, input_nodes[0], 'a')
        input_node_a = op_name+"_a"
    if trans_b:
        trans_b_node = create_helper_trans_node(op_name, input_nodes[1], 'b')
        input_node_b = op_name+"_b"

    matmul_node = onnx.helper.make_node(
        'MatMul',
        inputs=[input_node_a, input_node_b],
        outputs=[name],
        name=name
    )

    if not trans_a and not trans_b:
        return [matmul_node]
    elif trans_a and not trans_b:
        return [trans_a_node, matmul_node]
    elif trans_b and not trans_a:
        return [trans_b_node, matmul_node]
    else:
        return [trans_a_node, trans_b_node, matmul_node]


@mx_op.register("_linalg_gemm2")
def convert_linalg_gemm2(node, **kwargs):
    """Map MXNet's _linalg_gemm2 operator attributes to onnx's
    MatMul and Transpose operators based on the values set for
    transpose_a, transpose_b attributes.
    Return multiple nodes created.
    """
    name, input_nodes, attrs = get_inputs(node, kwargs)

    # Getting the attributes and assigning default values.
    alpha = float(attrs.get("alpha", 1.0))
    trans_a = get_boolean_attribute_value(attrs, "transpose_a")
    trans_b = get_boolean_attribute_value(attrs, "transpose_b")

    op_name = "transpose" + str(kwargs["idx"])

    if alpha == 1.0 and trans_a == 0 and trans_b == 0:
        matmul_node = onnx.helper.make_node(
            'MatMul',
            inputs=input_nodes,
            outputs=[name],
            name=name
        )
        return [matmul_node]
    elif trans_a == 1 and trans_b == 0:
        op_name = "transpose" + str(kwargs["idx"])
        node_name = op_name+"_a"
        trans_a_node = onnx.helper.make_node(
            'Transpose',
            inputs=[input_nodes[0]],
            outputs=[op_name+"_a"],
            name=node_name
        )

        matmul_node = onnx.helper.make_node(
            'MatMul',
            inputs=[node_name, input_nodes[1]],
            outputs=[name],
            name=name
        )
        return [trans_a_node, matmul_node]

    elif trans_a == 0 and trans_b == 1:
        node_name = op_name + "_b"
        trans_b_node = onnx.helper.make_node(
            'Transpose',
            inputs=[input_nodes[1]],
            outputs=[op_name+"_b"],
            name=node_name
        )

        matmul_node = onnx.helper.make_node(
            'MatMul',
            inputs=[input_nodes[0], node_name],
            outputs=[name],
            name=name
        )

        return [trans_b_node, matmul_node]
    else:
        node_name_a = op_name+"_a"
        trans_a_node = onnx.helper.make_node(
            'Transpose',
            inputs=[input_nodes[0]],
            outputs=[op_name+"_a"],
            name=node_name_a
        )

        node_name_b = op_name + "_b"
        trans_b_node = onnx.helper.make_node(
            'Transpose',
            inputs=[input_nodes[1]],
            outputs=[op_name+"_b"],
            name=node_name_b
        )

        matmul_node = onnx.helper.make_node(
            'MatMul',
            inputs=input_nodes,
            outputs=[name],
            name=name
        )

        return [trans_a_node, trans_b_node, matmul_node]


@mx_op.register("Pooling")
def convert_pooling(node, **kwargs):
    """Map MXNet's Pooling operator attributes to onnx's
    MaxPool/AveragePool/GlobalMaxPool/GlobalAveragePool operators
    based on the input node's attributes and return the created node.
    """
    name, input_nodes, attrs = get_inputs(node, kwargs)

    kernel = eval(attrs["kernel"])
    pool_type = attrs["pool_type"] if attrs.get("pool_type") else "max"
    stride = eval(attrs["stride"]) if attrs.get("stride") else (1, 1)
    global_pool = get_boolean_attribute_value(attrs, "global_pool")
    p_value = attrs.get('p_value', 'None')

    pooling_convention = attrs.get('pooling_convention', 'valid')

    if pooling_convention == 'full':
        pooling_warning = "Pooling: ONNX currently doesn't support pooling_convention. " \
                          "This might lead to shape or accuracy issues. " \
                          "https://github.com/onnx/onnx/issues/549"

        logging.warning(pooling_warning)

    pad_dims = list(parse_helper(attrs, "pad", [0, 0]))
    pad_dims = pad_dims + pad_dims
    pool_types = {"max": "MaxPool", "avg": "AveragePool", "lp": "LpPool"}
    global_pool_types = {"max": "GlobalMaxPool", "avg": "GlobalAveragePool",
                         "lp": "GlobalLpPool"}

    if pool_type == 'lp' and p_value == 'None':
        raise AttributeError('ONNX requires a p value for LpPool and GlobalLpPool')

    if global_pool:
        if pool_type == 'lp':
            node = onnx.helper.make_node(
                global_pool_types[pool_type],
                input_nodes,  # input
                [name],
                p=int(p_value),
                name=name
            )
        else:
            node = onnx.helper.make_node(
                global_pool_types[pool_type],
                input_nodes,  # input
                [name],
                name=name
            )
    else:
        if pool_type == 'lp':
            node = onnx.helper.make_node(
                pool_types[pool_type],
                input_nodes,  # input
                [name],
                p=int(p_value),
                kernel_shape=kernel,
                pads=pad_dims,
                strides=stride,
                name=name
            )
        else:
            node = onnx.helper.make_node(
                pool_types[pool_type],
                input_nodes,  # input
                [name],
                kernel_shape=kernel,
                pads=pad_dims,
                strides=stride,
                name=name
            )

    return [node]


@mx_op.register("exp")
def convert_exp(node, **kwargs):
    """Map MXNet's exp operator attributes to onnx's Exp operator
    and return the created node.
    """
    return create_basic_op_node('Exp', node, kwargs)

@mx_op.register("_copy")
def convert_copy(node, **kwargs):
    """Map MXNet's _copy operator attributes to onnx's Identity operator
    and return the created node.
    """
    return create_basic_op_node('Identity', node, kwargs)

@mx_op.register("identity")
def convert_identity(node, **kwargs):
    """Map MXNet's identity operator attributes to onnx's ConstantFill operator
    and return the created node.
    """
    return create_basic_op_node('ConstantFill', node, kwargs)

@mx_op.register("InstanceNorm")
def convert_instancenorm(node, **kwargs):
    """Map MXNet's InstanceNorm operator attributes to onnx's InstanceNormalization operator
    based on the input node's attributes and return the created node.
    """
    name, input_nodes, attrs = get_inputs(node, kwargs)

    eps = float(attrs.get("eps", 0.001))

    node = onnx.helper.make_node(
        'InstanceNormalization',
        inputs=input_nodes,
        outputs=[name],
        name=name,
        epsilon=eps)

    return [node]

@mx_op.register("LeakyReLU")
def convert_leakyrelu(node, **kwargs):
    """Map MXNet's LeakyReLU operator attributes to onnx's Elu/LeakyRelu/PRelu operators
    based on the input node's attributes and return the created node.
    """
    name, input_nodes, attrs = get_inputs(node, kwargs)

    act_type = attrs.get("act_type", "leaky")
    alpha = float(attrs.get("slope", 0.25))

    act_name = {"elu": "Elu", "leaky": "LeakyRelu", "prelu": "PRelu",
                "selu": "Selu"}

    if act_type in ("prelu", "selu"):
        node = onnx.helper.make_node(
            act_name[act_type],
            inputs=input_nodes,
            outputs=[name],
            name=name)
    else:
        node = onnx.helper.make_node(
            act_name[act_type],
            inputs=input_nodes,
            outputs=[name],
            name=name,
            alpha=alpha)

    return [node]


@mx_op.register("softmax")
def convert_softmax(node, **kwargs):
    """Map MXNet's softmax operator attributes to onnx's Softmax operator
    and return the created node.
    """
    name, input_nodes, attrs = get_inputs(node, kwargs)

    axis = int(attrs.get("axis", -1))

    softmax_node = onnx.helper.make_node(
        "Softmax",
        input_nodes,
        [name],
        axis=axis,
        name=name
    )

    return [softmax_node]


# There's also mx.sym.softmax(), which doesn't do cross-entropy loss,
# just softmax for inference - hence the name convert_softmax_output.
@mx_op.register("SoftmaxOutput")
def convert_softmax_output(node, **kwargs):
    """Map MXNet's SoftmaxOutput operator attributes to onnx's Softmax operator
    and return the created node.
    """
    name = node["name"]

    input1_idx = kwargs["index_lookup"][node["inputs"][0][0]]
    input1 = kwargs["proc_nodes"][input1_idx]

    softmax_node = onnx.helper.make_node(
        "Softmax",
        [input1.name],
        [name],
        axis=1,
        name=name
    )

    return [softmax_node]

@mx_op.register("LogisticRegressionOutput")
def convert_logistic_regression_output(node, **kwargs):
    """Map MXNet's SoftmaxOutput operator attributes to onnx's Softmax operator
    and return the created node.
    """
    name = node["name"]
    input1_idx = kwargs["index_lookup"][node["inputs"][0][0]]
    input1 = kwargs["proc_nodes"][input1_idx]
    sigmoid_node = onnx.helper.make_node(
        "Sigmoid",
        [input1.name],
        [name],
        name=name
    )
    return [sigmoid_node]

@mx_op.register("BlockGrad")
def convert_blockgrad(node, **kwargs):
    """ Skip operator  """
    return create_basic_op_node('ConstantFill', node, kwargs)

@mx_op.register("MakeLoss")
def convert_makeloss(node, **kwargs):
    """ Skip operator  """
    return create_basic_op_node('ConstantFill', node, kwargs)

@mx_op.register("Concat")
def convert_concat(node, **kwargs):
    """Map MXNet's Concat operator attributes to onnx's Concat operator
    and return the created node.
    """
    name, input_nodes, attrs = get_inputs(node, kwargs)

    axis = int(attrs.get("dim", 1))
    concat_node = onnx.helper.make_node(
        "Concat",
        input_nodes,
        [name],
        axis=axis,
        name=name
    )
    return [concat_node]


@mx_op.register("transpose")
def convert_transpose(node, **kwargs):
    """Map MXNet's transpose operator attributes to onnx's Transpose operator
    and return the created node.
    """
    name, input_nodes, attrs = get_inputs(node, kwargs)

    axes = attrs.get("axes", ())
    if axes:
        axes = tuple(map(int, re.findall(r'\d+', axes)))

        transpose_node = onnx.helper.make_node(
            "Transpose",
            input_nodes,
            [name],
            perm=axes,
            name=name
        )
    else:
        transpose_node = onnx.helper.make_node(
            "Transpose",
            input_nodes,
            [name],
            name=name
        )

    return [transpose_node]


@mx_op.register("LRN")
def convert_lrn(node, **kwargs):
    """Map MXNet's LRN operator attributes to onnx's LRN operator
    and return the created node.
    """
    name, input_nodes, attrs = get_inputs(node, kwargs)

    alpha = float(attrs.get("alpha", 0.0001))
    beta = float(attrs.get("beta", 0.75))
    bias = float(attrs.get("knorm", 1.0))
    size = int(attrs.get("nsize"))

    lrn_node = onnx.helper.make_node(
        "LRN",
        inputs=input_nodes,
        outputs=[name],
        name=name,
        alpha=alpha,
        beta=beta,
        bias=bias,
        size=size
    )

    return [lrn_node]


@mx_op.register("L2Normalization")
def convert_l2normalization(node, **kwargs):
    """Map MXNet's L2Normalization operator attributes to onnx's LpNormalization operator
    and return the created node.
    """
    name, input_nodes, attrs = get_inputs(node, kwargs)

    mode = attrs.get("mode", "instance")

    if mode != "channel":
        raise AttributeError("L2Normalization: ONNX currently supports channel mode only")

    l2norm_node = onnx.helper.make_node(
        "LpNormalization",
        input_nodes,
        [name],
        axis=1,  # channel only
        name=name
    )
    return [l2norm_node]


@mx_op.register("Dropout")
def convert_dropout(node, **kwargs):
    """Map MXNet's Dropout operator attributes to onnx's Dropout operator
    and return the created node.
    """
    name, input_nodes, attrs = get_inputs(node, kwargs)

    probability = float(attrs.get("p", 0.5))

    dropout_node = onnx.helper.make_node(
        "Dropout",
        input_nodes,
        [name],
        ratio=probability,
        name=name
    )
    return [dropout_node]


@mx_op.register("Flatten")
def convert_flatten(node, **kwargs):
    """Map MXNet's Flatten operator attributes to onnx's Flatten operator
    and return the created node.
    """
    return create_basic_op_node('Flatten', node, kwargs)

@mx_op.register("clip")
def convert_clip(node, **kwargs):
    """Map MXNet's Clip operator attributes to onnx's Clip operator
    and return the created node.
    """
    name, input_nodes, attrs = get_inputs(node, kwargs)

    a_min = np.float(attrs.get('a_min', -np.inf))
    a_max = np.float(attrs.get('a_max', np.inf))

    clip_node = onnx.helper.make_node(
        "Clip",
        input_nodes,
        [name],
        name=name,
        min=a_min,
        max=a_max
    )
    return [clip_node]


def scalar_op_helper(node, op_name, **kwargs):
    """Helper function for scalar arithmetic operations"""
    name, input_nodes, attrs = get_inputs(node, kwargs)
    from onnx import numpy_helper
    input_type = kwargs["in_type"]
    scalar_value = np.array([attrs.get("scalar", 1)],
                            dtype=onnx.mapping.TENSOR_TYPE_TO_NP_TYPE[input_type])

    initializer = kwargs["initializer"]
    flag = True
    # If the input value is in initializer, just multiply with scalar input
    # and create a new initializer
    for i in initializer:
        if i.name == input_nodes[0]:
            if op_name == 'Mul':
                new_initializer = numpy_helper.to_array(i) * scalar_value[0]
            elif op_name == 'Sub':
                if name.startswith("_rminusscalar"):
                    new_initializer = scalar_value[0] - numpy_helper.to_array(i)
                else:
                    new_initializer = numpy_helper.to_array(i) - scalar_value[0]
            elif op_name == 'Add':
                new_initializer = numpy_helper.to_array(i) + scalar_value[0]
            elif op_name == 'Div':
                if name.startswith("_rdivscalar"):
                    new_initializer = scalar_value[0] / numpy_helper.to_array(i)
                else:
                    new_initializer = numpy_helper.to_array(i) / scalar_value[0]
            elif op_name == 'Pow':
                new_initializer = numpy_helper.to_array(i) ** scalar_value[0]
            flag = False
            break

    # else create a new tensor of the scalar value, add it in initializer
    if flag is True:
        dims = np.shape(scalar_value)

        scalar_op_name = "scalar_op" + str(kwargs["idx"])
        tensor_node = onnx.helper.make_tensor_value_info(scalar_op_name, input_type, dims)

        initializer.append(
            onnx.helper.make_tensor(
                name=scalar_op_name,
                data_type=input_type,
                dims=dims,
                vals=scalar_value,
                raw=False,
            )
        )

        mul_node = onnx.helper.make_node(
            op_name,
            [input_nodes[0], scalar_op_name],
            [name],
            name=name
        )

        return [tensor_node, mul_node]
    else:
        data_type = onnx.mapping.NP_TYPE_TO_TENSOR_TYPE[new_initializer.dtype]
        dims = np.shape(new_initializer)

        new_a_node = input_nodes[0] + str(kwargs["idx"])
        tensor_node = onnx.helper.make_tensor_value_info(new_a_node, data_type, dims)

        initializer.append(
            onnx.helper.make_tensor(
                name=new_a_node,
                data_type=data_type,
                dims=dims,
                vals=new_initializer,
                raw=False,
            )
        )
        return [tensor_node]

# Convert scalar value into node and pass it as input to mul_node
@mx_op.register("_mul_scalar")
def convert_mul_scalar(node, **kwargs):
    """Map MXNet's _mul_scalar operator attributes to onnx's Mul operator.
    Creates a new node for the input scalar value, adds it to the initializer
    and return multiple created nodes.
    """
    return scalar_op_helper(node, 'Mul', **kwargs)


# Convert scalar value into node and pass it as input to mul_node
@mx_op.register("_minus_scalar")
def convert_minus_scalar(node, **kwargs):
    """Map MXNet's _minus_scalar operator attributes to onnx's Minus operator.
    Creates a new node for the input scalar value, adds it to the initializer
    and return multiple created nodes.
    """
    return scalar_op_helper(node, 'Sub', **kwargs)

@mx_op.register("_rminus_scalar")
def convert_rminus_scalar(node, **kwargs):
    """Map MXNet's _rminus_scalar operator attributes to onnx's Sub operator.
    Creates a new node for the input scalar value, adds it to the initializer
    and return multiple created nodes.
    """
    return scalar_op_helper(node, 'Sub', **kwargs)

# Convert scalar value into node and pass it as input to mul_node
@mx_op.register("_plus_scalar")
def convert_add_scalar(node, **kwargs):
    """Map MXNet's _plus_scalar operator attributes to onnx's Add operator.
    Creates a new node for the input scalar value, adds it to the initializer
    and return multiple created nodes.
    """
    return scalar_op_helper(node, 'Add', **kwargs)

# Convert scalar value into node and pass it as input to mul_node
@mx_op.register("_div_scalar")
def convert_div_scalar(node, **kwargs):
    """Map MXNet's _div_scalar operator attributes to onnx's Div operator.
    Creates a new node for the input scalar value, adds it to the initializer
    and return multiple created nodes.
    """
    return scalar_op_helper(node, 'Div', **kwargs)

@mx_op.register("_rdiv_scalar")
def convert_rdiv_scalar(node, **kwargs):
    """Map MXNet's _rdiv_scalar operator attributes to onnx's Div operator.
    Creates a new node for the input scalar value, adds it to the initializer
    and return multiple created nodes.
    """
    return scalar_op_helper(node, 'Div', **kwargs)

@mx_op.register("_power_scalar")
def convert_pow_scalar(node, **kwargs):
    """Map MXNet's _pow_scalar operator attributes to onnx's Pow operator.
    Creates a new node for the input scalar value, adds it to the initializer
    and return multiple created nodes.
    """
    return scalar_op_helper(node, 'Pow', **kwargs)

# Sorting and Searching
@mx_op.register("argmax")
def convert_argmax(node, **kwargs):
    """Map MXNet's argmax operator attributes to onnx's ArgMax operator
    and return the created node.
    """
    name, input_nodes, attrs = get_inputs(node, kwargs)

    axis = int(attrs.get("axis"))
    keepdims = get_boolean_attribute_value(attrs, "keepdims")

    node = onnx.helper.make_node(
        'ArgMax',
        inputs=input_nodes,
        axis=axis,
        keepdims=keepdims,
        outputs=[name],
        name=name
    )
    return [node]

@mx_op.register("argmin")
def convert_argmin(node, **kwargs):
    """Map MXNet's argmin operator attributes to onnx's ArgMin operator
    and return the created node.
    """
    name, input_nodes, attrs = get_inputs(node, kwargs)

    axis = int(attrs.get("axis"))
    keepdims = get_boolean_attribute_value(attrs, "keepdims")

    node = onnx.helper.make_node(
        'ArgMin',
        inputs=input_nodes,
        axis=axis,
        keepdims=keepdims,
        outputs=[name],
        name=name
    )
    return [node]

@mx_op.register("_maximum")
def convert_maximum(node, **kwargs):
    """Map MXNet's _maximum operator attributes to onnx's Max operator
    and return the created node.
    """
    return create_basic_op_node('Max', node, kwargs)


@mx_op.register("_minimum")
def convert_minimum(node, **kwargs):
    """Map MXNet's _minimum operator attributes to onnx's Min operator
    and return the created node.
    """
    return create_basic_op_node('Min', node, kwargs)

@mx_op.register("min")
def convert_min(node, **kwargs):
    """Map MXNet's min operator attributes to onnx's ReduceMin operator
    and return the created node.
    """
    name, input_nodes, attrs = get_inputs(node, kwargs)

    mx_axis = attrs.get("axis", None)
    axes = convert_string_to_list(str(mx_axis)) if mx_axis is not None else None

    keepdims = get_boolean_attribute_value(attrs, "keepdims")

    if axes is not None:
        node = onnx.helper.make_node(
            'ReduceMin',
            inputs=input_nodes,
            outputs=[name],
            axes=axes,
            keepdims=keepdims,
            name=name
        )

        return [node]
    else:
        node = onnx.helper.make_node(
            'ReduceMin',
            inputs=input_nodes,
            outputs=[name],
            keepdims=keepdims,
            name=name
        )

        return [node]


@mx_op.register("max")
def convert_max(node, **kwargs):
    """Map MXNet's max operator attributes to onnx's ReduceMax operator
    and return the created node.
    """
    name, input_nodes, attrs = get_inputs(node, kwargs)

    mx_axis = attrs.get("axis", None)
    axes = convert_string_to_list(str(mx_axis)) if mx_axis is not None else None

    keepdims = get_boolean_attribute_value(attrs, "keepdims")

    if axes is not None:
        node = onnx.helper.make_node(
            'ReduceMax',
            inputs=input_nodes,
            outputs=[name],
            axes=axes,
            keepdims=keepdims,
            name=name
        )

        return [node]
    else:
        node = onnx.helper.make_node(
            'ReduceMax',
            inputs=input_nodes,
            outputs=[name],
            keepdims=keepdims,
            name=name
        )

        return [node]


@mx_op.register("mean")
def convert_mean(node, **kwargs):
    """Map MXNet's mean operator attributes to onnx's ReduceMean operator
    and return the created node.
    """
    name, input_nodes, attrs = get_inputs(node, kwargs)

    mx_axis = attrs.get("axis", None)
    axes = convert_string_to_list(str(mx_axis)) if mx_axis is not None else None

    keepdims = get_boolean_attribute_value(attrs, "keepdims")

    if axes is not None:
        node = onnx.helper.make_node(
            'ReduceMean',
            inputs=input_nodes,
            outputs=[name],
            axes=axes,
            keepdims=keepdims,
            name=name
        )

        return [node]
    else:
        node = onnx.helper.make_node(
            'ReduceMean',
            inputs=input_nodes,
            outputs=[name],
            keepdims=keepdims,
            name=name
        )

        return [node]


@mx_op.register("prod")
def convert_prod(node, **kwargs):
    """Map MXNet's prod operator attributes to onnx's ReduceProd operator
    and return the created node.
    """
    name, input_nodes, attrs = get_inputs(node, kwargs)

    mx_axis = attrs.get("axis", None)
    axes = convert_string_to_list(str(mx_axis)) if mx_axis is not None else None

    keepdims = get_boolean_attribute_value(attrs, "keepdims")

    if axes is not None:
        node = onnx.helper.make_node(
            'ReduceProd',
            inputs=input_nodes,
            outputs=[name],
            axes=axes,
            keepdims=keepdims,
            name=name
        )

        return [node]
    else:
        node = onnx.helper.make_node(
            'ReduceProd',
            inputs=input_nodes,
            outputs=[name],
            keepdims=keepdims,
            name=name
        )

        return [node]


# Arithmetic Operations
@mx_op.register("elemwise_add")
def convert_elementwise_add(node, **kwargs):
    """Map MXNet's elemwise_add operator attributes to onnx's Add operator
    and return the created node.
    """
    return create_basic_op_node('Add', node, kwargs)


@mx_op.register("broadcast_add")
def covert_broadcast_add(node, **kwargs):
    """Map MXNet's broadcast_add operator attributes to onnx's Add operator
    and return the created node.
    """
    return create_basic_op_node('Add', node, kwargs)


@mx_op.register("elemwise_sub")
def convert_elementwise_sub(node, **kwargs):
    """Map MXNet's elemwise_sub operator attributes to onnx's Sub operator
    and return the created node.
    """
    return create_basic_op_node('Sub', node, kwargs)

@mx_op.register("broadcast_sub")
def covert_broadcast_sub(node, **kwargs):
    """Map MXNet's broadcast_sub operator attributes to onnx's Sub operator
    and return the created node.
    """
    return create_basic_op_node('Sub', node, kwargs)

@mx_op.register("elemwise_mul")
def convert_elemwise_mul(node, **kwargs):
    """Map MXNet's elemwise_mul operator attributes to onnx's Mul operator
    and return the created node.
    """
    return create_basic_op_node('Mul', node, kwargs)

@mx_op.register("broadcast_mul")
def convert_broadcast_mul(node, **kwargs):
    """Map MXNet's broadcast_mul operator attributes to onnx's Mul operator
    and return the created node.
    """
    return create_basic_op_node('Mul', node, kwargs)

@mx_op.register("elemwise_div")
def convert_elemwise_div(node, **kwargs):
    """Map MXNet's elemwise_div operator attributes to onnx's Div operator
    and return the created node.
    """
    return create_basic_op_node('Div', node, kwargs)

@mx_op.register("broadcast_div")
def convert_broadcast_div(node, **kwargs):
    """Map MXNet's broadcast_div operator attributes to onnx's Div operator
    and return the created node.
    """
    return create_basic_op_node('Div', node, kwargs)

@mx_op.register("negative")
def convert_negative(node, **kwargs):
    """Map MXNet's negative operator attributes to onnx's Neg operator
    and return the created node.
    """
    return create_basic_op_node('Neg', node, kwargs)

@mx_op.register("abs")
def convert_abs(node, **kwargs):
    """Map MXNet's abs operator attributes to onnx's Abs operator
    and return the created node.
    """
    return create_basic_op_node('Abs', node, kwargs)

@mx_op.register("add_n")
def convert_addn(node, **kwargs):
    """Map MXNet's add_n operator attributes to onnx's Sum operator
    and return the created node.
    """
    return create_basic_op_node('Sum', node, kwargs)

 # Rounding
@mx_op.register("ceil")
def convert_ceil(node, **kwargs):
    """Map MXNet's ceil operator attributes to onnx's Ceil operator
    and return the created node.
    """
    return create_basic_op_node('Ceil', node, kwargs)

@mx_op.register("floor")
def convert_floor(node, **kwargs):
    """Map MXNet's floor operator attributes to onnx's Floor operator
    and return the created node.
    """
    return create_basic_op_node('Floor', node, kwargs)

# Changing shape and type.
@mx_op.register("Reshape")
def convert_reshape(node, **kwargs):
    """Map MXNet's Reshape operator attributes to onnx's Reshape operator.
    Converts output shape attribute to output shape tensor
    and return multiple created nodes.
    """
    name, input_nodes, attrs = get_inputs(node, kwargs)

    output_shape_list = convert_string_to_list(attrs["shape"])

    initializer = kwargs["initializer"]
    output_shape_np = np.array(output_shape_list, dtype='int64')
    data_type = onnx.mapping.NP_TYPE_TO_TENSOR_TYPE[output_shape_np.dtype]
    dims = np.shape(output_shape_np)

    output_shape_name = "reshape_attr_tensor" + str(kwargs["idx"])
    tensor_node = onnx.helper.make_tensor_value_info(output_shape_name, data_type, dims)

    initializer.append(
        onnx.helper.make_tensor(
            name=output_shape_name,
            data_type=data_type,
            dims=dims,
            vals=output_shape_list,
            raw=False,
        )
    )

    input_nodes.append(output_shape_name)

    not_supported_shape = [-2, -3, -4]

    for val in output_shape_list:
        if val in not_supported_shape:
            raise AttributeError("Reshape: Shape value not supported in ONNX", val)

    reshape_node = onnx.helper.make_node(
        "Reshape",
        input_nodes,
        [name],
        name=name
    )

    return [tensor_node, reshape_node]

@mx_op.register("Cast")
def convert_cast(node, **kwargs):
    """Map MXNet's Cast operator attributes to onnx's Cast operator
    and return the created node.
    """
    name, input_nodes, attrs = get_inputs(node, kwargs)

    dtype = attrs["dtype"]

    # dtype can be mapped only with types from TensorProto
    # float32 is mapped to float and float64 to double in onnx
    # following tensorproto mapping https://github.com/onnx/onnx/blob/master/onnx/mapping.py
    if dtype == 'float32':
        dtype = 'float'
    elif dtype == 'float64':
        dtype = 'double'

    node = onnx.helper.make_node(
        "Cast",
        input_nodes,
        [name],
        to=getattr(onnx.TensorProto, dtype.upper()),
        name=name,
    )
    return [node]


@mx_op.register("slice_axis")
def convert_slice_axis(node, **kwargs):
    """Map MXNet's slice_axis operator attributes to onnx's Slice operator
    and return the created node.
    """
    name, input_nodes, attrs = get_inputs(node, kwargs)

    axes = int(attrs.get("axis"))
    starts = int(attrs.get("begin"))
    ends = int(attrs.get("end", None))
    if not ends:
        raise ValueError("Slice: ONNX doesnt't support 'None' in 'end' attribute")

    node = onnx.helper.make_node(
        "Slice",
        input_nodes,
        [name],
        axes=[axes],
        starts=[starts],
        ends=[ends],
        name=name,
    )
    return [node]


@mx_op.register("SliceChannel")
def convert_slice_channel(node, **kwargs):
    """Map MXNet's SliceChannel operator attributes to onnx's Squeeze or Split
    operator based on squeeze_axis attribute
    and return the created node.
    """
    name, input_nodes, attrs = get_inputs(node, kwargs)

    num_outputs = int(attrs.get("num_outputs"))
    axis = int(attrs.get("axis", 1))
    squeeze_axis = int(attrs.get("squeeze_axis", 0))

    if squeeze_axis == 1 and num_outputs == 1:
        node = onnx.helper.make_node(
            "Squeeze",
            input_nodes,
            [name],
            axes=[axis],
            name=name,
        )
        return [node]
    elif squeeze_axis == 0 and num_outputs > 1:
        in_shape = kwargs.get('in_shape')[0]
        split = in_shape[axis] // num_outputs
        node = onnx.helper.make_node(
            "Split",
            input_nodes,
            [name+'_output'+str(i) for i in range(num_outputs)],
            axis=axis,
            split=[split for _ in range(num_outputs)],
            name=name,
        )
        return [node]
    else:
        raise NotImplementedError("SliceChannel operator with num_outputs>1 and"
                                  "squeeze_axis true is not implemented.")


@mx_op.register("expand_dims")
def convert_expand_dims(node, **kwargs):
    """Map MXNet's expand_dims operator attributes to onnx's Unsqueeze operator
    and return the created node.
    """
    name, input_nodes, attrs = get_inputs(node, kwargs)

    axis = int(attrs.get("axis"))

    node = onnx.helper.make_node(
        "Unsqueeze",
        input_nodes,
        [name],
        axes=[axis],
        name=name,
    )
    return [node]

@mx_op.register("squeeze")
def convert_squeeze(node, **kwargs):
    """Map MXNet's squeeze operator attributes to onnx's squeeze operator
    and return the created node.
    """
    name, input_nodes, attrs = get_inputs(node, kwargs)

    axis = attrs.get("axis", None)
    if not axis:
        raise AttributeError("Squeeze: Missing axis attribute: ONNX currently requires axis to "
                             "be specified for squeeze operator")
    axis = convert_string_to_list(axis)

    node = onnx.helper.make_node(
        "Squeeze",
        input_nodes,
        [name],
        axes=axis,
        name=name,
    )
    return [node]


@mx_op.register("log")
def convert_log(node, **kwargs):
    """Map MXNet's log operator attributes to onnx's Log operator
    and return the created node.
    """
    return create_basic_op_node('Log', node, kwargs)

@mx_op.register("reciprocal")
def convert_reciprocal(node, **kwargs):
    """Map MXNet's reciprocal operator attributes to onnx's Reciprocal operator
    and return the created node.
    """
    return create_basic_op_node('Reciprocal', node, kwargs)

@mx_op.register("_power")
def convert_power(node, **kwargs):
    """Map MXNet's _power operator attributes to onnx's Pow operator
    and return the created node.
    """
    return create_basic_op_node('Pow', node, kwargs)

@mx_op.register("broadcast_power")
def convert_broadcast_power(node, **kwargs):
    """Map MXNet's _power operator attributes to onnx's Pow operator
    and return the created node.
    """
    return create_basic_op_node('Pow', node, kwargs)

@mx_op.register("sqrt")
def convert_sqrt(node, **kwargs):
    """Map MXNet's sqrt operator attributes to onnx's Sqrt operator
    and return the created node.
    """
    return create_basic_op_node('Sqrt', node, kwargs)

@mx_op.register("depth_to_space")
def convert_depthtospace(node, **kwargs):
    """Map MXNet's depth_to_space operator attributes to onnx's
    DepthToSpace operator and return the created node.
    """
    name, input_nodes, attrs = get_inputs(node, kwargs)

    blksize = int(attrs.get("block_size", 0))

    node = onnx.helper.make_node(
        "DepthToSpace",
        input_nodes,
        [name],
        blocksize=blksize,
        name=name,
    )
    return [node]

@mx_op.register("space_to_depth")
def convert_spacetodepth(node, **kwargs):
    """Map MXNet's space_to_depth operator attributes to onnx's
    SpaceToDepth operator and return the created node.
    """
    name, input_nodes, attrs = get_inputs(node, kwargs)

    blksize = int(attrs.get("block_size", 0))

    node = onnx.helper.make_node(
        "SpaceToDepth",
        input_nodes,
        [name],
        blocksize=blksize,
        name=name,
    )
    return [node]

@mx_op.register("square")
def convert_square(node, **kwargs):
    """Map MXNet's square operator attributes to onnx's Pow operator
    and return the created node.
    """
    name, input_nodes, _ = get_inputs(node, kwargs)

    initializer = kwargs["initializer"]
    data_type = onnx.mapping.NP_TYPE_TO_TENSOR_TYPE[np.dtype('int64')]

    power2_name = "square_tensor" + str(kwargs["idx"])
    tensor_node = onnx.helper.make_tensor_value_info(power2_name, data_type, (1,))
    initializer.append(
        onnx.helper.make_tensor(
            name=power2_name,
            data_type=data_type,
            dims=(1,),
            vals=[2],
            raw=False,
        )
    )

    input_nodes.append(power2_name)

    node = onnx.helper.make_node(
        "Pow",
        input_nodes,
        [name],
        name=name
    )
    return [tensor_node, node]

@mx_op.register("sum")
def convert_sum(node, **kwargs):
    """Map MXNet's sum operator attributes to onnx's ReduceSum operator
    and return the created node.
    """
    name, input_nodes, attrs = get_inputs(node, kwargs)

    mx_axis = attrs.get("axis", None)
    axes = convert_string_to_list(str(mx_axis)) if mx_axis is not None else None

    keepdims = get_boolean_attribute_value(attrs, "keepdims")

    if axes:
        node = onnx.helper.make_node(
            'ReduceSum',
            inputs=input_nodes,
            outputs=[name],
            axes=axes,
            keepdims=keepdims,
            name=name
        )
    else:
        node = onnx.helper.make_node(
            'ReduceSum',
            inputs=input_nodes,
            outputs=[name],
            keepdims=keepdims,
            name=name
        )
    return [node]


@mx_op.register("shape_array")
def convert_shape(node, **kwargs):
    """Map MXNet's shape_array operator attributes to onnx's Shape operator
    and return the created node.
    """
    return create_basic_op_node('Shape', node, kwargs)


@mx_op.register("hard_sigmoid")
def convert_hardsigmoid(node, **kwargs):
    """Map MXNet's hard_sigmoid operator attributes to onnx's HardSigmoid operator
    and return the created node.
    """
    name, input_nodes, attrs = get_inputs(node, kwargs)

    # Converting to float32
    alpha = float(attrs.get("alpha", 0.2))
    beta = float(attrs.get("beta", 0.5))

    node = onnx.helper.make_node(
        'HardSigmoid',
        input_nodes,
        [name],
        alpha=alpha,
        beta=beta,
        name=name
    )
    return [node]

@mx_op.register("broadcast_lesser")
def convert_broadcast_lesser(node, **kwargs):
    """Map MXNet's broadcast_lesser operator attributes to onnx's Less operator
    and return the created node.
    """
    return create_basic_op_node('Less', node, kwargs)

@mx_op.register("broadcast_greater")
def convert_broadcast_greater(node, **kwargs):
    """Map MXNet's broadcast_greater operator attributes to onnx's Greater operator
    and return the created node.
    """
    return create_basic_op_node('Greater', node, kwargs)

@mx_op.register("broadcast_equal")
def convert_broadcast_equal(node, **kwargs):
    """Map MXNet's broadcast_equal operator attributes to onnx's Equal operator
    and return the created node.
    """
    return create_basic_op_node('Equal', node, kwargs)


@mx_op.register("broadcast_logical_and")
def convert_broadcast_logical_and(node, **kwargs):
    """Map MXNet's broadcast logical and operator attributes to onnx's Add operator
    and return the created node.
    """
    return create_basic_op_node('And', node, kwargs)


@mx_op.register("broadcast_logical_or")
def convert_broadcast_logical_or(node, **kwargs):
    """Map MXNet's broadcast logical or operator attributes to onnx's Or operator
    and return the created node.
    """
    return create_basic_op_node('Or', node, kwargs)


@mx_op.register("broadcast_logical_xor")
def convert_broadcast_logical_xor(node, **kwargs):
    """Map MXNet's broadcast logical xor operator attributes to onnx's Xor operator
    and return the created node.
    """
    return create_basic_op_node('Xor', node, kwargs)


@mx_op.register("logical_not")
def convert_logical_not(node, **kwargs):
    """Map MXNet's logical not operator attributes to onnx's Not operator
    and return the created node.
    """
    return create_basic_op_node('Not', node, kwargs)


@mx_op.register("size_array")
def convert_size(node, **kwargs):
    """Map MXNet's size_array operator attributes to onnx's Size operator
    and return the created node.
    """
    return create_basic_op_node('Size', node, kwargs)


@mx_op.register("log_softmax")
def convert_logsoftmax(node, **kwargs):
    """Map MXNet's log_softmax operator attributes to onnx's LogSoftMax operator
    and return the created node.
    """
    name, input_nodes, attrs = get_inputs(node, kwargs)

    # Converting to int
    axis = int(attrs.get("axis", -1))
    temp = attrs.get("temperature", 'None')
    if temp != 'None':
        raise AttributeError("LogSoftMax: ONNX supports only temperature=None")

    node = onnx.helper.make_node(
        'LogSoftmax',
        input_nodes,
        [name],
        axis=axis,
        name=name
    )
    return [node]

@mx_op.register("norm")
def convert_norm(node, **kwargs):
    """Map MXNet's norm operator attributes to onnx's ReduceL1 and ReduceL2 operators
    and return the created node.
    """
    name, input_nodes, attrs = get_inputs(node, kwargs)

    mx_axis = attrs.get("axis", None)
    axes = convert_string_to_list(str(mx_axis)) if mx_axis else None

    keepdims = get_boolean_attribute_value(attrs, "keepdims")
    ord = int(attrs.get("ord", 2))

    onnx_op_name = "ReduceL1" if ord == 1 else "ReduceL2"

    if axes:
        reduce_node = onnx.helper.make_node(
            onnx_op_name,
            input_nodes,
            [name],
            axes=axes,
            keepdims=keepdims,
            name=name
        )
        return [reduce_node]
    else:
        reduce_node = onnx.helper.make_node(
            onnx_op_name,
            input_nodes,
            [name],
            keepdims=keepdims,
            name=name
        )
        return [reduce_node]

@mx_op.register("_sample_multinomial")
def convert_multinomial(node, **kwargs):
    """Map MXNet's multinomial operator attributes to onnx's
    Multinomial operator and return the created node.
    """
    name, input_nodes, attrs = get_inputs(node, kwargs)
    dtype = onnx.mapping.NP_TYPE_TO_TENSOR_TYPE[np.dtype(attrs.get("dtype", 'int32'))]
    sample_size = convert_string_to_list(attrs.get("shape", '1'))
    if len(sample_size) < 2:
        sample_size = sample_size[-1]
    else:
        raise AttributeError("ONNX currently supports integer sample_size only")
    node = onnx.helper.make_node(
        "Multinomial",
        input_nodes,
        [name],
        dtype=dtype,
        sample_size=sample_size,
        name=name,
    )
    return [node]


@mx_op.register("_random_uniform")
def convert_random_uniform(node, **kwargs):
    """Map MXNet's random_uniform operator attributes to onnx's RandomUniform
    operator and return the created node.
    """
    name, input_nodes, attrs = get_inputs(node, kwargs)

    # Converting to float32
    low = float(attrs.get("low", 0))
    high = float(attrs.get("high", 1.0))
    shape = convert_string_to_list(attrs.get('shape', '[]'))
    dtype = onnx.mapping.NP_TYPE_TO_TENSOR_TYPE[np.dtype(attrs.get('dtype', 'float32'))]

    node = onnx.helper.make_node(
        'RandomUniform',
        input_nodes,
        [name],
        low=low,
        high=high,
        dtype=dtype,
        shape=shape,
        name=name
    )
    return [node]


@mx_op.register("_random_normal")
def convert_random_normal(node, **kwargs):
    """Map MXNet's random_normal operator attributes to onnx's RandomNormal
    operator and return the created node.
    """
    name, input_nodes, attrs = get_inputs(node, kwargs)

    # Converting to float32
    mean = float(attrs.get("loc", 0))
    scale = float(attrs.get("scale", 1.0))
    shape = convert_string_to_list(attrs.get('shape', '[]'))
    dtype = onnx.mapping.NP_TYPE_TO_TENSOR_TYPE[np.dtype(attrs.get('dtype', 'float32'))]

    node = onnx.helper.make_node(
        'RandomNormal',
        input_nodes,
        [name],
        mean=mean,
        scale=scale,
        dtype=dtype,
        shape=shape,
        name=name
    )
    return [node]


@mx_op.register("ROIPooling")
def convert_roipooling(node, **kwargs):
    """Map MXNet's ROIPooling operator attributes to onnx's MaxRoiPool
    operator and return the created node.
    """
    name, input_nodes, attrs = get_inputs(node, kwargs)

    pooled_shape = convert_string_to_list(attrs.get('pooled_size'))
    scale = float(attrs.get("spatial_scale"))

    node = onnx.helper.make_node(
        'MaxRoiPool',
        input_nodes,
        [name],
        pooled_shape=pooled_shape,
        spatial_scale=scale,
        name=name
    )
    return [node]


@mx_op.register("tile")
def convert_tile(node, **kwargs):
    """Map MXNet's Tile operator attributes to onnx's Tile
    operator and return the created node.
    """
    name, input_nodes, attrs = get_inputs(node, kwargs)

    reps_list = convert_string_to_list(attrs["reps"])

    initializer = kwargs["initializer"]
    reps_shape_np = np.array(reps_list, dtype='int64')
    data_type = onnx.mapping.NP_TYPE_TO_TENSOR_TYPE[reps_shape_np.dtype]
    dims = np.shape(reps_shape_np)

    output_shape_name = "reps_attr_tensor" + str(kwargs["idx"])
    tensor_node = onnx.helper.make_tensor_value_info(output_shape_name, data_type, dims)

    initializer.append(
        onnx.helper.make_tensor(
            name=output_shape_name,
            data_type=data_type,
            dims=dims,
            vals=reps_list,
            raw=False,
        )
    )

    input_nodes.append(output_shape_name)
    tile_node = onnx.helper.make_node(
        "Tile",
        input_nodes,
        [name],
        name=name
    )

    return [tensor_node, tile_node]


@mx_op.register("broadcast_to")
def convert_broadcast_to(node, **kwargs):
    """Map MXNet's broadcast_to operator attributes to onnx's Expand
    operator and return the created node.
    """
    name, input_nodes, attrs = get_inputs(node, kwargs)

    shape_list = convert_string_to_list(attrs["shape"])

    initializer = kwargs["initializer"]
    output_shape_np = np.array(shape_list, dtype='int64')
    data_type = onnx.mapping.NP_TYPE_TO_TENSOR_TYPE[output_shape_np.dtype]
    dims = np.shape(output_shape_np)

    output_shape_name = "expand_attr_tensor" + str(kwargs["idx"])
    tensor_node = onnx.helper.make_tensor_value_info(output_shape_name, data_type, dims)

    initializer.append(
        onnx.helper.make_tensor(
            name=output_shape_name,
            data_type=data_type,
            dims=dims,
            vals=shape_list,
            raw=False,
        )
    )

    input_nodes.append(output_shape_name)
    expand_node = onnx.helper.make_node(
        "Expand",
        input_nodes,
        [name],
        name=name
    )

    return [tensor_node, expand_node]


<<<<<<< HEAD
@mx_op.register("UpSampling")
def convert_upsample(node, **kwargs):
    """Map MXNet's UpSampling operator attributes to onnx's Upsample operator
=======
@mx_op.register("topk")
def convert_topk(node, **kwargs):
    """Map MXNet's topk operator attributes to onnx's TopK operator
>>>>>>> efc4ad83
    and return the created node.
    """
    name, input_nodes, attrs = get_inputs(node, kwargs)

<<<<<<< HEAD
    sample_type = attrs.get('sample_type', 'nearest')
    sample_type = 'linear' if sample_type == 'bilinear' else sample_type
    scale = convert_string_to_list(attrs.get('scale'))
    scaleh = float(scale[0])
    scalew = float(scale[0])
    if len(scale) > 1:
        scalew = float(scale[1])
    scale = [1.0, 1.0, scaleh, scalew]

    node = onnx.helper.make_node(
        'Upsample',
        input_nodes,
        [name],
        scales=scale,
        mode=sample_type,
        name=name
    )
    return [node]
=======
    axis = int(attrs.get('axis', '-1'))
    k = int(attrs.get('k', '1'))
    ret_type = attrs.get('ret_typ')
    dtype = attrs.get('dtype')
    outputs = [name + '_output0']

    if ret_type and ret_type == 'both':
        if dtype and dtype == 'int64':
            outputs.append(name + '_output1')
        else:
            raise NotImplementedError("ONNX expects indices to be of type int64")
    else:
        raise NotImplementedError("ONNX expects both value and indices as output")

    topk_node = onnx.helper.make_node(
        "TopK",
        input_nodes,
        outputs,
        axis=axis,
        k=k,
        name=name
    )

    return [topk_node]
>>>>>>> efc4ad83
<|MERGE_RESOLUTION|>--- conflicted
+++ resolved
@@ -2049,20 +2049,41 @@
     return [tensor_node, expand_node]
 
 
-<<<<<<< HEAD
+@mx_op.register("topk")
+def convert_topk(node, **kwargs):
+    """Map MXNet's topk operator attributes to onnx's TopK operator
+    and return the created node.
+    """
+    name, input_nodes, attrs = get_inputs(node, kwargs)
+    axis = int(attrs.get('axis', '-1'))
+    k = int(attrs.get('k', '1'))
+    ret_type = attrs.get('ret_typ')
+    dtype = attrs.get('dtype')
+    outputs = [name + '_output0']
+
+    if ret_type and ret_type == 'both':
+        if dtype and dtype == 'int64':
+            outputs.append(name + '_output1')
+        else:
+            raise NotImplementedError("ONNX expects indices to be of type int64")
+    else:
+        raise NotImplementedError("ONNX expects both value and indices as output")
+
+    topk_node = onnx.helper.make_node(
+        "TopK",
+        input_nodes,
+        outputs,
+        axis=axis,
+        k=k,
+        name=name
+    )
+
+    return [topk_node]
+ 
+
 @mx_op.register("UpSampling")
 def convert_upsample(node, **kwargs):
     """Map MXNet's UpSampling operator attributes to onnx's Upsample operator
-=======
-@mx_op.register("topk")
-def convert_topk(node, **kwargs):
-    """Map MXNet's topk operator attributes to onnx's TopK operator
->>>>>>> efc4ad83
-    and return the created node.
-    """
-    name, input_nodes, attrs = get_inputs(node, kwargs)
-
-<<<<<<< HEAD
     sample_type = attrs.get('sample_type', 'nearest')
     sample_type = 'linear' if sample_type == 'bilinear' else sample_type
     scale = convert_string_to_list(attrs.get('scale'))
@@ -2080,30 +2101,4 @@
         mode=sample_type,
         name=name
     )
-    return [node]
-=======
-    axis = int(attrs.get('axis', '-1'))
-    k = int(attrs.get('k', '1'))
-    ret_type = attrs.get('ret_typ')
-    dtype = attrs.get('dtype')
-    outputs = [name + '_output0']
-
-    if ret_type and ret_type == 'both':
-        if dtype and dtype == 'int64':
-            outputs.append(name + '_output1')
-        else:
-            raise NotImplementedError("ONNX expects indices to be of type int64")
-    else:
-        raise NotImplementedError("ONNX expects both value and indices as output")
-
-    topk_node = onnx.helper.make_node(
-        "TopK",
-        input_nodes,
-        outputs,
-        axis=axis,
-        k=k,
-        name=name
-    )
-
-    return [topk_node]
->>>>>>> efc4ad83
+    return [node]