# Licensed to the Apache Software Foundation (ASF) under one
# or more contributor license agreements.  See the NOTICE file
# distributed with this work for additional information
# regarding copyright ownership.  The ASF licenses this file
# to you under the Apache License, Version 2.0 (the
# "License"); you may not use this file except in compliance
# with the License.  You may obtain a copy of the License at
#
#   http://www.apache.org/licenses/LICENSE-2.0
#
# Unless required by applicable law or agreed to in writing,
# software distributed under the License is distributed on an
# "AS IS" BASIS, WITHOUT WARRANTIES OR CONDITIONS OF ANY
# KIND, either express or implied.  See the License for the
# specific language governing permissions and limitations
# under the License.
#
# Based on
#  https://github.com/NVIDIA/mxnet_to_onnx/blob/master/mx2onnx_converter/
# mx2onnx_converter_functions.py
#  Copyright (c) 2017, NVIDIA CORPORATION. All rights reserved.
#
#  Redistribution and use in source and binary forms, with or without
#  modification, are permitted provided that the following conditions
#  are met:
#  * Redistributions of source code must retain the above copyright
#    notice, this list of conditions and the following disclaimer.
#  * Redistributions in binary form must reproduce the above copyright
#    notice, this list of conditions and the following disclaimer in the
#    documentation and/or other materials provided with the distribution.
#  * Neither the name of NVIDIA CORPORATION nor the names of its
#    contributors may be used to endorse or promote products derived
#    from this software without specific prior written permission.
#
#  THIS SOFTWARE IS PROVIDED BY THE COPYRIGHT HOLDERS ``AS IS'' AND ANY
#  EXPRESS OR IMPLIED WARRANTIES, INCLUDING, BUT NOT LIMITED TO, THE
#  IMPLIED WARRANTIES OF MERCHANTABILITY AND FITNESS FOR A PARTICULAR
#  PURPOSE ARE DISCLAIMED.  IN NO EVENT SHALL THE COPYRIGHT OWNER OR
#  CONTRIBUTORS BE LIABLE FOR ANY DIRECT, INDIRECT, INCIDENTAL, SPECIAL,
#  EXEMPLARY, OR CONSEQUENTIAL DAMAGES (INCLUDING, BUT NOT LIMITED TO,
#  PROCUREMENT OF SUBSTITUTE GOODS OR SERVICES; LOSS OF USE, DATA, OR
#  PROFITS; OR BUSINESS INTERRUPTION) HOWEVER CAUSED AND ON ANY THEORY
#  OF LIABILITY, WHETHER IN CONTRACT, STRICT LIABILITY, OR TORT
#  (INCLUDING NEGLIGENCE OR OTHERWISE) ARISING IN ANY WAY OUT OF THE USE
#  OF THIS SOFTWARE, EVEN IF ADVISED OF THE POSSIBILITY OF SUCH DAMAGE.

# coding: utf-8
# pylint: disable=too-many-locals,no-else-return,too-many-lines
# pylint: disable=anomalous-backslash-in-string,eval-used
"""
Conversion Functions for common layers.
Add new functions here with a decorator.
"""
from __future__ import absolute_import
from __future__ import division
from __future__ import print_function
from __future__ import unicode_literals

import re
import logging
import numpy as np
from .export_onnx import MXNetGraph as mx_op
try:
    import onnx
except ImportError:
    onnx = None


def parse_helper(attrs, attrs_name, alt_value=None):
    """Helper function to parse operator attributes in required format."""
    tuple_re = re.compile('\([0-9L|,| ]+\)')
    if not attrs:
        return alt_value
    attrs_str = None if attrs.get(attrs_name) is None else str(attrs.get(attrs_name))
    if attrs_str is None:
        return alt_value
    attrs_match = tuple_re.search(attrs_str)
    if attrs_match is not None:
        if attrs_match.span() == (0, len(attrs_str)):
            dims = eval(attrs_str)
            return dims
        else:
            raise AttributeError("Malformed %s dimensions: %s" % (attrs_name, str(attrs_str)))
    return alt_value

def transform_padding(pad_width):
    """Helper function to convert padding format for pad operator.
    """
    num_pad_values = len(pad_width)
    onnx_pad_width = [0]*num_pad_values

    start_index = 0
    # num_pad_values will always be multiple of 2
    end_index = int(num_pad_values/2)
    for idx in range(0, num_pad_values):
        if idx % 2 == 0:
            onnx_pad_width[start_index] = pad_width[idx]
            start_index += 1
        else:
            onnx_pad_width[end_index] = pad_width[idx]
            end_index += 1

    return onnx_pad_width


def convert_string_to_list(string_val):
    """Helper function to convert string to list.
     Used to convert shape attribute string to list format.
    """
    result_list = []

    list_string = string_val.split(',')
    for val in list_string:
        val = str(val.strip())
        val = val.replace("(", "")
        val = val.replace(")", "")
        val = val.replace("L", "")
        val = val.replace("[", "")
        val = val.replace("]", "")
        if val not in ("", "None"):
            result_list.append(int(val))

    return result_list

def get_boolean_attribute_value(attrs, attr_name):
    """ Helper function to convert a string version
    of Boolean attributes to integer for ONNX.
    Takes attribute dictionary and attr_name as
    parameters.
    """
    return 1 if attrs.get(attr_name, 0) in ["True", "1"] else 0

def get_inputs(node, kwargs):
    """Helper function to get inputs"""
    name = node["name"]
    proc_nodes = kwargs["proc_nodes"]
    index_lookup = kwargs["index_lookup"]
    inputs = node["inputs"]
    attrs = node.get("attrs", {})

    input_nodes = []
    for ip in inputs:
        input_node_id = index_lookup[ip[0]]
        input_nodes.append(proc_nodes[input_node_id].name)

    return name, input_nodes, attrs

def create_basic_op_node(op_name, node, kwargs):
    """Helper function to create a basic operator
    node that doesn't contain op specific attrs"""
    name, input_nodes, _ = get_inputs(node, kwargs)

    node = onnx.helper.make_node(
        op_name,
        input_nodes,
        [name],
        name=name
    )
    return [node]

@mx_op.register("null")
def convert_weights_and_inputs(node, **kwargs):
    """Helper function to convert weights and inputs.
    """
    name, _, _ = get_inputs(node, kwargs)

    if kwargs["is_input"] is False:
        weights = kwargs["weights"]
        initializer = kwargs["initializer"]
        np_arr = weights[name]
        data_type = onnx.mapping.NP_TYPE_TO_TENSOR_TYPE[np_arr.dtype]
        dims = np.shape(np_arr)

        tensor_node = onnx.helper.make_tensor_value_info(name, data_type, dims)

        initializer.append(
            onnx.helper.make_tensor(
                name=name,
                data_type=data_type,
                dims=dims,
                vals=np_arr.flatten().tolist(),
                raw=False,
            )
        )

        return [tensor_node]
    else:
        tval_node = onnx.helper.make_tensor_value_info(name, kwargs["in_type"], kwargs["in_shape"])
        return [tval_node]


@mx_op.register("Convolution")
def convert_convolution(node, **kwargs):
    """Map MXNet's convolution operator attributes to onnx's Conv operator
    and return the created node.
    """
    name, input_nodes, attrs = get_inputs(node, kwargs)

    kernel_dims = list(parse_helper(attrs, "kernel"))
    stride_dims = list(parse_helper(attrs, "stride", [1, 1]))
    pad_dims = list(parse_helper(attrs, "pad", [0, 0]))
    num_group = int(attrs.get("num_group", 1))
    dilations = list(parse_helper(attrs, "dilate", [1, 1]))

    pad_dims = pad_dims + pad_dims

    conv_node = onnx.helper.make_node(
        "Conv",
        inputs=input_nodes,
        outputs=[name],
        kernel_shape=kernel_dims,
        strides=stride_dims,
        dilations=dilations,
        pads=pad_dims,
        group=num_group,
        name=name
    )

    return [conv_node]


@mx_op.register("FullyConnected")
def convert_fully_connected(node, **kwargs):
    """Map MXNet's FullyConnected operator attributes to onnx's Gemm operator
    and return the created node.
    """
    name, input_nodes, attrs = get_inputs(node, kwargs)

    initializer = kwargs["initializer"]

    no_bias = get_boolean_attribute_value(attrs, "no_bias")

    fcnode = []

    op_name = "flatten_" + str(kwargs["idx"])
    flatten_node = onnx.helper.make_node(
        'Flatten',
        inputs=[input_nodes[0]],
        outputs=[op_name],
        name=op_name
    )

    input_nodes[0] = op_name
    fcnode.append(flatten_node)

    if no_bias:
        data_type = onnx.mapping.NP_TYPE_TO_TENSOR_TYPE[np.dtype('int64')]
        bias_name = "bias" + str(kwargs["idx"])
        tensor_node = onnx.helper.make_tensor_value_info(bias_name, data_type, (1,))
        initializer.append(
            onnx.helper.make_tensor(
                name=bias_name,
                data_type=data_type,
                dims=(1,),
                vals=[0],
                raw=False,
            )
        )
        input_nodes.append(bias_name)
        fcnode.append(tensor_node)

    node = onnx.helper.make_node(
        "Gemm",
        input_nodes,  # input (A, B, C) - C can be in place
        [name],  # output
        alpha=1.0,
        beta=1.0,
        transA=False,
        transB=True,
        name=name
    )

    fcnode.append(node)

    return fcnode


@mx_op.register("BatchNorm")
def convert_batchnorm(node, **kwargs):
    """Map MXNet's BatchNorm operator attributes to onnx's BatchNormalization operator
    and return the created node.
    """
    name, input_nodes, attrs = get_inputs(node, kwargs)

    momentum = float(attrs.get("momentum", 0.9))
    eps = float(attrs.get("eps", 0.001))

    bn_node = onnx.helper.make_node(
        "BatchNormalization",
        input_nodes,
        [name],
        name=name,
        epsilon=eps,
        momentum=momentum,
        # MXNet computes mean and variance per feature for batchnorm
        # Default for onnx is across all spatial features. So disabling the parameter.
        spatial=0
    )
    return [bn_node]


@mx_op.register("tanh")
def convert_tanh(node, **kwargs):
    """Map MXNet's tanh operator attributes to onnx's Tanh operator
    and return the created node.
    """
    return create_basic_op_node('Tanh', node, kwargs)

@mx_op.register("cos")
def convert_cos(node, **kwargs):
    """Map MXNet's cos operator attributes to onnx's Cos operator
    and return the created node.
    """
    return create_basic_op_node('Cos', node, kwargs)

@mx_op.register("sin")
def convert_sin(node, **kwargs):
    """Map MXNet's sin operator attributes to onnx's Sin operator
    and return the created node.
    """
    return create_basic_op_node('Sin', node, kwargs)

@mx_op.register("tan")
def convert_tan(node, **kwargs):
    """Map MXNet's tan operator attributes to onnx's tan operator
    and return the created node.
    """
    return create_basic_op_node('Tan', node, kwargs)

@mx_op.register("arccos")
def convert_acos(node, **kwargs):
    """Map MXNet's acos operator attributes to onnx's acos operator
    and return the created node.
    """
    return create_basic_op_node('Acos', node, kwargs)

@mx_op.register("arcsin")
def convert_asin(node, **kwargs):
    """Map MXNet's asin operator attributes to onnx's asin operator
    and return the created node.
    """
    return create_basic_op_node('Asin', node, kwargs)

@mx_op.register("arctan")
def convert_atan(node, **kwargs):
    """Map MXNet's atan operator attributes to onnx's atan operator
    and return the created node.
    """
    return create_basic_op_node('Atan', node, kwargs)

#Basic neural network functions
@mx_op.register("sigmoid")
def convert_sigmoid(node, **kwargs):
    """Map MXNet's sigmoid operator attributes to onnx's Sigmoid operator
    and return the created node.
    """
    return create_basic_op_node('Sigmoid', node, kwargs)

@mx_op.register("relu")
def convert_relu(node, **kwargs):
    """Map MXNet's relu operator attributes to onnx's Relu operator
    and return the created node.
    """
    return create_basic_op_node('Relu', node, kwargs)

@mx_op.register("Activation")
def convert_activation(node, **kwargs):
    """Map MXNet's Activation operator attributes to onnx's Tanh/Relu operator
    and return the created node.
    """
    name, input_nodes, attrs = get_inputs(node, kwargs)

    act_type = attrs["act_type"]

    # Creating a dictionary here, but if this titlecase pattern
    # mxnet_name.title()
    act_types = {
        "tanh": "Tanh",
        "relu": "Relu",
        "sigmoid": "Sigmoid",
        "softrelu": "Softplus",
        "softsign": "Softsign"
    }

    act_name = act_types.get(act_type)
    if act_name:
        node = onnx.helper.make_node(
            act_name,
            input_nodes,
            [name],
            name=name
        )
    else:
        raise AttributeError(
            "Activation %s not implemented or recognized in the converter" % act_type
        )

    return [node]


@mx_op.register("Pad")
def convert_pad(node, **kwargs):
    """Map MXNet's pad operator attributes to onnx's Pad operator
    and return the created node.
    """
    name, input_nodes, attrs = get_inputs(node, kwargs)

    mxnet_pad_width = convert_string_to_list(attrs.get("pad_width"))
    onnx_pad_width = transform_padding(mxnet_pad_width)

    pad_mode = attrs.get("mode")

    if pad_mode == "constant":
        pad_value = float(attrs.get("constant_value")) \
            if "constant_value" in attrs else 0.0
        node = onnx.helper.make_node(
            'Pad',
            inputs=input_nodes,
            outputs=[name],
            mode='constant',
            value=pad_value,
            pads=onnx_pad_width,
            name=name
        )
    else:
        node = onnx.helper.make_node(
            'Pad',
            inputs=input_nodes,
            outputs=[name],
            mode=pad_mode,
            pads=onnx_pad_width,
            name=name
        )

    return [node]


def create_helper_trans_node(op_name, input_node, node_name):
    """create extra transpose node for dot operator"""
    node_name = op_name + "_" + node_name
    trans_node = onnx.helper.make_node(
        'Transpose',
        inputs=[input_node],
        outputs=[node_name],
        name=node_name
    )
    return trans_node


@mx_op.register("dot")
def convert_dot(node, **kwargs):
    """Map MXNet's dot operator attributes to onnx's
    MatMul and Transpose operators based on the values set for
    transpose_a, transpose_b attributes."""
    name, input_nodes, attrs = get_inputs(node, kwargs)
    input_node_a = input_nodes[0]
    input_node_b = input_nodes[1]

    trans_a_node = None
    trans_b_node = None

    trans_a = get_boolean_attribute_value(attrs, "transpose_a")
    trans_b = get_boolean_attribute_value(attrs, "transpose_b")

    op_name = "transpose" + str(kwargs["idx"])

    if trans_a:
        trans_a_node = create_helper_trans_node(op_name, input_nodes[0], 'a')
        input_node_a = op_name+"_a"
    if trans_b:
        trans_b_node = create_helper_trans_node(op_name, input_nodes[1], 'b')
        input_node_b = op_name+"_b"

    matmul_node = onnx.helper.make_node(
        'MatMul',
        inputs=[input_node_a, input_node_b],
        outputs=[name],
        name=name
    )

    if not trans_a and not trans_b:
        return [matmul_node]
    elif trans_a and not trans_b:
        return [trans_a_node, matmul_node]
    elif trans_b and not trans_a:
        return [trans_b_node, matmul_node]
    else:
        return [trans_a_node, trans_b_node, matmul_node]


@mx_op.register("_linalg_gemm2")
def convert_linalg_gemm2(node, **kwargs):
    """Map MXNet's _linalg_gemm2 operator attributes to onnx's
    MatMul and Transpose operators based on the values set for
    transpose_a, transpose_b attributes.
    Return multiple nodes created.
    """
    name, input_nodes, attrs = get_inputs(node, kwargs)

    # Getting the attributes and assigning default values.
    alpha = float(attrs.get("alpha", 1.0))
    trans_a = get_boolean_attribute_value(attrs, "transpose_a")
    trans_b = get_boolean_attribute_value(attrs, "transpose_b")

    op_name = "transpose" + str(kwargs["idx"])

    if alpha == 1.0 and trans_a == 0 and trans_b == 0:
        matmul_node = onnx.helper.make_node(
            'MatMul',
            inputs=input_nodes,
            outputs=[name],
            name=name
        )
        return [matmul_node]
    elif trans_a == 1 and trans_b == 0:
        op_name = "transpose" + str(kwargs["idx"])
        node_name = op_name+"_a"
        trans_a_node = onnx.helper.make_node(
            'Transpose',
            inputs=[input_nodes[0]],
            outputs=[op_name+"_a"],
            name=node_name
        )

        matmul_node = onnx.helper.make_node(
            'MatMul',
            inputs=[node_name, input_nodes[1]],
            outputs=[name],
            name=name
        )
        return [trans_a_node, matmul_node]

    elif trans_a == 0 and trans_b == 1:
        node_name = op_name + "_b"
        trans_b_node = onnx.helper.make_node(
            'Transpose',
            inputs=[input_nodes[1]],
            outputs=[op_name+"_b"],
            name=node_name
        )

        matmul_node = onnx.helper.make_node(
            'MatMul',
            inputs=[input_nodes[0], node_name],
            outputs=[name],
            name=name
        )

        return [trans_b_node, matmul_node]
    else:
        node_name_a = op_name+"_a"
        trans_a_node = onnx.helper.make_node(
            'Transpose',
            inputs=[input_nodes[0]],
            outputs=[op_name+"_a"],
            name=node_name_a
        )

        node_name_b = op_name + "_b"
        trans_b_node = onnx.helper.make_node(
            'Transpose',
            inputs=[input_nodes[1]],
            outputs=[op_name+"_b"],
            name=node_name_b
        )

        matmul_node = onnx.helper.make_node(
            'MatMul',
            inputs=input_nodes,
            outputs=[name],
            name=name
        )

        return [trans_a_node, trans_b_node, matmul_node]


@mx_op.register("Pooling")
def convert_pooling(node, **kwargs):
    """Map MXNet's Pooling operator attributes to onnx's
    MaxPool/AveragePool/GlobalMaxPool/GlobalAveragePool operators
    based on the input node's attributes and return the created node.
    """
    name, input_nodes, attrs = get_inputs(node, kwargs)

    kernel = eval(attrs["kernel"])
    pool_type = attrs["pool_type"]
    stride = eval(attrs["stride"]) if attrs.get("stride") else None
    global_pool = get_boolean_attribute_value(attrs, "global_pool")
    p_value = attrs.get('p_value', 'None')

    pooling_convention = attrs.get('pooling_convention', 'valid')

    if pooling_convention == 'full':
        pooling_warning = "Pooling: ONNX currently doesn't support pooling_convention. " \
                          "This might lead to shape or accuracy issues. " \
                          "https://github.com/onnx/onnx/issues/549"

        logging.warning(pooling_warning)

    pad_dims = list(parse_helper(attrs, "pad", [0, 0]))
    pad_dims = pad_dims + pad_dims
    pool_types = {"max": "MaxPool", "avg": "AveragePool", "lp": "LpPool"}
    global_pool_types = {"max": "GlobalMaxPool", "avg": "GlobalAveragePool",
                         "lp": "GlobalLpPool"}

    if pool_type == 'lp' and p_value == 'None':
        raise AttributeError('ONNX requires a p value for LpPool and GlobalLpPool')

    if global_pool:
        if pool_type == 'lp':
            node = onnx.helper.make_node(
                global_pool_types[pool_type],
                input_nodes,  # input
                [name],
                p=int(p_value),
                name=name
            )
        else:
            node = onnx.helper.make_node(
                global_pool_types[pool_type],
                input_nodes,  # input
                [name],
                name=name
            )
    else:
        if pool_type == 'lp':
            node = onnx.helper.make_node(
                pool_types[pool_type],
                input_nodes,  # input
                [name],
                p=int(p_value),
                kernel_shape=kernel,
                pads=pad_dims,
                strides=stride,
                name=name
            )
        else:
            node = onnx.helper.make_node(
                pool_types[pool_type],
                input_nodes,  # input
                [name],
                kernel_shape=kernel,
                pads=pad_dims,
                strides=stride,
                name=name
            )

    return [node]


@mx_op.register("exp")
def convert_exp(node, **kwargs):
    """Map MXNet's exp operator attributes to onnx's Exp operator
    and return the created node.
    """
    return create_basic_op_node('Exp', node, kwargs)

@mx_op.register("_copy")
def convert_identity(node, **kwargs):
    """Map MXNet's _copy operator attributes to onnx's Identity operator
    and return the created node.
    """
    return create_basic_op_node('Identity', node, kwargs)

@mx_op.register("InstanceNorm")
def convert_instancenorm(node, **kwargs):
    """Map MXNet's InstanceNorm operator attributes to onnx's InstanceNormalization operator
    based on the input node's attributes and return the created node.
    """
    name, input_nodes, attrs = get_inputs(node, kwargs)

    eps = float(attrs.get("eps", 0.001))

    node = onnx.helper.make_node(
        'InstanceNormalization',
        inputs=input_nodes,
        outputs=[name],
        name=name,
        epsilon=eps)

    return [node]

@mx_op.register("LeakyReLU")
def convert_leakyrelu(node, **kwargs):
    """Map MXNet's LeakyReLU operator attributes to onnx's Elu/LeakyRelu/PRelu operators
    based on the input node's attributes and return the created node.
    """
    name, input_nodes, attrs = get_inputs(node, kwargs)

    act_type = attrs.get("act_type", "leaky")
    alpha = float(attrs.get("slope", 0.25))

    act_name = {"elu": "Elu", "leaky": "LeakyRelu", "prelu": "PRelu",
                "selu": "Selu"}

    if act_type == "prelu" or act_type == "selu":
        node = onnx.helper.make_node(
            act_name[act_type],
            inputs=input_nodes,
            outputs=[name],
            name=name)
    else:
        node = onnx.helper.make_node(
            act_name[act_type],
            inputs=input_nodes,
            outputs=[name],
            name=name,
            alpha=alpha)

    return [node]


@mx_op.register("softmax")
def convert_softmax(node, **kwargs):
    """Map MXNet's softmax operator attributes to onnx's Softmax operator
    and return the created node.
    """
    name, input_nodes, attrs = get_inputs(node, kwargs)

    axis = int(attrs.get("axis", -1))

    softmax_node = onnx.helper.make_node(
        "Softmax",
        input_nodes,
        [name],
        axis=axis,
        name=name
    )

    return [softmax_node]


# There's also mx.sym.softmax(), which doesn't do cross-entropy loss,
# just softmax for inference - hence the name convert_softmax_output.
@mx_op.register("SoftmaxOutput")
def convert_softmax_output(node, **kwargs):
    """Map MXNet's SoftmaxOutput operator attributes to onnx's Softmax operator
    and return the created node.
    """
    name = node["name"]

    input1_idx = kwargs["index_lookup"][node["inputs"][0][0]]
    input1 = kwargs["proc_nodes"][input1_idx]

    softmax_node = onnx.helper.make_node(
        "Softmax",
        [input1.name],
        [name],
        axis=1,
        name=name
    )

    return [softmax_node]


@mx_op.register("Concat")
def convert_concat(node, **kwargs):
    """Map MXNet's Concat operator attributes to onnx's Concat operator
    and return the created node.
    """
    name, input_nodes, attrs = get_inputs(node, kwargs)

    axis = int(attrs.get("dim", 1))
    concat_node = onnx.helper.make_node(
        "Concat",
        input_nodes,
        [name],
        axis=axis,
        name=name
    )
    return [concat_node]


@mx_op.register("transpose")
def convert_transpose(node, **kwargs):
    """Map MXNet's transpose operator attributes to onnx's Transpose operator
    and return the created node.
    """
    name, input_nodes, attrs = get_inputs(node, kwargs)

    axes = attrs.get("axes", ())
    if axes:
        axes = tuple(map(int, re.findall(r'\d+', axes)))

        transpose_node = onnx.helper.make_node(
            "Transpose",
            input_nodes,
            [name],
            perm=axes,
            name=name
        )
    else:
        transpose_node = onnx.helper.make_node(
            "Transpose",
            input_nodes,
            [name],
            name=name
        )

    return [transpose_node]


@mx_op.register("LRN")
def convert_lrn(node, **kwargs):
    """Map MXNet's LRN operator attributes to onnx's LRN operator
    and return the created node.
    """
    name, input_nodes, attrs = get_inputs(node, kwargs)

    alpha = float(attrs.get("alpha", 0.0001))
    beta = float(attrs.get("beta", 0.75))
    bias = float(attrs.get("knorm", 1.0))
    size = int(attrs.get("nsize"))

    lrn_node = onnx.helper.make_node(
        "LRN",
        inputs=input_nodes,
        outputs=[name],
        name=name,
        alpha=alpha,
        beta=beta,
        bias=bias,
        size=size
    )

    return [lrn_node]


@mx_op.register("L2Normalization")
def convert_l2normalization(node, **kwargs):
    """Map MXNet's L2Normalization operator attributes to onnx's LpNormalization operator
    and return the created node.
    """
    name, input_nodes, attrs = get_inputs(node, kwargs)

    mode = attrs.get("mode", "instance")

    if mode != "channel":
        raise AttributeError("L2Normalization: ONNX currently supports channel mode only")

    l2norm_node = onnx.helper.make_node(
        "LpNormalization",
        input_nodes,
        [name],
        axis=1,  # channel only
        name=name
    )
    return [l2norm_node]


@mx_op.register("Dropout")
def convert_dropout(node, **kwargs):
    """Map MXNet's Dropout operator attributes to onnx's Dropout operator
    and return the created node.
    """
    name, input_nodes, attrs = get_inputs(node, kwargs)

    probability = float(attrs.get("p", 0.5))

    dropout_node = onnx.helper.make_node(
        "Dropout",
        input_nodes,
        [name],
        ratio=probability,
        name=name
    )
    return [dropout_node]


@mx_op.register("Flatten")
def convert_flatten(node, **kwargs):
    """Map MXNet's Flatten operator attributes to onnx's Flatten operator
    and return the created node.
    """
    return create_basic_op_node('Flatten', node, kwargs)

@mx_op.register("clip")
def convert_clip(node, **kwargs):
    """Map MXNet's Clip operator attributes to onnx's Clip operator
    and return the created node.
    """
    name, input_nodes, attrs = get_inputs(node, kwargs)

    a_min = np.float(attrs.get('a_min', -np.inf))
    a_max = np.float(attrs.get('a_max', np.inf))

    clip_node = onnx.helper.make_node(
        "Clip",
        input_nodes,
        [name],
        name=name,
        min=a_min,
        max=a_max
    )
    return [clip_node]


def scalar_op_helper(node, op_name, **kwargs):
    """Helper function for scalar arithmetic operations"""
    name, input_nodes, attrs = get_inputs(node, kwargs)

    input_type = kwargs["in_type"]
    scalar_value = np.array([attrs.get("scalar", 1)],
                            dtype=onnx.mapping.TENSOR_TYPE_TO_NP_TYPE[input_type])

    initializer = kwargs["initializer"]
    flag = True
    # If the input value is in initializer, just multiply with scalar input
    # and create a new initializer
    for i in initializer:
        if i.name == input_nodes[0]:
            if op_name == 'Mul':
                new_initializer = onnx.numpy_helper.to_array(i) * scalar_value[0]
            elif op_name == 'Sub':
                new_initializer = onnx.numpy_helper.to_array(i) - scalar_value[0]
            elif op_name == 'Add':
                new_initializer = onnx.numpy_helper.to_array(i) + scalar_value[0]
            elif op_name == 'Div':
                new_initializer = onnx.numpy_helper.to_array(i) / scalar_value[0]
            flag = False
            break

    # else create a new tensor of the scalar value, add it in initializer
    if flag is True:
        dims = np.shape(scalar_value)

        scalar_op_name = "scalar_op" + str(kwargs["idx"])
        tensor_node = onnx.helper.make_tensor_value_info(scalar_op_name, input_type, dims)

        initializer.append(
            onnx.helper.make_tensor(
                name=scalar_op_name,
                data_type=input_type,
                dims=dims,
                vals=scalar_value,
                raw=False,
            )
        )

        mul_node = onnx.helper.make_node(
            op_name,
            [input_nodes[0], scalar_op_name],
            [name],
            name=name
        )

        return [tensor_node, mul_node]
    else:
        data_type = onnx.mapping.NP_TYPE_TO_TENSOR_TYPE[new_initializer.dtype]
        dims = np.shape(new_initializer)

        new_a_node = input_nodes[0] + str(kwargs["idx"])
        tensor_node = onnx.helper.make_tensor_value_info(new_a_node, data_type, dims)

        initializer.append(
            onnx.helper.make_tensor(
                name=new_a_node,
                data_type=data_type,
                dims=dims,
                vals=new_initializer,
                raw=False,
            )
        )
        return [tensor_node]

# Convert scalar value into node and pass it as input to mul_node
@mx_op.register("_mul_scalar")
def convert_mul_scalar(node, **kwargs):
    """Map MXNet's _mul_scalar operator attributes to onnx's Mul operator.
    Creates a new node for the input scalar value, adds it to the initializer
    and return multiple created nodes.
    """
    return scalar_op_helper(node, 'Mul', **kwargs)


# Convert scalar value into node and pass it as input to mul_node
@mx_op.register("_minus_scalar")
def convert_minus_scalar(node, **kwargs):
    """Map MXNet's _minus_scalar operator attributes to onnx's Minus operator.
    Creates a new node for the input scalar value, adds it to the initializer
    and return multiple created nodes.
    """
    return scalar_op_helper(node, 'Sub', **kwargs)


# Convert scalar value into node and pass it as input to mul_node
@mx_op.register("_plus_scalar")
def convert_add_scalar(node, **kwargs):
    """Map MXNet's _plus_scalar operator attributes to onnx's Add operator.
    Creates a new node for the input scalar value, adds it to the initializer
    and return multiple created nodes.
    """
    return scalar_op_helper(node, 'Add', **kwargs)

# Convert scalar value into node and pass it as input to mul_node
@mx_op.register("_div_scalar")
def convert_div_scalar(node, **kwargs):
    """Map MXNet's _div_scalar operator attributes to onnx's Div operator.
    Creates a new node for the input scalar value, adds it to the initializer
    and return multiple created nodes.
    """
    return scalar_op_helper(node, 'Div', **kwargs)


# Sorting and Searching
@mx_op.register("argmax")
def convert_argmax(node, **kwargs):
    """Map MXNet's argmax operator attributes to onnx's ArgMax operator
    and return the created node.
    """
    name, input_nodes, attrs = get_inputs(node, kwargs)

    axis = int(attrs.get("axis"))
    keepdims = get_boolean_attribute_value(attrs, "keepdims")

    node = onnx.helper.make_node(
        'ArgMax',
        inputs=input_nodes,
        axis=axis,
        keepdims=keepdims,
        outputs=[name],
        name=name
    )
    return [node]

@mx_op.register("argmin")
def convert_argmin(node, **kwargs):
    """Map MXNet's argmin operator attributes to onnx's ArgMin operator
    and return the created node.
    """
    name, input_nodes, attrs = get_inputs(node, kwargs)

    axis = int(attrs.get("axis"))
    keepdims = get_boolean_attribute_value(attrs, "keepdims")

    node = onnx.helper.make_node(
        'ArgMin',
        inputs=input_nodes,
        axis=axis,
        keepdims=keepdims,
        outputs=[name],
        name=name
    )
    return [node]

@mx_op.register("_maximum")
def convert_maximum(node, **kwargs):
    """Map MXNet's _maximum operator attributes to onnx's Max operator
    and return the created node.
    """
    return create_basic_op_node('Max', node, kwargs)


@mx_op.register("_minimum")
def convert_minimum(node, **kwargs):
    """Map MXNet's _minimum operator attributes to onnx's Min operator
    and return the created node.
    """
    return create_basic_op_node('Min', node, kwargs)

@mx_op.register("min")
def convert_min(node, **kwargs):
    """Map MXNet's min operator attributes to onnx's ReduceMin operator
    and return the created node.
    """
    name, input_nodes, attrs = get_inputs(node, kwargs)

    mx_axis = attrs.get("axis", None)
    axes = convert_string_to_list(str(mx_axis)) if mx_axis is not None else None

    keepdims = get_boolean_attribute_value(attrs, "keepdims")

    if axes is not None:
        node = onnx.helper.make_node(
            'ReduceMin',
            inputs=input_nodes,
            outputs=[name],
            axes=axes,
            keepdims=keepdims,
            name=name
        )

        return [node]
    else:
        node = onnx.helper.make_node(
            'ReduceMin',
            inputs=input_nodes,
            outputs=[name],
            keepdims=keepdims,
            name=name
        )

        return [node]


@mx_op.register("max")
def convert_max(node, **kwargs):
    """Map MXNet's max operator attributes to onnx's ReduceMax operator
    and return the created node.
    """
    name, input_nodes, attrs = get_inputs(node, kwargs)

    mx_axis = attrs.get("axis", None)
    axes = convert_string_to_list(str(mx_axis)) if mx_axis is not None else None

    keepdims = get_boolean_attribute_value(attrs, "keepdims")

    if axes is not None:
        node = onnx.helper.make_node(
            'ReduceMax',
            inputs=input_nodes,
            outputs=[name],
            axes=axes,
            keepdims=keepdims,
            name=name
        )

        return [node]
    else:
        node = onnx.helper.make_node(
            'ReduceMax',
            inputs=input_nodes,
            outputs=[name],
            keepdims=keepdims,
            name=name
        )

        return [node]


@mx_op.register("mean")
def convert_mean(node, **kwargs):
    """Map MXNet's mean operator attributes to onnx's ReduceMean operator
    and return the created node.
    """
    name, input_nodes, attrs = get_inputs(node, kwargs)

    mx_axis = attrs.get("axis", None)
    axes = convert_string_to_list(str(mx_axis)) if mx_axis is not None else None

    keepdims = get_boolean_attribute_value(attrs, "keepdims")

    if axes is not None:
        node = onnx.helper.make_node(
            'ReduceMean',
            inputs=input_nodes,
            outputs=[name],
            axes=axes,
            keepdims=keepdims,
            name=name
        )

        return [node]
    else:
        node = onnx.helper.make_node(
            'ReduceMean',
            inputs=input_nodes,
            outputs=[name],
            keepdims=keepdims,
            name=name
        )

        return [node]


@mx_op.register("prod")
def convert_prod(node, **kwargs):
    """Map MXNet's prod operator attributes to onnx's ReduceProd operator
    and return the created node.
    """
    name, input_nodes, attrs = get_inputs(node, kwargs)

    mx_axis = attrs.get("axis", None)
    axes = convert_string_to_list(str(mx_axis)) if mx_axis is not None else None

    keepdims = get_boolean_attribute_value(attrs, "keepdims")

    if axes is not None:
        node = onnx.helper.make_node(
            'ReduceProd',
            inputs=input_nodes,
            outputs=[name],
            axes=axes,
            keepdims=keepdims,
            name=name
        )

        return [node]
    else:
        node = onnx.helper.make_node(
            'ReduceProd',
            inputs=input_nodes,
            outputs=[name],
            keepdims=keepdims,
            name=name
        )

        return [node]


# Arithmetic Operations
@mx_op.register("elemwise_add")
def convert_elementwise_add(node, **kwargs):
    """Map MXNet's elemwise_add operator attributes to onnx's Add operator
    and return the created node.
    """
    return create_basic_op_node('Add', node, kwargs)


@mx_op.register("broadcast_add")
def covert_broadcast_add(node, **kwargs):
    """Map MXNet's broadcast_add operator attributes to onnx's Add operator
    and return the created node.
    """
    return create_basic_op_node('Add', node, kwargs)


@mx_op.register("elemwise_sub")
def convert_elementwise_sub(node, **kwargs):
    """Map MXNet's elemwise_sub operator attributes to onnx's Sub operator
    and return the created node.
    """
    return create_basic_op_node('Sub', node, kwargs)

@mx_op.register("broadcast_sub")
def covert_broadcast_sub(node, **kwargs):
    """Map MXNet's broadcast_sub operator attributes to onnx's Sub operator
    and return the created node.
    """
    return create_basic_op_node('Sub', node, kwargs)

@mx_op.register("elemwise_mul")
def convert_elemwise_mul(node, **kwargs):
    """Map MXNet's elemwise_mul operator attributes to onnx's Mul operator
    and return the created node.
    """
    return create_basic_op_node('Mul', node, kwargs)

@mx_op.register("broadcast_mul")
def convert_broadcast_mul(node, **kwargs):
    """Map MXNet's broadcast_mul operator attributes to onnx's Mul operator
    and return the created node.
    """
    return create_basic_op_node('Mul', node, kwargs)

@mx_op.register("elemwise_div")
def convert_elemwise_div(node, **kwargs):
    """Map MXNet's elemwise_div operator attributes to onnx's Div operator
    and return the created node.
    """
    return create_basic_op_node('Div', node, kwargs)

@mx_op.register("broadcast_div")
def convert_broadcast_div(node, **kwargs):
    """Map MXNet's broadcast_div operator attributes to onnx's Div operator
    and return the created node.
    """
    return create_basic_op_node('Div', node, kwargs)

@mx_op.register("negative")
def convert_negative(node, **kwargs):
    """Map MXNet's negative operator attributes to onnx's Neg operator
    and return the created node.
    """
    return create_basic_op_node('Neg', node, kwargs)

@mx_op.register("abs")
def convert_abs(node, **kwargs):
    """Map MXNet's abs operator attributes to onnx's Abs operator
    and return the created node.
    """
    return create_basic_op_node('Abs', node, kwargs)

@mx_op.register("add_n")
def convert_addn(node, **kwargs):
    """Map MXNet's add_n operator attributes to onnx's Sum operator
    and return the created node.
    """
    return create_basic_op_node('Sum', node, kwargs)

 # Rounding
@mx_op.register("ceil")
def convert_ceil(node, **kwargs):
    """Map MXNet's ceil operator attributes to onnx's Ceil operator
    and return the created node.
    """
    return create_basic_op_node('Ceil', node, kwargs)

@mx_op.register("floor")
def convert_floor(node, **kwargs):
    """Map MXNet's floor operator attributes to onnx's Floor operator
    and return the created node.
    """
    return create_basic_op_node('Floor', node, kwargs)

# Changing shape and type.
@mx_op.register("Reshape")
def convert_reshape(node, **kwargs):
    """Map MXNet's Reshape operator attributes to onnx's Reshape operator.
    Converts output shape attribute to output shape tensor
    and return multiple created nodes.
    """
    name, input_nodes, attrs = get_inputs(node, kwargs)

    output_shape_list = convert_string_to_list(attrs["shape"])

    initializer = kwargs["initializer"]
    output_shape_np = np.array(output_shape_list, dtype='int64')
    data_type = onnx.mapping.NP_TYPE_TO_TENSOR_TYPE[output_shape_np.dtype]
    dims = np.shape(output_shape_np)

    output_shape_name = "reshape_attr_tensor" + str(kwargs["idx"])
    tensor_node = onnx.helper.make_tensor_value_info(output_shape_name, data_type, dims)

    initializer.append(
        onnx.helper.make_tensor(
            name=output_shape_name,
            data_type=data_type,
            dims=dims,
            vals=output_shape_list,
            raw=False,
        )
    )

    input_nodes.append(output_shape_name)

    not_supported_shape = [-2, -3, -4]

    for val in output_shape_list:
        if val in not_supported_shape:
            raise AttributeError("Reshape: Shape value not supported in ONNX", val)

    reshape_node = onnx.helper.make_node(
        "Reshape",
        input_nodes,
        [name],
        name=name
    )

    return [tensor_node, reshape_node]

@mx_op.register("Cast")
def convert_cast(node, **kwargs):
    """Map MXNet's Cast operator attributes to onnx's Cast operator
    and return the created node.
    """
    name, input_nodes, attrs = get_inputs(node, kwargs)

    dtype = attrs["dtype"]

    # dtype can be mapped only with types from TensorProto
    # float32 is mapped to float and float64 to double in onnx
    # following tensorproto mapping https://github.com/onnx/onnx/blob/master/onnx/mapping.py
    if dtype == 'float32':
        dtype = 'float'
    elif dtype == 'float64':
        dtype = 'double'

    node = onnx.helper.make_node(
        "Cast",
        input_nodes,
        [name],
        to=getattr(onnx.TensorProto, dtype.upper()),
        name=name,
    )
    return [node]


@mx_op.register("slice_axis")
def convert_slice_axis(node, **kwargs):
    """Map MXNet's slice_axis operator attributes to onnx's Slice operator
    and return the created node.
    """
    name, input_nodes, attrs = get_inputs(node, kwargs)

    axes = int(attrs.get("axis"))
    starts = int(attrs.get("begin"))
    ends = int(attrs.get("end", None))
    if not ends:
        raise ValueError("Slice: ONNX doesnt't support 'None' in 'end' attribute")

    node = onnx.helper.make_node(
        "Slice",
        input_nodes,
        [name],
        axes=[axes],
        starts=[starts],
        ends=[ends],
        name=name,
    )
    return [node]


@mx_op.register("SliceChannel")
def convert_slice_channel(node, **kwargs):
    """Map MXNet's SliceChannel operator attributes to onnx's Squeeze or Split
    operator based on squeeze_axis attribute
    and return the created node.
    """
    name, input_nodes, attrs = get_inputs(node, kwargs)

    num_outputs = int(attrs.get("num_outputs"))
    axis = int(attrs.get("axis", 1))
    squeeze_axis = int(attrs.get("squeeze_axis", 0))

    if squeeze_axis == 1 and num_outputs == 1:
        node = onnx.helper.make_node(
            "Squeeze",
            input_nodes,
            [name],
            axes=[axis],
            name=name,
        )
        return [node]
    elif squeeze_axis == 0 and num_outputs > 1:
        node = onnx.helper.make_node(
            "Split",
            input_nodes,
            [name],
            axis=axis,
            split=[num_outputs],
            name=name,
        )
        return [node]
    else:
        raise NotImplementedError("SliceChannel operator with num_outputs>1 and"
                                  "squeeze_axis true is not implemented.")


@mx_op.register("expand_dims")
def convert_expand_dims(node, **kwargs):
    """Map MXNet's expand_dims operator attributes to onnx's Unsqueeze operator
    and return the created node.
    """
    name, input_nodes, attrs = get_inputs(node, kwargs)

    axis = int(attrs.get("axis"))

    node = onnx.helper.make_node(
        "Unsqueeze",
        input_nodes,
        [name],
        axes=[axis],
        name=name,
    )
    return [node]

@mx_op.register("squeeze")
def convert_squeeze(node, **kwargs):
    """Map MXNet's squeeze operator attributes to onnx's squeeze operator
    and return the created node.
    """
    name, input_nodes, attrs = get_inputs(node, kwargs)

    axis = attrs.get("axis", None)
    if not axis:
        raise AttributeError("Squeeze: Missing axis attribute: ONNX currently requires axis to "
                             "be specified for squeeze operator")
    axis = convert_string_to_list(axis)

    node = onnx.helper.make_node(
        "Squeeze",
        input_nodes,
        [name],
        axes=axis,
        name=name,
    )
    return [node]


@mx_op.register("log")
def convert_log(node, **kwargs):
    """Map MXNet's log operator attributes to onnx's Log operator
    and return the created node.
    """
    return create_basic_op_node('Log', node, kwargs)

@mx_op.register("reciprocal")
def convert_reciprocal(node, **kwargs):
    """Map MXNet's reciprocal operator attributes to onnx's Reciprocal operator
    and return the created node.
    """
    return create_basic_op_node('Reciprocal', node, kwargs)

@mx_op.register("_power")
def convert_power(node, **kwargs):
    """Map MXNet's _power operator attributes to onnx's Pow operator
    and return the created node.
    """
    return create_basic_op_node('Pow', node, kwargs)

@mx_op.register("broadcast_power")
def convert_broadcast_power(node, **kwargs):
    """Map MXNet's _power operator attributes to onnx's Pow operator
    and return the created node.
    """
    return create_basic_op_node('Pow', node, kwargs)

@mx_op.register("sqrt")
def convert_sqrt(node, **kwargs):
    """Map MXNet's sqrt operator attributes to onnx's Sqrt operator
    and return the created node.
    """
    return create_basic_op_node('Sqrt', node, kwargs)

@mx_op.register("depth_to_space")
def convert_depthtospace(node, **kwargs):
    """Map MXNet's depth_to_space operator attributes to onnx's
    DepthToSpace operator and return the created node.
    """
    name, input_nodes, attrs = get_inputs(node, kwargs)

    blksize = int(attrs.get("block_size", 0))

    node = onnx.helper.make_node(
        "DepthToSpace",
        input_nodes,
        [name],
        blocksize=blksize,
        name=name,
    )
    return [node]

@mx_op.register("space_to_depth")
def convert_spacetodepth(node, **kwargs):
    """Map MXNet's space_to_depth operator attributes to onnx's
    SpaceToDepth operator and return the created node.
    """
    name, input_nodes, attrs = get_inputs(node, kwargs)

    blksize = int(attrs.get("block_size", 0))

    node = onnx.helper.make_node(
        "SpaceToDepth",
        input_nodes,
        [name],
        blocksize=blksize,
        name=name,
    )
    return [node]

@mx_op.register("square")
def convert_square(node, **kwargs):
    """Map MXNet's square operator attributes to onnx's Pow operator
    and return the created node.
    """
    name, input_nodes, _ = get_inputs(node, kwargs)

    initializer = kwargs["initializer"]
    data_type = onnx.mapping.NP_TYPE_TO_TENSOR_TYPE[np.dtype('int64')]

    power2_name = "square_tensor" + str(kwargs["idx"])
    tensor_node = onnx.helper.make_tensor_value_info(power2_name, data_type, (1,))
    initializer.append(
        onnx.helper.make_tensor(
            name=power2_name,
            data_type=data_type,
            dims=(1,),
            vals=[2],
            raw=False,
        )
    )

    input_nodes.append(power2_name)

    node = onnx.helper.make_node(
        "Pow",
        input_nodes,
        [name],
        name=name
    )
    return [tensor_node, node]

@mx_op.register("sum")
def convert_sum(node, **kwargs):
    """Map MXNet's sum operator attributes to onnx's ReduceSum operator
    and return the created node.
    """
    name, input_nodes, attrs = get_inputs(node, kwargs)

    mx_axis = attrs.get("axis", None)
    axes = convert_string_to_list(str(mx_axis)) if mx_axis is not None else None

    keepdims = get_boolean_attribute_value(attrs, "keepdims")

    if axes:
        node = onnx.helper.make_node(
            'ReduceSum',
            inputs=input_nodes,
            outputs=[name],
            axes=axes,
            keepdims=keepdims,
            name=name
        )
    else:
        node = onnx.helper.make_node(
            'ReduceSum',
            inputs=input_nodes,
            outputs=[name],
            keepdims=keepdims,
            name=name
        )
    return [node]


@mx_op.register("shape_array")
def convert_shape(node, **kwargs):
    """Map MXNet's shape_array operator attributes to onnx's Shape operator
    and return the created node.
    """
    return create_basic_op_node('Shape', node, kwargs)


@mx_op.register("hard_sigmoid")
def convert_hardsigmoid(node, **kwargs):
    """Map MXNet's hard_sigmoid operator attributes to onnx's HardSigmoid operator
    and return the created node.
    """
    name, input_nodes, attrs = get_inputs(node, kwargs)

    # Converting to float32
    alpha = float(attrs.get("alpha", 0.2))
    beta = float(attrs.get("beta", 0.5))

    node = onnx.helper.make_node(
        'HardSigmoid',
        input_nodes,
        [name],
        alpha=alpha,
        beta=beta,
        name=name
    )
    return [node]

@mx_op.register("broadcast_lesser")
def convert_broadcast_lesser(node, **kwargs):
    """Map MXNet's broadcast_lesser operator attributes to onnx's Less operator
    and return the created node.
    """
    return create_basic_op_node('Less', node, kwargs)

@mx_op.register("broadcast_greater")
def convert_broadcast_greater(node, **kwargs):
    """Map MXNet's broadcast_greater operator attributes to onnx's Greater operator
    and return the created node.
    """
    return create_basic_op_node('Greater', node, kwargs)

@mx_op.register("broadcast_equal")
def convert_broadcast_equal(node, **kwargs):
    """Map MXNet's broadcast_equal operator attributes to onnx's Equal operator
    and return the created node.
    """
    return create_basic_op_node('Equal', node, kwargs)


@mx_op.register("broadcast_logical_and")
def convert_broadcast_logical_and(node, **kwargs):
    """Map MXNet's broadcast logical and operator attributes to onnx's Add operator
    and return the created node.
    """
    return create_basic_op_node('And', node, kwargs)


@mx_op.register("broadcast_logical_or")
def convert_broadcast_logical_or(node, **kwargs):
    """Map MXNet's broadcast logical or operator attributes to onnx's Or operator
    and return the created node.
    """
    return create_basic_op_node('Or', node, kwargs)


@mx_op.register("broadcast_logical_xor")
def convert_broadcast_logical_xor(node, **kwargs):
    """Map MXNet's broadcast logical xor operator attributes to onnx's Xor operator
    and return the created node.
    """
    return create_basic_op_node('Xor', node, kwargs)


@mx_op.register("logical_not")
def convert_logical_not(node, **kwargs):
    """Map MXNet's logical not operator attributes to onnx's Not operator
    and return the created node.
    """
    return create_basic_op_node('Not', node, kwargs)


@mx_op.register("size_array")
def convert_size(node, **kwargs):
    """Map MXNet's size_array operator attributes to onnx's Size operator
    and return the created node.
    """
    return create_basic_op_node('Size', node, kwargs)


@mx_op.register("log_softmax")
def convert_logsoftmax(node, **kwargs):
    """Map MXNet's log_softmax operator attributes to onnx's LogSoftMax operator
    and return the created node.
    """
    name, input_nodes, attrs = get_inputs(node, kwargs)

    # Converting to int
    axis = int(attrs.get("axis", -1))
    temp = attrs.get("temperature", 'None')
    if temp != 'None':
        raise AttributeError("LogSoftMax: ONNX supports only temperature=None")

    node = onnx.helper.make_node(
        'LogSoftmax',
        input_nodes,
        [name],
        axis=axis,
        name=name
    )
    return [node]

<<<<<<< HEAD
@mx_op.register("norm")
def convert_norm(node, **kwargs):
    """Map MXNet's norm operator attributes to onnx's ReduceL1 and ReduceL2 operators
    and return the created node.
    """
    name, input_nodes, attrs = get_inputs(node, kwargs)

    mx_axis = attrs.get("axis", None)
    axes = convert_string_to_list(str(mx_axis)) if mx_axis else None

    keepdims = get_boolean_attribute_value(attrs, "keepdims")
    ord = int(attrs.get("ord", 2))

    onnx_op_name = "ReduceL1" if ord == 1 else "ReduceL2"

    if axes:
        reduce_node = onnx.helper.make_node(
            onnx_op_name,
            input_nodes,
            [name],
            axes=axes,
            keepdims=keepdims,
            name=name
        )
        return [reduce_node]
    else:
        reduce_node = onnx.helper.make_node(
            onnx_op_name,
            input_nodes,
            [name],
            keepdims=keepdims,
            name=name
        )
        return [reduce_node]
=======

@mx_op.register("_sample_multinomial")
def convert_multinomial(node, **kwargs):
    """Map MXNet's multinomial operator attributes to onnx's
    Multinomial operator and return the created node.
    """
    name, input_nodes, attrs = get_inputs(node, kwargs)
    dtype = onnx.mapping.NP_TYPE_TO_TENSOR_TYPE[np.dtype(attrs.get("dtype", 'int32'))]
    sample_size = convert_string_to_list(attrs.get("shape", '1'))
    if len(sample_size) < 2:
        sample_size = sample_size[-1]
    else:
        raise AttributeError("ONNX currently supports integer sample_size only")
    node = onnx.helper.make_node(
        "Multinomial",
        input_nodes,
        [name],
        dtype=dtype,
        sample_size=sample_size,
        name=name,
    )
    return [node]
>>>>>>> 8ece68c9
<|MERGE_RESOLUTION|>--- conflicted
+++ resolved
@@ -1716,7 +1716,6 @@
     )
     return [node]
 
-<<<<<<< HEAD
 @mx_op.register("norm")
 def convert_norm(node, **kwargs):
     """Map MXNet's norm operator attributes to onnx's ReduceL1 and ReduceL2 operators
@@ -1751,7 +1750,6 @@
             name=name
         )
         return [reduce_node]
-=======
 
 @mx_op.register("_sample_multinomial")
 def convert_multinomial(node, **kwargs):
@@ -1773,5 +1771,4 @@
         sample_size=sample_size,
         name=name,
     )
-    return [node]
->>>>>>> 8ece68c9
+    return [node]