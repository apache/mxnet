# Licensed to the Apache Software Foundation (ASF) under one
# or more contributor license agreements.  See the NOTICE file
# distributed with this work for additional information
# regarding copyright ownership.  The ASF licenses this file
# to you under the Apache License, Version 2.0 (the
# "License"); you may not use this file except in compliance
# with the License.  You may obtain a copy of the License at
#
#   http://www.apache.org/licenses/LICENSE-2.0
#
# Unless required by applicable law or agreed to in writing,
# software distributed under the License is distributed on an
# "AS IS" BASIS, WITHOUT WARRANTIES OR CONDITIONS OF ANY
# KIND, either express or implied.  See the License for the
# specific language governing permissions and limitations
# under the License.
#
# Based on
#  https://github.com/NVIDIA/mxnet_to_onnx/blob/master/mx2onnx_converter/
# mx2onnx_converter_functions.py
#  Copyright (c) 2017, NVIDIA CORPORATION. All rights reserved.
#
#  Redistribution and use in source and binary forms, with or without
#  modification, are permitted provided that the following conditions
#  are met:
#  * Redistributions of source code must retain the above copyright
#    notice, this list of conditions and the following disclaimer.
#  * Redistributions in binary form must reproduce the above copyright
#    notice, this list of conditions and the following disclaimer in the
#    documentation and/or other materials provided with the distribution.
#  * Neither the name of NVIDIA CORPORATION nor the names of its
#    contributors may be used to endorse or promote products derived
#    from this software without specific prior written permission.
#
#  THIS SOFTWARE IS PROVIDED BY THE COPYRIGHT HOLDERS ``AS IS'' AND ANY
#  EXPRESS OR IMPLIED WARRANTIES, INCLUDING, BUT NOT LIMITED TO, THE
#  IMPLIED WARRANTIES OF MERCHANTABILITY AND FITNESS FOR A PARTICULAR
#  PURPOSE ARE DISCLAIMED.  IN NO EVENT SHALL THE COPYRIGHT OWNER OR
#  CONTRIBUTORS BE LIABLE FOR ANY DIRECT, INDIRECT, INCIDENTAL, SPECIAL,
#  EXEMPLARY, OR CONSEQUENTIAL DAMAGES (INCLUDING, BUT NOT LIMITED TO,
#  PROCUREMENT OF SUBSTITUTE GOODS OR SERVICES; LOSS OF USE, DATA, OR
#  PROFITS; OR BUSINESS INTERRUPTION) HOWEVER CAUSED AND ON ANY THEORY
#  OF LIABILITY, WHETHER IN CONTRACT, STRICT LIABILITY, OR TORT
#  (INCLUDING NEGLIGENCE OR OTHERWISE) ARISING IN ANY WAY OUT OF THE USE
#  OF THIS SOFTWARE, EVEN IF ADVISED OF THE POSSIBILITY OF SUCH DAMAGE.

# coding: utf-8
# pylint: disable=too-many-locals,no-else-return,too-many-lines
# pylint: disable=anomalous-backslash-in-string,eval-used
# pylint: disable=too-many-function-args
"""
Conversion Functions for common layers.
Add new functions here with a decorator.
"""

import re
import logging
import numpy as np
from .export_onnx import MXNetGraph as mx_op
try:
    import onnx
except ImportError:
    onnx = None


def parse_helper(attrs, attrs_name, alt_value=None):
    """Helper function to parse operator attributes in required format."""
    tuple_re = re.compile(r'\([0-9L|,| ]+\)')
    if not attrs:
        return alt_value
    attrs_str = None if attrs.get(attrs_name) is None else str(attrs.get(attrs_name))
    if attrs_str is None:
        return alt_value
    attrs_match = tuple_re.search(attrs_str)
    if attrs_match is not None:
        if attrs_match.span() == (0, len(attrs_str)):
            dims = eval(attrs_str)
            return dims
        else:
            raise AttributeError("Malformed %s dimensions: %s" % (attrs_name, str(attrs_str)))
    return alt_value

def transform_padding(pad_width):
    """Helper function to convert padding format for pad operator.
    """
    num_pad_values = len(pad_width)
    onnx_pad_width = [0]*num_pad_values

    start_index = 0
    # num_pad_values will always be multiple of 2
    end_index = int(num_pad_values/2)
    for idx in range(0, num_pad_values):
        if idx % 2 == 0:
            onnx_pad_width[start_index] = pad_width[idx]
            start_index += 1
        else:
            onnx_pad_width[end_index] = pad_width[idx]
            end_index += 1

    return onnx_pad_width


def convert_string_to_list(string_val):
    """Helper function to convert string to list.
     Used to convert shape attribute string to list format.
    """
    result_list = []

    list_string = string_val.split(',')
    for val in list_string:
        val = str(val.strip())
        val = val.replace("(", "")
        val = val.replace(")", "")
        val = val.replace("L", "")
        val = val.replace("[", "")
        val = val.replace("]", "")
        if val == "None":
            result_list.append(None)
        elif val != "":
            result_list.append(int(val))

    return result_list

def get_boolean_attribute_value(attrs, attr_name):
    """ Helper function to convert a string version
    of Boolean attributes to integer for ONNX.
    Takes attribute dictionary and attr_name as
    parameters.
    """
    return 1 if attrs.get(attr_name, 0) in ["True", "1"] else 0

def get_inputs(node, kwargs):
    """Helper function to get inputs"""
    name = node["name"]
    outputs_lookup = kwargs["outputs_lookup"]
    inputs = node["inputs"]
    attrs = node.get("attrs", {})

    input_nodes = []
    for ip in inputs:
        input_node_name = outputs_lookup[ip[0]][ip[1]].name
        input_nodes.append(input_node_name)

    return name, input_nodes, attrs

def get_input_dtypes(node, kwargs):
    outputs_lookup = kwargs['outputs_lookup']
    inputs = node['inputs']
    input_dtypes = []
    for ip in inputs:
        input_node_dtype = outputs_lookup[ip[0]][ip[1]].dtype
        input_dtypes.append(input_node_dtype)
    return input_dtypes

def create_basic_op_node(op_name, node, kwargs):
    """Helper function to create a basic operator
    node that doesn't contain op specific attrs"""
    name, input_nodes, _ = get_inputs(node, kwargs)

    node = onnx.helper.make_node(
        op_name,
        input_nodes,
        [name],
        name=name
    )
    return [node]

def create_const_scalar_node(input_name, value, kwargs):
    """Helper function to create a tensor value node and a
    initializer tensor node with constant value."""
    from onnx.helper import make_tensor
    initializer = kwargs["initializer"]
    input_type = onnx.mapping.NP_TYPE_TO_TENSOR_TYPE[value.dtype]
    tensor_node = make_tensor(input_name, input_type, (), ([value]))
    initializer.append(tensor_node)

def create_const_node(input_name, value, kwargs):
    """Helper function to create a tensor value node and a
    initializer tensor node with constant value."""
    from onnx.helper import make_tensor
    initializer = kwargs["initializer"]
    input_type = onnx.mapping.NP_TYPE_TO_TENSOR_TYPE[value.dtype]
    input_shape = value.shape
    tensor_node = make_tensor(input_name, input_type, input_shape, value)
    initializer.append(tensor_node)

def create_tensor(tensor_list, tensor_name, initializer, dtype='int64'):
    """Helper function to create a tensor value node and a
    initializer tensor node with constant value."""
    tensor_np = np.array(tensor_list, dtype=dtype)
    data_type = onnx.mapping.NP_TYPE_TO_TENSOR_TYPE[tensor_np.dtype]
    dims = np.shape(tensor_np)
    if dtype == np.float16:
        tensor_np = tensor_np.view(dtype=np.uint16)
    initializer.append(
        onnx.helper.make_tensor(
            name=tensor_name,
            data_type=data_type,
            dims=dims,
            vals=tensor_np.flatten().tolist(),
            raw=False
        )
    )

@mx_op.register("null")
def convert_weights_and_inputs(node, **kwargs):
    """Helper function to convert weights and inputs.
    """
    name, _, _ = get_inputs(node, kwargs)
    if kwargs["is_input"] is False:
        weights = kwargs["weights"]
        initializer = kwargs["initializer"]
        np_arr = weights[name]
        data_type = onnx.mapping.NP_TYPE_TO_TENSOR_TYPE[np_arr.dtype]
        dims = np.shape(np_arr)

        tensor_node = onnx.helper.make_tensor_value_info(name, data_type, dims)

        initializer.append(
            onnx.helper.make_tensor(
                name=name,
                data_type=data_type,
                dims=dims,
                vals=np_arr.flatten().tolist(),
                raw=False
            )
        )

        return [tensor_node], (np_arr.dtype,)
    else:
        dtype_t = kwargs["in_type"]
        dtype = onnx.mapping.TENSOR_TYPE_TO_NP_TYPE[dtype_t]
        tval_node = onnx.helper.make_tensor_value_info(name, dtype_t, kwargs["in_shape"])
        return [tval_node], (dtype,)


@mx_op.register('Convolution')
def convert_convolution(node, **kwargs):
    """Map MXNet's convolution operator attributes to onnx's Conv operator
    and return the created node.
    """
    from onnx.helper import make_node
    name, input_nodes, attrs = get_inputs(node, kwargs)

    kernel = convert_string_to_list(attrs.get('kernel', '()'))
    stride = convert_string_to_list(attrs.get('stride', '()'))
    dilate = convert_string_to_list(attrs.get('dilate', '()'))
    pad = convert_string_to_list(attrs.get('pad', '()'))
    num_group = int(attrs.get('num_group', 1))
    no_bias = attrs.get('no_bias', 'False')
    layout = attrs.get('layout', 'NCHW')

    if layout not in ['NCHW', 'NCDHW']:
        raise NotImplementedError('Convolution currently does not support layout not in '
                                  '[\'NCHW\', \'NCDHW\']')

    if no_bias == 'True':
        assert len(input_nodes) == 2, 'Convolution takes 2 input if no_bias==True'
    else:
        assert len(input_nodes) == 3, 'Convolution takes 3 input if no_bias==False'

    kwargs_ = {}
    if kernel:
        kwargs_['kernel_shape'] = tuple(kernel)
    if pad:
        kwargs_['pads'] = tuple(pad) + tuple(pad)
    if stride:
        kwargs_['strides'] = stride
    if dilate:
        kwargs_['dilations'] = dilate

    nodes = [
        make_node('Conv', input_nodes, [name], group=num_group, **kwargs_)
    ]

    return nodes


@mx_op.register("Deconvolution")
def convert_deconvolution(node, **kwargs):
    """Map MXNet's deconvolution operator attributes to onnx's ConvTranspose operator
    and return the created node.
    """
    name, inputs, attrs = get_inputs(node, kwargs)

    kernel_dims = list(parse_helper(attrs, "kernel"))
    stride_dims = list(parse_helper(attrs, "stride", [1, 1]))
    pad_dims = list(parse_helper(attrs, "pad", [0, 0]))
    num_group = int(attrs.get("num_group", 1))
    dilations = list(parse_helper(attrs, "dilate", [1, 1]))
    adj_dims = list(parse_helper(attrs, "adj", [0, 0]))

    pad_dims = pad_dims + pad_dims

    deconv_node = onnx.helper.make_node(
        "ConvTranspose",
        inputs=inputs,
        outputs=[name],
        kernel_shape=kernel_dims,
        strides=stride_dims,
        dilations=dilations,
        output_padding=adj_dims,
        pads=pad_dims,
        group=num_group,
        name=name
    )

    return [deconv_node]


@mx_op.register("Crop")
def convert_crop(node, **kwargs):
    """Map MXNet's crop operator attributes to onnx's Crop operator
    and return the created node.
    """
    name, inputs, attrs = get_inputs(node, kwargs)
    num_inputs = len(inputs)

    y, x = list(parse_helper(attrs, "offset", [0, 0]))
    h, w = list(parse_helper(attrs, "h_w", [0, 0]))
    if num_inputs > 1:
        h, w = kwargs["out_shape"][-2:]
    border = [x, y, x + w, y + h]

    crop_node = onnx.helper.make_node(
        "Crop",
        inputs=[inputs[0]],
        outputs=[name],
        border=border,
        scale=[1, 1],
        name=name
    )

    logging.warning(
        "Using an experimental ONNX operator: Crop. " \
        "Its definition can change.")

    return [crop_node]


@mx_op.register("FullyConnected")
def convert_fully_connected(node, **kwargs):
    """Map MXNet's FullyConnected operator attributes to onnx's Gemm operator
    and return the created node.
    """
    from onnx.helper import make_node
    name, input_nodes, attrs = get_inputs(node, kwargs)
    input_dtypes = get_input_dtypes(node, kwargs)

    dtype = input_dtypes[0]
    flatten = get_boolean_attribute_value(attrs, 'flatten')
    no_bias = get_boolean_attribute_value(attrs, 'no_bias')
    num_hidden = int(attrs.get('num_hidden'))

    nodes = []
    if flatten:
        nodes += [
            make_node('Flatten', [input_nodes[0]], [name+'_data_flattened'])
        ]
    else:
        nodes += [
            make_node('Shape', [input_nodes[0]], [name+'_orig_shape']),
            make_node('Shape', [name+'_orig_shape'], [name+'_dim']),
            make_node('Flatten', [input_nodes[0]], [name+'_data_flattened'], axis=-1),
        ]

    in_nodes = [name+'_data_flattened', input_nodes[1]]

    if no_bias:
        create_const_scalar_node(name+'_bias', np.int32(0).astype(dtype), kwargs)
        in_nodes.append(name+'_bias')
    else:
        in_nodes.append(input_nodes[2])

    if flatten:
        nodes += [
            make_node('Gemm', in_nodes, [name], alpha=1.0, beta=1.0, transA=0, transB=1, name=name)
        ]
    else:
        create_tensor([0], name+'_0', kwargs['initializer'])
        create_tensor([1], name+'_1', kwargs['initializer'])
        create_tensor([num_hidden], name+'_num_hidden', kwargs['initializer'])
        nodes += [
            make_node('Gemm', in_nodes, [name+'_gemm'], alpha=1.0, beta=1.0, transA=0, transB=1),
            make_node('Sub', [name+'_dim', name+'_1'], [name+'dim_minus_1']),
            make_node('Slice', [name+'_orig_shape', name+'_0', name+'dim_minus_1'],
                      [name+'_shape_sliced']),
            make_node('Concat', [name+'_shape_sliced', name+'_num_hidden'],
                      [name+'_shape_new'], axis=0),
            make_node('Reshape', [name+'_gemm', name+'_shape_new'], [name], name=name)
        ]

    return nodes


@mx_op.register("BatchNorm")
def convert_batchnorm(node, **kwargs):
    """Map MXNet's BatchNorm operator attributes to onnx's BatchNormalization operator
    and return the created node.
    """
    name, input_nodes, attrs = get_inputs(node, kwargs)

    momentum = float(attrs.get("momentum", 0.9))
    eps = float(attrs.get("eps", 0.001))
    axis = int(attrs.get("axis", 1))

    if axis != 1:
        raise NotImplementedError("batchnorm axis != 1 is currently not supported.")

    bn_node = onnx.helper.make_node(
        "BatchNormalization",
        input_nodes,
        [name],
        name=name,
        epsilon=eps,
        momentum=momentum
        # MXNet computes mean and variance per channel for batchnorm.
        # Default for onnx is across all spatial features. Relying on default
        # ONNX behavior of spatial=1 for ONNX opset 8 and below. As the spatial
        # attribute is deprecated in opset 9 and above, not explicitly encoding it.
    )
    return [bn_node]


@mx_op.register("tanh")
def convert_tanh(node, **kwargs):
    """Map MXNet's tanh operator attributes to onnx's Tanh operator
    and return the created node.
    """
    return create_basic_op_node('Tanh', node, kwargs)

@mx_op.register("cos")
def convert_cos(node, **kwargs):
    """Map MXNet's cos operator attributes to onnx's Cos operator
    and return the created node.
    """
    return create_basic_op_node('Cos', node, kwargs)

@mx_op.register("sin")
def convert_sin(node, **kwargs):
    """Map MXNet's sin operator attributes to onnx's Sin operator
    and return the created node.
    """
    return create_basic_op_node('Sin', node, kwargs)

@mx_op.register("tan")
def convert_tan(node, **kwargs):
    """Map MXNet's tan operator attributes to onnx's tan operator
    and return the created node.
    """
    return create_basic_op_node('Tan', node, kwargs)

@mx_op.register("arccos")
def convert_acos(node, **kwargs):
    """Map MXNet's acos operator attributes to onnx's acos operator
    and return the created node.
    """
    return create_basic_op_node('Acos', node, kwargs)

@mx_op.register("arcsin")
def convert_asin(node, **kwargs):
    """Map MXNet's asin operator attributes to onnx's asin operator
    and return the created node.
    """
    return create_basic_op_node('Asin', node, kwargs)

@mx_op.register("arctan")
def convert_atan(node, **kwargs):
    """Map MXNet's atan operator attributes to onnx's atan operator
    and return the created node.
    """
    return create_basic_op_node('Atan', node, kwargs)

#Basic neural network functions
@mx_op.register("sigmoid")
def convert_sigmoid(node, **kwargs):
    """Map MXNet's sigmoid operator attributes to onnx's Sigmoid operator
    and return the created node.
    """
    return create_basic_op_node('Sigmoid', node, kwargs)

@mx_op.register("relu")
def convert_relu(node, **kwargs):
    """Map MXNet's relu operator attributes to onnx's Relu operator
    and return the created node.
    """
    return create_basic_op_node('Relu', node, kwargs)

@mx_op.register("Activation")
def convert_activation(node, **kwargs):
    """Map MXNet's Activation operator attributes to onnx's Tanh/Relu operator
    and return the created node.
    """
    name, input_nodes, attrs = get_inputs(node, kwargs)

    act_type = attrs["act_type"]

    # Creating a dictionary here, but if this titlecase pattern
    # mxnet_name.title()
    act_types = {
        "tanh": "Tanh",
        "relu": "Relu",
        "sigmoid": "Sigmoid",
        "softrelu": "Softplus",
        "softsign": "Softsign"
    }

    act_name = act_types.get(act_type)
    if act_name:
        node = onnx.helper.make_node(
            act_name,
            input_nodes,
            [name],
            name=name
        )
    else:
        raise AttributeError(
            "Activation %s not implemented or recognized in the converter" % act_type
        )

    return [node]


@mx_op.register("Pad")
def convert_pad(node, **kwargs):
    """Map MXNet's pad operator attributes to onnx's Pad operator
    and return the created node.
    """
    from onnx.helper import make_node
    opset_version = kwargs["opset_version"]
    name, input_nodes, attrs = get_inputs(node, kwargs)

    mxnet_pad_width = convert_string_to_list(attrs.get("pad_width"))
    onnx_pad_width = transform_padding(mxnet_pad_width)

    pad_mode = attrs.get("mode")
    pad_value = np.float32(attrs.get("constant_value", 0.0))

    if opset_version >= 11:
        # starting with opset 11, pads and constant_value are inputs instead of attributes
        create_const_node(name+"_pads", np.array(onnx_pad_width, dtype='int64'), kwargs)
        nodes = []
        if pad_mode == "constant":
            create_const_scalar_node(name+"_const", pad_value, kwargs)
            nodes += [
                make_node("Pad", [input_nodes[0], name+"_pads", name+"_const"], [name], mode=pad_mode, name=name)
            ]
        else:
            nodes += [
                make_node("Pad", [input_nodes[0], name+"_pads"], [name], mode=pad_mode, name=name)
            ]
        return nodes
    else:
        if pad_mode == "constant":
            node = onnx.helper.make_node(
                'Pad',
                inputs=input_nodes,
                outputs=[name],
                mode='constant',
                value=pad_value,
                pads=onnx_pad_width,
                name=name
            )
        else:
            node = onnx.helper.make_node(
                'Pad',
                inputs=input_nodes,
                outputs=[name],
                mode=pad_mode,
                pads=onnx_pad_width,
                name=name
            )
        return [node]


def create_helper_trans_node(node_name, input_node):
    """create extra transpose node for dot operator"""
    trans_node = onnx.helper.make_node(
        'Transpose',
        inputs=[input_node],
        outputs=[node_name],
        name=node_name
    )
    return trans_node


@mx_op.register("dot")
def convert_dot(node, **kwargs):
    """Map MXNet's dot operator attributes to onnx's
    MatMul and Transpose operators based on the values set for
    transpose_a, transpose_b attributes."""
    name, input_nodes, attrs = get_inputs(node, kwargs)

    trans_a = get_boolean_attribute_value(attrs, "transpose_a")
    trans_b = get_boolean_attribute_value(attrs, "transpose_b")

    nodes = []
    input_nodes = []
    if trans_a:
        nodes.append(create_helper_trans_node(name+"_a", input_nodes[0]))
        input_nodes.append(name+"_a")
    else:
        input_nodes.append(input_nodes[0])

    if trans_b:
        nodes.append(create_helper_trans_node(name+"_b", input_nodes[1]))
        input_nodes.append(name+"_b")
    else:
        input_nodes.append(input_nodes[1])

    nodes.appennd(onnx.helper.make_node('MatMul', input_nodes, [name], name=name))
    return nodes


@mx_op.register("_linalg_gemm2")
def convert_linalg_gemm2(node, **kwargs):
    """Map MXNet's _linalg_gemm2 operator attributes to onnx's
    MatMul and Transpose operators based on the values set for
    transpose_a, transpose_b attributes.
    Return multiple nodes created.
    """
    name, input_nodes, attrs = get_inputs(node, kwargs)

    # Getting the attributes and assigning default values.
    alpha = float(attrs.get("alpha", 1.0))
    trans_a = get_boolean_attribute_value(attrs, "transpose_a")
    trans_b = get_boolean_attribute_value(attrs, "transpose_b")

    op_name = "transpose" + str(kwargs["idx"])

    if alpha == 1.0 and trans_a == 0 and trans_b == 0:
        matmul_node = onnx.helper.make_node(
            'MatMul',
            inputs=input_nodes,
            outputs=[name],
            name=name
        )
        return [matmul_node]
    elif trans_a == 1 and trans_b == 0:
        op_name = "transpose" + str(kwargs["idx"])
        node_name = op_name+"_a"
        trans_a_node = onnx.helper.make_node(
            'Transpose',
            inputs=[input_nodes[0]],
            outputs=[op_name+"_a"],
            name=node_name
        )

        matmul_node = onnx.helper.make_node(
            'MatMul',
            inputs=[node_name, input_nodes[1]],
            outputs=[name],
            name=name
        )
        return [trans_a_node, matmul_node]

    elif trans_a == 0 and trans_b == 1:
        node_name = op_name + "_b"
        trans_b_node = onnx.helper.make_node(
            'Transpose',
            inputs=[input_nodes[1]],
            outputs=[op_name+"_b"],
            name=node_name
        )

        matmul_node = onnx.helper.make_node(
            'MatMul',
            inputs=[input_nodes[0], node_name],
            outputs=[name],
            name=name
        )

        return [trans_b_node, matmul_node]
    else:
        node_name_a = op_name+"_a"
        trans_a_node = onnx.helper.make_node(
            'Transpose',
            inputs=[input_nodes[0]],
            outputs=[op_name+"_a"],
            name=node_name_a
        )

        node_name_b = op_name + "_b"
        trans_b_node = onnx.helper.make_node(
            'Transpose',
            inputs=[input_nodes[1]],
            outputs=[op_name+"_b"],
            name=node_name_b
        )

        matmul_node = onnx.helper.make_node(
            'MatMul',
            inputs=input_nodes,
            outputs=[name],
            name=name
        )

        return [trans_a_node, trans_b_node, matmul_node]


@mx_op.register('Pooling')
def convert_pooling(node, **kwargs):
    """Map MXNet's Pooling operator attributes to onnx's
    MaxPool/AveragePool/GlobalMaxPool/GlobalAveragePool operators
    """
    from onnx.helper import make_node
    name, input_nodes, attrs = get_inputs(node, kwargs)

    kernel = convert_string_to_list(attrs.get('kernel', '()'))
    pool_type = attrs.get('pool_type', 'max')
    global_pool = attrs.get('global_pool', 'False')
    _ = attrs.get('cudnn_off', 'False')
    pooling_convention = attrs.get('pooling_convention', 'valid')
    stride = convert_string_to_list(attrs.get('stride', '()'))
    pad = convert_string_to_list(attrs.get('pad', '()'))
    p_value = int(attrs.get('p_value', '0'))
    count_include_pad = attrs.get('count_include_pad', 'True')
    layout = attrs.get('layout', 'NCHW')

    if pooling_convention == 'same':
        raise NotImplementedError('Pooling currently does not support '
                                  'pooling_convention==\'same\'')
    if pool_type == 'sum':
        raise NotImplementedError('Pooling currently does not support pool_type==\'sum\'')
    if pool_type == 'lp' and global_pool == 'False' and pooling_convention != 'valid':
        raise NotImplementedError('Pooling currently does not support '
                                  'pooling_convention!=\'valid\' when pool_type==\'lp\' and global_pool==False')

    if layout not in ['NCHW', 'NCDHW']:
        raise NotImplementedError('Pooling currently does not support layout not in '
                                  '[\'NCHW\', \'NCDHW\']')

    kwargs_ = {}
    if kernel:
        kwargs_['kernel_shape'] = tuple(kernel)
    if pad:
        kwargs_['pads'] = tuple(pad) + tuple(pad)
    if stride:
        kwargs_['strides'] = stride

    ceil_mode = 1 if pooling_convention == 'full' else 0
    count_include_pad = 1 if count_include_pad == 'True' else 0

    nodes = []
    if pool_type == 'avg' and global_pool == 'False':
        nodes += [
            make_node('AveragePool', [input_nodes[0]], [name], ceil_mode=ceil_mode,
                      count_include_pad=count_include_pad, **kwargs_)
        ]
    elif pool_type == 'max' and global_pool == 'False':
        nodes += [
            make_node('MaxPool', [input_nodes[0]], [name], ceil_mode=ceil_mode, **kwargs_)
        ]
    elif pool_type == 'lp' and global_pool == 'False':
        nodes += [
            make_node('LpPool', [input_nodes[0]], [name], p=p_value, **kwargs_)
        ]
    elif pool_type == 'avg' and global_pool == 'True':
        nodes += [
            make_node('GlobalAveragePool', [input_nodes[0]], [name])
        ]
    elif pool_type == 'max' and global_pool == 'True':
        nodes += [
            make_node('GlobalMaxPool', [input_nodes[0]], [name])
        ]
    elif pool_type == 'lp' and global_pool == 'True':
        nodes += [
            make_node('GlobalLpPool', [input_nodes[0]], [name], p=p_value)
        ]
    else:
        raise NotImplementedError('Unknown parameter values in Pooling')

    return nodes


@mx_op.register("exp")
def convert_exp(node, **kwargs):
    """Map MXNet's exp operator attributes to onnx's Exp operator
    and return the created node.
    """
    return create_basic_op_node('Exp', node, kwargs)

@mx_op.register("_copy")
def convert_copy(node, **kwargs):
    """Map MXNet's _copy operator attributes to onnx's Identity operator
    and return the created node.
    """
    return create_basic_op_node('Identity', node, kwargs)

@mx_op.register("identity")
def convert_identity(node, **kwargs):
    """Map MXNet's identity operator attributes to onnx's Identity operator
    and return the created node.
    """
    return create_basic_op_node('Identity', node, kwargs)

@mx_op.register("InstanceNorm")
def convert_instancenorm(node, **kwargs):
    """Map MXNet's InstanceNorm operator attributes to onnx's InstanceNormalization operator
    based on the input node's attributes and return the created node.
    """
    name, input_nodes, attrs = get_inputs(node, kwargs)

    eps = float(attrs.get("eps", 0.001))

    node = onnx.helper.make_node(
        'InstanceNormalization',
        inputs=input_nodes,
        outputs=[name],
        name=name,
        epsilon=eps)

    return [node]

@mx_op.register("LeakyReLU")
def convert_leakyrelu(node, **kwargs):
    """Map MXNet's LeakyReLU operator attributes to onnx's Elu/LeakyRelu/PRelu operators
    based on the input node's attributes and return the created node.
    """
    from onnx.helper import make_node
    name, input_nodes, attrs = get_inputs(node, kwargs)

    act_type = attrs.get("act_type", "leaky")
    alpha = float(attrs.get("slope", 0.25))

    act_name = {"elu": "Elu", "leaky": "LeakyRelu", "prelu": "PRelu",
                "selu": "Selu"}

    if act_type in ("prelu", "selu"):
        node = onnx.helper.make_node(
            act_name[act_type],
            inputs=input_nodes,
            outputs=[name],
            name=name)
    elif act_type in ('gelu',):
        sqrt2 = np.float32(1.4142135623730951)
        create_const_scalar_node(name+"_sqrt2", sqrt2, kwargs)
        create_const_scalar_node(name+"_one", np.float32(1.0), kwargs)
        create_const_scalar_node(name+"_half", np.float32(0.5), kwargs)
        nodes = [
            make_node("Div", [input_nodes[0], name+"_sqrt2"], [name+"_div0_out"]),
            make_node("Erf", [name+"_div0_out"], [name+"_erf0_out"]),
            make_node("Add", [name+"_erf0_out", name+"_one"], [name+"_add0_out"]),
            make_node("Mul", [input_nodes[0], name+"_add0_out"], [name+"_mul0_out"]),
            make_node("Mul", [name+"_mul0_out", name+"_half"], [name], name=name)
        ]
        return nodes
    else:
        node = onnx.helper.make_node(
            act_name[act_type],
            inputs=input_nodes,
            outputs=[name],
            name=name,
            alpha=alpha)

    return [node]


@mx_op.register("softmax")
def convert_softmax(node, **kwargs):
    """Map MXNet's softmax operator attributes to onnx's Softmax operator
    and return the created node.
    """
    from onnx.helper import make_node
    from onnx import TensorProto
    name, input_nodes, attrs = get_inputs(node, kwargs)
    input_dtypes = get_input_dtypes(node, kwargs)

    axis = int(attrs.get("axis", -1))
    temperature = str(attrs.get("temperature", 'None'))
    if temperature == 'None':
        temperature = 1.
    else:
        temperature = float(temperature)

    use_length = str(attrs.get("use_length", 'None'))
    dtype = input_dtypes[0]
    dtype_t = onnx.mapping.NP_TYPE_TO_TENSOR_TYPE[dtype]
    data = input_nodes[0]

    # use op set 11 ONNX Softmax
    if axis == -1 and temperature == 1.:
        nodes = []
        if use_length == "True":
            # magic number, this is fp16 min
            create_tensor([-65500.0], name+"_mask_val", kwargs["initializer"], dtype=dtype)
            create_tensor([1], name+"_1", kwargs["initializer"])
            create_const_scalar_node(name+"_0_s", np.int64(0), kwargs)
            create_const_scalar_node(name+"_1_s", np.int64(1), kwargs)
            nodes += [
                make_node("Shape", [data], [name+"_shape"]),
                make_node("Shape", [name+"_shape"], [name+"_dim"]),
                make_node("Sub", [name+"_dim", name+"_1"], [name+"_dim_m1"]),
                make_node("Slice", [name+"_shape", name+"_dim_m1", name+"_dim"],
                          [name+"_dim_last_"]),
                make_node("Squeeze", [name+"_dim_last_"], [name+"_dim_last"], axes=[0]),
                make_node("Range", [name+"_0_s", name+"_dim_last", name+"_1_s"], [name+"_range"]),
                make_node("Cast", [input_nodes[1]], [name+"_len"], to=int(TensorProto.INT64)),
                make_node("Unsqueeze", [name+"_len"], [name+"_len_unsqueezed"], axes=[-1]),
                make_node("Less", [name+"_range", name+"_len_unsqueezed"], [name+"_less"]),
                make_node("Where", [name+'_less', data, name+"_mask_val"], [name+"_data_masked"])
            ]
            data = name+"_data_masked"

        nodes += [
            make_node("Softmax", [data], [name], axis=-1)
        ]

        return nodes

    create_tensor([temperature], name+"_tmp", kwargs["initializer"], dtype=dtype)
    nodes = [
        make_node("Div", [data, name+"_tmp"], [name+'_data']),
        make_node("Exp", [name+'_data'], [name+"_exp_out"]),
        make_node("ReduceSum", [name+"_exp_out"], [name+"_rsum_out"], axes=[axis], keepdims=1)
    ]
    if len(input_nodes) == 1:
        nodes += [
            make_node("Div", [name+"_exp_out", name+"_rsum_out"], [name], name=name)
        ]
        return nodes
    elif use_length == "True":
        length = input_nodes[1]

        create_tensor([axis], name+"_axis", kwargs["initializer"])
        create_tensor([0], name+"_0", kwargs["initializer"])
        create_tensor([1], name+"_1", kwargs["initializer"])
        create_const_scalar_node(name+'_-1_s', np.int64(-1), kwargs)
        create_const_scalar_node(name+'_0_s', np.int64(0), kwargs)
        create_const_scalar_node(name+'_1_s', np.int64(1), kwargs)
        nodes += [
            # cast data type
            make_node("Cast", [length], [name+"_length"], to=int(TensorProto.INT64)),
            make_node("Cast", [name+"_0"], [name+"_0_itype"], to=dtype_t),
            make_node("Cast", [name+"_1"], [name+"_1_itype"], to=dtype_t),
            # softmax output
            make_node("Div", [name+"_exp_out", name+"_rsum_out"], [name+"_div1_out"]),
            # update axis
            make_node("Shape", [data], [name+"_shape0_out"]),
            make_node("Shape", [name+"_shape0_out"], [name+"_in_dim"]),
            make_node("Add", [name+"_in_dim", name+"_axis"], [name+"_dim+axis"]),
            make_node("Less", [name+"_axis", name+"_0_s"], [name+"_less0_out"]),
            make_node("Where", [name+"_less0_out", name+"_dim+axis", name+"_axis"], [name+"_final_axis"]),
            # data mask
            make_node("Add", [name+"_final_axis", name+"_1_s"], [name+"_final_axis+1"]),
            make_node("Slice", [name+"_shape0_out", name+"_final_axis", name+"_final_axis+1"], [name+"_axis_dim"]),
            make_node("Squeeze", [name+"_axis_dim"], [name+"_axis_dim_s"], axes=[0]),
            make_node("Range", [name+"_0_s", name+"_axis_dim_s", name+"_1_s"], [name+"_range0_out"]),
            # one hot for axis
            make_node("Squeeze", [name+"_in_dim"], [name+"_in_dim_s"], axes=[0]),
            make_node("Range", [name+"_0_s", name+"_in_dim_s", name+"_1_s"], [name+"_range1_out"]),
            make_node("Equal", [name+"_range1_out", name+"_final_axis"], [name+"_equal_out"]),
            make_node("Cast", [name+"_equal_out"], [name+"_one_hot"], to=int(TensorProto.INT64)),
            # reshape data mask for less
            make_node("Sub", [name+"_axis_dim_s", name+"_1_s"], [name+"_sub0_out"]),
            make_node("Mul", [name+"_one_hot", name+"_sub0_out"], [name+"_mul0_out"]),
            make_node("Add", [name+"_mul0_out", name+"_1_s"], [name+"_add0_out"]),
            make_node('Reshape', [name+"_range0_out", name+"_add0_out"], [name+"_reshape0_out"]),
            # reshape length for less
            make_node("Mul", [name+"_one_hot", name+"_-1_s"], [name+"_mul1_out"]),
            make_node("Add", [name+"_mul1_out", name+"_1_s"], [name+"_add1_out"]),
            make_node("Sub", [name+"_shape0_out", name+"_1_s"], [name+"_sub1_out"]),
            make_node("Mul", [name+"_add1_out", name+"_sub1_out"], [name+"_mul2_out"]),
            make_node("Add", [name+"_mul2_out", name+"_1_s"], [name+"_add2_out"]),
            make_node('Reshape', [name+"_length", name+"_add2_out"], [name+"_reshape1_out"]),
            # mask output
            make_node("Less", [name+"_reshape0_out", name+"_reshape1_out"], [name+"_less_out"]),
            make_node("Cast", [name+"_less_out"], [name+"_mask"], to=dtype_t),
            make_node("Mul", [name+"_div1_out", name+"_mask"], [name+"_mul3_out"]),
            make_node("ReduceSum", [name+"_mul3_out"], [name+"_rsum1_out"], axes=[axis], keepdims=1),
            make_node("Equal", [name+"_rsum1_out", name+"_0_itype"], [name+"_equal1_out"]),
            make_node("Where", [name+"_equal1_out", name+"_1_itype", name+"_rsum1_out"], [name+"_where_out"]),
            make_node("Div", [name+"_mul3_out", name+"_where_out"], [name], name=name)
        ]
        return nodes

    else:
        raise NotImplementedError("use_length must be true when both data and length are paased in.")

# There's also mx.sym.softmax(), which doesn't do cross-entropy loss,
# just softmax for inference - hence the name convert_softmax_output.
@mx_op.register("SoftmaxOutput")
def convert_softmax_output(node, **kwargs):
    """Map MXNet's SoftmaxOutput operator attributes to onnx's Softmax operator
    and return the created node.
    """
    name = node["name"]

    input1 = kwargs["outputs_lookup"][node["inputs"][0][0]][node["inputs"][0][1]].name

    softmax_node = onnx.helper.make_node(
        "Softmax",
        [input1],
        [name],
        axis=1,
        name=name
    )

    return [softmax_node]

@mx_op.register("LogisticRegressionOutput")
def convert_logistic_regression_output(node, **kwargs):
    """Map MXNet's SoftmaxOutput operator attributes to onnx's Softmax operator
    and return the created node.
    """
    name = node["name"]
    input1 = kwargs["outputs_lookup"][node["inputs"][0][0]][node["inputs"][0][1]].name

    sigmoid_node = onnx.helper.make_node(
        "Sigmoid",
        [input1],
        [name],
        name=name
    )
    return [sigmoid_node]

@mx_op.register("BlockGrad")
def convert_blockgrad(node, **kwargs):
    """ Skip operator  """
    return create_basic_op_node('Identity', node, kwargs)

@mx_op.register("MakeLoss")
def convert_makeloss(node, **kwargs):
    """ Skip operator  """
    return create_basic_op_node('Identity', node, kwargs)

@mx_op.register("Concat")
def convert_concat(node, **kwargs):
    """Map MXNet's Concat operator attributes to onnx's Concat operator
    and return the created node.
    """
    name, input_nodes, attrs = get_inputs(node, kwargs)

    axis = int(attrs.get("dim", 1))
    concat_node = onnx.helper.make_node(
        "Concat",
        input_nodes,
        [name],
        axis=axis,
        name=name
    )
    return [concat_node]


@mx_op.register("transpose")
def convert_transpose(node, **kwargs):
    """Map MXNet's transpose operator attributes to onnx's Transpose operator
    and return the created node.
    """
    name, input_nodes, attrs = get_inputs(node, kwargs)

    axes = attrs.get("axes", ())
    if axes:
        axes = tuple(map(int, re.findall(r'\d+', axes)))

        transpose_node = onnx.helper.make_node(
            "Transpose",
            input_nodes,
            [name],
            perm=axes,
            name=name
        )
    else:
        transpose_node = onnx.helper.make_node(
            "Transpose",
            input_nodes,
            [name],
            name=name
        )

    return [transpose_node]


@mx_op.register("LRN")
def convert_lrn(node, **kwargs):
    """Map MXNet's LRN operator attributes to onnx's LRN operator
    and return the created node.
    """
    name, input_nodes, attrs = get_inputs(node, kwargs)

    alpha = float(attrs.get("alpha", 0.0001))
    beta = float(attrs.get("beta", 0.75))
    bias = float(attrs.get("knorm", 1.0))
    size = int(attrs.get("nsize"))

    lrn_node = onnx.helper.make_node(
        "LRN",
        inputs=input_nodes,
        outputs=[name],
        name=name,
        alpha=alpha,
        beta=beta,
        bias=bias,
        size=size
    )

    return [lrn_node]


@mx_op.register("L2Normalization")
def convert_l2normalization(node, **kwargs):
    """Map MXNet's L2Normalization operator attributes to onnx's LpNormalization operator
    and return the created node.
    """
    name, input_nodes, attrs = get_inputs(node, kwargs)

    mode = attrs.get("mode", "instance")

    if mode != "channel":
        raise AttributeError("L2Normalization: ONNX currently supports channel mode only")

    l2norm_node = onnx.helper.make_node(
        "LpNormalization",
        input_nodes,
        [name],
        axis=1,  # channel only
        name=name
    )
    return [l2norm_node]


@mx_op.register("Dropout")
def convert_dropout(node, **kwargs):
    """Map MXNet's Dropout operator attributes to onnx's Dropout operator
    and return the created node.
    """
    from onnx.helper import make_node
    name, input_nodes, attrs = get_inputs(node, kwargs)

    _ = float(attrs.get("p", 0.5))
    _ = convert_string_to_list(attrs.get("axes", "None"))
    mode = attrs.get('mode', 'training')

    if mode != 'training':
        raise NotImplementedError("Dropout does not currently support mode!=\'training\'")

    nodes = [
        make_node('Identity', [input_nodes[0]], [name])
    ]

    return nodes


@mx_op.register("Flatten")
def convert_flatten(node, **kwargs):
    """Map MXNet's Flatten operator attributes to onnx's Flatten operator
    and return the created node.
    """
    return create_basic_op_node('Flatten', node, kwargs)

@mx_op.register("clip")
def convert_clip(node, **kwargs):
    """Map MXNet's Clip operator attributes to onnx's Clip operator
    and return the created node.
    """
    from onnx.helper import make_node
    name, input_nodes, attrs = get_inputs(node, kwargs)
    opset_version = kwargs["opset_version"]

    a_min = float(attrs.get('a_min', -np.inf))
    a_max = float(attrs.get('a_max', np.inf))

    if opset_version >= 11:
        # opset >= 11 requires min/max to be inputs
        create_const_scalar_node(name+"_min", np.float32(a_min), kwargs)
        create_const_scalar_node(name+"_max", np.float32(a_max), kwargs)
        nodes = [
            make_node("Clip", [input_nodes[0], name+"_min", name+"_max"], [name], name=name)
        ]
    else:
        nodes = [
            make_node("Clip", input_nodes, [name], name=name, min=a_min, max=a_max)
        ]
    return nodes


def scalar_op_helper(node, op_name, **kwargs):
    """Helper function for scalar arithmetic operations"""
    from onnx import numpy_helper
    name, input_nodes, attrs = get_inputs(node, kwargs)
    input_dtypes = get_input_dtypes(node, kwargs)

    dtype = input_dtypes[0]
    dtype_t = onnx.mapping.NP_TYPE_TO_TENSOR_TYPE[dtype]

    scalar_value = np.array([attrs.get("scalar", 1)],
                            dtype=dtype)
    initializer = kwargs["initializer"]
    flag = True
    # If the input value is in initializer, just multiply with scalar input
    # and create a new initializer
    for i in initializer:
        if i.name == input_nodes[0]:
            if op_name == 'Mul':
                new_initializer = numpy_helper.to_array(i) * scalar_value[0]
            elif op_name == 'Sub':
                if name.startswith("_rminusscalar"):
                    new_initializer = scalar_value[0] - numpy_helper.to_array(i)
                else:
                    new_initializer = numpy_helper.to_array(i) - scalar_value[0]
            elif op_name == 'Add':
                new_initializer = numpy_helper.to_array(i) + scalar_value[0]
            elif op_name == 'Div':
                if name.startswith("_rdivscalar"):
                    new_initializer = scalar_value[0] / numpy_helper.to_array(i)
                else:
                    new_initializer = numpy_helper.to_array(i) / scalar_value[0]
            elif op_name == 'Pow':
                new_initializer = numpy_helper.to_array(i) ** scalar_value[0]
            flag = False
            break

    # else create a new tensor of the scalar value, add it in initializer
    if flag is True:
        dims = np.shape(scalar_value)

        scalar_op_name = "scalar_op" + str(kwargs["idx"])
        tensor_node = onnx.helper.make_tensor_value_info(scalar_op_name, dtype_t, dims)

        initializer.append(
            onnx.helper.make_tensor(
                name=scalar_op_name,
                data_type=dtype_t,
                dims=dims,
                vals=scalar_value,
                raw=False,
            )
        )

        mul_node = onnx.helper.make_node(
            op_name,
            [input_nodes[0], scalar_op_name],
            [name],
            name=name
        )

        return [tensor_node, mul_node]
    else:
        dtype_t = onnx.mapping.NP_TYPE_TO_TENSOR_TYPE[new_initializer.dtype]
        dims = np.shape(new_initializer)

        tensor_node = onnx.helper.make_tensor_value_info(name, dtype_t, dims)

        initializer.append(
            onnx.helper.make_tensor(
                name=name,
                data_type=dtype_t,
                dims=dims,
                vals=new_initializer.flatten(),
                raw=False,
            )
        )
        return [tensor_node]

# Convert scalar value into node and pass it as input to mul_node
@mx_op.register("_mul_scalar")
def convert_mul_scalar(node, **kwargs):
    """Map MXNet's _mul_scalar operator attributes to onnx's Mul operator.
    Creates a new node for the input scalar value, adds it to the initializer
    and return multiple created nodes.
    """
    return scalar_op_helper(node, 'Mul', **kwargs)


# Convert scalar value into node and pass it as input to mul_node
@mx_op.register("_minus_scalar")
def convert_minus_scalar(node, **kwargs):
    """Map MXNet's _minus_scalar operator attributes to onnx's Minus operator.
    Creates a new node for the input scalar value, adds it to the initializer
    and return multiple created nodes.
    """
    return scalar_op_helper(node, 'Sub', **kwargs)

@mx_op.register("_rminus_scalar")
def convert_rminus_scalar(node, **kwargs):
    """Map MXNet's _rminus_scalar operator attributes to onnx's Sub operator.
    Creates a new node for the input scalar value, adds it to the initializer
    and return multiple created nodes.
    """
    return scalar_op_helper(node, 'Sub', **kwargs)

# Convert scalar value into node and pass it as input to mul_node
@mx_op.register("_plus_scalar")
def convert_add_scalar(node, **kwargs):
    """Map MXNet's _plus_scalar operator attributes to onnx's Add operator.
    Creates a new node for the input scalar value, adds it to the initializer
    and return multiple created nodes.
    """
    return scalar_op_helper(node, 'Add', **kwargs)

# Convert scalar value into node and pass it as input to mul_node
@mx_op.register("_div_scalar")
def convert_div_scalar(node, **kwargs):
    """Map MXNet's _div_scalar operator attributes to onnx's Div operator.
    Creates a new node for the input scalar value, adds it to the initializer
    and return multiple created nodes.
    """
    return scalar_op_helper(node, 'Div', **kwargs)

@mx_op.register("_rdiv_scalar")
def convert_rdiv_scalar(node, **kwargs):
    """Map MXNet's _rdiv_scalar operator attributes to onnx's Div operator.
    Creates a new node for the input scalar value, adds it to the initializer
    and return multiple created nodes.
    """
    return scalar_op_helper(node, 'Div', **kwargs)

@mx_op.register("_power_scalar")
def convert_pow_scalar(node, **kwargs):
    """Map MXNet's _pow_scalar operator attributes to onnx's Pow operator.
    Creates a new node for the input scalar value, adds it to the initializer
    and return multiple created nodes.
    """
    return scalar_op_helper(node, 'Pow', **kwargs)

# Sorting and Searching
@mx_op.register("argmax")
def convert_argmax(node, **kwargs):
    """Map MXNet's argmax operator attributes to onnx's ArgMax operator
    and return the created node.
    """
    name, input_nodes, attrs = get_inputs(node, kwargs)

    axis = int(attrs.get("axis"))
    keepdims = get_boolean_attribute_value(attrs, "keepdims")

    node = onnx.helper.make_node(
        'ArgMax',
        inputs=input_nodes,
        axis=axis,
        keepdims=keepdims,
        outputs=[name],
        name=name
    )
    return [node]

@mx_op.register("argmin")
def convert_argmin(node, **kwargs):
    """Map MXNet's argmin operator attributes to onnx's ArgMin operator
    and return the created node.
    """
    name, input_nodes, attrs = get_inputs(node, kwargs)

    axis = int(attrs.get("axis"))
    keepdims = get_boolean_attribute_value(attrs, "keepdims")

    node = onnx.helper.make_node(
        'ArgMin',
        inputs=input_nodes,
        axis=axis,
        keepdims=keepdims,
        outputs=[name],
        name=name
    )
    return [node]

@mx_op.register("_maximum")
def convert_maximum(node, **kwargs):
    """Map MXNet's _maximum operator attributes to onnx's Max operator
    and return the created node.
    """
    return create_basic_op_node('Max', node, kwargs)


@mx_op.register("_minimum")
def convert_minimum(node, **kwargs):
    """Map MXNet's _minimum operator attributes to onnx's Min operator
    and return the created node.
    """
    return create_basic_op_node('Min', node, kwargs)

@mx_op.register("min")
def convert_min(node, **kwargs):
    """Map MXNet's min operator attributes to onnx's ReduceMin operator
    and return the created node.
    """
    name, input_nodes, attrs = get_inputs(node, kwargs)

    mx_axis = attrs.get("axis", None)
    axes = convert_string_to_list(str(mx_axis)) if mx_axis is not None else None

    keepdims = get_boolean_attribute_value(attrs, "keepdims")

    if axes is not None:
        node = onnx.helper.make_node(
            'ReduceMin',
            inputs=input_nodes,
            outputs=[name],
            axes=axes,
            keepdims=keepdims,
            name=name
        )

        return [node]
    else:
        node = onnx.helper.make_node(
            'ReduceMin',
            inputs=input_nodes,
            outputs=[name],
            keepdims=keepdims,
            name=name
        )

        return [node]


@mx_op.register("max")
def convert_max(node, **kwargs):
    """Map MXNet's max operator attributes to onnx's ReduceMax operator
    and return the created node.
    """
    name, input_nodes, attrs = get_inputs(node, kwargs)

    mx_axis = attrs.get("axis", None)
    axes = convert_string_to_list(str(mx_axis)) if mx_axis is not None else None

    keepdims = get_boolean_attribute_value(attrs, "keepdims")

    if axes is not None:
        node = onnx.helper.make_node(
            'ReduceMax',
            inputs=input_nodes,
            outputs=[name],
            axes=axes,
            keepdims=keepdims,
            name=name
        )

        return [node]
    else:
        node = onnx.helper.make_node(
            'ReduceMax',
            inputs=input_nodes,
            outputs=[name],
            keepdims=keepdims,
            name=name
        )

        return [node]


@mx_op.register("mean")
def convert_mean(node, **kwargs):
    """Map MXNet's mean operator attributes to onnx's ReduceMean operator
    and return the created node.
    """
    name, input_nodes, attrs = get_inputs(node, kwargs)

    mx_axis = attrs.get("axis", None)
    axes = convert_string_to_list(str(mx_axis)) if mx_axis is not None else None

    keepdims = get_boolean_attribute_value(attrs, "keepdims")

    if axes is not None:
        node = onnx.helper.make_node(
            'ReduceMean',
            inputs=input_nodes,
            outputs=[name],
            axes=axes,
            keepdims=keepdims,
            name=name
        )

        return [node]
    else:
        node = onnx.helper.make_node(
            'ReduceMean',
            inputs=input_nodes,
            outputs=[name],
            keepdims=keepdims,
            name=name
        )

        return [node]


@mx_op.register("prod")
def convert_prod(node, **kwargs):
    """Map MXNet's prod operator attributes to onnx's ReduceProd operator
    and return the created node.
    """
    name, input_nodes, attrs = get_inputs(node, kwargs)

    mx_axis = attrs.get("axis", None)
    axes = convert_string_to_list(str(mx_axis)) if mx_axis is not None else None

    keepdims = get_boolean_attribute_value(attrs, "keepdims")

    if axes is not None:
        node = onnx.helper.make_node(
            'ReduceProd',
            inputs=input_nodes,
            outputs=[name],
            axes=axes,
            keepdims=keepdims,
            name=name
        )

        return [node]
    else:
        node = onnx.helper.make_node(
            'ReduceProd',
            inputs=input_nodes,
            outputs=[name],
            keepdims=keepdims,
            name=name
        )

        return [node]


# Arithmetic Operations
@mx_op.register("elemwise_add")
def convert_elementwise_add(node, **kwargs):
    """Map MXNet's elemwise_add operator attributes to onnx's Add operator
    and return the created node.
    """
    return create_basic_op_node('Add', node, kwargs)


@mx_op.register("broadcast_add")
def covert_broadcast_add(node, **kwargs):
    """Map MXNet's broadcast_add operator attributes to onnx's Add operator
    and return the created node.
    """
    return create_basic_op_node('Add', node, kwargs)


@mx_op.register("elemwise_sub")
def convert_elementwise_sub(node, **kwargs):
    """Map MXNet's elemwise_sub operator attributes to onnx's Sub operator
    and return the created node.
    """
    return create_basic_op_node('Sub', node, kwargs)

@mx_op.register("broadcast_sub")
def covert_broadcast_sub(node, **kwargs):
    """Map MXNet's broadcast_sub operator attributes to onnx's Sub operator
    and return the created node.
    """
    return create_basic_op_node('Sub', node, kwargs)

@mx_op.register("elemwise_mul")
def convert_elemwise_mul(node, **kwargs):
    """Map MXNet's elemwise_mul operator attributes to onnx's Mul operator
    and return the created node.
    """
    return create_basic_op_node('Mul', node, kwargs)

@mx_op.register("broadcast_mul")
def convert_broadcast_mul(node, **kwargs):
    """Map MXNet's broadcast_mul operator attributes to onnx's Mul operator
    and return the created node.
    """
    return create_basic_op_node('Mul', node, kwargs)

@mx_op.register("broadcast_minimum")
def convert_broadcast_min(node, **kwargs):
    """Map MXNet's broadcast_minimum operator attributes to onnx's Min operator
    and return the created node.
    """
    return create_basic_op_node('Min', node, kwargs)

@mx_op.register("elemwise_div")
def convert_elemwise_div(node, **kwargs):
    """Map MXNet's elemwise_div operator attributes to onnx's Div operator
    and return the created node.
    """
    return create_basic_op_node('Div', node, kwargs)

@mx_op.register("broadcast_div")
def convert_broadcast_div(node, **kwargs):
    """Map MXNet's broadcast_div operator attributes to onnx's Div operator
    and return the created node.
    """
    return create_basic_op_node('Div', node, kwargs)

@mx_op.register("negative")
def convert_negative(node, **kwargs):
    """Map MXNet's negative operator attributes to onnx's Neg operator
    and return the created node.
    """
    return create_basic_op_node('Neg', node, kwargs)

@mx_op.register("abs")
def convert_abs(node, **kwargs):
    """Map MXNet's abs operator attributes to onnx's Abs operator
    and return the created node.
    """
    return create_basic_op_node('Abs', node, kwargs)

@mx_op.register("add_n")
def convert_addn(node, **kwargs):
    """Map MXNet's add_n operator attributes to onnx's Sum operator
    and return the created node.
    """
    return create_basic_op_node('Sum', node, kwargs)

 # Rounding
@mx_op.register("ceil")
def convert_ceil(node, **kwargs):
    """Map MXNet's ceil operator attributes to onnx's Ceil operator
    and return the created node.
    """
    return create_basic_op_node('Ceil', node, kwargs)

@mx_op.register("floor")
def convert_floor(node, **kwargs):
    """Map MXNet's floor operator attributes to onnx's Floor operator
    and return the created node.
    """
    return create_basic_op_node('Floor', node, kwargs)


# Changing shape and type.
@mx_op.register("Reshape")
def convert_reshape(node, **kwargs):
    """Map MXNet's Reshape operator attributes to onnx's Reshape operator.
    Converts output shape attribute to output shape tensor
    and return multiple created nodes.
    """
    from onnx.helper import make_node

    name, input_nodes, attrs = get_inputs(node, kwargs)

    reverse = attrs.get('reverse', 'False')
    targ_shape = convert_string_to_list(attrs["shape"])

    # In general -2, -3, -4 in the target shape are not supoorted, but there are
    # a few special cases that we can convert to supported scenarios

    # If -2 and -3 are not used and there is no 0 to the right of -4, then we can just remove -4
    if -4 in targ_shape and -3 not in targ_shape and -2 not in targ_shape and reverse != 'True':
        if 0 not in targ_shape:
            targ_shape = [i for i in targ_shape if i != -4]
        else:
            # index of first -4
            ind_4 = targ_shape.index(-4)
            # index of last 0
            ind0 = len(targ_shape) - 1 - targ_shape[::-1].index(0)
            if ind_4 > ind0:
                targ_shape = [i for i in targ_shape if i != -4]

    if targ_shape == [-3, 0] and reverse != 'True':
        targ_shape = [-1, 0]
        reverse = 'True'

    if targ_shape == [0, 0, -3, -3] and reverse != 'True':
        nodes = [
            make_node('Shape', [input_nodes[0]], [name+'_shape']),
            make_node('Split', [name+'_shape'], [name+'_dim0', name+'_dim1', name+'_dim2',
                                                 name+'_dim3', name+'_dim4', name+'_dim5'],
                      axis=0),
            make_node('Mul', [name+'_dim2', name+'_dim3'], [name+'_mul_1']),
            make_node('Mul', [name+'_dim4', name+'_dim5'], [name+'_mul_2']),
            make_node('Concat', [name+'_dim0', name+'_dim1', name+'_mul_1', name+'_mul_2'],
                      [name+'_shape_new'], axis=0),
            make_node('Reshape', [input_nodes[0], name+'_shape_new'], [name], name=name)
        ]
        return nodes

    if targ_shape == [0, -4, -1, 4, 0, 0] and reverse != 'True':
        create_tensor([4], name+'_4', kwargs['initializer'])
        nodes = [
            make_node('Shape', [input_nodes[0]], [name+'_shape']),
            make_node('Split', [name+'_shape'], [name+'_dim0', name+'_dim1', name+'_dim2',
                                                 name+'_dim3'], axis=0),
            make_node('Div', [name+'_dim1', name+'_4'], [name+'_div']),
            make_node('Concat', [name+'_dim0', name+'_div', name+'_4', name+'_dim2', name+'_dim3'],
                      [name+'_shape_new'], axis=0),
            make_node('Reshape', [input_nodes[0], name+'_shape_new'], [name], name=name)
        ]
        return nodes

    if targ_shape == [0, 0, -4, 2, 2, 0, 0] and reverse != 'True':
        create_tensor([2], name+'_2', kwargs['initializer'])
        nodes = [
            make_node('Shape', [input_nodes[0]], [name+'_shape']),
            make_node('Split', [name+'_shape'], [name+'_dim0', name+'_dim1', name+'_dim2',
                                                 name+'_dim3', name+'_dim4'], axis=0),
            make_node('Concat', [name+'_dim0', name+'_dim1', name+'_2', name+'_2',
                                 name+'_dim3', name+'_dim4'], [name+'_shape_new'], axis=0),
            make_node('Reshape', [input_nodes[0], name+'_shape_new'], [name], name=name)
        ]
        return nodes

    if targ_shape == [-4, 1, -1, 0, 0, 0] and reverse != 'True':
        create_tensor([1], name+'_1', kwargs['initializer'])
        create_tensor([-1], name+'_m1', kwargs['initializer'])
        nodes = [
            make_node('Shape', [input_nodes[0]], [name+'_shape']),
            make_node('Split', [name+'_shape'], [name+'_dim0', name+'_dim1', name+'_dim2',
                                                 name+'_dim3'], axis=0),
            make_node('Concat', [name+'_1', name+'_m1', name+'_dim1', name+'_dim2', name+'_dim3'],
                      [name+'_shape_new'], axis=0),
            make_node('Reshape', [input_nodes[0], name+'_shape_new'], [name], name=name)
        ]
        return nodes

    if targ_shape == [-4, 1, 1000, 0, 0] and reverse != 'True':
        create_tensor([1], name+'_1', kwargs['initializer'])
        create_tensor([1000], name+'_1000', kwargs['initializer'])
        nodes = [
            make_node('Shape', [input_nodes[0]], [name+'_shape']),
            make_node('Split', [name+'_shape'], [name+'_dim0', name+'_dim1', name+'_dim2'], axis=0),
            make_node('Concat', [name+'_1', name+'_1000', name+'_dim1', name+'_dim2'],
                      [name+'_shape_new'], axis=0),
            make_node('Reshape', [input_nodes[0], name+'_shape_new'], [name], name=name)
        ]
        return nodes

    not_supported_shape = [-2, -3, -4]
    for val in targ_shape:
        if val in not_supported_shape:
            raise AttributeError("Reshape: Shape value not supported in ONNX", val)

    create_tensor(targ_shape, name+'_targ_shape', kwargs['initializer'])

    nodes = []
    if reverse == 'False':
        nodes += [
            make_node('Reshape', [input_nodes[0], name+'_targ_shape'], [name], name=name)
            ]
    else:
        create_tensor([0], name+'_0', kwargs['initializer'])
        create_tensor([1], name+'_1', kwargs['initializer'])
        nodes += [
            make_node('Shape', [name+'_targ_shape'], [name+'_targ_dim']),
            make_node('Shape', [input_nodes[0]], [name+'_orig_shape']),
            make_node('Shape', [name+'_orig_shape'], [name+'_orig_dim']),
            make_node('Sub', [name+'_targ_dim', name+'_orig_dim'], [name+'_dim_diff']),
            make_node('Abs', [name+'_dim_diff'], [name+'_pad_len']),
            make_node('Less', [name+'_targ_dim', name+'_orig_dim'], [name+'_targ_less_orig']),
            make_node('Less', [name+'_orig_dim', name+'_targ_dim'], [name+'_orig_less_targ']),
            make_node('Where', [name+'_targ_less_orig', name+'_pad_len', name+'_0'],
                      [name+'_targ_pad_len']),
            make_node('Where', [name+'_orig_less_targ', name+'_pad_len', name+'_0'],
                      [name+'_orig_pad_len']),
            make_node('Concat', [name+'_targ_pad_len', name+'_0'], [name+'_targ_pads'], axis=0),
            make_node('Concat', [name+'_orig_pad_len', name+'_0'], [name+'_orig_pads'], axis=0),
            make_node('Pad', [name+'_targ_shape', name+'_targ_pads', name+'_1'],
                      [name+'_targ_shape_padded'], mode='constant'),
            make_node('Pad', [name+'_orig_shape', name+'_orig_pads', name+'_1'],
                      [name+'_orig_shape_padded'], mode='constant'),
            make_node('Equal', [name+'_targ_shape_padded', name+'_0'],
                      [name+'_targ_shape_0_mask']),
            make_node('Where', [name+'_targ_shape_0_mask', name+'_orig_shape_padded',
                                name+'_targ_shape_padded'], [name+'_targ_shape_new']),
            make_node('Shape', [name+'_targ_shape_new'], [name+'_targ_new_dim']),
            make_node('Slice', [name+'_targ_shape_new', name+'_targ_pad_len',
                                name+'_targ_new_dim'], [name+'_targ_shape_final']),
            make_node('Reshape', [input_nodes[0], name+'_targ_shape_final'], [name], name=name)
            ]

    return nodes

@mx_op.register("Cast")
def convert_cast(node, **kwargs):
    """Map MXNet's Cast operator attributes to onnx's Cast operator
    and return the created node.
    """
    name, input_nodes, attrs = get_inputs(node, kwargs)

    dtype = np.dtype(attrs.get('dtype'))
    dtype_t = onnx.mapping.NP_TYPE_TO_TENSOR_TYPE[dtype]
    nodes = [
        onnx.helper.make_node("Cast", input_nodes, [name], to=dtype_t, name=name)
    ]
    return nodes, (dtype,)


@mx_op.register("slice_axis")
def convert_slice_axis(node, **kwargs):
    """Map MXNet's slice_axis operator attributes to onnx's Slice operator
    and return the created node.
    """
    from onnx.helper import make_node
    name, input_nodes, attrs = get_inputs(node, kwargs)

    axis = int(attrs.get("axis"))
    begin = int(attrs.get("begin"))
    end = attrs.get("end", None)

    nodes = []
    create_tensor([axis], name+'_axis', kwargs["initializer"])
    create_tensor([begin], name+'_begin', kwargs["initializer"])
    if not end or end == 'None':
        # ONNX doesn't support None for ends. Since ends=None depicts
        # length of dimension, passing dimension in this case.
        nodes += [
            make_node('Shape', [input_nodes[0]], [name+"_data_shape"])
        ]
        # corner case when end = None and axis = -1
        if axis == -1:
            create_tensor([-1], name+'_-1', kwargs["initializer"])
            nodes += [
                make_node('Shape', [name+'_data_shape'], [name+'_data_dim']),
                make_node('Add', [name+'_data_dim', name+'_-1'], [name+'_axis_max']),
                make_node('Slice', [name+'_data_shape', name+'_axis_max', name+'_data_dim'], [name+'_end']),
            ]
        else:
            create_tensor([axis+1], name+"_axis_plus_1", kwargs["initializer"])
            nodes += [
                make_node('Slice', [name+'_data_shape', name+'_axis', name+'_axis_plus_1'],
                          [name+"_end"])
            ]
    else:
        create_tensor([int(end)], name+'_end', kwargs["initializer"])

    nodes += [
        make_node('Slice', [input_nodes[0], name+'_begin', name+'_end', name+'_axis'],
                  [name], name=name)
        ]

    return nodes


@mx_op.register('SliceChannel')
def convert_slice_channel(node, **kwargs):
    """Map MXNet's SliceChannel operator attributes to onnx's Squeeze or Split
    operator based on squeeze_axis attribute
    and return the created node.
    """
    from onnx.helper import make_node
    name, input_nodes, attrs = get_inputs(node, kwargs)

    num_outputs = int(attrs.get('num_outputs'))
    axis = int(attrs.get('axis', 1))
    squeeze_axis = attrs.get('squeeze_axis', 'False')

    create_tensor([axis], name+'_axis', kwargs['initializer'])
    create_tensor([axis+1], name+'axis_p1', kwargs['initializer'])

    nodes = []
    if squeeze_axis in ['True', '1']:
        nodes += [
            make_node('Split', [input_nodes[0]], [name+str(i)+'_' for i in range(num_outputs)],
                      axis=axis)
        ]
        for i in range(num_outputs):
            nodes += [
                make_node('Squeeze', [name+str(i)+'_'], [name+str(i)], axes=[axis])
            ]
    else:
        nodes += [
            make_node('Split', [input_nodes[0]], [name+str(i) for i in range(num_outputs)],
                      axis=axis)
        ]

    return nodes

@mx_op.register("expand_dims")
def convert_expand_dims(node, **kwargs):
    """Map MXNet's expand_dims operator attributes to onnx's Unsqueeze operator
    and return the created node.
    """
    name, input_nodes, attrs = get_inputs(node, kwargs)

    axis = int(attrs.get("axis"))

    node = onnx.helper.make_node(
        "Unsqueeze",
        input_nodes,
        [name],
        axes=[axis],
        name=name,
    )
    return [node]

@mx_op.register("squeeze")
def convert_squeeze(node, **kwargs):
    """Map MXNet's squeeze operator attributes to onnx's squeeze operator
    and return the created node.
    """
    name, input_nodes, attrs = get_inputs(node, kwargs)

    axis = attrs.get("axis", None)
    if not axis:
        node = onnx.helper.make_node(
            "Squeeze",
            input_nodes,
            [name],
            name=name
        )
    else:
        axis = convert_string_to_list(axis)

        node = onnx.helper.make_node(
            "Squeeze",
            input_nodes,
            [name],
            axes=axis,
            name=name,
        )
    return [node]


@mx_op.register("log")
def convert_log(node, **kwargs):
    """Map MXNet's log operator attributes to onnx's Log operator
    and return the created node.
    """
    return create_basic_op_node('Log', node, kwargs)

@mx_op.register("reciprocal")
def convert_reciprocal(node, **kwargs):
    """Map MXNet's reciprocal operator attributes to onnx's Reciprocal operator
    and return the created node.
    """
    return create_basic_op_node('Reciprocal', node, kwargs)

@mx_op.register("_power")
def convert_power(node, **kwargs):
    """Map MXNet's _power operator attributes to onnx's Pow operator
    and return the created node.
    """
    return create_basic_op_node('Pow', node, kwargs)

@mx_op.register("broadcast_power")
def convert_broadcast_power(node, **kwargs):
    """Map MXNet's _power operator attributes to onnx's Pow operator
    and return the created node.
    """
    return create_basic_op_node('Pow', node, kwargs)

@mx_op.register("sqrt")
def convert_sqrt(node, **kwargs):
    """Map MXNet's sqrt operator attributes to onnx's Sqrt operator
    and return the created node.
    """
    return create_basic_op_node('Sqrt', node, kwargs)

@mx_op.register("depth_to_space")
def convert_depthtospace(node, **kwargs):
    """Map MXNet's depth_to_space operator attributes to onnx's
    DepthToSpace operator and return the created node.
    """
    name, input_nodes, attrs = get_inputs(node, kwargs)

    blksize = int(attrs.get("block_size", 0))

    node = onnx.helper.make_node(
        "DepthToSpace",
        input_nodes,
        [name],
        blocksize=blksize,
        name=name,
    )
    return [node]

@mx_op.register("space_to_depth")
def convert_spacetodepth(node, **kwargs):
    """Map MXNet's space_to_depth operator attributes to onnx's
    SpaceToDepth operator and return the created node.
    """
    name, input_nodes, attrs = get_inputs(node, kwargs)

    blksize = int(attrs.get("block_size", 0))

    node = onnx.helper.make_node(
        "SpaceToDepth",
        input_nodes,
        [name],
        blocksize=blksize,
        name=name,
    )
    return [node]

@mx_op.register("square")
def convert_square(node, **kwargs):
    """Map MXNet's square operator attributes to onnx's Pow operator
    and return the created node.
    """
    name, input_nodes, _ = get_inputs(node, kwargs)

    initializer = kwargs["initializer"]
    data_type = onnx.mapping.NP_TYPE_TO_TENSOR_TYPE[np.dtype('int64')]

    power2_name = "square_tensor" + str(kwargs["idx"])
    tensor_node = onnx.helper.make_tensor_value_info(power2_name, data_type, (1,))
    initializer.append(
        onnx.helper.make_tensor(
            name=power2_name,
            data_type=data_type,
            dims=(1,),
            vals=[2],
            raw=False,
        )
    )

    input_nodes.append(power2_name)

    node = onnx.helper.make_node(
        "Pow",
        input_nodes,
        [name],
        name=name
    )
    return [tensor_node, node]

@mx_op.register("sum")
def convert_sum(node, **kwargs):
    """Map MXNet's sum operator attributes to onnx's ReduceSum operator
    and return the created node.
    """
    name, input_nodes, attrs = get_inputs(node, kwargs)

    mx_axis = attrs.get("axis", None)
    axes = convert_string_to_list(str(mx_axis)) if mx_axis is not None else None

    keepdims = get_boolean_attribute_value(attrs, "keepdims")

    if axes:
        node = onnx.helper.make_node(
            'ReduceSum',
            inputs=input_nodes,
            outputs=[name],
            axes=axes,
            keepdims=keepdims,
            name=name
        )
    else:
        node = onnx.helper.make_node(
            'ReduceSum',
            inputs=input_nodes,
            outputs=[name],
            keepdims=keepdims,
            name=name
        )
    return [node]


@mx_op.register("shape_array")
def convert_shape(node, **kwargs):
    """Map MXNet's shape_array operator attributes to onnx's Shape operator
    and return the created node.
    """
    return create_basic_op_node('Shape', node, kwargs)


@mx_op.register("hard_sigmoid")
def convert_hardsigmoid(node, **kwargs):
    """Map MXNet's hard_sigmoid operator attributes to onnx's HardSigmoid operator
    and return the created node.
    """
    name, input_nodes, attrs = get_inputs(node, kwargs)

    # Converting to float32
    alpha = float(attrs.get("alpha", 0.2))
    beta = float(attrs.get("beta", 0.5))

    node = onnx.helper.make_node(
        'HardSigmoid',
        input_nodes,
        [name],
        alpha=alpha,
        beta=beta,
        name=name
    )
    return [node]

@mx_op.register("broadcast_lesser")
def convert_broadcast_lesser(node, **kwargs):
    """Map MXNet's broadcast_lesser operator attributes to onnx's Less operator
    and return the created node.
    """
    return create_basic_op_node('Less', node, kwargs)

@mx_op.register("broadcast_greater")
def convert_broadcast_greater(node, **kwargs):
    """Map MXNet's broadcast_greater operator attributes to onnx's Greater operator
    and return the created node.
    """
    return create_basic_op_node('Greater', node, kwargs)

@mx_op.register("broadcast_equal")
def convert_broadcast_equal(node, **kwargs):
    """Map MXNet's broadcast_equal operator attributes to onnx's Equal operator
    and return the created node.
    """
    from onnx.helper import make_node
    name, input_nodes, _ = get_inputs(node, kwargs)
    input_dtypes = get_input_dtypes(node, kwargs)

    dtype = input_dtypes[0]
    dtype_t = onnx.mapping.NP_TYPE_TO_TENSOR_TYPE[dtype]

    nodes = [
        make_node("Equal", input_nodes, [name+"_equal"]),
        make_node("Cast", [name+"_equal"], [name], name=name, to=int(dtype_t))
    ]
    return nodes


@mx_op.register("broadcast_logical_and")
def convert_broadcast_logical_and(node, **kwargs):
    """Map MXNet's broadcast logical and operator attributes to onnx's Add operator
    and return the created node.
    """
    return create_basic_op_node('And', node, kwargs)


@mx_op.register("broadcast_logical_or")
def convert_broadcast_logical_or(node, **kwargs):
    """Map MXNet's broadcast logical or operator attributes to onnx's Or operator
    and return the created node.
    """
    return create_basic_op_node('Or', node, kwargs)


@mx_op.register("broadcast_logical_xor")
def convert_broadcast_logical_xor(node, **kwargs):
    """Map MXNet's broadcast logical xor operator attributes to onnx's Xor operator
    and return the created node.
    """
    return create_basic_op_node('Xor', node, kwargs)


@mx_op.register("logical_not")
def convert_logical_not(node, **kwargs):
    """Map MXNet's logical not operator attributes to onnx's Not operator
    and return the created node.
    """
    return create_basic_op_node('Not', node, kwargs)


@mx_op.register("size_array")
def convert_size(node, **kwargs):
    """Map MXNet's size_array operator attributes to onnx's Size operator
    and return the created node.
    """
    return create_basic_op_node('Size', node, kwargs)


@mx_op.register("log_softmax")
def convert_logsoftmax(node, **kwargs):
    """Map MXNet's log_softmax operator attributes to onnx's LogSoftMax operator
    and return the created node.
    """
    name, input_nodes, attrs = get_inputs(node, kwargs)

    # Converting to int
    axis = int(attrs.get("axis", -1))
    temp = attrs.get("temperature", 'None')
    if temp != 'None':
        raise AttributeError("LogSoftMax: ONNX supports only temperature=None")

    node = onnx.helper.make_node(
        'LogSoftmax',
        input_nodes,
        [name],
        axis=axis,
        name=name
    )
    return [node]

@mx_op.register("norm")
def convert_norm(node, **kwargs):
    """Map MXNet's norm operator attributes to onnx's ReduceL1 and ReduceL2 operators
    and return the created node.
    """
    name, input_nodes, attrs = get_inputs(node, kwargs)

    mx_axis = attrs.get("axis", None)
    axes = convert_string_to_list(str(mx_axis)) if mx_axis else None

    keepdims = get_boolean_attribute_value(attrs, "keepdims")
    ord = int(attrs.get("ord", 2))

    onnx_op_name = "ReduceL1" if ord == 1 else "ReduceL2"

    if axes:
        reduce_node = onnx.helper.make_node(
            onnx_op_name,
            input_nodes,
            [name],
            axes=axes,
            keepdims=keepdims,
            name=name
        )
        return [reduce_node]
    else:
        reduce_node = onnx.helper.make_node(
            onnx_op_name,
            input_nodes,
            [name],
            keepdims=keepdims,
            name=name
        )
        return [reduce_node]

@mx_op.register("_sample_multinomial")
def convert_multinomial(node, **kwargs):
    """Map MXNet's multinomial operator attributes to onnx's
    Multinomial operator and return the created node.
    """
    name, input_nodes, attrs = get_inputs(node, kwargs)
    dtype = onnx.mapping.NP_TYPE_TO_TENSOR_TYPE[np.dtype(attrs.get("dtype", 'int32'))]
    sample_size = convert_string_to_list(attrs.get("shape", '1'))
    if len(sample_size) < 2:
        sample_size = sample_size[-1]
    else:
        raise AttributeError("ONNX currently supports integer sample_size only")
    node = onnx.helper.make_node(
        "Multinomial",
        input_nodes,
        [name],
        dtype=dtype,
        sample_size=sample_size,
        name=name,
    )
    return [node]


@mx_op.register("_random_uniform")
def convert_random_uniform(node, **kwargs):
    """Map MXNet's random_uniform operator attributes to onnx's RandomUniform
    operator and return the created node.
    """
    name, input_nodes, attrs = get_inputs(node, kwargs)

    # Converting to float32
    low = float(attrs.get("low", 0))
    high = float(attrs.get("high", 1.0))
    shape = convert_string_to_list(attrs.get('shape', '[]'))
    dtype = onnx.mapping.NP_TYPE_TO_TENSOR_TYPE[np.dtype(attrs.get('dtype', 'float32'))]

    node = onnx.helper.make_node(
        'RandomUniform',
        input_nodes,
        [name],
        low=low,
        high=high,
        dtype=dtype,
        shape=shape,
        name=name
    )
    return [node]


@mx_op.register("_random_normal")
def convert_random_normal(node, **kwargs):
    """Map MXNet's random_normal operator attributes to onnx's RandomNormal
    operator and return the created node.
    """
    name, input_nodes, attrs = get_inputs(node, kwargs)

    # Converting to float32
    mean = float(attrs.get("loc", 0))
    scale = float(attrs.get("scale", 1.0))
    shape = convert_string_to_list(attrs.get('shape', '[]'))
    dtype = onnx.mapping.NP_TYPE_TO_TENSOR_TYPE[np.dtype(attrs.get('dtype', 'float32'))]

    node = onnx.helper.make_node(
        'RandomNormal',
        input_nodes,
        [name],
        mean=mean,
        scale=scale,
        dtype=dtype,
        shape=shape,
        name=name
    )
    return [node]


@mx_op.register("ROIPooling")
def convert_roipooling(node, **kwargs):
    """Map MXNet's ROIPooling operator attributes to onnx's MaxRoiPool
    operator and return the created node.
    """
    name, input_nodes, attrs = get_inputs(node, kwargs)

    pooled_shape = convert_string_to_list(attrs.get('pooled_size'))
    scale = float(attrs.get("spatial_scale"))

    node = onnx.helper.make_node(
        'MaxRoiPool',
        input_nodes,
        [name],
        pooled_shape=pooled_shape,
        spatial_scale=scale,
        name=name
    )
    return [node]


@mx_op.register("tile")
def convert_tile(node, **kwargs):
    """Map MXNet's Tile operator attributes to onnx's Tile
    operator and return the created node.
    """
    from onnx.helper import make_node
    name, input_nodes, attrs = get_inputs(node, kwargs)

    data = input_nodes[0]
    reps = convert_string_to_list(attrs["reps"])

    create_tensor([0], name+'_0', kwargs['initializer'])
    create_tensor([1], name+'_1', kwargs['initializer'])
    create_tensor(reps, name+'_reps', kwargs['initializer'], dtype='int64')
    create_tensor([len(reps)], name+'_reps_len', kwargs['initializer'])

    nodes = [
        make_node('Shape', [data], [name+'_data_shape']),
        make_node('Shape', [name+'_data_shape'], [name+'_data_dim']),
        make_node('Max', [name+'_data_dim', name+'_reps_len'], [name+'_max']),
        make_node('Sub', [name+'_max', name+'_data_dim'], [name+'_data_diff']),
        make_node('Concat', [name+'_data_diff', name+'_0'], [name+'_concat0_out'], axis=0),
        make_node('Pad', [name+'_data_shape', name+'_concat0_out', name+'_1'], [name+'_data_shape_pad']),
        make_node('Reshape', [data, name+'_data_shape_pad'], [name+'_data']),
        make_node('Sub', [name+'_max', name+'_reps_len'], [name+'_reps_diff']),
        make_node('Concat', [name+'_reps_diff', name+'_0'], [name+'_concat1_out'], axis=0),
        make_node('Pad', [name+'_reps', name+'_concat1_out', name+'_1'], [name+'_reps_pad']),
        make_node('Tile', [name+'_data', name+'_reps_pad'], [name], name=name),
    ]

    return nodes


@mx_op.register("broadcast_to")
def convert_broadcast_to(node, **kwargs):
    """Map MXNet's broadcast_to operator attributes to onnx's Expand
    operator and return the created node.
    """
    name, input_nodes, attrs = get_inputs(node, kwargs)

    shape_list = convert_string_to_list(attrs["shape"])

    initializer = kwargs["initializer"]
    output_shape_np = np.array(shape_list, dtype='int64')
    data_type = onnx.mapping.NP_TYPE_TO_TENSOR_TYPE[output_shape_np.dtype]
    dims = np.shape(output_shape_np)

    output_shape_name = "expand_attr_tensor" + str(kwargs["idx"])
    tensor_node = onnx.helper.make_tensor_value_info(output_shape_name, data_type, dims)

    initializer.append(
        onnx.helper.make_tensor(
            name=output_shape_name,
            data_type=data_type,
            dims=dims,
            vals=shape_list,
            raw=False,
        )
    )

    input_nodes.append(output_shape_name)
    expand_node = onnx.helper.make_node(
        "Expand",
        input_nodes,
        [name],
        name=name
    )

    return [tensor_node, expand_node]


@mx_op.register('topk')
def convert_topk(node, **kwargs):
    """Map MXNet's topk operator attributes to onnx's TopK operator
    and return the created node.
    """
    from onnx.helper import make_node
    name, input_nodes, attrs = get_inputs(node, kwargs)

    opset_version = kwargs['opset_version']
    if opset_version < 11:
        raise AttributeError('ONNX opset 11 or greater is required to export this operator')

    axis = int(attrs.get('axis', '-1'))
    k = int(attrs.get('k', '1'))
    ret_type = attrs.get('ret_typ', 'indices')
    is_ascend = attrs.get('is_ascend', 'False')
    is_ascend = is_ascend in ['1', 'True']
    dtype = attrs.get('dtype', 'float32')

    if ret_type == 'mask':
        raise NotImplementedError('topk does not currently support ret_type==\'mask\'')

    create_tensor([k], name+'_k', kwargs['initializer'])

    nodes = []

    if ret_type == 'both':
        if dtype == 'int64':
            nodes += [
                make_node('TopK', [input_nodes[0], name+'_k'], [name+'0', name+'1'], axis=axis,
                          largest=(not is_ascend), sorted=1),
            ]
        else:
            nodes += [
                make_node('TopK', [input_nodes[0], name+'_k'], [name+'0', name+'_1_i'], axis=axis,
                          largest=(not is_ascend), sorted=1),
                make_node('Cast', [name+'_1_i'], [name+'1'],
                          to=onnx.mapping.NP_TYPE_TO_TENSOR_TYPE[np.dtype(dtype)])
            ]
    elif ret_type == 'value':
        nodes += [
            make_node('TopK', [input_nodes[0], name+'_k'], [name+'0', name+'_'], axis=axis,
                      largest=(not is_ascend), sorted=1),
        ]
    else:
        if dtype == 'int64':
            nodes += [
                make_node('TopK', [input_nodes[0], name+'_k'], [name+'_', name], axis=axis,
                          largest=(not is_ascend), sorted=1),
            ]
        else:
            nodes += [
                make_node('TopK', [input_nodes[0], name+'_k'], [name+'__', name+'_tmp'], axis=axis,
                          largest=(not is_ascend), sorted=1),
                make_node('Cast', [name+'_tmp'], [name],
                          to=onnx.mapping.NP_TYPE_TO_TENSOR_TYPE[np.dtype(dtype)])
            ]

    return nodes


@mx_op.register("take")
def convert_take(node, **kwargs):
    """Map MXNet's Take operator attributes to onnx's Gather operator.
    """
    from onnx.helper import make_node
    from onnx import TensorProto
    name, input_nodes, attrs = get_inputs(node, kwargs)
    axis = int(attrs.get('axis', 0))
    mode = str(attrs.get('mode', 'clip'))

    data = input_nodes[0]
    indices = input_nodes[1]

    nodes = [
        make_node('Cast', [indices], [name+'_indices'], to=int(TensorProto.INT64)),
    ]

    if mode == 'raise':
        nodes += [
            make_node('Gather', [data, name+'_indices'], [name], axis=axis, name=name)
        ]

        return nodes

    create_tensor([-1], name+'_-1', kwargs["initializer"])
    nodes += [
        make_node('Shape', [data], [name+'_data_shape']),
    ]

    # corner case
    if axis == -1:
        nodes += [
            make_node('Shape', [name+'_data_shape'], [name+'_data_dim']),
            make_node('Add', [name+'_data_dim', name+'_-1'], [name+'_axis_max']),
            make_node('Slice', [name+'_data_shape', name+'_axis_max', name+'_data_dim'], [name+'_slice0_out']),
        ]

    else:
        create_tensor([axis], name+'_axis', kwargs["initializer"])
        create_tensor([axis+1], name+'_axis+1', kwargs["initializer"])
        nodes += [
            make_node('Slice', [name+'_data_shape', name+'_axis', name+'_axis+1'], [name+'_slice0_out']),
        ]

    if mode == 'clip':
        create_tensor([0], name+'_0', kwargs["initializer"])
        nodes += [
            make_node('Add', [name+'_slice0_out', name+'_-1'], [name+'_max']),
            make_node('Greater', [name+'_indices', name+'_max'], [name+'_max_mask']),
            make_node('Where', [name+'_max_mask', name+'_max', name+'_indices'], [name+'_where0_out']),
            make_node('Less', [name+'_indices', name+'_0'], [name+'_min_mask']),
            make_node('Where', [name+'_min_mask', name+'_0', name+'_where0_out'], [name+'_where1_out']),
            make_node('Gather', [data, name+'_where1_out'], [name], axis=axis, name=name)
        ]

    elif mode == 'wrap':
        nodes += [
            make_node('Mod', [name+'_indices', name+'_slice0_out'], [name+'_mod0_out']),
            make_node('Gather', [data, name+'_mod0_out'], [name], axis=axis, name=name)
        ]

    else:
        raise NotImplementedError("mode must be clip, wrap or raise.")

    return nodes


@mx_op.register("LayerNorm")
def convert_layer_norm(node, **kwargs):
    """Map MXNet's LayerNorm operator attributes to onnx operators.
    """
    from onnx.helper import make_node
    from onnx import TensorProto
    name, input_nodes, attrs = get_inputs(node, kwargs)
    input_dtypes = get_input_dtypes(node, kwargs)

    dtype = input_dtypes[0]

    axes = int(attrs.get('axis', -1))
    eps = attrs.get('eps', 9.99999975e-06)


    create_tensor([axes], name+"_axes", kwargs["initializer"])
    create_tensor([axes+1], name+"_axes+1", kwargs["initializer"])
    create_const_scalar_node(name+'_0_s', np.int64(0), kwargs)
    create_const_scalar_node(name+'_1_s', np.int64(1), kwargs)
    create_const_scalar_node(name+"_2_s", np.int64(2).astype(dtype), kwargs)
    create_const_scalar_node(name+"_eps", np.float32(eps), kwargs)

    nodes = [
        make_node("ReduceMean", [input_nodes[0]], [name+"_rm0_out"], axes=[axes]),
        make_node("Sub", [input_nodes[0], name+"_rm0_out"], [name+"_sub0_out"]),
        make_node("Pow", [name+"_sub0_out", name+"_2_s"], [name+"_pow0_out"]),
        make_node("ReduceMean", [name+"_pow0_out"], [name+"_rm1_out"], axes=[axes]),
        make_node("Add", [name+"_rm1_out", name+"_eps"], [name+"_add0_out"]),
        make_node("Sqrt", [name+"_add0_out"], [name+"_sqrt0_out"]),
        make_node("Div", [name+"_sub0_out", name+"_sqrt0_out"], [name+"_div0_out"]),
    ]

    if axes == -1:
        nodes += [
            make_node("Mul", [name+"_div0_out", input_nodes[1]], [name+"_mul0_out"]),
            make_node("Add", [name+"_mul0_out", input_nodes[2]], [name], name=name)
        ]
    else:
        nodes += [
            make_node("Shape", [input_nodes[0]], [name+"_shape0_out"]),
            make_node("Shape", [name+"_shape0_out"], [name+"_in_dim"]),
            make_node("Squeeze", [name+"_in_dim"], [name+"_in_dim_s"], axes=[0]),
            make_node("Range", [name+"_0_s", name+"_in_dim_s", name+"_1_s"], [name+"_range"]),
            make_node("Equal", [name+"_range", name+"_axes"], [name+"_equal"]),
            make_node("Cast", [name+"_equal"], [name+"_one_hot"], to=int(TensorProto.INT64)),
            make_node("Slice", [name+"_shape0_out", name+"_axes", name+"_axes+1"], [name+"_slice_out"]),
            make_node("Squeeze", [name+"_slice_out"], [name+"_slice_out_s"], axes=[0]),
            make_node("Sub", [name+"_slice_out_s", name+"_1_s"], [name+"_sub1_out"]),
            make_node("Mul", [name+"_one_hot", name+"_sub1_out"], [name+"_mul0_out"]),
            make_node("Add", [name+"_mul0_out", name+"_1_s"], [name+"_add1_out"]),
            make_node('Reshape', [input_nodes[1], name+"_add1_out"], [name+"gamma_exp"]),
            make_node('Reshape', [input_nodes[2], name+"_add1_out"], [name+"beta_exp"]),
            make_node('Expand', [name+"gamma_exp", name+"_shape0_out"], [name+"gamma_exp1"]),
            make_node('Expand', [name+"beta_exp", name+"_shape0_out"], [name+"beta_exp1"]),
            make_node("Mul", [name+"_div0_out", name+"gamma_exp1"], [name+"_mul1_out"]),
            make_node("Add", [name+"_mul1_out", name+"beta_exp1"], [name], name=name)
        ]

    return nodes


@mx_op.register("_contrib_interleaved_matmul_selfatt_qk")
def convert_matmul_selfatt_qk(node, **kwargs):
    """Map MXNet's _contrib_interleaved_matmul_selfatt_qk operator
    """
    from onnx.helper import make_node
    from onnx import TensorProto
    name, input_nodes, attrs = get_inputs(node, kwargs)

    heads = int(attrs.get('heads'))

    # a, b, c, d, e are seq_len, batch_size, num_heads, 3, head_dim respectively
    create_tensor([0], name+"_0", kwargs["initializer"])
    create_tensor([1], name+"_1", kwargs["initializer"])
    create_tensor([1], name+"_1_f", kwargs["initializer"], dtype='float32')
    create_tensor([2], name+"_2", kwargs["initializer"])
    create_tensor([3], name+"_3", kwargs["initializer"])
    create_tensor([heads], name+"_c", kwargs["initializer"])
    create_tensor([3], name+"_d", kwargs["initializer"])
    nodes = [
        make_node('Shape', [input_nodes[0]], [name+"_data_shape"]),
        make_node('Slice', [name+'_data_shape', name+'_0', name+'_1'], [name+"_a"]),
        make_node('Slice', [name+'_data_shape', name+'_1', name+'_2'], [name+"_b"]),
        make_node('Slice', [name+'_data_shape', name+'_2', name+'_3'], [name+"_cde"]),
        make_node('Div', [name+'_cde', name+'_c'], [name+'_de']),
        make_node('Div', [name+'_de', name+'_d'], [name+'_e']),
        make_node('Cast', [name+'_e'], [name+'_e_f'], to=int(TensorProto.FLOAT)),
        make_node('Sqrt', [name+'_e_f'], [name+'_sqrt_e']),
        make_node('Div', [name+'_1_f', name+'_sqrt_e'], [name+'_1_over_sqrt_e']),
        make_node('Mul', [name+'_b', name+'_c'], [name+'_bc']),

        make_node("Concat", [name+'_a', name+'_b', name+'_c', name+'_d', name+'_e'], \
            [name+'_shape0'], axis=0),
        make_node("Concat", [name+'_0', name+'_0', name+'_0', name+'_0', name+'_0'], \
            [name+'_slice_start0'], axis=0),
        make_node("Concat", [name+'_a', name+'_b', name+'_c', name+'_1', name+'_e'], \
            [name+'_slice_end0'], axis=0),
        make_node("Concat", [name+'_a', name+'_b', name+'_c', name+'_e'], \
            [name+'_shape1'], axis=0),
        make_node("Concat", [name+'_bc', name+'_a', name+'_e'], \
            [name+'_shape2'], axis=0),
        make_node("Concat", [name+'_0', name+'_0', name+'_0', name+'_1', name+'_0'], \
            [name+'_slice_start1'], axis=0),
        make_node("Concat", [name+'_a', name+'_b', name+'_c', name+'_2', name+'_e'], \
            [name+'_slice_end1'], axis=0),

        make_node('Reshape', [input_nodes[0], name+'_shape0'], [name+'_reshape0_out']),
        make_node('Slice', [name+'_reshape0_out', name+'_slice_start0', name+'_slice_end0'], \
            [name+'_slice0_out']),
        make_node('Reshape', [name+'_slice0_out', name+'_shape1'], [name+'_reshape1_out']),
        make_node('Transpose', [name+'_reshape1_out'], [name+'_transpose0_out'], \
            perm=(1, 2, 0, 3)),
        make_node('Reshape', [name+'_transpose0_out', name+'_shape2'], [name+'_reshape2_out']),
        make_node('Mul', [name+'_reshape2_out', name+'_1_over_sqrt_e'], [name+'_mul0_out']),
        make_node('Slice', [name+'_reshape0_out', name+'_slice_start1', name+'_slice_end1'], \
            [name+'_slice1_out']),
        make_node('Reshape', [name+'_slice1_out', name+'_shape1'], [name+'_reshape3_out']),
        make_node('Transpose', [name+'_reshape3_out'], [name+'_transpose1_out'], \
            perm=(1, 2, 0, 3)),
        make_node('Reshape', [name+'_transpose1_out', name+'_shape2'], [name+'_reshape4_out']),
        make_node('Transpose', [name+'_reshape4_out'], [name+'_transpose2_out'], \
            perm=(0, 2, 1)),
        make_node('MatMul', [name+'_mul0_out', name+'_transpose2_out'], [name], name=name)
    ]

    return nodes

@mx_op.register("_contrib_interleaved_matmul_selfatt_valatt")
def convert_contrib_interleaved_matmul_selfatt_valatt(node, **kwargs):
    """Map MXNet's _contrib_interleaved_matmul_selfatt_valatt operator attributes to onnx's operator.
    """
    from onnx.helper import make_node
    name, input_nodes, attrs = get_inputs(node, kwargs)
    qkv = input_nodes[0]
    att = input_nodes[1]
    num_heads = int(attrs.get('heads'))

    create_tensor([num_heads], name+"_const_num_heads", kwargs["initializer"])
    create_tensor([0], name+"_const_0", kwargs["initializer"])
    create_tensor([1], name+"_const_1", kwargs["initializer"])
    create_tensor([2], name+"_const_2", kwargs["initializer"])
    create_tensor([3], name+"_const_3", kwargs["initializer"])
    create_tensor([4], name+"_const_4", kwargs["initializer"])
    create_tensor([5], name+"_const_5", kwargs["initializer"])
    create_tensor([0, 0, num_heads, 3, -1], name+"_reshape0_shape", kwargs["initializer"])
    create_tensor([0, 0, 0, 2, 0], name+"_slice_start", kwargs["initializer"])
    create_tensor([0, 0, 0, -1], name+"_reshape1_shape", kwargs["initializer"])
    create_tensor([0, 0, -1], name+"_reshape4_shape", kwargs["initializer"])

    nodes = [
        make_node("Shape", [qkv], [name+"_shape_qkv"]),
        make_node("Slice", [name+"_shape_qkv", name+"_const_0", name+"_const_1"], [name+"_qkv_d0"]),
        make_node("Slice", [name+"_shape_qkv", name+"_const_1", name+"_const_2"], [name+"_qkv_d1"]),
        make_node("Slice", [name+"_shape_qkv", name+"_const_2", name+"_const_3"], [name+"_qkv_d2"]),
        make_node('Mul', [name+"_qkv_d1", name+'_const_num_heads'], [name+'_mul_out']),
        make_node("Reshape", [qkv, name+"_reshape0_shape"], [name+"_reshape0_output"]),
        make_node("Shape", [name+"_reshape0_output"], [name+"_shape_reshape0"]),
        make_node("Slice", [name+"_shape_reshape0", name+"_const_4", name+"_const_5"], [name+"_d4"]),
        make_node("Concat", [name+"_mul_out", name+"_qkv_d0", name+"_d4"], [name+"_reshape2_shape"], axis=0),
        make_node("Concat", [name+"_qkv_d1", name+"_const_num_heads", name+"_qkv_d0", name+"_d4"], \
            [name+"_reshape3_shape"], axis=0),
        make_node("Concat", [name+"_qkv_d0", name+"_qkv_d1", name+"_qkv_d2", name+"_const_3", name+"_d4"], \
            [name+"_slice_end"], axis=0),
        make_node("Slice", [name+"_reshape0_output", name+"_slice_start", name+"_slice_end"], [name+"_slice_output"]),
        make_node("Reshape", [name+"_slice_output", name+"_reshape1_shape"], [name+"_reshape1_output"]),
        make_node("Transpose", [name+"_reshape1_output"], [name+"_transpose0_output"], perm=[1, 2, 0, 3]),
        make_node("Reshape", [name+"_transpose0_output", name+"_reshape2_shape"], [name+"_reshape2_output"]),
        make_node("MatMul", [att, name+"_reshape2_output"], [name+"_matmul_output"]),
        make_node("Reshape", [name+"_matmul_output", name+"_reshape3_shape"], [name+"_reshape3_output"]),
        make_node("Transpose", [name+"_reshape3_output"], [name+"_transpose2_output"], perm=[2, 0, 1, 3]),
        make_node("Reshape", [name+"_transpose2_output", name+"_reshape4_shape"], [name], name=name)
    ]
    return nodes


@mx_op.register("broadcast_axis")
def convert_broadcast_axis(node, **kwargs):
    """Map MXNet's broadcast_axis
    """
    from onnx.helper import make_node
    from onnx import TensorProto
    name, input_nodes, attrs = get_inputs(node, kwargs)

    axis = convert_string_to_list(attrs.get('axis', '()'))
    size = convert_string_to_list(attrs.get('size', '()'))
    assert len(axis) == len(size)

    shape_name = name+'_shape_0'

    create_tensor([0], name+'_0', kwargs["initializer"])
    create_tensor([1], name+'_1', kwargs["initializer"])
    create_const_scalar_node(name+'_0_s', np.int64(0), kwargs)
    create_const_scalar_node(name+'_1_s', np.int64(1), kwargs)

    nodes = [
        make_node('Shape', [input_nodes[0]], [shape_name]),
        make_node('Shape', [shape_name], [name+'_in_dim']),
        make_node('Squeeze', [name+'_in_dim'], [name+'_in_dim_s'], axes=[0]),
        make_node('Range', [name+'_0_s', name+'_in_dim_s', name+'_1_s'], [name+'_range']),
    ]

    for i, axis in enumerate(axis):
        if axis not in (0, 1):
            create_tensor([axis], name+'_'+str(axis), kwargs["initializer"])
        create_tensor([size[i]-1], name+'_size_'+str(i), kwargs["initializer"])
        nodes += [
            make_node('Equal', [name+'_range', name+'_'+str(axis)], [name+'_equal_'+str(i)]),
            make_node('Cast', [name+'_equal_'+str(i)], [name+'_cast_'+str(i)], to=int(TensorProto.INT64)),
            make_node('Mul', [name+'_size_'+str(i), name+'_cast_'+str(i)], [name+'_mul_'+str(i)]),
            make_node('Add', [name+'_mul_'+str(i), name+'_1'], [name+'_add_'+str(i)]),
            make_node('Mul', [name+'_add_'+str(i), shape_name], [name+'_shape_'+str(i+1)])
        ]
        shape_name = name+'_shape_'+str(i+1)

    nodes += [
        make_node('Expand', [input_nodes[0], shape_name], [name], name=name)
    ]

    return nodes


@mx_op.register("SequenceMask")
def convert_sequencemask(node, **kwargs):
    """Map MXNet's SequenceMask operator
    """
    from onnx.helper import make_node
    from onnx import TensorProto

    name, input_nodes, attrs = get_inputs(node, kwargs)

    use_sequence_length = attrs.get('use_sequence_length', 'False')
    mask_val = float(attrs.get('value', '0'))
    axis = int(attrs.get('axis', '0'))

    if(use_sequence_length == 'False'):
        return [make_node('Identity', [input_nodes[0]], [name], name=name)]

    create_tensor([0], name+'_0', kwargs["initializer"])
    create_tensor([1], name+'_1', kwargs["initializer"])
    create_tensor([2], name+'_2', kwargs["initializer"])
    create_const_scalar_node(name+'_0_s', np.int64(0), kwargs)
    create_const_scalar_node(name+'_1_s', np.int64(1), kwargs)
    create_const_scalar_node(name+'_2_s', np.int64(2), kwargs)
    create_tensor([mask_val], name+'_mask_val', kwargs["initializer"], dtype='float32')

    nodes = [
        make_node('Shape', [input_nodes[0]], [name+'_in_shape']),
        make_node('Slice', [name+'_in_shape', name+'_0', name+'_1'], [name+'_slice_0']),
        make_node('Slice', [name+'_in_shape', name+'_1', name+'_2'], [name+'_slice_1']),
        make_node('Concat', [name+'_slice_0', name+'_1'], [name+'_shape_0'], axis=0),
        make_node('Shape', [name+'_in_shape'], [name+'_in_dim']),
        make_node('Squeeze', [name+'_in_dim'], [name+'_in_dim_s'], axes=[0]),
        make_node('Range', [name+'_0_s', name+'_in_dim_s', name+'_1_s'], [name+'_range_0']),
        make_node('Less', [name+'_range_0', name+'_2'], [name+'_less_0']),
        make_node('Where', [name+'_less_0', name+'_in_shape', name+'_1'], [name+'_shape_1'])
    ]

    if(axis == 0):
        nodes += [
            make_node('Squeeze', [name+'_slice_0'], [name+'_max_len'], axes=[0]),
            make_node('Range', [name+'_0_s', name+'_max_len', name+'_1_s'], [name+'_range_1']),
            make_node('Reshape', [name+'_range_1', name+'_shape_0'], [name+"_reshape_0"]),
            make_node('Cast', [input_nodes[1]], [name+'_cast'], to=int(TensorProto.INT64)),
            make_node('Less', [name+'_reshape_0', name+'_cast'], [name+'_less_1']),
            make_node('Reshape', [name+'_less_1', name+'_shape_1'], [name+"_reshape_1"]),
            make_node('Where', [name+'_reshape_1', input_nodes[0], name+'_mask_val'], [name], name=name),
        ]
    else:
        nodes += [
            make_node('Squeeze', [name+'_slice_1'], [name+'_max_len'], axes=[0]),
            make_node('Range', [name+'_0_s', name+'_max_len', name+'_1_s'], [name+'_range_1']),
            make_node('Reshape', [input_nodes[1], name+'_shape_0'], [name+"_reshape_0"]),
            make_node('Cast', [name+"_reshape_0"], [name+'_cast'], to=int(TensorProto.INT64)),
            make_node('Less', [name+'_range_1', name+'_cast'], [name+'_less_1']),
            make_node('Reshape', [name+'_less_1', name+'_shape_1'], [name+"_reshape_1"]),
            make_node('Where', [name+'_reshape_1', input_nodes[0], name+'_mask_val'], [name], name=name),
        ]
    return nodes


@mx_op.register("Embedding")
def convert_embedding(node, **kwargs):
    """Map MXNet's Embedding operator attributes to onnx's
    Gather operator."""
    from onnx.helper import make_node
    from onnx import TensorProto

    name, input_nodes, attrs = get_inputs(node, kwargs)
    axis = int(attrs.get('axis', 0))

    nodes = [
        make_node('Cast', [input_nodes[0]], [name+'_indices_casted'], to=int(TensorProto.INT64)),
        make_node('Gather', [input_nodes[1], name+'_indices_casted'], [name], axis=axis, name=name)
    ]

    return nodes


@mx_op.register("stack")
def convert_stack(node, **kwargs):
    """Map MXNet's stack operator to onnx operators.
    """
    name, input_nodes, attrs = get_inputs(node, kwargs)
    axis = int(attrs.get('axis', 0))
    idx = 0
    nodes = []
    for input_node in input_nodes:
        nodes.append(onnx.helper.make_node(
            "Unsqueeze",
            inputs=[input_node],
            outputs=[name+"_unsqueeze"+str(idx)],
            axes=[axis]
        ))
        idx += 1

    nodes.append(onnx.helper.make_node(
        "Concat",
        inputs=[name+"_unsqueeze"+str(i) for i in range(len(nodes))],
        outputs=[name],
        name=name,
        axis=axis
    ))
    return nodes


@mx_op.register("slice")
def convert_slice(node, **kwargs):
    """Map MXNet's slice operator to onnx Slice operator."""
    from onnx.helper import make_node

    name, input_nodes, attrs = get_inputs(node, kwargs)

    starts = convert_string_to_list(attrs.get('begin'))
    ends = convert_string_to_list(attrs.get('end'))
    steps = convert_string_to_list(attrs.get('step', '[]'))

    assert len(starts) == len(ends)
    if len(steps) == 0 or (len(steps) == 1 and steps[0] is None):
        steps = [1 for x in starts]
    else:
        assert len(steps) == len(starts)
    steps = [1 if x is None else x for x in steps]
    for i, s in enumerate(steps):
        if s < 0:
            raise NotImplementedError('slice operator does not support negative steps yet')
        if starts[i] is None:
            starts[i] = 0
        if ends[i] is None:
            ends[i] = 2**63-1

    axes = [i for i in range(len(starts))]

    create_tensor(axes, name+'_axes', kwargs['initializer'])
    create_tensor(starts, name+'_starts', kwargs['initializer'])
    create_tensor(ends, name+'_ends', kwargs['initializer'])
    create_tensor(steps, name+'_steps', kwargs['initializer'])

    nodes = [
        make_node("Slice", [input_nodes[0], name+'_starts', name+'_ends', name+'_axes',
                            name+'_steps'], [name], name=name)
    ]

    return nodes


@mx_op.register("_zeros")
def convert_zeros(node, **kwargs):
    """Map MXNet's zeros operator attributes to onnx's ConstantOfShape operator.
    """
    from onnx.helper import make_node, make_tensor
    name, _, attrs = get_inputs(node, kwargs)
    dtype = attrs.get('dtype')
    data_type = onnx.mapping.NP_TYPE_TO_TENSOR_TYPE[np.dtype(dtype)]
    shape = convert_string_to_list(attrs.get('shape'))
    # replace 0 with 1
    shape = [x if x else 1 for x in shape]
    create_tensor(shape, name+'_shape', kwargs['initializer'])
    tensor_value = make_tensor(name+'_zero', data_type, [1], [0])
    nodes = [
        make_node('ConstantOfShape', [name+'_shape'], [name], name=name, value=tensor_value)
    ]
    return nodes, (dtype,)


@mx_op.register("_ones")
def convert_ones(node, **kwargs):
    """Map MXNet's ones operator attributes to onnx's ConstantOfShape operator.
    """
    from onnx.helper import make_node, make_tensor
    name, _, attrs = get_inputs(node, kwargs)
    dtype = attrs.get('dtype')
    data_type = onnx.mapping.NP_TYPE_TO_TENSOR_TYPE[np.dtype(dtype)]
    shape = convert_string_to_list(attrs.get('shape'))
    # replace 0 with 1
    shape = [x if x else 1 for x in shape]
    create_tensor(shape, name+'_shape', kwargs['initializer'])
    tensor_value = make_tensor(name+'_one', data_type, [1], [1])
    nodes = [
        make_node('ConstantOfShape', [name+'_shape'], [name], name=name, value=tensor_value)
    ]
    return nodes, (dtype,)


@mx_op.register("zeros_like")
def convert_zeros_like(node, **kwargs):
    """Map MXNet's zeros_like operator attributes to onnx's ConstantOfShape operator.
    """
    from onnx.helper import make_node, make_tensor
    name, input_nodes, _ = get_inputs(node, kwargs)
    input_dtypes = get_input_dtypes(node, kwargs)
    dtype = np.dtype(input_dtypes[0])
    dtype_t = onnx.mapping.NP_TYPE_TO_TENSOR_TYPE[dtype]

    # create tensor with shape of input
    tensor_value = make_tensor(name+"_zero", dtype_t, [1], [0])
    nodes = [
        make_node("Shape", [input_nodes[0]], [name+"_shape"]),
        make_node("ConstantOfShape", [name+"_shape"], [name], name=name, value=tensor_value)
    ]
    return nodes


@mx_op.register("ones_like")
def convert_ones_like(node, **kwargs):
    """Map MXNet's ones_like operator attributes to onnx's ConstantOfShape operator.
    """
    from onnx.helper import make_node, make_tensor
    name, input_nodes, _ = get_inputs(node, kwargs)
    input_dtypes = get_input_dtypes(node, kwargs)
    dtype = np.dtype(input_dtypes[0])
    dtype_t = onnx.mapping.NP_TYPE_TO_TENSOR_TYPE[dtype]

    # create tensor with shape of input
    tensor_value = make_tensor(name+"_one", dtype_t, [1], [1])
    nodes = [
        make_node("Shape", [input_nodes[0]], [name+"_shape"]),
        make_node("ConstantOfShape", [name+"_shape"], [name], name=name, value=tensor_value)
    ]
    return nodes


@mx_op.register("_contrib_arange_like")
def convert_arange_like(node, **kwargs):
    """Map MXNet's arange_like operator attributes to onnx's Range and Reshape operators.
    """
    from onnx.helper import make_node
    name, input_nodes, attrs = get_inputs(node, kwargs)
    input_dtypes = get_input_dtypes(node, kwargs)

    opset_version = kwargs['opset_version']
    if opset_version < 11:
        raise AttributeError("ONNX opset 11 or greater is required to export this operator")

    # use the same dtype as the that of the input node
    dtype = input_dtypes[0]
    dtype_t = onnx.mapping.NP_TYPE_TO_TENSOR_TYPE[dtype]
    axis = attrs.get('axis', 'None')
    start = attrs.get('start', 0.)
    step = attrs.get('step', 1.)
    repeat = int(attrs.get('repeat', 1))
    if repeat != 1:
        raise NotImplementedError("arange_like operator with repeat != 1 not yet implemented.")

    create_const_scalar_node(name+"_start", np.dtype(dtype).type(start), kwargs)
    create_const_scalar_node(name+"_step", np.dtype(dtype).type(step), kwargs)
    create_const_scalar_node(name+"_half_step", np.dtype(dtype).type(float(step)*0.5), kwargs)

    nodes = []
    if axis == 'None':
        # output will be same shape as input
        nodes += [
            make_node('Shape', [input_nodes[0]], [name+"_shape0_out"]),
            make_node("ReduceProd", [name+"_shape0_out"], [name+"_redprod0_out"]),
            make_node('Squeeze', [name+'_redprod0_out'], [name+'_reshape0_out'], axes=[0]),
            make_node("Cast", [name+"_reshape0_out"], [name+"_cast0_out"], to=dtype_t),
            make_node("Mul", [name+"_cast0_out", name+"_step"], [name+"_mul0_out"]),
            make_node("Add", [name+"_mul0_out", name+"_start"], [name+"_add1_out"]),
            make_node("Sub", [name+"_add1_out", name+"_half_step"], [name+"_sub0_out"]),
            make_node("Range", [name+"_start", name+"_sub0_out", name+"_step"], [name+"_range0_out"]),
            make_node("Reshape", [name+"_range0_out", name+"_shape0_out"], [name], name=name)
        ]
    else:
        # determine shape of axis
        create_tensor([int(axis)], name+"_axis_start", kwargs["initializer"], dtype='int64')
        create_tensor([int(axis)+1], name+"_axis_end", kwargs["initializer"], dtype='int64')
        nodes += [
            make_node('Shape', [input_nodes[0]], [name+"_shape0_out"]),
            make_node('Slice', [name+"_shape0_out", name+"_axis_start", name+"_axis_end"], [name+"_slice0_out"]),
            make_node("ReduceProd", [name+"_slice0_out"], [name+"_reprod0_out"]),
            make_node('Squeeze', [name+'_reprod0_out'], [name+'_reshape0_out'], axes=[0]),
            make_node("Cast", [name+"_reshape0_out"], [name+"_cast0_out"], to=dtype_t),
            make_node("Mul", [name+"_cast0_out", name+"_step"], [name+"_mul0_out"]),
            make_node("Add", [name+"_mul0_out", name+"_start"], [name+"_add1_out"]),
            make_node("Sub", [name+"_add1_out", name+"_half_step"], [name+"_sub0_out"]),
            make_node("Range", [name+"_start", name+"_sub0_out", name+"_step"], [name], name=name)
        ]

    return nodes


@mx_op.register("_contrib_BilinearResize2D")
def convert_contrib_BilinearResize2D(node, **kwargs):
    """Map MXNet's contrib_BilinearResize2D operator attributes to onnx.
    """
    from onnx.helper import make_node
    from onnx import TensorProto
    name, input_nodes, attrs = get_inputs(node, kwargs)

    opset_version = kwargs['opset_version']
    if opset_version < 11:
        raise AttributeError("ONNX opset 11 or greater is required to export this operator")

    height = int(attrs.get('height', 0))
    width = int(attrs.get('width', 0))

    scale_height = float(attrs.get('scale_height', 0))
    scale_width = float(attrs.get('scale_width', 0))

    if height * width == 0 and scale_height * scale_width == 0:
        raise AttributeError('height, width or scale_height, scale_width cannot be 0')

    mode = attrs.get('mode', 'size')
    if mode != 'size':
        raise NotImplementedError('contrib_BilinearResize2D with mode other than "size" is \
                                   not supported')

    create_tensor([], name+'_roi', kwargs['initializer'], dtype='float32')

    nodes = []
    if scale_height == 0:
        create_tensor([0], name+'_0', kwargs['initializer'])
        create_tensor([2], name+'_2', kwargs['initializer'])
        create_tensor([height, width], name+'_h_w', kwargs['initializer'], dtype='int64')
        nodes += [
            make_node('Shape', [input_nodes[0]], [name+'_shape']),
            make_node('Slice', [name+'_shape', name+'_0', name+'_2'], [name+'_shape_01']),
            make_node('Concat', [name+'_shape_01', name+'_h_w'], [name+'_new_shape'], axis=0),
            make_node('Cast', [name+'_shape'], [name+'_shape_f'], to=int(TensorProto.FLOAT)),
            make_node('Cast', [name+'_new_shape'], [name+'_new_shape_f'],
                      to=int(TensorProto.FLOAT)),
            make_node('Div', [name+'_new_shape_f', name+'_shape_f'], [name+'_scales']),
            make_node('Resize', [input_nodes[0], name+'_roi', name+'_scales'], [name],
                      mode='linear', coordinate_transformation_mode='align_corners', name=name)
        ]
    else:
        create_tensor([1, 1, scale_height, scale_width], name+'_scales', kwargs['initializer'],
                      dtype='float32')
        nodes += [
            make_node('Resize', [input_nodes[0], name+'_roi', name+'_scales'], [name],
                      mode='linear', coordinate_transformation_mode='align_corners', name=name)
        ]

    return nodes


@mx_op.register("_arange")
def convert_arange(node, **kwargs):
    """Map MXNet's arange operator attributes to onnx's Range operator.
    """
    from onnx.helper import make_node
    name, _, attrs = get_inputs(node, kwargs)

    opset_version = kwargs['opset_version']
    if opset_version < 11:
        raise AttributeError("ONNX opset 11 or greater is required to export this operator")

    start = attrs.get('start', 0.)
    stop = attrs.get('stop')
    step = attrs.get('step', 1.)
    dtype = attrs.get('dtype', 'float32')
    repeat = int(attrs.get('repeat', 1))

    if stop == 'None':
        stop = start
        start = 0

    if repeat != 1:
        raise NotImplementedError("arange operator with repeat != 1 not yet implemented.")

    create_const_scalar_node(name+"_start", np.dtype(dtype).type(start), kwargs)
    create_const_scalar_node(name+"_stop", np.dtype(dtype).type(stop), kwargs)
    create_const_scalar_node(name+"_step", np.dtype(dtype).type(step), kwargs)

    nodes = [
        make_node("Range", [name+"_start", name+"_stop", name+"_step"], [name], name=name)
    ]

    return nodes, (dtype,)


@mx_op.register("reverse")
def convert_reverse(node, **kwargs):
    """Map MXNet's reverse operator attributes to ONNX
    """
    from onnx.helper import make_node
    name, input_nodes, attrs = get_inputs(node, kwargs)

    axis = int(attrs.get('axis', 0))

    # Transpose takes perm as a parameter, so we must 'pad' the input to a known dim (10 here)
    perm = [i for i in range(10)]
    perm[0], perm[axis] = axis, 0

    create_tensor([10], name+'_10', kwargs['initializer'])
    create_tensor([0], name+'_0', kwargs['initializer'])
    create_tensor([1], name+'_1', kwargs['initializer'])
    create_tensor([-1], name+'_m1', kwargs['initializer'])
    create_tensor([axis], name+'_axis', kwargs['initializer'])
    create_tensor([axis+1], name+'_axis_p1', kwargs['initializer'])
    create_const_scalar_node(name+'_m1_s', np.int64(-1), kwargs)

    nodes = [
        make_node('Shape', [input_nodes[0]], [name+'_shape']),
        make_node('Shape', [name+'_shape'], [name+'_dim']),
        make_node('Sub', [name+'_10', name+'_dim'], [name+'_sub']),
        make_node('Concat', [name+'_0', name+'_sub'], [name+'_concat'], axis=0),
        make_node('Pad', [name+'_shape', name+'_concat', name+'_1'], [name+'_shape_10_dim']),
        make_node('Reshape', [input_nodes[0], name+'_shape_10_dim'], [name+'_data_10_dim']),
        make_node('Transpose', [name+'_data_10_dim'], [name+'_data_t'], perm=perm),
        make_node('Slice', [name+'_shape', name+'_axis', name+'_axis_p1'], [name+'_axis_len']),
        make_node('Sub', [name+'_axis_len', name+'_1'], [name+'_axis_len_m1']),
        make_node('Squeeze', [name+'_axis_len_m1'], [name+'_axis_len_m1_s'], axes=[0]),
        make_node('Range', [name+'_axis_len_m1_s', name+'_m1_s', name+'_m1_s'], [name+'_indices']),
        make_node('Gather', [name+'_data_t', name+'_indices'], [name+'_gather']),
        make_node('Transpose', [name+'_gather'], [name+'_data_reversed'], perm=perm),
        make_node('Reshape', [name+'_data_reversed', name+'_shape'], [name], name=name)
    ]

    return nodes


@mx_op.register('repeat')
def convert_repeat(node, **kwargs):
    """Map MXNet's repeat operator attributes to onnx's Tile operator.
    """
    from onnx.helper import make_node
    from onnx import TensorProto
    name, input_nodes, attrs = get_inputs(node, kwargs)

    opset_version = kwargs['opset_version']
    if opset_version < 11:
        raise AttributeError('ONNX opset 11 or greater is required to export this operator')

    repeats = int(attrs.get('repeats', 1))
    axis = attrs.get('axis', 'None')

    if repeats <= 0:
        raise NotImplementedError('repeat operator does not support parameter repeats==0')

    nodes = []
    if axis == 'None':
        create_tensor([repeats], name+'_rep', kwargs['initializer'])
        create_tensor([1, repeats], name+'_repeats', kwargs['initializer'])
        nodes += [
            make_node('Shape', [input_nodes[0]], [name+'_shape']),
            make_node('ReduceProd', [name+'_shape'], [name+'_size']),
            make_node('Reshape', [input_nodes[0], name+'_size'], [name+'_flat']),
            make_node('Unsqueeze', [name+'_flat'], [name+'_unsqueeze'], axes=[-1]),
            make_node('Tile', [name+'_unsqueeze', name+'_repeats'], [name+'_tile']),
            make_node('Mul', [name+'_size', name+'_rep'], [name+'_new_size']),
            make_node('Reshape', [name+'_tile', name+'_new_size'], [name], name=name)
        ]
    else:
        axis = int(axis)
        repeats -= 1
        create_tensor([repeats], name+'_repeats', kwargs['initializer'])
        create_tensor([1], name+'_1', kwargs['initializer'])
        create_tensor([0], name+'_0', kwargs['initializer'])
        create_tensor([axis], name+'_axis', kwargs['initializer'])
        create_const_scalar_node(name+"_0_s", np.int64(0), kwargs)
        create_const_scalar_node(name+"_1_s", np.int64(1), kwargs)
        nodes += [
            make_node('Shape', [input_nodes[0]], [name+'_shape']),
            make_node('Shape', [name+'_shape'], [name+'_dim']),
            make_node('Squeeze', [name+'_dim'], [name+'_dim_s'], axes=[0]),
            make_node('Range', [name+'_0_s', name+'_dim_s', name+'_1_s'], [name+'_range'])
        ]
        if axis < 0:
            nodes += [
                make_node('Add', [name+'_axis', name+'_dim'], [name+'_true_axis']),
                make_node('Equal', [name+'_range', name+'_true_axis'], [name+'_one_hot'])
                ]
        else:
            nodes += [
                make_node('Equal', [name+'_range', name+'_axis'], [name+'_one_hot'])
                ]
        nodes += [
            make_node('Cast', [name+'_one_hot'], [name+'_one_hot_int'], to=int(TensorProto.INT64)),
            make_node('Mul', [name+'_repeats', name+'_one_hot_int'], [name+'_mul']),
            make_node('Add', [name+'_mul', name+'_1'], [name+'_add']),
            make_node('Concat', [name+'_1', name+'_add'], [name+'_repeats_tensor'], axis=0)
            ]
        if axis == -1:
            nodes += [
                make_node('Concat', [name+'_shape', name+'_1'], [name+'_unsqueeze_shape'], axis=0),
                make_node('Reshape', [input_nodes[0], name+'_unsqueeze_shape'],
                          [name+'_unsqueeze'])
                ]
        else:
            nodes += [
                make_node('Unsqueeze', [input_nodes[0]], [name+'_unsqueeze'], axes=[axis+1])
                ]
        nodes += [
            make_node('Tile', [name+'_unsqueeze', name+'_repeats_tensor'], [name+'_tile']),
            make_node('Mul', [name+'_shape', name+'_add'], [name+'_new_shape']),
            make_node('Reshape', [name+'_tile', name+'_new_shape'], [name], name=name)
            ]

    return nodes


@mx_op.register('_contrib_box_nms')
def convert_contrib_box_nms(node, **kwargs):
    """Map MXNet's _contrib_box_nms operator to ONNX
    """
    from onnx.helper import make_node
    name, input_nodes, attrs = get_inputs(node, kwargs)
    input_dtypes = get_input_dtypes(node, kwargs)

    dtype = input_dtypes[0]
    #dtype_t = onnx.mapping.NP_TYPE_TO_TENSOR_TYPE[dtype]

    opset_version = kwargs['opset_version']
    if opset_version < 11:
        raise AttributeError('ONNX opset 11 or greater is required to export this operator')

    overlap_thresh = float(attrs.get('overlap_thresh', '0.5'))
    valid_thresh = float(attrs.get('valid_thresh', '0'))
    topk = int(attrs.get('topk', '-1'))
    coord_start = int(attrs.get('coord_start', '2'))
    score_index = int(attrs.get('score_index', '1'))
    id_index = int(attrs.get('id_index', '-1'))
    force_suppress = attrs.get('force_suppress', 'True')
    background_id = int(attrs.get('background_id', '-1'))
    in_format = attrs.get('in_format', 'corner')
    out_format = attrs.get('out_format', 'corner')

    center_point_box = 0 if in_format == 'corner' else 1

    if in_format != out_format:
        raise NotImplementedError('box_nms does not currently support in_fomat != out_format')

    if background_id != -1:
        raise NotImplementedError('box_nms does not currently support background_id != -1')

    if id_index != -1 or force_suppress == 'False':
        logging.warning('box_nms: id_idex != -1 or/and force_suppress == False detected. '
                        'However, due to ONNX limitations, boxes of different categories will NOT '
                        'be exempted from suppression. This might lead to different behavior than '
                        'native MXNet')

    create_tensor([coord_start], name+'_cs', kwargs['initializer'])
    create_tensor([coord_start+4], name+'_cs_p4', kwargs['initializer'])
    create_tensor([score_index], name+'_si', kwargs['initializer'])
    create_tensor([score_index+1], name+'_si_p1', kwargs['initializer'])
    create_tensor([topk], name+'_topk', kwargs['initializer'])
    create_tensor([overlap_thresh], name+'_ot', kwargs['initializer'], dtype=np.float32)
    create_tensor([valid_thresh], name+'_vt', kwargs['initializer'], dtype=np.float32)
    create_tensor([-1], name+'_m1', kwargs['initializer'])
    create_tensor([-1], name+'_m1_f', kwargs['initializer'], dtype=dtype)
    create_tensor([0], name+'_0', kwargs['initializer'])
    create_tensor([1], name+'_1', kwargs['initializer'])
    create_tensor([2], name+'_2', kwargs['initializer'])
    create_tensor([3], name+'_3', kwargs['initializer'])
    create_tensor([0, 1, -1], name+'_scores_shape', kwargs['initializer'])
    create_tensor([0, 0, 1, 0], name+'_pad', kwargs['initializer'])
    create_tensor([0, -1], name+'_bat_spat_helper', kwargs['initializer'])
    create_const_scalar_node(name+"_0_s", np.int64(0), kwargs)
    create_const_scalar_node(name+"_1_s", np.int64(1), kwargs)

    nodes = [
        make_node('Shape', [input_nodes[0]], [name+'_shape']),
        make_node('Shape', [name+'_shape'], [name+'_dim']),
        make_node('Sub', [name+'_dim', name+'_2'], [name+'_dim_m2']),
        make_node('Slice', [name+'_shape', name+'_dim_m2', name+'_dim'], [name+'_shape_last2']),
        make_node('Concat', [name+'_m1', name+'_shape_last2'], [name+'_shape_3d'], axis=0),
        make_node('Reshape', [input_nodes[0], name+'_shape_3d'], [name+'_data_3d']),
        make_node('Slice', [name+'_data_3d', name+'_cs', name+'_cs_p4', name+'_m1'],
                  [name+'_boxes']),
        make_node('Slice', [name+'_data_3d', name+'_si', name+'_si_p1', name+'_m1'],
                  [name+'_scores_raw']),
        make_node('Reshape', [name+'_scores_raw', name+'_scores_shape'], [name+'_scores']),
        make_node('Shape', [name+'_scores'], [name+'_scores_shape_actual']),
        make_node('NonMaxSuppression',
                  [name+'_boxes', name+'_scores', name+'_topk', name+'_ot', name+'_vt'],
                  [name+'_nms'], center_point_box=center_point_box),
        make_node('Slice', [name+'_nms', name+'_0', name+'_3', name+'_m1', name+'_2'],
                  [name+'_nms_sliced']),
        make_node('GatherND', [name+'_data_3d', name+'_nms_sliced'], [name+'_candidates']),
        make_node('Pad', [name+'_candidates', name+'_pad', name+'_m1_f'], [name+'_cand_padded']),
        make_node('Shape', [name+'_nms'], [name+'_nms_shape']),
        make_node('Slice', [name+'_nms_shape', name+'_0', name+'_1'], [name+'_cand_cnt']),
        make_node('Squeeze', [name+'_cand_cnt'], [name+'_cc_s'], axes=[0]),
        make_node('Range', [name+'_0_s', name+'_cc_s', name+'_1_s'], [name+'_cand_indices']),
        make_node('Slice', [name+'_scores_shape_actual', name+'_0', name+'_3', name+'_m1',
                            name+'_2'], [name+'_shape_bat_spat']),
        make_node('Slice', [name+'_shape_bat_spat', name+'_1', name+'_2'], [name+'_spat_dim']),
        make_node('Expand', [name+'_cand_cnt', name+'_shape_bat_spat'], [name+'_base_indices']),
        make_node('ScatterND', [name+'_base_indices', name+'_nms_sliced', name+'_cand_indices'],
                  [name+'_indices']),
        make_node('TopK', [name+'_indices', name+'_spat_dim'], [name+'_indices_sorted', name+'__'],
                  largest=0, axis=-1, sorted=1),
        make_node('Gather', [name+'_cand_padded', name+'_indices_sorted'], [name+'_gather']),
        make_node('Reshape', [name+'_gather', name+'_shape'], [name+'0'])
    ]

    return nodes


@mx_op.register("_greater_scalar")
def convert_greater_scalar(node, **kwargs):
    """Map MXNet's greater_scalar operator attributes to onnx's Greater
    operator and return the created node.
    """
    from onnx.helper import make_node, make_tensor
    name, input_nodes, attrs = get_inputs(node, kwargs)
    input_dtypes = get_input_dtypes(node, kwargs)

    scalar = float(attrs.get('scalar'))
    dtype = input_dtypes[0]
    dtype_t = onnx.mapping.NP_TYPE_TO_TENSOR_TYPE[dtype]

    if str(dtype).startswith('int'):
        scalar = int(scalar)
    else:
        if dtype == 'float16':
            # when using float16, we must convert it to np.uint16 view first
            scalar = np.float16(scalar).view(np.uint16)
    tensor_value = make_tensor(name+"_scalar", dtype_t, [1], [scalar])
    nodes = [
        make_node("Constant", [], [name+"_rhs"], value=tensor_value),
        make_node("Greater", [input_nodes[0], name+"_rhs"], [name+"_gt"]),
        make_node("Cast", [name+"_gt"], [name], to=dtype_t, name=name)
    ]
    return nodes


@mx_op.register("_lesser_scalar")
def convert_lesser_scalar(node, **kwargs):
    """Map MXNet's lesser_scalar operator attributes to onnx's Less
    operator and return the created node.
    """
    from onnx.helper import make_node, make_tensor
    name, input_nodes, attrs = get_inputs(node, kwargs)
    input_dtypes = get_input_dtypes(node, kwargs)

    scalar = float(attrs.get('scalar'))
    dtype = input_dtypes[0]
    dtype_t = onnx.mapping.NP_TYPE_TO_TENSOR_TYPE[dtype]

    if str(dtype).startswith('int'):
        scalar = int(scalar)
    else:
        if dtype == 'float16':
            # when using float16, we must convert it to np.uint16 view first
            scalar = np.float16(scalar).view(np.uint16)

    tensor_value = make_tensor(name+"_scalar", dtype_t, [1], [scalar])
    nodes = [
        make_node("Constant", [], [name+"_rhs"], value=tensor_value),
        make_node("Less", [input_nodes[0], name+"_rhs"], [name+"_lt"]),
        make_node("Cast", [name+"_lt"], [name], to=dtype_t, name=name)
    ]
    return nodes


@mx_op.register("_equal_scalar")
def convert_equal_scalar(node, **kwargs):
    """Map MXNet's equal_scalar operator attributes to onnx.
    """
    from onnx.helper import make_node, make_tensor
    name, input_nodes, attrs = get_inputs(node, kwargs)
    input_dtypes = get_input_dtypes(node, kwargs)

    scalar = float(attrs.get('scalar'))
    dtype = input_dtypes[0]
    dtype_t = onnx.mapping.NP_TYPE_TO_TENSOR_TYPE[dtype]

    if str(dtype).startswith('int'):
        scalar = int(scalar)
    else:
        if dtype == 'float16':
            # when using float16, we must convert it to np.uint16 view first
            scalar = np.float16(scalar).view(np.uint16)

    tensor_value = make_tensor(name+"_scalar", dtype_t, [1], [scalar])
    nodes = [
        make_node("Constant", [], [name+"_rhs"], value=tensor_value),
        make_node("Equal", [input_nodes[0], name+"_rhs"], [name+"_eq"]),
        make_node("Cast", [name+"_eq"], [name], to=dtype_t, name=name)
    ]
    return nodes


@mx_op.register("where")
def convert_where(node, **kwargs):
    """Map MXNet's where operator attributes to onnx's Where
    operator and return the created node.
    """
    from onnx.helper import make_node
    from onnx import TensorProto
    name, input_nodes, _ = get_inputs(node, kwargs)
    nodes = [
        make_node("Cast", [input_nodes[0]], [name+"_bool"], to=int(TensorProto.BOOL)),
        make_node("Where", [name+"_bool", input_nodes[1], input_nodes[2]], [name], name=name)
    ]
    return nodes


@mx_op.register('_maximum_scalar')
def convert_maximum_scalar(node, **kwargs):
    """Map MXNet's _maximum_scalar
    """
    from onnx.helper import make_node
    name, input_nodes, attrs = get_inputs(node, kwargs)

    input_dtypes = get_input_dtypes(node, kwargs)
    dtype = input_dtypes[0]

    scalar = None
    if 'float' in str(dtype):
        scalar = float(attrs.get('scalar', '0'))
    else:
        scalar = int(attrs.get('scalar', '0'))

    create_tensor([scalar], name+'_scalar', kwargs['initializer'], dtype=dtype)
    nodes = [
        make_node('Max', [input_nodes[0], name+'_scalar'], [name], name=name)
    ]

    return nodes

@mx_op.register('_minimum_scalar')
def convert_minimum_scalar(node, **kwargs):
    """Map MXNet's _minimum_scalar
    """
    from onnx.helper import make_node
    name, input_nodes, attrs = get_inputs(node, kwargs)

    input_dtypes = get_input_dtypes(node, kwargs)
    dtype = input_dtypes[0]

    scalar = None
    if 'float' in str(dtype):
        scalar = float(attrs.get('scalar', '0'))
    else:
        scalar = int(attrs.get('scalar', '0'))

    create_tensor([scalar], name+'_scalar', kwargs['initializer'], dtype=dtype)
    nodes = [
        make_node('Min', [input_nodes[0], name+'_scalar'], [name], name=name)
    ]

    return nodes

@mx_op.register("_contrib_box_decode")
def convert_contrib_box_decode(node, **kwargs):
    """Map MXNet's _contrib_box_decode operator attributes to onnx's operator.
    """
    from onnx.helper import make_node
    name, input_nodes, attrs = get_inputs(node, kwargs)
    input_dtypes = get_input_dtypes(node, kwargs)

    dtype = input_dtypes[0]
    dtype_t = onnx.mapping.NP_TYPE_TO_TENSOR_TYPE[dtype]

    data = input_nodes[0]
    anchors = input_nodes[1]
    fmt = attrs.get('format', 'center')
    std0 = float(attrs.get('std0', '1.'))
    std1 = float(attrs.get('std1', '1.'))
    std2 = float(attrs.get('std2', '1.'))
    std3 = float(attrs.get('std3', '1.'))
    clip = float(attrs.get('clip', '-1.'))

    if fmt not in ['center', 'corner']:
        raise NotImplementedError("format must be either corner or center.")

    create_tensor([0], name+'_0', kwargs["initializer"])
    create_tensor([2], name+'_2', kwargs["initializer"])
    create_tensor([4], name+'_4', kwargs["initializer"])
    create_tensor([2], name+'_2f', kwargs["initializer"], dtype='float32')
    create_tensor([clip], name+'_clip', kwargs["initializer"], dtype='float32')
    create_tensor([std0, std1, std2, std3], name+'_std_1d', kwargs["initializer"], dtype='float32')
    create_tensor([1, 4], name+'_std_shape', kwargs["initializer"])

    nodes = [
        make_node("Cast", [data], [name+'_data'], to=int(onnx.TensorProto.FLOAT)),
        make_node("Cast", [anchors], [name+'_anchors'], to=int(onnx.TensorProto.FLOAT)),
        make_node('Reshape', [name+'_std_1d', name+'_std_shape'], [name+'_std']),
        make_node("Mul", [name+'_data', name+'_std'], [name+'_mul0_out']),
        make_node('Slice', [name+'_mul0_out', name+'_0', name+'_2', name+'_2'], [name+'_data_xy']),
        make_node('Slice', [name+'_mul0_out', name+'_2', name+'_4', name+'_2'], [name+'_data_wh']),
    ]

    if fmt == 'corner':
        nodes += [
            make_node('Slice', [name+'_anchors', name+'_0', name+'_2', name+'_2'], [name+'_slice0_out']),
            make_node('Slice', [name+'_anchors', name+'_2', name+'_4', name+'_2'], [name+'_slice1_out']),
            make_node('Sub', [name+'_slice1_out', name+'_slice0_out'], [name+'_anchor_wh']),
            make_node('Div', [name+'_anchor_wh', name+'_2f'], [name+'_div0_out']),
            make_node("Add", [name+'_slice0_out', name+'_div0_out'], [name+'_anchor_xy']),
        ]
    else:
        nodes += [
            make_node('Slice', [name+'_anchors', name+'_0', name+'_2', name+'_2'], [name+'_anchor_xy']),
            make_node('Slice', [name+'_anchors', name+'_2', name+'_4', name+'_2'], [name+'_anchor_wh']),
        ]

    nodes += [
        make_node("Mul", [name+'_data_xy', name+'_anchor_wh'], [name+'_mul1_out']),
        make_node("Add", [name+'_mul1_out', name+'_anchor_xy'], [name+'_add0_out']),
    ]

    if clip > 0.:
        nodes += [
            make_node("Less", [name+"_data_wh", name+"_clip"], [name+"_less0_out"]),
            make_node('Where', [name+'_less0_out', name+'_data_wh', name+'_clip'], [name+'_where0_out']),
            make_node("Exp", [name+'_where0_out'], [name+'_exp0_out']),
        ]
    else:
        nodes += [
            make_node("Exp", [name+'_data_wh'], [name+'_exp0_out']),
        ]

    nodes += [
        make_node("Mul", [name+'_exp0_out', name+'_anchor_wh'], [name+'_mul2_out']),
        make_node('Div', [name+'_mul2_out', name+'_2f'], [name+'_div1_out']),
        make_node('Sub', [name+'_add0_out', name+'_div1_out'], [name+'_sub0_out']),
        make_node('Add', [name+'_add0_out', name+'_div1_out'], [name+'_add1_out']),
        make_node('Concat', [name+'_sub0_out', name+'_add1_out'], [name+'concat0_out'], axis=2),
        make_node("Cast", [name+'concat0_out'], [name], to=dtype_t, name=name)
    ]

    return nodes

@mx_op.register("_contrib_AdaptiveAvgPooling2D")
def convert_contrib_AdaptiveAvgPooling2D(node, **kwargs):
    """Map MXNet's _contrib_BilinearResize2D operator attributes to onnx's operator.
    """
    from onnx.helper import make_node
    name, input_nodes, attrs = get_inputs(node, kwargs)

    output_size = attrs.get('output_size', '1')
    output_size = convert_string_to_list(output_size)

    if len(output_size) <= 2:
        if output_size[0] != 1 or (len(output_size) == 2 and output_size[1] != 1):
            raise NotImplementedError("_contrib_AdaptiveAvgPooling2D operator with output_size != 1 \
                                not yet implemented.")
    nodes = [
        make_node("GlobalAveragePool", [input_nodes[0]], [name], name=name)
    ]

    return nodes


@mx_op.register('broadcast_mod')
def convert_broadcast_mod(node, **kwargs):
    """Map MXNet's broadcast_mod operator
    """
    from onnx.helper import make_node
    name, input_nodes, _ = get_inputs(node, kwargs)

    # The behavior of MXNet mod is a mixture of np.mod and np.fmod
    # note: the behavior when divison by 0 is supposed to be platform dependent
    #       but here we set the result to 0 to be consistent with MXNet
    nodes = [
        make_node('Sub', [input_nodes[1], input_nodes[1]], [name+'_zero']),
        make_node('Mod', [input_nodes[0], input_nodes[1]], [name+'_mod'], fmod=1),
        make_node('Less', [input_nodes[0], name+'_zero'], [name+'_mask_0']),
        make_node('Less', [input_nodes[1], name+'_zero'], [name+'_mask_1']),
        make_node('Equal', [name+'_mod', name+'_zero'], [name+'_mask_2_']),
        make_node('Not', [name+'_mask_2_'], [name+'_mask_2']),
        make_node('Xor', [name+'_mask_0', name+'_mask_1'], [name+'_mask_']),
        make_node('And', [name+'_mask_', name+'_mask_2'], [name+'_mask']),
        make_node('Where', [name+'_mask', input_nodes[1], name+'_zero'], [name+'_adjustment']),
        make_node('Add', [name+'_mod', name+'_adjustment'], [name+'_adjusted']),
        make_node('Equal', [input_nodes[1], name+'_zero'], [name+'_mask_div_0']),
        make_node('Where', [name+'_mask_div_0', name+'_zero', name+'_adjusted'], [name], name=name)
        ]

    return nodes


@mx_op.register("reshape_like")
def convert_reshape_like(node, **kwargs):
    """Map MXNet's reshape_like operator attributes to onnx's operator.
    """
    from onnx.helper import make_node
    name, input_nodes, attrs = get_inputs(node, kwargs)

    lhs = input_nodes[0]
    rhs = input_nodes[1]

    lhs_begin = str(attrs.get('lhs_begin', '0'))
    rhs_begin = str(attrs.get('rhs_begin', '0'))
    lhs_end = str(attrs.get('lhs_end', 'None'))
    rhs_end = str(attrs.get('rhs_end', 'None'))

    if lhs_begin == 'None' or rhs_begin == 'None':
        raise NotImplementedError("lhs_begin and rhs_begin should not be None.")

    lhs_begin = int(lhs_begin)
    rhs_begin = int(rhs_begin)

    # basic case
    if lhs_begin == 0 and lhs_end == 'None' and rhs_begin == 0 and rhs_end == 'None':
        nodes = [
            make_node('Shape', [rhs], [name+'_shape_rhs']),
            make_node('Reshape', [lhs, name+'_shape_rhs'], [name], name=name)
        ]
        return nodes

    create_tensor([0], name+'_0', kwargs["initializer"])
    nodes = [
        make_node('Shape', [lhs], [name+'_lhs_shape']),
        make_node('Shape', [name+'_lhs_shape'], [name+'_lhs_dim']),
        make_node('Shape', [rhs], [name+'_rhs_shape']),
        make_node('Shape', [name+'_rhs_shape'], [name+'_rhs_dim']),
    ]

    if lhs_begin >= 0:
        create_tensor([lhs_begin], name+'_lhs_begin', kwargs["initializer"])
    else:
        create_tensor([lhs_begin], name+'_lhs_begin_neg', kwargs["initializer"])
        nodes += [
            make_node('Add', [name+'_lhs_dim', name+'_lhs_begin_neg'], [name+'_lhs_begin']),
        ]

    if rhs_begin >= 0:
        create_tensor([rhs_begin], name+'_rhs_begin', kwargs["initializer"])
    else:
        create_tensor([rhs_begin], name+'_rhs_begin_neg', kwargs["initializer"])
        nodes += [
            make_node('Add', [name+'_rhs_dim', name+'_rhs_begin_neg'], [name+'_rhs_begin']),
        ]

    if lhs_end == 'None':
        nodes += [
            make_node('Add', [name+'_lhs_dim', name+'_0'], [name+'_lhs_end']),
        ]
    else:
        lhs_end = int(lhs_end)
        if lhs_end >= 0:
            create_tensor([lhs_end], name+'_lhs_end', kwargs["initializer"])
        else:
            create_tensor([lhs_end], name+'_lhs_end_neg', kwargs["initializer"])
            nodes += [
                make_node('Add', [name+'_lhs_dim', name+'_lhs_end_neg'], [name+'_lhs_end']),
            ]

    if rhs_end == 'None':
        nodes += [
            make_node('Add', [name+'_rhs_dim', name+'_0'], [name+'_rhs_end']),
        ]
    else:
        rhs_end = int(rhs_end)
        if rhs_end >= 0:
            create_tensor([rhs_end], name+'_rhs_end', kwargs["initializer"])
        else:
            create_tensor([rhs_end], name+'_rhs_end_neg', kwargs["initializer"])
            nodes += [
                make_node('Add', [name+'_rhs_dim', name+'_rhs_end_neg'], [name+'_rhs_end']),
            ]

    nodes += [
        make_node('Slice', [name+'_lhs_shape', name+'_0', name+'_lhs_begin'], [name+'_slice0_out']),
        make_node('Slice', [name+'_rhs_shape', name+'_rhs_begin', name+'_rhs_end'], [name+'_slice1_out']),
        make_node('Concat', [name+'_slice0_out', name+'_slice1_out'], [name+'_concat0_out'], axis=0),
        make_node('Slice', [name+'_lhs_shape', name+'_lhs_end', name+'_lhs_dim'], [name+'_slice2_out']),
        make_node('Concat', [name+'_concat0_out', name+'_slice2_out'], [name+'_concat1_out'], axis=0),
        make_node('Reshape', [lhs, name+'_concat1_out'], [name], name=name)
    ]

    return nodes


@mx_op.register("gather_nd")
def convert_gather_nd(node, **kwargs):
    """Map MXNet's gather_ND operator attributes to onnx's operator.
    """
    from onnx.helper import make_node
    name, input_nodes, _ = get_inputs(node, kwargs)

    data = input_nodes[0]
    indices = input_nodes[1]

    # Onnx Transpose operator takes perm as a parameter, so we need to 'pad'
    # the input to a known dim (10 here)
    perm = [9] + [i for i in range(1, 9)] + [0]

    create_tensor([0], name+'_0', kwargs['initializer'])
    create_tensor([1], name+'_1', kwargs['initializer'])
    create_tensor([10], name+'_10', kwargs['initializer'])
    nodes = [
        # Generate 10-d filter
        make_node('Shape', [indices], [name+'_indices_shape']),
        make_node('Shape', [name+'_indices_shape'], [name+'_indices_dim']),
        make_node('Sub', [name+'_10', name+'_indices_dim'], [name+'_sub0_out']),
        make_node('Concat', [name+'_0', name+'_sub0_out'], [name+'_concat0_out'], axis=0),
        make_node('Pad', [name+'_indices_shape', name+'_concat0_out', name+'_1'], [name+'_shape_10_dim']),
        make_node('Reshape', [indices, name+'_shape_10_dim'], [name+'_indices_10_dim']),
        make_node('Transpose', [name+'_indices_10_dim'], [name+'_transpose0_output'], perm=perm),
        # Reshape filter to acutall dim for GatherND computation
        make_node('Slice', [name+'_indices_shape', name+'_0', name+'_1'],
                  [name+'_slice0_out']),
        make_node('Slice', [name+'_indices_shape', name+'_1', name+'_indices_dim'],
                  [name+'_slice1_out']),
        make_node('Concat', [name+'_slice1_out', name+'_slice0_out'], [name+'_concat1_out'], axis=0),
        make_node('Reshape', [name+'_transpose0_output', name+'_concat1_out'], [name+'_reshape0_out']),
        # Cast data type for indicies
        make_node('Cast', [name+'_reshape0_out'], [name+'_cast0_out'], to=int(onnx.TensorProto.INT64)),
        make_node('GatherND', [data, name+'_cast0_out'], [name], name=name)
    ]

    return nodes


@mx_op.register('UpSampling')
def convert_upsampling(node, **kwargs):
    """Map MXNet's UpSampling operator to onnx.
    """
    from onnx.helper import make_node
    name, input_nodes, attrs = get_inputs(node, kwargs)

    scale = int(attrs.get('scale', '1'))
    sample_type = attrs.get('sample_type')
    num_args = int(attrs.get('num_args', '1'))

    if num_args > 1:
        raise NotImplementedError('Upsampling conversion does not currently support num_args > 1')

    if sample_type != 'nearest':
        raise NotImplementedError('Upsampling conversion does not currently support \
                                   sample_type != nearest')

    create_tensor([], name+'_roi', kwargs['initializer'], dtype='float32')
    create_tensor([1, 1, scale, scale], name+'_scales', kwargs['initializer'],
                  dtype='float32')
    nodes = [
        make_node('Resize', [input_nodes[0], name+'_roi', name+'_scales'], [name], mode='nearest',
                  coordinate_transformation_mode='half_pixel')
    ]

    return nodes


@mx_op.register('SwapAxis')
def convert_swapaxis(node, **kwargs):
    """Map MXNet's SwapAxis operator
    """
    from onnx.helper import make_node
    name, input_nodes, attrs = get_inputs(node, kwargs)

    dim1 = int(attrs.get('dim1', '0'))
    dim2 = int(attrs.get('dim2', '0'))

    if dim1 < 0 or dim2 < 0:
        raise NotImplementedError('SwapAxis conversion does not support dim1 < 0\
                                   or dim2 < 0')

    indices = [[dim1], [dim2]]
    vals = [dim2, dim1]
    perm = [i for i in range(10)]
    perm[dim1], perm[dim2] = dim2, dim1

    create_tensor(indices, name+'_ind', kwargs['initializer'])
    create_tensor(indices[::-1], name+'_ind_rev', kwargs['initializer'])
    create_tensor(vals, name+'_vals', kwargs['initializer'])
    create_tensor(perm, name+'_perm', kwargs['initializer'])
    create_tensor([0], name+'_0', kwargs['initializer'])
    create_tensor([1], name+'_1', kwargs['initializer'])
    create_tensor([10], name+'_10', kwargs['initializer'])

    nodes = [
        make_node('Shape', [input_nodes[0]], [name+'_shape']),
        make_node('Shape', [name+'_shape'], [name+'_dim']),
        make_node('Sub', [name+'_10', name+'_dim'], [name+'_sub']),
        make_node('ScatterND', [name+'_perm', name+'_ind', name+'_vals'],
                  [name+'_perm_new']),
        make_node('GatherND', [name+'_shape', name+'_ind'], [name+'_gather']),
        make_node('ScatterND', [name+'_shape', name+'_ind_rev', name+'_gather'],
                  [name+'_shape_new']),
        make_node('Concat', [name+'_0', name+'_sub'], [name+'_pad'], axis=0),
        make_node('Pad', [name+'_shape', name+'_pad', name+'_1'], [name+'_shape_padded']),
        make_node('Reshape', [input_nodes[0], name+'_shape_padded'], [name+'_data_padded']),
        make_node('Transpose', [name+'_data_padded'], [name+'_trans'], perm=perm),
        make_node('Reshape', [name+'_trans', name+'_shape_new'], [name])
    ]

    return nodes


@mx_op.register('slice_like')
def convert_slice_like(node, **kwargs):
    """Map MXNet's slice_like operator to onnx Slice operator."""
    from onnx.helper import make_node, make_tensor
    from onnx import TensorProto

    name, input_nodes, attrs = get_inputs(node, kwargs)

    axes = convert_string_to_list(attrs.get('axes', 'None'))
    zero = make_tensor(name+'_zero', TensorProto.INT64, [1], [0])

    nodes = []
    if axes == [None]:
        nodes += [
            make_node('Shape', [input_nodes[1]], [name+'_shape_1']),
            make_node('Shape', [name+'_shape_1'], [name+'_dim_1']),
            make_node('ConstantOfShape', [name+'_dim_1'], [name+'_starts'], value=zero),
            make_node('Slice', [input_nodes[0], name+'_starts', name+'_shape_1'], [name])
        ]
    else:
        axes = [[i] for i in axes]
        create_tensor([0], name+'_0', kwargs['initializer'])
        create_tensor(axes, name+'_axes_', kwargs['initializer'])
        nodes += [
            make_node('Shape', [input_nodes[0]], [name+'_shape_0']),
            make_node('Shape', [input_nodes[1]], [name+'_shape_1']),
            make_node('Shape', [name+'_shape_0'], [name+'_dim_0']),
            make_node('Less', [name+'_axes_', name+'_0'], [name+'_less']),
            make_node('Cast', [name+'_less'], [name+'_mask'], to=int(TensorProto.INT64)),
            make_node('Mul', [name+'_mask', name+'_dim_0'], [name+'_mul']),
            make_node('Add', [name+'_axes_', name+'_mul'], [name+'_axes']),
            make_node('ConstantOfShape', [name+'_dim_0'], [name+'_starts'], value=zero),
            make_node('GatherND', [name+'_shape_1', name+'_axes'], [name+'_gather']),
            make_node('ScatterND', [name+'_shape_0', name+'_axes', name+'_gather'],
                      [name+'_ends']),
            make_node('Slice', [input_nodes[0], name+'_starts', name+'_ends'], [name])
            ]

    return nodes


@mx_op.register("broadcast_like")
def convert_broadcast_like(node, **kwargs):
    """Map MXNet's broadcast_like operator attributes to onnx's operator.
    """
    from onnx.helper import make_node
    name, input_nodes, attrs = get_inputs(node, kwargs)

    lhs = input_nodes[0]
    rhs = input_nodes[1]
    lhs_axes = convert_string_to_list(str(attrs.get('lhs_axes', 'None')))
    rhs_axes = convert_string_to_list(str(attrs.get('rhs_axes', 'None')))

    if lhs_axes[0] is None or rhs_axes[0] is None:
        nodes = [
            make_node('Shape', [rhs], [name+'_rhs_shape']),
            make_node('Expand', [lhs, name+'_rhs_shape'], [name], name=name)
        ]
        return nodes

    lhs_axes = [[i] for i in lhs_axes]
    rhs_axes = [[i] for i in rhs_axes]

    create_tensor([0], name+'_0', kwargs['initializer'])
    create_tensor(lhs_axes, name+'_lhs_axes', kwargs['initializer'])
    create_tensor(rhs_axes, name+'_rhs_axes', kwargs['initializer'])

    nodes = [
        make_node('Shape', [lhs], [name+'_lhs_shape']),
        make_node('Shape', [rhs], [name+'_rhs_shape']),
        make_node('Shape', [name+'_lhs_shape'], [name+'_lhs_dim']),
        make_node('Less', [name+'_lhs_axes', name+'_0'], [name+'_less']),
        make_node('Cast', [name+'_less'], [name+'_mask'], to=int(onnx.TensorProto.INT64)),
        make_node('Mul', [name+'_mask', name+'_lhs_dim'], [name+'_mul']),
        make_node('Add', [name+'_lhs_axes', name+'_mul'], [name+'_lhs_axes_positive']),
        make_node('GatherND', [name+'_rhs_shape', name+'_rhs_axes'], [name+'_gather']),
        make_node('ScatterND', [name+'_lhs_shape', name+'_lhs_axes_positive', name+'_gather'],
                  [name+'_scatter']),
        make_node('Expand', [lhs, name+'_scatter'], [name], name=name)
    ]

    return nodes


@mx_op.register('_contrib_ROIAlign')
def convert_contrib_roialign(node, **kwargs):
    """Map MXNet's _contrib_ROIAlign
    """
    from onnx.helper import make_node
    from onnx import TensorProto
    name, input_nodes, attrs = get_inputs(node, kwargs)

    pooled_size = convert_string_to_list(str(attrs.get('pooled_size')))
    spatial_scale = float(attrs.get('spatial_scale'))
    sample_ratio = int(attrs.get('sample_ratio', '0'))
    position_sensitive = attrs.get('position_sensitive', 'False')
    aligned = attrs.get('aligned', 'False')

    if position_sensitive != 'False':
        raise NotImplementedError('_contrib_ROIAlign does not currently support \
                                   position_sensitive!=False')
    if aligned != 'False':
        raise NotImplementedError('_contrib_ROIAlign does not currently support \
                                   aligned!=False')

    create_tensor([0], name+'_0', kwargs['initializer'])
    create_tensor([1], name+'_1', kwargs['initializer'])
    create_tensor([5], name+'_5', kwargs['initializer'])

    nodes = [
        make_node('Slice', [input_nodes[1], name+'_1', name+'_5', name+'_1'], [name+'_rois']),
        make_node('Slice', [input_nodes[1], name+'_0', name+'_1', name+'_1'], [name+'_inds__']),
        make_node('Squeeze', [name+'_inds__'], [name+'_inds_'], axes=[1]),
        make_node('Cast', [name+'_inds_'], [name+'_inds'], to=int(TensorProto.INT64)),
        make_node('RoiAlign', [input_nodes[0], name+'_rois', name+'_inds'], [name],
                  mode='avg', output_height=pooled_size[0], output_width=pooled_size[1],
                  sampling_ratio=sample_ratio, spatial_scale=spatial_scale)
    ]

    return nodes


@mx_op.register("batch_dot")
def convert_batch_dot(node, **kwargs):
    """Map MXNet's batch_dot operator attributes to onnx's operator.
    """
    from onnx.helper import make_node
    name, input_nodes, attrs = get_inputs(node, kwargs)

    lhs = input_nodes[0]
    rhs = input_nodes[1]
    transpose_a = str(attrs.get('transpose_a', 'False'))
    transpose_b = str(attrs.get('transpose_b', 'False'))
    perm = [0, 2, 1]

    if transpose_a == 'False' and transpose_b == 'False':
        nodes = [
            make_node('MatMul', [lhs, rhs], [name]),
        ]
        return nodes

    create_tensor([-2], name+'_-2', kwargs['initializer'])
    create_tensor([-1], name+'_-1', kwargs['initializer'])
    create_tensor([0], name+'_0', kwargs['initializer'])
    create_tensor([100], name+'_100', kwargs['initializer'])

    nodes = []
    if transpose_a != 'False' and transpose_b == 'False':
        nodes += [
            make_node('Shape', [lhs], [name+'_lhs_shape']),
            make_node('Shape', [name+'_lhs_shape'], [name+'_lhs_dim']),
            make_node('Slice', [name+'_lhs_shape', name+'_0', name+'_-2'],
                      [name+'_lhs_slice0']),
            make_node('Slice', [name+'_lhs_shape', name+'_-2', name+'_100'],
                      [name+'_lhs_slice1']),
            make_node('Concat', [name+'_-1', name+'_lhs_slice1'], [name+'_lhs_concat1'], axis=0),
            make_node('Reshape', [lhs, name+'_lhs_concat1'], [name+'_lhs_3d']),
            make_node('Transpose', [name+'_lhs_3d'], [name+'_lhs_3d_transpose'], perm=perm),
            make_node('Shape', [name+'_lhs_3d_transpose'], [name+'_lhs_shape_3d']),
            make_node('Slice', [name+'_lhs_shape_3d', name+'_-2', name+'_100'],
                      [name+'_lhs_slice2']),
            make_node('Concat', [name+'_lhs_slice0', name+'_lhs_slice2'], [name+'_lhs_concat2'], axis=0),
            make_node('Reshape', [name+'_lhs_3d_transpose', name+'_lhs_concat2'], [name+'_lhs']),
            make_node('MatMul', [name+'_lhs', rhs], [name]),
        ]

    elif transpose_a == 'False' and transpose_b != 'False':
        nodes += [
            make_node('Shape', [rhs], [name+'_rhs_shape']),
            make_node('Shape', [name+'_rhs_shape'], [name+'_rhs_dim']),
            make_node('Slice', [name+'_rhs_shape', name+'_0', name+'_-2'],
                      [name+'_rhs_slice0']),
            make_node('Slice', [name+'_rhs_shape', name+'_-2', name+'_100'],
                      [name+'_rhs_slice1']),
            make_node('Concat', [name+'_-1', name+'_rhs_slice1'], [name+'_rhs_concat1'], axis=0),
            make_node('Reshape', [rhs, name+'_rhs_concat1'], [name+'_rhs_3d']),
            make_node('Transpose', [name+'_rhs_3d'], [name+'_rhs_3d_transpose'], perm=perm),
            make_node('Shape', [name+'_rhs_3d_transpose'], [name+'_rhs_shape_3d']),
            make_node('Slice', [name+'_rhs_shape_3d', name+'_-2', name+'_100'],
                      [name+'_rhs_slice2']),
            make_node('Concat', [name+'_rhs_slice0', name+'_rhs_slice2'], [name+'_rhs_concat2'], axis=0),
            make_node('Reshape', [name+'_rhs_3d_transpose', name+'_rhs_concat2'], [name+'_rhs']),
            make_node('MatMul', [lhs, name+'_rhs'], [name]),
        ]

    else:
        nodes += [
            make_node('Shape', [lhs], [name+'_lhs_shape']),
            make_node('Shape', [name+'_lhs_shape'], [name+'_lhs_dim']),
            make_node('Slice', [name+'_lhs_shape', name+'_0', name+'_-2'],
                      [name+'_lhs_slice0']),
            make_node('Slice', [name+'_lhs_shape', name+'_-2', name+'_100'],
                      [name+'_lhs_slice1']),
            make_node('Concat', [name+'_-1', name+'_lhs_slice1'], [name+'_lhs_concat1'], axis=0),
            make_node('Reshape', [lhs, name+'_lhs_concat1'], [name+'_lhs_3d']),
            make_node('Transpose', [name+'_lhs_3d'], [name+'_lhs_3d_transpose'], perm=perm),
            make_node('Shape', [name+'_lhs_3d_transpose'], [name+'_lhs_shape_3d']),
            make_node('Slice', [name+'_lhs_shape_3d', name+'_-2', name+'_100'],
                      [name+'_lhs_slice2']),
            make_node('Concat', [name+'_lhs_slice0', name+'_lhs_slice2'], [name+'_lhs_concat2'], axis=0),
            make_node('Reshape', [name+'_lhs_3d_transpose', name+'_lhs_concat2'], [name+'_lhs']),

            make_node('Shape', [rhs], [name+'_rhs_shape']),
            make_node('Shape', [name+'_rhs_shape'], [name+'_rhs_dim']),
            make_node('Slice', [name+'_rhs_shape', name+'_0', name+'_-2'],
                      [name+'_rhs_slice0']),
            make_node('Slice', [name+'_rhs_shape', name+'_-2', name+'_100'],
                      [name+'_rhs_slice1']),
            make_node('Concat', [name+'_-1', name+'_rhs_slice1'], [name+'_rhs_concat1'], axis=0),
            make_node('Reshape', [rhs, name+'_rhs_concat1'], [name+'_rhs_3d']),
            make_node('Transpose', [name+'_rhs_3d'], [name+'_rhs_3d_transpose'], perm=perm),
            make_node('Shape', [name+'_rhs_3d_transpose'], [name+'_rhs_shape_3d']),
            make_node('Slice', [name+'_rhs_shape_3d', name+'_-2', name+'_100'],
                      [name+'_rhs_slice2']),
            make_node('Concat', [name+'_rhs_slice0', name+'_rhs_slice2'], [name+'_rhs_concat2'], axis=0),
            make_node('Reshape', [name+'_rhs_3d_transpose', name+'_rhs_concat2'], [name+'_rhs']),
            make_node('MatMul', [name+'_lhs', name+'_rhs'], [name]),
        ]

    return nodes


@mx_op.register("log2")
def convert_log2(node, **kwargs):
    """Map MXNet's log2 operator attributes to onnx's operator.
    """
    from onnx.helper import make_node, make_tensor
    name, input_nodes, _ = get_inputs(node, kwargs)
    input_dtypes = get_input_dtypes(node, kwargs)

    dtype = input_dtypes[0]
    dtype_t = onnx.mapping.NP_TYPE_TO_TENSOR_TYPE[dtype]

    ln2 = np.array([0.693147180559945309], dtype=dtype)
    if dtype == 'float16':
        ln2 = ln2.view(dtype=np.uint16)
    ln2v = make_tensor(name+'_ln2', dtype_t, [1], ln2)

    nodes = [
        make_node('Log', [input_nodes[0]], [name+'_log']),
        make_node('Constant', [], [name+'_ln2'], value=ln2v),
        make_node('Div', [name+'_log', name+'_ln2'], [name], name=name)
    ]

    return nodes


@mx_op.register('argsort')
def convert_argsort(node, **kwargs):
    """Map MXNet's argsort operator attributes to onnx's TopK operator
    """
    from onnx.helper import make_node
    name, input_nodes, attrs = get_inputs(node, kwargs)

    opset_version = kwargs['opset_version']
    if opset_version < 11:
        raise AttributeError('ONNX opset 11 or greater is required to export this operator')

    axis = int(attrs.get('axis', '-1'))
    is_ascend = attrs.get('is_ascend', 'True')
    is_ascend = is_ascend in ['True', '1']
    dtype = attrs.get('dtype', 'float32')

    create_tensor([axis], name+'_axis', kwargs['initializer'])
    nodes = [
        make_node('Shape', [input_nodes[0]], [name+'_shape']),
        make_node('Gather', [name+'_shape', name+'_axis'], [name+'_k'])
    ]
    if dtype == 'int64':
        nodes += [
            make_node('TopK', [input_nodes[0], name+'_k'], [name+'_', name], axis=axis,
                      largest=(not is_ascend), sorted=1),
        ]
    else:
        nodes += [
            make_node('TopK', [input_nodes[0], name+'_k'], [name+'_', name+'_temp'], axis=axis,
                      largest=(not is_ascend), sorted=1),
            make_node('Cast', [name+'_temp'], [name],
                      to=onnx.mapping.NP_TYPE_TO_TENSOR_TYPE[np.dtype(dtype)])
        ]

    return nodes


@mx_op.register('one_hot')
def convert_one_hot(node, **kwargs):
    """Map MXNet's one_hot operator attributes to onnx's OneHot operator
    """
    from onnx.helper import make_node
    from onnx import TensorProto
    name, input_nodes, attrs = get_inputs(node, kwargs)

    depth = int(attrs.get('depth'))
    on_value = float(attrs.get('on_value', 1.))
    off_value = float(attrs.get('off_value', 0.))
    dtype = attrs.get('dtype', 'float32')

    create_tensor([off_value, on_value], name+'_values', kwargs['initializer'], dtype=np.dtype(dtype))
    create_tensor([depth], name+'_depth', kwargs['initializer'])
    nodes = [
        make_node('Cast', [input_nodes[0]], [name+'_cast'], to=int(TensorProto.INT64)),
        make_node('OneHot', [name+'_cast', name+'_depth', name+'_values'], [name], name=name)
    ]

    return nodes


@mx_op.register('_random_uniform_like')
def convert_random_uniform_like(node, **kwargs):
    """Map MXNet's random_uniform_like operator attributes to onnx's RandomUniformLike operator
    """
    from onnx.helper import make_node
    name, input_nodes, attrs = get_inputs(node, kwargs)

    low = float(attrs.get('low', 0.))
    high = float(attrs.get('high', 1.))
    dtype = attrs.get('dtype', 'float32')

    nodes = [
        make_node('RandomUniformLike', [input_nodes[0]], [name], name=name,
                  dtype=onnx.mapping.NP_TYPE_TO_TENSOR_TYPE[np.dtype(dtype)],
                  low=low, high=high)
    ]

    return nodes


@mx_op.register('SequenceReverse')
def convert_sequence_reverse(node, **kwargs):
    """Map MXNet's SequenceReverse op
    """
    from onnx.helper import make_node
    from onnx import TensorProto
    name, input_nodes, attrs = get_inputs(node, kwargs)

    batch_axis = 1
    time_axis = 0
    use_sequence_length = attrs.get('use_sequence_length', 'False')

    nodes = []
    if use_sequence_length == 'False':
        nodes += [
            make_node('Shape', [input_nodes[0]], [name+'_shape']),
            make_node('Split', [name+'_shape'], [name+'_dim0', name+'_dim1', name+'_dim2']),
            make_node('Expand', [name+'_dim0', name+'_dim1'], [name+'_seq_len']),
            make_node('ReverseSequence', [input_nodes[0], name+'_seq_len'], [name],
                      batch_axis=batch_axis, time_axis=time_axis)
        ]
    else:
        nodes += [
            make_node('Cast', [input_nodes[1]], [name+'_seq_len'], to=int(TensorProto.INT64)),
            make_node('ReverseSequence', [input_nodes[0], name+'_seq_len'], [name],
                      batch_axis=batch_axis, time_axis=time_axis)
        ]

    return nodes

@mx_op.register("RNN")
def convert_RNN(node, **kwargs):
    """Map MXNet's RNN operator attributes to onnx's operators
    and return the created node.
    """
    from onnx.helper import make_node
    from onnx import TensorProto

    name, input_nodes, attrs = get_inputs(node, kwargs)

    mode = str(attrs.get('mode'))
    if mode != 'lstm':
        raise NotImplementedError('Currently RNN onnx export only supports lstm mode')

    bidirectional = str(attrs.get('bidirectional', 'False'))
    if bidirectional != 'False':
        raise NotImplementedError('Currently RNN onnx export only supports bidirectional is False')

    num_layers = int(attrs.get('num_layers', '1'))

    p = float(attrs.get('p', '0'))
    if p != 0:
        raise NotImplementedError('Currently RNN onnx export only supports p equals to 0')

    use_sequence_length = str(attrs.get('use_sequence_length', 'False'))
    if use_sequence_length != 'False':
        raise NotImplementedError('Currently RNN onnx export only supports use_sequence_length equals to False')

    projection_size = str(attrs.get('projection_size', 'None'))
    if projection_size != 'None':
        raise NotImplementedError('Currently RNN onnx export only supports projection_size equals to None')

    state_outputs = str(attrs.get('state_outputs', 'False'))
    if state_outputs != 'True':
        raise NotImplementedError('Currently RNN onnx export only supports state_outputs equals to True')

    state_size = int(attrs.get('state_size'))
    data = input_nodes[0]
    param = input_nodes[1]
    initial_h = input_nodes[2]
    initial_c = input_nodes[3]

    nodes = []

    if num_layers == 2:
        create_tensor([0], name+'_0', kwargs['initializer'])
        create_tensor([8*state_size], name+'_8*state_size', kwargs['initializer'])
        create_tensor([4*state_size*state_size], name+'_4*state_size^2', kwargs['initializer'])

        create_tensor([1, 4*state_size, state_size], name+'_WR_shape', kwargs['initializer'])
        create_tensor([1, 8*state_size], name+'_B_shape', kwargs['initializer'])

        create_tensor([4*4*state_size*state_size], name+'_WR_offset', kwargs['initializer'])

        nodes += [
            make_node('Shape', [data], [name+'_data_shape']),
            make_node('Split', [name+'_data_shape'], [name+'_seq_length', name+'_batch_size', name+'_input_size']),

            # Layer 0
            # get W
            make_node('Slice', [param, name+'_0', name+'_4*state_size^2'], [name+'_W0_1d']),
            make_node('Split', [name+'_W0_1d'], [name+'_W00', name+'_W01', name+'_W02', name+'_W03']),
            make_node('Concat', [name+'_W00', name+'_W03', name+'_W01', name+'_W02'], [name+'_W0_'], axis=0),
            make_node('Reshape', [name+'_W0_', name+'_WR_shape'], [name+'_W0']),
            # get R
            make_node('Add', [name+'_4*state_size^2', name+'_4*state_size^2'], [name+'_R0_offset']),
            make_node('Slice', [param, name+'_4*state_size^2', name+'_R0_offset'], [name+'_R0_1d']),
            make_node('Split', [name+'_R0_1d'], [name+'_R00', name+'_R01', name+'_R02', name+'_R03']),
            make_node('Concat', [name+'_R00', name+'_R03', name+'_R01', name+'_R02'], [name+'_R0_'], axis=0),
            make_node('Reshape', [name+'_R0_', name+'_WR_shape'], [name+'_R0']),
            # get B
            make_node('Add', [name+'_WR_offset', name+'_8*state_size'], [name+'_B0_offset']),
            make_node('Slice', [param, name+'_WR_offset', name+'_B0_offset'], [name+'_B0_1d']),
            make_node('Split', [name+'_B0_1d'], [name+'_B00', name+'_B01', name+'_B02', name+'_B03',
                                                 name+'_B04', name+'_B05', name+'_B06', name+'_B07']),
            make_node('Concat', [name+'_B00', name+'_B03', name+'_B01', name+'_B02',
                                 name+'_B04', name+'_B07', name+'_B05', name+'_B06'], [name+'_B0_'], axis=0),
            make_node('Reshape', [name+'_B0_', name+'_B_shape'], [name+'_B0']),
            # get initial states
            make_node('Split', [initial_h], [name+'_initial_h0', name+'_initial_h1'], axis=0),
            make_node('Split', [initial_c], [name+'_initial_c0', name+'_initial_c1'], axis=0),
            # get seq_len
            make_node('Tile', [name+'_seq_length', name+'_batch_size'], [name+'_seq_len_']),
            make_node("Cast", [name+'_seq_len_'], [name+"_seq_len"], to=int(TensorProto.INT32)),
            # Layer 0 LSTM
            make_node('LSTM', [data, name+'_W0', name+'_R0', name+'_B0', name+'_seq_len',
                               name+'_initial_h0', name+'_initial_c0'],
                      [name+'_lstm0_out_', name+'_lstm0_h', name+'_lstm0_c'], hidden_size=state_size),
            make_node('Squeeze', [name+'_lstm0_out_'], [name+'_lstm0_out'], axes=[1]),

            # Layer 1
            # get W
            make_node('Add', [name+'_R0_offset', name+'_4*state_size^2'], [name+'_W1_offset']),
            make_node('Slice', [param, name+'_R0_offset', name+'_W1_offset'], [name+'_W1_1d']),
            make_node('Split', [name+'_W1_1d'], [name+'_W10', name+'_W11', name+'_W12', name+'_W13']),
            make_node('Concat', [name+'_W10', name+'_W13', name+'_W11', name+'_W12'], [name+'_W1_'], axis=0),
            make_node('Reshape', [name+'_W1_', name+'_WR_shape'], [name+'_W1']),
            # get R
            make_node('Slice', [param, name+'_W1_offset', name+'_WR_offset'], [name+'_R1_1d']),
            make_node('Split', [name+'_R1_1d'], [name+'_R10', name+'_R11', name+'_R12', name+'_R13']),
            make_node('Concat', [name+'_R10', name+'_R13', name+'_R11', name+'_R12'], [name+'_R1_'], axis=0),
            make_node('Reshape', [name+'_R1_', name+'_WR_shape'], [name+'_R1']),
            # get B
            make_node('Add', [name+'_B0_offset', name+'_8*state_size'], [name+'_B1_offset']),
            make_node('Slice', [param, name+'_B0_offset', name+'_B1_offset'], [name+'_B1_1d']),
            make_node('Split', [name+'_B1_1d'], [name+'_B10', name+'_B11', name+'_B12', name+'_B13',
                                                 name+'_B14', name+'_B15', name+'_B16', name+'_B17']),
            make_node('Concat', [name+'_B10', name+'_B13', name+'_B11', name+'_B12',
                                 name+'_B14', name+'_B17', name+'_B15', name+'_B16'], [name+'_B1_'], axis=0),
            make_node('Reshape', [name+'_B1_', name+'_B_shape'], [name+'_B1']),
            # Layer 1 LSTM
            make_node('LSTM', [name+'_lstm0_out', name+'_W1', name+'_R1', name+'_B1', name+'_seq_len',
                               name+'_initial_h1', name+'_initial_c1'],
                      [name+'_lstm1_out_', name+'_lstm1_h', name+'_lstm1_c'], hidden_size=state_size),
            make_node('Squeeze', [name+'_lstm1_out_'], [name], axes=[1]),
            make_node('Concat', [name+'_lstm0_h', name+'_lstm1_h'], [name+'1'], axis=0),
            make_node('Concat', [name+'_lstm0_c', name+'_lstm1_c'], [name+'2'], axis=0),
        ]
    elif num_layers == 1:
        create_tensor([0], name+'_0', kwargs['initializer'])
        create_tensor([1], name+'_1', kwargs['initializer'])
        create_tensor([4*state_size], name+'_4*state_size', kwargs['initializer'])
        create_tensor([8*state_size], name+'_8*state_size', kwargs['initializer'])
        create_tensor([4*state_size*state_size], name+'_4*state_size^2', kwargs['initializer'])
        create_tensor([1, 4*state_size, state_size], name+'_R_shape', kwargs['initializer'])
        create_tensor([1, 8*state_size], name+'_B_shape', kwargs['initializer'])

        nodes += [
            make_node('Shape', [data], [name+'_data_shape']),
            make_node('Split', [name+'_data_shape'], [name+'_seq_length', name+'_batch_size', name+'_input_size']),
            # get W
            make_node('Mul', [name+'_4*state_size', name+'_input_size'], [name+'_mul0']),
            make_node('Slice', [param, name+'_0', name+'_mul0'], [name+'_W_1d']),
            make_node('Split', [name+'_W_1d'], [name+'_W0', name+'_W1', name+'_W2', name+'_W3']),
            make_node('Concat', [name+'_W0', name+'_W3', name+'_W1', name+'_W2'], [name+'_W_'], axis=0),
            make_node('Concat', [name+'_1', name+'_4*state_size', name+'_input_size'], [name+'_W_shape'], axis=0),
            make_node('Reshape', [name+'_W_', name+'_W_shape'], [name+'_W']),
            # get R
            make_node('Add', [name+'_mul0', name+'_4*state_size^2'], [name+'_add0']),
            make_node('Slice', [param, name+'_mul0', name+'_add0'], [name+'_R_1d']),
            make_node('Split', [name+'_R_1d'], [name+'_R0', name+'_R1', name+'_R2', name+'_R3']),
            make_node('Concat', [name+'_R0', name+'_R3', name+'_R1', name+'_R2'], [name+'_R_'], axis=0),
            make_node('Reshape', [name+'_R_', name+'_R_shape'], [name+'_R']),
            # get B
            make_node('Add', [name+'_add0', name+'_8*state_size'], [name+'_add1']),
            make_node('Slice', [param, name+'_add0', name+'_add1'], [name+'_B_1d']),
            make_node('Split', [name+'_B_1d'], [name+'_B0', name+'_B1', name+'_B2', name+'_B3',
                                                name+'_B4', name+'_B5', name+'_B6', name+'_B7']),
            make_node('Concat', [name+'_B0', name+'_B3', name+'_B1', name+'_B2',
                                 name+'_B4', name+'_B7', name+'_B5', name+'_B6'], [name+'_B_'], axis=0),
            make_node('Reshape', [name+'_B_', name+'_B_shape'], [name+'_B']),
            # get seq_len
            make_node('Tile', [name+'_seq_length', name+'_batch_size'], [name+'_seq_len_']),
            make_node("Cast", [name+'_seq_len_'], [name+"_seq_len"], to=int(TensorProto.INT32)),
            # compute LSTM
            make_node('LSTM', [data, name+'_W', name+'_R', name+'_B', name+'_seq_len', initial_h, initial_c],
                      [name+'0_', name+'1', name+'2'], hidden_size=state_size),
            make_node('Squeeze', [name+'0_'], [name], axes=[1]),
        ]
    else:
        raise NotImplementedError('Currently RNN onnx export only supports num_layers equals to 1 or 2')

    return nodes

@mx_op.register('_rnn_param_concat')
def convert_rnn_param_concat(node, **kwargs):
    """Map MXNet’s _rnn_param_concat operator
    """
    from onnx.helper import make_node
    name, input_nodes, attrs = get_inputs(node, kwargs)

    axis = int(attrs.get('dim', 1))

    nodes = [
        make_node('Concat', input_nodes, [name], axis=axis)
    ]
<<<<<<< HEAD
    return nodes


@mx_op.register('_rnn_param_concat')
def convert_rnn_param_concat(node, **kwargs):
    """Map MXNet’s _rnn_param_concat operator
    """
    from onnx.helper import make_node
    name, input_nodes, attrs = get_inputs(node, kwargs)

    axis = int(attrs.get('dim', 1))

    nodes = [
        make_node('Concat', input_nodes, [name], axis=axis)
    ]
=======
>>>>>>> c25da598

    return nodes<|MERGE_RESOLUTION|>--- conflicted
+++ resolved
@@ -4311,7 +4311,7 @@
     nodes = [
         make_node('Concat', input_nodes, [name], axis=axis)
     ]
-<<<<<<< HEAD
+
     return nodes
 
 
@@ -4327,7 +4327,5 @@
     nodes = [
         make_node('Concat', input_nodes, [name], axis=axis)
     ]
-=======
->>>>>>> c25da598
 
     return nodes