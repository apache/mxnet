# Licensed to the Apache Software Foundation (ASF) under one
# or more contributor license agreements.  See the NOTICE file
# distributed with this work for additional information
# regarding copyright ownership.  The ASF licenses this file
# to you under the Apache License, Version 2.0 (the
# "License"); you may not use this file except in compliance
# with the License.  You may obtain a copy of the License at
#
#   http://www.apache.org/licenses/LICENSE-2.0
#
# Unless required by applicable law or agreed to in writing,
# software distributed under the License is distributed on an
# "AS IS" BASIS, WITHOUT WARRANTIES OR CONDITIONS OF ANY
# KIND, either express or implied.  See the License for the
# specific language governing permissions and limitations
# under the License.
#
# Based on
#  https://github.com/NVIDIA/mxnet_to_onnx/blob/master/mx2onnx_converter/
# mx2onnx_converter_functions.py
#  Copyright (c) 2017, NVIDIA CORPORATION. All rights reserved.
#
#  Redistribution and use in source and binary forms, with or without
#  modification, are permitted provided that the following conditions
#  are met:
#  * Redistributions of source code must retain the above copyright
#    notice, this list of conditions and the following disclaimer.
#  * Redistributions in binary form must reproduce the above copyright
#    notice, this list of conditions and the following disclaimer in the
#    documentation and/or other materials provided with the distribution.
#  * Neither the name of NVIDIA CORPORATION nor the names of its
#    contributors may be used to endorse or promote products derived
#    from this software without specific prior written permission.
#
#  THIS SOFTWARE IS PROVIDED BY THE COPYRIGHT HOLDERS ``AS IS'' AND ANY
#  EXPRESS OR IMPLIED WARRANTIES, INCLUDING, BUT NOT LIMITED TO, THE
#  IMPLIED WARRANTIES OF MERCHANTABILITY AND FITNESS FOR A PARTICULAR
#  PURPOSE ARE DISCLAIMED.  IN NO EVENT SHALL THE COPYRIGHT OWNER OR
#  CONTRIBUTORS BE LIABLE FOR ANY DIRECT, INDIRECT, INCIDENTAL, SPECIAL,
#  EXEMPLARY, OR CONSEQUENTIAL DAMAGES (INCLUDING, BUT NOT LIMITED TO,
#  PROCUREMENT OF SUBSTITUTE GOODS OR SERVICES; LOSS OF USE, DATA, OR
#  PROFITS; OR BUSINESS INTERRUPTION) HOWEVER CAUSED AND ON ANY THEORY
#  OF LIABILITY, WHETHER IN CONTRACT, STRICT LIABILITY, OR TORT
#  (INCLUDING NEGLIGENCE OR OTHERWISE) ARISING IN ANY WAY OUT OF THE USE
#  OF THIS SOFTWARE, EVEN IF ADVISED OF THE POSSIBILITY OF SUCH DAMAGE.

# coding: utf-8
# pylint: disable=too-many-locals,no-else-return,too-many-lines
# pylint: disable=anomalous-backslash-in-string,eval-used
"""
Conversion Functions for common layers.
Add new functions here with a decorator.
"""

import re
import logging
import numpy as np
from .export_onnx import MXNetGraph as mx_op
try:
    import onnx
except ImportError:
    onnx = None


def parse_helper(attrs, attrs_name, alt_value=None):
    """Helper function to parse operator attributes in required format."""
    tuple_re = re.compile(r'\([0-9L|,| ]+\)')
    if not attrs:
        return alt_value
    attrs_str = None if attrs.get(attrs_name) is None else str(attrs.get(attrs_name))
    if attrs_str is None:
        return alt_value
    attrs_match = tuple_re.search(attrs_str)
    if attrs_match is not None:
        if attrs_match.span() == (0, len(attrs_str)):
            dims = eval(attrs_str)
            return dims
        else:
            raise AttributeError("Malformed %s dimensions: %s" % (attrs_name, str(attrs_str)))
    return alt_value

def transform_padding(pad_width):
    """Helper function to convert padding format for pad operator.
    """
    num_pad_values = len(pad_width)
    onnx_pad_width = [0]*num_pad_values

    start_index = 0
    # num_pad_values will always be multiple of 2
    end_index = int(num_pad_values/2)
    for idx in range(0, num_pad_values):
        if idx % 2 == 0:
            onnx_pad_width[start_index] = pad_width[idx]
            start_index += 1
        else:
            onnx_pad_width[end_index] = pad_width[idx]
            end_index += 1

    return onnx_pad_width


def convert_string_to_list(string_val):
    """Helper function to convert string to list.
     Used to convert shape attribute string to list format.
    """
    result_list = []

    list_string = string_val.split(',')
    for val in list_string:
        val = str(val.strip())
        val = val.replace("(", "")
        val = val.replace(")", "")
        val = val.replace("L", "")
        val = val.replace("[", "")
        val = val.replace("]", "")
        if val == "None":
            result_list.append(None)
        elif val != "":
            result_list.append(int(val))

    return result_list

def get_boolean_attribute_value(attrs, attr_name):
    """ Helper function to convert a string version
    of Boolean attributes to integer for ONNX.
    Takes attribute dictionary and attr_name as
    parameters.
    """
    return 1 if attrs.get(attr_name, 0) in ["True", "1"] else 0

def get_inputs(node, kwargs):
    """Helper function to get inputs"""
    name = node["name"]
    outputs_lookup = kwargs["outputs_lookup"]
    inputs = node["inputs"]
    attrs = node.get("attrs", {})

    input_nodes = []
    for ip in inputs:
        input_node_name = outputs_lookup[ip[0]][ip[1]]
        input_nodes.append(input_node_name)

    return name, input_nodes, attrs

def create_basic_op_node(op_name, node, kwargs):
    """Helper function to create a basic operator
    node that doesn't contain op specific attrs"""
    name, input_nodes, _ = get_inputs(node, kwargs)

    node = onnx.helper.make_node(
        op_name,
        input_nodes,
        [name],
        name=name
    )
    return [node]

def create_const_scalar_node(input_name, value, kwargs):
    """Helper function to create a tensor value node and a
    initializer tensor node with constant value."""
    from onnx.helper import make_tensor, make_tensor_value_info
    initializer = kwargs["initializer"]
    input_type = onnx.mapping.NP_TYPE_TO_TENSOR_TYPE[value.dtype]
    value_node = make_tensor_value_info(input_name, input_type, ())
    tensor_node = make_tensor(input_name, input_type, (), (value,))
    initializer.append(tensor_node)
    return value_node

def create_const_node(input_name, value, kwargs):
    """Helper function to create a tensor value node and a
    initializer tensor node with constant value."""
    from onnx.helper import make_tensor, make_tensor_value_info
    initializer = kwargs["initializer"]
    input_type = onnx.mapping.NP_TYPE_TO_TENSOR_TYPE[value.dtype]
    input_shape = value.shape
    value_node = make_tensor_value_info(input_name, input_type, input_shape)
    tensor_node = make_tensor(input_name, input_type, input_shape, value)
    initializer.append(tensor_node)
    return value_node

def create_tensor(tensor_list, tensor_name, initializer, dtype='int64'):
    """Helper function to create a tensor value node and a
    initializer tensor node with constant value."""
    tensor_np = np.array(tensor_list, dtype=dtype)
    data_type = onnx.mapping.NP_TYPE_TO_TENSOR_TYPE[tensor_np.dtype]
    dims = np.shape(tensor_np)
    tensor_node = onnx.helper.make_tensor_value_info(tensor_name, data_type, dims)
    if dtype == np.float16:
        tensor_np = tensor_np.view(dtype=np.uint16)
    initializer.append(
        onnx.helper.make_tensor(
            name=tensor_name,
            data_type=data_type,
            dims=dims,
            vals=tensor_np.flatten().tolist(),
            raw=False
        )
    )
    return tensor_node

@mx_op.register("null")
def convert_weights_and_inputs(node, **kwargs):
    """Helper function to convert weights and inputs.
    """
    name, _, _ = get_inputs(node, kwargs)

    if kwargs["is_input"] is False:
        weights = kwargs["weights"]
        initializer = kwargs["initializer"]
        np_arr = weights[name]
        data_type = onnx.mapping.NP_TYPE_TO_TENSOR_TYPE[np_arr.dtype]
        dims = np.shape(np_arr)

        tensor_node = onnx.helper.make_tensor_value_info(name, data_type, dims)

        initializer.append(
            onnx.helper.make_tensor(
                name=name,
                data_type=data_type,
                dims=dims,
                vals=np_arr.flatten().tolist(),
                raw=False
            )
        )

        return [tensor_node]
    else:
        tval_node = onnx.helper.make_tensor_value_info(name, kwargs["in_type"], kwargs["in_shape"])
        return [tval_node]


@mx_op.register("Convolution")
def convert_convolution(node, **kwargs):
    """Map MXNet's convolution operator attributes to onnx's Conv operator
    and return the created node.
    """
    name, input_nodes, attrs = get_inputs(node, kwargs)

    kernel_dims = list(parse_helper(attrs, "kernel"))
    stride_dims = list(parse_helper(attrs, "stride", [1, 1]))
    pad_dims = list(parse_helper(attrs, "pad", [0, 0]))
    num_group = int(attrs.get("num_group", 1))
    dilations = list(parse_helper(attrs, "dilate", [1, 1]))

    pad_dims = pad_dims + pad_dims

    conv_node = onnx.helper.make_node(
        "Conv",
        inputs=input_nodes,
        outputs=[name],
        kernel_shape=kernel_dims,
        strides=stride_dims,
        dilations=dilations,
        pads=pad_dims,
        group=num_group,
        name=name
    )

    return [conv_node]


@mx_op.register("Deconvolution")
def convert_deconvolution(node, **kwargs):
    """Map MXNet's deconvolution operator attributes to onnx's ConvTranspose operator
    and return the created node.
    """
    name, inputs, attrs = get_inputs(node, kwargs)

    kernel_dims = list(parse_helper(attrs, "kernel"))
    stride_dims = list(parse_helper(attrs, "stride", [1, 1]))
    pad_dims = list(parse_helper(attrs, "pad", [0, 0]))
    num_group = int(attrs.get("num_group", 1))
    dilations = list(parse_helper(attrs, "dilate", [1, 1]))
    adj_dims = list(parse_helper(attrs, "adj", [0, 0]))

    pad_dims = pad_dims + pad_dims

    deconv_node = onnx.helper.make_node(
        "ConvTranspose",
        inputs=inputs,
        outputs=[name],
        kernel_shape=kernel_dims,
        strides=stride_dims,
        dilations=dilations,
        output_padding=adj_dims,
        pads=pad_dims,
        group=num_group,
        name=name
    )

    return [deconv_node]


@mx_op.register("Crop")
def convert_crop(node, **kwargs):
    """Map MXNet's crop operator attributes to onnx's Crop operator
    and return the created node.
    """
    name, inputs, attrs = get_inputs(node, kwargs)
    num_inputs = len(inputs)

    y, x = list(parse_helper(attrs, "offset", [0, 0]))
    h, w = list(parse_helper(attrs, "h_w", [0, 0]))
    if num_inputs > 1:
        h, w = kwargs["out_shape"][-2:]
    border = [x, y, x + w, y + h]

    crop_node = onnx.helper.make_node(
        "Crop",
        inputs=[inputs[0]],
        outputs=[name],
        border=border,
        scale=[1, 1],
        name=name
    )

    logging.warning(
        "Using an experimental ONNX operator: Crop. " \
        "Its definition can change.")

    return [crop_node]


@mx_op.register("FullyConnected")
def convert_fully_connected(node, **kwargs):
    """Map MXNet's FullyConnected operator attributes to onnx's Gemm operator
    and return the created node.
    """
    from onnx.helper import make_node
    name, input_nodes, attrs = get_inputs(node, kwargs)

    input_type = kwargs['in_type']
    dtype = onnx.mapping.TENSOR_TYPE_TO_NP_TYPE[input_type]
    flatten = get_boolean_attribute_value(attrs, 'flatten')
    no_bias = get_boolean_attribute_value(attrs, 'no_bias')
    num_hidden = int(attrs.get('num_hidden'))

    nodes = []
    if flatten:
        nodes += [
            make_node('Flatten', [input_nodes[0]], [name+'_data_flattened'])
            ]
    else:
        nodes += [
            make_node('Shape', [input_nodes[0]], [name+'_orig_shape']),
            make_node('Shape', [name+'_orig_shape'], [name+'_dim']),
            make_node('Flatten', [input_nodes[0]], [name+'_data_flattened'], axis=-1),
            ]

    in_nodes = [name+'_data_flattened', input_nodes[1]]

    if no_bias:
        nodes.append(create_const_scalar_node(name+'_bias', np.array([0], dtype=dtype), kwargs))
        in_nodes.append(name+'_bias')
    else:
        in_nodes.append(input_nodes[2])

    if flatten:
        nodes += [
            make_node('Gemm', in_nodes, [name], alpha=1.0, beta=1.0, transA=0, transB=1, name=name)
            ]
    else:
        nodes += [
            make_node('Gemm', in_nodes, [name+'_gemm'], alpha=1.0, beta=1.0, transA=0, transB=1),
            create_tensor([0], name+'_0', kwargs['initializer']),
            create_tensor([1], name+'_1', kwargs['initializer']),
            create_tensor([num_hidden], name+'_num_hidden', kwargs['initializer']),
            make_node('Sub', [name+'_dim', name+'_1'], [name+'dim_minus_1']),
            make_node('Slice', [name+'_orig_shape', name+'_0', name+'dim_minus_1'],
                      [name+'_shape_sliced']),
            make_node('Concat', [name+'_shape_sliced', name+'_num_hidden'],
                      [name+'_shape_new'], axis=0),
            make_node('Reshape', [name+'_gemm', name+'_shape_new'], [name], name=name)
            ]

    return nodes


@mx_op.register("BatchNorm")
def convert_batchnorm(node, **kwargs):
    """Map MXNet's BatchNorm operator attributes to onnx's BatchNormalization operator
    and return the created node.
    """
    name, input_nodes, attrs = get_inputs(node, kwargs)

    momentum = float(attrs.get("momentum", 0.9))
    eps = float(attrs.get("eps", 0.001))

    bn_node = onnx.helper.make_node(
        "BatchNormalization",
        input_nodes,
        [name],
        name=name,
        epsilon=eps,
        momentum=momentum
        # MXNet computes mean and variance per channel for batchnorm.
        # Default for onnx is across all spatial features. Relying on default
        # ONNX behavior of spatial=1 for ONNX opset 8 and below. As the spatial
        # attribute is deprecated in opset 9 and above, not explicitly encoding it.
    )
    return [bn_node]


@mx_op.register("tanh")
def convert_tanh(node, **kwargs):
    """Map MXNet's tanh operator attributes to onnx's Tanh operator
    and return the created node.
    """
    return create_basic_op_node('Tanh', node, kwargs)

@mx_op.register("cos")
def convert_cos(node, **kwargs):
    """Map MXNet's cos operator attributes to onnx's Cos operator
    and return the created node.
    """
    return create_basic_op_node('Cos', node, kwargs)

@mx_op.register("sin")
def convert_sin(node, **kwargs):
    """Map MXNet's sin operator attributes to onnx's Sin operator
    and return the created node.
    """
    return create_basic_op_node('Sin', node, kwargs)

@mx_op.register("tan")
def convert_tan(node, **kwargs):
    """Map MXNet's tan operator attributes to onnx's tan operator
    and return the created node.
    """
    return create_basic_op_node('Tan', node, kwargs)

@mx_op.register("arccos")
def convert_acos(node, **kwargs):
    """Map MXNet's acos operator attributes to onnx's acos operator
    and return the created node.
    """
    return create_basic_op_node('Acos', node, kwargs)

@mx_op.register("arcsin")
def convert_asin(node, **kwargs):
    """Map MXNet's asin operator attributes to onnx's asin operator
    and return the created node.
    """
    return create_basic_op_node('Asin', node, kwargs)

@mx_op.register("arctan")
def convert_atan(node, **kwargs):
    """Map MXNet's atan operator attributes to onnx's atan operator
    and return the created node.
    """
    return create_basic_op_node('Atan', node, kwargs)

#Basic neural network functions
@mx_op.register("sigmoid")
def convert_sigmoid(node, **kwargs):
    """Map MXNet's sigmoid operator attributes to onnx's Sigmoid operator
    and return the created node.
    """
    return create_basic_op_node('Sigmoid', node, kwargs)

@mx_op.register("relu")
def convert_relu(node, **kwargs):
    """Map MXNet's relu operator attributes to onnx's Relu operator
    and return the created node.
    """
    return create_basic_op_node('Relu', node, kwargs)

@mx_op.register("Activation")
def convert_activation(node, **kwargs):
    """Map MXNet's Activation operator attributes to onnx's Tanh/Relu operator
    and return the created node.
    """
    name, input_nodes, attrs = get_inputs(node, kwargs)

    act_type = attrs["act_type"]

    # Creating a dictionary here, but if this titlecase pattern
    # mxnet_name.title()
    act_types = {
        "tanh": "Tanh",
        "relu": "Relu",
        "sigmoid": "Sigmoid",
        "softrelu": "Softplus",
        "softsign": "Softsign"
    }

    act_name = act_types.get(act_type)
    if act_name:
        node = onnx.helper.make_node(
            act_name,
            input_nodes,
            [name],
            name=name
        )
    else:
        raise AttributeError(
            "Activation %s not implemented or recognized in the converter" % act_type
        )

    return [node]


@mx_op.register("Pad")
def convert_pad(node, **kwargs):
    """Map MXNet's pad operator attributes to onnx's Pad operator
    and return the created node.
    """
    from onnx.helper import make_node
    opset_version = kwargs["opset_version"]
    name, input_nodes, attrs = get_inputs(node, kwargs)

    mxnet_pad_width = convert_string_to_list(attrs.get("pad_width"))
    onnx_pad_width = transform_padding(mxnet_pad_width)

    pad_mode = attrs.get("mode")
    pad_value = np.float32(attrs.get("constant_value", 0.0))

    if opset_version >= 11:
        # starting with opset 11, pads and constant_value are inputs instead of attributes
        nodes = [
            create_const_node(name+"_pads", np.array(onnx_pad_width, dtype='int64'), kwargs)
        ]

        if pad_mode == "constant":
            nodes += [
                create_const_scalar_node(name+"_const", pad_value, kwargs),
                make_node("Pad", [input_nodes[0], name+"_pads", name+"_const"], [name], mode=pad_mode, name=name)
            ]
        else:
            nodes += [
                make_node("Pad", [input_nodes[0], name+"_pads"], [name], mode=pad_mode, name=name)
            ]
        return nodes
    else:
        if pad_mode == "constant":
            node = onnx.helper.make_node(
                'Pad',
                inputs=input_nodes,
                outputs=[name],
                mode='constant',
                value=pad_value,
                pads=onnx_pad_width,
                name=name
            )
        else:
            node = onnx.helper.make_node(
                'Pad',
                inputs=input_nodes,
                outputs=[name],
                mode=pad_mode,
                pads=onnx_pad_width,
                name=name
            )
        return [node]


def create_helper_trans_node(node_name, input_node):
    """create extra transpose node for dot operator"""
    trans_node = onnx.helper.make_node(
        'Transpose',
        inputs=[input_node],
        outputs=[node_name],
        name=node_name
    )
    return trans_node


@mx_op.register("dot")
def convert_dot(node, **kwargs):
    """Map MXNet's dot operator attributes to onnx's
    MatMul and Transpose operators based on the values set for
    transpose_a, transpose_b attributes."""
    name, input_nodes, attrs = get_inputs(node, kwargs)

    trans_a = get_boolean_attribute_value(attrs, "transpose_a")
    trans_b = get_boolean_attribute_value(attrs, "transpose_b")

    nodes = []
    input_nodes = []
    if trans_a:
        nodes.append(create_helper_trans_node(name+"_a", input_nodes[0]))
        input_nodes.append(name+"_a")
    else:
        input_nodes.append(input_nodes[0])

    if trans_b:
        nodes.append(create_helper_trans_node(name+"_b", input_nodes[1]))
        input_nodes.append(name+"_b")
    else:
        input_nodes.append(input_nodes[1])

    nodes.appennd(onnx.helper.make_node('MatMul', input_nodes, [name], name=name))
    return nodes


@mx_op.register("_linalg_gemm2")
def convert_linalg_gemm2(node, **kwargs):
    """Map MXNet's _linalg_gemm2 operator attributes to onnx's
    MatMul and Transpose operators based on the values set for
    transpose_a, transpose_b attributes.
    Return multiple nodes created.
    """
    name, input_nodes, attrs = get_inputs(node, kwargs)

    # Getting the attributes and assigning default values.
    alpha = float(attrs.get("alpha", 1.0))
    trans_a = get_boolean_attribute_value(attrs, "transpose_a")
    trans_b = get_boolean_attribute_value(attrs, "transpose_b")

    op_name = "transpose" + str(kwargs["idx"])

    if alpha == 1.0 and trans_a == 0 and trans_b == 0:
        matmul_node = onnx.helper.make_node(
            'MatMul',
            inputs=input_nodes,
            outputs=[name],
            name=name
        )
        return [matmul_node]
    elif trans_a == 1 and trans_b == 0:
        op_name = "transpose" + str(kwargs["idx"])
        node_name = op_name+"_a"
        trans_a_node = onnx.helper.make_node(
            'Transpose',
            inputs=[input_nodes[0]],
            outputs=[op_name+"_a"],
            name=node_name
        )

        matmul_node = onnx.helper.make_node(
            'MatMul',
            inputs=[node_name, input_nodes[1]],
            outputs=[name],
            name=name
        )
        return [trans_a_node, matmul_node]

    elif trans_a == 0 and trans_b == 1:
        node_name = op_name + "_b"
        trans_b_node = onnx.helper.make_node(
            'Transpose',
            inputs=[input_nodes[1]],
            outputs=[op_name+"_b"],
            name=node_name
        )

        matmul_node = onnx.helper.make_node(
            'MatMul',
            inputs=[input_nodes[0], node_name],
            outputs=[name],
            name=name
        )

        return [trans_b_node, matmul_node]
    else:
        node_name_a = op_name+"_a"
        trans_a_node = onnx.helper.make_node(
            'Transpose',
            inputs=[input_nodes[0]],
            outputs=[op_name+"_a"],
            name=node_name_a
        )

        node_name_b = op_name + "_b"
        trans_b_node = onnx.helper.make_node(
            'Transpose',
            inputs=[input_nodes[1]],
            outputs=[op_name+"_b"],
            name=node_name_b
        )

        matmul_node = onnx.helper.make_node(
            'MatMul',
            inputs=input_nodes,
            outputs=[name],
            name=name
        )

        return [trans_a_node, trans_b_node, matmul_node]


@mx_op.register("Pooling")
def convert_pooling(node, **kwargs):
    """Map MXNet's Pooling operator attributes to onnx's
    MaxPool/AveragePool/GlobalMaxPool/GlobalAveragePool operators
    based on the input node's attributes and return the created node.
    """
    opset_version = kwargs["opset_version"]
    name, input_nodes, attrs = get_inputs(node, kwargs)

    kernel = eval(attrs["kernel"])
    pool_type = attrs["pool_type"] if attrs.get("pool_type") else "max"
    stride = eval(attrs["stride"]) if attrs.get("stride") else (1, 1)
    global_pool = get_boolean_attribute_value(attrs, "global_pool")
    p_value = attrs.get('p_value', 'None')

    pooling_convention = attrs.get('pooling_convention', 'valid')
    ceil_mode = False
    if pooling_convention == 'full':
        if opset_version < 10:
            pooling_warning = "Pooling: ONNX lower than 1.5.0 doesn't support pooling_convention. " \
                              "This might lead to shape or accuracy issues. " \
                              "https://github.com/onnx/onnx/issues/549"
            logging.warning(pooling_warning)
        ceil_mode = True

    pad_dims = list(parse_helper(attrs, "pad", [0, 0]))
    pad_dims = pad_dims + pad_dims
    pool_types = {"max": "MaxPool", "avg": "AveragePool", "lp": "LpPool"}
    global_pool_types = {"max": "GlobalMaxPool", "avg": "GlobalAveragePool",
                         "lp": "GlobalLpPool"}

    if pool_type == 'lp' and p_value == 'None':
        raise AttributeError('ONNX requires a p value for LpPool and GlobalLpPool')

    if global_pool:
        if pool_type == 'lp':
            node = onnx.helper.make_node(
                global_pool_types[pool_type],
                input_nodes,  # input
                [name],
                p=int(p_value),
                name=name
            )
        else:
            node = onnx.helper.make_node(
                global_pool_types[pool_type],
                input_nodes,  # input
                [name],
                name=name
            )
    else:
        if pool_type == 'lp':
            node = onnx.helper.make_node(
                pool_types[pool_type],
                input_nodes,  # input
                [name],
                p=int(p_value),
                kernel_shape=kernel,
                pads=pad_dims,
                strides=stride,
                name=name
            )
        else:
            if opset_version >= 10:
                node = onnx.helper.make_node(
                    pool_types[pool_type],
                    input_nodes,  # input
                    [name],
                    kernel_shape=kernel,
                    pads=pad_dims,
                    strides=stride,
                    name=name,
                    ceil_mode=ceil_mode
                )
            else:
                node = onnx.helper.make_node(
                    pool_types[pool_type],
                    input_nodes,  # input
                    [name],
                    kernel_shape=kernel,
                    pads=pad_dims,
                    strides=stride,
                    name=name
                )

    return [node]


@mx_op.register("exp")
def convert_exp(node, **kwargs):
    """Map MXNet's exp operator attributes to onnx's Exp operator
    and return the created node.
    """
    return create_basic_op_node('Exp', node, kwargs)

@mx_op.register("_copy")
def convert_copy(node, **kwargs):
    """Map MXNet's _copy operator attributes to onnx's Identity operator
    and return the created node.
    """
    return create_basic_op_node('Identity', node, kwargs)

@mx_op.register("identity")
def convert_identity(node, **kwargs):
    """Map MXNet's identity operator attributes to onnx's ConstantFill operator
    and return the created node.
    """
    return create_basic_op_node('ConstantFill', node, kwargs)

@mx_op.register("InstanceNorm")
def convert_instancenorm(node, **kwargs):
    """Map MXNet's InstanceNorm operator attributes to onnx's InstanceNormalization operator
    based on the input node's attributes and return the created node.
    """
    name, input_nodes, attrs = get_inputs(node, kwargs)

    eps = float(attrs.get("eps", 0.001))

    node = onnx.helper.make_node(
        'InstanceNormalization',
        inputs=input_nodes,
        outputs=[name],
        name=name,
        epsilon=eps)

    return [node]

@mx_op.register("LeakyReLU")
def convert_leakyrelu(node, **kwargs):
    """Map MXNet's LeakyReLU operator attributes to onnx's Elu/LeakyRelu/PRelu operators
    based on the input node's attributes and return the created node.
    """
    from onnx.helper import make_node
    name, input_nodes, attrs = get_inputs(node, kwargs)

    act_type = attrs.get("act_type", "leaky")
    alpha = float(attrs.get("slope", 0.25))

    act_name = {"elu": "Elu", "leaky": "LeakyRelu", "prelu": "PRelu",
                "selu": "Selu"}

    if act_type in ("prelu", "selu"):
        node = onnx.helper.make_node(
            act_name[act_type],
            inputs=input_nodes,
            outputs=[name],
            name=name)
    elif act_type in ('gelu'):
        sqrt2 = np.float32(1.4142135623730951)
        nodes = [
            create_const_scalar_node(name+"_sqrt2", sqrt2, kwargs),
            make_node("Div", [input_nodes[0], name+"_sqrt2"], [name+"_div0_out"]),
            make_node("Erf", [name+"_div0_out"], [name+"_erf0_out"]),
            create_const_scalar_node(name+"_one", np.float32(1.0), kwargs),
            create_const_scalar_node(name+"_half", np.float32(0.5), kwargs),
            make_node("Add", [name+"_erf0_out", name+"_one"], [name+"_add0_out"]),
            make_node("Mul", [input_nodes[0], name+"_add0_out"], [name+"_mul0_out"]),
            make_node("Mul", [name+"_mul0_out", name+"_half"], [name], name=name)
        ]
        return nodes
    else:
        node = onnx.helper.make_node(
            act_name[act_type],
            inputs=input_nodes,
            outputs=[name],
            name=name,
            alpha=alpha)

    return [node]


@mx_op.register("softmax")
def convert_softmax(node, **kwargs):
    """Map MXNet's softmax operator attributes to onnx's Softmax operator
    and return the created node.
    """
    from onnx.helper import make_node
    from onnx import TensorProto
    name, input_nodes, attrs = get_inputs(node, kwargs)

    axis = int(attrs.get("axis", -1))
    temperature = str(attrs.get("temperature", 'None'))
    if temperature == 'None':
        temperature = 1.
    else:
        temperature = float(temperature)

    use_length = str(attrs.get("use_length", 'None'))
    input_type = kwargs["in_type"]
    dtype = onnx.mapping.TENSOR_TYPE_TO_NP_TYPE[input_type]
    data = input_nodes[0]

    # use op set 11 ONNX Softmax
    if axis == -1 and temperature == 'None':
        nodes = []
        if use_length == "True":
            nodes += [
                create_const_scalar_node(name+"_0_s", np.int64(0), kwargs),
                create_const_scalar_node(name+"_1_s", np.int64(1), kwargs),
                create_tensor([np.finfo(dtype).min], name+"_mask_val", kwargs["initializer"],
                              dtype=dtype),
                create_tensor([], name+"_void", kwargs["initializer"]),
                create_tensor([1], name+"_1", kwargs["initializer"]),
                make_node("Shape", [data], [name+"_shape"]),
                make_node("Shape", [name+"_shape"], [name+"_dim"]),
                make_node("Sub", [name+"_dim", name+"_1"], [name+"_dim_m1"]),
                make_node("Slice", [name+"_shape", name+"_dim_m1", name+"_dim"],
                          [name+"_dim_last_"]),
                make_node("Reshape", [name+"_dim_last_", name+"_void"], [name+"_dim_last"]),
                make_node("Range", [name+"_0_s", name+"_dim_last", name+"_1_s"], [name+"_range"]),
                make_node("Cast", [input_nodes[1]], [name+"_len"], to=int(TensorProto.INT64)),
                make_node("Unsqueeze", [name+"_len"], [name+"_len_unsqueezed"], axes=(-1,)),
                make_node("Less", [name+"_range", name+"_len_unsqueezed"], [name+"_less"]),
                make_node("Where", [name+'_less', data, name+"_mask_val"], [name+"_data_masked"])
            ]
            data = name+"_data_masked"

        nodes += [
            make_node("Softmax", [data], [name], axis=-1)
        ]

        return nodes

    nodes = [
        create_tensor([temperature], name+"_tmp", kwargs["initializer"], dtype=dtype),
        make_node("Div", [data, name+"_tmp"], [name+'_data']),
        make_node("Exp", [name+'_data'], [name+"_exp_out"]),
        make_node("ReduceSum", [name+"_exp_out"], [name+"_rsum_out"], axes=[axis], keepdims=1)
    ]
    if len(input_nodes) == 1:
        nodes += [
            make_node("Div", [name+"_exp_out", name+"_rsum_out"], [name], name=name)
        ]
        return nodes
    elif use_length == "True":
        length = input_nodes[1]

        nodes += [
            # const nodes
            create_tensor([axis], name+"_axis", kwargs["initializer"]),
            create_tensor([], name+"_void", kwargs["initializer"]),
            create_tensor([0], name+"_0", kwargs["initializer"]),
            create_tensor([1], name+"_1", kwargs["initializer"]),
            create_const_scalar_node(name+'_-1_s', np.int64(-1), kwargs),
            create_const_scalar_node(name+'_0_s', np.int64(0), kwargs),
            create_const_scalar_node(name+'_1_s', np.int64(1), kwargs),
            # cast data type
            make_node("Cast", [length], [name+"_length"], to=int(TensorProto.INT64)),
            make_node("Cast", [name+"_0"], [name+"_0_itype"], to=input_type),
            make_node("Cast", [name+"_1"], [name+"_1_itype"], to=input_type),
            # softmax output
            make_node("Div", [name+"_exp_out", name+"_rsum_out"], [name+"_div1_out"]),
            # update axis
            make_node("Shape", [data], [name+"_shape0_out"]),
            make_node("Shape", [name+"_shape0_out"], [name+"_in_dim"]),
            make_node("Add", [name+"_in_dim", name+"_axis"], [name+"_dim+axis"]),
            make_node("Less", [name+"_axis", name+"_0_s"], [name+"_less0_out"]),
            make_node("Where", [name+"_less0_out", name+"_dim+axis", name+"_axis"], [name+"_final_axis"]),
            # data mask
            make_node("Add", [name+"_final_axis", name+"_1_s"], [name+"_final_axis+1"]),
            make_node("Slice", [name+"_shape0_out", name+"_final_axis", name+"_final_axis+1"], [name+"_axis_dim"]),
            make_node("Reshape", [name+"_axis_dim", name+"_void"], [name+"_axis_dim_s"]),
            make_node("Range", [name+"_0_s", name+"_axis_dim_s", name+"_1_s"], [name+"_range0_out"]),
            # one hot for axis
            make_node("Reshape", [name+"_in_dim", name+"_void"], [name+"_in_dim_s"]),
            make_node("Range", [name+"_0_s", name+"_in_dim_s", name+"_1_s"], [name+"_range1_out"]),
            make_node("Equal", [name+"_range1_out", name+"_final_axis"], [name+"_equal_out"]),
            make_node("Cast", [name+"_equal_out"], [name+"_one_hot"], to=int(TensorProto.INT64)),
            # reshape data mask for less
            make_node("Sub", [name+"_axis_dim_s", name+"_1_s"], [name+"_sub0_out"]),
            make_node("Mul", [name+"_one_hot", name+"_sub0_out"], [name+"_mul0_out"]),
            make_node("Add", [name+"_mul0_out", name+"_1_s"], [name+"_add0_out"]),
            make_node('Reshape', [name+"_range0_out", name+"_add0_out"], [name+"_reshape0_out"]),
            # reshape length for less
            make_node("Mul", [name+"_one_hot", name+"_-1_s"], [name+"_mul1_out"]),
            make_node("Add", [name+"_mul1_out", name+"_1_s"], [name+"_add1_out"]),
            make_node("Sub", [name+"_shape0_out", name+"_1_s"], [name+"_sub1_out"]),
            make_node("Mul", [name+"_add1_out", name+"_sub1_out"], [name+"_mul2_out"]),
            make_node("Add", [name+"_mul2_out", name+"_1_s"], [name+"_add2_out"]),
            make_node('Reshape', [name+"_length", name+"_add2_out"], [name+"_reshape1_out"]),
            # mask output
            make_node("Less", [name+"_reshape0_out", name+"_reshape1_out"], [name+"_less_out"]),
            make_node("Cast", [name+"_less_out"], [name+"_mask"], to=input_type),
            make_node("Mul", [name+"_div1_out", name+"_mask"], [name+"_mul3_out"]),
            make_node("ReduceSum", [name+"_mul3_out"], [name+"_rsum1_out"], axes=[axis], keepdims=1),
            make_node("Equal", [name+"_rsum1_out", name+"_0_itype"], [name+"_equal1_out"]),
            make_node("Where", [name+"_equal1_out", name+"_1_itype", name+"_rsum1_out"], [name+"_where_out"]),
            make_node("Div", [name+"_mul3_out", name+"_where_out"], [name], name=name)
        ]
        return nodes

    else:
        raise NotImplementedError("use_length must be true when both data and length are paased in.")

# There's also mx.sym.softmax(), which doesn't do cross-entropy loss,
# just softmax for inference - hence the name convert_softmax_output.
@mx_op.register("SoftmaxOutput")
def convert_softmax_output(node, **kwargs):
    """Map MXNet's SoftmaxOutput operator attributes to onnx's Softmax operator
    and return the created node.
    """
    name = node["name"]

    input1 = kwargs["outputs_lookup"][node["inputs"][0][0]][node["inputs"][0][1]]

    softmax_node = onnx.helper.make_node(
        "Softmax",
        [input1],
        [name],
        axis=1,
        name=name
    )

    return [softmax_node]

@mx_op.register("LogisticRegressionOutput")
def convert_logistic_regression_output(node, **kwargs):
    """Map MXNet's SoftmaxOutput operator attributes to onnx's Softmax operator
    and return the created node.
    """
    name = node["name"]
    input1 = kwargs["outputs_lookup"][node["inputs"][0][0]][node["inputs"][0][1]]

    sigmoid_node = onnx.helper.make_node(
        "Sigmoid",
        [input1],
        [name],
        name=name
    )
    return [sigmoid_node]

@mx_op.register("BlockGrad")
def convert_blockgrad(node, **kwargs):
    """ Skip operator  """
    return create_basic_op_node('ConstantFill', node, kwargs)

@mx_op.register("MakeLoss")
def convert_makeloss(node, **kwargs):
    """ Skip operator  """
    return create_basic_op_node('ConstantFill', node, kwargs)

@mx_op.register("Concat")
def convert_concat(node, **kwargs):
    """Map MXNet's Concat operator attributes to onnx's Concat operator
    and return the created node.
    """
    name, input_nodes, attrs = get_inputs(node, kwargs)

    axis = int(attrs.get("dim", 1))
    concat_node = onnx.helper.make_node(
        "Concat",
        input_nodes,
        [name],
        axis=axis,
        name=name
    )
    return [concat_node]


@mx_op.register("transpose")
def convert_transpose(node, **kwargs):
    """Map MXNet's transpose operator attributes to onnx's Transpose operator
    and return the created node.
    """
    name, input_nodes, attrs = get_inputs(node, kwargs)

    axes = attrs.get("axes", ())
    if axes:
        axes = tuple(map(int, re.findall(r'\d+', axes)))

        transpose_node = onnx.helper.make_node(
            "Transpose",
            input_nodes,
            [name],
            perm=axes,
            name=name
        )
    else:
        transpose_node = onnx.helper.make_node(
            "Transpose",
            input_nodes,
            [name],
            name=name
        )

    return [transpose_node]


@mx_op.register("LRN")
def convert_lrn(node, **kwargs):
    """Map MXNet's LRN operator attributes to onnx's LRN operator
    and return the created node.
    """
    name, input_nodes, attrs = get_inputs(node, kwargs)

    alpha = float(attrs.get("alpha", 0.0001))
    beta = float(attrs.get("beta", 0.75))
    bias = float(attrs.get("knorm", 1.0))
    size = int(attrs.get("nsize"))

    lrn_node = onnx.helper.make_node(
        "LRN",
        inputs=input_nodes,
        outputs=[name],
        name=name,
        alpha=alpha,
        beta=beta,
        bias=bias,
        size=size
    )

    return [lrn_node]


@mx_op.register("L2Normalization")
def convert_l2normalization(node, **kwargs):
    """Map MXNet's L2Normalization operator attributes to onnx's LpNormalization operator
    and return the created node.
    """
    name, input_nodes, attrs = get_inputs(node, kwargs)

    mode = attrs.get("mode", "instance")

    if mode != "channel":
        raise AttributeError("L2Normalization: ONNX currently supports channel mode only")

    l2norm_node = onnx.helper.make_node(
        "LpNormalization",
        input_nodes,
        [name],
        axis=1,  # channel only
        name=name
    )
    return [l2norm_node]


@mx_op.register("Dropout")
def convert_dropout(node, **kwargs):
    """Map MXNet's Dropout operator attributes to onnx's Dropout operator
    and return the created node.
    """
    from onnx.helper import make_node
    name, input_nodes, attrs = get_inputs(node, kwargs)
    opset_version = kwargs["opset_version"]

    probability = float(attrs.get("p", 0.5))

    if opset_version >= 12:
        # opset >= 12 requires the ratio to be an input
        nodes = [
            create_const_scalar_node(name+"_ratio0", np.float32(probability), kwargs),
            make_node("Dropout", [input_nodes[0], name+"_ratio0"], [name], name=name)
        ]
        return nodes
    else:
        return [make_node("Dropout", input_nodes, [name], ratio=probability, name=name)]


@mx_op.register("Flatten")
def convert_flatten(node, **kwargs):
    """Map MXNet's Flatten operator attributes to onnx's Flatten operator
    and return the created node.
    """
    return create_basic_op_node('Flatten', node, kwargs)

@mx_op.register("clip")
def convert_clip(node, **kwargs):
    """Map MXNet's Clip operator attributes to onnx's Clip operator
    and return the created node.
    """
    from onnx.helper import make_node
    name, input_nodes, attrs = get_inputs(node, kwargs)
    opset_version = kwargs["opset_version"]

    a_min = float(attrs.get('a_min', -np.inf))
    a_max = float(attrs.get('a_max', np.inf))

    if opset_version >= 11:
        # opset >= 11 requires min/max to be inputs
        nodes = [
            create_const_scalar_node(name+"_min", np.float32(a_min), kwargs),
            create_const_scalar_node(name+"_max", np.float32(a_max), kwargs),
            make_node("Clip", [input_nodes[0], name+"_min", name+"_max"], [name], name=name)
        ]
    else:
        nodes = [
            make_node("Clip", input_nodes, [name], name=name, min=a_min, max=a_max)
        ]
    return nodes


def scalar_op_helper(node, op_name, **kwargs):
    """Helper function for scalar arithmetic operations"""
    name, input_nodes, attrs = get_inputs(node, kwargs)
    from onnx import numpy_helper
    input_type = kwargs["in_type"]
    scalar_value = np.array([attrs.get("scalar", 1)],
                            dtype=onnx.mapping.TENSOR_TYPE_TO_NP_TYPE[input_type])

    initializer = kwargs["initializer"]
    flag = True
    # If the input value is in initializer, just multiply with scalar input
    # and create a new initializer
    for i in initializer:
        if i.name == input_nodes[0]:
            if op_name == 'Mul':
                new_initializer = numpy_helper.to_array(i) * scalar_value[0]
            elif op_name == 'Sub':
                if name.startswith("_rminusscalar"):
                    new_initializer = scalar_value[0] - numpy_helper.to_array(i)
                else:
                    new_initializer = numpy_helper.to_array(i) - scalar_value[0]
            elif op_name == 'Add':
                new_initializer = numpy_helper.to_array(i) + scalar_value[0]
            elif op_name == 'Div':
                if name.startswith("_rdivscalar"):
                    new_initializer = scalar_value[0] / numpy_helper.to_array(i)
                else:
                    new_initializer = numpy_helper.to_array(i) / scalar_value[0]
            elif op_name == 'Pow':
                new_initializer = numpy_helper.to_array(i) ** scalar_value[0]
            flag = False
            break

    # else create a new tensor of the scalar value, add it in initializer
    if flag is True:
        dims = np.shape(scalar_value)

        scalar_op_name = "scalar_op" + str(kwargs["idx"])
        tensor_node = onnx.helper.make_tensor_value_info(scalar_op_name, input_type, dims)

        initializer.append(
            onnx.helper.make_tensor(
                name=scalar_op_name,
                data_type=input_type,
                dims=dims,
                vals=scalar_value,
                raw=False,
            )
        )

        mul_node = onnx.helper.make_node(
            op_name,
            [input_nodes[0], scalar_op_name],
            [name],
            name=name
        )

        return [tensor_node, mul_node]
    else:
        data_type = onnx.mapping.NP_TYPE_TO_TENSOR_TYPE[new_initializer.dtype]
        dims = np.shape(new_initializer)

        new_a_node = input_nodes[0] + str(kwargs["idx"])
        tensor_node = onnx.helper.make_tensor_value_info(new_a_node, data_type, dims)

        initializer.append(
            onnx.helper.make_tensor(
                name=new_a_node,
                data_type=data_type,
                dims=dims,
                vals=new_initializer,
                raw=False,
            )
        )
        return [tensor_node]

# Convert scalar value into node and pass it as input to mul_node
@mx_op.register("_mul_scalar")
def convert_mul_scalar(node, **kwargs):
    """Map MXNet's _mul_scalar operator attributes to onnx's Mul operator.
    Creates a new node for the input scalar value, adds it to the initializer
    and return multiple created nodes.
    """
    return scalar_op_helper(node, 'Mul', **kwargs)


# Convert scalar value into node and pass it as input to mul_node
@mx_op.register("_minus_scalar")
def convert_minus_scalar(node, **kwargs):
    """Map MXNet's _minus_scalar operator attributes to onnx's Minus operator.
    Creates a new node for the input scalar value, adds it to the initializer
    and return multiple created nodes.
    """
    return scalar_op_helper(node, 'Sub', **kwargs)

@mx_op.register("_rminus_scalar")
def convert_rminus_scalar(node, **kwargs):
    """Map MXNet's _rminus_scalar operator attributes to onnx's Sub operator.
    Creates a new node for the input scalar value, adds it to the initializer
    and return multiple created nodes.
    """
    return scalar_op_helper(node, 'Sub', **kwargs)

# Convert scalar value into node and pass it as input to mul_node
@mx_op.register("_plus_scalar")
def convert_add_scalar(node, **kwargs):
    """Map MXNet's _plus_scalar operator attributes to onnx's Add operator.
    Creates a new node for the input scalar value, adds it to the initializer
    and return multiple created nodes.
    """
    return scalar_op_helper(node, 'Add', **kwargs)

# Convert scalar value into node and pass it as input to mul_node
@mx_op.register("_div_scalar")
def convert_div_scalar(node, **kwargs):
    """Map MXNet's _div_scalar operator attributes to onnx's Div operator.
    Creates a new node for the input scalar value, adds it to the initializer
    and return multiple created nodes.
    """
    return scalar_op_helper(node, 'Div', **kwargs)

@mx_op.register("_rdiv_scalar")
def convert_rdiv_scalar(node, **kwargs):
    """Map MXNet's _rdiv_scalar operator attributes to onnx's Div operator.
    Creates a new node for the input scalar value, adds it to the initializer
    and return multiple created nodes.
    """
    return scalar_op_helper(node, 'Div', **kwargs)

@mx_op.register("_power_scalar")
def convert_pow_scalar(node, **kwargs):
    """Map MXNet's _pow_scalar operator attributes to onnx's Pow operator.
    Creates a new node for the input scalar value, adds it to the initializer
    and return multiple created nodes.
    """
    return scalar_op_helper(node, 'Pow', **kwargs)

# Sorting and Searching
@mx_op.register("argmax")
def convert_argmax(node, **kwargs):
    """Map MXNet's argmax operator attributes to onnx's ArgMax operator
    and return the created node.
    """
    name, input_nodes, attrs = get_inputs(node, kwargs)

    axis = int(attrs.get("axis"))
    keepdims = get_boolean_attribute_value(attrs, "keepdims")

    node = onnx.helper.make_node(
        'ArgMax',
        inputs=input_nodes,
        axis=axis,
        keepdims=keepdims,
        outputs=[name],
        name=name
    )
    return [node]

@mx_op.register("argmin")
def convert_argmin(node, **kwargs):
    """Map MXNet's argmin operator attributes to onnx's ArgMin operator
    and return the created node.
    """
    name, input_nodes, attrs = get_inputs(node, kwargs)

    axis = int(attrs.get("axis"))
    keepdims = get_boolean_attribute_value(attrs, "keepdims")

    node = onnx.helper.make_node(
        'ArgMin',
        inputs=input_nodes,
        axis=axis,
        keepdims=keepdims,
        outputs=[name],
        name=name
    )
    return [node]

@mx_op.register("_maximum")
def convert_maximum(node, **kwargs):
    """Map MXNet's _maximum operator attributes to onnx's Max operator
    and return the created node.
    """
    return create_basic_op_node('Max', node, kwargs)


@mx_op.register("_minimum")
def convert_minimum(node, **kwargs):
    """Map MXNet's _minimum operator attributes to onnx's Min operator
    and return the created node.
    """
    return create_basic_op_node('Min', node, kwargs)

@mx_op.register("min")
def convert_min(node, **kwargs):
    """Map MXNet's min operator attributes to onnx's ReduceMin operator
    and return the created node.
    """
    name, input_nodes, attrs = get_inputs(node, kwargs)

    mx_axis = attrs.get("axis", None)
    axes = convert_string_to_list(str(mx_axis)) if mx_axis is not None else None

    keepdims = get_boolean_attribute_value(attrs, "keepdims")

    if axes is not None:
        node = onnx.helper.make_node(
            'ReduceMin',
            inputs=input_nodes,
            outputs=[name],
            axes=axes,
            keepdims=keepdims,
            name=name
        )

        return [node]
    else:
        node = onnx.helper.make_node(
            'ReduceMin',
            inputs=input_nodes,
            outputs=[name],
            keepdims=keepdims,
            name=name
        )

        return [node]


@mx_op.register("max")
def convert_max(node, **kwargs):
    """Map MXNet's max operator attributes to onnx's ReduceMax operator
    and return the created node.
    """
    name, input_nodes, attrs = get_inputs(node, kwargs)

    mx_axis = attrs.get("axis", None)
    axes = convert_string_to_list(str(mx_axis)) if mx_axis is not None else None

    keepdims = get_boolean_attribute_value(attrs, "keepdims")

    if axes is not None:
        node = onnx.helper.make_node(
            'ReduceMax',
            inputs=input_nodes,
            outputs=[name],
            axes=axes,
            keepdims=keepdims,
            name=name
        )

        return [node]
    else:
        node = onnx.helper.make_node(
            'ReduceMax',
            inputs=input_nodes,
            outputs=[name],
            keepdims=keepdims,
            name=name
        )

        return [node]


@mx_op.register("mean")
def convert_mean(node, **kwargs):
    """Map MXNet's mean operator attributes to onnx's ReduceMean operator
    and return the created node.
    """
    name, input_nodes, attrs = get_inputs(node, kwargs)

    mx_axis = attrs.get("axis", None)
    axes = convert_string_to_list(str(mx_axis)) if mx_axis is not None else None

    keepdims = get_boolean_attribute_value(attrs, "keepdims")

    if axes is not None:
        node = onnx.helper.make_node(
            'ReduceMean',
            inputs=input_nodes,
            outputs=[name],
            axes=axes,
            keepdims=keepdims,
            name=name
        )

        return [node]
    else:
        node = onnx.helper.make_node(
            'ReduceMean',
            inputs=input_nodes,
            outputs=[name],
            keepdims=keepdims,
            name=name
        )

        return [node]


@mx_op.register("prod")
def convert_prod(node, **kwargs):
    """Map MXNet's prod operator attributes to onnx's ReduceProd operator
    and return the created node.
    """
    name, input_nodes, attrs = get_inputs(node, kwargs)

    mx_axis = attrs.get("axis", None)
    axes = convert_string_to_list(str(mx_axis)) if mx_axis is not None else None

    keepdims = get_boolean_attribute_value(attrs, "keepdims")

    if axes is not None:
        node = onnx.helper.make_node(
            'ReduceProd',
            inputs=input_nodes,
            outputs=[name],
            axes=axes,
            keepdims=keepdims,
            name=name
        )

        return [node]
    else:
        node = onnx.helper.make_node(
            'ReduceProd',
            inputs=input_nodes,
            outputs=[name],
            keepdims=keepdims,
            name=name
        )

        return [node]


# Arithmetic Operations
@mx_op.register("elemwise_add")
def convert_elementwise_add(node, **kwargs):
    """Map MXNet's elemwise_add operator attributes to onnx's Add operator
    and return the created node.
    """
    return create_basic_op_node('Add', node, kwargs)


@mx_op.register("broadcast_add")
def covert_broadcast_add(node, **kwargs):
    """Map MXNet's broadcast_add operator attributes to onnx's Add operator
    and return the created node.
    """
    return create_basic_op_node('Add', node, kwargs)


@mx_op.register("elemwise_sub")
def convert_elementwise_sub(node, **kwargs):
    """Map MXNet's elemwise_sub operator attributes to onnx's Sub operator
    and return the created node.
    """
    return create_basic_op_node('Sub', node, kwargs)

@mx_op.register("broadcast_sub")
def covert_broadcast_sub(node, **kwargs):
    """Map MXNet's broadcast_sub operator attributes to onnx's Sub operator
    and return the created node.
    """
    return create_basic_op_node('Sub', node, kwargs)

@mx_op.register("elemwise_mul")
def convert_elemwise_mul(node, **kwargs):
    """Map MXNet's elemwise_mul operator attributes to onnx's Mul operator
    and return the created node.
    """
    return create_basic_op_node('Mul', node, kwargs)

@mx_op.register("broadcast_mul")
def convert_broadcast_mul(node, **kwargs):
    """Map MXNet's broadcast_mul operator attributes to onnx's Mul operator
    and return the created node.
    """
    return create_basic_op_node('Mul', node, kwargs)

@mx_op.register("elemwise_div")
def convert_elemwise_div(node, **kwargs):
    """Map MXNet's elemwise_div operator attributes to onnx's Div operator
    and return the created node.
    """
    return create_basic_op_node('Div', node, kwargs)

@mx_op.register("broadcast_div")
def convert_broadcast_div(node, **kwargs):
    """Map MXNet's broadcast_div operator attributes to onnx's Div operator
    and return the created node.
    """
    return create_basic_op_node('Div', node, kwargs)

@mx_op.register("negative")
def convert_negative(node, **kwargs):
    """Map MXNet's negative operator attributes to onnx's Neg operator
    and return the created node.
    """
    return create_basic_op_node('Neg', node, kwargs)

@mx_op.register("abs")
def convert_abs(node, **kwargs):
    """Map MXNet's abs operator attributes to onnx's Abs operator
    and return the created node.
    """
    return create_basic_op_node('Abs', node, kwargs)

@mx_op.register("add_n")
def convert_addn(node, **kwargs):
    """Map MXNet's add_n operator attributes to onnx's Sum operator
    and return the created node.
    """
    return create_basic_op_node('Sum', node, kwargs)

 # Rounding
@mx_op.register("ceil")
def convert_ceil(node, **kwargs):
    """Map MXNet's ceil operator attributes to onnx's Ceil operator
    and return the created node.
    """
    return create_basic_op_node('Ceil', node, kwargs)

@mx_op.register("floor")
def convert_floor(node, **kwargs):
    """Map MXNet's floor operator attributes to onnx's Floor operator
    and return the created node.
    """
    return create_basic_op_node('Floor', node, kwargs)

# Changing shape and type.
@mx_op.register("Reshape")
def convert_reshape(node, **kwargs):
    """Map MXNet's Reshape operator attributes to onnx's Reshape operator.
    Converts output shape attribute to output shape tensor
    and return multiple created nodes.
    """
    from onnx.helper import make_node

    name, input_nodes, attrs = get_inputs(node, kwargs)

    reverse = attrs.get('reverse', 'False')
    targ_shape = convert_string_to_list(attrs["shape"])

    not_supported_shape = [-2, -3, -4]
    for val in targ_shape:
        if val in not_supported_shape:
            raise AttributeError("Reshape: Shape value not supported in ONNX", val)

    nodes = [
        create_tensor(targ_shape, name+'_targ_shape', kwargs['initializer'])
        ]

    if reverse == 'False':
        nodes += [
            make_node('Reshape', [input_nodes[0], name+'_targ_shape'], [name], name=name)
            ]
    else:
        nodes += [
            create_tensor([0], name+'_0', kwargs['initializer']),
            create_tensor([1], name+'_1', kwargs['initializer']),
            make_node('Shape', [name+'_targ_shape'], [name+'_targ_dim']),
            make_node('Shape', [input_nodes[0]], [name+'_orig_shape']),
            make_node('Shape', [name+'_orig_shape'], [name+'_orig_dim']),
            make_node('Sub', [name+'_targ_dim', name+'_orig_dim'], [name+'_dim_diff']),
            make_node('Abs', [name+'_dim_diff'], [name+'_pad_len']),
            make_node('Less', [name+'_targ_dim', name+'_orig_dim'], [name+'_targ_less_orig']),
            make_node('Less', [name+'_orig_dim', name+'_targ_dim'], [name+'_orig_less_targ']),
            make_node('Where', [name+'_targ_less_orig', name+'_pad_len', name+'_0'],
                      [name+'_targ_pad_len']),
            make_node('Where', [name+'_orig_less_targ', name+'_pad_len', name+'_0'],
                      [name+'_orig_pad_len']),
            make_node('Concat', [name+'_targ_pad_len', name+'_0'], [name+'_targ_pads'], axis=0),
            make_node('Concat', [name+'_orig_pad_len', name+'_0'], [name+'_orig_pads'], axis=0),
            make_node('Pad', [name+'_targ_shape', name+'_targ_pads', name+'_1'],
                      [name+'_targ_shape_padded'], mode='constant'),
            make_node('Pad', [name+'_orig_shape', name+'_orig_pads', name+'_1'],
                      [name+'_orig_shape_padded'], mode='constant'),
            make_node('Equal', [name+'_targ_shape_padded', name+'_0'],
                      [name+'_targ_shape_0_mask']),
            make_node('Where', [name+'_targ_shape_0_mask', name+'_orig_shape_padded',
                                name+'_targ_shape_padded'], [name+'_targ_shape_new']),
            make_node('Shape', [name+'_targ_shape_new'], [name+'_targ_new_dim']),
            make_node('Slice', [name+'_targ_shape_new', name+'_targ_pad_len',
                                name+'_targ_new_dim'], [name+'_targ_shape_final']),
            make_node('Reshape', [input_nodes[0], name+'_targ_shape_final'], [name], name=name)
            ]

    return nodes

@mx_op.register("Cast")
def convert_cast(node, **kwargs):
    """Map MXNet's Cast operator attributes to onnx's Cast operator
    and return the created node.
    """
    name, input_nodes, attrs = get_inputs(node, kwargs)

    dtype = attrs.get('dtype')
    to_dtype = onnx.mapping.NP_TYPE_TO_TENSOR_TYPE[np.dtype(dtype)]
    nodes = [
        onnx.helper.make_node("Cast", input_nodes, [name], to=to_dtype, name=name)
    ]
    return nodes


@mx_op.register("slice_axis")
def convert_slice_axis(node, **kwargs):
    """Map MXNet's slice_axis operator attributes to onnx's Slice operator
    and return the created node.
    """
    from onnx.helper import make_node
    name, input_nodes, attrs = get_inputs(node, kwargs)

    axis = int(attrs.get("axis"))
    begin = int(attrs.get("begin"))
    end = attrs.get("end", None)

    nodes = [
        create_tensor([axis], name+'_axis', kwargs["initializer"]),
        create_tensor([begin], name+'_begin', kwargs["initializer"])
    ]
    if not end or end == 'None':
        # ONNX doesn't support None for ends. Since ends=None depicts
        # length of dimension, passing dimension in this case.
        nodes += [
            create_tensor([axis+1], name+"_axis_plus_1", kwargs["initializer"]),
            make_node('Shape', [input_nodes[0]], [name+"_data_shape"]),
            make_node('Slice', [name+'_data_shape', name+'_axis', name+'_axis_plus_1'],
                      [name+"_end"])
        ]
    else:
        nodes += [
            create_tensor([int(end)], name+'_end', kwargs["initializer"])
        ]

    nodes += [
        make_node('Slice', [input_nodes[0], name+'_begin', name+'_end', name+'_axis'],
                  [name], name=name)
    ]

    return nodes


@mx_op.register("SliceChannel")
def convert_slice_channel(node, **kwargs):
    """Map MXNet's SliceChannel operator attributes to onnx's Squeeze or Split
    operator based on squeeze_axis attribute
    and return the created node.
    """
    name, input_nodes, attrs = get_inputs(node, kwargs)

    num_outputs = int(attrs.get("num_outputs"))
    axis = int(attrs.get("axis", 1))
    squeeze_axis = int(attrs.get("squeeze_axis", 0))

    if squeeze_axis == 1 and num_outputs == 1:
        node = onnx.helper.make_node(
            "Squeeze",
            input_nodes,
            [name],
            axes=[axis],
            name=name,
        )
        return [node]
    elif squeeze_axis == 0 and num_outputs > 1:
        in_shape = kwargs.get('in_shape')[0]
        split = in_shape[axis] // num_outputs
        node = onnx.helper.make_node(
            "Split",
            input_nodes,
            [name+'_output'+str(i) for i in range(num_outputs)],
            axis=axis,
            split=[split for _ in range(num_outputs)],
            name=name,
        )
        return [node]
    else:
        raise NotImplementedError("SliceChannel operator with num_outputs>1 and"
                                  "squeeze_axis true is not implemented.")


@mx_op.register("expand_dims")
def convert_expand_dims(node, **kwargs):
    """Map MXNet's expand_dims operator attributes to onnx's Unsqueeze operator
    and return the created node.
    """
    name, input_nodes, attrs = get_inputs(node, kwargs)

    axis = int(attrs.get("axis"))

    node = onnx.helper.make_node(
        "Unsqueeze",
        input_nodes,
        [name],
        axes=[axis],
        name=name,
    )
    return [node]

@mx_op.register("squeeze")
def convert_squeeze(node, **kwargs):
    """Map MXNet's squeeze operator attributes to onnx's squeeze operator
    and return the created node.
    """
    name, input_nodes, attrs = get_inputs(node, kwargs)

    axis = attrs.get("axis", None)
    if not axis:
        raise AttributeError("Squeeze: Missing axis attribute: ONNX currently requires axis to "
                             "be specified for squeeze operator")
    axis = convert_string_to_list(axis)

    node = onnx.helper.make_node(
        "Squeeze",
        input_nodes,
        [name],
        axes=axis,
        name=name,
    )
    return [node]


@mx_op.register("log")
def convert_log(node, **kwargs):
    """Map MXNet's log operator attributes to onnx's Log operator
    and return the created node.
    """
    return create_basic_op_node('Log', node, kwargs)

@mx_op.register("reciprocal")
def convert_reciprocal(node, **kwargs):
    """Map MXNet's reciprocal operator attributes to onnx's Reciprocal operator
    and return the created node.
    """
    return create_basic_op_node('Reciprocal', node, kwargs)

@mx_op.register("_power")
def convert_power(node, **kwargs):
    """Map MXNet's _power operator attributes to onnx's Pow operator
    and return the created node.
    """
    return create_basic_op_node('Pow', node, kwargs)

@mx_op.register("broadcast_power")
def convert_broadcast_power(node, **kwargs):
    """Map MXNet's _power operator attributes to onnx's Pow operator
    and return the created node.
    """
    return create_basic_op_node('Pow', node, kwargs)

@mx_op.register("sqrt")
def convert_sqrt(node, **kwargs):
    """Map MXNet's sqrt operator attributes to onnx's Sqrt operator
    and return the created node.
    """
    return create_basic_op_node('Sqrt', node, kwargs)

@mx_op.register("depth_to_space")
def convert_depthtospace(node, **kwargs):
    """Map MXNet's depth_to_space operator attributes to onnx's
    DepthToSpace operator and return the created node.
    """
    name, input_nodes, attrs = get_inputs(node, kwargs)

    blksize = int(attrs.get("block_size", 0))

    node = onnx.helper.make_node(
        "DepthToSpace",
        input_nodes,
        [name],
        blocksize=blksize,
        name=name,
    )
    return [node]

@mx_op.register("space_to_depth")
def convert_spacetodepth(node, **kwargs):
    """Map MXNet's space_to_depth operator attributes to onnx's
    SpaceToDepth operator and return the created node.
    """
    name, input_nodes, attrs = get_inputs(node, kwargs)

    blksize = int(attrs.get("block_size", 0))

    node = onnx.helper.make_node(
        "SpaceToDepth",
        input_nodes,
        [name],
        blocksize=blksize,
        name=name,
    )
    return [node]

@mx_op.register("square")
def convert_square(node, **kwargs):
    """Map MXNet's square operator attributes to onnx's Pow operator
    and return the created node.
    """
    name, input_nodes, _ = get_inputs(node, kwargs)

    initializer = kwargs["initializer"]
    data_type = onnx.mapping.NP_TYPE_TO_TENSOR_TYPE[np.dtype('int64')]

    power2_name = "square_tensor" + str(kwargs["idx"])
    tensor_node = onnx.helper.make_tensor_value_info(power2_name, data_type, (1,))
    initializer.append(
        onnx.helper.make_tensor(
            name=power2_name,
            data_type=data_type,
            dims=(1,),
            vals=[2],
            raw=False,
        )
    )

    input_nodes.append(power2_name)

    node = onnx.helper.make_node(
        "Pow",
        input_nodes,
        [name],
        name=name
    )
    return [tensor_node, node]

@mx_op.register("sum")
def convert_sum(node, **kwargs):
    """Map MXNet's sum operator attributes to onnx's ReduceSum operator
    and return the created node.
    """
    name, input_nodes, attrs = get_inputs(node, kwargs)

    mx_axis = attrs.get("axis", None)
    axes = convert_string_to_list(str(mx_axis)) if mx_axis is not None else None

    keepdims = get_boolean_attribute_value(attrs, "keepdims")

    if axes:
        node = onnx.helper.make_node(
            'ReduceSum',
            inputs=input_nodes,
            outputs=[name],
            axes=axes,
            keepdims=keepdims,
            name=name
        )
    else:
        node = onnx.helper.make_node(
            'ReduceSum',
            inputs=input_nodes,
            outputs=[name],
            keepdims=keepdims,
            name=name
        )
    return [node]


@mx_op.register("shape_array")
def convert_shape(node, **kwargs):
    """Map MXNet's shape_array operator attributes to onnx's Shape operator
    and return the created node.
    """
    return create_basic_op_node('Shape', node, kwargs)


@mx_op.register("hard_sigmoid")
def convert_hardsigmoid(node, **kwargs):
    """Map MXNet's hard_sigmoid operator attributes to onnx's HardSigmoid operator
    and return the created node.
    """
    name, input_nodes, attrs = get_inputs(node, kwargs)

    # Converting to float32
    alpha = float(attrs.get("alpha", 0.2))
    beta = float(attrs.get("beta", 0.5))

    node = onnx.helper.make_node(
        'HardSigmoid',
        input_nodes,
        [name],
        alpha=alpha,
        beta=beta,
        name=name
    )
    return [node]

@mx_op.register("broadcast_lesser")
def convert_broadcast_lesser(node, **kwargs):
    """Map MXNet's broadcast_lesser operator attributes to onnx's Less operator
    and return the created node.
    """
    return create_basic_op_node('Less', node, kwargs)

@mx_op.register("broadcast_greater")
def convert_broadcast_greater(node, **kwargs):
    """Map MXNet's broadcast_greater operator attributes to onnx's Greater operator
    and return the created node.
    """
    return create_basic_op_node('Greater', node, kwargs)

@mx_op.register("broadcast_equal")
def convert_broadcast_equal(node, **kwargs):
    """Map MXNet's broadcast_equal operator attributes to onnx's Equal operator
    and return the created node.
    """
    return create_basic_op_node('Equal', node, kwargs)


@mx_op.register("broadcast_logical_and")
def convert_broadcast_logical_and(node, **kwargs):
    """Map MXNet's broadcast logical and operator attributes to onnx's Add operator
    and return the created node.
    """
    return create_basic_op_node('And', node, kwargs)


@mx_op.register("broadcast_logical_or")
def convert_broadcast_logical_or(node, **kwargs):
    """Map MXNet's broadcast logical or operator attributes to onnx's Or operator
    and return the created node.
    """
    return create_basic_op_node('Or', node, kwargs)


@mx_op.register("broadcast_logical_xor")
def convert_broadcast_logical_xor(node, **kwargs):
    """Map MXNet's broadcast logical xor operator attributes to onnx's Xor operator
    and return the created node.
    """
    return create_basic_op_node('Xor', node, kwargs)


@mx_op.register("logical_not")
def convert_logical_not(node, **kwargs):
    """Map MXNet's logical not operator attributes to onnx's Not operator
    and return the created node.
    """
    return create_basic_op_node('Not', node, kwargs)


@mx_op.register("size_array")
def convert_size(node, **kwargs):
    """Map MXNet's size_array operator attributes to onnx's Size operator
    and return the created node.
    """
    return create_basic_op_node('Size', node, kwargs)


@mx_op.register("log_softmax")
def convert_logsoftmax(node, **kwargs):
    """Map MXNet's log_softmax operator attributes to onnx's LogSoftMax operator
    and return the created node.
    """
    name, input_nodes, attrs = get_inputs(node, kwargs)

    # Converting to int
    axis = int(attrs.get("axis", -1))
    temp = attrs.get("temperature", 'None')
    if temp != 'None':
        raise AttributeError("LogSoftMax: ONNX supports only temperature=None")

    node = onnx.helper.make_node(
        'LogSoftmax',
        input_nodes,
        [name],
        axis=axis,
        name=name
    )
    return [node]

@mx_op.register("norm")
def convert_norm(node, **kwargs):
    """Map MXNet's norm operator attributes to onnx's ReduceL1 and ReduceL2 operators
    and return the created node.
    """
    name, input_nodes, attrs = get_inputs(node, kwargs)

    mx_axis = attrs.get("axis", None)
    axes = convert_string_to_list(str(mx_axis)) if mx_axis else None

    keepdims = get_boolean_attribute_value(attrs, "keepdims")
    ord = int(attrs.get("ord", 2))

    onnx_op_name = "ReduceL1" if ord == 1 else "ReduceL2"

    if axes:
        reduce_node = onnx.helper.make_node(
            onnx_op_name,
            input_nodes,
            [name],
            axes=axes,
            keepdims=keepdims,
            name=name
        )
        return [reduce_node]
    else:
        reduce_node = onnx.helper.make_node(
            onnx_op_name,
            input_nodes,
            [name],
            keepdims=keepdims,
            name=name
        )
        return [reduce_node]

@mx_op.register("_sample_multinomial")
def convert_multinomial(node, **kwargs):
    """Map MXNet's multinomial operator attributes to onnx's
    Multinomial operator and return the created node.
    """
    name, input_nodes, attrs = get_inputs(node, kwargs)
    dtype = onnx.mapping.NP_TYPE_TO_TENSOR_TYPE[np.dtype(attrs.get("dtype", 'int32'))]
    sample_size = convert_string_to_list(attrs.get("shape", '1'))
    if len(sample_size) < 2:
        sample_size = sample_size[-1]
    else:
        raise AttributeError("ONNX currently supports integer sample_size only")
    node = onnx.helper.make_node(
        "Multinomial",
        input_nodes,
        [name],
        dtype=dtype,
        sample_size=sample_size,
        name=name,
    )
    return [node]


@mx_op.register("_random_uniform")
def convert_random_uniform(node, **kwargs):
    """Map MXNet's random_uniform operator attributes to onnx's RandomUniform
    operator and return the created node.
    """
    name, input_nodes, attrs = get_inputs(node, kwargs)

    # Converting to float32
    low = float(attrs.get("low", 0))
    high = float(attrs.get("high", 1.0))
    shape = convert_string_to_list(attrs.get('shape', '[]'))
    dtype = onnx.mapping.NP_TYPE_TO_TENSOR_TYPE[np.dtype(attrs.get('dtype', 'float32'))]

    node = onnx.helper.make_node(
        'RandomUniform',
        input_nodes,
        [name],
        low=low,
        high=high,
        dtype=dtype,
        shape=shape,
        name=name
    )
    return [node]


@mx_op.register("_random_normal")
def convert_random_normal(node, **kwargs):
    """Map MXNet's random_normal operator attributes to onnx's RandomNormal
    operator and return the created node.
    """
    name, input_nodes, attrs = get_inputs(node, kwargs)

    # Converting to float32
    mean = float(attrs.get("loc", 0))
    scale = float(attrs.get("scale", 1.0))
    shape = convert_string_to_list(attrs.get('shape', '[]'))
    dtype = onnx.mapping.NP_TYPE_TO_TENSOR_TYPE[np.dtype(attrs.get('dtype', 'float32'))]

    node = onnx.helper.make_node(
        'RandomNormal',
        input_nodes,
        [name],
        mean=mean,
        scale=scale,
        dtype=dtype,
        shape=shape,
        name=name
    )
    return [node]


@mx_op.register("ROIPooling")
def convert_roipooling(node, **kwargs):
    """Map MXNet's ROIPooling operator attributes to onnx's MaxRoiPool
    operator and return the created node.
    """
    name, input_nodes, attrs = get_inputs(node, kwargs)

    pooled_shape = convert_string_to_list(attrs.get('pooled_size'))
    scale = float(attrs.get("spatial_scale"))

    node = onnx.helper.make_node(
        'MaxRoiPool',
        input_nodes,
        [name],
        pooled_shape=pooled_shape,
        spatial_scale=scale,
        name=name
    )
    return [node]


@mx_op.register("tile")
def convert_tile(node, **kwargs):
    """Map MXNet's Tile operator attributes to onnx's Tile
    operator and return the created node.
    """
    name, input_nodes, attrs = get_inputs(node, kwargs)

    reps_list = convert_string_to_list(attrs["reps"])

    initializer = kwargs["initializer"]
    reps_shape_np = np.array(reps_list, dtype='int64')
    data_type = onnx.mapping.NP_TYPE_TO_TENSOR_TYPE[reps_shape_np.dtype]
    dims = np.shape(reps_shape_np)

    output_shape_name = "reps_attr_tensor" + str(kwargs["idx"])
    tensor_node = onnx.helper.make_tensor_value_info(output_shape_name, data_type, dims)

    initializer.append(
        onnx.helper.make_tensor(
            name=output_shape_name,
            data_type=data_type,
            dims=dims,
            vals=reps_list,
            raw=False,
        )
    )

    input_nodes.append(output_shape_name)
    tile_node = onnx.helper.make_node(
        "Tile",
        input_nodes,
        [name],
        name=name
    )

    return [tensor_node, tile_node]


@mx_op.register("broadcast_to")
def convert_broadcast_to(node, **kwargs):
    """Map MXNet's broadcast_to operator attributes to onnx's Expand
    operator and return the created node.
    """
    name, input_nodes, attrs = get_inputs(node, kwargs)

    shape_list = convert_string_to_list(attrs["shape"])

    initializer = kwargs["initializer"]
    output_shape_np = np.array(shape_list, dtype='int64')
    data_type = onnx.mapping.NP_TYPE_TO_TENSOR_TYPE[output_shape_np.dtype]
    dims = np.shape(output_shape_np)

    output_shape_name = "expand_attr_tensor" + str(kwargs["idx"])
    tensor_node = onnx.helper.make_tensor_value_info(output_shape_name, data_type, dims)

    initializer.append(
        onnx.helper.make_tensor(
            name=output_shape_name,
            data_type=data_type,
            dims=dims,
            vals=shape_list,
            raw=False,
        )
    )

    input_nodes.append(output_shape_name)
    expand_node = onnx.helper.make_node(
        "Expand",
        input_nodes,
        [name],
        name=name
    )

    return [tensor_node, expand_node]


@mx_op.register('topk')
def convert_topk(node, **kwargs):
    """Map MXNet's topk operator attributes to onnx's TopK operator
    and return the created node.
    """
    from onnx.helper import make_node
    name, input_nodes, attrs = get_inputs(node, kwargs)

    opset_version = kwargs['opset_version']
    if opset_version < 11:
        raise AttributeError('ONNX opset 11 or greater is required to export this operator')

    axis = int(attrs.get('axis', '-1'))
    k = int(attrs.get('k', '1'))
    ret_type = attrs.get('ret_typ', 'indices')
    is_ascend = int(attrs.get('is_ascend', '0'))
    dtype = attrs.get('dtype', 'float32')

    if ret_type == 'mask':
        raise NotImplementedError('topk does not currently support ret_type==\'mask\'')

    nodes = [
        create_tensor([k], name+'_k', kwargs['initializer']),
        ]

    if ret_type == 'both':
        if dtype == 'int64':
            nodes += [
                make_node('TopK', [input_nodes[0], name+'_k'], [name+'0', name+'1'], axis=axis,
                          largest=(0 if is_ascend else 1), sorted=1),
                ]
        else:
            nodes += [
                make_node('TopK', [input_nodes[0], name+'_k'], [name+'0', name+'_1_i'], axis=axis,
                          largest=(0 if is_ascend else 1), sorted=1),
                make_node('Cast', [name+'_1_i'], [name+'1'],
                          to=onnx.mapping.NP_TYPE_TO_TENSOR_TYPE[np.dtype(dtype)])
                ]
    elif ret_type == 'value':
        nodes += [
            make_node('TopK', [input_nodes[0], name+'_k'], [name+'0', name+'_'], axis=axis,
                      largest=(0 if is_ascend else 1), sorted=1),
            ]
    else:
        if dtype == 'int64':
            nodes += [
                make_node('TopK', [input_nodes[0], name+'_k'], [name+'_', name], axis=axis,
                          largest=(0 if is_ascend else 1), sorted=1),
                ]
        else:
            nodes += [
                make_node('TopK', [input_nodes[0], name+'_k'], [name+'__', name+'_tmp'], axis=axis,
                          largest=(0 if is_ascend else 1), sorted=1),
                make_node('Cast', [name+'_tmp'], [name],
                          to=onnx.mapping.NP_TYPE_TO_TENSOR_TYPE[np.dtype(dtype)])
                ]

    return nodes


@mx_op.register("take")
def convert_take(node, **kwargs):
    """Map MXNet's Take operator attributes to onnx's Gather operator.
    """
    name, input_nodes, attrs = get_inputs(node, kwargs)

    axis = int(attrs.get('axis', 0))

    node = onnx.helper.make_node(
        "Gather",
        input_nodes,
        [name],
        axis=axis,
        name=name,
    )
    return [node]


@mx_op.register("LayerNorm")
def convert_layer_norm(node, **kwargs):
    """Map MXNet's LayerNorm operator attributes to onnx operators.
    """
    from onnx.helper import make_node
    from onnx import TensorProto
    name, input_nodes, attrs = get_inputs(node, kwargs)
    axes = int(attrs.get('axis', -1))
    eps = attrs.get('eps', 9.99999975e-06)


    nodes = [
        create_tensor([axes], name+"_axes", kwargs["initializer"]),
        create_tensor([axes+1], name+"_axes+1", kwargs["initializer"]),
        create_tensor([], name+"_void", kwargs["initializer"]),
        create_const_scalar_node(name+'_0_s', np.int64(0), kwargs),
        create_const_scalar_node(name+'_1_s', np.int64(1), kwargs),
        create_const_scalar_node(name+"_2_s", np.int64(2), kwargs),
        create_const_scalar_node(name+"_eps", np.float32(eps), kwargs),
        make_node("ReduceMean", [input_nodes[0]], [name+"_rm0_out"], axes=[axes]),
        make_node("Sub", [input_nodes[0], name+"_rm0_out"], [name+"_sub0_out"]),
        make_node("Pow", [name+"_sub0_out", name+"_2_s"], [name+"_pow0_out"]),
        make_node("ReduceMean", [name+"_pow0_out"], [name+"_rm1_out"], axes=[axes]),
        make_node("Add", [name+"_rm1_out", name+"_eps"], [name+"_add0_out"]),
        make_node("Sqrt", [name+"_add0_out"], [name+"_sqrt0_out"]),
        make_node("Div", [name+"_sub0_out", name+"_sqrt0_out"], [name+"_div0_out"]),
    ]

    if axes == -1:
        nodes += [
            make_node("Mul", [name+"_div0_out", input_nodes[1]], [name+"_mul0_out"]),
            make_node("Add", [name+"_mul0_out", input_nodes[2]], [name], name=name)
        ]
    else:
        nodes += [
            make_node("Shape", [input_nodes[0]], [name+"_shape0_out"]),
            make_node("Shape", [name+"_shape0_out"], [name+"_in_dim"]),
            make_node("Reshape", [name+"_in_dim", name+"_void"], [name+"_in_dim_s"]),
            make_node("Range", [name+"_0_s", name+"_in_dim_s", name+"_1_s"], [name+"_range"]),
            make_node("Equal", [name+"_range", name+"_axes"], [name+"_equal"]),
            make_node("Cast", [name+"_equal"], [name+"_one_hot"], to=int(TensorProto.INT64)),
            make_node("Slice", [name+"_shape0_out", name+"_axes", name+"_axes+1"], [name+"_slice_out"]),
            make_node("Reshape", [name+"_slice_out", name+"_void"], [name+"_slice_out_s"]),
            make_node("Sub", [name+"_slice_out_s", name+"_1_s"], [name+"_sub1_out"]),
            make_node("Mul", [name+"_one_hot", name+"_sub1_out"], [name+"_mul0_out"]),
            make_node("Add", [name+"_mul0_out", name+"_1_s"], [name+"_add1_out"]),
            make_node('Reshape', [input_nodes[1], name+"_add1_out"], [name+"gamma_exp"]),
            make_node('Reshape', [input_nodes[2], name+"_add1_out"], [name+"beta_exp"]),
            make_node('Expand', [name+"gamma_exp", name+"_shape0_out"], [name+"gamma_exp1"]),
            make_node('Expand', [name+"beta_exp", name+"_shape0_out"], [name+"beta_exp1"]),
            make_node("Mul", [name+"_div0_out", name+"gamma_exp1"], [name+"_mul1_out"]),
            make_node("Add", [name+"_mul1_out", name+"beta_exp1"], [name], name=name)
        ]
    return nodes


@mx_op.register("_contrib_interleaved_matmul_selfatt_qk")
def convert_matmul_selfatt_qk(node, **kwargs):
    """Map MXNet's _contrib_interleaved_matmul_selfatt_qk operator
    """
    from onnx.helper import make_node
    from onnx import TensorProto
    name, input_nodes, attrs = get_inputs(node, kwargs)

    heads = int(attrs.get('heads'))

    # a, b, c, d, e are seq_len, batch_size, num_heads, 3, head_dim respectively
    nodes = [
        create_tensor([0], name+"_0", kwargs["initializer"]),
        create_tensor([1], name+"_1", kwargs["initializer"]),
        create_tensor([1], name+"_1_f", kwargs["initializer"], dtype='float32'),
        create_tensor([2], name+"_2", kwargs["initializer"]),
        create_tensor([3], name+"_3", kwargs["initializer"]),
        create_tensor([heads], name+"_c", kwargs["initializer"]),
        create_tensor([3], name+"_d", kwargs["initializer"]),
        make_node('Shape', [input_nodes[0]], [name+"_data_shape"]),
        make_node('Slice', [name+'_data_shape', name+'_0', name+'_1'], [name+"_a"]),
        make_node('Slice', [name+'_data_shape', name+'_1', name+'_2'], [name+"_b"]),
        make_node('Slice', [name+'_data_shape', name+'_2', name+'_3'], [name+"_cde"]),
        make_node('Div', [name+'_cde', name+'_c'], [name+'_de']),
        make_node('Div', [name+'_de', name+'_d'], [name+'_e']),
        make_node('Cast', [name+'_e'], [name+'_e_f'], to=int(TensorProto.FLOAT)),
        make_node('Sqrt', [name+'_e_f'], [name+'_sqrt_e']),
        make_node('Div', [name+'_1_f', name+'_sqrt_e'], [name+'_1_over_sqrt_e']),
        make_node('Mul', [name+'_b', name+'_c'], [name+'_bc']),

        make_node("Concat", [name+'_a', name+'_b', name+'_c', name+'_d', name+'_e'], \
            [name+'_shape0'], axis=0),
        make_node("Concat", [name+'_0', name+'_0', name+'_0', name+'_0', name+'_0'], \
            [name+'_slice_start0'], axis=0),
        make_node("Concat", [name+'_a', name+'_b', name+'_c', name+'_1', name+'_e'], \
            [name+'_slice_end0'], axis=0),
        make_node("Concat", [name+'_a', name+'_b', name+'_c', name+'_e'], \
            [name+'_shape1'], axis=0),
        make_node("Concat", [name+'_bc', name+'_a', name+'_e'], \
            [name+'_shape2'], axis=0),
        make_node("Concat", [name+'_0', name+'_0', name+'_0', name+'_1', name+'_0'], \
            [name+'_slice_start1'], axis=0),
        make_node("Concat", [name+'_a', name+'_b', name+'_c', name+'_2', name+'_e'], \
            [name+'_slice_end1'], axis=0),

        make_node('Reshape', [input_nodes[0], name+'_shape0'], [name+'_reshape0_out']),
        make_node('Slice', [name+'_reshape0_out', name+'_slice_start0', name+'_slice_end0'], \
            [name+'_slice0_out']),
        make_node('Reshape', [name+'_slice0_out', name+'_shape1'], [name+'_reshape1_out']),
        make_node('Transpose', [name+'_reshape1_out'], [name+'_transpose0_out'], \
            perm=(1, 2, 0, 3)),
        make_node('Reshape', [name+'_transpose0_out', name+'_shape2'], [name+'_reshape2_out']),
        make_node('Mul', [name+'_reshape2_out', name+'_1_over_sqrt_e'], [name+'_mul0_out']),
        make_node('Slice', [name+'_reshape0_out', name+'_slice_start1', name+'_slice_end1'], \
            [name+'_slice1_out']),
        make_node('Reshape', [name+'_slice1_out', name+'_shape1'], [name+'_reshape3_out']),
        make_node('Transpose', [name+'_reshape3_out'], [name+'_transpose1_out'], \
            perm=(1, 2, 0, 3)),
        make_node('Reshape', [name+'_transpose1_out', name+'_shape2'], [name+'_reshape4_out']),
        make_node('Transpose', [name+'_reshape4_out'], [name+'_transpose2_out'], \
            perm=(0, 2, 1)),
        make_node('MatMul', [name+'_mul0_out', name+'_transpose2_out'], [name], name=name)
        ]

    return nodes

@mx_op.register("_contrib_interleaved_matmul_selfatt_valatt")
def convert_contrib_interleaved_matmul_selfatt_valatt(node, **kwargs):
    """Map MXNet's _contrib_interleaved_matmul_selfatt_valatt operator attributes to onnx's operator.
    """
    from onnx.helper import make_node
    name, input_nodes, attrs = get_inputs(node, kwargs)
    qkv = input_nodes[0]
    att = input_nodes[1]
    num_heads = int(attrs.get('heads'))


    nodes = [
        create_tensor([num_heads], name+"_const_num_heads", kwargs["initializer"]),
        create_tensor([0], name+"_const_0", kwargs["initializer"]),
        create_tensor([1], name+"_const_1", kwargs["initializer"]),
        create_tensor([2], name+"_const_2", kwargs["initializer"]),
        create_tensor([3], name+"_const_3", kwargs["initializer"]),
        create_tensor([4], name+"_const_4", kwargs["initializer"]),
        create_tensor([5], name+"_const_5", kwargs["initializer"]),
        create_tensor([0, 0, num_heads, 3, -1], name+"_reshape0_shape", kwargs["initializer"]),
        create_tensor([0, 0, 0, 2, 0], name+"_slice_start", kwargs["initializer"]),
        create_tensor([0, 0, 0, -1], name+"_reshape1_shape", kwargs["initializer"]),
        create_tensor([0, 0, -1], name+"_reshape4_shape", kwargs["initializer"]),
        make_node("Shape", [qkv], [name+"_shape_qkv"]),
        make_node("Slice", [name+"_shape_qkv", name+"_const_0", name+"_const_1"], [name+"_qkv_d0"]),
        make_node("Slice", [name+"_shape_qkv", name+"_const_1", name+"_const_2"], [name+"_qkv_d1"]),
        make_node("Slice", [name+"_shape_qkv", name+"_const_2", name+"_const_3"], [name+"_qkv_d2"]),
        make_node('Mul', [name+"_qkv_d1", name+'_const_num_heads'], [name+'_mul_out']),
        make_node("Reshape", [qkv, name+"_reshape0_shape"], [name+"_reshape0_output"]),
        make_node("Shape", [name+"_reshape0_output"], [name+"_shape_reshape0"]),
        make_node("Slice", [name+"_shape_reshape0", name+"_const_4", name+"_const_5"], [name+"_d4"]),
        make_node("Concat", [name+"_mul_out", name+"_qkv_d0", name+"_d4"], [name+"_reshape2_shape"], axis=0),
        make_node("Concat", [name+"_qkv_d1", name+"_const_num_heads", name+"_qkv_d0", name+"_d4"], \
            [name+"_reshape3_shape"], axis=0),
        make_node("Concat", [name+"_qkv_d0", name+"_qkv_d1", name+"_qkv_d2", name+"_const_3", name+"_d4"], \
            [name+"_slice_end"], axis=0),
        make_node("Slice", [name+"_reshape0_output", name+"_slice_start", name+"_slice_end"], [name+"_slice_output"]),
        make_node("Reshape", [name+"_slice_output", name+"_reshape1_shape"], [name+"_reshape1_output"]),
        make_node("Transpose", [name+"_reshape1_output"], [name+"_transpose0_output"], perm=[1, 2, 0, 3]),
        make_node("Reshape", [name+"_transpose0_output", name+"_reshape2_shape"], [name+"_reshape2_output"]),
        make_node("MatMul", [att, name+"_reshape2_output"], [name+"_matmul_output"]),
        make_node("Reshape", [name+"_matmul_output", name+"_reshape3_shape"], [name+"_reshape3_output"]),
        make_node("Transpose", [name+"_reshape3_output"], [name+"_transpose2_output"], perm=[2, 0, 1, 3]),
        make_node("Reshape", [name+"_transpose2_output", name+"_reshape4_shape"], [name], name=name)
    ]
    return nodes

@mx_op.register("broadcast_axis")
def convert_broadcast_axis(node, **kwargs):
    """Map MXNet's broadcast_axis
    """
    from onnx.helper import make_node
    from onnx import TensorProto
    name, input_nodes, attrs = get_inputs(node, kwargs)

    axis = convert_string_to_list(attrs.get('axis', '()'))
    size = convert_string_to_list(attrs.get('size', '()'))
    assert len(axis) == len(size)

    shape_name = name+'_shape_0'
    nodes = [
        create_tensor([0], name+'_0', kwargs["initializer"]),
        create_tensor([1], name+'_1', kwargs["initializer"]),
        create_tensor([], name+'_void', kwargs["initializer"]),
        create_const_scalar_node(name+'_0_s', np.int64(0), kwargs),
        create_const_scalar_node(name+'_1_s', np.int64(1), kwargs),
        make_node('Shape', [input_nodes[0]], [shape_name]),
        make_node('Shape', [shape_name], [name+'_in_dim']),
        make_node('Reshape', [name+'_in_dim', name+'_void'], [name+'_in_dim_s']),
        make_node('Range', [name+'_0_s', name+'_in_dim_s', name+'_1_s'], [name+'_range']),
    ]

    for i, axis in enumerate(axis):
        if axis not in (0, 1):
            nodes += [create_tensor([axis], name+'_'+str(axis), kwargs["initializer"])]
        nodes += [
            create_tensor([size[i]-1], name+'_size_'+str(i), kwargs["initializer"]),
            make_node('Equal', [name+'_range', name+'_'+str(axis)], [name+'_equal_'+str(i)]),
            make_node('Cast', [name+'_equal_'+str(i)], [name+'_cast_'+str(i)], to=int(TensorProto.INT64)),
            make_node('Mul', [name+'_size_'+str(i), name+'_cast_'+str(i)], [name+'_mul_'+str(i)]),
            make_node('Add', [name+'_mul_'+str(i), name+'_1'], [name+'_add_'+str(i)]),
            make_node('Mul', [name+'_add_'+str(i), shape_name], [name+'_shape_'+str(i+1)])
        ]
        shape_name = name+'_shape_'+str(i+1)

    nodes += [make_node('Expand', [input_nodes[0], shape_name], [name], name=name)]

    return nodes


@mx_op.register("SequenceMask")
def convert_sequencemask(node, **kwargs):
    """Map MXNet's SequenceMask operator
    """
    from onnx.helper import make_node
    from onnx import TensorProto

    name, input_nodes, attrs = get_inputs(node, kwargs)

    use_sequence_length = attrs.get('use_sequence_length', 'False')
    mask_val = float(attrs.get('value', '0'))
    axis = int(attrs.get('axis', '0'))

    if(use_sequence_length == 'False'):
        return [make_node('Identity', [input_nodes[0]], [name], name=name)]

    nodes = [
        create_tensor([], name+'_void', kwargs["initializer"]),
        create_tensor([0], name+'_0', kwargs["initializer"]),
        create_tensor([1], name+'_1', kwargs["initializer"]),
        create_tensor([2], name+'_2', kwargs["initializer"]),
        create_const_scalar_node(name+'_0_s', np.int64(0), kwargs),
        create_const_scalar_node(name+'_1_s', np.int64(1), kwargs),
        create_const_scalar_node(name+'_2_s', np.int64(2), kwargs),
        create_tensor([mask_val], name+'_mask_val', kwargs["initializer"], dtype='float32'),
        make_node('Shape', [input_nodes[0]], [name+'_in_shape']),
        make_node('Slice', [name+'_in_shape', name+'_0', name+'_1'], [name+'_slice_0']),
        make_node('Slice', [name+'_in_shape', name+'_1', name+'_2'], [name+'_slice_1']),
        make_node('Concat', [name+'_slice_0', name+'_1'], [name+'_shape_0'], axis=0),
        make_node('Shape', [name+'_in_shape'], [name+'_in_dim']),
        make_node('Reshape', [name+'_in_dim', name+'_void'], [name+'_in_dim_s']),
        make_node('Range', [name+'_0_s', name+'_in_dim_s', name+'_1_s'], [name+'_range_0']),
        make_node('Less', [name+'_range_0', name+'_2'], [name+'_less_0']),
        make_node('Where', [name+'_less_0', name+'_in_shape', name+'_1'], [name+'_shape_1'])
    ]

    if(axis == 0):
        nodes += [
            make_node('Reshape', [name+'_slice_0', name+'_void'], [name+'_max_len']),
            make_node('Range', [name+'_0_s', name+'_max_len', name+'_1_s'], [name+'_range_1']),
            make_node('Reshape', [name+'_range_1', name+'_shape_0'], [name+"_reshape_0"]),
            make_node('Cast', [input_nodes[1]], [name+'_cast'], to=int(TensorProto.INT64)),
            make_node('Less', [name+'_reshape_0', name+'_cast'], [name+'_less_1']),
            make_node('Reshape', [name+'_less_1', name+'_shape_1'], [name+"_reshape_1"]),
            make_node('Where', [name+'_reshape_1', input_nodes[0], name+'_mask_val'], [name], name=name),
        ]
    else:
        nodes += [
            make_node('Reshape', [name+'_slice_1', name+'_void'], [name+'_max_len']),
            make_node('Range', [name+'_0_s', name+'_max_len', name+'_1_s'], [name+'_range_1']),
            make_node('Reshape', [input_nodes[1], name+'_shape_0'], [name+"_reshape_0"]),
            make_node('Cast', [name+"_reshape_0"], [name+'_cast'], to=int(TensorProto.INT64)),
            make_node('Less', [name+'_range_1', name+'_cast'], [name+'_less_1']),
            make_node('Reshape', [name+'_less_1', name+'_shape_1'], [name+"_reshape_1"]),
            make_node('Where', [name+'_reshape_1', input_nodes[0], name+'_mask_val'], [name], name=name),
        ]
    return nodes


@mx_op.register("Embedding")
def convert_embedding(node, **kwargs):
    """Map MXNet's Embedding operator attributes to onnx's
    Gather operator."""
    from onnx.helper import make_node
    from onnx import TensorProto

    name, input_nodes, attrs = get_inputs(node, kwargs)
    axis = int(attrs.get('axis', 0))

    nodes = [
        make_node('Cast', [input_nodes[0]], [name+'_indices_casted'], to=int(TensorProto.INT64)),
        make_node('Gather', [input_nodes[1], name+'_indices_casted'], [name], axis=axis, name=name)
        ]
    return nodes

@mx_op.register("stack")
def convert_stack(node, **kwargs):
    """Map MXNet's stack operator to onnx operators.
    """
    name, input_nodes, attrs = get_inputs(node, kwargs)
    axis = int(attrs.get('axis', 0))
    idx = 0
    nodes = []
    for input_node in input_nodes:
        nodes.append(onnx.helper.make_node(
            "Unsqueeze",
            inputs=[input_node],
            outputs=[name+"_unsqueeze"+str(idx)],
            axes=[axis]
        ))
        idx += 1

    nodes.append(onnx.helper.make_node(
        "Concat",
        inputs=[name+"_unsqueeze"+str(i) for i in range(len(nodes))],
        outputs=[name],
        name=name,
        axis=axis
    ))
    return nodes


@mx_op.register("slice")
def convert_slice(node, **kwargs):
    """Map MXNet's slice operator to onnx Slice operator."""
    from onnx.helper import make_node

    name, input_nodes, attrs = get_inputs(node, kwargs)

    starts = convert_string_to_list(attrs.get('begin'))
    ends = convert_string_to_list(attrs.get('end'))
    steps = convert_string_to_list(attrs.get('step', '[]'))

    assert len(starts) == len(ends)
    if len(steps) == 0 or (len(steps) == 1 and steps[0] is None):
        steps = [1 for x in starts]
    else:
        assert len(steps) == len(starts)
    steps = [1 if x is None else x for x in steps]
    for i, s in enumerate(steps):
        if s < 0:
            raise NotImplementedError('slice operator does not support negative steps yet')
        if starts[i] is None:
            starts[i] = 0
        if ends[i] is None:
            ends[i] = 2**63-1

    nodes = [
        create_const_scalar_node(name+'_0_s', np.int64(0), kwargs),
        create_const_scalar_node(name+'_1_s', np.int64(1), kwargs),
        create_const_scalar_node(name+'_len_s', np.int64(len(starts)), kwargs),
        make_node('Range', [name+'_0_s', name+'_len_s', name+'_1_s'], [name+'_axes']),
        create_tensor(starts, name+'_starts', kwargs['initializer']),
        create_tensor(ends, name+'_ends', kwargs['initializer']),
        create_tensor(steps, name+'_steps', kwargs['initializer']),
        make_node("Slice", [input_nodes[0], name+'_starts', name+'_ends', name+'_axes',
                            name+'_steps'], [name], name=name)
    ]

    return nodes


@mx_op.register("zeros_like")
def convert_zeros_like(node, **kwargs):
    """Map MXNet's zeros_like operator attributes to onnx's ConstantOfShape operator.
    """
    from onnx.helper import make_node, make_tensor
    name, input_nodes, _ = get_inputs(node, kwargs)

    # create tensor with shape of input
    tensor_value = make_tensor(name+"_zero", kwargs['in_type'], [1], [0])
    nodes = [
        make_node("Shape", [input_nodes[0]], [name+"_shape"]),
        make_node("ConstantOfShape", [name+"_shape"], [name], name=name, value=tensor_value)
    ]
    return nodes


@mx_op.register("ones_like")
def convert_ones_like(node, **kwargs):
    """Map MXNet's ones_like operator attributes to onnx's ConstantOfShape operator.
    """
    from onnx.helper import make_node, make_tensor
    name, input_nodes, _ = get_inputs(node, kwargs)

    # create tensor with shape of input
    tensor_value = make_tensor(name+"_one", kwargs['in_type'], [1], [1])
    nodes = [
        make_node("Shape", [input_nodes[0]], [name+"_shape"]),
        make_node("ConstantOfShape", [name+"_shape"], [name], name=name, value=tensor_value)
    ]
    return nodes


@mx_op.register("_contrib_arange_like")
def convert_arange_like(node, **kwargs):
    """Map MXNet's arange_like operator attributes to onnx's Range and Reshape operators.
    """
    from onnx.helper import make_node
    name, input_nodes, attrs = get_inputs(node, kwargs)

    opset_version = kwargs['opset_version']
    if opset_version < 11:
        raise AttributeError("ONNX opset 11 or greater is required to export this operator")

    input_type = kwargs['in_type']
    dtype = onnx.mapping.TENSOR_TYPE_TO_NP_TYPE[input_type]
    axis = attrs.get('axis', 'None')
    start = attrs.get('start', 0.)
    step = attrs.get('step', 1.)
    repeat = int(attrs.get('repeat', 1))
    if repeat != 1:
        raise NotImplementedError("arange_like operator with repeat != 1 not yet implemented.")

    nodes = [
        create_const_scalar_node(name+"_start", np.array([start], dtype=dtype), kwargs),
        create_const_scalar_node(name+"_step", np.array([step], dtype=dtype), kwargs),
        create_const_scalar_node(name+"_half_step", np.array([float(step)*0.5], dtype=dtype), kwargs),
        create_tensor([], name+'_void', kwargs["initializer"])
    ]
    if axis == 'None':
        # output will be same shape as input
        nodes += [
            make_node('Shape', [input_nodes[0]], [name+"_shape0_out"]),
            make_node("ReduceProd", [name+"_shape0_out"], [name+"_redprod0_out"]),
            make_node('Reshape', [name+'_redprod0_out', name+'_void'], [name+'_reshape0_out']),
            make_node("Cast", [name+"_reshape0_out"], [name+"_cast0_out"], to=input_type),
            make_node("Mul", [name+"_cast0_out", name+"_step"], [name+"_mul0_out"]),
            make_node("Add", [name+"_mul0_out", name+"_start"], [name+"_add1_out"]),
            make_node("Sub", [name+"_add1_out", name+"_half_step"], [name+"_sub0_out"]),
            make_node("Range", [name+"_start", name+"_sub0_out", name+"_step"], [name+"_range0_out"]),
            make_node("Reshape", [name+"_range0_out", name+"_shape0_out"], [name], name=name)
        ]
    else:
        # determine shape of axis
        nodes += [
            create_tensor([int(axis)], name+"_axis_start", kwargs["initializer"], dtype='int64'),
            create_tensor([int(axis)+1], name+"_axis_end", kwargs["initializer"], dtype='int64'),
            make_node('Shape', [input_nodes[0]], [name+"_shape0_out"]),
            make_node('Slice', [name+"_shape0_out", name+"_axis_start", name+"_axis_end"], [name+"_slice0_out"]),
            make_node("ReduceProd", [name+"_slice0_out"], [name+"_reprod0_out"]),
            make_node('Reshape', [name+'_reprod0_out', name+'_void'], [name+'_reshape0_out']),
            make_node("Cast", [name+"_reshape0_out"], [name+"_cast0_out"], to=input_type),
            make_node("Mul", [name+"_cast0_out", name+"_step"], [name+"_mul0_out"]),
            make_node("Add", [name+"_mul0_out", name+"_start"], [name+"_add1_out"]),
            make_node("Sub", [name+"_add1_out", name+"_half_step"], [name+"_sub0_out"]),
            make_node("Range", [name+"_start", name+"_sub0_out", name+"_step"], [name], name=name)
        ]

    return nodes


@mx_op.register("_contrib_BilinearResize2D")
def convert_contrib_BilinearResize2D(node, **kwargs):
    """Map MXNet's contrib_BilinearResize2D operator attributes to onnx.
    """
    from onnx.helper import make_node
    from onnx import TensorProto
    name, input_nodes, attrs = get_inputs(node, kwargs)

    opset_version = kwargs['opset_version']
    if opset_version < 11:
        raise AttributeError("ONNX opset 11 or greater is required to export this operator")

    height = int(attrs.get('height', 0))
    width = int(attrs.get('width', 0))

    scale_height = float(attrs.get('scale_height', 0))
    scale_width = float(attrs.get('scale_width', 0))

    if height * width == 0 and scale_height * scale_width == 0:
        raise AttributeError('height, width or scale_height, scale_width cannot be 0')

    mode = attrs.get('mode', 'size')
    if mode != 'size':
        raise NotImplementedError('contrib_BilinearResize2D with mode other than "size" is \
                                   not supported')

    nodes = [
        create_tensor([], name+'_roi', kwargs['initializer'], dtype='float32'),
        ]

    if scale_height == 0:
        nodes += [
            create_tensor([0], name+'_0', kwargs['initializer']),
            create_tensor([2], name+'_2', kwargs['initializer']),
            create_tensor([height, width], name+'_h_w', kwargs['initializer'], dtype='int64'),
            make_node('Shape', [input_nodes[0]], [name+'_shape']),
            make_node('Slice', [name+'_shape', name+'_0', name+'_2'], [name+'_shape_01']),
            make_node('Concat', [name+'_shape_01', name+'_h_w'], [name+'_new_shape'], axis=0),
            make_node('Cast', [name+'_shape'], [name+'_shape_f'], to=int(TensorProto.FLOAT)),
            make_node('Cast', [name+'_new_shape'], [name+'_new_shape_f'],
                      to=int(TensorProto.FLOAT)),
            make_node('Div', [name+'_new_shape_f', name+'_shape_f'], [name+'_scales']),
            make_node('Resize', [input_nodes[0], name+'_roi', name+'_scales'], [name],
                      mode='linear', coordinate_transformation_mode='align_corners', name=name)
            ]
    else:
        nodes += [
            create_tensor([1, 1, scale_height, scale_width], name+'_scales', kwargs['initializer'],
                          dtype='float32'),
            make_node('Resize', [input_nodes[0], name+'_roi', name+'_scales'], [name],
                      mode='linear', coordinate_transformation_mode='align_corners', name=name)
            ]

    return nodes


@mx_op.register("_arange")
def convert_arange(node, **kwargs):
    """Map MXNet's arange operator attributes to onnx's Range operator.
    """
    from onnx.helper import make_node
    name, _, attrs = get_inputs(node, kwargs)

    opset_version = kwargs['opset_version']
    if opset_version < 11:
        raise AttributeError("ONNX opset 11 or greater is required to export this operator")

    start = attrs.get('start', 0.)
    stop = attrs.get('stop')
    step = attrs.get('step', 1.)
    dtype = attrs.get('dtype', 'float32')
    repeat = int(attrs.get('repeat', 1))
    if repeat != 1:
        raise NotImplementedError("arange operator with repeat != 1 not yet implemented.")

    nodes = [
        create_const_scalar_node(name+"_start", np.array([start], dtype=dtype), kwargs),
        create_const_scalar_node(name+"_stop", np.array([stop], dtype=dtype), kwargs),
        create_const_scalar_node(name+"_step", np.array([step], dtype=dtype), kwargs),
        make_node("Range", [name+"_start", name+"_stop", name+"_step"], [name], name=name)
    ]

    return nodes


@mx_op.register("reverse")
def convert_reverse(node, **kwargs):
    """Map MXNet's reverse operator attributes to ONNX
    """
    from onnx.helper import make_node
    name, input_nodes, attrs = get_inputs(node, kwargs)

    axis = int(attrs.get('axis', 0))

    # Transpose takes perm as a parameter, so we must 'pad' the input to a known dim (10 here)
    perm = [i for i in range(10)]
    perm[0], perm[axis] = axis, 0

    nodes = [
        create_tensor([10], name+'_10', kwargs['initializer']),
        create_tensor([0], name+'_0', kwargs['initializer']),
        create_tensor([1], name+'_1', kwargs['initializer']),
        create_tensor([-1], name+'_m1', kwargs['initializer']),
        create_tensor([axis], name+'_axis', kwargs['initializer']),
        create_tensor([axis+1], name+'_axis_p1', kwargs['initializer']),
        create_tensor([], name+'_void', kwargs['initializer']),
        create_const_scalar_node(name+'_m1_s', np.array([-1], dtype='int64'), kwargs),
        make_node('Shape', [input_nodes[0]], [name+'_shape']),
        make_node('Shape', [name+'_shape'], [name+'_dim']),
        make_node('Sub', [name+'_10', name+'_dim'], [name+'_sub']),
        make_node('Concat', [name+'_0', name+'_sub'], [name+'_concat'], axis=0),
        make_node('Pad', [name+'_shape', name+'_concat', name+'_1'], [name+'_shape_10_dim']),
        make_node('Reshape', [input_nodes[0], name+'_shape_10_dim'], [name+'_data_10_dim']),
        make_node('Transpose', [name+'_data_10_dim'], [name+'_data_t'], perm=perm),
        make_node('Slice', [name+'_shape', name+'_axis', name+'_axis_p1'], [name+'_axis_len']),
        make_node('Sub', [name+'_axis_len', name+'_1'], [name+'_axis_len_m1']),
        make_node('Reshape', [name+'_axis_len_m1', name+'_void'], [name+'_axis_len_m1_s']),
        make_node('Range', [name+'_axis_len_m1_s', name+'_m1_s', name+'_m1_s'], [name+'_indices']),
        make_node('Gather', [name+'_data_t', name+'_indices'], [name+'_gather']),
        make_node('Transpose', [name+'_gather'], [name+'_data_reversed'], perm=perm),
        make_node('Reshape', [name+'_data_reversed', name+'_shape'], [name], name=name)
        ]

    return nodes


@mx_op.register('repeat')
def convert_repeat(node, **kwargs):
    """Map MXNet's repeat operator attributes to onnx's Tile operator.
    """
    from onnx.helper import make_node
    from onnx import TensorProto
    name, input_nodes, attrs = get_inputs(node, kwargs)

    opset_version = kwargs['opset_version']
    if opset_version < 11:
        raise AttributeError('ONNX opset 11 or greater is required to export this operator')

    repeats = int(attrs.get('repeats', 1))
    axis = attrs.get('axis', 'None')

    if repeats <= 0:
        raise NotImplementedError('repeat operator does not support parameter repeats==0')

    nodes = []
    if axis == 'None':
        nodes += [
            create_tensor([repeats], name+'_rep', kwargs['initializer']),
            create_tensor([1, repeats], name+'_repeats', kwargs['initializer']),
            make_node('Shape', [input_nodes[0]], [name+'_shape']),
            make_node('ReduceProd', [name+'_shape'], [name+'_size']),
            make_node('Reshape', [input_nodes[0], name+'_size'], [name+'_flat']),
            make_node('Unsqueeze', [name+'_flat'], [name+'_unsqueeze'], axes=[-1]),
            make_node('Tile', [name+'_unsqueeze', name+'_repeats'], [name+'_tile']),
            make_node('Mul', [name+'_size', name+'_rep'], [name+'_new_size']),
            make_node('Reshape', [name+'_tile', name+'_new_size'], [name], name=name)
            ]
    else:
        axis = int(axis)
        repeats -= 1
        nodes += [
            create_tensor([repeats], name+'_repeats', kwargs['initializer']),
            create_tensor([1], name+'_1', kwargs['initializer']),
            create_tensor([0], name+'_0', kwargs['initializer']),
            create_tensor([], name+'_void', kwargs['initializer']),
            create_tensor([axis], name+'_axis', kwargs['initializer']),
            make_node('Shape', [input_nodes[0]], [name+'_shape']),
            make_node('Shape', [name+'_shape'], [name+'_dim']),
            make_node('Reshape', [name+'_dim', name+'_void'], [name+'_dim_s']),
            make_node('Range', [name+'_0', name+'_dim_s', name+'_1'], [name+'_range'])
            ]
        if axis < 0:
            nodes += [
                make_node('Add', [name+'_axis', name+'_dim'], [name+'_true_axis']),
                make_node('Equal', [name+'_range', name+'_true_axis'], [name+'_one_hot'])
                ]
        else:
            nodes += [
                make_node('Equal', [name+'_range', name+'_axis'], [name+'_one_hot'])
                ]
        nodes += [
            make_node('Cast', [name+'_one_hot'], [name+'_one_hot_int'], to=int(TensorProto.INT64)),
            make_node('Mul', [name+'_repeats', name+'_one_hot_int'], [name+'_mul']),
            make_node('Add', [name+'_mul', name+'_1'], [name+'_add']),
            make_node('Concat', [name+'_1', name+'_add'], [name+'_repeats_tensor'], axis=0)
            ]
        if axis == -1:
            nodes += [
                make_node('Concat', [name+'_shape', name+'_1'], [name+'_unsqueeze_shape'], axis=0),
                make_node('Reshape', [input_nodes[0], name+'_unsqueeze_shape'],
                          [name+'_unsqueeze'])
                ]
        else:
            nodes += [
                make_node('Unsqueeze', [input_nodes[0]], [name+'_unsqueeze'], axes=[axis+1])
                ]
        nodes += [
            make_node('Tile', [name+'_unsqueeze', name+'_repeats_tensor'], [name+'_tile']),
            make_node('Mul', [name+'_shape', name+'_add'], [name+'_new_shape']),
            make_node('Reshape', [name+'_tile', name+'_new_shape'], [name], name=name)
            ]

    return nodes


@mx_op.register('_contrib_box_nms')
def convert_contrib_box_nms(node, **kwargs):
    """Map MXNet's _contrib_box_nms operator to ONNX
    """
    from onnx.helper import make_node
    name, input_nodes, attrs = get_inputs(node, kwargs)

    opset_version = kwargs['opset_version']
    if opset_version < 11:
        raise AttributeError('ONNX opset 11 or greater is required to export this operator')

    input_type = kwargs['in_type']
    dtype = onnx.mapping.TENSOR_TYPE_TO_NP_TYPE[input_type]

    overlap_thresh = float(attrs.get('overlap_thresh', '0.5'))
    valid_thresh = float(attrs.get('valid_thresh', '0'))
    topk = int(attrs.get('topk', '-1'))
    coord_start = int(attrs.get('coord_start', '2'))
    score_index = int(attrs.get('score_index', '1'))
    id_index = int(attrs.get('id_index', '-1'))
    background_id = int(attrs.get('background_id', '-1'))
    in_format = attrs.get('in_format', 'corner')
    out_format = attrs.get('out_format', 'corner')

    center_point_box = 0 if in_format == 'corner' else 1

    if in_format != out_format:
        raise NotImplementedError('box_nms does not currently support in_fomat != out_format')

    if background_id != -1:
        raise NotImplementedError('box_nms does not currently support background_id != -1')

    if id_index != -1:
        raise NotImplementedError('box_nms does not currently support id_index != -1')

    nodes = [
        create_tensor([coord_start], name+'_cs', kwargs['initializer']),
        create_tensor([coord_start+4], name+'_cs_p4', kwargs['initializer']),
        create_tensor([score_index], name+'_si', kwargs['initializer']),
        create_tensor([score_index+1], name+'_si_p1', kwargs['initializer']),
        create_tensor([topk], name+'_topk', kwargs['initializer']),
        create_tensor([overlap_thresh], name+'_ot', kwargs['initializer'], dtype=np.float32),
        create_tensor([valid_thresh], name+'_vt', kwargs['initializer'], dtype=np.float32),
        create_tensor([-1], name+'_m1', kwargs['initializer']),
        create_tensor([-1], name+'_m1_f', kwargs['initializer'], dtype=dtype),
        create_tensor([0], name+'_0', kwargs['initializer']),
        create_tensor([1], name+'_1', kwargs['initializer']),
        create_tensor([2], name+'_2', kwargs['initializer']),
        create_tensor([3], name+'_3', kwargs['initializer']),
        create_tensor([], name+'_void', kwargs['initializer']),
        create_tensor([0, 1, -1], name+'_scores_shape', kwargs['initializer']),
        create_tensor([0, 0, 1, 0], name+'_pad', kwargs['initializer']),
        create_tensor([0, -1], name+'_bat_spat_helper', kwargs['initializer']),
        make_node('Shape', [input_nodes[0]], [name+'_shape']),
        make_node('Shape', [name+'_shape'], [name+'_dim']),
        make_node('Sub', [name+'_dim', name+'_2'], [name+'_dim_m2']),
        make_node('Slice', [name+'_shape', name+'_dim_m2', name+'_dim'], [name+'_shape_last2']),
        make_node('Concat', [name+'_m1', name+'_shape_last2'], [name+'_shape_3d'], axis=0),
        make_node('Reshape', [input_nodes[0], name+'_shape_3d'], [name+'_data_3d']),
        make_node('Slice', [name+'_data_3d', name+'_cs', name+'_cs_p4', name+'_m1'],
                  [name+'_boxes']),
        make_node('Slice', [name+'_data_3d', name+'_si', name+'_si_p1', name+'_m1'],
                  [name+'_scores_raw']),
        make_node('Reshape', [name+'_scores_raw', name+'_scores_shape'], [name+'_scores']),
        make_node('Shape', [name+'_scores'], [name+'_scores_shape_actual']),
        make_node('NonMaxSuppression',
                  [name+'_boxes', name+'_scores', name+'_topk', name+'_ot', name+'_vt'],
                  [name+'_nms'], center_point_box=center_point_box),
        make_node('Slice', [name+'_nms', name+'_0', name+'_3', name+'_m1', name+'_2'],
                  [name+'_nms_sliced']),
        make_node('GatherND', [name+'_data_3d', name+'_nms_sliced'], [name+'_candidates']),
        make_node('Pad', [name+'_candidates', name+'_pad', name+'_m1_f'], [name+'_cand_padded']),
        make_node('Shape', [name+'_nms'], [name+'_nms_shape']),
        make_node('Slice', [name+'_nms_shape', name+'_0', name+'_1'], [name+'_cand_cnt']),
        make_node('Reshape', [name+'_cand_cnt', name+'_void'], [name+'_cc_s']),
        make_node('Range', [name+'_0', name+'_cc_s', name+'_1'], [name+'_cand_indices']),
        make_node('Slice', [name+'_scores_shape_actual', name+'_0', name+'_3', name+'_m1',
                            name+'_2'], [name+'_shape_bat_spat']),
        make_node('Slice', [name+'_shape_bat_spat', name+'_1', name+'_2'], [name+'_spat_dim']),
        make_node('Expand', [name+'_cand_cnt', name+'_shape_bat_spat'], [name+'_base_indices']),
        make_node('ScatterND', [name+'_base_indices', name+'_nms_sliced', name+'_cand_indices'],
                  [name+'_indices']),
        make_node('TopK', [name+'_indices', name+'_spat_dim'], [name+'_indices_sorted', name+'__'],
                  largest=0, axis=-1, sorted=1),
        make_node('Gather', [name+'_cand_padded', name+'_indices_sorted'], [name+'_gather']),
        make_node('Reshape', [name+'_gather', name+'_shape'], [name+'0'])
        ]

    return nodes


@mx_op.register("_greater_scalar")
def convert_greater_scalar(node, **kwargs):
    """Map MXNet's greater_scalar operator attributes to onnx's Greater
    operator and return the created node.
    """
    from onnx.helper import make_node, make_tensor
    name, input_nodes, attrs = get_inputs(node, kwargs)

    scalar = float(attrs.get('scalar'))
    input_type = kwargs['in_type']
    dtype = onnx.mapping.TENSOR_TYPE_TO_NP_TYPE[input_type]

    if str(dtype).startswith('int'):
        scalar = int(scalar)
    else:
        if dtype == 'float16':
            # when using float16, we must convert it to np.uint16 view first
            # pylint: disable=too-many-function-args
            scalar = np.float16(scalar).view(np.uint16)

    tensor_value = make_tensor(name+"_scalar", input_type, [1], [scalar])
    nodes = [
        make_node("Shape", [input_nodes[0]], [name+"_shape"]),
        make_node("ConstantOfShape", [name+"_shape"], [name+"_rhs"], value=tensor_value),
        make_node("Greater", [input_nodes[0], name+"_rhs"], [name+"_gt"]),
        make_node("Cast", [name+"_gt"], [name], to=input_type, name=name)
    ]
    return nodes


@mx_op.register("where")
def convert_where(node, **kwargs):
    """Map MXNet's where operator attributes to onnx's Where
    operator and return the created node.
    """
    from onnx.helper import make_node
    from onnx import TensorProto
    name, input_nodes, _ = get_inputs(node, kwargs)
    nodes = [
        make_node("Cast", [input_nodes[0]], [name+"_bool"], to=int(TensorProto.BOOL)),
        make_node("Where", [name+"_bool", input_nodes[1], input_nodes[2]], [name], name=name)
    ]
    return nodes


@mx_op.register('_maximum_scalar')
def convert_maximum_scalar(node, **kwargs):
    """Map MXNet's _maximum_scalar
    """
    from onnx.helper import make_node
    name, input_nodes, attrs = get_inputs(node, kwargs)

    input_type = int(kwargs['in_type'])
    dtype = onnx.mapping.TENSOR_TYPE_TO_NP_TYPE[input_type]

    scalar = None
    if 'float' in str(dtype):
        scalar = float(attrs.get('scalar', '0'))
    else:
        scalar = int(attrs.get('scalar', '0'))

    nodes = [
        create_tensor([scalar], name+'_scalar', kwargs['initializer'], dtype=dtype),
        make_node('Max', [input_nodes[0], name+'_scalar'], [name], name=name)
        ]

    return nodes


@mx_op.register("_contrib_box_decode")
def convert_contrib_box_decode(node, **kwargs):
    """Map MXNet's _contrib_box_decode operator attributes to onnx's operator.
    """
    from onnx.helper import make_node
    name, input_nodes, attrs = get_inputs(node, kwargs)

    data = input_nodes[0]
    anchors = input_nodes[1]
    input_type = kwargs['in_type']
    fmt = attrs.get('format', 'center')
    std0 = float(attrs.get('std0', '1.'))
    std1 = float(attrs.get('std1', '1.'))
    std2 = float(attrs.get('std2', '1.'))
    std3 = float(attrs.get('std3', '1.'))
    clip = float(attrs.get('clip', '-1.'))

    if fmt not in ['center', 'corner']:
        raise NotImplementedError("format must be either corner or center.")

    nodes = [
        create_tensor([0], name+'_0', kwargs["initializer"]),
        create_tensor([2], name+'_2', kwargs["initializer"]),
        create_tensor([4], name+'_4', kwargs["initializer"]),
        create_tensor([2], name+'_2f', kwargs["initializer"], dtype='float32'),
        create_tensor([clip], name+'_clip', kwargs["initializer"], dtype='float32'),
        create_tensor([std0, std1, std2, std3], name+'_std_1d', kwargs["initializer"], dtype='float32'),
        create_tensor([1, 4], name+'_std_shape', kwargs["initializer"]),
        make_node("Cast", [data], [name+'_data'], to=int(onnx.TensorProto.FLOAT)),
        make_node("Cast", [anchors], [name+'_anchors'], to=int(onnx.TensorProto.FLOAT)),
        make_node('Reshape', [name+'_std_1d', name+'_std_shape'], [name+'_std']),
        make_node("Mul", [name+'_data', name+'_std'], [name+'_mul0_out']),
        make_node('Slice', [name+'_mul0_out', name+'_0', name+'_2', name+'_2'], [name+'_data_xy']),
        make_node('Slice', [name+'_mul0_out', name+'_2', name+'_4', name+'_2'], [name+'_data_wh']),
    ]

    if fmt == 'corner':
        nodes += [
            make_node('Slice', [name+'_anchors', name+'_0', name+'_2', name+'_2'], [name+'_slice0_out']),
            make_node('Slice', [name+'_anchors', name+'_2', name+'_4', name+'_2'], [name+'_slice1_out']),
            make_node('Sub', [name+'_slice1_out', name+'_slice0_out'], [name+'_anchor_wh']),
            make_node('Div', [name+'_anchor_wh', name+'_2f'], [name+'_div0_out']),
            make_node("Add", [name+'_slice0_out', name+'_div0_out'], [name+'_anchor_xy']),
        ]
    else:
        nodes += [
            make_node('Slice', [name+'_anchors', name+'_0', name+'_2', name+'_2'], [name+'_anchor_xy']),
            make_node('Slice', [name+'_anchors', name+'_2', name+'_4', name+'_2'], [name+'_anchor_wh']),
        ]

    nodes += [
        make_node("Mul", [name+'_data_xy', name+'_anchor_wh'], [name+'_mul1_out']),
        make_node("Add", [name+'_mul1_out', name+'_anchor_xy'], [name+'_add0_out']),
    ]

    if clip > 0.:
        nodes += [
            make_node("Less", [name+"_data_wh", name+"_clip"], [name+"_less0_out"]),
            make_node('Where', [name+'_less0_out', name+'_data_wh', name+'_clip'], [name+'_where0_out']),
            make_node("Exp", [name+'_where0_out'], [name+'_exp0_out']),
        ]
    else:
        nodes += [
            make_node("Exp", [name+'_data_wh'], [name+'_exp0_out']),
        ]

    nodes += [
        make_node("Mul", [name+'_exp0_out', name+'_anchor_wh'], [name+'_mul2_out']),
        make_node('Div', [name+'_mul2_out', name+'_2f'], [name+'_div1_out']),
        make_node('Sub', [name+'_add0_out', name+'_div1_out'], [name+'_sub0_out']),
        make_node('Add', [name+'_add0_out', name+'_div1_out'], [name+'_add1_out']),
        make_node('Concat', [name+'_sub0_out', name+'_add1_out'], [name+'concat0_out'], axis=2),
        make_node("Cast", [name+'concat0_out'], [name], to=input_type, name=name)
    ]

    return nodes

@mx_op.register("_contrib_AdaptiveAvgPooling2D")
def convert_contrib_AdaptiveAvgPooling2D(node, **kwargs):
    """Map MXNet's _contrib_BilinearResize2D operator attributes to onnx's operator.
    """
    from onnx.helper import make_node
    name, input_nodes, attrs = get_inputs(node, kwargs)

    output_size = attrs.get('output_size', '1')
    output_size = convert_string_to_list(output_size)

    if len(output_size) <= 2:
        if output_size[0] != 1 or (len(output_size) == 2 and output_size[1] != 1):
            raise NotImplementedError("_contrib_AdaptiveAvgPooling2D operator with output_size != 1 \
                                not yet implemented.")
    nodes = [
        make_node("GlobalAveragePool", [input_nodes[0]], [name], name=name)
    ]

    return nodes


@mx_op.register('broadcast_mod')
def convert_broadcast_mod(node, **kwargs):
    """Map MXNet's broadcast_mod operator
    """
    from onnx.helper import make_node
    name, input_nodes, _ = get_inputs(node, kwargs)

    # The behavior of MXNet mod is a mixture of np.mod and np.fmod
    # note: the behavior when divison by 0 is supposed to be platform dependent
    #       but here we set the result to 0 to be consistent with MXNet
    nodes = [
        make_node('Sub', [input_nodes[1], input_nodes[1]], [name+'_zero']),
        make_node('Mod', [input_nodes[0], input_nodes[1]], [name+'_mod'], fmod=1),
        make_node('Less', [input_nodes[0], name+'_zero'], [name+'_mask_0']),
        make_node('Less', [input_nodes[1], name+'_zero'], [name+'_mask_1']),
        make_node('Equal', [name+'_mod', name+'_zero'], [name+'_mask_2_']),
        make_node('Not', [name+'_mask_2_'], [name+'_mask_2']),
        make_node('Xor', [name+'_mask_0', name+'_mask_1'], [name+'_mask_']),
        make_node('And', [name+'_mask_', name+'_mask_2'], [name+'_mask']),
        make_node('Where', [name+'_mask', input_nodes[1], name+'_zero'], [name+'_adjustment']),
        make_node('Add', [name+'_mod', name+'_adjustment'], [name+'_adjusted']),
        make_node('Equal', [input_nodes[1], name+'_zero'], [name+'_mask_div_0']),
        make_node('Where', [name+'_mask_div_0', name+'_zero', name+'_adjusted'], [name])
        ]

    return nodes


@mx_op.register("reshape_like")
def convert_reshape_like(node, **kwargs):
    """Map MXNet's reshape_like operator attributes to onnx's operator.
    """
    from onnx.helper import make_node
    name, input_nodes, attrs = get_inputs(node, kwargs)

    lhs = input_nodes[0]
    rhs = input_nodes[1]

    lhs_begin = str(attrs.get('lhs_begin', '0'))
    rhs_begin = str(attrs.get('rhs_begin', '0'))
    lhs_end = str(attrs.get('lhs_end', 'None'))
    rhs_end = str(attrs.get('rhs_end', 'None'))

    if lhs_begin == 'None' or rhs_begin == 'None':
        raise NotImplementedError("lhs_begin and rhs_begin should not be None.")

    lhs_begin = int(lhs_begin)
    rhs_begin = int(rhs_begin)

    # basic case
    if lhs_begin == 0 and lhs_end == 'None' and rhs_begin == 0 and rhs_end == 'None':
        nodes = [
            make_node('Shape', [rhs], [name+'_shape_rhs']),
            make_node('Reshape', [lhs, name+'_shape_rhs'], [name], name=name)
        ]
        return nodes

    nodes = [
        create_tensor([0], name+'_0', kwargs["initializer"]),
        make_node('Shape', [lhs], [name+'_lhs_shape']),
        make_node('Shape', [name+'_lhs_shape'], [name+'_lhs_dim']),
        make_node('Shape', [rhs], [name+'_rhs_shape']),
        make_node('Shape', [name+'_rhs_shape'], [name+'_rhs_dim']),
    ]

    if lhs_begin >= 0:
        nodes += [
            create_tensor([lhs_begin], name+'_lhs_begin', kwargs["initializer"]),
        ]
    else:
        nodes += [
            create_tensor([lhs_begin], name+'_lhs_begin_neg', kwargs["initializer"]),
            make_node('Add', [name+'_lhs_dim', name+'_lhs_begin_neg'], [name+'_lhs_begin']),
        ]

    if rhs_begin >= 0:
        nodes += [
            create_tensor([rhs_begin], name+'_rhs_begin', kwargs["initializer"]),
        ]
    else:
        nodes += [
            create_tensor([rhs_begin], name+'_rhs_begin_neg', kwargs["initializer"]),
            make_node('Add', [name+'_rhs_dim', name+'_rhs_begin_neg'], [name+'_rhs_begin']),
        ]

    if lhs_end == 'None':
        nodes += [
            make_node('Add', [name+'_lhs_dim', name+'_0'], [name+'_lhs_end']),
        ]
    else:
        lhs_end = int(lhs_end)
        if lhs_end >= 0:
            nodes += [
                create_tensor([lhs_end], name+'_lhs_end', kwargs["initializer"]),
            ]
        else:
            nodes += [
                create_tensor([lhs_end], name+'_lhs_end_neg', kwargs["initializer"]),
                make_node('Add', [name+'_lhs_dim', name+'_lhs_end_neg'], [name+'_lhs_end']),
            ]

    if rhs_end == 'None':
        nodes += [
            make_node('Add', [name+'_rhs_dim', name+'_0'], [name+'_rhs_end']),
        ]
    else:
        rhs_end = int(rhs_end)
        if rhs_end >= 0:
            nodes += [
                create_tensor([rhs_end], name+'_rhs_end', kwargs["initializer"]),
            ]
        else:
            nodes += [
                create_tensor([rhs_end], name+'_rhs_end_neg', kwargs["initializer"]),
                make_node('Add', [name+'_rhs_dim', name+'_rhs_end_neg'], [name+'_rhs_end']),
            ]

    nodes += [
        make_node('Slice', [name+'_lhs_shape', name+'_0', name+'_lhs_begin'], [name+'_slice0_out']),
        make_node('Slice', [name+'_rhs_shape', name+'_rhs_begin', name+'_rhs_end'], [name+'_slice1_out']),
        make_node('Concat', [name+'_slice0_out', name+'_slice1_out'], [name+'_concat0_out'], axis=0),
        make_node('Slice', [name+'_lhs_shape', name+'_lhs_end', name+'_lhs_dim'], [name+'_slice2_out']),
        make_node('Concat', [name+'_concat0_out', name+'_slice2_out'], [name+'_concat1_out'], axis=0),
        make_node('Reshape', [lhs, name+'_concat1_out'], [name], name=name)
    ]

    return nodes


@mx_op.register("gather_nd")
def convert_gather_nd(node, **kwargs):
    """Map MXNet's gather_ND operator attributes to onnx's operator.
    """
    from onnx.helper import make_node
    name, input_nodes, _ = get_inputs(node, kwargs)

    data = input_nodes[0]
    indices = input_nodes[1]

    # Onnx Transpose operator takes perm as a parameter, so we need to 'pad'
    # the input to a known dim (10 here)
    perm = [9] + [i for i in range(1, 9)] + [0]

    nodes = [
        create_tensor([0], name+'_0', kwargs['initializer']),
        create_tensor([1], name+'_1', kwargs['initializer']),
        create_tensor([10], name+'_10', kwargs['initializer']),
        # Generate 10-d filter
        make_node('Shape', [indices], [name+'_indices_shape']),
        make_node('Shape', [name+'_indices_shape'], [name+'_indices_dim']),
        make_node('Sub', [name+'_10', name+'_indices_dim'], [name+'_sub0_out']),
        make_node('Concat', [name+'_0', name+'_sub0_out'], [name+'_concat0_out'], axis=0),
        make_node('Pad', [name+'_indices_shape', name+'_concat0_out', name+'_1'], [name+'_shape_10_dim']),
        make_node('Reshape', [indices, name+'_shape_10_dim'], [name+'_indices_10_dim']),
        make_node('Transpose', [name+'_indices_10_dim'], [name+'_transpose0_output'], perm=perm),
        # Reshape filter to acutall dim for GatherND computation
        make_node('Slice', [name+'_indices_shape', name+'_0', name+'_1'],
                  [name+'_slice0_out']),
        make_node('Slice', [name+'_indices_shape', name+'_1', name+'_indices_dim'],
                  [name+'_slice1_out']),
        make_node('Concat', [name+'_slice1_out', name+'_slice0_out'], [name+'_concat1_out'], axis=0),
        make_node('Reshape', [name+'_transpose0_output', name+'_concat1_out'], [name+'_reshape0_out']),
        # Cast data type for indicies
        make_node('Cast', [name+'_reshape0_out'], [name+'_cast0_out'], to=int(onnx.TensorProto.INT64)),
        make_node('GatherND', [data, name+'_cast0_out'], [name], name=name)
    ]

    return nodes


<<<<<<< HEAD
@mx_op.register('UpSampling')
def convert_upsampling(node, **kwargs):
    """Map MXNet's UpSampling operator to onnx.
=======
@mx_op.register('SwapAxis')
def convert_swapaxis(node, **kwargs):
    """Map MXNet's SwapAxis operator
>>>>>>> 5abbb282
    """
    from onnx.helper import make_node
    name, input_nodes, attrs = get_inputs(node, kwargs)

<<<<<<< HEAD
    scale = int(attrs.get('scale', '1'))
    sample_type = attrs.get('sample_type')
    num_args = int(attrs.get('num_args', '1'))

    if num_args > 1:
        raise NotImplementedError('Upsampling conversion does not currently support num_args > 1')

    if sample_type != 'nearest':
        raise NotImplementedError('Upsampling conversion does not currently support \
                                   sample_type != nearest')

    nodes = [
        create_tensor([], name+'_roi', kwargs['initializer'], dtype='float32'),
        create_tensor([1, 1, scale, scale], name+'_scales', kwargs['initializer'],
                      dtype='float32'),
        make_node('Resize', [input_nodes[0], name+'_roi', name+'_scales'], [name], mode='nearest',
                  coordinate_transformation_mode='half_pixel')
        ]

=======
    dim1 = int(attrs.get('dim1', '0'))
    dim2 = int(attrs.get('dim2', '0'))

    if dim1 < 0 or dim2 < 0:
        raise NotImplementedError('SwapAxis conversion does not support dim1 < 0\
                                   or dim2 < 0')

    indices = [[dim1], [dim2]]
    vals = [dim2, dim1]
    perm = [i for i in range(10)]
    perm[dim1], perm[dim2] = dim2, dim1

    nodes = [
        create_tensor(indices, name+'_ind', kwargs['initializer']),
        create_tensor(indices[::-1], name+'_ind_rev', kwargs['initializer']),
        create_tensor(vals, name+'_vals', kwargs['initializer']),
        create_tensor(perm, name+'_perm', kwargs['initializer']),
        create_tensor([0], name+'_0', kwargs['initializer']),
        create_tensor([1], name+'_1', kwargs['initializer']),
        create_tensor([10], name+'_10', kwargs['initializer']),
        make_node('Shape', [input_nodes[0]], [name+'_shape']),
        make_node('Shape', [name+'_shape'], [name+'_dim']),
        make_node('Sub', [name+'_10', name+'_dim'], [name+'_sub']),
        make_node('ScatterND', [name+'_perm', name+'_ind', name+'_vals'],
                  [name+'_perm_new']),
        make_node('GatherND', [name+'_shape', name+'_ind'], [name+'_gather']),
        make_node('ScatterND', [name+'_shape', name+'_ind_rev', name+'_gather'],
                  [name+'_shape_new']),
        make_node('Concat', [name+'_0', name+'_sub'], [name+'_pad'], axis=0),
        make_node('Pad', [name+'_shape', name+'_pad', name+'_1'], [name+'_shape_padded']),
        make_node('Reshape', [input_nodes[0], name+'_shape_padded'], [name+'_data_padded']),
        make_node('Transpose', [name+'_data_padded'], [name+'_trans'], perm=perm),
        make_node('Reshape', [name+'_trans', name+'_shape_new'], [name])
        ]

    return nodes


@mx_op.register('slice_like')
def convert_slice_like(node, **kwargs):
    """Map MXNet's slice_like operator to onnx Slice operator."""
    from onnx.helper import make_node, make_tensor
    from onnx import TensorProto

    name, input_nodes, attrs = get_inputs(node, kwargs)

    axes = convert_string_to_list(attrs.get('axes', 'None'))
    zero = make_tensor(name+'_zero', TensorProto.INT64, [1], [0])

    nodes = []
    if axes == [None]:
        nodes += [
            make_node('Shape', [input_nodes[1]], [name+'_shape_1']),
            make_node('Shape', [name+'_shape_1'], [name+'_dim_1']),
            make_node('ConstantOfShape', [name+'_dim_1'], [name+'_starts'], value=zero),
            make_node('Slice', [input_nodes[0], name+'_starts', name+'_shape_1'], [name])
            ]
    else:
        axes = [[i] for i in axes]
        nodes += [
            create_tensor([0], name+'_0', kwargs['initializer']),
            create_tensor(axes, name+'_axes_', kwargs['initializer']),
            make_node('Shape', [input_nodes[0]], [name+'_shape_0']),
            make_node('Shape', [input_nodes[1]], [name+'_shape_1']),
            make_node('Shape', [name+'_shape_0'], [name+'_dim_0']),
            make_node('Less', [name+'_axes_', name+'_0'], [name+'_less']),
            make_node('Cast', [name+'_less'], [name+'_mask'], to=int(TensorProto.INT64)),
            make_node('Mul', [name+'_mask', name+'_dim_0'], [name+'_mul']),
            make_node('Add', [name+'_axes_', name+'_mul'], [name+'_axes']),
            make_node('ConstantOfShape', [name+'_dim_0'], [name+'_starts'], value=zero),
            make_node('GatherND', [name+'_shape_1', name+'_axes'], [name+'_gather']),
            make_node('ScatterND', [name+'_shape_0', name+'_axes', name+'_gather'],
                      [name+'_ends']),
            make_node('Slice', [input_nodes[0], name+'_starts', name+'_ends'], [name])
            ]

    return nodes


@mx_op.register("broadcast_like")
def convert_broadcast_like(node, **kwargs):
    """Map MXNet's broadcast_like operator attributes to onnx's operator.
    """
    from onnx.helper import make_node
    name, input_nodes, attrs = get_inputs(node, kwargs)

    lhs = input_nodes[0]
    rhs = input_nodes[1]
    lhs_axes = convert_string_to_list(str(attrs.get('lhs_axes', 'None')))
    rhs_axes = convert_string_to_list(str(attrs.get('rhs_axes', 'None')))

    if lhs_axes[0] is None or rhs_axes[0] is None:
        nodes = [
            make_node('Shape', [rhs], [name+'_rhs_shape']),
            make_node('Expand', [lhs, name+'_rhs_shape'], [name], name=name)
        ]
        return nodes

    lhs_axes = [[i] for i in lhs_axes]
    rhs_axes = [[i] for i in rhs_axes]

    nodes = [
        create_tensor([0], name+'_0', kwargs['initializer']),
        create_tensor(lhs_axes, name+'_lhs_axes', kwargs['initializer']),
        create_tensor(rhs_axes, name+'_rhs_axes', kwargs['initializer']),
        make_node('Shape', [lhs], [name+'_lhs_shape']),
        make_node('Shape', [rhs], [name+'_rhs_shape']),
        make_node('Shape', [name+'_lhs_shape'], [name+'_lhs_dim']),
        make_node('Less', [name+'_lhs_axes', name+'_0'], [name+'_less']),
        make_node('Cast', [name+'_less'], [name+'_mask'], to=int(onnx.TensorProto.INT64)),
        make_node('Mul', [name+'_mask', name+'_lhs_dim'], [name+'_mul']),
        make_node('Add', [name+'_lhs_axes', name+'_mul'], [name+'_lhs_axes_positive']),
        make_node('GatherND', [name+'_rhs_shape', name+'_rhs_axes'], [name+'_gather']),
        make_node('ScatterND', [name+'_lhs_shape', name+'_lhs_axes_positive', name+'_gather'],
                  [name+'_scatter']),
        make_node('Expand', [lhs, name+'_scatter'], [name], name=name)
    ]

>>>>>>> 5abbb282
    return nodes<|MERGE_RESOLUTION|>--- conflicted
+++ resolved
@@ -3400,20 +3400,10 @@
     return nodes
 
 
-<<<<<<< HEAD
 @mx_op.register('UpSampling')
 def convert_upsampling(node, **kwargs):
     """Map MXNet's UpSampling operator to onnx.
-=======
-@mx_op.register('SwapAxis')
-def convert_swapaxis(node, **kwargs):
-    """Map MXNet's SwapAxis operator
->>>>>>> 5abbb282
-    """
-    from onnx.helper import make_node
-    name, input_nodes, attrs = get_inputs(node, kwargs)
-
-<<<<<<< HEAD
+    """
     scale = int(attrs.get('scale', '1'))
     sample_type = attrs.get('sample_type')
     num_args = int(attrs.get('num_args', '1'))
@@ -3433,7 +3423,16 @@
                   coordinate_transformation_mode='half_pixel')
         ]
 
-=======
+    return nodes
+
+
+@mx_op.register('SwapAxis')
+def convert_swapaxis(node, **kwargs):
+    """Map MXNet's SwapAxis operator
+    """
+    from onnx.helper import make_node
+    name, input_nodes, attrs = get_inputs(node, kwargs)
+
     dim1 = int(attrs.get('dim1', '0'))
     dim2 = int(attrs.get('dim2', '0'))
 
@@ -3552,5 +3551,4 @@
         make_node('Expand', [lhs, name+'_scatter'], [name], name=name)
     ]
 
->>>>>>> 5abbb282
     return nodes