--- conflicted
+++ resolved
@@ -79,7 +79,6 @@
                                                     broadcast_axis, proto_obj)
         return op_value, new_attr, inputs
     return 'broadcast_div', new_attr, inputs
-<<<<<<< HEAD
 
 def logical_and(attrs, inputs, proto_obj):
     """Logical and of two input arrays."""
@@ -97,9 +96,6 @@
     """Logical not of two input arrays."""
     return 'logical_not', attrs, inputs
 
-=======
-
->>>>>>> f7544985
 def absolute(attrs, inputs, proto_obj):
     """Returns element-wise absolute value of the input."""
     return 'abs', attrs, inputs
@@ -171,13 +167,10 @@
     return 'concat', new_attrs, inputs
 
 # Basic neural network functions
-<<<<<<< HEAD
 def softsign(attrs, inputs, proto_obj):
     """Computes softsign of x element-wise."""
     return 'softsign', attrs, inputs
 
-=======
->>>>>>> f7544985
 def sigmoid(attrs, inputs, proto_obj):
     """Computes elementwise sigmoid of the input array"""
     return 'sigmoid', attrs, inputs
@@ -238,7 +231,6 @@
         attrs = translation_utils._add_extra_attributes(attrs, {'axis': 1})
     return 'softmax', attrs, inputs
 
-<<<<<<< HEAD
 def log_softmax(attrs, inputs, proto_obj):
     """Computes the log softmax of the input. This is equivalent to
     computing softmax followed by log."""
@@ -249,8 +241,6 @@
     new_attrs = translation_utils._add_extra_attributes(attrs, {'act_type' : 'softrelu'})
     return 'Activation', attrs, inputs
 
-=======
->>>>>>> f7544985
 def conv(attrs, inputs, proto_obj):
     """Compute N-D convolution on (N+2)-D input."""
     new_attrs = translation_utils._fix_attribute_names(attrs, {'kernel_shape' : 'kernel',
@@ -385,20 +375,13 @@
 # Changing shape and type.
 def reshape(attrs, inputs, proto_obj):
     """Reshape the given array by the shape attribute."""
-<<<<<<< HEAD
-=======
     if len(inputs) == 1:
         return 'reshape', attrs, inputs[0]
->>>>>>> f7544985
     reshape_shape = list(proto_obj._params[inputs[1].name].asnumpy())
     reshape_shape = [int(i) for i in reshape_shape]
     new_attrs = {'shape': reshape_shape}
     return 'reshape', new_attrs, inputs[:1]
 
-<<<<<<< HEAD
-
-=======
->>>>>>> f7544985
 def cast(attrs, inputs, proto_obj):
     """ Cast input to a given dtype"""
     new_attrs = translation_utils._fix_attribute_names(attrs, {'to' : 'dtype'})
@@ -508,25 +491,16 @@
     return 'mean', new_attrs, inputs
 
 def reduce_min(attrs, inputs, proto_obj):
-<<<<<<< HEAD
     """Reduce the array along a given axis by minimum value"""
-=======
-    """Reduce the array along a given axis by mean value"""
->>>>>>> f7544985
     new_attrs = translation_utils._fix_attribute_names(attrs, {'axes':'axis'})
     return 'min', new_attrs, inputs
 
 def reduce_sum(attrs, inputs, proto_obj):
-<<<<<<< HEAD
     """Reduce the array along a given axis by sum value"""
-=======
-    """Reduce the array along a given axis by mean value"""
->>>>>>> f7544985
     new_attrs = translation_utils._fix_attribute_names(attrs, {'axes':'axis'})
     return 'sum', new_attrs, inputs
 
 def reduce_prod(attrs, inputs, proto_obj):
-<<<<<<< HEAD
     """Reduce the array along a given axis by product value"""
     new_attrs = translation_utils._fix_attribute_names(attrs, {'axes':'axis'})
     return 'prod', new_attrs, inputs
@@ -553,12 +527,6 @@
                         keepdims = attrs.get('keepdims'))
     return sum_op, attrs, inputs
 
-=======
-    """Reduce the array along a given axis by mean value"""
-    new_attrs = translation_utils._fix_attribute_names(attrs, {'axes':'axis'})
-    return 'prod', new_attrs, inputs
-
->>>>>>> f7544985
 def avg_pooling(attrs, inputs, proto_obj):
     """ Average pooling"""
     new_attrs = translation_utils._fix_attribute_names(attrs,
