--- conflicted
+++ resolved
@@ -1,11 +1,5 @@
 # coding: utf-8
-<<<<<<< HEAD
 # pylint: disable=invalid-name
-=======
-# pylint: disable=no-member, invalid-name, protected-access, no-self-use
-# pylint: disable=too-many-branches, too-many-arguments, no-self-use
-# pylint: disable=too-many-lines
->>>>>>> c356e256
 """Definition of various recurrent neural network cells."""
 from __future__ import print_function
 
