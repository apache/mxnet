--- conflicted
+++ resolved
@@ -202,10 +202,6 @@
         return states
 
     def unpack_weights(self, args):
-<<<<<<< HEAD
-        """Unpack fused weight matrix into separate
-        weight matrices.
-=======
         """Unpack fused weight matrices into separate
         weight matrices.
 
@@ -214,7 +210,6 @@
         `cell.unpack_weights(mod.get_params()[0])` will unpack this vector into a dictionary of
         more readable lstm parameters - c, f, i, o gates for i2h (input to hidden) and
         h2h (hidden to hidden) weights.
->>>>>>> d1545f1b
 
         Parameters
         ----------
