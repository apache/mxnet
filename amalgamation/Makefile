export MXNET_ROOT=`pwd`/..

# Change this to path or specify in make command
ifndef OPENBLAS_ROOT
    export OPENBLAS_ROOT=/usr/local/opt/openblas
endif

# Whether use minimum build without blas and SSE, this will make the library super slow
ifndef MIN
	export MIN=0
	DEFS=-DMSHADOW_USE_CBLAS=1
else
	DEFS=-DMSHADOW_USE_CBLAS=0
endif

ifndef ANDROID
    export ANDROID=0
else
    DEFS+=-DMSHADOW_USE_SSE=0
endif

# Use locally installed emscripten if not specified
ifndef EMCC
    EMCC=emcc
endif

<<<<<<< HEAD
=======
ifndef DISABLE_OPENMP
       DEFS+=-DDISABLE_OPENMP=1
endif

>>>>>>> 8b28b8c1
.PHONY: all clean

DEFS+=-DMSHADOW_USE_CUDA=0 -DMSHADOW_USE_MKL=0 -DMSHADOW_RABIT_PS=0 -DMSHADOW_DIST_PS=0 -DDMLC_LOG_STACK_TRACE=0
DEFS+=-DMSHADOW_FORCE_STREAM -DMXNET_USE_OPENCV=0 -DMXNET_PREDICT_ONLY=1
CFLAGS=-std=c++11 -Wno-unknown-pragmas -Wall $(DEFS)
ifneq ($(MIN), 1)
	CFLAGS += -I${OPENBLAS_ROOT} -I${OPENBLAS_ROOT}/include
	LDFLAGS+= -L${OPENBLAS_ROOT} -L${OPENBLAS_ROOT}/lib
        
	# Define which blas is installed. Uses OpenBLAS by default.
	ifeq ($(USE_BLAS), atlas)
                LDFLAGS += -lcblas
        else ifeq ($(USE_BLAS), blas)
                LDFLAGS += -lblas
        else
		LDFLAGS += -lopenblas
	endif
endif


all: android libmxnet_predict.a ${MXNET_ROOT}/lib/libmxnet_predict.so

nnvm.d:
	./prep_nnvm.sh

dmlc.d: dmlc-minimum0.cc
	${CXX} ${CFLAGS} -M -MT dmlc-minimum0.o \
	-I ${MXNET_ROOT}/dmlc-core/include \
	-D__MIN__=$(MIN) $+ > dmlc.d


mxnet_predict0.d: mxnet_predict0.cc nnvm.d dmlc.d
	${CXX} ${CFLAGS} -M -MT mxnet_predict0.o \
	-I ${MXNET_ROOT}/ -I ${MXNET_ROOT}/mshadow/ -I ${MXNET_ROOT}/dmlc-core/include \
	-I ${MXNET_ROOT}/nnvm/include \
	-I ${MXNET_ROOT}/include \
	-D__MIN__=$(MIN) mxnet_predict0.cc > mxnet_predict0.d
	cat dmlc.d >> mxnet_predict0.d
	cat nnvm.d >> mxnet_predict0.d

mxnet_predict-all.cc:  mxnet_predict0.d dmlc-minimum0.cc nnvm.cc mxnet_predict0.cc
	@echo "Generating amalgamation to " $@
	python ./amalgamation.py $+ $@ $(MIN) $(ANDROID)

mxnet_predict-all.o: mxnet_predict-all.cc
	${CXX} ${CFLAGS} -fPIC -o $@ -c $+

libmxnet_predict.a: mxnet_predict-all.o
	ar rcs libmxnet_predict.a $+

jni_libmxnet_predict.o: mxnet_predict-all.cc jni/predictor.cc 
	${CXX} ${CFLAGS} -fPIC -o $@ -c jni/predictor.cc

jni_libmxnet_predict.so: jni_libmxnet_predict.o
	${CXX} ${CFLAGS} -shared -o $@ $(filter %.o %.a, $^) $(LDFLAGS)

ifneq ($(ANDROID), 1)
        android:
else
        CFLAGS+=  -mhard-float -D_NDK_MATH_NO_SOFTFP=1 -O3
        LDFLAGS+=  -Wl,--no-warn-mismatch -lm_hard
        android: jni_libmxnet_predict.so
endif

libmxnet_predict.js: mxnet_predict-all.cc
	${EMCC} -std=c++11 -O2 $(DEFS) -DMSHADOW_USE_SSE=0 -D__MXNET_JS__  -o $@ $+ \
	-s EXPORTED_FUNCTIONS="['_MXPredCreate', \
	                        '_MXPredGetOutputShape', \
	                        '_MXPredSetInput', \
	                        '_MXPredForward', \
	                        '_MXPredPartialForward', \
	                        '_MXPredGetOutput', \
	                        '_MXPredFree', \
	                        '_MXNDListCreate', \
	                        '_MXNDListGet', \
	                        '_MXNDListFree']" \
	-s ALLOW_MEMORY_GROWTH=1

${MXNET_ROOT}/lib/libmxnet_predict.so:  mxnet_predict-all.o
	@mkdir -p ${MXNET_ROOT}/lib
	${CXX} ${CFLAGS} -shared -o $@ $(filter %.o %.a, $^) $(LDFLAGS)
	ls -alh $@

clean:
	rm -f *.d *.o *.so *.a *.js *.js.mem mxnet_predict-all.cc nnvm.cc<|MERGE_RESOLUTION|>--- conflicted
+++ resolved
@@ -24,13 +24,10 @@
     EMCC=emcc
 endif
 
-<<<<<<< HEAD
-=======
 ifndef DISABLE_OPENMP
        DEFS+=-DDISABLE_OPENMP=1
 endif
 
->>>>>>> 8b28b8c1
 .PHONY: all clean
 
 DEFS+=-DMSHADOW_USE_CUDA=0 -DMSHADOW_USE_MKL=0 -DMSHADOW_RABIT_PS=0 -DMSHADOW_DIST_PS=0 -DDMLC_LOG_STACK_TRACE=0
