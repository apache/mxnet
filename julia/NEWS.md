--- conflicted
+++ resolved
@@ -17,7 +17,6 @@
 
 # v1.6.0
 
-<<<<<<< HEAD
 * Rename environment variable `MXNET_HOME` to `MXNET_ROOT` (#15568).
 
 * Environment variable `MXNET_LIBRARY_PATH` supports (#15568).
@@ -26,12 +25,7 @@
   $ MXNET_LIBRARY_PATH=/path/to/libmxnet.so julia
   ```
 
-
-# v1.5.0 (#TBD)
-=======
-
 # v1.5.0
->>>>>>> 3112893f
 
 * Following material from `mx` module got exported (#TBD):
     * `NDArray`
