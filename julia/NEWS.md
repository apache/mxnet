--- conflicted
+++ resolved
@@ -1,4 +1,3 @@
-<<<<<<< HEAD
 # v0.4.0 (#TBD)
 <!---
   Licensed to the Apache Software Foundation (ASF) under one
@@ -18,8 +17,6 @@
   specific language governing permissions and limitations
   under the License.
 -->
-=======
->>>>>>> 75a9e187
 <!--- Licensed to the Apache Software Foundation (ASF) under one -->
 <!--- or more contributor license agreements.  See the NOTICE file -->
 <!--- distributed with this work for additional information -->
