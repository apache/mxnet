--- conflicted
+++ resolved
@@ -776,15 +776,9 @@
                                      void**);
 
 #define MXLIB_OPCALLFSTATEFULCOMP_STR "_opCallFStatefulCompute"
-<<<<<<< HEAD
-typedef int (*opCallFStatefulComp_t)(int, void*, const int64_t**, int*, void**, int*, int,
-                                     const int64_t**, int*, void**, int*, int,
-                                     xpu_malloc_t, void*);
-=======
-typedef int (*opCallFStatefulComp_t)(bool, void*, const int64_t**, int*, void**, int*, size_t*,
+typedef int (*opCallFStatefulComp_t)(int, void*, const int64_t**, int*, void**, int*, size_t*,
                                      int, const int64_t**, int*, void**, int*, size_t*,
                                      int, xpu_malloc_t, void*);
->>>>>>> c1f6d64d
 
 #define MXLIB_PARTREGSIZE_STR "_partRegSize"
 typedef int (*partRegSize_t)(void);
